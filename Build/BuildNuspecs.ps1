--- conflicted
+++ resolved
@@ -10,117 +10,11 @@
 $ErrorActionPreference = "Stop"
 Set-StrictMode -Version Latest
 
-<<<<<<< HEAD
-=======
-if ($clean -and (Test-Path $buildPath)) {
-	Remove-Item $buildPath -Recurse
-}
-
-if (!(Test-Path $buildPath)) {
-	New-Item -Path $buildPath -ItemType Directory
-}
-
-if (!$linq2DbVersion){
-	$linq2DbVersion = $version
-}
-
->>>>>>> 0c99d98c
 if ($version) {
 	if (-not $branch) {
 		$branch = (git rev-parse --abbrev-ref HEAD)
 	}
 
-<<<<<<< HEAD
 	dotnet tool install -g dotnet-script
-	dotnet script ..\NuGet\BuildNuspecs.csx /path:$path /buildPath:$buildPath /version:$version /branch:$branch
-=======
-	Get-ChildItem $path | ForEach {
-		$xmlPath = Resolve-Path $_.FullName
-
-		$xml = [xml] (Get-Content "$xmlPath")
-		$xml.PreserveWhitespace = $true
-
-		Select-Xml -Xml $xml -XPath '//ns:metadata/ns:version' -Namespace $ns |
-		Select -expand node |
-		ForEach { $_.InnerText = $version }
-
-		Select-Xml -Xml $xml -XPath '//ns:dependency[@id="linq2db"]/@version' -Namespace $ns |
-		Select -expand node |
-		ForEach { $_.Value = $linq2DbVersion }
-
-		$child = $xml.CreateElement('version', $nsUri)
-		$child.InnerText = $version
-		$xml.package.metadata.AppendChild($child)
-
-		$child = $xml.CreateElement('releaseNotes', $nsUri)
-		$child.InnerText = 'https://github.com/linq2db/linq2db/wiki/releases-and-roadmap#release-' + $dotlessVersion
-		$xml.package.metadata.AppendChild($child)
-
-		$child = $xml.CreateElement('copyright', $nsUri)
-		$child.InnerText = 'Copyright © 2024 ' + $authors
-		$xml.package.metadata.AppendChild($child)
-
-		$child = $xml.CreateElement('authors', $nsUri)
-		$child.InnerText = $authors
-		$xml.package.metadata.AppendChild($child)
-
-		$child = $xml.CreateElement('owners', $nsUri)
-		$child.InnerText = $authors
-		$xml.package.metadata.AppendChild($child)
-
-		$child = $xml.CreateElement('license', $nsUri)
-		$attr = $xml.CreateAttribute('type')
-		$attr.Value = 'file'
-		$child.Attributes.Append($attr)
-		$child.InnerText = 'MIT-LICENSE.txt'
-		$xml.package.metadata.AppendChild($child)
-
-		$child = $xml.CreateElement('file', $nsUri)
-		$attr = $xml.CreateAttribute('src')
-		$attr.Value = '..\..\MIT-LICENSE.txt'
-		$child.Attributes.Append($attr)
-		$xml.package.files.AppendChild($child)
-
-		$child = $xml.CreateElement('projectUrl', $nsUri)
-		$child.InnerText = 'http://linq2db.com'
-		$xml.package.metadata.AppendChild($child)
-
-		# add icon + icon file
-		$child = $xml.CreateElement('icon', $nsUri)
-		$child.InnerText = 'images\icon.png'
-		$xml.package.metadata.AppendChild($child)
-
-		$child = $xml.CreateElement('file', $nsUri)
-		$attr = $xml.CreateAttribute('src')
-		$attr.Value = '..\..\NuGet\icon.png'
-		$child.Attributes.Append($attr)
-		$attr = $xml.CreateAttribute('target')
-		$attr.Value = 'images\icon.png'
-		$child.Attributes.Append($attr)
-		$xml.package.files.AppendChild($child)
-
-
-		$child = $xml.CreateElement('requireLicenseAcceptance', $nsUri)
-		$child.InnerText = 'false'
-		$xml.package.metadata.AppendChild($child)
-
-		$child = $xml.CreateElement('repository', $nsUri)
-		$attr = $xml.CreateAttribute('type')
-		$attr.Value = 'git'
-		$child.Attributes.Append($attr)
-		$attr = $xml.CreateAttribute('url')
-		$attr.Value = 'https://github.com/linq2db/linq2db.git'
-		$child.Attributes.Append($attr)
-		$attr = $xml.CreateAttribute('branch')
-		$attr.Value = $branch
-		$child.Attributes.Append($attr)
-		$attr = $xml.CreateAttribute('commit')
-		$attr.Value = $commit
-		$child.Attributes.Append($attr)
-		$xml.package.metadata.AppendChild($child)
-
-		Write-Host "Patched $xmlPath"
-		$xml.Save($buildPath + '\' + [System.IO.Path]::GetFileName($xmlPath))
-	}
->>>>>>> 0c99d98c
+	dotnet script ..\NuGet\BuildNuspecs.csx /path:$path /buildPath:$buildPath /version:$version /linq2DbVersion:$linq2DbVersion /branch:$branch /clean:$clean
 }