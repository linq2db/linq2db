--- conflicted
+++ resolved
@@ -100,39 +100,7 @@
 		$child.InnerText = 'MIT-LICENSE.txt'
 		$xml.package.metadata.AppendChild($child)
 
-<<<<<<< HEAD
 		$xml.package.metadata.AppendChild($xml.CreateSignificantWhitespace("`n`t`t"))
-=======
-		$child = $xml.CreateElement('file', $nsUri)
-		$attr = $xml.CreateAttribute('src')
-		$attr.Value = '..\..\MIT-LICENSE.txt'
-		$child.Attributes.Append($attr)
-		$xml.package.files.AppendChild($child)
-
-		$child = $xml.CreateElement('projectUrl', $nsUri)
-		$child.InnerText = 'http://linq2db.com'
-		$xml.package.metadata.AppendChild($child)
-
-		# add icon + icon file
-		$child = $xml.CreateElement('icon', $nsUri)
-		$child.InnerText = 'images\icon.png'
-		$xml.package.metadata.AppendChild($child)
-
-		$child = $xml.CreateElement('file', $nsUri)
-		$attr = $xml.CreateAttribute('src')
-		$attr.Value = '..\..\NuGet\icon.png'
-		$child.Attributes.Append($attr)
-		$attr = $xml.CreateAttribute('target')
-		$attr.Value = 'images\icon.png'
-		$child.Attributes.Append($attr)
-		$xml.package.files.AppendChild($child)
-
-
-		$child = $xml.CreateElement('requireLicenseAcceptance', $nsUri)
-		$child.InnerText = 'false'
-		$xml.package.metadata.AppendChild($child)
-
->>>>>>> c219680f
 		$child = $xml.CreateElement('repository', $nsUri)
 		$attr = $xml.CreateAttribute('type')
 		$attr.Value = 'git'
@@ -151,16 +119,16 @@
 		$xml.package.files.AppendChild($xml.CreateSignificantWhitespace("`n`t`t"))
 		$child = $xml.CreateElement('file', $nsUri)
 		$attr = $xml.CreateAttribute('src')
-		$attr.Value = '..\MIT-LICENSE.txt'
+		$attr.Value = '..\..\MIT-LICENSE.txt'
 		$child.Attributes.Append($attr)
 		$xml.package.files.AppendChild($child)
 
 		if ($isT4 -eq $true) {
-			Set-File -src '..\NuGet\readme.T4.txt' -target 'readme.txt'
-			Set-File -src '..\NuGet\README.T4.md'  -target 'README.md'
+			Set-File -src '..\..\NuGet\readme.T4.txt' -target 'readme.txt'
+			Set-File -src '..\..\NuGet\README.T4.md'  -target 'README.md'
 		}
 
-		Set-File -src '..\NuGet\icon.png' -target 'images\icon.png'
+		Set-File -src '..\..\NuGet\icon.png' -target 'images\icon.png'
 
 		$xml.package.metadata.AppendChild($xml.CreateSignificantWhitespace("`n`t"))
 		$xml.package.files.AppendChild($xml.CreateSignificantWhitespace("`n`t"))
