--- conflicted
+++ resolved
@@ -12,17 +12,8 @@
 
   # mitigate https://status.dev.azure.com/_event/182998791
   - task: NuGetToolInstaller@1
-<<<<<<< HEAD
 
-  - task: UseDotNet@2
-    displayName: 'Install .NET'
-    inputs:
-      packageType: sdk
-      version: 7.0.306
-=======
-  
   # .NET 7 SDK already installed https://github.com/actions/runner-images/blob/main/images/win/Windows2022-Readme.md#net-core-tools
->>>>>>> 3cff2449
 
   - task: PowerShell@2
     inputs:
