--- conflicted
+++ resolved
@@ -88,10 +88,10 @@
         FOR %%f IN ($(netfx_tfm) net8.0 net9.0 net10.0) DO (
             dotnet publish Tests/Linq/Tests.csproj -f %%f -c $(test_configuration) -o .build/publish/Tests/$(test_configuration)/%%f_x64
             if %errorlevel% neq 0 exit
-        )
+            )
 
         dotnet publish Tests/EntityFrameworkCore/Tests.EntityFrameworkCore.EF3.csproj -f net462 -c $(test_configuration) -o .build/publish/EFTests/$(test_configuration)/net462_x64
-        if %errorlevel% neq 0 exit
+            if %errorlevel% neq 0 exit
 
         dotnet publish Tests/EntityFrameworkCore/Tests.EntityFrameworkCore.EF8.csproj -f net8.0 -c $(test_configuration) -o .build/publish/EFTests/$(test_configuration)/net8.0_x64
         if %errorlevel% neq 0 exit
@@ -107,16 +107,16 @@
         if %errorlevel% neq 0 exit
     
         FOR %%f IN (net8.0 net9.0 net10.0) DO (
-            dotnet publish Tests/Linq/Tests.csproj -f %%f -c $(test_configuration) -a x86 /p:DB2STUB=True -o .build/publish/Tests/$(test_configuration)/%%f_x86
-            if %errorlevel% neq 0 exit
-        )
+                dotnet publish Tests/Linq/Tests.csproj -f %%f -c $(test_configuration) -a x86 /p:DB2STUB=True -o .build/publish/Tests/$(test_configuration)/%%f_x86
+            if %errorlevel% neq 0 exit
+            )
 
         dotnet publish Tests/EntityFrameworkCore/Tests.EntityFrameworkCore.EF3.csproj -f net462 -c $(test_configuration) -a x86 -o .build/publish/EFTests/$(test_configuration)/net462_x86
-        if %errorlevel% neq 0 exit
+            if %errorlevel% neq 0 exit
 
         dotnet publish Tests/EntityFrameworkCore/Tests.EntityFrameworkCore.EF8.csproj -f net8.0 -c $(test_configuration) -a x86 -o .build/publish/EFTests/$(test_configuration)/net8.0_x86
-        if %errorlevel% neq 0 exit
-        
+            if %errorlevel% neq 0 exit
+
         dotnet publish Tests/EntityFrameworkCore/Tests.EntityFrameworkCore.EF9.csproj -f net9.0 -c $(test_configuration) -a x86 -o .build/publish/EFTests/$(test_configuration)/net9.0_x86
         if %errorlevel% neq 0 exit
         
@@ -140,17 +140,7 @@
             )
         )
 
-<<<<<<< HEAD
-        REM copy sqlite.interop.dll runtime, missing from publish for NETFX
-        copy .build\bin\Tests\$(test_configuration)\$(netfx_tfm)\x86\SQLite.Interop.dll testing\$(netfx_tfm)\main\x86\x86\SQLite.Interop.dll
-        if %errorlevel% neq 0 exit
-        copy .build\bin\Tests\$(test_configuration)\$(netfx_tfm)\x64\SQLite.Interop.dll testing\$(netfx_tfm)\main\x64\x64\SQLite.Interop.dll
-        if %errorlevel% neq 0 exit
-
         FOR %%c IN (netfx net80 net90 net100) DO (
-=======
-        FOR %%c IN (netfx net80 net90) DO (
->>>>>>> e64d5db6
             xcopy /i Build\$(test_configuration)\%%c testing\configs\%%c
             if %errorlevel% neq 0 exit
         )
@@ -197,6 +187,13 @@
       artifact: $(artifact_test_net90_binaries)
     condition: and(succeeded(), ${{ parameters.with_tests }})
     displayName: Publish NET 9.0 Test Binaries
+
+  - task: PublishPipelineArtifact@1
+    inputs:
+      path: '$(Build.SourcesDirectory)/testing/net10.0'
+      artifact: $(artifact_test_net100_binaries)
+    condition: and(succeeded(), ${{ parameters.with_tests }})
+    displayName: Publish NET 10.0 Test Binaries
 
 # we shouldn't care about CI cleanup in general, but it's about limited disk space we need for next tasks
   - task: CmdLine@2
