--- conflicted
+++ resolved
@@ -287,106 +287,6 @@
       with_baselines: ${{ parameters.with_baselines }}
       installnet6: true
 
-<<<<<<< HEAD
-=======
-############################
-#  Tests: Windows (NET6.0) #
-#  Windows 2016            #
-############################
-- job: test_win2016_net60_job
-  pool:
-    vmImage: 'vs2017-win2016'
-  displayName: 'Tests: Win / NET 6.0 / '
-  dependsOn: create_baselines_branch
-  condition: ${{ parameters.enabled }}
-  variables:
-    baselines_branch: $[ dependencies.create_baselines_branch.outputs['baselines_init.baselines_branch'] ]
-
-  strategy:
-    matrix:
-      ${{ each test_config in parameters.test_matrix }}:
-        ${{ if and(eq(test_config.enabled, 'true'), eq(test_config.enable_os_win2016, 'true'), eq(test_config.enable_fw_net60, 'true'), eq(test_config.is_experimental, parameters.experimental)) }}:
-          ${{ test_config.name }}:
-            title: ${{ test_config.title }}
-            config: ${{ test_config.config_win }}
-            script: ${{ test_config.script_win }}
-            psscript: ${{ test_config.psscript_win }}
-
-  steps:
-  - template: test-workflow-windows.yml
-    parameters:
-      isCore: true
-      artifacts: $(net60_tests)
-      framework: 'net6.0'
-      titleFramework: 'NET6.0'
-      with_baselines: ${{ parameters.with_baselines }}
-      installnet6: true
-
-############################
-#  Tests: Windows (NET5.0) #
-#  Windows 2016            #
-############################
-- job: test_win2016_net50_job
-  pool:
-    vmImage: 'vs2017-win2016'
-  displayName: 'Tests: Win / NET 5.0 / '
-  dependsOn: create_baselines_branch
-  condition: ${{ parameters.enabled }}
-  variables:
-    baselines_branch: $[ dependencies.create_baselines_branch.outputs['baselines_init.baselines_branch'] ]
-
-  strategy:
-    matrix:
-      ${{ each test_config in parameters.test_matrix }}:
-        ${{ if and(eq(test_config.enabled, 'true'), eq(test_config.enable_os_win2016, 'true'), eq(test_config.enable_fw_net50, 'true'), eq(test_config.is_experimental, parameters.experimental)) }}:
-          ${{ test_config.name }}:
-            title: ${{ test_config.title }}
-            config: ${{ test_config.config_win }}
-            script: ${{ test_config.script_win }}
-            psscript: ${{ test_config.psscript_win }}
-
-  steps:
-  - template: test-workflow-windows.yml
-    parameters:
-      isCore: true
-      artifacts: $(net50_tests)
-      framework: 'net5.0'
-      titleFramework: 'NET5.0'
-      with_baselines: ${{ parameters.with_baselines }}
-
-###################################
-#  Tests: Windows (NETCOREAPP2_1) #
-#  Windows 2019                   #
-###################################
-- job: test_win2019_netcoreapp21_job
-  pool:
-    vmImage: 'windows-2019'
-  displayName: 'Tests: Win / NETCOREAPP2.1 / '
-  dependsOn: create_baselines_branch
-  condition: ${{ parameters.enabled }}
-  variables:
-    baselines_branch: $[ dependencies.create_baselines_branch.outputs['baselines_init.baselines_branch'] ]
-
-  strategy:
-    matrix:
-      ${{ each test_config in parameters.test_matrix }}:
-        ${{ if and(eq(test_config.enabled, 'true'), eq(test_config.enable_os_win2019, 'true'), eq(test_config.enable_fw_netcore21, 'true'), eq(test_config.is_experimental, parameters.experimental)) }}:
-          ${{ test_config.name }}:
-            title: ${{ test_config.title }}
-            config: ${{ test_config.config_win }}
-            script: ${{ test_config.script_win }}
-            psscript: ${{ test_config.psscript_win }}
-
-  steps:
-  - template: test-workflow-windows.yml
-    parameters:
-      isCore: true
-      artifacts: $(netcore21_tests)
-      framework: 'netcoreapp2.1'
-      titleFramework: 'NETCOREAPP2.1'
-      with_baselines: ${{ parameters.with_baselines }}
-
->>>>>>> ffe5c693
 ###################################
 #  Tests: Windows (NETCOREAPP3_1) #
 #  Windows 2019                   #
