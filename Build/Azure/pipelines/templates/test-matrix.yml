parameters:
  enabled: false
  experimental: false
  with_baselines: false
  mac_enabled: false
  db_filter: '[all]'

# db_filter specify test db selection filter for pipeline. Current list of supported values:
# - '[all]' - any target supported
# - '[access.all]' - Access targets supported
# - '[db2.all]' - DB2 targets supported
# - '[firebird.all]' - Firebird targets supported
# - '[informix.all]' - Informix targets supported
# - '[mysql.all]' - MySql/MariaDB targets supported
# - '[oracle.all]' - Oracle targets supported
# - '[postgresql.all]' - PostgreSQL targets supported
# - '[saphana.all]' - SAP HANA targets supported
# - '[sqlce.all]' - SqlCE targets supported
# - '[sqlite.all]' - SQLite targets supported
# - '[sqlserver.all]' - SQL Server targets supported
# - '[sqlserver.2019]' - SQL Server 2019 targets supported
# - '[sqlserver.2022]' - SQL Server 2022 targets supported
<<<<<<< HEAD
=======
# - '[metrics]' - SQL Server 2022 with metrics collection targets supported
>>>>>>> 4120b637
# - '[sybase.ase.all]' - SAP/Sybase ASE targets supported
# - '[clickhouse.all]' - Yandex ClickHouse targets supported
# Note that filter value enclosed in [] brackets as we check filter using contains substring function and this allows
# us to avoid naming conflicts

# Test matrix (list of all database test runs with configuration options)
# Because azure pipelines doesn't support non-string variables and strategy templates
# (see https://developercommunity.visualstudio.com/content/problem/812728/variables-in-yaml-pipeline-are-not-allowing-to-def.html)
# we use parameter to define test matrix..
# each test_matrix list entry could define following properties:

# GENERAL PROPERTIES
# - name            (string, required)            : name of test matrix entry (unique, no spaces/dots)
# - title           (string, required)            : test run name, added to display name for testrun
# - extra           (string, optional)            : specify additional dotnet test arguments, e.g. "--arch x86"
# - x86             (true/false string, optional) : windows-only, install dotnet sdk x86
# - is_experimental (true/false string, required) : experimental pipeline switch, when true - testrun enabled only for experimental pipeline,
#                                                   when false - only for test-all/default pipelines
#                                                   switch used to debug testruns without running other testruns
# - enabled (true/false string, required)         : enables/disables test matrix entry completely for current run


# OPERATION SYSTEM SELECTORS
# - enable_os_windows  (true/false string) : enables testrun for windows 2022 image (windows-2022)
# - enable_os_ubuntu   (true/false string) : enables testrun for Ubuntu 22.04 image (ubuntu-22.04)
# - enable_os_macos    (true/false string) : enables testrun for Mac OS image (macOS-13)

# TARGET FRAMEWORK SELECTORS
# - enable_fw_netfx    (true/false string) : enables testrun against .net framework 4.6.2
# - enable_fw_net60    (true/false string) : enables testrun against .net 6.0
# - enable_fw_net80    (true/false string) : enables testrun against .net 8.0

# TEST CONFIG SELECTOR
# - config_win   (string) : contains name of test config json file for windows runs (without extension)
# - config_linux (string) : contains name of test config json file for linux runs (without extension)
# - config_macos (string) : contains name of test config json file for macos runs (without extension)

# SETUP SCRIPT SELECTOR
# GLOBAL (run once per test instance). E.g. used to setup database once
# - script_win_global   (string) : contains name of global cmd setup script for windows runs (with extension)
# - psscript_win_global (string) : contains name of global powershell setup script for windows runs (with extension)
# - script_linux_global (string) : contains name of global shell setup script for linux runs (with extension)
# - script_macos_global (string) : contains name of global shell setup script for MacOS runs (with extension)
# LOCAL (run once per test framework). E.g. used to setup test files for specific framework run
# - script_win_local   (string) : contains name of local cmd setup script for windows runs (with extension)
# - psscript_win_local (string) : contains name of local powershell setup script for windows runs (with extension)
# - script_linux_local (string) : contains name of local shell setup script for linux runs (with extension)
# - script_macos_local (string) : contains name of local shell setup script for MacOS runs (with extension)

# MISC
# - docker_login         (true/false string) : enables docker hub authentication for testrun image download
# - install_docker_macos (true/false string) : enables pre-installation of docker for macos testruns

jobs:
  - template: test-jobs.yml
    parameters:
      enabled: ${{ parameters.enabled }}
      experimental: ${{ parameters.experimental }}
      with_baselines: ${{ parameters.with_baselines }}
#      mac_enabled: ${{ parameters.mac_enabled }}
# TODO: disable for now as it fails always due to small stack
      mac_enabled: false
      test_matrix:
# SQLite
        - name: SQLite_1
          title: SQLite (both providers)
          config_win: sqlite
          config_linux: sqlite
          config_macos: sqlite
          enable_os_windows: true
          enable_os_ubuntu: false # netfx-only
          enable_os_macos: false # netfx-only
          enable_fw_netfx: true
          enable_fw_net60: false # see SQLite_2
          enable_fw_net80: false # see SQLite_2
          is_experimental: false
          ${{ if or(contains(parameters.db_filter, '[all]'), contains(parameters.db_filter, '[sqlite.all]')) }}:
            enabled: true
          ${{ if not(or(contains(parameters.db_filter, '[all]'), contains(parameters.db_filter, '[sqlite.all]'))) }}:
            enabled: false

        - name: SQLite_2
          title: SQLite (both providers)
          config_win: sqlite
          config_linux: sqlite
          config_macos: sqlite
          enable_os_windows: true
          enable_os_ubuntu: true
          enable_os_macos: true
          enable_fw_netfx: false # see SQLite_2
          enable_fw_net60: true
          enable_fw_net80: true
          is_experimental: false
          ${{ if or(contains(parameters.db_filter, '[all]'), contains(parameters.db_filter, '[sqlite.all]')) }}:
            enabled: true
          ${{ if not(or(contains(parameters.db_filter, '[all]'), contains(parameters.db_filter, '[sqlite.all]'))) }}:
            enabled: false

        - name: SQLiteExtras_1
          title: SQLite (specialized tests)
          config_win: sqlite.extras
          config_linux: sqlite.extras
          config_macos: sqlite.extras
          enable_os_windows: true
          enable_os_ubuntu: false  # netfx-only
          enable_os_macos: false  # netfx-only
          enable_fw_netfx: true
          enable_fw_net60: false # see SQLiteExtras_2
          enable_fw_net80: false # see SQLiteExtras_2
          is_experimental: false
          ${{ if or(contains(parameters.db_filter, '[all]'), contains(parameters.db_filter, '[sqlite.all]')) }}:
            enabled: true
          ${{ if not(or(contains(parameters.db_filter, '[all]'), contains(parameters.db_filter, '[sqlite.all]'))) }}:
            enabled: false

        - name: SQLiteExtras_2
          title: SQLite (specialized tests)
          config_win: sqlite.extras
          config_linux: sqlite.extras
          config_macos: sqlite.extras
          enable_os_windows: true
          enable_os_ubuntu: true
          enable_os_macos: true
          enable_fw_netfx: false # see SQLiteExtras_1
          enable_fw_net60: true
          enable_fw_net80: true
          is_experimental: false
          ${{ if or(contains(parameters.db_filter, '[all]'), contains(parameters.db_filter, '[sqlite.all]')) }}:
            enabled: true
          ${{ if not(or(contains(parameters.db_filter, '[all]'), contains(parameters.db_filter, '[sqlite.all]'))) }}:
            enabled: false

# Access
        - name: Access_MDB_1
          title: Access MDB (Jet/ODBC)
          config_win: access.mdb
          enable_os_windows: true
          enable_os_ubuntu: false
          enable_os_macos: false
          enable_fw_netfx: true
          enable_fw_net60: false # see Access_MDB_2
          enable_fw_net80: false # see Access_MDB_3
          is_experimental: false
          x86: true
          extra: --arch x86
          ${{ if or(contains(parameters.db_filter, '[all]'), contains(parameters.db_filter, '[access.all]')) }}:
            enabled: true
          ${{ if not(or(contains(parameters.db_filter, '[all]'), contains(parameters.db_filter, '[access.all]'))) }}:
            enabled: false

        - name: Access_MDB_2
          title: Access MDB (Jet/ODBC)
          config_win: access.mdb
          enable_os_windows: true
          enable_os_ubuntu: false
          enable_os_macos: false
          enable_fw_netfx: false # see Access_MDB_1
          enable_fw_net60: true
          enable_fw_net80: false # see Access_MDB_3
          is_experimental: false
          x86: true
          extra: --arch x86
          ${{ if or(contains(parameters.db_filter, '[all]'), contains(parameters.db_filter, '[access.all]')) }}:
            enabled: true
          ${{ if not(or(contains(parameters.db_filter, '[all]'), contains(parameters.db_filter, '[access.all]'))) }}:
            enabled: false

        - name: Access_MDB_3
          title: Access MDB (Jet/ODBC)
          config_win: access.mdb
          enable_os_windows: true
          enable_os_ubuntu: false
          enable_os_macos: false
          enable_fw_netfx: false # see Access_MDB_1
          enable_fw_net60: false # see Access_MDB_2
          enable_fw_net80: true
          is_experimental: false
          x86: true
          extra: --arch x86
          ${{ if or(contains(parameters.db_filter, '[all]'), contains(parameters.db_filter, '[access.all]')) }}:
            enabled: true
          ${{ if not(or(contains(parameters.db_filter, '[all]'), contains(parameters.db_filter, '[access.all]'))) }}:
            enabled: false

        - name: Access_ACE_1
          title: Access ACE (OLEDB/ODBC) x86
          config_win: access.ace
          script_win_global: access.ace.cmd
          enable_os_windows: true
          enable_os_ubuntu: false
          enable_os_macos: false
          enable_fw_netfx: true
          enable_fw_net60: false # see Access_ACE_2
          enable_fw_net80: false # see Access_ACE_3
          is_experimental: false
          x86: true
          extra: --arch x86
          ${{ if or(contains(parameters.db_filter, '[all]'), contains(parameters.db_filter, '[access.all]')) }}:
            enabled: true
          ${{ if not(or(contains(parameters.db_filter, '[all]'), contains(parameters.db_filter, '[access.all]'))) }}:
            enabled: false

        - name: Access_ACE_2
          title: Access ACE (OLEDB/ODBC) x86
          config_win: access.ace
          script_win_global: access.ace.cmd
          enable_os_windows: true
          enable_os_ubuntu: false
          enable_os_macos: false
          enable_fw_netfx: false # see Access_ACE_1
          enable_fw_net60: true
          enable_fw_net80: false # see Access_ACE_3
          is_experimental: false
          x86: true
          extra: --arch x86
          ${{ if or(contains(parameters.db_filter, '[all]'), contains(parameters.db_filter, '[access.all]')) }}:
            enabled: true
          ${{ if not(or(contains(parameters.db_filter, '[all]'), contains(parameters.db_filter, '[access.all]'))) }}:
            enabled: false

        - name: Access_ACE_3
          title: Access ACE (OLEDB/ODBC) x86
          config_win: access.ace
          script_win_global: access.ace.cmd
          enable_os_windows: true
          enable_os_ubuntu: false
          enable_os_macos: false
          enable_fw_netfx: false # see Access_ACE_1
          enable_fw_net60: false # see Access_ACE_2
          enable_fw_net80: true
          is_experimental: false
          x86: true
          extra: --arch x86
          ${{ if or(contains(parameters.db_filter, '[all]'), contains(parameters.db_filter, '[access.all]')) }}:
            enabled: true
          ${{ if not(or(contains(parameters.db_filter, '[all]'), contains(parameters.db_filter, '[access.all]'))) }}:
            enabled: false

        - name: Access_ACE_x64
          title: Access ACE (ODBC-only) x64 # x64 OLEDB crashes randomly https://github.com/dotnet/runtime/issues/46187
          config_win: access.ace.x64
          script_win_global: access.ace.x64.cmd
          enable_os_windows: true
          enable_os_ubuntu: false
          enable_os_macos: false
          enable_fw_netfx: true
          enable_fw_net60: true
          enable_fw_net80: true
          is_experimental: false
          extra: --arch x64
          ${{ if or(contains(parameters.db_filter, '[all]'), contains(parameters.db_filter, '[access.all]')) }}:
            enabled: true
          ${{ if not(or(contains(parameters.db_filter, '[all]'), contains(parameters.db_filter, '[access.all]'))) }}:
            enabled: false

# SQL CE
        - name: SqlCE
          title: SQL CE
          config_win: sqlce
          psscript_win_global: sqlce.ps1
          enable_os_windows: true
          enable_os_ubuntu: false
          enable_os_macos: false
          enable_fw_netfx: true
          enable_fw_net60: true
          enable_fw_net80: true
          is_experimental: false
          ${{ if or(contains(parameters.db_filter, '[all]'), contains(parameters.db_filter, '[sqlce.all]')) }}:
            enabled: true
          ${{ if not(or(contains(parameters.db_filter, '[all]'), contains(parameters.db_filter, '[sqlce.all]'))) }}:
            enabled: false

# MySql/MariaDB
        - name: MySQL
          title: MySQL 8 (both providers)
          config_linux: mysql
          config_macos: mysql
          script_linux_global: mysql.sh
          script_macos_global: mac.mysql.sh
          install_docker_macos: true
          enable_os_windows: false
          enable_os_ubuntu: true
          enable_os_macos: true
          enable_fw_netfx: false
          enable_fw_net60: true
          enable_fw_net80: true
          is_experimental: false
          ${{ if or(contains(parameters.db_filter, '[all]'), contains(parameters.db_filter, '[mysql.all]')) }}:
            enabled: true
          ${{ if not(or(contains(parameters.db_filter, '[all]'), contains(parameters.db_filter, '[mysql.all]'))) }}:
            enabled: false

        - name: MySQL55
          title: MySQL 5.5 (both providers)
          config_linux: mysql55
          config_macos: mysql55
          script_linux_global: mysql55.sh
          script_macos_global: mac.mysql55.sh
          install_docker_macos: true
          enable_os_windows: false
          enable_os_ubuntu: true
          enable_os_macos: true
          enable_fw_netfx: false
          enable_fw_net60: true
          enable_fw_net80: true
          is_experimental: false
          ${{ if or(contains(parameters.db_filter, '[all]'), contains(parameters.db_filter, '[mysql.all]')) }}:
            enabled: true
          ${{ if not(or(contains(parameters.db_filter, '[all]'), contains(parameters.db_filter, '[mysql.all]'))) }}:
            enabled: false

        - name: MariaDB
          title: MariaDB
          config_win: mariadb
          config_linux: mariadb
          config_macos: mariadb
          script_linux_global: mariadb.sh
          script_macos_global: mac.mariadb.sh
          install_docker_macos: true
          enable_os_windows: false
          enable_os_ubuntu: true
          enable_os_macos: true
          enable_fw_netfx: false
          enable_fw_net60: true
          enable_fw_net80: true
          is_experimental: false
          ${{ if or(contains(parameters.db_filter, '[all]'), contains(parameters.db_filter, '[mysql.all]')) }}:
            enabled: true
          ${{ if not(or(contains(parameters.db_filter, '[all]'), contains(parameters.db_filter, '[mysql.all]'))) }}:
            enabled: false

# PostgreSQL
        - name: PostgreSQL11
          title: PostgreSQL 11
          config_linux: pgsql11
          config_macos: pgsql11
          script_linux_global: pgsql11.sh
          script_macos_global: mac.pgsql11.sh
          install_docker_macos: true
          enable_os_windows: false
          enable_os_ubuntu: true
          enable_os_macos: true
          enable_fw_netfx: false
          enable_fw_net60: true
          enable_fw_net80: true
          is_experimental: false
          ${{ if or(contains(parameters.db_filter, '[all]'), contains(parameters.db_filter, '[postgresql.all]')) }}:
            enabled: true
          ${{ if not(or(contains(parameters.db_filter, '[all]'), contains(parameters.db_filter, '[postgresql.all]'))) }}:
            enabled: false

        - name: PostgreSQL12
          title: PostgreSQL 12
          config_linux: pgsql12
          config_macos: pgsql12
          script_linux_global: pgsql12.sh
          script_macos_global: mac.pgsql12.sh
          install_docker_macos: true
          enable_os_windows: false
          enable_os_ubuntu: true
          enable_os_macos: true
          enable_fw_netfx: false
          enable_fw_net60: true
          enable_fw_net80: true
          is_experimental: false
          ${{ if or(contains(parameters.db_filter, '[all]'), contains(parameters.db_filter, '[postgresql.all]')) }}:
            enabled: true
          ${{ if not(or(contains(parameters.db_filter, '[all]'), contains(parameters.db_filter, '[postgresql.all]'))) }}:
            enabled: false

        - name: PostgreSQL13
          title: PostgreSQL 13
          config_linux: pgsql13
          config_macos: pgsql13
          script_linux_global: pgsql13.sh
          script_macos_global: mac.pgsql13.sh
          install_docker_macos: true
          enable_os_windows: false
          enable_os_ubuntu: true
          enable_os_macos: true
          enable_fw_netfx: false
          enable_fw_net60: true
          enable_fw_net80: true
          is_experimental: false
          ${{ if or(contains(parameters.db_filter, '[all]'), contains(parameters.db_filter, '[postgresql.all]')) }}:
            enabled: true
          ${{ if not(or(contains(parameters.db_filter, '[all]'), contains(parameters.db_filter, '[postgresql.all]'))) }}:
            enabled: false

        - name: PostgreSQL14
          title: PostgreSQL 14
          config_linux: pgsql14
          config_macos: pgsql14
          script_linux_global: pgsql14.sh
          script_macos_global: mac.pgsql14.sh
          install_docker_macos: true
          enable_os_windows: false
          enable_os_ubuntu: true
          enable_os_macos: true
          enable_fw_netfx: false
          enable_fw_net60: true
          enable_fw_net80: true
          is_experimental: false
          ${{ if or(contains(parameters.db_filter, '[all]'), contains(parameters.db_filter, '[postgresql.all]')) }}:
            enabled: true
          ${{ if not(or(contains(parameters.db_filter, '[all]'), contains(parameters.db_filter, '[postgresql.all]'))) }}:
            enabled: false

        - name: PostgreSQL15
          title: PostgreSQL 15
          config_linux: pgsql15
          config_macos: pgsql15
          script_linux_global: pgsql15.sh
          script_macos_global: mac.pgsql15.sh
          install_docker_macos: true
          enable_os_windows: false
          enable_os_ubuntu: true
          enable_os_macos: true
          enable_fw_netfx: false
          enable_fw_net60: true
          enable_fw_net80: true
          is_experimental: false
          ${{ if or(contains(parameters.db_filter, '[all]'), contains(parameters.db_filter, '[postgresql.all]')) }}:
            enabled: true
          ${{ if not(or(contains(parameters.db_filter, '[all]'), contains(parameters.db_filter, '[postgresql.all]'))) }}:
            enabled: false

        - name: PostgreSQL16
          title: PostgreSQL 16
          config_linux: pgsql16
          config_macos: pgsql16
          script_linux_global: pgsql16.sh
          script_macos_global: mac.pgsql16.sh
          install_docker_macos: true
          enable_os_windows: false
          enable_os_ubuntu: true
          enable_os_macos: true
          enable_fw_netfx: false
          enable_fw_net60: true
          enable_fw_net80: true
          is_experimental: false
          ${{ if or(contains(parameters.db_filter, '[all]'), contains(parameters.db_filter, '[postgresql.all]')) }}:
            enabled: true
          ${{ if not(or(contains(parameters.db_filter, '[all]'), contains(parameters.db_filter, '[postgresql.all]'))) }}:
            enabled: false

# SQL Server
        - name: SqlServer2005
          title: SQL Server 2005
          config_win: sqlserver.2005
          script_win_global: sqlserver.2005.cmd
          enable_os_windows: true
          enable_os_ubuntu: false
          enable_os_macos: false
          enable_fw_netfx: true
          enable_fw_net60: true
          enable_fw_net80: true
          is_experimental: false
          ${{ if or(contains(parameters.db_filter, '[all]'), contains(parameters.db_filter, '[sqlserver.all]')) }}:
            enabled: true
          ${{ if not(or(contains(parameters.db_filter, '[all]'), contains(parameters.db_filter, '[sqlserver.all]'))) }}:
            enabled: false

        - name: SqlServer2008
          title: SQL Server 2008
          config_win: sqlserver.2008
          script_win_global: sqlserver.2008.cmd
          enable_os_windows: true
          enable_os_ubuntu: false
          enable_os_macos: false
          enable_fw_netfx: true
          enable_fw_net60: true
          enable_fw_net80: true
          is_experimental: false
          ${{ if or(contains(parameters.db_filter, '[all]'), contains(parameters.db_filter, '[sqlserver.all]')) }}:
            enabled: true
          ${{ if not(or(contains(parameters.db_filter, '[all]'), contains(parameters.db_filter, '[sqlserver.all]'))) }}:
            enabled: false

        - name: SqlServer2012
          title: SQL Server 2012
          config_win: sqlserver.2012
          script_win_global: sqlserver.2012.cmd
          enable_os_windows: true
          enable_os_ubuntu: false
          enable_os_macos: false
          enable_fw_netfx: true
          enable_fw_net60: true
          enable_fw_net80: true
          is_experimental: false
          ${{ if or(contains(parameters.db_filter, '[all]'), contains(parameters.db_filter, '[sqlserver.all]')) }}:
            enabled: true
          ${{ if not(or(contains(parameters.db_filter, '[all]'), contains(parameters.db_filter, '[sqlserver.all]'))) }}:
            enabled: false

        - name: SqlServer2014
          title: SQL Server 2014
          config_win: sqlserver.2014
          script_win_global: sqlserver.2014.cmd
          enable_os_windows: true
          enable_os_ubuntu: false
          enable_os_macos: false
          enable_fw_netfx: true
          enable_fw_net60: true
          enable_fw_net80: true
          is_experimental: false
          ${{ if or(contains(parameters.db_filter, '[all]'), contains(parameters.db_filter, '[sqlserver.all]')) }}:
            enabled: true
          ${{ if not(or(contains(parameters.db_filter, '[all]'), contains(parameters.db_filter, '[sqlserver.all]'))) }}:
            enabled: false

        - name: SqlServer2016
          title: SQL Server 2016
          config_win: sqlserver.2016
          script_win_global: sqlserver.2016.cmd
          enable_os_windows: true
          enable_os_ubuntu: false
          enable_os_macos: false
          enable_fw_netfx: true
          enable_fw_net60: true
          enable_fw_net80: true
          is_experimental: false
          ${{ if or(contains(parameters.db_filter, '[all]'), contains(parameters.db_filter, '[sqlserver.all]')) }}:
            enabled: true
          ${{ if not(or(contains(parameters.db_filter, '[all]'), contains(parameters.db_filter, '[sqlserver.all]'))) }}:
            enabled: false

        - name: SqlServer2017_1
          title: SQL Server 2017
          config_win: sqlserver.2017
          config_linux: sqlserver.2017
          config_macos: sqlserver.2017
          script_win_global: sqlserver.2017.cmd
          script_linux_global: sqlserver.2017.sh
          script_macos_global: sqlserver.2017.sh
          install_docker_macos: true
          enable_os_windows: true
          enable_os_ubuntu: true
          enable_os_macos: true
          enable_fw_netfx: true
          enable_fw_net60: true
          enable_fw_net80: true
          is_experimental: false
          ${{ if or(contains(parameters.db_filter, '[all]'), contains(parameters.db_filter, '[sqlserver.all]')) }}:
            enabled: true
          ${{ if not(or(contains(parameters.db_filter, '[all]'), contains(parameters.db_filter, '[sqlserver.all]'))) }}:
            enabled: false

        - name: SqlServer2019_1
          title: SQL Server 2019
          config_win: sqlserver.2019
          config_linux: sqlserver.fts.2019
          config_macos: sqlserver.fts.2019
          script_win_global: sqlserver.2019.cmd
          script_linux_global: sqlserver.2019.sh
          script_macos_global: sqlserver.2019.sh
          install_docker_macos: true
          enable_os_windows: true
          enable_os_ubuntu: false # netfx-only
          enable_os_macos:  false # netfx-only
          enable_fw_netfx: true
          enable_fw_net60: false # see SqlServer2019_2
          enable_fw_net80: false # see SqlServer2019_3
          is_experimental: false
          ${{ if or(contains(parameters.db_filter, '[all]'), contains(parameters.db_filter, '[sqlserver.all]'), contains(parameters.db_filter, '[sqlserver.2019]')) }}:
            enabled: true
          ${{ if not(or(contains(parameters.db_filter, '[all]'), contains(parameters.db_filter, '[sqlserver.all]'), contains(parameters.db_filter, '[sqlserver.2019]'))) }}:
            enabled: false

        - name: SqlServer2019_2
          title: SQL Server 2019
          config_win: sqlserver.2019
          config_linux: sqlserver.fts.2019
          config_macos: sqlserver.fts.2019
          script_win_global: sqlserver.2019.cmd
          script_linux_global: sqlserver.2019.sh
          script_macos_global: sqlserver.2019.sh
          install_docker_macos: true
          enable_os_windows: true
          enable_os_ubuntu: true
          enable_os_macos:  true
          enable_fw_netfx: false # see SqlServer2019_1
          enable_fw_net60: true
          enable_fw_net80: false # see SqlServer2019_3
          is_experimental: false
          ${{ if or(contains(parameters.db_filter, '[all]'), contains(parameters.db_filter, '[sqlserver.all]'), contains(parameters.db_filter, '[sqlserver.2019]')) }}:
            enabled: true
          ${{ if not(or(contains(parameters.db_filter, '[all]'), contains(parameters.db_filter, '[sqlserver.all]'), contains(parameters.db_filter, '[sqlserver.2019]'))) }}:
            enabled: false

        - name: SqlServer2019_3
          title: SQL Server 2019
          config_win: sqlserver.2019
          config_linux: sqlserver.fts.2019
          config_macos: sqlserver.fts.2019
          script_win_global: sqlserver.2019.cmd
          script_linux_global: sqlserver.2019.sh
          script_macos_global: sqlserver.2019.sh
          install_docker_macos: true
          enable_os_windows: true
          enable_os_ubuntu: true
          enable_os_macos:  true
          enable_fw_netfx: false # see SqlServer2019_1
          enable_fw_net60: false # see SqlServer2019_2
          enable_fw_net80: true
          is_experimental: false
          ${{ if or(contains(parameters.db_filter, '[all]'), contains(parameters.db_filter, '[sqlserver.all]'), contains(parameters.db_filter, '[sqlserver.2019]')) }}:
            enabled: true
          ${{ if not(or(contains(parameters.db_filter, '[all]'), contains(parameters.db_filter, '[sqlserver.all]'), contains(parameters.db_filter, '[sqlserver.2019]'))) }}:
            enabled: false

# additional test runner for win as SqlServer2019 doesn't fit into time limits
        - name: SqlServer2019Extras_1
          title: SQL Server EXTRAS
          config_win: sqlserver.extras
          config_linux: sqlserver.extras
          config_macos: sqlserver.extras
          script_win_global: sqlserver.extras.cmd
          script_linux_global: sqlserver.extras.sh
          script_macos_global: sqlserver.extras.sh
          install_docker_macos: true
          enable_os_windows: true
          enable_os_ubuntu: false # netfx-only
          enable_os_macos:  false # netfx-only
          enable_fw_netfx: true
          enable_fw_net60: false # see SqlServer2019Extras_2
          enable_fw_net80: false # see SqlServer2019Extras_3
          is_experimental: false
          ${{ if or(contains(parameters.db_filter, '[all]'), contains(parameters.db_filter, '[sqlserver.all]'), contains(parameters.db_filter, '[sqlserver.2019]')) }}:
            enabled: true
          ${{ if not(or(contains(parameters.db_filter, '[all]'), contains(parameters.db_filter, '[sqlserver.all]'), contains(parameters.db_filter, '[sqlserver.2019]'))) }}:
            enabled: false

        - name: SqlServer2019Extras_2
          title: SQL Server EXTRAS
          config_win: sqlserver.extras
          config_linux: sqlserver.extras
          config_macos: sqlserver.extras
          script_win_global: sqlserver.extras.cmd
          script_linux_global: sqlserver.extras.sh
          script_macos_global: sqlserver.extras.sh
          install_docker_macos: true
          enable_os_windows: true
          enable_os_ubuntu: true
          enable_os_macos:  true
          enable_fw_netfx: false # see SqlServer2019Extras_1
          enable_fw_net60: true
          enable_fw_net80: false # see SqlServer2019Extras_3
          is_experimental: false
          ${{ if or(contains(parameters.db_filter, '[all]'), contains(parameters.db_filter, '[sqlserver.all]'), contains(parameters.db_filter, '[sqlserver.2019]')) }}:
            enabled: true
          ${{ if not(or(contains(parameters.db_filter, '[all]'), contains(parameters.db_filter, '[sqlserver.all]'), contains(parameters.db_filter, '[sqlserver.2019]'))) }}:
            enabled: false

        - name: SqlServer2019Extras_3
          title: SQL Server EXTRAS
          config_win: sqlserver.extras
          config_linux: sqlserver.extras
          config_macos: sqlserver.extras
          script_win_global: sqlserver.extras.cmd
          script_linux_global: sqlserver.extras.sh
          script_macos_global: sqlserver.extras.sh
          install_docker_macos: true
          enable_os_windows: true
          enable_os_ubuntu: true
          enable_os_macos:  true
          enable_fw_netfx: false # see SqlServer2019Extras_1
          enable_fw_net60: false # see SqlServer2019Extras_2
          enable_fw_net80: true
          is_experimental: false
          ${{ if or(contains(parameters.db_filter, '[all]'), contains(parameters.db_filter, '[sqlserver.all]'), contains(parameters.db_filter, '[sqlserver.2019]')) }}:
            enabled: true
          ${{ if not(or(contains(parameters.db_filter, '[all]'), contains(parameters.db_filter, '[sqlserver.all]'), contains(parameters.db_filter, '[sqlserver.2019]'))) }}:
            enabled: false

        - name: SqlServer2022
          title: SQL Server 2022
          config_win: sqlserver.2022
          config_linux: sqlserver.2022
          config_macos: sqlserver.2022
          script_win_global: sqlserver.2022.cmd
          script_linux_global: sqlserver.2022.sh
          script_macos_global: sqlserver.2022.sh
          install_docker_macos: true
          enable_os_windows: true
          enable_os_ubuntu: true
          enable_os_macos:  true
          enable_fw_netfx: true
          enable_fw_net60: true
          enable_fw_net80: true
          is_experimental: false
          ${{ if and(or(contains(parameters.db_filter, '[all]'), contains(parameters.db_filter, '[sqlserver.all]'), contains(parameters.db_filter, '[sqlserver.2022]')), not(contains(parameters.db_filter, '[metrics]'))) }}:
            enabled: true
          ${{ if not(and(or(contains(parameters.db_filter, '[all]'), contains(parameters.db_filter, '[sqlserver.all]'), contains(parameters.db_filter, '[sqlserver.2022]')), not(contains(parameters.db_filter, '[metrics]')))) }}:
            enabled: false

        - name: SqlServer2022_Metrics
          title: SQL Server 2022 (with metrics)
          config_win: sqlserver.2022.metrics
          config_linux: sqlserver.2022.metrics
          config_macos: sqlserver.2022.metrics
          script_win_global: sqlserver.2022.cmd
          script_linux_global: sqlserver.2022.sh
          script_macos_global: sqlserver.2022.sh
          install_docker_macos: true
          enable_os_windows: true
          enable_os_ubuntu: true
          enable_os_macos:  true
          enable_fw_net472: true
          enable_fw_netcore31: false # reduce test time
          enable_fw_net60: false # reduce test time
          enable_fw_net70: true
          is_experimental: false
          ${{ if contains(parameters.db_filter, '[metrics]') }}:
            enabled: true
          ${{ if not(contains(parameters.db_filter, '[metrics]')) }}:
            enabled: false

# Sybase ASE
        - name: Sybase
          title: Sybase ASE 16
          config_linux: sybase
          config_macos: sybase
          script_linux_global: sybase.sh
          script_macos_global: sybase.sh
          install_docker_macos: true
          enable_os_windows: false
          enable_os_ubuntu: true
          enable_os_macos: true
          enable_fw_netfx: false
          enable_fw_net60: true
          enable_fw_net80: true
          is_experimental: false
          ${{ if or(contains(parameters.db_filter, '[all]'), contains(parameters.db_filter, '[sybase.ase.all]')) }}:
            enabled: true
          ${{ if not(or(contains(parameters.db_filter, '[all]'), contains(parameters.db_filter, '[sybase.ase.all]'))) }}:
            enabled: false

# Oracle
        - name: Oracle11
          title: Oracle 11g XE
          config_linux: oracle11
          config_macos: oracle11
          script_linux_global: oracle11.sh
          script_macos_global: oracle11.sh
          install_docker_macos: true
          enable_os_windows: false
          enable_os_ubuntu: true
          enable_os_macos: true
          enable_fw_netfx: false
          enable_fw_net60: true
          enable_fw_net80: true
          is_experimental: false
          ${{ if or(contains(parameters.db_filter, '[all]'), contains(parameters.db_filter, '[oracle.all]')) }}:
            enabled: true
          ${{ if not(or(contains(parameters.db_filter, '[all]'), contains(parameters.db_filter, '[oracle.all]'))) }}:
            enabled: false

        - name: Oracle12
          title: Oracle 12c
          config_linux: oracle12
          config_macos: oracle12
          script_linux_global: oracle12.sh
          script_macos_global: oracle12.sh
          install_docker_macos: true
          enable_os_windows: false
          enable_os_ubuntu: true
          enable_os_macos: true
          enable_fw_netfx: false
          enable_fw_net60: true
          enable_fw_net80: true
          is_experimental: false
          ${{ if or(contains(parameters.db_filter, '[all]'), contains(parameters.db_filter, '[oracle.all]')) }}:
            enabled: true
          ${{ if not(or(contains(parameters.db_filter, '[all]'), contains(parameters.db_filter, '[oracle.all]'))) }}:
            enabled: false

        - name: Oracle18
          title: Oracle 18c
          config_linux: oracle18
          config_macos: oracle18
          script_linux_global: oracle18.sh
          script_macos_global: oracle18.sh
          install_docker_macos: true
          enable_os_windows: false
          enable_os_ubuntu: true
          enable_os_macos: true
          enable_fw_netfx: false
          enable_fw_net60: true
          enable_fw_net80: true
          is_experimental: false
          ${{ if or(contains(parameters.db_filter, '[all]'), contains(parameters.db_filter, '[oracle.all]')) }}:
            enabled: true
          ${{ if not(or(contains(parameters.db_filter, '[all]'), contains(parameters.db_filter, '[oracle.all]'))) }}:
            enabled: false

        - name: Oracle19
          title: Oracle 19c
          config_linux: oracle19
          config_macos: oracle19
          script_linux_global: oracle19.sh
          script_macos_global: oracle19.sh
          install_docker_macos: true
          enable_os_windows: false
          enable_os_ubuntu: true
          enable_os_macos: true
          enable_fw_netfx: false
          enable_fw_net60: true
          enable_fw_net80: true
          is_experimental: false
          ${{ if or(contains(parameters.db_filter, '[all]'), contains(parameters.db_filter, '[oracle.all]')) }}:
            enabled: true
          ${{ if not(or(contains(parameters.db_filter, '[all]'), contains(parameters.db_filter, '[oracle.all]'))) }}:
            enabled: false

        - name: Oracle21
          title: Oracle 21c
          config_linux: oracle21
          config_macos: oracle21
          script_linux_global: oracle21.sh
          script_macos_global: oracle21.sh
          install_docker_macos: true
          enable_os_windows: false
          enable_os_ubuntu: true
          enable_os_macos: true
          enable_fw_netfx: false
          enable_fw_net60: true
          enable_fw_net80: true
          is_experimental: false
          ${{ if or(contains(parameters.db_filter, '[all]'), contains(parameters.db_filter, '[oracle.all]')) }}:
            enabled: true
          ${{ if not(or(contains(parameters.db_filter, '[all]'), contains(parameters.db_filter, '[oracle.all]'))) }}:
            enabled: false

        - name: Oracle23
          title: Oracle 23c
          config_linux: oracle23
          config_macos: oracle23
          script_linux_global: oracle23.sh
          script_macos_global: oracle23.sh
          install_docker_macos: true
          enable_os_windows: false
          enable_os_ubuntu: true
          enable_os_macos: true
          enable_fw_netfx: false
          enable_fw_net60: true
          enable_fw_net80: true
          is_experimental: false
          ${{ if or(contains(parameters.db_filter, '[all]'), contains(parameters.db_filter, '[oracle.all]')) }}:
            enabled: true
          ${{ if not(or(contains(parameters.db_filter, '[all]'), contains(parameters.db_filter, '[oracle.all]'))) }}:
            enabled: false

# Firebird
        - name: Firebird25
          title: Firebird 2.5
          config_linux: firebird25
          config_macos: firebird25
          script_linux_global: firebird25.sh
          script_macos_global: firebird25.sh
          install_docker_macos: true
          enable_os_windows: false
          enable_os_ubuntu: true
          enable_os_macos: true
          enable_fw_netfx: false
          enable_fw_net60: true
          enable_fw_net80: true
          is_experimental: false
          ${{ if or(contains(parameters.db_filter, '[all]'), contains(parameters.db_filter, '[firebird.all]')) }}:
            enabled: true
          ${{ if not(or(contains(parameters.db_filter, '[all]'), contains(parameters.db_filter, '[firebird.all]'))) }}:
            enabled: false

        - name: Firebird3
          title: Firebird 3.0
          config_linux: firebird3
          config_macos: firebird3
          script_linux_global: firebird3.sh
          script_macos_global: firebird3.sh
          install_docker_macos: true
          enable_os_windows: false
          enable_os_ubuntu: true
          enable_os_macos: true
          enable_fw_netfx: false
          enable_fw_net60: true
          enable_fw_net80: true
          is_experimental: false
          ${{ if or(contains(parameters.db_filter, '[all]'), contains(parameters.db_filter, '[firebird.all]')) }}:
            enabled: true
          ${{ if not(or(contains(parameters.db_filter, '[all]'), contains(parameters.db_filter, '[firebird.all]'))) }}:
            enabled: false

        - name: Firebird4
          title: Firebird 4.0
          config_linux: firebird4
          config_macos: firebird4
          script_linux_global: firebird4.sh
          script_macos_global: firebird4.sh
          install_docker_macos: true
          enable_os_windows: false
          enable_os_ubuntu: true
          enable_os_macos: true
          enable_fw_netfx: false
          enable_fw_net60: true
          enable_fw_net80: true
          is_experimental: false
          ${{ if or(contains(parameters.db_filter, '[all]'), contains(parameters.db_filter, '[firebird.all]')) }}:
            enabled: true
          ${{ if not(or(contains(parameters.db_filter, '[all]'), contains(parameters.db_filter, '[firebird.all]'))) }}:
            enabled: false

# DB2
        - name: DB2
          title: DB2 LUW 11.5
          config_linux: db2
          config_macos: db2
          script_linux_global: db2.sh
          script_macos_global: mac.db2.sh
          script_linux_local: db2.provider.sh
          script_macos_local: mac.db2.provider.sh
          install_docker_macos: true
          enable_os_windows: false
          enable_os_ubuntu: true
          enable_os_macos: true
          enable_fw_netfx: false
          enable_fw_net60: true
          enable_fw_net80: true
          is_experimental: false
          ${{ if or(contains(parameters.db_filter, '[all]'), contains(parameters.db_filter, '[db2.all]')) }}:
            enabled: true
          ${{ if not(or(contains(parameters.db_filter, '[all]'), contains(parameters.db_filter, '[db2.all]'))) }}:
            enabled: false

# Informix
        - name: Informix14
          title: Informix 14.10
          config_linux: informix
          config_macos: informix
          script_linux_global: informix14.sh
          script_macos_global: mac.informix14.sh
          script_linux_local: db2.provider.sh
          script_macos_local: mac.db2.provider.sh
          install_docker_macos: true
          enable_os_windows: false
          enable_os_ubuntu: true
          enable_os_macos: true
          enable_fw_netfx: false
          enable_fw_net60: true
          enable_fw_net80: true
          is_experimental: false
          ${{ if or(contains(parameters.db_filter, '[all]'), contains(parameters.db_filter, '[informix.all]')) }}:
            enabled: true
          ${{ if not(or(contains(parameters.db_filter, '[all]'), contains(parameters.db_filter, '[informix.all]'))) }}:
            enabled: false

# SAP HANA
        - name: SAPHANA2
          title: SAP HANA 2
          config_linux: hana2
          config_macos: hana2
          script_linux_global: hana2.sh
          script_linux_local: hana2.tests.sh
          install_docker_macos: true
          enable_os_windows: false
          enable_os_ubuntu: true
          enable_os_macos: false # start takes 'forever'
          enable_fw_netfx: false
          enable_fw_net60: true
          enable_fw_net80: true
          is_experimental: false
          docker_login: false
          ${{ if or(contains(parameters.db_filter, '[all]'), contains(parameters.db_filter, '[saphana.all]')) }}:
            enabled: true
          ${{ if not(or(contains(parameters.db_filter, '[all]'), contains(parameters.db_filter, '[saphana.all]'))) }}:
            enabled: false

# ClickHouse
        - name: ClickHouse
          title: ClickHouse
          config_linux: clickhouse
          config_macos: clickhouse
          script_linux_global: clickhouse.sh
          script_macos_global: clickhouse.sh
          install_docker_macos: true
          enable_os_windows: false
          enable_os_ubuntu: true
          enable_os_macos: true
          enable_fw_netfx: false
          enable_fw_net60: true
          enable_fw_net80: true
          is_experimental: false
          ${{ if or(contains(parameters.db_filter, '[all]'), contains(parameters.db_filter, '[clickhouse.all]')) }}:
            enabled: true
          ${{ if not(or(contains(parameters.db_filter, '[all]'), contains(parameters.db_filter, '[clickhouse.all]'))) }}:
            enabled: false<|MERGE_RESOLUTION|>--- conflicted
+++ resolved
@@ -20,10 +20,7 @@
 # - '[sqlserver.all]' - SQL Server targets supported
 # - '[sqlserver.2019]' - SQL Server 2019 targets supported
 # - '[sqlserver.2022]' - SQL Server 2022 targets supported
-<<<<<<< HEAD
-=======
 # - '[metrics]' - SQL Server 2022 with metrics collection targets supported
->>>>>>> 4120b637
 # - '[sybase.ase.all]' - SAP/Sybase ASE targets supported
 # - '[clickhouse.all]' - Yandex ClickHouse targets supported
 # Note that filter value enclosed in [] brackets as we check filter using contains substring function and this allows
@@ -733,9 +730,8 @@
           enable_os_ubuntu: true
           enable_os_macos:  true
           enable_fw_net472: true
-          enable_fw_netcore31: false # reduce test time
-          enable_fw_net60: false # reduce test time
-          enable_fw_net70: true
+          enable_fw_net60: true
+          enable_fw_net80: true
           is_experimental: false
           ${{ if contains(parameters.db_filter, '[metrics]') }}:
             enabled: true
