--- conflicted
+++ resolved
@@ -405,22 +405,10 @@
           title: 'SQL Server 2017 (System.Data.SqlClient)'
           config: 'sqlserver.2017'
           script: 'sqlserver.2017.cmd'
-<<<<<<< HEAD
-        SqlServer2017_MS:
-          title: 'SQL Server 2017 (Microsoft.Data.SqlClient)'
-          config: 'sqlserver.2017.ms'
-          script: 'sqlserver.2017.cmd'
-# temporary disabled, need new/fixed image
-#        PostgreSQL10:
-#          title: 'PostgreSQL 10'
-#          config: 'pgsql10.win'
-#          script: 'pgsql10.cmd'
-=======
 #        SqlServer2017_MS:
 #          title: 'SQL Server 2017 (Microsoft.Data.SqlClient)'
 #          config: 'sqlserver.2017.ms'
 #          script: 'sqlserver.2017.cmd'
->>>>>>> 99ca86f8
 
     steps:
     - checkout: none
@@ -542,22 +530,10 @@
           title: 'SQL Server 2017 (System.Data.SqlClient)'
           config: 'sqlserver.2017'
           script: 'sqlserver.2017.cmd'
-<<<<<<< HEAD
-        SqlServer2017_MS:
-          title: 'SQL Server 2017 (Microsoft.Data.SqlClient)'
-          config: 'sqlserver.2017.ms'
-          script: 'sqlserver.2017.cmd'
-# temporary disabled, need new/fixed image
-#        PostgreSQL10:
-#          title: 'PostgreSQL 10'
-#          config: 'pgsql10.win'
-#          script: 'pgsql10.cmd'
-=======
 #        SqlServer2017_MS:
 #          title: 'SQL Server 2017 (Microsoft.Data.SqlClient)'
 #          config: 'sqlserver.2017.ms'
 #          script: 'sqlserver.2017.cmd'
->>>>>>> 99ca86f8
     steps:
     - checkout: none
 
@@ -1140,14 +1116,8 @@
       vmImage: 'macOS-10.15'
     displayName: 'Tests: Mac / NETCOREAPP2.1 / '
     dependsOn: build_job
-<<<<<<< HEAD
-# temporary disabled due to unstable homebrew install
-#    condition: and(succeeded(), ne(variables['Build.SourceBranchName'], 'release'))
-    condition: eq(variables['Build.SourceBranchName'], 'disabled')
-=======
 #    condition: and(succeeded(), ne(variables['Build.SourceBranchName'], 'release'))
     condition: eq(variables['Build.SourceBranchName'], 'tests_disabled_in_this_pipeline')
->>>>>>> 99ca86f8
 
     strategy:
       matrix:
