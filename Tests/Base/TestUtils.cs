﻿using System;
using System.Collections.Generic;
using System.Linq;
using System.Text.RegularExpressions;
using System.Threading;

using LinqToDB;
using LinqToDB.Data;
using LinqToDB.DataProvider.Firebird;

namespace Tests
{
	using Model;

	public static class TestUtils
	{
		private static int _cnt;

		/// <summary>
		/// Returns unique per-testrun sequence number.
		/// E.g. it can be used to generate unique table names for tests to workaround Firebird's
		/// issues with DDL operations.
		/// </summary>
		public static int GetNext()
		{
			// Firebird issue details:
			// https://stackoverflow.com/questions/44353607
			// another solution with pools cleanup doesn't work well with Firebird3 and
			// also breaks provider
			return Interlocked.Increment(ref _cnt);
		}

		public const string NO_SCHEMA_NAME   = "UNUSED_SCHEMA";
		public const string NO_DATABASE_NAME = "UNUSED_DB";
		public const string NO_SERVER_NAME   = "UNUSED_SERVER";

		[Sql.Function("VERSION", ServerSideOnly = true)]
		private static string MySqlVersion()
		{
			throw new InvalidOperationException();
		}

		[Sql.Function("DBINFO", ServerSideOnly = true)]
		private static string DbInfo(string property)
		{
			throw new InvalidOperationException();
		}

		[Sql.Expression("current server", ServerSideOnly = true, Configuration = ProviderName.DB2)]
		[Sql.Function("current_database", ServerSideOnly = true, Configuration = ProviderName.PostgreSQL)]
		[Sql.Function("DATABASE"        , ServerSideOnly = true, Configuration = ProviderName.MySql)]
		[Sql.Function("DB_NAME"         , ServerSideOnly = true)]
		private static string DbName()
		{
			throw new InvalidOperationException();
		}

		[Sql.Expression("user"          , ServerSideOnly = true, Configuration = ProviderName.Informix)]
		[Sql.Expression("user"          , ServerSideOnly = true, Configuration = ProviderName.Oracle)]
		[Sql.Expression("current schema", ServerSideOnly = true, Configuration = ProviderName.DB2)]
		[Sql.Function("current_schema"  , ServerSideOnly = true, Configuration = ProviderName.PostgreSQL)]
		[Sql.Function("USER_NAME"       , ServerSideOnly = true, Configuration = ProviderName.Sybase)]
		[Sql.Expression("current_schema", ServerSideOnly = true, Configuration = ProviderName.SapHana)]
		[Sql.Function("SCHEMA_NAME"     , ServerSideOnly = true)]
		private static string SchemaName()
		{
			throw new InvalidOperationException();
		}

		[Sql.Expression("sys_context('userenv','service_name')", ServerSideOnly = true, Configuration = ProviderName.Oracle)]
		[Sql.Expression("DBSERVERNAME", ServerSideOnly = true, Configuration = ProviderName.Informix)]
		[Sql.Expression("@@SERVERNAME", ServerSideOnly = true)]
		private static string ServerName()
		{
			throw new InvalidOperationException();
		}

		/// <summary>
		/// Returns schema name for provided connection.
		/// Returns UNUSED_SCHEMA if fully-qualified table name doesn't support database name.
		/// </summary>
		public static string GetSchemaName(IDataContext db)
		{
			var provider = GetContextName(db);

			switch (provider)
			{
				case string when provider.IsAnyOf(TestProvName.AllInformix)  :
				case string when provider.IsAnyOf(TestProvName.AllOracle)    :
				case string when provider.IsAnyOf(TestProvName.AllPostgreSQL):
				case string when provider.IsAnyOf(TestProvName.AllSybase)    :
				case string when provider.IsAnyOf(TestProvName.AllSqlServer) :
				case string when provider.IsAnyOf(TestProvName.AllSapHana)   :
				case string when provider.IsAnyOf(ProviderName.DB2)          :
					return db.GetTable<LinqDataTypes>().Select(_ => SchemaName()).First();
			}

			return NO_SCHEMA_NAME;
		}

		/// <summary>
		/// Returns server name for provided connection.
		/// Returns UNUSED_SERVER if fully-qualified table name doesn't support server name.
		/// </summary>
		public static string GetServerName(IDataContext db)
		{
			var provider = GetContextName(db);
			switch (provider)
			{
<<<<<<< HEAD
				case ProviderName.SybaseManaged                          :
				case ProviderName.SqlServer2005                          :
				case ProviderName.SqlServer2008                          :
				case ProviderName.SqlServer2012                          :
				case ProviderName.SqlServer2014                          :
				case ProviderName.SqlServer2016                          :
				case ProviderName.SqlServer2017                          :
				case TestProvName.SqlServer2019                          :
				case TestProvName.SqlServer2019SequentialAccess          :
				case TestProvName.SqlServer2019FastExpressionCompiler    :
				case TestProvName.SqlServerContained                     :
				case TestProvName.SqlAzure                               :
				case ProviderName.OracleManaged                          :
				case ProviderName.OracleNative                           :
				case TestProvName.Oracle11Native                         :
				case TestProvName.Oracle11Managed                        :
				case ProviderName.Informix                               :
				case ProviderName.InformixDB2                            :
=======
				case String when provider.IsAnyOf(TestProvName.AllSybase)   :
				case String when provider.IsAnyOf(TestProvName.AllSqlServer):
				case String when provider.IsAnyOf(TestProvName.AllOracle)   :
				case String when provider.IsAnyOf(TestProvName.AllInformix) :
>>>>>>> 8fb36cb7
					return db.Select(() => ServerName());
				case String when provider.IsAnyOf(TestProvName.AllSapHana)  :
					/* SAP HANA should be configured for linked server queries
					 This will help to configure (especially second link):
					 https://www.linkedin.com/pulse/cross-database-queries-thing-past-how-use-sap-hana-your-nandan
					 https://blogs.sap.com/2017/04/12/introduction-to-the-sap-hana-smart-data-access-linked-database-feature/
					 https://blogs.sap.com/2014/12/19/step-by-step-tutorial-cross-database-queries-in-sap-hana-sps09/
					 SAMPLE CONFIGURATION SCRIPT:

			CREATE REMOTE SOURCE "LINKED_DB" ADAPTER "hanaodbc" CONFIGURATION 'DRIVER=libodbcHDB.so;ServerNode=192.168.56.101:39013;';

			// optional step
			GRANT LINKED DATABASE ON REMOTE SOURCE LINKED_DB TO SYSTEM;

			CREATE CREDENTIAL FOR USER SYSTEM COMPONENT 'SAPHANAFEDERATION' PURPOSE 'LINKED_DB' TYPE 'PASSWORD' USING 'user=SYSTEM;password=E15342GcbaFd';
					 */
					return "LINKED_DB";
			}

			return NO_SCHEMA_NAME;
		}

		private static string GetContextName(IDataContext db)
		{
#if NET472
			if (db is TestServiceModelDataContext linqDb)
				return linqDb.Configuration!;
#endif

			if (db is TestDataConnection testDb)
				return testDb.ConfigurationString!;

			return db.ContextID;
		}

		/// <summary>
		/// Returns database name for provided connection.
		/// Returns UNUSED_DB if fully-qualified table name doesn't support database name.
		/// </summary>
		public static string GetDatabaseName(IDataContext db)
		{
			var context = GetContextName(db);
			return context switch
			{
<<<<<<< HEAD
				case ProviderName.SQLiteClassic                      :
				case TestProvName.SQLiteClassicMiniProfilerMapped    :
				case TestProvName.SQLiteClassicMiniProfilerUnmapped  :
				case ProviderName.SQLiteMS                           :
					return "main";
				case ProviderName.Access                             :
				case ProviderName.AccessOdbc                         :
					return "Database\\TestData";
				case ProviderName.MySql                              :
				case ProviderName.MySqlConnector                     :
				case TestProvName.MariaDB                            :
				case TestProvName.MySql55                            :
				case ProviderName.PostgreSQL                         :
				case ProviderName.PostgreSQL92                       :
				case ProviderName.PostgreSQL93                       :
				case ProviderName.PostgreSQL95                       :
				case TestProvName.PostgreSQL10                       :
				case TestProvName.PostgreSQL11                       :
				case TestProvName.PostgreSQL12                       :
				case TestProvName.PostgreSQL13                       :
				case TestProvName.PostgreSQL14                       :
				case ProviderName.DB2                                :
				case ProviderName.Sybase                             :
				case ProviderName.SybaseManaged                      :
				case ProviderName.SqlServer2005                      :
				case ProviderName.SqlServer2008                      :
				case ProviderName.SqlServer2012                      :
				case ProviderName.SqlServer2014                      :
				case ProviderName.SqlServer2016                      :
				case ProviderName.SqlServer2017                      :
				case TestProvName.SqlServer2019                      :
				case TestProvName.SqlServer2019SequentialAccess      :
				case TestProvName.SqlServer2019FastExpressionCompiler:
				case TestProvName.SqlServerContained                 :
				case TestProvName.SqlAzure                           :
					return db.GetTable<LinqDataTypes>().Select(_ => DbName()).First();
				case ProviderName.Informix                           :
				case ProviderName.InformixDB2                        :
					return db.GetTable<LinqDataTypes>().Select(_ => DbInfo("dbname")).First();
			}

			return NO_DATABASE_NAME;
=======
				string when context.IsAnyOf(TestProvName.AllSQLite)   => "main",
				string when context.IsAnyOf(TestProvName.AllAccess)   => "Database\\TestData",
				string when context.IsAnyOf(
					TestProvName.AllMySql,
					TestProvName.AllPostgreSQL,
					ProviderName.DB2,
					TestProvName.AllSybase,
					TestProvName.AllSqlServer)                        => db.GetTable<LinqDataTypes>().Select(_ => DbName()).First(),
				string when context.IsAnyOf(TestProvName.AllInformix) => db.GetTable<LinqDataTypes>().Select(_ => DbInfo("dbname")).First(),
				_                                                     => NO_DATABASE_NAME
			};
>>>>>>> 8fb36cb7
		}

		public static bool ProviderNeedsTimeFix(this IDataContext db, string context)
		{
			if (context.IsAnyOf(TestProvName.AllMySql55))
			{
				// MySql versions prior to 5.6.4 do not store fractional seconds so we need to trim
				// them from expected data too
				var version = db.GetTable<LinqDataTypes>().Select(_ => MySqlVersion()).First();
				var match = new Regex(@"^\d+\.\d+.\d+").Match(version);
				if (match.Success)
				{
					var versionParts = match.Value.Split('.').Select(_ => int.Parse(_)).ToArray();

					return (versionParts[0] * 10000 + versionParts[1] * 100 + versionParts[2] < 50604);
				}
			}
			else if (context.IsAnyOf(ProviderName.AccessOdbc))
			{
				// ODBC driver strips milliseconds from values on both save and load
				return true;
			}

			return false;
		}

		// see ProviderNeedsTimeFix
		public static DateTime StripMilliseconds(DateTime value, bool fix)
		{
			return fix ? new DateTime(value.Year, value.Month, value.Day, value.Hour, value.Minute, value.Second) : value;
		}

		class FirebirdTempTable<T> : TempTable<T>
			where T : notnull
		{
			public FirebirdTempTable(IDataContext db, string? tableName = null, string? databaseName = null, string? schemaName = null, TableOptions tableOptions = TableOptions.NotSet)
				: base(db, tableName, databaseName, schemaName, tableOptions : tableOptions)
			{
			}

			public override void Dispose()
			{
				if (DataContext is DataConnection dc && dc.DataProvider.Name.Contains(ProviderName.Firebird))
				{
					FirebirdTools.ClearAllPools();
				}

				DataContext.Close();
				FirebirdTools.ClearAllPools();
				base.Dispose();
			}
		}

		static TempTable<T> CreateTable<T>(IDataContext db, string? tableName, TableOptions tableOptions = TableOptions.NotSet)
			where T : notnull =>
			db.CreateSqlProvider() is FirebirdSqlBuilder ?
				new FirebirdTempTable<T>(db, tableName, tableOptions : tableOptions) :
				new         TempTable<T>(db, tableName, tableOptions : tableOptions);

		static void ClearDataContext(IDataContext db)
		{
			if (db.CreateSqlProvider() is FirebirdSqlBuilder)
			{
				db.Close();
				FirebirdTools.ClearAllPools();
			}
		}

		public static Version GetSqliteVersion(DataConnection db)
		{
			using (var cmd = db.CreateCommand())
			{
				cmd.CommandText = "select sqlite_version();";
				var version     = (string)cmd.ExecuteScalar()!;

				return new Version(version);
			}
		}

		public static TempTable<T> CreateLocalTable<T>(this IDataContext db, string? tableName = null, TableOptions tableOptions = TableOptions.NotSet)
			where T : notnull
		{
			try
			{
				if ((tableOptions & TableOptions.CheckExistence) == TableOptions.CheckExistence)
					db.DropTable<T>(tableName, tableOptions:tableOptions);
				return CreateTable<T>(db, tableName, tableOptions);
			}
			catch
			{
				ClearDataContext(db);
				db.DropTable<T>(tableName, throwExceptionIfNotExists:false);
				return CreateTable<T>(db, tableName, tableOptions);
			}
		}

		public static TempTable<T> CreateLocalTable<T>(this IDataContext db, string? tableName, IEnumerable<T> items, bool insertInTransaction = false)
			where T : notnull
		{
			var table = CreateLocalTable<T>(db, tableName, TableOptions.CheckExistence);

			using (new DisableLogging())
			{
				if (db is DataConnection dc)
				{
					// apply transaction only on insert, as not all dbs support DDL within transaction
					if (insertInTransaction)
						dc.BeginTransaction();

					table.Copy(items, new BulkCopyOptions { BulkCopyType = BulkCopyType.MultipleRows });

					if (insertInTransaction)
						dc.CommitTransaction();
				}
				else
					foreach (var item in items)
						db.Insert(item, table.TableName);
			}

			return table;
		}

		public static TempTable<T> CreateLocalTable<T>(this IDataContext db, IEnumerable<T> items, bool insertInTransaction = false)
			where T : notnull
		{
			return CreateLocalTable(db, null, items, insertInTransaction);
		}

		public static string GetValidCollationName(string providerName)
		{
			return providerName switch
			{
<<<<<<< HEAD
				case ProviderName.OracleNative                       :
				case ProviderName.OracleManaged                      :
					return "latin_AI";
				case ProviderName.DB2                                :
					return "SYSTEM_923_DE";
				case ProviderName.PostgreSQL                         :
				case ProviderName.PostgreSQL92                       :
				case ProviderName.PostgreSQL93                       :
				case ProviderName.PostgreSQL95                       :
				case TestProvName.PostgreSQL10                       :
				case TestProvName.PostgreSQL11                       :
				case TestProvName.PostgreSQL12                       :
				case TestProvName.PostgreSQL13                       :
				case TestProvName.PostgreSQL14                       :
					return "POSIX";
				case ProviderName.SQLiteClassic                      :
				case ProviderName.SQLiteMS                           :
				case TestProvName.SQLiteClassicMiniProfilerMapped    :
				case TestProvName.SQLiteClassicMiniProfilerUnmapped  :
					return "NOCASE";
				case ProviderName.Firebird                           :
				case TestProvName.Firebird3                          :
				case TestProvName.Firebird4                          :
					return "UNICODE_FSS";
				case ProviderName.MySql                              :
				case ProviderName.MySqlConnector                     :
				case TestProvName.MySql55                            :
				case TestProvName.MariaDB                            :
					return "utf8_bin";
				case TestProvName.SqlAzure                           :
				case ProviderName.SqlServer2005                      :
				case ProviderName.SqlServer2008                      :
				case ProviderName.SqlServer2012                      :
				case ProviderName.SqlServer2014                      :
				case ProviderName.SqlServer2016                      :
				case ProviderName.SqlServer2017                      :
				case TestProvName.SqlServer2019                      :
				case TestProvName.SqlServer2019SequentialAccess      :
				case TestProvName.SqlServer2019FastExpressionCompiler:
				case TestProvName.SqlServerContained                 :
					return "Albanian_CI_AS";
				default                                              :
					return "whatever";
			}
=======
				string when providerName.IsAnyOf(TestProvName.AllOracle12)   => "latin_AI",
				string when providerName.IsAnyOf(ProviderName.DB2)           => "SYSTEM_923_DE",
				string when providerName.IsAnyOf(TestProvName.AllPostgreSQL) => "POSIX",
				string when providerName.IsAnyOf(TestProvName.AllSQLite)     => "NOCASE",
				string when providerName.IsAnyOf(TestProvName.AllFirebird)   => "UNICODE_FSS",
				string when providerName.IsAnyOf(TestProvName.AllMySql)      => "utf8_bin",
				string when providerName.IsAnyOf(TestProvName.AllSqlServer)  => "Albanian_CI_AS",
				_                                                            => "whatever"
			};
		}

		public static string? Clean(this string? s)
		{
			return s?
				.Replace(" ", "")
				.Replace("\t", "")
				.Replace("\r", "")
				.Replace("\n", "")
				;
>>>>>>> 8fb36cb7
		}
	}
}<|MERGE_RESOLUTION|>--- conflicted
+++ resolved
@@ -107,31 +107,10 @@
 			var provider = GetContextName(db);
 			switch (provider)
 			{
-<<<<<<< HEAD
-				case ProviderName.SybaseManaged                          :
-				case ProviderName.SqlServer2005                          :
-				case ProviderName.SqlServer2008                          :
-				case ProviderName.SqlServer2012                          :
-				case ProviderName.SqlServer2014                          :
-				case ProviderName.SqlServer2016                          :
-				case ProviderName.SqlServer2017                          :
-				case TestProvName.SqlServer2019                          :
-				case TestProvName.SqlServer2019SequentialAccess          :
-				case TestProvName.SqlServer2019FastExpressionCompiler    :
-				case TestProvName.SqlServerContained                     :
-				case TestProvName.SqlAzure                               :
-				case ProviderName.OracleManaged                          :
-				case ProviderName.OracleNative                           :
-				case TestProvName.Oracle11Native                         :
-				case TestProvName.Oracle11Managed                        :
-				case ProviderName.Informix                               :
-				case ProviderName.InformixDB2                            :
-=======
 				case String when provider.IsAnyOf(TestProvName.AllSybase)   :
 				case String when provider.IsAnyOf(TestProvName.AllSqlServer):
 				case String when provider.IsAnyOf(TestProvName.AllOracle)   :
 				case String when provider.IsAnyOf(TestProvName.AllInformix) :
->>>>>>> 8fb36cb7
 					return db.Select(() => ServerName());
 				case String when provider.IsAnyOf(TestProvName.AllSapHana)  :
 					/* SAP HANA should be configured for linked server queries
@@ -176,50 +155,6 @@
 			var context = GetContextName(db);
 			return context switch
 			{
-<<<<<<< HEAD
-				case ProviderName.SQLiteClassic                      :
-				case TestProvName.SQLiteClassicMiniProfilerMapped    :
-				case TestProvName.SQLiteClassicMiniProfilerUnmapped  :
-				case ProviderName.SQLiteMS                           :
-					return "main";
-				case ProviderName.Access                             :
-				case ProviderName.AccessOdbc                         :
-					return "Database\\TestData";
-				case ProviderName.MySql                              :
-				case ProviderName.MySqlConnector                     :
-				case TestProvName.MariaDB                            :
-				case TestProvName.MySql55                            :
-				case ProviderName.PostgreSQL                         :
-				case ProviderName.PostgreSQL92                       :
-				case ProviderName.PostgreSQL93                       :
-				case ProviderName.PostgreSQL95                       :
-				case TestProvName.PostgreSQL10                       :
-				case TestProvName.PostgreSQL11                       :
-				case TestProvName.PostgreSQL12                       :
-				case TestProvName.PostgreSQL13                       :
-				case TestProvName.PostgreSQL14                       :
-				case ProviderName.DB2                                :
-				case ProviderName.Sybase                             :
-				case ProviderName.SybaseManaged                      :
-				case ProviderName.SqlServer2005                      :
-				case ProviderName.SqlServer2008                      :
-				case ProviderName.SqlServer2012                      :
-				case ProviderName.SqlServer2014                      :
-				case ProviderName.SqlServer2016                      :
-				case ProviderName.SqlServer2017                      :
-				case TestProvName.SqlServer2019                      :
-				case TestProvName.SqlServer2019SequentialAccess      :
-				case TestProvName.SqlServer2019FastExpressionCompiler:
-				case TestProvName.SqlServerContained                 :
-				case TestProvName.SqlAzure                           :
-					return db.GetTable<LinqDataTypes>().Select(_ => DbName()).First();
-				case ProviderName.Informix                           :
-				case ProviderName.InformixDB2                        :
-					return db.GetTable<LinqDataTypes>().Select(_ => DbInfo("dbname")).First();
-			}
-
-			return NO_DATABASE_NAME;
-=======
 				string when context.IsAnyOf(TestProvName.AllSQLite)   => "main",
 				string when context.IsAnyOf(TestProvName.AllAccess)   => "Database\\TestData",
 				string when context.IsAnyOf(
@@ -231,7 +166,6 @@
 				string when context.IsAnyOf(TestProvName.AllInformix) => db.GetTable<LinqDataTypes>().Select(_ => DbInfo("dbname")).First(),
 				_                                                     => NO_DATABASE_NAME
 			};
->>>>>>> 8fb36cb7
 		}
 
 		public static bool ProviderNeedsTimeFix(this IDataContext db, string context)
@@ -364,52 +298,6 @@
 		{
 			return providerName switch
 			{
-<<<<<<< HEAD
-				case ProviderName.OracleNative                       :
-				case ProviderName.OracleManaged                      :
-					return "latin_AI";
-				case ProviderName.DB2                                :
-					return "SYSTEM_923_DE";
-				case ProviderName.PostgreSQL                         :
-				case ProviderName.PostgreSQL92                       :
-				case ProviderName.PostgreSQL93                       :
-				case ProviderName.PostgreSQL95                       :
-				case TestProvName.PostgreSQL10                       :
-				case TestProvName.PostgreSQL11                       :
-				case TestProvName.PostgreSQL12                       :
-				case TestProvName.PostgreSQL13                       :
-				case TestProvName.PostgreSQL14                       :
-					return "POSIX";
-				case ProviderName.SQLiteClassic                      :
-				case ProviderName.SQLiteMS                           :
-				case TestProvName.SQLiteClassicMiniProfilerMapped    :
-				case TestProvName.SQLiteClassicMiniProfilerUnmapped  :
-					return "NOCASE";
-				case ProviderName.Firebird                           :
-				case TestProvName.Firebird3                          :
-				case TestProvName.Firebird4                          :
-					return "UNICODE_FSS";
-				case ProviderName.MySql                              :
-				case ProviderName.MySqlConnector                     :
-				case TestProvName.MySql55                            :
-				case TestProvName.MariaDB                            :
-					return "utf8_bin";
-				case TestProvName.SqlAzure                           :
-				case ProviderName.SqlServer2005                      :
-				case ProviderName.SqlServer2008                      :
-				case ProviderName.SqlServer2012                      :
-				case ProviderName.SqlServer2014                      :
-				case ProviderName.SqlServer2016                      :
-				case ProviderName.SqlServer2017                      :
-				case TestProvName.SqlServer2019                      :
-				case TestProvName.SqlServer2019SequentialAccess      :
-				case TestProvName.SqlServer2019FastExpressionCompiler:
-				case TestProvName.SqlServerContained                 :
-					return "Albanian_CI_AS";
-				default                                              :
-					return "whatever";
-			}
-=======
 				string when providerName.IsAnyOf(TestProvName.AllOracle12)   => "latin_AI",
 				string when providerName.IsAnyOf(ProviderName.DB2)           => "SYSTEM_923_DE",
 				string when providerName.IsAnyOf(TestProvName.AllPostgreSQL) => "POSIX",
@@ -429,7 +317,6 @@
 				.Replace("\r", "")
 				.Replace("\n", "")
 				;
->>>>>>> 8fb36cb7
 		}
 	}
 }