--- conflicted
+++ resolved
@@ -137,24 +137,6 @@
 			return NO_SCHEMA_NAME;
 		}
 
-<<<<<<< HEAD
-		private static string GetContextName(IDataContext db)
-		{
-#if NETFRAMEWORK
-			if (db is TestWcfDataContext linqDb)
-#else
-			if (db is TestGrpcDataContext linqDb)
-#endif
-				return linqDb.Configuration!;
-
-			if (db is TestDataConnection testDb)
-				return testDb.ConfigurationString!;
-
-			return db.ContextName;
-		}
-
-=======
->>>>>>> d7935903
 		/// <summary>
 		/// Returns database name for provided connection.
 		/// Returns UNUSED_DB if fully-qualified table name doesn't support database name.
