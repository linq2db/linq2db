--- conflicted
+++ resolved
@@ -21,9 +21,6 @@
 {
 	partial class TestBase
 	{
-<<<<<<< HEAD
-		protected void AreEqual<T>(IEnumerable<T> expected, IEnumerable<T> result, bool allowEmpty = false, bool printData = false)
-=======
 #if !NETFRAMEWORK
 		public static readonly IEqualityComparer<decimal> DecimalComparerInstance = EqualityComparer<decimal>.Default;
 #else
@@ -41,10 +38,9 @@
 		}
 #endif
 
-		protected void AreEqual<T>(IEnumerable<T> expected, IEnumerable<T> result, bool allowEmpty = false)
->>>>>>> e9d4fc9a
-		{
-			AreEqual(t => t, expected, result, EqualityComparer<T>.Default, allowEmpty, printData : printData);
+        protected void AreEqual<T>(IEnumerable<T> expected, IEnumerable<T> result, bool allowEmpty = false, bool printData = false)
+		{
+            AreEqual(t => t, expected, result, EqualityComparer<T>.Default, allowEmpty, printData : printData);
 		}
 
 		protected void AreEqual<T>(IEnumerable<T> expected, IEnumerable<T> result, Func<IEnumerable<T>, IEnumerable<T>> sort)
