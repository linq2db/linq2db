--- conflicted
+++ resolved
@@ -15,7 +15,7 @@
 	<ItemGroup Condition="'$(TargetFramework)' == 'net472' ">
 		<Reference Include="Microsoft.CSharp" />
 		<Reference Include="System.ServiceModel" />
-
+		
 		<PackageReference Include="System.Text.Json" />
 	</ItemGroup>
 
@@ -24,9 +24,8 @@
 		<PackageReference Include="System.Text.Json" />
 	</ItemGroup>
 
-<<<<<<< HEAD
 	<!-- grpc testing packages -->
-	<ItemGroup Condition=" '$(TargetFramework)' == 'netcoreapp3.1' OR '$(TargetFramework)' == 'net5.0' OR '$(TargetFramework)' == 'net6.0' ">
+	<ItemGroup Condition=" '$(TargetFramework)' != 'net472' ">
 		<ProjectReference Include="..\..\Source\LinqToDB.Remote.Grpc\LinqToDB.Remote.Grpc.csproj" />
 
 		<PackageReference Include="protobuf-net.Grpc.AspNetCore" />
@@ -35,6 +34,4 @@
 		<PackageReference Include="Microsoft.Extensions.DependencyInjection" />
 	</ItemGroup>
 
-=======
->>>>>>> 10a40250
 </Project>