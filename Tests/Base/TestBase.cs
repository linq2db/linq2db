﻿using System;
using System.Collections.Generic;
using System.Diagnostics;
using System.Globalization;
using System.IO;
using System.Linq;
using System.Linq.Expressions;
using System.Reflection;
using System.Text;

using LinqToDB;
using LinqToDB.Common;
using LinqToDB.Data;
<<<<<<< HEAD
=======
using LinqToDB.Data.RetryPolicy;
>>>>>>> 8fb36cb7
using LinqToDB.DataProvider.Informix;
using LinqToDB.Expressions;
using LinqToDB.Extensions;
using LinqToDB.Interceptors;
using LinqToDB.Mapping;
using LinqToDB.Reflection;
using LinqToDB.Tools;
using LinqToDB.Tools.Comparers;

#if NET472
using System.ServiceModel;
using System.ServiceModel.Description;
using LinqToDB.ServiceModel;
#endif

using NUnit.Framework;
using NUnit.Framework.Internal;
using TypeHelper = LinqToDB.Common.TypeHelper;

namespace Tests
{
	using LinqToDB.Data.RetryPolicy;
	using LinqToDB.Interceptors;
	using Model;
	using Tools;

	public partial class TestBase
	{
		protected static class TestData
		{
			// offset 40 is not used by any timezone, so we can detect tz handling issues, which could be hidden when offset match current TZ
			public static readonly DateTimeOffset DateTimeOffset          = new DateTimeOffset(2020, 2, 29, 17, 54, 55, 123, TimeSpan.FromMinutes(40)).AddTicks(1234);
			public static readonly DateTimeOffset DateTimeOffsetUtc       = new DateTimeOffset(2020, 2, 29, 17, 9, 55, 123, TimeSpan.Zero).AddTicks(1234);
			public static readonly DateTime DateTime                      = new DateTime(2020, 2, 29, 17, 54, 55, 123).AddTicks(1234);
			public static readonly DateTime DateTimeUtc                   = new DateTime(2020, 2, 29, 17, 54, 55, 123, DateTimeKind.Utc).AddTicks(1234);
			public static readonly DateTime DateTime4Utc                  = new DateTime(2020, 2, 29, 17, 54, 55, 123, DateTimeKind.Utc).AddTicks(1000);
			public static readonly DateTime Date                          = new (2020, 2, 29);
			public static readonly TimeSpan TimeOfDay                     = new TimeSpan(0, 17, 54, 55, 123).Add(TimeSpan.FromTicks(1234));
			public static readonly TimeSpan TimeOfDay4                    = new TimeSpan(0, 17, 54, 55, 123).Add(TimeSpan.FromTicks(1000));
			public static readonly Guid     Guid1                         = new ("bc7b663d-0fde-4327-8f92-5d8cc3a11d11");
			public static readonly Guid     Guid2                         = new ("a948600d-de21-4f74-8ac2-9516b287076e");
			public static readonly Guid     Guid3                         = new ("bd3973a5-4323-4dd8-9f4f-df9f93e2a627");
<<<<<<< HEAD
			public static readonly Guid     Guid4                         = new ("76b1c875-2287-4b82-a23b-7967c5eafed8");
			public static readonly Guid     Guid5                         = new ("656606a4-6e36-4431-add6-85f886a1c7c2");
			public static readonly Guid     Guid6                         = new ("66aa9df9-260f-4a2b-ac50-9ca8ce7ad725");
=======
			public static readonly Guid     Guid4                         = new("76b1c875-2287-4b82-a23b-7967c5eafed8");
			public static readonly Guid     Guid5                         = new("656606a4-6e36-4431-add6-85f886a1c7c2");
			public static readonly Guid     Guid6                         = new("66aa9df9-260f-4a2b-ac50-9ca8ce7ad725");
>>>>>>> 8fb36cb7

			public static byte[] Binary(int size)
			{
				var value = new byte[size];
				for (var i = 0; i < value.Length; i++)
					value[i] = (byte)(i % 256);

				return value;
			}

			public static Guid SequentialGuid(int n)  => new ($"233bf399-9710-4e79-873d-2ec7bf1e{n:x4}");
		}

		private const int TRACES_LIMIT = 50000;

		private static string? _baselinesPath;

		protected static string? LastQuery;

		static TestBase()
		{
			TestContext.WriteLine("Tests started in {0}...", Environment.CurrentDirectory);

			TestContext.WriteLine("CLR Version: {0}...", Environment.Version);

			var traceCount = 0;

			DataConnection.TurnTraceSwitchOn();
			DataConnection.WriteTraceLine = (message, name, level) =>
			{
				if (message?.StartsWith("BeforeExecute") == true)
					LastQuery = message;

				var ctx   = CustomTestContext.Get();

				if (ctx.Get<bool>(CustomTestContext.BASELINE_DISABLED) != true)
				{
					if (message?.StartsWith("BeforeExecute") == true)
					{
						var baseline = ctx.Get<StringBuilder>(CustomTestContext.BASELINE);
						if (baseline == null)
						{
							baseline = new StringBuilder();
							ctx.Set(CustomTestContext.BASELINE, baseline);
						}
						baseline.AppendLine(message);
					}
				}

				if (ctx.Get<bool>(CustomTestContext.TRACE_DISABLED) != true)
				{
					var trace = ctx.Get<StringBuilder>(CustomTestContext.TRACE);
					if (trace == null)
					{
						trace = new StringBuilder();
						ctx.Set(CustomTestContext.TRACE, trace);
					}

					lock (trace)
						trace.AppendLine($"{name}: {message}");

					if (traceCount < TRACES_LIMIT || level == TraceLevel.Error)
					{
						ctx.Set(CustomTestContext.LIMITED, true);
						TestContext.WriteLine("{0}: {1}", name, message);
						Debug.WriteLine(message, name);
					}

					traceCount++;
				}
			};

			// Configuration.RetryPolicy.Factory = db => new Retry();

			Configuration.Linq.TraceMapperExpression = false;
			// Configuration.Linq.GenerateExpressionTest  = true;
			var assemblyPath = typeof(TestBase).Assembly.GetPath()!;

#if NET472
			// this is needed for machine without GAC-ed sql types (e.g. machine without SQL Server installed or CI)
			try
			{
				SqlServerTypes.Utilities.LoadNativeAssemblies(assemblyPath);
			}
			catch // this can fail during tests discovering with NUnitTestAdapter
			{
				// ignore
			}
#endif

			Environment.CurrentDirectory = assemblyPath;

			TestExternals.Log($"CurrentDirectory          : {Environment.CurrentDirectory}");

			var dataProvidersJsonFile     = GetFilePath(assemblyPath, @"DataProviders.json")!;
			var userDataProvidersJsonFile = GetFilePath(assemblyPath, @"UserDataProviders.json")!;

			TestExternals.Log($"dataProvidersJsonFile     : {dataProvidersJsonFile}");
			TestExternals.Log($"userDataProvidersJsonFile : {userDataProvidersJsonFile}");

			var dataProvidersJson     = File.ReadAllText(dataProvidersJsonFile);
			var userDataProvidersJson =
				File.Exists(userDataProvidersJsonFile) ? File.ReadAllText(userDataProvidersJsonFile) : null;

#if NETCOREAPP3_1
			var configName = "CORE31";
#elif NET6_0
			var configName = "NET60";
#elif NET472
			var configName = "NET472";
#else
#error Unknown framework
#endif

#if AZURE
			TestContext.WriteLine("Azure configuration detected.");
			configName += ".Azure";
#endif
			var testSettings = SettingsReader.Deserialize(configName, dataProvidersJson, userDataProvidersJson);
			testSettings.Connections ??= new();

			CopyDatabases();

			UserProviders  = new HashSet<string>(testSettings.Providers ?? Array<string>.Empty, StringComparer.OrdinalIgnoreCase);
			SkipCategories = new HashSet<string>(testSettings.Skip      ?? Array<string>.Empty, StringComparer.OrdinalIgnoreCase);

			var logLevel = testSettings.TraceLevel;
			var traceLevel = TraceLevel.Info;

			if (!string.IsNullOrEmpty(logLevel))
				if (!Enum.TryParse(logLevel, true, out traceLevel))
					traceLevel = TraceLevel.Info;

			if (!string.IsNullOrEmpty(testSettings.NoLinqService))
				DataSourcesBaseAttribute.NoLinqService = ConvertTo<bool>.From(testSettings.NoLinqService);

			DataConnection.TurnTraceSwitchOn(traceLevel);

			TestContext.WriteLine("Connection strings:");
			TestExternals.Log("Connection strings:");

#if !NET472
			DataConnection.DefaultSettings            = TxtSettings.Instance;
			TxtSettings.Instance.DefaultConfiguration = "SQLiteMs";

			foreach (var provider in testSettings.Connections/*.Where(c => UserProviders.Contains(c.Key))*/)
			{
				if (string.IsNullOrWhiteSpace(provider.Value.ConnectionString))
					throw new InvalidOperationException("ConnectionString should be provided");

				TestContext.WriteLine($"\tName=\"{provider.Key}\", Provider=\"{provider.Value.Provider}\", ConnectionString=\"{provider.Value.ConnectionString}\"");

				TxtSettings.Instance.AddConnectionString(
					provider.Key, provider.Value.Provider ?? "", provider.Value.ConnectionString);
			}
#else
			foreach (var provider in testSettings.Connections)
			{
				var str = $"\tName=\"{provider.Key}\", Provider=\"{provider.Value.Provider}\", ConnectionString=\"{provider.Value.ConnectionString}\"";

				TestContext.WriteLine(str);
				TestExternals.Log(str);

				if (provider.Value.ConnectionString != null)
				{
				DataConnection.AddOrSetConfiguration(
					provider.Key,
					provider.Value.ConnectionString,
					provider.Value.Provider ?? "");
			}
			}
#endif

			TestContext.WriteLine("Providers:");
			TestExternals.Log("Providers:");

			foreach (var userProvider in UserProviders)
			{
				TestContext.WriteLine($"\t{userProvider}");
				TestExternals.Log($"\t{userProvider}");
			}

			DefaultProvider = testSettings.DefaultConfiguration;

			if (!string.IsNullOrEmpty(DefaultProvider))
			{
				DataConnection.DefaultConfiguration = DefaultProvider;
#if !NET472
				TxtSettings.Instance.DefaultConfiguration = DefaultProvider;
#endif
			}

#if NET472
			LinqService.TypeResolver = str =>
			{
				return str switch
				{
					"Tests.Model.Gender" => typeof(Gender),
					"Tests.Model.Person" => typeof(Person),
					_ => null,
				};
			};
#endif

			// baselines
			if (!string.IsNullOrWhiteSpace(testSettings.BaselinesPath))
			{
				var baselinesPath = Path.GetFullPath(testSettings.BaselinesPath);
				if (Directory.Exists(baselinesPath))
					_baselinesPath = baselinesPath;
			}
		}

		static void CopyDatabases()
		{
			var databasePath = Path.GetFullPath("Database");
			var dataPath     = Path.Combine(databasePath, "Data");

			TestExternals.Log($"Copy databases {databasePath} => {dataPath}");

			if (TestExternals.IsParallelRun && TestExternals.Configuration != null)
			{
				try
				{
					foreach (var file in Directory.GetFiles(databasePath, "*.*"))
					{
						var fileName = Path.GetFileName(file);

						switch (TestExternals.Configuration, fileName)
						{
							case ("Access.Data",         "TestData.mdb")       :
							case ("SqlCe.Data",          "TestData.sdf")       :
							case ("SQLite.Classic.Data", "TestData.sqlite")    :
							case ("SQLite.MS.Data",      "TestData.MS.sqlite") :
							{
								var destination = Path.Combine(dataPath, Path.GetFileName(file));

								TestExternals.Log($"{file} => {destination}");
								File.Copy(file, destination, true);

								break;
							}
						}
					}
				}
				catch (Exception e)
				{
					TestExternals.Log(e.ToString());
					TestContext.WriteLine(e);
					throw;
				}
			}
			else
			{
				if (Directory.Exists(dataPath))
					Directory.Delete(dataPath, true);

				Directory.CreateDirectory(dataPath);

				foreach (var file in Directory.GetFiles(databasePath, "*.*"))
				{
					var destination = Path.Combine(dataPath, Path.GetFileName(file));
					TestContext.WriteLine("{0} => {1}", file, destination);
					File.Copy(file, destination, true);
				}
			}
		}

		protected static string? GetFilePath(string basePath, string findFileName)
		{
			var fileName = Path.GetFullPath(Path.Combine(basePath, findFileName));

			string? path = basePath;
			while (!File.Exists(fileName))
			{
				TestContext.WriteLine($"File not found: {fileName}");

				path = Path.GetDirectoryName(path);

				if (path == null)
					return null;

				fileName = Path.GetFullPath(Path.Combine(path, findFileName));
			}

			TestContext.WriteLine($"Base path found: {fileName}");

			return fileName;
		}

#if NET472
		const           int          IP = 22654;
		static          bool         _isHostOpen;
		static          TestLinqService? _service;
		static readonly object       _syncRoot = new ();
#endif

		static void OpenHost(MappingSchema? ms)
		{
#if NET472
			if (_isHostOpen)
			{
				_service!.MappingSchema = ms;
				return;
			}

			ServiceHost host;

			lock (_syncRoot)
			{
				if (_isHostOpen)
				{
					_service!.MappingSchema = ms;
					return;
				}

				host        = new ServiceHost(_service = new TestLinqService(ms, null, false) { AllowUpdates = true }, new Uri("net.tcp://localhost:" + (IP + TestExternals.RunID)));
				_isHostOpen = true;
			}

			host.Description.Behaviors.Add(new ServiceMetadataBehavior());
			host.Description.Behaviors.Find<ServiceDebugBehavior>().IncludeExceptionDetailInFaults = true;
			host.AddServiceEndpoint(typeof(IMetadataExchange), MetadataExchangeBindings.CreateMexTcpBinding(), "mex");
			host.AddServiceEndpoint(
				typeof(ILinqService),
				new NetTcpBinding(SecurityMode.None)
				{
					MaxReceivedMessageSize = 10000000,
					MaxBufferPoolSize      = 10000000,
					MaxBufferSize          = 10000000,
					CloseTimeout           = new TimeSpan(00, 01, 00),
					OpenTimeout            = new TimeSpan(00, 01, 00),
					ReceiveTimeout         = new TimeSpan(00, 10, 00),
					SendTimeout            = new TimeSpan(00, 10, 00),
				},
				"LinqOverWCF");

			host.Open();

			TestExternals.Log($"host opened, Address : {host.BaseAddresses[0]}");
#endif
		}

		public static readonly HashSet<string> UserProviders;
		public static readonly string?         DefaultProvider;
		public static readonly HashSet<string> SkipCategories;

		public static readonly IReadOnlyList<string> Providers = CustomizationSupport.Interceptor.GetSupportedProviders(new List<string>
		{
#if NET472
			// test providers with .net framework provider only
			ProviderName.Sybase,
			TestProvName.AllOracleNative,
			ProviderName.Informix,
#endif
			// multi-tfm providers
			ProviderName.SqlCe,
			TestProvName.AllAccess,
			ProviderName.DB2,
			ProviderName.InformixDB2,
			TestProvName.AllSQLite,
			TestProvName.AllOracleManaged,
			ProviderName.SybaseManaged,
<<<<<<< HEAD
			ProviderName.OracleManaged,
			TestProvName.Oracle11Managed,
			ProviderName.Firebird,
			TestProvName.Firebird3,
			TestProvName.Firebird4,
			ProviderName.SqlServer2008,
			ProviderName.SqlServer2012,
			ProviderName.SqlServer2014,
			ProviderName.SqlServer2016,
			ProviderName.SqlServer2017,
			TestProvName.SqlServer2019,
			TestProvName.SqlServer2019SequentialAccess,
			TestProvName.SqlServer2019FastExpressionCompiler,
			TestProvName.SqlServerContained,
			ProviderName.SqlServer2005,
			TestProvName.SqlAzure,
			ProviderName.PostgreSQL,
			ProviderName.PostgreSQL92,
			ProviderName.PostgreSQL93,
			ProviderName.PostgreSQL95,
			TestProvName.PostgreSQL10,
			TestProvName.PostgreSQL11,
			TestProvName.PostgreSQL12,
			TestProvName.PostgreSQL13,
			TestProvName.PostgreSQL14,
			ProviderName.MySql,
			ProviderName.MySqlConnector,
			TestProvName.MySql55,
			TestProvName.MariaDB,
			ProviderName.SQLiteMS,
			ProviderName.SapHanaNative,
			ProviderName.SapHanaOdbc
		}).ToList();
=======
			TestProvName.AllFirebird,
			TestProvName.AllSqlServer,
			TestProvName.AllPostgreSQL,
			TestProvName.AllMySql,
			TestProvName.AllSapHana
		}.SplitAll()).ToList();
>>>>>>> 8fb36cb7

		protected ITestDataContext GetDataContext(
			string         configuration,
			MappingSchema? ms                       = null,
			bool           testLinqService          = true,
			IInterceptor?  interceptor              = null,
			bool           suppressSequentialAccess = false)
		{
			if (configuration.EndsWith(".LinqService"))
			{
#if NET472
				OpenHost(ms);

				var str = configuration.Substring(0, configuration.Length - ".LinqService".Length);

				RemoteDataContextBase dx;

				if (testLinqService)
					dx = new ServiceModel.TestLinqServiceDataContext(new TestLinqService(ms, interceptor, suppressSequentialAccess) { AllowUpdates = true }) { Configuration = str };
				else
				{
					_service!.SuppressSequentialAccess = suppressSequentialAccess;
					if (interceptor != null)
						_service!.AddInterceptor(interceptor);

					dx = new TestServiceModelDataContext(
						IP + TestExternals.RunID,
						() =>
						{
							_service!.SuppressSequentialAccess = false;
							if (interceptor != null)
								_service!.RemoveInterceptor();
						}) { Configuration = str };
				}

				Debug.WriteLine(((IDataContext)dx).ContextID, "Provider ");

				if (ms != null)
					dx.MappingSchema = MappingSchema.CombineSchemas(dx.MappingSchema, ms);

				return (ITestDataContext)dx;
#else
				configuration = configuration.Substring(0, configuration.Length - ".LinqService".Length);
#endif
			}

			return GetDataConnection(configuration, ms, interceptor, suppressSequentialAccess: suppressSequentialAccess);
		}

		protected TestDataConnection GetDataConnection(
			string         configuration,
			MappingSchema? ms                       = null,
			IInterceptor?  interceptor              = null,
			IRetryPolicy?  retryPolicy              = null,
			bool           suppressSequentialAccess = false)
		{
			if (configuration.EndsWith(".LinqService"))
			{
				throw new InvalidOperationException($"Call {nameof(GetDataContext)} for remote context creation");
			}

			Debug.WriteLine(configuration, "Provider ");

			var res = new TestDataConnection(configuration);
			if (ms != null)
				res.AddMappingSchema(ms);

			// add extra mapping schema to not share mappers with other sql2017/2019 providers
			// use same schema to use cache within test provider scope
<<<<<<< HEAD
			if (configuration == TestProvName.SqlServer2019SequentialAccess)
=======
			if (configuration.IsAnyOf(TestProvName.AllSqlServerSequentialAccess))
>>>>>>> 8fb36cb7
			{
				if (!suppressSequentialAccess)
					res.AddInterceptor(SequentialAccessCommandInterceptor.Instance);

				res.AddMappingSchema(_sequentialAccessSchema);
			}
<<<<<<< HEAD
			else if (configuration == TestProvName.SqlServer2019FastExpressionCompiler)
				res.AddMappingSchema(_fecSchema);
=======
			//else if (configuration == TestProvName.SqlServer2019FastExpressionCompiler)
			//	res.AddMappingSchema(_fecSchema);

			if (interceptor != null)
				res.AddInterceptor(interceptor);

			if (retryPolicy != null)
				res.RetryPolicy = retryPolicy;
>>>>>>> 8fb36cb7

			if (interceptor != null)
				res.AddInterceptor(interceptor);

			if (retryPolicy != null)
				res.RetryPolicy = retryPolicy;

			return res;
		}

		private static readonly MappingSchema _sequentialAccessSchema = new ();
		private static readonly MappingSchema _fecSchema = new ();

		protected static char GetParameterToken(string context)
		{
			var token = '@';

			switch (context)
			{
				case ProviderName.SapHanaOdbc:
				case ProviderName.Informix:
					token = '?'; break;
				case ProviderName.SapHanaNative:
				case string when context.IsAnyOf(TestProvName.AllOracle):
					token = ':'; break;
			}

			return CustomizationSupport.Interceptor.GetParameterToken(token, context);
		}

		protected void TestOnePerson(int id, string firstName, IQueryable<Person> persons)
		{
			var list = persons.ToList();

			Assert.AreEqual(1, list.Count);

			var person = list[0];

			Assert.AreEqual(id, person.ID);
			Assert.AreEqual(firstName, person.FirstName);
		}

		protected void TestOneJohn(IQueryable<Person> persons)
		{
			TestOnePerson(1, "John", persons);
		}

		protected void TestPerson(int id, string firstName, IQueryable<IPerson> persons)
		{
			var person = persons.ToList().First(p => p.ID == id);

			Assert.AreEqual(id, person.ID);
			Assert.AreEqual(firstName, person.FirstName);
		}

		protected void TestJohn(IQueryable<IPerson> persons)
		{
			TestPerson(1, "John", persons);
		}

		private   List<LinqDataTypes>?      _types;
		protected IEnumerable<LinqDataTypes> Types
		{
			get
			{
				if (_types == null)
					using (new DisableLogging())
					using (var db = new TestDataConnection())
						_types = db.Types.ToList();

				return _types;
			}
		}

		private   List<LinqDataTypes2>? _types2;
		protected List<LinqDataTypes2>   Types2
		{
			get
			{
				if (_types2 == null)
					using (new DisableLogging())
					using (var db = new TestDataConnection())
						_types2 = db.Types2.ToList();

				return _types2;
			}
		}

		protected internal const int MaxPersonID = 4;

		private   List<Person>?       _person;
		protected IEnumerable<Person>  Person
		{
			get
			{
				if (_person == null)
				{
					using (new DisableLogging())
					using (var db = new TestDataConnection())
						_person = db.Person.ToList();

					foreach (var p in _person)
						p.Patient = Patient.SingleOrDefault(ps => p.ID == ps.PersonID);
				}

				return _person;
			}
		}

		private   List<Patient>? _patient;
		protected List<Patient>   Patient
		{
			get
			{
				if (_patient == null)
				{
					using (new DisableLogging())
					using (var db = new TestDataConnection())
						_patient = db.Patient.ToList();

					foreach (var p in _patient)
						p.Person = Person.Single(ps => ps.ID == p.PersonID);
				}

				return _patient;
			}
		}

		private   List<Doctor>? _doctor;
		protected List<Doctor>   Doctor
		{
			get
			{
				if (_doctor == null)
				{
					using (new DisableLogging())
					using (var db = new TestDataConnection())
						_doctor = db.Doctor.ToList();
				}

				return _doctor;
			}
		}

		#region Parent/Child Model

		private   List<Parent>?      _parent;
		protected IEnumerable<Parent> Parent
		{
			get
			{
				if (_parent == null)
					using (new DisableLogging())
					using (var db = new TestDataConnection())
					{
						_parent = db.Parent.ToList();
						db.Close();

						foreach (var p in _parent)
						{
							p.ParentTest    = p;
							p.Children      = Child         .Where(c => c.ParentID == p.ParentID).ToList();
							p.GrandChildren = GrandChild    .Where(c => c.ParentID == p.ParentID).ToList();
							p.Types         = Types.FirstOrDefault(t => t.ID == p.ParentID);
						}
					}

				return _parent;
			}
		}

		private   List<Parent1>?      _parent1;
		protected IEnumerable<Parent1> Parent1
		{
			get
			{
				if (_parent1 == null)
					_parent1 = Parent.Select(p => new Parent1 { ParentID = p.ParentID, Value1 = p.Value1 }).ToList();

				return _parent1;
			}
		}

		private   List<Parent4>? _parent4;
		protected List<Parent4> Parent4 => _parent4 ??= Parent.Select(p => new Parent4 { ParentID = p.ParentID, Value1 = ConvertTo<TypeValue>.From(p.Value1) }).ToList();

		private   List<Parent5>? _parent5;
		protected List<Parent5>   Parent5
		{
			get
			{
				if (_parent5 == null)
				{
					_parent5 = Parent.Select(p => new Parent5 { ParentID = p.ParentID, Value1 = p.Value1 }).ToList();

					foreach (var p in _parent5)
						p.Children = _parent5.Where(c => c.Value1 == p.ParentID).ToList();
				}

				return _parent5;
			}
		}

		private   List<ParentInheritanceBase>?      _parentInheritance;
		protected IEnumerable<ParentInheritanceBase> ParentInheritance
		{
			get
			{
				if (_parentInheritance == null)
					_parentInheritance = Parent.Select(p =>
						p.Value1 == null ? new ParentInheritanceNull { ParentID = p.ParentID } :
						p.Value1.Value == 1 ? new ParentInheritance1 { ParentID = p.ParentID, Value1 = p.Value1.Value } :
						 (ParentInheritanceBase)new ParentInheritanceValue { ParentID = p.ParentID, Value1 = p.Value1.Value }
					).ToList();

				return _parentInheritance;
			}
		}

		private   List<ParentInheritanceValue>? _parentInheritanceValue;
		protected List<ParentInheritanceValue> ParentInheritanceValue => _parentInheritanceValue ??=
					ParentInheritance.Where(p => p is ParentInheritanceValue).Cast<ParentInheritanceValue>().ToList();

		private   List<ParentInheritance1>? _parentInheritance1;
		protected List<ParentInheritance1> ParentInheritance1 =>
			_parentInheritance1 ??=
				ParentInheritance.Where(p => p is ParentInheritance1).Cast<ParentInheritance1>().ToList();

		private   List<ParentInheritanceBase4>? _parentInheritance4;
		protected List<ParentInheritanceBase4> ParentInheritance4 =>
			_parentInheritance4 ??= Parent
					.Where(p => p.Value1.HasValue && (new[] { 1, 2 }.Contains(p.Value1.Value)))
					.Select(p => p.Value1 == 1 ?
						(ParentInheritanceBase4)new ParentInheritance14 { ParentID = p.ParentID } :
												new ParentInheritance24 { ParentID = p.ParentID }
				).ToList();

		protected List<Child>?      _child;
		protected IEnumerable<Child> Child
		{
			get
			{
				if (_child == null)
					using (new DisableLogging())
					using (var db = new TestDataConnection())
					{
						db.Child.Delete(c => c.ParentID >= 1000);
						_child = db.Child.ToList();
						db.Close();

						foreach (var ch in _child)
						{
							ch.Parent        = Parent .Single(p => p.ParentID == ch.ParentID);
							ch.Parent1       = Parent1.Single(p => p.ParentID == ch.ParentID);
							ch.ParentID2     = new Parent3 { ParentID2 = ch.Parent.ParentID, Value1 = ch.Parent.Value1 };
							ch.GrandChildren = GrandChild.Where(c => c.ParentID == ch.ParentID && c.ChildID == ch.ChildID).ToList();
						}
					}

				foreach (var item in _child)
					yield return item;
			}
		}

		private   List<GrandChild>?      _grandChild;
		protected IEnumerable<GrandChild> GrandChild
		{
			get
			{
				if (_grandChild == null)
					using (new DisableLogging())
					using (var db = new TestDataConnection())
					{
						_grandChild = db.GrandChild.ToList();
						db.Close();

						foreach (var ch in _grandChild)
							ch.Child = Child.Single(c => c.ParentID == ch.ParentID && c.ChildID == ch.ChildID);
					}

				return _grandChild;
			}
		}

		private   List<GrandChild1>?      _grandChild1;
		protected IEnumerable<GrandChild1> GrandChild1
		{
			get
			{
				if (_grandChild1 == null)
					using (new DisableLogging())
					using (var db = new TestDataConnection())
					{
						_grandChild1 = db.GrandChild1.ToList();

						foreach (var ch in _grandChild1)
						{
							ch.Parent = Parent1.Single(p => p.ParentID == ch.ParentID);
							ch.Child  = Child  .Single(c => c.ParentID == ch.ParentID && c.ChildID == ch.ChildID);
						}
					}

				return _grandChild1;
			}
		}

		#endregion

		#region Inheritance Parent/Child Model

		private   List<InheritanceParentBase>? _inheritanceParent;
		protected List<InheritanceParentBase>   InheritanceParent
		{
			get
			{
				if (_inheritanceParent == null)
				{
					using (new DisableLogging())
					using (var db = new TestDataConnection())
						_inheritanceParent = db.InheritanceParent.ToList();
				}

				return _inheritanceParent;
			}
		}

		private   List<InheritanceChildBase>? _inheritanceChild;
		protected List<InheritanceChildBase>   InheritanceChild
		{
			get
			{
				if (_inheritanceChild == null)
				{
					using (new DisableLogging())
					using (var db = new TestDataConnection())
						_inheritanceChild = db.InheritanceChild.LoadWith(_ => _.Parent).ToList();
				}

				return _inheritanceChild;
			}
		}

		#endregion

		#region Northwind

		public TestBaseNorthwind GetNorthwindAsList(string context)
		{
			return new TestBaseNorthwind(context);
		}

		public class TestBaseNorthwind
		{
			private string _context;

			public TestBaseNorthwind(string context)
			{
				_context = context;
			}

			private List<Northwind.Category>? _category;
			public List<Northwind.Category>    Category
			{
				get
				{
					if (_category == null)
						using (new DisableLogging())
						using (var db = new NorthwindDB(_context))
							_category = db.Category.ToList();
					return _category;
				}
			}

			private List<Northwind.Customer>? _customer;
			public List<Northwind.Customer>    Customer
			{
				get
				{
					if (_customer == null)
					{
						using (new DisableLogging())
						using (var db = new NorthwindDB(_context))
							_customer = db.Customer.ToList();

						foreach (var c in _customer)
							c.Orders = (from o in Order where o.CustomerID == c.CustomerID select o).ToList();
					}

					return _customer;
				}
			}

			private List<Northwind.Employee>? _employee;
			public List<Northwind.Employee>    Employee
			{
				get
				{
					if (_employee == null)
					{
						using (new DisableLogging())
						using (var db = new NorthwindDB(_context))
						{
							_employee = db.Employee.ToList();

							foreach (var employee in _employee)
							{
								employee.Employees         = (from e in _employee where e.ReportsTo == employee.EmployeeID select e).ToList();
								employee.ReportsToEmployee = (from e in _employee where e.EmployeeID == employee.ReportsTo select e).SingleOrDefault();
							}
						}
					}

					return _employee;
				}
			}

			private List<Northwind.EmployeeTerritory>? _employeeTerritory;
			public List<Northwind.EmployeeTerritory>    EmployeeTerritory
			{
				get
				{
					if (_employeeTerritory == null)
						using (new DisableLogging())
						using (var db = new NorthwindDB(_context))
							_employeeTerritory = db.EmployeeTerritory.ToList();
					return _employeeTerritory;
				}
			}

			private List<Northwind.OrderDetail>? _orderDetail;
			public List<Northwind.OrderDetail>    OrderDetail
			{
				get
				{
					if (_orderDetail == null)
						using (new DisableLogging())
						using (var db = new NorthwindDB(_context))
							_orderDetail = db.OrderDetail.ToList();
					return _orderDetail;
				}
			}

			private List<Northwind.Order>? _order;
			public List<Northwind.Order>    Order
			{
				get
				{
					if (_order == null)
					{
						using (new DisableLogging())
						using (var db = new NorthwindDB(_context))
							_order = db.Order.ToList();

						foreach (var o in _order)
						{
							o.Customer = Customer.Single(c => o.CustomerID == c.CustomerID);
							o.Employee = Employee.Single(e => o.EmployeeID == e.EmployeeID);
						}
					}

					return _order;
				}
			}

			private IEnumerable<Northwind.Product>? _product;
			public IEnumerable<Northwind.Product>    Product
			{
				get
				{
					if (_product == null)
						using (new DisableLogging())
						using (var db = new NorthwindDB(_context))
							_product = db.Product.ToList();

					foreach (var product in _product)
						yield return product;
				}
			}

			private List<Northwind.ActiveProduct>? _activeProduct;
			public List<Northwind.ActiveProduct> ActiveProduct => _activeProduct ??= Product.OfType<Northwind.ActiveProduct>().ToList();

			public IEnumerable<Northwind.DiscontinuedProduct> DiscontinuedProduct => Product.OfType<Northwind.DiscontinuedProduct>();

			private List<Northwind.Region>? _region;
			public List<Northwind.Region>    Region
			{
				get
				{
					if (_region == null)
						using (new DisableLogging())
						using (var db = new NorthwindDB(_context))
							_region = db.Region.ToList();
					return _region;
				}
			}

			private List<Northwind.Shipper>? _shipper;
			public List<Northwind.Shipper>    Shipper
			{
				get
				{
					if (_shipper == null)
						using (new DisableLogging())
						using (var db = new NorthwindDB(_context))
							_shipper = db.Shipper.ToList();
					return _shipper;
				}
			}

			private List<Northwind.Supplier>? _supplier;
			public List<Northwind.Supplier>    Supplier
			{
				get
				{
					if (_supplier == null)
						using (new DisableLogging())
						using (var db = new NorthwindDB(_context))
							_supplier = db.Supplier.ToList();
					return _supplier;
				}
			}

			private List<Northwind.Territory>? _territory;
			public List<Northwind.Territory>    Territory
			{
				get
				{
					if (_territory == null)
						using (new DisableLogging())
						using (var db = new NorthwindDB(_context))
							_territory = db.Territory.ToList();
					return _territory;
				}
			}
		}

		#endregion

		protected IEnumerable<LinqDataTypes2> AdjustExpectedData(ITestDataContext db, IEnumerable<LinqDataTypes2> data)
		{
			if (db.ProviderNeedsTimeFix(db.ContextID))
			{
				var adjusted = new List<LinqDataTypes2>();
				foreach (var record in data)
				{
					var copy = new LinqDataTypes2()
					{
						ID             = record.ID,
						MoneyValue     = record.MoneyValue,
						DateTimeValue  = record.DateTimeValue,
						DateTimeValue2 = record.DateTimeValue2,
						BoolValue      = record.BoolValue,
						GuidValue      = record.GuidValue,
						SmallIntValue  = record.SmallIntValue,
						IntValue       = record.IntValue,
						BigIntValue    = record.BigIntValue,
						StringValue    = record.StringValue
					};

					if (copy.DateTimeValue != null)
					{
						copy.DateTimeValue = copy.DateTimeValue.Value.AddMilliseconds(-copy.DateTimeValue.Value.Millisecond);
					}

					adjusted.Add(copy);
				}

				return adjusted;
			}

			return data;
		}

		protected bool IsCaseSensitiveDB(string context)
		{
			// we intentionally configure Sql Server 2019 test database to be case-sensitive to test
			// linq2db support for this configuration
			// on CI we test two configurations:
			// linux/mac: db is case sensitive, catalog is case insensitive
			// windows: both db and catalog are case sensitive
			var provider = GetProviderName(context, out var _);

			return provider.IsAnyOf(TestProvName.AllSqlServerCS)
				|| CustomizationSupport.Interceptor.IsCaseSensitiveDB(provider)
				;
		}

		/// <summary>
		/// Returns case-sensitivity of string comparison (e.g. using LIKE) without explicit collation specified.
		/// Depends on database implementation or database collation.
		/// </summary>
		protected bool IsCaseSensitiveComparison(string context)
		{
			var provider = GetProviderName(context, out var _);

			// we intentionally configure Sql Server 2019 test database to be case-sensitive to test
			// linq2db support for this configuration
			// on CI we test two configurations:
			// linux/mac: db is case sensitive, catalog is case insensitive
			// windows: both db and catalog are case sensitive
			return provider.IsAnyOf(TestProvName.AllSqlServerCS)
				|| provider.IsAnyOf(ProviderName.DB2)
				|| provider.IsAnyOf(TestProvName.AllFirebird)
				|| provider.IsAnyOf(TestProvName.AllInformix)
				|| provider.IsAnyOf(TestProvName.AllOracle)
				|| provider.IsAnyOf(TestProvName.AllPostgreSQL)
				|| provider.IsAnyOf(TestProvName.AllSapHana)
				|| provider.IsAnyOf(TestProvName.AllSybase)
				|| CustomizationSupport.Interceptor.IsCaseSensitiveComparison(provider)
				;
		}

		/// <summary>
		/// Returns status of test CollatedTable - wether it is configured to have proper column collations or
		/// use database defaults (<see cref="IsCaseSensitiveComparison"/>).
		/// </summary>
		protected bool IsCollatedTableConfigured(string context)
		{
			var provider = GetProviderName(context, out var _);

			// unconfigured providers (some could be configured in theory):
			// Access : no such concept as collation on column level (db-only)
			// DB2
			// Informix
			// Oracle (in theory v12 has collations, but to enable them you need to complete quite a quest...)
			// PostgreSQL (v12 + custom collation required (no default CI collations))
			// SAP HANA
			// SQL CE
			// Sybase ASE
			return provider.IsAnyOf(TestProvName.AllSqlServer)
				|| provider.IsAnyOf(TestProvName.AllFirebird)
				|| provider.IsAnyOf(TestProvName.AllMySql)
				// while it is configured, LIKE in SQLite is case-insensitive (for ASCII only though)
				//|| provider.StartsWith(ProviderName.SQLite)
				|| CustomizationSupport.Interceptor.IsCollatedTableConfigured(provider)
				;
		}

		protected void AreEqual<T>(IEnumerable<T> expected, IEnumerable<T> result, bool allowEmpty = false)
		{
			AreEqual(t => t, expected, result, EqualityComparer<T>.Default, allowEmpty);
		}

		protected void AreEqual<T>(IEnumerable<T> expected, IEnumerable<T> result, Func<IEnumerable<T>, IEnumerable<T>> sort)
		{
			AreEqual(t => t, expected, result, EqualityComparer<T>.Default, sort);
		}

		protected void AreEqualWithComparer<T>(IEnumerable<T> expected, IEnumerable<T> result)
		{
			AreEqual(t => t, expected, result, ComparerBuilder.GetEqualityComparer<T>());
		}

		protected void AreEqualWithComparer<T>(IEnumerable<T> expected, IEnumerable<T> result, Func<MemberAccessor,bool> memberPredicate)
		{
			AreEqual(t => t, expected, result, ComparerBuilder.GetEqualityComparer<T>(memberPredicate));
		}

		protected void AreEqual<T>(IEnumerable<T> expected, IEnumerable<T> result, IEqualityComparer<T> comparer)
		{
			AreEqual(t => t, expected, result, comparer);
		}

		protected void AreEqual<T>(IEnumerable<T> expected, IEnumerable<T> result, IEqualityComparer<T> comparer, Func<IEnumerable<T>, IEnumerable<T>> sort)
		{
			AreEqual(t => t, expected, result, comparer, sort);
		}

		protected void AreEqual<T>(Func<T, T> fixSelector, IEnumerable<T> expected, IEnumerable<T> result)
		{
			AreEqual(fixSelector, expected, result, EqualityComparer<T>.Default);
		}

		protected void AreEqual<T>(Func<T, T> fixSelector, IEnumerable<T> expected, IEnumerable<T> result, IEqualityComparer<T> comparer, bool allowEmpty = false)
		{
			AreEqual(fixSelector, expected, result, comparer, null, allowEmpty);
		}

		protected void AreEqual<T>(
			Func<T, T> fixSelector,
			IEnumerable<T> expected,
			IEnumerable<T> result,
			IEqualityComparer<T> comparer,
			Func<IEnumerable<T>, IEnumerable<T>>? sort,
			bool allowEmpty = false)
		{
			var resultList   = result.  Select(fixSelector).ToList();
			var expectedList = expected.Select(fixSelector).ToList();

			if (sort != null)
			{
				resultList   = sort(resultList).  ToList();
				expectedList = sort(expectedList).ToList();
			}

			if (!allowEmpty)
				Assert.AreNotEqual(0, expectedList.Count, "Expected list cannot be empty.");
			Assert.AreEqual(expectedList.Count, resultList.Count, "Expected and result lists are different. Length: ");

			var exceptExpectedList = resultList.  Except(expectedList, comparer).ToList();
			var exceptResultList   = expectedList.Except(resultList,   comparer).ToList();

			var exceptExpected = exceptExpectedList.Count;
			var exceptResult   = exceptResultList.  Count;
			var message        = new StringBuilder();

			if (exceptResult != 0 || exceptExpected != 0)
			{
				Debug.WriteLine(resultList.  ToDiagnosticString());
				Debug.WriteLine(expectedList.ToDiagnosticString());

				for (var i = 0; i < resultList.Count; i++)
				{
					var equals = comparer.Equals(expectedList[i], resultList[i]);
					Debug.  WriteLine   ("{0} {1} {3} {2}", equals ? " " : "!", expectedList[i], resultList[i], equals ? "==" : "<>");
					message.AppendFormat("{0} {1} {3} {2}", equals ? " " : "!", expectedList[i], resultList[i], equals ? "==" : "<>");
					message.AppendLine();
				}
			}

			Assert.AreEqual(0, exceptExpected, $"Expected Was{Environment.NewLine}{message}");
			Assert.AreEqual(0, exceptResult  , $"Expect Result{Environment.NewLine}{message}");
		}

		protected void AreEqual<T>(IEnumerable<IEnumerable<T>> expected, IEnumerable<IEnumerable<T>> result)
		{
			var resultList   = result.ToList();
			var expectedList = expected.ToList();

			Assert.AreNotEqual(0, expectedList.Count);
			Assert.AreEqual(expectedList.Count, resultList.Count, "Expected and result lists are different. Length: ");

			for (var i = 0; i < resultList.Count; i++)
			{
				var elist = expectedList[i].ToList();
				var rlist = resultList[i].ToList();

				if (elist.Count > 0 || rlist.Count > 0)
					AreEqual(elist, rlist);
			}
		}

		protected void AreSame<T>(IEnumerable<T> expected, IEnumerable<T> result)
		{
			var resultList   = result.ToList();
			var expectedList = expected.ToList();

			Assert.AreNotEqual(0, expectedList.Count);
			Assert.AreEqual(expectedList.Count, resultList.Count);

			var b = expectedList.SequenceEqual(resultList);

			if (!b)
				for (var i = 0; i < resultList.Count; i++)
					Debug.WriteLine("{0} {1} --- {2}", Equals(expectedList[i], resultList[i]) ? " " : "-", expectedList[i], resultList[i]);

			Assert.IsTrue(b);
		}

		public static Expression CheckForNull(Expression? expression)
		{
			if (expression != null && expression.NodeType.NotIn(ExpressionType.Lambda, ExpressionType.Quote) &&
			    (expression.Type.IsClass || expression.Type.IsInterface) &&
			    !typeof(IQueryable<>).IsSameOrParentOf(expression.Type))
			{
				var test = Expression.ReferenceEqual(expression,
					Expression.Constant(null, expression.Type));
				return Expression.Condition(test,
					Expression.Constant(DefaultValue.GetValue(expression.Type), expression.Type), expression);
			}

			return expression;
		}

		public static Expression CheckForNull(Expression? expression, Expression trueExpression, Expression falseExpression)
		{
			if (expression is MemberExpression me)
				expression = CheckForNull(me);

			if (expression != null && expression.NodeType.NotIn(ExpressionType.Lambda, ExpressionType.Quote) &&
			    (expression.Type.IsClass || expression.Type.IsInterface) &&
			    !typeof(IQueryable<>).IsSameOrParentOf(expression.Type))
			{
				var test = Expression.ReferenceEqual(expression,
					Expression.Constant(null, expression.Type));
				return Expression.Condition(test, trueExpression, falseExpression);
			}

			return expression;
		}

		public static List<Expression> GetMemberPath(Expression? expression)
		{
			var result = new List<Expression>();

			var current = expression;
			while (current != null)
			{
				var prev = current;
				switch (current.NodeType)
				{
					case ExpressionType.MemberAccess:
					{
						result.Add(current);
						current = ((MemberExpression)current).Expression;
						break;
					}
				}

				if (prev == current)
				{
					result.Add(current);
					break;
				}
			}

			result.Reverse();
			return result;
		}


		public static Expression CheckForNull(MemberExpression expr)
		{
			Expression? test = null;

			var path = GetMemberPath(expr);

			for (int i = 0; i < path.Count - 1; i++)
			{
				var objExpr = path[i];
				if (objExpr != null && (objExpr.Type.IsClass || objExpr.Type.IsInterface))
				{
					var currentTest = Expression.ReferenceEqual(objExpr,
						Expression.Constant(null, objExpr.Type));
					if (test == null)
						test = currentTest;
					else
					{
						test = Expression.OrElse(test, currentTest);
					}
				}
			}

			if (test == null)
				return expr;

			return Expression.Condition(test,
				Expression.Constant(DefaultValue.GetValue(expr.Type), expr.Type), expr);
		}

		static Expression ApplyNullCheck(Expression expr)
		{
			var newExpr = expr.Transform(e =>
			{
				if (e.NodeType == ExpressionType.Call)
				{
					var mc = (MethodCallExpression)e;

					if (!mc.Method.IsStatic)
					{
						var checkedMethod = CheckForNull(mc.Object, Expression.Constant(DefaultValue.GetValue(mc.Method.ReturnType), mc.Method.ReturnType), mc);
						return new TransformInfo(checkedMethod);
					}
				}
				else if (e.NodeType == ExpressionType.MemberAccess)
				{
					var ma = (MemberExpression)e;

					return new TransformInfo(CheckForNull(ma));
				}

				return new TransformInfo(e);
			})!;

			return newExpr;
		}

		public T[] AssertQuery<T>(IQueryable<T> query)
		{
			var expr   = query.Expression;
			var actual = query.ToArray();

			var loaded = new Dictionary<Type, Expression>();

			Expression RegisterLoaded(Type eType, Expression tableExpression)
			{
				if (!loaded.TryGetValue(eType, out var itemsExpression))
				{
					var newCall = LinqToDB.Common.TypeHelper.MakeMethodCall(Methods.Queryable.ToArray, tableExpression);
					using (new DisableLogging())
					{
						var items = newCall.EvaluateExpression();
						itemsExpression = Expression.Constant(items, eType.MakeArrayType());
						loaded.Add(eType, itemsExpression);
					}
				}

				var queryCall =
					LinqToDB.Common.TypeHelper.MakeMethodCall(Methods.Enumerable.AsQueryable,
						itemsExpression);

				return queryCall;
			}

			var newExpr = expr.Transform(e =>
			{
				if (e.NodeType == ExpressionType.Call)
				{
					var mc = (MethodCallExpression)e;

					if (mc.IsSameGenericMethod(Methods.LinqToDB.AsSubQuery))
						return new TransformInfo(mc.Arguments[0], false, true);

					if (typeof(ITable<>).IsSameOrParentOf(mc.Type))
					{
						var entityType = mc.Method.ReturnType.GetGenericArguments()[0];

						if (entityType != null)
						{
							var itemsExpression = RegisterLoaded(entityType, mc);
							return new TransformInfo(itemsExpression);
						}
					}

					if (mc.IsQueryable("InnerJoin"))
					{
						mc = TypeHelper.MakeMethodCall(Methods.Queryable.Where, mc.Arguments.ToArray());
					}

					return new TransformInfo(mc, false, true);
					//return mc.Update(CheckForNull(mc.Object), mc.Arguments.Select(CheckForNull));
				}
				else if (e.NodeType == ExpressionType.MemberAccess)
				{
					if (typeof(ITable<>).IsSameOrParentOf(e.Type))
					{
						var entityType = e.Type.GetGenericArguments()[0];
						var items = RegisterLoaded(entityType, e);
						return new TransformInfo(items);
					}
				}

				return new TransformInfo(e);
			})!;


			newExpr = ApplyNullCheck(newExpr);

			var empty = LinqToDB.Common.Tools.CreateEmptyQuery<T>();
			T[]? expected;

			expected = empty.Provider.CreateQuery<T>(newExpr).ToArray();

			if (actual.Length > 0 || expected.Length > 0)
				AreEqual(expected, actual, ComparerBuilder.GetEqualityComparer<T>());

			return actual;
		}

		protected void CompareSql(string expected, string result)
		{
			Assert.AreEqual(normalize(expected), normalize(result));

			static string normalize(string sql)
			{
				var lines = sql.Split(new char[] { '\r', '\n' }, StringSplitOptions.RemoveEmptyEntries);
				return string.Join("\n", lines.Where(l => !l.StartsWith("-- ")).Select(l => l.TrimStart('\t', ' ')));
			}
		}

		protected List<LinqDataTypes> GetTypes(string context)
		{
			return DataCache<LinqDataTypes>.Get(context);
		}

		public static TempTable<T> CreateTempTable<T>(IDataContext db, string tableName, string context)
			where T : notnull
		{
			return TempTable.Create<T>(db, GetTempTableName(tableName, context));
		}

		public static string GetTempTableName(string tableName, string context)
		{
			var finalTableName = tableName;
			switch (context)
			{
<<<<<<< HEAD
				case TestProvName.SqlAzure                           :
				case ProviderName.SqlServer                          :
				case ProviderName.SqlServer2005                      :
				case ProviderName.SqlServer2008                      :
				case ProviderName.SqlServer2012                      :
				case ProviderName.SqlServer2014                      :
				case ProviderName.SqlServer2016                      :
				case ProviderName.SqlServer2017                      :
				case TestProvName.SqlServer2019                      :
				case TestProvName.SqlServer2019SequentialAccess      :
				case TestProvName.SqlServer2019FastExpressionCompiler:
				case TestProvName.SqlServerContained                 :
=======
				case string when context.IsAnyOf(TestProvName.AllSqlServer):
>>>>>>> 8fb36cb7
					{
					if (!tableName.StartsWith("#"))
						finalTableName = "#" + tableName;
					break;
				}
				default:
					throw new NotImplementedException();
			}

			return finalTableName;
		}

		protected static string GetProviderName(string context, out bool isLinqService)
		{
			isLinqService = context.EndsWith(".LinqService");
			return context.Replace(".LinqService", "");
		}

		[SetUp]
		public virtual void OnBeforeTest()
		{
			// SequentialAccess-enabled provider setup
			var (provider, _) = NUnitUtils.GetContext(TestExecutionContext.CurrentContext.CurrentTest);
			if (provider?.IsAnyOf(TestProvName.AllSqlServerSequentialAccess) == true)
			{
				Configuration.OptimizeForSequentialAccess = true;
			}
			//else if (provider == TestProvName.SqlServer2019FastExpressionCompiler)
			{
				//Compilation.SetExpressionCompiler(_ => ExpressionCompiler.CompileFast(_, true));
			}
		}

		[TearDown]
		public virtual void OnAfterTest()
		{
			// SequentialAccess-enabled provider cleanup
			var (provider, _) = NUnitUtils.GetContext(TestExecutionContext.CurrentContext.CurrentTest);
			if (provider?.IsAnyOf(TestProvName.AllSqlServerSequentialAccess) == true)
			{
				Configuration.OptimizeForSequentialAccess = false;
			}
			//if (provider == TestProvName.SqlServer2019FastExpressionCompiler)
			{
				//Compilation.SetExpressionCompiler(null);
			}

			if (provider?.IsAnyOf(TestProvName.AllSapHana) == true)
			{
				using (new DisableLogging())
				using (new DisableBaseline("isn't baseline query"))
				using (var db = new TestDataConnection(provider))
				{
					// release memory
					db.Execute("ALTER SYSTEM CLEAR SQL PLAN CACHE");
				}
			}

			// dump baselines
			var ctx = CustomTestContext.Get();

			if (_baselinesPath != null)
			{
				var baseline = ctx.Get<StringBuilder>(CustomTestContext.BASELINE);
				if (baseline != null)
					BaselinesWriter.Write(_baselinesPath, baseline.ToString());
			}

			var trace = ctx.Get<StringBuilder>(CustomTestContext.TRACE);
			if (trace != null && TestContext.CurrentContext.Result.FailCount > 0 && ctx.Get<bool>(CustomTestContext.LIMITED))
			{
				// we need to set ErrorInfo.Message element text
				// because Azure displays only ErrorInfo node data
				TestExecutionContext.CurrentContext.CurrentResult.SetResult(
					TestExecutionContext.CurrentContext.CurrentResult.ResultState,
					TestExecutionContext.CurrentContext.CurrentResult.Message + "\r\n" + trace.ToString(),
					TestExecutionContext.CurrentContext.CurrentResult.StackTrace);
			}

			CustomTestContext.Release();
		}

		protected string GetCurrentBaselines()
		{
			return CustomTestContext.Get().Get<StringBuilder>(CustomTestContext.BASELINE)?.ToString() ?? string.Empty;
		}

		protected static bool IsIDSProvider(string context)
		{
			if (!context.IsAnyOf(TestProvName.AllInformix))
				return false;
			var providerName = GetProviderName(context, out var _);
			if (providerName == ProviderName.InformixDB2)
				return true;

			using (DataConnection dc = new TestDataConnection(GetProviderName(context, out var _)))
				return ((InformixDataProvider)dc.DataProvider).Adapter.IsIDSProvider;
		}
	}

	static class DataCache<T>
		where T : class
	{
		static readonly Dictionary<string,List<T>> _dic = new ();
		public static List<T> Get(string context)
		{
			lock (_dic)
			{
				context = context.Replace(".LinqService", "");

				if (!_dic.TryGetValue(context, out var list))
				{
					using (new DisableLogging())
					using (new DisableLogging())
					using (var db = new DataConnection(context))
					{
						list = db.GetTable<T>().ToList();
						_dic.Add(context, list);
					}
				}

				return list;
			}
		}

		public static void Clear()
		{
			_dic.Clear();
		}
	}

	public static class Helpers
	{
		public static string ToInvariantString<T>(this T data)
		{
			return string.Format(CultureInfo.InvariantCulture, "{0}", data)
				.Replace(',', '.').Trim(' ', '.', '0');
		}
	}

	public static class TestExternals
	{
		public static string? LogFilePath;
		public static bool    IsParallelRun;
		public static int     RunID;
		public static string? Configuration;

		static StreamWriter? _logWriter;

		public static void Log(string text)
		{
			if (LogFilePath != null)
			{
				if (_logWriter == null)
					_logWriter = File.CreateText(LogFilePath);

				_logWriter.WriteLine(text);
				_logWriter.Flush();
			}
		}
	}
}<|MERGE_RESOLUTION|>--- conflicted
+++ resolved
@@ -11,10 +11,7 @@
 using LinqToDB;
 using LinqToDB.Common;
 using LinqToDB.Data;
-<<<<<<< HEAD
-=======
 using LinqToDB.Data.RetryPolicy;
->>>>>>> 8fb36cb7
 using LinqToDB.DataProvider.Informix;
 using LinqToDB.Expressions;
 using LinqToDB.Extensions;
@@ -36,8 +33,6 @@
 
 namespace Tests
 {
-	using LinqToDB.Data.RetryPolicy;
-	using LinqToDB.Interceptors;
 	using Model;
 	using Tools;
 
@@ -57,15 +52,9 @@
 			public static readonly Guid     Guid1                         = new ("bc7b663d-0fde-4327-8f92-5d8cc3a11d11");
 			public static readonly Guid     Guid2                         = new ("a948600d-de21-4f74-8ac2-9516b287076e");
 			public static readonly Guid     Guid3                         = new ("bd3973a5-4323-4dd8-9f4f-df9f93e2a627");
-<<<<<<< HEAD
-			public static readonly Guid     Guid4                         = new ("76b1c875-2287-4b82-a23b-7967c5eafed8");
-			public static readonly Guid     Guid5                         = new ("656606a4-6e36-4431-add6-85f886a1c7c2");
-			public static readonly Guid     Guid6                         = new ("66aa9df9-260f-4a2b-ac50-9ca8ce7ad725");
-=======
 			public static readonly Guid     Guid4                         = new("76b1c875-2287-4b82-a23b-7967c5eafed8");
 			public static readonly Guid     Guid5                         = new("656606a4-6e36-4431-add6-85f886a1c7c2");
 			public static readonly Guid     Guid6                         = new("66aa9df9-260f-4a2b-ac50-9ca8ce7ad725");
->>>>>>> 8fb36cb7
 
 			public static byte[] Binary(int size)
 			{
@@ -429,48 +418,12 @@
 			TestProvName.AllSQLite,
 			TestProvName.AllOracleManaged,
 			ProviderName.SybaseManaged,
-<<<<<<< HEAD
-			ProviderName.OracleManaged,
-			TestProvName.Oracle11Managed,
-			ProviderName.Firebird,
-			TestProvName.Firebird3,
-			TestProvName.Firebird4,
-			ProviderName.SqlServer2008,
-			ProviderName.SqlServer2012,
-			ProviderName.SqlServer2014,
-			ProviderName.SqlServer2016,
-			ProviderName.SqlServer2017,
-			TestProvName.SqlServer2019,
-			TestProvName.SqlServer2019SequentialAccess,
-			TestProvName.SqlServer2019FastExpressionCompiler,
-			TestProvName.SqlServerContained,
-			ProviderName.SqlServer2005,
-			TestProvName.SqlAzure,
-			ProviderName.PostgreSQL,
-			ProviderName.PostgreSQL92,
-			ProviderName.PostgreSQL93,
-			ProviderName.PostgreSQL95,
-			TestProvName.PostgreSQL10,
-			TestProvName.PostgreSQL11,
-			TestProvName.PostgreSQL12,
-			TestProvName.PostgreSQL13,
-			TestProvName.PostgreSQL14,
-			ProviderName.MySql,
-			ProviderName.MySqlConnector,
-			TestProvName.MySql55,
-			TestProvName.MariaDB,
-			ProviderName.SQLiteMS,
-			ProviderName.SapHanaNative,
-			ProviderName.SapHanaOdbc
-		}).ToList();
-=======
 			TestProvName.AllFirebird,
 			TestProvName.AllSqlServer,
 			TestProvName.AllPostgreSQL,
 			TestProvName.AllMySql,
 			TestProvName.AllSapHana
 		}.SplitAll()).ToList();
->>>>>>> 8fb36cb7
 
 		protected ITestDataContext GetDataContext(
 			string         configuration,
@@ -540,30 +493,15 @@
 
 			// add extra mapping schema to not share mappers with other sql2017/2019 providers
 			// use same schema to use cache within test provider scope
-<<<<<<< HEAD
-			if (configuration == TestProvName.SqlServer2019SequentialAccess)
-=======
 			if (configuration.IsAnyOf(TestProvName.AllSqlServerSequentialAccess))
->>>>>>> 8fb36cb7
 			{
 				if (!suppressSequentialAccess)
 					res.AddInterceptor(SequentialAccessCommandInterceptor.Instance);
 
 				res.AddMappingSchema(_sequentialAccessSchema);
 			}
-<<<<<<< HEAD
-			else if (configuration == TestProvName.SqlServer2019FastExpressionCompiler)
-				res.AddMappingSchema(_fecSchema);
-=======
 			//else if (configuration == TestProvName.SqlServer2019FastExpressionCompiler)
 			//	res.AddMappingSchema(_fecSchema);
-
-			if (interceptor != null)
-				res.AddInterceptor(interceptor);
-
-			if (retryPolicy != null)
-				res.RetryPolicy = retryPolicy;
->>>>>>> 8fb36cb7
 
 			if (interceptor != null)
 				res.AddInterceptor(interceptor);
@@ -1551,22 +1489,7 @@
 			var finalTableName = tableName;
 			switch (context)
 			{
-<<<<<<< HEAD
-				case TestProvName.SqlAzure                           :
-				case ProviderName.SqlServer                          :
-				case ProviderName.SqlServer2005                      :
-				case ProviderName.SqlServer2008                      :
-				case ProviderName.SqlServer2012                      :
-				case ProviderName.SqlServer2014                      :
-				case ProviderName.SqlServer2016                      :
-				case ProviderName.SqlServer2017                      :
-				case TestProvName.SqlServer2019                      :
-				case TestProvName.SqlServer2019SequentialAccess      :
-				case TestProvName.SqlServer2019FastExpressionCompiler:
-				case TestProvName.SqlServerContained                 :
-=======
 				case string when context.IsAnyOf(TestProvName.AllSqlServer):
->>>>>>> 8fb36cb7
 					{
 					if (!tableName.StartsWith("#"))
 						finalTableName = "#" + tableName;
