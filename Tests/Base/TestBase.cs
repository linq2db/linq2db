﻿using System;
using System.Collections.Generic;
using System.Diagnostics;
using System.Globalization;
using System.IO;
using System.Linq;
using System.Linq.Expressions;
using System.Text;

using LinqToDB;
using LinqToDB.Common;
using LinqToDB.Data;
using LinqToDB.DataProvider.Informix;
using LinqToDB.Expressions;
using LinqToDB.Extensions;
using LinqToDB.Linq;
using LinqToDB.Mapping;
using LinqToDB.Reflection;
using LinqToDB.Tools;
using LinqToDB.Tools.Comparers;

#if NET472
using System.ServiceModel;
using System.ServiceModel.Description;
using LinqToDB.ServiceModel;
#endif

using NUnit.Framework;
using NUnit.Framework.Internal;

namespace Tests
{
<<<<<<< HEAD
	using FastExpressionCompiler;
	using LinqToDB.Data.RetryPolicy;
	using LinqToDB.Interceptors;
=======
>>>>>>> d31af520
	using Model;
	using Tools;

	public partial class TestBase
	{
		protected static class TestData
		{
			// offset 40 is not used by any timezone, so we can detect tz handling issues, which could be hidden when offset match current TZ
			public static readonly DateTimeOffset DateTimeOffset          = new DateTimeOffset(2020, 2, 29, 17, 54, 55, 123, TimeSpan.FromMinutes(40)).AddTicks(1234);
			public static readonly DateTimeOffset DateTimeOffsetUtc       = new DateTimeOffset(2020, 2, 29, 17, 9, 55, 123, TimeSpan.Zero).AddTicks(1234);
			public static readonly DateTime DateTime                      = new DateTime(2020, 2, 29, 17, 54, 55, 123).AddTicks(1234);
			public static readonly DateTime DateTimeUtc                   = new DateTime(2020, 2, 29, 17, 54, 55, 123, DateTimeKind.Utc).AddTicks(1234);
<<<<<<< HEAD
			public static readonly DateTime Date                          = new (2020, 2, 29);
			public static readonly TimeSpan TimeOfDay                     = new TimeSpan(0, 17, 54, 55, 123).Add(TimeSpan.FromTicks(1234));
=======
			public static readonly DateTime DateTime4Utc                  = new DateTime(2020, 2, 29, 17, 54, 55, 123, DateTimeKind.Utc).AddTicks(1000);
			public static readonly DateTime Date                          = new (2020, 2, 29);
			public static readonly TimeSpan TimeOfDay                     = new TimeSpan(0, 17, 54, 55, 123).Add(TimeSpan.FromTicks(1234));
			public static readonly TimeSpan TimeOfDay4                    = new TimeSpan(0, 17, 54, 55, 123).Add(TimeSpan.FromTicks(1000));
>>>>>>> d31af520
			public static readonly Guid     Guid1                         = new ("bc7b663d-0fde-4327-8f92-5d8cc3a11d11");
			public static readonly Guid     Guid2                         = new ("a948600d-de21-4f74-8ac2-9516b287076e");
			public static readonly Guid     Guid3                         = new ("bd3973a5-4323-4dd8-9f4f-df9f93e2a627");

			public static byte[] Binary(int size)
			{
				var value = new byte[size];
				for (var i = 0; i < value.Length; i++)
					value[i] = (byte)(i % 256);

				return value;
			}

			public static Guid SequentialGuid(int n)  => new ($"233bf399-9710-4e79-873d-2ec7bf1e{n:x4}");
		}

		private const int TRACES_LIMIT = 50000;

		private static string? _baselinesPath;

		static TestBase()
		{
			TestContext.WriteLine("Tests started in {0}...", Environment.CurrentDirectory);

			TestContext.WriteLine("CLR Version: {0}...", Environment.Version);

			var traceCount = 0;

			DataConnection.TurnTraceSwitchOn();
			DataConnection.WriteTraceLine = (message, name, level) =>
			{
				var ctx   = CustomTestContext.Get();

				if (ctx.Get<bool>(CustomTestContext.BASELINE_DISABLED) != true)
				{
					if (message?.StartsWith("BeforeExecute") == true)
					{
						var baseline = ctx.Get<StringBuilder>(CustomTestContext.BASELINE);
						if (baseline == null)
						{
							baseline = new StringBuilder();
							ctx.Set(CustomTestContext.BASELINE, baseline);
						}
						baseline.AppendLine(message);
					}
				}

				if (ctx.Get<bool>(CustomTestContext.TRACE_DISABLED) != true)
				{
					var trace = ctx.Get<StringBuilder>(CustomTestContext.TRACE);
					if (trace == null)
					{
						trace = new StringBuilder();
						ctx.Set(CustomTestContext.TRACE, trace);
					}

					trace.AppendLine($"{name}: {message}");

					if (traceCount < TRACES_LIMIT || level == TraceLevel.Error)
					{
						ctx.Set(CustomTestContext.LIMITED, true);
						TestContext.WriteLine("{0}: {1}", name, message);
						Debug.WriteLine(message, name);
					}

					traceCount++;
				}
			};

			// Configuration.RetryPolicy.Factory = db => new Retry();

			Configuration.Linq.TraceMapperExpression = false;
			// Configuration.Linq.GenerateExpressionTest  = true;
			var assemblyPath = typeof(TestBase).Assembly.GetPath()!;

#if NET472
			try
			{
				SqlServerTypes.Utilities.LoadNativeAssemblies(assemblyPath);
			}
			catch // this can fail during tests discovering with NUnitTestAdapter
			{
				// ignore
			}
#endif

			Environment.CurrentDirectory = assemblyPath;

			TestExternals.Log($"CurrentDirectory          : {Environment.CurrentDirectory}");

			var dataProvidersJsonFile     = GetFilePath(assemblyPath, @"DataProviders.json")!;
			var userDataProvidersJsonFile = GetFilePath(assemblyPath, @"UserDataProviders.json")!;

			TestExternals.Log($"dataProvidersJsonFile     : {dataProvidersJsonFile}");
			TestExternals.Log($"userDataProvidersJsonFile : {userDataProvidersJsonFile}");

			var dataProvidersJson     = File.ReadAllText(dataProvidersJsonFile);
			var userDataProvidersJson =
				File.Exists(userDataProvidersJsonFile) ? File.ReadAllText(userDataProvidersJsonFile) : null;

#if NETCOREAPP2_1
			var configName = "CORE21";
#elif NETCOREAPP3_1
			var configName = "CORE31";
#elif NET5_0
			var configName = "NET50";
#elif NET472
			var configName = "NET472";
#else
			var configName = "";
#error Unknown framework
#endif

#if AZURE
			TestContext.WriteLine("Azure configuration detected.");
			configName += ".Azure";
#endif
			var testSettings = SettingsReader.Deserialize(configName, dataProvidersJson, userDataProvidersJson);

			CopyDatabases();

			UserProviders  = new HashSet<string>(testSettings.Providers ?? Array<string>.Empty, StringComparer.OrdinalIgnoreCase);
			SkipCategories = new HashSet<string>(testSettings.Skip      ?? Array<string>.Empty, StringComparer.OrdinalIgnoreCase);

			var logLevel = testSettings.TraceLevel;
			var traceLevel = TraceLevel.Info;

			if (!string.IsNullOrEmpty(logLevel))
				if (!Enum.TryParse(logLevel, true, out traceLevel))
					traceLevel = TraceLevel.Info;

			if (!string.IsNullOrEmpty(testSettings.NoLinqService))
				DataSourcesBaseAttribute.NoLinqService = ConvertTo<bool>.From(testSettings.NoLinqService);

			DataConnection.TurnTraceSwitchOn(traceLevel);

			TestContext.WriteLine("Connection strings:");
			TestExternals.Log("Connection strings:");

#if !NET472
			DataConnection.DefaultSettings            = TxtSettings.Instance;
			TxtSettings.Instance.DefaultConfiguration = "SQLiteMs";

			foreach (var provider in testSettings.Connections/*.Where(c => UserProviders.Contains(c.Key))*/)
			{
				if (string.IsNullOrWhiteSpace(provider.Value.ConnectionString))
					throw new InvalidOperationException("ConnectionString should be provided");

				TestContext.WriteLine($"\tName=\"{provider.Key}\", Provider=\"{provider.Value.Provider}\", ConnectionString=\"{provider.Value.ConnectionString}\"");

				TxtSettings.Instance.AddConnectionString(
					provider.Key, provider.Value.Provider ?? "", provider.Value.ConnectionString);
			}
#else
			foreach (var provider in testSettings.Connections)
			{
				var str = $"\tName=\"{provider.Key}\", Provider=\"{provider.Value.Provider}\", ConnectionString=\"{provider.Value.ConnectionString}\"";

				TestContext.WriteLine(str);
				TestExternals.Log(str);

				DataConnection.AddOrSetConfiguration(
					provider.Key,
					provider.Value.ConnectionString,
					provider.Value.Provider ?? "");
			}
#endif

			TestContext.WriteLine("Providers:");
			TestExternals.Log("Providers:");

			foreach (var userProvider in UserProviders)
			{
				TestContext.WriteLine($"\t{userProvider}");
				TestExternals.Log($"\t{userProvider}");
			}

			DefaultProvider = testSettings.DefaultConfiguration;

			if (!string.IsNullOrEmpty(DefaultProvider))
			{
				DataConnection.DefaultConfiguration = DefaultProvider;
#if !NET472
				TxtSettings.Instance.DefaultConfiguration = DefaultProvider;
#endif
			}

#if NET472
			LinqService.TypeResolver = str =>
			{
				return str switch
				{
					"Tests.Model.Gender" => typeof(Gender),
					"Tests.Model.Person" => typeof(Person),
					_ => null,
				};
			};
#endif

			// baselines
			if (!string.IsNullOrWhiteSpace(testSettings.BaselinesPath))
			{
				var baselinesPath = Path.GetFullPath(testSettings.BaselinesPath);
				if (Directory.Exists(baselinesPath))
					_baselinesPath = baselinesPath;
			}
		}

		static void CopyDatabases()
		{
			var databasePath = Path.GetFullPath("Database");
			var dataPath     = Path.Combine(databasePath, "Data");

			TestExternals.Log($"Copy databases {databasePath} => {dataPath}");

			if (TestExternals.IsParallelRun && TestExternals.Configuration != null)
			{
				try
				{
					foreach (var file in Directory.GetFiles(databasePath, "*.*"))
					{
						var fileName = Path.GetFileName(file);

						switch (TestExternals.Configuration, fileName)
						{
							case ("Access.Data",         "TestData.mdb")       :
							case ("SqlCe.Data",          "TestData.sdf")       :
							case ("SQLite.Classic.Data", "TestData.sqlite")    :
							case ("SQLite.MS.Data",      "TestData.MS.sqlite") :
							{
								var destination = Path.Combine(dataPath, Path.GetFileName(file));

								TestExternals.Log($"{file} => {destination}");
								File.Copy(file, destination, true);

								break;
							}
						}
					}
				}
				catch (Exception e)
				{
					TestExternals.Log(e.ToString());
					TestContext.WriteLine(e);
					throw;
				}
			}
			else
			{
				if (Directory.Exists(dataPath))
					Directory.Delete(dataPath, true);

				Directory.CreateDirectory(dataPath);

				foreach (var file in Directory.GetFiles(databasePath, "*.*"))
				{
					var destination = Path.Combine(dataPath, Path.GetFileName(file));
					TestContext.WriteLine("{0} => {1}", file, destination);
					File.Copy(file, destination, true);
				}
			}
		}

		protected static string? GetFilePath(string basePath, string findFileName)
		{
			var fileName = Path.GetFullPath(Path.Combine(basePath, findFileName));

			string? path = basePath;
			while (!File.Exists(fileName))
			{
				TestContext.WriteLine($"File not found: {fileName}");

				path = Path.GetDirectoryName(path);

				if (path == null)
					return null;

				fileName = Path.GetFullPath(Path.Combine(path, findFileName));
			}

			TestContext.WriteLine($"Base path found: {fileName}");

			return fileName;
		}

#if NET472
<<<<<<< HEAD
		const           int              IP = 22654;
		static          bool             _isHostOpen;
		static          TestLinqService? _service;
		static readonly object           _syncRoot = new ();
=======
		const           int          IP = 22654;
		static          bool         _isHostOpen;
		static          LinqService? _service;
		static readonly object       _syncRoot = new ();
>>>>>>> d31af520
#endif

		static void OpenHost(MappingSchema? ms)
		{
#if NET472
			if (_isHostOpen)
			{
				_service!.MappingSchema = ms;
				return;
			}

			ServiceHost host;

			lock (_syncRoot)
			{
				if (_isHostOpen)
				{
					_service!.MappingSchema = ms;
					return;
				}

				host        = new ServiceHost(_service = new TestLinqService(ms, null, false) { AllowUpdates = true }, new Uri("net.tcp://localhost:" + (IP + TestExternals.RunID)));
				_isHostOpen = true;
			}

			host.Description.Behaviors.Add(new ServiceMetadataBehavior());
			host.Description.Behaviors.Find<ServiceDebugBehavior>().IncludeExceptionDetailInFaults = true;
			host.AddServiceEndpoint(typeof(IMetadataExchange), MetadataExchangeBindings.CreateMexTcpBinding(), "mex");
			host.AddServiceEndpoint(
				typeof(ILinqService),
				new NetTcpBinding(SecurityMode.None)
				{
					MaxReceivedMessageSize = 10000000,
					MaxBufferPoolSize      = 10000000,
					MaxBufferSize          = 10000000,
					CloseTimeout           = new TimeSpan(00, 01, 00),
					OpenTimeout            = new TimeSpan(00, 01, 00),
					ReceiveTimeout         = new TimeSpan(00, 10, 00),
					SendTimeout            = new TimeSpan(00, 10, 00),
				},
				"LinqOverWCF");

			host.Open();

			TestExternals.Log($"host opened, Address : {host.BaseAddresses[0]}");
#endif
		}

		public static readonly HashSet<string> UserProviders;
		public static readonly string?         DefaultProvider;
		public static readonly HashSet<string> SkipCategories;

		public static readonly List<string> Providers = CustomizationSupport.Interceptor.GetSupportedProviders(new List<string>
		{
#if NET472
			ProviderName.Sybase,
			ProviderName.OracleNative,
			TestProvName.Oracle11Native,
			ProviderName.Informix,
#endif
			ProviderName.SqlCe,
			ProviderName.Access,
			ProviderName.AccessOdbc,
			ProviderName.DB2,
			ProviderName.InformixDB2,
			ProviderName.SQLiteClassic,
			TestProvName.SQLiteClassicMiniProfilerMapped,
			TestProvName.SQLiteClassicMiniProfilerUnmapped,
			ProviderName.SybaseManaged,
			ProviderName.OracleManaged,
			TestProvName.Oracle11Managed,
			ProviderName.Firebird,
			TestProvName.Firebird3,
			TestProvName.Firebird4,
			ProviderName.SqlServer2008,
			ProviderName.SqlServer2012,
			ProviderName.SqlServer2014,
			ProviderName.SqlServer2016,
			ProviderName.SqlServer2017,
			TestProvName.SqlServer2019,
			TestProvName.SqlServer2019SequentialAccess,
			TestProvName.SqlServer2019FastExpressionCompiler,
			TestProvName.SqlServerContained,
			ProviderName.SqlServer2005,
			TestProvName.SqlAzure,
			ProviderName.PostgreSQL,
			ProviderName.PostgreSQL92,
			ProviderName.PostgreSQL93,
			ProviderName.PostgreSQL95,
			TestProvName.PostgreSQL10,
			TestProvName.PostgreSQL11,
			TestProvName.PostgreSQL12,
			TestProvName.PostgreSQL13,
			ProviderName.MySql,
			ProviderName.MySqlConnector,
			TestProvName.MySql55,
			TestProvName.MariaDB,
			ProviderName.SQLiteMS,
			ProviderName.SapHanaNative,
			ProviderName.SapHanaOdbc
		}).ToList();

		protected ITestDataContext GetDataContext(
			string         configuration,
			MappingSchema? ms                       = null,
			bool           testLinqService          = true,
			IInterceptor?  interceptor              = null,
			bool           suppressSequentialAccess = false)
		{
			if (configuration.EndsWith(".LinqService"))
			{
#if NET472
				OpenHost(ms);

				var str = configuration.Substring(0, configuration.Length - ".LinqService".Length);

				RemoteDataContextBase dx;

				if (testLinqService)
					dx = new ServiceModel.TestLinqServiceDataContext(new TestLinqService(ms, interceptor, suppressSequentialAccess) { AllowUpdates = true }) { Configuration = str };
				else
				{
					_service!.SuppressSequentialAccess = suppressSequentialAccess;
					if (interceptor != null)
						_service!.AddInterceptor(interceptor);

					dx = new TestServiceModelDataContext(
						IP + TestExternals.RunID,
						() =>
						{
							_service!.SuppressSequentialAccess = false;
							if (interceptor != null)
								_service!.RemoveInterceptor();
						}) { Configuration = str };
				}

				Debug.WriteLine(((IDataContext)dx).ContextID, "Provider ");

				if (ms != null)
					dx.MappingSchema = new MappingSchema(dx.MappingSchema, ms);

				return (ITestDataContext)dx;
#else
				configuration = configuration.Substring(0, configuration.Length - ".LinqService".Length);
#endif
			}

			return GetDataConnection(configuration, ms, interceptor, suppressSequentialAccess: suppressSequentialAccess);
		}

		protected TestDataConnection GetDataConnection(
			string         configuration,
			MappingSchema? ms                       = null,
			IInterceptor?  interceptor              = null,
			IRetryPolicy?  retryPolicy              = null,
			bool           suppressSequentialAccess = false)
		{
			if (configuration.EndsWith(".LinqService"))
			{
				throw new InvalidOperationException($"Call {nameof(GetDataContext)} for remote context creation");
			}

			Debug.WriteLine(configuration, "Provider ");

			var res = new TestDataConnection(configuration);
			if (ms != null)
				res.AddMappingSchema(ms);

			// add extra mapping schema to not share mappers with other sql2017/2019 providers
			// use same schema to use cache within test provider scope
			if (configuration == TestProvName.SqlServer2019SequentialAccess)
			{
				if (!suppressSequentialAccess)
					res.AddInterceptor(SequentialAccessCommandInterceptor.Instance);

				res.AddMappingSchema(_sequentialAccessSchema);
			}
			else if (configuration == TestProvName.SqlServer2019FastExpressionCompiler)
				res.AddMappingSchema(_fecSchema);

			if (interceptor != null)
				res.AddInterceptor(interceptor);

			if (retryPolicy != null)
				res.RetryPolicy = retryPolicy;

			return res;
		}

		private static readonly MappingSchema _sequentialAccessSchema = new ();
		private static readonly MappingSchema _fecSchema = new ();

		protected static char GetParameterToken(string context)
		{
			var token = '@';

			switch (context)
			{
				case ProviderName.SapHanaOdbc:
				case ProviderName.Informix:
					token = '?'; break;
				case ProviderName.SapHanaNative:
				case TestProvName.Oracle11Managed:
				case TestProvName.Oracle11Native:
				case ProviderName.OracleManaged:
				case ProviderName.OracleNative:
					token = ':'; break;
			}

			return CustomizationSupport.Interceptor.GetParameterToken(token, context);
		}

		protected void TestOnePerson(int id, string firstName, IQueryable<Person> persons)
		{
			var list = persons.ToList();

			Assert.AreEqual(1, list.Count);

			var person = list[0];

			Assert.AreEqual(id, person.ID);
			Assert.AreEqual(firstName, person.FirstName);
		}

		protected void TestOneJohn(IQueryable<Person> persons)
		{
			TestOnePerson(1, "John", persons);
		}

		protected void TestPerson(int id, string firstName, IQueryable<IPerson> persons)
		{
			var person = persons.ToList().First(p => p.ID == id);

			Assert.AreEqual(id, person.ID);
			Assert.AreEqual(firstName, person.FirstName);
		}

		protected void TestJohn(IQueryable<IPerson> persons)
		{
			TestPerson(1, "John", persons);
		}

		private   List<LinqDataTypes>?      _types;
		protected IEnumerable<LinqDataTypes> Types
		{
			get
			{
				if (_types == null)
					using (new DisableLogging())
					using (var db = new TestDataConnection())
						_types = db.Types.ToList();

				return _types;
			}
		}

		private   List<LinqDataTypes2>? _types2;
		protected List<LinqDataTypes2>   Types2
		{
			get
			{
				if (_types2 == null)
					using (new DisableLogging())
					using (var db = new TestDataConnection())
						_types2 = db.Types2.ToList();

				return _types2;
			}
		}

		protected internal const int MaxPersonID = 4;

		private   List<Person>?       _person;
		protected IEnumerable<Person>  Person
		{
			get
			{
				if (_person == null)
				{
					using (new DisableLogging())
					using (var db = new TestDataConnection())
						_person = db.Person.ToList();

					foreach (var p in _person)
						p.Patient = Patient.SingleOrDefault(ps => p.ID == ps.PersonID);
				}

				return _person;
			}
		}

		private   List<Patient>? _patient;
		protected List<Patient>   Patient
		{
			get
			{
				if (_patient == null)
				{
					using (new DisableLogging())
					using (var db = new TestDataConnection())
						_patient = db.Patient.ToList();

					foreach (var p in _patient)
						p.Person = Person.Single(ps => ps.ID == p.PersonID);
				}

				return _patient;
			}
		}

		private   List<Doctor>? _doctor;
		protected List<Doctor>   Doctor
		{
			get
			{
				if (_doctor == null)
				{
					using (new DisableLogging())
					using (var db = new TestDataConnection())
						_doctor = db.Doctor.ToList();
				}

				return _doctor;
			}
		}

		#region Parent/Child Model

		private   List<Parent>?      _parent;
		protected IEnumerable<Parent> Parent
		{
			get
			{
				if (_parent == null)
					using (new DisableLogging())
					using (var db = new TestDataConnection())
					{
						_parent = db.Parent.ToList();
						db.Close();

						foreach (var p in _parent)
						{
							p.ParentTest    = p;
							p.Children      = Child         .Where(c => c.ParentID == p.ParentID).ToList();
							p.GrandChildren = GrandChild    .Where(c => c.ParentID == p.ParentID).ToList();
							p.Types         = Types.FirstOrDefault(t => t.ID == p.ParentID);
						}
					}

				return _parent;
			}
		}

		private   List<Parent1>?      _parent1;
		protected IEnumerable<Parent1> Parent1
		{
			get
			{
				if (_parent1 == null)
					_parent1 = Parent.Select(p => new Parent1 { ParentID = p.ParentID, Value1 = p.Value1 }).ToList();

				return _parent1;
			}
		}

		private   List<Parent4>? _parent4;
		protected List<Parent4> Parent4 => _parent4 ??= Parent.Select(p => new Parent4 { ParentID = p.ParentID, Value1 = ConvertTo<TypeValue>.From(p.Value1) }).ToList();

		private   List<Parent5>? _parent5;
		protected List<Parent5>   Parent5
		{
			get
			{
				if (_parent5 == null)
				{
					_parent5 = Parent.Select(p => new Parent5 { ParentID = p.ParentID, Value1 = p.Value1 }).ToList();

					foreach (var p in _parent5)
						p.Children = _parent5.Where(c => c.Value1 == p.ParentID).ToList();
				}

				return _parent5;
			}
		}

		private   List<ParentInheritanceBase>?      _parentInheritance;
		protected IEnumerable<ParentInheritanceBase> ParentInheritance
		{
			get
			{
				if (_parentInheritance == null)
					_parentInheritance = Parent.Select(p =>
						p.Value1 == null ? new ParentInheritanceNull { ParentID = p.ParentID } :
						p.Value1.Value == 1 ? new ParentInheritance1 { ParentID = p.ParentID, Value1 = p.Value1.Value } :
						 (ParentInheritanceBase)new ParentInheritanceValue { ParentID = p.ParentID, Value1 = p.Value1.Value }
					).ToList();

				return _parentInheritance;
			}
		}

		private   List<ParentInheritanceValue>? _parentInheritanceValue;
		protected List<ParentInheritanceValue> ParentInheritanceValue => _parentInheritanceValue ??=
					ParentInheritance.Where(p => p is ParentInheritanceValue).Cast<ParentInheritanceValue>().ToList();

		private   List<ParentInheritance1>? _parentInheritance1;
		protected List<ParentInheritance1> ParentInheritance1 =>
			_parentInheritance1 ??=
				ParentInheritance.Where(p => p is ParentInheritance1).Cast<ParentInheritance1>().ToList();

		private   List<ParentInheritanceBase4>? _parentInheritance4;
		protected List<ParentInheritanceBase4> ParentInheritance4 =>
			_parentInheritance4 ??= Parent
					.Where(p => p.Value1.HasValue && (new[] { 1, 2 }.Contains(p.Value1.Value)))
					.Select(p => p.Value1 == 1 ?
						(ParentInheritanceBase4)new ParentInheritance14 { ParentID = p.ParentID } :
												new ParentInheritance24 { ParentID = p.ParentID }
				).ToList();

		protected List<Child>?      _child;
		protected IEnumerable<Child> Child
		{
			get
			{
				if (_child == null)
					using (new DisableLogging())
					using (var db = new TestDataConnection())
					{
						db.Child.Delete(c => c.ParentID >= 1000);
						_child = db.Child.ToList();
						db.Close();

						foreach (var ch in _child)
						{
							ch.Parent        = Parent .Single(p => p.ParentID == ch.ParentID);
							ch.Parent1       = Parent1.Single(p => p.ParentID == ch.ParentID);
							ch.ParentID2     = new Parent3 { ParentID2 = ch.Parent.ParentID, Value1 = ch.Parent.Value1 };
							ch.GrandChildren = GrandChild.Where(c => c.ParentID == ch.ParentID && c.ChildID == ch.ChildID).ToList();
						}
					}

				foreach (var item in _child)
					yield return item;
			}
		}

		private   List<GrandChild>?      _grandChild;
		protected IEnumerable<GrandChild> GrandChild
		{
			get
			{
				if (_grandChild == null)
					using (new DisableLogging())
					using (var db = new TestDataConnection())
					{
						_grandChild = db.GrandChild.ToList();
						db.Close();

						foreach (var ch in _grandChild)
							ch.Child = Child.Single(c => c.ParentID == ch.ParentID && c.ChildID == ch.ChildID);
					}

				return _grandChild;
			}
		}

		private   List<GrandChild1>?      _grandChild1;
		protected IEnumerable<GrandChild1> GrandChild1
		{
			get
			{
				if (_grandChild1 == null)
					using (new DisableLogging())
					using (var db = new TestDataConnection())
					{
						_grandChild1 = db.GrandChild1.ToList();

						foreach (var ch in _grandChild1)
						{
							ch.Parent = Parent1.Single(p => p.ParentID == ch.ParentID);
							ch.Child  = Child  .Single(c => c.ParentID == ch.ParentID && c.ChildID == ch.ChildID);
						}
					}

				return _grandChild1;
			}
		}

		#endregion

		#region Inheritance Parent/Child Model

		private   List<InheritanceParentBase>? _inheritanceParent;
		protected List<InheritanceParentBase>   InheritanceParent
		{
			get
			{
				if (_inheritanceParent == null)
				{
					using (new DisableLogging())
					using (var db = new TestDataConnection())
						_inheritanceParent = db.InheritanceParent.ToList();
				}

				return _inheritanceParent;
			}
		}

		private   List<InheritanceChildBase>? _inheritanceChild;
		protected List<InheritanceChildBase>   InheritanceChild
		{
			get
			{
				if (_inheritanceChild == null)
				{
					using (new DisableLogging())
					using (var db = new TestDataConnection())
						_inheritanceChild = db.InheritanceChild.LoadWith(_ => _.Parent).ToList();
				}

				return _inheritanceChild;
			}
		}

		#endregion

		#region Northwind

		public TestBaseNorthwind GetNorthwindAsList(string context)
		{
			return new TestBaseNorthwind(context);
		}

		public class TestBaseNorthwind
		{
			private string _context;

			public TestBaseNorthwind(string context)
			{
				_context = context;
			}

			private List<Northwind.Category>? _category;
			public List<Northwind.Category>    Category
			{
				get
				{
					if (_category == null)
						using (new DisableLogging())
						using (var db = new NorthwindDB(_context))
							_category = db.Category.ToList();
					return _category;
				}
			}

			private List<Northwind.Customer>? _customer;
			public List<Northwind.Customer>    Customer
			{
				get
				{
					if (_customer == null)
					{
						using (new DisableLogging())
						using (var db = new NorthwindDB(_context))
							_customer = db.Customer.ToList();

						foreach (var c in _customer)
							c.Orders = (from o in Order where o.CustomerID == c.CustomerID select o).ToList();
					}

					return _customer;
				}
			}

			private List<Northwind.Employee>? _employee;
			public List<Northwind.Employee>    Employee
			{
				get
				{
					if (_employee == null)
					{
						using (new DisableLogging())
						using (var db = new NorthwindDB(_context))
						{
							_employee = db.Employee.ToList();

							foreach (var employee in _employee)
							{
								employee.Employees         = (from e in _employee where e.ReportsTo == employee.EmployeeID select e).ToList();
								employee.ReportsToEmployee = (from e in _employee where e.EmployeeID == employee.ReportsTo select e).SingleOrDefault();
							}
						}
					}

					return _employee;
				}
			}

			private List<Northwind.EmployeeTerritory>? _employeeTerritory;
			public List<Northwind.EmployeeTerritory>    EmployeeTerritory
			{
				get
				{
					if (_employeeTerritory == null)
						using (new DisableLogging())
						using (var db = new NorthwindDB(_context))
							_employeeTerritory = db.EmployeeTerritory.ToList();
					return _employeeTerritory;
				}
			}

			private List<Northwind.OrderDetail>? _orderDetail;
			public List<Northwind.OrderDetail>    OrderDetail
			{
				get
				{
					if (_orderDetail == null)
						using (new DisableLogging())
						using (var db = new NorthwindDB(_context))
							_orderDetail = db.OrderDetail.ToList();
					return _orderDetail;
				}
			}

			private List<Northwind.Order>? _order;
			public List<Northwind.Order>    Order
			{
				get
				{
					if (_order == null)
					{
						using (new DisableLogging())
						using (var db = new NorthwindDB(_context))
							_order = db.Order.ToList();

						foreach (var o in _order)
						{
							o.Customer = Customer.Single(c => o.CustomerID == c.CustomerID);
							o.Employee = Employee.Single(e => o.EmployeeID == e.EmployeeID);
						}
					}

					return _order;
				}
			}

			private IEnumerable<Northwind.Product>? _product;
			public IEnumerable<Northwind.Product>    Product
			{
				get
				{
					if (_product == null)
						using (new DisableLogging())
						using (var db = new NorthwindDB(_context))
							_product = db.Product.ToList();

					foreach (var product in _product)
						yield return product;
				}
			}

			private List<Northwind.ActiveProduct>? _activeProduct;
			public List<Northwind.ActiveProduct> ActiveProduct => _activeProduct ??= Product.OfType<Northwind.ActiveProduct>().ToList();

			public IEnumerable<Northwind.DiscontinuedProduct> DiscontinuedProduct => Product.OfType<Northwind.DiscontinuedProduct>();

			private List<Northwind.Region>? _region;
			public List<Northwind.Region>    Region
			{
				get
				{
					if (_region == null)
						using (new DisableLogging())
						using (var db = new NorthwindDB(_context))
							_region = db.Region.ToList();
					return _region;
				}
			}

			private List<Northwind.Shipper>? _shipper;
			public List<Northwind.Shipper>    Shipper
			{
				get
				{
					if (_shipper == null)
						using (new DisableLogging())
						using (var db = new NorthwindDB(_context))
							_shipper = db.Shipper.ToList();
					return _shipper;
				}
			}

			private List<Northwind.Supplier>? _supplier;
			public List<Northwind.Supplier>    Supplier
			{
				get
				{
					if (_supplier == null)
						using (new DisableLogging())
						using (var db = new NorthwindDB(_context))
							_supplier = db.Supplier.ToList();
					return _supplier;
				}
			}

			private List<Northwind.Territory>? _territory;
			public List<Northwind.Territory>    Territory
			{
				get
				{
					if (_territory == null)
						using (new DisableLogging())
						using (var db = new NorthwindDB(_context))
							_territory = db.Territory.ToList();
					return _territory;
				}
			}
		}

		#endregion

		protected IEnumerable<LinqDataTypes2> AdjustExpectedData(ITestDataContext db, IEnumerable<LinqDataTypes2> data)
		{
			if (db.ProviderNeedsTimeFix(db.ContextID))
			{
				var adjusted = new List<LinqDataTypes2>();
				foreach (var record in data)
				{
					var copy = new LinqDataTypes2()
					{
						ID             = record.ID,
						MoneyValue     = record.MoneyValue,
						DateTimeValue  = record.DateTimeValue,
						DateTimeValue2 = record.DateTimeValue2,
						BoolValue      = record.BoolValue,
						GuidValue      = record.GuidValue,
						SmallIntValue  = record.SmallIntValue,
						IntValue       = record.IntValue,
						BigIntValue    = record.BigIntValue,
						StringValue    = record.StringValue
					};

					if (copy.DateTimeValue != null)
					{
						copy.DateTimeValue = copy.DateTimeValue.Value.AddMilliseconds(-copy.DateTimeValue.Value.Millisecond);
					}

					adjusted.Add(copy);
				}

				return adjusted;
			}

			return data;
		}

		protected bool IsCaseSensitiveDB(string context)
		{
			// we intentionally configure Sql Server 2019 test database to be case-sensitive to test
			// linq2db support for this configuration
			// on CI we test two configurations:
			// linux/mac: db is case sensitive, catalog is case insensitive
			// windows: both db and catalog are case sensitive
			return GetProviderName(context, out var _) == TestProvName.SqlServer2019;
		}

		/// <summary>
		/// Returns case-sensitivity of string comparison (e.g. using LIKE) without explicit collation specified.
		/// Depends on database implementation or database collation.
		/// </summary>
		protected bool IsCaseSensitiveComparison(string context)
		{
			var provider = GetProviderName(context, out var _);

			// we intentionally configure Sql Server 2019 test database to be case-sensitive to test
			// linq2db support for this configuration
			// on CI we test two configurations:
			// linux/mac: db is case sensitive, catalog is case insensitive
			// windows: both db and catalog are case sensitive
			return provider == TestProvName.SqlServer2019
				|| provider == ProviderName.DB2
				|| provider.StartsWith(ProviderName.Firebird)
				|| provider.StartsWith(ProviderName.Informix)
				|| provider.StartsWith(ProviderName.Oracle)
				|| provider.StartsWith(ProviderName.PostgreSQL)
				|| provider.StartsWith(ProviderName.SapHana)
				|| provider.StartsWith(ProviderName.Sybase)
				;
		}

		/// <summary>
		/// Returns status of test CollatedTable - wether it is configured to have proper column collations or
		/// use database defaults (<see cref="IsCaseSensitiveComparison"/>).
		/// </summary>
		protected bool IsCollatedTableConfigured(string context)
		{
			var provider = GetProviderName(context, out var _);

			// unconfigured providers (some could be configured in theory):
			// Access : no such concept as collation on column level (db-only)
			// DB2
			// Informix
			// Oracle (in theory v12 has collations, but to enable them you need to complete quite a quest...)
			// PostgreSQL (v12 + custom collation required (no default CI collations))
			// SAP HANA
			// SQL CE
			// Sybase ASE
			return provider == TestProvName.SqlAzure
				|| provider == TestProvName.MariaDB
				|| provider == TestProvName.AllOracleNative
				|| provider.StartsWith(ProviderName.SqlServer)
				|| provider.StartsWith(ProviderName.Firebird)
				|| provider.StartsWith(ProviderName.MySql)
				// while it is configured, LIKE in SQLite is case-insensitive (for ASCII only though)
				//|| provider.StartsWith(ProviderName.SQLite)
				;
		}

		protected void AreEqual<T>(IEnumerable<T> expected, IEnumerable<T> result, bool allowEmpty = false)
		{
			AreEqual(t => t, expected, result, EqualityComparer<T>.Default, allowEmpty);
		}

		protected void AreEqual<T>(IEnumerable<T> expected, IEnumerable<T> result, Func<IEnumerable<T>, IEnumerable<T>> sort)
		{
			AreEqual(t => t, expected, result, EqualityComparer<T>.Default, sort);
		}

		protected void AreEqualWithComparer<T>(IEnumerable<T> expected, IEnumerable<T> result)
		{
			AreEqual(t => t, expected, result, ComparerBuilder.GetEqualityComparer<T>());
		}

		protected void AreEqualWithComparer<T>(IEnumerable<T> expected, IEnumerable<T> result, Func<MemberAccessor,bool> memberPredicate)
		{
			AreEqual(t => t, expected, result, ComparerBuilder.GetEqualityComparer<T>(memberPredicate));
		}

		protected void AreEqual<T>(IEnumerable<T> expected, IEnumerable<T> result, IEqualityComparer<T> comparer)
		{
			AreEqual(t => t, expected, result, comparer);
		}

		protected void AreEqual<T>(IEnumerable<T> expected, IEnumerable<T> result, IEqualityComparer<T> comparer, Func<IEnumerable<T>, IEnumerable<T>> sort)
		{
			AreEqual(t => t, expected, result, comparer, sort);
		}

		protected void AreEqual<T>(Func<T, T> fixSelector, IEnumerable<T> expected, IEnumerable<T> result)
		{
			AreEqual(fixSelector, expected, result, EqualityComparer<T>.Default);
		}

		protected void AreEqual<T>(Func<T, T> fixSelector, IEnumerable<T> expected, IEnumerable<T> result, IEqualityComparer<T> comparer, bool allowEmpty = false)
		{
			AreEqual(fixSelector, expected, result, comparer, null, allowEmpty);
		}

		protected void AreEqual<T>(
			Func<T, T> fixSelector,
			IEnumerable<T> expected,
			IEnumerable<T> result,
			IEqualityComparer<T> comparer,
			Func<IEnumerable<T>, IEnumerable<T>>? sort,
			bool allowEmpty = false)
		{
			var resultList   = result.  Select(fixSelector).ToList();
			var expectedList = expected.Select(fixSelector).ToList();

			if (sort != null)
			{
				resultList   = sort(resultList).  ToList();
				expectedList = sort(expectedList).ToList();
			}

			if (!allowEmpty)
				Assert.AreNotEqual(0, expectedList.Count, "Expected list cannot be empty.");
			Assert.AreEqual(expectedList.Count, resultList.Count, "Expected and result lists are different. Length: ");

			var exceptExpectedList = resultList.  Except(expectedList, comparer).ToList();
			var exceptResultList   = expectedList.Except(resultList,   comparer).ToList();

			var exceptExpected = exceptExpectedList.Count;
			var exceptResult   = exceptResultList.  Count;
			var message        = new StringBuilder();

			if (exceptResult != 0 || exceptExpected != 0)
			{
				Debug.WriteLine(resultList.  ToDiagnosticString());
				Debug.WriteLine(expectedList.ToDiagnosticString());

				for (var i = 0; i < resultList.Count; i++)
				{
					var equals = comparer.Equals(expectedList[i], resultList[i]);
					Debug.  WriteLine   ("{0} {1} {3} {2}", equals ? " " : "!", expectedList[i], resultList[i], equals ? "==" : "<>");
					message.AppendFormat("{0} {1} {3} {2}", equals ? " " : "!", expectedList[i], resultList[i], equals ? "==" : "<>");
					message.AppendLine();
				}
			}

			Assert.AreEqual(0, exceptExpected, $"Expected Was{Environment.NewLine}{message}");
			Assert.AreEqual(0, exceptResult  , $"Expect Result{Environment.NewLine}{message}");
		}

		protected void AreEqual<T>(IEnumerable<IEnumerable<T>> expected, IEnumerable<IEnumerable<T>> result)
		{
			var resultList   = result.ToList();
			var expectedList = expected.ToList();

			Assert.AreNotEqual(0, expectedList.Count);
			Assert.AreEqual(expectedList.Count, resultList.Count, "Expected and result lists are different. Length: ");

			for (var i = 0; i < resultList.Count; i++)
			{
				var elist = expectedList[i].ToList();
				var rlist = resultList[i].ToList();

				if (elist.Count > 0 || rlist.Count > 0)
					AreEqual(elist, rlist);
			}
		}

		protected void AreSame<T>(IEnumerable<T> expected, IEnumerable<T> result)
		{
			var resultList   = result.ToList();
			var expectedList = expected.ToList();

			Assert.AreNotEqual(0, expectedList.Count);
			Assert.AreEqual(expectedList.Count, resultList.Count);

			var b = expectedList.SequenceEqual(resultList);

			if (!b)
				for (var i = 0; i < resultList.Count; i++)
					Debug.WriteLine("{0} {1} --- {2}", Equals(expectedList[i], resultList[i]) ? " " : "-", expectedList[i], resultList[i]);

			Assert.IsTrue(b);
		}

		public T[] AssertQuery<T>(IQueryable<T> query)
		{
			var expr    = query.Expression;
			var loaded  = new Dictionary<Type, Expression>();
			var actual  = query.ToArray();
			var newExpr = expr.Transform(loaded, static (loaded, e) =>
			{
				if (e.NodeType == ExpressionType.Call)
				{
					var mc = (MethodCallExpression)e;

					if (mc.IsSameGenericMethod(Methods.LinqToDB.AsSubQuery))
						return mc.Arguments[0];

					if (typeof(ITable<>).IsSameOrParentOf(mc.Type))
					{
						var entityType = mc.Method.ReturnType.GetGenericArguments()[0];

						if (entityType != null)
						{
							if (!loaded.TryGetValue(entityType, out var itemsExpression))
							{
								var newCall = LinqToDB.Common.TypeHelper.MakeMethodCall(Methods.Queryable.ToArray, mc);
								using (new DisableLogging())
								{
									var items = newCall.EvaluateExpression();
									itemsExpression = Expression.Constant(items, entityType.MakeArrayType());
									loaded.Add(entityType, itemsExpression);
								}
							}
							var queryCall =
								LinqToDB.Common.TypeHelper.MakeMethodCall(Methods.Enumerable.AsQueryable,
									itemsExpression);
							return queryCall;
						}
					}
				}

				return e;
			})!;

			var empty = LinqToDB.Common.Tools.CreateEmptyQuery<T>();
			T[]? expected;

			expected = empty.Provider.CreateQuery<T>(newExpr).ToArray();

			if (actual.Length > 0 || expected.Length > 0)
				AreEqual(expected, actual, ComparerBuilder.GetEqualityComparer<T>());

			return actual;
		}

		protected void CompareSql(string expected, string result)
		{
			Assert.AreEqual(normalize(expected), normalize(result));

			static string normalize(string sql)
			{
				var lines = sql.Split(new char[] { '\r', '\n' }, StringSplitOptions.RemoveEmptyEntries);
				return string.Join("\n", lines.Where(l => !l.StartsWith("-- ")).Select(l => l.TrimStart('\t', ' ')));
			}
		}

		protected List<LinqDataTypes> GetTypes(string context)
		{
			return DataCache<LinqDataTypes>.Get(context);
		}

		public static TempTable<T> CreateTempTable<T>(IDataContext db, string tableName, string context)
			where T : notnull
		{
			return TempTable.Create<T>(db, GetTempTableName(tableName, context));
		}

		public static string GetTempTableName(string tableName, string context)
		{
			var finalTableName = tableName;
			switch (GetProviderName(context, out var _))
			{
				case TestProvName.SqlAzure:
				case ProviderName.SqlServer:
				case ProviderName.SqlServer2005:
				case ProviderName.SqlServer2008:
				case ProviderName.SqlServer2012:
				case ProviderName.SqlServer2014:
				case ProviderName.SqlServer2016:
				case ProviderName.SqlServer2017:
				case TestProvName.SqlServer2019:
				case TestProvName.SqlServer2019SequentialAccess:
				case TestProvName.SqlServer2019FastExpressionCompiler:
				case TestProvName.SqlServerContained                 :
				{
					if (!tableName.StartsWith("#"))
						finalTableName = "#" + tableName;
					break;
				}
				default:
					throw new NotImplementedException();
			}

			return finalTableName;
		}

		protected static string GetProviderName(string context, out bool isLinqService)
		{
			isLinqService = context.EndsWith(".LinqService");
			return context.Replace(".LinqService", "");
		}

		[SetUp]
		public virtual void OnBeforeTest()
		{
			// SequentialAccess-enabled provider setup
			var (provider, _) = NUnitUtils.GetContext(TestExecutionContext.CurrentContext.CurrentTest);
			if (provider == TestProvName.SqlServer2019SequentialAccess)
			{
				Configuration.OptimizeForSequentialAccess = true;
			}
			else if (provider == TestProvName.SqlServer2019FastExpressionCompiler)
			{
				//Compilation.SetExpressionCompiler(_ => ExpressionCompiler.CompileFast(_, true));
			}
		}

		[TearDown]
		public virtual void OnAfterTest()
		{
			// SequentialAccess-enabled provider cleanup
			var (provider, _) = NUnitUtils.GetContext(TestExecutionContext.CurrentContext.CurrentTest);
			if (provider == TestProvName.SqlServer2019SequentialAccess)
			{
				Configuration.OptimizeForSequentialAccess = false;
			}
			if (provider == TestProvName.SqlServer2019FastExpressionCompiler)
			{
				//Compilation.SetExpressionCompiler(null);
			}

			if (provider?.Contains("SapHana") == true)
			{
				using (new DisableLogging())
				using (new DisableBaseline("isn't baseline query"))
				using (var db = new TestDataConnection(provider))
				{
					// release memory
					db.Execute("ALTER SYSTEM CLEAR SQL PLAN CACHE");
				}
			}

			// dump baselines
			var ctx = CustomTestContext.Get();

			if (_baselinesPath != null)
			{
				var baseline = ctx.Get<StringBuilder>(CustomTestContext.BASELINE);
				if (baseline != null)
					BaselinesWriter.Write(_baselinesPath, baseline.ToString());
			}

			var trace = ctx.Get<StringBuilder>(CustomTestContext.TRACE);
			if (trace != null && TestContext.CurrentContext.Result.FailCount > 0 && ctx.Get<bool>(CustomTestContext.LIMITED))
			{
				// we need to set ErrorInfo.Message element text
				// because Azure displays only ErrorInfo node data
				TestExecutionContext.CurrentContext.CurrentResult.SetResult(
					TestExecutionContext.CurrentContext.CurrentResult.ResultState,
					TestExecutionContext.CurrentContext.CurrentResult.Message + "\r\n" + trace.ToString(),
					TestExecutionContext.CurrentContext.CurrentResult.StackTrace);
			}

			CustomTestContext.Release();
		}

		protected string GetCurrentBaselines()
		{
			return CustomTestContext.Get().Get<StringBuilder>(CustomTestContext.BASELINE)?.ToString() ?? string.Empty;
		}

		protected static bool IsIDSProvider(string context)
		{
			if (!context.Contains("Informix"))
				return false;
			var providerName = GetProviderName(context, out var _);
			if (providerName == ProviderName.InformixDB2)
				return true;

			using (DataConnection dc = new TestDataConnection(GetProviderName(context, out var _)))
				return ((InformixDataProvider)dc.DataProvider).Adapter.IsIDSProvider;
		}
	}

	static class DataCache<T>
		where T : class
	{
		static readonly Dictionary<string,List<T>> _dic = new ();
		public static List<T> Get(string context)
		{
			lock (_dic)
			{
				context = context.Replace(".LinqService", "");

				if (!_dic.TryGetValue(context, out var list))
				{
					using (new DisableLogging())
					using (var db = new DataConnection(context))
					{
						list = db.GetTable<T>().ToList();
						_dic.Add(context, list);
					}
				}

				return list;
			}
		}

		public static void Clear()
		{
			_dic.Clear();
		}
	}

	public static class Helpers
	{
		public static string ToInvariantString<T>(this T data)
		{
			return string.Format(CultureInfo.InvariantCulture, "{0}", data)
				.Replace(',', '.').Trim(' ', '.', '0');
		}
	}

	public class GuardGrouping : IDisposable
	{
		private readonly bool _oldValue = Configuration.Linq.GuardGrouping;

		public GuardGrouping(bool enable)
		{
			Configuration.Linq.GuardGrouping = enable;
		}

		public void Dispose()
		{
			Configuration.Linq.GuardGrouping = _oldValue;
		}
	}

	public class ParameterizeTakeSkip : IDisposable
	{
		private readonly bool _oldValue = Configuration.Linq.ParameterizeTakeSkip;

		public ParameterizeTakeSkip(bool enable)
		{
			Configuration.Linq.ParameterizeTakeSkip = enable;
		}

		public void Dispose()
		{
			Configuration.Linq.ParameterizeTakeSkip = _oldValue;
		}
	}

	public class PreloadGroups : IDisposable
	{
		private readonly bool _oldValue = Configuration.Linq.PreloadGroups;

		public PreloadGroups(bool enable)
		{
			Configuration.Linq.PreloadGroups = enable;
		}

		public void Dispose()
		{
			Configuration.Linq.PreloadGroups = _oldValue;
		}
	}

	public class GenerateExpressionTest : IDisposable
	{
		private readonly bool _oldValue = Configuration.Linq.GenerateExpressionTest;

		public GenerateExpressionTest(bool enable)
		{
			Configuration.Linq.GenerateExpressionTest = enable;
		}

		public void Dispose()
		{
			Configuration.Linq.GenerateExpressionTest = _oldValue;
		}
	}

	public class DoNotClearOrderBys : IDisposable
	{
		private readonly bool _oldValue = Configuration.Linq.DoNotClearOrderBys;

		public DoNotClearOrderBys(bool enable)
		{
			Configuration.Linq.DoNotClearOrderBys = enable;
		}

		public void Dispose()
		{
			Configuration.Linq.DoNotClearOrderBys = _oldValue;
		}
	}

	public class GenerateFinalAliases : IDisposable
	{
		private readonly bool _oldValue = Configuration.Sql.GenerateFinalAliases;

		public GenerateFinalAliases(bool enable)
		{
			Configuration.Sql.GenerateFinalAliases = enable;
		}

		public void Dispose()
		{
			Configuration.Sql.GenerateFinalAliases = _oldValue;
		}
	}

	public class SerializeAssemblyQualifiedName : IDisposable
	{
		private readonly bool _oldValue = Configuration.LinqService.SerializeAssemblyQualifiedName;

		public SerializeAssemblyQualifiedName(bool enable)
		{
			Configuration.LinqService.SerializeAssemblyQualifiedName = enable;
		}

		public void Dispose()
		{
			Configuration.LinqService.SerializeAssemblyQualifiedName = _oldValue;
		}
	}

	public class DisableLogging : IDisposable
	{
		private readonly CustomTestContext _ctx;
		private readonly bool _oldState;

		public DisableLogging()
		{
			_ctx   = CustomTestContext.Get();
			_oldState = _ctx.Get<bool>(CustomTestContext.TRACE_DISABLED);
			_ctx.Set(CustomTestContext.TRACE_DISABLED, true);
		}

		public void Dispose()
		{
			_ctx.Set(CustomTestContext.TRACE_DISABLED, _oldState);
		}
	}

	public class DisableBaseline : IDisposable
	{
		private readonly CustomTestContext _ctx;
		private readonly bool _oldState;

		public DisableBaseline(string reason, bool disable = true)
		{
			_ctx = CustomTestContext.Get();
			_oldState = _ctx.Get<bool>(CustomTestContext.BASELINE_DISABLED);
			_ctx.Set(CustomTestContext.BASELINE_DISABLED, disable);
		}

		public void Dispose()
		{
			_ctx.Set(CustomTestContext.BASELINE_DISABLED, _oldState);
		}
	}

	public class DisableQueryCache : IDisposable
	{
		private readonly bool _oldValue = Configuration.Linq.DisableQueryCache;

		public DisableQueryCache(bool value = true)
		{
			Configuration.Linq.DisableQueryCache = value;
		}

		public void Dispose()
		{
			Configuration.Linq.DisableQueryCache = _oldValue;
		}
	}

	public class WithoutJoinOptimization : IDisposable
	{
		public WithoutJoinOptimization(bool opimizerSwitch = false)
		{
			Configuration.Linq.OptimizeJoins = opimizerSwitch;
			Query.ClearCaches();
		}

		public void Dispose()
		{
			Configuration.Linq.OptimizeJoins = true;
		}
	}

	public class DeletePerson : IDisposable
	{
		readonly IDataContext _db;

		public DeletePerson(IDataContext db)
		{
			_db = db;
			Delete(_db);
		}

		public void Dispose()
		{
			Delete(_db);
		}

		readonly Func<IDataContext,int> Delete =
			CompiledQuery.Compile<IDataContext, int>(db => db.GetTable<Person>().Delete(_ => _.ID > TestBase.MaxPersonID));

	}

	public class WithoutComparisonNullCheck : IDisposable
	{
		public WithoutComparisonNullCheck()
		{
			Configuration.Linq.CompareNullsAsValues = false;
		}

		public void Dispose()
		{
			Configuration.Linq.CompareNullsAsValues = true;
			Query.ClearCaches();
		}
	}

	public static class TestExternals
	{
		public static string? LogFilePath;
		public static bool    IsParallelRun;
		public static int     RunID;
		public static string? Configuration;

		static StreamWriter? _logWriter;

		public static void Log(string text)
		{
			if (LogFilePath != null)
			{
				if (_logWriter == null)
					_logWriter = File.CreateText(LogFilePath);

				_logWriter.WriteLine(text);
				_logWriter.Flush();
			}
		}
	}

	public class OptimizeForSequentialAccess : IDisposable
	{
		private readonly bool _original = Configuration.OptimizeForSequentialAccess;
		public OptimizeForSequentialAccess(bool enable)
		{
			Configuration.OptimizeForSequentialAccess = enable;
		}

		public void Dispose()
		{
			Configuration.OptimizeForSequentialAccess = _original;
		}
	}
}<|MERGE_RESOLUTION|>--- conflicted
+++ resolved
@@ -30,12 +30,8 @@
 
 namespace Tests
 {
-<<<<<<< HEAD
-	using FastExpressionCompiler;
 	using LinqToDB.Data.RetryPolicy;
 	using LinqToDB.Interceptors;
-=======
->>>>>>> d31af520
 	using Model;
 	using Tools;
 
@@ -48,15 +44,10 @@
 			public static readonly DateTimeOffset DateTimeOffsetUtc       = new DateTimeOffset(2020, 2, 29, 17, 9, 55, 123, TimeSpan.Zero).AddTicks(1234);
 			public static readonly DateTime DateTime                      = new DateTime(2020, 2, 29, 17, 54, 55, 123).AddTicks(1234);
 			public static readonly DateTime DateTimeUtc                   = new DateTime(2020, 2, 29, 17, 54, 55, 123, DateTimeKind.Utc).AddTicks(1234);
-<<<<<<< HEAD
-			public static readonly DateTime Date                          = new (2020, 2, 29);
-			public static readonly TimeSpan TimeOfDay                     = new TimeSpan(0, 17, 54, 55, 123).Add(TimeSpan.FromTicks(1234));
-=======
 			public static readonly DateTime DateTime4Utc                  = new DateTime(2020, 2, 29, 17, 54, 55, 123, DateTimeKind.Utc).AddTicks(1000);
 			public static readonly DateTime Date                          = new (2020, 2, 29);
 			public static readonly TimeSpan TimeOfDay                     = new TimeSpan(0, 17, 54, 55, 123).Add(TimeSpan.FromTicks(1234));
 			public static readonly TimeSpan TimeOfDay4                    = new TimeSpan(0, 17, 54, 55, 123).Add(TimeSpan.FromTicks(1000));
->>>>>>> d31af520
 			public static readonly Guid     Guid1                         = new ("bc7b663d-0fde-4327-8f92-5d8cc3a11d11");
 			public static readonly Guid     Guid2                         = new ("a948600d-de21-4f74-8ac2-9516b287076e");
 			public static readonly Guid     Guid3                         = new ("bd3973a5-4323-4dd8-9f4f-df9f93e2a627");
@@ -343,17 +334,10 @@
 		}
 
 #if NET472
-<<<<<<< HEAD
-		const           int              IP = 22654;
-		static          bool             _isHostOpen;
+		const           int          IP = 22654;
+		static          bool         _isHostOpen;
 		static          TestLinqService? _service;
 		static readonly object           _syncRoot = new ();
-=======
-		const           int          IP = 22654;
-		static          bool         _isHostOpen;
-		static          LinqService? _service;
-		static readonly object       _syncRoot = new ();
->>>>>>> d31af520
 #endif
 
 		static void OpenHost(MappingSchema? ms)
