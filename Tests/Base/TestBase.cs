﻿using System;
using System.Collections.Generic;
using System.Diagnostics;
using System.Diagnostics.CodeAnalysis;
using System.Globalization;
using System.IO;
using System.Linq;
using System.Text;
using System.Data.Common;
using System.Text.Json;
using System.Text.Json.Serialization;
using System.Threading;
using System.Xml;

using LinqToDB;
using LinqToDB.Common;
using LinqToDB.Data;
using LinqToDB.Data.RetryPolicy;
using LinqToDB.DataProvider.Informix;
using LinqToDB.Interceptors;
using LinqToDB.Mapping;
using LinqToDB.Reflection;
using LinqToDB.Tools;
using LinqToDB.Tools.Comparers;

using NUnit.Framework;
using NUnit.Framework.Internal;

namespace Tests
{
	using LinqToDB.FSharp;

	using Model;
	using Remote.ServerContainer;
	using Tools;

	public partial class TestBase
	{
		protected static class TestData
		{
			// offset 40 is not used by any timezone, so we can detect tz handling issues, which could be hidden when offset match current TZ
			public static readonly DateTimeOffset DateTimeOffset          = new DateTimeOffset(2020, 2, 29, 17, 54, 55, 123, TimeSpan.FromMinutes(40)).AddTicks(1234);
			public static readonly DateTimeOffset DateTimeOffsetUtc       = new DateTimeOffset(2020, 2, 29, 17, 9, 55, 123, TimeSpan.Zero).AddTicks(1234);
			public static readonly DateTime DateTime                      = new DateTime(2020, 2, 29, 17, 54, 55, 123).AddTicks(1234);
			public static readonly DateTime DateTime0                     = new DateTime(2020, 2, 29, 17, 54, 55);
			public static readonly DateTime DateTime3                     = new DateTime(2020, 2, 29, 17, 54, 55, 123);
			public static readonly DateTime DateTimeUtc                   = new DateTime(2020, 2, 29, 17, 54, 55, 123, DateTimeKind.Utc).AddTicks(1234);
			public static readonly DateTime DateTime4Utc                  = new DateTime(2020, 2, 29, 17, 54, 55, 123, DateTimeKind.Utc).AddTicks(1000);
			public static readonly DateTime Date                          = new (2020, 2, 29);
			public static readonly DateTime DateAmbiguous                 = new (2020, 8, 9);
#if NET6_0_OR_GREATER
			public static readonly DateOnly DateOnly                      = new (2020, 2, 29);
			public static readonly DateOnly DateOnlyAmbiguous             = new (2020, 8, 9);
#endif
			public static readonly TimeSpan TimeOfDay                     = new TimeSpan(0, 17, 54, 55, 123).Add(TimeSpan.FromTicks(1234));
			public static readonly TimeSpan TimeOfDay4                    = new TimeSpan(0, 17, 54, 55, 123).Add(TimeSpan.FromTicks(1000));
			public static readonly Guid     Guid1                         = new ("bc7b663d-0fde-4327-8f92-5d8cc3a11d11");
			public static readonly Guid     Guid2                         = new ("a948600d-de21-4f74-8ac2-9516b287076e");
			public static readonly Guid     Guid3                         = new ("bd3973a5-4323-4dd8-9f4f-df9f93e2a627");
			public static readonly Guid     Guid4                         = new("76b1c875-2287-4b82-a23b-7967c5eafed8");
			public static readonly Guid     Guid5                         = new("656606a4-6e36-4431-add6-85f886a1c7c2");
			public static readonly Guid     Guid6                         = new("66aa9df9-260f-4a2b-ac50-9ca8ce7ad725");

			public static byte[] Binary(int size)
			{
				var value = new byte[size];
				for (var i = 0; i < value.Length; i++)
					value[i] = (byte)(i % 256);

				return value;
			}

			public static Guid SequentialGuid(int n)  => new ($"233bf399-9710-4e79-873d-2ec7bf1e{n:x4}");
		}

		private const int TRACES_LIMIT = 50000;

		public static string? BaselinesPath;
		public static bool?   StoreMetrics;

		protected static string? LastQuery { get; set; }

		static TestBase()
		{
			AppDomain.CurrentDomain.UnhandledException += CurrentDomainOnUnhandledException;

			try
			{
				TestContext.WriteLine("Tests started in {0}...", Environment.CurrentDirectory);

				TestContext.WriteLine("CLR Version: {0}...", Environment.Version);

				var traceCount = 0;

				DataConnection.TurnTraceSwitchOn();
				DataConnection.WriteTraceLine = (message, name, level) =>
				{
					if (message?.StartsWith("BeforeExecute") == true)
						LastQuery = message;

					var ctx = CustomTestContext.Get();

					if (ctx.Get<bool>(CustomTestContext.BASELINE_DISABLED) != true)
					{
						if (message?.StartsWith("BeforeExecute") == true)
						{
							var baseline = ctx.Get<StringBuilder>(CustomTestContext.BASELINE);
							if (baseline == null)
							{
								baseline = new StringBuilder();
								ctx.Set(CustomTestContext.BASELINE, baseline);
							}

							baseline.AppendLine(message);
						}
					}

					if (ctx.Get<bool>(CustomTestContext.TRACE_DISABLED) != true)
					{
						var trace = ctx.Get<StringBuilder>(CustomTestContext.TRACE);
						if (trace == null)
						{
							trace = new StringBuilder();
							ctx.Set(CustomTestContext.TRACE, trace);
						}

						lock (trace)
							trace.AppendLine($"{name}: {message}");

						if (traceCount < TRACES_LIMIT || level == TraceLevel.Error)
						{
							ctx.Set(CustomTestContext.LIMITED, true);
							TestContext.WriteLine("{0}: {1}", name, message);
							Debug.WriteLine(message, name);
						}

						traceCount++;
					}
				};

				Configuration.Linq.TraceMapperExpression = false;
				// Configuration.Linq.GenerateExpressionTest  = true;
				var assemblyPath = Path.GetDirectoryName(typeof(TestBase).Assembly.Location)!;

#if NETFRAMEWORK
			// this is needed for machine without GAC-ed sql types (e.g. machine without SQL Server installed or CI)
			try
			{
				SqlServerTypes.Utilities.LoadNativeAssemblies(assemblyPath);
			}
			catch // this can fail during tests discovering with NUnitTestAdapter
			{
				// ignore
			}
#endif

				Environment.CurrentDirectory = assemblyPath;

				TestExternals.Log($"CurrentDirectory          : {Environment.CurrentDirectory}");

				var dataProvidersJsonFile     = GetFilePath(assemblyPath, @"DataProviders.json")!;
				var userDataProvidersJsonFile = GetFilePath(assemblyPath, @"UserDataProviders.json")!;

				TestExternals.Log($"dataProvidersJsonFile     : {dataProvidersJsonFile}");
				TestExternals.Log($"userDataProvidersJsonFile : {userDataProvidersJsonFile}");

				var dataProvidersJson = File.ReadAllText(dataProvidersJsonFile);
				var userDataProvidersJson =
					File.Exists(userDataProvidersJsonFile) ? File.ReadAllText(userDataProvidersJsonFile) : null;

				var configName = TestUtils.GetConfigName();

#if AZURE
			TestContext.WriteLine("Azure configuration detected.");
			configName += ".Azure";
#endif

#if !DEBUG
				Console.WriteLine("UserDataProviders.json:");
				Console.WriteLine(userDataProvidersJson);
#endif

				var testSettings = SettingsReader.Deserialize(configName, dataProvidersJson, userDataProvidersJson);

				testSettings.Connections ??= new();

				CopyDatabases();

				DisableRemoteContext = testSettings.DisableRemoteContext == true;
				UserProviders        = new HashSet<string>(testSettings.Providers ?? [], StringComparer.OrdinalIgnoreCase);
				SkipCategories       = new HashSet<string>(testSettings.Skip      ?? [], StringComparer.OrdinalIgnoreCase);

				var logLevel   = testSettings.TraceLevel;
				var traceLevel = TraceLevel.Info;

				if (!string.IsNullOrEmpty(logLevel))
					if (!Enum.TryParse(logLevel, true, out traceLevel))
						traceLevel = TraceLevel.Info;

				if (!string.IsNullOrEmpty(testSettings.NoLinqService))
					DataSourcesBaseAttribute.NoLinqService = ConvertTo<bool>.From(testSettings.NoLinqService);

				DataConnection.TurnTraceSwitchOn(traceLevel);

				TestContext.WriteLine("Connection strings:");
				TestExternals.Log("Connection strings:");

#if !NETFRAMEWORK
				TxtSettings.Instance.DefaultConfiguration = "SQLiteMs";

				foreach (var provider in testSettings.Connections/*.Where(c => UserProviders.Contains(c.Key))*/)
				{
					if (string.IsNullOrWhiteSpace(provider.Value.ConnectionString))
						throw new InvalidOperationException($"Provider: {provider.Key}. ConnectionString should be provided.");

					TestContext.WriteLine($"\tName=\"{provider.Key}\", Provider=\"{provider.Value.Provider}\", ConnectionString=\"{provider.Value.ConnectionString}\"");

					TxtSettings.Instance.AddConnectionString(
						provider.Key, provider.Value.Provider ?? "", provider.Value.ConnectionString);
				}

				DataConnection.DefaultSettings = TxtSettings.Instance;
#else
			foreach (var provider in testSettings.Connections)
			{
				var str = $"\tName=\"{provider.Key}\", Provider=\"{provider.Value.Provider}\", ConnectionString=\"{provider.Value.ConnectionString}\"";

				TestContext.WriteLine(str);
				TestExternals.Log(str);

				if (provider.Value.ConnectionString != null)
				{
					DataConnection.AddOrSetConfiguration(
						provider.Key,
						provider.Value.ConnectionString,
						provider.Value.Provider ?? "");
				}
			}
#endif

				TestContext.WriteLine("Providers:");
				TestExternals.Log("Providers:");

				foreach (var userProvider in UserProviders)
				{
					TestContext.WriteLine($"\t{userProvider}");
					TestExternals.Log($"\t{userProvider}");
				}

				DefaultProvider = testSettings.DefaultConfiguration;

				if (!string.IsNullOrEmpty(DefaultProvider))
				{
					DataConnection.DefaultConfiguration = DefaultProvider;
#if !NETFRAMEWORK
					TxtSettings.Instance.DefaultConfiguration = DefaultProvider;
#endif
				}

#if NETFRAMEWORK
			LinqToDB.Remote.LinqService.TypeResolver = str =>
			{
				return str switch
				{
					"Tests.Model.Gender" => typeof(Gender),
					"Tests.Model.Person" => typeof(Person),
					_ => null,
				};
			};
#endif

				// baselines
				if (!string.IsNullOrWhiteSpace(testSettings.BaselinesPath))
				{
					var baselinesPath = Path.GetFullPath(testSettings.BaselinesPath);

					if (Directory.Exists(baselinesPath))
					{
						BaselinesPath = baselinesPath;
						StoreMetrics  = testSettings.StoreMetrics;
					}
				}
			}
			catch (Exception ex)
			{
				TestUtils.Log(ex);
				throw;
			}
		}

		static void CurrentDomainOnUnhandledException(object sender, UnhandledExceptionEventArgs e)
		{
			if (e.ExceptionObject is Exception ex)
				TestUtils.Log(ex);
			else
<<<<<<< HEAD
				Log(e.ExceptionObject.ToString());
			}

		internal static string GetConfigName()
		{
#if NET6_0
			return "NET60";
#elif NET8_0
			return "NET80";
#elif NETFRAMEWORK
			return "NETFX";
#else
#error Unknown framework
#endif
		}

		public static void Log(Exception ex)
		{
			Log($"Exception: {ex.Message}");
			Log(ex.StackTrace);
		}

		static void Log(string? message)
		{
			var path = Path.GetTempPath();
			File.AppendAllText(path + "linq2db.Tests." + GetConfigName() + ".log", (message ?? "") + Environment.NewLine);
=======
				TestUtils.Log(e.ExceptionObject.ToString());
>>>>>>> 48c35f24
		}

		static void CopyDatabases()
		{
			var databasePath = Path.GetFullPath("Database");
			var dataPath     = Path.Combine(databasePath, "Data");

			TestExternals.Log($"Copy databases {databasePath} => {dataPath}");

			if (TestExternals.IsParallelRun && TestExternals.Configuration != null)
			{
				try
				{
					foreach (var file in Directory.GetFiles(databasePath, "*.*"))
					{
						var fileName = Path.GetFileName(file);

						switch (TestExternals.Configuration, fileName)
						{
							case ("Access.Data",         "TestData.mdb")       :
							case ("SqlCe.Data",          "TestData.sdf")       :
							case ("SQLite.Classic.Data", "TestData.sqlite")    :
							case ("SQLite.MS.Data",      "TestData.MS.sqlite") :
							{
								var destination = Path.Combine(dataPath, Path.GetFileName(file));

								TestExternals.Log($"{file} => {destination}");
								File.Copy(file, destination, true);

								break;
							}
						}
					}
				}
				catch (Exception e)
				{
					TestExternals.Log(e.ToString());
					TestContext.WriteLine(e);
					throw;
				}
			}
			else
			{
				if (Directory.Exists(dataPath))
					Directory.Delete(dataPath, true);

				Directory.CreateDirectory(dataPath);

				foreach (var file in Directory.GetFiles(databasePath, "*.*"))
				{
					var destination = Path.Combine(dataPath, Path.GetFileName(file));
					TestContext.WriteLine("{0} => {1}", file, destination);
					File.Copy(file, destination, true);
				}
			}
		}

		protected static string? GetFilePath(string basePath, string findFileName)
		{
			var fileName = Path.GetFullPath(Path.Combine(basePath, findFileName));

			string? path = basePath;

			while (!File.Exists(fileName))
			{
				TestContext.WriteLine($"File not found: {fileName}");

				path = Path.GetDirectoryName(path);

				if (path == null)
					return null;

				fileName = Path.GetFullPath(Path.Combine(path, findFileName));
			}

			TestContext.WriteLine($"Base path found: {fileName}");

			return fileName;
		}

#if NETFRAMEWORK
		public static          IServerContainer  _serverContainer  = new WcfServerContainer();
#else
		public static          IServerContainer  _serverContainer = new GrpcServerContainer();
#endif

		public static readonly bool            DisableRemoteContext;
		public static readonly HashSet<string> UserProviders;
		public static readonly string?         DefaultProvider;
		public static readonly HashSet<string> SkipCategories;

		public static readonly IReadOnlyList<string> Providers = CustomizationSupport.Interceptor.GetSupportedProviders(new List<string>
		{
#if NETFRAMEWORK
			// test providers with .net framework provider only
			ProviderName.Sybase,
			TestProvName.AllOracleNative,
			ProviderName.Informix,
#endif
			// multi-tfm providers
			ProviderName.SqlCe,
			TestProvName.AllAccess,
			ProviderName.DB2,
			ProviderName.InformixDB2,
			TestProvName.AllSQLite,
			TestProvName.AllOracleManaged,
			TestProvName.AllOracleDevart,
			ProviderName.SybaseManaged,
			TestProvName.AllFirebird,
			TestProvName.AllSqlServer,
			TestProvName.AllPostgreSQL,
			TestProvName.AllMySql,
			TestProvName.AllSapHana,
			TestProvName.AllClickHouse
		}.SplitAll()).ToList();

		public const string LinqServiceSuffix = ".LinqService";

		protected ITestDataContext GetDataContext(
			string         configuration,
			MappingSchema? ms                       = null,
			bool           testLinqService          = true,
			IInterceptor?  interceptor              = null,
			bool           suppressSequentialAccess = false)
		{
			if (!configuration.IsRemote())
			{
				return GetDataConnection(configuration, ms, interceptor, suppressSequentialAccess: suppressSequentialAccess);
			}

			var str = configuration.StripRemote();
			return _serverContainer.Prepare(ms, interceptor, suppressSequentialAccess, str, opt => opt.UseFSharp());
		}

		protected ITestDataContext GetDataContext(string configuration, Func<DataOptions,DataOptions> dbOptionsBuilder)
		{
			if (!configuration.IsRemote())
			{
				return GetDataConnection(configuration, dbOptionsBuilder);
			}

			var str = configuration.StripRemote();
			return _serverContainer.Prepare(null, null, false, str, opt => dbOptionsBuilder(opt).UseFSharp());
		}

		protected TestDataConnection GetDataConnection(string configuration, Func<DataOptions,DataOptions> dbOptionsBuilder)
		{
			if (configuration.IsRemote())
			{
				throw new InvalidOperationException($"Call {nameof(GetDataContext)} for remote context creation");
			}

			Debug.WriteLine(configuration, "Provider ");

			var options = new DataOptions().UseConfigurationString(configuration);

			if (configuration.IsAnyOf(TestProvName.AllSqlServerSequentialAccess))
			{
				//if (!suppressSequentialAccess)
				options = options.UseInterceptor(SequentialAccessCommandInterceptor.Instance);

				options = options.UseMappingSchema(options.ConnectionOptions.MappingSchema == null ? _sequentialAccessSchema : MappingSchema.CombineSchemas(options.ConnectionOptions.MappingSchema, _sequentialAccessSchema));
			}
			else
			if (configuration.IsAnyOf(TestProvName.AllMariaDB))
				options = options.UseMappingSchema(options.ConnectionOptions.MappingSchema == null ? _mariaDBSchema : MappingSchema.CombineSchemas(options.ConnectionOptions.MappingSchema, _mariaDBSchema));

			options = dbOptionsBuilder(options).UseFSharp();

			var res = new TestDataConnection(options);

			/*
			// add extra mapping schema to not share mappers with other sql2017/2019 providers
			// use same schema to use cache within test provider scope
			if (configuration.IsAnyOf(TestProvName.AllSqlServerSequentialAccess))
			{
				if (!suppressSequentialAccess)
					res.AddInterceptor(SequentialAccessCommandInterceptor.Instance);

				res.AddMappingSchema(_sequentialAccessSchema);
			}
			*/

			return res;
		}

		protected TestDataConnection GetDataConnection(
			string         configuration,
			MappingSchema? ms                       = null,
			IInterceptor?  interceptor              = null,
			IRetryPolicy?  retryPolicy              = null,
			bool           suppressSequentialAccess = false)
		{
			if (configuration.IsRemote())
			{
				throw new InvalidOperationException($"Call {nameof(GetDataContext)} for remote context creation");
			}

			Debug.WriteLine(configuration, "Provider ");

			var options = new DataOptions().UseConfiguration(configuration);

			if (ms != null)
				options = options.UseMappingSchema(ms);

			// add extra mapping schema to not share mappers with other sql2017/2019 providers
			// use same schema to use cache within test provider scope
			if (configuration.IsAnyOf(TestProvName.AllSqlServerSequentialAccess))
			{
				if (!suppressSequentialAccess)
					options = options.UseInterceptor(SequentialAccessCommandInterceptor.Instance);

				options = options.UseMappingSchema(ms == null ? _sequentialAccessSchema : MappingSchema.CombineSchemas(ms, _sequentialAccessSchema));
			}
			else if (configuration.IsAnyOf(TestProvName.AllMariaDB))
				options = options.UseMappingSchema(ms == null ? _mariaDBSchema : MappingSchema.CombineSchemas(ms, _mariaDBSchema));

			if (interceptor != null)
				options = options.UseInterceptor(interceptor);

			if (retryPolicy != null)
				options = options.UseRetryPolicy(retryPolicy);

			options = options.UseFSharp();
			return new TestDataConnection(options);
		}

		protected TestDataConnection GetDataConnection(DataOptions options)
		{
			if (options.ConnectionOptions.ConfigurationString?.IsRemote() == true)
				throw new InvalidOperationException($"Call {nameof(GetDataContext)} for remote context creation");

			if (options.ConnectionOptions.ConfigurationString?.IsAnyOf(TestProvName.AllMariaDB) == true)
				options = options.UseMappingSchema(options.ConnectionOptions.MappingSchema == null ? _mariaDBSchema : MappingSchema.CombineSchemas(options.ConnectionOptions.MappingSchema, _mariaDBSchema));

			Debug.WriteLine(options.ConnectionOptions.ConfigurationString, "Provider ");

			options = options.UseFSharp();
			var res = new TestDataConnection(options);

			return res;
		}

		private  static readonly MappingSchema _sequentialAccessSchema = new ("SequentialAccess");
		internal static readonly MappingSchema _mariaDBSchema          = new (ProviderName.MariaDB);

		protected static char GetParameterToken(string context)
		{
			var token = '@';

			switch (context)
			{
				case ProviderName.SapHanaOdbc:
				case ProviderName.Informix:
					token = '?'; break;
				case ProviderName.SapHanaNative:
				case string when context.IsAnyOf(TestProvName.AllOracle, TestProvName.AllPostgreSQL):
					token = ':'; break;
			}

			return CustomizationSupport.Interceptor.GetParameterToken(token, context);
		}

		protected void TestOnePerson(int id, string firstName, IQueryable<Person> persons)
		{
			var list = persons.ToList();

			Assert.That(list, Has.Count.EqualTo(1));

			var person = list[0];

			Assert.Multiple(() =>
			{
				Assert.That(person.ID, Is.EqualTo(id));
				Assert.That(person.FirstName, Is.EqualTo(firstName));
			});
		}

		protected void TestOneJohn(IQueryable<Person> persons)
		{
			TestOnePerson(1, "John", persons);
		}

		protected void TestPerson(int id, string firstName, IQueryable<IPerson> persons)
		{
			var person = persons.ToList().First(p => p.ID == id);

			Assert.Multiple(() =>
			{
				Assert.That(person.ID, Is.EqualTo(id));
				Assert.That(person.FirstName, Is.EqualTo(firstName));
			});
		}

		protected void TestJohn(IQueryable<IPerson> persons)
		{
			TestPerson(1, "John", persons);
		}

		private   List<LinqDataTypes>?      _types;
		protected IEnumerable<LinqDataTypes> Types
		{
			get
			{
				if (_types == null)
					using (new DisableLogging())
					using (new DisableBaseline("Default Database"))
					using (var db = new TestDataConnection())
						_types = db.Types.ToList();

				return _types;
			}
		}

		private   List<LinqDataTypes2>? _types2;
		protected List<LinqDataTypes2>   Types2
		{
			get
			{
				if (_types2 == null)
					using (new DisableLogging())
					using (new DisableBaseline("Default Database"))
					using (var db = new TestDataConnection())
						_types2 = db.Types2.ToList();

				return _types2;
			}
		}

		protected internal const int MaxPersonID = 4;


		void InitPatientPerson()
		{
			if (_patient == null || _person == null)
			{
				using (new DisableLogging())
				using (new DisableBaseline("Default Database"))
				using (var db = new TestDataConnection())
				{
					var persons  = db.Person.ToList();
					var patients = db.Patient.ToList();

					foreach (var p in persons)
						p.Patient = patients.SingleOrDefault(ps => p.ID == ps.PersonID);

					foreach (var p in patients)
						p.Person = persons.Single(ps => ps.ID == p.PersonID);

					_patient = patients;
					_person  = persons;
				}
			}
		}

		private   List<Person>?       _person;
		protected IEnumerable<Person>  Person
		{
			get
			{
				if (_person == null)
				{
					InitPatientPerson();
				}

				return _person!;
			}
		}

		private   List<Patient>? _patient;
		protected List<Patient>   Patient
		{
			get
			{
				if (_patient == null)
				{
					InitPatientPerson();
				}

				return _patient!;
			}
		}

		private   List<Doctor>? _doctor;
		protected List<Doctor>   Doctor
		{
			get
			{
				if (_doctor == null)
				{
					using (new DisableLogging())
					using (new DisableBaseline("Default Database"))
					using (var db = new TestDataConnection())
						_doctor = db.Doctor.ToList();
				}

				return _doctor;
			}
		}

		#region Parent/Child Model

		private   List<Parent>?      _parent;
		protected IEnumerable<Parent> Parent
		{
			get
			{
				if (_parent == null)
					using (new DisableLogging())
					using (new DisableBaseline("Default Database"))
					using (var db = new TestDataConnection())
					{
						_parent = db.Parent.ToList();
						db.Close();

						foreach (var p in _parent)
						{
							p.ParentTest    = p;
							p.Children      = Child         .Where(c => c.ParentID == p.ParentID).ToList();
							p.GrandChildren = GrandChild    .Where(c => c.ParentID == p.ParentID).ToList();
							p.Types         = Types.FirstOrDefault(t => t.ID == p.ParentID);
						}
					}

				return _parent;
			}
		}

		private   List<Parent1>?      _parent1;
		protected IEnumerable<Parent1> Parent1
		{
			get
			{
				_parent1 ??= Parent.Select(p => new Parent1 { ParentID = p.ParentID, Value1 = p.Value1 }).ToList();

				return _parent1;
			}
		}

		private   List<Parent4>? _parent4;
		protected List<Parent4> Parent4 => _parent4 ??= Parent.Select(p => new Parent4 { ParentID = p.ParentID, Value1 = ConvertTo<TypeValue>.From(p.Value1) }).ToList();

		private   List<Parent5>? _parent5;
		protected List<Parent5>   Parent5
		{
			get
			{
				if (_parent5 == null)
				{
					_parent5 = Parent.Select(p => new Parent5 { ParentID = p.ParentID, Value1 = p.Value1 }).ToList();

					foreach (var p in _parent5)
						p.Children = _parent5.Where(c => c.Value1 == p.ParentID).ToList();
				}

				return _parent5;
			}
		}

		private   List<ParentInheritanceBase>?      _parentInheritance;
		protected IEnumerable<ParentInheritanceBase> ParentInheritance
		{
			get
			{
				_parentInheritance ??= Parent.Select(p =>
						p.Value1 == null ? new ParentInheritanceNull { ParentID = p.ParentID } :
						p.Value1.Value == 1 ? new ParentInheritance1 { ParentID = p.ParentID, Value1 = p.Value1.Value } :
						 (ParentInheritanceBase)new ParentInheritanceValue { ParentID = p.ParentID, Value1 = p.Value1.Value }
					).ToList();

				return _parentInheritance;
			}
		}

		private   List<ParentInheritanceValue>? _parentInheritanceValue;
		protected List<ParentInheritanceValue> ParentInheritanceValue => _parentInheritanceValue ??=
					ParentInheritance.Where(p => p is ParentInheritanceValue).Cast<ParentInheritanceValue>().ToList();

		private   List<ParentInheritance1>? _parentInheritance1;
		protected List<ParentInheritance1> ParentInheritance1 =>
			_parentInheritance1 ??=
				ParentInheritance.Where(p => p is ParentInheritance1).Cast<ParentInheritance1>().ToList();

		private   List<ParentInheritanceBase4>? _parentInheritance4;
		protected List<ParentInheritanceBase4> ParentInheritance4 =>
			_parentInheritance4 ??= Parent
					.Where(p => p.Value1.HasValue && (p.Value1.Value == 1 || p.Value1.Value == 2))
					.Select(p => p.Value1 == 1 ?
						(ParentInheritanceBase4)new ParentInheritance14 { ParentID = p.ParentID } :
												new ParentInheritance24 { ParentID = p.ParentID }
				).ToList();

		protected List<Child>?      _child;
		protected IEnumerable<Child> Child
		{
			get
			{
				if (_child == null)
					using (new DisableLogging())
					using (new DisableBaseline("Default Database"))
					using (var db = new TestDataConnection())
					{
						db.Child.Delete(c => c.ParentID >= 1000);
						_child = db.Child.ToList();
						db.Close();

						foreach (var ch in _child)
						{
							ch.Parent        = Parent .Single(p => p.ParentID == ch.ParentID);
							ch.Parent1       = Parent1.Single(p => p.ParentID == ch.ParentID);
							ch.ParentID2     = new Parent3 { ParentID2 = ch.Parent.ParentID, Value1 = ch.Parent.Value1 };
							ch.GrandChildren = GrandChild.Where(c => c.ParentID == ch.ParentID && c.ChildID == ch.ChildID).ToList();
						}
					}

				foreach (var item in _child)
					yield return item;
			}
		}

		private   List<GrandChild>?      _grandChild;
		protected IEnumerable<GrandChild> GrandChild
		{
			get
			{
				if (_grandChild == null)
					using (new DisableLogging())
					using (new DisableBaseline("Default Database"))
					using (var db = new TestDataConnection())
					{
						_grandChild = db.GrandChild.ToList();
						db.Close();

						foreach (var ch in _grandChild)
							ch.Child = Child.Single(c => c.ParentID == ch.ParentID && c.ChildID == ch.ChildID);
					}

				return _grandChild;
			}
		}

		private   List<GrandChild1>?      _grandChild1;
		protected IEnumerable<GrandChild1> GrandChild1
		{
			get
			{
				if (_grandChild1 == null)
					using (new DisableLogging())
					using (new DisableBaseline("Default Database"))
					using (var db = new TestDataConnection())
					{
						_grandChild1 = db.GrandChild1.ToList();

						foreach (var ch in _grandChild1)
						{
							ch.Parent = Parent1.Single(p => p.ParentID == ch.ParentID);
							ch.Child  = Child  .Single(c => c.ParentID == ch.ParentID && c.ChildID == ch.ChildID);
						}
					}

				return _grandChild1;
			}
		}

		#endregion

		#region Inheritance Parent/Child Model

		private   List<InheritanceParentBase>? _inheritanceParent;
		protected List<InheritanceParentBase>   InheritanceParent
		{
			get
			{
				if (_inheritanceParent == null)
				{
					using (new DisableLogging())
					using (new DisableBaseline("Default Database"))
					using (var db = new TestDataConnection())
						_inheritanceParent = db.InheritanceParent.ToList();
				}

				return _inheritanceParent;
			}
		}

		private   List<InheritanceChildBase>? _inheritanceChild;
		protected List<InheritanceChildBase>   InheritanceChild
		{
			get
			{
				if (_inheritanceChild == null)
				{
					using (new DisableLogging())
					using (new DisableBaseline("Default Database"))
					using (var db = new TestDataConnection())
						_inheritanceChild = db.InheritanceChild.LoadWith(_ => _.Parent).ToList();
				}

				return _inheritanceChild;
			}
		}

		#endregion

		#region Northwind

		protected TestBaseNorthwind GetNorthwindAsList(string context)
		{
			return new TestBaseNorthwind(context);
		}

		public class TestBaseNorthwind
		{
			private string _context;

			public TestBaseNorthwind(string context)
			{
				_context = context;
			}

			private List<Northwind.Category>? _category;
			public List<Northwind.Category>    Category
			{
				get
				{
					if (_category == null)
						using (new DisableLogging())
						using (new DisableBaseline("Default Database"))
						using (var db = new NorthwindDB(_context))
							_category = db.Category.ToList();
					return _category;
				}
			}

			private List<Northwind.Customer>? _customer;
			public List<Northwind.Customer>    Customer
			{
				get
				{
					if (_customer == null)
					{
						using (new DisableLogging())
						using (new DisableBaseline("Default Database"))
						using (var db = new NorthwindDB(_context))
							_customer = db.Customer.ToList();

						foreach (var c in _customer)
							c.Orders = (from o in Order where o.CustomerID == c.CustomerID select o).ToList();
					}

					return _customer;
				}
			}

			private List<Northwind.Employee>? _employee;
			public List<Northwind.Employee>    Employee
			{
				get
				{
					if (_employee == null)
					{
						using (new DisableLogging())
						using (new DisableBaseline("Default Database"))
						using (var db = new NorthwindDB(_context))
						{
							_employee = db.Employee.ToList();

							foreach (var employee in _employee)
							{
								employee.Employees         = (from e in _employee where e.ReportsTo == employee.EmployeeID select e).ToList();
								employee.ReportsToEmployee = (from e in _employee where e.EmployeeID == employee.ReportsTo select e).SingleOrDefault();
							}
						}
					}

					return _employee;
				}
			}

			private List<Northwind.EmployeeTerritory>? _employeeTerritory;
			public List<Northwind.EmployeeTerritory>    EmployeeTerritory
			{
				get
				{
					if (_employeeTerritory == null)
						using (new DisableLogging())
						using (new DisableBaseline("Default Database"))
						using (var db = new NorthwindDB(_context))
							_employeeTerritory = db.EmployeeTerritory.ToList();
					return _employeeTerritory;
				}
			}

			private List<Northwind.OrderDetail>? _orderDetail;
			public List<Northwind.OrderDetail>    OrderDetail
			{
				get
				{
					if (_orderDetail == null)
						using (new DisableLogging())
						using (new DisableBaseline("Default Database"))
						using (var db = new NorthwindDB(_context))
							_orderDetail = db.OrderDetail.ToList();
					return _orderDetail;
				}
			}

			private List<Northwind.Order>? _order;
			public List<Northwind.Order>    Order
			{
				get
				{
					if (_order == null)
					{
						using (new DisableLogging())
						using (new DisableBaseline("Default Database"))
						using (var db = new NorthwindDB(_context))
							_order = db.Order.ToList();

						foreach (var o in _order)
						{
							o.Customer = Customer.Single(c => o.CustomerID == c.CustomerID);
							o.Employee = Employee.Single(e => o.EmployeeID == e.EmployeeID);
						}
					}

					return _order;
				}
			}

			private IEnumerable<Northwind.Product>? _product;
			public IEnumerable<Northwind.Product>    Product
			{
				get
				{
					if (_product == null)
						using (new DisableLogging())
						using (new DisableBaseline("Default Database"))
						using (var db = new NorthwindDB(_context))
							_product = db.Product.ToList();

					foreach (var product in _product)
						yield return product;
				}
			}

			private List<Northwind.ActiveProduct>? _activeProduct;
			public List<Northwind.ActiveProduct> ActiveProduct => _activeProduct ??= Product.OfType<Northwind.ActiveProduct>().ToList();

			public IEnumerable<Northwind.DiscontinuedProduct> DiscontinuedProduct => Product.OfType<Northwind.DiscontinuedProduct>();

			private List<Northwind.Region>? _region;
			public List<Northwind.Region>    Region
			{
				get
				{
					if (_region == null)
						using (new DisableLogging())
						using (new DisableBaseline("Default Database"))
						using (var db = new NorthwindDB(_context))
							_region = db.Region.ToList();
					return _region;
				}
			}

			private List<Northwind.Shipper>? _shipper;
			public List<Northwind.Shipper>    Shipper
			{
				get
				{
					if (_shipper == null)
						using (new DisableLogging())
						using (new DisableBaseline("Default Database"))
						using (var db = new NorthwindDB(_context))
							_shipper = db.Shipper.ToList();
					return _shipper;
				}
			}

			private List<Northwind.Supplier>? _supplier;
			public List<Northwind.Supplier>    Supplier
			{
				get
				{
					if (_supplier == null)
						using (new DisableLogging())
						using (new DisableBaseline("Default Database"))
						using (var db = new NorthwindDB(_context))
							_supplier = db.Supplier.ToList();
					return _supplier;
				}
			}

			private List<Northwind.Territory>? _territory;
			public List<Northwind.Territory>    Territory
			{
				get
				{
					if (_territory == null)
						using (new DisableLogging())
						using (new DisableBaseline("Default Database"))
						using (var db = new NorthwindDB(_context))
							_territory = db.Territory.ToList();
					return _territory;
				}
			}
		}

		#endregion

		protected IEnumerable<LinqDataTypes2> AdjustExpectedData(ITestDataContext db, IEnumerable<LinqDataTypes2> data)
		{
			if (db.ProviderNeedsTimeFix(db.ContextName))
			{
				var adjusted = new List<LinqDataTypes2>();
				foreach (var record in data)
				{
					var copy = new LinqDataTypes2()
					{
						ID             = record.ID,
						MoneyValue     = record.MoneyValue,
						DateTimeValue  = record.DateTimeValue,
						DateTimeValue2 = record.DateTimeValue2,
						BoolValue      = record.BoolValue,
						GuidValue      = record.GuidValue,
						SmallIntValue  = record.SmallIntValue,
						IntValue       = record.IntValue,
						BigIntValue    = record.BigIntValue,
						StringValue    = record.StringValue
					};

					if (copy.DateTimeValue != null)
					{
						copy.DateTimeValue = copy.DateTimeValue.Value.AddMilliseconds(-copy.DateTimeValue.Value.Millisecond);
					}

					adjusted.Add(copy);
				}

				return adjusted;
			}

			return data;
		}

		protected bool IsCaseSensitiveDB(string context)
		{
			// we intentionally configure Sql Server 2019 test database to be case-sensitive to test
			// linq2db support for this configuration
			// on CI we test two configurations:
			// linux/mac: db is case sensitive, catalog is case insensitive
			// windows: both db and catalog are case sensitive
			var provider = GetProviderName(context, out var _);

			return provider.IsAnyOf(TestProvName.AllSqlServerCS)
				|| CustomizationSupport.Interceptor.IsCaseSensitiveDB(provider)
				;
		}

		/// <summary>
		/// Returns case-sensitivity of string comparison (e.g. using LIKE) without explicit collation specified.
		/// Depends on database implementation or database collation.
		/// </summary>
		protected bool IsCaseSensitiveComparison(string context)
		{
			var provider = GetProviderName(context, out var _);

			// we intentionally configure Sql Server 2019 test database to be case-sensitive to test
			// linq2db support for this configuration
			// on CI we test two configurations:
			// linux/mac: db is case sensitive, catalog is case insensitive
			// windows: both db and catalog are case sensitive
			return provider.IsAnyOf(TestProvName.AllSqlServerCS)
				|| provider.IsAnyOf(ProviderName.DB2)
				|| provider.IsAnyOf(TestProvName.AllClickHouse)
				|| provider.IsAnyOf(TestProvName.AllFirebird)
				|| provider.IsAnyOf(TestProvName.AllInformix)
				|| provider.IsAnyOf(TestProvName.AllOracle)
				|| provider.IsAnyOf(TestProvName.AllPostgreSQL)
				|| provider.IsAnyOf(TestProvName.AllSapHana)
				|| provider.IsAnyOf(TestProvName.AllSybase)
				|| CustomizationSupport.Interceptor.IsCaseSensitiveComparison(provider)
				;
		}

		/// <summary>
		/// Returns status of test CollatedTable - wether it is configured to have proper column collations or
		/// use database defaults (<see cref="IsCaseSensitiveComparison"/>).
		/// </summary>
		protected bool IsCollatedTableConfigured(string context)
		{
			var provider = GetProviderName(context, out var _);

			// unconfigured providers (some could be configured in theory):
			// Access : no such concept as collation on column level (db-only)
			// ClickHouse: collation supported only for order by clause
			// DB2
			// Informix
			// Oracle (in theory v12 has collations, but to enable them you need to complete quite a quest...)
			// PostgreSQL (v12 + custom collation required (no default CI collations))
			// SAP HANA
			// SQL CE
			// Sybase ASE
			return provider.IsAnyOf(TestProvName.AllSqlServer)
				|| provider.IsAnyOf(TestProvName.AllFirebird)
				|| provider.IsAnyOf(TestProvName.AllMySql)
				// while it is configured, LIKE in SQLite is case-insensitive (for ASCII only though)
				//|| provider.StartsWith(ProviderName.SQLite)
				|| CustomizationSupport.Interceptor.IsCollatedTableConfigured(provider)
				;
		}

		protected void AreEqual<T>(IEnumerable<T> expected, IEnumerable<T> result, bool allowEmpty = false)
		{
			AreEqual(t => t, expected, result, EqualityComparer<T>.Default, allowEmpty);
		}

		protected void AreEqual<T>(IEnumerable<T> expected, IEnumerable<T> result, Func<IEnumerable<T>, IEnumerable<T>> sort)
		{
			AreEqual(t => t, expected, result, EqualityComparer<T>.Default, sort);
		}

		protected void AreEqualWithComparer<T>(IEnumerable<T> expected, IEnumerable<T> result)
		{
			AreEqual(t => t, expected, result, ComparerBuilder.GetEqualityComparer<T>());
		}

		protected void AreEqualWithComparer<T>(IEnumerable<T> expected, IEnumerable<T> result, Func<MemberAccessor,bool> memberPredicate)
		{
			AreEqual(t => t, expected, result, ComparerBuilder.GetEqualityComparer<T>(memberPredicate));
		}

		protected void AreEqual<T>(IEnumerable<T> expected, IEnumerable<T> result, IEqualityComparer<T> comparer, bool allowEmpty = false)
		{
			AreEqual(t => t, expected, result, comparer, allowEmpty);
		}

		protected void AreEqual<T>(IEnumerable<T> expected, IEnumerable<T> result, IEqualityComparer<T> comparer, Func<IEnumerable<T>, IEnumerable<T>> sort)
		{
			AreEqual(t => t, expected, result, comparer, sort);
		}

		protected void AreEqual<T>(Func<T, T> fixSelector, IEnumerable<T> expected, IEnumerable<T> result)
		{
			AreEqual(fixSelector, expected, result, EqualityComparer<T>.Default);
		}

		protected void AreEqual<T>(Func<T, T> fixSelector, IEnumerable<T> expected, IEnumerable<T> result, IEqualityComparer<T> comparer, bool allowEmpty = false)
		{
			AreEqual(fixSelector, expected, result, comparer, null, allowEmpty);
		}

		protected void AreEqual<T>(
			Func<T, T> fixSelector,
			IEnumerable<T> expected,
			IEnumerable<T> result,
			IEqualityComparer<T> comparer,
			Func<IEnumerable<T>, IEnumerable<T>>? sort,
			bool allowEmpty = false)
		{
			var resultList   = result.  Select(fixSelector).ToList();
			var lastQuery    = LastQuery;
			var expectedList = expected.Select(fixSelector).ToList();

			if (sort != null)
			{
				resultList   = sort(resultList).  ToList();
				expectedList = sort(expectedList).ToList();
			}

			if (!allowEmpty)
				Assert.That(expectedList, Is.Not.Empty, "Expected list cannot be empty.");
			Assert.That(resultList, Has.Count.EqualTo(expectedList.Count), "Expected and result lists are different. Length: ");

			var exceptExpectedList = resultList.  Except(expectedList, comparer).ToList();
			var exceptResultList   = expectedList.Except(resultList,   comparer).ToList();

			var exceptExpected = exceptExpectedList.Count;
			var exceptResult   = exceptResultList.  Count;
			var message        = new StringBuilder();

			if (exceptResult != 0 || exceptExpected != 0)
			{
				Debug.WriteLine(resultList.  ToDiagnosticString());
				Debug.WriteLine(expectedList.ToDiagnosticString());

				for (var i = 0; i < resultList.Count; i++)
				{
					var equals = comparer.Equals(expectedList[i], resultList[i]);
					Debug.  WriteLine   ("{0} {1} {3} {2}", equals ? " " : "!", expectedList[i], resultList[i], equals ? "==" : "<>");
					message.AppendFormat("{0} {1} {3} {2}", equals ? " " : "!", expectedList[i], resultList[i], equals ? "==" : "<>");
					message.AppendLine();
				}
			}

			Assert.Multiple(() =>
			{
				Assert.That(exceptExpected, Is.EqualTo(0), $"Expected Was{Environment.NewLine}{message}");
				Assert.That(exceptResult, Is.EqualTo(0), $"Expect Result{Environment.NewLine}{message}");
			});

			LastQuery = lastQuery;
		}

		protected void AreEqual<T>(IEnumerable<IEnumerable<T>> expected, IEnumerable<IEnumerable<T>> result)
		{
			var resultList   = result.ToList();
			var expectedList = expected.ToList();

			Assert.Multiple(() =>
			{
				Assert.That(expectedList, Is.Not.Empty);
				Assert.That(resultList, Has.Count.EqualTo(expectedList.Count), "Expected and result lists are different. Length: ");
			});

			for (var i = 0; i < resultList.Count; i++)
			{
				var elist = expectedList[i].ToList();
				var rlist = resultList[i].ToList();

				if (elist.Count > 0 || rlist.Count > 0)
					AreEqual(elist, rlist);
			}
		}

		protected void AreSame<T>(IEnumerable<T> expected, IEnumerable<T> result)
		{
			var resultList   = result.ToList();
			var expectedList = expected.ToList();

			Assert.Multiple(() =>
			{
				Assert.That(expectedList, Is.Not.Empty);
				Assert.That(resultList, Has.Count.EqualTo(expectedList.Count));
			});

			var b = expectedList.SequenceEqual(resultList);

			if (!b)
				for (var i = 0; i < resultList.Count; i++)
					Debug.WriteLine("{0} {1} --- {2}", Equals(expectedList[i], resultList[i]) ? " " : "-", expectedList[i], resultList[i]);

			Assert.That(b, Is.True);
		}

<<<<<<< HEAD
		static readonly char[] _newlineSeparators = new char[] { '\r', '\n' };
		
=======
		protected T[] AssertQuery<T>(IQueryable<T> query)
		{
			var loaded  = new Dictionary<Type, Expression>();
			var actual  = query.ToArray();
			var expr    = query.Expression.Transform(
				query,
				static (ctx, e) => e is ConstantExpression { Value : null } ce && ce.Type == typeof(IDataContext)
					? Expression.Constant(Internals.GetDataContext(ctx), typeof(IDataContext))
					: e);
			var lastQuery = LastQuery;

			var newExpr = expr.Transform(loaded, static (loaded, e) =>
			{
				if (e.NodeType == ExpressionType.Call)
				{
					var mc = (MethodCallExpression)e;

					if (mc.Method.IsGenericMethod && mc.Method.GetGenericMethodDefinition() == Methods.LinqToDB.AsSubQuery)
						return mc.Arguments[0];

					if (typeof(ITable<>).IsSameOrParentOf(mc.Type))
					{
						var entityType = mc.Method.ReturnType.GetGenericArguments()[0];

						if (entityType != null)
						{
							if (!loaded.TryGetValue(entityType, out var itemsExpression))
							{
								var newCall = LinqToDB.Common.TypeHelper.MakeMethodCall(Methods.Queryable.ToArray, mc);
								using (new DisableLogging())
								using (new DisableBaseline("test infrastructure"))
								{
									var items = newCall.EvaluateExpression();
									itemsExpression = Expression.Constant(items, entityType.MakeArrayType());
									loaded.Add(entityType, itemsExpression);
								}
							}
							var queryCall =
								LinqToDB.Common.TypeHelper.MakeMethodCall(Methods.Enumerable.AsQueryable,
									itemsExpression);
							return queryCall;
						}
					}
				}

				return e;
			})!;

			var empty = LinqToDB.Common.Tools.CreateEmptyQuery<T>();
			T[]? expected;

			expected = empty.Provider.CreateQuery<T>(newExpr).ToArray();

			if (actual.Length > 0 || expected.Length > 0)
				AreEqual(expected, actual, ComparerBuilder.GetEqualityComparer<T>());

			LastQuery = lastQuery;

			return actual;
		}

		private static readonly char[] _newlineSeparators = new char[] { '\r', '\n' };

>>>>>>> 48c35f24
		protected void CompareSql(string expected, string result)
		{
			Assert.That(normalize(result), Is.EqualTo(normalize(expected)));

			static string normalize(string sql)
			{
				var lines = sql.Split(_newlineSeparators, StringSplitOptions.RemoveEmptyEntries);
				return string.Join("\n", lines.Where(l => !l.StartsWith("-- ")).Select(l => l.TrimStart('\t', ' ')));
			}
		}

		protected List<LinqDataTypes> GetTypes(string context)
		{
			return DataCache<LinqDataTypes>.Get(context);
		}

		protected static TempTable<T> CreateTempTable<T>(IDataContext db, string tableName, string context)
			where T : notnull
		{
			return TempTable.Create<T>(db, GetTempTableName(tableName, context));
		}

		protected static string GetTempTableName(string tableName, string context)
		{
			var finalTableName = tableName;
			switch (context)
			{
				case string when context.IsAnyOf(TestProvName.AllSqlServer):
					{
					if (!tableName.StartsWith("#"))
						finalTableName = "#" + tableName;
					break;
				}
				default:
					throw new NotImplementedException();
			}

			return finalTableName;
		}

		protected static string GetProviderName(string context, out bool isLinqService)
		{
			isLinqService = context.IsRemote();
			return context.StripRemote();
		}

		[SetUp]
		public virtual void OnBeforeTest()
		{
			// SequentialAccess-enabled provider setup
			var (provider, _) = NUnitUtils.GetContext(TestExecutionContext.CurrentContext.CurrentTest);
			if (provider?.IsAnyOf(TestProvName.AllSqlServerSequentialAccess) == true)
			{
				Configuration.OptimizeForSequentialAccess = true;
			}
			//else if (provider == TestProvName.SqlServer2019FastExpressionCompiler)
			{
				//Compilation.SetExpressionCompiler(_ => ExpressionCompiler.CompileFast(_, true));
			}
		}

		[TearDown]
		public virtual void OnAfterTest()
		{
			// SequentialAccess-enabled provider cleanup
			var (provider, _) = NUnitUtils.GetContext(TestExecutionContext.CurrentContext.CurrentTest);
			if (provider?.IsAnyOf(TestProvName.AllSqlServerSequentialAccess) == true)
			{
				Configuration.OptimizeForSequentialAccess = false;
			}
			//if (provider == TestProvName.SqlServer2019FastExpressionCompiler)
			{
				//Compilation.SetExpressionCompiler(null);
			}

			if (provider?.IsAnyOf(TestProvName.AllSapHana) == true)
			{
				using (new DisableLogging())
				using (new DisableBaseline("isn't baseline query"))
				using (var db = new TestDataConnection(provider))
				{
					// release memory
					db.Execute("ALTER SYSTEM CLEAR SQL PLAN CACHE");
				}
			}

			if (provider != null)
				AssertState(provider);

			// dump baselines
			var ctx = CustomTestContext.Get();

			if (BaselinesPath != null)
			{
				var baseline = ctx.Get<StringBuilder>(CustomTestContext.BASELINE);
				if (baseline != null)
					BaselinesWriter.Write(BaselinesPath, baseline.ToString());
			}

			var trace = ctx.Get<StringBuilder>(CustomTestContext.TRACE);

			if (trace != null && TestContext.CurrentContext.Result.FailCount > 0 && ctx.Get<bool>(CustomTestContext.LIMITED))
			{
				// we need to set ErrorInfo.Message element text
				// because Azure displays only ErrorInfo node data
				TestExecutionContext.CurrentContext.CurrentResult.SetResult(
					TestExecutionContext.CurrentContext.CurrentResult.ResultState,
					TestExecutionContext.CurrentContext.CurrentResult.Message + "\r\n" + trace.ToString(),
					TestExecutionContext.CurrentContext.CurrentResult.StackTrace);
			}

			CustomTestContext.Release();
		}

		// helper to detect tests that leave database in inconsistent state
		// enable only for debug to not slowdown tests
		private bool _badState;
#pragma warning disable CA1805 // Do not initialize unnecessarily
		private bool _assertStateEnabled = false;
#pragma warning restore CA1805 // Do not initialize unnecessarily
		private void AssertState(string context)
		{
			// don't fail tests if database is not consistent already
			if (!_assertStateEnabled || _badState)
				return;

			using var _ = new DisableBaseline("isn't baseline query");
			using var db = GetDataConnection(context);

			try
			{
				AreEqual(Person.OrderBy(_ => _.ID), db.Person.OrderBy(_ => _.ID), ComparerBuilder.GetEqualityComparer<IPerson>());
				AreEqual(Doctor.OrderBy(_ => _.PersonID), db.Doctor.OrderBy(_ => _.PersonID), ComparerBuilder.GetEqualityComparer<Doctor>());
				AreEqual(Patient.OrderBy(_ => _.PersonID), db.Patient.OrderBy(_ => _.PersonID), ComparerBuilder.GetEqualityComparer<Patient>(_ => _.PersonID, _ => _.Diagnosis));

				AreEqual(Parent.OrderBy(_ => _.ParentID), db.Parent.OrderBy(_ => _.ParentID), ComparerBuilder.GetEqualityComparer<Parent>(_ => _.ParentID, _ => _.Value1));
				AreEqual(Child.OrderBy(_ => _.ParentID).ThenBy(_ => _.ChildID), db.Child.OrderBy(_ => _.ParentID).ThenBy(_ => _.ChildID), ComparerBuilder.GetEqualityComparer<Child>(_ => _.ParentID, _ => _.ChildID));
				AreEqual(GrandChild.OrderBy(_ => _.ParentID).ThenBy(_ => _.ChildID).ThenBy(_ => _.GrandChildID), db.GrandChild.OrderBy(_ => _.ParentID).ThenBy(_ => _.ChildID).ThenBy(_ => _.GrandChildID), ComparerBuilder.GetEqualityComparer<GrandChild>(_ => _.ParentID, _ => _.ChildID, _ => _.GrandChildID));

				AreEqual(InheritanceParent.OrderBy(_ => _.InheritanceParentId), db.InheritanceParent.OrderBy(_ => _.InheritanceParentId), ComparerBuilder.GetEqualityComparer<InheritanceParentBase>());
				AreEqual(InheritanceChild.OrderBy(_ => _.InheritanceChildId), db.InheritanceChild.OrderBy(_ => _.InheritanceChildId), ComparerBuilder.GetEqualityComparer<InheritanceChildBase>(_ => _.InheritanceChildId, _ => _.TypeDiscriminator, _ => _.InheritanceParentId));

				AreEqual(Types2.OrderBy(_ => _.ID), db.Types2.OrderBy(_ => _.ID), ComparerBuilder.GetEqualityComparer<LinqDataTypes2>());

				// TODO: AllTypes
			}
			catch
			{
				_badState = true;
				throw new InvalidOperationException("SMOrc");
			}
		}

		protected string GetCurrentBaselines()
		{
			return CustomTestContext.Get().Get<StringBuilder>(CustomTestContext.BASELINE)?.ToString() ?? string.Empty;
		}

		protected static bool IsIDSProvider(string context)
		{
			if (!context.IsAnyOf(TestProvName.AllInformix))
				return false;
			var providerName = GetProviderName(context, out var _);
			if (providerName == ProviderName.InformixDB2)
				return true;

			using (DataConnection dc = new TestDataConnection(GetProviderName(context, out var _)))
				return ((InformixDataProvider)dc.DataProvider).Adapter.IsIDSProvider;
		}

		protected virtual BulkCopyOptions GetDefaultBulkCopyOptions(string configuration)
		{
			var options = new BulkCopyOptions();

			return options;
		}

		private static readonly JsonSerializerOptions _dumpObjectOptions = new JsonSerializerOptions { WriteIndented = true };
		public virtual void DumpObject(object? obj)
		{
			if (obj == null)
				return;

			TestContext.WriteLine(JsonSerializer.Serialize(obj, _dumpObjectOptions));
		}

		[SuppressMessage("ReSharper", "AccessToDisposedClosure")]
		public void ConcurrentRunner<TParam, TResult>(DataConnection dc, string context, int threadsPerParam, Func<DataConnection, TParam, TResult> queryFunc,
			Action<TResult, TParam> checkAction, params TParam[] parameters)
		{
			var threadCount = threadsPerParam * parameters.Length;
			if (threadCount <= 0)
				throw new InvalidOperationException();

			// maximum Provider pool count
			const int poolCount = 10;

			using var semaphore = new Semaphore(0, poolCount);

			var threads = new Thread[threadCount];
			var results = new Tuple<TParam, TResult, string, DbParameter[], Exception?>[threadCount];

			for (var i = 0; i < threadCount; i++)
			{
				var param = parameters[i % parameters.Length];
				var n = i;
				threads[i] = new Thread(() =>
				{
					semaphore.WaitOne();
					try
					{
						try
						{
							using (var threadDb = (DataConnection)GetDataContext(context))
							{
								var commandInterceptor = new SaveCommandInterceptor();
								threadDb.AddInterceptor(commandInterceptor);

								var result = queryFunc(threadDb, param);
								results[n] = Tuple.Create(param, result, threadDb.LastQuery!, commandInterceptor.Parameters, (Exception?)null);
							}
						}
						catch (Exception e)
						{
							results[n] = Tuple.Create(param, default(TResult), "", (DbParameter[]?)null, e)!;
						}

					}
					finally
					{
						semaphore.Release();
					}
				});
			}

			for (int i = 0; i < threads.Length; i++)
			{
				threads[i].Start();
			}

			semaphore.Release(poolCount);

			for (int i = 0; i < threads.Length; i++)
			{
				threads[i].Join();
			}

			for (int i = 0; i < threads.Length; i++)
			{
				var result = results[i];
				if (result.Item5 != null)
				{
					TestContext.WriteLine($"Exception in query ({result.Item1}):\n\n{result.Item5}");
					throw result.Item5;
				}
				try
				{
					checkAction(result.Item2, result.Item1);
				}
				catch
				{
					var testResult = queryFunc(dc, result!.Item1);

					TestContext.WriteLine($"Failed query ({result.Item1}):\n");
					if (result.Item4 != null)
					{
						var sb = new StringBuilder();
						dc.DataProvider.CreateSqlBuilder(dc.MappingSchema, dc.Options).PrintParameters(dc, sb, result.Item4.OfType<DbParameter>());
						TestContext.WriteLine(sb);
					}
					TestContext.WriteLine();
					TestContext.WriteLine(result.Item3);

					DumpObject(result.Item2);

					DumpObject(testResult);


					throw;
				}
			}
		}

	}

	static class DataCache<T>
		where T : class
	{
		static readonly Dictionary<string,List<T>> _dic = new ();
		public static List<T> Get(string context)
		{
			lock (_dic)
			{
				context = context.StripRemote();

				if (!_dic.TryGetValue(context, out var list))
				{
					using (new DisableLogging())
					using (new DisableBaseline("Test Cache"))
					using (var db = new DataConnection(context))
					{
						list = db.GetTable<T>().ToList();
						_dic.Add(context, list);
					}
				}

				return list;
			}
		}

		public static void Clear()
		{
			_dic.Clear();
		}
	}

	public static class Helpers
	{
		public static string ToInvariantString<T>(this T data)
		{
			return string.Format(CultureInfo.InvariantCulture, "{0}", data)
				.Replace(',', '.').Trim(' ', '.', '0');
		}
	}

	public static class TestExternals
	{
		public static string? LogFilePath;
		public static bool    IsParallelRun;
		public static int     RunID;
		public static string? Configuration;

		static StreamWriter? _logWriter;

		public static void Log(string text)
		{
			if (LogFilePath != null)
			{
				_logWriter ??= File.CreateText(LogFilePath);

				_logWriter.WriteLine(text);
				_logWriter.Flush();
			}
		}
	}
}<|MERGE_RESOLUTION|>--- conflicted
+++ resolved
@@ -293,36 +293,7 @@
 			if (e.ExceptionObject is Exception ex)
 				TestUtils.Log(ex);
 			else
-<<<<<<< HEAD
-				Log(e.ExceptionObject.ToString());
-			}
-
-		internal static string GetConfigName()
-		{
-#if NET6_0
-			return "NET60";
-#elif NET8_0
-			return "NET80";
-#elif NETFRAMEWORK
-			return "NETFX";
-#else
-#error Unknown framework
-#endif
-		}
-
-		public static void Log(Exception ex)
-		{
-			Log($"Exception: {ex.Message}");
-			Log(ex.StackTrace);
-		}
-
-		static void Log(string? message)
-		{
-			var path = Path.GetTempPath();
-			File.AppendAllText(path + "linq2db.Tests." + GetConfigName() + ".log", (message ?? "") + Environment.NewLine);
-=======
 				TestUtils.Log(e.ExceptionObject.ToString());
->>>>>>> 48c35f24
 		}
 
 		static void CopyDatabases()
@@ -1368,74 +1339,8 @@
 			Assert.That(b, Is.True);
 		}
 
-<<<<<<< HEAD
 		static readonly char[] _newlineSeparators = new char[] { '\r', '\n' };
 		
-=======
-		protected T[] AssertQuery<T>(IQueryable<T> query)
-		{
-			var loaded  = new Dictionary<Type, Expression>();
-			var actual  = query.ToArray();
-			var expr    = query.Expression.Transform(
-				query,
-				static (ctx, e) => e is ConstantExpression { Value : null } ce && ce.Type == typeof(IDataContext)
-					? Expression.Constant(Internals.GetDataContext(ctx), typeof(IDataContext))
-					: e);
-			var lastQuery = LastQuery;
-
-			var newExpr = expr.Transform(loaded, static (loaded, e) =>
-			{
-				if (e.NodeType == ExpressionType.Call)
-				{
-					var mc = (MethodCallExpression)e;
-
-					if (mc.Method.IsGenericMethod && mc.Method.GetGenericMethodDefinition() == Methods.LinqToDB.AsSubQuery)
-						return mc.Arguments[0];
-
-					if (typeof(ITable<>).IsSameOrParentOf(mc.Type))
-					{
-						var entityType = mc.Method.ReturnType.GetGenericArguments()[0];
-
-						if (entityType != null)
-						{
-							if (!loaded.TryGetValue(entityType, out var itemsExpression))
-							{
-								var newCall = LinqToDB.Common.TypeHelper.MakeMethodCall(Methods.Queryable.ToArray, mc);
-								using (new DisableLogging())
-								using (new DisableBaseline("test infrastructure"))
-								{
-									var items = newCall.EvaluateExpression();
-									itemsExpression = Expression.Constant(items, entityType.MakeArrayType());
-									loaded.Add(entityType, itemsExpression);
-								}
-							}
-							var queryCall =
-								LinqToDB.Common.TypeHelper.MakeMethodCall(Methods.Enumerable.AsQueryable,
-									itemsExpression);
-							return queryCall;
-						}
-					}
-				}
-
-				return e;
-			})!;
-
-			var empty = LinqToDB.Common.Tools.CreateEmptyQuery<T>();
-			T[]? expected;
-
-			expected = empty.Provider.CreateQuery<T>(newExpr).ToArray();
-
-			if (actual.Length > 0 || expected.Length > 0)
-				AreEqual(expected, actual, ComparerBuilder.GetEqualityComparer<T>());
-
-			LastQuery = lastQuery;
-
-			return actual;
-		}
-
-		private static readonly char[] _newlineSeparators = new char[] { '\r', '\n' };
-
->>>>>>> 48c35f24
 		protected void CompareSql(string expected, string result)
 		{
 			Assert.That(normalize(result), Is.EqualTo(normalize(expected)));
@@ -1614,7 +1519,7 @@
 		}
 
 		private static readonly JsonSerializerOptions _dumpObjectOptions = new JsonSerializerOptions { WriteIndented = true };
-		public virtual void DumpObject(object? obj)
+		protected virtual void DumpObject(object? obj)
 		{
 			if (obj == null)
 				return;
@@ -1623,7 +1528,7 @@
 		}
 
 		[SuppressMessage("ReSharper", "AccessToDisposedClosure")]
-		public void ConcurrentRunner<TParam, TResult>(DataConnection dc, string context, int threadsPerParam, Func<DataConnection, TParam, TResult> queryFunc,
+		protected void ConcurrentRunner<TParam, TResult>(DataConnection dc, string context, int threadsPerParam, Func<DataConnection, TParam, TResult> queryFunc,
 			Action<TResult, TParam> checkAction, params TParam[] parameters)
 		{
 			var threadCount = threadsPerParam * parameters.Length;
