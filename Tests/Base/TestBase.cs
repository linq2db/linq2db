﻿using System;
using System.Collections.Generic;
using System.Diagnostics;
using System.Globalization;
using System.IO;
using System.Linq;
using System.Linq.Expressions;
using System.Reflection;
using System.Text;

using LinqToDB;
using LinqToDB.Common;
using LinqToDB.Data;
using LinqToDB.Data.DbCommandProcessor;
using LinqToDB.DataProvider.Informix;
using LinqToDB.Expressions;
using LinqToDB.Extensions;
using LinqToDB.Linq;
using LinqToDB.Mapping;
using LinqToDB.Reflection;
using LinqToDB.Tools;
using LinqToDB.Tools.Comparers;

#if NET472
using System.ServiceModel;
using System.ServiceModel.Description;
using LinqToDB.ServiceModel;
#endif

using NUnit.Framework;
using NUnit.Framework.Internal;
using TypeHelper = LinqToDB.Common.TypeHelper;

namespace Tests
{
	using Model;
	using Tools;

	public partial class TestBase
	{
		protected static class TestData
		{
			// offset 40 is not used by any timezone, so we can detect tz handling issues, which could be hidden when offset match current TZ
			public static readonly DateTimeOffset DateTimeOffset          = new DateTimeOffset(2020, 2, 29, 17, 54, 55, 123, TimeSpan.FromMinutes(40)).AddTicks(1234);
			public static readonly DateTimeOffset DateTimeOffsetUtc       = new DateTimeOffset(2020, 2, 29, 17, 9, 55, 123, TimeSpan.Zero).AddTicks(1234);
			public static readonly DateTime DateTime                      = new DateTime(2020, 2, 29, 17, 54, 55, 123).AddTicks(1234);
			public static readonly DateTime DateTimeUtc                   = new DateTime(2020, 2, 29, 17, 54, 55, 123, DateTimeKind.Utc).AddTicks(1234);
			public static readonly DateTime DateTime4Utc                  = new DateTime(2020, 2, 29, 17, 54, 55, 123, DateTimeKind.Utc).AddTicks(1000);
			public static readonly DateTime Date                          = new (2020, 2, 29);
			public static readonly TimeSpan TimeOfDay                     = new TimeSpan(0, 17, 54, 55, 123).Add(TimeSpan.FromTicks(1234));
			public static readonly TimeSpan TimeOfDay4                    = new TimeSpan(0, 17, 54, 55, 123).Add(TimeSpan.FromTicks(1000));
			public static readonly Guid     Guid1                         = new ("bc7b663d-0fde-4327-8f92-5d8cc3a11d11");
			public static readonly Guid     Guid2                         = new ("a948600d-de21-4f74-8ac2-9516b287076e");
			public static readonly Guid     Guid3                         = new ("bd3973a5-4323-4dd8-9f4f-df9f93e2a627");

			public static byte[] Binary(int size)
			{
				var value = new byte[size];
				for (var i = 0; i < value.Length; i++)
					value[i] = (byte)(i % 256);

				return value;
			}

			public static Guid SequentialGuid(int n)  => new ($"233bf399-9710-4e79-873d-2ec7bf1e{n:x4}");
		}

		private const int TRACES_LIMIT = 50000;

		private static string? _baselinesPath;

		static TestBase()
		{
			TestContext.WriteLine("Tests started in {0}...", Environment.CurrentDirectory);

			TestContext.WriteLine("CLR Version: {0}...", Environment.Version);

			var traceCount = 0;

			DataConnection.TurnTraceSwitchOn();
			DataConnection.WriteTraceLine = (message, name, level) =>
			{
				var ctx   = CustomTestContext.Get();

				if (ctx.Get<bool>(CustomTestContext.BASELINE_DISABLED) != true)
				{
					if (message?.StartsWith("BeforeExecute") == true)
					{
						var baseline = ctx.Get<StringBuilder>(CustomTestContext.BASELINE);
						if (baseline == null)
						{
							baseline = new StringBuilder();
							ctx.Set(CustomTestContext.BASELINE, baseline);
						}
						baseline.AppendLine(message);
					}
				}

				if (ctx.Get<bool>(CustomTestContext.TRACE_DISABLED) != true)
				{
					var trace = ctx.Get<StringBuilder>(CustomTestContext.TRACE);
					if (trace == null)
					{
						trace = new StringBuilder();
						ctx.Set(CustomTestContext.TRACE, trace);
					}

					trace.AppendLine($"{name}: {message}");

					if (traceCount < TRACES_LIMIT || level == TraceLevel.Error)
					{
						ctx.Set(CustomTestContext.LIMITED, true);
						TestContext.WriteLine("{0}: {1}", name, message);
						Debug.WriteLine(message, name);
					}

					traceCount++;
				}
			};

			// Configuration.RetryPolicy.Factory = db => new Retry();

			Configuration.Linq.TraceMapperExpression = false;
			// Configuration.Linq.GenerateExpressionTest  = true;
			var assemblyPath = typeof(TestBase).Assembly.GetPath()!;

#if NET472
			try
			{
				SqlServerTypes.Utilities.LoadNativeAssemblies(assemblyPath);
			}
			catch // this can fail during tests discovering with NUnitTestAdapter
			{
				// ignore
			}
#endif

			Environment.CurrentDirectory = assemblyPath;

			TestExternals.Log($"CurrentDirectory          : {Environment.CurrentDirectory}");

			var dataProvidersJsonFile     = GetFilePath(assemblyPath, @"DataProviders.json")!;
			var userDataProvidersJsonFile = GetFilePath(assemblyPath, @"UserDataProviders.json")!;

			TestExternals.Log($"dataProvidersJsonFile     : {dataProvidersJsonFile}");
			TestExternals.Log($"userDataProvidersJsonFile : {userDataProvidersJsonFile}");

			var dataProvidersJson     = File.ReadAllText(dataProvidersJsonFile);
			var userDataProvidersJson =
				File.Exists(userDataProvidersJsonFile) ? File.ReadAllText(userDataProvidersJsonFile) : null;

#if NETCOREAPP2_1
			var configName = "CORE21";
#elif NETCOREAPP3_1
			var configName = "CORE31";
#elif NET5_0
			var configName = "NET50";
#elif NET472
			var configName = "NET472";
#else
			var configName = "";
#error Unknown framework
#endif

#if AZURE
			TestContext.WriteLine("Azure configuration detected.");
			configName += ".Azure";
#endif
			var testSettings = SettingsReader.Deserialize(configName, dataProvidersJson, userDataProvidersJson);

			CopyDatabases();

			UserProviders  = new HashSet<string>(testSettings.Providers ?? Array<string>.Empty, StringComparer.OrdinalIgnoreCase);
			SkipCategories = new HashSet<string>(testSettings.Skip      ?? Array<string>.Empty, StringComparer.OrdinalIgnoreCase);

			var logLevel = testSettings.TraceLevel;
			var traceLevel = TraceLevel.Info;

			if (!string.IsNullOrEmpty(logLevel))
				if (!Enum.TryParse(logLevel, true, out traceLevel))
					traceLevel = TraceLevel.Info;

			if (!string.IsNullOrEmpty(testSettings.NoLinqService))
				DataSourcesBaseAttribute.NoLinqService = ConvertTo<bool>.From(testSettings.NoLinqService);

			DataConnection.TurnTraceSwitchOn(traceLevel);

			TestContext.WriteLine("Connection strings:");
			TestExternals.Log("Connection strings:");

#if !NET472
			DataConnection.DefaultSettings            = TxtSettings.Instance;
			TxtSettings.Instance.DefaultConfiguration = "SQLiteMs";

			foreach (var provider in testSettings.Connections/*.Where(c => UserProviders.Contains(c.Key))*/)
			{
				if (string.IsNullOrWhiteSpace(provider.Value.ConnectionString))
					throw new InvalidOperationException("ConnectionString should be provided");

				TestContext.WriteLine($"\tName=\"{provider.Key}\", Provider=\"{provider.Value.Provider}\", ConnectionString=\"{provider.Value.ConnectionString}\"");

				TxtSettings.Instance.AddConnectionString(
					provider.Key, provider.Value.Provider ?? "", provider.Value.ConnectionString);
			}
#else
			foreach (var provider in testSettings.Connections)
			{
				var str = $"\tName=\"{provider.Key}\", Provider=\"{provider.Value.Provider}\", ConnectionString=\"{provider.Value.ConnectionString}\"";

				TestContext.WriteLine(str);
				TestExternals.Log(str);

				DataConnection.AddOrSetConfiguration(
					provider.Key,
					provider.Value.ConnectionString,
					provider.Value.Provider ?? "");
			}
#endif

			TestContext.WriteLine("Providers:");
			TestExternals.Log("Providers:");

			foreach (var userProvider in UserProviders)
			{
				TestContext.WriteLine($"\t{userProvider}");
				TestExternals.Log($"\t{userProvider}");
			}

			DefaultProvider = testSettings.DefaultConfiguration;

			if (!DefaultProvider.IsNullOrEmpty())
			{
				DataConnection.DefaultConfiguration = DefaultProvider;
#if !NET472
				TxtSettings.Instance.DefaultConfiguration = DefaultProvider;
#endif
			}

#if NET472
			LinqService.TypeResolver = str =>
			{
				return str switch
				{
					"Tests.Model.Gender" => typeof(Gender),
					"Tests.Model.Person" => typeof(Person),
					_ => null,
				};
			};
#endif

			// baselines
			if (!string.IsNullOrWhiteSpace(testSettings.BaselinesPath))
			{
				var baselinesPath = Path.GetFullPath(testSettings.BaselinesPath);
				if (Directory.Exists(baselinesPath))
					_baselinesPath = baselinesPath;
			}
		}

		static void CopyDatabases()
		{
			var databasePath = Path.GetFullPath("Database");
			var dataPath     = Path.Combine(databasePath, "Data");

			TestExternals.Log($"Copy databases {databasePath} => {dataPath}");

			if (TestExternals.IsParallelRun && TestExternals.Configuration != null)
			{
				try
				{
					foreach (var file in Directory.GetFiles(databasePath, "*.*"))
					{
						var fileName = Path.GetFileName(file);

						switch (TestExternals.Configuration, fileName)
						{
							case ("Access.Data",         "TestData.mdb")       :
							case ("SqlCe.Data",          "TestData.sdf")       :
							case ("SQLite.Classic.Data", "TestData.sqlite")    :
							case ("SQLite.MS.Data",      "TestData.MS.sqlite") :
							{
								var destination = Path.Combine(dataPath, Path.GetFileName(file));

								TestExternals.Log($"{file} => {destination}");
								File.Copy(file, destination, true);

								break;
							}
						}
					}
				}
				catch (Exception e)
				{
					TestExternals.Log(e.ToString());
					TestContext.WriteLine(e);
					throw;
				}
			}
			else
			{
				if (Directory.Exists(dataPath))
					Directory.Delete(dataPath, true);

				Directory.CreateDirectory(dataPath);

				foreach (var file in Directory.GetFiles(databasePath, "*.*"))
				{
					var destination = Path.Combine(dataPath, Path.GetFileName(file));
					TestContext.WriteLine("{0} => {1}", file, destination);
					File.Copy(file, destination, true);
				}
			}
		}

		protected static string? GetFilePath(string basePath, string findFileName)
		{
			var fileName = Path.GetFullPath(Path.Combine(basePath, findFileName));

			string? path = basePath;
			while (!File.Exists(fileName))
			{
				TestContext.WriteLine($"File not found: {fileName}");

				path = Path.GetDirectoryName(path);

				if (path == null)
					return null;

				fileName = Path.GetFullPath(Path.Combine(path, findFileName));
			}

			TestContext.WriteLine($"Base path found: {fileName}");

			return fileName;
		}

#if NET472
		const           int          IP = 22654;
		static          bool         _isHostOpen;
		static          LinqService? _service;
		static readonly object       _syncRoot = new ();
#endif

		static void OpenHost(MappingSchema? ms)
		{
#if NET472
			if (_isHostOpen)
			{
				_service!.MappingSchema = ms;
				return;
			}

			ServiceHost host;

			lock (_syncRoot)
			{
				if (_isHostOpen)
				{
					_service!.MappingSchema = ms;
					return;
				}

				host        = new ServiceHost(_service = new LinqService(ms) { AllowUpdates = true }, new Uri("net.tcp://localhost:" + (IP + TestExternals.RunID)));
				_isHostOpen = true;
			}

			host.Description.Behaviors.Add(new ServiceMetadataBehavior());
			host.Description.Behaviors.Find<ServiceDebugBehavior>().IncludeExceptionDetailInFaults = true;
			host.AddServiceEndpoint(typeof(IMetadataExchange), MetadataExchangeBindings.CreateMexTcpBinding(), "mex");
			host.AddServiceEndpoint(
				typeof(ILinqService),
				new NetTcpBinding(SecurityMode.None)
				{
					MaxReceivedMessageSize = 10000000,
					MaxBufferPoolSize      = 10000000,
					MaxBufferSize          = 10000000,
					CloseTimeout           = new TimeSpan(00, 01, 00),
					OpenTimeout            = new TimeSpan(00, 01, 00),
					ReceiveTimeout         = new TimeSpan(00, 10, 00),
					SendTimeout            = new TimeSpan(00, 10, 00),
				},
				"LinqOverWCF");

			host.Open();

			TestExternals.Log($"host opened, Address : {host.BaseAddresses[0]}");
#endif
		}

		public static readonly HashSet<string> UserProviders;
		public static readonly string?         DefaultProvider;
		public static readonly HashSet<string> SkipCategories;

		public static readonly List<string> Providers = CustomizationSupport.Interceptor.GetSupportedProviders(new List<string>
		{
#if NET472
			ProviderName.Sybase,
			ProviderName.OracleNative,
			TestProvName.Oracle11Native,
			ProviderName.Informix,
#endif
			ProviderName.SqlCe,
			ProviderName.Access,
			ProviderName.AccessOdbc,
			ProviderName.DB2,
			ProviderName.InformixDB2,
			ProviderName.SQLiteClassic,
			TestProvName.SQLiteClassicMiniProfilerMapped,
			TestProvName.SQLiteClassicMiniProfilerUnmapped,
			ProviderName.SybaseManaged,
			ProviderName.OracleManaged,
			TestProvName.Oracle11Managed,
			ProviderName.Firebird,
			TestProvName.Firebird3,
			TestProvName.Firebird4,
			ProviderName.SqlServer2008,
			ProviderName.SqlServer2012,
			ProviderName.SqlServer2014,
			ProviderName.SqlServer2016,
			ProviderName.SqlServer2017,
			TestProvName.SqlServer2019,
			TestProvName.SqlServer2019SequentialAccess,
			TestProvName.SqlServer2019FastExpressionCompiler,
			TestProvName.SqlServerContained,
			ProviderName.SqlServer2000,
			ProviderName.SqlServer2005,
			TestProvName.SqlAzure,
			ProviderName.PostgreSQL,
			ProviderName.PostgreSQL92,
			ProviderName.PostgreSQL93,
			ProviderName.PostgreSQL95,
			TestProvName.PostgreSQL10,
			TestProvName.PostgreSQL11,
			TestProvName.PostgreSQL12,
			TestProvName.PostgreSQL13,
			ProviderName.MySql,
			ProviderName.MySqlConnector,
			TestProvName.MySql55,
			TestProvName.MariaDB,
			ProviderName.SQLiteMS,
			ProviderName.SapHanaNative,
			ProviderName.SapHanaOdbc
		}).ToList();

		protected ITestDataContext GetDataContext(string configuration, MappingSchema? ms = null, bool testLinqService = true)
		{
			if (configuration.EndsWith(".LinqService"))
			{
#if NET472
				OpenHost(ms);

				var str = configuration.Substring(0, configuration.Length - ".LinqService".Length);

				var dx  = testLinqService
					? new ServiceModel.TestLinqServiceDataContext(new LinqService(ms) { AllowUpdates = true }) { Configuration = str }
					: new TestServiceModelDataContext(IP + TestExternals.RunID) { Configuration = str } as RemoteDataContextBase;

				Debug.WriteLine(((IDataContext)dx).ContextID, "Provider ");

				if (ms != null)
					dx.MappingSchema = new MappingSchema(dx.MappingSchema, ms);

				return (ITestDataContext)dx;
#else
				configuration = configuration.Substring(0, configuration.Length - ".LinqService".Length);
#endif
			}

			Debug.WriteLine(configuration, "Provider ");

			var res = new TestDataConnection(configuration);
			if (ms != null)
				res.AddMappingSchema(ms);

			// add extra mapping schema to not share mappers with other sql2017/2019 providers
			// use same schema to use cache within test provider scope
			if (configuration == TestProvName.SqlServer2019SequentialAccess)
				res.AddMappingSchema(_sequentialAccessSchema);
			else if (configuration == TestProvName.SqlServer2019FastExpressionCompiler)
				res.AddMappingSchema(_fecSchema);

			return res;
		}

		private static readonly MappingSchema _sequentialAccessSchema = new ();
		private static readonly MappingSchema _fecSchema = new ();

		protected static char GetParameterToken(string context)
		{
			var token = '@';

			switch (context)
			{
				case ProviderName.SapHanaOdbc:
				case ProviderName.Informix:
					token = '?'; break;
				case ProviderName.SapHanaNative:
				case TestProvName.Oracle11Managed:
				case TestProvName.Oracle11Native:
				case ProviderName.OracleManaged:
				case ProviderName.OracleNative:
					token = ':'; break;
			}

			return CustomizationSupport.Interceptor.GetParameterToken(token, context);
		}

		protected void TestOnePerson(int id, string firstName, IQueryable<Person> persons)
		{
			var list = persons.ToList();

			Assert.AreEqual(1, list.Count);

			var person = list[0];

			Assert.AreEqual(id, person.ID);
			Assert.AreEqual(firstName, person.FirstName);
		}

		protected void TestOneJohn(IQueryable<Person> persons)
		{
			TestOnePerson(1, "John", persons);
		}

		protected void TestPerson(int id, string firstName, IQueryable<IPerson> persons)
		{
			var person = persons.ToList().First(p => p.ID == id);

			Assert.AreEqual(id, person.ID);
			Assert.AreEqual(firstName, person.FirstName);
		}

		protected void TestJohn(IQueryable<IPerson> persons)
		{
			TestPerson(1, "John", persons);
		}

		private   List<LinqDataTypes>?      _types;
		protected IEnumerable<LinqDataTypes> Types
		{
			get
			{
				if (_types == null)
					using (new DisableLogging())
					using (var db = new TestDataConnection())
						_types = db.Types.ToList();

				return _types;
			}
		}

		private   List<LinqDataTypes2>? _types2;
		protected List<LinqDataTypes2>   Types2
		{
			get
			{
				if (_types2 == null)
					using (new DisableLogging())
					using (var db = new TestDataConnection())
						_types2 = db.Types2.ToList();

				return _types2;
			}
		}

		protected internal const int MaxPersonID = 4;

		private   List<Person>?       _person;
		protected IEnumerable<Person>  Person
		{
			get
			{
				if (_person == null)
				{
					using (new DisableLogging())
					using (var db = new TestDataConnection())
						_person = db.Person.ToList();

					foreach (var p in _person)
						p.Patient = Patient.SingleOrDefault(ps => p.ID == ps.PersonID);
				}

				return _person;
			}
		}

		private   List<Patient>? _patient;
		protected List<Patient>   Patient
		{
			get
			{
				if (_patient == null)
				{
					using (new DisableLogging())
					using (var db = new TestDataConnection())
						_patient = db.Patient.ToList();

					foreach (var p in _patient)
						p.Person = Person.Single(ps => ps.ID == p.PersonID);
				}

				return _patient;
			}
		}

		private   List<Doctor>? _doctor;
		protected List<Doctor>   Doctor
		{
			get
			{
				if (_doctor == null)
				{
					using (new DisableLogging())
					using (var db = new TestDataConnection())
						_doctor = db.Doctor.ToList();
				}

				return _doctor;
			}
		}

		#region Parent/Child Model

		private   List<Parent>?      _parent;
		protected IEnumerable<Parent> Parent
		{
			get
			{
				if (_parent == null)
					using (new DisableLogging())
					using (var db = new TestDataConnection())
					{
						_parent = db.Parent.ToList();
						db.Close();

						foreach (var p in _parent)
						{
							p.ParentTest    = p;
							p.Children      = Child         .Where(c => c.ParentID == p.ParentID).ToList();
							p.GrandChildren = GrandChild    .Where(c => c.ParentID == p.ParentID).ToList();
							p.Types         = Types.FirstOrDefault(t => t.ID == p.ParentID);
						}
					}

				return _parent;
			}
		}

		private   List<Parent1>?      _parent1;
		protected IEnumerable<Parent1> Parent1
		{
			get
			{
				if (_parent1 == null)
					_parent1 = Parent.Select(p => new Parent1 { ParentID = p.ParentID, Value1 = p.Value1 }).ToList();

				return _parent1;
			}
		}

		private   List<Parent4>? _parent4;
		protected List<Parent4> Parent4 => _parent4 ??= Parent.Select(p => new Parent4 { ParentID = p.ParentID, Value1 = ConvertTo<TypeValue>.From(p.Value1) }).ToList();

		private   List<Parent5>? _parent5;
		protected List<Parent5>   Parent5
		{
			get
			{
				if (_parent5 == null)
				{
					_parent5 = Parent.Select(p => new Parent5 { ParentID = p.ParentID, Value1 = p.Value1 }).ToList();

					foreach (var p in _parent5)
						p.Children = _parent5.Where(c => c.Value1 == p.ParentID).ToList();
				}

				return _parent5;
			}
		}

		private   List<ParentInheritanceBase>?      _parentInheritance;
		protected IEnumerable<ParentInheritanceBase> ParentInheritance
		{
			get
			{
				if (_parentInheritance == null)
					_parentInheritance = Parent.Select(p =>
						p.Value1 == null ? new ParentInheritanceNull { ParentID = p.ParentID } :
						p.Value1.Value == 1 ? new ParentInheritance1 { ParentID = p.ParentID, Value1 = p.Value1.Value } :
						 (ParentInheritanceBase)new ParentInheritanceValue { ParentID = p.ParentID, Value1 = p.Value1.Value }
					).ToList();

				return _parentInheritance;
			}
		}

		private   List<ParentInheritanceValue>? _parentInheritanceValue;
		protected List<ParentInheritanceValue> ParentInheritanceValue => _parentInheritanceValue ??=
					ParentInheritance.Where(p => p is ParentInheritanceValue).Cast<ParentInheritanceValue>().ToList();

		private   List<ParentInheritance1>? _parentInheritance1;
		protected List<ParentInheritance1> ParentInheritance1 =>
			_parentInheritance1 ??=
				ParentInheritance.Where(p => p is ParentInheritance1).Cast<ParentInheritance1>().ToList();

		private   List<ParentInheritanceBase4>? _parentInheritance4;
		protected List<ParentInheritanceBase4> ParentInheritance4 =>
			_parentInheritance4 ??= Parent
					.Where(p => p.Value1.HasValue && (new[] { 1, 2 }.Contains(p.Value1.Value)))
					.Select(p => p.Value1 == 1 ?
						(ParentInheritanceBase4)new ParentInheritance14 { ParentID = p.ParentID } :
												new ParentInheritance24 { ParentID = p.ParentID }
				).ToList();

		protected List<Child>?      _child;
		protected IEnumerable<Child> Child
		{
			get
			{
				if (_child == null)
					using (new DisableLogging())
					using (var db = new TestDataConnection())
					{
						db.Child.Delete(c => c.ParentID >= 1000);
						_child = db.Child.ToList();
						db.Close();

						foreach (var ch in _child)
						{
							ch.Parent        = Parent .Single(p => p.ParentID == ch.ParentID);
							ch.Parent1       = Parent1.Single(p => p.ParentID == ch.ParentID);
							ch.ParentID2     = new Parent3 { ParentID2 = ch.Parent.ParentID, Value1 = ch.Parent.Value1 };
							ch.GrandChildren = GrandChild.Where(c => c.ParentID == ch.ParentID && c.ChildID == ch.ChildID).ToList();
						}
					}

				foreach (var item in _child)
					yield return item;
			}
		}

		private   List<GrandChild>?      _grandChild;
		protected IEnumerable<GrandChild> GrandChild
		{
			get
			{
				if (_grandChild == null)
					using (new DisableLogging())
					using (var db = new TestDataConnection())
					{
						_grandChild = db.GrandChild.ToList();
						db.Close();

						foreach (var ch in _grandChild)
							ch.Child = Child.Single(c => c.ParentID == ch.ParentID && c.ChildID == ch.ChildID);
					}

				return _grandChild;
			}
		}

		private   List<GrandChild1>?      _grandChild1;
		protected IEnumerable<GrandChild1> GrandChild1
		{
			get
			{
				if (_grandChild1 == null)
					using (new DisableLogging())
					using (var db = new TestDataConnection())
					{
						_grandChild1 = db.GrandChild1.ToList();

						foreach (var ch in _grandChild1)
						{
							ch.Parent = Parent1.Single(p => p.ParentID == ch.ParentID);
							ch.Child  = Child  .Single(c => c.ParentID == ch.ParentID && c.ChildID == ch.ChildID);
						}
					}

				return _grandChild1;
			}
		}

		#endregion

		#region Inheritance Parent/Child Model

		private   List<InheritanceParentBase>? _inheritanceParent;
		protected List<InheritanceParentBase>   InheritanceParent
		{
			get
			{
				if (_inheritanceParent == null)
				{
					using (new DisableLogging())
					using (var db = new TestDataConnection())
						_inheritanceParent = db.InheritanceParent.ToList();
				}

				return _inheritanceParent;
			}
		}

		private   List<InheritanceChildBase>? _inheritanceChild;
		protected List<InheritanceChildBase>   InheritanceChild
		{
			get
			{
				if (_inheritanceChild == null)
				{
					using (new DisableLogging())
					using (var db = new TestDataConnection())
						_inheritanceChild = db.InheritanceChild.LoadWith(_ => _.Parent).ToList();
				}

				return _inheritanceChild;
			}
		}

		#endregion

		#region Northwind

		public TestBaseNorthwind GetNorthwindAsList(string context)
		{
			return new TestBaseNorthwind(context);
		}

		public class TestBaseNorthwind
		{
			private string _context;

			public TestBaseNorthwind(string context)
			{
				_context = context;
			}

			private List<Northwind.Category>? _category;
			public List<Northwind.Category>    Category
			{
				get
				{
					if (_category == null)
						using (new DisableLogging())
						using (var db = new NorthwindDB(_context))
							_category = db.Category.ToList();
					return _category;
				}
			}

			private List<Northwind.Customer>? _customer;
			public List<Northwind.Customer>    Customer
			{
				get
				{
					if (_customer == null)
					{
						using (new DisableLogging())
						using (var db = new NorthwindDB(_context))
							_customer = db.Customer.ToList();

						foreach (var c in _customer)
							c.Orders = (from o in Order where o.CustomerID == c.CustomerID select o).ToList();
					}

					return _customer;
				}
			}

			private List<Northwind.Employee>? _employee;
			public List<Northwind.Employee>    Employee
			{
				get
				{
					if (_employee == null)
					{
						using (new DisableLogging())
						using (var db = new NorthwindDB(_context))
						{
							_employee = db.Employee.ToList();

							foreach (var employee in _employee)
							{
								employee.Employees         = (from e in _employee where e.ReportsTo == employee.EmployeeID select e).ToList();
								employee.ReportsToEmployee = (from e in _employee where e.EmployeeID == employee.ReportsTo select e).SingleOrDefault();
							}
						}
					}

					return _employee;
				}
			}

			private List<Northwind.EmployeeTerritory>? _employeeTerritory;
			public List<Northwind.EmployeeTerritory>    EmployeeTerritory
			{
				get
				{
					if (_employeeTerritory == null)
						using (new DisableLogging())
						using (var db = new NorthwindDB(_context))
							_employeeTerritory = db.EmployeeTerritory.ToList();
					return _employeeTerritory;
				}
			}

			private List<Northwind.OrderDetail>? _orderDetail;
			public List<Northwind.OrderDetail>    OrderDetail
			{
				get
				{
					if (_orderDetail == null)
						using (new DisableLogging())
						using (var db = new NorthwindDB(_context))
							_orderDetail = db.OrderDetail.ToList();
					return _orderDetail;
				}
			}

			private List<Northwind.Order>? _order;
			public List<Northwind.Order>    Order
			{
				get
				{
					if (_order == null)
					{
						using (new DisableLogging())
						using (var db = new NorthwindDB(_context))
							_order = db.Order.ToList();

						foreach (var o in _order)
						{
							o.Customer = Customer.Single(c => o.CustomerID == c.CustomerID);
							o.Employee = Employee.Single(e => o.EmployeeID == e.EmployeeID);
						}
					}

					return _order;
				}
			}

			private IEnumerable<Northwind.Product>? _product;
			public IEnumerable<Northwind.Product>    Product
			{
				get
				{
					if (_product == null)
						using (new DisableLogging())
						using (var db = new NorthwindDB(_context))
							_product = db.Product.ToList();

					foreach (var product in _product)
						yield return product;
				}
			}

			private List<Northwind.ActiveProduct>? _activeProduct;
			public List<Northwind.ActiveProduct> ActiveProduct => _activeProduct ??= Product.OfType<Northwind.ActiveProduct>().ToList();

			public IEnumerable<Northwind.DiscontinuedProduct> DiscontinuedProduct => Product.OfType<Northwind.DiscontinuedProduct>();

			private List<Northwind.Region>? _region;
			public List<Northwind.Region>    Region
			{
				get
				{
					if (_region == null)
						using (new DisableLogging())
						using (var db = new NorthwindDB(_context))
							_region = db.Region.ToList();
					return _region;
				}
			}

			private List<Northwind.Shipper>? _shipper;
			public List<Northwind.Shipper>    Shipper
			{
				get
				{
					if (_shipper == null)
						using (new DisableLogging())
						using (var db = new NorthwindDB(_context))
							_shipper = db.Shipper.ToList();
					return _shipper;
				}
			}

			private List<Northwind.Supplier>? _supplier;
			public List<Northwind.Supplier>    Supplier
			{
				get
				{
					if (_supplier == null)
						using (new DisableLogging())
						using (var db = new NorthwindDB(_context))
							_supplier = db.Supplier.ToList();
					return _supplier;
				}
			}

			private List<Northwind.Territory>? _territory;
			public List<Northwind.Territory>    Territory
			{
				get
				{
					if (_territory == null)
						using (new DisableLogging())
						using (var db = new NorthwindDB(_context))
							_territory = db.Territory.ToList();
					return _territory;
				}
			}
		}

		#endregion

		protected IEnumerable<LinqDataTypes2> AdjustExpectedData(ITestDataContext db, IEnumerable<LinqDataTypes2> data)
		{
			if (db.ProviderNeedsTimeFix(db.ContextID))
			{
				var adjusted = new List<LinqDataTypes2>();
				foreach (var record in data)
				{
					var copy = new LinqDataTypes2()
					{
						ID             = record.ID,
						MoneyValue     = record.MoneyValue,
						DateTimeValue  = record.DateTimeValue,
						DateTimeValue2 = record.DateTimeValue2,
						BoolValue      = record.BoolValue,
						GuidValue      = record.GuidValue,
						SmallIntValue  = record.SmallIntValue,
						IntValue       = record.IntValue,
						BigIntValue    = record.BigIntValue,
						StringValue    = record.StringValue
					};

					if (copy.DateTimeValue != null)
					{
						copy.DateTimeValue = copy.DateTimeValue.Value.AddMilliseconds(-copy.DateTimeValue.Value.Millisecond);
					}

					adjusted.Add(copy);
				}

				return adjusted;
			}

			return data;
		}

		protected bool IsCaseSensitiveDB(string context)
		{
			// we intentionally configure Sql Server 2019 test database to be case-sensitive to test
			// linq2db support for this configuration
			// on CI we test two configurations:
			// linux/mac: db is case sensitive, catalog is case insensitive
			// windows: both db and catalog are case sensitive
			return GetProviderName(context, out var _) == TestProvName.SqlServer2019;
		}

		/// <summary>
		/// Returns case-sensitivity of string comparison (e.g. using LIKE) without explicit collation specified.
		/// Depends on database implementation or database collation.
		/// </summary>
		protected bool IsCaseSensitiveComparison(string context)
		{
			var provider = GetProviderName(context, out var _);

			// we intentionally configure Sql Server 2019 test database to be case-sensitive to test
			// linq2db support for this configuration
			// on CI we test two configurations:
			// linux/mac: db is case sensitive, catalog is case insensitive
			// windows: both db and catalog are case sensitive
			return provider == TestProvName.SqlServer2019
				|| provider == ProviderName.DB2
				|| provider.StartsWith(ProviderName.Firebird)
				|| provider.StartsWith(ProviderName.Informix)
				|| provider.StartsWith(ProviderName.Oracle)
				|| provider.StartsWith(ProviderName.PostgreSQL)
				|| provider.StartsWith(ProviderName.SapHana)
				|| provider.StartsWith(ProviderName.Sybase)
				;
		}

		/// <summary>
		/// Returns status of test CollatedTable - wether it is configured to have proper column collations or
		/// use database defaults (<see cref="IsCaseSensitiveComparison"/>).
		/// </summary>
		protected bool IsCollatedTableConfigured(string context)
		{
			var provider = GetProviderName(context, out var _);

			// unconfigured providers (some could be configured in theory):
			// Access : no such concept as collation on column level (db-only)
			// DB2
			// Informix
			// Oracle (in theory v12 has collations, but to enable them you need to complete quite a quest...)
			// PostgreSQL (v12 + custom collation required (no default CI collations))
			// SAP HANA
			// SQL CE
			// Sybase ASE
			return provider == TestProvName.SqlAzure
				|| provider == TestProvName.MariaDB
				|| provider == TestProvName.AllOracleNative
				|| provider.StartsWith(ProviderName.SqlServer)
				|| provider.StartsWith(ProviderName.Firebird)
				|| provider.StartsWith(ProviderName.MySql)
				// while it is configured, LIKE in SQLite is case-insensitive (for ASCII only though)
				//|| provider.StartsWith(ProviderName.SQLite)
				;
		}

		protected void AreEqual<T>(IEnumerable<T> expected, IEnumerable<T> result, bool allowEmpty = false)
		{
			AreEqual(t => t, expected, result, EqualityComparer<T>.Default, allowEmpty);
		}

		protected void AreEqual<T>(IEnumerable<T> expected, IEnumerable<T> result, Func<IEnumerable<T>, IEnumerable<T>> sort)
		{
			AreEqual(t => t, expected, result, EqualityComparer<T>.Default, sort);
		}

		protected void AreEqualWithComparer<T>(IEnumerable<T> expected, IEnumerable<T> result)
		{
			AreEqual(t => t, expected, result, ComparerBuilder.GetEqualityComparer<T>());
		}

		protected void AreEqualWithComparer<T>(IEnumerable<T> expected, IEnumerable<T> result, Func<MemberAccessor,bool> memberPredicate)
		{
			AreEqual(t => t, expected, result, ComparerBuilder.GetEqualityComparer<T>(memberPredicate));
		}

		protected void AreEqual<T>(IEnumerable<T> expected, IEnumerable<T> result, IEqualityComparer<T> comparer)
		{
			AreEqual(t => t, expected, result, comparer);
		}

		protected void AreEqual<T>(IEnumerable<T> expected, IEnumerable<T> result, IEqualityComparer<T> comparer, Func<IEnumerable<T>, IEnumerable<T>> sort)
		{
			AreEqual(t => t, expected, result, comparer, sort);
		}

		protected void AreEqual<T>(Func<T, T> fixSelector, IEnumerable<T> expected, IEnumerable<T> result)
		{
			AreEqual(fixSelector, expected, result, EqualityComparer<T>.Default);
		}

		protected void AreEqual<T>(Func<T, T> fixSelector, IEnumerable<T> expected, IEnumerable<T> result, IEqualityComparer<T> comparer, bool allowEmpty = false)
		{
			AreEqual(fixSelector, expected, result, comparer, null, allowEmpty);
		}

		protected void AreEqual<T>(
			Func<T, T> fixSelector,
			IEnumerable<T> expected,
			IEnumerable<T> result,
			IEqualityComparer<T> comparer,
			Func<IEnumerable<T>, IEnumerable<T>>? sort,
			bool allowEmpty = false)
		{
			var resultList   = result.  Select(fixSelector).ToList();
			var expectedList = expected.Select(fixSelector).ToList();

			if (sort != null)
			{
				resultList   = sort(resultList).  ToList();
				expectedList = sort(expectedList).ToList();
			}

			if (!allowEmpty)
				Assert.AreNotEqual(0, expectedList.Count, "Expected list cannot be empty.");
			Assert.AreEqual(expectedList.Count, resultList.Count, "Expected and result lists are different. Length: ");

			var exceptExpectedList = resultList.  Except(expectedList, comparer).ToList();
			var exceptResultList   = expectedList.Except(resultList,   comparer).ToList();

			var exceptExpected = exceptExpectedList.Count;
			var exceptResult   = exceptResultList.  Count;
			var message        = new StringBuilder();

			if (exceptResult != 0 || exceptExpected != 0)
			{
				Debug.WriteLine(resultList.  ToDiagnosticString());
				Debug.WriteLine(expectedList.ToDiagnosticString());

				for (var i = 0; i < resultList.Count; i++)
				{
					var equals = comparer.Equals(expectedList[i], resultList[i]);
					Debug.  WriteLine   ("{0} {1} {3} {2}", equals ? " " : "!", expectedList[i], resultList[i], equals ? "==" : "<>");
					message.AppendFormat("{0} {1} {3} {2}", equals ? " " : "!", expectedList[i], resultList[i], equals ? "==" : "<>");
					message.AppendLine();
				}
			}

			Assert.AreEqual(0, exceptExpected, $"Expected Was{Environment.NewLine}{message}");
			Assert.AreEqual(0, exceptResult  , $"Expect Result{Environment.NewLine}{message}");
		}

		protected void AreEqual<T>(IEnumerable<IEnumerable<T>> expected, IEnumerable<IEnumerable<T>> result)
		{
			var resultList   = result.ToList();
			var expectedList = expected.ToList();

			Assert.AreNotEqual(0, expectedList.Count);
			Assert.AreEqual(expectedList.Count, resultList.Count, "Expected and result lists are different. Length: ");

			for (var i = 0; i < resultList.Count; i++)
			{
				var elist = expectedList[i].ToList();
				var rlist = resultList[i].ToList();

				if (elist.Count > 0 || rlist.Count > 0)
					AreEqual(elist, rlist);
			}
		}

		protected void AreSame<T>(IEnumerable<T> expected, IEnumerable<T> result)
		{
			var resultList   = result.ToList();
			var expectedList = expected.ToList();

			Assert.AreNotEqual(0, expectedList.Count);
			Assert.AreEqual(expectedList.Count, resultList.Count);

			var b = expectedList.SequenceEqual(resultList);

			if (!b)
				for (var i = 0; i < resultList.Count; i++)
					Debug.WriteLine("{0} {1} --- {2}", Equals(expectedList[i], resultList[i]) ? " " : "-", expectedList[i], resultList[i]);

			Assert.IsTrue(b);
		}

		public static Expression CheckForNull(Expression? expression)
		{
			if (expression != null && expression.NodeType.NotIn(ExpressionType.Lambda, ExpressionType.Quote) &&
			    (expression.Type.IsClass || expression.Type.IsInterface) &&
			    !typeof(IQueryable<>).IsSameOrParentOf(expression.Type))
			{
				var test = Expression.ReferenceEqual(expression,
					Expression.Constant(null, expression.Type));
				return Expression.Condition(test,
					Expression.Constant(DefaultValue.GetValue(expression.Type), expression.Type), expression);
			}

			return expression;
		}

		public static Expression CheckForNull(Expression? expression, Expression trueExpression, Expression falseExpression)
		{
			if (expression is MemberExpression me)
				expression = CheckForNull(me);

			if (expression != null && expression.NodeType.NotIn(ExpressionType.Lambda, ExpressionType.Quote) &&
			    (expression.Type.IsClass || expression.Type.IsInterface) &&
			    !typeof(IQueryable<>).IsSameOrParentOf(expression.Type))
			{
				var test = Expression.ReferenceEqual(expression,
					Expression.Constant(null, expression.Type));
				return Expression.Condition(test, trueExpression, falseExpression);
			}

			return expression;
		}

		public static List<Expression> GetMemberPath(Expression? expression)
		{
			var result = new List<Expression>();

			var current = expression;
			while (current != null)
			{
				var prev = current;
				switch (current.NodeType)
				{
					case ExpressionType.MemberAccess:
					{
						result.Add(current);
						current = ((MemberExpression)current).Expression;
						break;
					}
				}

				if (prev == current)
				{
					result.Add(current);
					break;
				}
			}

			result.Reverse();
			return result;
		}


		public static Expression CheckForNull(MemberExpression expr)
		{
			Expression? test = null;

			var path = GetMemberPath(expr);

			for (int i = 0; i < path.Count - 1; i++)
			{
				var objExpr = path[i];
				if (objExpr != null && (objExpr.Type.IsClass || objExpr.Type.IsInterface))
				{
					var currentTest = Expression.ReferenceEqual(objExpr,
						Expression.Constant(null, objExpr.Type));
					if (test == null)
						test = currentTest;
					else
					{
						test = Expression.OrElse(test, currentTest);
					}
				}
			}

			if (test == null)
				return expr;

			return Expression.Condition(test,
				Expression.Constant(DefaultValue.GetValue(expr.Type), expr.Type), expr);
		}

		static Expression ApplyNullCheck(Expression expr)
		{
			var newExpr = expr.Transform(e =>
			{
				if (e.NodeType == ExpressionType.Call)
				{
					var mc = (MethodCallExpression)e;

					if (!mc.Method.IsStatic)
					{
						var checkedMethod = CheckForNull(mc.Object, Expression.Constant(DefaultValue.GetValue(mc.Method.ReturnType), mc.Method.ReturnType), mc);
						return new TransformInfo(checkedMethod);
					}
				}
				else if (e.NodeType == ExpressionType.MemberAccess)
				{
					var ma = (MemberExpression)e;

					return new TransformInfo(CheckForNull(ma));
				}

				return new TransformInfo(e);
			})!;

			return newExpr;
		}

		public T[] AssertQuery<T>(IQueryable<T> query)
		{
<<<<<<< HEAD
			var expr   = query.Expression;
			var actual = query.ToArray();

			var loaded = new Dictionary<Type, Expression>();

			Expression RegisterLoaded(Type eType, Expression tableExpression)
			{
				if (!loaded.TryGetValue(eType, out var itemsExpression))
				{
					var newCall = LinqToDB.Common.TypeHelper.MakeMethodCall(Methods.Queryable.ToArray, tableExpression);
					using (new DisableLogging())
					{
						var items = newCall.EvaluateExpression();
						itemsExpression = Expression.Constant(items, eType.MakeArrayType());
						loaded.Add(eType, itemsExpression);
					}
				}

				var queryCall =
					LinqToDB.Common.TypeHelper.MakeMethodCall(Methods.Enumerable.AsQueryable,
						itemsExpression);

				return queryCall;
			}

			var newExpr = expr.Transform(e =>
=======
			var expr    = query.Expression;
			var loaded  = new Dictionary<Type, Expression>();
			var actual  = query.ToArray();
			var newExpr = expr.Transform(loaded, static (loaded, e) =>
>>>>>>> 43ca3371
			{
				if (e.NodeType == ExpressionType.Call)
				{
					var mc = (MethodCallExpression)e;

					if (mc.IsSameGenericMethod(Methods.LinqToDB.AsSubQuery))
						return new TransformInfo(mc.Arguments[0], false, true);

					if (typeof(ITable<>).IsSameOrParentOf(mc.Type))
					{
						var entityType = mc.Method.ReturnType.GetGenericArguments()[0];

						if (entityType != null)
						{
							var itemsExpression = RegisterLoaded(entityType, mc);
							return new TransformInfo(itemsExpression);
						}
					}

					if (mc.IsQueryable("InnerJoin"))
					{
						mc = TypeHelper.MakeMethodCall(Methods.Queryable.Where, mc.Arguments.ToArray());
					}

					return new TransformInfo(mc, false, true);
					//return mc.Update(CheckForNull(mc.Object), mc.Arguments.Select(CheckForNull));
				}
				else if (e.NodeType == ExpressionType.MemberAccess)
				{
					if (typeof(ITable<>).IsSameOrParentOf(e.Type))
					{
						var entityType = e.Type.GetGenericArguments()[0];
						var items = RegisterLoaded(entityType, e);
						return new TransformInfo(items);
					}
				}

				return new TransformInfo(e);
			})!;


			newExpr = ApplyNullCheck(newExpr);

			var empty = LinqToDB.Common.Tools.CreateEmptyQuery<T>();
			T[]? expected;

			expected = empty.Provider.CreateQuery<T>(newExpr).ToArray();

			if (actual.Length > 0 || expected.Length > 0)
				AreEqual(expected, actual, ComparerBuilder.GetEqualityComparer<T>());

			return actual;
		}

		protected void CompareSql(string expected, string result)
		{
			Assert.AreEqual(normalize(expected), normalize(result));

			static string normalize(string sql)
			{
				var lines = sql.Split(new char[] { '\r', '\n' }, StringSplitOptions.RemoveEmptyEntries);
				return string.Join("\n", lines.Where(l => !l.StartsWith("-- ")).Select(l => l.TrimStart('\t', ' ')));
			}
		}

		protected List<LinqDataTypes> GetTypes(string context)
		{
			return DataCache<LinqDataTypes>.Get(context);
		}

		public static TempTable<T> CreateTempTable<T>(IDataContext db, string tableName, string context)
			where T : notnull
		{
			return TempTable.Create<T>(db, GetTempTableName(tableName, context));
		}

		public static string GetTempTableName(string tableName, string context)
		{
			var finalTableName = tableName;
			switch (GetProviderName(context, out var _))
			{
				case TestProvName.SqlAzure                           :
				case ProviderName.SqlServer                          :
				case ProviderName.SqlServer2000                      :
				case ProviderName.SqlServer2005                      :
				case ProviderName.SqlServer2008                      :
				case ProviderName.SqlServer2012                      :
				case ProviderName.SqlServer2014                      :
				case ProviderName.SqlServer2016                      :
				case ProviderName.SqlServer2017                      :
				case TestProvName.SqlServer2019                      :
				case TestProvName.SqlServer2019SequentialAccess      :
				case TestProvName.SqlServer2019FastExpressionCompiler:
				case TestProvName.SqlServerContained                 :
					{
					if (!tableName.StartsWith("#"))
						finalTableName = "#" + tableName;
					break;
				}
				default:
					throw new NotImplementedException();
			}

			return finalTableName;
		}

		protected static string GetProviderName(string context, out bool isLinqService)
		{
			isLinqService = context.EndsWith(".LinqService");
			return context.Replace(".LinqService", "");
		}

		[SetUp]
		public virtual void OnBeforeTest()
		{
			// SequentialAccess-enabled provider setup
			var (provider, _) = NUnitUtils.GetContext(TestExecutionContext.CurrentContext.CurrentTest);
			if (provider == TestProvName.SqlServer2019SequentialAccess)
			{
				Configuration.OptimizeForSequentialAccess = true;
				DbCommandProcessorExtensions.Instance = new SequentialAccessCommandProcessor();
			}
			else if (provider == TestProvName.SqlServer2019FastExpressionCompiler)
			{
				//Compilation.SetExpressionCompiler(_ => ExpressionCompiler.CompileFast(_, true));
			}
		}

		[TearDown]
		public virtual void OnAfterTest()
		{
			// SequentialAccess-enabled provider cleanup
			var (provider, _) = NUnitUtils.GetContext(TestExecutionContext.CurrentContext.CurrentTest);
			if (provider == TestProvName.SqlServer2019SequentialAccess)
			{
				Configuration.OptimizeForSequentialAccess = false;
				DbCommandProcessorExtensions.Instance = null;
			}
			if (provider == TestProvName.SqlServer2019FastExpressionCompiler)
			{
				//Compilation.SetExpressionCompiler(null);
			}

			if (provider?.Contains("SapHana") == true)
			{
				using (new DisableLogging())
				using (new DisableBaseline("isn't baseline query"))
				using (var db = new TestDataConnection(provider))
				{
					// release memory
					db.Execute("ALTER SYSTEM CLEAR SQL PLAN CACHE");
				}
			}

			// dump baselines
			var ctx = CustomTestContext.Get();

			if (_baselinesPath != null)
			{
				var baseline = ctx.Get<StringBuilder>(CustomTestContext.BASELINE);
				if (baseline != null)
					BaselinesWriter.Write(_baselinesPath, baseline.ToString());
			}

			var trace = ctx.Get<StringBuilder>(CustomTestContext.TRACE);
			if (trace != null && TestContext.CurrentContext.Result.FailCount > 0 && ctx.Get<bool>(CustomTestContext.LIMITED))
			{
				// we need to set ErrorInfo.Message element text
				// because Azure displays only ErrorInfo node data
				TestExecutionContext.CurrentContext.CurrentResult.SetResult(
					TestExecutionContext.CurrentContext.CurrentResult.ResultState,
					TestExecutionContext.CurrentContext.CurrentResult.Message + "\r\n" + trace.ToString(),
					TestExecutionContext.CurrentContext.CurrentResult.StackTrace);
			}

			CustomTestContext.Release();
		}

		protected string GetCurrentBaselines()
		{
			return CustomTestContext.Get().Get<StringBuilder>(CustomTestContext.BASELINE)?.ToString() ?? string.Empty;
		}

		protected static bool IsIDSProvider(string context)
		{
			if (!context.Contains("Informix"))
				return false;
			var providerName = GetProviderName(context, out var _);
			if (providerName == ProviderName.InformixDB2)
				return true;

			using (DataConnection dc = new TestDataConnection(GetProviderName(context, out var _)))
				return ((InformixDataProvider)dc.DataProvider).Adapter.IsIDSProvider;
		}
	}

	static class DataCache<T>
		where T : class
	{
		static readonly Dictionary<string,List<T>> _dic = new ();
		public static List<T> Get(string context)
		{
			lock (_dic)
			{
				context = context.Replace(".LinqService", "");

				if (!_dic.TryGetValue(context, out var list))
				{
					using (new DisableLogging())
					using (var db = new DataConnection(context))
					{
						list = db.GetTable<T>().ToList();
						_dic.Add(context, list);
					}
				}

				return list;
			}
		}

		public static void Clear()
		{
			_dic.Clear();
		}
	}

	public static class Helpers
	{
		public static string ToInvariantString<T>(this T data)
		{
			return string.Format(CultureInfo.InvariantCulture, "{0}", data)
				.Replace(',', '.').Trim(' ', '.', '0');
		}
	}

	public class GuardGrouping : IDisposable
	{
		private readonly bool _oldValue = Configuration.Linq.GuardGrouping;

		public GuardGrouping(bool enable)
		{
			Configuration.Linq.GuardGrouping = enable;
		}

		public void Dispose()
		{
			Configuration.Linq.GuardGrouping = _oldValue;
		}
	}

	public class ParameterizeTakeSkip : IDisposable
	{
		private readonly bool _oldValue = Configuration.Linq.ParameterizeTakeSkip;

		public ParameterizeTakeSkip(bool enable)
		{
			Configuration.Linq.ParameterizeTakeSkip = enable;
		}

		public void Dispose()
		{
			Configuration.Linq.ParameterizeTakeSkip = _oldValue;
		}
	}

	public class PreloadGroups : IDisposable
	{
		private readonly bool _oldValue = Configuration.Linq.PreloadGroups;

		public PreloadGroups(bool enable)
		{
			Configuration.Linq.PreloadGroups = enable;
		}

		public void Dispose()
		{
			Configuration.Linq.PreloadGroups = _oldValue;
		}
	}

	public class GenerateExpressionTest : IDisposable
	{
		private readonly bool _oldValue = Configuration.Linq.GenerateExpressionTest;

		public GenerateExpressionTest(bool enable)
		{
			Configuration.Linq.GenerateExpressionTest = enable;
		}

		public void Dispose()
		{
			Configuration.Linq.GenerateExpressionTest = _oldValue;
		}
	}

	public class DoNotClearOrderBys : IDisposable
	{
		private readonly bool _oldValue = Configuration.Linq.DoNotClearOrderBys;

		public DoNotClearOrderBys(bool enable)
		{
			Configuration.Linq.DoNotClearOrderBys = enable;
		}

		public void Dispose()
		{
			Configuration.Linq.DoNotClearOrderBys = _oldValue;
		}
	}

	public class GenerateFinalAliases : IDisposable
	{
		private readonly bool _oldValue = Configuration.Sql.GenerateFinalAliases;

		public GenerateFinalAliases(bool enable)
		{
			Configuration.Sql.GenerateFinalAliases = enable;
		}

		public void Dispose()
		{
			Configuration.Sql.GenerateFinalAliases = _oldValue;
		}
	}

	public class SerializeAssemblyQualifiedName : IDisposable
	{
		private readonly bool _oldValue = Configuration.LinqService.SerializeAssemblyQualifiedName;

		public SerializeAssemblyQualifiedName(bool enable)
		{
			Configuration.LinqService.SerializeAssemblyQualifiedName = enable;
		}

		public void Dispose()
		{
			Configuration.LinqService.SerializeAssemblyQualifiedName = _oldValue;
		}
	}

	public class DisableLogging : IDisposable
	{
		private readonly CustomTestContext _ctx;
		private readonly bool _oldState;

		public DisableLogging()
		{
			_ctx   = CustomTestContext.Get();
			_oldState = _ctx.Get<bool>(CustomTestContext.TRACE_DISABLED);
			_ctx.Set(CustomTestContext.TRACE_DISABLED, true);
		}

		public void Dispose()
		{
			_ctx.Set(CustomTestContext.TRACE_DISABLED, _oldState);
		}
	}

	public class DisableBaseline : IDisposable
	{
		private readonly CustomTestContext _ctx;
		private readonly bool _oldState;

		public DisableBaseline(string reason, bool disable = true)
		{
			_ctx = CustomTestContext.Get();
			_oldState = _ctx.Get<bool>(CustomTestContext.BASELINE_DISABLED);
			_ctx.Set(CustomTestContext.BASELINE_DISABLED, disable);
		}

		public void Dispose()
		{
			_ctx.Set(CustomTestContext.BASELINE_DISABLED, _oldState);
		}
	}

	public class DisableQueryCache : IDisposable
	{
		private readonly bool _oldValue = Configuration.Linq.DisableQueryCache;

		public DisableQueryCache(bool value = true)
		{
			Configuration.Linq.DisableQueryCache = value;
		}

		public void Dispose()
		{
			Configuration.Linq.DisableQueryCache = _oldValue;
		}
	}

	public class WithoutJoinOptimization : IDisposable
	{
		public WithoutJoinOptimization(bool opimizerSwitch = false)
		{
			Configuration.Linq.OptimizeJoins = opimizerSwitch;
			Query.ClearCaches();
		}

		public void Dispose()
		{
			Configuration.Linq.OptimizeJoins = true;
		}
	}

	public class DeletePerson : IDisposable
	{
		readonly IDataContext _db;

		public DeletePerson(IDataContext db)
		{
			_db = db;
			Delete(_db);
		}

		public void Dispose()
		{
			Delete(_db);
		}

		readonly Func<IDataContext,int> Delete =
			CompiledQuery.Compile<IDataContext, int>(db => db.GetTable<Person>().Delete(_ => _.ID > TestBase.MaxPersonID));

	}

	public class WithoutComparisonNullCheck : IDisposable
	{
		public WithoutComparisonNullCheck()
		{
			Configuration.Linq.CompareNullsAsValues = false;
		}

		public void Dispose()
		{
			Configuration.Linq.CompareNullsAsValues = true;
			Query.ClearCaches();
		}
	}

	public static class TestExternals
	{
		public static string? LogFilePath;
		public static bool    IsParallelRun;
		public static int     RunID;
		public static string? Configuration;

		static StreamWriter? _logWriter;

		public static void Log(string text)
		{
			if (LogFilePath != null)
			{
				if (_logWriter == null)
					_logWriter = File.CreateText(LogFilePath);

				_logWriter.WriteLine(text);
				_logWriter.Flush();
			}
		}
	}

	public class CustomCommandProcessor : IDisposable
	{
		private readonly IDbCommandProcessor? _original = DbCommandProcessorExtensions.Instance;
		public CustomCommandProcessor(IDbCommandProcessor? processor)
		{
			DbCommandProcessorExtensions.Instance = processor;
		}

		public void Dispose()
		{
			DbCommandProcessorExtensions.Instance = _original;
		}
	}

	public class OptimizeForSequentialAccess : IDisposable
	{
		private readonly bool _original = Configuration.OptimizeForSequentialAccess;
		public OptimizeForSequentialAccess(bool enable)
		{
			Configuration.OptimizeForSequentialAccess = enable;
		}

		public void Dispose()
		{
			Configuration.OptimizeForSequentialAccess = _original;
		}
	}
}<|MERGE_RESOLUTION|>--- conflicted
+++ resolved
@@ -1352,7 +1352,6 @@
 
 		public T[] AssertQuery<T>(IQueryable<T> query)
 		{
-<<<<<<< HEAD
 			var expr   = query.Expression;
 			var actual = query.ToArray();
 
@@ -1379,12 +1378,6 @@
 			}
 
 			var newExpr = expr.Transform(e =>
-=======
-			var expr    = query.Expression;
-			var loaded  = new Dictionary<Type, Expression>();
-			var actual  = query.ToArray();
-			var newExpr = expr.Transform(loaded, static (loaded, e) =>
->>>>>>> 43ca3371
 			{
 				if (e.NodeType == ExpressionType.Call)
 				{
