--- conflicted
+++ resolved
@@ -383,44 +383,7 @@
 		{
 			if (!configuration.EndsWith(LinqServiceSuffix))
 			{
-<<<<<<< HEAD
-#if NET472
-				OpenHost(ms);
-
-				var str = configuration.Substring(0, configuration.Length - ".LinqService".Length);
-
-				RemoteDataContextBase dx;
-
-				if (testLinqService)
-					dx = new ServiceModel.TestLinqServiceDataContext(new TestLinqService(ms, interceptor, suppressSequentialAccess) { AllowUpdates = true }) { Configuration = str };
-				else
-				{
-					_service!.SuppressSequentialAccess = suppressSequentialAccess;
-					if (interceptor != null)
-						_service!.AddInterceptor(interceptor);
-
-					dx = new TestServiceModelDataContext(
-						IP + TestExternals.RunID,
-						() =>
-						{
-							_service!.SuppressSequentialAccess = false;
-							if (interceptor != null)
-								_service!.RemoveInterceptor();
-						}) { Configuration = str };
-				}
-
-				Debug.WriteLine(((IDataContext)dx).ContextID, "Provider ");
-
-				if (ms != null)
-					dx.MappingSchema = new MappingSchema(dx.MappingSchema, ms);
-
-				return (ITestDataContext)dx;
-#else
-				configuration = configuration.Substring(0, configuration.Length - ".LinqService".Length);
-#endif
-=======
 				return GetDataConnection(configuration, ms, interceptor, suppressSequentialAccess: suppressSequentialAccess);
->>>>>>> d1581f7a
 			}
 
 			var str = configuration.Substring(0, configuration.Length - LinqServiceSuffix.Length);
@@ -428,13 +391,13 @@
 		}
 
 		protected TestDataConnection GetDataConnection(
-				string         configuration,
-				MappingSchema? ms                       = null,
-				IInterceptor?  interceptor              = null,
-				IRetryPolicy?  retryPolicy              = null,
-				bool           suppressSequentialAccess = false)
-		{
-			if (configuration.EndsWith(LinqServiceSuffix))
+			string         configuration,
+			MappingSchema? ms                       = null,
+			IInterceptor?  interceptor              = null,
+			IRetryPolicy?  retryPolicy              = null,
+			bool           suppressSequentialAccess = false)
+		{
+			if (configuration.EndsWith(".LinqService"))
 			{
 				throw new InvalidOperationException($"Call {nameof(GetDataContext)} for remote context creation");
 			}
@@ -605,7 +568,7 @@
 			}
 		}
 
-#region Parent/Child Model
+		#region Parent/Child Model
 
 		private   List<Parent>?      _parent;
 		protected IEnumerable<Parent> Parent
@@ -771,9 +734,9 @@
 			}
 		}
 
-#endregion
-
-#region Inheritance Parent/Child Model
+		#endregion
+
+		#region Inheritance Parent/Child Model
 
 		private   List<InheritanceParentBase>? _inheritanceParent;
 		protected List<InheritanceParentBase>   InheritanceParent
@@ -809,9 +772,9 @@
 			}
 		}
 
-#endregion
-
-#region Northwind
+		#endregion
+
+		#region Northwind
 
 		public TestBaseNorthwind GetNorthwindAsList(string context)
 		{
@@ -1015,7 +978,7 @@
 			}
 		}
 
-#endregion
+		#endregion
 
 		protected IEnumerable<LinqDataTypes2> AdjustExpectedData(ITestDataContext db, IEnumerable<LinqDataTypes2> data)
 		{
