--- conflicted
+++ resolved
@@ -23,11 +23,8 @@
 
 using NUnit.Framework;
 using NUnit.Framework.Internal;
-<<<<<<< HEAD
-=======
 
 using Tests.Remote.ServerContainer;
->>>>>>> 3cff2449
 
 namespace Tests
 {
