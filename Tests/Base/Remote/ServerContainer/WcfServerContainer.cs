--- conflicted
+++ resolved
@@ -53,14 +53,9 @@
 					service.SuppressSequentialAccess = false;
 					if (interceptor != null)
 						service.RemoveInterceptor();
-<<<<<<< HEAD
-				})
-			{ ConfigurationString = configuration };
-=======
 				},
 				optionBuilder)
-			{ Configuration = configuration };
->>>>>>> 08dd7eb9
+			{ ConfigurationString = configuration };
 
 			Debug.WriteLine(((IDataContext)dx).ConfigurationID, "Provider ");
 
