<<<<<<< HEAD
﻿#if !NETSTANDARD && !NETSTANDARD2_0
using System;
=======
﻿using System;
>>>>>>> 1e2c937f
using System.ServiceModel;

using LinqToDB;
using LinqToDB.ServiceModel;

namespace Tests.Model
{
	public class TestServiceModelDataContext : ServiceModelDataContext, ITestDataContext
	{
		public TestServiceModelDataContext(int ip) : base(
			new NetTcpBinding(SecurityMode.None)
			{
				MaxReceivedMessageSize = 10000000,
				MaxBufferPoolSize      = 10000000,
				MaxBufferSize          = 10000000,
				CloseTimeout           = new TimeSpan(00, 01, 00),
				OpenTimeout            = new TimeSpan(00, 01, 00),
				ReceiveTimeout         = new TimeSpan(00, 10, 00),
				SendTimeout            = new TimeSpan(00, 10, 00),
			},
			new EndpointAddress("net.tcp://localhost:" + ip + "/LinqOverWCF"))
		{
			((NetTcpBinding)Binding).ReaderQuotas.MaxStringContentLength = 1000000;
		}

		public ITable<Person>                 Person                 { get { return this.GetTable<Person>();                 } }
		public ITable<ComplexPerson>          ComplexPerson          { get { return this.GetTable<ComplexPerson>();          } }
		public ITable<Patient>                Patient                { get { return this.GetTable<Patient>();                } }
		public ITable<Doctor>                 Doctor                 { get { return this.GetTable<Doctor>();                 } }
		public ITable<Parent>                 Parent                 { get { return this.GetTable<Parent>();                 } }
		public ITable<Parent1>                Parent1                { get { return this.GetTable<Parent1>();                } }
		public ITable<IParent>                Parent2                { get { return this.GetTable<IParent>();                } }
		public ITable<Parent4>                Parent4                { get { return this.GetTable<Parent4>();                } }
		public ITable<Parent5>                Parent5                { get { return this.GetTable<Parent5>();                } }
		public ITable<ParentInheritanceBase>  ParentInheritance      { get { return this.GetTable<ParentInheritanceBase>();  } }
		public ITable<ParentInheritanceBase2> ParentInheritance2     { get { return this.GetTable<ParentInheritanceBase2>(); } }
		public ITable<ParentInheritanceBase3> ParentInheritance3     { get { return this.GetTable<ParentInheritanceBase3>(); } }
		public ITable<ParentInheritanceBase4> ParentInheritance4     { get { return this.GetTable<ParentInheritanceBase4>(); } }
		public ITable<ParentInheritance1>     ParentInheritance1     { get { return this.GetTable<ParentInheritance1>();     } }
		public ITable<ParentInheritanceValue> ParentInheritanceValue { get { return this.GetTable<ParentInheritanceValue>(); } }
		public ITable<Child>                  Child                  { get { return this.GetTable<Child>();                  } }
		public ITable<GrandChild>             GrandChild             { get { return this.GetTable<GrandChild>();             } }
		public ITable<GrandChild1>            GrandChild1            { get { return this.GetTable<GrandChild1>();            } }
		public ITable<LinqDataTypes>          Types                  { get { return this.GetTable<LinqDataTypes>();          } }
		public ITable<LinqDataTypes2>         Types2                 { get { return this.GetTable<LinqDataTypes2>();         } }
		public ITable<TestIdentity>           TestIdentity           { get { return this.GetTable<TestIdentity>();           } }
		public ITable<InheritanceParentBase>  InheritanceParent      { get { return this.GetTable<InheritanceParentBase>();  } }
		public ITable<InheritanceChildBase>   InheritanceChild       { get { return this.GetTable<InheritanceChildBase>();   } }

		public ITable<Parent> GetParentByID(int? id)
		{
			throw new NotImplementedException();
		}
	}
}
<|MERGE_RESOLUTION|>--- conflicted
+++ resolved
@@ -1,61 +1,56 @@
-<<<<<<< HEAD
-﻿#if !NETSTANDARD && !NETSTANDARD2_0
-using System;
-=======
-﻿using System;
->>>>>>> 1e2c937f
-using System.ServiceModel;
-
-using LinqToDB;
-using LinqToDB.ServiceModel;
-
-namespace Tests.Model
-{
-	public class TestServiceModelDataContext : ServiceModelDataContext, ITestDataContext
-	{
-		public TestServiceModelDataContext(int ip) : base(
-			new NetTcpBinding(SecurityMode.None)
-			{
-				MaxReceivedMessageSize = 10000000,
-				MaxBufferPoolSize      = 10000000,
-				MaxBufferSize          = 10000000,
-				CloseTimeout           = new TimeSpan(00, 01, 00),
-				OpenTimeout            = new TimeSpan(00, 01, 00),
-				ReceiveTimeout         = new TimeSpan(00, 10, 00),
-				SendTimeout            = new TimeSpan(00, 10, 00),
-			},
-			new EndpointAddress("net.tcp://localhost:" + ip + "/LinqOverWCF"))
-		{
-			((NetTcpBinding)Binding).ReaderQuotas.MaxStringContentLength = 1000000;
-		}
-
-		public ITable<Person>                 Person                 { get { return this.GetTable<Person>();                 } }
-		public ITable<ComplexPerson>          ComplexPerson          { get { return this.GetTable<ComplexPerson>();          } }
-		public ITable<Patient>                Patient                { get { return this.GetTable<Patient>();                } }
-		public ITable<Doctor>                 Doctor                 { get { return this.GetTable<Doctor>();                 } }
-		public ITable<Parent>                 Parent                 { get { return this.GetTable<Parent>();                 } }
-		public ITable<Parent1>                Parent1                { get { return this.GetTable<Parent1>();                } }
-		public ITable<IParent>                Parent2                { get { return this.GetTable<IParent>();                } }
-		public ITable<Parent4>                Parent4                { get { return this.GetTable<Parent4>();                } }
-		public ITable<Parent5>                Parent5                { get { return this.GetTable<Parent5>();                } }
-		public ITable<ParentInheritanceBase>  ParentInheritance      { get { return this.GetTable<ParentInheritanceBase>();  } }
-		public ITable<ParentInheritanceBase2> ParentInheritance2     { get { return this.GetTable<ParentInheritanceBase2>(); } }
-		public ITable<ParentInheritanceBase3> ParentInheritance3     { get { return this.GetTable<ParentInheritanceBase3>(); } }
-		public ITable<ParentInheritanceBase4> ParentInheritance4     { get { return this.GetTable<ParentInheritanceBase4>(); } }
-		public ITable<ParentInheritance1>     ParentInheritance1     { get { return this.GetTable<ParentInheritance1>();     } }
-		public ITable<ParentInheritanceValue> ParentInheritanceValue { get { return this.GetTable<ParentInheritanceValue>(); } }
-		public ITable<Child>                  Child                  { get { return this.GetTable<Child>();                  } }
-		public ITable<GrandChild>             GrandChild             { get { return this.GetTable<GrandChild>();             } }
-		public ITable<GrandChild1>            GrandChild1            { get { return this.GetTable<GrandChild1>();            } }
-		public ITable<LinqDataTypes>          Types                  { get { return this.GetTable<LinqDataTypes>();          } }
-		public ITable<LinqDataTypes2>         Types2                 { get { return this.GetTable<LinqDataTypes2>();         } }
-		public ITable<TestIdentity>           TestIdentity           { get { return this.GetTable<TestIdentity>();           } }
-		public ITable<InheritanceParentBase>  InheritanceParent      { get { return this.GetTable<InheritanceParentBase>();  } }
-		public ITable<InheritanceChildBase>   InheritanceChild       { get { return this.GetTable<InheritanceChildBase>();   } }
-
-		public ITable<Parent> GetParentByID(int? id)
-		{
-			throw new NotImplementedException();
-		}
-	}
-}
+﻿using System;
+using System.ServiceModel;
+
+using LinqToDB;
+using LinqToDB.ServiceModel;
+
+namespace Tests.Model
+{
+	public class TestServiceModelDataContext : ServiceModelDataContext, ITestDataContext
+	{
+		public TestServiceModelDataContext(int ip) : base(
+			new NetTcpBinding(SecurityMode.None)
+			{
+				MaxReceivedMessageSize = 10000000,
+				MaxBufferPoolSize      = 10000000,
+				MaxBufferSize          = 10000000,
+				CloseTimeout           = new TimeSpan(00, 01, 00),
+				OpenTimeout            = new TimeSpan(00, 01, 00),
+				ReceiveTimeout         = new TimeSpan(00, 10, 00),
+				SendTimeout            = new TimeSpan(00, 10, 00),
+			},
+			new EndpointAddress("net.tcp://localhost:" + ip + "/LinqOverWCF"))
+		{
+			((NetTcpBinding)Binding).ReaderQuotas.MaxStringContentLength = 1000000;
+		}
+
+		public ITable<Person>                 Person                 { get { return this.GetTable<Person>();                 } }
+		public ITable<ComplexPerson>          ComplexPerson          { get { return this.GetTable<ComplexPerson>();          } }
+		public ITable<Patient>                Patient                { get { return this.GetTable<Patient>();                } }
+		public ITable<Doctor>                 Doctor                 { get { return this.GetTable<Doctor>();                 } }
+		public ITable<Parent>                 Parent                 { get { return this.GetTable<Parent>();                 } }
+		public ITable<Parent1>                Parent1                { get { return this.GetTable<Parent1>();                } }
+		public ITable<IParent>                Parent2                { get { return this.GetTable<IParent>();                } }
+		public ITable<Parent4>                Parent4                { get { return this.GetTable<Parent4>();                } }
+		public ITable<Parent5>                Parent5                { get { return this.GetTable<Parent5>();                } }
+		public ITable<ParentInheritanceBase>  ParentInheritance      { get { return this.GetTable<ParentInheritanceBase>();  } }
+		public ITable<ParentInheritanceBase2> ParentInheritance2     { get { return this.GetTable<ParentInheritanceBase2>(); } }
+		public ITable<ParentInheritanceBase3> ParentInheritance3     { get { return this.GetTable<ParentInheritanceBase3>(); } }
+		public ITable<ParentInheritanceBase4> ParentInheritance4     { get { return this.GetTable<ParentInheritanceBase4>(); } }
+		public ITable<ParentInheritance1>     ParentInheritance1     { get { return this.GetTable<ParentInheritance1>();     } }
+		public ITable<ParentInheritanceValue> ParentInheritanceValue { get { return this.GetTable<ParentInheritanceValue>(); } }
+		public ITable<Child>                  Child                  { get { return this.GetTable<Child>();                  } }
+		public ITable<GrandChild>             GrandChild             { get { return this.GetTable<GrandChild>();             } }
+		public ITable<GrandChild1>            GrandChild1            { get { return this.GetTable<GrandChild1>();            } }
+		public ITable<LinqDataTypes>          Types                  { get { return this.GetTable<LinqDataTypes>();          } }
+		public ITable<LinqDataTypes2>         Types2                 { get { return this.GetTable<LinqDataTypes2>();         } }
+		public ITable<TestIdentity>           TestIdentity           { get { return this.GetTable<TestIdentity>();           } }
+		public ITable<InheritanceParentBase>  InheritanceParent      { get { return this.GetTable<InheritanceParentBase>();  } }
+		public ITable<InheritanceChildBase>   InheritanceChild       { get { return this.GetTable<InheritanceChildBase>();   } }
+
+		public ITable<Parent> GetParentByID(int? id)
+		{
+			throw new NotImplementedException();
+		}
+	}
+}