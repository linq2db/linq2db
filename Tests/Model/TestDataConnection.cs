--- conflicted
+++ resolved
@@ -1,106 +1,102 @@
-﻿using System;
-using System.Linq;
-using System.Linq.Expressions;
-using System.Reflection;
-using System.Text;
-
-using LinqToDB;
-using LinqToDB.Data;
-using LinqToDB.SqlQuery;
-
-namespace Tests.Model
-{
-	public class TestDataConnection : DataConnection, ITestDataContext
-	{
-		public TestDataConnection(string configString)
-			: base(configString)
-		{
-		}
-
-		public TestDataConnection()
-#if MONO
-			: base(ProviderName.SqlServer2008)
-#else
-			: base(ProviderName.SQLite)
-#endif
-		{
-		}
-
-		public ITable<Person>                 Person                 { get { return GetTable<Person>();                 } }
-<<<<<<< HEAD
-		public ITable<ComplexPerson>          ComplexPerson          { get { return GetTable<ComplexPerson>();          } }
-=======
-		public ITable<ComplexPerson>          ComplexPerson          { get { return GetTable<ComplexPerson>(); } }
->>>>>>> 42d13fca
-		public ITable<Patient>                Patient                { get { return GetTable<Patient>();                } }
-		public ITable<Doctor>                 Doctor                 { get { return GetTable<Doctor>();                 } }
-		public ITable<Parent>                 Parent                 { get { return GetTable<Parent>();                 } }
-		public ITable<Parent1>                Parent1                { get { return GetTable<Parent1>();                } }
-		public ITable<IParent>                Parent2                { get { return GetTable<IParent>();                } }
-		public ITable<Parent4>                Parent4                { get { return GetTable<Parent4>();                } }
-		public ITable<Parent5>                Parent5                { get { return GetTable<Parent5>();                } }
-		public ITable<ParentInheritanceBase>  ParentInheritance      { get { return GetTable<ParentInheritanceBase>();  } }
-		public ITable<ParentInheritanceBase2> ParentInheritance2     { get { return GetTable<ParentInheritanceBase2>(); } }
-		public ITable<ParentInheritanceBase3> ParentInheritance3     { get { return GetTable<ParentInheritanceBase3>(); } }
-		public ITable<ParentInheritanceBase4> ParentInheritance4     { get { return GetTable<ParentInheritanceBase4>(); } }
-		public ITable<ParentInheritance1>     ParentInheritance1     { get { return GetTable<ParentInheritance1>();     } }
-		public ITable<ParentInheritanceValue> ParentInheritanceValue { get { return GetTable<ParentInheritanceValue>(); } }
-		public ITable<Child>                  Child                  { get { return GetTable<Child>();                  } }
-		public ITable<GrandChild>             GrandChild             { get { return GetTable<GrandChild>();             } }
-		public ITable<GrandChild1>            GrandChild1            { get { return GetTable<GrandChild1>();            } }
-		public ITable<LinqDataTypes>          Types                  { get { return GetTable<LinqDataTypes>();          } }
-		public ITable<LinqDataTypes2>         Types2                 { get { return GetTable<LinqDataTypes2>();         } }
-		public ITable<TestIdentity>           TestIdentity           { get { return GetTable<TestIdentity>();           } }
-
-		[Sql.TableFunction(Name="GetParentByID")]
-		public ITable<Parent> GetParentByID(int? id)
-		{
-			return GetTable<Parent>(this, (MethodInfo)MethodBase.GetCurrentMethod(), id);
-		}
-
-		public string GetSqlText(SelectQuery query)
-		{
-			var provider  = ((IDataContext)this).CreateSqlProvider();
-			var optimizer = ((IDataContext)this).GetSqlOptimizer  ();
-
-			//provider.SqlQuery = sql;
-
-			query = (SelectQuery)optimizer.Finalize(query);
-
-			var cc = provider.CommandCount(query);
-			var sb = new StringBuilder();
-
-			var commands = new string[cc];
-
-			for (var i = 0; i < cc; i++)
-			{
-				sb.Length = 0;
-
-				provider.BuildSql(i, query, sb);
-				commands[i] = sb.ToString();
-			}
-
-			return string.Join("\n\n", commands);
-		}
-
-		[ExpressionMethod("Expression9")]
-		static public IQueryable<Parent> GetParent9(ITestDataContext db, Child ch)
-		{
-			throw new InvalidOperationException();
-		}
-
-		[ExpressionMethod("Expression9")]
-		public IQueryable<Parent> GetParent10(Child ch)
-		{
-			throw new InvalidOperationException();
-		}
-
-		static Expression<Func<ITestDataContext,Child,IQueryable<Parent>>> Expression9()
-		{
-			return (db, ch) =>
-				from p in db.Parent
-				where p.ParentID == (int)Math.Floor(ch.ChildID / 10.0)
-				select p;
-		}
-	}
-}
+﻿using System;
+using System.Linq;
+using System.Linq.Expressions;
+using System.Reflection;
+using System.Text;
+
+using LinqToDB;
+using LinqToDB.Data;
+using LinqToDB.SqlQuery;
+
+namespace Tests.Model
+{
+	public class TestDataConnection : DataConnection, ITestDataContext
+	{
+		public TestDataConnection(string configString)
+			: base(configString)
+		{
+		}
+
+		public TestDataConnection()
+#if MONO
+			: base(ProviderName.SqlServer2008)
+#else
+			: base(ProviderName.SQLite)
+#endif
+		{
+		}
+
+		public ITable<Person>                 Person                 { get { return GetTable<Person>();                 } }
+		public ITable<ComplexPerson>          ComplexPerson          { get { return GetTable<ComplexPerson>();          } }
+		public ITable<Patient>                Patient                { get { return GetTable<Patient>();                } }
+		public ITable<Doctor>                 Doctor                 { get { return GetTable<Doctor>();                 } }
+		public ITable<Parent>                 Parent                 { get { return GetTable<Parent>();                 } }
+		public ITable<Parent1>                Parent1                { get { return GetTable<Parent1>();                } }
+		public ITable<IParent>                Parent2                { get { return GetTable<IParent>();                } }
+		public ITable<Parent4>                Parent4                { get { return GetTable<Parent4>();                } }
+		public ITable<Parent5>                Parent5                { get { return GetTable<Parent5>();                } }
+		public ITable<ParentInheritanceBase>  ParentInheritance      { get { return GetTable<ParentInheritanceBase>();  } }
+		public ITable<ParentInheritanceBase2> ParentInheritance2     { get { return GetTable<ParentInheritanceBase2>(); } }
+		public ITable<ParentInheritanceBase3> ParentInheritance3     { get { return GetTable<ParentInheritanceBase3>(); } }
+		public ITable<ParentInheritanceBase4> ParentInheritance4     { get { return GetTable<ParentInheritanceBase4>(); } }
+		public ITable<ParentInheritance1>     ParentInheritance1     { get { return GetTable<ParentInheritance1>();     } }
+		public ITable<ParentInheritanceValue> ParentInheritanceValue { get { return GetTable<ParentInheritanceValue>(); } }
+		public ITable<Child>                  Child                  { get { return GetTable<Child>();                  } }
+		public ITable<GrandChild>             GrandChild             { get { return GetTable<GrandChild>();             } }
+		public ITable<GrandChild1>            GrandChild1            { get { return GetTable<GrandChild1>();            } }
+		public ITable<LinqDataTypes>          Types                  { get { return GetTable<LinqDataTypes>();          } }
+		public ITable<LinqDataTypes2>         Types2                 { get { return GetTable<LinqDataTypes2>();         } }
+		public ITable<TestIdentity>           TestIdentity           { get { return GetTable<TestIdentity>();           } }
+
+		[Sql.TableFunction(Name="GetParentByID")]
+		public ITable<Parent> GetParentByID(int? id)
+		{
+			return GetTable<Parent>(this, (MethodInfo)MethodBase.GetCurrentMethod(), id);
+		}
+
+		public string GetSqlText(SelectQuery query)
+		{
+			var provider  = ((IDataContext)this).CreateSqlProvider();
+			var optimizer = ((IDataContext)this).GetSqlOptimizer  ();
+
+			//provider.SqlQuery = sql;
+
+			query = (SelectQuery)optimizer.Finalize(query);
+
+			var cc = provider.CommandCount(query);
+			var sb = new StringBuilder();
+
+			var commands = new string[cc];
+
+			for (var i = 0; i < cc; i++)
+			{
+				sb.Length = 0;
+
+				provider.BuildSql(i, query, sb);
+				commands[i] = sb.ToString();
+			}
+
+			return string.Join("\n\n", commands);
+		}
+
+		[ExpressionMethod("Expression9")]
+		static public IQueryable<Parent> GetParent9(ITestDataContext db, Child ch)
+		{
+			throw new InvalidOperationException();
+		}
+
+		[ExpressionMethod("Expression9")]
+		public IQueryable<Parent> GetParent10(Child ch)
+		{
+			throw new InvalidOperationException();
+		}
+
+		static Expression<Func<ITestDataContext,Child,IQueryable<Parent>>> Expression9()
+		{
+			return (db, ch) =>
+				from p in db.Parent
+				where p.ParentID == (int)Math.Floor(ch.ChildID / 10.0)
+				select p;
+		}
+	}
+}