﻿using System;
using System.Data.Linq;

using LinqToDB.Mapping;

namespace Tests.Model
{
	public class LinqDataTypes : IEquatable<LinqDataTypes>, IComparable
	{
		public int      ID;
		public decimal  MoneyValue;
		public DateTime DateTimeValue;
		public bool     BoolValue;
		public Guid     GuidValue;
		public Binary   BinaryValue;
		public short    SmallIntValue;
		public string   StringValue;

		public override bool Equals(object obj)
		{
			return Equals(obj as LinqDataTypes);
		}

		public bool Equals(LinqDataTypes other)
		{
			if (ReferenceEquals(null, other)) return false;
			if (ReferenceEquals(this, other)) return true;
			return
				other.ID                   == ID                   &&
				other.MoneyValue           == MoneyValue           &&
				other.BoolValue            == BoolValue            &&
				other.GuidValue            == GuidValue            &&
				other.SmallIntValue        == SmallIntValue        &&
				other.DateTimeValue.Date   == DateTimeValue.Date   &&
				other.DateTimeValue.Hour   == DateTimeValue.Hour   &&
				other.DateTimeValue.Minute == DateTimeValue.Minute &&
				other.DateTimeValue.Second == DateTimeValue.Second &&
				(
					other.StringValue                            == StringValue ||
					string.IsNullOrWhiteSpace(other.StringValue) == string.IsNullOrWhiteSpace(StringValue)
				)
				;
		}

		public override int GetHashCode()
		{
			return ID;
		}

		public int CompareTo(object obj)
		{
			return ID - ((LinqDataTypes)obj).ID;
		}

		public static bool operator == (LinqDataTypes left, LinqDataTypes right)
		{
			return Equals(left, right);
		}

		public static bool operator != (LinqDataTypes left, LinqDataTypes right)
		{
			return !Equals(left, right);
		}

		public override string ToString()
		{
			return string.Format("{{{0,2}, {1,7}, {2:O}, {3,5}, {4}, {5}, '{6}'}}", ID, MoneyValue, DateTimeValue, BoolValue, GuidValue, SmallIntValue, StringValue);
		}
	}

	[Table("LinqDataTypes")]
	public class LinqDataTypes2 : IEquatable<LinqDataTypes2>, IComparable
	{
<<<<<<< HEAD
		[PrimaryKey] public int								ID;
		[Column]											public decimal   MoneyValue;
		[Column(DataType = LinqToDB.DataType.DateTime)]		public DateTime? DateTimeValue;
		[Column]											public DateTime? DateTimeValue2;
		[Column]											public bool?     BoolValue;
		[Column]											public Guid?     GuidValue;
		[Column]											public short?    SmallIntValue;
		[Column]											public int?      IntValue;
		[Column]											public long?     BigIntValue;
=======
		[PrimaryKey] public int       ID;
		[Column]     public decimal   MoneyValue;
		[Column]     public DateTime? DateTimeValue;
		[Column]     public DateTime? DateTimeValue2;
		[Column]     public bool?     BoolValue;
		[Column]     public Guid?     GuidValue;
		[Column]     public short?    SmallIntValue;
		[Column]     public int?      IntValue;
		[Column]     public long?     BigIntValue;
		[Column]     public string    StringValue;
>>>>>>> 70629574

		public override bool Equals(object obj)
		{
			return Equals(obj as LinqDataTypes2);
		}

		public bool Equals(LinqDataTypes2 other)
		{
			if (ReferenceEquals(null, other)) return false;
			if (ReferenceEquals(this, other)) return true;
			return
				other.ID                     == ID                     &&
<<<<<<< HEAD
				other.MoneyValue             == MoneyValue             &&
				other.BoolValue              == BoolValue              &&
				other.GuidValue              == GuidValue              &&				
=======
 				other.MoneyValue             == MoneyValue             &&
 				other.BoolValue              == BoolValue              &&
 				other.GuidValue              == GuidValue              &&
				other.StringValue            == StringValue            &&
>>>>>>> 70629574
				other.DateTimeValue.HasValue == DateTimeValue.HasValue &&
				(other.DateTimeValue == null ||
				(
					other.DateTimeValue.Value.Date   == DateTimeValue.Value.Date   &&
					other.DateTimeValue.Value.Hour   == DateTimeValue.Value.Hour   &&
					other.DateTimeValue.Value.Minute == DateTimeValue.Value.Minute &&
					other.DateTimeValue.Value.Second == DateTimeValue.Value.Second
				));
		}

		public override int GetHashCode()
		{
			return ID;
		}

		public int CompareTo(object obj)
		{
			return ID - ((LinqDataTypes2)obj).ID;
		}

		public static bool operator ==(LinqDataTypes2 left, LinqDataTypes2 right)
		{
			return Equals(left, right);
		}

		public static bool operator !=(LinqDataTypes2 left, LinqDataTypes2 right)
		{
			return !Equals(left, right);
		}

		public override string ToString()
		{
			return string.Format("{{{0,2}, {1,7}, {2:O}, {3,5}, {4}, {5}, '{6}'}}", ID, MoneyValue, DateTimeValue, BoolValue, GuidValue, SmallIntValue, StringValue);
		}
	}
}
<|MERGE_RESOLUTION|>--- conflicted
+++ resolved
@@ -1,153 +1,135 @@
-﻿using System;
-using System.Data.Linq;
-
-using LinqToDB.Mapping;
-
-namespace Tests.Model
-{
-	public class LinqDataTypes : IEquatable<LinqDataTypes>, IComparable
-	{
-		public int      ID;
-		public decimal  MoneyValue;
-		public DateTime DateTimeValue;
-		public bool     BoolValue;
-		public Guid     GuidValue;
-		public Binary   BinaryValue;
-		public short    SmallIntValue;
-		public string   StringValue;
-
-		public override bool Equals(object obj)
-		{
-			return Equals(obj as LinqDataTypes);
-		}
-
-		public bool Equals(LinqDataTypes other)
-		{
-			if (ReferenceEquals(null, other)) return false;
-			if (ReferenceEquals(this, other)) return true;
-			return
-				other.ID                   == ID                   &&
-				other.MoneyValue           == MoneyValue           &&
-				other.BoolValue            == BoolValue            &&
-				other.GuidValue            == GuidValue            &&
-				other.SmallIntValue        == SmallIntValue        &&
-				other.DateTimeValue.Date   == DateTimeValue.Date   &&
-				other.DateTimeValue.Hour   == DateTimeValue.Hour   &&
-				other.DateTimeValue.Minute == DateTimeValue.Minute &&
-				other.DateTimeValue.Second == DateTimeValue.Second &&
-				(
-					other.StringValue                            == StringValue ||
-					string.IsNullOrWhiteSpace(other.StringValue) == string.IsNullOrWhiteSpace(StringValue)
-				)
-				;
-		}
-
-		public override int GetHashCode()
-		{
-			return ID;
-		}
-
-		public int CompareTo(object obj)
-		{
-			return ID - ((LinqDataTypes)obj).ID;
-		}
-
-		public static bool operator == (LinqDataTypes left, LinqDataTypes right)
-		{
-			return Equals(left, right);
-		}
-
-		public static bool operator != (LinqDataTypes left, LinqDataTypes right)
-		{
-			return !Equals(left, right);
-		}
-
-		public override string ToString()
-		{
-			return string.Format("{{{0,2}, {1,7}, {2:O}, {3,5}, {4}, {5}, '{6}'}}", ID, MoneyValue, DateTimeValue, BoolValue, GuidValue, SmallIntValue, StringValue);
-		}
-	}
-
-	[Table("LinqDataTypes")]
-	public class LinqDataTypes2 : IEquatable<LinqDataTypes2>, IComparable
-	{
-<<<<<<< HEAD
-		[PrimaryKey] public int								ID;
-		[Column]											public decimal   MoneyValue;
-		[Column(DataType = LinqToDB.DataType.DateTime)]		public DateTime? DateTimeValue;
-		[Column]											public DateTime? DateTimeValue2;
-		[Column]											public bool?     BoolValue;
-		[Column]											public Guid?     GuidValue;
-		[Column]											public short?    SmallIntValue;
-		[Column]											public int?      IntValue;
-		[Column]											public long?     BigIntValue;
-=======
-		[PrimaryKey] public int       ID;
-		[Column]     public decimal   MoneyValue;
-		[Column]     public DateTime? DateTimeValue;
-		[Column]     public DateTime? DateTimeValue2;
-		[Column]     public bool?     BoolValue;
-		[Column]     public Guid?     GuidValue;
-		[Column]     public short?    SmallIntValue;
-		[Column]     public int?      IntValue;
-		[Column]     public long?     BigIntValue;
-		[Column]     public string    StringValue;
->>>>>>> 70629574
-
-		public override bool Equals(object obj)
-		{
-			return Equals(obj as LinqDataTypes2);
-		}
-
-		public bool Equals(LinqDataTypes2 other)
-		{
-			if (ReferenceEquals(null, other)) return false;
-			if (ReferenceEquals(this, other)) return true;
-			return
-				other.ID                     == ID                     &&
-<<<<<<< HEAD
-				other.MoneyValue             == MoneyValue             &&
-				other.BoolValue              == BoolValue              &&
-				other.GuidValue              == GuidValue              &&				
-=======
- 				other.MoneyValue             == MoneyValue             &&
- 				other.BoolValue              == BoolValue              &&
- 				other.GuidValue              == GuidValue              &&
-				other.StringValue            == StringValue            &&
->>>>>>> 70629574
-				other.DateTimeValue.HasValue == DateTimeValue.HasValue &&
-				(other.DateTimeValue == null ||
-				(
-					other.DateTimeValue.Value.Date   == DateTimeValue.Value.Date   &&
-					other.DateTimeValue.Value.Hour   == DateTimeValue.Value.Hour   &&
-					other.DateTimeValue.Value.Minute == DateTimeValue.Value.Minute &&
-					other.DateTimeValue.Value.Second == DateTimeValue.Value.Second
-				));
-		}
-
-		public override int GetHashCode()
-		{
-			return ID;
-		}
-
-		public int CompareTo(object obj)
-		{
-			return ID - ((LinqDataTypes2)obj).ID;
-		}
-
-		public static bool operator ==(LinqDataTypes2 left, LinqDataTypes2 right)
-		{
-			return Equals(left, right);
-		}
-
-		public static bool operator !=(LinqDataTypes2 left, LinqDataTypes2 right)
-		{
-			return !Equals(left, right);
-		}
-
-		public override string ToString()
-		{
-			return string.Format("{{{0,2}, {1,7}, {2:O}, {3,5}, {4}, {5}, '{6}'}}", ID, MoneyValue, DateTimeValue, BoolValue, GuidValue, SmallIntValue, StringValue);
-		}
-	}
-}
+﻿using System;
+using System.Data.Linq;
+
+using LinqToDB.Mapping;
+
+namespace Tests.Model
+{
+	public class LinqDataTypes : IEquatable<LinqDataTypes>, IComparable
+	{
+		public int      ID;
+		public decimal  MoneyValue;
+		public DateTime DateTimeValue;
+		public bool     BoolValue;
+		public Guid     GuidValue;
+		public Binary   BinaryValue;
+		public short    SmallIntValue;
+		public string   StringValue;
+
+		public override bool Equals(object obj)
+		{
+			return Equals(obj as LinqDataTypes);
+		}
+
+		public bool Equals(LinqDataTypes other)
+		{
+			if (ReferenceEquals(null, other)) return false;
+			if (ReferenceEquals(this, other)) return true;
+			return
+				other.ID                   == ID            &&
+				other.MoneyValue           == MoneyValue    &&
+				other.BoolValue            == BoolValue     &&
+				other.GuidValue            == GuidValue     &&
+				other.SmallIntValue        == SmallIntValue &&
+				other.DateTimeValue.Date   == DateTimeValue.Date &&
+				other.DateTimeValue.Hour   == DateTimeValue.Hour &&
+				other.DateTimeValue.Minute == DateTimeValue.Minute &&
+				other.DateTimeValue.Second == DateTimeValue.Second &&
+				(
+					other.StringValue                            == StringValue ||
+					string.IsNullOrWhiteSpace(other.StringValue) == string.IsNullOrWhiteSpace(StringValue)
+				)
+				;
+		}
+
+		public override int GetHashCode()
+		{
+			return ID;
+		}
+
+		public int CompareTo(object obj)
+		{
+			return ID - ((LinqDataTypes)obj).ID;
+		}
+
+		public static bool operator == (LinqDataTypes left, LinqDataTypes right)
+		{
+			return Equals(left, right);
+		}
+
+		public static bool operator != (LinqDataTypes left, LinqDataTypes right)
+		{
+			return !Equals(left, right);
+		}
+
+		public override string ToString()
+		{
+			return string.Format("{{{0,2}, {1,7}, {2:O}, {3,5}, {4}, {5}, '{6}'}}", ID, MoneyValue, DateTimeValue, BoolValue, GuidValue, SmallIntValue, StringValue);
+		}
+	}
+
+	[Table("LinqDataTypes")]
+	public class LinqDataTypes2 : IEquatable<LinqDataTypes2>, IComparable
+	{
+		[PrimaryKey] public int       ID;
+		[Column]     public decimal   MoneyValue;
+		[Column(DataType = LinqToDB.DataType.DateTime)]		public DateTime? DateTimeValue;
+		[Column]     public DateTime? DateTimeValue2;
+		[Column]     public bool?     BoolValue;
+		[Column]     public Guid?     GuidValue;
+		[Column]     public short?    SmallIntValue;
+		[Column]     public int?      IntValue;
+		[Column]     public long?     BigIntValue;
+		[Column]     public string    StringValue;
+
+		public override bool Equals(object obj)
+		{
+			return Equals(obj as LinqDataTypes2);
+		}
+
+		public bool Equals(LinqDataTypes2 other)
+		{
+			if (ReferenceEquals(null, other)) return false;
+			if (ReferenceEquals(this, other)) return true;
+			return
+				other.ID                     == ID                     &&
+ 				other.MoneyValue             == MoneyValue             &&
+ 				other.BoolValue              == BoolValue              &&
+ 				other.GuidValue              == GuidValue              &&				
+				other.StringValue            == StringValue            &&
+				other.DateTimeValue.HasValue == DateTimeValue.HasValue &&
+				(other.DateTimeValue == null ||
+				(
+					other.DateTimeValue.Value.Date   == DateTimeValue.Value.Date   &&
+					other.DateTimeValue.Value.Hour   == DateTimeValue.Value.Hour   &&
+					other.DateTimeValue.Value.Minute == DateTimeValue.Value.Minute &&
+					other.DateTimeValue.Value.Second == DateTimeValue.Value.Second
+				));
+		}
+
+		public override int GetHashCode()
+		{
+			return ID;
+		}
+
+		public int CompareTo(object obj)
+		{
+			return ID - ((LinqDataTypes2)obj).ID;
+		}
+
+		public static bool operator ==(LinqDataTypes2 left, LinqDataTypes2 right)
+		{
+			return Equals(left, right);
+		}
+
+		public static bool operator !=(LinqDataTypes2 left, LinqDataTypes2 right)
+		{
+			return !Equals(left, right);
+		}
+
+		public override string ToString()
+		{
+			return string.Format("{{{0,2}, {1,7}, {2:O}, {3,5}, {4}, {5}, '{6}'}}", ID, MoneyValue, DateTimeValue, BoolValue, GuidValue, SmallIntValue, StringValue);
+		}
+	}
+}