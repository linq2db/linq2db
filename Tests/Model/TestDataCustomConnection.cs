﻿using System;
using System.Collections.Generic;
using System.Data.Common;
using System.Linq.Expressions;
using System.Threading.Tasks;

using LinqToDB;
using LinqToDB.Common.Internal;
using LinqToDB.Interceptors;
using LinqToDB.Linq;
using LinqToDB.Mapping;
using LinqToDB.SqlProvider;

namespace Tests.Model
{
	public class TestDataCustomConnection : ITestDataContext
	{
		protected TestDataConnection Connection { get; }

		public TestDataCustomConnection(DataOptions options)
		{
			Connection = new TestDataConnection(options);
		}

		public TestDataCustomConnection(Func<DataOptions, DataOptions> optionsSetter)
		{
			Connection = new TestDataConnection(optionsSetter);
		}

		public TestDataCustomConnection(string configString)
		{
			Connection = new TestDataConnection(configString);
		}

		public TestDataCustomConnection()
		{
			Connection = new TestDataConnection();
		}

		public ITable<Person> Person => Connection.Person;

		public ITable<ComplexPerson> ComplexPerson => Connection.ComplexPerson;

		public ITable<Patient> Patient => Connection.Patient;

		public ITable<Doctor> Doctor => Connection.Doctor;

		public ITable<Parent> Parent => Connection.Parent;

		public ITable<Parent1> Parent1 => Connection.Parent1;

		public ITable<IParent> Parent2 => Connection.Parent2;

		public ITable<Parent4> Parent4 => Connection.Parent4;

		public ITable<Parent5> Parent5 => Connection.Parent5;

		public ITable<ParentInheritanceBase> ParentInheritance => Connection.ParentInheritance;

		public ITable<ParentInheritanceBase2> ParentInheritance2 => Connection.ParentInheritance2;

		public ITable<ParentInheritanceBase3> ParentInheritance3 => Connection.ParentInheritance3;

		public ITable<ParentInheritanceBase4> ParentInheritance4 => Connection.ParentInheritance4;

		public ITable<ParentInheritance1> ParentInheritance1 => Connection.ParentInheritance1;

		public ITable<ParentInheritanceValue> ParentInheritanceValue => Connection.ParentInheritanceValue;

		public ITable<Child> Child => Connection.Child;

		public ITable<GrandChild> GrandChild => Connection.GrandChild;

		public ITable<GrandChild1> GrandChild1 => Connection.GrandChild1;

		public ITable<LinqDataTypes> Types => Connection.Types;

		public ITable<LinqDataTypes2> Types2 => Connection.Types2;

		public ITable<TestIdentity> TestIdentity => Connection.TestIdentity;

		public ITable<InheritanceParentBase> InheritanceParent => Connection.InheritanceParent;

		public ITable<InheritanceChildBase> InheritanceChild => Connection.InheritanceChild;

		public string ContextName => ((IDataContext)Connection).ContextName;

		public Func<ISqlBuilder> CreateSqlProvider => ((IDataContext)Connection).CreateSqlProvider;

		public Func<DataOptions, ISqlOptimizer> GetSqlOptimizer => ((IDataContext)Connection).GetSqlOptimizer;

		public SqlProviderFlags SqlProviderFlags => ((IDataContext)Connection).SqlProviderFlags;

		public TableOptions SupportedTableOptions => ((IDataContext)Connection).SupportedTableOptions;

		public Type DataReaderType => ((IDataContext)Connection).DataReaderType;

		public MappingSchema MappingSchema => ((IDataContext)Connection).MappingSchema;

		public bool InlineParameters { get => ((IDataContext)Connection).InlineParameters; set => ((IDataContext)Connection).InlineParameters = value; }

		public List<string> QueryHints => ((IDataContext)Connection).QueryHints;

		public List<string> NextQueryHints => ((IDataContext)Connection).NextQueryHints;

		public bool CloseAfterUse { get => ((IDataContext)Connection).CloseAfterUse; set => ((IDataContext)Connection).CloseAfterUse = value; }

		public DataOptions Options => ((IDataContext)Connection).Options;

		public string? ConfigurationString => ((IDataContext)Connection).ConfigurationString;

<<<<<<< HEAD
		public IDisposable? UseOptions(Func<DataOptions, DataOptions> optionsSetter)
		{
			return null;
		}
=======
		public void AddMappingSchema(MappingSchema mappingSchema) {}
>>>>>>> a89ae205

		public int ConfigurationID => ((IConfigurationID)Connection).ConfigurationID;

		public void AddInterceptor(IInterceptor interceptor)
		{
			((IDataContext)Connection).AddInterceptor(interceptor);
		}

		public void Close()
		{
			((IDataContext)Connection).Close();
		}

		public Task CloseAsync()
		{
			return ((IDataContext)Connection).CloseAsync();
		}

		public void Dispose()
		{
			Connection.Dispose();
		}

		public ValueTask DisposeAsync()
		{
			return ((IAsyncDisposable)Connection).DisposeAsync();
		}

		public ITable<Parent> GetParentByID(int? id)
		{
			return Connection.GetParentByID(id);
		}

		public Expression GetReaderExpression(DbDataReader reader, int idx, Expression readerExpression, Type toType)
		{
			return ((IDataContext)Connection).GetReaderExpression(reader, idx, readerExpression, toType);
		}

		public bool? IsDBNullAllowed(DbDataReader reader, int idx)
		{
			return ((IDataContext)Connection).IsDBNullAllowed(reader, idx);
		}

		public void RemoveInterceptor(IInterceptor interceptor)
		{
			((IDataContext)Connection).RemoveInterceptor(interceptor);
		}

		IQueryRunner IDataContext.GetQueryRunner(Query query, IDataContext parametersContext, int queryNumber, IQueryExpressions expressions, object?[]? parameters, object?[]? preambles)
		{
			return ((IDataContext)Connection).GetQueryRunner(query, parametersContext, queryNumber, expressions, parameters, preambles);
		}
	}
}<|MERGE_RESOLUTION|>--- conflicted
+++ resolved
@@ -109,14 +109,12 @@
 
 		public string? ConfigurationString => ((IDataContext)Connection).ConfigurationString;
 
-<<<<<<< HEAD
 		public IDisposable? UseOptions(Func<DataOptions, DataOptions> optionsSetter)
 		{
 			return null;
 		}
-=======
+
 		public void AddMappingSchema(MappingSchema mappingSchema) {}
->>>>>>> a89ae205
 
 		public int ConfigurationID => ((IConfigurationID)Connection).ConfigurationID;
 
