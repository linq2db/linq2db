--- conflicted
+++ resolved
@@ -1,4 +1,3 @@
-<<<<<<< HEAD
 ﻿<#@ template language="C#" debug="True" hostSpecific="True"                        #>
 <#@ output extension=".generated.cs"                                               #>
 <#@ include file="..\..\Source\LinqToDB.Templates\T4Model.ttinclude"               #>
@@ -189,199 +188,6 @@
 		}
 	});
 
-	GenerateModel();
-#>
-=======
-﻿<#@ template language="C#" debug="True" hostSpecific="True"                        #>
-<#@ output extension=".generated.cs"                                               #>
-<#@ include file="..\..\Source\LinqToDB.Templates\T4Model.ttinclude"               #>
-<#@ include file="..\..\Source\LinqToDB.Templates\EditableObject.ttinclude"        #>
-<#@ include file="..\..\Source\LinqToDB.Templates\NotifyPropertyChanged.ttinclude" #>
-<#@ include file="..\..\Source\LinqToDB.Templates\Validation.ttinclude"            #>
-<#
-	//AddNullablePragma = true;
-	//EnableNullableReferenceTypes = true;
-
-	Model.Namespaces[0].Name = "Tests.T4.Model";
-
-	Model.Usings.Add("System.ComponentModel");
-	Model.Usings.Add("System.Collections.Generic");
-	Model.Usings.Add("System.Xml.Serialization");
-	Model.Usings.Add("Tests.T4.Model");
-	Model.Usings.Add("System.ComponentModel");
-
-	ImplementNotifyPropertyChanging = true;
-
-	Model.Namespaces[0].Types.Add(new Class
-	{
-		Name    = "TestClass1",
-		Members =
-		{
-			new EditableProperty (ModelType.Create<string>(false), "EditableString1") { InitValue = "\"12345\"", CustomValidation = true },
-			new EditableProperty (ModelType.Create<string>(true),  "EditableString2") { InitValue = "null"     , CustomValidation = true },
-			new EditableProperty ("long",                          "EditableLong1")   { InitValue = "12345"    , CustomValidation = true },
-			new EditableProperty ("int",                           "EditableInt1")    {                          CustomValidation = true },
-			new EditableProperty ("int",                           "EditableInt3")    { Dependents = { "EditableInt1", "EditableInt3" } },
-			new EditableProperty ("double",                        "EditableDouble1") { IsDirtyText = "Math.Abs({0} - {1}) <= 16 * Double.Epsilon * Math.Max(Math.Abs({0}), Math.Abs({1}))" },
-			new NotifyingProperty(ModelType.Create<string>(true),  "NotifiedProp1", "NotifiedProp2", "NotifiedProp3"),
-			new NotifyingProperty("int",                           "NotifiedProp2")   { InitValue = "1" },
-			new NotifyingProperty("long",                          "NotifiedProp3").InitGetter(() => new [] { "1" }),
-			new NotifyingProperty(ModelType.Create<string>(true),  "IDProp3"),
-			new NotifyingProperty(ModelType.Create<string>(false), "IDProp4")         { InitValue = "string.Empty" },
-			new MemberGroup
-			{
-				Region    = "Test Region",
-				IsCompact = true,
-				Members   =
-				{
-					new Field
-					{
-						TypeBuilder = () => "int",
-						Name        = "Field1",
-						Comment     = { "/ <summary>", "/ 123", "/ </summary>" },
-						Attributes  =
-						{
-							new Attribute("XmlArrayItem", "typeof(int)", "DataType=\"List\""),
-						}
-					},
-					new Field(ModelType.Create<string>(true), "Field2")
-					{
-						Conditional = "AAA",
-						Attributes  =
-						{
-							new Attribute("XmlArray", "\"Name1\""),
-						}
-					},
-					new Field(ModelType.Create<string>(false), "Field22")
-					{
-						Attributes  =
-						{
-							new Attribute("XmlArray", "\"Name3\""),
-						},
-						InitValue = "string.Empty"
-					},
-					new Field(ModelType.Create<string>(true), "Field21")
-					{
-						Attributes  =
-						{
-							new Attribute("XmlArray",     "\"Name21\""),
-							new Attribute("XmlArrayItem", "typeof(int)",  "DataType=\"List\""),
-							new Attribute("XmlArrayItem", "typeof(char)"),
-						}
-					},
-					new Property(ModelType.Create<string>(true), "Field221")
-					{
-						Attributes  =
-						{
-							new Attribute("XmlAttribute", "\"Name1\"",  "typeof(int)"),
-							new Attribute("XmlArray",     "\"N2\""),
-						}
-					},
-					new Field(ModelType.Create<string>(true), "Field2212"),
-					new Field(ModelType.Create<string>(true), "Field23")
-					{
-						Attributes  =
-						{
-							new Attribute("XmlAttribute", "\"Nm1\"",  "typeof(int)"),
-						}
-					},
-					new Field(ModelType.Create<string>(true), "Field23a")
-					{
-						Attributes  =
-						{
-							new Attribute("XmlElement", "\"Nm1\"",  "typeof(int)"),
-							new Attribute("XmlElement"),
-						}
-					},
-				}
-			},
-			new MemberGroup
-			{
-				Region    = "Test Region 2",
-				IsCompact = true,
-				Members   =
-				{
-					new Field   (() => "int",    "Field12") { EndLineComment = "Field3 comnt" },
-					new Field   (ModelType.Create<string>(true) , "Field22_____"),
-					new Property(ModelType.Create<string>(true) , "PField121"),
-					new Property(ModelType.Create<string>(false), "PField122", () => new[] { "return \"not null\";" }),
-					new Property(ModelType.Create<string>(true) , "PField221", () => new[] { "var a = 1;", "return null;" }),
-					new Property(ModelType.Create<string>(true) , "PField222", () => new[] { "return null;" }) { EndLineComment = "Field3 comment" },
-					new Property(ModelType.Create<string>(true) , "PField23",  () => new[] { "return null;" }, () => new[] { "value?.ToString();" }) { EndLineComment = "Fieomment" },
-				}
-			},
-			new Field(ModelType.Create<List<int>>(true), "Field3")
-			{
-				Comment        = { "/ <summary>", "/ 456", "/ </summary>" },
-				EndLineComment = "Field3 comment",
-				Conditional    = "AAA",
-				Attributes     =
-				{
-					//new Attribute { Name = "DisplayName" },
-					new Attribute("XmlArrayItem", "typeof(int)", "DataType=\"List\""),
-				}
-			},
-			new Property(() => "char", "Property1",
-				() => new[]
-				{
-					"int a = 1;",
-					"return 'a';"
-				},
-				() => new[]
-				{
-					"var a = value;",
-					"a.ToString();"
-				})
-			{
-				EndLineComment = "Property1 comment",
-				Conditional    = "AAA",
-				Attributes     =
-				{
-					new Attribute("DisplayName", "\"Prop\""),
-					new Attribute("XmlArrayItem", "typeof(int)", "DataType=\"List\""),
-				}
-			},
-			new Property(() => "char", "Property11",
-				() => new[] { "'a'" },
-				() => new[] { "var a = value;" }),
-			new Field(ModelType.Create<List<int>>(true), "Field31"),
-			new MemberGroup
-			{
-				Members =
-				{
-					new Field(() => "double",    "Field5"),
-					new Field(ModelType.Create<List<int>>(true), "Field6")
-				}
-			},
-			new MemberGroup
-			{
-				IsCompact = true,
-				Members   =
-				{
-					new Field   (() => "double",                                                 "Fld7")           { EndLineComment = "Fld7" },
-					new Field   (ModelType.Create<List<int>>(true),                              "Field8"),
-					new Field   (() => "DateTime",                                               "FieldLongName")  { EndLineComment = "field long name" },
-					new Property(new ModelType(typeof(List<>), true, ModelType.Create<string>(true)), "Property2") { EndLineComment = "Property2" },
-					new Property(ModelType.Create<List<int?>>(true),                             "Property3")      { EndLineComment = "Property3", HasSetter = false },
-					new Property(() => "int?",                                                   "Prop1")          { EndLineComment = "Prop1" },
-				}
-			},
-			new Field(new ModelType(typeof(List<>), true, ModelType.Create<string>(true)), "Field4")
-		}
-	});
-
-	Model.Namespaces[0].Types.Add(new Class
-	{
-		Name       = "TestClass2",
-		BaseClass  = "TestClass1",
-		//Interfaces = { "IDisposable" }
-		Attributes =
-		{
-			new Attribute("Serializable"),
-			new Attribute("DisplayName", "\"TestClass\""),
-		}
-	});
-
 	Model.Namespaces[0].Types.Add(new Class
 	{
 		Name         = "ITestInterface",
@@ -424,5 +230,4 @@
 	});
 
 	GenerateModel();
-#>
->>>>>>> 50334847
+#>