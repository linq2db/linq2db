--- conflicted
+++ resolved
@@ -1,4 +1,3 @@
-<<<<<<< HEAD
 ﻿<Project Sdk="Microsoft.NET.Sdk">
 
 	<Import Project="..\..\Build\linq2db.Tests.props" />
@@ -209,235 +208,4 @@
 			<LastGenOutput>SqlServer.generated.cs</LastGenOutput>
 		</None>
 	</ItemGroup>
-</Project>
-=======
-﻿<Project Sdk="Microsoft.NET.Sdk">
-
-	<PropertyGroup>
-		<TargetFrameworks>net46;netcoreapp2.0</TargetFrameworks>
-		<LangVersion>latest</LangVersion>
-	</PropertyGroup>
-
-	<ItemGroup>
-		<PackageReference Include="Npgsql" Version="3.2.7" />
-		<ProjectReference Include="..\..\Source\LinqToDB\LinqToDB.csproj" />
-
-		<Service Include="{508349b6-6b84-4df5-91f0-309beebad82d}" />
-
-		<Compile Update="Access.generated.cs">
-		  <DesignTime>True</DesignTime>
-		  <AutoGen>True</AutoGen>
-		  <DependentUpon>Access.tt</DependentUpon>
-		</Compile>
-
-		<Compile Update="DB2.generated.cs">
-		  <DesignTime>True</DesignTime>
-		  <AutoGen>True</AutoGen>
-		  <DependentUpon>DB2.tt</DependentUpon>
-		</Compile>
-
-		<Compile Update="Firebird.generated.cs">
-		  <DesignTime>True</DesignTime>
-		  <AutoGen>True</AutoGen>
-		  <DependentUpon>Firebird.tt</DependentUpon>
-		</Compile>
-
-		<Compile Update="Firebird3.generated.cs">
-		  <DesignTime>True</DesignTime>
-		  <AutoGen>True</AutoGen>
-		  <DependentUpon>Firebird3.tt</DependentUpon>
-		</Compile>
-
-		<Compile Update="Informix.generated.cs">
-		  <DesignTime>True</DesignTime>
-		  <AutoGen>True</AutoGen>
-		  <DependentUpon>Informix.tt</DependentUpon>
-		</Compile>
-
-		<Compile Update="MariaDB.generated.cs">
-		  <DesignTime>True</DesignTime>
-		  <AutoGen>True</AutoGen>
-		  <DependentUpon>MariaDB.tt</DependentUpon>
-		</Compile>
-
-		<Compile Update="MySql.generated.cs">
-		  <DesignTime>True</DesignTime>
-		  <AutoGen>True</AutoGen>
-		  <DependentUpon>MySql.tt</DependentUpon>
-		</Compile>
-
-		<Compile Update="MySqlConnector.generated.cs">
-		  <DesignTime>True</DesignTime>
-		  <AutoGen>True</AutoGen>
-		  <DependentUpon>MySqlConnector.tt</DependentUpon>
-		</Compile>
-
-		<Compile Update="Oracle.generated.cs">
-		  <DesignTime>True</DesignTime>
-		  <AutoGen>True</AutoGen>
-		  <DependentUpon>Oracle.tt</DependentUpon>
-		</Compile>
-
-		<Compile Update="PostgreSQL.11.generated.cs">
-		  <DesignTime>True</DesignTime>
-		  <AutoGen>True</AutoGen>
-		  <DependentUpon>PostgreSQL.11.tt</DependentUpon>
-		</Compile>
-
-		<Compile Update="PostgreSQL.generated.cs">
-		  <DesignTime>True</DesignTime>
-		  <AutoGen>True</AutoGen>
-		  <DependentUpon>PostgreSQL.tt</DependentUpon>
-		</Compile>
-
-		<Compile Update="PostgreSQL.Npgsql4.generated.cs">
-		  <DesignTime>True</DesignTime>
-		  <AutoGen>True</AutoGen>
-		  <DependentUpon>PostgreSQL.Npgsql4.tt</DependentUpon>
-		</Compile>
-
-		<Compile Update="SapHana.generated.cs">
-		  <DesignTime>True</DesignTime>
-		  <AutoGen>True</AutoGen>
-		  <DependentUpon>SapHana.tt</DependentUpon>
-		</Compile>
-
-		<Compile Update="SqlCe.generated.cs">
-		  <DesignTime>True</DesignTime>
-		  <AutoGen>True</AutoGen>
-		  <DependentUpon>SqlCe.tt</DependentUpon>
-		</Compile>
-
-		<Compile Update="SQLite.generated.cs">
-		  <DesignTime>True</DesignTime>
-		  <AutoGen>True</AutoGen>
-		  <DependentUpon>SQLite.tt</DependentUpon>
-		</Compile>
-
-		<Compile Update="SqlServer.generated.cs">
-		  <DesignTime>True</DesignTime>
-		  <AutoGen>True</AutoGen>
-		  <DependentUpon>SqlServer.tt</DependentUpon>
-		</Compile>
-
-		<Compile Update="SqlServerAzure.generated.cs">
-		  <DesignTime>True</DesignTime>
-		  <AutoGen>True</AutoGen>
-		  <DependentUpon>SqlServerAzure.tt</DependentUpon>
-		</Compile>
-
-		<Compile Update="Sybase.DataAction.generated.cs">
-		  <DesignTime>True</DesignTime>
-		  <AutoGen>True</AutoGen>
-		  <DependentUpon>Sybase.DataAction.tt</DependentUpon>
-		</Compile>
-
-		<Compile Update="Sybase.generated.cs">
-		  <DesignTime>True</DesignTime>
-		  <AutoGen>True</AutoGen>
-		  <DependentUpon>Sybase.tt</DependentUpon>
-		</Compile>
-
-		<None Update="Access.tt">
-			<Generator>TextTemplatingFileGenerator</Generator>
-			<LastGenOutput>Access.generated.cs</LastGenOutput>
-		</None>
-		<None Update="DB2.tt">
-			<Generator>TextTemplatingFileGenerator</Generator>
-			<LastGenOutput>DB2.generated.cs</LastGenOutput>
-		</None>
-		<None Update="Firebird3.tt">
-		  <Generator>TextTemplatingFileGenerator</Generator>
-		  <LastGenOutput>Firebird3.generated.cs</LastGenOutput>
-		</None>
-		<None Update="Informix.tt">
-			<Generator>TextTemplatingFileGenerator</Generator>
-			<LastGenOutput>Informix.generated.cs</LastGenOutput>
-		</None>
-		<None Update="MariaDB.tt">
-		  <Generator>TextTemplatingFileGenerator</Generator>
-		  <LastGenOutput>MariaDB.generated.cs</LastGenOutput>
-		</None>
-		<None Update="MySqlConnector.tt">
-		  <LastGenOutput>MySqlConnector.generated.cs</LastGenOutput>
-		  <Generator>TextTemplatingFileGenerator</Generator>
-		</None>
-		<None Update="MySql.tt">
-			<Generator>TextTemplatingFileGenerator</Generator>
-			<LastGenOutput>MySql.generated.cs</LastGenOutput>
-		</None>
-		<None Update="Oracle.tt">
-			<Generator>TextTemplatingFileGenerator</Generator>
-			<LastGenOutput>Oracle.generated.cs</LastGenOutput>
-		</None>
-		<None Update="PostgreSQL.Npgsql4.tt">
-		  <Generator>TextTemplatingFileGenerator</Generator>
-		  <LastGenOutput>PostgreSQL.Npgsql4.generated.cs</LastGenOutput>
-		</None>
-		<None Update="PostgreSQL.11.tt">
-		  <Generator>TextTemplatingFileGenerator</Generator>
-		  <LastGenOutput>PostgreSQL.11.generated.cs</LastGenOutput>
-		</None>
-		<None Update="PostgreSQL.tt">
-			<Generator>TextTemplatingFileGenerator</Generator>
-			<LastGenOutput>PostgreSQL.generated.cs</LastGenOutput>
-		</None>
-		<None Update="SapHana.tt">
-			<Generator>TextTemplatingFileGenerator</Generator>
-			<LastGenOutput>SapHana.generated.cs</LastGenOutput>
-		</None>
-		<None Update="SqlCe.tt">
-			<Generator>TextTemplatingFileGenerator</Generator>
-			<LastGenOutput>SqlCe.generated.cs</LastGenOutput>
-		</None>
-		<None Update="SQLite.tt">
-			<Generator>TextTemplatingFileGenerator</Generator>
-			<LastGenOutput>SQLite.generated.cs</LastGenOutput>
-		</None>
-		<None Update="SqlServerAzure.tt">
-		  <LastGenOutput>SqlServerAzure.generated.cs</LastGenOutput>
-		  <Generator>TextTemplatingFileGenerator</Generator>
-		</None>
-		<None Update="Sybase.DataAction.tt">
-		  <Generator>TextTemplatingFileGenerator</Generator>
-		  <LastGenOutput>Sybase.DataAction.generated.cs</LastGenOutput>
-		</None>
-		<None Update="Sybase.tt">
-			<Generator>TextTemplatingFileGenerator</Generator>
-			<LastGenOutput>Sybase.generated.cs</LastGenOutput>
-		</None>
-		<None Update="Firebird.tt">
-			<Generator>TextTemplatingFileGenerator</Generator>
-			<LastGenOutput>Firebird.generated.cs</LastGenOutput>
-		</None>
-	</ItemGroup>
-
-	<ItemGroup Condition="'$(TargetFramework)' != 'net46'">
-		<None Remove="SqlServer.tt" />
-		<None Remove="SqlServerAzure.tt" />
-		<Compile Remove="SqlServer.generated.cs" />
-		<Compile Remove="SqlServerAzure.generated.cs" />
-	</ItemGroup>
-
-	<ItemGroup Condition="'$(TargetFramework)' == 'net46'">
-		<PackageReference Include="Microsoft.SqlServer.Types" Version="14.0.1016.290" />
-
-		<None Update="SqlServer.tt">
-			<Generator>TextTemplatingFileGenerator</Generator>
-			<LastGenOutput>SqlServer.generated.cs</LastGenOutput>
-		</None>
-		<None Update="SqlServerTypes\x64\msvcr120.dll">
-			<CopyToOutputDirectory>PreserveNewest</CopyToOutputDirectory>
-		</None>
-		<None Update="SqlServerTypes\x64\SqlServerSpatial140.dll">
-			<CopyToOutputDirectory>PreserveNewest</CopyToOutputDirectory>
-		</None>
-		<None Update="SqlServerTypes\x86\msvcr120.dll">
-			<CopyToOutputDirectory>PreserveNewest</CopyToOutputDirectory>
-		</None>
-		<None Update="SqlServerTypes\x86\SqlServerSpatial140.dll">
-			<CopyToOutputDirectory>PreserveNewest</CopyToOutputDirectory>
-		</None>
-	</ItemGroup>
-</Project>
->>>>>>> 50334847
+</Project>