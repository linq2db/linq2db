--- conflicted
+++ resolved
@@ -1,4 +1,3 @@
-<<<<<<< HEAD
 ﻿using System;
 using System.Linq;
 using System.Threading.Tasks;
@@ -272,280 +271,4 @@
 		}
 #endif
 		}
-}
-=======
-﻿using System;
-using System.Linq;
-using System.Threading.Tasks;
-
-using LinqToDB;
-using LinqToDB.Data;
-using LinqToDB.Mapping;
-using LinqToDB.SqlQuery;
-
-using NUnit.Framework;
-
-namespace Tests.Samples
-{
-	[TestFixture]
-	public class ConcurrencyCheckTests : TestBase
-	{
-#if !MONO
-		class InterceptDataConnection : DataConnection
-		{
-			public InterceptDataConnection(string providerName, string connectionString) : base(providerName, connectionString)
-			{
-			}
-
-			/// <summary>
-			/// We need to use same paremeters as for original query
-			/// </summary>
-			/// <param name="original"></param>
-			SqlStatement Clone(SqlStatement original)
-			{
-				var clone = original.Clone();
-
-				var pairs = from o in original.Parameters.Distinct()
-							join n in clone.Parameters.Distinct() on o.Name equals n.Name
-							select new { Old = o, New = n };
-
-				var dic = pairs.ToDictionary(p => p.New, p => p.Old);
-
-				clone = new QueryVisitor().Convert(clone, e =>
-					e is SqlParameter param && dic.TryGetValue(param, out var newParam) ? newParam : e);
-
-				clone.Parameters.Clear();
-				clone.Parameters.AddRange(original.Parameters);
-
-				return clone;
-			}
-
-			protected override SqlStatement ProcessQuery(SqlStatement statement)
-			{
-				#region Update
-
-				if (statement.QueryType == QueryType.Update || statement.QueryType == QueryType.InsertOrUpdate)
-				{
-					var query = statement.SelectQuery;
-					var source = query.From.Tables[0].Source as SqlTable;
-					if (source == null)
-						return statement;
-
-					var descriptor = MappingSchema.GetEntityDescriptor(source.ObjectType);
-					if (descriptor == null)
-						return statement;
-
-					var rowVersion = descriptor.Columns.SingleOrDefault(c => c.MemberAccessor.GetAttribute<RowVersionAttribute>() != null);
-					if (rowVersion == null)
-						return statement;
-
-					var newStatment = Clone(statement);
-					source        = newStatment.SelectQuery.From.Tables[0].Source as SqlTable;
-					var field     = source.Fields[rowVersion.ColumnName];
-
-					// get real value of RowVersion
-					var updateColumn = newStatment.RequireUpdateClause().Items.FirstOrDefault(ui => ui.Column is SqlField && ((SqlField)ui.Column).Equals(field));
-					if (updateColumn == null)
-					{
-						updateColumn = new SqlSetExpression(field, field);
-						newStatment.RequireUpdateClause().Items.Add(updateColumn);
-					}
-
-					updateColumn.Expression = new SqlBinaryExpression(typeof(int), field, "+", new SqlValue(1));
-
-					return newStatment;
-
-				}
-
-				#endregion Update
-
-				#region Insert
-
-				else if (statement.QueryType == QueryType.Insert || statement.QueryType == QueryType.InsertOrUpdate)
-				{
-					var source          = statement.RequireInsertClause().Into;
-					var descriptor      = MappingSchema.GetEntityDescriptor(source.ObjectType);
-					var rowVersion      = descriptor.Columns.SingleOrDefault(c => c.MemberAccessor.GetAttribute<RowVersionAttribute>() != null);
-
-					if (rowVersion == null)
-						return statement;
-
-
-					var newInsertStatement = Clone(statement);
-					var insertClause       = newInsertStatement.RequireInsertClause();
-					var field              = insertClause.Into[rowVersion.ColumnName];
-
-					var versionColumn = (from i in insertClause.Items
-										 let f = i.Column as SqlField
-										 where f != null && f.PhysicalName == field.PhysicalName
-										 select i).FirstOrDefault();
-
-					// if we do not try to insert version, lets suppose it should be done in database
-					if (versionColumn != null)
-					{
-						versionColumn.Expression = new SqlValue(1);
-						return newInsertStatement;
-					}
-				}
-				#endregion Insert
-
-				return statement;
-			}
-		}
-
-		public class RowVersionAttribute: Attribute
-		{ }
-
-		[Table("TestTable")]
-		public class TestTable
-		{
-			[Column(Name = "ID", IsPrimaryKey = true, PrimaryKeyOrder = 0, IsIdentity = false)]
-			public int ID { get; set; }
-
-			[Column(Name = "Description")]
-			public string Description { get; set; }
-
-			private int _rowVer;
-
-			[Column(Name = "RowVer", Storage = "_rowVer", IsPrimaryKey = true, PrimaryKeyOrder = 1)]
-			[RowVersion]
-			public int RowVer { get { return _rowVer; } }
-		}
-
-		private InterceptDataConnection _connection;
-
-		[OneTimeSetUp]
-		public void SetUp()
-		{
-#if NETSTANDARD1_6 || NETSTANDARD2_0
-			_connection = new InterceptDataConnection(ProviderName.SQLiteMS, "Data Source=:memory:;");
-#else
-			_connection = new InterceptDataConnection(ProviderName.SQLiteClassic, "Data Source=:memory:;");
-#endif
-
-			_connection.CreateTable<TestTable>();
-
-			_connection.Insert(new TestTable { ID = 1, Description = "Row 1" });
-			_connection.Insert(new TestTable { ID = 2, Description = "Row 2" });
-		}
-
-		[OneTimeTearDown]
-		public void TearDown()
-		{
-			_connection.Dispose();
-		}
-
-		[Test]
-		public void CheckUpdateOK()
-		{
-			var db = _connection;
-
-			var table = db.GetTable<TestTable>();
-
-			for (int i = 0; i < 3; i++)
-			{
-				var row = table.First(t => t.ID == 1);
-				row.Description = "Changed desc " + i;
-
-				var result = db.Update(row);
-
-				Assert.AreEqual(1, result);
-
-				var updated = table.First(t => t.ID == 1);
-				Assert.AreEqual(row.RowVer + 1, updated.RowVer);
-			}
-		}
-
-		[Test]
-		public void CheckUpdateFail()
-		{
-			var db = _connection;
-			var table = db.GetTable<TestTable>();
-
-			var row1 = table.First(t => t.ID == 1);
-			var row2 = table.First(t => t.ID == 1);
-
-			// 1st change of the record will modify the rowver to the rowver + 1
-			row1.Description = "Changed desc";
-
-			var result = db.Update(row1);
-
-			Assert.AreEqual(1, result);
-
-			// 2nd change will fail as the version number is different to the one sent with the update
-			row2.Description = "Another change";
-
-			result = db.Update(row1);
-
-			Assert.AreEqual(0, result);
-		}
-
-		[Test, Parallelizable(ParallelScope.None)]
-		public void InsertAndDeleteTest()
-		{
-			var db = _connection;
-			var table = db.GetTable<TestTable>();
-
-			db.Insert(new TestTable { ID = 1000, Description = "Delete Candidate 1000" });
-			db.Insert(new TestTable { ID = 1001, Description = "Delete Candidate 1001" });
-
-			var obj1000 = table.First(_ => _.ID == 1000);
-			var obj1001 = table.First(_ => _.ID == 1001);
-
-			Assert.IsNotNull(obj1000);
-			Assert.IsNotNull(obj1001);
-			Assert.AreEqual(1, obj1000.RowVer);
-			Assert.AreEqual(1, obj1001.RowVer);
-
-			db.Update(obj1000);
-
-			Assert.AreEqual(0, db.Delete(obj1000));
-			Assert.AreEqual(1, db.Delete(obj1001));
-		}
-
-		[Test, Parallelizable(ParallelScope.None)]
-		public async Task InsertAndDeleteTestAsync()
-		{
-			var db    = _connection;
-			var table = db.GetTable<TestTable>();
-
-			await db.InsertAsync(new TestTable { ID = 2000, Description = "Delete Candidate 1000" });
-			await db.InsertAsync(new TestTable { ID = 2001, Description = "Delete Candidate 1001" });
-
-			var obj2000 = await table.FirstAsync(_ => _.ID == 2000);
-			var obj2001 = await table.FirstAsync(_ => _.ID == 2001);
-
-			Assert.IsNotNull(obj2000);
-			Assert.IsNotNull(obj2001);
-			Assert.AreEqual(1, obj2000.RowVer);
-			Assert.AreEqual(1, obj2001.RowVer);
-
-			await db.UpdateAsync(obj2000);
-
-			Assert.AreEqual(0, await db.DeleteAsync(obj2000));
-			Assert.AreEqual(1, await db.DeleteAsync(obj2001));
-		}
-
-		[Test]
-		public void CheckInsertOrUpdate()
-		{
-			var db     = _connection;
-			var table  = db.GetTable<TestTable>();
-
-			var result = db.InsertOrReplace(new TestTable {ID = 3, Description = "Row 3"});
-
-			Assert.AreEqual(1, result);
-			Assert.AreEqual(3, table.Count());
-
-			var newval = table.First(t => t.ID == 3);
-
-			newval.Description = "Row 3 New description";
-
-			result = db.InsertOrReplace(newval);
-			Assert.AreEqual(1, result);
-			Assert.AreEqual(3, table.Count());
-		}
-#endif
-		}
-}
->>>>>>> 50334847
+}