<<<<<<< HEAD
﻿{
  "runtimes": {
    "win-x86": {},
    "win": {}
  },
  "frameworks": {
    "net45": {}
  },
  "dependencies": {
    "NUnit": "3.6.1"
  }
=======
﻿{
  "runtimes": {
    "win-x86": {},
    "win": {}
  },
  "frameworks": {
    "net45": {}
  },
  "dependencies": {
    "Newtonsoft.Json": "9.0.1"
  }
>>>>>>> dee8c399
}<|MERGE_RESOLUTION|>--- conflicted
+++ resolved
@@ -1,26 +1,13 @@
-<<<<<<< HEAD
-﻿{
-  "runtimes": {
-    "win-x86": {},
-    "win": {}
-  },
-  "frameworks": {
-    "net45": {}
-  },
-  "dependencies": {
-    "NUnit": "3.6.1"
-  }
-=======
-﻿{
-  "runtimes": {
-    "win-x86": {},
-    "win": {}
-  },
-  "frameworks": {
-    "net45": {}
-  },
-  "dependencies": {
-    "Newtonsoft.Json": "9.0.1"
-  }
->>>>>>> dee8c399
+﻿{
+  "runtimes": {
+    "win-x86": {},
+    "win": {}
+  },
+  "frameworks": {
+    "net45": {}
+  },
+  "dependencies": {
+    "Newtonsoft.Json": "9.0.1",
+    "NUnit": "3.6.1"
+  }
 }