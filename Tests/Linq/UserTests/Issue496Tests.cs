--- conflicted
+++ resolved
@@ -95,46 +95,8 @@
 			[Column] public MyInt ParentID;
 		}
 
-<<<<<<< HEAD
-
-		public interface IEntityWithId<TKey>
-		{
-			TKey Id { get; }
-		}
-
-		[Table("Person", IsColumnAttributeRequired = false)]
-		class PersonEntity : IEntityWithId<int>
-		{
-			[Column]
-			public int PersonId;
-
-			[Column("PersonId")]
-			public int Id { get; set; }
-		}
-
-		IQueryable<T> GetById<T, TKey>(IDataContext db, TKey id)
-			where T: class, IEntityWithId<TKey> 
-//			where TKey : IEquatable<TKey>
-		{
-			return db.GetTable<T>().Where(r => r.Id.Equals(id));
-		}
-
-		[Test, DataContextSource]
-		public void ZzzTest(string context)
-		{
-			using (var db = GetDataContext(context))
-			{
-				var zz = GetById<PersonEntity>(db, 5);
-				var str = zz.ToString();
-			}
-		}
-
-		[Test, DataContextSource]
-		public void Test1(string context)
-=======
 		[Test]
 		public void Test1([DataSources] string context)
->>>>>>> b1ea55e8
 		{
 			using (var db = GetDataContext(context))
 			{
