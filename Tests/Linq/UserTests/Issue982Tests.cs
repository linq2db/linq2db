﻿using System;
using System.Linq;
<<<<<<< HEAD

=======
>>>>>>> f6ae79d6
using LinqToDB;
using LinqToDB.Data;
using LinqToDB.DataProvider.Firebird;
using LinqToDB.Mapping;
using LinqToDB.SqlProvider;
using LinqToDB.SqlQuery;

using NUnit.Framework;

namespace Tests.UserTests
{
	[TestFixture]
	public class Issue982Tests : TestBase
	{
		private class Issue982FirebirdSqlOptimizer : FirebirdSqlOptimizer
		{
			public Issue982FirebirdSqlOptimizer(SqlProviderFlags sqlProviderFlags) : base(sqlProviderFlags)
			{
			}

<<<<<<< HEAD
			public override SqlStatement Finalize(SqlStatement statement, DataOptions dataOptions)
			{
				statement = base.Finalize(statement, dataOptions);
=======
			public override SqlStatement Finalize(MappingSchema mappingSchema, SqlStatement statement)
			{
				statement = base.Finalize(mappingSchema, statement);
>>>>>>> f6ae79d6

				AddConditions(statement);

				return statement;
			}

			private object? GetMaxValue(DataType type)
			{
				switch (type)
				{
					case DataType.Double:
						return double.MaxValue;
					case DataType.Int32:
						return int.MaxValue;
					case DataType.Int16:
					case DataType.Boolean:
						return short.MaxValue;
					case DataType.Int64:
						return long.MaxValue;
					case DataType.Char:
					case DataType.NChar:
					case DataType.VarChar:
					case DataType.NVarChar:
					case DataType.Guid:
						return string.Empty;
					case DataType.Date:
						return new DateTime(9999, 09, 09);
					case DataType.DateTime:
					case DataType.DateTime2:
					case DataType.Time:
						return new DateTime(9999, 09, 09, 09, 09, 09);
					case DataType.Decimal:
					case DataType.VarBinary:
						return null;
					default:
						throw new InvalidOperationException($"Unsupported type: {type}");
				}
			}

			private void AddConditions(SqlWhereClause where, ISqlTableSource table)
			{
				var keys = table.GetKeys(true);
				if (keys == null)
					return;

				foreach (var key in keys.OfType<SqlField>())
				{
					var maxValue = GetMaxValue(key.Type!.DataType);
					if (maxValue == null)
						continue;

					var cond = new SqlSearchCondition();

					cond = cond.Expr(key).IsNull.Or;

					if (maxValue is string)
						cond.Expr(key).GreaterOrEqual.Expr(new SqlValue(maxValue));
					else
						cond.Expr(key).LessOrEqual.Expr(new SqlValue(maxValue));

					where.ConcatSearchCondition(cond);

					// only one field is enough
					break;
				}
			}

			private void AddConditions(SqlStatement statement)
			{
				statement.WalkQueries(
					this,
					static (context, query) =>
					{
						query.Visit(context, static (optimizer, e) =>
						{
							if (e.ElementType != QueryElementType.SqlQuery)
								return;

							var q = (SelectQuery)e;

							foreach (var source in q.From.Tables)
							{
								if (source.Joins.Any())
									optimizer.AddConditions(q.Select.Where, source);

								foreach (var join in source.Joins)
									optimizer.AddConditions(q.Select.Where, join.Table);
							}
						});

						return query;
					});
			}
		}

		[Test]
		public void Test([IncludeDataSources(TestProvName.AllFirebird)] string context)
		{
			var connectionString = DataConnection.GetConnectionString(context);
			var oldProvider      = DataConnection.GetDataProvider(context);

			try
			{
				DataConnection.AddConfiguration(
					context,
					connectionString,
					new FirebirdDataProvider(new Issue982FirebirdSqlOptimizer(oldProvider.SqlProviderFlags)));

				using (var db = GetDataContext(context))
				{
					var query = from p in db.Parent
								from c in db.Child.InnerJoin(c => c.ParentID == p.ParentID)
								from cg in (
									from cc in db.Child
									group cc by cc.ChildID
									into g
									select g.Key
								).InnerJoin(cg => c.ChildID == cg)
								where p.ParentID > 1 || p.ParentID > 0
								select new
								{
									p,
									c
								};

					var str = query.ToString()!;
					Assert.True(str.Contains("2147483647"));
					var _ = query.ToArray();
				}
			}
			finally
			{
				// restore
				DataConnection.AddConfiguration(context, connectionString, oldProvider);
			}
		}
	}
}<|MERGE_RESOLUTION|>--- conflicted
+++ resolved
@@ -1,9 +1,6 @@
 ﻿using System;
 using System.Linq;
-<<<<<<< HEAD
 
-=======
->>>>>>> f6ae79d6
 using LinqToDB;
 using LinqToDB.Data;
 using LinqToDB.DataProvider.Firebird;
@@ -24,15 +21,9 @@
 			{
 			}
 
-<<<<<<< HEAD
-			public override SqlStatement Finalize(SqlStatement statement, DataOptions dataOptions)
+			public override SqlStatement Finalize(MappingSchema mappingSchema, SqlStatement statement, DataOptions dataOptions)
 			{
-				statement = base.Finalize(statement, dataOptions);
-=======
-			public override SqlStatement Finalize(MappingSchema mappingSchema, SqlStatement statement)
-			{
-				statement = base.Finalize(mappingSchema, statement);
->>>>>>> f6ae79d6
+				statement = base.Finalize(mappingSchema, statement, dataOptions);
 
 				AddConditions(statement);
 
