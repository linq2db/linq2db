﻿using System;
using System.Linq;

using LinqToDB;
using LinqToDB.Data;
using LinqToDB.DataProvider.Firebird;
using LinqToDB.Mapping;
using LinqToDB.SqlProvider;
using LinqToDB.SqlQuery;

using NUnit.Framework;

namespace Tests.UserTests
{
	[TestFixture]
	public class Issue982Tests : TestBase
	{
		private sealed class Issue982FirebirdSqlOptimizer : FirebirdSqlOptimizer
		{
			public Issue982FirebirdSqlOptimizer(SqlProviderFlags sqlProviderFlags) : base(sqlProviderFlags)
			{
			}

			public override SqlStatement Finalize(MappingSchema mappingSchema, SqlStatement statement, DataOptions dataOptions)
			{
				statement = base.Finalize(mappingSchema, statement, dataOptions);

				AddConditions(statement);

				return statement;
			}

			private object? GetMaxValue(DataType type)
			{
				switch (type)
				{
					case DataType.Double:
						return double.MaxValue;
					case DataType.Int32:
						return int.MaxValue;
					case DataType.Int16:
					case DataType.Boolean:
						return short.MaxValue;
					case DataType.Int64:
						return long.MaxValue;
					case DataType.Char:
					case DataType.NChar:
					case DataType.VarChar:
					case DataType.NVarChar:
					case DataType.Guid:
						return string.Empty;
					case DataType.Date:
						return new DateTime(9999, 09, 09);
					case DataType.DateTime:
					case DataType.DateTime2:
					case DataType.Time:
						return new DateTime(9999, 09, 09, 09, 09, 09);
					case DataType.Decimal:
					case DataType.VarBinary:
						return null;
					default:
						throw new InvalidOperationException($"Unsupported type: {type}");
				}
			}

			private void AddConditions(SqlStatement statement)
			{
				/*statement.WalkQueries(
					this,
					static (context, query) =>
					{
						query.Visit(context, static (optimizer, e) =>
						{
							if (e.ElementType != QueryElementType.SqlQuery)
								return;

							var q = (SelectQuery)e;

							foreach (var source in q.From.Tables)
							{
								if (source.Joins.Any())
									optimizer.AddConditions(q.Select.Where, source);

								foreach (var join in source.Joins)
									optimizer.AddConditions(q.Select.Where, join.Table);
							}
						});

						return query;
					});*/
			}
		}

<<<<<<< HEAD
		[ActiveIssue]
=======
		sealed class Issue982FirebirdDataProvider(string name, FirebirdVersion version, ISqlOptimizer sqlOptimizer) : FirebirdDataProvider(name, version)
		{
			public override ISqlOptimizer GetSqlOptimizer(DataOptions dataOptions) => sqlOptimizer;
		}

>>>>>>> 4704ace7
		[Test]
		public void Test([IncludeDataSources(TestProvName.AllFirebird)] string context)
		{
			var connectionString = DataConnection.GetConnectionString(context);
			var oldProvider      = (FirebirdDataProvider)DataConnection.GetDataProvider(context);

			try
			{
				DataConnection.AddConfiguration(
					context,
					connectionString,
					new Issue982FirebirdDataProvider(oldProvider.Name, oldProvider.Version, new Issue982FirebirdSqlOptimizer(oldProvider.SqlProviderFlags)));

				using (var db = GetDataContext(context))
				{
					var query = from p in db.Parent
								from c in db.Child.InnerJoin(c => c.ParentID == p.ParentID)
								from cg in (
									from cc in db.Child
									group cc by cc.ChildID
									into g
									select g.Key
								).InnerJoin(cg => c.ChildID == cg)
								where p.ParentID > 1 || p.ParentID > 0
								select new
								{
									p,
									c
								};

					var str = query.ToString()!;
					Assert.That(str, Does.Contain("2147483647"));
					var _ = query.ToArray();
				}
			}
			finally
			{
				// restore
				DataConnection.AddConfiguration(context, connectionString, oldProvider);
			}
		}
	}
}<|MERGE_RESOLUTION|>--- conflicted
+++ resolved
@@ -91,15 +91,11 @@
 			}
 		}
 
-<<<<<<< HEAD
-		[ActiveIssue]
-=======
 		sealed class Issue982FirebirdDataProvider(string name, FirebirdVersion version, ISqlOptimizer sqlOptimizer) : FirebirdDataProvider(name, version)
 		{
 			public override ISqlOptimizer GetSqlOptimizer(DataOptions dataOptions) => sqlOptimizer;
 		}
 
->>>>>>> 4704ace7
 		[Test]
 		public void Test([IncludeDataSources(TestProvName.AllFirebird)] string context)
 		{
