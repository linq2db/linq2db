--- conflicted
+++ resolved
@@ -1,4 +1,3 @@
-<<<<<<< HEAD
 ﻿using System;
 using System.Collections.Generic;
 using System.Linq;
@@ -145,153 +144,4 @@
 			}
 		}
 	}
-}
-=======
-﻿using System;
-using System.Collections.Generic;
-using System.Linq;
-
-using LinqToDB;
-using LinqToDB.Data;
-using LinqToDB.Mapping;
-
-using NUnit.Framework;
-
-namespace Tests.UserTests
-{
-	[TestFixture]
-	public class ConverterInsertTests : TestBase
-	{
-		[Table]
-		new class Person
-		{
-			[Identity] public int                       PersonID;
-			[Column]   public Dictionary<string,string> FirstName;
-			[Column]   public string                    LastName;
-			[Column]   public string                    MiddleName;
-			[Column]   public string                    Gender;
-		}
-
-		public enum Gender
-		{
-			M,
-			F
-		}
-
-		[Table("Person")]
-		class Person2
-		{
-			[Identity] public int                       PersonID;
-			[Column]   public Dictionary<string,string> FirstName;
-			[Column]   public string                    LastName;
-			[Column]   public string                    MiddleName;
-			[Column]   public Gender                    Gender;
-		}
-
-		[Table("Person")]
-		class PurePerson
-		{
-			[Identity] public int                       PersonID;
-			[Column]   public string                    FirstName;
-			[Column]   public string                    LastName;
-			[Column]   public string                    MiddleName;
-			[Column]   public string                    Gender;
-		}
-
-		[Test]
-		public void Test([DataSources] string context)
-		{
-			MappingSchema.Default.SetConverter<Dictionary<string,string>, string>       (obj => obj == null ? null : obj.Keys.FirstOrDefault());
-			MappingSchema.Default.SetConverter<Dictionary<string,string>, DataParameter>(obj => obj == null ? null : new DataParameter { Value = obj.Keys.FirstOrDefault(), DataType = DataType.NVarChar});
-			MappingSchema.Default.SetConverter<string, Dictionary<string,string>>       (txt => txt == null ? null : new Dictionary<string,string> { { txt, txt } });
-
-			using (var db = GetDataContext(context))
-			{
-
-				var id = Convert.ToInt32(db.InsertWithIdentity(new Person
-				{
-					FirstName  = new Dictionary<string,string>{ { "123", "123" } },
-					LastName   = "456",
-					MiddleName = "789",
-					Gender     = "M",
-				}));
-
-				var p1 = db.GetTable<Person>()    .First(t => t.PersonID == id);
-				var p2 = db.GetTable<PurePerson>().First(t => t.PersonID == id);
-
-				Assert.That(p1.FirstName.Keys.First(), Is.EqualTo("123"));
-				Assert.That(p2.FirstName,              Is.EqualTo("123"));
-
-				db.Delete(p1);
-			}
-		}
-
-		//[ActiveIssue("What is this test???")]
-		[Test]
-		public void TestFail([IncludeDataSources(true, TestProvName.AllSQLite)]
-			string context)
-		{
-			try
-			{
-				TestEnumString(context, ms => { });
-				Assert.Fail("Value constraint expected");
-			}
-			catch (Exception)
-			{
-				//
-			}
-		}
-
-		[Test]
-		public void TestEnumDefaultType1([DataSources] string context)
-		{
-			TestEnumString(context, ms => ms.SetDefaultFromEnumType(typeof(Gender), typeof(string)));
-		}
-
-		[Test]
-		public void TestEnumDefaultType2([DataSources] string context)
-		{
-			TestEnumString(context, ms => ms.SetDefaultFromEnumType(typeof(Enum), typeof(string)));
-		}
-
-		[Test]
-		public void TestEnumConverter([DataSources] string context)
-		{
-			TestEnumString(context, ms =>
-			{
-				ms.SetConverter<Gender, string>       (obj => obj.ToString() );
-				ms.SetConverter<Gender, DataParameter>(obj => new DataParameter { Value = obj.ToString() });
-				ms.SetConverter<string, Gender>       (txt => (Gender)Enum.Parse(typeof(Gender), txt));
-			});
-		}
-
-		public void TestEnumString(string context, Action<MappingSchema> initMappingSchema)
-		{
-			var ms = new MappingSchema();
-			ms.SetConverter<Dictionary<string, string>, string>       (obj => obj == null ? null : obj.Keys.FirstOrDefault());
-			ms.SetConverter<Dictionary<string, string>, DataParameter>(obj => obj == null ? null : new DataParameter { Value = obj.Keys.FirstOrDefault(), DataType = DataType.NVarChar });
-			ms.SetConverter<string, Dictionary<string, string>>       (txt => txt == null ? null : new Dictionary<string, string> { { txt, txt } });
-
-			initMappingSchema(ms);
-
-			using (var db = GetDataContext(context, ms))
-			{
-				var id = Convert.ToInt32(db.InsertWithIdentity(new Person2
-				{
-					FirstName  = new Dictionary<string, string> { { "123", "123" } },
-					LastName   = "456",
-					MiddleName = "789",
-					Gender     = Gender.M
-				}));
-
-				var p = db.GetTable<PurePerson>().First(t => t.PersonID == id);
-
-				Assert.AreEqual(Gender.M.ToString(), p.Gender);
-				Assert.AreEqual("123",               p.FirstName);
-
-				db.Delete(p);
-			}
-		}
-	}
-}
->>>>>>> 5e26fa16
+}