﻿using System.Collections.Generic;
using System.Linq;
using LinqToDB;
using LinqToDB.Mapping;
using NUnit.Framework;

namespace Tests.UserTests
{
	[TestFixture]
	public class Issue1268Tests : TestBase
	{
		[Table("DynamicColumnTable")]
		sealed class FullClass
		{
			[Column]
			         public int     Id        { get; set; }
			[Column] public string? Name      { get; set; }
			[Column] public bool    IsDeleted { get; set; }
		}

		[Table("DynamicColumnTable")]
		sealed class RepresentTable
		{
			[Column]
			         public int     Id        { get; set; }
			[Column] public string? Name      { get; set; }

			[DynamicColumnsStore]
			public Dictionary<string, object> Values { get; set; } = new Dictionary<string, object>();
		}

<<<<<<< HEAD
		[ActiveIssue("https://github.com/Octonica/ClickHouseClient/issues/56", Configurations = new[] { ProviderName.ClickHouseOctonica })]
=======
>>>>>>> c190331b
		[Test]
		public void InsertWithDynamicColumn([IncludeDataSources(true, TestProvName.AllSQLite, TestProvName.AllClickHouse)] string context)
		{
			var ms = new MappingSchema();
			var builder = new FluentMappingBuilder(ms);
			builder.Entity<RepresentTable>()
				.Property(x => Sql.Property<bool>(x, "IsDeleted"))
				.Build();

			using (var db = GetDataContext(context, ms))
			using (db.CreateLocalTable<FullClass>())
			{
				var obj1 = new RepresentTable { Id = 1, Name = "Some1" };
				obj1.Values.Add("IsDeleted", true);
				db.Insert(obj1);

				var obj2 = new RepresentTable { Id = 2, Name = "Some2" };
				db.Insert(obj2);

				var loaded1 = db.GetTable<RepresentTable>().First(e => e.Name == "Some1");
				Assert.AreEqual(true, loaded1.Values["IsDeleted"]);


				var loaded2 = db.GetTable<RepresentTable>().First(e => e.Name == "Some2");
				Assert.AreEqual(false, loaded2.Values["IsDeleted"]);
			}
		}
	}
}<|MERGE_RESOLUTION|>--- conflicted
+++ resolved
@@ -29,10 +29,6 @@
 			public Dictionary<string, object> Values { get; set; } = new Dictionary<string, object>();
 		}
 
-<<<<<<< HEAD
-		[ActiveIssue("https://github.com/Octonica/ClickHouseClient/issues/56", Configurations = new[] { ProviderName.ClickHouseOctonica })]
-=======
->>>>>>> c190331b
 		[Test]
 		public void InsertWithDynamicColumn([IncludeDataSources(true, TestProvName.AllSQLite, TestProvName.AllClickHouse)] string context)
 		{
