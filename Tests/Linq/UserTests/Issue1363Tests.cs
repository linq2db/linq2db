--- conflicted
+++ resolved
@@ -1,69 +1,3 @@
-<<<<<<< HEAD
-﻿using LinqToDB;
-using LinqToDB.Mapping;
-using NUnit.Framework;
-using System;
-using System.Linq;
-
-namespace Tests.UserTests
-{
-	/// <summary>
-	/// Test fixes to Issue #1305.
-	/// Before fix fields in derived tables were added first in the column order by <see cref="DataExtensions.CreateTable{T}(IDataContext, string, string, string, string, string, LinqToDB.SqlQuery.DefaultNullable)"/>.
-	/// </summary>
-	[TestFixture]
-	public class Issue1363Tests : TestBase
-	{
-		[Table("Issue1363")]
-		public sealed class Issue1363Record
-		{
-			[Column("required_field")]
-			public Guid Required { get; set; }
-
-			[Column("optional_field")]
-			public Guid? Optional { get; set; }
-		}
-
-		[ActiveIssue("CreateTable(Guid)", Configuration = ProviderName.Access)]
-		[ActiveIssue("CreateTable(Guid)", Configuration = ProviderName.SqlCe)]
-		[ActiveIssue("CreateTable(Guid)", Configuration = ProviderName.MySql)]
-		[ActiveIssue("CreateTable(Guid)", Configuration = ProviderName.MySqlConnector)]
-		[ActiveIssue("CreateTable(Guid)", Configuration = TestProvName.MariaDB)]
-		[ActiveIssue("CreateTable(Guid)", Configuration = TestProvName.MySql57)]
-		[ActiveIssue("CreateTable(Guid)", Configuration = ProviderName.DB2)]
-		[ActiveIssue("CreateTable(Guid)", Configuration = ProviderName.Sybase)]
-		[ActiveIssue("CreateTable(Guid)", Configuration = ProviderName.SybaseManaged)]
-		[ActiveIssue("CreateTable(Guid)", Configuration = ProviderName.Firebird)]
-		[ActiveIssue("CreateTable(Guid)", Configuration = TestProvName.Firebird3)]
-		[ActiveIssue("CreateTable(Guid)", Configuration = ProviderName.Informix)]
-		[Test, DataContextSource]
-		public void TestInsert(string context)
-		{
-			using (var db = GetDataContext(context))
-			using (var tbl = db.CreateLocalTable<Issue1363Record>())
-			{
-				var id1 = Guid.NewGuid();
-				var id2 = Guid.NewGuid();
-
-				insert(id1, null);
-				insert(id2, id1);
-
-				var record = tbl.Where(_ => _.Required == id2).Single();
-				Assert.AreEqual(id1, record.Optional);
-
-				void insert(Guid id, Guid? testId)
-				{
-					tbl.Insert(() => new Issue1363Record()
-					{
-						Required = id,
-						Optional = tbl.Where(_ => _.Required == testId).Select(_ => (Guid?)_.Required).SingleOrDefault()
-					});
-				}
-			}
-		}
-	}
-}
-=======
 ﻿using System;
 using System.Linq;
 
@@ -95,6 +29,7 @@
 			ProviderName.Access,
 			ProviderName.SqlCe,
 			ProviderName.MySql,
+			ProviderName.MySqlConnector,
 			TestProvName.MariaDB,
 			TestProvName.MySql57,
 			ProviderName.DB2,
@@ -133,5 +68,4 @@
 			}
 		}
 	}
-}
->>>>>>> 188102e4
+}