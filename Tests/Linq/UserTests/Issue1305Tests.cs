﻿using LinqToDB;
using LinqToDB.Data;
using LinqToDB.Mapping;
using NUnit.Framework;
using System;
using System.Linq;

namespace Tests.UserTests
{
	/// <summary>
	/// Test fixes to Issue #1305.
	/// Before fix fields in derived tables were added first in the column order by <see cref="DataExtensions.CreateTable{T}(IDataContext, string, string, string, string, string, LinqToDB.SqlQuery.DefaultNullable)"/>.
	/// </summary>
	[TestFixture]
	public class Issue1305Tests : TestBase
	{
		public class FluentMapping
		{
			public int       RecordID       { get; set; }
			public DateTime? EffectiveEnd   { get; set; }
			public DateTime  EffectiveStart { get; set; }
			public int       Key            { get; set; }
			public int       Audit2ID       { get; set; }
			public int       Audit1ID       { get; set; }
			public int       Unordered1     { get; set; }
			public int       Unordered2     { get; set; }
		}

		/// <summary>
		/// Base table class with column order specified.
		/// </summary>
		public abstract class VersionedRecord
		{
			[Column(IsPrimaryKey = true, SkipOnInsert = true, Order = 1)]
			public int RecordID             { get; set; }
			[Column(Order = 3)]
			public DateTime? EffectiveEnd   { get; set; }
			[Column(Order = 2)]
			public DateTime EffectiveStart  { get; set; }
			[Column(Order = 4)]
			public int Key                  { get; set; }
			[Column(Order = -1)]
			public int Audit2ID             { get; set; }
			[Column(Order = -10)]
			public int Audit1ID             { get; set; }
		}

		/// <summary>
		/// Derived table class, column order not specified.
		/// </summary>
		[Table("ColumnOrderTest")]
		public class ColumnOrderTest : VersionedRecord
		{
			[Column]
			public string Name { get; set; }
			[Column]
			public string Code { get; set; }
		}

#if !NETSTANDARD1_6
		/// <summary>
		/// Confirm that tables creation uses the <see cref="ColumnAttribute.Order"/> field correctly.
		/// </summary>
		/// <param name="context">Configuration string for test context.</param>
<<<<<<< HEAD
		[Test, DataContextSource(false)]
=======
		[Test, DataContextSource(false, ProviderName.SQLiteMS)]
>>>>>>> c8130476
		public void TestAttributeMapping(string context)
		{
			using (var db = new DataConnection(context))
			using (var tbl = db.CreateLocalTable<ColumnOrderTest>())
			{
				// Get table schema
				var sp = db.DataProvider.GetSchemaProvider();
				var s = sp.GetSchema(db);
				var table = s.Tables.FirstOrDefault(_ => _.TableName.Equals("ColumnOrderTest", StringComparison.OrdinalIgnoreCase));
				Assert.IsNotNull(table);

				// Confirm order of specified fields only
				Assert.AreEqual("recordid",         table.Columns[0].ColumnName.ToLower());
				Assert.AreEqual("effectivestart",   table.Columns[1].ColumnName.ToLower());
				Assert.AreEqual("effectiveend",     table.Columns[2].ColumnName.ToLower());
				Assert.AreEqual("key",              table.Columns[3].ColumnName.ToLower());
				Assert.AreEqual("audit1id",         table.Columns[6].ColumnName.ToLower());
				Assert.AreEqual("audit2id",         table.Columns[7].ColumnName.ToLower());

				// Confirm that unordered fields are in the right range of positions
				string[] unordered = new[] { "name", "code" };
				Assert.Contains(table.Columns[4].ColumnName.ToLower(), unordered);
				Assert.Contains(table.Columns[5].ColumnName.ToLower(), unordered);
			}
		}

		/// <summary>
		/// Confirm that tables creation uses the <see cref="ColumnAttribute.Order"/> field correctly.
		/// </summary>
		/// <param name="context">Configuration string for test context.</param>
<<<<<<< HEAD
		[Test, DataContextSource(false)]
=======
		[Test, DataContextSource(false, ProviderName.SQLiteMS)]
>>>>>>> c8130476
		public void TestFluentMapping(string context)
		{
			using (var db = new DataConnection(context))
			{
				db.MappingSchema.GetFluentMappingBuilder()
					.Entity<FluentMapping>()
					.Property(t => t.Audit1ID)      .HasOrder(-10)
					.Property(t => t.Audit2ID)      .HasOrder(-1)
					.Property(t => t.RecordID)      .HasOrder(1)
					.Property(t => t.EffectiveEnd)  .HasOrder(3)
					.Property(t => t.EffectiveStart).HasOrder(2)
					.Property(t => t.Key)           .HasOrder(4)
					.Property(t => t.Unordered1)
					.Property(t => t.Unordered2);

				using (var tbl = db.CreateLocalTable<FluentMapping>())
				{
					// Get table schema
					var sp = db.DataProvider.GetSchemaProvider();
					var s = sp.GetSchema(db);
					var table = s.Tables.FirstOrDefault(_ => _.TableName.Equals(nameof(FluentMapping), StringComparison.OrdinalIgnoreCase));
					Assert.IsNotNull(table);

					// Confirm order of specified fields only
					Assert.AreEqual("recordid"      , table.Columns[0].ColumnName.ToLower());
					Assert.AreEqual("effectivestart", table.Columns[1].ColumnName.ToLower());
					Assert.AreEqual("effectiveend"  , table.Columns[2].ColumnName.ToLower());
					Assert.AreEqual("key"           , table.Columns[3].ColumnName.ToLower());
					Assert.AreEqual("audit1id"      , table.Columns[6].ColumnName.ToLower());
					Assert.AreEqual("audit2id"      , table.Columns[7].ColumnName.ToLower());

					// Confirm that unordered fields are in the right range of positions
					string[] unordered = new[] { "unordered1", "unordered2" };
					Assert.Contains(table.Columns[4].ColumnName.ToLower(), unordered);
					Assert.Contains(table.Columns[5].ColumnName.ToLower(), unordered);
				}
			}
		}
#endif
	}
}<|MERGE_RESOLUTION|>--- conflicted
+++ resolved
@@ -62,11 +62,7 @@
 		/// Confirm that tables creation uses the <see cref="ColumnAttribute.Order"/> field correctly.
 		/// </summary>
 		/// <param name="context">Configuration string for test context.</param>
-<<<<<<< HEAD
-		[Test, DataContextSource(false)]
-=======
 		[Test, DataContextSource(false, ProviderName.SQLiteMS)]
->>>>>>> c8130476
 		public void TestAttributeMapping(string context)
 		{
 			using (var db = new DataConnection(context))
@@ -97,11 +93,7 @@
 		/// Confirm that tables creation uses the <see cref="ColumnAttribute.Order"/> field correctly.
 		/// </summary>
 		/// <param name="context">Configuration string for test context.</param>
-<<<<<<< HEAD
-		[Test, DataContextSource(false)]
-=======
 		[Test, DataContextSource(false, ProviderName.SQLiteMS)]
->>>>>>> c8130476
 		public void TestFluentMapping(string context)
 		{
 			using (var db = new DataConnection(context))
