--- conflicted
+++ resolved
@@ -62,13 +62,8 @@
 		/// Confirm that tables creation uses the <see cref="ColumnAttribute.Order"/> field correctly.
 		/// </summary>
 		/// <param name="context">Configuration string for test context.</param>
-<<<<<<< HEAD
-		[Test, DataContextSource(false, ProviderName.SQLiteMS, ProviderName.MySqlConnector)]
-		public void TestAttributeMapping(string context)
-=======
 		[Test]
-		public void TestAttributeMapping([DataSources(false, ProviderName.SQLiteMS)] string context)
->>>>>>> 188102e4
+		public void TestAttributeMapping([DataSources(false, ProviderName.SQLiteMS, ProviderName.MySqlConnector)] string context)
 		{
 			using (var db = new DataConnection(context))
 			using (var __ = db.CreateLocalTable<ColumnOrderTest>())
@@ -80,12 +75,12 @@
 				Assert.IsNotNull(table);
 
 				// Confirm order of specified fields only
-				Assert.AreEqual("recordid",         table.Columns[0].ColumnName.ToLower());
-				Assert.AreEqual("effectivestart",   table.Columns[1].ColumnName.ToLower());
-				Assert.AreEqual("effectiveend",     table.Columns[2].ColumnName.ToLower());
-				Assert.AreEqual("key",              table.Columns[3].ColumnName.ToLower());
-				Assert.AreEqual("audit1id",         table.Columns[6].ColumnName.ToLower());
-				Assert.AreEqual("audit2id",         table.Columns[7].ColumnName.ToLower());
+				Assert.AreEqual("recordid", table.Columns[0].ColumnName.ToLower());
+				Assert.AreEqual("effectivestart", table.Columns[1].ColumnName.ToLower());
+				Assert.AreEqual("effectiveend", table.Columns[2].ColumnName.ToLower());
+				Assert.AreEqual("key", table.Columns[3].ColumnName.ToLower());
+				Assert.AreEqual("audit1id", table.Columns[6].ColumnName.ToLower());
+				Assert.AreEqual("audit2id", table.Columns[7].ColumnName.ToLower());
 
 				// Confirm that unordered fields are in the right range of positions
 				string[] unordered = new[] { "name", "code" };
@@ -98,24 +93,19 @@
 		/// Confirm that tables creation uses the <see cref="ColumnAttribute.Order"/> field correctly.
 		/// </summary>
 		/// <param name="context">Configuration string for test context.</param>
-<<<<<<< HEAD
-		[Test, DataContextSource(false, ProviderName.SQLiteMS, ProviderName.MySqlConnector)]
-		public void TestFluentMapping(string context)
-=======
 		[Test]
-		public void TestFluentMapping([DataSources(false, ProviderName.SQLiteMS)] string context)
->>>>>>> 188102e4
+		public void TestFluentMapping([DataSources(false, ProviderName.SQLiteMS, ProviderName.MySqlConnector)] string context)
 		{
 			using (var db = new DataConnection(context))
 			{
 				db.MappingSchema.GetFluentMappingBuilder()
 					.Entity<FluentMapping>()
-					.Property(t => t.Audit1ID)      .HasOrder(-10)
-					.Property(t => t.Audit2ID)      .HasOrder(-1)
-					.Property(t => t.RecordID)      .HasOrder(1)
-					.Property(t => t.EffectiveEnd)  .HasOrder(3)
+					.Property(t => t.Audit1ID).HasOrder(-10)
+					.Property(t => t.Audit2ID).HasOrder(-1)
+					.Property(t => t.RecordID).HasOrder(1)
+					.Property(t => t.EffectiveEnd).HasOrder(3)
 					.Property(t => t.EffectiveStart).HasOrder(2)
-					.Property(t => t.Key)           .HasOrder(4)
+					.Property(t => t.Key).HasOrder(4)
 					.Property(t => t.Unordered1)
 					.Property(t => t.Unordered2);
 
@@ -128,12 +118,12 @@
 					Assert.IsNotNull(table);
 
 					// Confirm order of specified fields only
-					Assert.AreEqual("recordid"      , table.Columns[0].ColumnName.ToLower());
+					Assert.AreEqual("recordid", table.Columns[0].ColumnName.ToLower());
 					Assert.AreEqual("effectivestart", table.Columns[1].ColumnName.ToLower());
-					Assert.AreEqual("effectiveend"  , table.Columns[2].ColumnName.ToLower());
-					Assert.AreEqual("key"           , table.Columns[3].ColumnName.ToLower());
-					Assert.AreEqual("audit1id"      , table.Columns[6].ColumnName.ToLower());
-					Assert.AreEqual("audit2id"      , table.Columns[7].ColumnName.ToLower());
+					Assert.AreEqual("effectiveend", table.Columns[2].ColumnName.ToLower());
+					Assert.AreEqual("key", table.Columns[3].ColumnName.ToLower());
+					Assert.AreEqual("audit1id", table.Columns[6].ColumnName.ToLower());
+					Assert.AreEqual("audit2id", table.Columns[7].ColumnName.ToLower());
 
 					// Confirm that unordered fields are in the right range of positions
 					string[] unordered = new[] { "unordered1", "unordered2" };
