﻿using System;
using System.Collections.Generic;
using System.Linq;
using System.Linq.Expressions;
using FluentAssertions;
using LinqToDB;
using LinqToDB.Mapping;
using NUnit.Framework;

namespace Tests.UserTests
{
	[TestFixture]
	public class Issue3259Tests : TestBase
	{
		public class EmployeeTimeOffBalance
		{
			public virtual int              Id               { get; set; }
			public virtual TrackingTimeType TrackingTimeType { get; set; }
			public virtual Employee         Employee         { get; set; } = null!;
			public virtual int              EmployeeId       { get; set; }
		}

		public class Employee
		{
			public virtual int Id { get; set; }

			public virtual ICollection<LeaveRequest> LeaveRequests { get; set; } = null!;
		}

		public class LeaveRequest
		{
			public virtual int                                Id                      { get; set; }
			public virtual int                                EmployeeId              { get; set; }
			public virtual ICollection<LeaveRequestDateEntry> LeaveRequestDateEntries { get; set; } = null!;
		}

		public class LeaveRequestDateEntry
		{
			public virtual int      Id             { get; set; }
			public virtual decimal? EndHour        { get; set; }
			public virtual decimal? StartHour      { get; set; }
			public virtual int      LeaveRequestId { get; set; }
		}

		public enum TrackingTimeType
		{
			Hour,
			Day
		}

<<<<<<< HEAD
		[Sql.Extension("Sum({expr})", IsAggregate = true, ServerSideOnly = true)]
		public static TV SumCustom<T, TV>(IEnumerable<T> items, [ExprParameter] Expression<Func<T, TV>> expr)
=======
		[Sql.Extension("Sum({expr})", IsAggregate = true)]
		private static TV SumCustom<T, TV>(IEnumerable<T> items, [ExprParameter] Expression<Func<T, TV>> expr)
>>>>>>> 48c35f24
		{
			throw new NotImplementedException();
		}

<<<<<<< HEAD
		[Sql.Extension("Sum({items})", IsAggregate = true, ServerSideOnly = true)]
		public static T SumCustom<T>([ExprParameter] IEnumerable<T> items)
=======
		[Sql.Extension("Sum({items})", IsAggregate = true)]
		private static T SumCustom<T>([ExprParameter] IEnumerable<T> items)
>>>>>>> 48c35f24
		{
			throw new NotImplementedException();
		}

		[Test]
		public void SubqueryAggregation([IncludeDataSources(TestProvName.AllPostgreSQL, TestProvName.AllSQLite, TestProvName.AllSqlServer2008Plus)] string context)
		{
			var ms      = new MappingSchema();
			var builder = new FluentMappingBuilder(ms);

			builder.Entity<EmployeeTimeOffBalance>()
				.HasPrimaryKey(x => x.Id)
				.Association(x => x.Employee, x => x.EmployeeId, x => x.Id, canBeNull: false);

			builder.Entity<Employee>()
				.Property(e => e.Id).HasColumnName("EmployeeId").IsPrimaryKey()
				.Association(x => x.LeaveRequests, x => x.Id, x => x.EmployeeId, canBeNull: false);

			builder.Entity<LeaveRequest>()
				.HasPrimaryKey(x => x.Id)
				.Association(x => x.LeaveRequestDateEntries, x => x.Id, x => x.LeaveRequestId, canBeNull: false);

			builder.Entity<LeaveRequestDateEntry>()
				.HasPrimaryKey(x => x.Id);

			builder.Build();

			var timeOffBalances = new EmployeeTimeOffBalance[]{new()
				{
					Id               = 1,
					EmployeeId       = 1,
					TrackingTimeType = TrackingTimeType.Hour
				},
				new ()
				{
					Id               = 2,
					EmployeeId       = 2,
					TrackingTimeType = TrackingTimeType.Day
				}};

			var employees = new Employee[] { new() { Id = 1 }, new() { Id = 2 } };

			var leaveRequests = new LeaveRequest[]
			{
				new() { EmployeeId = 1, Id = 1 }, new() { EmployeeId = 1, Id = 2 },
				new() { EmployeeId = 2, Id = 3 }, new() { EmployeeId = 2, Id = 4 }
			};

			var dateEntry = new LeaveRequestDateEntry[]
			{
				new() { Id = 1, StartHour = 1, EndHour = 12, LeaveRequestId = 1 },
				new() { Id = 2, StartHour = 2, EndHour = 13, LeaveRequestId = 1 },
				new() { Id = 3, StartHour = 3, EndHour = 14, LeaveRequestId = 2 },
				new() { Id = 4, StartHour = 4, EndHour = 15, LeaveRequestId = 2 },
			};

			using (var db = GetDataContext(context, ms))
			{
				using (var employeeTimeOffBalances = db.CreateLocalTable(timeOffBalances))
				using (db.CreateLocalTable(employees))
				using (db.CreateLocalTable(leaveRequests))
				using (db.CreateLocalTable(dateEntry))
				{
					var query = employeeTimeOffBalances
						.Select(tracking => new
						{
							WithParentReference = (decimal?)tracking.Employee.LeaveRequests
								.SelectMany(e => e.LeaveRequestDateEntries)
								.Select(e =>
									tracking.TrackingTimeType == TrackingTimeType.Hour ? e.StartHour : e.EndHour)
								.DefaultIfEmpty(0)
								.Sum(),
							WithParentReferenceCustom1 = SumCustom(tracking.Employee.LeaveRequests
								.SelectMany(e => e.LeaveRequestDateEntries)
								.Select(e =>
									tracking.TrackingTimeType == TrackingTimeType.Hour ? e.StartHour : e.EndHour)
								.DefaultIfEmpty(0), x => x),
							WithParentReferenceCustom2 = SumCustom(tracking.Employee.LeaveRequests
								.SelectMany(e => e.LeaveRequestDateEntries)
								.Select(e =>
									tracking.TrackingTimeType == TrackingTimeType.Hour ? e.StartHour : e.EndHour)
								.DefaultIfEmpty(0)),
							WithoutParentReference = (decimal?)tracking.Employee.LeaveRequests
								.SelectMany(e => e.LeaveRequestDateEntries)
								.Select(e => e.StartHour != null ? e.StartHour : e.EndHour)
								.DefaultIfEmpty(0)
								.Sum()
						});

					var result = query.OrderBy(x => x.WithParentReference ?? 0)
						.ThenBy(x => x.WithParentReferenceCustom1         ?? 0)
						.ThenBy(x => x.WithParentReferenceCustom2         ?? 0)
						.ThenByDescending(x => x.WithoutParentReference   ?? 0)
						.ToArray();

					var expectedQuery = timeOffBalances
						.Select(tracking => new
						{
							WithParentReference = leaveRequests.Where(lr => lr.EmployeeId == tracking.EmployeeId)
								.SelectMany(e => dateEntry.Where(d => d.LeaveRequestId == e.Id))
								.Select(e =>
									tracking.TrackingTimeType == TrackingTimeType.Hour ? e.StartHour : e.EndHour)
								.DefaultIfEmpty(0)
								.Sum(),

							WithoutParentReference = leaveRequests.Where(lr => lr.EmployeeId == tracking.EmployeeId)
								.SelectMany(e => dateEntry.Where(d => d.LeaveRequestId == e.Id))
								.Select(e => e.StartHour != null ? e.StartHour : e.EndHour)
								.DefaultIfEmpty(0)
								.Sum()

						});

					var expected = expectedQuery
						.OrderBy(x => x.WithParentReference             ?? 0)
						.ThenByDescending(x => x.WithoutParentReference ?? 0)
						.ToArray();

					result.Should().HaveCount(expected.Length);

					for (int i = 0; i < result.Length; i++)
					{
						result[i].WithParentReference.Should().Be(expected[i].WithParentReference);
						result[i].WithoutParentReference.Should().Be(expected[i].WithoutParentReference);
					}

				}
			}
		}
	}
}<|MERGE_RESOLUTION|>--- conflicted
+++ resolved
@@ -48,24 +48,14 @@
 			Day
 		}
 
-<<<<<<< HEAD
 		[Sql.Extension("Sum({expr})", IsAggregate = true, ServerSideOnly = true)]
-		public static TV SumCustom<T, TV>(IEnumerable<T> items, [ExprParameter] Expression<Func<T, TV>> expr)
-=======
-		[Sql.Extension("Sum({expr})", IsAggregate = true)]
 		private static TV SumCustom<T, TV>(IEnumerable<T> items, [ExprParameter] Expression<Func<T, TV>> expr)
->>>>>>> 48c35f24
 		{
 			throw new NotImplementedException();
 		}
 
-<<<<<<< HEAD
 		[Sql.Extension("Sum({items})", IsAggregate = true, ServerSideOnly = true)]
-		public static T SumCustom<T>([ExprParameter] IEnumerable<T> items)
-=======
-		[Sql.Extension("Sum({items})", IsAggregate = true)]
 		private static T SumCustom<T>([ExprParameter] IEnumerable<T> items)
->>>>>>> 48c35f24
 		{
 			throw new NotImplementedException();
 		}
