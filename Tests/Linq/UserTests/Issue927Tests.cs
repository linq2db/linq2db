﻿using System.Data;

using LinqToDB.Data;

using NUnit.Framework;

namespace Tests.UserTests
{
	[TestFixture]
	public class Issue927Tests
	{
		[Test, Theory]
		public void ExternalConnectionDisposing(bool dispose)
		{
#pragma warning disable CA2000 // Dispose objects before losing scope
			var connection = new TestNoopConnection("");
#pragma warning restore CA2000 // Dispose objects before losing scope
			Assert.That(connection.State, Is.EqualTo(ConnectionState.Closed));

			using (var db = new DataConnection(new TestNoopProvider(), connection, dispose))
			{
				var c = db.Connection;
				Assert.That(c.State, Is.EqualTo(ConnectionState.Open));
			}

			Assert.Multiple(() =>
			{
				Assert.That(connection.State, Is.EqualTo(ConnectionState.Closed));
				Assert.That(connection.IsDisposed, Is.EqualTo(dispose));
			});
		}

		[Test]
		public void InternalConnectionDisposed()
		{
			TestNoopConnection? connection;

			using (var db = new DataConnection(new TestNoopProvider(), ""))
			{
				connection = db.Connection as TestNoopConnection;
				Assert.That(connection, Is.Not.Null);
				Assert.That(connection!.State, Is.EqualTo(ConnectionState.Open));
			}

			Assert.Multiple(() =>
			{
				Assert.That(connection.State, Is.EqualTo(ConnectionState.Closed));
				Assert.That(connection.IsDisposed, Is.True);
			});
		}

		[Test]
		public void ExternalConnectionNotClosed()
		{
#pragma warning disable CA2000 // Dispose objects before losing scope
			var connection = new TestNoopConnection("");
#pragma warning restore CA2000 // Dispose objects before losing scope
			connection.Open();

			Assert.That(connection.State, Is.EqualTo(ConnectionState.Open));

			using (var db = new DataConnection(new TestNoopProvider(), connection, false))
			{
				var c = db.Connection;
				Assert.That(c.State, Is.EqualTo(ConnectionState.Open));
			}

			Assert.Multiple(() =>
			{
				Assert.That(connection.State, Is.EqualTo(ConnectionState.Open));
				Assert.That(connection.IsDisposed, Is.EqualTo(false));
			});
		}
<<<<<<< HEAD
=======

		[Test]
		public void CloneConnectionDisposed()
		{
#pragma warning disable CA2000 // Dispose objects before losing scope
			var connection = new TestNoopConnection("");
#pragma warning restore CA2000 // Dispose objects before losing scope
			connection.Open();

			Assert.That(connection.State, Is.EqualTo(ConnectionState.Open));

			TestNoopConnection? cloneConnection;

			using (var db = new DataConnection(new TestNoopProvider(), connection, false))
			{
				var c = db.Connection;
				Assert.That(c.State, Is.EqualTo(ConnectionState.Open));

				using (var db2 = (DataConnection)db.Clone())
				{
					cloneConnection = db2.Connection as TestNoopConnection;
					Assert.Multiple(() =>
					{
						Assert.That(cloneConnection, Is.Not.Null);
						Assert.That(connection, Is.Not.EqualTo(cloneConnection));
					});
					Assert.That(cloneConnection!.State, Is.EqualTo(ConnectionState.Open));
				}
			}

			Assert.Multiple(() =>
			{
				Assert.That(connection.State, Is.EqualTo(ConnectionState.Open));
				Assert.That(connection.IsDisposed, Is.EqualTo(false));

				Assert.That(cloneConnection, Is.Not.Null);
			});
			Assert.Multiple(() =>
			{
				Assert.That(cloneConnection.State, Is.EqualTo(ConnectionState.Closed));
				Assert.That(cloneConnection.IsDisposed, Is.EqualTo(true));
			});

		}
>>>>>>> 48c35f24
	}
}<|MERGE_RESOLUTION|>--- conflicted
+++ resolved
@@ -71,52 +71,5 @@
 				Assert.That(connection.IsDisposed, Is.EqualTo(false));
 			});
 		}
-<<<<<<< HEAD
-=======
-
-		[Test]
-		public void CloneConnectionDisposed()
-		{
-#pragma warning disable CA2000 // Dispose objects before losing scope
-			var connection = new TestNoopConnection("");
-#pragma warning restore CA2000 // Dispose objects before losing scope
-			connection.Open();
-
-			Assert.That(connection.State, Is.EqualTo(ConnectionState.Open));
-
-			TestNoopConnection? cloneConnection;
-
-			using (var db = new DataConnection(new TestNoopProvider(), connection, false))
-			{
-				var c = db.Connection;
-				Assert.That(c.State, Is.EqualTo(ConnectionState.Open));
-
-				using (var db2 = (DataConnection)db.Clone())
-				{
-					cloneConnection = db2.Connection as TestNoopConnection;
-					Assert.Multiple(() =>
-					{
-						Assert.That(cloneConnection, Is.Not.Null);
-						Assert.That(connection, Is.Not.EqualTo(cloneConnection));
-					});
-					Assert.That(cloneConnection!.State, Is.EqualTo(ConnectionState.Open));
-				}
-			}
-
-			Assert.Multiple(() =>
-			{
-				Assert.That(connection.State, Is.EqualTo(ConnectionState.Open));
-				Assert.That(connection.IsDisposed, Is.EqualTo(false));
-
-				Assert.That(cloneConnection, Is.Not.Null);
-			});
-			Assert.Multiple(() =>
-			{
-				Assert.That(cloneConnection.State, Is.EqualTo(ConnectionState.Closed));
-				Assert.That(cloneConnection.IsDisposed, Is.EqualTo(true));
-			});
-
-		}
->>>>>>> 48c35f24
 	}
 }