--- conflicted
+++ resolved
@@ -1,212 +1,192 @@
-﻿using System;
-using System.Linq;
-
-using LinqToDB;
-using LinqToDB.Data;
-
-using NUnit.Framework;
-
-using Tests.Model;
-
-namespace Tests.UserTests
-{
-	[TestFixture]
-	public class Issue781Tests : TestBase
-	{
-		[Test]
-		public void TestCount([DataSources(false)] string context)
-		{
-			using (var db = new DataConnection(context))
-			{
-				var actual   = db.GetTable<Person>()
-					.GroupBy(_ => Sql.Concat("test", _.Patient.Diagnosis))
-					.Count();
-
-				var expected = Person
-					.GroupBy(_ => _.Patient == null ? null : Sql.Concat("test", _.Patient.Diagnosis))
-					.Count();
-
-				Assert.AreEqual(expected, actual);
-				Assert.True(db.LastQuery.IndexOf("COUNT", StringComparison.OrdinalIgnoreCase) != -1);
-			}
-		}
-
-		[Test]
-		public void TestLongCount([DataSources(false)] string context)
-		{
-			using (var db = new DataConnection(context))
-			{
-				var actual    = db.GetTable<Person>()
-					.GroupBy(_ => "test" + _.Patient.Diagnosis)
-					.LongCount();
-
-				var expected = db.GetTable<Person>()
-					.GroupBy(_ => Patient == null ? null : "test" + _.Patient.Diagnosis)
-					.LongCount();
-
-				Assert.AreEqual(expected, actual);
-				Assert.True(db.LastQuery.IndexOf("COUNT", StringComparison.OrdinalIgnoreCase) != -1);
-			}
-		}
-
-<<<<<<< HEAD
-		[Test, DataContextSource(false, ProviderName.Access, TestProvName.MariaDB, ProviderName.OracleManaged, ProviderName.OracleNative, ProviderName.Sybase, ProviderName.SybaseManaged, ProviderName.MySqlConnector, TestProvName.MySql57)]
-		public void TestHavingCount(string context)
-=======
-		[Test]
-		public void TestHavingCount([DataSources(false,
-			ProviderName.Access, TestProvName.MariaDB, ProviderName.OracleManaged,
-			ProviderName.OracleNative, ProviderName.Sybase, ProviderName.SybaseManaged,
-			TestProvName.MySql57)]
-			string context)
->>>>>>> 188102e4
-		{
-			using (var db = new DataConnection(context))
-			{
-				var actual = db.GetTable<Person>()
-					.GroupBy(_ => "test" + _.Patient.Diagnosis)
-					.Having(_ => _.Key != null)
-					.Count();
-
-				var expected = Person
-					.GroupBy(_ => _.Patient == null ? null : "test" + _.Patient.Diagnosis)
-					.Where(_ => _.Key != null)
-					.Count();
-
-				Assert.AreEqual(expected, actual);
-				Assert.True(db.LastQuery.IndexOf("COUNT", StringComparison.OrdinalIgnoreCase) != -1);
-			}
-		}
-
-<<<<<<< HEAD
-		[Test, DataContextSource(false, ProviderName.Access, TestProvName.MariaDB, ProviderName.OracleManaged, ProviderName.OracleNative, ProviderName.Sybase, ProviderName.SybaseManaged, ProviderName.MySqlConnector, TestProvName.MySql57)]
-		public void TestHavingLongCount(string context)
-=======
-		[Test]
-		public void TestHavingLongCount([DataSources(false,
-			ProviderName.Access, TestProvName.MariaDB, ProviderName.OracleManaged,
-			ProviderName.OracleNative, ProviderName.Sybase, ProviderName.SybaseManaged,
-			TestProvName.MySql57)]
-			string context)
->>>>>>> 188102e4
-		{
-			using (var db = new DataConnection(context))
-			{
-				var actual = db.GetTable<Person>()
-					.GroupBy(_ => "test" + _.Patient.Diagnosis)
-					.Having(_ => _.Key != null)
-					.LongCount();
-
-				var expected = Person
-					.GroupBy(_ => _.Patient == null ? null : "test" + _.Patient.Diagnosis)
-					.Where(_ => _.Key != null)
-					.LongCount();
-
-				Assert.AreEqual(expected, actual);
-				Assert.True(db.LastQuery.IndexOf("COUNT", StringComparison.OrdinalIgnoreCase) != -1);
-			}
-		}
-
-		[Test]
-		public void TestCountWithSelect([DataSources(false)] string context)
-		{
-			using (var db = new DataConnection(context))
-			{
-				var actual = db.GetTable<Person>()
-					.GroupBy(_ => "test" + _.Patient.Diagnosis)
-					.Select(_ => _.Key)
-					.Count();
-
-				var expected = Person
-					.GroupBy(_ => _.Patient == null ? null : "test" + _.Patient.Diagnosis)
-					.Select(_ => _.Key)
-					.Count();
-
-				Assert.AreEqual(expected, actual);
-				Assert.True(db.LastQuery.IndexOf("COUNT", StringComparison.OrdinalIgnoreCase) != -1);
-			}
-		}
-
-		[Test]
-		public void TestLongCountWithSelect([DataSources(false)] string context)
-		{
-			using (var db = new DataConnection(context))
-			{
-				var actual = db.GetTable<Person>()
-					.GroupBy(_ => "test" + _.Patient.Diagnosis)
-					.Select(_ => _.Key)
-					.LongCount();
-
-				var expected = db.GetTable<Person>()
-					.GroupBy(_ => _.Patient == null ? null : "test" + _.Patient.Diagnosis)
-					.Select(_ => _.Key)
-					.LongCount();
-
-				Assert.AreEqual(expected, actual);
-				Assert.True(db.LastQuery.IndexOf("COUNT", StringComparison.OrdinalIgnoreCase) != -1);
-			}
-		}
-
-<<<<<<< HEAD
-		[Test, DataContextSource(false, ProviderName.Access, TestProvName.MariaDB, ProviderName.OracleManaged, ProviderName.OracleNative, ProviderName.Sybase, ProviderName.SybaseManaged, ProviderName.MySqlConnector, TestProvName.MySql57)]
-		public void TestHavingCountWithSelect(string context)
-=======
-		[Test]
-		public void TestHavingCountWithSelect([DataSources(false,
-			ProviderName.Access, TestProvName.MariaDB, ProviderName.OracleManaged,
-			ProviderName.OracleNative, ProviderName.Sybase, ProviderName.SybaseManaged,
-			TestProvName.MySql57)]
-			string context)
->>>>>>> 188102e4
-		{
-			using (var db = new DataConnection(context))
-			{
-				var actual = db.GetTable<Person>()
-					.GroupBy(_ => "test" + _.Patient.Diagnosis)
-					.Having(_ => _.Key != null)
-					.Select(_ => _.Key)
-					.Count();
-
-				var expected = Person
-					.GroupBy(_ => _.Patient == null ? null : "test" + _.Patient.Diagnosis)
-					.Where(_ => _.Key != null)
-					.Select(_ => _.Key)
-					.Count();
-
-				Assert.AreEqual(expected, actual);
-				Assert.True(db.LastQuery.IndexOf("COUNT", StringComparison.OrdinalIgnoreCase) != -1);
-			}
-		}
-
-<<<<<<< HEAD
-		[Test, DataContextSource(false, ProviderName.Access, TestProvName.MariaDB, ProviderName.OracleManaged, ProviderName.OracleNative, ProviderName.Sybase, ProviderName.SybaseManaged, ProviderName.MySqlConnector, TestProvName.MySql57)]
-		public void TestHavingLongCountWithSelect(string context)
-=======
-		[Test]
-		public void TestHavingLongCountWithSelect([DataSources(false,
-			ProviderName.Access, TestProvName.MariaDB, ProviderName.OracleManaged,
-			ProviderName.OracleNative, ProviderName.Sybase, ProviderName.SybaseManaged,
-			TestProvName.MySql57)]
-			string context)
->>>>>>> 188102e4
-		{
-			using (var db = new DataConnection(context))
-			{
-				var actual = db.GetTable<Person>()
-					.GroupBy(_ => "test" + _.Patient.Diagnosis)
-					.Having(_ => _.Key != null)
-					.Select(_ => _.Key)
-					.LongCount();
-
-				var expected = Person
-					.GroupBy(_ => _.Patient == null ? null : "test" + _.Patient.Diagnosis)
-					.Where(_ => _.Key != null)
-					.Select(_ => _.Key)
-					.LongCount();
-
-				Assert.AreEqual(expected, actual);
-				Assert.True(db.LastQuery.IndexOf("COUNT", StringComparison.OrdinalIgnoreCase) != -1);
-			}
-		}
-	}
-}
+﻿using System;
+using System.Linq;
+
+using LinqToDB;
+using LinqToDB.Data;
+
+using NUnit.Framework;
+
+using Tests.Model;
+
+namespace Tests.UserTests
+{
+	[TestFixture]
+	public class Issue781Tests : TestBase
+	{
+		[Test]
+		public void TestCount([DataSources(false)] string context)
+		{
+			using (var db = new DataConnection(context))
+			{
+				var actual   = db.GetTable<Person>()
+					.GroupBy(_ => Sql.Concat("test", _.Patient.Diagnosis))
+					.Count();
+
+				var expected = Person
+					.GroupBy(_ => _.Patient == null ? null : Sql.Concat("test", _.Patient.Diagnosis))
+					.Count();
+
+				Assert.AreEqual(expected, actual);
+				Assert.True(db.LastQuery.IndexOf("COUNT", StringComparison.OrdinalIgnoreCase) != -1);
+			}
+		}
+
+		[Test]
+		public void TestLongCount([DataSources(false)] string context)
+		{
+			using (var db = new DataConnection(context))
+			{
+				var actual    = db.GetTable<Person>()
+					.GroupBy(_ => "test" + _.Patient.Diagnosis)
+					.LongCount();
+
+				var expected = db.GetTable<Person>()
+					.GroupBy(_ => Patient == null ? null : "test" + _.Patient.Diagnosis)
+					.LongCount();
+
+				Assert.AreEqual(expected, actual);
+				Assert.True(db.LastQuery.IndexOf("COUNT", StringComparison.OrdinalIgnoreCase) != -1);
+			}
+		}
+
+		[Test]
+		public void TestHavingCount([DataSources(false,
+				ProviderName.Access,  ProviderName.MySqlConnector, TestProvName.MariaDB, ProviderName.OracleManaged,
+				ProviderName.OracleNative, ProviderName.Sybase, ProviderName.SybaseManaged,
+				TestProvName.MySql57)]
+			string context)
+		{
+			using (var db = new DataConnection(context))
+			{
+				var actual = db.GetTable<Person>()
+					.GroupBy(_ => "test" + _.Patient.Diagnosis)
+					.Having(_ => _.Key != null)
+					.Count();
+
+				var expected = Person
+					.GroupBy(_ => _.Patient == null ? null : "test" + _.Patient.Diagnosis)
+					.Where(_ => _.Key != null)
+					.Count();
+
+				Assert.AreEqual(expected, actual);
+				Assert.True(db.LastQuery.IndexOf("COUNT", StringComparison.OrdinalIgnoreCase) != -1);
+			}
+		}
+
+		[Test]
+		public void TestHavingLongCount([DataSources(false,
+				ProviderName.Access, ProviderName.MySqlConnector, TestProvName.MariaDB, ProviderName.OracleManaged,
+				ProviderName.OracleNative, ProviderName.Sybase, ProviderName.SybaseManaged,
+				TestProvName.MySql57)]
+			string context)
+		{
+			using (var db = new DataConnection(context))
+			{
+				var actual = db.GetTable<Person>()
+					.GroupBy(_ => "test" + _.Patient.Diagnosis)
+					.Having(_ => _.Key != null)
+					.LongCount();
+
+				var expected = Person
+					.GroupBy(_ => _.Patient == null ? null : "test" + _.Patient.Diagnosis)
+					.Where(_ => _.Key != null)
+					.LongCount();
+
+				Assert.AreEqual(expected, actual);
+				Assert.True(db.LastQuery.IndexOf("COUNT", StringComparison.OrdinalIgnoreCase) != -1);
+			}
+		}
+
+		[Test]
+		public void TestCountWithSelect([DataSources(false)] string context)
+		{
+			using (var db = new DataConnection(context))
+			{
+				var actual = db.GetTable<Person>()
+					.GroupBy(_ => "test" + _.Patient.Diagnosis)
+					.Select(_ => _.Key)
+					.Count();
+
+				var expected = Person
+					.GroupBy(_ => _.Patient == null ? null : "test" + _.Patient.Diagnosis)
+					.Select(_ => _.Key)
+					.Count();
+
+				Assert.AreEqual(expected, actual);
+				Assert.True(db.LastQuery.IndexOf("COUNT", StringComparison.OrdinalIgnoreCase) != -1);
+			}
+		}
+
+		[Test]
+		public void TestLongCountWithSelect([DataSources(false)] string context)
+		{
+			using (var db = new DataConnection(context))
+			{
+				var actual = db.GetTable<Person>()
+					.GroupBy(_ => "test" + _.Patient.Diagnosis)
+					.Select(_ => _.Key)
+					.LongCount();
+
+				var expected = db.GetTable<Person>()
+					.GroupBy(_ => _.Patient == null ? null : "test" + _.Patient.Diagnosis)
+					.Select(_ => _.Key)
+					.LongCount();
+
+				Assert.AreEqual(expected, actual);
+				Assert.True(db.LastQuery.IndexOf("COUNT", StringComparison.OrdinalIgnoreCase) != -1);
+			}
+		}
+
+		[Test]
+		public void TestHavingCountWithSelect([DataSources(false,
+				ProviderName.Access, ProviderName.MySqlConnector, TestProvName.MariaDB, ProviderName.OracleManaged,
+				ProviderName.OracleNative, ProviderName.Sybase, ProviderName.SybaseManaged,
+				TestProvName.MySql57)]
+			string context)
+		{
+			using (var db = new DataConnection(context))
+			{
+				var actual = db.GetTable<Person>()
+					.GroupBy(_ => "test" + _.Patient.Diagnosis)
+					.Having(_ => _.Key != null)
+					.Select(_ => _.Key)
+					.Count();
+
+				var expected = Person
+					.GroupBy(_ => _.Patient == null ? null : "test" + _.Patient.Diagnosis)
+					.Where(_ => _.Key != null)
+					.Select(_ => _.Key)
+					.Count();
+
+				Assert.AreEqual(expected, actual);
+				Assert.True(db.LastQuery.IndexOf("COUNT", StringComparison.OrdinalIgnoreCase) != -1);
+			}
+		}
+
+		[Test]
+		public void TestHavingLongCountWithSelect([DataSources(false,
+				ProviderName.Access, ProviderName.MySqlConnector, TestProvName.MariaDB, ProviderName.OracleManaged,
+				ProviderName.OracleNative, ProviderName.Sybase, ProviderName.SybaseManaged,
+				TestProvName.MySql57)]
+			string context)
+		{
+			using (var db = new DataConnection(context))
+			{
+				var actual = db.GetTable<Person>()
+					.GroupBy(_ => "test" + _.Patient.Diagnosis)
+					.Having(_ => _.Key != null)
+					.Select(_ => _.Key)
+					.LongCount();
+
+				var expected = Person
+					.GroupBy(_ => _.Patient == null ? null : "test" + _.Patient.Diagnosis)
+					.Where(_ => _.Key != null)
+					.Select(_ => _.Key)
+					.LongCount();
+
+				Assert.AreEqual(expected, actual);
+				Assert.True(db.LastQuery.IndexOf("COUNT", StringComparison.OrdinalIgnoreCase) != -1);
+			}
+		}
+	}
+}