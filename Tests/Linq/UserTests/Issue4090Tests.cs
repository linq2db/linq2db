--- conflicted
+++ resolved
@@ -277,85 +277,9 @@
 							Id2 = t2.Id2,
 						})
 						.FirstOrDefault()
-<<<<<<< HEAD
-				});
+			});
 
 			AssertQuery(query);
-=======
-				})
-				.ToList();
-			Assert.That(ret, Has.Count.EqualTo(7));
-
-			Assert.Multiple(() =>
-			{
-				Assert.That(ret[0].Name3!, Is.EqualTo("Child21"));
-				Assert.That(ret[0].Value2, Is.Not.Null);
-			});
-			Assert.Multiple(() =>
-			{
-				Assert.That(ret[0].Value2!.Name2!, Is.EqualTo("Child11"));
-				Assert.That(ret[0].Value2!.Value1, Is.Not.Null);
-			});
-			Assert.Multiple(() =>
-			{
-				Assert.That(ret[0].Value2!.Value1!.Name1!, Is.EqualTo("Some1"));
-
-				Assert.That(ret[1].Name3!, Is.EqualTo("Child22"));
-				Assert.That(ret[1].Value2, Is.Not.Null);
-			});
-			Assert.Multiple(() =>
-			{
-				Assert.That(ret[1].Value2!.Name2!, Is.EqualTo("Child12"));
-				Assert.That(ret[1].Value2!.Value1, Is.Not.Null);
-			});
-			Assert.Multiple(() =>
-			{
-				Assert.That(ret[1].Value2!.Value1!.Name1, Is.Null);
-
-				Assert.That(ret[2].Name3!, Is.EqualTo("Child23"));
-				Assert.That(ret[2].Value2, Is.Not.Null);
-			});
-			Assert.Multiple(() =>
-			{
-				Assert.That(ret[2].Value2!.Name2!, Is.EqualTo("Child13"));
-				Assert.That(ret[2].Value2!.Value1, Is.Null);
-
-				Assert.That(ret[3].Name3!, Is.EqualTo("Child24"));
-				Assert.That(ret[3].Value2, Is.Not.Null);
-			});
-			Assert.Multiple(() =>
-			{
-				Assert.That(ret[3].Value2!.Name2!, Is.Null);
-				Assert.That(ret[3].Value2!.Value1, Is.Not.Null);
-			});
-			Assert.Multiple(() =>
-			{
-				Assert.That(ret[3].Value2!.Value1!.Name1!, Is.EqualTo("Some1"));
-
-				Assert.That(ret[4].Name3!, Is.EqualTo("Child25"));
-				Assert.That(ret[4].Value2, Is.Not.Null);
-			});
-			Assert.Multiple(() =>
-			{
-				Assert.That(ret[4].Value2!.Name2!, Is.Null);
-				Assert.That(ret[4].Value2!.Value1, Is.Not.Null);
-			});
-			Assert.Multiple(() =>
-			{
-				Assert.That(ret[4].Value2!.Value1!.Name1, Is.Null);
-
-				Assert.That(ret[5].Name3!, Is.EqualTo("Child26"));
-				Assert.That(ret[5].Value2, Is.Not.Null);
-			});
-			Assert.Multiple(() =>
-			{
-				Assert.That(ret[5].Value2!.Name2!, Is.Null);
-				Assert.That(ret[5].Value2!.Value1, Is.Null);
-
-				Assert.That(ret[6].Name3!, Is.EqualTo("Child27"));
-				Assert.That(ret[6].Value2, Is.Null);
-			});
->>>>>>> 48c35f24
 		}
 
 		[Test]
