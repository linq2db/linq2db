--- conflicted
+++ resolved
@@ -1,209 +1,205 @@
-﻿{
-  "name": "linq2db.Tests",
-  "version": "1.7.7-*",
-  "authors": [ "Igor Tkachev" ],
-  "description": "LINQ to DB is a data access technology that provides a run-time infrastructure for managing relational data as objects.",
-
-
-  "buildOptions": {
-    "outputName": "linq2db.Tests",
-    "publicSign": true,
-    "keyFile": "linq2db.Tests.snk",
-    "nowarn": [ "CS0649", "CS0429" ]
-  },
-
-  "dependencies": {
-    "Model": {
-      "target": "project"
-    },
-<<<<<<< HEAD
-    "NUnit": "3.6.1"
-=======
-    "NUnit": "3.4.1",
-    "Newtonsoft.Json": "9.0.1"
->>>>>>> dee8c399
-  },
-
-  "testRunner": "nunit",
-
-  "frameworks": {
-    "netcoreapp1.0": {
-      "imports": "portable-net45+win8",
-      "dependencies": {
-        "Microsoft.NETCore.App": {
-          "version": "1.0.1",
-          "type": "platform"
-        },
-
-        "System.Data.Common": "4.3.0",
-        "System.Data.SqlClient": "4.3.0",
-        "System.Runtime.Serialization.Primitives": "4.3.0",
-        "System.Runtime.Loader": "4.3.0",
-        "System.Dynamic.Runtime": "4.3.0",
-        "System.Diagnostics.TraceSource": "4.3.0",
-        "Microsoft.CSharp": "4.3.0",
-        "System.Linq.Queryable": "4.3.0",
-        "System.Xml.XmlDocument": "4.3.0",
-        "System.Threading.Thread": "4.3.0",
-        "System.Net.NetworkInformation": "4.3.0",
-        "System.ComponentModel.Annotations": "4.3.0",
-        "Microsoft.Extensions.DependencyModel": "1.1.0",
-
-        "Microsoft.Data.SQLite": "1.1.0",
-        "MySql.Data": "7.0.6-IR31",
-        "Npgsql": "3.2.1",
-
-        "Microsoft.DotNet.InternalAbstractions": "1.0.0",
-
-        "dotnet-test-nunit": "3.4.0-beta-3",
-        "xunit.core": "2.1.0"
-      },
-      "buildOptions": {
-        "define": [ "NETSTANDARD", "NOFSHARP" ],
-        "compile": {
-          "exclude": [
-            "**/AccessTests.cs",
-            "**/DB2Tests.cs",
-            "**/SybaseTests.cs",
-            "**/SapHanaTests.cs",
-            "**/MiniProfilerTests.cs",
-            "**/FirebirdTests.cs",
-            "**/InformixTests.cs",
-            "**/DataServiceTests.cs",
-            "**/AttributeReaderTests.cs",
-            "**/XmlReaderTests.cs",
-            "**/VisualBasicTests.cs",
-            "**/OracleTests.cs",
-            "**/SqlServerTypesTests.cs",
-            "**/PartialTrust*.cs",
-            "**/FSharpTests.cs",
-            "**/SchemaProviderTests.cs"
-          ]
-        },
-        "copyToOutput": {
-          "mappings": {
-            "x86/": { "include": "../../packages/System.Data.SQLite.Core.1.0.101.0/build/net451/x86/" },
-            "x64/": { "include": "../../packages/System.Data.SQLite.Core.1.0.101.0/build/net451/x64/" },
-            "Database/": {
-              "include": "../../Data/"
-            }
-          }
-
-        }
-      }
-    },
-
-    "net40": {
-      "frameworkAssemblies": {
-        "Microsoft.CSharp": "",
-        "System": "",
-        "System.Configuration": "",
-        "System.Core": "",
-        "System.Data.DataSetExtensions": "",
-        "System.Data.Linq": "",
-        "System.Data.Services": "",
-        "System.ServiceModel": "",
-        "System.Web.Services": "",
-        "System.Xml.Linq": "",
-        "System.Data": "",
-        "System.Xml": "",
-        "System.Runtime.Serialization": "",
-        "System.Windows.Forms": ""
-      },
-      "dependencies": {
-        "Microsoft.Bcl.Async": "1.0.*",
-        "FirebirdSql.Data.FirebirdClient": "4.10.0",
-        "Microsoft.SqlServer.Compact": "4.0.8876.1",
-        "Microsoft.SqlServer.Types": "11.0.2",
-        "MiniProfiler": "3.2.0.157",
-        "MySql.Data": "6.9.8",
-        "Npgsql": "2.2.6",
-        "Oracle.DataAccess.x86": "2.112.1.0",
-        "Oracle.ManagedDataAccess": "12.1.24160419",
-        "System.Data.SQLite.Core": "1.0.101.0",
-        "xunit": "1.9.1",
-        "xunit.extensions": "1.9.1",
-        "NUnit.Runners": "3.6.0"
-
-      },
-      "buildOptions": {
-        "define": [ "FW4", "NOASYNC", "NOIMMUTABLE", "NOFSHARP", "NPGSQL226" ],
-        "compile": {
-          "exclude": [
-            "**/VisualBasicTests.cs",
-            "**/FSharpTests.cs",
-            "**/AsyncTests.cs",
-            "**/ParserTests.cs",
-            "**/DB2Tests.cs",
-            "**/InformixTests.cs"
-          ]
-        },
-        "copyToOutput": {
-          "mappings": {
-            "x86/": { "include": "../../packages/System.Data.SQLite.Core.1.0.101.0/build/net40/x86/" },
-            "x64/": { "include": "../../packages/System.Data.SQLite.Core.1.0.101.0/build/net40/x64/" },
-            "Database/": {
-              "include": "../../Data/"
-            }
-          }
-        }
-      }
-    },
-
-    "net45": {
-      "frameworkAssemblies": {
-        "Microsoft.CSharp": "",
-        "System": "",
-        "System.Configuration": "",
-        "System.Core": "",
-        "System.Data.DataSetExtensions": "",
-        "System.Data.Linq": "",
-        "System.Data.Services": "",
-        "System.ServiceModel": "",
-        "System.Web.Services": "",
-        "System.Xml.Linq": "",
-        "System.Data": "",
-        "System.Xml": "",
-        "System.Runtime.Serialization": "",
-        "System.Windows.Forms": ""
-      },
-      "buildOptions": {
-        "define": [ "FW4", "NOFSHARP" ],
-        "compile": {
-          "exclude": [
-            "**/VisualBasicTests.cs",
-            "**/FSharpTests.cs",
-            "**/ParserTests.cs",
-            "**/DB2Tests.cs",
-            "**/InformixTests.cs"
-          ]
-        },
-        "copyToOutput": {
-          "mappings": {
-            "x86/": { "include": "../../packages/System.Data.SQLite.Core.1.0.101.0/build/net45/x86/" },
-            "x64/": { "include": "../../packages/System.Data.SQLite.Core.1.0.101.0/build/net45/x64/" },
-            "Database/": {
-              "include": "../../Data/"
-            }
-          }
-        }
-      },
-      "dependencies": {
-        "FirebirdSql.Data.FirebirdClient": "4.10.0",
-        "System.Collections.Immutable": "1.2.0",
-        "Microsoft.SqlServer.Compact": "4.0.8876.1",
-        "Microsoft.SqlServer.Types": "11.0.2",
-        "MiniProfiler": "3.2.0.157",
-        "MySql.Data": "6.9.8",
-        "Npgsql": "3.1.8",
-        "Oracle.DataAccess.x86": "2.112.1.0",
-        "Oracle.ManagedDataAccess": "12.1.24160419",
-        "System.Data.SQLite.Core": "1.0.101.0",
-        "xunit": "1.9.1",
-        "xunit.extensions": "1.9.1",
-        "NUnit.Runners": "3.6.0"
-
-      }
-    }
-  }
-}+﻿{
+  "name": "linq2db.Tests",
+  "version": "1.7.7-*",
+  "authors": [ "Igor Tkachev" ],
+  "description": "LINQ to DB is a data access technology that provides a run-time infrastructure for managing relational data as objects.",
+
+
+  "buildOptions": {
+    "outputName": "linq2db.Tests",
+    "publicSign": true,
+    "keyFile": "linq2db.Tests.snk",
+    "nowarn": [ "CS0649", "CS0429" ]
+  },
+
+  "dependencies": {
+    "Model": {
+      "target": "project"
+    },
+    "NUnit": "3.6.1",
+    "Newtonsoft.Json": "9.0.1"
+  },
+
+  "testRunner": "nunit",
+
+  "frameworks": {
+    "netcoreapp1.0": {
+      "imports": "portable-net45+win8",
+      "dependencies": {
+        "Microsoft.NETCore.App": {
+          "version": "1.0.1",
+          "type": "platform"
+        },
+
+        "System.Data.Common": "4.3.0",
+        "System.Data.SqlClient": "4.3.0",
+        "System.Runtime.Serialization.Primitives": "4.3.0",
+        "System.Runtime.Loader": "4.3.0",
+        "System.Dynamic.Runtime": "4.3.0",
+        "System.Diagnostics.TraceSource": "4.3.0",
+        "Microsoft.CSharp": "4.3.0",
+        "System.Linq.Queryable": "4.3.0",
+        "System.Xml.XmlDocument": "4.3.0",
+        "System.Threading.Thread": "4.3.0",
+        "System.Net.NetworkInformation": "4.3.0",
+        "System.ComponentModel.Annotations": "4.3.0",
+        "Microsoft.Extensions.DependencyModel": "1.1.0",
+
+        "Microsoft.Data.SQLite": "1.1.0",
+        "MySql.Data": "7.0.6-IR31",
+        "Npgsql": "3.2.1",
+
+        "Microsoft.DotNet.InternalAbstractions": "1.0.0",
+
+        "dotnet-test-nunit": "3.4.0-beta-3",
+        "xunit.core": "2.1.0"
+      },
+      "buildOptions": {
+        "define": [ "NETSTANDARD", "NOFSHARP" ],
+        "compile": {
+          "exclude": [
+            "**/AccessTests.cs",
+            "**/DB2Tests.cs",
+            "**/SybaseTests.cs",
+            "**/SapHanaTests.cs",
+            "**/MiniProfilerTests.cs",
+            "**/FirebirdTests.cs",
+            "**/InformixTests.cs",
+            "**/DataServiceTests.cs",
+            "**/AttributeReaderTests.cs",
+            "**/XmlReaderTests.cs",
+            "**/VisualBasicTests.cs",
+            "**/OracleTests.cs",
+            "**/SqlServerTypesTests.cs",
+            "**/PartialTrust*.cs",
+            "**/FSharpTests.cs",
+            "**/SchemaProviderTests.cs"
+          ]
+        },
+        "copyToOutput": {
+          "mappings": {
+            "x86/": { "include": "../../packages/System.Data.SQLite.Core.1.0.101.0/build/net451/x86/" },
+            "x64/": { "include": "../../packages/System.Data.SQLite.Core.1.0.101.0/build/net451/x64/" },
+            "Database/": {
+              "include": "../../Data/"
+            }
+          }
+
+        }
+      }
+    },
+
+    "net40": {
+      "frameworkAssemblies": {
+        "Microsoft.CSharp": "",
+        "System": "",
+        "System.Configuration": "",
+        "System.Core": "",
+        "System.Data.DataSetExtensions": "",
+        "System.Data.Linq": "",
+        "System.Data.Services": "",
+        "System.ServiceModel": "",
+        "System.Web.Services": "",
+        "System.Xml.Linq": "",
+        "System.Data": "",
+        "System.Xml": "",
+        "System.Runtime.Serialization": "",
+        "System.Windows.Forms": ""
+      },
+      "dependencies": {
+        "Microsoft.Bcl.Async": "1.0.*",
+        "FirebirdSql.Data.FirebirdClient": "4.10.0",
+        "Microsoft.SqlServer.Compact": "4.0.8876.1",
+        "Microsoft.SqlServer.Types": "11.0.2",
+        "MiniProfiler": "3.2.0.157",
+        "MySql.Data": "6.9.8",
+        "Npgsql": "2.2.6",
+        "Oracle.DataAccess.x86": "2.112.1.0",
+        "Oracle.ManagedDataAccess": "12.1.24160419",
+        "System.Data.SQLite.Core": "1.0.101.0",
+        "xunit": "1.9.1",
+        "xunit.extensions": "1.9.1",
+        "NUnit.Runners": "3.6.0"
+
+      },
+      "buildOptions": {
+        "define": [ "FW4", "NOASYNC", "NOIMMUTABLE", "NOFSHARP", "NPGSQL226" ],
+        "compile": {
+          "exclude": [
+            "**/VisualBasicTests.cs",
+            "**/FSharpTests.cs",
+            "**/AsyncTests.cs",
+            "**/ParserTests.cs",
+            "**/DB2Tests.cs",
+            "**/InformixTests.cs"
+          ]
+        },
+        "copyToOutput": {
+          "mappings": {
+            "x86/": { "include": "../../packages/System.Data.SQLite.Core.1.0.101.0/build/net40/x86/" },
+            "x64/": { "include": "../../packages/System.Data.SQLite.Core.1.0.101.0/build/net40/x64/" },
+            "Database/": {
+              "include": "../../Data/"
+            }
+          }
+        }
+      }
+    },
+
+    "net45": {
+      "frameworkAssemblies": {
+        "Microsoft.CSharp": "",
+        "System": "",
+        "System.Configuration": "",
+        "System.Core": "",
+        "System.Data.DataSetExtensions": "",
+        "System.Data.Linq": "",
+        "System.Data.Services": "",
+        "System.ServiceModel": "",
+        "System.Web.Services": "",
+        "System.Xml.Linq": "",
+        "System.Data": "",
+        "System.Xml": "",
+        "System.Runtime.Serialization": "",
+        "System.Windows.Forms": ""
+      },
+      "buildOptions": {
+        "define": [ "FW4", "NOFSHARP" ],
+        "compile": {
+          "exclude": [
+            "**/VisualBasicTests.cs",
+            "**/FSharpTests.cs",
+            "**/ParserTests.cs",
+            "**/DB2Tests.cs",
+            "**/InformixTests.cs"
+          ]
+        },
+        "copyToOutput": {
+          "mappings": {
+            "x86/": { "include": "../../packages/System.Data.SQLite.Core.1.0.101.0/build/net45/x86/" },
+            "x64/": { "include": "../../packages/System.Data.SQLite.Core.1.0.101.0/build/net45/x64/" },
+            "Database/": {
+              "include": "../../Data/"
+            }
+          }
+        }
+      },
+      "dependencies": {
+        "FirebirdSql.Data.FirebirdClient": "4.10.0",
+        "System.Collections.Immutable": "1.2.0",
+        "Microsoft.SqlServer.Compact": "4.0.8876.1",
+        "Microsoft.SqlServer.Types": "11.0.2",
+        "MiniProfiler": "3.2.0.157",
+        "MySql.Data": "6.9.8",
+        "Npgsql": "3.1.8",
+        "Oracle.DataAccess.x86": "2.112.1.0",
+        "Oracle.ManagedDataAccess": "12.1.24160419",
+        "System.Data.SQLite.Core": "1.0.101.0",
+        "xunit": "1.9.1",
+        "xunit.extensions": "1.9.1",
+        "NUnit.Runners": "3.6.0"
+
+      }
+    }
+  }
+}