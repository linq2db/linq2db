﻿using LinqToDB.Data;
using LinqToDB.DataProvider;
using LinqToDB.Mapping;
using System;
using System.Collections.Generic;
using System.Linq;
using System.Text;
using System.Threading.Tasks;
using LinqToDB.SchemaProvider;
using LinqToDB.SqlProvider;
using System.Data;
using System.Data.Common;
using System.Collections;

namespace Tests
{
	internal class TestNoopConnection : IDbConnection
	{
		private ConnectionState _state = ConnectionState.Closed;

		public TestNoopConnection(string connectionString)
		{
		}

		string IDbConnection.ConnectionString
		{
			get
			{
				throw new NotImplementedException();
			}

			set
			{
				throw new NotImplementedException();
			}
		}

		int IDbConnection.ConnectionTimeout
		{
			get
			{
				throw new NotImplementedException();
			}
		}

		string IDbConnection.Database
		{
			get
			{
				throw new NotImplementedException();
			}
		}

		ConnectionState IDbConnection.State
		{
			get
			{
				return _state;
			}
		}

		IDbTransaction IDbConnection.BeginTransaction()
		{
			throw new NotImplementedException();
		}

		IDbTransaction IDbConnection.BeginTransaction(IsolationLevel il)
		{
			throw new NotImplementedException();
		}

		void IDbConnection.ChangeDatabase(string databaseName)
		{
			throw new NotImplementedException();
		}

		void IDbConnection.Close()
		{
			throw new NotImplementedException();
		}

		IDbCommand IDbConnection.CreateCommand()
		{
			return new TestNoopDbCommand();
		}

		void IDbConnection.Open()
		{
			_state = ConnectionState.Open;
		}

		void IDisposable.Dispose()
		{
			_state = ConnectionState.Closed;
		}
	}

	internal class TestNoopDataReader : IDataReader
	{
		int IDataReader.Depth
		{
			get
			{
				throw new NotImplementedException();
			}
		}

		bool IDataReader.IsClosed
		{
			get
			{
				throw new NotImplementedException();
			}
		}

		int IDataReader.RecordsAffected
		{
			get
			{
				throw new NotImplementedException();
			}
		}

		int IDataRecord.FieldCount
		{
			get
			{
				throw new NotImplementedException();
			}
		}

		object IDataRecord.this[string name]
		{
			get
			{
				throw new NotImplementedException();
			}
		}

		object IDataRecord.this[int i]
		{
			get
			{
				throw new NotImplementedException();
			}
		}

		void IDataReader.Close()
		{
			throw new NotImplementedException();
		}

		DataTable IDataReader.GetSchemaTable()
		{
			throw new NotImplementedException();
		}

		bool IDataReader.NextResult()
		{
			throw new NotImplementedException();
		}

		bool IDataReader.Read()
		{
			throw new NotImplementedException();
		}

		bool IDataRecord.GetBoolean(int i)
		{
			throw new NotImplementedException();
		}

		byte IDataRecord.GetByte(int i)
		{
			throw new NotImplementedException();
		}

		long IDataRecord.GetBytes(int i, long fieldOffset, byte[] buffer, int bufferoffset, int length)
		{
			throw new NotImplementedException();
		}

		char IDataRecord.GetChar(int i)
		{
			throw new NotImplementedException();
		}

		long IDataRecord.GetChars(int i, long fieldoffset, char[] buffer, int bufferoffset, int length)
		{
			throw new NotImplementedException();
		}

		IDataReader IDataRecord.GetData(int i)
		{
			throw new NotImplementedException();
		}

		string IDataRecord.GetDataTypeName(int i)
		{
			throw new NotImplementedException();
		}

		DateTime IDataRecord.GetDateTime(int i)
		{
			throw new NotImplementedException();
		}

		decimal IDataRecord.GetDecimal(int i)
		{
			throw new NotImplementedException();
		}

		double IDataRecord.GetDouble(int i)
		{
			throw new NotImplementedException();
		}

		Type IDataRecord.GetFieldType(int i)
		{
			throw new NotImplementedException();
		}

		float IDataRecord.GetFloat(int i)
		{
			throw new NotImplementedException();
		}

		Guid IDataRecord.GetGuid(int i)
		{
			throw new NotImplementedException();
		}

		short IDataRecord.GetInt16(int i)
		{
			throw new NotImplementedException();
		}

		int IDataRecord.GetInt32(int i)
		{
			throw new NotImplementedException();
		}

		long IDataRecord.GetInt64(int i)
		{
			throw new NotImplementedException();
		}

		string IDataRecord.GetName(int i)
		{
			throw new NotImplementedException();
		}

		int IDataRecord.GetOrdinal(string name)
		{
			throw new NotImplementedException();
		}

		string IDataRecord.GetString(int i)
		{
			throw new NotImplementedException();
		}

		object IDataRecord.GetValue(int i)
		{
			throw new NotImplementedException();
		}

		int IDataRecord.GetValues(object[] values)
		{
			throw new NotImplementedException();
		}

		bool IDataRecord.IsDBNull(int i)
		{
			throw new NotImplementedException();
		}

		void IDisposable.Dispose()
		{
			throw new NotImplementedException();
		}
	}

	internal class TestNoopDbCommand : DbCommand
	{
		private readonly DbParameterCollection _parameters = new TestNoopDbParameterCollection();

		public override string CommandText { get; set; }

		public override int CommandTimeout
		{
			get
			{
				throw new NotImplementedException();
			}

			set
			{
				throw new NotImplementedException();
			}
		}

		public override CommandType CommandType { get; set; }

		public override bool DesignTimeVisible
		{
			get
			{
				throw new NotImplementedException();
			}

			set
			{
				throw new NotImplementedException();
			}
		}

		public override UpdateRowSource UpdatedRowSource
		{
			get
			{
				throw new NotImplementedException();
			}

			set
			{
				throw new NotImplementedException();
			}
		}

		protected override DbConnection DbConnection
		{
			get
			{
				throw new NotImplementedException();
			}

			set
			{
				throw new NotImplementedException();
			}
		}

		protected override DbParameterCollection DbParameterCollection
		{
			get
			{
				return _parameters;
			}
		}

		protected override DbTransaction DbTransaction
		{
			get
			{
				throw new NotImplementedException();
			}

			set
			{
				throw new NotImplementedException();
			}
		}

		public override void Cancel()
		{
			throw new NotImplementedException();
		}

		public override int ExecuteNonQuery()
		{
			return 0;
		}

		public override object ExecuteScalar()
		{
			return null;
		}

		public override void Prepare()
		{
			throw new NotImplementedException();
		}

		protected override DbParameter CreateDbParameter()
		{
			return new TestNoopDbParameter();
		}

		protected override DbDataReader ExecuteDbDataReader(CommandBehavior behavior)
		{
			return new TestNoopDbDataReader();
		}
	}

	internal class TestNoopDbParameter : DbParameter
	{
		public override DbType DbType { get; set; }

		public override ParameterDirection Direction
		{
			get
			{
				throw new NotImplementedException();
			}

			set
			{
				throw new NotImplementedException();
			}
		}

		public override bool IsNullable
		{
			get
			{
				throw new NotImplementedException();
			}

			set
			{
				throw new NotImplementedException();
			}
		}

		public override string ParameterName { get; set; }

		public override int Size
		{
			get
			{
				throw new NotImplementedException();
			}

			set
			{
				throw new NotImplementedException();
			}
		}

		public override string SourceColumn
		{
			get
			{
				throw new NotImplementedException();
			}

			set
			{
				throw new NotImplementedException();
			}
		}

		public override bool SourceColumnNullMapping
		{
			get
			{
				throw new NotImplementedException();
			}

			set
			{
				throw new NotImplementedException();
			}
		}

<<<<<<< HEAD
#if !NETSTANDARD && !NETSTANDARD2_0
=======
#if !NETSTANDARD1_6
>>>>>>> 1e2c937f
		public override DataRowVersion SourceVersion
		{
			get
			{
				throw new NotImplementedException();
			}

			set
			{
				throw new NotImplementedException();
			}
		}
#endif

		public override object Value { get; set; }

		public override void ResetDbType()
		{
			throw new NotImplementedException();
		}
	}

	internal class TestNoopDbDataReader : DbDataReader
	{
		public override int Depth
		{
			get
			{
				throw new NotImplementedException();
			}
		}

		public override int FieldCount
		{
			get
			{
				throw new NotImplementedException();
			}
		}

		public override bool HasRows
		{
			get
			{
				throw new NotImplementedException();
			}
		}

		public override bool IsClosed
		{
			get
			{
				throw new NotImplementedException();
			}
		}

		public override int RecordsAffected
		{
			get
			{
				throw new NotImplementedException();
			}
		}

		public override object this[string name]
		{
			get
			{
				throw new NotImplementedException();
			}
		}

		public override object this[int ordinal]
		{
			get
			{
				throw new NotImplementedException();
			}
		}

<<<<<<< HEAD
#if !NETSTANDARD && !NETSTANDARD2_0
=======
#if !NETSTANDARD1_6
>>>>>>> 1e2c937f
		public override void Close()
		{
		}
#endif

		public override bool GetBoolean(int ordinal)
		{
			throw new NotImplementedException();
		}

		public override byte GetByte(int ordinal)
		{
			throw new NotImplementedException();
		}

		public override long GetBytes(int ordinal, long dataOffset, byte[] buffer, int bufferOffset, int length)
		{
			throw new NotImplementedException();
		}

		public override char GetChar(int ordinal)
		{
			throw new NotImplementedException();
		}

		public override long GetChars(int ordinal, long dataOffset, char[] buffer, int bufferOffset, int length)
		{
			throw new NotImplementedException();
		}

		public override string GetDataTypeName(int ordinal)
		{
			throw new NotImplementedException();
		}

		public override DateTime GetDateTime(int ordinal)
		{
			throw new NotImplementedException();
		}

		public override decimal GetDecimal(int ordinal)
		{
			throw new NotImplementedException();
		}

		public override double GetDouble(int ordinal)
		{
			throw new NotImplementedException();
		}

		public override IEnumerator GetEnumerator()
		{
			throw new NotImplementedException();
		}

		public override Type GetFieldType(int ordinal)
		{
			throw new NotImplementedException();
		}

		public override float GetFloat(int ordinal)
		{
			throw new NotImplementedException();
		}

		public override Guid GetGuid(int ordinal)
		{
			throw new NotImplementedException();
		}

		public override short GetInt16(int ordinal)
		{
			throw new NotImplementedException();
		}

		public override int GetInt32(int ordinal)
		{
			throw new NotImplementedException();
		}

		public override long GetInt64(int ordinal)
		{
			throw new NotImplementedException();
		}

		public override string GetName(int ordinal)
		{
			throw new NotImplementedException();
		}

		public override int GetOrdinal(string name)
		{
			throw new NotImplementedException();
		}

<<<<<<< HEAD
#if !NETSTANDARD && !NETSTANDARD2_0
=======
#if !NETSTANDARD1_6
>>>>>>> 1e2c937f
		public override DataTable GetSchemaTable()
		{
			throw new NotImplementedException();
		}
#endif

		public override string GetString(int ordinal)
		{
			throw new NotImplementedException();
		}

		public override object GetValue(int ordinal)
		{
			throw new NotImplementedException();
		}

		public override int GetValues(object[] values)
		{
			throw new NotImplementedException();
		}

		public override bool IsDBNull(int ordinal)
		{
			throw new NotImplementedException();
		}

		public override bool NextResult()
		{
			throw new NotImplementedException();
		}

		public override bool Read()
		{
			return false;
		}
	}

	internal class TestNoopDbParameterCollection : DbParameterCollection
	{
		private List<TestNoopDbParameter> _parameters = new List<TestNoopDbParameter>();

		public override int Count
		{
			get
			{
				return _parameters.Count;
			}
		}

<<<<<<< HEAD
#if !NETSTANDARD && !NETSTANDARD2_0
=======
#if !NETSTANDARD1_6
>>>>>>> 1e2c937f
		public override bool IsFixedSize
		{
			get
			{
				throw new NotImplementedException();
			}
		}

		public override bool IsReadOnly
		{
			get
			{
				throw new NotImplementedException();
			}
		}

		public override bool IsSynchronized
		{
			get
			{
				throw new NotImplementedException();
			}
		}
#endif

		public override object SyncRoot
		{
			get
			{
				throw new NotImplementedException();
			}
		}

		public override int Add(object value)
		{
			_parameters.Add((TestNoopDbParameter)value);
			return _parameters.Count - 1;
		}

		public override void AddRange(Array values)
		{
			throw new NotImplementedException();
		}

		public override void Clear()
		{
			_parameters.Clear();
		}

		public override bool Contains(string value)
		{
			throw new NotImplementedException();
		}

		public override bool Contains(object value)
		{
			throw new NotImplementedException();
		}

		public override void CopyTo(Array array, int index)
		{
			throw new NotImplementedException();
		}

		public override IEnumerator GetEnumerator()
		{
			return new IDbDataParameter[0].GetEnumerator();
		}

		public override int IndexOf(string parameterName)
		{
			throw new NotImplementedException();
		}

		public override int IndexOf(object value)
		{
			throw new NotImplementedException();
		}

		public override void Insert(int index, object value)
		{
			throw new NotImplementedException();
		}

		public override void Remove(object value)
		{
			throw new NotImplementedException();
		}

		public override void RemoveAt(string parameterName)
		{
			throw new NotImplementedException();
		}

		public override void RemoveAt(int index)
		{
			throw new NotImplementedException();
		}

		protected override DbParameter GetParameter(string parameterName)
		{
			throw new NotImplementedException();
		}

		protected override DbParameter GetParameter(int index)
		{
			throw new NotImplementedException();
		}

		protected override void SetParameter(string parameterName, DbParameter value)
		{
			throw new NotImplementedException();
		}

		protected override void SetParameter(int index, DbParameter value)
		{
			throw new NotImplementedException();
		}
	}

	internal class TestNoopProvider : DynamicDataProviderBase
	{
		public TestNoopProvider()
			: base(TestProvName.NoopProvider, new MappingSchema())
		{
		}

		static TestNoopProvider()
		{
			DataConnection.AddDataProvider(new TestNoopProvider());
		}

		public override string ConnectionNamespace
		{
			get
			{
				return "Tests";
			}
		}

		protected override string ConnectionTypeName
		{
			get
			{
				return "Tests.TestNoopConnection, linq2db.Tests";
			}
		}

		protected override string DataReaderTypeName
		{
			get
			{
				return "Tests.TestNoopDataReader, linq2db.Tests";
			}
		}

		public static void Init()
		{
			// Just for triggering of static constructor
		}

		public override ISqlBuilder CreateSqlBuilder()
		{
			return new TestNoopSqlBuilder();
		}

#if !NETSTANDARD1_6
		public override ISchemaProvider GetSchemaProvider()
		{
			throw new NotImplementedException();
		}
#endif

		public override ISqlOptimizer GetSqlOptimizer()
		{
			return TestNoopSqlOptimizer.Instance;
		}

		protected override void OnConnectionTypeCreated(Type connectionType)
		{
		}
	}

	internal class TestNoopSqlBuilder : BasicSqlBuilder
	{
		public TestNoopSqlBuilder()
			: base(TestNoopSqlOptimizer.Instance, new SqlProviderFlags(), new ValueToSqlConverter())
		{
		}

		protected override ISqlBuilder CreateSqlBuilder()
		{
			throw new NotImplementedException();
		}

		protected override void BuildInsertOrUpdateQuery()
		{
			BuildInsertOrUpdateQueryAsMerge(null);
		}
	}

	internal class TestNoopSqlOptimizer : BasicSqlOptimizer
	{
		public static ISqlOptimizer Instance = new TestNoopSqlOptimizer();

		private TestNoopSqlOptimizer()
			: base(new SqlProviderFlags())
		{
		}
	}
}<|MERGE_RESOLUTION|>--- conflicted
+++ resolved
@@ -464,11 +464,7 @@
 			}
 		}
 
-<<<<<<< HEAD
-#if !NETSTANDARD && !NETSTANDARD2_0
-=======
 #if !NETSTANDARD1_6
->>>>>>> 1e2c937f
 		public override DataRowVersion SourceVersion
 		{
 			get
@@ -549,11 +545,7 @@
 			}
 		}
 
-<<<<<<< HEAD
-#if !NETSTANDARD && !NETSTANDARD2_0
-=======
 #if !NETSTANDARD1_6
->>>>>>> 1e2c937f
 		public override void Close()
 		{
 		}
@@ -649,11 +641,7 @@
 			throw new NotImplementedException();
 		}
 
-<<<<<<< HEAD
-#if !NETSTANDARD && !NETSTANDARD2_0
-=======
 #if !NETSTANDARD1_6
->>>>>>> 1e2c937f
 		public override DataTable GetSchemaTable()
 		{
 			throw new NotImplementedException();
@@ -703,11 +691,7 @@
 			}
 		}
 
-<<<<<<< HEAD
-#if !NETSTANDARD && !NETSTANDARD2_0
-=======
 #if !NETSTANDARD1_6
->>>>>>> 1e2c937f
 		public override bool IsFixedSize
 		{
 			get
