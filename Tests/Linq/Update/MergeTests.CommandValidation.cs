--- conflicted
+++ resolved
@@ -1,609 +1,304 @@
-<<<<<<< HEAD
-﻿using System;
-using System.Data;
-using System.Collections.Generic;
-using System.Linq;
-using System.Linq.Expressions;
-using System.Threading;
-using System.Threading.Tasks;
-
-using LinqToDB;
-using LinqToDB.Data;
-using LinqToDB.DataProvider;
-using LinqToDB.Mapping;
-using LinqToDB.SchemaProvider;
-using LinqToDB.SqlProvider;
-
-using NUnit.Framework;
-
-namespace Tests.xUpdate
-{
-	using Model;
-
-	public partial class MergeTests
-	{
-		public static IEnumerable<TestCaseData> _validationNegativeCases
-		{
-			get
-			{
-				var merge = new FakeTable<Child>().Merge().Using(new Child[0]).OnTargetKey();
-
-				return new object[][]
-				{
-					// operation count limit
-					new object[] { new ValidationTestMergeBuilder(merge.DeleteWhenMatched().UpdateWhenMatched().InsertWhenNotMatched()).WithLimit(2), "Merge cannot contain more than 2 operations for TestProvider provider." },
-
-					// operation types support
-					new object[] { new ValidationTestMergeBuilder(merge.DeleteWhenMatched()).WithoutDelete(), "Merge Delete operation is not supported by TestProvider provider." },
-					new object[] { new ValidationTestMergeBuilder(merge.DeleteWhenNotMatchedBySource()), "Merge Delete By Source operation is not supported by TestProvider provider." },
-					new object[] { new ValidationTestMergeBuilder(merge.UpdateWhenNotMatchedBySource(_ => _)), "Merge Update By Source operation is not supported by TestProvider provider." },
-
-					// operation conditions support
-					new object[] { new ValidationTestMergeBuilder(merge.InsertWhenNotMatchedAnd(_ => true)).WithoutConditions(), "Merge operation conditions are not supported by TestProvider provider." },
-					new object[] { new ValidationTestMergeBuilder(merge.UpdateWhenMatchedAnd((t, s) => true)).WithoutConditions(), "Merge operation conditions are not supported by TestProvider provider." },
-					new object[] { new ValidationTestMergeBuilder(merge.DeleteWhenMatchedAnd((t, s) => true)).WithoutConditions(), "Merge operation conditions are not supported by TestProvider provider." },
-					new object[] { new ValidationTestMergeBuilder(merge.DeleteWhenNotMatchedBySourceAnd(_ => true)).WithoutConditions().WithBySource(), "Merge operation conditions are not supported by TestProvider provider." },
-					new object[] { new ValidationTestMergeBuilder(merge.UpdateWhenNotMatchedBySourceAnd(_ => true, _ => _)).WithoutConditions().WithBySource(), "Merge operation conditions are not supported by TestProvider provider." },
-
-					// more than one command of the same type not allowed
-					new object[] { new ValidationTestMergeBuilder(merge.InsertWhenNotMatchedAnd(_ => true).InsertWhenNotMatched()).WithoutDuplicates(), "Multiple operations of the same type are not supported by TestProvider provider." },
-					new object[] { new ValidationTestMergeBuilder(merge.UpdateWhenMatchedAnd((t, s) => true).UpdateWhenMatched()).WithoutDuplicates(), "Multiple operations of the same type are not supported by TestProvider provider." },
-					new object[] { new ValidationTestMergeBuilder(merge.DeleteWhenMatchedAnd((t, s) => true).DeleteWhenMatched()).WithoutDuplicates(), "Multiple operations of the same type are not supported by TestProvider provider." },
-					new object[] { new ValidationTestMergeBuilder(merge.DeleteWhenNotMatchedBySourceAnd(_ => true).DeleteWhenNotMatchedBySource()).WithoutDuplicates().WithBySource(), "Multiple operations of the same type are not supported by TestProvider provider." },
-					new object[] { new ValidationTestMergeBuilder(merge.UpdateWhenNotMatchedBySourceAnd(_ => true, _ => _).UpdateWhenNotMatchedBySource(_ => _)).WithoutDuplicates().WithBySource(), "Multiple operations of the same type are not supported by TestProvider provider." },
-
-					// unconditional operations from same match groups
-					new object[] { new ValidationTestMergeBuilder(merge.UpdateWhenMatched().DeleteWhenMatched()).WithoutDuplicates(), "Multiple unconditional Merge operations not allowed within the same match group." },
-					new object[] { new ValidationTestMergeBuilder(merge.UpdateWhenNotMatchedBySource(_ => _).DeleteWhenNotMatchedBySource()).WithoutDuplicates().WithBySource(), "Multiple unconditional Merge operations not allowed within the same match group." },
-
-					// conditional operations after unconditional in the same match group
-					new object[] { new ValidationTestMergeBuilder(merge.InsertWhenNotMatched().InsertWhenNotMatchedAnd(_ => true)), "Unconditional Merge operation cannot be followed by operation with condition within the same match group." },
-					new object[] { new ValidationTestMergeBuilder(merge.DeleteWhenMatched().DeleteWhenMatchedAnd((t, s) => true)), "Unconditional Merge operation cannot be followed by operation with condition within the same match group." },
-					new object[] { new ValidationTestMergeBuilder(merge.UpdateWhenMatched().DeleteWhenMatchedAnd((t, s) => true)), "Unconditional Merge operation cannot be followed by operation with condition within the same match group." },
-					new object[] { new ValidationTestMergeBuilder(merge.DeleteWhenMatched().UpdateWhenMatchedAnd((t, s) => true)), "Unconditional Merge operation cannot be followed by operation with condition within the same match group." },
-					new object[] { new ValidationTestMergeBuilder(merge.UpdateWhenMatched().UpdateWhenMatchedAnd((t, s) => true)), "Unconditional Merge operation cannot be followed by operation with condition within the same match group." },
-					new object[] { new ValidationTestMergeBuilder(merge.DeleteWhenNotMatchedBySource().DeleteWhenNotMatchedBySourceAnd(_ => true)).WithBySource(), "Unconditional Merge operation cannot be followed by operation with condition within the same match group." },
-					new object[] { new ValidationTestMergeBuilder(merge.UpdateWhenNotMatchedBySource(_ => _).DeleteWhenNotMatchedBySourceAnd(_ => true)).WithBySource(), "Unconditional Merge operation cannot be followed by operation with condition within the same match group." },
-					new object[] { new ValidationTestMergeBuilder(merge.DeleteWhenNotMatchedBySource().UpdateWhenNotMatchedBySourceAnd(_ => true, _ => _)).WithBySource(), "Unconditional Merge operation cannot be followed by operation with condition within the same match group." },
-					new object[] { new ValidationTestMergeBuilder(merge.UpdateWhenNotMatchedBySource(_ => _).UpdateWhenNotMatchedBySourceAnd(_ => true, _ => _)).WithBySource(), "Unconditional Merge operation cannot be followed by operation with condition within the same match group." },
-
-					// UpdateWithDelete related validations
-					new object[] { new ValidationTestMergeBuilder(merge.UpdateWhenMatchedAnd((t, s) => true).DeleteWhenMatchedAnd((t, s) => true)).WithUpdateWithDelete(), "Delete and Update operations in the same Merge command not supported by TestProvider provider." },
-					new object[] { new ValidationTestMergeBuilder(merge.UpdateWhenMatchedAndThenDelete((t, s) => true, (t, s) => true)), "UpdateWithDelete operation not supported by TestProvider provider." },
-					new object[] { new ValidationTestMergeBuilder(merge.UpdateWhenMatchedAndThenDelete((t, s) => true, (t, s) => true).UpdateWhenMatched((t, s) => t)).WithUpdateWithDelete(), "Update operation with UpdateWithDelete operation in the same Merge command not supported by TestProvider provider." },
-					new object[] { new ValidationTestMergeBuilder(merge.UpdateWhenMatchedAndThenDelete((t, s) => true, (t, s) => true).DeleteWhenMatchedAnd((t, s) => true)).WithUpdateWithDelete(), "Delete operation with UpdateWithDelete operation in the same Merge command not supported by TestProvider provider." },
-
-					// hint specified for unsupported provider
-					new object[] { new ValidationTestMergeBuilder(new FakeTable<Child>().Merge("hint").Using(new Child[0]).OnTargetKey().InsertWhenNotMatched()), "Merge hints not supported by TestProvider provider." },
-					new object[] { new ValidationTestMergeBuilder(new FakeTable<Child>().MergeInto(new FakeTable<Child>(), "hint").OnTargetKey().InsertWhenNotMatched()), "Merge hints not supported by TestProvider provider." },
-				}.Select((data, i) => new TestCaseData(data).SetName($"Merge.Validation.Negative.{i}"));
-			}
-		}
-
-		public static IEnumerable<TestCaseData> _validationPositiveCases
-		{
-			get
-			{
-				var merge = new FakeTable<Child>().Merge().Using(new Child[0]).OnTargetKey();
-
-				return new BasicMergeBuilder<Child, Child>[]
-				{
-					// operation count limit
-					new ValidationTestMergeBuilder(merge.DeleteWhenMatchedAnd((t, s) => true).UpdateWhenMatched().InsertWhenNotMatched()),
-					new ValidationTestMergeBuilder(merge.DeleteWhenMatched().InsertWhenNotMatched()).WithLimit(2),
-
-					// operation types support
-					new ValidationTestMergeBuilder(merge.DeleteWhenMatched()),
-					new ValidationTestMergeBuilder(merge.UpdateWhenMatched()),
-					new ValidationTestMergeBuilder(merge.InsertWhenNotMatched()),
-					new ValidationTestMergeBuilder(merge.DeleteWhenNotMatchedBySource()).WithBySource(),
-					new ValidationTestMergeBuilder(merge.UpdateWhenNotMatchedBySource(_ => _)).WithBySource(),
-
-					// operation conditions support
-					new ValidationTestMergeBuilder(merge.InsertWhenNotMatchedAnd(_ => true)),
-					new ValidationTestMergeBuilder(merge.UpdateWhenMatchedAnd((t, s) => true)),
-					new ValidationTestMergeBuilder(merge.DeleteWhenMatchedAnd((t, s) => true)),
-					new ValidationTestMergeBuilder(merge.DeleteWhenNotMatchedBySourceAnd(_ => true)).WithBySource(),
-					new ValidationTestMergeBuilder(merge.UpdateWhenNotMatchedBySourceAnd(_ => true, _ => _)).WithBySource(),
-
-					// more than one command of the same type allowed
-					new ValidationTestMergeBuilder(merge.InsertWhenNotMatchedAnd(_ => true).InsertWhenNotMatched()),
-					new ValidationTestMergeBuilder(merge.DeleteWhenMatchedAnd((t, s) => true).DeleteWhenMatched()),
-					new ValidationTestMergeBuilder(merge.UpdateWhenMatchedAnd((t, s) => true).UpdateWhenMatched()),
-					new ValidationTestMergeBuilder(merge.DeleteWhenNotMatchedBySourceAnd(_ => true).DeleteWhenNotMatchedBySource()).WithBySource(),
-					new ValidationTestMergeBuilder(merge.UpdateWhenNotMatchedBySourceAnd(_ => true, _ => _).UpdateWhenNotMatchedBySource(_ => _)).WithBySource(),
-
-					// unconditional operations from different match groups
-					new ValidationTestMergeBuilder(merge.InsertWhenNotMatched().DeleteWhenMatched().DeleteWhenNotMatchedBySource()).WithBySource(),
-					new ValidationTestMergeBuilder(merge.InsertWhenNotMatched().UpdateWhenMatched().UpdateWhenNotMatchedBySource(_ => _)).WithBySource(),
-
-					// unconditional operations after conditional in the same match group
-					new ValidationTestMergeBuilder(merge.UpdateWhenMatchedAnd((t, s) => true).DeleteWhenMatched()).WithBySource(),
-					new ValidationTestMergeBuilder(merge.DeleteWhenMatchedAnd((t, s) => true).UpdateWhenMatched()).WithBySource(),
-					new ValidationTestMergeBuilder(merge.DeleteWhenMatchedAnd((t, s) => true).DeleteWhenMatched()).WithBySource(),
-					new ValidationTestMergeBuilder(merge.UpdateWhenMatchedAnd((t, s) => true).UpdateWhenMatched()).WithBySource(),
-					new ValidationTestMergeBuilder(merge.InsertWhenNotMatchedAnd(_ => true).InsertWhenNotMatched()).WithBySource(),
-					new ValidationTestMergeBuilder(merge.UpdateWhenNotMatchedBySourceAnd(_ => true, _ => _).UpdateWhenNotMatchedBySource(_ => _)).WithBySource(),
-					new ValidationTestMergeBuilder(merge.DeleteWhenNotMatchedBySourceAnd(_ => true).UpdateWhenNotMatchedBySource(_ => _)).WithBySource(),
-					new ValidationTestMergeBuilder(merge.UpdateWhenNotMatchedBySourceAnd(_ => true, _ => _).DeleteWhenNotMatchedBySource()).WithBySource(),
-					new ValidationTestMergeBuilder(merge.DeleteWhenNotMatchedBySourceAnd(_ => true).DeleteWhenNotMatchedBySource()).WithBySource(),
-
-					// UpdateWithDelete validation
-					new ValidationTestMergeBuilder(merge.UpdateWhenMatchedAnd((t, s) => true).DeleteWhenMatched()),
-					new ValidationTestMergeBuilder(merge.UpdateWhenMatchedThenDelete((t, s) => true)).WithUpdateWithDelete(),
-
-					// hint specified for supported provider
-					new ValidationTestMergeBuilder(new FakeTable<Child>().Merge("hint").Using(new Child[0]).OnTargetKey().InsertWhenNotMatched()).WithHints(),
-					new ValidationTestMergeBuilder(new FakeTable<Child>().MergeInto(new FakeTable<Child>(), "hint").OnTargetKey().InsertWhenNotMatched()).WithHints(),
-
-				}.Select((data, i) => new TestCaseData(data).SetName($"Merge.Validation.Positive.{i}"));
-			}
-		}
-
-		[TestCaseSource(nameof(_validationNegativeCases))]
-		public void MergeOperationsValidationNegative(ValidationTestMergeBuilder validator, string error)
-		{
-			Assert.That(() => validator.Validate(), Throws.TypeOf<LinqToDBException>().With.Message.EqualTo(error));
-		}
-
-		[TestCaseSource(nameof(_validationPositiveCases))]
-		public void MergeOperationsValidationPositive(ValidationTestMergeBuilder validator)
-		{
-			validator.Validate();
-		}
-
-		public class ValidationTestMergeBuilder : BasicMergeBuilder<Child, Child>
-		{
-			private class FakeDataProvider : IDataProvider
-			{
-				string IDataProvider.ConnectionNamespace => throw new NotImplementedException();
-
-				Type IDataProvider.DataReaderType => throw new NotImplementedException();
-
-				MappingSchema IDataProvider.MappingSchema => null;
-
-				string IDataProvider.Name => "TestProvider";
-
-				SqlProviderFlags IDataProvider.SqlProviderFlags => throw new NotImplementedException();
-
-				BulkCopyRowsCopied IDataProvider.BulkCopy<T>(DataConnection dataConnection, BulkCopyOptions options, IEnumerable<T> source) => throw new NotImplementedException();
-
-				Type IDataProvider.ConvertParameterType(Type type, DataType dataType) => throw new NotImplementedException();
-
-				IDbConnection IDataProvider.CreateConnection(string connectionString) => throw new NotImplementedException();
-
-				ISqlBuilder IDataProvider.CreateSqlBuilder() => throw new NotImplementedException();
-
-				void IDataProvider.DisposeCommand(DataConnection dataConnection) => throw new NotImplementedException();
-
-				IDisposable IDataProvider.ExecuteScope() => throw new NotImplementedException();
-
-				CommandBehavior IDataProvider.GetCommandBehavior(CommandBehavior commandBehavior) => throw new NotImplementedException();
-
-				object IDataProvider.GetConnectionInfo(DataConnection dataConnection, string parameterName) => throw new NotImplementedException();
-
-				Expression IDataProvider.GetReaderExpression(MappingSchema mappingSchema, IDataReader reader, int idx, Expression readerExpression, Type toType) => throw new NotImplementedException();
-
-#if !NETSTANDARD1_6
-				ISchemaProvider IDataProvider.GetSchemaProvider() => throw new NotImplementedException();
-#endif
-
-				ISqlOptimizer IDataProvider.GetSqlOptimizer() => throw new NotImplementedException();
-
-				void IDataProvider.InitCommand(DataConnection dataConnection, CommandType commandType, string commandText, DataParameter[] parameters) => throw new NotImplementedException();
-
-				bool IDataProvider.IsCompatibleConnection(IDbConnection connection) => throw new NotImplementedException();
-
-				bool? IDataProvider.IsDBNullAllowed(IDataReader reader, int idx) => throw new NotImplementedException();
-
-				int IDataProvider.Merge<T>(DataConnection dataConnection, Expression<Func<T, bool>> predicate, bool delete, IEnumerable<T> source, string tableName, string databaseName, string schemaName) => throw new NotImplementedException();
-
-				int IDataProvider.Merge<TTarget, TSource>(DataConnection dataConnection, IMergeable<TTarget, TSource> merge) => throw new NotImplementedException();
-
-				Task<int> IDataProvider.MergeAsync<T>(DataConnection dataConnection, Expression<Func<T, bool>> predicate, bool delete, IEnumerable<T> source, string tableName, string databaseName, string schemaName, CancellationToken token) => throw new NotImplementedException();
-
-				Task<int> IDataProvider.MergeAsync<TTarget, TSource>(DataConnection dataConnection, IMergeable<TTarget, TSource> merge, CancellationToken token) => throw new NotImplementedException();
-
-				void IDataProvider.SetParameter(IDbDataParameter parameter, string name, DataType dataType, object value) => throw new NotImplementedException();
-			}
-
-			private bool _bySourceOperationsSupported = false;
-
-			private bool _conditionsSupported = true;
-
-			private bool _deleteOperationSupported = true;
-
-			private bool _duplicateSameTypeOperations = true;
-
-			private bool _updateWithDeleteOperationSupported = false;
-
-			private bool _mergeHintsSupported = false;
-
-			// initialize with SQL:2008 defaults (same as base class)
-			private int _operationsLimit = 0;
-
-			public ValidationTestMergeBuilder(IMergeable<Child, Child> merge)
-				: base(new DataConnection(new FakeDataProvider(), string.Empty), merge)
-			{
-			}
-
-			protected override bool BySourceOperationsSupported => _bySourceOperationsSupported;
-
-			protected override bool DeleteOperationSupported => _deleteOperationSupported;
-
-			protected override int MaxOperationsCount => _operationsLimit;
-
-			protected override bool OperationPredicateSupported => _conditionsSupported;
-
-			protected override bool SameTypeOperationsAllowed => _duplicateSameTypeOperations;
-
-			protected override bool UpdateWithDeleteOperationSupported => _updateWithDeleteOperationSupported;
-
-			protected override bool MergeHintsSupported => _mergeHintsSupported;
-
-			public ValidationTestMergeBuilder WithUpdateWithDelete()
-			{
-				_updateWithDeleteOperationSupported = true;
-				return this;
-			}
-
-			public ValidationTestMergeBuilder WithBySource()
-			{
-				_bySourceOperationsSupported = true;
-				return this;
-			}
-
-			public ValidationTestMergeBuilder WithLimit(int limit)
-			{
-				_operationsLimit = limit;
-				return this;
-			}
-
-			public ValidationTestMergeBuilder WithoutConditions()
-			{
-				_conditionsSupported = false;
-				return this;
-			}
-
-			public ValidationTestMergeBuilder WithoutDelete()
-			{
-				_deleteOperationSupported = false;
-				return this;
-			}
-
-			public ValidationTestMergeBuilder WithoutDuplicates()
-			{
-				_duplicateSameTypeOperations = false;
-				return this;
-			}
-
-			public ValidationTestMergeBuilder WithHints()
-			{
-				_mergeHintsSupported = true;
-				return this;
-			}
-		}
-
-		[Test]
-		public void NotSupportedProviders([DataSources(false,
-			ProviderName.DB2, ProviderName.Firebird, TestProvName.Firebird3,
-			ProviderName.Oracle, ProviderName.OracleManaged, ProviderName.OracleNative,
-			ProviderName.Sybase, ProviderName.SybaseManaged, ProviderName.SqlServer2008,
-			ProviderName.SqlServer2012, ProviderName.SqlServer2014, TestProvName.SqlAzure,
-			ProviderName.Informix, ProviderName.SapHana, ProviderName.SqlServer2000, ProviderName.SqlServer2005)]
-			string context)
-		{
-			using (var db = new TestDataConnection(context))
-			{
-				var table = GetTarget(db);
-
-				Assert.Throws<LinqToDBException>(() => table.Merge().Using(GetSource1(db)).OnTargetKey().InsertWhenNotMatched().Merge());
-			}
-		}
-	}
-}
-=======
-﻿using System;
-using System.Data;
-using System.Collections.Generic;
-using System.Linq;
-using System.Linq.Expressions;
-using System.Threading;
-using System.Threading.Tasks;
-
-using LinqToDB;
-using LinqToDB.Common;
-using LinqToDB.Data;
-using LinqToDB.DataProvider;
-using LinqToDB.Mapping;
-using LinqToDB.SchemaProvider;
-using LinqToDB.SqlProvider;
-
-using NUnit.Framework;
-
-namespace Tests.xUpdate
-{
-	using Model;
-
-	public partial class MergeTests
-	{
-		public static IEnumerable<TestCaseData> _validationNegativeCases
-		{
-			get
-			{
-				var merge = new FakeTable<Child>().Merge().Using(new Child[0]).OnTargetKey();
-
-				return new object[][]
-				{
-					// operation count limit
-					new object[] { new ValidationTestMergeBuilder(merge.DeleteWhenMatched().UpdateWhenMatched().InsertWhenNotMatched()).WithLimit(2), "Merge cannot contain more than 2 operations for TestProvider provider." },
-
-					// operation types support
-					new object[] { new ValidationTestMergeBuilder(merge.DeleteWhenMatched()).WithoutDelete(), "Merge Delete operation is not supported by TestProvider provider." },
-					new object[] { new ValidationTestMergeBuilder(merge.DeleteWhenNotMatchedBySource()), "Merge Delete By Source operation is not supported by TestProvider provider." },
-					new object[] { new ValidationTestMergeBuilder(merge.UpdateWhenNotMatchedBySource(_ => _)), "Merge Update By Source operation is not supported by TestProvider provider." },
-
-					// operation conditions support
-					new object[] { new ValidationTestMergeBuilder(merge.InsertWhenNotMatchedAnd(_ => true)).WithoutConditions(), "Merge operation conditions are not supported by TestProvider provider." },
-					new object[] { new ValidationTestMergeBuilder(merge.UpdateWhenMatchedAnd((t, s) => true)).WithoutConditions(), "Merge operation conditions are not supported by TestProvider provider." },
-					new object[] { new ValidationTestMergeBuilder(merge.DeleteWhenMatchedAnd((t, s) => true)).WithoutConditions(), "Merge operation conditions are not supported by TestProvider provider." },
-					new object[] { new ValidationTestMergeBuilder(merge.DeleteWhenNotMatchedBySourceAnd(_ => true)).WithoutConditions().WithBySource(), "Merge operation conditions are not supported by TestProvider provider." },
-					new object[] { new ValidationTestMergeBuilder(merge.UpdateWhenNotMatchedBySourceAnd(_ => true, _ => _)).WithoutConditions().WithBySource(), "Merge operation conditions are not supported by TestProvider provider." },
-
-					// more than one command of the same type not allowed
-					new object[] { new ValidationTestMergeBuilder(merge.InsertWhenNotMatchedAnd(_ => true).InsertWhenNotMatched()).WithoutDuplicates(), "Multiple operations of the same type are not supported by TestProvider provider." },
-					new object[] { new ValidationTestMergeBuilder(merge.UpdateWhenMatchedAnd((t, s) => true).UpdateWhenMatched()).WithoutDuplicates(), "Multiple operations of the same type are not supported by TestProvider provider." },
-					new object[] { new ValidationTestMergeBuilder(merge.DeleteWhenMatchedAnd((t, s) => true).DeleteWhenMatched()).WithoutDuplicates(), "Multiple operations of the same type are not supported by TestProvider provider." },
-					new object[] { new ValidationTestMergeBuilder(merge.DeleteWhenNotMatchedBySourceAnd(_ => true).DeleteWhenNotMatchedBySource()).WithoutDuplicates().WithBySource(), "Multiple operations of the same type are not supported by TestProvider provider." },
-					new object[] { new ValidationTestMergeBuilder(merge.UpdateWhenNotMatchedBySourceAnd(_ => true, _ => _).UpdateWhenNotMatchedBySource(_ => _)).WithoutDuplicates().WithBySource(), "Multiple operations of the same type are not supported by TestProvider provider." },
-
-					// unconditional operations from same match groups
-					new object[] { new ValidationTestMergeBuilder(merge.UpdateWhenMatched().DeleteWhenMatched()).WithoutDuplicates(), "Multiple unconditional Merge operations not allowed within the same match group." },
-					new object[] { new ValidationTestMergeBuilder(merge.UpdateWhenNotMatchedBySource(_ => _).DeleteWhenNotMatchedBySource()).WithoutDuplicates().WithBySource(), "Multiple unconditional Merge operations not allowed within the same match group." },
-
-					// conditional operations after unconditional in the same match group
-					new object[] { new ValidationTestMergeBuilder(merge.InsertWhenNotMatched().InsertWhenNotMatchedAnd(_ => true)), "Unconditional Merge operation cannot be followed by operation with condition within the same match group." },
-					new object[] { new ValidationTestMergeBuilder(merge.DeleteWhenMatched().DeleteWhenMatchedAnd((t, s) => true)), "Unconditional Merge operation cannot be followed by operation with condition within the same match group." },
-					new object[] { new ValidationTestMergeBuilder(merge.UpdateWhenMatched().DeleteWhenMatchedAnd((t, s) => true)), "Unconditional Merge operation cannot be followed by operation with condition within the same match group." },
-					new object[] { new ValidationTestMergeBuilder(merge.DeleteWhenMatched().UpdateWhenMatchedAnd((t, s) => true)), "Unconditional Merge operation cannot be followed by operation with condition within the same match group." },
-					new object[] { new ValidationTestMergeBuilder(merge.UpdateWhenMatched().UpdateWhenMatchedAnd((t, s) => true)), "Unconditional Merge operation cannot be followed by operation with condition within the same match group." },
-					new object[] { new ValidationTestMergeBuilder(merge.DeleteWhenNotMatchedBySource().DeleteWhenNotMatchedBySourceAnd(_ => true)).WithBySource(), "Unconditional Merge operation cannot be followed by operation with condition within the same match group." },
-					new object[] { new ValidationTestMergeBuilder(merge.UpdateWhenNotMatchedBySource(_ => _).DeleteWhenNotMatchedBySourceAnd(_ => true)).WithBySource(), "Unconditional Merge operation cannot be followed by operation with condition within the same match group." },
-					new object[] { new ValidationTestMergeBuilder(merge.DeleteWhenNotMatchedBySource().UpdateWhenNotMatchedBySourceAnd(_ => true, _ => _)).WithBySource(), "Unconditional Merge operation cannot be followed by operation with condition within the same match group." },
-					new object[] { new ValidationTestMergeBuilder(merge.UpdateWhenNotMatchedBySource(_ => _).UpdateWhenNotMatchedBySourceAnd(_ => true, _ => _)).WithBySource(), "Unconditional Merge operation cannot be followed by operation with condition within the same match group." },
-
-					// UpdateWithDelete related validations
-					new object[] { new ValidationTestMergeBuilder(merge.UpdateWhenMatchedAnd((t, s) => true).DeleteWhenMatchedAnd((t, s) => true)).WithUpdateWithDelete(), "Delete and Update operations in the same Merge command not supported by TestProvider provider." },
-					new object[] { new ValidationTestMergeBuilder(merge.UpdateWhenMatchedAndThenDelete((t, s) => true, (t, s) => true)), "UpdateWithDelete operation not supported by TestProvider provider." },
-					new object[] { new ValidationTestMergeBuilder(merge.UpdateWhenMatchedAndThenDelete((t, s) => true, (t, s) => true).UpdateWhenMatched((t, s) => t)).WithUpdateWithDelete(), "Update operation with UpdateWithDelete operation in the same Merge command not supported by TestProvider provider." },
-					new object[] { new ValidationTestMergeBuilder(merge.UpdateWhenMatchedAndThenDelete((t, s) => true, (t, s) => true).DeleteWhenMatchedAnd((t, s) => true)).WithUpdateWithDelete(), "Delete operation with UpdateWithDelete operation in the same Merge command not supported by TestProvider provider." },
-
-					// hint specified for unsupported provider
-					new object[] { new ValidationTestMergeBuilder(new FakeTable<Child>().Merge("hint").Using(new Child[0]).OnTargetKey().InsertWhenNotMatched()), "Merge hints not supported by TestProvider provider." },
-					new object[] { new ValidationTestMergeBuilder(new FakeTable<Child>().MergeInto(new FakeTable<Child>(), "hint").OnTargetKey().InsertWhenNotMatched()), "Merge hints not supported by TestProvider provider." },
-					
-				}.Select((data, i) => new TestCaseData(data).SetName($"Merge.Validation.Negative.{i}"));
-			}
-		}
-
-		public static IEnumerable<TestCaseData> _validationPositiveCases
-		{
-			get
-			{
-				var merge = new FakeTable<Child>().Merge().Using(new Child[0]).OnTargetKey();
-
-				return new BasicMergeBuilder<Child, Child>[]
-				{
-					// operation count limit
-					new ValidationTestMergeBuilder(merge.DeleteWhenMatchedAnd((t, s) => true).UpdateWhenMatched().InsertWhenNotMatched()),
-					new ValidationTestMergeBuilder(merge.DeleteWhenMatched().InsertWhenNotMatched()).WithLimit(2),
-
-					// operation types support
-					new ValidationTestMergeBuilder(merge.DeleteWhenMatched()),
-					new ValidationTestMergeBuilder(merge.UpdateWhenMatched()),
-					new ValidationTestMergeBuilder(merge.InsertWhenNotMatched()),
-					new ValidationTestMergeBuilder(merge.DeleteWhenNotMatchedBySource()).WithBySource(),
-					new ValidationTestMergeBuilder(merge.UpdateWhenNotMatchedBySource(_ => _)).WithBySource(),
-
-					// operation conditions support
-					new ValidationTestMergeBuilder(merge.InsertWhenNotMatchedAnd(_ => true)),
-					new ValidationTestMergeBuilder(merge.UpdateWhenMatchedAnd((t, s) => true)),
-					new ValidationTestMergeBuilder(merge.DeleteWhenMatchedAnd((t, s) => true)),
-					new ValidationTestMergeBuilder(merge.DeleteWhenNotMatchedBySourceAnd(_ => true)).WithBySource(),
-					new ValidationTestMergeBuilder(merge.UpdateWhenNotMatchedBySourceAnd(_ => true, _ => _)).WithBySource(),
-
-					// more than one command of the same type allowed
-					new ValidationTestMergeBuilder(merge.InsertWhenNotMatchedAnd(_ => true).InsertWhenNotMatched()),
-					new ValidationTestMergeBuilder(merge.DeleteWhenMatchedAnd((t, s) => true).DeleteWhenMatched()),
-					new ValidationTestMergeBuilder(merge.UpdateWhenMatchedAnd((t, s) => true).UpdateWhenMatched()),
-					new ValidationTestMergeBuilder(merge.DeleteWhenNotMatchedBySourceAnd(_ => true).DeleteWhenNotMatchedBySource()).WithBySource(),
-					new ValidationTestMergeBuilder(merge.UpdateWhenNotMatchedBySourceAnd(_ => true, _ => _).UpdateWhenNotMatchedBySource(_ => _)).WithBySource(),
-
-					// unconditional operations from different match groups
-					new ValidationTestMergeBuilder(merge.InsertWhenNotMatched().DeleteWhenMatched().DeleteWhenNotMatchedBySource()).WithBySource(),
-					new ValidationTestMergeBuilder(merge.InsertWhenNotMatched().UpdateWhenMatched().UpdateWhenNotMatchedBySource(_ => _)).WithBySource(),
-
-					// unconditional operations after conditional in the same match group
-					new ValidationTestMergeBuilder(merge.UpdateWhenMatchedAnd((t, s) => true).DeleteWhenMatched()).WithBySource(),
-					new ValidationTestMergeBuilder(merge.DeleteWhenMatchedAnd((t, s) => true).UpdateWhenMatched()).WithBySource(),
-					new ValidationTestMergeBuilder(merge.DeleteWhenMatchedAnd((t, s) => true).DeleteWhenMatched()).WithBySource(),
-					new ValidationTestMergeBuilder(merge.UpdateWhenMatchedAnd((t, s) => true).UpdateWhenMatched()).WithBySource(),
-					new ValidationTestMergeBuilder(merge.InsertWhenNotMatchedAnd(_ => true).InsertWhenNotMatched()).WithBySource(),
-					new ValidationTestMergeBuilder(merge.UpdateWhenNotMatchedBySourceAnd(_ => true, _ => _).UpdateWhenNotMatchedBySource(_ => _)).WithBySource(),
-					new ValidationTestMergeBuilder(merge.DeleteWhenNotMatchedBySourceAnd(_ => true).UpdateWhenNotMatchedBySource(_ => _)).WithBySource(),
-					new ValidationTestMergeBuilder(merge.UpdateWhenNotMatchedBySourceAnd(_ => true, _ => _).DeleteWhenNotMatchedBySource()).WithBySource(),
-					new ValidationTestMergeBuilder(merge.DeleteWhenNotMatchedBySourceAnd(_ => true).DeleteWhenNotMatchedBySource()).WithBySource(),
-
-					// UpdateWithDelete validation
-					new ValidationTestMergeBuilder(merge.UpdateWhenMatchedAnd((t, s) => true).DeleteWhenMatched()),
-					new ValidationTestMergeBuilder(merge.UpdateWhenMatchedThenDelete((t, s) => true)).WithUpdateWithDelete(),
-
-					// hint specified for supported provider
-					new ValidationTestMergeBuilder(new FakeTable<Child>().Merge("hint").Using(new Child[0]).OnTargetKey().InsertWhenNotMatched()).WithHints(),
-					new ValidationTestMergeBuilder(new FakeTable<Child>().MergeInto(new FakeTable<Child>(), "hint").OnTargetKey().InsertWhenNotMatched()).WithHints(),
-
-				}.Select((data, i) => new TestCaseData(data).SetName($"Merge.Validation.Positive.{i}"));
-			}
-		}
-
-		[TestCaseSource(nameof(_validationNegativeCases))]
-		public void MergeOperationsValidationNegative(ValidationTestMergeBuilder validator, string error)
-		{
-			Assert.That(() => validator.Validate(), Throws.TypeOf<LinqToDBException>().With.Message.EqualTo(error));
-		}
-
-		[TestCaseSource(nameof(_validationPositiveCases))]
-		public void MergeOperationsValidationPositive(ValidationTestMergeBuilder validator)
-		{
-			validator.Validate();
-		}
-
-		public class ValidationTestMergeBuilder : BasicMergeBuilder<Child, Child>
-		{
-			private class FakeDataProvider : IDataProvider
-			{
-				string IDataProvider.ConnectionNamespace => throw new NotImplementedException();
-
-				Type IDataProvider.DataReaderType => throw new NotImplementedException();
-
-				MappingSchema IDataProvider.MappingSchema => null;
-
-				string IDataProvider.Name => "TestProvider";
-
-				SqlProviderFlags IDataProvider.SqlProviderFlags => throw new NotImplementedException();
-
-				BulkCopyRowsCopied IDataProvider.BulkCopy<T>(DataConnection dataConnection, BulkCopyOptions options, IEnumerable<T> source) => throw new NotImplementedException();
-
-				Type IDataProvider.ConvertParameterType(Type type, DbDataType dataType) => throw new NotImplementedException();
-
-				IDbConnection IDataProvider.CreateConnection(string connectionString) => throw new NotImplementedException();
-
-				ISqlBuilder IDataProvider.CreateSqlBuilder() => throw new NotImplementedException();
-
-				void IDataProvider.DisposeCommand(DataConnection dataConnection) => throw new NotImplementedException();
-
-				IDisposable IDataProvider.ExecuteScope() => throw new NotImplementedException();
-
-				CommandBehavior IDataProvider.GetCommandBehavior(CommandBehavior commandBehavior) => throw new NotImplementedException();
-
-				object IDataProvider.GetConnectionInfo(DataConnection dataConnection, string parameterName) => throw new NotImplementedException();
-
-				Expression IDataProvider.GetReaderExpression(MappingSchema mappingSchema, IDataReader reader, int idx, Expression readerExpression, Type toType) => throw new NotImplementedException();
-
-#if !NETSTANDARD1_6
-				ISchemaProvider IDataProvider.GetSchemaProvider() => throw new NotImplementedException();
-#endif
-
-				ISqlOptimizer IDataProvider.GetSqlOptimizer() => throw new NotImplementedException();
-
-				void IDataProvider.InitCommand(DataConnection dataConnection, CommandType commandType, string commandText, DataParameter[] parameters) => throw new NotImplementedException();
-
-				bool IDataProvider.IsCompatibleConnection(IDbConnection connection) => throw new NotImplementedException();
-
-				bool? IDataProvider.IsDBNullAllowed(IDataReader reader, int idx) => throw new NotImplementedException();
-
-				int IDataProvider.Merge<T>(DataConnection dataConnection, Expression<Func<T, bool>> predicate, bool delete, IEnumerable<T> source, string tableName, string databaseName, string schemaName) => throw new NotImplementedException();
-
-				int IDataProvider.Merge<TTarget, TSource>(DataConnection dataConnection, IMergeable<TTarget, TSource> merge) => throw new NotImplementedException();
-
-				Task<int> IDataProvider.MergeAsync<T>(DataConnection dataConnection, Expression<Func<T, bool>> predicate, bool delete, IEnumerable<T> source, string tableName, string databaseName, string schemaName, CancellationToken token) => throw new NotImplementedException();
-
-				Task<int> IDataProvider.MergeAsync<TTarget, TSource>(DataConnection dataConnection, IMergeable<TTarget, TSource> merge, CancellationToken token) => throw new NotImplementedException();
-
-				void IDataProvider.SetParameter(IDbDataParameter parameter, string name, DbDataType dataType, object value) => throw new NotImplementedException();
-			}
-
-			private bool _bySourceOperationsSupported = false;
-
-			private bool _conditionsSupported = true;
-
-			private bool _deleteOperationSupported = true;
-
-			private bool _duplicateSameTypeOperations = true;
-
-			private bool _updateWithDeleteOperationSupported = false;
-
-			private bool _mergeHintsSupported = false;
-
-			// initialize with SQL:2008 defaults (same as base class)
-			private int _operationsLimit = 0;
-
-			public ValidationTestMergeBuilder(IMergeable<Child, Child> merge)
-				: base(new DataConnection(new FakeDataProvider(), string.Empty), merge)
-			{
-			}
-
-			protected override bool BySourceOperationsSupported => _bySourceOperationsSupported;
-
-			protected override bool DeleteOperationSupported => _deleteOperationSupported;
-
-			protected override int MaxOperationsCount => _operationsLimit;
-
-			protected override bool OperationPredicateSupported => _conditionsSupported;
-
-			protected override bool SameTypeOperationsAllowed => _duplicateSameTypeOperations;
-
-			protected override bool UpdateWithDeleteOperationSupported => _updateWithDeleteOperationSupported;
-
-			protected override bool MergeHintsSupported => _mergeHintsSupported;
-
-			public ValidationTestMergeBuilder WithUpdateWithDelete()
-			{
-				_updateWithDeleteOperationSupported = true;
-				return this;
-			}
-
-			public ValidationTestMergeBuilder WithBySource()
-			{
-				_bySourceOperationsSupported = true;
-				return this;
-			}
-
-			public ValidationTestMergeBuilder WithLimit(int limit)
-			{
-				_operationsLimit = limit;
-				return this;
-			}
-
-			public ValidationTestMergeBuilder WithoutConditions()
-			{
-				_conditionsSupported = false;
-				return this;
-			}
-
-			public ValidationTestMergeBuilder WithoutDelete()
-			{
-				_deleteOperationSupported = false;
-				return this;
-			}
-
-			public ValidationTestMergeBuilder WithoutDuplicates()
-			{
-				_duplicateSameTypeOperations = false;
-				return this;
-			}
-
-			public ValidationTestMergeBuilder WithHints()
-			{
-				_mergeHintsSupported = true;
-				return this;
-			}
-		}
-
-		[Test, DataContextSource(false, ProviderName.DB2, ProviderName.Firebird, TestProvName.Firebird3,
-			ProviderName.Oracle, ProviderName.OracleManaged, ProviderName.OracleNative, ProviderName.Sybase, ProviderName.SybaseManaged,
-			ProviderName.SqlServer2008, ProviderName.SqlServer2012, ProviderName.SqlServer2014,
-			TestProvName.SqlAzure, ProviderName.Informix, ProviderName.SapHana,
-			ProviderName.SqlServer2000, ProviderName.SqlServer2005)]
-		public void NotSupportedProviders(string context)
-		{
-			using (var db = new TestDataConnection(context))
-			{
-				var table = GetTarget(db);
-
-				Assert.Throws<LinqToDBException>(() => table.Merge().Using(GetSource1(db)).OnTargetKey().InsertWhenNotMatched().Merge());
-			}
-		}
-	}
-}
->>>>>>> 1c5390de
+﻿using System;
+using System.Data;
+using System.Collections.Generic;
+using System.Linq;
+using System.Linq.Expressions;
+using System.Threading;
+using System.Threading.Tasks;
+
+using LinqToDB;
+using LinqToDB.Common;
+using LinqToDB.Data;
+using LinqToDB.DataProvider;
+using LinqToDB.Mapping;
+using LinqToDB.SchemaProvider;
+using LinqToDB.SqlProvider;
+
+using NUnit.Framework;
+
+namespace Tests.xUpdate
+{
+	using Model;
+
+	public partial class MergeTests
+	{
+		public static IEnumerable<TestCaseData> _validationNegativeCases
+		{
+			get
+			{
+				var merge = new FakeTable<Child>().Merge().Using(new Child[0]).OnTargetKey();
+
+				return new object[][]
+				{
+					// operation count limit
+					new object[] { new ValidationTestMergeBuilder(merge.DeleteWhenMatched().UpdateWhenMatched().InsertWhenNotMatched()).WithLimit(2), "Merge cannot contain more than 2 operations for TestProvider provider." },
+
+					// operation types support
+					new object[] { new ValidationTestMergeBuilder(merge.DeleteWhenMatched()).WithoutDelete(), "Merge Delete operation is not supported by TestProvider provider." },
+					new object[] { new ValidationTestMergeBuilder(merge.DeleteWhenNotMatchedBySource()), "Merge Delete By Source operation is not supported by TestProvider provider." },
+					new object[] { new ValidationTestMergeBuilder(merge.UpdateWhenNotMatchedBySource(_ => _)), "Merge Update By Source operation is not supported by TestProvider provider." },
+
+					// operation conditions support
+					new object[] { new ValidationTestMergeBuilder(merge.InsertWhenNotMatchedAnd(_ => true)).WithoutConditions(), "Merge operation conditions are not supported by TestProvider provider." },
+					new object[] { new ValidationTestMergeBuilder(merge.UpdateWhenMatchedAnd((t, s) => true)).WithoutConditions(), "Merge operation conditions are not supported by TestProvider provider." },
+					new object[] { new ValidationTestMergeBuilder(merge.DeleteWhenMatchedAnd((t, s) => true)).WithoutConditions(), "Merge operation conditions are not supported by TestProvider provider." },
+					new object[] { new ValidationTestMergeBuilder(merge.DeleteWhenNotMatchedBySourceAnd(_ => true)).WithoutConditions().WithBySource(), "Merge operation conditions are not supported by TestProvider provider." },
+					new object[] { new ValidationTestMergeBuilder(merge.UpdateWhenNotMatchedBySourceAnd(_ => true, _ => _)).WithoutConditions().WithBySource(), "Merge operation conditions are not supported by TestProvider provider." },
+
+					// more than one command of the same type not allowed
+					new object[] { new ValidationTestMergeBuilder(merge.InsertWhenNotMatchedAnd(_ => true).InsertWhenNotMatched()).WithoutDuplicates(), "Multiple operations of the same type are not supported by TestProvider provider." },
+					new object[] { new ValidationTestMergeBuilder(merge.UpdateWhenMatchedAnd((t, s) => true).UpdateWhenMatched()).WithoutDuplicates(), "Multiple operations of the same type are not supported by TestProvider provider." },
+					new object[] { new ValidationTestMergeBuilder(merge.DeleteWhenMatchedAnd((t, s) => true).DeleteWhenMatched()).WithoutDuplicates(), "Multiple operations of the same type are not supported by TestProvider provider." },
+					new object[] { new ValidationTestMergeBuilder(merge.DeleteWhenNotMatchedBySourceAnd(_ => true).DeleteWhenNotMatchedBySource()).WithoutDuplicates().WithBySource(), "Multiple operations of the same type are not supported by TestProvider provider." },
+					new object[] { new ValidationTestMergeBuilder(merge.UpdateWhenNotMatchedBySourceAnd(_ => true, _ => _).UpdateWhenNotMatchedBySource(_ => _)).WithoutDuplicates().WithBySource(), "Multiple operations of the same type are not supported by TestProvider provider." },
+
+					// unconditional operations from same match groups
+					new object[] { new ValidationTestMergeBuilder(merge.UpdateWhenMatched().DeleteWhenMatched()).WithoutDuplicates(), "Multiple unconditional Merge operations not allowed within the same match group." },
+					new object[] { new ValidationTestMergeBuilder(merge.UpdateWhenNotMatchedBySource(_ => _).DeleteWhenNotMatchedBySource()).WithoutDuplicates().WithBySource(), "Multiple unconditional Merge operations not allowed within the same match group." },
+
+					// conditional operations after unconditional in the same match group
+					new object[] { new ValidationTestMergeBuilder(merge.InsertWhenNotMatched().InsertWhenNotMatchedAnd(_ => true)), "Unconditional Merge operation cannot be followed by operation with condition within the same match group." },
+					new object[] { new ValidationTestMergeBuilder(merge.DeleteWhenMatched().DeleteWhenMatchedAnd((t, s) => true)), "Unconditional Merge operation cannot be followed by operation with condition within the same match group." },
+					new object[] { new ValidationTestMergeBuilder(merge.UpdateWhenMatched().DeleteWhenMatchedAnd((t, s) => true)), "Unconditional Merge operation cannot be followed by operation with condition within the same match group." },
+					new object[] { new ValidationTestMergeBuilder(merge.DeleteWhenMatched().UpdateWhenMatchedAnd((t, s) => true)), "Unconditional Merge operation cannot be followed by operation with condition within the same match group." },
+					new object[] { new ValidationTestMergeBuilder(merge.UpdateWhenMatched().UpdateWhenMatchedAnd((t, s) => true)), "Unconditional Merge operation cannot be followed by operation with condition within the same match group." },
+					new object[] { new ValidationTestMergeBuilder(merge.DeleteWhenNotMatchedBySource().DeleteWhenNotMatchedBySourceAnd(_ => true)).WithBySource(), "Unconditional Merge operation cannot be followed by operation with condition within the same match group." },
+					new object[] { new ValidationTestMergeBuilder(merge.UpdateWhenNotMatchedBySource(_ => _).DeleteWhenNotMatchedBySourceAnd(_ => true)).WithBySource(), "Unconditional Merge operation cannot be followed by operation with condition within the same match group." },
+					new object[] { new ValidationTestMergeBuilder(merge.DeleteWhenNotMatchedBySource().UpdateWhenNotMatchedBySourceAnd(_ => true, _ => _)).WithBySource(), "Unconditional Merge operation cannot be followed by operation with condition within the same match group." },
+					new object[] { new ValidationTestMergeBuilder(merge.UpdateWhenNotMatchedBySource(_ => _).UpdateWhenNotMatchedBySourceAnd(_ => true, _ => _)).WithBySource(), "Unconditional Merge operation cannot be followed by operation with condition within the same match group." },
+
+					// UpdateWithDelete related validations
+					new object[] { new ValidationTestMergeBuilder(merge.UpdateWhenMatchedAnd((t, s) => true).DeleteWhenMatchedAnd((t, s) => true)).WithUpdateWithDelete(), "Delete and Update operations in the same Merge command not supported by TestProvider provider." },
+					new object[] { new ValidationTestMergeBuilder(merge.UpdateWhenMatchedAndThenDelete((t, s) => true, (t, s) => true)), "UpdateWithDelete operation not supported by TestProvider provider." },
+					new object[] { new ValidationTestMergeBuilder(merge.UpdateWhenMatchedAndThenDelete((t, s) => true, (t, s) => true).UpdateWhenMatched((t, s) => t)).WithUpdateWithDelete(), "Update operation with UpdateWithDelete operation in the same Merge command not supported by TestProvider provider." },
+					new object[] { new ValidationTestMergeBuilder(merge.UpdateWhenMatchedAndThenDelete((t, s) => true, (t, s) => true).DeleteWhenMatchedAnd((t, s) => true)).WithUpdateWithDelete(), "Delete operation with UpdateWithDelete operation in the same Merge command not supported by TestProvider provider." },
+
+					// hint specified for unsupported provider
+					new object[] { new ValidationTestMergeBuilder(new FakeTable<Child>().Merge("hint").Using(new Child[0]).OnTargetKey().InsertWhenNotMatched()), "Merge hints not supported by TestProvider provider." },
+					new object[] { new ValidationTestMergeBuilder(new FakeTable<Child>().MergeInto(new FakeTable<Child>(), "hint").OnTargetKey().InsertWhenNotMatched()), "Merge hints not supported by TestProvider provider." },
+				}.Select((data, i) => new TestCaseData(data).SetName($"Merge.Validation.Negative.{i}"));
+			}
+		}
+
+		public static IEnumerable<TestCaseData> _validationPositiveCases
+		{
+			get
+			{
+				var merge = new FakeTable<Child>().Merge().Using(new Child[0]).OnTargetKey();
+
+				return new BasicMergeBuilder<Child, Child>[]
+				{
+					// operation count limit
+					new ValidationTestMergeBuilder(merge.DeleteWhenMatchedAnd((t, s) => true).UpdateWhenMatched().InsertWhenNotMatched()),
+					new ValidationTestMergeBuilder(merge.DeleteWhenMatched().InsertWhenNotMatched()).WithLimit(2),
+
+					// operation types support
+					new ValidationTestMergeBuilder(merge.DeleteWhenMatched()),
+					new ValidationTestMergeBuilder(merge.UpdateWhenMatched()),
+					new ValidationTestMergeBuilder(merge.InsertWhenNotMatched()),
+					new ValidationTestMergeBuilder(merge.DeleteWhenNotMatchedBySource()).WithBySource(),
+					new ValidationTestMergeBuilder(merge.UpdateWhenNotMatchedBySource(_ => _)).WithBySource(),
+
+					// operation conditions support
+					new ValidationTestMergeBuilder(merge.InsertWhenNotMatchedAnd(_ => true)),
+					new ValidationTestMergeBuilder(merge.UpdateWhenMatchedAnd((t, s) => true)),
+					new ValidationTestMergeBuilder(merge.DeleteWhenMatchedAnd((t, s) => true)),
+					new ValidationTestMergeBuilder(merge.DeleteWhenNotMatchedBySourceAnd(_ => true)).WithBySource(),
+					new ValidationTestMergeBuilder(merge.UpdateWhenNotMatchedBySourceAnd(_ => true, _ => _)).WithBySource(),
+
+					// more than one command of the same type allowed
+					new ValidationTestMergeBuilder(merge.InsertWhenNotMatchedAnd(_ => true).InsertWhenNotMatched()),
+					new ValidationTestMergeBuilder(merge.DeleteWhenMatchedAnd((t, s) => true).DeleteWhenMatched()),
+					new ValidationTestMergeBuilder(merge.UpdateWhenMatchedAnd((t, s) => true).UpdateWhenMatched()),
+					new ValidationTestMergeBuilder(merge.DeleteWhenNotMatchedBySourceAnd(_ => true).DeleteWhenNotMatchedBySource()).WithBySource(),
+					new ValidationTestMergeBuilder(merge.UpdateWhenNotMatchedBySourceAnd(_ => true, _ => _).UpdateWhenNotMatchedBySource(_ => _)).WithBySource(),
+
+					// unconditional operations from different match groups
+					new ValidationTestMergeBuilder(merge.InsertWhenNotMatched().DeleteWhenMatched().DeleteWhenNotMatchedBySource()).WithBySource(),
+					new ValidationTestMergeBuilder(merge.InsertWhenNotMatched().UpdateWhenMatched().UpdateWhenNotMatchedBySource(_ => _)).WithBySource(),
+
+					// unconditional operations after conditional in the same match group
+					new ValidationTestMergeBuilder(merge.UpdateWhenMatchedAnd((t, s) => true).DeleteWhenMatched()).WithBySource(),
+					new ValidationTestMergeBuilder(merge.DeleteWhenMatchedAnd((t, s) => true).UpdateWhenMatched()).WithBySource(),
+					new ValidationTestMergeBuilder(merge.DeleteWhenMatchedAnd((t, s) => true).DeleteWhenMatched()).WithBySource(),
+					new ValidationTestMergeBuilder(merge.UpdateWhenMatchedAnd((t, s) => true).UpdateWhenMatched()).WithBySource(),
+					new ValidationTestMergeBuilder(merge.InsertWhenNotMatchedAnd(_ => true).InsertWhenNotMatched()).WithBySource(),
+					new ValidationTestMergeBuilder(merge.UpdateWhenNotMatchedBySourceAnd(_ => true, _ => _).UpdateWhenNotMatchedBySource(_ => _)).WithBySource(),
+					new ValidationTestMergeBuilder(merge.DeleteWhenNotMatchedBySourceAnd(_ => true).UpdateWhenNotMatchedBySource(_ => _)).WithBySource(),
+					new ValidationTestMergeBuilder(merge.UpdateWhenNotMatchedBySourceAnd(_ => true, _ => _).DeleteWhenNotMatchedBySource()).WithBySource(),
+					new ValidationTestMergeBuilder(merge.DeleteWhenNotMatchedBySourceAnd(_ => true).DeleteWhenNotMatchedBySource()).WithBySource(),
+
+					// UpdateWithDelete validation
+					new ValidationTestMergeBuilder(merge.UpdateWhenMatchedAnd((t, s) => true).DeleteWhenMatched()),
+					new ValidationTestMergeBuilder(merge.UpdateWhenMatchedThenDelete((t, s) => true)).WithUpdateWithDelete(),
+
+					// hint specified for supported provider
+					new ValidationTestMergeBuilder(new FakeTable<Child>().Merge("hint").Using(new Child[0]).OnTargetKey().InsertWhenNotMatched()).WithHints(),
+					new ValidationTestMergeBuilder(new FakeTable<Child>().MergeInto(new FakeTable<Child>(), "hint").OnTargetKey().InsertWhenNotMatched()).WithHints(),
+
+				}.Select((data, i) => new TestCaseData(data).SetName($"Merge.Validation.Positive.{i}"));
+			}
+		}
+
+		[TestCaseSource(nameof(_validationNegativeCases))]
+		public void MergeOperationsValidationNegative(ValidationTestMergeBuilder validator, string error)
+		{
+			Assert.That(() => validator.Validate(), Throws.TypeOf<LinqToDBException>().With.Message.EqualTo(error));
+		}
+
+		[TestCaseSource(nameof(_validationPositiveCases))]
+		public void MergeOperationsValidationPositive(ValidationTestMergeBuilder validator)
+		{
+			validator.Validate();
+		}
+
+		public class ValidationTestMergeBuilder : BasicMergeBuilder<Child, Child>
+		{
+			private class FakeDataProvider : IDataProvider
+			{
+				string IDataProvider.ConnectionNamespace => throw new NotImplementedException();
+
+				Type IDataProvider.DataReaderType => throw new NotImplementedException();
+
+				MappingSchema IDataProvider.MappingSchema => null;
+
+				string IDataProvider.Name => "TestProvider";
+
+				SqlProviderFlags IDataProvider.SqlProviderFlags => throw new NotImplementedException();
+
+				BulkCopyRowsCopied IDataProvider.BulkCopy<T>(DataConnection dataConnection, BulkCopyOptions options, IEnumerable<T> source) => throw new NotImplementedException();
+
+				Type IDataProvider.ConvertParameterType(Type type, DbDataType dataType) => throw new NotImplementedException();
+
+				IDbConnection IDataProvider.CreateConnection(string connectionString) => throw new NotImplementedException();
+
+				ISqlBuilder IDataProvider.CreateSqlBuilder() => throw new NotImplementedException();
+
+				void IDataProvider.DisposeCommand(DataConnection dataConnection) => throw new NotImplementedException();
+
+				IDisposable IDataProvider.ExecuteScope() => throw new NotImplementedException();
+
+				CommandBehavior IDataProvider.GetCommandBehavior(CommandBehavior commandBehavior) => throw new NotImplementedException();
+
+				object IDataProvider.GetConnectionInfo(DataConnection dataConnection, string parameterName) => throw new NotImplementedException();
+
+				Expression IDataProvider.GetReaderExpression(MappingSchema mappingSchema, IDataReader reader, int idx, Expression readerExpression, Type toType) => throw new NotImplementedException();
+
+#if !NETSTANDARD1_6
+				ISchemaProvider IDataProvider.GetSchemaProvider() => throw new NotImplementedException();
+#endif
+
+				ISqlOptimizer IDataProvider.GetSqlOptimizer() => throw new NotImplementedException();
+
+				void IDataProvider.InitCommand(DataConnection dataConnection, CommandType commandType, string commandText, DataParameter[] parameters) => throw new NotImplementedException();
+
+				bool IDataProvider.IsCompatibleConnection(IDbConnection connection) => throw new NotImplementedException();
+
+				bool? IDataProvider.IsDBNullAllowed(IDataReader reader, int idx) => throw new NotImplementedException();
+
+				int IDataProvider.Merge<T>(DataConnection dataConnection, Expression<Func<T, bool>> predicate, bool delete, IEnumerable<T> source, string tableName, string databaseName, string schemaName) => throw new NotImplementedException();
+
+				int IDataProvider.Merge<TTarget, TSource>(DataConnection dataConnection, IMergeable<TTarget, TSource> merge) => throw new NotImplementedException();
+
+				Task<int> IDataProvider.MergeAsync<T>(DataConnection dataConnection, Expression<Func<T, bool>> predicate, bool delete, IEnumerable<T> source, string tableName, string databaseName, string schemaName, CancellationToken token) => throw new NotImplementedException();
+
+				Task<int> IDataProvider.MergeAsync<TTarget, TSource>(DataConnection dataConnection, IMergeable<TTarget, TSource> merge, CancellationToken token) => throw new NotImplementedException();
+
+				void IDataProvider.SetParameter(IDbDataParameter parameter, string name, DbDataType dataType, object value) => throw new NotImplementedException();
+			}
+
+			private bool _bySourceOperationsSupported = false;
+
+			private bool _conditionsSupported = true;
+
+			private bool _deleteOperationSupported = true;
+
+			private bool _duplicateSameTypeOperations = true;
+
+			private bool _updateWithDeleteOperationSupported = false;
+
+			private bool _mergeHintsSupported = false;
+
+			// initialize with SQL:2008 defaults (same as base class)
+			private int _operationsLimit = 0;
+
+			public ValidationTestMergeBuilder(IMergeable<Child, Child> merge)
+				: base(new DataConnection(new FakeDataProvider(), string.Empty), merge)
+			{
+			}
+
+			protected override bool BySourceOperationsSupported => _bySourceOperationsSupported;
+
+			protected override bool DeleteOperationSupported => _deleteOperationSupported;
+
+			protected override int MaxOperationsCount => _operationsLimit;
+
+			protected override bool OperationPredicateSupported => _conditionsSupported;
+
+			protected override bool SameTypeOperationsAllowed => _duplicateSameTypeOperations;
+
+			protected override bool UpdateWithDeleteOperationSupported => _updateWithDeleteOperationSupported;
+
+			protected override bool MergeHintsSupported => _mergeHintsSupported;
+
+			public ValidationTestMergeBuilder WithUpdateWithDelete()
+			{
+				_updateWithDeleteOperationSupported = true;
+				return this;
+			}
+
+			public ValidationTestMergeBuilder WithBySource()
+			{
+				_bySourceOperationsSupported = true;
+				return this;
+			}
+
+			public ValidationTestMergeBuilder WithLimit(int limit)
+			{
+				_operationsLimit = limit;
+				return this;
+			}
+
+			public ValidationTestMergeBuilder WithoutConditions()
+			{
+				_conditionsSupported = false;
+				return this;
+			}
+
+			public ValidationTestMergeBuilder WithoutDelete()
+			{
+				_deleteOperationSupported = false;
+				return this;
+			}
+
+			public ValidationTestMergeBuilder WithoutDuplicates()
+			{
+				_duplicateSameTypeOperations = false;
+				return this;
+			}
+
+			public ValidationTestMergeBuilder WithHints()
+			{
+				_mergeHintsSupported = true;
+				return this;
+			}
+		}
+
+		[Test]
+		public void NotSupportedProviders([DataSources(false,
+			ProviderName.DB2, ProviderName.Firebird, TestProvName.Firebird3,
+			ProviderName.Oracle, ProviderName.OracleManaged, ProviderName.OracleNative,
+			ProviderName.Sybase, ProviderName.SybaseManaged, ProviderName.SqlServer2008,
+			ProviderName.SqlServer2012, ProviderName.SqlServer2014, TestProvName.SqlAzure,
+			ProviderName.Informix, ProviderName.SapHana, ProviderName.SqlServer2000, ProviderName.SqlServer2005)]
+			string context)
+		{
+			using (var db = new TestDataConnection(context))
+			{
+				var table = GetTarget(db);
+
+				Assert.Throws<LinqToDBException>(() => table.Merge().Using(GetSource1(db)).OnTargetKey().InsertWhenNotMatched().Merge());
+			}
+		}
+	}
+}