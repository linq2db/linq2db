--- conflicted
+++ resolved
@@ -1,4 +1,17 @@
-﻿using LinqToDB;
+﻿using System;
+using System.Data;
+using System.Collections.Generic;
+using System.Linq;
+using System.Linq.Expressions;
+using System.Threading;
+using System.Threading.Tasks;
+
+using LinqToDB;
+using LinqToDB.Data;
+using LinqToDB.DataProvider;
+using LinqToDB.Mapping;
+using LinqToDB.SchemaProvider;
+using LinqToDB.SqlProvider;
 
 using NUnit.Framework;
 
@@ -20,166 +33,14 @@
 			ProviderName.Informix,
 			ProviderName.SapHana)]
 			string context)
-		{
-<<<<<<< HEAD
-			Assert.That(() => validator.Validate(), Throws.TypeOf<LinqToDBException>().With.Message.EqualTo(error));
-		}
-
-		[TestCaseSource(nameof(_validationPositiveCases))]
-		public void MergeOperationsValidationPositive(ValidationTestMergeBuilder validator)
-		{
-			validator.Validate();
-		}
-
-		public class ValidationTestMergeBuilder : BasicMergeBuilder<Child, Child>
-		{
-			private class FakeDataProvider : IDataProvider
 			{
-				string IDataProvider.ConnectionNamespace => throw new NotImplementedException();
-
-				Type IDataProvider.DataReaderType => throw new NotImplementedException();
-
-				MappingSchema IDataProvider.MappingSchema => null;
-
-				string IDataProvider.Name => "TestProvider";
-
-				SqlProviderFlags IDataProvider.SqlProviderFlags => throw new NotImplementedException();
-
-				BulkCopyRowsCopied IDataProvider.BulkCopy<T>(DataConnection dataConnection, BulkCopyOptions options, IEnumerable<T> source) => throw new NotImplementedException();
-
-				Type IDataProvider.ConvertParameterType(Type type, DataType dataType) => throw new NotImplementedException();
-
-				IDbConnection IDataProvider.CreateConnection(string connectionString) => throw new NotImplementedException();
-
-				ISqlBuilder IDataProvider.CreateSqlBuilder() => throw new NotImplementedException();
-
-				void IDataProvider.DisposeCommand(DataConnection dataConnection) => throw new NotImplementedException();
-
-				IDisposable IDataProvider.ExecuteScope() => throw new NotImplementedException();
-
-				CommandBehavior IDataProvider.GetCommandBehavior(CommandBehavior commandBehavior) => throw new NotImplementedException();
-
-				object IDataProvider.GetConnectionInfo(DataConnection dataConnection, string parameterName) => throw new NotImplementedException();
-
-				Expression IDataProvider.GetReaderExpression(MappingSchema mappingSchema, IDataReader reader, int idx, Expression readerExpression, Type toType) => throw new NotImplementedException();
-
-#if !NETSTANDARD1_6
-				ISchemaProvider IDataProvider.GetSchemaProvider() => throw new NotImplementedException();
-#endif
-
-				ISqlOptimizer IDataProvider.GetSqlOptimizer() => throw new NotImplementedException();
-
-				void IDataProvider.InitCommand(DataConnection dataConnection, CommandType commandType, string commandText, DataParameter[] parameters) => throw new NotImplementedException();
-
-				bool IDataProvider.IsCompatibleConnection(IDbConnection connection) => throw new NotImplementedException();
-
-				bool? IDataProvider.IsDBNullAllowed(IDataReader reader, int idx) => throw new NotImplementedException();
-
-				int IDataProvider.Merge<T>(DataConnection dataConnection, Expression<Func<T, bool>> predicate, bool delete, IEnumerable<T> source, string tableName, string serverName, string databaseName, string schemaName) => throw new NotImplementedException();
-
-				int IDataProvider.Merge<TTarget, TSource>(DataConnection dataConnection, IMergeable<TTarget, TSource> merge) => throw new NotImplementedException();
-
-				Task<int> IDataProvider.MergeAsync<T>(DataConnection dataConnection, Expression<Func<T, bool>> predicate, bool delete, IEnumerable<T> source, string tableName, string serverName, string databaseName, string schemaName, CancellationToken token) => throw new NotImplementedException();
-
-				Task<int> IDataProvider.MergeAsync<TTarget, TSource>(DataConnection dataConnection, IMergeable<TTarget, TSource> merge, CancellationToken token) => throw new NotImplementedException();
-
-				void IDataProvider.SetParameter(IDbDataParameter parameter, string name, DataType dataType, object value) => throw new NotImplementedException();
-			}
-
-			private bool _bySourceOperationsSupported = false;
-
-			private bool _conditionsSupported = true;
-
-			private bool _deleteOperationSupported = true;
-
-			private bool _duplicateSameTypeOperations = true;
-
-			private bool _updateWithDeleteOperationSupported = false;
-
-			private bool _mergeHintsSupported = false;
-
-			// initialize with SQL:2008 defaults (same as base class)
-			private int _operationsLimit = 0;
-
-			public ValidationTestMergeBuilder(IMergeable<Child, Child> merge)
-				: base(new DataConnection(new FakeDataProvider(), string.Empty), merge)
-			{
-			}
-
-			protected override bool BySourceOperationsSupported => _bySourceOperationsSupported;
-
-			protected override bool DeleteOperationSupported => _deleteOperationSupported;
-
-			protected override int MaxOperationsCount => _operationsLimit;
-
-			protected override bool OperationPredicateSupported => _conditionsSupported;
-
-			protected override bool SameTypeOperationsAllowed => _duplicateSameTypeOperations;
-
-			protected override bool UpdateWithDeleteOperationSupported => _updateWithDeleteOperationSupported;
-
-			protected override bool MergeHintsSupported => _mergeHintsSupported;
-
-			public ValidationTestMergeBuilder WithUpdateWithDelete()
-			{
-				_updateWithDeleteOperationSupported = true;
-				return this;
-			}
-
-			public ValidationTestMergeBuilder WithBySource()
-			{
-				_bySourceOperationsSupported = true;
-				return this;
-			}
-
-			public ValidationTestMergeBuilder WithLimit(int limit)
-			{
-				_operationsLimit = limit;
-				return this;
-			}
-
-			public ValidationTestMergeBuilder WithoutConditions()
-			{
-				_conditionsSupported = false;
-				return this;
-			}
-
-			public ValidationTestMergeBuilder WithoutDelete()
-			{
-				_deleteOperationSupported = false;
-				return this;
-			}
-
-			public ValidationTestMergeBuilder WithoutDuplicates()
-			{
-				_duplicateSameTypeOperations = false;
-				return this;
-			}
-
-			public ValidationTestMergeBuilder WithHints()
-			{
-				_mergeHintsSupported = true;
-				return this;
-			}
-		}
-
-		[Test, DataContextSource(false, ProviderName.DB2, ProviderName.Firebird, TestProvName.Firebird3,
-			ProviderName.Oracle, ProviderName.OracleManaged, ProviderName.OracleNative, ProviderName.Sybase, ProviderName.SybaseManaged,
-			ProviderName.SqlServer2008, ProviderName.SqlServer2012, ProviderName.SqlServer2014,
-			TestProvName.SqlAzure, ProviderName.Informix, ProviderName.SapHana,
-			ProviderName.SqlServer2000, ProviderName.SqlServer2005)]
-		public void NotSupportedProviders(string context)
-		{
-			using (var db = new TestDataConnection(context))
-=======
 			using (var db = GetDataContext(context))
->>>>>>> dd38f573
 			{
 				var table = GetTarget(db);
 
 				GetProviderName(context, out var isLinq);
 				if (!isLinq)
-					Assert.Throws<LinqToDBException>(() => table.Merge().Using(GetSource1(db)).OnTargetKey().InsertWhenNotMatched().Merge());
+				Assert.Throws<LinqToDBException>(() => table.Merge().Using(GetSource1(db)).OnTargetKey().InsertWhenNotMatched().Merge());
 #if NET45
 				else
 					Assert.Throws<FaultException<ExceptionDetail>>(() => table.Merge().Using(GetSource1(db)).OnTargetKey().InsertWhenNotMatched().Merge());
