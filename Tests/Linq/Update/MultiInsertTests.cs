﻿using LinqToDB;
using NUnit.Framework;
using System;
using System.Linq;
using System.Linq.Expressions;
using System.Threading.Tasks;
using FluentAssertions;

namespace Tests.xUpdate
{
	[TestFixture]
	public class MultiInsertTests : TestBase
	{
		[Test]
		public void Insert([IncludeDataSources(true, TestProvName.AllOracle)] string context)
		{
			using var db    = GetDataContext(context);
			using var dest1 = db.CreateLocalTable<Dest1>();
			using var dest2 = db.CreateLocalTable<Dest2>();

			int count = db
				.SelectQuery(() => new { ID = 1000, N = (short)42 })
				.MultiInsert()
				.Into(
					dest1,
					x => new Dest1 { ID = x.ID + 1, Value = x.N }
				)
				.Into(
					dest1,
					x => new Dest1 { ID = x.ID + 2, Value = x.N }
				)
				.Into(
					dest2,
					x => new Dest2 { ID = x.ID + 3, Int = x.ID + 1 }
				)
				.Insert();

			count.Should().Be(3);
			dest1.Count().Should().Be(2);
			dest2.Count(x => x.ID == 1003).Should().Be(1);
		}

		[Test]
		public async Task InsertAsync([IncludeDataSources(true, TestProvName.AllOracle)] string context)
		{
			await using var db = GetDataContext(context);
			
			using var dest1 = db.CreateLocalTable<Dest1>();
			using var dest2 = db.CreateLocalTable<Dest2>();
			
			int count = await db
				.SelectQuery(() => new { ID = 1000, N = (short)42 })
				.MultiInsert()
				.Into(
					dest1,
					x => new Dest1 { ID = x.ID + 1, Value = x.N }
				)
				.Into(
					dest1,
					x => new Dest1 { ID = x.ID + 2, Value = x.N }
				)
				.Into(
					dest2,
					x => new Dest2 { ID = x.ID + 3, Int = x.ID + 1 }
				)
				.InsertAsync();

			count.Should().Be(3);
			(await dest1.CountAsync()).Should().Be(2);
			(await dest1.CountAsync()).Should().Be(2);
			(await dest2.CountAsync(x => x.ID == 1003)).Should().Be(1);
		}

		[Test]
		public void InsertAll([IncludeDataSources(true, TestProvName.AllOracle)] string context)
		{
			using var db    = GetDataContext(context);
			using var dest1 = db.CreateLocalTable<Dest1>();
			using var dest2 = db.CreateLocalTable<Dest2>();

			int count = db
				.SelectQuery(() => new { ID = 1000, N = (short)42 })
				.MultiInsert()
				.When(
					x => x.N > 40,
					dest1,
					x => new Dest1 { ID = x.ID + 1, Value = x.N }
				)
				.When(
					x => x.N < 40,
					dest1,
					x => new Dest1 { ID = x.ID + 2, Value = x.N }
				)
				.When(
					x => true,
					dest2,
					x => new Dest2 { ID = x.ID + 3, Int = x.ID + 1 }
				)
				.InsertAll();

			count.Should().Be(2);
			dest1.Count().Should().Be(1);

			dest1.Count(x => x.ID == 1001).Should().Be(1);
			dest2.Count(x => x.ID == 1003).Should().Be(1);
		}

		[Test]
		public void InsertAllFromQuery([IncludeDataSources(true, TestProvName.AllOracle)] string context)
		{
			var sourceData = new TestSource[] {new TestSource {ID = 1000, N = 42}, new TestSource {ID = 1001, N = 20},};

			using var db     = GetDataContext(context);
			using var source = db.CreateLocalTable(sourceData);
			using var dest1  = db.CreateLocalTable<Dest1>();
			using var dest2  = db.CreateLocalTable<Dest2>();


			var sourceQuery =
				from s in source
				join s2 in source on s.ID equals s2.ID
				select s;

			int count = 
				sourceQuery
				.MultiInsert()
				.When(
					x => x.N > 40,
					dest1,
					x => new Dest1 { ID = x.ID + 1, Value = x.N }
				)
				.When(
					x => x.N < 40,
					dest1,
					x => new Dest1 { ID = x.ID + 2, Value = x.N }
				)
				.When(
					x => true,
					dest2,
					x => new Dest2 { ID = x.ID + 3, Int = x.ID + 1 }
				)
				.InsertAll();

			count.Should().Be(4);
			dest1.Count().Should().Be(2);
			dest2.Count().Should().Be(2);

			dest1.Count(x => x.ID == 1001).Should().Be(1);
			dest2.Count(x => x.ID == 1003).Should().Be(1);
		}

		[Test]
		public async Task InsertAllAsync([IncludeDataSources(true, TestProvName.AllOracle)] string context)
		{
			await using var db = GetDataContext(context);
			
			using var dest1 = db.CreateLocalTable<Dest1>();
			using var dest2 = db.CreateLocalTable<Dest2>();
			
			int count = await db
				.SelectQuery(() => new { ID = 1000, N = (short)42 })
				.MultiInsert()
				.When(
					x => x.N > 40,
					dest1,
					x => new Dest1 { ID = x.ID + 1, Value = x.N }
				)
				.When(
					x => x.N < 40,
					dest1,
					x => new Dest1 { ID = x.ID + 2, Value = x.N }
				)
				.When(
					x => true,
					dest2,
					x => new Dest2 { ID = x.ID + 3, Int = x.ID + 1 }
				)
				.InsertAllAsync();

			count.Should().Be(2);
			(await dest1.CountAsync()).Should().Be(1);
			(await dest1.CountAsync(x => x.ID == 1001)).Should().Be(1);
			(await dest2.CountAsync(x => x.ID == 1003)).Should().Be(1);
		}

		[Test]
		public void InsertFirst([IncludeDataSources(true, TestProvName.AllOracle)] string context)
		{
			using var db   = GetDataContext(context);
			using var dest = db.CreateLocalTable<Dest1>();
			
			int count = db
				.SelectQuery(() => new { ID = 1000, N = (short)42 })
				.MultiInsert()
				.When(
					x => x.N < 40,
					dest,
					x => new Dest1 { ID = x.ID + 1, Value = x.N }
				)
				.When(
					x => false,
					dest,
					x => new Dest1 { ID = x.ID + 2, Value = x.N }
				)
				.Else(
					dest,
					x => new Dest1 { ID = x.ID + 3, Value = x.N }
				)
				.InsertFirst();

			count.Should().Be(1);
			dest.Count().Should().Be(1);
			dest.Count(x => x.ID == 1003).Should().Be(1);
		}

		[Test]
		public async Task InsertFirstAsync([IncludeDataSources(true, TestProvName.AllOracle)] string context)
		{
			await using var db = GetDataContext(context);

			using var dest = db.CreateLocalTable<Dest1>();

			int count = await db
				.SelectQuery(() => new { ID = 1000, N = (short)42 })
				.MultiInsert()
				.When(
					x => x.N < 40,
					dest,
					x => new Dest1 { ID = x.ID + 1, Value = x.N }
				)
				.When(
					x => false,
					dest,
					x => new Dest1 { ID = x.ID + 2, Value = x.N }
				)
				.Else(
					dest,
					x => new Dest1 { ID = x.ID + 3, Value = x.N }
				)
				.InsertFirstAsync();

			count.Should().Be(1);
			(await dest.CountAsync()).Should().Be(1);
			(await dest.CountAsync(x => x.ID == 1003)).Should().Be(1);
		}

		[Test]
		public void ParametersInSource(
			[IncludeDataSources(true, TestProvName.AllOracle)] string context,
			[Values("one", null, "two")] string? value)
		{
			using var db   = GetDataContext(context);			
			using var dest = db.CreateLocalTable<Dest1>();
			
			int id1 = 3000, id2 = 4000;

			var command = db
				.SelectQuery(() => new { Value = value })
				.MultiInsert()
				.When(
					x => x.Value == null,
					dest,
					x => new Dest1 { ID = id1, StringValue = x.Value }
				)
				.When(
					x => x.Value != null,
					dest,
					x => new Dest1 { ID = id2, StringValue = x.Value }
				);

			// Perform a simple INSERT ALL with parameters
			int count  = command.InsertAll();
			var record = dest.Where(_ => _.ID > 1000).Single();

			count.Should().Be(1);
			record.ID.Should().Be(value == null ? id1 : id2);
			record.StringValue.Should().Be(value);
		}

		[Test]
		public async Task ParametersInSourceAsync(
			[IncludeDataSources(true, TestProvName.AllOracle)] string context,
			[Values("one", null, "two")] string? value)
		{
			await using var db = GetDataContext(context);

			using var dest = db.CreateLocalTable<Dest1>();
		
			int id1 = 3000, id2 = 4000;

			var command = db
				.SelectQuery(() => new { Value = value })
				.MultiInsert()
				.When(
					x => x.Value == null,
					dest,
					x => new Dest1 { ID = id1, StringValue = x.Value }
				)
				.When(
					x => x.Value != null,
					dest,
					x => new Dest1 { ID = id2, StringValue = x.Value }
				);

			// Perform a simple INSERT ALL with parameters
			int count  = await command.InsertAllAsync();
			var record = await dest.Where(_ => _.ID > 1000).SingleAsync();

			count.Should().Be(1);
			record.ID.Should().Be(value == null ? id1 : id2);
			record.StringValue.Should().Be(value);
		}

		[Test]
		public void ParametersInCondition(
			[IncludeDataSources(true, TestProvName.AllOracle)] string context,
			[Values("one", null, "two")] string? value)
		{
			using var db   = GetDataContext(context);
			using var dest = db.CreateLocalTable<Dest1>();
		
			int id1 = 3000, id2 = 4000;

			var command = db
				.SelectQuery(() => new { Value = value })
				.MultiInsert()
				.When(
					x => value == null,
					dest,
					x => new Dest1 { ID = id1, StringValue = x.Value }
				)
				.When(
					x => value != null,
					dest,
					x => new Dest1 { ID = id2, StringValue = x.Value }
				);

			// Perform a simple INSERT ALL with parameters
			int count  = command.InsertAll();
			var record = dest.Where(_ => _.ID > 1000).Single();

			count.Should().Be(1);
			record.ID.Should().Be(value == null ? id1 : id2);
			record.StringValue.Should().Be(value);
		}

		[Test]
		public async Task ParametersInConditionAsync(
			[IncludeDataSources(true, TestProvName.AllOracle)] string context,
			[Values("one", null, "two")] string? value)
		{
			await using var db = GetDataContext(context);

			using var dest = db.CreateLocalTable<Dest1>();
		
			int id1 = 3000, id2 = 4000;

			var command = db
				.SelectQuery(() => new { Value = value })
				.MultiInsert()
				.When(
					x => value == null,
					dest,
					x => new Dest1 { ID = id1, StringValue = x.Value }
				)
				.When(
					x => value != null,
					dest,
					x => new Dest1 { ID = id2, StringValue = x.Value }
				);

			// Perform a simple INSERT ALL with parameters
			int count  = await command.InsertAllAsync();
			var record = await dest.Where(_ => _.ID > 1000).SingleAsync();

			count.Should().Be(1);
			record.ID.Should().Be(value == null ? id1 : id2);
			record.StringValue.Should().Be(value);
		}

		[Test]
		public void ParametersInInsert(
			[IncludeDataSources(true, TestProvName.AllOracle)] string context,
			[Values("one", null, "two")] string? value)
		{
			using var db   = GetDataContext(context);
			using var dest = db.CreateLocalTable<Dest1>();

			int id1 = 3000, id2 = 4000;

			var command = db
				.SelectQuery(() => new { Value = value })
				.MultiInsert()
				.When(
					x => x.Value == null,
					dest,
					x => new Dest1 { ID = id1, StringValue = value }
				)
				.When(
					x => x.Value != null,
					dest,
					x => new Dest1 { ID = id2, StringValue = value }
				);

			// Perform a simple INSERT ALL with parameters
			int count  = command.InsertAll();
			var record = dest.Where(_ => _.ID > 1000).Single();

			count.Should().Be(1);
			record.ID.Should().Be(value == null ? id1 : id2);
			record.StringValue.Should().Be(value);
		}

		[Test]
		public async Task ParametersInInsertAsync(
			[IncludeDataSources(true, TestProvName.AllOracle)] string context,
			[Values("one", null, "two")] string? value)
		{
			await using var db = GetDataContext(context);

			using var dest = db.CreateLocalTable<Dest1>();

			int id1 = 3000, id2 = 4000;

			var command = db
				.SelectQuery(() => new { Value = value })
				.MultiInsert()
				.When(
					x => x.Value == null,
					dest,
					x => new Dest1 { ID = id1, StringValue = value }
				)
				.When(
					x => x.Value != null,
					dest,
					x => new Dest1 { ID = id2, StringValue = value }
				);

			// Perform a simple INSERT ALL with parameters
			int count  = await command.InsertAllAsync();
			var record = await dest.Where(_ => _.ID > 1000).SingleAsync();

			count.Should().Be(1);
			record.ID.Should().Be(value == null ? id1 : id2);
			record.StringValue.Should().Be(value);
		}

		[Test]
		public void Expressions([IncludeDataSources(true, TestProvName.AllOracle)] string context)
		{
			using var db   = GetDataContext(context);
			using var dest = db.CreateLocalTable<Dest1>();
			
			// Perform a simple INSERT ALL with some expressions
			int count = InsertAll(
				() => new TestSource { ID = 3000, N = (short)42 },
				x  => x.N < 0,
				x  => new Dest1 { ID = 3002, Value = x.N });

			count.Should().Be(1);
			dest.Count().Should().Be(1);
			dest.Count(x => x.ID == 3002).Should().Be(1);

			// Perform the same INSERT ALL with different expressions
			count = InsertAll(
				() => new TestSource { ID = 4000, N = (short)42 },
				x  => true, 
				x  => new Dest1 { ID = 4002, Value = x.N });

			count.Should().Be(2);
			dest.Count(x => x.ID == 4001 || x.ID == 4002).Should().Be(2);

			int InsertAll(
				Expression<Func<TestSource>>                source,
				Expression<Func<TestSource, bool>>          condition1,
				Expression<Func<TestSource, Dest1>> setter2)
			{
				return db
					.SelectQuery(source)
					.MultiInsert()
					.When(
						condition1,
						dest,
						x => new Dest1 { ID = x.ID + 1, Value = x.N }
					)
					.When(
						x => x.N > 40,
						dest,
						setter2
					)
					.InsertAll();
			}
		}

		[Test]
		public async Task ExpressionsAsync([IncludeDataSources(true, TestProvName.AllOracle)] string context)
		{
			await using var db = GetDataContext(context);
			
			using var dest = db.CreateLocalTable<Dest1>();

			// Perform a simple INSERT ALL with some expressions
			int count = await InsertAll(
				() => new TestSource { ID = 3000, N = (short)42 },
				x  => x.N < 0,
				x  => new Dest1 { ID = 3002, Value = x.N });

			count.Should().Be(1);
			(await dest.CountAsync()).Should().Be(1);
			(await dest.CountAsync(x => x.ID == 3002)).Should().Be(1);

			// Perform the same INSERT ALL with different expressions
			count = await InsertAll(
				() => new TestSource { ID = 4000, N = (short)42 },
				x  => true, 
				x  => new Dest1 { ID = 4002, Value = x.N });

			count.Should().Be(2);
			(await dest.CountAsync()).Should().Be(3);
			(await dest.CountAsync(x => x.ID == 4001 || x.ID == 4002)).Should().Be(2);

			Task<int> InsertAll(
				Expression<Func<TestSource>>        source,
				Expression<Func<TestSource, bool>>  condition1,
				Expression<Func<TestSource, Dest1>> setter2)
			{
				return db
					.SelectQuery(source)
					.MultiInsert()
					.When(
						condition1,
						dest,
						x => new Dest1 { ID = x.ID + 1, Value = x.N }
					)
					.When(
						x => x.N > 40,
						dest,
						setter2
					)
					.InsertAllAsync();
			}
		}

<<<<<<< HEAD
		[Test]
		public void Issue2990([IncludeDataSources(true, TestProvName.AllOracle)] string context)
		{
			using var db    = GetDataContext(context);
			using var src   = db.CreateLocalTable<TestSource>();
			using var dest2 = db.CreateLocalTable<Dest2>();

			var q =
				from s in src
				let d = dest2.Where(x => x.ID > 5).First()
				select new
				{
					A = s.ID,
					B = d.ID,
				};

			var count = q.MultiInsert()
				.When(x => true, dest2, x => new Dest2 { ID = x.A, Int = x.B })
				.InsertFirst();

			// INSERT ALL should be generated with OUTER APPLY, as if SELECT was executed alone, and not crash.
			// #2990 crashes with 'value(TestDataContext).GetTable().Where(x => (x.ID > 5)).First().ID' cannot be converted to SQL.
			count.Should().Be(0);
		}

		class TestSource
=======
		sealed class TestSource
>>>>>>> d7dc954e
		{
			public int   ID { get; set; }
			public short N  { get; set; }
		}

		sealed class Dest1
		{
			public int     ID          { get; set; }
			public short?  Value       { get; set; }
			public string? StringValue { get; set; }
		}

		sealed class Dest2
		{
			public int ID    { get; set; }
			public int Int   { get; set; }
		}
	}
}<|MERGE_RESOLUTION|>--- conflicted
+++ resolved
@@ -541,7 +541,6 @@
 			}
 		}
 
-<<<<<<< HEAD
 		[Test]
 		public void Issue2990([IncludeDataSources(true, TestProvName.AllOracle)] string context)
 		{
@@ -567,10 +566,7 @@
 			count.Should().Be(0);
 		}
 
-		class TestSource
-=======
 		sealed class TestSource
->>>>>>> d7dc954e
 		{
 			public int   ID { get; set; }
 			public short N  { get; set; }
