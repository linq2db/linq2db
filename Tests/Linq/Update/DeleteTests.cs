--- conflicted
+++ resolved
@@ -256,12 +256,8 @@
 			TestProvName.AllPostgreSQL,
 			TestProvName.AllSapHana,
 			ProviderName.SqlCe,
-<<<<<<< HEAD
 			ProviderName.Ydb,
-			ProviderName.SQLiteMS
-=======
 			TestProvName.AllSQLite
->>>>>>> a5cc45f6
 			)]
 			string context)
 		{
@@ -295,12 +291,8 @@
 			TestProvName.AllClickHouse,
 			TestProvName.AllInformix,
 			ProviderName.SqlCe,
-<<<<<<< HEAD
 			ProviderName.Ydb,
-			ProviderName.SQLiteMS,
-=======
 			TestProvName.AllSQLite,
->>>>>>> a5cc45f6
 			TestProvName.AllPostgreSQL,
 			TestProvName.AllSapHana,
 			TestProvName.AllOracle
@@ -345,12 +337,8 @@
 			TestProvName.AllClickHouse,
 			TestProvName.AllInformix,
 			ProviderName.SqlCe,
-<<<<<<< HEAD
 			ProviderName.Ydb,
-			ProviderName.SQLiteMS,
-=======
 			TestProvName.AllSQLite,
->>>>>>> a5cc45f6
 			TestProvName.AllMySql,
 			TestProvName.AllPostgreSQL,
 			TestProvName.AllSapHana,
@@ -397,12 +385,8 @@
 			TestProvName.AllClickHouse,
 			TestProvName.AllInformix,
 			ProviderName.SqlCe,
-<<<<<<< HEAD
 			ProviderName.Ydb,
-			ProviderName.SQLiteMS,
-=======
 			TestProvName.AllSQLite,
->>>>>>> a5cc45f6
 			TestProvName.AllMySql,
 			TestProvName.AllPostgreSQL,
 			TestProvName.AllSapHana,
@@ -553,31 +537,31 @@
 			using var db = GetDataContext(context);
 			using var table = db.CreateLocalTable<Person>(tableName);
 
-			var iTable = (ITable<Person>)table;
-			using (Assert.EnterMultipleScope())
-			{
-				Assert.That(iTable.TableName, Is.EqualTo(tableName));
-				Assert.That(iTable.SchemaName, Is.Null);
-			}
-
-			var person = new Person()
-			{
-				FirstName = "Steven",
-				LastName = "King",
-				Gender = Gender.Male,
-			};
-
-			// insert a row into the table
-			db.Insert(person, tableName);
-			var newCount = table.Count();
-			Assert.That(newCount, Is.EqualTo(1));
-
-			var personForDelete = table.Single();
-
-			db.Delete(personForDelete, tableName);
-
-			Assert.That(table.Count(), Is.Zero);
-		}
+				var iTable = (ITable<Person>)table;
+				using (Assert.EnterMultipleScope())
+				{
+					Assert.That(iTable.TableName, Is.EqualTo(tableName));
+					Assert.That(iTable.SchemaName, Is.Null);
+				}
+
+				var person = new Person()
+				{
+					FirstName = "Steven",
+					LastName = "King",
+					Gender = Gender.Male,
+				};
+
+				// insert a row into the table
+				db.Insert(person, tableName);
+				var newCount = table.Count();
+				Assert.That(newCount, Is.EqualTo(1));
+
+				var personForDelete = table.Single();
+
+				db.Delete(personForDelete, tableName);
+
+				Assert.That(table.Count(), Is.Zero);
+			}
 
 		[Test]
 		public async Task DeleteByTableNameAsync([DataSources] string context)
@@ -588,29 +572,29 @@
 			using var db = GetDataContext(context);
 			using var table = db.CreateLocalTable<Person>(tableName, schemaName: schemaName);
 
-			using (Assert.EnterMultipleScope())
-			{
-				Assert.That(table.TableName, Is.EqualTo(tableName));
-				Assert.That(table.SchemaName, Is.EqualTo(schemaName));
-			}
-
-			var person = new Person()
-			{
-				FirstName = "Steven",
-				LastName  = "King",
-				Gender    = Gender.Male,
-			};
-
-			// insert a row into the table
-			await db.InsertAsync(person, tableName: tableName, schemaName: schemaName);
-			var newCount = await table.CountAsync();
-			Assert.That(newCount, Is.EqualTo(1));
-
-			var personForDelete = await table.SingleAsync();
-
-			await db.DeleteAsync(personForDelete, tableName: tableName, schemaName: schemaName);
-
-			Assert.That(await table.CountAsync(), Is.Zero);
+					using (Assert.EnterMultipleScope())
+					{
+						Assert.That(table.TableName, Is.EqualTo(tableName));
+						Assert.That(table.SchemaName, Is.EqualTo(schemaName));
+					}
+
+					var person = new Person()
+					{
+						FirstName = "Steven",
+						LastName  = "King",
+						Gender    = Gender.Male,
+					};
+
+					// insert a row into the table
+					await db.InsertAsync(person, tableName: tableName, schemaName: schemaName);
+					var newCount = await table.CountAsync();
+					Assert.That(newCount, Is.EqualTo(1));
+
+					var personForDelete = await table.SingleAsync();
+
+					await db.DeleteAsync(personForDelete, tableName: tableName, schemaName: schemaName);
+
+					Assert.That(await table.CountAsync(), Is.Zero);
 		}
 
 		// based on TestDeleteFrom test in EFCore tests project, it should be reenabled after fix
