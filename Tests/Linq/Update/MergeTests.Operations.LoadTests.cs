<<<<<<< HEAD
﻿using System;
using System.Collections.Generic;
using System.Linq;

using LinqToDB;

using NUnit.Framework;

namespace Tests.xUpdate
{
	public partial class MergeTests
	{
		[Test]
		public void BigSource([MergeDataContextSource] string context)
		{
			var batchSize = 2500;

			switch (GetProviderName(context, out var _))
			{
				// ASE: you may need to increase memory procedure cache sizes like that:
				// exec sp_configure 'max memory', NEW_MEMORY_SIZE
				// exec sp_configure 'procedure cache size', NEW_CACHE_SIZE
				case ProviderName.Sybase       :
				case ProviderName.SybaseManaged: batchSize = 500; break;

				// hard limit around 100 records
				// also big queries could kill connection with server
				case ProviderName.Firebird     : batchSize = 100; break;

				// hard limit around 250 records
				case TestProvName.Firebird3    : batchSize = 250; break;

				// takes too long
				case ProviderName.Informix     : batchSize = 500; break;

				// big query makes Oracle to heavy eat memory
				// this will affect other servers
				case ProviderName.OracleManaged:
				case ProviderName.OracleNative : batchSize = 100; break;
			}

			RunTest(context, batchSize);
		}

		private void RunTest(string context, int size)
		{
			using (var db = GetDataContext(context))
			{
				PrepareData(db);

				var table = GetTarget(db);

				var rows = table
					.Merge()
					.Using(GetBigSource(size))
					.OnTargetKey()
					.InsertWhenNotMatched()
					.Merge();

				var result = table.OrderBy(_ => _.Id).ToList();

				AssertRowCount(size, rows, context);

				Assert.AreEqual(size + 4, result.Count);

				AssertRow(InitialTargetData[0], result[0], null, null);
				AssertRow(InitialTargetData[1], result[1], null, null);
				AssertRow(InitialTargetData[2], result[2], null, 203);
				AssertRow(InitialTargetData[3], result[3], null, null);

				for (var i = 4; i < size + 4; i++)
				{
					Assert.AreEqual(i + 1, result[i].Id);
					Assert.AreEqual(i + 2, result[i].Field1);
					Assert.AreEqual(i + 3, result[i].Field2);
					Assert.IsNull(result[i].Field3);
					Assert.AreEqual(i + 5, result[i].Field4);
					Assert.IsNull(result[i].Field5);
				}
			}
		}

		private IEnumerable<TestMapping1> GetBigSource(int size)
		{
			for (var i = 0; i < size; i++)
			{
				yield return new TestMapping1
				{
					Id = i + 5,
					Field1 = i + 6,
					Field2 = i + 7,
					Field3 = i + 8,
					Field4 = i + 9,
					Field5 = i + 10,
				};
			}
		}
	}
}
=======
﻿using System;
using System.Collections.Generic;
using System.Linq;

using LinqToDB;

using NUnit.Framework;

namespace Tests.xUpdate
{
	using Model;

	public partial class MergeTests
	{
		[Test]
		public void BigSource([MergeDataContextSource] string context)
		{
			var batchSize = 2500;

			switch (context)
			{
				// ASE: you may need to increase memory procedure cache sizes like that:
				// exec sp_configure 'max memory', NEW_MEMORY_SIZE
				// exec sp_configure 'procedure cache size', NEW_CACHE_SIZE
				case ProviderName.Sybase       :
				case ProviderName.SybaseManaged: batchSize = 500; break;

				// hard limit around 100 records
				// also big queries could kill connection with server
				case ProviderName.Firebird     : batchSize = 100; break;

				// hard limit around 250 records
				case TestProvName.Firebird3    : batchSize = 250; break;

				// takes too long
				case ProviderName.Informix     : batchSize = 500; break;

				// big query makes Oracle to heavy eat memory
				// this will affect other servers
				case ProviderName.OracleManaged:
				case ProviderName.Oracle       :
				case ProviderName.OracleNative : batchSize = 100; break;
			}

			RunTest(context, batchSize);
		}

		private void RunTest(string context, int size)
		{
			using (var db = new TestDataConnection(context))
			{
				PrepareData(db);

				var table = GetTarget(db);

				var rows = table
					.Merge()
					.Using(GetBigSource(size))
					.OnTargetKey()
					.InsertWhenNotMatched()
					.Merge();

				var result = table.OrderBy(_ => _.Id).ToList();

				AssertRowCount(size, rows, context);

				Assert.AreEqual(size + 4, result.Count);

				AssertRow(InitialTargetData[0], result[0], null, null);
				AssertRow(InitialTargetData[1], result[1], null, null);
				AssertRow(InitialTargetData[2], result[2], null, 203);
				AssertRow(InitialTargetData[3], result[3], null, null);

				for (var i = 4; i < size + 4; i++)
				{
					Assert.AreEqual(i + 1, result[i].Id);
					Assert.AreEqual(i + 2, result[i].Field1);
					Assert.AreEqual(i + 3, result[i].Field2);
					Assert.IsNull(result[i].Field3);
					Assert.AreEqual(i + 5, result[i].Field4);
					Assert.IsNull(result[i].Field5);
				}
			}
		}

		private IEnumerable<TestMapping1> GetBigSource(int size)
		{
			for (var i = 0; i < size; i++)
			{
				yield return new TestMapping1
				{
					Id = i + 5,
					Field1 = i + 6,
					Field2 = i + 7,
					Field3 = i + 8,
					Field4 = i + 9,
					Field5 = i + 10,
				};
			}
		}
	}
}
>>>>>>> 5e26fa16
<|MERGE_RESOLUTION|>--- conflicted
+++ resolved
@@ -1,4 +1,3 @@
-<<<<<<< HEAD
 ﻿using System;
 using System.Collections.Generic;
 using System.Linq;
@@ -97,108 +96,4 @@
 			}
 		}
 	}
-}
-=======
-﻿using System;
-using System.Collections.Generic;
-using System.Linq;
-
-using LinqToDB;
-
-using NUnit.Framework;
-
-namespace Tests.xUpdate
-{
-	using Model;
-
-	public partial class MergeTests
-	{
-		[Test]
-		public void BigSource([MergeDataContextSource] string context)
-		{
-			var batchSize = 2500;
-
-			switch (context)
-			{
-				// ASE: you may need to increase memory procedure cache sizes like that:
-				// exec sp_configure 'max memory', NEW_MEMORY_SIZE
-				// exec sp_configure 'procedure cache size', NEW_CACHE_SIZE
-				case ProviderName.Sybase       :
-				case ProviderName.SybaseManaged: batchSize = 500; break;
-
-				// hard limit around 100 records
-				// also big queries could kill connection with server
-				case ProviderName.Firebird     : batchSize = 100; break;
-
-				// hard limit around 250 records
-				case TestProvName.Firebird3    : batchSize = 250; break;
-
-				// takes too long
-				case ProviderName.Informix     : batchSize = 500; break;
-
-				// big query makes Oracle to heavy eat memory
-				// this will affect other servers
-				case ProviderName.OracleManaged:
-				case ProviderName.Oracle       :
-				case ProviderName.OracleNative : batchSize = 100; break;
-			}
-
-			RunTest(context, batchSize);
-		}
-
-		private void RunTest(string context, int size)
-		{
-			using (var db = new TestDataConnection(context))
-			{
-				PrepareData(db);
-
-				var table = GetTarget(db);
-
-				var rows = table
-					.Merge()
-					.Using(GetBigSource(size))
-					.OnTargetKey()
-					.InsertWhenNotMatched()
-					.Merge();
-
-				var result = table.OrderBy(_ => _.Id).ToList();
-
-				AssertRowCount(size, rows, context);
-
-				Assert.AreEqual(size + 4, result.Count);
-
-				AssertRow(InitialTargetData[0], result[0], null, null);
-				AssertRow(InitialTargetData[1], result[1], null, null);
-				AssertRow(InitialTargetData[2], result[2], null, 203);
-				AssertRow(InitialTargetData[3], result[3], null, null);
-
-				for (var i = 4; i < size + 4; i++)
-				{
-					Assert.AreEqual(i + 1, result[i].Id);
-					Assert.AreEqual(i + 2, result[i].Field1);
-					Assert.AreEqual(i + 3, result[i].Field2);
-					Assert.IsNull(result[i].Field3);
-					Assert.AreEqual(i + 5, result[i].Field4);
-					Assert.IsNull(result[i].Field5);
-				}
-			}
-		}
-
-		private IEnumerable<TestMapping1> GetBigSource(int size)
-		{
-			for (var i = 0; i < size; i++)
-			{
-				yield return new TestMapping1
-				{
-					Id = i + 5,
-					Field1 = i + 6,
-					Field2 = i + 7,
-					Field3 = i + 8,
-					Field4 = i + 9,
-					Field5 = i + 10,
-				};
-			}
-		}
-	}
-}
->>>>>>> 5e26fa16
+}