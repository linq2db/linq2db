--- conflicted
+++ resolved
@@ -276,7 +276,6 @@
 				db.Child. BulkCopy(options, new[] { new Child  { ParentID = 111001 } });
 			}
 		}
-<<<<<<< HEAD
 		
 		[Test]
 		public void UseParametersTest([DataSources(false)] string context)
@@ -295,7 +294,6 @@
 
 			}
 		}
-=======
 
 		[Table]
 		public class SimpleBulkCopyTable
@@ -367,6 +365,5 @@
 			for (var i = 0; i < count; i++)
 				yield return new SimpleBulkCopyTable() { Id = start + i };
 		}
->>>>>>> 4df7c6a8
 	}
 }