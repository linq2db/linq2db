﻿using System;
using System.Collections.Generic;
using System.Linq;
using LinqToDB;
using LinqToDB.Data;
using LinqToDB.Mapping;
using NUnit.Framework;

namespace Tests.xUpdate
{
	using Model;

	[TestFixture]
	public partial class MergeTests : TestBase
	{
		[Table(Name = "AllTypes2")]
		sealed class AllTypes2
		{
			[Column(DbType = "int"), PrimaryKey, Identity]
			public int ID { get; set; }

			[Column(DbType = "datetimeoffset(7)"), Nullable]
			public DateTimeOffset? datetimeoffsetDataType { get; set; }

			[Column(DbType = "datetime2(7)", DataType = DataType.DateTime2), Nullable]
			public DateTime? datetime2DataType { get; set; }
		}

		#region https://github.com/linq2db/linq2db/issues/200
		[Test]
		public void Issue200InSource([IncludeDataSources(TestProvName.AllSqlServer2008Plus)] string context)
		{
			using (var db = GetDataConnection(context))
			using (db.BeginTransaction())
			{
				db.GetTable<AllTypes2>().Delete();

				var testData = new[]
				{
					new AllTypes2()
					{
						ID = 1,
						datetimeoffsetDataType = TestData.DateTimeOffset,
						datetime2DataType = TestData.DateTime
					},
					new AllTypes2()
					{
						ID = 2,
						datetimeoffsetDataType = TestData.DateTimeOffset.AddTicks(1),
						datetime2DataType = TestData.DateTime.AddTicks(1)
					}
				};

				var cnt = db.GetTable<AllTypes2>()
					.Merge()
					.Using(testData)
					.OnTargetKey()
					.InsertWhenNotMatched()
					.Merge();

				var result = db.GetTable<AllTypes2>().OrderBy(_ => _.ID).ToArray();

				Assert.Multiple(() =>
				{
					Assert.That(cnt, Is.EqualTo(2));
					Assert.That(result, Has.Length.EqualTo(2));
				});

				Assert.Multiple(() =>
				{
					Assert.That(result[0].datetime2DataType, Is.EqualTo(testData[0].datetime2DataType));
					Assert.That(result[0].datetimeoffsetDataType, Is.EqualTo(testData[0].datetimeoffsetDataType));

					Assert.That(result[1].datetime2DataType, Is.EqualTo(testData[1].datetime2DataType));
					Assert.That(result[1].datetimeoffsetDataType, Is.EqualTo(testData[1].datetimeoffsetDataType));
				});
			}
		}

		[Test]
		public void Issue200InPredicate([IncludeDataSources(TestProvName.AllSqlServer2008Plus)] string context)
		{
			using (var db = GetDataConnection(context))
			using (db.BeginTransaction())
			{
				db.GetTable<AllTypes2>().Delete();

				var testData = new[]
				{
					new AllTypes2()
					{
						datetimeoffsetDataType = TestData.DateTimeOffset,
						datetime2DataType = TestData.DateTime
					},
					new AllTypes2()
					{
						datetimeoffsetDataType = TestData.DateTimeOffset.AddTicks(1),
						datetime2DataType = TestData.DateTime.AddTicks(1)
					}
				};

				var cnt = db.GetTable<AllTypes2>()
					.Merge()
					.Using(testData)
					.On((t, s) => s.datetime2DataType == testData[0].datetime2DataType && s.datetimeoffsetDataType == testData[0].datetimeoffsetDataType)
					.InsertWhenNotMatched()
					.Merge();

				var result = db.GetTable<AllTypes2>().OrderBy(_ => _.ID).ToArray();

				Assert.Multiple(() =>
				{
					Assert.That(cnt, Is.EqualTo(2));
					Assert.That(result, Has.Length.EqualTo(2));
				});

				Assert.Multiple(() =>
				{
					Assert.That(result[0].datetime2DataType, Is.EqualTo(testData[0].datetime2DataType));
					Assert.That(result[0].datetimeoffsetDataType, Is.EqualTo(testData[0].datetimeoffsetDataType));

					Assert.That(result[1].datetime2DataType, Is.EqualTo(testData[1].datetime2DataType));
					Assert.That(result[1].datetimeoffsetDataType, Is.EqualTo(testData[1].datetimeoffsetDataType));
				});
			}
		}

		[Test]
		public void Issue200InPredicate2([IncludeDataSources(TestProvName.AllSqlServer2008Plus)] string context)
		{
			using (var db = GetDataConnection(context))
			using (db.BeginTransaction())
			{
				db.GetTable<AllTypes2>().Delete();

				var dt = TestData.DateTime.AddTicks(-2);
				var dto = TestData.DateTimeOffset.AddTicks(-2);

				var testData = new[]
				{
					new AllTypes2()
					{
						ID = 1,
						datetimeoffsetDataType = dto,
						datetime2DataType = dt
					},
					new AllTypes2()
					{
						ID = 2,
						datetimeoffsetDataType = dto.AddTicks(1),
						datetime2DataType = dt.AddTicks(1)
					}
				};

				var cnt = db.GetTable<AllTypes2>()
					.Merge()
					.Using(testData)
					.On((t, s) => s.datetime2DataType != TestData.DateTime && s.datetimeoffsetDataType != TestData.DateTimeOffset)
					.InsertWhenNotMatched()
					.Merge();

				var result = db.GetTable<AllTypes2>().OrderBy(_ => _.ID).ToArray();

				Assert.Multiple(() =>
				{
					Assert.That(cnt, Is.EqualTo(2));
					Assert.That(result, Has.Length.EqualTo(2));
				});

				Assert.Multiple(() =>
				{
					Assert.That(result[0].datetime2DataType, Is.EqualTo(testData[0].datetime2DataType));
					Assert.That(result[0].datetimeoffsetDataType, Is.EqualTo(testData[0].datetimeoffsetDataType));

					Assert.That(result[1].datetime2DataType, Is.EqualTo(testData[1].datetime2DataType));
					Assert.That(result[1].datetimeoffsetDataType, Is.EqualTo(testData[1].datetimeoffsetDataType));
				});
			}
		}

		[Test]
		public void Issue200InInsert([IncludeDataSources(TestProvName.AllSqlServer2008Plus)] string context)
		{
			using (var db = GetDataConnection(context))
			using (db.BeginTransaction())
			{
				db.GetTable<AllTypes2>().Delete();

				var dto = TestData.DateTimeOffset;

				var testData = new[]
				{
					new AllTypes2()
					{
						ID = 1,
						datetimeoffsetDataType = dto,
						datetime2DataType = TestData.DateTime
					},
					new AllTypes2()
					{
						ID = 2,
						datetimeoffsetDataType = dto.AddTicks(1),
						datetime2DataType = TestData.DateTime.AddTicks(1)
					}
				};

				var dt2 = TestData.DateTime.AddTicks(3);
				var dto2 = dto.AddTicks(3);

				var cnt = db.GetTable<AllTypes2>()
					.Merge()
					.Using(testData)
					.On((t, s) => s.datetime2DataType == testData[0].datetime2DataType && s.datetimeoffsetDataType == testData[0].datetimeoffsetDataType)
					.InsertWhenNotMatched(s => new AllTypes2()
					{
						ID = s.ID,
						datetimeoffsetDataType = dto2,
						datetime2DataType = dt2
					})
					.Merge();

				var result = db.GetTable<AllTypes2>().OrderBy(_ => _.ID).ToArray();

				Assert.Multiple(() =>
				{
					Assert.That(cnt, Is.EqualTo(2));
					Assert.That(result, Has.Length.EqualTo(2));
				});

				Assert.Multiple(() =>
				{
					Assert.That(result[0].ID, Is.EqualTo(testData[0].ID));
					Assert.That(result[0].datetime2DataType, Is.EqualTo(dt2));
					Assert.That(result[0].datetimeoffsetDataType, Is.EqualTo(dto2));

					Assert.That(result[1].ID, Is.EqualTo(testData[1].ID));
					Assert.That(result[1].datetime2DataType, Is.EqualTo(dt2));
					Assert.That(result[1].datetimeoffsetDataType, Is.EqualTo(dto2));
				});
			}
		}

		[Test]
		public void Issue200InUpdate([IncludeDataSources(TestProvName.AllSqlServer2008Plus)] string context)
		{
			using (var db = GetDataConnection(context))
			using (db.BeginTransaction())
			{
				db.GetTable<AllTypes2>().Delete();

				var dto = TestData.DateTimeOffset;

				var testData = new[]
				{
					new AllTypes2()
					{
						datetimeoffsetDataType = dto,
						datetime2DataType = TestData.DateTime
					},
					new AllTypes2()
					{
						datetimeoffsetDataType = dto.AddTicks(1),
						datetime2DataType = TestData.DateTime.AddTicks(1)
					}
				};

				db.GetTable<AllTypes2>()
					.Merge()
					.Using(testData)
					.OnTargetKey()
					.InsertWhenNotMatched()
					.Merge();

				var dt2 = TestData.DateTime.AddTicks(3);
				var dto2 = dto.AddTicks(3);
				var cnt = db.GetTable<AllTypes2>()
					.Merge()
					.Using(testData)
					.On((t, s) => t.datetime2DataType == s.datetime2DataType
						&& t.datetimeoffsetDataType == s.datetimeoffsetDataType
						&& t.datetime2DataType == testData[0].datetime2DataType
						&& t.datetimeoffsetDataType == testData[0].datetimeoffsetDataType)
					.UpdateWhenMatched((t, s) => new AllTypes2()
					{
						datetimeoffsetDataType = dto2,
						datetime2DataType = dt2
					})
					.Merge();

				var result = db.GetTable<AllTypes2>().OrderBy(_ => _.ID).ToArray();

				Assert.Multiple(() =>
				{
					Assert.That(cnt, Is.EqualTo(1));
					Assert.That(result, Has.Length.EqualTo(2));
				});

				Assert.Multiple(() =>
				{
					Assert.That(result[0].datetime2DataType, Is.EqualTo(dt2));
					Assert.That(result[0].datetimeoffsetDataType, Is.EqualTo(dto2));

					Assert.That(result[1].datetime2DataType, Is.EqualTo(testData[1].datetime2DataType));
					Assert.That(result[1].datetimeoffsetDataType, Is.EqualTo(testData[1].datetimeoffsetDataType));
				});
			}
		}
		#endregion

		#region https://github.com/linq2db/linq2db/issues/1007

		[Table("Person")]
		sealed class Person1007
		{
			[Column("PersonID"), Identity]
			public int ID { get; set; }

			[PrimaryKey]
			public string FirstName { get; set; } = null!;

			[Column]
			public string LastName { get; set; } = null!;

			[Column]
			public string? MiddleName { get; set; }

			[Column]
			public Gender Gender { get; set; }
		}

		[Test]
		public void Issue1007OnNewAPI([IdentityInsertMergeDataContextSource] string context)
		{
			using (var db = GetDataContext(context))
			{
				var table = db.GetTable<TestMappingWithIdentity>();
				table.Delete();

				db.Insert(new TestMappingWithIdentity());

				var lastId = table.Select(_ => _.Id).Max();

				var source = new[]
				{
					new TestMappingWithIdentity()
					{
						Field = 10
					}
				};

				var rows = table
					.Merge()
					.Using(source)
					.On((s, t) => s.Field == null)
					.InsertWhenNotMatched()
					.UpdateWhenMatched()
					.Merge();

				var result = table.OrderBy(_ => _.Id).ToList();

				AssertRowCount(1, rows, context);

				Assert.That(result, Has.Count.EqualTo(1));

				var newRecord = new TestMapping1();

				Assert.Multiple(() =>
				{
					Assert.That(result[0].Id, Is.EqualTo(lastId));
					Assert.That(result[0].Field, Is.EqualTo(10));
				});
			}
		}
		#endregion

		[Test]
		public void TestDB2NullsInSource([IncludeDataSources(true, ProviderName.DB2)] string context)
		{
			using (var db = GetDataContext(context))
			{
				db.GetTable<MergeTypes>()
					.TableName("TestMerge1")
					.Merge()
					.Using(new[] { new MergeTypes() { Id = 1 }, new MergeTypes() { Id = 2 } })
					.OnTargetKey()
					.InsertWhenNotMatched()
					.Merge();
			}
		}

		#region issue 2388
		public interface IReviewIndex
		{
			int       Id   { get; set; }
			string?   Value   { get; set; }
		}

		[Table("ReviewIndexes")]
		public class ReviewIndex : IReviewIndex
		{
			[PrimaryKey] public int     Id    { get; set; }
			[Column    ] public string? Value { get; set; }

			public static readonly IReviewIndex[] Data = new IReviewIndex[]
			{
				new ReviewIndex()
				{
					Id = 1,
					Value = "2"
				}
			};
		}

		[Test]
		public void TestMergeWithInterfaces1([MergeDataContextSource] string context)
		{
			using (var db = GetDataContext(context))
			using (db.CreateLocalTable<ReviewIndex>())
			{
				((ITable<IReviewIndex>)db.GetTable<ReviewIndex>())
					.Merge()
					.Using(ReviewIndex.Data)
					.On(x => new { x.Id }, x => new { x.Id })
					.UpdateWhenMatched()
					.InsertWhenNotMatched()
					.Merge();
			}
		}

		[Test]
		public void TestMergeWithInterfaces2([MergeDataContextSource(TestProvName.AllSybase)] string context)
		{
			using (var db = GetDataContext(context))
			using (db.CreateLocalTable<ReviewIndex>())
			{
				((ITable<IReviewIndex>)db.GetTable<ReviewIndex>())
					.Merge()
					.Using((ITable<IReviewIndex>)db.GetTable<ReviewIndex>())
					.On(x => new { x.Id }, x => new { x.Id })
					.UpdateWhenMatched()
					.InsertWhenNotMatched()
					.Merge();
			}
		}

		[Test]
		public void TestMergeWithInterfaces3([MergeDataContextSource] string context)
		{
			using (var db = GetDataContext(context))
			using (db.CreateLocalTable<ReviewIndex>())
			{
				((ITable<IReviewIndex>)db.GetTable<ReviewIndex>())
					.Merge()
					.Using(ReviewIndex.Data)
					.On((t, s) => t.Id == s.Id)
					.UpdateWhenMatched()
					.InsertWhenNotMatched()
					.Merge();
			}
		}

		[Test]
		public void TestMergeWithInterfaces4([MergeDataContextSource] string context)
		{
			using (var db = GetDataContext(context))
			using (db.CreateLocalTable<ReviewIndex>())
			{
				((ITable<IReviewIndex>)db.GetTable<ReviewIndex>())
					.Merge()
					.Using(ReviewIndex.Data)
					.OnTargetKey()
					.UpdateWhenMatched()
					.InsertWhenNotMatched()
					.Merge();
			}
		}

		[Test]
		public void TestMergeWithInterfaces5([MergeDataContextSource(TestProvName.AllSybase)] string context)
		{
			using (var db = GetDataContext(context))
			using (db.CreateLocalTable<ReviewIndex>())
			{
				((ITable<IReviewIndex>)db.GetTable<ReviewIndex>())
					.Merge()
					.Using((ITable<IReviewIndex>)db.GetTable<ReviewIndex>())
					.OnTargetKey()
					.UpdateWhenMatched()
					.InsertWhenNotMatched()
					.Merge();
			}
		}

		[Test]
		public void TestMergeWithInterfaces6([MergeDataContextSource(TestProvName.AllInformix, ProviderName.Firebird25)] string context)
		{
			using (var db = GetDataContext(context))
			using (db.CreateLocalTable<ReviewIndex>())
			{
				((ITable<IReviewIndex>)db.GetTable<ReviewIndex>())
					.Merge()
					.Using(ReviewIndex.Data)
					.On(x => new { x.Id }, x => new { x.Id })
					.InsertWhenNotMatchedAnd(s => s.Id > 1)
					.Merge();
			}
		}

		[Test]
		public void TestMergeWithInterfaces7([MergeDataContextSource] string context)
		{
			using (var db = GetDataContext(context))
			using (db.CreateLocalTable<ReviewIndex>())
			{
				((ITable<IReviewIndex>)db.GetTable<ReviewIndex>())
					.Merge()
					.Using(ReviewIndex.Data)
					.OnTargetKey()
					.InsertWhenNotMatched(s => new ReviewIndex()
					{
						Id    = 2,
						Value = "3"
					})
					.Merge();
			}
		}

		[Test]
		public void TestMergeWithInterfaces8([MergeDataContextSource(TestProvName.AllInformix, ProviderName.Firebird25)] string context)
		{
			using (var db = GetDataContext(context))
			using (db.CreateLocalTable<ReviewIndex>())
			{
				((ITable<IReviewIndex>)db.GetTable<ReviewIndex>())
					.Merge()
					.Using(ReviewIndex.Data)
					.On(x => new { x.Id }, x => new { x.Id })
					.InsertWhenNotMatchedAnd(
						s => s.Id > 1,
						s => new ReviewIndex()
						{
							Id = 2,
							Value = "3"
						})
					.Merge();
			}
		}

		[Test]
		public void TestMergeWithInterfaces9([MergeDataContextSource(TestProvName.AllInformix, ProviderName.Firebird25)] string context)
		{
			using (var db = GetDataContext(context))
			using (db.CreateLocalTable<ReviewIndex>())
			{
				((ITable<IReviewIndex>)db.GetTable<ReviewIndex>())
					.Merge()
					.Using(ReviewIndex.Data)
					.On(x => new { x.Id }, x => new { x.Id })
					.UpdateWhenMatchedAnd((t, s) => t.Id != s.Id)
					.Merge();
			}
		}

		[Test]
		public void TestMergeWithInterfaces10([MergeDataContextSource(TestProvName.AllOracle)] string context)
		{
			using (var db = GetDataContext(context))
			using (db.CreateLocalTable<ReviewIndex>())
			{
				((ITable<IReviewIndex>)db.GetTable<ReviewIndex>())
					.Merge()
					.Using(ReviewIndex.Data)
					.OnTargetKey()
					.UpdateWhenMatched((t, s) => new ReviewIndex()
					{
						Id    = 2,
						Value = "3"
					})
					.Merge();
			}
		}

		[Test]
		public void TestMergeWithInterfaces11([MergeDataContextSource(TestProvName.AllInformix, ProviderName.Firebird25, TestProvName.AllOracle)] string context)
		{
			using (var db = GetDataContext(context))
			using (db.CreateLocalTable<ReviewIndex>())
			{
				((ITable<IReviewIndex>)db.GetTable<ReviewIndex>())
					.Merge()
					.Using(ReviewIndex.Data)
					.OnTargetKey()
					.UpdateWhenMatchedAnd(
						(t, s) => t.Id != s.Id,
						(t, s) => new ReviewIndex()
						{
							Id = 2,
							Value = "3"
						})
					.Merge();
			}
		}

		[Test]
		public void TestMergeWithInterfaces12([IncludeDataSources(TestProvName.AllOracle)] string context)
		{
			using (var db = GetDataContext(context))
			using (db.CreateLocalTable<ReviewIndex>())
			{
				((ITable<IReviewIndex>)db.GetTable<ReviewIndex>())
					.Merge()
					.Using(ReviewIndex.Data)
					.OnTargetKey()
					.UpdateWhenMatchedThenDelete((s, t) => s.Id != t.Id)
					.Merge();
			}
		}

		[Test]
		public void TestMergeWithInterfaces13([IncludeDataSources(TestProvName.AllOracle)] string context)
		{
			using (var db = GetDataContext(context))
			using (db.CreateLocalTable<ReviewIndex>())
			{
				((ITable<IReviewIndex>)db.GetTable<ReviewIndex>())
					.Merge()
					.Using(ReviewIndex.Data)
					.OnTargetKey()
					.UpdateWhenMatchedAndThenDelete((s, t) => s.Id != t.Id, (s, t) => s.Id != t.Id)
					.Merge();
			}
		}

		[Test]
		public void TestMergeWithInterfaces14([IncludeDataSources(TestProvName.AllOracle)] string context)
		{
			using (var db = GetDataContext(context))
			using (db.CreateLocalTable<ReviewIndex>())
			{
				((ITable<IReviewIndex>)db.GetTable<ReviewIndex>())
					.Merge()
					.Using(ReviewIndex.Data)
					.OnTargetKey()
					.UpdateWhenMatchedThenDelete((s, t) => new ReviewIndex() { Value = "3" }, (s, t) => s.Value != t.Value)
					.Merge();
			}
		}

		[Test]
		public void TestMergeWithInterfaces15([IncludeDataSources(TestProvName.AllOracle)] string context)
		{
			using (var db = GetDataContext(context))
			using (db.CreateLocalTable<ReviewIndex>())
			{
				((ITable<IReviewIndex>)db.GetTable<ReviewIndex>())
					.Merge()
					.Using(ReviewIndex.Data)
					.OnTargetKey()
					.UpdateWhenMatchedAndThenDelete((s, t) => s.Value != t.Value, (s, t) => new ReviewIndex() { Value = "3" }, (s, t) => s.Value != t.Value)
					.Merge();
			}
		}

		[Test]
		public void TestMergeWithInterfaces16([MergeDataContextSource(ProviderName.Firebird25, TestProvName.AllOracle, TestProvName.AllSybase)] string context)
		{
			using (var db = GetDataContext(context))
			using (db.CreateLocalTable<ReviewIndex>())
			{
				((ITable<IReviewIndex>)db.GetTable<ReviewIndex>())
					.Merge()
					.Using(ReviewIndex.Data)
					.OnTargetKey()
					.DeleteWhenMatched()
					.Merge();
			}
		}

		[Test]
		public void TestMergeWithInterfaces17([MergeDataContextSource(ProviderName.Firebird25, TestProvName.AllInformix, TestProvName.AllOracle, TestProvName.AllSybase)] string context)
		{
			using (var db = GetDataContext(context))
			using (db.CreateLocalTable<ReviewIndex>())
			{
				((ITable<IReviewIndex>)db.GetTable<ReviewIndex>())
					.Merge()
					.Using(ReviewIndex.Data)
					.OnTargetKey()
					.DeleteWhenMatchedAnd((t, s) => t.Id == s.Id)
					.Merge();
			}
		}

		[Test]
		public void TestMergeWithInterfaces18([IncludeDataSources(TestProvName.AllSqlServer2008Plus, TestProvName.AllFirebird5Plus)] string context)
		{
			using (var db = GetDataContext(context))
			using (db.CreateLocalTable<ReviewIndex>())
			{
				((ITable<IReviewIndex>)db.GetTable<ReviewIndex>())
					.Merge()
					.Using(ReviewIndex.Data)
					.OnTargetKey()
					.UpdateWhenNotMatchedBySource(t =>  new ReviewIndex() { Id = 2, Value = "3" })
					.Merge();
			}
		}

		[Test]
		public void TestMergeWithInterfaces19([IncludeDataSources(TestProvName.AllSqlServer2008Plus, TestProvName.AllFirebird5Plus)] string context)
		{
			using (var db = GetDataContext(context))
			using (db.CreateLocalTable<ReviewIndex>())
			{
				((ITable<IReviewIndex>)db.GetTable<ReviewIndex>())
					.Merge()
					.Using(ReviewIndex.Data)
					.OnTargetKey()
					.UpdateWhenNotMatchedBySourceAnd(t => t.Id == 3, t => new ReviewIndex() { Id = 2, Value = "3" })
					.Merge();
			}
		}

		[Test]
		public void TestMergeWithInterfaces20([IncludeDataSources(TestProvName.AllSqlServer2008Plus, TestProvName.AllFirebird5Plus)] string context)
		{
			using (var db = GetDataContext(context))
			using (db.CreateLocalTable<ReviewIndex>())
			{
				((ITable<IReviewIndex>)db.GetTable<ReviewIndex>())
					.Merge()
					.Using(ReviewIndex.Data)
					.OnTargetKey()
					.DeleteWhenNotMatchedBySource()
					.Merge();
			}
		}

		[Test]
		public void TestMergeWithInterfaces21([IncludeDataSources(TestProvName.AllSqlServer2008Plus, TestProvName.AllFirebird5Plus)] string context)
		{
			using (var db = GetDataContext(context))
			using (db.CreateLocalTable<ReviewIndex>())
			{
				((ITable<IReviewIndex>)db.GetTable<ReviewIndex>())
					.Merge()
					.Using(ReviewIndex.Data)
					.OnTargetKey()
					.DeleteWhenNotMatchedBySourceAnd(t => t.Id == 3)
					.Merge();
			}
		}
		#endregion

		#region https://github.com/linq2db/linq2db/issues/2377
		sealed class CacheTestTable
		{
			[PrimaryKey] public int Id;
			[Column    ] public int Value;
		}

		[Test(Description = "")]
		public void TestEnumerableSourceCaching([MergeDataContextSource] string context)
		{
			using (var db = GetDataContext(context))
			using (var table = db.CreateLocalTable<CacheTestTable>())
			{
				var source = new List<CacheTestTable>()
				{
					new CacheTestTable() { Id = 1, Value = 1 },
					new CacheTestTable() { Id = 2, Value = 2 },
				};

				table
					.Merge()
					.Using(source)
					.OnTargetKey()
					.UpdateWhenMatched()
					.InsertWhenNotMatched()
					.Merge();

				var res = table.OrderBy(_ => _.Id).ToArray();

				Assert.That(res, Has.Length.EqualTo(2));
				Assert.Multiple(() =>
				{
					Assert.That(res[0].Id, Is.EqualTo(1));
					Assert.That(res[0].Value, Is.EqualTo(1));
					Assert.That(res[1].Id, Is.EqualTo(2));
					Assert.That(res[1].Value, Is.EqualTo(2));
				});

				source[1].Value = 4;
				source.Add(new CacheTestTable() { Id = 3, Value = 3 });

				table
					.Merge()
					.Using(source)
					.OnTargetKey()
					.UpdateWhenMatched()
					.InsertWhenNotMatched()
					.Merge();

				res = table.OrderBy(_ => _.Id).ToArray();

				Assert.That(res, Has.Length.EqualTo(3));
				Assert.Multiple(() =>
				{
					Assert.That(res[0].Id, Is.EqualTo(1));
					Assert.That(res[0].Value, Is.EqualTo(1));
					Assert.That(res[1].Id, Is.EqualTo(2));
					Assert.That(res[1].Value, Is.EqualTo(4));
					Assert.That(res[2].Id, Is.EqualTo(3));
					Assert.That(res[2].Value, Is.EqualTo(3));
				});
			}
		}

		#endregion

		#region TestNullableParameterInSourceQuery
		[Table]
		public class TestNullableParameterTarget
		{
			[PrimaryKey] public int Id1 { get; set; }
			[PrimaryKey] public int Id2 { get; set; }
		}

		[Table]
		public class TestNullableParameterSource
		{
			[PrimaryKey] public int Id { get; set; }
		}

		[Test]
		public void TestNullableParameterInSourceQuery([IncludeDataSources(true, TestProvName.AllSqlServer2008Plus, TestProvName.AllPostgreSQL15Plus)] string context)
		{
			using (var db = GetDataContext(context))
			using (var target = db.CreateLocalTable<TestNullableParameterTarget>())
			using (var source = db.CreateLocalTable<TestNullableParameterSource>())
			{
				run(null);
				run(1);

				void run(int? id)
				{
					target
						.Merge()
						.Using(source
							.Where(_ => _.Id == id)
							.Select(_ => new TestNullableParameterTarget()
							{
								Id1 = 2,
								Id2 = _.Id
							}))
						.OnTargetKey()
						.InsertWhenNotMatched()
						.Merge();
				}
			}
		}
		#endregion

		[Test(Description = "Test query filter not used for target, but preserved for source")]
		public void Issue3729Test([MergeDataContextSource] string context)
		{
			// prepare data before fiters applied
			using (var db1 = GetDataContext(context))
				PrepareData(db1);

			var ms = new MappingSchema();
			new FluentMappingBuilder(ms).Entity<TestMapping1>().HasQueryFilter((t, _) => t.Id > 5).Build();

			using var db = GetDataContext(context, ms);

			var table = GetTarget(db);

			var rows = table
				.Merge()
				.Using(GetSource1(db))
				.OnTargetKey()
				.InsertWhenNotMatched()
				.Merge();

			var result = table.IgnoreFilters().OrderBy(_ => _.Id).ToList();

			AssertRowCount(1, rows, context);

			Assert.That(result, Has.Count.EqualTo(5));

			AssertRow(InitialTargetData[0], result[0], null, null);
			AssertRow(InitialTargetData[1], result[1], null, null);
			AssertRow(InitialTargetData[2], result[2], null, 203);
			AssertRow(InitialTargetData[3], result[3], null, null);
			AssertRow(InitialSourceData[3], result[4], null, 216);
		}

<<<<<<< HEAD
		// merge into CTE supported only by SQL Server
		[Test(Description = "https://github.com/linq2db/linq2db/issues/4338")]
		public void Issue4338Test([IncludeDataSources(true, TestProvName.AllSqlServer2005)] string context)
=======
		// HANA: Syntax error or access violation;257 sql syntax error: incorrect syntax near "WHEN MATCHED "
		[Test(Description = "https://github.com/linq2db/linq2db/issues/3589")]
		public void Issue3589Test([MergeDataContextSource(TestProvName.AllSapHana)] string context)
>>>>>>> 32e2b775
		{
			// prepare data before fiters applied
			using (var db1 = GetDataContext(context))
				PrepareData(db1);

			using var db = GetDataContext(context);

<<<<<<< HEAD
			var values = new int[] { 11, 22 };

			db
				.GetTable<Child>()
				.Where(ai => ai.Parent!.Value1 == -99)
				.AsCte()
				.Merge()
				.Using(values.Select(u => new { Value1 = u }))
				.On((dst, src) => dst.ParentID == src.Value1)
				.InsertWhenNotMatchedAnd(
					s => s.Value1 == -123,
					s => new()
					{
						ParentID = 10,
						ChildID = s.Value1
					})
=======
			GetTarget(db)
				.Merge()
				// otherwise most databases will complain about multiple matches
				.Using(GetSource1(db).Where(r => r.Id == 1))
				.On((a, b) => true)
				.InsertWhenNotMatched()
				.UpdateWhenMatched()
>>>>>>> 32e2b775
				.Merge();
		}
	}
}<|MERGE_RESOLUTION|>--- conflicted
+++ resolved
@@ -895,15 +895,29 @@
 			AssertRow(InitialSourceData[3], result[4], null, 216);
 		}
 
-<<<<<<< HEAD
+		// HANA: Syntax error or access violation;257 sql syntax error: incorrect syntax near "WHEN MATCHED "
+		[Test(Description = "https://github.com/linq2db/linq2db/issues/3589")]
+		public void Issue3589Test([MergeDataContextSource(TestProvName.AllSapHana)] string context)
+		{
+			// prepare data before fiters applied
+			using (var db1 = GetDataContext(context))
+				PrepareData(db1);
+
+			using var db = GetDataContext(context);
+
+			GetTarget(db)
+				.Merge()
+				// otherwise most databases will complain about multiple matches
+				.Using(GetSource1(db).Where(r => r.Id == 1))
+				.On((a, b) => true)
+				.InsertWhenNotMatched()
+				.UpdateWhenMatched()
+				.Merge();
+		}
+
 		// merge into CTE supported only by SQL Server
 		[Test(Description = "https://github.com/linq2db/linq2db/issues/4338")]
 		public void Issue4338Test([IncludeDataSources(true, TestProvName.AllSqlServer2005)] string context)
-=======
-		// HANA: Syntax error or access violation;257 sql syntax error: incorrect syntax near "WHEN MATCHED "
-		[Test(Description = "https://github.com/linq2db/linq2db/issues/3589")]
-		public void Issue3589Test([MergeDataContextSource(TestProvName.AllSapHana)] string context)
->>>>>>> 32e2b775
 		{
 			// prepare data before fiters applied
 			using (var db1 = GetDataContext(context))
@@ -911,7 +925,6 @@
 
 			using var db = GetDataContext(context);
 
-<<<<<<< HEAD
 			var values = new int[] { 11, 22 };
 
 			db
@@ -928,15 +941,6 @@
 						ParentID = 10,
 						ChildID = s.Value1
 					})
-=======
-			GetTarget(db)
-				.Merge()
-				// otherwise most databases will complain about multiple matches
-				.Using(GetSource1(db).Where(r => r.Id == 1))
-				.On((a, b) => true)
-				.InsertWhenNotMatched()
-				.UpdateWhenMatched()
->>>>>>> 32e2b775
 				.Merge();
 		}
 	}
