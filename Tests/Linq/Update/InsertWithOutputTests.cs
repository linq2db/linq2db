--- conflicted
+++ resolved
@@ -18,18 +18,11 @@
 	public class InsertWithOutputTests : TestBase
 	{
 		private const string FeatureInsertOutputSingleWithExpressions   = $"{TestProvName.AllSqlServer},{TestProvName.AllFirebirdLess5},{TestProvName.AllMariaDB},{TestProvName.AllPostgreSQL},{TestProvName.AllSQLite}";
-<<<<<<< HEAD
 		private const string FeatureInsertOutputSingle                  = $"{TestProvName.AllSqlServer},{TestProvName.AllFirebirdLess5},{TestProvName.AllMariaDB},{TestProvName.AllPostgreSQL},{TestProvName.AllSQLite},{ProviderName.Ydb}";
 		private const string FeatureInsertOutputMultipleWithExpressions = $"{TestProvName.AllSqlServer},{TestProvName.AllFirebird5Plus},{TestProvName.AllMariaDB},{TestProvName.AllPostgreSQL},{TestProvName.AllSQLite}";
 		private const string FeatureInsertOutputMultiple                = $"{TestProvName.AllSqlServer},{TestProvName.AllFirebird5Plus},{TestProvName.AllMariaDB},{TestProvName.AllPostgreSQL},{TestProvName.AllSQLite},{ProviderName.Ydb}";
 		private const string FeatureInsertOutputWithSchema              = $"{TestProvName.AllSqlServer},{TestProvName.AllFirebird},{TestProvName.AllMariaDB},{TestProvName.AllSQLite},{ProviderName.Ydb}";
-=======
-		private const string FeatureInsertOutputSingle                  = $"{TestProvName.AllSqlServer},{TestProvName.AllFirebirdLess5},{TestProvName.AllMariaDB},{TestProvName.AllPostgreSQL},{TestProvName.AllSQLite}";
-		private const string FeatureInsertOutputMultipleWithExpressions = $"{TestProvName.AllSqlServer},{TestProvName.AllFirebird5Plus},{TestProvName.AllMariaDB},{TestProvName.AllPostgreSQL},{TestProvName.AllSQLite}";
-		private const string FeatureInsertOutputMultiple                = $"{TestProvName.AllSqlServer},{TestProvName.AllFirebird5Plus},{TestProvName.AllMariaDB},{TestProvName.AllPostgreSQL},{TestProvName.AllSQLite}";
-		private const string FeatureInsertOutputWithSchema              = $"{TestProvName.AllSqlServer},{TestProvName.AllFirebird},{TestProvName.AllMariaDB},{TestProvName.AllSQLite}";
->>>>>>> a5cc45f6
-		private const string FeatureInsertOutputInto                    = $"{TestProvName.AllSqlServer}";
+		private const string FeatureInsertOutputInto       = $"{TestProvName.AllSqlServer}";
 
 		[Table]
 		sealed class TableWithData
