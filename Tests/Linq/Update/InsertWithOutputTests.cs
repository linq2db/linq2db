--- conflicted
+++ resolved
@@ -17,13 +17,9 @@
 	[TestFixture]
 	public class InsertWithOutputTests : TestBase
 	{
-<<<<<<< HEAD
 		private const string FeatureInsertOutputSingle                  = $"{TestProvName.AllSqlServer},{TestProvName.AllFirebirdLess5},{TestProvName.AllMariaDB},{TestProvName.AllPostgreSQL},{TestProvName.AllSQLite}";
-=======
 		private const string FeatureInsertOutputSingleWithExpressions   = $"{TestProvName.AllSqlServer},{TestProvName.AllFirebirdLess5},{TestProvName.AllMariaDB},{TestProvName.AllPostgreSQL},{TestProvName.AllSQLite}";
-		private const string FeatureInsertOutputSingle                  = $"{TestProvName.AllSqlServer},{TestProvName.AllFirebirdLess5},{TestProvName.AllMariaDB},{TestProvName.AllPostgreSQL},{TestProvName.AllSQLite}";
 		private const string FeatureInsertOutputMultipleWithExpressions = $"{TestProvName.AllSqlServer},{TestProvName.AllFirebird5Plus},{TestProvName.AllMariaDB},{TestProvName.AllPostgreSQL},{TestProvName.AllSQLite}";
->>>>>>> 3617fcdd
 		private const string FeatureInsertOutputMultiple                = $"{TestProvName.AllSqlServer},{TestProvName.AllFirebird5Plus},{TestProvName.AllMariaDB},{TestProvName.AllPostgreSQL},{TestProvName.AllSQLite}";
 		private const string FeatureInsertOutputWithSchema              = $"{TestProvName.AllSqlServer},{TestProvName.AllFirebird},{TestProvName.AllMariaDB},{TestProvName.AllSQLite}";
 		private const string FeatureInsertOutputInto                    = $"{TestProvName.AllSqlServer}";
