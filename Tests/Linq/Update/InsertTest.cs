﻿using System;
using System.Linq;

using LinqToDB;
using LinqToDB.Data;
using LinqToDB.Mapping;
using NUnit.Framework;

#region ReSharper disable
// ReSharper disable ConvertToConstant.Local
#endregion

namespace Tests.Update
{
	using Model;

	[TestFixture]
	public class InsertTest : TestBase
	{
		[Test, DataContextSource(ProviderName.DB2, ProviderName.Informix, ProviderName.PostgreSQL, ProviderName.SQLite, ProviderName.Access)]
		public void DistinctInsert1(string context)
		{
			using (var db = GetDataContext(context))
			{
				db.BeginTransaction();

				try
				{
					db.Types.Delete(c => c.ID > 1000);

					Assert.AreEqual(
						Types.Select(_ => _.ID / 3).Distinct().Count(),
						db
							.Types
							.Select(_ => Math.Floor(_.ID / 3.0))
							.Distinct()
							.Insert(db.Types, _ => new LinqDataTypes
							{
								ID        = (int)(_ + 1001),
								GuidValue = Sql.NewGuid(),
								BoolValue = true
							}));
				}
				finally
				{
					db.Types.Delete(c => c.ID > 1000);
				}
			}
		}

		[Test, DataContextSource(ProviderName.DB2, ProviderName.Informix, ProviderName.PostgreSQL, ProviderName.SQLite, ProviderName.Access)]
		public void DistinctInsert2(string context)
		{
			using (var db = GetDataContext(context))
			{
				try
				{
					db.Types.Delete(c => c.ID > 1000);

					Assert.AreEqual(
						Types.Select(_ => _.ID / 3).Distinct().Count(),
						db.Types
							.Select(_ => Math.Floor(_.ID / 3.0))
							.Distinct()
							.Into(db.Types)
								.Value(t => t.ID,        t => (int)(t + 1001))
								.Value(t => t.GuidValue, t => Sql.NewGuid())
								.Value(t => t.BoolValue, t => true)
							.Insert());
				}
				finally
				{
					db.Types.Delete(c => c.ID > 1000);
				}
			}
		}

		[Test, DataContextSource]
		public void Insert1(string context)
		{
			using (var db = GetDataContext(context))
			{
				try
				{
					var id = 1001;

					db.Child.Delete(c => c.ChildID > 1000);

					Assert.AreEqual(1,
						db.Child
						.Insert(() => new Child
						{
							ParentID = 1,
							ChildID  = id
						}));

					Assert.AreEqual(1, db.Child.Count(c => c.ChildID == id));
				}
				finally
				{
					db.Child.Delete(c => c.ChildID > 1000);
				}
			}
		}

		[Test, DataContextSource]
		public void Insert2(string context)
		{
			using (var db = GetDataContext(context))
			{
				try
				{
					var id = 1001;

					db.Child.Delete(c => c.ChildID > 1000);

					Assert.AreEqual(1,
						db
							.Into(db.Child)
								.Value(c => c.ParentID, () => 1)
								.Value(c => c.ChildID,  () => id)
							.Insert());
					Assert.AreEqual(1, db.Child.Count(c => c.ChildID == id));
				}
				finally
				{
					db.Child.Delete(c => c.ChildID > 1000);
				}
			}
		}

		[Test, DataContextSource]
		public void Insert3(string context)
		{
			using (var db = GetDataContext(context))
			{
				try
				{
					var id = 1001;

					db.Child.Delete(c => c.ChildID > 1000);

					Assert.AreEqual(1,
						db.Child
							.Where(c => c.ChildID == 11)
							.Insert(db.Child, c => new Child
							{
								ParentID = c.ParentID,
								ChildID  = id
							}));
					Assert.AreEqual(1, db.Child.Count(c => c.ChildID == id));
				}
				finally
				{
					db.Child.Delete(c => c.ChildID > 1000);
				}
			}
		}

		[Test, DataContextSource]
		public void Insert31(string context)
		{
			using (var db = GetDataContext(context))
			{
				try
				{
					var id = 1001;

					db.Child.Delete(c => c.ChildID > 1000);

					Assert.AreEqual(1,
						db.Child
							.Where(c => c.ChildID == 11)
							.Select(c => new Child
							{
								ParentID = c.ParentID,
								ChildID  = id
							})
							.Insert(db.Child, c => c));
					Assert.AreEqual(1, db.Child.Count(c => c.ChildID == id));
				}
				finally
				{
					db.Child.Delete(c => c.ChildID > 1000);
				}
			}
		}

		[Test, DataContextSource]
		public void Insert4(string context)
		{
			using (var db = GetDataContext(context))
			{
				try
				{
					var id = 1001;

					db.Child.Delete(c => c.ChildID > 1000);

					Assert.AreEqual(1,
						db.Child
							.Where(c => c.ChildID == 11)
							.Into(db.Child)
								.Value(c => c.ParentID, c  => c.ParentID)
								.Value(c => c.ChildID,  () => id)
							.Insert());
					Assert.AreEqual(1, db.Child.Count(c => c.ChildID == id));
				}
				finally
				{
					db.Child.Delete(c => c.ChildID > 1000);
				}
			}
		}

		[Test, DataContextSource]
		public void Insert5(string context)
		{
			using (var db = GetDataContext(context))
			{
				try
				{
					var id = 1001;

					db.Child.Delete(c => c.ChildID > 1000);

					Assert.AreEqual(1,
						db.Child
							.Where(c => c.ChildID == 11)
							.Into(db.Child)
								.Value(c => c.ParentID, c => c.ParentID)
								.Value(c => c.ChildID,  id)
							.Insert());
					Assert.AreEqual(1, db.Child.Count(c => c.ChildID == id));
				}
				finally
				{
					db.Child.Delete(c => c.ChildID > 1000);
				}
			}
		}

		[Test, DataContextSource]
		public void Insert6(string context)
		{
			using (var db = GetDataContext(context))
			{
				try
				{
					db.Parent.Delete(p => p.Value1 == 11);

					Assert.AreEqual(1,
						db.Child
							.Where(c => c.ChildID == 11)
							.Into(db.Parent)
								.Value(p => p.ParentID, c => c.ParentID)
								.Value(p => p.Value1,   c => (int?)c.ChildID)
							.Insert());
					Assert.AreEqual(1, db.Parent.Count(p => p.Value1 == 11));
				}
				finally
				{
					db.Parent.Delete(p => p.Value1 == 11);
				}
			}
		}

		[Test, DataContextSource]
		public void Insert7(string context)
		{
			using (var db = GetDataContext(context))
			{
				try
				{
					var id = 1001;

					db.Child.Delete(c => c.ChildID > 1000);

					Assert.AreEqual(1,
						db
							.Child
								.Value(c => c.ChildID,  () => id)
								.Value(c => c.ParentID, 1)
							.Insert());
					Assert.AreEqual(1, db.Child.Count(c => c.ChildID == id));
				}
				finally
				{
					db.Child.Delete(c => c.ChildID > 1000);
				}
			}
		}

		[Test, DataContextSource]
		public void Insert8(string context)
		{
			using (var db = GetDataContext(context))
			{
				try
				{
					var id = 1001;

					db.Child.Delete(c => c.ChildID > 1000);

					Assert.AreEqual(1,
						db
							.Child
								.Value(c => c.ParentID, 1)
								.Value(c => c.ChildID,  () => id)
							.Insert());
					Assert.AreEqual(1, db.Child.Count(c => c.ChildID == id));
				}
				finally
				{
					db.Child.Delete(c => c.ChildID > 1000);
				}
			}
		}

		[Test, DataContextSource]
		public void Insert9(string context)
		{
			using (var db = GetDataContext(context))
			{
				try
				{
					var id = 1001;

					db.Child. Delete(c => c.ParentID > 1000);
					db.Parent.Delete(p => p.ParentID > 1000);

					db.Insert(new Parent { ParentID = id, Value1 = id });
		
					Assert.AreEqual(1,
						db.Parent
							.Where(p => p.ParentID == id)
							.Insert(db.Child, p => new Child
							{
								ParentID = p.ParentID,
								ChildID  = p.ParentID,
							}));
					Assert.AreEqual(1, db.Child.Count(c => c.ParentID == id));
				}
				finally
				{
					db.Child. Delete(c => c.ParentID > 1000);
					db.Parent.Delete(p => p.ParentID > 1000);
				}
			}
		}

		[Table("LinqDataTypes")]
		public class LinqDataTypesArrayTest
		{
			[Column] public int       ID;
			[Column] public decimal   MoneyValue;
			[Column] public DateTime? DateTimeValue;
			[Column] public bool      BoolValue;
			[Column] public Guid      GuidValue;
			[Column] public byte[]    BinaryValue;
			[Column] public short     SmallIntValue;
		}

		[Test, DataContextSource]
		public void InsertArray1(string context)
		{
			using (var db = GetDataContext(context))
			{
				var types = db.GetTable<LinqDataTypesArrayTest>();

				try
				{
					types.Delete(t => t.ID > 1000);
					types.Insert(() => new LinqDataTypesArrayTest { ID = 1001, BoolValue = true, BinaryValue = null });

					Assert.IsNull(types.Single(t => t.ID == 1001).BinaryValue);
				}
				finally
				{
					types.Delete(t => t.ID > 1000);
				}
			}
		}

		[Test, DataContextSource]
		public void InsertArray2(string context)
		{
			using (var db = GetDataContext(context))
			{
				var types = db.GetTable<LinqDataTypesArrayTest>();

				try
				{
					types.Delete(t => t.ID > 1000);

					byte[] arr = null;

					types.Insert(() => new LinqDataTypesArrayTest { ID = 1001, BoolValue = true, BinaryValue = arr });

					var res = types.Single(t => t.ID == 1001).BinaryValue;

					Assert.IsNull(res);
				}
				finally
				{
					types.Delete(t => t.ID > 1000);
				}
			}
		}

		[Test, DataContextSource]
		public void InsertArray3(string context)
		{
			using (var db = GetDataContext(context))
			{
				var types = db.GetTable<LinqDataTypesArrayTest>();

				try
				{
					types.Delete(t => t.ID > 1000);

					var arr = new byte[] { 1, 2, 3, 4 };

					types.Insert(() => new LinqDataTypesArrayTest { ID = 1001, BoolValue = true, BinaryValue = arr });

					var res = types.Single(t => t.ID == 1001).BinaryValue;

					Assert.That(res, Is.EqualTo(arr));
				}
				finally
				{
					types.Delete(t => t.ID > 1000);
				}
			}
		}

		[Test, DataContextSource]
		public void InsertArray4(string context)
		{
			using (var db = GetDataContext(context))
			{
				var types = db.GetTable<LinqDataTypesArrayTest>();

				try
				{
					types.Delete(t => t.ID > 1000);

					var arr = new byte[] { 1, 2, 3, 4 };

					db.Insert(new LinqDataTypesArrayTest { ID = 1001, BoolValue = true, BinaryValue = arr });

					var res = types.Single(t => t.ID == 1001).BinaryValue;

					Assert.That(res, Is.EqualTo(arr));
				}
				finally
				{
					types.Delete(t => t.ID > 1000);
				}
			}
		}

		[Test, DataContextSource]
		public void InsertUnion1(string context)
		{
			Child.Count();

			using (var db = GetDataContext(context))
			{
				try
				{
					db.Parent.Delete(p => p.ParentID > 1000);

					var q =
						db.Child.     Select(c => new Parent { ParentID = c.ParentID,      Value1 = (int) Math.Floor(c.ChildID / 10.0) }).Union(
						db.GrandChild.Select(c => new Parent { ParentID = c.ParentID ?? 0, Value1 = (int?)Math.Floor((c.GrandChildID ?? 0) / 100.0) }));

					q.Insert(db.Parent, p => new Parent
					{
						ParentID = p.ParentID + 1000,
						Value1   = p.Value1
					});

					Assert.AreEqual(
						Child.     Select(c => new { ParentID = c.ParentID      }).Union(
						GrandChild.Select(c => new { ParentID = c.ParentID ?? 0 })).Count(),
						db.Parent.Count(c => c.ParentID > 1000));
				}
				finally
				{
					db.Parent.Delete(p => p.ParentID > 1000);
				}
			}
		}

		[Test, DataContextSource]
		public void InsertEnum1(string context)
		{
			using (var db = GetDataContext(context))
			{
				try
				{
					var id = 1001;

					db.Parent4.Delete(_ => _.ParentID > 1000);

					var p = new Parent4
					{
						ParentID = id,
						Value1   = TypeValue.Value2
					};

					Assert.AreEqual(1,
						db.Parent4
						.Insert(() => new Parent4
						{
							ParentID = 1001,
							Value1   = p.Value1
						}));

					Assert.AreEqual(1, db.Parent4.Count(_ => _.ParentID == id && _.Value1 == p.Value1));
				}
				finally
				{
					db.Parent4.Delete(_ => _.ParentID > 1000);
				}
			}
		}

		[Test, DataContextSource]
		public void InsertEnum2(string context)
		{
			using (var db = GetDataContext(context))
			{
				try
				{
					var id = 1001;

					db.Parent4.Delete(_ => _.ParentID > 1000);

					Assert.AreEqual(1,
						db.Parent4
							.Value(_ => _.ParentID, id)
							.Value(_ => _.Value1,   TypeValue.Value1)
						.Insert());

					Assert.AreEqual(1, db.Parent4.Count(_ => _.ParentID == id));
				}
				finally
				{
					db.Parent4.Delete(_ => _.ParentID > 1000);
				}
			}
		}

		[Test, DataContextSource]
		public void InsertEnum3(string context)
		{
			using (var db = GetDataContext(context))
			{
				try
				{
					var id = 1001;

					db.Parent4.Delete(_ => _.ParentID > 1000);

					Assert.AreEqual(1,
						db.Parent4
							.Value(_ => _.ParentID, id)
							.Value(_ => _.Value1,   () => TypeValue.Value1)
						.Insert());

					Assert.AreEqual(1, db.Parent4.Count(_ => _.ParentID == id));
				}
				finally
				{
					db.Parent4.Delete(_ => _.ParentID > 1000);
				}
			}
		}

		[Test, DataContextSource]
		public void InsertNull(string context)
		{
			using (var db = GetDataContext(context))
			{
				try
				{
					db.Parent.Delete(p => p.ParentID == 1001);

					Assert.AreEqual(1,
						db
							.Into(db.Parent)
								.Value(p => p.ParentID, 1001)
								.Value(p => p.Value1,   (int?)null)
							.Insert());
					Assert.AreEqual(1, db.Parent.Count(p => p.ParentID == 1001));
				}
				finally
				{
					db.Parent.Delete(p => p.Value1 == 1001);
				}
			}
		}

		[Test, DataContextSource]
		public void InsertWithIdentity1(string context)
		{
			using (var db = GetDataContext(context))
			{
				try
				{
					db.Person.Delete(p => p.ID > 2);

					var id =
						db.Person
							.InsertWithIdentity(() => new Person
							{
								FirstName = "John",
								LastName  = "Shepard",
								Gender    = Gender.Male
							});

					Assert.NotNull(id);

					var john = db.Person.Single(p => p.FirstName == "John" && p.LastName == "Shepard");

					Assert.NotNull (john);
					Assert.AreEqual(id, john.ID);
				}
				finally
				{
					db.Person.Delete(p => p.ID > 2);
				}
			}
		}

		[Test, DataContextSource]
		public void InsertWithIdentity2(string context)
		{
			using (var db = GetDataContext(context))
			{
				try
				{
					db.Person.Delete(p => p.ID > 2);

					var id = db
						.Into(db.Person)
							.Value(p => p.FirstName, () => "John")
							.Value(p => p.LastName,  () => "Shepard")
							.Value(p => p.Gender,    () => Gender.Male)
						.InsertWithIdentity();

					Assert.NotNull(id);

					var john = db.Person.Single(p => p.FirstName == "John" && p.LastName == "Shepard");

					Assert.NotNull (john);
					Assert.AreEqual(id, john.ID);
				}
				finally
				{
					db.Person.Delete(p => p.ID > 2);
				}
			}
		}

		[Test, DataContextSource]
		public void InsertWithIdentity3(string context)
		{
			using (var db = GetDataContext(context))
			{
				try
				{
					db.Person.Delete(p => p.ID > 2);

					var id = db
						.Into(db.Person)
							.Value(p => p.FirstName, "John")
							.Value(p => p.LastName,  "Shepard")
							.Value(p => p.Gender,    Gender.Male)
						.InsertWithIdentity();

					Assert.NotNull(id);

					var john = db.Person.Single(p => p.FirstName == "John" && p.LastName == "Shepard");

					Assert.NotNull (john);
					Assert.AreEqual(id, john.ID);
				}
				finally
				{
					db.Person.Delete(p => p.ID > 2);
				}
			}
		}

		[Test, DataContextSource]
		public void InsertWithIdentity4(string context)
		{
			using (var db = GetDataContext(context))
			{
				try
				{
					for (var i = 0; i < 2; i++)
					{
						db.Person.Delete(p => p.ID > 2);

						var id = db.InsertWithIdentity(
							new Person
							{
								FirstName = "John" + i,
								LastName  = "Shepard",
								Gender    = Gender.Male
							});

						Assert.NotNull(id);

						var john = db.Person.Single(p => p.FirstName == "John" + i && p.LastName == "Shepard");

						Assert.NotNull (john);
						Assert.AreEqual(id, john.ID);
					}
				}
				finally
				{
					db.Person.Delete(p => p.ID > 2);
				}
			}
		}

		[Test, DataContextSource]
		public void InsertWithIdentity5(string context)
		{
			using (var db = GetDataContext(context))
			{
				try
				{
					for (var i = 0; i < 2; i++)
					{
						db.Person.Delete(p => p.ID > 2);

						var person = new Person
						{
							FirstName = "John" + i,
							LastName  = "Shepard",
							Gender    = Gender.Male
						};

						var id = db.InsertWithIdentity(person);

						Assert.NotNull(id);

						var john = db.Person.Single(p => p.FirstName == "John" + i && p.LastName == "Shepard");

						Assert.NotNull (john);
						Assert.AreEqual(id, john.ID);
					}
				}
				finally
				{
					db.Person.Delete(p => p.ID > 2);
				}
			}
		}

		// IT : # test
		class GuidID
		{
			[Identity]
			public Guid ID;
			public int  Field1;
		}

		[Test, IncludeDataContextSource(
			ProviderName.SqlServer2005, ProviderName.SqlServer2008, ProviderName.SqlServer2012, ProviderName.SqlServer2014, "SqlAzure.2012")]
		public void InsertWithGuidIdentity(string context)
		{
			using (var db = new DataConnection(context))
			{
				var id = (Guid)db.InsertWithIdentity(new GuidID { Field1 = 1 });
			}
		}

		class GuidID2
		{
			[Identity]
			public Guid ID;
		}

		[Test, IncludeDataContextSource(
			ProviderName.SqlServer2005, ProviderName.SqlServer2008, ProviderName.SqlServer2012, ProviderName.SqlServer2014, "SqlAzure.2012")]
		public void InsertWithGuidIdentity2(string context)
		{
			using (var db = new DataConnection(context))
			{
				var id = (Guid)db.InsertWithIdentity(new GuidID2 {});
			}
		}

		[Test, DataContextSource]
		public void InsertOrUpdate1(string context)
		{
			using (var db = GetDataContext(context))
			{
				var id = 0;

				try
				{
					id = Convert.ToInt32(db.Person.InsertWithIdentity(() => new Person
					{
						FirstName = "John",
						LastName  = "Shepard",
						Gender    = Gender.Male
					}));

					for (var i = 0; i < 3; i++)
					{
						db.Patient.InsertOrUpdate(
							() => new Patient
							{
								PersonID  = id,
								Diagnosis = "abc",
							},
							p => new Patient
							{
								Diagnosis = (p.Diagnosis.Length + i).ToString(),
							});
					}

					Assert.AreEqual("3", db.Patient.Single(p => p.PersonID == id).Diagnosis);
				}
				finally
				{
					db.Patient.Delete(p => p.PersonID == id);
					db.Person. Delete(p => p.ID       == id);
				}
			}
		}

		[Test, DataContextSource]
		public void InsertOrReplace1(string context)
		{
			using (var db = GetDataContext(context))
			{
				var id = 0;

				try
				{
					id = Convert.ToInt32(db.Person.InsertWithIdentity(() => new Person
					{
						FirstName = "John",
						LastName  = "Shepard",
						Gender    = Gender.Male
					}));

					for (var i = 0; i < 3; i++)
					{
						db.InsertOrReplace(new Patient
						{
							PersonID  = id,
							Diagnosis = ("abc" + i).ToString(),
						});
					}

					Assert.AreEqual("abc2", db.Patient.Single(p => p.PersonID == id).Diagnosis);
				}
				finally
				{
					db.Patient.Delete(p => p.PersonID == id);
					db.Person. Delete(p => p.ID       == id);
				}
			}
		}

		[Test, DataContextSource]
		public void InsertOrUpdate3(string context)
		{
			using (var db = GetDataContext(context))
			{
				var id = 0;

				try
				{
					id = Convert.ToInt32(db.Person.InsertWithIdentity(() => new Person
					{
						FirstName = "John",
						LastName  = "Shepard",
						Gender    = Gender.Male
					}));

					var diagnosis = "abc";

					for (var i = 0; i < 3; i++)
					{
						db.Patient.InsertOrUpdate(
							() => new Patient
							{
								PersonID  = id,
								Diagnosis = "abc",
							},
							p => new Patient
							{
								Diagnosis = (p.Diagnosis.Length + i).ToString(),
							},
							() => new Patient
							{
								PersonID  = id,
								//Diagnosis = diagnosis,
							});

						diagnosis = (diagnosis.Length + i).ToString();
					}

					Assert.AreEqual("3", db.Patient.Single(p => p.PersonID == id).Diagnosis);
				}
				finally
				{
					db.Patient.Delete(p => p.PersonID == id);
					db.Person. Delete(p => p.ID       == id);
				}
			}
		}

		[Test, IncludeDataContextSource(ProviderName.Oracle)]
		public void InsertBatch1(string context)
		{
			using (var db = GetDataContext(context))
			{
				db.Types2.Delete(_ => _.ID > 1000);

				try
				{
					((DataConnection)db).BulkCopy(1, new[]
					{
						new LinqDataTypes2 { ID = 1003, MoneyValue = 0m, DateTimeValue = null,         BoolValue = true,  GuidValue = new Guid("ef129165-6ffe-4df9-bb6b-bb16e413c883"), SmallIntValue =  null, IntValue = null    },
						new LinqDataTypes2 { ID = 1004, MoneyValue = 0m, DateTimeValue = null,         BoolValue = true,  GuidValue = new Guid("ef129165-6ffe-4df9-bb6b-bb16e413c883"), SmallIntValue =  null, IntValue = null    }
					});
				}
				finally
				{
					db.Types2.Delete(_ => _.ID > 1000);
				}
			}
		}

		[Test, IncludeDataContextSource(ProviderName.SqlServer2008)]
		public void InsertBatch2(string context)
		{
			using (var db = GetDataContext(context))
			{
				db.Types2.Delete(_ => _.ID > 1000);

				try
				{
					((DataConnection)db).BulkCopy(100, new[]
					{
						new LinqDataTypes2 { ID = 1003, MoneyValue = 0m, DateTimeValue = null,         BoolValue = true,  GuidValue = new Guid("ef129165-6ffe-4df9-bb6b-bb16e413c883"), SmallIntValue =  null, IntValue = null    },
						new LinqDataTypes2 { ID = 1004, MoneyValue = 0m, DateTimeValue = DateTime.Now, BoolValue = false, GuidValue = null,                                             SmallIntValue =  2,    IntValue = 1532334 }
					});
				}
				finally
				{
					db.Types2.Delete(_ => _.ID > 1000);
				}
			}
		}

		[Test, DataContextSource]
		public void Insert11(string context)
		{
			var p = new ComplexPerson { Name = new FullName { Name = new FirsLastName { FirstName = "fn", LastName = "ln" } }, Gender = Gender.Male };

			using (var db = GetDataContext(context))
			{
				var id = db.Person.Max(t => t.ID);

				try
				{
					db.Insert(p);

					var inserted = db.GetTable<ComplexPerson>().Single(p2 => p2.ID > id);

<<<<<<< HEAD
					Assert.AreEqual(p.Name.Name.FirstName, inserted.Name.Name.FirstName);
					Assert.AreEqual(p.Name.Name.LastName,  inserted.Name.Name.LastName);
=======
					Assert.AreEqual(p.Name.FirstName, inserted.Name.FirstName);
					Assert.AreEqual(p.Name.LastName, inserted.Name.LastName);
>>>>>>> 1e20bff6
					Assert.AreEqual(p.Gender, inserted.Gender);

				}
				finally
				{
					db.Person.Delete(t => t.ID > id);
				}
			}
		}

		[Test, DataContextSource]
		public void Insert12(string context)
		{
			using (var db = GetDataContext(context))
			{
				var id = db.Person.Max(t => t.ID);

				try
				{
					db
						.Into(db.GetTable<ComplexPerson>())
<<<<<<< HEAD
							.Value(_ => _.Name.Name.FirstName, "FirstName")
							.Value(_ => _.Name.Name.LastName,  () => "LastName")
=======
							.Value(_ => _.Name.FirstName, "FirstName")
							.Value(_ => _.Name.LastName,  () => "LastName")
>>>>>>> 1e20bff6
							.Value(_ => _.Gender,         Gender.Female)
						.Insert();
				}
				finally
				{
					db.Person.Delete(t => t.ID > id);
				}
			}
		}

		[Test, DataContextSource]
		public void Insert13(string context)
		{
			using (var db = GetDataContext(context))
			{
				var id = db.Person.Max(t => t.ID);

				try
				{
					db
						.GetTable<ComplexPerson>()
						.Insert(() => new ComplexPerson
						{
							Name = new FullName
							{
								Name = new FirsLastName
								{
									FirstName = "FirstName",
									LastName  = "LastName"
								}
							},
							Gender = Gender.Male,
						});
				}
				finally
				{
					db.Person.Delete(t => t.ID > id);
				}
			}
		}

		[Test, DataContextSource(
			ProviderName.SqlCe, ProviderName.Access, ProviderName.SqlServer2000,
			ProviderName.SqlServer2005, ProviderName.Sybase)]
		public void Insert14(string context)
		{
			using (var db = GetDataContext(context))
			{
				try
				{
					db.Person.Delete(p => p.FirstName.StartsWith("Insert14"));

					Assert.AreEqual(1,
						db.Person
						.Insert(() => new Person
						{
							FirstName = "Insert14" + db.Person.Where(p => p.ID == 1).Select(p => p.FirstName).FirstOrDefault(),
							LastName  = "Shepard",
							Gender = Gender.Male
						}));

					Assert.AreEqual(1, db.Person.Count(p => p.FirstName.StartsWith("Insert14")));
				}
				finally
				{
					db.Person.Delete(p => p.FirstName.StartsWith("Insert14"));
				}
			}
		}

		[Test, DataContextSource(ProviderName.Informix, ProviderName.SqlCe, ProviderName.SapHana)]
		public void InsertSingleIdentity(string context)
		{
			using (var db = GetDataContext(context))
			{
				try
				{
					db.TestIdentity.Delete();

					var id = db.TestIdentity.InsertWithIdentity(() => new TestIdentity {});

					Assert.NotNull(id);
				}
				finally
				{
					db.TestIdentity.Delete();
				}
			}
		}

		[Table("LinqDataTypes")]
		class TestConvertTable1
		{
			[PrimaryKey]                        public int      ID;
			[Column(DataType = DataType.Int64)] public TimeSpan BigIntValue;
		}

		[Test, DataContextSource]
		public void InsertConverted(string context)
		{
			using (var db = GetDataContext(context))
			{
				var tbl = db.GetTable<TestConvertTable1>();

				try
				{
					tbl.Delete(r => r.ID >= 1000);

					var tt = TimeSpan.FromMinutes(1);

					tbl.Insert(() => new TestConvertTable1 { ID = 1001, BigIntValue = tt });

					Assert.AreEqual(tt, tbl.First(t => t.ID == 1001).BigIntValue);
				}
				finally
				{
					tbl.Delete(r => r.ID >= 1000);
				}
			}
		}

		[Table("LinqDataTypes")]
		class TestConvertTable2
		{
			[PrimaryKey]                        public int       ID;
			[Column(DataType = DataType.Int64)] public TimeSpan? BigIntValue;
		}

		[Test, DataContextSource]
		public void InsertConvertedNullable(string context)
		{
			using (var db = GetDataContext(context))
			{
				var tbl = db.GetTable<TestConvertTable2>();

				try
				{
					tbl.Delete(r => r.ID >= 1000);

					var tt = TimeSpan.FromMinutes(1);

					tbl.Insert(() => new TestConvertTable2 { ID = 1001, BigIntValue = tt });

					Assert.AreEqual(tt, tbl.First(t => t.ID == 1001).BigIntValue);
				}
				finally
				{
					tbl.Delete(r => r.ID >= 1000);
				}
			}
		}
	}
}
<|MERGE_RESOLUTION|>--- conflicted
+++ resolved
@@ -1,1171 +1,1161 @@
-﻿using System;
-using System.Linq;
-
-using LinqToDB;
-using LinqToDB.Data;
-using LinqToDB.Mapping;
-using NUnit.Framework;
-
-#region ReSharper disable
-// ReSharper disable ConvertToConstant.Local
-#endregion
-
-namespace Tests.Update
-{
-	using Model;
-
-	[TestFixture]
-	public class InsertTest : TestBase
-	{
-		[Test, DataContextSource(ProviderName.DB2, ProviderName.Informix, ProviderName.PostgreSQL, ProviderName.SQLite, ProviderName.Access)]
-		public void DistinctInsert1(string context)
-		{
-			using (var db = GetDataContext(context))
-			{
-				db.BeginTransaction();
-
-				try
-				{
-					db.Types.Delete(c => c.ID > 1000);
-
-					Assert.AreEqual(
-						Types.Select(_ => _.ID / 3).Distinct().Count(),
-						db
-							.Types
-							.Select(_ => Math.Floor(_.ID / 3.0))
-							.Distinct()
-							.Insert(db.Types, _ => new LinqDataTypes
-							{
-								ID        = (int)(_ + 1001),
-								GuidValue = Sql.NewGuid(),
-								BoolValue = true
-							}));
-				}
-				finally
-				{
-					db.Types.Delete(c => c.ID > 1000);
-				}
-			}
-		}
-
-		[Test, DataContextSource(ProviderName.DB2, ProviderName.Informix, ProviderName.PostgreSQL, ProviderName.SQLite, ProviderName.Access)]
-		public void DistinctInsert2(string context)
-		{
-			using (var db = GetDataContext(context))
-			{
-				try
-				{
-					db.Types.Delete(c => c.ID > 1000);
-
-					Assert.AreEqual(
-						Types.Select(_ => _.ID / 3).Distinct().Count(),
-						db.Types
-							.Select(_ => Math.Floor(_.ID / 3.0))
-							.Distinct()
-							.Into(db.Types)
-								.Value(t => t.ID,        t => (int)(t + 1001))
-								.Value(t => t.GuidValue, t => Sql.NewGuid())
-								.Value(t => t.BoolValue, t => true)
-							.Insert());
-				}
-				finally
-				{
-					db.Types.Delete(c => c.ID > 1000);
-				}
-			}
-		}
-
-		[Test, DataContextSource]
-		public void Insert1(string context)
-		{
-			using (var db = GetDataContext(context))
-			{
-				try
-				{
-					var id = 1001;
-
-					db.Child.Delete(c => c.ChildID > 1000);
-
-					Assert.AreEqual(1,
-						db.Child
-						.Insert(() => new Child
-						{
-							ParentID = 1,
-							ChildID  = id
-						}));
-
-					Assert.AreEqual(1, db.Child.Count(c => c.ChildID == id));
-				}
-				finally
-				{
-					db.Child.Delete(c => c.ChildID > 1000);
-				}
-			}
-		}
-
-		[Test, DataContextSource]
-		public void Insert2(string context)
-		{
-			using (var db = GetDataContext(context))
-			{
-				try
-				{
-					var id = 1001;
-
-					db.Child.Delete(c => c.ChildID > 1000);
-
-					Assert.AreEqual(1,
-						db
-							.Into(db.Child)
-								.Value(c => c.ParentID, () => 1)
-								.Value(c => c.ChildID,  () => id)
-							.Insert());
-					Assert.AreEqual(1, db.Child.Count(c => c.ChildID == id));
-				}
-				finally
-				{
-					db.Child.Delete(c => c.ChildID > 1000);
-				}
-			}
-		}
-
-		[Test, DataContextSource]
-		public void Insert3(string context)
-		{
-			using (var db = GetDataContext(context))
-			{
-				try
-				{
-					var id = 1001;
-
-					db.Child.Delete(c => c.ChildID > 1000);
-
-					Assert.AreEqual(1,
-						db.Child
-							.Where(c => c.ChildID == 11)
-							.Insert(db.Child, c => new Child
-							{
-								ParentID = c.ParentID,
-								ChildID  = id
-							}));
-					Assert.AreEqual(1, db.Child.Count(c => c.ChildID == id));
-				}
-				finally
-				{
-					db.Child.Delete(c => c.ChildID > 1000);
-				}
-			}
-		}
-
-		[Test, DataContextSource]
-		public void Insert31(string context)
-		{
-			using (var db = GetDataContext(context))
-			{
-				try
-				{
-					var id = 1001;
-
-					db.Child.Delete(c => c.ChildID > 1000);
-
-					Assert.AreEqual(1,
-						db.Child
-							.Where(c => c.ChildID == 11)
-							.Select(c => new Child
-							{
-								ParentID = c.ParentID,
-								ChildID  = id
-							})
-							.Insert(db.Child, c => c));
-					Assert.AreEqual(1, db.Child.Count(c => c.ChildID == id));
-				}
-				finally
-				{
-					db.Child.Delete(c => c.ChildID > 1000);
-				}
-			}
-		}
-
-		[Test, DataContextSource]
-		public void Insert4(string context)
-		{
-			using (var db = GetDataContext(context))
-			{
-				try
-				{
-					var id = 1001;
-
-					db.Child.Delete(c => c.ChildID > 1000);
-
-					Assert.AreEqual(1,
-						db.Child
-							.Where(c => c.ChildID == 11)
-							.Into(db.Child)
-								.Value(c => c.ParentID, c  => c.ParentID)
-								.Value(c => c.ChildID,  () => id)
-							.Insert());
-					Assert.AreEqual(1, db.Child.Count(c => c.ChildID == id));
-				}
-				finally
-				{
-					db.Child.Delete(c => c.ChildID > 1000);
-				}
-			}
-		}
-
-		[Test, DataContextSource]
-		public void Insert5(string context)
-		{
-			using (var db = GetDataContext(context))
-			{
-				try
-				{
-					var id = 1001;
-
-					db.Child.Delete(c => c.ChildID > 1000);
-
-					Assert.AreEqual(1,
-						db.Child
-							.Where(c => c.ChildID == 11)
-							.Into(db.Child)
-								.Value(c => c.ParentID, c => c.ParentID)
-								.Value(c => c.ChildID,  id)
-							.Insert());
-					Assert.AreEqual(1, db.Child.Count(c => c.ChildID == id));
-				}
-				finally
-				{
-					db.Child.Delete(c => c.ChildID > 1000);
-				}
-			}
-		}
-
-		[Test, DataContextSource]
-		public void Insert6(string context)
-		{
-			using (var db = GetDataContext(context))
-			{
-				try
-				{
-					db.Parent.Delete(p => p.Value1 == 11);
-
-					Assert.AreEqual(1,
-						db.Child
-							.Where(c => c.ChildID == 11)
-							.Into(db.Parent)
-								.Value(p => p.ParentID, c => c.ParentID)
-								.Value(p => p.Value1,   c => (int?)c.ChildID)
-							.Insert());
-					Assert.AreEqual(1, db.Parent.Count(p => p.Value1 == 11));
-				}
-				finally
-				{
-					db.Parent.Delete(p => p.Value1 == 11);
-				}
-			}
-		}
-
-		[Test, DataContextSource]
-		public void Insert7(string context)
-		{
-			using (var db = GetDataContext(context))
-			{
-				try
-				{
-					var id = 1001;
-
-					db.Child.Delete(c => c.ChildID > 1000);
-
-					Assert.AreEqual(1,
-						db
-							.Child
-								.Value(c => c.ChildID,  () => id)
-								.Value(c => c.ParentID, 1)
-							.Insert());
-					Assert.AreEqual(1, db.Child.Count(c => c.ChildID == id));
-				}
-				finally
-				{
-					db.Child.Delete(c => c.ChildID > 1000);
-				}
-			}
-		}
-
-		[Test, DataContextSource]
-		public void Insert8(string context)
-		{
-			using (var db = GetDataContext(context))
-			{
-				try
-				{
-					var id = 1001;
-
-					db.Child.Delete(c => c.ChildID > 1000);
-
-					Assert.AreEqual(1,
-						db
-							.Child
-								.Value(c => c.ParentID, 1)
-								.Value(c => c.ChildID,  () => id)
-							.Insert());
-					Assert.AreEqual(1, db.Child.Count(c => c.ChildID == id));
-				}
-				finally
-				{
-					db.Child.Delete(c => c.ChildID > 1000);
-				}
-			}
-		}
-
-		[Test, DataContextSource]
-		public void Insert9(string context)
-		{
-			using (var db = GetDataContext(context))
-			{
-				try
-				{
-					var id = 1001;
-
-					db.Child. Delete(c => c.ParentID > 1000);
-					db.Parent.Delete(p => p.ParentID > 1000);
-
-					db.Insert(new Parent { ParentID = id, Value1 = id });
-		
-					Assert.AreEqual(1,
-						db.Parent
-							.Where(p => p.ParentID == id)
-							.Insert(db.Child, p => new Child
-							{
-								ParentID = p.ParentID,
-								ChildID  = p.ParentID,
-							}));
-					Assert.AreEqual(1, db.Child.Count(c => c.ParentID == id));
-				}
-				finally
-				{
-					db.Child. Delete(c => c.ParentID > 1000);
-					db.Parent.Delete(p => p.ParentID > 1000);
-				}
-			}
-		}
-
-		[Table("LinqDataTypes")]
-		public class LinqDataTypesArrayTest
-		{
-			[Column] public int       ID;
-			[Column] public decimal   MoneyValue;
-			[Column] public DateTime? DateTimeValue;
-			[Column] public bool      BoolValue;
-			[Column] public Guid      GuidValue;
-			[Column] public byte[]    BinaryValue;
-			[Column] public short     SmallIntValue;
-		}
-
-		[Test, DataContextSource]
-		public void InsertArray1(string context)
-		{
-			using (var db = GetDataContext(context))
-			{
-				var types = db.GetTable<LinqDataTypesArrayTest>();
-
-				try
-				{
-					types.Delete(t => t.ID > 1000);
-					types.Insert(() => new LinqDataTypesArrayTest { ID = 1001, BoolValue = true, BinaryValue = null });
-
-					Assert.IsNull(types.Single(t => t.ID == 1001).BinaryValue);
-				}
-				finally
-				{
-					types.Delete(t => t.ID > 1000);
-				}
-			}
-		}
-
-		[Test, DataContextSource]
-		public void InsertArray2(string context)
-		{
-			using (var db = GetDataContext(context))
-			{
-				var types = db.GetTable<LinqDataTypesArrayTest>();
-
-				try
-				{
-					types.Delete(t => t.ID > 1000);
-
-					byte[] arr = null;
-
-					types.Insert(() => new LinqDataTypesArrayTest { ID = 1001, BoolValue = true, BinaryValue = arr });
-
-					var res = types.Single(t => t.ID == 1001).BinaryValue;
-
-					Assert.IsNull(res);
-				}
-				finally
-				{
-					types.Delete(t => t.ID > 1000);
-				}
-			}
-		}
-
-		[Test, DataContextSource]
-		public void InsertArray3(string context)
-		{
-			using (var db = GetDataContext(context))
-			{
-				var types = db.GetTable<LinqDataTypesArrayTest>();
-
-				try
-				{
-					types.Delete(t => t.ID > 1000);
-
-					var arr = new byte[] { 1, 2, 3, 4 };
-
-					types.Insert(() => new LinqDataTypesArrayTest { ID = 1001, BoolValue = true, BinaryValue = arr });
-
-					var res = types.Single(t => t.ID == 1001).BinaryValue;
-
-					Assert.That(res, Is.EqualTo(arr));
-				}
-				finally
-				{
-					types.Delete(t => t.ID > 1000);
-				}
-			}
-		}
-
-		[Test, DataContextSource]
-		public void InsertArray4(string context)
-		{
-			using (var db = GetDataContext(context))
-			{
-				var types = db.GetTable<LinqDataTypesArrayTest>();
-
-				try
-				{
-					types.Delete(t => t.ID > 1000);
-
-					var arr = new byte[] { 1, 2, 3, 4 };
-
-					db.Insert(new LinqDataTypesArrayTest { ID = 1001, BoolValue = true, BinaryValue = arr });
-
-					var res = types.Single(t => t.ID == 1001).BinaryValue;
-
-					Assert.That(res, Is.EqualTo(arr));
-				}
-				finally
-				{
-					types.Delete(t => t.ID > 1000);
-				}
-			}
-		}
-
-		[Test, DataContextSource]
-		public void InsertUnion1(string context)
-		{
-			Child.Count();
-
-			using (var db = GetDataContext(context))
-			{
-				try
-				{
-					db.Parent.Delete(p => p.ParentID > 1000);
-
-					var q =
-						db.Child.     Select(c => new Parent { ParentID = c.ParentID,      Value1 = (int) Math.Floor(c.ChildID / 10.0) }).Union(
-						db.GrandChild.Select(c => new Parent { ParentID = c.ParentID ?? 0, Value1 = (int?)Math.Floor((c.GrandChildID ?? 0) / 100.0) }));
-
-					q.Insert(db.Parent, p => new Parent
-					{
-						ParentID = p.ParentID + 1000,
-						Value1   = p.Value1
-					});
-
-					Assert.AreEqual(
-						Child.     Select(c => new { ParentID = c.ParentID      }).Union(
-						GrandChild.Select(c => new { ParentID = c.ParentID ?? 0 })).Count(),
-						db.Parent.Count(c => c.ParentID > 1000));
-				}
-				finally
-				{
-					db.Parent.Delete(p => p.ParentID > 1000);
-				}
-			}
-		}
-
-		[Test, DataContextSource]
-		public void InsertEnum1(string context)
-		{
-			using (var db = GetDataContext(context))
-			{
-				try
-				{
-					var id = 1001;
-
-					db.Parent4.Delete(_ => _.ParentID > 1000);
-
-					var p = new Parent4
-					{
-						ParentID = id,
-						Value1   = TypeValue.Value2
-					};
-
-					Assert.AreEqual(1,
-						db.Parent4
-						.Insert(() => new Parent4
-						{
-							ParentID = 1001,
-							Value1   = p.Value1
-						}));
-
-					Assert.AreEqual(1, db.Parent4.Count(_ => _.ParentID == id && _.Value1 == p.Value1));
-				}
-				finally
-				{
-					db.Parent4.Delete(_ => _.ParentID > 1000);
-				}
-			}
-		}
-
-		[Test, DataContextSource]
-		public void InsertEnum2(string context)
-		{
-			using (var db = GetDataContext(context))
-			{
-				try
-				{
-					var id = 1001;
-
-					db.Parent4.Delete(_ => _.ParentID > 1000);
-
-					Assert.AreEqual(1,
-						db.Parent4
-							.Value(_ => _.ParentID, id)
-							.Value(_ => _.Value1,   TypeValue.Value1)
-						.Insert());
-
-					Assert.AreEqual(1, db.Parent4.Count(_ => _.ParentID == id));
-				}
-				finally
-				{
-					db.Parent4.Delete(_ => _.ParentID > 1000);
-				}
-			}
-		}
-
-		[Test, DataContextSource]
-		public void InsertEnum3(string context)
-		{
-			using (var db = GetDataContext(context))
-			{
-				try
-				{
-					var id = 1001;
-
-					db.Parent4.Delete(_ => _.ParentID > 1000);
-
-					Assert.AreEqual(1,
-						db.Parent4
-							.Value(_ => _.ParentID, id)
-							.Value(_ => _.Value1,   () => TypeValue.Value1)
-						.Insert());
-
-					Assert.AreEqual(1, db.Parent4.Count(_ => _.ParentID == id));
-				}
-				finally
-				{
-					db.Parent4.Delete(_ => _.ParentID > 1000);
-				}
-			}
-		}
-
-		[Test, DataContextSource]
-		public void InsertNull(string context)
-		{
-			using (var db = GetDataContext(context))
-			{
-				try
-				{
-					db.Parent.Delete(p => p.ParentID == 1001);
-
-					Assert.AreEqual(1,
-						db
-							.Into(db.Parent)
-								.Value(p => p.ParentID, 1001)
-								.Value(p => p.Value1,   (int?)null)
-							.Insert());
-					Assert.AreEqual(1, db.Parent.Count(p => p.ParentID == 1001));
-				}
-				finally
-				{
-					db.Parent.Delete(p => p.Value1 == 1001);
-				}
-			}
-		}
-
-		[Test, DataContextSource]
-		public void InsertWithIdentity1(string context)
-		{
-			using (var db = GetDataContext(context))
-			{
-				try
-				{
-					db.Person.Delete(p => p.ID > 2);
-
-					var id =
-						db.Person
-							.InsertWithIdentity(() => new Person
-							{
-								FirstName = "John",
-								LastName  = "Shepard",
-								Gender    = Gender.Male
-							});
-
-					Assert.NotNull(id);
-
-					var john = db.Person.Single(p => p.FirstName == "John" && p.LastName == "Shepard");
-
-					Assert.NotNull (john);
-					Assert.AreEqual(id, john.ID);
-				}
-				finally
-				{
-					db.Person.Delete(p => p.ID > 2);
-				}
-			}
-		}
-
-		[Test, DataContextSource]
-		public void InsertWithIdentity2(string context)
-		{
-			using (var db = GetDataContext(context))
-			{
-				try
-				{
-					db.Person.Delete(p => p.ID > 2);
-
-					var id = db
-						.Into(db.Person)
-							.Value(p => p.FirstName, () => "John")
-							.Value(p => p.LastName,  () => "Shepard")
-							.Value(p => p.Gender,    () => Gender.Male)
-						.InsertWithIdentity();
-
-					Assert.NotNull(id);
-
-					var john = db.Person.Single(p => p.FirstName == "John" && p.LastName == "Shepard");
-
-					Assert.NotNull (john);
-					Assert.AreEqual(id, john.ID);
-				}
-				finally
-				{
-					db.Person.Delete(p => p.ID > 2);
-				}
-			}
-		}
-
-		[Test, DataContextSource]
-		public void InsertWithIdentity3(string context)
-		{
-			using (var db = GetDataContext(context))
-			{
-				try
-				{
-					db.Person.Delete(p => p.ID > 2);
-
-					var id = db
-						.Into(db.Person)
-							.Value(p => p.FirstName, "John")
-							.Value(p => p.LastName,  "Shepard")
-							.Value(p => p.Gender,    Gender.Male)
-						.InsertWithIdentity();
-
-					Assert.NotNull(id);
-
-					var john = db.Person.Single(p => p.FirstName == "John" && p.LastName == "Shepard");
-
-					Assert.NotNull (john);
-					Assert.AreEqual(id, john.ID);
-				}
-				finally
-				{
-					db.Person.Delete(p => p.ID > 2);
-				}
-			}
-		}
-
-		[Test, DataContextSource]
-		public void InsertWithIdentity4(string context)
-		{
-			using (var db = GetDataContext(context))
-			{
-				try
-				{
-					for (var i = 0; i < 2; i++)
-					{
-						db.Person.Delete(p => p.ID > 2);
-
-						var id = db.InsertWithIdentity(
-							new Person
-							{
-								FirstName = "John" + i,
-								LastName  = "Shepard",
-								Gender    = Gender.Male
-							});
-
-						Assert.NotNull(id);
-
-						var john = db.Person.Single(p => p.FirstName == "John" + i && p.LastName == "Shepard");
-
-						Assert.NotNull (john);
-						Assert.AreEqual(id, john.ID);
-					}
-				}
-				finally
-				{
-					db.Person.Delete(p => p.ID > 2);
-				}
-			}
-		}
-
-		[Test, DataContextSource]
-		public void InsertWithIdentity5(string context)
-		{
-			using (var db = GetDataContext(context))
-			{
-				try
-				{
-					for (var i = 0; i < 2; i++)
-					{
-						db.Person.Delete(p => p.ID > 2);
-
-						var person = new Person
-						{
-							FirstName = "John" + i,
-							LastName  = "Shepard",
-							Gender    = Gender.Male
-						};
-
-						var id = db.InsertWithIdentity(person);
-
-						Assert.NotNull(id);
-
-						var john = db.Person.Single(p => p.FirstName == "John" + i && p.LastName == "Shepard");
-
-						Assert.NotNull (john);
-						Assert.AreEqual(id, john.ID);
-					}
-				}
-				finally
-				{
-					db.Person.Delete(p => p.ID > 2);
-				}
-			}
-		}
-
-		// IT : # test
-		class GuidID
-		{
-			[Identity]
-			public Guid ID;
-			public int  Field1;
-		}
-
-		[Test, IncludeDataContextSource(
-			ProviderName.SqlServer2005, ProviderName.SqlServer2008, ProviderName.SqlServer2012, ProviderName.SqlServer2014, "SqlAzure.2012")]
-		public void InsertWithGuidIdentity(string context)
-		{
-			using (var db = new DataConnection(context))
-			{
-				var id = (Guid)db.InsertWithIdentity(new GuidID { Field1 = 1 });
-			}
-		}
-
-		class GuidID2
-		{
-			[Identity]
-			public Guid ID;
-		}
-
-		[Test, IncludeDataContextSource(
-			ProviderName.SqlServer2005, ProviderName.SqlServer2008, ProviderName.SqlServer2012, ProviderName.SqlServer2014, "SqlAzure.2012")]
-		public void InsertWithGuidIdentity2(string context)
-		{
-			using (var db = new DataConnection(context))
-			{
-				var id = (Guid)db.InsertWithIdentity(new GuidID2 {});
-			}
-		}
-
-		[Test, DataContextSource]
-		public void InsertOrUpdate1(string context)
-		{
-			using (var db = GetDataContext(context))
-			{
-				var id = 0;
-
-				try
-				{
-					id = Convert.ToInt32(db.Person.InsertWithIdentity(() => new Person
-					{
-						FirstName = "John",
-						LastName  = "Shepard",
-						Gender    = Gender.Male
-					}));
-
-					for (var i = 0; i < 3; i++)
-					{
-						db.Patient.InsertOrUpdate(
-							() => new Patient
-							{
-								PersonID  = id,
-								Diagnosis = "abc",
-							},
-							p => new Patient
-							{
-								Diagnosis = (p.Diagnosis.Length + i).ToString(),
-							});
-					}
-
-					Assert.AreEqual("3", db.Patient.Single(p => p.PersonID == id).Diagnosis);
-				}
-				finally
-				{
-					db.Patient.Delete(p => p.PersonID == id);
-					db.Person. Delete(p => p.ID       == id);
-				}
-			}
-		}
-
-		[Test, DataContextSource]
-		public void InsertOrReplace1(string context)
-		{
-			using (var db = GetDataContext(context))
-			{
-				var id = 0;
-
-				try
-				{
-					id = Convert.ToInt32(db.Person.InsertWithIdentity(() => new Person
-					{
-						FirstName = "John",
-						LastName  = "Shepard",
-						Gender    = Gender.Male
-					}));
-
-					for (var i = 0; i < 3; i++)
-					{
-						db.InsertOrReplace(new Patient
-						{
-							PersonID  = id,
-							Diagnosis = ("abc" + i).ToString(),
-						});
-					}
-
-					Assert.AreEqual("abc2", db.Patient.Single(p => p.PersonID == id).Diagnosis);
-				}
-				finally
-				{
-					db.Patient.Delete(p => p.PersonID == id);
-					db.Person. Delete(p => p.ID       == id);
-				}
-			}
-		}
-
-		[Test, DataContextSource]
-		public void InsertOrUpdate3(string context)
-		{
-			using (var db = GetDataContext(context))
-			{
-				var id = 0;
-
-				try
-				{
-					id = Convert.ToInt32(db.Person.InsertWithIdentity(() => new Person
-					{
-						FirstName = "John",
-						LastName  = "Shepard",
-						Gender    = Gender.Male
-					}));
-
-					var diagnosis = "abc";
-
-					for (var i = 0; i < 3; i++)
-					{
-						db.Patient.InsertOrUpdate(
-							() => new Patient
-							{
-								PersonID  = id,
-								Diagnosis = "abc",
-							},
-							p => new Patient
-							{
-								Diagnosis = (p.Diagnosis.Length + i).ToString(),
-							},
-							() => new Patient
-							{
-								PersonID  = id,
-								//Diagnosis = diagnosis,
-							});
-
-						diagnosis = (diagnosis.Length + i).ToString();
-					}
-
-					Assert.AreEqual("3", db.Patient.Single(p => p.PersonID == id).Diagnosis);
-				}
-				finally
-				{
-					db.Patient.Delete(p => p.PersonID == id);
-					db.Person. Delete(p => p.ID       == id);
-				}
-			}
-		}
-
-		[Test, IncludeDataContextSource(ProviderName.Oracle)]
-		public void InsertBatch1(string context)
-		{
-			using (var db = GetDataContext(context))
-			{
-				db.Types2.Delete(_ => _.ID > 1000);
-
-				try
-				{
-					((DataConnection)db).BulkCopy(1, new[]
-					{
-						new LinqDataTypes2 { ID = 1003, MoneyValue = 0m, DateTimeValue = null,         BoolValue = true,  GuidValue = new Guid("ef129165-6ffe-4df9-bb6b-bb16e413c883"), SmallIntValue =  null, IntValue = null    },
-						new LinqDataTypes2 { ID = 1004, MoneyValue = 0m, DateTimeValue = null,         BoolValue = true,  GuidValue = new Guid("ef129165-6ffe-4df9-bb6b-bb16e413c883"), SmallIntValue =  null, IntValue = null    }
-					});
-				}
-				finally
-				{
-					db.Types2.Delete(_ => _.ID > 1000);
-				}
-			}
-		}
-
-		[Test, IncludeDataContextSource(ProviderName.SqlServer2008)]
-		public void InsertBatch2(string context)
-		{
-			using (var db = GetDataContext(context))
-			{
-				db.Types2.Delete(_ => _.ID > 1000);
-
-				try
-				{
-					((DataConnection)db).BulkCopy(100, new[]
-					{
-						new LinqDataTypes2 { ID = 1003, MoneyValue = 0m, DateTimeValue = null,         BoolValue = true,  GuidValue = new Guid("ef129165-6ffe-4df9-bb6b-bb16e413c883"), SmallIntValue =  null, IntValue = null    },
-						new LinqDataTypes2 { ID = 1004, MoneyValue = 0m, DateTimeValue = DateTime.Now, BoolValue = false, GuidValue = null,                                             SmallIntValue =  2,    IntValue = 1532334 }
-					});
-				}
-				finally
-				{
-					db.Types2.Delete(_ => _.ID > 1000);
-				}
-			}
-		}
-
-		[Test, DataContextSource]
-		public void Insert11(string context)
-		{
-			var p = new ComplexPerson { Name = new FullName { Name = new FirsLastName { FirstName = "fn", LastName = "ln" } }, Gender = Gender.Male };
-
-			using (var db = GetDataContext(context))
-			{
-				var id = db.Person.Max(t => t.ID);
-
-				try
-				{
-					db.Insert(p);
-
-					var inserted = db.GetTable<ComplexPerson>().Single(p2 => p2.ID > id);
-
-<<<<<<< HEAD
-					Assert.AreEqual(p.Name.Name.FirstName, inserted.Name.Name.FirstName);
-					Assert.AreEqual(p.Name.Name.LastName,  inserted.Name.Name.LastName);
-=======
-					Assert.AreEqual(p.Name.FirstName, inserted.Name.FirstName);
-					Assert.AreEqual(p.Name.LastName, inserted.Name.LastName);
->>>>>>> 1e20bff6
-					Assert.AreEqual(p.Gender, inserted.Gender);
-
-				}
-				finally
-				{
-					db.Person.Delete(t => t.ID > id);
-				}
-			}
-		}
-
-		[Test, DataContextSource]
-		public void Insert12(string context)
-		{
-			using (var db = GetDataContext(context))
-			{
-				var id = db.Person.Max(t => t.ID);
-
-				try
-				{
-					db
-						.Into(db.GetTable<ComplexPerson>())
-<<<<<<< HEAD
-							.Value(_ => _.Name.Name.FirstName, "FirstName")
-							.Value(_ => _.Name.Name.LastName,  () => "LastName")
-=======
-							.Value(_ => _.Name.FirstName, "FirstName")
-							.Value(_ => _.Name.LastName,  () => "LastName")
->>>>>>> 1e20bff6
-							.Value(_ => _.Gender,         Gender.Female)
-						.Insert();
-				}
-				finally
-				{
-					db.Person.Delete(t => t.ID > id);
-				}
-			}
-		}
-
-		[Test, DataContextSource]
-		public void Insert13(string context)
-		{
-			using (var db = GetDataContext(context))
-			{
-				var id = db.Person.Max(t => t.ID);
-
-				try
-				{
-					db
-						.GetTable<ComplexPerson>()
-						.Insert(() => new ComplexPerson
-						{
-							Name = new FullName
-							{
-								Name = new FirsLastName
-								{
-									FirstName = "FirstName",
-									LastName  = "LastName"
-								}
-							},
-							Gender = Gender.Male,
-						});
-				}
-				finally
-				{
-					db.Person.Delete(t => t.ID > id);
-				}
-			}
-		}
-
-		[Test, DataContextSource(
-			ProviderName.SqlCe, ProviderName.Access, ProviderName.SqlServer2000,
-			ProviderName.SqlServer2005, ProviderName.Sybase)]
-		public void Insert14(string context)
-		{
-			using (var db = GetDataContext(context))
-			{
-				try
-				{
-					db.Person.Delete(p => p.FirstName.StartsWith("Insert14"));
-
-					Assert.AreEqual(1,
-						db.Person
-						.Insert(() => new Person
-						{
-							FirstName = "Insert14" + db.Person.Where(p => p.ID == 1).Select(p => p.FirstName).FirstOrDefault(),
-							LastName  = "Shepard",
-							Gender = Gender.Male
-						}));
-
-					Assert.AreEqual(1, db.Person.Count(p => p.FirstName.StartsWith("Insert14")));
-				}
-				finally
-				{
-					db.Person.Delete(p => p.FirstName.StartsWith("Insert14"));
-				}
-			}
-		}
-
-		[Test, DataContextSource(ProviderName.Informix, ProviderName.SqlCe, ProviderName.SapHana)]
-		public void InsertSingleIdentity(string context)
-		{
-			using (var db = GetDataContext(context))
-			{
-				try
-				{
-					db.TestIdentity.Delete();
-
-					var id = db.TestIdentity.InsertWithIdentity(() => new TestIdentity {});
-
-					Assert.NotNull(id);
-				}
-				finally
-				{
-					db.TestIdentity.Delete();
-				}
-			}
-		}
-
-		[Table("LinqDataTypes")]
-		class TestConvertTable1
-		{
-			[PrimaryKey]                        public int      ID;
-			[Column(DataType = DataType.Int64)] public TimeSpan BigIntValue;
-		}
-
-		[Test, DataContextSource]
-		public void InsertConverted(string context)
-		{
-			using (var db = GetDataContext(context))
-			{
-				var tbl = db.GetTable<TestConvertTable1>();
-
-				try
-				{
-					tbl.Delete(r => r.ID >= 1000);
-
-					var tt = TimeSpan.FromMinutes(1);
-
-					tbl.Insert(() => new TestConvertTable1 { ID = 1001, BigIntValue = tt });
-
-					Assert.AreEqual(tt, tbl.First(t => t.ID == 1001).BigIntValue);
-				}
-				finally
-				{
-					tbl.Delete(r => r.ID >= 1000);
-				}
-			}
-		}
-
-		[Table("LinqDataTypes")]
-		class TestConvertTable2
-		{
-			[PrimaryKey]                        public int       ID;
-			[Column(DataType = DataType.Int64)] public TimeSpan? BigIntValue;
-		}
-
-		[Test, DataContextSource]
-		public void InsertConvertedNullable(string context)
-		{
-			using (var db = GetDataContext(context))
-			{
-				var tbl = db.GetTable<TestConvertTable2>();
-
-				try
-				{
-					tbl.Delete(r => r.ID >= 1000);
-
-					var tt = TimeSpan.FromMinutes(1);
-
-					tbl.Insert(() => new TestConvertTable2 { ID = 1001, BigIntValue = tt });
-
-					Assert.AreEqual(tt, tbl.First(t => t.ID == 1001).BigIntValue);
-				}
-				finally
-				{
-					tbl.Delete(r => r.ID >= 1000);
-				}
-			}
-		}
-	}
-}
+﻿using System;
+using System.Linq;
+
+using LinqToDB;
+using LinqToDB.Data;
+using LinqToDB.Mapping;
+using NUnit.Framework;
+
+#region ReSharper disable
+// ReSharper disable ConvertToConstant.Local
+#endregion
+
+namespace Tests.Update
+{
+	using Model;
+
+	[TestFixture]
+	public class InsertTest : TestBase
+	{
+		[Test, DataContextSource(ProviderName.DB2, ProviderName.Informix, ProviderName.PostgreSQL, ProviderName.SQLite, ProviderName.Access)]
+		public void DistinctInsert1(string context)
+		{
+			using (var db = GetDataContext(context))
+			{
+				db.BeginTransaction();
+
+				try
+				{
+					db.Types.Delete(c => c.ID > 1000);
+
+					Assert.AreEqual(
+						Types.Select(_ => _.ID / 3).Distinct().Count(),
+						db
+							.Types
+							.Select(_ => Math.Floor(_.ID / 3.0))
+							.Distinct()
+							.Insert(db.Types, _ => new LinqDataTypes
+							{
+								ID        = (int)(_ + 1001),
+								GuidValue = Sql.NewGuid(),
+								BoolValue = true
+							}));
+				}
+				finally
+				{
+					db.Types.Delete(c => c.ID > 1000);
+				}
+			}
+		}
+
+		[Test, DataContextSource(ProviderName.DB2, ProviderName.Informix, ProviderName.PostgreSQL, ProviderName.SQLite, ProviderName.Access)]
+		public void DistinctInsert2(string context)
+		{
+			using (var db = GetDataContext(context))
+			{
+				try
+				{
+					db.Types.Delete(c => c.ID > 1000);
+
+					Assert.AreEqual(
+						Types.Select(_ => _.ID / 3).Distinct().Count(),
+						db.Types
+							.Select(_ => Math.Floor(_.ID / 3.0))
+							.Distinct()
+							.Into(db.Types)
+								.Value(t => t.ID,        t => (int)(t + 1001))
+								.Value(t => t.GuidValue, t => Sql.NewGuid())
+								.Value(t => t.BoolValue, t => true)
+							.Insert());
+				}
+				finally
+				{
+					db.Types.Delete(c => c.ID > 1000);
+				}
+			}
+		}
+
+		[Test, DataContextSource]
+		public void Insert1(string context)
+		{
+			using (var db = GetDataContext(context))
+			{
+				try
+				{
+					var id = 1001;
+
+					db.Child.Delete(c => c.ChildID > 1000);
+
+					Assert.AreEqual(1,
+						db.Child
+						.Insert(() => new Child
+						{
+							ParentID = 1,
+							ChildID  = id
+						}));
+
+					Assert.AreEqual(1, db.Child.Count(c => c.ChildID == id));
+				}
+				finally
+				{
+					db.Child.Delete(c => c.ChildID > 1000);
+				}
+			}
+		}
+
+		[Test, DataContextSource]
+		public void Insert2(string context)
+		{
+			using (var db = GetDataContext(context))
+			{
+				try
+				{
+					var id = 1001;
+
+					db.Child.Delete(c => c.ChildID > 1000);
+
+					Assert.AreEqual(1,
+						db
+							.Into(db.Child)
+								.Value(c => c.ParentID, () => 1)
+								.Value(c => c.ChildID,  () => id)
+							.Insert());
+					Assert.AreEqual(1, db.Child.Count(c => c.ChildID == id));
+				}
+				finally
+				{
+					db.Child.Delete(c => c.ChildID > 1000);
+				}
+			}
+		}
+
+		[Test, DataContextSource]
+		public void Insert3(string context)
+		{
+			using (var db = GetDataContext(context))
+			{
+				try
+				{
+					var id = 1001;
+
+					db.Child.Delete(c => c.ChildID > 1000);
+
+					Assert.AreEqual(1,
+						db.Child
+							.Where(c => c.ChildID == 11)
+							.Insert(db.Child, c => new Child
+							{
+								ParentID = c.ParentID,
+								ChildID  = id
+							}));
+					Assert.AreEqual(1, db.Child.Count(c => c.ChildID == id));
+				}
+				finally
+				{
+					db.Child.Delete(c => c.ChildID > 1000);
+				}
+			}
+		}
+
+		[Test, DataContextSource]
+		public void Insert31(string context)
+		{
+			using (var db = GetDataContext(context))
+			{
+				try
+				{
+					var id = 1001;
+
+					db.Child.Delete(c => c.ChildID > 1000);
+
+					Assert.AreEqual(1,
+						db.Child
+							.Where(c => c.ChildID == 11)
+							.Select(c => new Child
+							{
+								ParentID = c.ParentID,
+								ChildID  = id
+							})
+							.Insert(db.Child, c => c));
+					Assert.AreEqual(1, db.Child.Count(c => c.ChildID == id));
+				}
+				finally
+				{
+					db.Child.Delete(c => c.ChildID > 1000);
+				}
+			}
+		}
+
+		[Test, DataContextSource]
+		public void Insert4(string context)
+		{
+			using (var db = GetDataContext(context))
+			{
+				try
+				{
+					var id = 1001;
+
+					db.Child.Delete(c => c.ChildID > 1000);
+
+					Assert.AreEqual(1,
+						db.Child
+							.Where(c => c.ChildID == 11)
+							.Into(db.Child)
+								.Value(c => c.ParentID, c  => c.ParentID)
+								.Value(c => c.ChildID,  () => id)
+							.Insert());
+					Assert.AreEqual(1, db.Child.Count(c => c.ChildID == id));
+				}
+				finally
+				{
+					db.Child.Delete(c => c.ChildID > 1000);
+				}
+			}
+		}
+
+		[Test, DataContextSource]
+		public void Insert5(string context)
+		{
+			using (var db = GetDataContext(context))
+			{
+				try
+				{
+					var id = 1001;
+
+					db.Child.Delete(c => c.ChildID > 1000);
+
+					Assert.AreEqual(1,
+						db.Child
+							.Where(c => c.ChildID == 11)
+							.Into(db.Child)
+								.Value(c => c.ParentID, c => c.ParentID)
+								.Value(c => c.ChildID,  id)
+							.Insert());
+					Assert.AreEqual(1, db.Child.Count(c => c.ChildID == id));
+				}
+				finally
+				{
+					db.Child.Delete(c => c.ChildID > 1000);
+				}
+			}
+		}
+
+		[Test, DataContextSource]
+		public void Insert6(string context)
+		{
+			using (var db = GetDataContext(context))
+			{
+				try
+				{
+					db.Parent.Delete(p => p.Value1 == 11);
+
+					Assert.AreEqual(1,
+						db.Child
+							.Where(c => c.ChildID == 11)
+							.Into(db.Parent)
+								.Value(p => p.ParentID, c => c.ParentID)
+								.Value(p => p.Value1,   c => (int?)c.ChildID)
+							.Insert());
+					Assert.AreEqual(1, db.Parent.Count(p => p.Value1 == 11));
+				}
+				finally
+				{
+					db.Parent.Delete(p => p.Value1 == 11);
+				}
+			}
+		}
+
+		[Test, DataContextSource]
+		public void Insert7(string context)
+		{
+			using (var db = GetDataContext(context))
+			{
+				try
+				{
+					var id = 1001;
+
+					db.Child.Delete(c => c.ChildID > 1000);
+
+					Assert.AreEqual(1,
+						db
+							.Child
+								.Value(c => c.ChildID,  () => id)
+								.Value(c => c.ParentID, 1)
+							.Insert());
+					Assert.AreEqual(1, db.Child.Count(c => c.ChildID == id));
+				}
+				finally
+				{
+					db.Child.Delete(c => c.ChildID > 1000);
+				}
+			}
+		}
+
+		[Test, DataContextSource]
+		public void Insert8(string context)
+		{
+			using (var db = GetDataContext(context))
+			{
+				try
+				{
+					var id = 1001;
+
+					db.Child.Delete(c => c.ChildID > 1000);
+
+					Assert.AreEqual(1,
+						db
+							.Child
+								.Value(c => c.ParentID, 1)
+								.Value(c => c.ChildID,  () => id)
+							.Insert());
+					Assert.AreEqual(1, db.Child.Count(c => c.ChildID == id));
+				}
+				finally
+				{
+					db.Child.Delete(c => c.ChildID > 1000);
+				}
+			}
+		}
+
+		[Test, DataContextSource]
+		public void Insert9(string context)
+		{
+			using (var db = GetDataContext(context))
+			{
+				try
+				{
+					var id = 1001;
+
+					db.Child. Delete(c => c.ParentID > 1000);
+					db.Parent.Delete(p => p.ParentID > 1000);
+
+					db.Insert(new Parent { ParentID = id, Value1 = id });
+		
+					Assert.AreEqual(1,
+						db.Parent
+							.Where(p => p.ParentID == id)
+							.Insert(db.Child, p => new Child
+							{
+								ParentID = p.ParentID,
+								ChildID  = p.ParentID,
+							}));
+					Assert.AreEqual(1, db.Child.Count(c => c.ParentID == id));
+				}
+				finally
+				{
+					db.Child. Delete(c => c.ParentID > 1000);
+					db.Parent.Delete(p => p.ParentID > 1000);
+				}
+			}
+		}
+
+		[Table("LinqDataTypes")]
+		public class LinqDataTypesArrayTest
+		{
+			[Column] public int       ID;
+			[Column] public decimal   MoneyValue;
+			[Column] public DateTime? DateTimeValue;
+			[Column] public bool      BoolValue;
+			[Column] public Guid      GuidValue;
+			[Column] public byte[]    BinaryValue;
+			[Column] public short     SmallIntValue;
+		}
+
+		[Test, DataContextSource]
+		public void InsertArray1(string context)
+		{
+			using (var db = GetDataContext(context))
+			{
+				var types = db.GetTable<LinqDataTypesArrayTest>();
+
+				try
+				{
+					types.Delete(t => t.ID > 1000);
+					types.Insert(() => new LinqDataTypesArrayTest { ID = 1001, BoolValue = true, BinaryValue = null });
+
+					Assert.IsNull(types.Single(t => t.ID == 1001).BinaryValue);
+				}
+				finally
+				{
+					types.Delete(t => t.ID > 1000);
+				}
+			}
+		}
+
+		[Test, DataContextSource]
+		public void InsertArray2(string context)
+		{
+			using (var db = GetDataContext(context))
+			{
+				var types = db.GetTable<LinqDataTypesArrayTest>();
+
+				try
+				{
+					types.Delete(t => t.ID > 1000);
+
+					byte[] arr = null;
+
+					types.Insert(() => new LinqDataTypesArrayTest { ID = 1001, BoolValue = true, BinaryValue = arr });
+
+					var res = types.Single(t => t.ID == 1001).BinaryValue;
+
+					Assert.IsNull(res);
+				}
+				finally
+				{
+					types.Delete(t => t.ID > 1000);
+				}
+			}
+		}
+
+		[Test, DataContextSource]
+		public void InsertArray3(string context)
+		{
+			using (var db = GetDataContext(context))
+			{
+				var types = db.GetTable<LinqDataTypesArrayTest>();
+
+				try
+				{
+					types.Delete(t => t.ID > 1000);
+
+					var arr = new byte[] { 1, 2, 3, 4 };
+
+					types.Insert(() => new LinqDataTypesArrayTest { ID = 1001, BoolValue = true, BinaryValue = arr });
+
+					var res = types.Single(t => t.ID == 1001).BinaryValue;
+
+					Assert.That(res, Is.EqualTo(arr));
+				}
+				finally
+				{
+					types.Delete(t => t.ID > 1000);
+				}
+			}
+		}
+
+		[Test, DataContextSource]
+		public void InsertArray4(string context)
+		{
+			using (var db = GetDataContext(context))
+			{
+				var types = db.GetTable<LinqDataTypesArrayTest>();
+
+				try
+				{
+					types.Delete(t => t.ID > 1000);
+
+					var arr = new byte[] { 1, 2, 3, 4 };
+
+					db.Insert(new LinqDataTypesArrayTest { ID = 1001, BoolValue = true, BinaryValue = arr });
+
+					var res = types.Single(t => t.ID == 1001).BinaryValue;
+
+					Assert.That(res, Is.EqualTo(arr));
+				}
+				finally
+				{
+					types.Delete(t => t.ID > 1000);
+				}
+			}
+		}
+
+		[Test, DataContextSource]
+		public void InsertUnion1(string context)
+		{
+			Child.Count();
+
+			using (var db = GetDataContext(context))
+			{
+				try
+				{
+					db.Parent.Delete(p => p.ParentID > 1000);
+
+					var q =
+						db.Child.     Select(c => new Parent { ParentID = c.ParentID,      Value1 = (int) Math.Floor(c.ChildID / 10.0) }).Union(
+						db.GrandChild.Select(c => new Parent { ParentID = c.ParentID ?? 0, Value1 = (int?)Math.Floor((c.GrandChildID ?? 0) / 100.0) }));
+
+					q.Insert(db.Parent, p => new Parent
+					{
+						ParentID = p.ParentID + 1000,
+						Value1   = p.Value1
+					});
+
+					Assert.AreEqual(
+						Child.     Select(c => new { ParentID = c.ParentID      }).Union(
+						GrandChild.Select(c => new { ParentID = c.ParentID ?? 0 })).Count(),
+						db.Parent.Count(c => c.ParentID > 1000));
+				}
+				finally
+				{
+					db.Parent.Delete(p => p.ParentID > 1000);
+				}
+			}
+		}
+
+		[Test, DataContextSource]
+		public void InsertEnum1(string context)
+		{
+			using (var db = GetDataContext(context))
+			{
+				try
+				{
+					var id = 1001;
+
+					db.Parent4.Delete(_ => _.ParentID > 1000);
+
+					var p = new Parent4
+					{
+						ParentID = id,
+						Value1   = TypeValue.Value2
+					};
+
+					Assert.AreEqual(1,
+						db.Parent4
+						.Insert(() => new Parent4
+						{
+							ParentID = 1001,
+							Value1   = p.Value1
+						}));
+
+					Assert.AreEqual(1, db.Parent4.Count(_ => _.ParentID == id && _.Value1 == p.Value1));
+				}
+				finally
+				{
+					db.Parent4.Delete(_ => _.ParentID > 1000);
+				}
+			}
+		}
+
+		[Test, DataContextSource]
+		public void InsertEnum2(string context)
+		{
+			using (var db = GetDataContext(context))
+			{
+				try
+				{
+					var id = 1001;
+
+					db.Parent4.Delete(_ => _.ParentID > 1000);
+
+					Assert.AreEqual(1,
+						db.Parent4
+							.Value(_ => _.ParentID, id)
+							.Value(_ => _.Value1,   TypeValue.Value1)
+						.Insert());
+
+					Assert.AreEqual(1, db.Parent4.Count(_ => _.ParentID == id));
+				}
+				finally
+				{
+					db.Parent4.Delete(_ => _.ParentID > 1000);
+				}
+			}
+		}
+
+		[Test, DataContextSource]
+		public void InsertEnum3(string context)
+		{
+			using (var db = GetDataContext(context))
+			{
+				try
+				{
+					var id = 1001;
+
+					db.Parent4.Delete(_ => _.ParentID > 1000);
+
+					Assert.AreEqual(1,
+						db.Parent4
+							.Value(_ => _.ParentID, id)
+							.Value(_ => _.Value1,   () => TypeValue.Value1)
+						.Insert());
+
+					Assert.AreEqual(1, db.Parent4.Count(_ => _.ParentID == id));
+				}
+				finally
+				{
+					db.Parent4.Delete(_ => _.ParentID > 1000);
+				}
+			}
+		}
+
+		[Test, DataContextSource]
+		public void InsertNull(string context)
+		{
+			using (var db = GetDataContext(context))
+			{
+				try
+				{
+					db.Parent.Delete(p => p.ParentID == 1001);
+
+					Assert.AreEqual(1,
+						db
+							.Into(db.Parent)
+								.Value(p => p.ParentID, 1001)
+								.Value(p => p.Value1,   (int?)null)
+							.Insert());
+					Assert.AreEqual(1, db.Parent.Count(p => p.ParentID == 1001));
+				}
+				finally
+				{
+					db.Parent.Delete(p => p.Value1 == 1001);
+				}
+			}
+		}
+
+		[Test, DataContextSource]
+		public void InsertWithIdentity1(string context)
+		{
+			using (var db = GetDataContext(context))
+			{
+				try
+				{
+					db.Person.Delete(p => p.ID > 2);
+
+					var id =
+						db.Person
+							.InsertWithIdentity(() => new Person
+							{
+								FirstName = "John",
+								LastName  = "Shepard",
+								Gender    = Gender.Male
+							});
+
+					Assert.NotNull(id);
+
+					var john = db.Person.Single(p => p.FirstName == "John" && p.LastName == "Shepard");
+
+					Assert.NotNull (john);
+					Assert.AreEqual(id, john.ID);
+				}
+				finally
+				{
+					db.Person.Delete(p => p.ID > 2);
+				}
+			}
+		}
+
+		[Test, DataContextSource]
+		public void InsertWithIdentity2(string context)
+		{
+			using (var db = GetDataContext(context))
+			{
+				try
+				{
+					db.Person.Delete(p => p.ID > 2);
+
+					var id = db
+						.Into(db.Person)
+							.Value(p => p.FirstName, () => "John")
+							.Value(p => p.LastName,  () => "Shepard")
+							.Value(p => p.Gender,    () => Gender.Male)
+						.InsertWithIdentity();
+
+					Assert.NotNull(id);
+
+					var john = db.Person.Single(p => p.FirstName == "John" && p.LastName == "Shepard");
+
+					Assert.NotNull (john);
+					Assert.AreEqual(id, john.ID);
+				}
+				finally
+				{
+					db.Person.Delete(p => p.ID > 2);
+				}
+			}
+		}
+
+		[Test, DataContextSource]
+		public void InsertWithIdentity3(string context)
+		{
+			using (var db = GetDataContext(context))
+			{
+				try
+				{
+					db.Person.Delete(p => p.ID > 2);
+
+					var id = db
+						.Into(db.Person)
+							.Value(p => p.FirstName, "John")
+							.Value(p => p.LastName,  "Shepard")
+							.Value(p => p.Gender,    Gender.Male)
+						.InsertWithIdentity();
+
+					Assert.NotNull(id);
+
+					var john = db.Person.Single(p => p.FirstName == "John" && p.LastName == "Shepard");
+
+					Assert.NotNull (john);
+					Assert.AreEqual(id, john.ID);
+				}
+				finally
+				{
+					db.Person.Delete(p => p.ID > 2);
+				}
+			}
+		}
+
+		[Test, DataContextSource]
+		public void InsertWithIdentity4(string context)
+		{
+			using (var db = GetDataContext(context))
+			{
+				try
+				{
+					for (var i = 0; i < 2; i++)
+					{
+						db.Person.Delete(p => p.ID > 2);
+
+						var id = db.InsertWithIdentity(
+							new Person
+							{
+								FirstName = "John" + i,
+								LastName  = "Shepard",
+								Gender    = Gender.Male
+							});
+
+						Assert.NotNull(id);
+
+						var john = db.Person.Single(p => p.FirstName == "John" + i && p.LastName == "Shepard");
+
+						Assert.NotNull (john);
+						Assert.AreEqual(id, john.ID);
+					}
+				}
+				finally
+				{
+					db.Person.Delete(p => p.ID > 2);
+				}
+			}
+		}
+
+		[Test, DataContextSource]
+		public void InsertWithIdentity5(string context)
+		{
+			using (var db = GetDataContext(context))
+			{
+				try
+				{
+					for (var i = 0; i < 2; i++)
+					{
+						db.Person.Delete(p => p.ID > 2);
+
+						var person = new Person
+						{
+							FirstName = "John" + i,
+							LastName  = "Shepard",
+							Gender    = Gender.Male
+						};
+
+						var id = db.InsertWithIdentity(person);
+
+						Assert.NotNull(id);
+
+						var john = db.Person.Single(p => p.FirstName == "John" + i && p.LastName == "Shepard");
+
+						Assert.NotNull (john);
+						Assert.AreEqual(id, john.ID);
+					}
+				}
+				finally
+				{
+					db.Person.Delete(p => p.ID > 2);
+				}
+			}
+		}
+
+		// IT : # test
+		class GuidID
+		{
+			[Identity]
+			public Guid ID;
+			public int  Field1;
+		}
+
+		[Test, IncludeDataContextSource(
+			ProviderName.SqlServer2005, ProviderName.SqlServer2008, ProviderName.SqlServer2012, ProviderName.SqlServer2014, "SqlAzure.2012")]
+		public void InsertWithGuidIdentity(string context)
+		{
+			using (var db = new DataConnection(context))
+			{
+				var id = (Guid)db.InsertWithIdentity(new GuidID { Field1 = 1 });
+			}
+		}
+
+		class GuidID2
+		{
+			[Identity]
+			public Guid ID;
+		}
+
+		[Test, IncludeDataContextSource(
+			ProviderName.SqlServer2005, ProviderName.SqlServer2008, ProviderName.SqlServer2012, ProviderName.SqlServer2014, "SqlAzure.2012")]
+		public void InsertWithGuidIdentity2(string context)
+		{
+			using (var db = new DataConnection(context))
+			{
+				var id = (Guid)db.InsertWithIdentity(new GuidID2 {});
+			}
+		}
+
+		[Test, DataContextSource]
+		public void InsertOrUpdate1(string context)
+		{
+			using (var db = GetDataContext(context))
+			{
+				var id = 0;
+
+				try
+				{
+					id = Convert.ToInt32(db.Person.InsertWithIdentity(() => new Person
+					{
+						FirstName = "John",
+						LastName  = "Shepard",
+						Gender    = Gender.Male
+					}));
+
+					for (var i = 0; i < 3; i++)
+					{
+						db.Patient.InsertOrUpdate(
+							() => new Patient
+							{
+								PersonID  = id,
+								Diagnosis = "abc",
+							},
+							p => new Patient
+							{
+								Diagnosis = (p.Diagnosis.Length + i).ToString(),
+							});
+					}
+
+					Assert.AreEqual("3", db.Patient.Single(p => p.PersonID == id).Diagnosis);
+				}
+				finally
+				{
+					db.Patient.Delete(p => p.PersonID == id);
+					db.Person. Delete(p => p.ID       == id);
+				}
+			}
+		}
+
+		[Test, DataContextSource]
+		public void InsertOrReplace1(string context)
+		{
+			using (var db = GetDataContext(context))
+			{
+				var id = 0;
+
+				try
+				{
+					id = Convert.ToInt32(db.Person.InsertWithIdentity(() => new Person
+					{
+						FirstName = "John",
+						LastName  = "Shepard",
+						Gender    = Gender.Male
+					}));
+
+					for (var i = 0; i < 3; i++)
+					{
+						db.InsertOrReplace(new Patient
+						{
+							PersonID  = id,
+							Diagnosis = ("abc" + i).ToString(),
+						});
+					}
+
+					Assert.AreEqual("abc2", db.Patient.Single(p => p.PersonID == id).Diagnosis);
+				}
+				finally
+				{
+					db.Patient.Delete(p => p.PersonID == id);
+					db.Person. Delete(p => p.ID       == id);
+				}
+			}
+		}
+
+		[Test, DataContextSource]
+		public void InsertOrUpdate3(string context)
+		{
+			using (var db = GetDataContext(context))
+			{
+				var id = 0;
+
+				try
+				{
+					id = Convert.ToInt32(db.Person.InsertWithIdentity(() => new Person
+					{
+						FirstName = "John",
+						LastName  = "Shepard",
+						Gender    = Gender.Male
+					}));
+
+					var diagnosis = "abc";
+
+					for (var i = 0; i < 3; i++)
+					{
+						db.Patient.InsertOrUpdate(
+							() => new Patient
+							{
+								PersonID  = id,
+								Diagnosis = "abc",
+							},
+							p => new Patient
+							{
+								Diagnosis = (p.Diagnosis.Length + i).ToString(),
+							},
+							() => new Patient
+							{
+								PersonID  = id,
+								//Diagnosis = diagnosis,
+							});
+
+						diagnosis = (diagnosis.Length + i).ToString();
+					}
+
+					Assert.AreEqual("3", db.Patient.Single(p => p.PersonID == id).Diagnosis);
+				}
+				finally
+				{
+					db.Patient.Delete(p => p.PersonID == id);
+					db.Person. Delete(p => p.ID       == id);
+				}
+			}
+		}
+
+		[Test, IncludeDataContextSource(ProviderName.Oracle)]
+		public void InsertBatch1(string context)
+		{
+			using (var db = GetDataContext(context))
+			{
+				db.Types2.Delete(_ => _.ID > 1000);
+
+				try
+				{
+					((DataConnection)db).BulkCopy(1, new[]
+					{
+						new LinqDataTypes2 { ID = 1003, MoneyValue = 0m, DateTimeValue = null,         BoolValue = true,  GuidValue = new Guid("ef129165-6ffe-4df9-bb6b-bb16e413c883"), SmallIntValue =  null, IntValue = null    },
+						new LinqDataTypes2 { ID = 1004, MoneyValue = 0m, DateTimeValue = null,         BoolValue = true,  GuidValue = new Guid("ef129165-6ffe-4df9-bb6b-bb16e413c883"), SmallIntValue =  null, IntValue = null    }
+					});
+				}
+				finally
+				{
+					db.Types2.Delete(_ => _.ID > 1000);
+				}
+			}
+		}
+
+		[Test, IncludeDataContextSource(ProviderName.SqlServer2008)]
+		public void InsertBatch2(string context)
+		{
+			using (var db = GetDataContext(context))
+			{
+				db.Types2.Delete(_ => _.ID > 1000);
+
+				try
+				{
+					((DataConnection)db).BulkCopy(100, new[]
+					{
+						new LinqDataTypes2 { ID = 1003, MoneyValue = 0m, DateTimeValue = null,         BoolValue = true,  GuidValue = new Guid("ef129165-6ffe-4df9-bb6b-bb16e413c883"), SmallIntValue =  null, IntValue = null    },
+						new LinqDataTypes2 { ID = 1004, MoneyValue = 0m, DateTimeValue = DateTime.Now, BoolValue = false, GuidValue = null,                                             SmallIntValue =  2,    IntValue = 1532334 }
+					});
+				}
+				finally
+				{
+					db.Types2.Delete(_ => _.ID > 1000);
+				}
+			}
+		}
+
+		[Test, DataContextSource]
+		public void Insert11(string context)
+		{
+			var p = new ComplexPerson { Name = new FullName { Name = new FirsLastName { FirstName = "fn", LastName = "ln" } }, Gender = Gender.Male };
+
+			using (var db = GetDataContext(context))
+			{
+				var id = db.Person.Max(t => t.ID);
+
+				try
+				{
+					db.Insert(p);
+
+					var inserted = db.GetTable<ComplexPerson>().Single(p2 => p2.ID > id);
+
+					Assert.AreEqual(p.Name.Name.FirstName, inserted.Name.Name.FirstName);
+					Assert.AreEqual(p.Name.Name.LastName,  inserted.Name.Name.LastName);
+					Assert.AreEqual(p.Gender, inserted.Gender);
+
+				}
+				finally
+				{
+					db.Person.Delete(t => t.ID > id);
+				}
+			}
+		}
+
+		[Test, DataContextSource]
+		public void Insert12(string context)
+		{
+			using (var db = GetDataContext(context))
+			{
+				var id = db.Person.Max(t => t.ID);
+
+				try
+				{
+					db
+						.Into(db.GetTable<ComplexPerson>())
+							.Value(_ => _.Name.Name.FirstName, "FirstName")
+							.Value(_ => _.Name.Name.LastName,  () => "LastName")
+							.Value(_ => _.Gender,         Gender.Female)
+						.Insert();
+				}
+				finally
+				{
+					db.Person.Delete(t => t.ID > id);
+				}
+			}
+		}
+
+		[Test, DataContextSource]
+		public void Insert13(string context)
+		{
+			using (var db = GetDataContext(context))
+			{
+				var id = db.Person.Max(t => t.ID);
+
+				try
+				{
+					db
+						.GetTable<ComplexPerson>()
+						.Insert(() => new ComplexPerson
+						{
+							Name = new FullName
+							{
+								Name = new FirsLastName
+								{
+									FirstName = "FirstName",
+									LastName  = "LastName"
+								}
+							},
+							Gender = Gender.Male,
+						});
+				}
+				finally
+				{
+					db.Person.Delete(t => t.ID > id);
+				}
+			}
+		}
+
+		[Test, DataContextSource(
+			ProviderName.SqlCe, ProviderName.Access, ProviderName.SqlServer2000,
+			ProviderName.SqlServer2005, ProviderName.Sybase)]
+		public void Insert14(string context)
+		{
+			using (var db = GetDataContext(context))
+			{
+				try
+				{
+					db.Person.Delete(p => p.FirstName.StartsWith("Insert14"));
+
+					Assert.AreEqual(1,
+						db.Person
+						.Insert(() => new Person
+						{
+							FirstName = "Insert14" + db.Person.Where(p => p.ID == 1).Select(p => p.FirstName).FirstOrDefault(),
+							LastName  = "Shepard",
+							Gender = Gender.Male
+						}));
+
+					Assert.AreEqual(1, db.Person.Count(p => p.FirstName.StartsWith("Insert14")));
+				}
+				finally
+				{
+					db.Person.Delete(p => p.FirstName.StartsWith("Insert14"));
+				}
+			}
+		}
+
+		[Test, DataContextSource(ProviderName.Informix, ProviderName.SqlCe, ProviderName.SapHana)]
+		public void InsertSingleIdentity(string context)
+		{
+			using (var db = GetDataContext(context))
+			{
+				try
+				{
+					db.TestIdentity.Delete();
+
+					var id = db.TestIdentity.InsertWithIdentity(() => new TestIdentity {});
+
+					Assert.NotNull(id);
+				}
+				finally
+				{
+					db.TestIdentity.Delete();
+				}
+			}
+		}
+
+		[Table("LinqDataTypes")]
+		class TestConvertTable1
+		{
+			[PrimaryKey]                        public int      ID;
+			[Column(DataType = DataType.Int64)] public TimeSpan BigIntValue;
+		}
+
+		[Test, DataContextSource]
+		public void InsertConverted(string context)
+		{
+			using (var db = GetDataContext(context))
+			{
+				var tbl = db.GetTable<TestConvertTable1>();
+
+				try
+				{
+					tbl.Delete(r => r.ID >= 1000);
+
+					var tt = TimeSpan.FromMinutes(1);
+
+					tbl.Insert(() => new TestConvertTable1 { ID = 1001, BigIntValue = tt });
+
+					Assert.AreEqual(tt, tbl.First(t => t.ID == 1001).BigIntValue);
+				}
+				finally
+				{
+					tbl.Delete(r => r.ID >= 1000);
+				}
+			}
+		}
+
+		[Table("LinqDataTypes")]
+		class TestConvertTable2
+		{
+			[PrimaryKey]                        public int       ID;
+			[Column(DataType = DataType.Int64)] public TimeSpan? BigIntValue;
+		}
+
+		[Test, DataContextSource]
+		public void InsertConvertedNullable(string context)
+		{
+			using (var db = GetDataContext(context))
+			{
+				var tbl = db.GetTable<TestConvertTable2>();
+
+				try
+				{
+					tbl.Delete(r => r.ID >= 1000);
+
+					var tt = TimeSpan.FromMinutes(1);
+
+					tbl.Insert(() => new TestConvertTable2 { ID = 1001, BigIntValue = tt });
+
+					Assert.AreEqual(tt, tbl.First(t => t.ID == 1001).BigIntValue);
+				}
+				finally
+				{
+					tbl.Delete(r => r.ID >= 1000);
+				}
+			}
+		}
+	}
+}