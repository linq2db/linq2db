--- conflicted
+++ resolved
@@ -156,10 +156,6 @@
 		// TODO: fix
 		// oracle native tests could fail due to bug in provider:
 		// InitialLONGFetchSize option makes it read garbage for String/StringNullable testcases
-<<<<<<< HEAD
-		[ActiveIssue("https://github.com/Octonica/ClickHouseClient/issues/56", Configurations = new[] { ProviderName.ClickHouseOctonica })]
-=======
->>>>>>> c190331b
 		[Test]
 		public void TestCreateTableColumnType(
 			[DataSources] string context,
