--- conflicted
+++ resolved
@@ -127,13 +127,8 @@
 					.DeleteWhenMatchedAnd((t, s) => s.Field2 == 4)
 					.Merge())!;
 
-<<<<<<< HEAD
-				Assert.IsInstanceOf<LinqException>(exception);
+				Assert.That(exception, Is.InstanceOf<LinqException>());
 				Assert.That(exception.Message,  Does.EndWith(".Field2' could not be converted to SQL."));
-=======
-				Assert.That(exception, Is.InstanceOf<LinqToDBException>());
-				Assert.That(exception.Message,  Does.EndWith(".Field2' cannot be converted to SQL."));
->>>>>>> 48c35f24
 			}
 		}
 
@@ -224,13 +219,8 @@
 					.DeleteWhenMatched()
 					.Merge())!;
 
-<<<<<<< HEAD
-				Assert.IsInstanceOf<LinqException>(exception);
+				Assert.That(exception, Is.InstanceOf<LinqException>());
 				Assert.That(exception.Message,  Does.EndWith(".Field2' could not be converted to SQL."));
-=======
-				Assert.That(exception, Is.InstanceOf<LinqToDBException>());
-				Assert.That(exception.Message, Does.EndWith(".Field2' cannot be converted to SQL."));
->>>>>>> 48c35f24
 			}
 		}
 
@@ -447,13 +437,8 @@
 						.DeleteWhenMatched()
 						.Merge())!;
 
-<<<<<<< HEAD
-				Assert.IsInstanceOf<LinqException>(exception);
+				Assert.That(exception, Is.InstanceOf<LinqException>());
 				Assert.That(exception.Message, Does.EndWith(".Id' could not be converted to SQL."));
-=======
-				Assert.That(exception, Is.InstanceOf<LinqToDBException>());
-				Assert.That(exception.Message, Does.EndWith(".Id' cannot be converted to SQL."));
->>>>>>> 48c35f24
 			}
 		}
 	}
