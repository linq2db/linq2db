--- conflicted
+++ resolved
@@ -1,9 +1,7 @@
-<<<<<<< HEAD
 ﻿using System;
 using System.Linq;
 
 using LinqToDB;
-using LinqToDB.Data;
 using LinqToDB.Mapping;
 
 using NUnit.Framework;
@@ -354,9 +352,9 @@
 		// Expected: '*'
 		// But was:  '4'
 		// at Tests.Merge.MergeTests.AssertChar
-		[ActiveIssue("ORA-22053: overflow error", Configuration = ProviderName.OracleNative)]
-		[Test, DataContextSource(false, ProviderName.SQLiteMS)]
-		public void TestMergeTypes(string context)
+		[ActiveIssue("ORA-22053: overflow error", Configurations = new[] { ProviderName.OracleNative })]
+		[Test]
+		public void TestMergeTypes([DataSources(false, ProviderName.SQLiteMS)] string context)
 		{
 			using (var db = new TestDataConnection(context))
 			{
@@ -679,712 +677,6 @@
 			Assert.AreEqual(expected, actual);
 		}
 
-		[Test, MergeDataContextSource(ProviderName.Informix, ProviderName.Sybase, ProviderName.SybaseManaged)]
-		public void TestTypesInsertByMerge(string context)
-		{
-			using (var db = new TestDataConnection(context))
-			{
-				using (new DisableLogging())
-				{
-					GetTypes1(db).Delete();
-					GetTypes2(db).Delete();
-				}
-
-				GetTypes1(db).Merge().Using(InitialTypes1Data).OnTargetKey().InsertWhenNotMatched().Merge();
-				GetTypes2(db).Merge().Using(InitialTypes2Data).OnTargetKey().InsertWhenNotMatched().Merge();
-
-				var result1 = GetTypes1(db).OrderBy(_ => _.Id).ToList();
-				var result2 = GetTypes2(db).OrderBy(_ => _.Id).ToList();
-
-				Assert.AreEqual(InitialTypes1Data.Length, result1.Count);
-				Assert.AreEqual(InitialTypes2Data.Length, result2.Count);
-
-				for (var i = 0; i < InitialTypes1Data.Length; i++)
-				{
-					AssertTypesRow(InitialTypes1Data[i], result1[i], context);
-				}
-
-				for (var i = 0; i < InitialTypes2Data.Length; i++)
-				{
-					AssertTypesRow(InitialTypes2Data[i], result2[i], context);
-				}
-			}
-		}
-	}
-}
-=======
-﻿using System;
-using System.Linq;
-
-using LinqToDB;
-using LinqToDB.Mapping;
-
-using NUnit.Framework;
-
-namespace Tests.xUpdate
-{
-	using Model;
-
-	public partial class MergeTests : TestBase
-	{
-		[Table("unspecified")]
-		class MergeTypes
-		{
-			[Column("Id")]
-			[PrimaryKey]
-			public int Id;
-
-			[Column("Field1")]
-			public int? FieldInt32;
-
-			[Column(IsColumn = false, Configuration = ProviderName.Access)]
-			[Column("FieldInt64")]
-			public long? FieldInt64;
-
-			[Column(IsColumn = false, Configuration = ProviderName.Sybase)]
-			[Column("FieldBoolean")]
-			public bool? FieldBoolean;
-
-			[Column("FieldString")]
-			public string FieldString;
-
-			[Column(IsColumn = false, Configuration = ProviderName.Informix)]
-			[Column("FieldNString")]
-			public string FieldNString;
-
-			[Column("FieldChar")]
-			public char? FieldChar;
-
-			[Column(IsColumn = false, Configuration = ProviderName.Informix)]
-			[Column("FieldNChar")]
-			public char? FieldNChar;
-
-			[Column("FieldFloat")]
-			public float? FieldFloat;
-
-			[Column(IsColumn = false, Configuration = ProviderName.Firebird)] // disabled due to test data
-			[Column("FieldDouble")]
-			public double? FieldDouble;
-
-			[Column("FieldDateTime", Configuration = ProviderName.Sybase, DataType = DataType.DateTime)]
-			[Column("FieldDateTime")]
-			public DateTime? FieldDateTime;
-
-			[Column(IsColumn = false, Configuration = ProviderName.Sybase)]
-			[Column(IsColumn = false, Configuration = ProviderName.DB2)]
-			[Column(IsColumn = false, Configuration = ProviderName.SqlServer2000)]
-			[Column(IsColumn = false, Configuration = ProviderName.SqlServer2005)]
-			[Column(IsColumn = false, Configuration = ProviderName.SqlCe)]
-			[Column(IsColumn = false, Configuration = ProviderName.Informix)]
-			[Column(IsColumn = false, Configuration = ProviderName.Firebird)]
-			[Column(IsColumn = false, Configuration = ProviderName.Access)]
-			[Column(IsColumn = false, Configuration = ProviderName.MySql)]
-			[Column(IsColumn = false, Configuration = ProviderName.SQLite)]
-			[Column(IsColumn = false, Configuration = ProviderName.SapHana)]
-			[Column("FieldDateTime2")]
-			public DateTimeOffset? FieldDateTime2;
-
-			[Column(IsColumn = false, Configuration = ProviderName.Firebird)]
-			[Column(IsColumn = false, Configuration = ProviderName.Oracle)]
-			[Column(IsColumn = false, Configuration = ProviderName.OracleManaged)]
-			[Column(IsColumn = false, Configuration = ProviderName.OracleNative)]
-			[Column(IsColumn = false, Configuration = ProviderName.Informix)] // for some reason it breaks merge
-			[Column("FieldBinary")]
-			public byte[] FieldBinary;
-
-			[Column(IsColumn = false, Configuration = ProviderName.Informix)]
-			[Column("FieldGuid")]
-			public Guid? FieldGuid;
-
-			[Column(IsColumn = false, Configuration = ProviderName.SQLite)]
-			[Column("FieldDecimal")]
-			public decimal? FieldDecimal;
-
-			[Column(IsColumn = false, Configuration = ProviderName.SqlServer2000)]
-			[Column(IsColumn = false, Configuration = ProviderName.SqlServer2005)]
-			[Column(IsColumn = false, Configuration = ProviderName.Oracle)]
-			[Column(IsColumn = false, Configuration = ProviderName.OracleManaged)]
-			[Column(IsColumn = false, Configuration = ProviderName.OracleNative)]
-			[Column(IsColumn = false, Configuration = ProviderName.SqlCe)]
-			[Column("FieldDate"     , Configuration = ProviderName.Informix, DataType = DataType.Date)]
-			[Column("FieldDate"     , Configuration = ProviderName.Sybase  , DataType = DataType.Date)]
-			[Column("FieldDate")]
-			public DateTime? FieldDate;
-
-			[Column(IsColumn = false, Configuration = ProviderName.Firebird)]
-			[Column(IsColumn = false, Configuration = ProviderName.SqlServer2000)]
-			[Column(IsColumn = false, Configuration = ProviderName.SqlServer2005)]
-			[Column(IsColumn = false, Configuration = ProviderName.MySql)]
-			[Column(IsColumn = false, Configuration = ProviderName.Oracle)]
-			[Column(IsColumn = false, Configuration = ProviderName.OracleManaged)]
-			[Column(IsColumn = false, Configuration = ProviderName.OracleNative)]
-			[Column(IsColumn = false, Configuration = ProviderName.SqlCe)]
-			[Column(IsColumn = false, Configuration = ProviderName.SQLite)]
-			[Column("FieldTime"     , Configuration = ProviderName.Sybase, DataType = DataType.Time)]
-			[Column("FieldTime")]
-			public TimeSpan? FieldTime;
-
-			[Column("FieldEnumString")]
-			public StringEnum? FieldEnumString;
-
-			[Column("FieldEnumNumber")]
-			public NumberEnum? FieldEnumNumber;
-		}
-
-		public enum StringEnum
-		{
-			[MapValue("FIRST")]
-			Value1,
-			[MapValue("\b", Configuration = ProviderName.Informix)]
-			[MapValue("\b", Configuration = ProviderName.PostgreSQL)]
-			[MapValue("\b", Configuration = ProviderName.SqlCe)]
-			[MapValue("\b", Configuration = ProviderName.Sybase)]
-			[MapValue("\b", Configuration = ProviderName.SapHana)]
-			[MapValue("\b", Configuration = ProviderName.DB2)]
-			[MapValue("\0")]
-			Value2,
-			[MapValue("_", Configuration = ProviderName.Oracle)]
-			[MapValue("_", Configuration = ProviderName.OracleManaged)]
-			[MapValue("_", Configuration = ProviderName.OracleNative)]
-			[MapValue("_", Configuration = ProviderName.Sybase)]
-			[MapValue("")]
-			Value3,
-			[MapValue(null)]
-			Value4
-		}
-
-		public enum NumberEnum
-		{
-			[MapValue(int.MinValue + 1)]
-			Value1,
-			[MapValue(int.MaxValue)]
-			Value2,
-			[MapValue(0)]
-			Value3,
-			[MapValue(null)]
-			Value4
-		}
-
-		private static ITable<MergeTypes> GetTypes1(IDataContext db)
-		{
-			return db.GetTable<MergeTypes>().TableName("TestMerge1");
-		}
-
-		private static ITable<MergeTypes> GetTypes2(IDataContext db)
-		{
-			return db.GetTable<MergeTypes>().TableName("TestMerge2");
-		}
-
-		private void PrepareTypesData(IDataContext db)
-		{
-			//using (new DisableLogging())
-			{
-				GetTypes1(db).Delete();
-				GetTypes2(db).Delete();
-
-				foreach (var record in InitialTypes1Data)
-				{
-					db.Insert(record, "TestMerge1");
-				}
-
-				foreach (var record in InitialTypes2Data)
-				{
-					db.Insert(record, "TestMerge2");
-				}
-			}
-		}
-
-		private static readonly MergeTypes[] InitialTypes1Data = new[]
-		{
-			new MergeTypes()
-			{
-				Id              = 1,
-			},
-			new MergeTypes()
-			{
-				Id              = 2,
-				FieldInt32      = int.MinValue + 1,
-				FieldInt64      = long.MinValue + 1,
-				FieldBoolean    = true,
-				FieldString     = "normal strinG",
-				FieldNString    = "всЁ нормально",
-				FieldChar       = '*',
-				FieldNChar      = 'ё',
-				FieldFloat      = -3.40282002E+38f, //float.MinValue,
-				FieldDouble     = double.MinValue,
-				FieldDateTime   = new DateTime(2000, 11, 12, 21, 14, 15, 167),
-				FieldDateTime2  = new DateTimeOffset(2000, 11, 22, 13, 14, 15, 1, TimeSpan.FromMinutes(15)).AddTicks(1234567),
-				FieldBinary     = new byte[0],
-				FieldGuid       = Guid.Empty,
-				FieldDecimal    = 12345678.9012345678M,
-				FieldDate       = new DateTime(2000, 11, 23),
-				FieldTime       = new TimeSpan(0, 9, 44, 33, 888).Add(TimeSpan.FromTicks(7654321)),
-				FieldEnumString = StringEnum.Value1,
-				FieldEnumNumber = NumberEnum.Value4
-			},
-			new MergeTypes()
-			{
-				Id              = 3,
-				FieldInt32      = int.MaxValue,
-				FieldInt64      = long.MaxValue,
-				FieldBoolean    = false,
-				FieldString     = "test\r\n\v\b\t\f",
-				FieldNString    = "ЙЦУКЩывапрм\r\nq",
-				FieldChar       = '&',
-				FieldNChar      = '>',
-				FieldFloat      = 3.40282002E+38f, //float.MaxValue,
-				FieldDouble     = double.MaxValue,
-				FieldDateTime   = new DateTime(2001, 10, 12, 21, 14, 15, 167),
-				FieldDateTime2  = new DateTimeOffset(2001, 11, 22, 13, 14, 15, 0, TimeSpan.FromMinutes(-15)).AddTicks(1234567),
-				FieldBinary     = new byte[] { 0, 1, 2, 3, 0, 4 },
-				FieldGuid       = new Guid("FFFFFFFF-FFFF-FFFF-FFFF-FFFFFFFFFFFF"),
-				FieldDecimal    = -99999999.9999999999M,
-				FieldDate       = new DateTime(2123, 11, 23),
-				FieldTime       = new TimeSpan(0, 0, 44, 33, 876).Add(TimeSpan.FromTicks(7654321)),
-				FieldEnumString = StringEnum.Value2,
-				FieldEnumNumber = NumberEnum.Value3
-			},
-			new MergeTypes()
-			{
-				Id              = 4,
-				FieldInt32      = -123,
-				FieldInt64      = 987,
-				FieldBoolean    = null,
-				FieldString     = "`~!@#$%^&*()_+{}|[]\\",
-				FieldNString    = "<>?/.,;'щЩ\":",
-				FieldChar       = '\r',
-				FieldNChar      = '\n',
-				FieldFloat      = 1.1755e-38f, //float.Epsilon,
-				FieldDouble     = -2.2250738585072014e-308d, //-double.Epsilon,
-				FieldDateTime   = new DateTime(2098, 10, 12, 21, 14, 15, 997),
-				FieldDateTime2  = new DateTimeOffset(2001, 11, 22, 13, 14, 15, 999, TimeSpan.FromMinutes(99)).AddTicks(1234567),
-				FieldBinary     = new byte[] { 255, 200, 100, 50, 20, 0 },
-				FieldGuid       = new Guid("ffffffff-ffff-ffff-ffff-ffffffffffff"),
-				FieldDecimal    = 99999999.9999999999M,
-				FieldDate       = new DateTime(3210, 11, 23),
-				FieldTime       = TimeSpan.Zero,
-				FieldEnumString = StringEnum.Value3,
-				FieldEnumNumber = NumberEnum.Value2
-			}
-		};
-
-		private static readonly MergeTypes[] InitialTypes2Data = new[]
-		{
-			new MergeTypes()
-			{
-				Id              = 3,
-				FieldInt32      = -123,
-				FieldInt64      = 987,
-				FieldBoolean    = null,
-				FieldString     = "<>?/.,;'zZ\":",
-				FieldNString    = "`~!@#$%^&*()_+{}|[]\\",
-				FieldChar       = '\f',
-				FieldNChar      = '\v',
-				FieldFloat      = -1.1755e-38f, //-float.Epsilon,
-				FieldDouble     = 2.2250738585072014e-308d, //double.Epsilon,
-				FieldDateTime   = new DateTime(2098, 10, 12, 21, 14, 15, 907),
-				FieldDateTime2  = new DateTimeOffset(2001, 11, 22, 13, 14, 15, 111, TimeSpan.FromMinutes(-99)).AddTicks(-9876543),
-				FieldBinary     = new byte[] { 255, 200, 100, 50, 20, 0 },
-				FieldGuid       = new Guid("ffffffff-ffff-ffff-FFFF-ffffffffffff"),
-				FieldDecimal    = -0.123M,
-				FieldDate       = new DateTime(3210, 11, 23),
-				FieldTime       = TimeSpan.FromHours(24).Add(TimeSpan.FromTicks(-1)),
-				FieldEnumString = StringEnum.Value4,
-				FieldEnumNumber = NumberEnum.Value1
-			},
-			new MergeTypes()
-			{
-				Id              = 4,
-				FieldInt32      = int.MaxValue,
-				FieldInt64      = long.MaxValue,
-				FieldBoolean    = false,
-				FieldString     = "test\r\n\v\b\t",
-				FieldNString    = "ЙЦУКЩывапрм\r\nq",
-				FieldChar       = '1',
-				FieldNChar      = ' ',
-				FieldFloat      = 3.40282002E+38f, //float.MaxValue,
-				FieldDouble     = double.MaxValue,
-				FieldDateTime   = new DateTime(2001, 10, 12, 21, 14, 15, 167),
-				FieldDateTime2  = new DateTimeOffset(2001, 11, 22, 13, 14, 15, 321, TimeSpan.FromMinutes(-15)),
-				FieldBinary     = new byte[] { 0, 1, 2, 3, 0, 4 },
-				FieldGuid       = new Guid("FFFFFFFF-FFFF-FFFF-FFFF-FFFFFFFFFFFF"),
-				FieldDecimal    = -99999999.9999999999M,
-				FieldDate       = new DateTime(2123, 11, 23),
-				FieldTime       = new TimeSpan(0, 14, 44, 33, 234),
-				FieldEnumString = StringEnum.Value2,
-				FieldEnumNumber = NumberEnum.Value3
-			},
-			new MergeTypes()
-			{
-				Id              = 5,
-				FieldInt32      = -123,
-				FieldInt64      = 987,
-				FieldBoolean    = null,
-				FieldString     = "<>?/.,;'zZ\":",
-				FieldNString    = "`~!@#$%^&*()_+{}|[]\\",
-				FieldChar       = ' ',
-				FieldNChar      = ' ',
-				FieldFloat      = -1.1755e-38f, //-float.Epsilon,
-				FieldDouble     = 2.2250738585072014e-308d, //double.Epsilon,
-				FieldDateTime   = new DateTime(2098, 10, 12, 21, 14, 15, 913),
-				FieldDateTime2  = new DateTimeOffset(2001, 11, 22, 13, 14, 15, 0, TimeSpan.FromMinutes(-99)),
-				FieldBinary     = new byte[] { 255, 200, 100, 50, 20, 0 },
-				FieldGuid       = new Guid("ffffffff-ffff-ffff-FFFF-ffffffffffff"),
-				FieldDecimal    = -0.123M,
-				FieldDate       = new DateTime(3210, 11, 23),
-				FieldTime       = TimeSpan.FromHours(24).Add(TimeSpan.FromTicks(-1)),
-				FieldEnumString = StringEnum.Value4,
-				FieldEnumNumber = NumberEnum.Value1
-			},
-			new MergeTypes()
-			{
-				Id              = 6,
-				FieldInt32      = int.MaxValue,
-				FieldInt64      = long.MaxValue,
-				FieldBoolean    = false,
-				FieldString     = "test\r\n\v\b\t \r ",
-				FieldNString    = "ЙЦУКЩывапрм\r\nq \r ",
-				FieldChar       = '-',
-				FieldNChar      = '~',
-				FieldFloat      = 3.40282002E+38f, //float.MaxValue,
-				FieldDouble     = double.MaxValue,
-				FieldDateTime   = new DateTime(2001, 10, 12, 21, 14, 15, 167),
-				FieldDateTime2  = new DateTimeOffset(2001, 11, 22, 13, 14, 15, 999, TimeSpan.FromMinutes(-15)),
-				FieldBinary     = new byte[] { 0, 1, 2, 3, 0, 4 },
-				FieldGuid       = new Guid("FFFFFFFF-FFFF-FFFF-FFFF-FFFFFFFFFFFF"),
-				FieldDecimal    = -99999999.9999999999M,
-				FieldDate       = new DateTime(2123, 11, 23),
-				FieldTime       = new TimeSpan(0, 22, 44, 33, 0),
-				FieldEnumString = StringEnum.Value2,
-				FieldEnumNumber = NumberEnum.Value3
-			}
-		};
-
-		// TODO: check how it is possible as we don't even save 4 to this column
-		//  Failed : Tests.Merge.MergeTests.TestMergeTypes("SQLiteMs")
-		// Expected: '*'
-		// But was:  '4'
-		// at Tests.Merge.MergeTests.AssertChar
-		[ActiveIssue("ORA-22053: overflow error", Configurations = new[] { ProviderName.OracleNative })]
-		[Test]
-		public void TestMergeTypes([DataSources(false, ProviderName.SQLiteMS)] string context)
-		{
-			using (var db = new TestDataConnection(context))
-			{
-				PrepareTypesData(db);
-
-				var result1 = GetTypes1(db).OrderBy(_ => _.Id).ToList();
-				var result2 = GetTypes2(db).OrderBy(_ => _.Id).ToList();
-
-				Assert.AreEqual(InitialTypes1Data.Length, result1.Count);
-				Assert.AreEqual(InitialTypes2Data.Length, result2.Count);
-
-				for (var i = 0; i < InitialTypes1Data.Length; i++)
-				{
-					AssertTypesRow(InitialTypes1Data[i], result1[i], context);
-				}
-
-				for (var i = 0; i < InitialTypes2Data.Length; i++)
-				{
-					AssertTypesRow(InitialTypes2Data[i], result2[i], context);
-				}
-			}
-		}
-
-		private void AssertTypesRow(MergeTypes expected, MergeTypes actual, string context)
-		{
-			Assert.AreEqual(expected.Id, actual.Id);
-			Assert.AreEqual(expected.FieldInt32, actual.FieldInt32);
-
-			if (context != ProviderName.Access)
-				Assert.AreEqual(expected.FieldInt64, actual.FieldInt64);
-
-			if (context != ProviderName.Sybase && context != ProviderName.SybaseManaged)
-				if (context != ProviderName.Access)
-					Assert.AreEqual(expected.FieldBoolean, actual.FieldBoolean);
-				else
-					Assert.AreEqual(expected.FieldBoolean ?? false, actual.FieldBoolean);
-
-			AssertString(expected.FieldString, actual.FieldString, context);
-			AssertNString(expected.FieldNString, actual.FieldNString, context);
-
-			AssertChar(expected.FieldChar, actual.FieldChar, context);
-
-			AssertNChar(expected.FieldChar, actual.FieldChar, context);
-
-			Assert.AreEqual(expected.FieldFloat, actual.FieldFloat);
-
-			if (context != ProviderName.Firebird
-				&& context != TestProvName.Firebird3)
-				Assert.AreEqual(expected.FieldDouble, actual.FieldDouble);
-
-			AssertDateTime(expected.FieldDateTime, actual.FieldDateTime, context);
-
-			AssertDateTimeOffset(expected.FieldDateTime2, actual.FieldDateTime2, context);
-
-			AssertBinary(expected.FieldBinary, actual.FieldBinary, context);
-
-			if (context != ProviderName.Informix)
-				Assert.AreEqual(expected.FieldGuid, actual.FieldGuid);
-
-			if (context != ProviderName.SQLiteClassic && context != ProviderName.SQLiteMS)
-				Assert.AreEqual(expected.FieldDecimal, actual.FieldDecimal);
-
-			if (context != ProviderName.SqlServer2000
-				&& context != ProviderName.SqlServer2005
-				&& context != ProviderName.SqlCe
-				&& context != ProviderName.Oracle
-				&& context != ProviderName.OracleManaged
-				&& context != ProviderName.OracleNative)
-				Assert.AreEqual(expected.FieldDate, actual.FieldDate);
-
-			AssertTime(expected.FieldTime, actual.FieldTime, context);
-
-			if (expected.FieldEnumString == StringEnum.Value4)
-				Assert.IsNull(actual.FieldEnumString);
-			else
-				Assert.AreEqual(expected.FieldEnumString, actual.FieldEnumString);
-
-			if (expected.FieldEnumNumber == NumberEnum.Value4)
-				Assert.IsNull(actual.FieldEnumNumber);
-			else
-				Assert.AreEqual(expected.FieldEnumNumber, actual.FieldEnumNumber);
-		}
-
-		private static void AssertNString(string expected, string actual, string context)
-		{
-			if (expected != null)
-			{
-				if (context == ProviderName.Sybase || context == ProviderName.SybaseManaged)
-					expected = expected.TrimEnd(' ');
-			}
-
-			if (context != ProviderName.Informix)
-				Assert.AreEqual(expected, actual);
-		}
-
-		private static void AssertBinary(byte[] expected, byte[] actual, string context)
-		{
-			if (context == ProviderName.Informix
-				|| context == ProviderName.Oracle
-				|| context == ProviderName.OracleManaged
-				|| context == ProviderName.OracleNative
-				|| context == ProviderName.Firebird
-				|| context == TestProvName.Firebird3)
-				return;
-
-			if (expected != null)
-			{
-				if (context == ProviderName.Sybase || context == ProviderName.SybaseManaged)
-				{
-					while (expected.Length > 1 && expected[expected.Length - 1] == 0)
-						expected = expected.Take(expected.Length - 1).ToArray();
-
-					 if (expected.Length == 0)
-						expected = new byte[] { 0 };
-				}
-			}
-
-			Assert.AreEqual(expected, actual);
-		}
-
-		private static void AssertDateTimeOffset(DateTimeOffset? expected, DateTimeOffset? actual, string context)
-		{
-			if (expected != null)
-			{
-				if (context == ProviderName.Oracle
-					|| context == ProviderName.OracleManaged
-					|| context == ProviderName.OracleNative)
-				{
-					var trimmable = expected.Value.Ticks % 10;
-					if (trimmable >= 5)
-						trimmable -= 10;
-
-					expected = expected.Value.AddTicks(-trimmable);
-				}
-
-				if (context.Contains(ProviderName.PostgreSQL))
-					expected = expected.Value.AddTicks(-expected.Value.Ticks % 10);
-			}
-
-			if (   context != ProviderName.SqlServer2000
-				&& context != ProviderName.SqlServer2005
-				&& context != ProviderName.SqlCe
-				&& context != ProviderName.Informix
-				&& context != ProviderName.Firebird
-				&& context != TestProvName.Firebird3
-				&& context != ProviderName.MySql
-				&& context != TestProvName.MySql57
-				&& context != TestProvName.MariaDB
-				&& context != ProviderName.Access
-				&& context != ProviderName.SQLiteClassic
-				&& context != ProviderName.SQLiteMS
-				&& context != ProviderName.Sybase
-				&& context != ProviderName.SybaseManaged
-				&& context != ProviderName.DB2
-				&& context != ProviderName.SapHana)
-				Assert.AreEqual(expected, actual);
-		}
-
-		private static void AssertChar(char? expected, char? actual, string context)
-		{
-			if (expected != null)
-			{
-				if (expected == ' '
-					&& (   context == ProviderName.MySql
-						|| context == TestProvName.MariaDB
-						|| context == TestProvName.MySql57))
-					expected = '\0';
-			}
-
-			Assert.AreEqual(expected, actual);
-		}
-
-		private static void AssertNChar(char? expected, char? actual, string context)
-		{
-			if (expected != null)
-			{
-				if (expected == ' '
-					&& (context == ProviderName.MySql
-						|| context == TestProvName.MariaDB
-						|| context == TestProvName.MySql57))
-					expected = '\0';
-			}
-
-			Assert.AreEqual(expected, actual);
-		}
-
-		private static void AssertDateTime(DateTime? expected, DateTime? actual, string context)
-		{
-			if (expected != null)
-			{
-				if (context == TestProvName.MySql57 && expected.Value.Millisecond > 500)
-					expected = expected.Value.AddSeconds(1);
-
-				if (context == ProviderName.Sybase || context == ProviderName.SybaseManaged)
-				{
-					switch (expected.Value.Millisecond % 10)
-					{
-						case 1:
-						case 4:
-						case 7:
-							expected = expected.Value.AddMilliseconds(-1);
-							break;
-						case 2:
-						case 5:
-						case 9:
-							expected = expected.Value.AddMilliseconds(1);
-							break;
-						case 8:
-							expected = expected.Value.AddMilliseconds(-2);
-							break;
-					}
-				}
-
-				if (   context == ProviderName.MySql
-					|| context == TestProvName.MariaDB
-					|| context == TestProvName.MySql57
-					|| context == ProviderName.Oracle
-					|| context == ProviderName.OracleManaged
-					|| context == ProviderName.OracleNative)
-					expected = expected.Value.AddMilliseconds(-expected.Value.Millisecond);
-			}
-
-			Assert.AreEqual(expected, actual);
-		}
-
-		private static void AssertString(string expected, string actual, string context)
-		{
-			if (expected != null)
-			{
-				switch (context)
-				{
-					case ProviderName.Sybase:
-					case ProviderName.SybaseManaged:
-						expected = expected.TrimEnd(' ');
-						break;
-					case ProviderName.Informix:
-						expected = expected.TrimEnd('\t', ' ');
-						break;
-				}
-			}
-
-			Assert.AreEqual(expected, actual);
-		}
-
-		private static void AssertTime(TimeSpan? expected, TimeSpan? actual, string context)
-		{
-			if (   context == ProviderName.SqlServer2000
-				|| context == ProviderName.SqlServer2005
-				|| context == ProviderName.Oracle
-				|| context == ProviderName.OracleManaged
-				|| context == ProviderName.OracleNative
-				|| context == ProviderName.SqlCe
-				|| context == ProviderName.SQLiteClassic
-				|| context == ProviderName.SQLiteMS
-				|| context == ProviderName.MySql
-				// MySql57 and MariaDB work, but column is disabled...
-				|| context == TestProvName.MySql57
-				|| context == TestProvName.MariaDB
-				|| context == ProviderName.Firebird
-				|| context == TestProvName.Firebird3)
-				return;
-
-			if (expected != null)
-			{
-				switch (context)
-				{
-					case ProviderName.Sybase:
-					case ProviderName.SybaseManaged:
-						expected = TimeSpan.FromTicks((expected.Value.Ticks / 10000) * 10000);
-						switch (expected.Value.Milliseconds % 10)
-						{
-							case 1:
-							case 4:
-							case 7:
-								expected = expected.Value.Add(TimeSpan.FromMilliseconds(-1));
-								break;
-							case 2:
-							case 5:
-							case 9:
-								expected = expected.Value.Add(TimeSpan.FromMilliseconds(1));
-								break;
-							case 8:
-								expected = expected.Value.Add(TimeSpan.FromMilliseconds(2));
-								break;
-						}
-
-						if (expected == TimeSpan.FromDays(1))
-							expected = expected.Value.Add(TimeSpan.FromMilliseconds(-4));
-
-						break;
-					case ProviderName.Firebird:
-					case TestProvName.Firebird3:
-						expected = TimeSpan.FromTicks((expected.Value.Ticks / 1000) * 1000);
-						break;
-					case ProviderName.Informix:
-						expected = TimeSpan.FromTicks((expected.Value.Ticks / 100) * 100);
-						break;
-					case ProviderName.PostgreSQL:
-					case ProviderName.PostgreSQL92:
-					case ProviderName.PostgreSQL93:
-					case ProviderName.PostgreSQL95:
-					case TestProvName.PostgreSQL10:
-					case TestProvName.PostgreSQL11:
-					case TestProvName.PostgreSQLLatest:
-						expected = TimeSpan.FromTicks((expected.Value.Ticks / 10) * 10);
-						break;
-					case ProviderName.DB2:
-					case ProviderName.Access:
-					case ProviderName.SapHana:
-						expected = TimeSpan.FromTicks((expected.Value.Ticks / 10000000) * 10000000);
-						break;
-				}
-			}
-
-			Assert.AreEqual(expected, actual);
-		}
-
 		[Test]
 		public void TestTypesInsertByMerge([MergeDataContextSource(
 			ProviderName.Informix, ProviderName.Sybase, ProviderName.SybaseManaged)]
@@ -1419,5 +711,4 @@
 			}
 		}
 	}
-}
->>>>>>> 188102e4
+}