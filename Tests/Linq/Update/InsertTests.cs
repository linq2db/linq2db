--- conflicted
+++ resolved
@@ -2516,9 +2516,6 @@
 		}
 
 		[Test]
-<<<<<<< HEAD
-		public void InsertFromWithCoalesce([DataSources] string context)
-=======
 		public void InsertFromWithCoalesce([IncludeDataSources(
 			true,
 			// native oracle provider crashes with AV
@@ -2527,7 +2524,6 @@
 			TestProvName.AllSqlServer2012Plus,
 			TestProvName.AllClickHouse,
 			TestProvName.AllPostgreSQL)] string context)
->>>>>>> cb98efca
 		{
 			using var db = GetDataContext(context);
 			using var tb = db.CreateLocalTable<Thing>();
