﻿using System;
using System.Linq;
using System.Runtime.CompilerServices;
using System.Threading.Tasks;

using LinqToDB;
using LinqToDB.Data;
using LinqToDB.DataProvider.SqlServer;
using LinqToDB.Linq;
using LinqToDB.Mapping;

using NUnit.Framework;

#region ReSharper disable
// ReSharper disable ConvertToConstant.Local
#endregion

namespace Tests.xUpdate
{
	using System.Collections.Generic;
	using Model;

	[TestFixture]
	[Order(10000)]
	public class InsertTests : TestBase
	{
#if AZURE
		[ActiveIssue("Error from Azure runs (db encoding issue?): FbException : Malformed string", Configuration = TestProvName.AllFirebird)]
#endif
		[Test]
		public void DistinctInsert1(
			[DataSources(
				ProviderName.DB2,
				TestProvName.AllInformix,
				TestProvName.AllPostgreSQL,
				TestProvName.AllSQLite,
				TestProvName.AllAccess)]
			string context)
		{
			using (var db = GetDataContext(context))
			{
				db.BeginTransaction();

				try
				{
					db.Types.Delete(c => c.ID > 1000);

					Assert.AreEqual(
						Types.Select(_ => _.ID / 3).Distinct().Count(),
						db
							.Types
							.Select(_ => Math.Floor(_.ID / 3.0))
							.Distinct()
							.Insert(db.Types, _ => new LinqDataTypes
							{
								ID        = (int)(_ + 1001),
								GuidValue = Sql.NewGuid(),
								BoolValue = true
							}));
				}
				finally
				{
					db.Types.Delete(c => c.ID > 1000);
				}
			}
		}

#if AZURE
		[ActiveIssue("Error from Azure runs (db encoding issue?): FbException : Malformed string", Configuration = TestProvName.AllFirebird)]
#endif
		[Test]
		public void DistinctInsert2(
			[DataSources(
				ProviderName.DB2,
				TestProvName.AllInformix,
				TestProvName.AllPostgreSQL,
				TestProvName.AllSQLite,
				TestProvName.AllAccess)]
			string context)
		{
			using (var db = GetDataContext(context))
			{
				try
				{
					db.Types.Delete(c => c.ID > 1000);

					Assert.AreEqual(
						Types.Select(_ => _.ID / 3).Distinct().Count(),
						db.Types
							.Select(_ => Math.Floor(_.ID / 3.0))
							.Distinct()
							.Into(db.Types)
								.Value(t => t.ID,        t => (int)(t + 1001))
								.Value(t => t.GuidValue, t => Sql.NewGuid())
								.Value(t => t.BoolValue, t => true)
							.Insert());
				}
				finally
				{
					db.Types.Delete(c => c.ID > 1000);
				}
			}
		}

		[Test]
		public void Insert1([DataSources] string context)
		{
			using (var db = GetDataContext(context))
			{
				try
				{
					var id = 1001;

					db.Child.Delete(c => c.ChildID > 1000);

					Assert.AreEqual(1,
						db.Child
						.Insert(() => new Child
						{
							ParentID = 1,
							ChildID  = id
						}));

					Assert.AreEqual(1, db.Child.Count(c => c.ChildID == id));
				}
				finally
				{
					db.Child.Delete(c => c.ChildID > 1000);
				}
			}
		}

		[Test]
		public void Insert2([DataSources] string context)
		{
			using (var db = GetDataContext(context))
			{
				try
				{
					var id = 1001;

					db.Child.Delete(c => c.ChildID > 1000);

					Assert.AreEqual(1,
						db
							.Into(db.Child)
								.Value(c => c.ParentID, () => 1)
								.Value(c => c.ChildID,  () => id)
							.Insert());
					Assert.AreEqual(1, db.Child.Count(c => c.ChildID == id));
				}
				finally
				{
					db.Child.Delete(c => c.ChildID > 1000);
				}
			}
		}

		[Test]
		public async Task Insert2Async([DataSources] string context)
		{
			using (var db = GetDataContext(context))
			{
				try
				{
					var id = 1001;

					await db.Child.DeleteAsync(c => c.ChildID > 1000);

					Assert.AreEqual(1,
						await db
							.Into(db.Child)
								.Value(c => c.ParentID, () => 1)
								.Value(c => c.ChildID,  () => id)
							.InsertAsync());
					Assert.AreEqual(1, await db.Child.CountAsync(c => c.ChildID == id));
				}
				finally
				{
					await db.Child.DeleteAsync(c => c.ChildID > 1000);
				}
			}
		}

		[Test]
		public void Insert3([DataSources] string context)
		{
			using (var db = GetDataContext(context))
			{
				try
				{
					var id = 1001;

					db.Child.Delete(c => c.ChildID > 1000);

					Assert.AreEqual(1,
						db.Child
							.Where(c => c.ChildID == 11)
							.Insert(db.Child, c => new Child
							{
								ParentID = c.ParentID,
								ChildID  = id
							}));
					Assert.AreEqual(1, db.Child.Count(c => c.ChildID == id));
				}
				finally
				{
					db.Child.Delete(c => c.ChildID > 1000);
				}
			}
		}

		[Test]
		public async Task Insert3Async([DataSources] string context)
		{
			using (var db = GetDataContext(context))
			{
				try
				{
					var id = 1001;

					await db.Child.DeleteAsync(c => c.ChildID > 1000);

					Assert.AreEqual(1,
						await db.Child
							.Where(c => c.ChildID == 11)
							.InsertAsync(db.Child, c => new Child
							{
								ParentID = c.ParentID,
								ChildID  = id
							}));
					Assert.AreEqual(1, await db.Child.CountAsync(c => c.ChildID == id));
				}
				finally
				{
					await db.Child.DeleteAsync(c => c.ChildID > 1000);
				}
			}
		}

		[Test]
		public void Insert31([DataSources] string context)
		{
			using (var db = GetDataContext(context))
			{
				try
				{
					var id = 1001;

					db.Child.Delete(c => c.ChildID > 1000);

					Assert.AreEqual(1,
						db.Child
							.Where(c => c.ChildID == 11)
							.Select(c => new Child
							{
								ParentID = c.ParentID,
								ChildID  = id
							})
							.Insert(db.Child, c => c));
					Assert.AreEqual(1, db.Child.Count(c => c.ChildID == id));
				}
				finally
				{
					db.Child.Delete(c => c.ChildID > 1000);
				}
			}
		}

		[Test]
		public void Insert4([DataSources] string context)
		{
			using (var db = GetDataContext(context))
			{
				try
				{
					var id = 1001;

					db.Child.Delete(c => c.ChildID > 1000);

					Assert.AreEqual(1,
						db.Child
							.Where(c => c.ChildID == 11)
							.Into(db.Child)
								.Value(c => c.ParentID, c  => c.ParentID)
								.Value(c => c.ChildID,  () => id)
							.Insert());
					Assert.AreEqual(1, db.Child.Count(c => c.ChildID == id));
				}
				finally
				{
					db.Child.Delete(c => c.ChildID > 1000);
				}
			}
		}

		[Test]
		public void Insert4String([DataSources] string context)
		{
			using (var db = GetDataContext(context))
			{
				var id = 1;

				var insertable = db.Child
					.Where(c => c.ChildID == 11)
					.Into(db.Child)
					.Value(c => c.ParentID, c => c.ParentID)
					.Value(c => c.ChildID, () => id);

				var sql = insertable.ToString();
				TestContext.WriteLine(sql);

				Assert.That(sql, Does.Contain("INSERT"));
			}
		}

		[Test]
		public async Task Insert4Async([DataSources] string context)
		{
			using (var db = GetDataContext(context))
			{
				try
				{
					var id = 1001;

					await db.Child.DeleteAsync(c => c.ChildID > 1000);

					Assert.AreEqual(1,
						await db.Child
							.Where(c => c.ChildID == 11)
							.Into(db.Child)
								.Value(c => c.ParentID, c  => c.ParentID)
								.Value(c => c.ChildID,  () => id)
							.InsertAsync());
					Assert.AreEqual(1, await db.Child.CountAsync(c => c.ChildID == id));
				}
				finally
				{
					await db.Child.DeleteAsync(c => c.ChildID > 1000);
				}
			}
		}

		[Test]
		public void Insert5([DataSources] string context)
		{
			using (var db = GetDataContext(context))
			{
				try
				{
					var id = 1001;

					db.Child.Delete(c => c.ChildID > 1000);

					Assert.AreEqual(1,
						db.Child
							.Where(c => c.ChildID == 11)
							.Into(db.Child)
								.Value(c => c.ParentID, c => c.ParentID)
								.Value(c => c.ChildID,  id)
							.Insert());
					Assert.AreEqual(1, db.Child.Count(c => c.ChildID == id));
				}
				finally
				{
					db.Child.Delete(c => c.ChildID > 1000);
				}
			}
		}

		[Test]
		public void Insert6([DataSources] string context)
		{
			using (var db = GetDataContext(context))
			{
				try
				{
					db.Parent.Delete(p => p.Value1 == 11);

					Assert.AreEqual(1,
						db.Child
							.Where(c => c.ChildID == 11)
							.Into(db.Parent)
								.Value(p => p.ParentID, c => c.ParentID + 1000)
								.Value(p => p.Value1,   c => (int?)c.ChildID)
							.Insert());
					Assert.AreEqual(1, db.Parent.Count(p => p.Value1 == 11));
				}
				finally
				{
					db.Parent.Delete(p => p.Value1 == 11);
				}
			}
		}

		class InsertTable
		{
			[PrimaryKey]
			public int Id { get; set; }
			[Column]
			public DateTime? CreatedOn { get; set; }
			[Column]
			public DateTime? ModifiedOn { get; set; }
		}

		[Test]
		public void Insert6WithSameFields([IncludeDataSources(TestProvName.AllSQLite)] string context)
		{
			using (var db = GetDataContext(context))
			using (var table = db.CreateLocalTable(new []
			{
				new InsertTable{Id = 1, CreatedOn = TestData.DateTime, ModifiedOn = TestData.DateTime},
				new InsertTable{Id = 2, CreatedOn = TestData.DateTime, ModifiedOn = TestData.DateTime},
			}))
			{
				var affected = table
					.Where(c => c.Id > 0)
					.Into(table)
					.Value(p => p.Id, c => c.Id + 10)
					.Value(p => p.CreatedOn,  c => Sql.CurrentTimestamp)
					.Value(p => p.ModifiedOn, c => Sql.CurrentTimestamp)
					.Insert();

				Assert.That(affected, Is.EqualTo(2));
			}
		}

		[Test]
		public void Insert7([DataSources] string context)
		{
			using (var db = GetDataContext(context))
			{
				try
				{
					var id = 1001;

					db.Child.Delete(c => c.ChildID > 1000);

					Assert.AreEqual(1,
						db
							.Child
								.Value(c => c.ChildID,  () => id)
								.Value(c => c.ParentID, 1)
							.Insert());
					Assert.AreEqual(1, db.Child.Count(c => c.ChildID == id));
				}
				finally
				{
					db.Child.Delete(c => c.ChildID > 1000);
				}
			}
		}

		[Test]
		public void Insert8([DataSources] string context)
		{
			using (var db = GetDataContext(context))
			{
				try
				{
					var id = 1001;

					db.Child.Delete(c => c.ChildID > 1000);

					Assert.AreEqual(1,
						db
							.Child
								.Value(c => c.ParentID, 1)
								.Value(c => c.ChildID,  () => id)
							.Insert());
					Assert.AreEqual(1, db.Child.Count(c => c.ChildID == id));
				}
				finally
				{
					db.Child.Delete(c => c.ChildID > 1000);
				}
			}
		}

		[Test]
		public void Insert9([DataSources] string context)
		{
			using (var db = GetDataContext(context))
			{
				try
				{
					var id = 1001;

					db.Child. Delete(c => c.ParentID > 1000);
					db.Parent.Delete(p => p.ParentID > 1000);

					db.Insert(new Parent { ParentID = id, Value1 = id });

					Assert.AreEqual(1,
						db.Parent
							.Where(p => p.ParentID == id)
							.Insert(db.Child, p => new Child
							{
								ParentID = p.ParentID,
								ChildID  = p.ParentID,
							}));
					Assert.AreEqual(1, db.Child.Count(c => c.ParentID == id));
				}
				finally
				{
					db.Child. Delete(c => c.ParentID > 1000);
					db.Parent.Delete(p => p.ParentID > 1000);
				}
			}
		}

		[Table("LinqDataTypes")]
		public class LinqDataTypesArrayTest
		{
			[Column] public int       ID;
			[Column] public decimal   MoneyValue;
			[Column] public DateTime? DateTimeValue;
			[Column] public bool      BoolValue;
			[Column] public Guid      GuidValue;
			[Column] public byte[]?   BinaryValue;
			[Column] public short     SmallIntValue;
		}

		[Test]
		public void InsertArray1([DataSources] string context)
		{
			using (var db = GetDataContext(context))
			{
				var types = db.GetTable<LinqDataTypesArrayTest>();

				try
				{
					types.Delete(t => t.ID > 1000);
					types.Insert(() => new LinqDataTypesArrayTest { ID = 1001, BoolValue = true, BinaryValue = null });

					Assert.IsNull(types.Single(t => t.ID == 1001).BinaryValue);
				}
				finally
				{
					types.Delete(t => t.ID > 1000);
				}
			}
		}

		[Test]
		public void InsertArray2([DataSources] string context)
		{
			using (var db = GetDataContext(context))
			{
				var types = db.GetTable<LinqDataTypesArrayTest>();

				try
				{
					types.Delete(t => t.ID > 1000);

					byte[]? arr = null;

					types.Insert(() => new LinqDataTypesArrayTest { ID = 1001, BoolValue = true, BinaryValue = arr });

					var res = types.Single(t => t.ID == 1001).BinaryValue;

					Assert.IsNull(res);
				}
				finally
				{
					types.Delete(t => t.ID > 1000);
				}
			}
		}

		[Test]
		public void InsertArray3([DataSources] string context)
		{
			using (var db = GetDataContext(context))
			{
				var types = db.GetTable<LinqDataTypesArrayTest>();

				try
				{
					types.Delete(t => t.ID > 1000);

					var arr = new byte[] { 1, 2, 3, 4 };

					types.Insert(() => new LinqDataTypesArrayTest { ID = 1001, BoolValue = true, BinaryValue = arr });

					var res = types.Single(t => t.ID == 1001).BinaryValue;

					Assert.That(res, Is.EqualTo(arr));
				}
				finally
				{
					types.Delete(t => t.ID > 1000);
				}
			}
		}

		[Test]
		public void InsertArray4([DataSources] string context)
		{
			using (var db = GetDataContext(context))
			{
				var types = db.GetTable<LinqDataTypesArrayTest>();

				try
				{
					types.Delete(t => t.ID > 1000);

					var arr = new byte[] { 1, 2, 3, 4 };

					db.Insert(new LinqDataTypesArrayTest { ID = 1001, BoolValue = true, BinaryValue = arr });

					var res = types.Single(t => t.ID == 1001).BinaryValue;

					Assert.That(res, Is.EqualTo(arr));
				}
				finally
				{
					types.Delete(t => t.ID > 1000);
				}
			}
		}

		[Test]
		public void InsertUnion1([DataSources(ProviderName.SQLiteMS)] string context)
		{
			Child.Count();

			using (var db = GetDataContext(context))
			{
				try
				{
					db.Parent.Delete(p => p.ParentID > 1000);

					var q =
						db.Child.     Select(c => new Parent { ParentID = c.ParentID,      Value1 = (int) Math.Floor(c.ChildID / 10.0) }).Union(
						db.GrandChild.Select(c => new Parent { ParentID = c.ParentID ?? 0, Value1 = (int?)Math.Floor((c.GrandChildID ?? 0) / 100.0) }));

					q.Insert(db.Parent, p => new Parent
					{
						ParentID = p.ParentID + 1000,
						Value1   = p.Value1
					});

					Assert.AreEqual(
						Child.     Select(c => new { ParentID = c.ParentID      }).Union(
						GrandChild.Select(c => new { ParentID = c.ParentID ?? 0 })).Count(),
						db.Parent.Count(c => c.ParentID > 1000));
				}
				finally
				{
					db.Parent.Delete(p => p.ParentID > 1000);
				}
			}
		}

		[Test]
		public void InsertEnum1([DataSources] string context)
		{
			using (var db = GetDataContext(context))
			{
				try
				{
					var id = 1001;

					db.Parent4.Delete(_ => _.ParentID > 1000);

					var p = new Parent4
					{
						ParentID = id,
						Value1   = TypeValue.Value2
					};

					Assert.AreEqual(1,
						db.Parent4
						.Insert(() => new Parent4
						{
							ParentID = 1001,
							Value1   = p.Value1
						}));

					Assert.AreEqual(1, db.Parent4.Count(_ => _.ParentID == id && _.Value1 == p.Value1));
				}
				finally
				{
					db.Parent4.Delete(_ => _.ParentID > 1000);
				}
			}
		}

		[Test]
		public void InsertEnum2([DataSources] string context)
		{
			using (var db = GetDataContext(context))
			{
				try
				{
					var id = 1001;

					db.Parent4.Delete(_ => _.ParentID > 1000);

					Assert.AreEqual(1,
						db.Parent4
							.Value(_ => _.ParentID, id)
							.Value(_ => _.Value1,   TypeValue.Value1)
						.Insert());

					Assert.AreEqual(1, db.Parent4.Count(_ => _.ParentID == id));
				}
				finally
				{
					db.Parent4.Delete(_ => _.ParentID > 1000);
				}
			}
		}

		[Test]
		public void InsertEnum3([DataSources] string context)
		{
			using (var db = GetDataContext(context))
			{
				try
				{
					var id = 1001;

					db.Parent4.Delete(_ => _.ParentID > 1000);

					Assert.AreEqual(1,
						db.Parent4
							.Value(_ => _.ParentID, id)
							.Value(_ => _.Value1,   () => TypeValue.Value1)
						.Insert());

					Assert.AreEqual(1, db.Parent4.Count(_ => _.ParentID == id));
				}
				finally
				{
					db.Parent4.Delete(_ => _.ParentID > 1000);
				}
			}
		}

		[Test]
		public void InsertNull([DataSources] string context)
		{
			using (var db = GetDataContext(context))
			{
				try
				{
					db.Parent.Delete(p => p.ParentID == 1001);

					Assert.AreEqual(1,
						db
							.Into(db.Parent)
								.Value(p => p.ParentID, 1001)
								.Value(p => p.Value1,   (int?)null)
							.Insert());
					Assert.AreEqual(1, db.Parent.Count(p => p.ParentID == 1001));
				}
				finally
				{
					db.Parent.Delete(p => p.Value1 == 1001);
				}
			}
		}

		[Test]
		public void InsertWithIdentity1([DataSources] string context)
		{
			using (var db = GetDataContext(context))
			using (new DeletePerson(db))
			{
				var id =
					db.Person
						.InsertWithIdentity(() => new Person
						{
							FirstName = "John",
							LastName  = "Shepard",
							Gender    = Gender.Male
						});

				Assert.NotNull(id);

				var john = db.Person.Single(p => p.FirstName == "John" && p.LastName == "Shepard");

				Assert.NotNull (john);
				Assert.AreEqual(id, john.ID);
			}
		}

		[Test]
		public async Task InsertWithIdentity1Async([DataSources] string context)
		{
			using (var db = GetDataContext(context))
			using (new DeletePerson(db))
			{
				var id =
					await db.Person
						.InsertWithIdentityAsync(() => new Person
						{
							FirstName = "John",
							LastName  = "Shepard",
							Gender    = Gender.Male
						});

				Assert.NotNull(id);

				var john = await db.Person.SingleAsync(p => p.FirstName == "John" && p.LastName == "Shepard");

				Assert.NotNull (john);
				Assert.AreEqual(id, john.ID);
			}
		}

		[Test]
		public void InsertWithIdentity2([DataSources] string context)
		{
			using (var db = GetDataContext(context))
			using (new DeletePerson(db))
			{
				var id = db
					.Into(db.Person)
						.Value(p => p.FirstName, () => "John")
						.Value(p => p.LastName,  () => "Shepard")
						.Value(p => p.Gender,    () => Gender.Male)
					.InsertWithIdentity();

				Assert.NotNull(id);

				var john = db.Person.Single(p => p.FirstName == "John" && p.LastName == "Shepard");

				Assert.NotNull (john);
				Assert.AreEqual(id, john.ID);
			}
		}

		[Test]
		public async Task InsertWithIdentity2Async([DataSources] string context)
		{
			using (var db = GetDataContext(context))
			using (new DeletePerson(db))
			{
				var id = await db
					.Into(db.Person)
						.Value(p => p.FirstName, () => "John")
						.Value(p => p.LastName,  () => "Shepard")
						.Value(p => p.Gender,    () => Gender.Male)
					.InsertWithIdentityAsync();

				Assert.NotNull(id);

				var john = await db.Person.SingleAsync(p => p.FirstName == "John" && p.LastName == "Shepard");

				Assert.NotNull (john);
				Assert.AreEqual(id, john.ID);
			}
		}

		[Test]
		public void InsertWithIdentity3([DataSources] string context)
		{
			using (var db = GetDataContext(context))
			using (new DeletePerson(db))
			{
				var id = db
					.Into(db.Person)
						.Value(p => p.FirstName, "John")
						.Value(p => p.LastName,  "Shepard")
						.Value(p => p.Gender,    Gender.Male)
					.InsertWithIdentity();

				Assert.NotNull(id);

				var john = db.Person.Single(p => p.FirstName == "John" && p.LastName == "Shepard");

				Assert.NotNull (john);
				Assert.AreEqual(id, john.ID);
			}
		}

		[Test]
		public void InsertWithIdentity4([DataSources] string context)
		{
			using (var db = GetDataContext(context))
			using (new DeletePerson(db))
			{
				for (var i = 0; i < 2; i++)
				{
					var id = db.InsertWithIdentity(
						new Person
						{
							FirstName = "John" + i,
							LastName  = "Shepard",
							Gender    = Gender.Male
						});

					Assert.NotNull(id);

					var john = db.Person.Single(p => p.FirstName == "John" + i && p.LastName == "Shepard");

					Assert.NotNull (john);
					Assert.AreEqual(id, john.ID);
				}
			}
		}

		[Test]
		public async Task InsertWithIdentity4Async([DataSources] string context)
		{
			using (var db = GetDataContext(context))
			using (new DeletePerson(db))
			{
				for (var i = 0; i < 2; i++)
				{
					var id = await db.InsertWithIdentityAsync(
						new Person
						{
							FirstName = "John" + i,
							LastName  = "Shepard",
							Gender    = Gender.Male
						});

					Assert.NotNull(id);

					var john = await db.Person.SingleAsync(p => p.FirstName == "John" + i && p.LastName == "Shepard");

					Assert.NotNull (john);
					Assert.AreEqual(id, john.ID);
				}
			}
		}

		[Test]
		public void InsertWithIdentity5([DataSources] string context)
		{
			using (var db = GetDataContext(context))
			using (new DeletePerson(db))
			{
				for (var i = 0; i < 2; i++)
				{
					var person = new Person
					{
						FirstName = "John" + i,
						LastName  = "Shepard",
						Gender    = Gender.Male
					};

					var id = db.InsertWithIdentity(person);

					Assert.NotNull(id);

					var john = db.Person.Single(p => p.FirstName == "John" + i && p.LastName == "Shepard");

					Assert.NotNull (john);
					Assert.AreEqual(id, john.ID);
				}
			}
		}

		class GuidID
		{
			[Identity] public Guid ID;
					   public int  Field1;
		}

		[Test]
		public void InsertWithGuidIdentity([IncludeDataSources(TestProvName.AllSqlServer2005Plus)] string context)
		{
			using (var db = new DataConnection(context))
			{
				var id = (Guid)db.InsertWithIdentity(new GuidID { Field1 = 1 });
				Assert.AreNotEqual(Guid.Empty, id);
			}
		}

		[Test]
		public void InsertWithGuidIdentityOutput([IncludeDataSources(TestProvName.AllSqlServer2005Plus)] string context)
		{
			try
			{
				SqlServerConfiguration.GenerateScopeIdentity = false;
				using (var db = new DataConnection(context))
				{
					var id = (Guid) db.InsertWithIdentity(new GuidID {Field1 = 1});
					Assert.AreNotEqual(Guid.Empty, id);
				}
			}
			finally
			{
				SqlServerConfiguration.GenerateScopeIdentity = true;
			}
		}

		[Test]
		public void InsertWithIdentityOutput([IncludeDataSources(TestProvName.AllSqlServer2005Plus)] string context)
		{
			using (var db = GetDataContext(context))
			using (new DeletePerson(db))
			{
				try
				{
					SqlServerConfiguration.GenerateScopeIdentity = false;
					for (var i = 0; i < 2; i++)
					{
						var person = new Person
						{
							FirstName = "John" + i,
							LastName  = "Shepard",
							Gender    = Gender.Male
						};

						var id = db.InsertWithIdentity(person);

						Assert.NotNull(id);

						var john = db.Person.Single(p => p.FirstName == "John" + i && p.LastName == "Shepard");

						Assert.NotNull(john);
						Assert.AreEqual(id, john.ID);
					}
				}
				finally
				{
					SqlServerConfiguration.GenerateScopeIdentity = true;
				}
			}
		}

		class GuidID2
		{
			[Identity] public Guid ID;
		}

		[Test]
		public void InsertWithGuidIdentity2([IncludeDataSources(TestProvName.AllSqlServer2005Plus)] string context)
		{
			using (var db = new DataConnection(context))
			{
				var id = (Guid)db.InsertWithIdentity(new GuidID2 {});
			}
		}

		[Test]
		public void InsertOrUpdate1([InsertOrUpdateDataSources] string context)
		{
			ResetPersonIdentity(context);

			using (var db = GetDataContext(context))
			{
				var id = 0;

				try
				{
					id = Convert.ToInt32(db.Person.InsertWithIdentity(() => new Person
					{
						FirstName = "John",
						LastName  = "Shepard",
						Gender    = Gender.Male
					}));

					for (var i = 0; i < 3; i++)
					{
						db.Patient.InsertOrUpdate(
							() => new Patient
							{
								PersonID  = id,
								Diagnosis = "abc",
							},
							p => new Patient
							{
								Diagnosis = (p.Diagnosis.Length + i).ToString(),
							});
					}

					Assert.AreEqual("3", db.Patient.Single(p => p.PersonID == id).Diagnosis);
				}
				finally
				{
					db.Patient.Delete(p => p.PersonID == id);
					db.Person. Delete(p => p.ID       == id);
				}
			}
		}

		[Test]
		public void InsertOrUpdate2([InsertOrUpdateDataSources] string context)
		{
			ResetPersonIdentity(context);

			using (var db = GetDataContext(context))
			{
				int id;
				using (new DisableLogging())
					id = Convert.ToInt32(db.Person.InsertWithIdentity(() => new Person
					{
						FirstName = "test",
						LastName  = "subject",
						Gender    = Gender.Unknown
					}));

				try
				{
					var records = db.Patient.InsertOrUpdate(
						() => new Patient
						{
							PersonID  = id,
							Diagnosis = "negative"
						},
						p => new Patient
						{
						});

					try
					{
						List<Patient> patients;

						using (new DisableLogging())
							patients = db.Patient.Where(p => p.PersonID == id).ToList();

						if (context.Contains("Oracle") && context.Contains("Native"))
							Assert.AreEqual(-1, records);
						else
							Assert.AreEqual(1, records);

						Assert.AreEqual(1, patients.Count);
						Assert.AreEqual(id, patients[0].PersonID);
						Assert.AreEqual("negative", patients[0].Diagnosis);

						records = db.Patient.InsertOrUpdate(
							() => new Patient
							{
								PersonID  = id,
								Diagnosis = "positive"
							},
							p => new Patient
							{
							});

						using (new DisableLogging())
							patients = db.Patient.Where(p => p.PersonID == id).ToList();

						Assert.LessOrEqual(records, 0);
						Assert.AreEqual(1, patients.Count);
						Assert.AreEqual(id, patients[0].PersonID);
						Assert.AreEqual("negative", patients[0].Diagnosis);
					}
					finally
					{
						using (new DisableLogging())
							db.Patient.Delete(p => p.PersonID == id);
					}
				}
				finally
				{
					using (new DisableLogging())
						db.Person.Delete(p => p.ID == id);
				}
			}
		}

		[Test]
		public void InsertOrReplace1([InsertOrUpdateDataSources] string context)
		{
			ResetPersonIdentity(context);

			using (var db = GetDataContext(context))
			{
				var id = 0;

				try
				{
					id = Convert.ToInt32(db.Person.InsertWithIdentity(() => new Person
					{
						FirstName = "John",
						LastName  = "Shepard",
						Gender    = Gender.Male
					}));

					for (var i = 0; i < 3; i++)
					{
						db.InsertOrReplace(new Patient
						{
							PersonID  = id,
							Diagnosis = ("abc" + i).ToString(),
						});
					}

					Assert.AreEqual("abc2", db.Patient.Single(p => p.PersonID == id).Diagnosis);
				}
				finally
				{
					db.Patient.Delete(p => p.PersonID == id);
					db.Person. Delete(p => p.ID       == id);
				}
			}
		}

		[Test]
		public async Task InsertOrReplace1Async([DataSources] string context)
		{
			ResetPersonIdentity(context);

			using (var db = GetDataContext(context))
			{
				var id = 0;

				try
				{
					id = Convert.ToInt32(db.Person.InsertWithIdentity(() => new Person
					{
						FirstName = "John",
						LastName  = "Shepard",
						Gender    = Gender.Male
					}));

					for (var i = 0; i < 3; i++)
					{
						await db.InsertOrReplaceAsync(new Patient
						{
							PersonID  = id,
							Diagnosis = ("abc" + i).ToString(),
						});
					}

					Assert.AreEqual("abc2", (await db.Patient.SingleAsync(p => p.PersonID == id)).Diagnosis);
				}
				finally
				{
					await db.Patient.Where     (p => p.PersonID == id).DeleteAsync();
					await db.Person.DeleteAsync(p => p.ID       == id);
				}
			}
		}

		[Test]
		public void InsertOrReplaceWithIdentity()
		{
			Assert.Throws<LinqException>(() =>
			{
				using (var db = new TestDataConnection())
				{
					var p = new Person()
					{
						FirstName = TestData.Guid1.ToString(),
						ID = 1000,
					};

					db.InsertOrReplace(p);
				}
			});
		}

		[Test]
		public void InsertOrUpdate3([InsertOrUpdateDataSources] string context)
		{
			ResetPersonIdentity(context);

			using (var db = GetDataContext(context))
			{
				var id = 0;

				try
				{
					id = Convert.ToInt32(db.Person.InsertWithIdentity(() => new Person
					{
						FirstName = "John",
						LastName  = "Shepard",
						Gender    = Gender.Male
					}));

					var diagnosis = "abc";

					for (var i = 0; i < 3; i++)
					{
						db.Patient.InsertOrUpdate(
							() => new Patient
							{
								PersonID  = id,
								Diagnosis = "abc",
							},
							p => new Patient
							{
								Diagnosis = (p.Diagnosis.Length + i).ToString(),
							},
							() => new Patient
							{
								PersonID  = id,
								//Diagnosis = diagnosis,
							});

						diagnosis = (diagnosis.Length + i).ToString();
					}

					Assert.AreEqual("3", db.Patient.Single(p => p.PersonID == id).Diagnosis);
				}
				finally
				{
					db.Patient.Delete(p => p.PersonID == id);
					db.Person. Delete(p => p.ID       == id);
				}
			}
		}

		[Test]
		public async Task InsertOrUpdate3Async([InsertOrUpdateDataSources] string context)
		{
			ResetPersonIdentity(context);

			using (var db = GetDataContext(context))
			{
				var id = 0;

				try
				{
					id = await db.Person.InsertWithInt32IdentityAsync(() => new Person
					{
						FirstName = "John",
						LastName  = "Shepard",
						Gender    = Gender.Male
					});

					var diagnosis = "abc";

					for (var i = 0; i < 3; i++)
					{
						await db.Patient.InsertOrUpdateAsync(
							() => new Patient
							{
								PersonID  = id,
								Diagnosis = "abc",
							},
							p => new Patient
							{
								Diagnosis = (p.Diagnosis.Length + i).ToString(),
							},
							() => new Patient
							{
								PersonID  = id,
								//Diagnosis = diagnosis,
							});

						diagnosis = (diagnosis.Length + i).ToString();
					}

					Assert.AreEqual("3", (await db.Patient.SingleAsync(p => p.PersonID == id)).Diagnosis);
				}
				finally
				{
					await db.Patient.DeleteAsync(p => p.PersonID == id);
					await db.Person. DeleteAsync(p => p.ID       == id);
				}
			}
		}

		[Test]
		public void InsertOrUpdate4([InsertOrUpdateDataSources] string context)
		{
			ResetPersonIdentity(context);

			using (var db = GetDataContext(context))
			{
				var id = 0;

				try
				{
					id = Convert.ToInt32(db.Person.InsertWithIdentity(() => new Person
					{
						FirstName = "John",
						LastName  = "Shepard",
						Gender    = Gender.Male
					}));

					for (var i = 0; i < 3; i++)
					{
						var diagnosis = "abc";
						db.Patient.InsertOrUpdate(
							() => new Patient
							{
								PersonID  = id,
								Diagnosis = (Sql.AsSql(diagnosis).Length + i).ToString(),
							},
							p => new Patient
							{
								Diagnosis = (p.Diagnosis.Length + i).ToString(),
							});
					}

					Assert.AreEqual("3", db.Patient.Single(p => p.PersonID == id).Diagnosis);
				}
				finally
				{
					db.Patient.Delete(p => p.PersonID == id);
					db.Person.Delete(p => p.ID == id);
				}
			}
		}

		[Test]
		public void InsertBatch1([IncludeDataSources(TestProvName.AllOracle)]
			string context)
		{
			using (var db = GetDataContext(context))
			{
				db.Types2.Delete(_ => _.ID > 1000);

				try
				{
					((DataConnection)db).BulkCopy(1, new[]
					{
						new LinqDataTypes2 { ID = 1003, MoneyValue = 0m, DateTimeValue = null,         BoolValue = true,  GuidValue = new Guid("ef129165-6ffe-4df9-bb6b-bb16e413c883"), SmallIntValue =  null, IntValue = null    },
						new LinqDataTypes2 { ID = 1004, MoneyValue = 0m, DateTimeValue = null,         BoolValue = true,  GuidValue = new Guid("ef129165-6ffe-4df9-bb6b-bb16e413c883"), SmallIntValue =  null, IntValue = null    }
					});
				}
				finally
				{
					db.Types2.Delete(_ => _.ID > 1000);
				}
			}
		}

		[Test]
		public void InsertBatch2([IncludeDataSources(TestProvName.AllSqlServer2008Plus)] string context)
		{
			using (var db = GetDataContext(context))
			{
				db.Types2.Delete(_ => _.ID > 1000);

				try
				{
					((DataConnection)db).BulkCopy(100, new[]
					{
						new LinqDataTypes2 { ID = 1003, MoneyValue = 0m, DateTimeValue = null,              BoolValue = true,  GuidValue = new Guid("ef129165-6ffe-4df9-bb6b-bb16e413c883"), SmallIntValue =  null, IntValue = null    },
						new LinqDataTypes2 { ID = 1004, MoneyValue = 0m, DateTimeValue = TestData.DateTime, BoolValue = false, GuidValue = null,                                             SmallIntValue =  2,    IntValue = 1532334 }
					});
				}
				finally
				{
					db.Types2.Delete(_ => _.ID > 1000);
				}
			}
		}

		[Test]
		public void Insert11([DataSources] string context)
		{
			var p = new ComplexPerson { Name = new FullName { FirstName = "fn", LastName = "ln" }, Gender = Gender.Male };

			using (var db = GetDataContext(context))
			{
				var id = db.Person.Max(t => t.ID);

				try
				{
					db.Insert(p);

					var inserted = db.GetTable<ComplexPerson>().Single(p2 => p2.ID > id);

					Assert.AreEqual(p.Name.FirstName, inserted.Name.FirstName);
					Assert.AreEqual(p.Name.LastName, inserted.Name.LastName);
					Assert.AreEqual(p.Gender, inserted.Gender);

				}
				finally
				{
					db.Person.Delete(t => t.ID > id);
				}
			}
		}

		[Test]
		public void Insert12([DataSources] string context)
		{
			using (var db = GetDataContext(context))
			{
				var id = db.Person.Max(t => t.ID);

				try
				{
					db
						.Into(db.GetTable<ComplexPerson>())
							.Value(_ => _.Name.FirstName, "FirstName")
							.Value(_ => _.Name.LastName,  () => "LastName")
							.Value(_ => _.Gender,         Gender.Female)
						.Insert();
				}
				finally
				{
					db.Person.Delete(t => t.ID > id);
				}
			}
		}

		[Test]
		public void Insert13([DataSources] string context)
		{
			using (var db = GetDataContext(context))
			{
				var id = db.Person.Max(t => t.ID);

				try
				{
					db
						.GetTable<ComplexPerson>()
						.Insert(() => new ComplexPerson
						{
							Name = new FullName
							{
								FirstName = "FirstName",
								LastName  = "LastName"
							},
							Gender = Gender.Male,
						});
				}
				finally
				{
					db.Person.Delete(t => t.ID > id);
				}
			}
		}

		[Test]
		public void Insert14([DataSources(
			ProviderName.SqlCe, TestProvName.AllAccess, ProviderName.SqlServer2000,
			ProviderName.SqlServer2005, TestProvName.AllSybase)]
			string context)
		{
			using (var db = GetDataContext(context))
			{
				try
				{
					db.Person.Delete(p => p.FirstName.StartsWith("Insert14"));

					Assert.AreEqual(1,
						db.Person
						.Insert(() => new Person
						{
							FirstName = "Insert14" + db.Person.Where(p => p.ID == 1).Select(p => p.FirstName).FirstOrDefault(),
							LastName  = "Shepard",
							Gender = Gender.Male
						}));

					Assert.AreEqual(1, db.Person.Count(p => p.FirstName.StartsWith("Insert14")));
				}
				finally
				{
					db.Person.Delete(p => p.FirstName.StartsWith("Insert14"));
				}
			}
		}

		[Test]
		public void Insert15([DataSources] string context)
		{
			using (var db = GetDataContext(context))
			{
				db.Person.Where(_ => _.FirstName.StartsWith("Insert15")).Delete();

				try
				{
					db.Insert(new ComplexPerson
						{
							Name = new FullName
							{
								FirstName = "Insert15",
								LastName  = "Insert15"
							},
							Gender = Gender.Male,
						});

					var cnt = db.Person.Where(_ => _.FirstName.StartsWith("Insert15")).Count();
					Assert.AreEqual(1, cnt);
				}
				finally
				{
					db.Person.Where(_ => _.FirstName.StartsWith("Insert15")).Delete();
				}
			}
		}

		[Test]
		public void Insert16([DataSources] string context)
		{
			using (var db = GetDataContext(context))
			{
				db.Person.Where(_ => _.FirstName.StartsWith("Insert16")).Delete();

				try
				{
					var name = "Insert16";
					var idx = 4;

					db.Person.Insert(() => new Person()
					{
						FirstName = "Insert16",
						LastName  = (Sql.AsSql(name).Length + idx).ToString(),
						Gender    = Gender.Male,
					});

					var cnt = db.Person.Where(_ => _.FirstName.StartsWith("Insert16")).Count();
					Assert.AreEqual(1, cnt);
				}
				finally
				{
					db.Person.Where(_ => _.FirstName.StartsWith("Insert16")).Delete();
				}
			}
		}

		// Access, SQLite, Firebird before v4, Informix and SAP Hana do not support DEFAULT in inserted values, 
		// see https://github.com/linq2db/linq2db/pull/2954#issuecomment-821798021
		[Test]
		public void InsertDefault([DataSources(
			TestProvName.AllAccess,
			TestProvName.AllFirebirdLess4,
			TestProvName.AllInformix,
			TestProvName.AllSapHana,
			TestProvName.AllSQLite)] string context)
		{
			using var db = GetDataContext(context);
			try
			{
				db.Person.Insert(() => new Person
				{
					FirstName  = "InsertDefault",
					MiddleName = Sql.Default<string>(),
					LastName   = "InsertDefault",
					Gender     = Gender.Male,
				});
			}
			finally
			{
				db.Person.Delete(p => p.FirstName == "InsertDefault");
			}
		}

		[Test]
		public void InsertSingleIdentity([DataSources(
			TestProvName.AllInformix, ProviderName.SqlCe, TestProvName.AllSapHana)]
			string context)
		{
			using (var db = GetDataContext(context))
			{
				try
				{
					db.TestIdentity.Delete();

					var id = db.TestIdentity.InsertWithIdentity(() => new TestIdentity {});

					Assert.NotNull(id);
				}
				finally
				{
					db.TestIdentity.Delete();
				}
			}
		}

		[Table("LinqDataTypes")]
		class TestConvertTable1
		{
			[PrimaryKey]                        public int      ID;
			[Column(DataType = DataType.Int64)] public TimeSpan BigIntValue;
		}

		[Test]
		public void InsertConverted([DataSources] string context)
		{
			using (var db = GetDataContext(context))
			{
				var tbl = db.GetTable<TestConvertTable1>();

				try
				{
					tbl.Delete(r => r.ID >= 1000);

					var tt = TimeSpan.FromMinutes(1);

					tbl.Insert(() => new TestConvertTable1 { ID = 1001, BigIntValue = tt });

					Assert.AreEqual(tt, tbl.First(t => t.ID == 1001).BigIntValue);
				}
				finally
				{
					tbl.Delete(r => r.ID >= 1000);
				}
			}
		}

		[Table("LinqDataTypes")]
		class TestConvertTable2
		{
			[PrimaryKey]                        public int       ID;
			[Column(DataType = DataType.Int64)] public TimeSpan? BigIntValue;
		}

		[Test]
		public void InsertConvertedNullable([DataSources] string context)
		{
			using (var db = GetDataContext(context))
			{
				var tbl = db.GetTable<TestConvertTable2>();

				try
				{
					tbl.Delete(r => r.ID >= 1000);

					var tt = TimeSpan.FromMinutes(1);

					tbl.Insert(() => new TestConvertTable2 { ID = 1001, BigIntValue = tt });

					Assert.AreEqual(tt, tbl.First(t => t.ID == 1001).BigIntValue);
				}
				finally
				{
					tbl.Delete(r => r.ID >= 1000);
				}
			}
		}

		[Test]
		public void InsertWith([IncludeDataSources(
			ProviderName.SqlServer2008)]//, ProviderName.SqlServer2012, ProviderName.SqlServer2014)]
			string context)
		{
			var m = null as int?;

			using (var db = GetDataContext(context))
			{
				(
					from c in db.Child.With("INDEX(IX_ChildIndex)")
					join id in db.GrandChild on c.ParentID equals id.ParentID
					where id.ChildID == m
					select c.ChildID
				)
				.Distinct()
				.Insert(db.Parent, t => new Parent { ParentID = t });
			}
		}

		internal static string GetTableName(string context, [CallerMemberName] string? methodName = null)
		{
			var tableName  = "xxPerson";

			if (context.StartsWith("Firebird"))
			{
				tableName += context.StartsWith(TestProvName.Firebird4)
					? "_f4"
					: (context.StartsWith(TestProvName.Firebird3)
						? "_f3"
						: "_f");

				if (context.EndsWith("LinqService"))
					tableName += "l";

				tableName += "_" + methodName;
			}

			if (context.StartsWith("Oracle"))
			{
				tableName += "_o";

				if (context.EndsWith("LinqService"))
					tableName += "l";
			}

			return tableName;
		}

		[Test]
		public void InsertByTableName([DataSources] string context)
		{
			const string? schemaName = null;
			var tableName  = GetTableName(context, "35");

			using (var db = GetDataContext(context))
			{
				try
				{
					db.DropTable<Person>(tableName, schemaName: schemaName, throwExceptionIfNotExists: false);

					var table = db.CreateTable<Person>(tableName, schemaName: schemaName);

					Assert.AreEqual(tableName, table.TableName);
					Assert.AreEqual(schemaName, table.SchemaName);

					var person = new Person()
					{
						FirstName = "Steven",
						LastName = "King",
						Gender = Gender.Male,
					};

					// insert a row into the table
					db.Insert(person, tableName: tableName, schemaName: schemaName);
					var newId1 = db.InsertWithInt32Identity(person, tableName: tableName, schemaName: schemaName);
					var newId2 = db.InsertWithIdentity(person, tableName: tableName, schemaName: schemaName);

					var newCount = table.Count();
					Assert.AreEqual(3, newCount);

					Assert.AreNotEqual(newId1, newId2);

					var integritycount = table.Where(p => p.FirstName == "Steven" && p.LastName == "King" && p.Gender == Gender.Male).Count();
					Assert.AreEqual(3, integritycount);

					table.Drop();
				}
				finally
				{
					db.DropTable<Person>(tableName, schemaName: schemaName, throwExceptionIfNotExists: false);
				}
			}
		}

		[Test]
		public async Task InsertByTableNameAsync([DataSources] string context)
		{
			const string? schemaName = null;
			var tableName  = GetTableName(context, "31");

			using (var db = GetDataContext(context))
			{
				try
				{
					var table = await db.CreateTableAsync<Person>(tableName, schemaName: schemaName);

					Assert.AreEqual(tableName, table.TableName);
					Assert.AreEqual(schemaName, table.SchemaName);

					var person = new Person()
					{
						FirstName = "Steven",
						LastName = "King",
						Gender = Gender.Male,
					};

					// insert a row into the table
					await db.InsertAsync(person, tableName: tableName, schemaName: schemaName);
					var newId1 = await db.InsertWithInt32IdentityAsync(person, tableName: tableName, schemaName: schemaName);
					var newId2 = await db.InsertWithIdentityAsync(person, tableName: tableName, schemaName: schemaName);

					var newCount = await table.CountAsync();
					Assert.AreEqual(3, newCount);

					Assert.AreNotEqual(newId1, newId2);

					var integritycount = await table.Where(p => p.FirstName == "Steven" && p.LastName == "King" && p.Gender == Gender.Male).CountAsync();
					Assert.AreEqual(3, integritycount);
					await table.DropAsync();
				}
				finally
				{
					await db.DropTableAsync<Person>(tableName, schemaName: schemaName, throwExceptionIfNotExists: false);
				}
			}
		}

		[Test]
		public void InsertOrReplaceByTableName([InsertOrUpdateDataSources] string context)
		{
			const string? schemaName = null;
			var tableName  = "xxPatient" + (context.Contains("Firebird") ? TestUtils.GetNext().ToString() : string.Empty);

			using (var db = GetDataContext(context))
			{
				db.DropTable<Patient>(tableName, schemaName: schemaName, throwExceptionIfNotExists: false);
				var table = db.CreateTable<Patient>(tableName, schemaName: schemaName);

				try
				{
					Assert.AreEqual(tableName, table.TableName);
					Assert.AreEqual(schemaName, table.SchemaName);

					var person1 = new Patient()
					{
						PersonID = 1,
						Diagnosis = "ABC1",
					};

					var person2 = new Patient()
					{
						PersonID = 2,
						Diagnosis = "ABC2",
					};


					db.InsertOrReplace(person1, tableName: tableName, schemaName: schemaName);
					db.InsertOrReplace(person2, tableName: tableName, schemaName: schemaName);

					Assert.AreEqual(2, table.Count());

					db.InsertOrReplace(person1, tableName: tableName, schemaName: schemaName);
					db.InsertOrReplace(person2, tableName: tableName, schemaName: schemaName);

					Assert.AreEqual(2, table.Count());
				}
				finally
				{
					table.Drop(throwExceptionIfNotExists: false);
				}
			}
		}

		[Test]
		public async Task InsertOrReplaceByTableNameAsync([DataSources] string context)
		{
			const string? schemaName = null;
			var tableName  = "xxPatient" + (context.Contains("Firebird") ? TestUtils.GetNext().ToString() : string.Empty);

			using (var db = GetDataContext(context))
			{
				await db.DropTableAsync<Patient>(tableName, schemaName: schemaName, throwExceptionIfNotExists: false);
				var table = await db.CreateTableAsync<Patient>(tableName, schemaName: schemaName);
				try
				{
					Assert.AreEqual(tableName, table.TableName);
					Assert.AreEqual(schemaName, table.SchemaName);

					var person1 = new Patient()
					{
						PersonID = 1,
						Diagnosis = "ABC1",
					};

					var person2 = new Patient()
					{
						PersonID = 2,
						Diagnosis = "ABC2",
					};


					await db.InsertOrReplaceAsync(person1, tableName: tableName, schemaName: schemaName);
					await db.InsertOrReplaceAsync(person2, tableName: tableName, schemaName: schemaName);

					Assert.AreEqual(2, await table.CountAsync());

					await db.InsertOrReplaceAsync(person1, tableName: tableName, schemaName: schemaName);
					await db.InsertOrReplaceAsync(person2, tableName: tableName, schemaName: schemaName);

					Assert.AreEqual(2, await table.CountAsync());
				}
				finally
				{
					await table.DropAsync(throwExceptionIfNotExists: false);
				}
			}
		}

		[Test]
		public void TestInsertWithColumnFilter([DataSources] string context, [Values] bool withMiddleName)
		{
			using (var db = GetDataContext(context))
			{
				var newName = "InsertColumnFilter";
				try
				{
					var p = new Person()
					{
						FirstName  = newName,
						LastName   = "whatever",
						MiddleName = "som middle name",
						Gender     = Gender.Male
					};

					db.Insert(p, (a, b) => b.ColumnName != nameof(Model.Person.MiddleName) || withMiddleName);

					p = db.GetTable<Person>().Where(x => x.FirstName == p.FirstName).First();

					Assert.AreEqual(!withMiddleName, string.IsNullOrWhiteSpace(p.MiddleName));
				}
				finally
				{
					db.Person.Where(x => x.FirstName == newName).Delete();
				}
			}
		}

		[Test]
		public void TestUpdateWithColumnFilter([DataSources] string context, [Values] bool withMiddleName)
		{
			ResetPersonIdentity(context);

			using (var db = GetDataContext(context))
			{
				var newName = "InsertColumnFilter";
				try
				{
					var p = new Person()
					{
						FirstName = newName,
						LastName = "whatever",
						MiddleName = "som middle name",
						Gender = Gender.Male
					};

					db.Insert(p);

					p = db.GetTable<Person>().Where(x => x.FirstName == p.FirstName).First();

					p.MiddleName = "updated name";

					db.Update(p, (a, b) => b.ColumnName != nameof(Model.Person.MiddleName) || withMiddleName);

					p = db.GetTable<Person>().Where(x => x.FirstName == p.FirstName).First();

					if (withMiddleName)
						Assert.AreEqual("updated name", p.MiddleName);
					else
						Assert.AreNotEqual("updated name", p.MiddleName);
				}
				finally
				{
					db.Person.Where(x => x.FirstName == newName).Delete();
				}
			}
		}

		[Table]
		class TestInsertOrReplaceTable
		{
			[PrimaryKey] public int     ID         { get; set; }
			[Column]     public string? FirstName  { get; set; }
			[Column]     public string? LastName   { get; set; }
			[Column]     public string? MiddleName { get; set; }
		}

		[Test]
		public void TestInsertOrReplaceWithColumnFilter([InsertOrUpdateDataSources] string context, [Values] bool withMiddleName, [Values] bool skipOnInsert)
		{
			using (var db = GetDataContext(context))
			using (var table = db.CreateLocalTable<TestInsertOrReplaceTable>())
			{
				var newName = "InsertOrReplaceColumnFilter";
				var p = new TestInsertOrReplaceTable()
				{
					FirstName = newName,
					LastName = "whatever",
					MiddleName = "som middle name",
				};

				db.InsertOrReplace(p, (a, b, isInsert) => b.ColumnName != nameof(TestInsertOrReplaceTable.MiddleName) || withMiddleName || !skipOnInsert);

				p = db.GetTable<TestInsertOrReplaceTable>().Where(x => x.FirstName == p.FirstName).First();

				Assert.AreEqual(!withMiddleName && skipOnInsert, string.IsNullOrWhiteSpace(p.MiddleName));

				p.MiddleName = "updated name";
				db.InsertOrReplace(p, (a, b, isInsert) => b.ColumnName != nameof(TestInsertOrReplaceTable.MiddleName) || withMiddleName || skipOnInsert);

				p = db.GetTable<TestInsertOrReplaceTable>().Where(x => x.FirstName == p.FirstName).First();

				if (skipOnInsert || withMiddleName)
					Assert.AreEqual("updated name", p.MiddleName);
				else
					Assert.AreNotEqual("updated name", p.MiddleName);
			}
		}

		#region InsertIfNotExists (https://github.com/linq2db/linq2db/issues/3005)
		private int GetEmptyRowCount(string context)
		{
			var provider = GetProviderName(context, out _);

			// those providers generate IF (), which doesn't return rowcount if not entered
			// for some reason it doesn't affect managed sybase provider (provider bug?)
<<<<<<< HEAD
			return provider == ProviderName.Sybase
=======
			// and oracle native provider always was "special"
			return provider == ProviderName.Sybase
				|| provider == ProviderName.OracleNative
				|| provider == TestProvName.Oracle11Native
>>>>>>> 9b8e1720
				|| provider == ProviderName.SqlServer2000
				|| provider == ProviderName.SqlServer2005
				? -1
				: 0;
		}

<<<<<<< HEAD
=======
		private int GetNonEmptyRowCount(string context)
		{
			var provider = GetProviderName(context, out _);

			// oracle native provider and rowcount are not familiar with each other
			return provider == ProviderName.OracleNative
				|| provider == TestProvName.Oracle11Native
				? -1
				: 1;
		}

>>>>>>> 9b8e1720
		[Test]
		public void InsertIfNotExists_EmptyInit1([InsertOrUpdateDataSources] string context)
		{
			using (var db = GetDataContext(context))
			using (var table = db.CreateLocalTable<TestInsertOrReplaceInfo>())
			{
				var cnt1 = table.InsertOrUpdate(
					() => new TestInsertOrReplaceInfo()
					{
						Id   = 1,
						Name = "test"
					},
					p => new TestInsertOrReplaceInfo() { });
				var cnt2 = table.InsertOrUpdate(
					() => new TestInsertOrReplaceInfo()
					{
						Id   = 1,
						Name = "test"
					},
					p => new TestInsertOrReplaceInfo() { });

<<<<<<< HEAD
				Assert.AreEqual(1, cnt1);
=======
				Assert.AreEqual(GetNonEmptyRowCount(context), cnt1);
>>>>>>> 9b8e1720
				Assert.AreEqual(GetEmptyRowCount(context), cnt2);
			}
		}

		[Test]
		public void InsertIfNotExists_EmptyInit2([InsertOrUpdateDataSources] string context)
		{
			using (var db = GetDataContext(context))
			using (var table = db.CreateLocalTable<TestInsertOrReplaceInfo>())
			{
				var cnt1 = table.InsertOrUpdate(
					() => new TestInsertOrReplaceInfo()
					{
						Id   = 1,
						Name = "test"
					},
					p => new TestInsertOrReplaceInfo() { },
					() => new TestInsertOrReplaceInfo() { Id = 1 });
				var cnt2 = table.InsertOrUpdate(
					() => new TestInsertOrReplaceInfo()
					{
						Id   = 1,
						Name = "test"
					},
					p => new TestInsertOrReplaceInfo() { },
					() => new TestInsertOrReplaceInfo() { Id = 1 });

<<<<<<< HEAD
				Assert.AreEqual(1, cnt1);
=======
				Assert.AreEqual(GetNonEmptyRowCount(context), cnt1);
>>>>>>> 9b8e1720
				Assert.AreEqual(GetEmptyRowCount(context), cnt2);
			}
		}

		[Test]
		public void InsertIfNotExists_EmptyNew1([InsertOrUpdateDataSources] string context)
		{
			using (var db = GetDataContext(context))
			using (var table = db.CreateLocalTable<TestInsertOrReplaceInfo>())
			{
				var cnt1 = table.InsertOrUpdate(
					() => new TestInsertOrReplaceInfo()
					{
						Id   = 1,
						Name = "test"
					},
					p => new TestInsertOrReplaceInfo());
				var cnt2 = table.InsertOrUpdate(
					() => new TestInsertOrReplaceInfo()
					{
						Id   = 1,
						Name = "test"
					},
					p => new TestInsertOrReplaceInfo());

<<<<<<< HEAD
				Assert.AreEqual(1, cnt1);
=======
				Assert.AreEqual(GetNonEmptyRowCount(context), cnt1);
>>>>>>> 9b8e1720
				Assert.AreEqual(GetEmptyRowCount(context), cnt2);
			}
		}

		[Test]
		public void InsertIfNotExists_EmptyNew2([InsertOrUpdateDataSources] string context)
		{
			using (var db = GetDataContext(context))
			using (var table = db.CreateLocalTable<TestInsertOrReplaceInfo>())
			{
				var cnt1 = table.InsertOrUpdate(
					() => new TestInsertOrReplaceInfo()
					{
						Id   = 1,
						Name = "test"
					},
					p => new TestInsertOrReplaceInfo(),
					() => new TestInsertOrReplaceInfo() { Id = 1 });
				var cnt2 = table.InsertOrUpdate(
					() => new TestInsertOrReplaceInfo()
					{
						Id   = 1,
						Name = "test"
					},
					p => new TestInsertOrReplaceInfo(),
					() => new TestInsertOrReplaceInfo() { Id = 1 });

<<<<<<< HEAD
				Assert.AreEqual(1, cnt1);
=======
				Assert.AreEqual(GetNonEmptyRowCount(context), cnt1);
>>>>>>> 9b8e1720
				Assert.AreEqual(GetEmptyRowCount(context), cnt2);
			}
		}

		[Test]
		public void InsertIfNotExists_NullExpr1([InsertOrUpdateDataSources] string context)
		{
			using (var db = GetDataContext(context))
			using (var table = db.CreateLocalTable<TestInsertOrReplaceInfo>())
			{
				var cnt1 = table.InsertOrUpdate(
					() => new TestInsertOrReplaceInfo()
					{
						Id   = 1,
						Name = "test"
					},
					p => null);
				var cnt2 = table.InsertOrUpdate(
					() => new TestInsertOrReplaceInfo()
					{
						Id   = 1,
						Name = "test"
					},
					p => null);

<<<<<<< HEAD
				Assert.AreEqual(1, cnt1);
=======
				Assert.AreEqual(GetNonEmptyRowCount(context), cnt1);
>>>>>>> 9b8e1720
				Assert.AreEqual(GetEmptyRowCount(context), cnt2);
			}
		}

		[Test]
		public void InsertIfNotExists_NullExpr2([InsertOrUpdateDataSources] string context)
		{
			using (var db = GetDataContext(context))
			using (var table = db.CreateLocalTable<TestInsertOrReplaceInfo>())
			{
				var cnt1 = table.InsertOrUpdate(
					() => new TestInsertOrReplaceInfo()
					{
						Id   = 1,
						Name = "test"
					},
					p => null,
					() => new TestInsertOrReplaceInfo() { Id = 1 });
				var cnt2 = table.InsertOrUpdate(
					() => new TestInsertOrReplaceInfo()
					{
						Id   = 1,
						Name = "test"
					},
					p => null,
					() => new TestInsertOrReplaceInfo() { Id = 1 });

<<<<<<< HEAD
				Assert.AreEqual(1, cnt1);
=======
				Assert.AreEqual(GetNonEmptyRowCount(context), cnt1);
>>>>>>> 9b8e1720
				Assert.AreEqual(GetEmptyRowCount(context), cnt2);
			}
		}

		[Test]
		public void InsertIfNotExists_Null1([InsertOrUpdateDataSources] string context)
		{
			using (var db = GetDataContext(context))
			using (var table = db.CreateLocalTable<TestInsertOrReplaceInfo>())
			{
				var cnt1 = table.InsertOrUpdate(
					() => new TestInsertOrReplaceInfo()
					{
						Id   = 1,
						Name = "test"
					},
					null);
				var cnt2 = table.InsertOrUpdate(
					() => new TestInsertOrReplaceInfo()
					{
						Id   = 1,
						Name = "test"
					},
					null);

<<<<<<< HEAD
				Assert.AreEqual(1, cnt1);
=======
				Assert.AreEqual(GetNonEmptyRowCount(context), cnt1);
>>>>>>> 9b8e1720
				Assert.AreEqual(GetEmptyRowCount(context), cnt2);
			}
		}

		[Test]
		public void InsertIfNotExists_Null2([InsertOrUpdateDataSources] string context)
		{
			using (var db = GetDataContext(context))
			using (var table = db.CreateLocalTable<TestInsertOrReplaceInfo>())
			{
				var cnt1 = table.InsertOrUpdate(
					() => new TestInsertOrReplaceInfo()
					{
						Id   = 1,
						Name = "test"
					},
					null,
					() => new TestInsertOrReplaceInfo() { Id = 1 });
				var cnt2 = table.InsertOrUpdate(
					() => new TestInsertOrReplaceInfo()
					{
						Id   = 1,
						Name = "test"
					},
					null,
					() => new TestInsertOrReplaceInfo() { Id = 1 });

<<<<<<< HEAD
				Assert.AreEqual(1, cnt1);
=======
				Assert.AreEqual(GetNonEmptyRowCount(context), cnt1);
>>>>>>> 9b8e1720
				Assert.AreEqual(GetEmptyRowCount(context), cnt2);
			}
		}
		#endregion

		#region issue 2243
		[Table("test_insert_or_replace")]
		public partial class TestInsertOrReplaceInfo
		{
			[Column("id"), PrimaryKey, NotNull]                   public int       Id        { get; set; } // bigint
			[Column("name"), Nullable]                            public string?   Name      { get; set; } // character varying(100)
			[Column("created_by", SkipOnUpdate = true), Nullable] public string?   CreatedBy { get; set; } // character varying(100)
			[Column("updated_by", SkipOnInsert = true), Nullable] public string?   UpdatedBy { get; set; } // character varying(100)
		}

		[Test]
		public void Issue2243([InsertOrUpdateDataSources] string context, [Values(1, 2, 3)] int seed)
		{
			using (var db    = GetDataContext(context))
			using (var table = db.CreateLocalTable<TestInsertOrReplaceInfo>())
			{
				var user = $"TEST_USER{seed}";
				var item = new TestInsertOrReplaceInfo()
				{
					Id        = 1,
					Name      = "Test1",
					CreatedBy = user
				};

				db.InsertOrReplace(item);

				var res = table.Single();
				Assert.AreEqual(1, res.Id);
				Assert.AreEqual("Test1", res.Name);
				Assert.AreEqual(user, res.CreatedBy);
				Assert.IsNull(res.UpdatedBy);

				item.Name      = "Test2";
				item.UpdatedBy = user;

				db.InsertOrReplace(item);

				res = table.Single();
				Assert.AreEqual(1, res.Id);
				Assert.AreEqual("Test2", res.Name);
				Assert.AreEqual(user, res.CreatedBy);
				Assert.AreEqual(user, res.UpdatedBy);
			}
		}
#endregion
	}
}<|MERGE_RESOLUTION|>--- conflicted
+++ resolved
@@ -2062,22 +2062,16 @@
 
 			// those providers generate IF (), which doesn't return rowcount if not entered
 			// for some reason it doesn't affect managed sybase provider (provider bug?)
-<<<<<<< HEAD
-			return provider == ProviderName.Sybase
-=======
 			// and oracle native provider always was "special"
 			return provider == ProviderName.Sybase
 				|| provider == ProviderName.OracleNative
 				|| provider == TestProvName.Oracle11Native
->>>>>>> 9b8e1720
 				|| provider == ProviderName.SqlServer2000
 				|| provider == ProviderName.SqlServer2005
 				? -1
 				: 0;
 		}
 
-<<<<<<< HEAD
-=======
 		private int GetNonEmptyRowCount(string context)
 		{
 			var provider = GetProviderName(context, out _);
@@ -2089,7 +2083,6 @@
 				: 1;
 		}
 
->>>>>>> 9b8e1720
 		[Test]
 		public void InsertIfNotExists_EmptyInit1([InsertOrUpdateDataSources] string context)
 		{
@@ -2111,11 +2104,7 @@
 					},
 					p => new TestInsertOrReplaceInfo() { });
 
-<<<<<<< HEAD
-				Assert.AreEqual(1, cnt1);
-=======
 				Assert.AreEqual(GetNonEmptyRowCount(context), cnt1);
->>>>>>> 9b8e1720
 				Assert.AreEqual(GetEmptyRowCount(context), cnt2);
 			}
 		}
@@ -2143,11 +2132,7 @@
 					p => new TestInsertOrReplaceInfo() { },
 					() => new TestInsertOrReplaceInfo() { Id = 1 });
 
-<<<<<<< HEAD
-				Assert.AreEqual(1, cnt1);
-=======
 				Assert.AreEqual(GetNonEmptyRowCount(context), cnt1);
->>>>>>> 9b8e1720
 				Assert.AreEqual(GetEmptyRowCount(context), cnt2);
 			}
 		}
@@ -2173,11 +2158,7 @@
 					},
 					p => new TestInsertOrReplaceInfo());
 
-<<<<<<< HEAD
-				Assert.AreEqual(1, cnt1);
-=======
 				Assert.AreEqual(GetNonEmptyRowCount(context), cnt1);
->>>>>>> 9b8e1720
 				Assert.AreEqual(GetEmptyRowCount(context), cnt2);
 			}
 		}
@@ -2205,11 +2186,7 @@
 					p => new TestInsertOrReplaceInfo(),
 					() => new TestInsertOrReplaceInfo() { Id = 1 });
 
-<<<<<<< HEAD
-				Assert.AreEqual(1, cnt1);
-=======
 				Assert.AreEqual(GetNonEmptyRowCount(context), cnt1);
->>>>>>> 9b8e1720
 				Assert.AreEqual(GetEmptyRowCount(context), cnt2);
 			}
 		}
@@ -2235,11 +2212,7 @@
 					},
 					p => null);
 
-<<<<<<< HEAD
-				Assert.AreEqual(1, cnt1);
-=======
 				Assert.AreEqual(GetNonEmptyRowCount(context), cnt1);
->>>>>>> 9b8e1720
 				Assert.AreEqual(GetEmptyRowCount(context), cnt2);
 			}
 		}
@@ -2267,11 +2240,7 @@
 					p => null,
 					() => new TestInsertOrReplaceInfo() { Id = 1 });
 
-<<<<<<< HEAD
-				Assert.AreEqual(1, cnt1);
-=======
 				Assert.AreEqual(GetNonEmptyRowCount(context), cnt1);
->>>>>>> 9b8e1720
 				Assert.AreEqual(GetEmptyRowCount(context), cnt2);
 			}
 		}
@@ -2297,11 +2266,7 @@
 					},
 					null);
 
-<<<<<<< HEAD
-				Assert.AreEqual(1, cnt1);
-=======
 				Assert.AreEqual(GetNonEmptyRowCount(context), cnt1);
->>>>>>> 9b8e1720
 				Assert.AreEqual(GetEmptyRowCount(context), cnt2);
 			}
 		}
@@ -2329,11 +2294,7 @@
 					null,
 					() => new TestInsertOrReplaceInfo() { Id = 1 });
 
-<<<<<<< HEAD
-				Assert.AreEqual(1, cnt1);
-=======
 				Assert.AreEqual(GetNonEmptyRowCount(context), cnt1);
->>>>>>> 9b8e1720
 				Assert.AreEqual(GetEmptyRowCount(context), cnt2);
 			}
 		}
