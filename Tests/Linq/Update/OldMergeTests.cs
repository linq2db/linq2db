--- conflicted
+++ resolved
@@ -28,11 +28,7 @@
 				TestProvName.AllPostgreSQL,
 				TestProvName.AllSQLite,
 				ProviderName.SqlCe,
-<<<<<<< HEAD
-				ProviderName.SqlServer2005,
-=======
 				TestProvName.AllSqlServer2005,
->>>>>>> 8fb36cb7
 				TestProvName.AllSybase,
 				TestProvName.AllSapHana)]
 			string context)
@@ -51,11 +47,7 @@
 				TestProvName.AllInformix,
 				TestProvName.AllSQLite,
 				ProviderName.SqlCe,
-<<<<<<< HEAD
-				ProviderName.SqlServer2005)]
-=======
-				TestProvName.AllSqlServer2005)]
->>>>>>> 8fb36cb7
+				TestProvName.AllSqlServer2005)]
 			string context)
 		{
 			using (var db = GetDataConnection(context))
@@ -79,11 +71,7 @@
 				TestProvName.AllInformix,
 				TestProvName.AllSapHana,
 				ProviderName.SqlCe,
-<<<<<<< HEAD
-				ProviderName.SqlServer2005)]
-=======
-				TestProvName.AllSqlServer2005)]
->>>>>>> 8fb36cb7
+				TestProvName.AllSqlServer2005)]
 			string context)
 		{
 			using (var db = GetDataConnection(context))
@@ -107,11 +95,7 @@
 				TestProvName.AllInformix,
 				TestProvName.AllSapHana,
 				ProviderName.SqlCe,
-<<<<<<< HEAD
-				ProviderName.SqlServer2005)]
-=======
-				TestProvName.AllSqlServer2005)]
->>>>>>> 8fb36cb7
+				TestProvName.AllSqlServer2005)]
 			string context)
 		{
 			using (var db = GetDataConnection(context))
@@ -135,11 +119,7 @@
 				TestProvName.AllInformix,
 				TestProvName.AllSapHana,
 				ProviderName.SqlCe,
-<<<<<<< HEAD
-				ProviderName.SqlServer2005)]
-=======
-				TestProvName.AllSqlServer2005)]
->>>>>>> 8fb36cb7
+				TestProvName.AllSqlServer2005)]
 			string context)
 		{
 			using (var db = GetDataConnection(context))
@@ -163,11 +143,7 @@
 				TestProvName.AllInformix,
 				TestProvName.AllSapHana,
 				ProviderName.SqlCe,
-<<<<<<< HEAD
-				ProviderName.SqlServer2005)]
-=======
-				TestProvName.AllSqlServer2005)]
->>>>>>> 8fb36cb7
+				TestProvName.AllSqlServer2005)]
 			string context)
 		{
 			using (var db = GetDataConnection(context))
@@ -191,11 +167,7 @@
 				TestProvName.AllInformix,
 				TestProvName.AllSapHana,
 				ProviderName.SqlCe,
-<<<<<<< HEAD
-				ProviderName.SqlServer2005)]
-=======
-				TestProvName.AllSqlServer2005)]
->>>>>>> 8fb36cb7
+				TestProvName.AllSqlServer2005)]
 			string context)
 		{
 			using (var db = GetDataConnection(context))
@@ -220,11 +192,7 @@
 				TestProvName.AllInformix,
 				TestProvName.AllSapHana,
 				ProviderName.SqlCe,
-<<<<<<< HEAD
-				ProviderName.SqlServer2005)]
-=======
-				TestProvName.AllSqlServer2005)]
->>>>>>> 8fb36cb7
+				TestProvName.AllSqlServer2005)]
 			string context)
 		{
 			using (var db = GetDataConnection(context))
@@ -251,11 +219,7 @@
 				TestProvName.AllInformix,
 				TestProvName.AllSapHana,
 				ProviderName.SqlCe,
-<<<<<<< HEAD
-				ProviderName.SqlServer2005)]
-=======
-				TestProvName.AllSqlServer2005)]
->>>>>>> 8fb36cb7
+				TestProvName.AllSqlServer2005)]
 			string context)
 		{
 			using (var db = GetDataConnection(context))
@@ -286,11 +250,7 @@
 				TestProvName.AllSybase,
 				TestProvName.AllSapHana,
 				ProviderName.SqlCe,
-<<<<<<< HEAD
-				ProviderName.SqlServer2005)]
-=======
-				TestProvName.AllSqlServer2005)]
->>>>>>> 8fb36cb7
+				TestProvName.AllSqlServer2005)]
 			string context)
 		{
 			ResetAllTypesIdentity(context);
@@ -322,11 +282,7 @@
 				TestProvName.AllInformix,
 				TestProvName.AllSapHana,
 				ProviderName.SqlCe,
-<<<<<<< HEAD
-				ProviderName.SqlServer2005)]
-=======
-				TestProvName.AllSqlServer2005)]
->>>>>>> 8fb36cb7
+				TestProvName.AllSqlServer2005)]
 			string context)
 		{
 			using (var db = GetDataConnection(context))
