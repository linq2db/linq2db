﻿using LinqToDB;
using LinqToDB.Common;
using LinqToDB.Data;
using LinqToDB.DataProvider;
using LinqToDB.Linq;
using LinqToDB.Mapping;
using NUnit.Framework;
using System;
using System.Collections;
using System.Collections.Generic;
using System.Linq;
using System.Linq.Expressions;
using Tests.Model;

namespace Tests.Merge
{
	[TestFixture]
	public partial class MergeTests : TestBase
	{
		public class MergeUpdateWithDeleteDataContextSourceAttribute : IncludeDataContextSourceAttribute
		{
			public MergeUpdateWithDeleteDataContextSourceAttribute()
				: base(false, ProviderName.Oracle, ProviderName.OracleManaged, ProviderName.OracleNative)
			{
			}
		}

		public class MergeBySourceDataContextSourceAttribute : IncludeDataContextSourceAttribute
		{
			public MergeBySourceDataContextSourceAttribute()
				: base(false, TestProvName.SqlAzure, ProviderName.SqlServer2008, ProviderName.SqlServer2012, ProviderName.SqlServer2014)
			{
			}
		}

		public class MergeDataContextSourceAttribute : DataContextSourceAttribute
		{
			private static string[] Unsupported = new []
			{
				ProviderName.Access,
				ProviderName.SqlCe,
				ProviderName.SQLite,
				TestProvName.SQLiteMs,
				ProviderName.SqlServer2000,
				ProviderName.SqlServer2005,
				ProviderName.PostgreSQL,
				ProviderName.PostgreSQL92,
				ProviderName.PostgreSQL93,
				ProviderName.MySql,
				TestProvName.MySql57,
				TestProvName.MariaDB
			};

			public MergeDataContextSourceAttribute(params string[] except)
				: base(false, Unsupported.Concat(except).ToArray())
			{
			}
		}

		[Table("merge1")]
		class TestMapping1
		{
			[Column("Id")]
			[PrimaryKey]
			public int Id;

			[Column("Field1")]
			public int? Field1;

			[Column("Field2")]
			public int? Field2;

			[Column("Field3", SkipOnInsert = true)]
			public int? Field3;

			[Column("Field4", SkipOnUpdate = true)]
			public int? Field4;

			[Column("Field5", SkipOnInsert = true, SkipOnUpdate = true)]
			public int? Field5;

			[Column("fake", Configuration = "Other")]
			public int Fake;
		}

		[Table("merge2")]
		class TestMapping2
		{
			[Column("Id")]
			[PrimaryKey]
			public int OtherId;

			[Column("Field1", SkipOnInsert = true)]
			public int? OtherField1;

			[Column("Field2", SkipOnInsert = true, SkipOnUpdate = true)]
			public int? OtherField2;

			[Column("Field3", SkipOnUpdate = true)]
			public int? OtherField3;

			[Column("Field4")]
			public int? OtherField4;

			[Column("Field5")]
			public int? OtherField5;

			[Column("fake", Configuration = "Other")]
			public int OtherFake;
		}

		private static ITable<TestMapping1> GetTarget(IDataContext db)
		{
			return db.GetTable<TestMapping1>().TableName("TestMerge1");
		}

		private static ITable<TestMapping1> GetSource1(IDataContext db)
		{
			return db.GetTable<TestMapping1>().TableName("TestMerge2");
		}

		private static ITable<TestMapping2> GetSource2(IDataContext db)
		{
			return db.GetTable<TestMapping2>().TableName("TestMerge2");
		}

		private void AssertRow(TestMapping1 expected, TestMapping1 actual, int? exprected3, int? exprected4)
		{
			Assert.AreEqual(expected.Id, actual.Id);
			Assert.AreEqual(expected.Field1, actual.Field1);
			Assert.AreEqual(expected.Field2, actual.Field2);
			Assert.AreEqual(exprected3, actual.Field3);
			Assert.AreEqual(exprected4, actual.Field4);
			Assert.IsNull(actual.Field5);
		}

		private void PrepareData(IDataContext db)
		{
			using (new DisableLogging())
			{
				GetTarget(db).Delete();
				foreach (var record in InitialTargetData)
				{
					db.Insert(record, "TestMerge1");
				}

				GetSource1(db).Delete();
				foreach (var record in InitialSourceData)
				{
					db.Insert(record, "TestMerge2");
				}
			}
		}

		private static readonly TestMapping1[] InitialTargetData = new[]
		{
			new TestMapping1() { Id = 1                                                                   },
			new TestMapping1() { Id = 2, Field1 = 2,             Field3 = 101                             },
			new TestMapping1() { Id = 3,             Field2 = 3,               Field4 = 203               },
			new TestMapping1() { Id = 4, Field1 = 5, Field2 = 6,                             Field5 = 304 },
		};

		private static readonly TestMapping1[] InitialSourceData = new[]
		{
			new TestMapping1() { Id = 3,              Field2 = 3,  Field3 = 113                             },
			new TestMapping1() { Id = 4, Field1 = 5,  Field2 = 7,                Field4 = 214               },
<<<<<<< HEAD
			new TestMapping1() { Id = 5, Field1 = 10, Field2 = 4,                              Field5 = 315 },
=======
			new TestMapping1() { Id = 5, Field1 = 10, Field2 = 4,                             Field5 = 315  },
>>>>>>> 2bb661aa
			new TestMapping1() { Id = 6,                           Field3 = 116, Field4 = 216, Field5 = 316 },
		};

		private static IEnumerable<TestMapping2> GetInitialSourceData2()
		{
			foreach (var record in InitialSourceData)
			{
				yield return new TestMapping2()
				{
					OtherId = record.Id,
					OtherField1 = record.Field1,
					OtherField2 = record.Field2,
					OtherField3 = record.Field3,
					OtherField4 = record.Field4,
					OtherField5 = record.Field5,
					OtherFake = record.Fake
				};
			}
		}

		[DataContextSource(false)]
		public void TestDataGenerationTest(string context)
		{
			using (var db = new TestDataConnection(context))
			{
				PrepareData(db);

				var result1 = GetTarget(db).OrderBy(_ => _.Id).ToList();
				var result2 = GetSource1(db).OrderBy(_ => _.Id).ToList();

				Assert.AreEqual(4, result1.Count);
				Assert.AreEqual(4, result2.Count);

				AssertRow(InitialTargetData[0], result1[0], null, null);
				AssertRow(InitialTargetData[1], result1[1], null, null);
				AssertRow(InitialTargetData[2], result1[2], null, 203);
				AssertRow(InitialTargetData[3], result1[3], null, null);

				AssertRow(InitialSourceData[0], result2[0], null, null);
				AssertRow(InitialSourceData[1], result2[1], null, 214);
				AssertRow(InitialSourceData[2], result2[2], null, null);
				AssertRow(InitialSourceData[3], result2[3], null, 216);
			}
		}

		private void AssertRowCount(int expected, int actual, string context)
		{
			// another sybase quirk, nothing surprising
			if (context == ProviderName.Sybase)
				Assert.LessOrEqual(expected, actual);
			else
				Assert.AreEqual(expected, actual);
		}
	}
}
<|MERGE_RESOLUTION|>--- conflicted
+++ resolved
@@ -1,226 +1,222 @@
-﻿using LinqToDB;
-using LinqToDB.Common;
-using LinqToDB.Data;
-using LinqToDB.DataProvider;
-using LinqToDB.Linq;
-using LinqToDB.Mapping;
-using NUnit.Framework;
-using System;
-using System.Collections;
-using System.Collections.Generic;
-using System.Linq;
-using System.Linq.Expressions;
-using Tests.Model;
-
-namespace Tests.Merge
-{
-	[TestFixture]
-	public partial class MergeTests : TestBase
-	{
-		public class MergeUpdateWithDeleteDataContextSourceAttribute : IncludeDataContextSourceAttribute
-		{
-			public MergeUpdateWithDeleteDataContextSourceAttribute()
-				: base(false, ProviderName.Oracle, ProviderName.OracleManaged, ProviderName.OracleNative)
-			{
-			}
-		}
-
-		public class MergeBySourceDataContextSourceAttribute : IncludeDataContextSourceAttribute
-		{
-			public MergeBySourceDataContextSourceAttribute()
-				: base(false, TestProvName.SqlAzure, ProviderName.SqlServer2008, ProviderName.SqlServer2012, ProviderName.SqlServer2014)
-			{
-			}
-		}
-
-		public class MergeDataContextSourceAttribute : DataContextSourceAttribute
-		{
-			private static string[] Unsupported = new []
-			{
-				ProviderName.Access,
-				ProviderName.SqlCe,
-				ProviderName.SQLite,
-				TestProvName.SQLiteMs,
-				ProviderName.SqlServer2000,
-				ProviderName.SqlServer2005,
-				ProviderName.PostgreSQL,
-				ProviderName.PostgreSQL92,
-				ProviderName.PostgreSQL93,
-				ProviderName.MySql,
-				TestProvName.MySql57,
-				TestProvName.MariaDB
-			};
-
-			public MergeDataContextSourceAttribute(params string[] except)
-				: base(false, Unsupported.Concat(except).ToArray())
-			{
-			}
-		}
-
-		[Table("merge1")]
-		class TestMapping1
-		{
-			[Column("Id")]
-			[PrimaryKey]
-			public int Id;
-
-			[Column("Field1")]
-			public int? Field1;
-
-			[Column("Field2")]
-			public int? Field2;
-
-			[Column("Field3", SkipOnInsert = true)]
-			public int? Field3;
-
-			[Column("Field4", SkipOnUpdate = true)]
-			public int? Field4;
-
-			[Column("Field5", SkipOnInsert = true, SkipOnUpdate = true)]
-			public int? Field5;
-
-			[Column("fake", Configuration = "Other")]
-			public int Fake;
-		}
-
-		[Table("merge2")]
-		class TestMapping2
-		{
-			[Column("Id")]
-			[PrimaryKey]
-			public int OtherId;
-
-			[Column("Field1", SkipOnInsert = true)]
-			public int? OtherField1;
-
-			[Column("Field2", SkipOnInsert = true, SkipOnUpdate = true)]
-			public int? OtherField2;
-
-			[Column("Field3", SkipOnUpdate = true)]
-			public int? OtherField3;
-
-			[Column("Field4")]
-			public int? OtherField4;
-
-			[Column("Field5")]
-			public int? OtherField5;
-
-			[Column("fake", Configuration = "Other")]
-			public int OtherFake;
-		}
-
-		private static ITable<TestMapping1> GetTarget(IDataContext db)
-		{
-			return db.GetTable<TestMapping1>().TableName("TestMerge1");
-		}
-
-		private static ITable<TestMapping1> GetSource1(IDataContext db)
-		{
-			return db.GetTable<TestMapping1>().TableName("TestMerge2");
-		}
-
-		private static ITable<TestMapping2> GetSource2(IDataContext db)
-		{
-			return db.GetTable<TestMapping2>().TableName("TestMerge2");
-		}
-
-		private void AssertRow(TestMapping1 expected, TestMapping1 actual, int? exprected3, int? exprected4)
-		{
-			Assert.AreEqual(expected.Id, actual.Id);
-			Assert.AreEqual(expected.Field1, actual.Field1);
-			Assert.AreEqual(expected.Field2, actual.Field2);
-			Assert.AreEqual(exprected3, actual.Field3);
-			Assert.AreEqual(exprected4, actual.Field4);
-			Assert.IsNull(actual.Field5);
-		}
-
-		private void PrepareData(IDataContext db)
-		{
-			using (new DisableLogging())
-			{
-				GetTarget(db).Delete();
-				foreach (var record in InitialTargetData)
-				{
-					db.Insert(record, "TestMerge1");
-				}
-
-				GetSource1(db).Delete();
-				foreach (var record in InitialSourceData)
-				{
-					db.Insert(record, "TestMerge2");
-				}
-			}
-		}
-
-		private static readonly TestMapping1[] InitialTargetData = new[]
-		{
-			new TestMapping1() { Id = 1                                                                   },
-			new TestMapping1() { Id = 2, Field1 = 2,             Field3 = 101                             },
-			new TestMapping1() { Id = 3,             Field2 = 3,               Field4 = 203               },
-			new TestMapping1() { Id = 4, Field1 = 5, Field2 = 6,                             Field5 = 304 },
-		};
-
-		private static readonly TestMapping1[] InitialSourceData = new[]
-		{
-			new TestMapping1() { Id = 3,              Field2 = 3,  Field3 = 113                             },
-			new TestMapping1() { Id = 4, Field1 = 5,  Field2 = 7,                Field4 = 214               },
-<<<<<<< HEAD
-			new TestMapping1() { Id = 5, Field1 = 10, Field2 = 4,                              Field5 = 315 },
-=======
-			new TestMapping1() { Id = 5, Field1 = 10, Field2 = 4,                             Field5 = 315  },
->>>>>>> 2bb661aa
-			new TestMapping1() { Id = 6,                           Field3 = 116, Field4 = 216, Field5 = 316 },
-		};
-
-		private static IEnumerable<TestMapping2> GetInitialSourceData2()
-		{
-			foreach (var record in InitialSourceData)
-			{
-				yield return new TestMapping2()
-				{
-					OtherId = record.Id,
-					OtherField1 = record.Field1,
-					OtherField2 = record.Field2,
-					OtherField3 = record.Field3,
-					OtherField4 = record.Field4,
-					OtherField5 = record.Field5,
-					OtherFake = record.Fake
-				};
-			}
-		}
-
-		[DataContextSource(false)]
-		public void TestDataGenerationTest(string context)
-		{
-			using (var db = new TestDataConnection(context))
-			{
-				PrepareData(db);
-
-				var result1 = GetTarget(db).OrderBy(_ => _.Id).ToList();
-				var result2 = GetSource1(db).OrderBy(_ => _.Id).ToList();
-
-				Assert.AreEqual(4, result1.Count);
-				Assert.AreEqual(4, result2.Count);
-
-				AssertRow(InitialTargetData[0], result1[0], null, null);
-				AssertRow(InitialTargetData[1], result1[1], null, null);
-				AssertRow(InitialTargetData[2], result1[2], null, 203);
-				AssertRow(InitialTargetData[3], result1[3], null, null);
-
-				AssertRow(InitialSourceData[0], result2[0], null, null);
-				AssertRow(InitialSourceData[1], result2[1], null, 214);
-				AssertRow(InitialSourceData[2], result2[2], null, null);
-				AssertRow(InitialSourceData[3], result2[3], null, 216);
-			}
-		}
-
-		private void AssertRowCount(int expected, int actual, string context)
-		{
-			// another sybase quirk, nothing surprising
-			if (context == ProviderName.Sybase)
-				Assert.LessOrEqual(expected, actual);
-			else
-				Assert.AreEqual(expected, actual);
-		}
-	}
-}
+﻿using LinqToDB;
+using LinqToDB.Common;
+using LinqToDB.Data;
+using LinqToDB.DataProvider;
+using LinqToDB.Linq;
+using LinqToDB.Mapping;
+using NUnit.Framework;
+using System;
+using System.Collections;
+using System.Collections.Generic;
+using System.Linq;
+using System.Linq.Expressions;
+using Tests.Model;
+
+namespace Tests.Merge
+{
+	[TestFixture]
+	public partial class MergeTests : TestBase
+	{
+		public class MergeUpdateWithDeleteDataContextSourceAttribute : IncludeDataContextSourceAttribute
+		{
+			public MergeUpdateWithDeleteDataContextSourceAttribute()
+				: base(false, ProviderName.Oracle, ProviderName.OracleManaged, ProviderName.OracleNative)
+			{
+			}
+		}
+
+		public class MergeBySourceDataContextSourceAttribute : IncludeDataContextSourceAttribute
+		{
+			public MergeBySourceDataContextSourceAttribute()
+				: base(false, TestProvName.SqlAzure, ProviderName.SqlServer2008, ProviderName.SqlServer2012, ProviderName.SqlServer2014)
+			{
+			}
+		}
+
+		public class MergeDataContextSourceAttribute : DataContextSourceAttribute
+		{
+			private static string[] Unsupported = new []
+			{
+				ProviderName.Access,
+				ProviderName.SqlCe,
+				ProviderName.SQLite,
+				TestProvName.SQLiteMs,
+				ProviderName.SqlServer2000,
+				ProviderName.SqlServer2005,
+				ProviderName.PostgreSQL,
+				ProviderName.PostgreSQL92,
+				ProviderName.PostgreSQL93,
+				ProviderName.MySql,
+				TestProvName.MySql57,
+				TestProvName.MariaDB
+			};
+
+			public MergeDataContextSourceAttribute(params string[] except)
+				: base(false, Unsupported.Concat(except).ToArray())
+			{
+			}
+		}
+
+		[Table("merge1")]
+		class TestMapping1
+		{
+			[Column("Id")]
+			[PrimaryKey]
+			public int Id;
+
+			[Column("Field1")]
+			public int? Field1;
+
+			[Column("Field2")]
+			public int? Field2;
+
+			[Column("Field3", SkipOnInsert = true)]
+			public int? Field3;
+
+			[Column("Field4", SkipOnUpdate = true)]
+			public int? Field4;
+
+			[Column("Field5", SkipOnInsert = true, SkipOnUpdate = true)]
+			public int? Field5;
+
+			[Column("fake", Configuration = "Other")]
+			public int Fake;
+		}
+
+		[Table("merge2")]
+		class TestMapping2
+		{
+			[Column("Id")]
+			[PrimaryKey]
+			public int OtherId;
+
+			[Column("Field1", SkipOnInsert = true)]
+			public int? OtherField1;
+
+			[Column("Field2", SkipOnInsert = true, SkipOnUpdate = true)]
+			public int? OtherField2;
+
+			[Column("Field3", SkipOnUpdate = true)]
+			public int? OtherField3;
+
+			[Column("Field4")]
+			public int? OtherField4;
+
+			[Column("Field5")]
+			public int? OtherField5;
+
+			[Column("fake", Configuration = "Other")]
+			public int OtherFake;
+		}
+
+		private static ITable<TestMapping1> GetTarget(IDataContext db)
+		{
+			return db.GetTable<TestMapping1>().TableName("TestMerge1");
+		}
+
+		private static ITable<TestMapping1> GetSource1(IDataContext db)
+		{
+			return db.GetTable<TestMapping1>().TableName("TestMerge2");
+		}
+
+		private static ITable<TestMapping2> GetSource2(IDataContext db)
+		{
+			return db.GetTable<TestMapping2>().TableName("TestMerge2");
+		}
+
+		private void AssertRow(TestMapping1 expected, TestMapping1 actual, int? exprected3, int? exprected4)
+		{
+			Assert.AreEqual(expected.Id, actual.Id);
+			Assert.AreEqual(expected.Field1, actual.Field1);
+			Assert.AreEqual(expected.Field2, actual.Field2);
+			Assert.AreEqual(exprected3, actual.Field3);
+			Assert.AreEqual(exprected4, actual.Field4);
+			Assert.IsNull(actual.Field5);
+		}
+
+		private void PrepareData(IDataContext db)
+		{
+			using (new DisableLogging())
+			{
+				GetTarget(db).Delete();
+				foreach (var record in InitialTargetData)
+				{
+					db.Insert(record, "TestMerge1");
+				}
+
+				GetSource1(db).Delete();
+				foreach (var record in InitialSourceData)
+				{
+					db.Insert(record, "TestMerge2");
+				}
+			}
+		}
+
+		private static readonly TestMapping1[] InitialTargetData = new[]
+				{
+			new TestMapping1() { Id = 1                                                                   },
+			new TestMapping1() { Id = 2, Field1 = 2,             Field3 = 101                             },
+			new TestMapping1() { Id = 3,             Field2 = 3,               Field4 = 203               },
+			new TestMapping1() { Id = 4, Field1 = 5, Field2 = 6,                             Field5 = 304 },
+		};
+
+		private static readonly TestMapping1[] InitialSourceData = new[]
+		{
+			new TestMapping1() { Id = 3,              Field2 = 3,  Field3 = 113                             },
+			new TestMapping1() { Id = 4, Field1 = 5,  Field2 = 7,                Field4 = 214               },
+			new TestMapping1() { Id = 5, Field1 = 10, Field2 = 4,                             Field5 = 315 },
+			new TestMapping1() { Id = 6,                           Field3 = 116, Field4 = 216, Field5 = 316 },
+		};
+
+		private static IEnumerable<TestMapping2> GetInitialSourceData2()
+		{
+			foreach (var record in InitialSourceData)
+			{
+				yield return new TestMapping2()
+				{
+					OtherId = record.Id,
+					OtherField1 = record.Field1,
+					OtherField2 = record.Field2,
+					OtherField3 = record.Field3,
+					OtherField4 = record.Field4,
+					OtherField5 = record.Field5,
+					OtherFake = record.Fake
+				};
+			}
+		}
+
+		[DataContextSource(false)]
+		public void TestDataGenerationTest(string context)
+		{
+			using (var db = new TestDataConnection(context))
+			{
+				PrepareData(db);
+
+				var result1 = GetTarget(db).OrderBy(_ => _.Id).ToList();
+				var result2 = GetSource1(db).OrderBy(_ => _.Id).ToList();
+
+				Assert.AreEqual(4, result1.Count);
+				Assert.AreEqual(4, result2.Count);
+
+				AssertRow(InitialTargetData[0], result1[0], null, null);
+				AssertRow(InitialTargetData[1], result1[1], null, null);
+				AssertRow(InitialTargetData[2], result1[2], null, 203);
+				AssertRow(InitialTargetData[3], result1[3], null, null);
+
+				AssertRow(InitialSourceData[0], result2[0], null, null);
+				AssertRow(InitialSourceData[1], result2[1], null, 214);
+				AssertRow(InitialSourceData[2], result2[2], null, null);
+				AssertRow(InitialSourceData[3], result2[3], null, 216);
+			}
+		}
+
+		private void AssertRowCount(int expected, int actual, string context)
+		{
+			// another sybase quirk, nothing surprising
+			if (context == ProviderName.Sybase)
+				Assert.LessOrEqual(expected, actual);
+			else
+				Assert.AreEqual(expected, actual);
+		}
+	}
+}