﻿using System.Linq;
using System.Threading.Tasks;

using LinqToDB;
using LinqToDB.Mapping;
using LinqToDB.Tools.Comparers;

using NUnit.Framework;

namespace Tests.xUpdate
{
	[TestFixture]
	public class DeleteWithOutputTests : TestBase
	{
		private const string FeatureDeleteOutputMultipleWithExpressions = $"{TestProvName.AllSqlServer},{TestProvName.AllFirebird5Plus},{TestProvName.AllMariaDB},{TestProvName.AllPostgreSQL},{TestProvName.AllSQLite}";
<<<<<<< HEAD
		private const string FeatureDeleteOutputMultiple                = $"{TestProvName.AllSqlServer},{TestProvName.AllFirebird5Plus},{TestProvName.AllMariaDB},{TestProvName.AllPostgreSQL},{TestProvName.AllSQLite},{ProviderName.Ydb}";
		private const string FeatureDeleteOutputSingleWithExpressions   = $"{TestProvName.AllSqlServer},{TestProvName.AllFirebirdLess5},{TestProvName.AllMariaDB},{TestProvName.AllPostgreSQL},{TestProvName.AllSQLite}";
		private const string FeatureDeleteOutputSingle                  = $"{TestProvName.AllSqlServer},{TestProvName.AllFirebirdLess5},{TestProvName.AllMariaDB},{TestProvName.AllPostgreSQL},{TestProvName.AllSQLite},{ProviderName.Ydb}";
=======
		private const string FeatureDeleteOutputMultiple                = $"{TestProvName.AllSqlServer},{TestProvName.AllFirebird5Plus},{TestProvName.AllMariaDB},{TestProvName.AllPostgreSQL},{TestProvName.AllSQLite}";
		private const string FeatureDeleteOutputSingleWithExpressions   = $"{TestProvName.AllSqlServer},{TestProvName.AllFirebirdLess5},{TestProvName.AllMariaDB},{TestProvName.AllPostgreSQL},{TestProvName.AllSQLite}";
		private const string FeatureDeleteOutputSingle                  = $"{TestProvName.AllSqlServer},{TestProvName.AllFirebirdLess5},{TestProvName.AllMariaDB},{TestProvName.AllPostgreSQL},{TestProvName.AllSQLite}";
>>>>>>> a5cc45f6
		private const string FeatureDeleteOutputInto                    = $"{TestProvName.AllSqlServer}";

		[Table]
		sealed class TableWithData
		{
			[PrimaryKey]          public int     Id       { get; set; }
			[Column]              public int     Value    { get; set; }
			[Column(Length = 50)] public string? ValueStr { get; set; }
		}

		[Table(Schema = "TestSchema")]
		sealed class TableWithDataAndSchema
		{
			[PrimaryKey]          public int     Id       { get; set; }
			[Column]              public int     Value    { get; set; }
			[Column(Length = 50)] public string? ValueStr { get; set; }
		}

		[Table]
		sealed class DestinationTable
		{
			[PrimaryKey]          public int     Id       { get; set; }
			[Column]              public int     Value    { get; set; }
			[Column(Length = 50)] public string? ValueStr { get; set; }
		}

		static TableWithData[] GetSourceData()
		{
			return Enumerable.Range(1, 10).Select(i =>
					new TableWithData { Id = i, Value = -i, ValueStr = "Str" + i.ToString() })
				.ToArray();
		}

		[Test]
		public void DeleteWithOutputTest([IncludeDataSources(true, FeatureDeleteOutputMultiple)] string context, [Values(100, 200)] int param)
		{
			var sourceData    = GetSourceData();
			using (var db     = GetDataContext(context))
			using (var source = db.CreateLocalTable(sourceData))
			{
				var expected = source
					.Where(s => s.Id > 3)
					.ToArray();

				var output = source
					.Where(s => s.Id > 3)
					.DeleteWithOutput()
					.ToArray();

				AreEqual(
					expected,
					output,
					ComparerBuilder.GetEqualityComparer<TableWithData>());
			}
		}

		[Test]
		public void DeleteWithOutputTestSingleRecord([IncludeDataSources(true, FeatureDeleteOutputSingle)] string context, [Values(100, 200)] int param)
		{
			var sourceData    = GetSourceData();
			using (var db     = GetDataContext(context))
			using (var source = db.CreateLocalTable(sourceData))
			{
				var expected = source
					.Where(s => s.Id == 3)
					.ToArray();

				var output = source
					.Where(s => s.Id == 3)
					.DeleteWithOutput()
					.ToArray();

				AreEqual(
					expected,
					output,
					ComparerBuilder.GetEqualityComparer<TableWithData>());
			}
		}

		[Test]
		public async Task DeleteWithOutputAsyncTest([IncludeDataSources(true, FeatureDeleteOutputMultiple)] string context, [Values(100, 200)] int param)
		{
			var sourceData = GetSourceData();

			await using var db     = GetDataContext(context);
			await using var source = db.CreateLocalTable(sourceData);

			var expected = source
				.Where(s => s.Id > 3)
				.ToList();

			var output = await AsyncEnumerableToListAsync(
				source
					.Where(s => s.Id > 3)
					.DeleteWithOutputAsync());

			AreEqual(
				expected,
				output,
				ComparerBuilder.GetEqualityComparer<TableWithData>());
		}

		[Test]
		public async Task DeleteWithOutputAsyncTestSingleRecord([IncludeDataSources(true, FeatureDeleteOutputSingle)] string context, [Values(100, 200)] int param)
		{
			var sourceData    = GetSourceData();
			using (var db = GetDataContext(context))
			using (var source = db.CreateLocalTable(sourceData))
			{
				var expected = source
					.Where(s => s.Id == 3)
					.ToArray();

				var output = await AsyncEnumerableToListAsync(
					source
						.Where(s => s.Id == 3)
						.DeleteWithOutputAsync());

				AreEqual(
					expected,
					output,
					ComparerBuilder.GetEqualityComparer<TableWithData>());
			}
		}

		[Test]
		public void DeleteWithOutputProjectionFromQueryTest([IncludeDataSources(true, FeatureDeleteOutputMultipleWithExpressions)] string context, [Values(100, 200)] int param)
		{
			var sourceData    = GetSourceData();
			using (var db     = GetDataContext(context))
			using (var source = db.CreateLocalTable(sourceData))
			{
				var expected = source
					.Where(s => s.Id > 3)
					.ToArray();

				var output = source
					.Where(s => s.Id > 3)
					.DeleteWithOutput(
						deleted => new
						{
							Id       = Sql.AsSql(deleted.Id       + 1),
							ValueStr = Sql.AsSql(deleted.ValueStr + 1),
						})
					.ToArray();

				AreEqual(
					expected
						.Select(t => new
						{
							Id       = t.Id       + 1,
							ValueStr = t.ValueStr + 1,
						}),
					output);
			}
		}

		[Test]
		public void DeleteWithOutputProjectionFromQueryTestSingleRecord([IncludeDataSources(true, FeatureDeleteOutputSingleWithExpressions)] string context, [Values(100, 200)] int param)
		{
			var sourceData    = GetSourceData();
			using (var db     = GetDataContext(context))
			using (var source = db.CreateLocalTable(sourceData))
			{
				var expected = source
					.Where(s => s.Id == 3)
					.ToArray();

				var output = source
					.Where(s => s.Id == 3)
					.DeleteWithOutput(
						deleted => new
						{
							Id       = Sql.AsSql(deleted.Id       + 1),
							ValueStr = Sql.AsSql(deleted.ValueStr + 1),
							Bool = deleted.ValueStr != null
						})
					.ToArray();

				AreEqual(
					expected
						.Select(t => new
						{
							Id       = t.Id       + 1,
							ValueStr = t.ValueStr + 1,
							Bool     = t.ValueStr != null
						}),
					output);
			}
		}

		[Test]
		public async Task DeleteWithOutputProjectionFromQueryAsyncTest([IncludeDataSources(true, FeatureDeleteOutputMultipleWithExpressions)] string context, [Values(100, 200)] int param)
		{
			var sourceData    = GetSourceData();
			using (var db     = GetDataContext(context))
			using (var source = db.CreateLocalTable(sourceData))
			{
				var expected = source
					.Where(s => s.Id > 3)
					.ToArray();

				var output = await AsyncEnumerableToListAsync(
					source
						.Where(s => s.Id > 3)
						.DeleteWithOutputAsync(
							deleted => new
							{
								Id       = Sql.AsSql(deleted.Id       + 1),
								ValueStr = Sql.AsSql(deleted.ValueStr + 1),
							}));

				AreEqual(
					expected
						.Select(t => new
						{
							Id       = t.Id       + 1,
							ValueStr = t.ValueStr + 1,
						}),
					output);
			}
		}

		[Test]
		public async Task DeleteWithOutputProjectionFromQueryAsyncTestSingleRecord([IncludeDataSources(true, FeatureDeleteOutputSingleWithExpressions)] string context, [Values(100, 200)] int param)
		{
			var sourceData    = GetSourceData();
			using (var db     = GetDataContext(context))
			using (var source = db.CreateLocalTable(sourceData))
			{
				var expected = source
					.Where(s => s.Id == 3)
					.ToArray();

				var output = await AsyncEnumerableToListAsync(
					source
						.Where(s => s.Id == 3)
						.DeleteWithOutputAsync(
							deleted => new
							{
								Id       = Sql.AsSql(deleted.Id       + 1),
								ValueStr = Sql.AsSql(deleted.ValueStr + 1),
							}));

				AreEqual(
					expected
						.Select(t => new
						{
							Id       = t.Id       + 1,
							ValueStr = t.ValueStr + 1,
						}),
					output);
			}
		}

		[Test]
		public void DeleteWithOutputFromQueryTest([IncludeDataSources(true, FeatureDeleteOutputMultipleWithExpressions)] string context, [Values(100, 200)] int param)
		{
			var sourceData    = GetSourceData();
			using (var db     = GetDataContext(context))
			using (var source = db.CreateLocalTable(sourceData))
			{
				var expected = source
					.Where(s => s.Id > 3)
					.ToArray();

				var output = source
					.Where(s => s.Id > 3)
					.DeleteWithOutput(
						s => new DestinationTable
						{
							Id       = s.Id       + param,
							Value    = s.Value    + param,
							ValueStr = s.ValueStr + param
						})
					.ToArray();

				AreEqual(
					expected
						.Select(s => new DestinationTable
						{
							Id       = s.Id       + param,
							Value    = s.Value    + param,
							ValueStr = s.ValueStr + param,
						}),
					output,
					ComparerBuilder.GetEqualityComparer<DestinationTable>());
			}
		}

		[Test]
		public void DeleteWithOutputFromQueryTestSingleRecord([IncludeDataSources(true, FeatureDeleteOutputSingleWithExpressions)] string context, [Values(100, 200)] int param)
		{
			var sourceData    = GetSourceData();
			using (var db     = GetDataContext(context))
			using (var source = db.CreateLocalTable(sourceData))
			{
				var expected = source
					.Where(s => s.Id == 3)
					.ToArray();

				var output = source
					.Where(s => s.Id == 3)
					.DeleteWithOutput(
						s => new DestinationTable
						{
							Id       = s.Id       + param,
							Value    = s.Value    + param,
							ValueStr = s.ValueStr + param
						})
					.ToArray();

				AreEqual(
					expected
						.Select(s => new DestinationTable
						{
							Id       = s.Id       + param,
							Value    = s.Value    + param,
							ValueStr = s.ValueStr + param,
						}),
					output,
					ComparerBuilder.GetEqualityComparer<DestinationTable>());
			}
		}

		[Test]
		public async Task DeleteWithOutputFromQueryAsyncTest([IncludeDataSources(true, FeatureDeleteOutputMultipleWithExpressions)] string context, [Values(100, 200)] int param)
		{
			var sourceData    = GetSourceData();
			using (var db     = GetDataContext(context))
			using (var source = db.CreateLocalTable(sourceData))
			{
				var expected = source
					.Where(s => s.Id > 3)
					.ToArray();

				var output = await AsyncEnumerableToListAsync(
					source
						.Where(s => s.Id > 3)
						.DeleteWithOutputAsync(
							s => new DestinationTable
							{
								Id       = s.Id       + param,
								Value    = s.Value    + param,
								ValueStr = s.ValueStr + param
							}));

				AreEqual(
					expected
						.Select(s => new DestinationTable
						{
							Id       = s.Id       + param,
							Value    = s.Value    + param,
							ValueStr = s.ValueStr + param,
						}),
					output,
					ComparerBuilder.GetEqualityComparer<DestinationTable>());
			}
		}

		[Test]
		public async Task DeleteWithOutputFromQueryAsyncTestSingleRecord([IncludeDataSources(true, FeatureDeleteOutputSingleWithExpressions)] string context, [Values(100, 200)] int param)
		{
			var sourceData    = GetSourceData();
			using (var db = GetDataContext(context))
			using (var source = db.CreateLocalTable(sourceData))
			{
				var expected = source
					.Where(s => s.Id == 3)
					.ToArray();

				var output = await AsyncEnumerableToListAsync(
					source
						.Where(s => s.Id == 3)
						.DeleteWithOutputAsync(
							s => new DestinationTable
							{
								Id       = s.Id       + param,
								Value    = s.Value    + param,
								ValueStr = s.ValueStr + param
							}));

				AreEqual(
					expected
						.Select(s => new DestinationTable
						{
							Id       = s.Id + param,
							Value    = s.Value + param,
							ValueStr = s.ValueStr + param,
						}),
					output,
					ComparerBuilder.GetEqualityComparer<DestinationTable>());
			}
		}

		[Test]
		public void DeleteWithOutputIntoFromQueryTest([IncludeDataSources(true, FeatureDeleteOutputInto)] string context, [Values(100, 200)] int param)
		{
			var sourceData    = GetSourceData();
			using (var db     = GetDataContext(context))
			using (var source = db.CreateLocalTable(sourceData))
			using (var target = db.CreateLocalTable<DestinationTable>())
			{
				var expected = source
					.Where(s => s.Id > 3)
					.ToArray();

				var output = source
					.Where(s => s.Id > 3)
					.DeleteWithOutputInto(
						target,
						s => new DestinationTable
						{
							Id       = s.Id       + param,
							Value    = s.Value    + param,
							ValueStr = s.ValueStr + param
						});

				AreEqual(
					expected
						.Select(s => new DestinationTable
						{
							Id       = s.Id       + param,
							Value    = s.Value    + param,
							ValueStr = s.ValueStr + param,
						}),
					target.ToArray(),
					ComparerBuilder.GetEqualityComparer<DestinationTable>());
			}
		}

		[Test]
		public async Task DeleteWithOutputIntoFromQueryAsyncTest([IncludeDataSources(true, FeatureDeleteOutputInto)] string context, [Values(100, 200)] int param)
		{
			var sourceData    = GetSourceData();
			using (var db     = GetDataContext(context))
			using (var source = db.CreateLocalTable(sourceData))
			using (var target = db.CreateLocalTable<DestinationTable>())
			{
				var expected = source
					.Where(s => s.Id > 3)
					.ToArray();

				var output = await source
					.Where(s => s.Id > 3)
					.DeleteWithOutputIntoAsync(
						target,
						s => new DestinationTable
						{
							Id       = s.Id       + param,
							Value    = s.Value    + param,
							ValueStr = s.ValueStr + param
						});

				AreEqual(
					expected
						.Select(s => new DestinationTable
						{
							Id       = s.Id       + param,
							Value    = s.Value    + param,
							ValueStr = s.ValueStr + param,
						}),
					target.ToArray(),
					ComparerBuilder.GetEqualityComparer<DestinationTable>());
			}
		}

		[Test]
		public void DeleteWithOutputIntoTempTable([IncludeDataSources(FeatureDeleteOutputInto)] string context)
		{
			var sourceData    = GetSourceData();
			using var db     = GetDataContext(context);
			using var source = db.CreateLocalTable(sourceData);
			using var target = db.CreateLocalTable<DestinationTable>(tableOptions: TableOptions.IsTemporary);
			var expected = source
				.Where(s => s.Id > 3)
				.ToArray();

			var param = 100500;
			var output = source
				.Where(s => s.Id > 3)
				.DeleteWithOutputInto(
					target,
					s => new DestinationTable()
					{
						Id       = s.Id       + param,
						Value    = s.Value    + param,
						ValueStr = s.ValueStr + param
					});

			AreEqual(
				expected
					.Select(s => new DestinationTable()
					{
						Id       = s.Id       + param,
						Value    = s.Value    + param,
						ValueStr = s.ValueStr + param,
					}),
				target.ToArray(),
				ComparerBuilder.GetEqualityComparer<DestinationTable>());
		}

		[Test]
		public void DeleteWithOutputIntoTempTableProjByTableName([IncludeDataSources(FeatureDeleteOutputInto)] string context)
		{
			var sourceData    = GetSourceData();
			using var db     = GetDataContext(context);
			using var source = db.CreateLocalTable("TableWithData_source", sourceData);
			using var target = db.CreateTempTable<DestinationTable>("DestinationTable_target");
			var targetRef = db.GetTable<DestinationTable>()
				.TableOptions(TableOptions.IsTemporary)
				.TableName(target.TableName);

			var expected = source
				.Where(s => s.Id > 3)
				.ToArray();

			var param = 100500;
			var output = source
				.Where(s => s.Id > 3)
				.DeleteWithOutputInto(
					targetRef,
					s => new DestinationTable()
					{
						Id       = s.Id       + param,
						Value    = s.Value    + param,
						ValueStr = s.ValueStr + param
					});

			AreEqual(
				expected
					.Select(s => new DestinationTable()
					{
						Id       = s.Id       + param,
						Value    = s.Value    + param,
						ValueStr = s.ValueStr + param,
					}),
				target.ToArray(),
				ComparerBuilder.GetEqualityComparer<DestinationTable>());
		}

		[Test]
		public async Task DeleteWithOutputIntoTempTableProjByTableNameAsync([IncludeDataSources(FeatureDeleteOutputInto)] string context)
		{
			var sourceData    = GetSourceData();
			using var db     = GetDataContext(context);
			using var source = db.CreateLocalTable("TableWithData_source", sourceData);
			using var target = db.CreateTempTable<DestinationTable>("DestinationTable_target");
			var targetRef = db.GetTable<DestinationTable>()
				.TableOptions(TableOptions.IsTemporary)
				.TableName(target.TableName);

			var expected = source
				.Where(s => s.Id > 3)
				.ToArray();

			var param = 100500;
			var output = await source
				.Where(s => s.Id > 3)
				.DeleteWithOutputIntoAsync(
					targetRef,
					s => new DestinationTable()
					{
						Id       = s.Id       + param,
						Value    = s.Value    + param,
						ValueStr = s.ValueStr + param
					});

			AreEqual(
				expected
					.Select(s => new DestinationTable()
					{
						Id       = s.Id       + param,
						Value    = s.Value    + param,
						ValueStr = s.ValueStr + param,
					}),
				target.ToArray(),
				ComparerBuilder.GetEqualityComparer<DestinationTable>());
		}

		[Test]
		public void DeleteWithOutputIntoTempTableByTableName([IncludeDataSources(FeatureDeleteOutputInto)] string context)
		{
			var sourceData    = GetSourceData();
			using var db     = GetDataContext(context);
			using var source = db.CreateLocalTable("TableWithData_source", sourceData);
			using var target = db.CreateTempTable<TableWithData>("TableWithData_target");
			var targetRef = db.GetTable<TableWithData>()
				.TableOptions(TableOptions.IsTemporary)
				.TableName(target.TableName);

			var expected = source
				.Where(s => s.Id > 3)
				.ToArray();

			var output = source
				.Where(s => s.Id > 3)
				.DeleteWithOutputInto(
					targetRef);

			AreEqual(
				expected,
				target.ToArray(),
				ComparerBuilder.GetEqualityComparer<TableWithData>());
		}

		[Test]
		public async Task DeleteWithOutputIntoTempTableByTableNameAsync([IncludeDataSources(FeatureDeleteOutputInto)] string context)
		{
			var sourceData    = GetSourceData();
			using var db     = GetDataContext(context);
			using var source = db.CreateLocalTable("TableWithData_source", sourceData);
			using var target = db.CreateTempTable<TableWithData>("TableWithData_target");
			var targetRef = db.GetTable<TableWithData>()
				.TableOptions(TableOptions.IsTemporary)
				.TableName(target.TableName);

			var expected = source
				.Where(s => s.Id > 3)
				.ToArray();

			var output = await source
				.Where(s => s.Id > 3)
				.DeleteWithOutputIntoAsync(
					targetRef);

			AreEqual(
				expected,
				target.ToArray(),
				ComparerBuilder.GetEqualityComparer<TableWithData>());
		}
	}
}<|MERGE_RESOLUTION|>--- conflicted
+++ resolved
@@ -13,16 +13,10 @@
 	public class DeleteWithOutputTests : TestBase
 	{
 		private const string FeatureDeleteOutputMultipleWithExpressions = $"{TestProvName.AllSqlServer},{TestProvName.AllFirebird5Plus},{TestProvName.AllMariaDB},{TestProvName.AllPostgreSQL},{TestProvName.AllSQLite}";
-<<<<<<< HEAD
 		private const string FeatureDeleteOutputMultiple                = $"{TestProvName.AllSqlServer},{TestProvName.AllFirebird5Plus},{TestProvName.AllMariaDB},{TestProvName.AllPostgreSQL},{TestProvName.AllSQLite},{ProviderName.Ydb}";
 		private const string FeatureDeleteOutputSingleWithExpressions   = $"{TestProvName.AllSqlServer},{TestProvName.AllFirebirdLess5},{TestProvName.AllMariaDB},{TestProvName.AllPostgreSQL},{TestProvName.AllSQLite}";
 		private const string FeatureDeleteOutputSingle                  = $"{TestProvName.AllSqlServer},{TestProvName.AllFirebirdLess5},{TestProvName.AllMariaDB},{TestProvName.AllPostgreSQL},{TestProvName.AllSQLite},{ProviderName.Ydb}";
-=======
-		private const string FeatureDeleteOutputMultiple                = $"{TestProvName.AllSqlServer},{TestProvName.AllFirebird5Plus},{TestProvName.AllMariaDB},{TestProvName.AllPostgreSQL},{TestProvName.AllSQLite}";
-		private const string FeatureDeleteOutputSingleWithExpressions   = $"{TestProvName.AllSqlServer},{TestProvName.AllFirebirdLess5},{TestProvName.AllMariaDB},{TestProvName.AllPostgreSQL},{TestProvName.AllSQLite}";
-		private const string FeatureDeleteOutputSingle                  = $"{TestProvName.AllSqlServer},{TestProvName.AllFirebirdLess5},{TestProvName.AllMariaDB},{TestProvName.AllPostgreSQL},{TestProvName.AllSQLite}";
->>>>>>> a5cc45f6
-		private const string FeatureDeleteOutputInto                    = $"{TestProvName.AllSqlServer}";
+		private const string FeatureDeleteOutputInto     = $"{TestProvName.AllSqlServer}";
 
 		[Table]
 		sealed class TableWithData
