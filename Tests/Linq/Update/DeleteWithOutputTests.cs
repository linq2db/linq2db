﻿using System.Linq;
using System.Threading.Tasks;

using LinqToDB;
using LinqToDB.Mapping;
using LinqToDB.Tools.Comparers;

using NUnit.Framework;

namespace Tests.xUpdate
{
	[TestFixture]
	public class DeleteWithOutputTests : TestBase
	{
<<<<<<< HEAD
		private const string FeatureDeleteOutputMultiple                = $"{TestProvName.AllSqlServer},{TestProvName.AllFirebird5Plus},{TestProvName.AllMariaDB},{TestProvName.AllPostgreSQL},{TestProvName.AllSQLite}";
=======
		private const string FeatureDeleteOutputMultipleWithExpressions = $"{TestProvName.AllSqlServer},{TestProvName.AllFirebird5Plus},{TestProvName.AllMariaDB},{TestProvName.AllPostgreSQL},{TestProvName.AllSQLite}";
		private const string FeatureDeleteOutputMultiple                = $"{TestProvName.AllSqlServer},{TestProvName.AllFirebird5Plus},{TestProvName.AllMariaDB},{TestProvName.AllPostgreSQL},{TestProvName.AllSQLite}";
		private const string FeatureDeleteOutputSingleWithExpressions   = $"{TestProvName.AllSqlServer},{TestProvName.AllFirebirdLess5},{TestProvName.AllMariaDB},{TestProvName.AllPostgreSQL},{TestProvName.AllSQLite}";
>>>>>>> 3617fcdd
		private const string FeatureDeleteOutputSingle                  = $"{TestProvName.AllSqlServer},{TestProvName.AllFirebirdLess5},{TestProvName.AllMariaDB},{TestProvName.AllPostgreSQL},{TestProvName.AllSQLite}";
		private const string FeatureDeleteOutputInto                    = $"{TestProvName.AllSqlServer}";

		[Table]
		sealed class TableWithData
		{
			[PrimaryKey]          public int     Id       { get; set; }
			[Column]              public int     Value    { get; set; }
			[Column(Length = 50)] public string? ValueStr { get; set; }
		}

		[Table(Schema = "TestSchema")]
		sealed class TableWithDataAndSchema
		{
			[PrimaryKey]          public int     Id       { get; set; }
			[Column]              public int     Value    { get; set; }
			[Column(Length = 50)] public string? ValueStr { get; set; }
		}

		[Table]
		sealed class DestinationTable
		{
			[PrimaryKey]          public int     Id       { get; set; }
			[Column]              public int     Value    { get; set; }
			[Column(Length = 50)] public string? ValueStr { get; set; }
		}

		static TableWithData[] GetSourceData()
		{
			return Enumerable.Range(1, 10).Select(i =>
					new TableWithData { Id = i, Value = -i, ValueStr = "Str" + i.ToString() })
				.ToArray();
		}

		[Test]
		public void DeleteWithOutputTest([IncludeDataSources(true, FeatureDeleteOutputMultiple)] string context, [Values(100, 200)] int param)
		{
			var sourceData    = GetSourceData();
			using (var db     = GetDataContext(context))
			using (var source = db.CreateLocalTable(sourceData))
			{
				var expected = source
					.Where(s => s.Id > 3)
					.ToArray();

				var output = source
					.Where(s => s.Id > 3)
					.DeleteWithOutput()
					.ToArray();

				AreEqual(
					expected,
					output,
					ComparerBuilder.GetEqualityComparer<TableWithData>());
			}
		}

		[Test]
		public void DeleteWithOutputTestSingleRecord([IncludeDataSources(true, FeatureDeleteOutputSingle)] string context, [Values(100, 200)] int param)
		{
			var sourceData    = GetSourceData();
			using (var db     = GetDataContext(context))
			using (var source = db.CreateLocalTable(sourceData))
			{
				var expected = source
					.Where(s => s.Id == 3)
					.ToArray();

				var output = source
					.Where(s => s.Id == 3)
					.DeleteWithOutput()
					.ToArray();

				AreEqual(
					expected,
					output,
					ComparerBuilder.GetEqualityComparer<TableWithData>());
			}
		}

		[Test]
		public async Task DeleteWithOutputAsyncTest([IncludeDataSources(true, FeatureDeleteOutputMultiple)] string context, [Values(100, 200)] int param)
		{
			var sourceData = GetSourceData();

			await using var db     = GetDataContext(context);
			await using var source = db.CreateLocalTable(sourceData);

			var expected = source
				.Where(s => s.Id > 3)
				.ToList();

			var output = await AsyncEnumerableToListAsync(
				source
					.Where(s => s.Id > 3)
					.DeleteWithOutputAsync());

			AreEqual(
				expected,
				output,
				ComparerBuilder.GetEqualityComparer<TableWithData>());
		}

		[Test]
		public async Task DeleteWithOutputAsyncTestSingleRecord([IncludeDataSources(true, FeatureDeleteOutputSingle)] string context, [Values(100, 200)] int param)
		{
			var sourceData    = GetSourceData();
			using (var db = GetDataContext(context))
			using (var source = db.CreateLocalTable(sourceData))
			{
				var expected = source
					.Where(s => s.Id == 3)
					.ToArray();

				var output = await AsyncEnumerableToListAsync(
					source
						.Where(s => s.Id == 3)
						.DeleteWithOutputAsync());

				AreEqual(
					expected,
					output,
					ComparerBuilder.GetEqualityComparer<TableWithData>());
			}
		}

		[Test]
		public void DeleteWithOutputProjectionFromQueryTest([IncludeDataSources(true, FeatureDeleteOutputMultipleWithExpressions)] string context, [Values(100, 200)] int param)
		{
			var sourceData    = GetSourceData();
			using (var db     = GetDataContext(context))
			using (var source = db.CreateLocalTable(sourceData))
			{
				var expected = source
					.Where(s => s.Id > 3)
					.ToArray();

				var output = source
					.Where(s => s.Id > 3)
					.DeleteWithOutput(
						deleted => new
						{
							Id       = Sql.AsSql(deleted.Id       + 1),
							ValueStr = Sql.AsSql(deleted.ValueStr + 1),
						})
					.ToArray();

				AreEqual(
					expected
						.Select(t => new
						{
							Id       = t.Id       + 1,
							ValueStr = t.ValueStr + 1,
						}),
					output);
			}
		}

		[Test]
		public void DeleteWithOutputProjectionFromQueryTestSingleRecord([IncludeDataSources(true, FeatureDeleteOutputSingleWithExpressions)] string context, [Values(100, 200)] int param)
		{
			var sourceData    = GetSourceData();
			using (var db     = GetDataContext(context))
			using (var source = db.CreateLocalTable(sourceData))
			{
				var expected = source
					.Where(s => s.Id == 3)
					.ToArray();

				var output = source
					.Where(s => s.Id == 3)
					.DeleteWithOutput(
						deleted => new
						{
							Id       = Sql.AsSql(deleted.Id       + 1),
							ValueStr = Sql.AsSql(deleted.ValueStr + 1),
							Bool = deleted.ValueStr != null
						})
					.ToArray();

				AreEqual(
					expected
						.Select(t => new
						{
							Id       = t.Id       + 1,
							ValueStr = t.ValueStr + 1,
							Bool     = t.ValueStr != null
						}),
					output);
			}
		}

		[Test]
		public async Task DeleteWithOutputProjectionFromQueryAsyncTest([IncludeDataSources(true, FeatureDeleteOutputMultipleWithExpressions)] string context, [Values(100, 200)] int param)
		{
			var sourceData    = GetSourceData();
			using (var db     = GetDataContext(context))
			using (var source = db.CreateLocalTable(sourceData))
			{
				var expected = source
					.Where(s => s.Id > 3)
					.ToArray();

				var output = await AsyncEnumerableToListAsync(
					source
						.Where(s => s.Id > 3)
						.DeleteWithOutputAsync(
							deleted => new
							{
								Id       = Sql.AsSql(deleted.Id       + 1),
								ValueStr = Sql.AsSql(deleted.ValueStr + 1),
							}));

				AreEqual(
					expected
						.Select(t => new
						{
							Id       = t.Id       + 1,
							ValueStr = t.ValueStr + 1,
						}),
					output);
			}
		}

		[Test]
		public async Task DeleteWithOutputProjectionFromQueryAsyncTestSingleRecord([IncludeDataSources(true, FeatureDeleteOutputSingleWithExpressions)] string context, [Values(100, 200)] int param)
		{
			var sourceData    = GetSourceData();
			using (var db     = GetDataContext(context))
			using (var source = db.CreateLocalTable(sourceData))
			{
				var expected = source
					.Where(s => s.Id == 3)
					.ToArray();

				var output = await AsyncEnumerableToListAsync(
					source
						.Where(s => s.Id == 3)
						.DeleteWithOutputAsync(
							deleted => new
							{
								Id       = Sql.AsSql(deleted.Id       + 1),
								ValueStr = Sql.AsSql(deleted.ValueStr + 1),
							}));

				AreEqual(
					expected
						.Select(t => new
						{
							Id       = t.Id       + 1,
							ValueStr = t.ValueStr + 1,
						}),
					output);
			}
		}

		[Test]
		public void DeleteWithOutputFromQueryTest([IncludeDataSources(true, FeatureDeleteOutputMultipleWithExpressions)] string context, [Values(100, 200)] int param)
		{
			var sourceData    = GetSourceData();
			using (var db     = GetDataContext(context))
			using (var source = db.CreateLocalTable(sourceData))
			{
				var expected = source
					.Where(s => s.Id > 3)
					.ToArray();

				var output = source
					.Where(s => s.Id > 3)
					.DeleteWithOutput(
						s => new DestinationTable
						{
							Id       = s.Id       + param,
							Value    = s.Value    + param,
							ValueStr = s.ValueStr + param
						})
					.ToArray();

				AreEqual(
					expected
						.Select(s => new DestinationTable
						{
							Id       = s.Id       + param,
							Value    = s.Value    + param,
							ValueStr = s.ValueStr + param,
						}),
					output,
					ComparerBuilder.GetEqualityComparer<DestinationTable>());
			}
		}

		[Test]
		public void DeleteWithOutputFromQueryTestSingleRecord([IncludeDataSources(true, FeatureDeleteOutputSingleWithExpressions)] string context, [Values(100, 200)] int param)
		{
			var sourceData    = GetSourceData();
			using (var db     = GetDataContext(context))
			using (var source = db.CreateLocalTable(sourceData))
			{
				var expected = source
					.Where(s => s.Id == 3)
					.ToArray();

				var output = source
					.Where(s => s.Id == 3)
					.DeleteWithOutput(
						s => new DestinationTable
						{
							Id       = s.Id       + param,
							Value    = s.Value    + param,
							ValueStr = s.ValueStr + param
						})
					.ToArray();

				AreEqual(
					expected
						.Select(s => new DestinationTable
						{
							Id       = s.Id       + param,
							Value    = s.Value    + param,
							ValueStr = s.ValueStr + param,
						}),
					output,
					ComparerBuilder.GetEqualityComparer<DestinationTable>());
			}
		}

		[Test]
		public async Task DeleteWithOutputFromQueryAsyncTest([IncludeDataSources(true, FeatureDeleteOutputMultipleWithExpressions)] string context, [Values(100, 200)] int param)
		{
			var sourceData    = GetSourceData();
			using (var db     = GetDataContext(context))
			using (var source = db.CreateLocalTable(sourceData))
			{
				var expected = source
					.Where(s => s.Id > 3)
					.ToArray();

				var output = await AsyncEnumerableToListAsync(
					source
						.Where(s => s.Id > 3)
						.DeleteWithOutputAsync(
							s => new DestinationTable
							{
								Id       = s.Id       + param,
								Value    = s.Value    + param,
								ValueStr = s.ValueStr + param
							}));

				AreEqual(
					expected
						.Select(s => new DestinationTable
						{
							Id       = s.Id       + param,
							Value    = s.Value    + param,
							ValueStr = s.ValueStr + param,
						}),
					output,
					ComparerBuilder.GetEqualityComparer<DestinationTable>());
			}
		}

		[Test]
		public async Task DeleteWithOutputFromQueryAsyncTestSingleRecord([IncludeDataSources(true, FeatureDeleteOutputSingleWithExpressions)] string context, [Values(100, 200)] int param)
		{
			var sourceData    = GetSourceData();
			using (var db = GetDataContext(context))
			using (var source = db.CreateLocalTable(sourceData))
			{
				var expected = source
					.Where(s => s.Id == 3)
					.ToArray();

				var output = await AsyncEnumerableToListAsync(
					source
						.Where(s => s.Id == 3)
						.DeleteWithOutputAsync(
							s => new DestinationTable
							{
								Id       = s.Id       + param,
								Value    = s.Value    + param,
								ValueStr = s.ValueStr + param
							}));

				AreEqual(
					expected
						.Select(s => new DestinationTable
						{
							Id       = s.Id + param,
							Value    = s.Value + param,
							ValueStr = s.ValueStr + param,
						}),
					output,
					ComparerBuilder.GetEqualityComparer<DestinationTable>());
			}
		}

		[Test]
		public void DeleteWithOutputIntoFromQueryTest([IncludeDataSources(true, FeatureDeleteOutputInto)] string context, [Values(100, 200)] int param)
		{
			var sourceData    = GetSourceData();
			using (var db     = GetDataContext(context))
			using (var source = db.CreateLocalTable(sourceData))
			using (var target = db.CreateLocalTable<DestinationTable>())
			{
				var expected = source
					.Where(s => s.Id > 3)
					.ToArray();

				var output = source
					.Where(s => s.Id > 3)
					.DeleteWithOutputInto(
						target,
						s => new DestinationTable
						{
							Id       = s.Id       + param,
							Value    = s.Value    + param,
							ValueStr = s.ValueStr + param
						});

				AreEqual(
					expected
						.Select(s => new DestinationTable
						{
							Id       = s.Id       + param,
							Value    = s.Value    + param,
							ValueStr = s.ValueStr + param,
						}),
					target.ToArray(),
					ComparerBuilder.GetEqualityComparer<DestinationTable>());
			}
		}

		[Test]
		public async Task DeleteWithOutputIntoFromQueryAsyncTest([IncludeDataSources(true, FeatureDeleteOutputInto)] string context, [Values(100, 200)] int param)
		{
			var sourceData    = GetSourceData();
			using (var db     = GetDataContext(context))
			using (var source = db.CreateLocalTable(sourceData))
			using (var target = db.CreateLocalTable<DestinationTable>())
			{
				var expected = source
					.Where(s => s.Id > 3)
					.ToArray();

				var output = await source
					.Where(s => s.Id > 3)
					.DeleteWithOutputIntoAsync(
						target,
						s => new DestinationTable
						{
							Id       = s.Id       + param,
							Value    = s.Value    + param,
							ValueStr = s.ValueStr + param
						});

				AreEqual(
					expected
						.Select(s => new DestinationTable
						{
							Id       = s.Id       + param,
							Value    = s.Value    + param,
							ValueStr = s.ValueStr + param,
						}),
					target.ToArray(),
					ComparerBuilder.GetEqualityComparer<DestinationTable>());
			}
		}

		[Test]
		public void DeleteWithOutputIntoTempTable([IncludeDataSources(FeatureDeleteOutputInto)] string context)
		{
			var sourceData    = GetSourceData();
			using var db     = GetDataContext(context);
			using var source = db.CreateLocalTable(sourceData);
			using var target = db.CreateLocalTable<DestinationTable>(tableOptions: TableOptions.IsTemporary);
			var expected = source
				.Where(s => s.Id > 3)
				.ToArray();

			var param = 100500;
			var output = source
				.Where(s => s.Id > 3)
				.DeleteWithOutputInto(
					target,
					s => new DestinationTable()
					{
						Id       = s.Id       + param,
						Value    = s.Value    + param,
						ValueStr = s.ValueStr + param
					});

			AreEqual(
				expected
					.Select(s => new DestinationTable()
					{
						Id       = s.Id       + param,
						Value    = s.Value    + param,
						ValueStr = s.ValueStr + param,
					}),
				target.ToArray(),
				ComparerBuilder.GetEqualityComparer<DestinationTable>());
		}

		[Test]
		public void DeleteWithOutputIntoTempTableProjByTableName([IncludeDataSources(FeatureDeleteOutputInto)] string context)
		{
			var sourceData    = GetSourceData();
			using var db     = GetDataContext(context);
			using var source = db.CreateLocalTable("TableWithData_source", sourceData);
			using var target = db.CreateTempTable<DestinationTable>("DestinationTable_target");
			var targetRef = db.GetTable<DestinationTable>()
				.TableOptions(TableOptions.IsTemporary)
				.TableName(target.TableName);

			var expected = source
				.Where(s => s.Id > 3)
				.ToArray();

			var param = 100500;
			var output = source
				.Where(s => s.Id > 3)
				.DeleteWithOutputInto(
					targetRef,
					s => new DestinationTable()
					{
						Id       = s.Id       + param,
						Value    = s.Value    + param,
						ValueStr = s.ValueStr + param
					});

			AreEqual(
				expected
					.Select(s => new DestinationTable()
					{
						Id       = s.Id       + param,
						Value    = s.Value    + param,
						ValueStr = s.ValueStr + param,
					}),
				target.ToArray(),
				ComparerBuilder.GetEqualityComparer<DestinationTable>());
		}

		[Test]
		public async Task DeleteWithOutputIntoTempTableProjByTableNameAsync([IncludeDataSources(FeatureDeleteOutputInto)] string context)
		{
			var sourceData    = GetSourceData();
			using var db     = GetDataContext(context);
			using var source = db.CreateLocalTable("TableWithData_source", sourceData);
			using var target = db.CreateTempTable<DestinationTable>("DestinationTable_target");
			var targetRef = db.GetTable<DestinationTable>()
				.TableOptions(TableOptions.IsTemporary)
				.TableName(target.TableName);

			var expected = source
				.Where(s => s.Id > 3)
				.ToArray();

			var param = 100500;
			var output = await source
				.Where(s => s.Id > 3)
				.DeleteWithOutputIntoAsync(
					targetRef,
					s => new DestinationTable()
					{
						Id       = s.Id       + param,
						Value    = s.Value    + param,
						ValueStr = s.ValueStr + param
					});

			AreEqual(
				expected
					.Select(s => new DestinationTable()
					{
						Id       = s.Id       + param,
						Value    = s.Value    + param,
						ValueStr = s.ValueStr + param,
					}),
				target.ToArray(),
				ComparerBuilder.GetEqualityComparer<DestinationTable>());
		}

		[Test]
		public void DeleteWithOutputIntoTempTableByTableName([IncludeDataSources(FeatureDeleteOutputInto)] string context)
		{
			var sourceData    = GetSourceData();
			using var db     = GetDataContext(context);
			using var source = db.CreateLocalTable("TableWithData_source", sourceData);
			using var target = db.CreateTempTable<TableWithData>("TableWithData_target");
			var targetRef = db.GetTable<TableWithData>()
				.TableOptions(TableOptions.IsTemporary)
				.TableName(target.TableName);

			var expected = source
				.Where(s => s.Id > 3)
				.ToArray();

			var output = source
				.Where(s => s.Id > 3)
				.DeleteWithOutputInto(
					targetRef);

			AreEqual(
				expected,
				target.ToArray(),
				ComparerBuilder.GetEqualityComparer<TableWithData>());
		}

		[Test]
		public async Task DeleteWithOutputIntoTempTableByTableNameAsync([IncludeDataSources(FeatureDeleteOutputInto)] string context)
		{
			var sourceData    = GetSourceData();
			using var db     = GetDataContext(context);
			using var source = db.CreateLocalTable("TableWithData_source", sourceData);
			using var target = db.CreateTempTable<TableWithData>("TableWithData_target");
			var targetRef = db.GetTable<TableWithData>()
				.TableOptions(TableOptions.IsTemporary)
				.TableName(target.TableName);

			var expected = source
				.Where(s => s.Id > 3)
				.ToArray();

			var output = await source
				.Where(s => s.Id > 3)
				.DeleteWithOutputIntoAsync(
					targetRef);

			AreEqual(
				expected,
				target.ToArray(),
				ComparerBuilder.GetEqualityComparer<TableWithData>());
		}
	}
}<|MERGE_RESOLUTION|>--- conflicted
+++ resolved
@@ -12,13 +12,9 @@
 	[TestFixture]
 	public class DeleteWithOutputTests : TestBase
 	{
-<<<<<<< HEAD
 		private const string FeatureDeleteOutputMultiple                = $"{TestProvName.AllSqlServer},{TestProvName.AllFirebird5Plus},{TestProvName.AllMariaDB},{TestProvName.AllPostgreSQL},{TestProvName.AllSQLite}";
-=======
 		private const string FeatureDeleteOutputMultipleWithExpressions = $"{TestProvName.AllSqlServer},{TestProvName.AllFirebird5Plus},{TestProvName.AllMariaDB},{TestProvName.AllPostgreSQL},{TestProvName.AllSQLite}";
-		private const string FeatureDeleteOutputMultiple                = $"{TestProvName.AllSqlServer},{TestProvName.AllFirebird5Plus},{TestProvName.AllMariaDB},{TestProvName.AllPostgreSQL},{TestProvName.AllSQLite}";
 		private const string FeatureDeleteOutputSingleWithExpressions   = $"{TestProvName.AllSqlServer},{TestProvName.AllFirebirdLess5},{TestProvName.AllMariaDB},{TestProvName.AllPostgreSQL},{TestProvName.AllSQLite}";
->>>>>>> 3617fcdd
 		private const string FeatureDeleteOutputSingle                  = $"{TestProvName.AllSqlServer},{TestProvName.AllFirebirdLess5},{TestProvName.AllMariaDB},{TestProvName.AllPostgreSQL},{TestProvName.AllSQLite}";
 		private const string FeatureDeleteOutputInto                    = $"{TestProvName.AllSqlServer}";
 
