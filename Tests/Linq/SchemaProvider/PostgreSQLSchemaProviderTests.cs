--- conflicted
+++ resolved
@@ -52,11 +52,11 @@
 							new ColumnSchema { ColumnName = "moneyDataType",       ColumnType = "money",                           MemberName = "moneyDataType",       MemberType = "decimal?",                    SystemType = typeof(decimal),                                                 IsNullable = true, DataType = DataType.Money          },
 							new ColumnSchema { ColumnName = "doubleDataType",      ColumnType = "float8",                          MemberName = "doubleDataType",      MemberType = "double?",                     SystemType = typeof(double),                                                  IsNullable = true, DataType = DataType.Double         },
 							new ColumnSchema { ColumnName = "realDataType",        ColumnType = "float4",                          MemberName = "realDataType",        MemberType = "float?",                      SystemType = typeof(float),                                                   IsNullable = true, DataType = DataType.Single         },
-							new ColumnSchema { ColumnName = "timestampDataType",   ColumnType = "timestamp without time zone",     MemberName = "timestampDataType",   MemberType = "DateTime?",                   SystemType = typeof(DateTime),                   ProviderSpecificType = "NpgsqlDateTime", IsNullable = true, DataType = DataType.DateTime2      },
-							new ColumnSchema { ColumnName = "timestampTZDataType", ColumnType = "timestamp with time zone",        MemberName = "timestampTZDataType", MemberType = "DateTimeOffset?",             SystemType = typeof(DateTimeOffset),             ProviderSpecificType = "NpgsqlDateTime", IsNullable = true, DataType = DataType.DateTimeOffset },
+							new ColumnSchema { ColumnName = "timestampDataType",   ColumnType = "timestamp (0) without time zone", MemberName = "timestampDataType",   MemberType = "DateTime?",                   SystemType = typeof(DateTime),                   ProviderSpecificType = "NpgsqlDateTime", IsNullable = true, DataType = DataType.DateTime2      },
+							new ColumnSchema { ColumnName = "timestampTZDataType", ColumnType = "timestamp (0) with time zone",    MemberName = "timestampTZDataType", MemberType = "DateTimeOffset?",             SystemType = typeof(DateTimeOffset),             ProviderSpecificType = "NpgsqlDateTime", IsNullable = true, DataType = DataType.DateTimeOffset },
 							new ColumnSchema { ColumnName = "dateDataType",        ColumnType = "date",                            MemberName = "dateDataType",        MemberType = "DateTime?",                   SystemType = typeof(DateTime),                   ProviderSpecificType = "NpgsqlDate",     IsNullable = true, DataType = DataType.Date           },
-							new ColumnSchema { ColumnName = "timeDataType",        ColumnType = "time without time zone",          MemberName = "timeDataType",        MemberType = "TimeSpan?",                   SystemType = typeof(TimeSpan),                                                IsNullable = true, DataType = DataType.Time           },
-							new ColumnSchema { ColumnName = "timeTZDataType",      ColumnType = "time with time zone",             MemberName = "timeTZDataType",      MemberType = "DateTimeOffset?",             SystemType = typeof(DateTimeOffset),                                          IsNullable = true, DataType = DataType.Time           },
+							new ColumnSchema { ColumnName = "timeDataType",        ColumnType = "time (0) without time zone",      MemberName = "timeDataType",        MemberType = "TimeSpan?",                   SystemType = typeof(TimeSpan),                                                IsNullable = true, DataType = DataType.Time           },
+							new ColumnSchema { ColumnName = "timeTZDataType",      ColumnType = "time (0) with time zone",         MemberName = "timeTZDataType",      MemberType = "DateTimeOffset?",             SystemType = typeof(DateTimeOffset),                                          IsNullable = true, DataType = DataType.Time           },
 							new ColumnSchema { ColumnName = "intervalDataType",    ColumnType = "interval",                        MemberName = "intervalDataType",    MemberType = "TimeSpan?",                   SystemType = typeof(TimeSpan),                                                IsNullable = true, DataType = DataType.Interval       },
 							new ColumnSchema { ColumnName = "intervalDataType2",   ColumnType = "interval",                        MemberName = "intervalDataType2",   MemberType = "TimeSpan?",                   SystemType = typeof(TimeSpan),                                                IsNullable = true, DataType = DataType.Interval       },
 							new ColumnSchema { ColumnName = "charDataType",        ColumnType = "character(1)",                    MemberName = "charDataType",        MemberType = "char?",                       SystemType = typeof(char),                                                    IsNullable = true, DataType = DataType.NChar          },
@@ -88,15 +88,9 @@
 							new ColumnSchema { ColumnName = "strarray",            ColumnType = "text[]",                          MemberName = "strarray",            MemberType = "string[]",                    SystemType = typeof(string[]),                                                IsNullable = true, DataType = DataType.Undefined      },
 							new ColumnSchema { ColumnName = "intarray",            ColumnType = "integer[]",                       MemberName = "intarray",            MemberType = "int[]",                       SystemType = typeof(int[]),                                                   IsNullable = true, DataType = DataType.Undefined      },
 							new ColumnSchema { ColumnName = "int2darray",          ColumnType = "integer[]",                       MemberName = "int2darray",          MemberType = "int[]",                       SystemType = typeof(int[]),                                                   IsNullable = true, DataType = DataType.Undefined      },
-<<<<<<< HEAD
 							new ColumnSchema { ColumnName = "longarray",           ColumnType = "bigint[]",                        MemberName = "longarray",           MemberType = "long[]",                      SystemType = typeof(long[]),                                                IsNullable = true, DataType = DataType.Undefined      },
 							new ColumnSchema { ColumnName = "doublearray",         ColumnType = "double precision[]",              MemberName = "doublearray",         MemberType = "double[]",                    SystemType = typeof(double[]),                                               IsNullable = true, DataType = DataType.Undefined      },
 							new ColumnSchema { ColumnName = "intervalarray",       ColumnType = "interval[]",                      MemberName = "intervalarray",       MemberType = "TimeSpan[]",                  SystemType = typeof(TimeSpan[]),                                              IsNullable = true, DataType = DataType.Undefined      },
-=======
-							new ColumnSchema { ColumnName = "longarray",           ColumnType = "bigint[]",                        MemberName = "longarray",           MemberType = "long[]",                      SystemType = typeof(long[]),                                                  IsNullable = true, DataType = DataType.Undefined      },
-							new ColumnSchema { ColumnName = "intervalarray",       ColumnType = "interval[]",                      MemberName = "intervalarray",       MemberType = "TimeSpan[]",                  SystemType = typeof(TimeSpan[]),                                              IsNullable = true, DataType = DataType.Undefined      },
-							new ColumnSchema { ColumnName = "doublearray",         ColumnType = "double precision[]",              MemberName = "doublearray",         MemberType = "double[]",                    SystemType = typeof(double[]),                                                IsNullable = true, DataType = DataType.Undefined      },
->>>>>>> 67359f30
 							new ColumnSchema { ColumnName = "numericarray",        ColumnType = "numeric[]",                       MemberName = "numericarray",        MemberType = "decimal[]",                   SystemType = typeof(decimal[]),                                               IsNullable = true, DataType = DataType.Undefined      },
 							new ColumnSchema { ColumnName = "decimalarray",        ColumnType = "numeric[]",                       MemberName = "decimalarray",        MemberType = "decimal[]",                   SystemType = typeof(decimal[]),                                               IsNullable = true, DataType = DataType.Undefined      },
 						}
@@ -354,24 +348,8 @@
 					if (!macaddr8Supported)
 						expectedColumns = expectedColumns.Where(_ => _.ColumnType != "macaddr8").ToList();
 
-					if (expectedColumns.Count != actualTable.Columns.Count)
-					{
-						if (expectedColumns.Count > actualTable.Columns.Count)
-						{
-							var missed = string.Join(", ",
-								expectedColumns.Select(c => c.ColumnName)
-									.Except(actualTable.Columns.Select(c => c.ColumnName)));
-							throw new Exception($"Actual table does not have these columns: {missed}");
-						}
-						else
-						{
-							var missed = string.Join(", ",
-								actualTable.Columns.Select(c => c.ColumnName)
-									.Except(expectedColumns.Select(c => c.ColumnName)));
-							throw new Exception($"Actual table does not have these columns: {missed}");
-						}
-					}
-					
+					Assert.AreEqual(expectedColumns.Count, actualTable.Columns.Count);
+
 					foreach (var actualColumn in actualTable.Columns)
 					{
 						var expectedColumn = expectedColumns
@@ -398,16 +376,8 @@
 							Assert.Contains(actualColumn.ColumnType, new[] { "bit(-1)", "bit(3)" });
 						else if (expectedColumn.ColumnType == "bool")
 							Assert.Contains(actualColumn.ColumnType, new[] { "bool", "boolean" });
-						else if (expectedColumn.ColumnType == "timestamp without time zone")
-							Assert.Contains(actualColumn.ColumnType, new[] { "timestamp (0) without time zone", "timestamp without time zone" });
-						else if (expectedColumn.ColumnType == "timestamp with time zone")
-							Assert.Contains(actualColumn.ColumnType, new[] { "timestamp (0) with time zone", "timestamp with time zone" });
-						else if (expectedColumn.ColumnType == "time without time zone")
-							Assert.Contains(actualColumn.ColumnType, new[] { "time (0) without time zone", "time without time zone" });
-						else if (expectedColumn.ColumnType == "time with time zone")
-							Assert.Contains(actualColumn.ColumnType, new[] { "time (0) with time zone", "time with time zone" });
 						else
-							Assert.AreEqual(expectedColumn.ColumnType, actualColumn.ColumnType);
+						Assert.AreEqual(expectedColumn.ColumnType, actualColumn.ColumnType);
 
 						Assert.AreEqual(expectedColumn.IsNullable, actualColumn.IsNullable);
 						Assert.AreEqual(expectedColumn.IsIdentity, actualColumn.IsIdentity);
@@ -474,8 +444,8 @@
 				
 				Assert.IsNotNull(view);
 
-				Assert.That(view.ID, Is.EqualTo(view.CatalogName + ".public.Issue2023"));
-				Assert.IsNotNull(view.CatalogName);
+				Assert.AreEqual("public.Issue2023", view.ID);
+				Assert.IsNull(view.CatalogName);
 				Assert.AreEqual("public", view.SchemaName);
 				Assert.AreEqual("Issue2023", view.TableName);
 				Assert.AreEqual("This is the Issue2023 matview", view.Description);
@@ -488,7 +458,7 @@
 				Assert.AreEqual(5, view.Columns.Count);
 
 				Assert.AreEqual("PersonID", view.Columns[0].ColumnName);
-				Assert.AreEqual("integer", view.Columns[0].ColumnType);
+				Assert.AreEqual("int4", view.Columns[0].ColumnType);
 				Assert.AreEqual(true, view.Columns[0].IsNullable);
 				Assert.AreEqual(false, view.Columns[0].IsIdentity);
 				Assert.AreEqual(false, view.Columns[0].IsPrimaryKey);
