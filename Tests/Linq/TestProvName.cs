﻿using System;

namespace Tests
{
	public static class TestProvName
	{
		public const string SqlAzure      = "SqlAzure.2012";
		public const string MariaDB       = "MariaDB";
		public const string MySql57       = "MySql57";
		public const string SQLiteMs      = "SQLiteMs";
<<<<<<< HEAD

		/// <summary>
		/// Fake provider, which doesn't execute any real queries. Could be used for tests, that shouldn't be affected
		/// by real database access.
		/// </summary>
		public const string NoopProvider  = "TestNoopProvider";
=======
		public const string Firebird3     = "Firebird3";
>>>>>>> 1af71f17
	}
}
<|MERGE_RESOLUTION|>--- conflicted
+++ resolved
@@ -1,22 +1,18 @@
-﻿using System;
-
-namespace Tests
-{
-	public static class TestProvName
-	{
-		public const string SqlAzure      = "SqlAzure.2012";
-		public const string MariaDB       = "MariaDB";
-		public const string MySql57       = "MySql57";
-		public const string SQLiteMs      = "SQLiteMs";
-<<<<<<< HEAD
-
-		/// <summary>
-		/// Fake provider, which doesn't execute any real queries. Could be used for tests, that shouldn't be affected
-		/// by real database access.
-		/// </summary>
-		public const string NoopProvider  = "TestNoopProvider";
-=======
-		public const string Firebird3     = "Firebird3";
->>>>>>> 1af71f17
-	}
-}
+﻿using System;
+
+namespace Tests
+{
+	public static class TestProvName
+	{
+		public const string SqlAzure      = "SqlAzure.2012";
+		public const string MariaDB       = "MariaDB";
+		public const string MySql57       = "MySql57";
+		public const string SQLiteMs      = "SQLiteMs";
+		public const string Firebird3     = "Firebird3";
+		/// <summary>
+		/// Fake provider, which doesn't execute any real queries. Could be used for tests, that shouldn't be affected
+		/// by real database access.
+		/// </summary>
+		public const string NoopProvider  = "TestNoopProvider";
+	}
+}