--- conflicted
+++ resolved
@@ -2,14 +2,9 @@
 using System.Data.Common;
 using System.IO;
 using System.Reflection;
-<<<<<<< HEAD
 
-using NUnit.Framework;
-
-=======
 using LinqToDB.DataProvider.ClickHouse;
 using NUnit.Framework;
->>>>>>> f6ae79d6
 using Tests;
 
 /// <summary>
