﻿using System;
using System.Data;
using System.IO;
using System.Linq;

using LinqToDB;
using LinqToDB.Data;
using LinqToDB.DataProvider.Access;
using LinqToDB.SchemaProvider;
using NUnit.Framework;
using Tests;
using Tests.Model;

// for unknown reason order doesn't help on ubuntu 18, so namespace were removed and class name changed to be first in
// sort order
[TestFixture]
[Category(TestCategory.Create)]
[Order(-1)]
// ReSharper disable once InconsistentNaming
// ReSharper disable once TestClassNameSuffixWarning
public class a_CreateData : TestBase
{
	static void RunScript(string configString, string divider, string name, Action<IDbConnection>? action = null)
	{
		TestContext.WriteLine("=== " + name + " === \n");

		var scriptFolder = Path.Combine(Path.GetFullPath("."), "Database", "Create Scripts");
		TestContext.WriteLine("Script folder exists: {1}; {0}", scriptFolder, Directory.Exists(scriptFolder));

		var sqlFileName  = Path.GetFullPath(Path.Combine(scriptFolder, Path.ChangeExtension(name, "sql")));
		TestContext.WriteLine("Sql file exists: {1}; {0}", sqlFileName, File.Exists(sqlFileName));

		var text = File.ReadAllText(sqlFileName);

		while (true)
		{
			var idx = text.IndexOf("SKIP " + configString + " BEGIN");

			if (idx >= 0)
				text = text.Substring(0, idx) + text.Substring(text.IndexOf("SKIP " + configString + " END", idx));
			else
				break;
		}

		Exception? exception = null;

		using (var db = new TestDataConnection(configString))
		{
			//db.CommandTimeout = 20;

			var database = db.Connection.Database;

			var cmds = text
				.Replace("{DBNAME}", database)
				.Replace("\r",    "")
				.Replace(divider, "\x1")
				.Split  ('\x1')
				.Select (c => c.Trim())
				.Where  (c => !string.IsNullOrEmpty(c))
				.ToArray();

			if (DataConnection.TraceSwitch.TraceInfo)
				TestContext.WriteLine("Commands count: {0}", cmds.Length);

			foreach (var command in cmds)
			{
				try
				{
					if (DataConnection.TraceSwitch.TraceInfo)
						TestContext.WriteLine(command);

					if (configString == ProviderName.OracleNative || configString == TestProvName.Oracle11Native)
					{
						// we need this to avoid errors in trigger creation when native provider
						// recognize ":NEW" as parameter
						var cmd = db.CreateCommand();
						cmd.CommandText = command;
						((dynamic)cmd).BindByName = false;
						cmd.ExecuteNonQuery();
					}
					else
						db.Execute(command);

					if (DataConnection.TraceSwitch.TraceInfo)
						TestContext.WriteLine("\nOK\n");
				}
				catch (Exception ex)
				{
					if (DataConnection.TraceSwitch.TraceError)
					{
						if (!DataConnection.TraceSwitch.TraceInfo)
							TestContext.WriteLine(command);

						var isDrop =
							command.TrimStart().StartsWith("DROP") ||
							command.TrimStart().StartsWith("CALL DROP");

						TestContext.WriteLine(ex.Message);

						if (isDrop)
						{
							TestContext.WriteLine("\nnot too OK\n");
						}
						else
						{
							TestContext.WriteLine("\nFAILED\n");

							if (exception == null)
								exception = ex;
						}
					}
				}
			}

			if (exception != null)
				throw exception;

			if (DataConnection.TraceSwitch.TraceInfo)
				TestContext.WriteLine("\nBulkCopy LinqDataTypes\n");

			var options = new BulkCopyOptions();

			db.BulkCopy(
				options,
				new []
				{
					new LinqDataTypes2 { ID =  1, MoneyValue =  1.11m, DateTimeValue = new DateTime(2001,  1,  11,  1, 11, 21, 100), BoolValue = true,  GuidValue = new Guid("ef129165-6ffe-4df9-bb6b-bb16e413c883"), SmallIntValue =  1, StringValue = null, BigIntValue = 1 },
					new LinqDataTypes2 { ID =  2, MoneyValue =  2.49m, DateTimeValue = new DateTime(2005,  5,  15,  5, 15, 25, 500), BoolValue = false, GuidValue = new Guid("bc663a61-7b40-4681-ac38-f9aaf55b706b"), SmallIntValue =  2, StringValue = "",   BigIntValue = 2 },
					new LinqDataTypes2 { ID =  3, MoneyValue =  3.99m, DateTimeValue = new DateTime(2009,  9,  19,  9, 19, 29,  90), BoolValue = true,  GuidValue = new Guid("d2f970c0-35ac-4987-9cd5-5badb1757436"), SmallIntValue =  3, StringValue = "1"  },
					new LinqDataTypes2 { ID =  4, MoneyValue =  4.50m, DateTimeValue = new DateTime(2009,  9,  20,  9, 19, 29,  90), BoolValue = false, GuidValue = new Guid("40932fdb-1543-4e4a-ac2c-ca371604fb4b"), SmallIntValue =  4, StringValue = "2"  },
					new LinqDataTypes2 { ID =  5, MoneyValue =  5.50m, DateTimeValue = new DateTime(2009,  9,  20,  9, 19, 29,  90), BoolValue = true,  GuidValue = new Guid("febe3eca-cb5f-40b2-ad39-2979d312afca"), SmallIntValue =  5, StringValue = "3"  },
					new LinqDataTypes2 { ID =  6, MoneyValue =  6.55m, DateTimeValue = new DateTime(2009,  9,  22,  9, 19, 29,  90), BoolValue = false, GuidValue = new Guid("8d3c5d1d-47db-4730-9fe7-968f6228a4c0"), SmallIntValue =  6, StringValue = "4"  },
					new LinqDataTypes2 { ID =  7, MoneyValue =  7.00m, DateTimeValue = new DateTime(2009,  9,  23,  9, 19, 29,  90), BoolValue = true,  GuidValue = new Guid("48094115-83af-46dd-a906-bff26ee21ee2"), SmallIntValue =  7, StringValue = "5"  },
					new LinqDataTypes2 { ID =  8, MoneyValue =  8.99m, DateTimeValue = new DateTime(2009,  9,  24,  9, 19, 29,  90), BoolValue = false, GuidValue = new Guid("c1139f1f-1335-4cd4-937e-92602f732dd3"), SmallIntValue =  8, StringValue = "6"  },
					new LinqDataTypes2 { ID =  9, MoneyValue =  9.63m, DateTimeValue = new DateTime(2009,  9,  25,  9, 19, 29,  90), BoolValue = true,  GuidValue = new Guid("46c5c512-3d4b-4cf7-b4e7-1de080789e5d"), SmallIntValue =  9, StringValue = "7"  },
					new LinqDataTypes2 { ID = 10, MoneyValue = 10.77m, DateTimeValue = new DateTime(2009,  9,  26,  9, 19, 29,  90), BoolValue = false, GuidValue = new Guid("61b2bc55-147f-4b40-93ed-a4aa83602fee"), SmallIntValue = 10, StringValue = "8"  },
					new LinqDataTypes2 { ID = 11, MoneyValue = 11.45m, DateTimeValue = new DateTime(2009,  9,  27,  0,  0,  0,   0), BoolValue = true,  GuidValue = new Guid("d3021d18-97f0-4dc0-98d0-f0c7df4a1230"), SmallIntValue = 11, StringValue = "9"  },
					new LinqDataTypes2 { ID = 12, MoneyValue = 11.45m, DateTimeValue = new DateTime(2012, 11,   7, 19, 19, 29,  90), BoolValue = true,  GuidValue = new Guid("03021d18-97f0-4dc0-98d0-f0c7df4a1230"), SmallIntValue = 12, StringValue = "0"  }
				});

			if (DataConnection.TraceSwitch.TraceInfo)
				TestContext.WriteLine("\nBulkCopy Parent\n");

			db.BulkCopy(
				options,
				new []
				{
					new Parent { ParentID = 1, Value1 = 1    },
					new Parent { ParentID = 2, Value1 = null },
					new Parent { ParentID = 3, Value1 = 3    },
					new Parent { ParentID = 4, Value1 = null },
					new Parent { ParentID = 5, Value1 = 5    },
					new Parent { ParentID = 6, Value1 = 6    },
					new Parent { ParentID = 7, Value1 = 1    }
				});

			if (DataConnection.TraceSwitch.TraceInfo)
				TestContext.WriteLine("\nBulkCopy Child\n");

			db.BulkCopy(
				options,
				new []
				{
					new Child { ParentID = 1, ChildID = 11 },
					new Child { ParentID = 2, ChildID = 21 },
					new Child { ParentID = 2, ChildID = 22 },
					new Child { ParentID = 3, ChildID = 31 },
					new Child { ParentID = 3, ChildID = 32 },
					new Child { ParentID = 3, ChildID = 33 },
					new Child { ParentID = 4, ChildID = 41 },
					new Child { ParentID = 4, ChildID = 42 },
					new Child { ParentID = 4, ChildID = 43 },
					new Child { ParentID = 4, ChildID = 44 },
					new Child { ParentID = 6, ChildID = 61 },
					new Child { ParentID = 6, ChildID = 62 },
					new Child { ParentID = 6, ChildID = 63 },
					new Child { ParentID = 6, ChildID = 64 },
					new Child { ParentID = 6, ChildID = 65 },
					new Child { ParentID = 6, ChildID = 66 },
					new Child { ParentID = 7, ChildID = 77 }
				});

			if (DataConnection.TraceSwitch.TraceInfo)
				TestContext.WriteLine("\nBulkCopy GrandChild\n");

			db.BulkCopy(
				options,
				new []
				{
					new GrandChild { ParentID = 1, ChildID = 11, GrandChildID = 111 },
					new GrandChild { ParentID = 2, ChildID = 21, GrandChildID = 211 },
					new GrandChild { ParentID = 2, ChildID = 21, GrandChildID = 212 },
					new GrandChild { ParentID = 2, ChildID = 22, GrandChildID = 221 },
					new GrandChild { ParentID = 2, ChildID = 22, GrandChildID = 222 },
					new GrandChild { ParentID = 3, ChildID = 31, GrandChildID = 311 },
					new GrandChild { ParentID = 3, ChildID = 31, GrandChildID = 312 },
					new GrandChild { ParentID = 3, ChildID = 31, GrandChildID = 313 },
					new GrandChild { ParentID = 3, ChildID = 32, GrandChildID = 321 },
					new GrandChild { ParentID = 3, ChildID = 32, GrandChildID = 322 },
					new GrandChild { ParentID = 3, ChildID = 32, GrandChildID = 323 },
					new GrandChild { ParentID = 3, ChildID = 33, GrandChildID = 331 },
					new GrandChild { ParentID = 3, ChildID = 33, GrandChildID = 332 },
					new GrandChild { ParentID = 3, ChildID = 33, GrandChildID = 333 },
					new GrandChild { ParentID = 4, ChildID = 41, GrandChildID = 411 },
					new GrandChild { ParentID = 4, ChildID = 41, GrandChildID = 412 },
					new GrandChild { ParentID = 4, ChildID = 41, GrandChildID = 413 },
					new GrandChild { ParentID = 4, ChildID = 41, GrandChildID = 414 },
					new GrandChild { ParentID = 4, ChildID = 42, GrandChildID = 421 },
					new GrandChild { ParentID = 4, ChildID = 42, GrandChildID = 422 },
					new GrandChild { ParentID = 4, ChildID = 42, GrandChildID = 423 },
					new GrandChild { ParentID = 4, ChildID = 42, GrandChildID = 424 }
				});


			db.BulkCopy(
				options,
				new[]
				{
					new InheritanceParent2 {InheritanceParentId = 1, TypeDiscriminator = null, Name = null },
					new InheritanceParent2 {InheritanceParentId = 2, TypeDiscriminator = 1,    Name = null },
					new InheritanceParent2 {InheritanceParentId = 3, TypeDiscriminator = 2,    Name = "InheritanceParent2" }
				});

			db.BulkCopy(
				options,
				new[]
				{
					new InheritanceChild2() {InheritanceChildId = 1, TypeDiscriminator = null, InheritanceParentId = 1, Name = null },
					new InheritanceChild2() {InheritanceChildId = 2, TypeDiscriminator = 1,    InheritanceParentId = 2, Name = null },
					new InheritanceChild2() {InheritanceChildId = 3, TypeDiscriminator = 2,    InheritanceParentId = 3, Name = "InheritanceParent2" }
				});

			action?.Invoke(db.Connection);
		}
	}

	static void RunScript(CreateDataScript script)
	{
		RunScript(script.ConfigString, script.Divider, script.Name, script.Action, script.Database);
	}

	[Test, Order(0)]
	public void CreateDatabase([CreateDatabaseSources] string context)
	{
		switch (context)
		{
			case ProviderName.Firebird                         :
			case TestProvName.Firebird3                        : RunScript(context,          "COMMIT;", "Firebird", FirebirdAction);    break;
			case ProviderName.PostgreSQL                       :
			case ProviderName.PostgreSQL92                     :
			case ProviderName.PostgreSQL93                     :
			case ProviderName.PostgreSQL95                     :
			case TestProvName.PostgreSQL10                     :
			case TestProvName.PostgreSQL11                     :
			case TestProvName.PostgreSQL12                     :
			case TestProvName.PostgreSQL13                     : RunScript(context,          "\nGO\n",  "PostgreSQL");                  break;
			case ProviderName.MySql                            :
			case ProviderName.MySqlConnector                   :
			case TestProvName.MySql55                          :
			case TestProvName.MariaDB                          : RunScript(context,          "\nGO\n",  "MySql");                       break;
			case ProviderName.SqlServer2000                    : RunScript(context,          "\nGO\n",  "SqlServer2000");               break;
			case ProviderName.SqlServer2005                    :
			case ProviderName.SqlServer2008                    :
			case ProviderName.SqlServer2012                    :
			case ProviderName.SqlServer2014                    :
			case TestProvName.SqlServer2016                    :
			case ProviderName.SqlServer2017                    :
			case TestProvName.SqlServer2019                    :
<<<<<<< HEAD
			case TestProvName.SqlAzure                         : RunScript(context,          "\nGO\n",  "SqlServer");                   break;
			case TestProvName.Default                          : RunScript(context,          "\nGO\n",  "SQLite",   SQLiteAction);      break;
=======
			case TestProvName.SqlServer2019SequentialAccess    :
			case TestProvName.SqlAzure                         : RunScript(context,          "\nGO\n",  "SqlServer");                      break;
>>>>>>> 9fdce4cf
			case ProviderName.SQLiteClassic                    :
			case ProviderName.SQLiteMS                         : RunScript(context,          "\nGO\n",  "SQLite",   SQLiteAction);
			                                                     RunScript(context+ ".Data", "\nGO\n",  "SQLite",   SQLiteAction);      break;
			case TestProvName.SQLiteClassicMiniProfilerMapped  :
			case TestProvName.SQLiteClassicMiniProfilerUnmapped: RunScript(context,          "\nGO\n",  "SQLite",   SQLiteAction);      break;
			case ProviderName.OracleManaged                    :
			case TestProvName.Oracle11Managed                  : RunScript(context,          "\n/\n",   "Oracle");                      break;
			case ProviderName.SybaseManaged                    : RunScript(context,          "\nGO\n",  "Sybase");                      break;
			case ProviderName.Informix                         : RunScript(context,          "\nGO\n",  "Informix", InformixAction);    break;
			case ProviderName.InformixDB2                      : RunScript(context,          "\nGO\n",  "Informix", InformixDB2Action); break;
			case ProviderName.DB2                              : RunScript(context,          "\nGO\n",  "DB2");                         break;
			case ProviderName.SapHanaNative                    :
			case ProviderName.SapHanaOdbc                      : RunScript(context,          ";;\n"  ,  "SapHana");                     break;
			case ProviderName.Access                           : RunScript(context,          "\nGO\n",  "Access",   AccessAction);
			                                                     RunScript(context+ ".Data", "\nGO\n",  "Access",   AccessAction);      break;
			case ProviderName.AccessOdbc                       : RunScript(context,          "\nGO\n",  "Access",   AccessODBCAction);
			                                                     RunScript(context+ ".Data", "\nGO\n",  "Access",   AccessODBCAction);  break;
			case ProviderName.SqlCe                            : RunScript(context,          "\nGO\n",  "SqlCe");
			                                                     RunScript(context+ ".Data", "\nGO\n",  "SqlCe");                       break;
#if NET472
			case ProviderName.Sybase                           : RunScript(context,          "\nGO\n",  "Sybase");                      break;
			case ProviderName.OracleNative                     :
			case TestProvName.Oracle11Native                   : RunScript(context,          "\n/\n",   "Oracle");                      break;
#endif
			default:
				var script = CustomizationSupport.Interceptor.InterceptCreateData(context);
				if (script != null)
				{
					RunScript(script);
					break;
				}
				throw new InvalidOperationException(context);
		}
	}

	static void AccessODBCAction(IDbConnection connection)
	{

		using (var conn = AccessTools.CreateDataConnection(connection, ProviderName.AccessOdbc))
		{
			conn.Execute(@"
				INSERT INTO AllTypes
				(
					bitDataType, decimalDataType, smallintDataType, intDataType,tinyintDataType, moneyDataType, floatDataType, realDataType,
					datetimeDataType,
					charDataType, varcharDataType, textDataType, ncharDataType, nvarcharDataType, ntextDataType,
					binaryDataType, varbinaryDataType, imageDataType, oleobjectDataType,
					uniqueidentifierDataType
				)
				VALUES
				(
					1, 2222222, 25555, 7777777, 100, 100000, 20.31, 16.2,
					?,
					'1', '234', '567', '23233', '3323', '111',
					?, ?, ?, ?,
					?
				)",
				new
				{
					datetimeDataType         = new DateTime(2012, 12, 12, 12, 12, 12),

					binaryDataType           = new byte[] { 1, 2, 3, 4 },
					varbinaryDataType        = new byte[] { 1, 2, 3, 5 },
					imageDataType            = new byte[] { 3, 4, 5, 6 },
					oleobjectDataType        = new byte[] { 5, 6, 7, 8 },

					uniqueidentifierDataType = new Guid("{6F9619FF-8B86-D011-B42D-00C04FC964FF}"),
				});
		}
	}

	static void AccessAction(IDbConnection connection)
	{
		using (var conn = AccessTools.CreateDataConnection(connection, ProviderName.Access))
		{
			conn.Execute(@"
				INSERT INTO AllTypes
				(
					bitDataType, decimalDataType, smallintDataType, intDataType,tinyintDataType, moneyDataType, floatDataType, realDataType,
					datetimeDataType,
					charDataType, varcharDataType, textDataType, ncharDataType, nvarcharDataType, ntextDataType,
					binaryDataType, varbinaryDataType, imageDataType, oleobjectDataType,
					uniqueidentifierDataType
				)
				VALUES
				(
					1, 2222222, 25555, 7777777, 100, 100000, 20.31, 16.2,
					@datetimeDataType,
					'1', '234', '567', '23233', '3323', '111',
					@binaryDataType, @varbinaryDataType, @imageDataType, @oleobjectDataType,
					@uniqueidentifierDataType
				)",
				new
				{
					datetimeDataType = new DateTime(2012, 12, 12, 12, 12, 12),

					binaryDataType    = new byte[] { 1, 2, 3, 4 },
					varbinaryDataType = new byte[] { 1, 2, 3, 5 },
					imageDataType     = new byte[] { 3, 4, 5, 6 },
					oleobjectDataType = new byte[] { 5, 6, 7, 8 },

					uniqueidentifierDataType = new Guid("{6F9619FF-8B86-D011-B42D-00C04FC964FF}"),
				});
		}
	}

	void FirebirdAction(IDbConnection connection)
	{
		using (var conn = LinqToDB.DataProvider.Firebird.FirebirdTools.CreateDataConnection(connection))
		{
			conn.Execute(@"
				UPDATE ""Person""
				SET
					""FirstName"" = @FIRSTNAME,
					""LastName""  = @LASTNAME
				WHERE ""PersonID"" = 4",
				new
				{
					FIRSTNAME = "Jürgen",
					LASTNAME  = "König",
				});

			var sp = conn.DataProvider.GetSchemaProvider();

			var schema = sp.GetSchema(conn, new GetSchemaOptions { GetProcedures = false });

			foreach (var table in schema.Tables)
			{
				if (table.TableName!.StartsWith("Animals") ||
					table.TableName!.StartsWith("Eyes")    ||
					table.TableName!.StartsWith("xxPatient"))
				{
					conn.Execute($"DROP TABLE \"{table.TableName}\"");
				}
			}
		}
	}

	static void SQLiteAction(IDbConnection connection)
	{
		using (var conn = LinqToDB.DataProvider.SQLite.SQLiteTools.CreateDataConnection(connection))
		{
			conn.Execute(@"
				UPDATE AllTypes
				SET
					binaryDataType           = @binaryDataType,
					varbinaryDataType        = @varbinaryDataType,
					imageDataType            = @imageDataType,
					uniqueidentifierDataType = @uniqueidentifierDataType
				WHERE ID = 2",
				new
				{
					binaryDataType           = new byte[] { 1 },
					varbinaryDataType        = new byte[] { 2 },
					imageDataType            = new byte[] { 0, 0, 0, 3 },
					uniqueidentifierDataType = new Guid("{6F9619FF-8B86-D011-B42D-00C04FC964FF}"),
				});
		}
	}

	static void InformixAction(IDbConnection connection)
	{
		using (var conn = LinqToDB.DataProvider.Informix.InformixTools.CreateDataConnection(connection, ProviderName.Informix))
		{
			conn.Execute(@"
				UPDATE AllTypes
				SET
					byteDataType = ?,
					textDataType = ?
				WHERE ID = 2",
				new
				{
					blob = new byte[] { 1, 2 },
					text = "BBBBB"
				});
		}
	}

	static void InformixDB2Action(IDbConnection connection)
	{
		using (var conn = LinqToDB.DataProvider.Informix.InformixTools.CreateDataConnection(connection, ProviderName.InformixDB2))
		{
			conn.Execute(@"
				UPDATE AllTypes
				SET
					byteDataType = ?,
					textDataType = ?
				WHERE ID = 2",
				new
				{
					blob = new byte[] { 1, 2 },
					text = "BBBBB"
				});
		}
	}
}<|MERGE_RESOLUTION|>--- conflicted
+++ resolved
@@ -7,7 +7,9 @@
 using LinqToDB.Data;
 using LinqToDB.DataProvider.Access;
 using LinqToDB.SchemaProvider;
+
 using NUnit.Framework;
+
 using Tests;
 using Tests.Model;
 
@@ -20,7 +22,7 @@
 // ReSharper disable once TestClassNameSuffixWarning
 public class a_CreateData : TestBase
 {
-	static void RunScript(string configString, string divider, string name, Action<IDbConnection>? action = null)
+	static void RunScript(string configString, string divider, string name, Action<IDbConnection>? action = null, string? databaseName = null)
 	{
 		TestContext.WriteLine("=== " + name + " === \n");
 
@@ -48,7 +50,7 @@
 		{
 			//db.CommandTimeout = 20;
 
-			var database = db.Connection.Database;
+			var database = databaseName ?? db.Connection.Database;
 
 			var cmds = text
 				.Replace("{DBNAME}", database)
@@ -266,13 +268,9 @@
 			case TestProvName.SqlServer2016                    :
 			case ProviderName.SqlServer2017                    :
 			case TestProvName.SqlServer2019                    :
-<<<<<<< HEAD
+			case TestProvName.Default                          : RunScript(context,          "\nGO\n",  "SQLite",   SQLiteAction);      break;
+			case TestProvName.SqlServer2019SequentialAccess    :
 			case TestProvName.SqlAzure                         : RunScript(context,          "\nGO\n",  "SqlServer");                   break;
-			case TestProvName.Default                          : RunScript(context,          "\nGO\n",  "SQLite",   SQLiteAction);      break;
-=======
-			case TestProvName.SqlServer2019SequentialAccess    :
-			case TestProvName.SqlAzure                         : RunScript(context,          "\nGO\n",  "SqlServer");                      break;
->>>>>>> 9fdce4cf
 			case ProviderName.SQLiteClassic                    :
 			case ProviderName.SQLiteMS                         : RunScript(context,          "\nGO\n",  "SQLite",   SQLiteAction);
 			                                                     RunScript(context+ ".Data", "\nGO\n",  "SQLite",   SQLiteAction);      break;
