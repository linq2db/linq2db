--- conflicted
+++ resolved
@@ -49,11 +49,7 @@
 
 		using (var db = GetDataConnection(configString))
 		{
-<<<<<<< HEAD
-			if (configString == ProviderName.OracleNative || configString == TestProvName.Oracle11Native)
-=======
 			if (configString.IsAnyOf(TestProvName.AllOracleNative))
->>>>>>> 8fb36cb7
 			{
 				// we need this to avoid errors in trigger creation when native provider
 				// recognize ":NEW" as parameter
@@ -248,61 +244,6 @@
 	{
 		switch (context)
 		{
-<<<<<<< HEAD
-			case ProviderName.Firebird                            :
-			case TestProvName.Firebird3                           :
-			case TestProvName.Firebird4                           : RunScript(context,          "COMMIT;", "Firebird", FirebirdAction);    break;
-			case ProviderName.PostgreSQL                          :
-			case ProviderName.PostgreSQL92                        :
-			case ProviderName.PostgreSQL93                        :
-			case ProviderName.PostgreSQL95                        :
-			case TestProvName.PostgreSQL10                        :
-			case TestProvName.PostgreSQL11                        :
-			case TestProvName.PostgreSQL12                        :
-			case TestProvName.PostgreSQL13                        :
-			case TestProvName.PostgreSQL14                        : RunScript(context,          "\nGO\n",  "PostgreSQL");                  break;
-			case ProviderName.MySql                               :
-			case ProviderName.MySqlConnector                      :
-			case TestProvName.MySql55                             :
-			case TestProvName.MariaDB                             : RunScript(context,          "\nGO\n",  "MySql");                       break;
-			case ProviderName.SqlServer2005                       :
-			case ProviderName.SqlServer2008                       :
-			case ProviderName.SqlServer2012                       :
-			case ProviderName.SqlServer2014                       :
-			case ProviderName.SqlServer2016                       :
-			case ProviderName.SqlServer2017                       :
-			case TestProvName.SqlServer2019                       :
-			case TestProvName.SqlServer2019SequentialAccess       :
-			case TestProvName.SqlServer2019FastExpressionCompiler :
-			case TestProvName.SqlServerContained                  :
-			case TestProvName.SqlAzure                            : RunScript(context,          "\nGO\n",  "SqlServer");                   break;
-			case TestProvName.Default                             : RunScript(context,          "\nGO\n",  "SQLite",   SQLiteAction);      break;
-			case ProviderName.SQLiteClassic                       :
-			case ProviderName.SQLiteMS                            : RunScript(context,          "\nGO\n",  "SQLite",   SQLiteAction);
-			                                                        RunScript(context+ ".Data", "\nGO\n",  "SQLite",   SQLiteAction);      break;
-			case TestProvName.SQLiteClassicMiniProfilerMapped     :
-			case TestProvName.SQLiteClassicMiniProfilerUnmapped   : RunScript(context,          "\nGO\n",  "SQLite",   SQLiteAction);      break;
-			case ProviderName.OracleManaged                       :
-			case TestProvName.Oracle11Managed                     : RunScript(context,          "\n/\n",   "Oracle");                      break;
-			case ProviderName.SybaseManaged                       : RunScript(context,          "\nGO\n",  "Sybase");                      break;
-			case ProviderName.Informix                            : RunScript(context,          "\nGO\n",  "Informix", InformixAction);    break;
-			case ProviderName.InformixDB2                         : RunScript(context,          "\nGO\n",  "Informix", InformixDB2Action); break;
-			case ProviderName.DB2                                 : RunScript(context,          "\nGO\n",  "DB2");                         break;
-			case ProviderName.SapHanaNative                       :
-			case ProviderName.SapHanaOdbc                         : RunScript(context,          ";;\n"  ,  "SapHana");                     break;
-			case ProviderName.Access                              : RunScript(context,          "\nGO\n",  "Access",   AccessAction);
-			                                                        RunScript(context+ ".Data", "\nGO\n",  "Access",   AccessAction);      break;
-			case ProviderName.AccessOdbc                          : RunScript(context,          "\nGO\n",  "Access",   AccessODBCAction);
-			                                                        RunScript(context+ ".Data", "\nGO\n",  "Access",   AccessODBCAction);  break;
-			case ProviderName.SqlCe                               : RunScript(context,          "\nGO\n",  "SqlCe");
-			                                                        RunScript(context+ ".Data", "\nGO\n",  "SqlCe");                       break;
-#if NET472
-			case ProviderName.Sybase                              : RunScript(context,          "\nGO\n",  "Sybase");                      break;
-			case ProviderName.OracleNative                        :
-			case TestProvName.Oracle11Native                      : RunScript(context,          "\n/\n",   "Oracle");                      break;
-#endif
-			default                                               :
-=======
 			case TestProvName.Default                                    : RunScript(context,          "\nGO\n",  "SQLite",   SQLiteAction);      break;
 			case string when context.IsAnyOf(TestProvName.AllFirebird)   : RunScript(context,          "COMMIT;", "Firebird", FirebirdAction);    break;
 			case string when context.IsAnyOf(TestProvName.AllPostgreSQL) : RunScript(context,          "\nGO\n",  "PostgreSQL");                  break;
@@ -324,7 +265,6 @@
 			case ProviderName.SqlCe                                      : RunScript(context,          "\nGO\n",  "SqlCe");
 			                                                               RunScript(context+ ".Data", "\nGO\n",  "SqlCe");                       break;
 			default                                                      :
->>>>>>> 8fb36cb7
 				var script = CustomizationSupport.Interceptor.InterceptCreateData(context);
 				if (script != null)
 				{
