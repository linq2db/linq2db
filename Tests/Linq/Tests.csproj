﻿<Project Sdk="Microsoft.NET.Sdk">
	<Import Project="..\..\Build\linq2db.Default.props" />

  <PropertyGroup>
		<TargetFrameworks>net452;netcoreapp2.0;netcoreapp1.0</TargetFrameworks>
		<NoWarn>$(NoWarn);CS0649;CS0429</NoWarn>
    <AssemblyName>linq2db.Tests</AssemblyName>
		<Configurations>Debug;Release;AppVeyor;NET.45;CORE.1;CORE.2</Configurations>
  </PropertyGroup>

	<PropertyGroup Condition=" '$(Configuration)' == 'AppVeyor' ">
		<DefineConstants>RELEASE;APPVEYOR</DefineConstants>
		<DebugSymbols>false</DebugSymbols>
		<Optimize>true</Optimize>
		<AssemblyName Condition="'$(TargetFramework)' == 'netcoreapp1.0'">linq2db.Tests.Core1</AssemblyName>
		<AssemblyName Condition="'$(TargetFramework)' == 'netcoreapp2.0'">linq2db.Tests.Core2</AssemblyName>
	</PropertyGroup>

	<PropertyGroup Condition=" '$(Configuration)' == 'Travis' ">
		<DefineConstants>RELEASE;TRAVIS</DefineConstants>
		<DebugSymbols>false</DebugSymbols>
		<Optimize>true</Optimize>
	</PropertyGroup>

	<PropertyGroup Condition=" '$(Configuration)' == 'NET.45' ">
		<TargetFrameworks>net452</TargetFrameworks>
		<DefineConstants>DEBUG;TRACE</DefineConstants>
    <DebugSymbols>true</DebugSymbols>
    <DebugType>full</DebugType>
    <Optimize>false</Optimize>
  </PropertyGroup>

	<PropertyGroup Condition=" '$(Configuration)' == 'CORE.1' ">
		<TargetFrameworks>netcoreapp1.0</TargetFrameworks>
		<DefineConstants>DEBUG;TRACE</DefineConstants>
    <DebugSymbols>true</DebugSymbols>
    <DebugType>full</DebugType>
		<Optimize>false</Optimize>
  </PropertyGroup>

	<PropertyGroup Condition=" '$(Configuration)' == 'CORE.2' ">
		<TargetFrameworks>netcoreapp2.0</TargetFrameworks>
		<DefineConstants>DEBUG;TRACE</DefineConstants>
    <DebugSymbols>true</DebugSymbols>
    <DebugType>full</DebugType>
		<Optimize>false</Optimize>
  </PropertyGroup>


	<ItemGroup>
		<Service Include="{82a7f48d-3b50-4b1e-b82e-3ada8210c358}" />

		<None Include="..\..\Data\*">
			<Link>Database/%(FileName)%(Extension)</Link>
			<CopyToOutputDirectory>PreserveNewest</CopyToOutputDirectory>
		</None>
		<None Include="..\..\Data\Create Scripts\*">
			<Link>Database/Create Scripts/%(FileName)%(Extension)</Link>
			<CopyToOutputDirectory>PreserveNewest</CopyToOutputDirectory>
		</None>
		<ProjectReference Include="..\..\Source\LinqToDB\LinqToDB.csproj" />
		<ProjectReference Include="..\Model\Tests.Model.csproj" />
		<ProjectReference Include="..\Base\Tests.Base.csproj" />
		<ProjectReference Include="..\VisualBasic\Tests.VisualBasic.vbproj" />

		<PackageReference Include="System.Collections.Immutable" Version="1.4.0" />
		<PackageReference Include="Appveyor.TestLogger" Version="2.0.0" />
		<PackageReference Include="Microsoft.NET.Test.Sdk" Version="15.6.0" />
		<PackageReference Include="Newtonsoft.Json" Version="11.0.1" />
		<PackageReference Include="NUnit" Version="3.9.0" />
		<PackageReference Include="NUnit3TestAdapter" Version="3.9.0" />
		<PackageReference Include="FirebirdSql.Data.FirebirdClient" Version="5.12.1" />
		<PackageReference Include="Npgsql" Version="3.2.7" />
		<PackageReference Include="Mono.Cecil" Version="0.10.0-beta6" />
		<PackageReference Include="MySql.Data" Version="6.10.6" />
		<PackageReference Include="Humanizer.Core" Version="2.2.0" />
	</ItemGroup>


	<!-- .NET Framework -->

	<PropertyGroup Condition="'$(TargetFramework)' == 'net452'">
    <PlatformTarget>x86</PlatformTarget>
  </PropertyGroup>

	<ItemGroup Condition="'$(TargetFramework)' == 'net452' ">
		<ProjectReference Include="..\FSharp\Tests.FSharp.fsproj" />

    <Reference Include="Microsoft.CSharp" />
    <Reference Include="System" />
    <Reference Include="System.Configuration" />
		<Reference Include="System.Core" />
		<Reference Include="System.Data.DataSetExtensions" />
		<Reference Include="System.Data.Linq" />
    <Reference Include="System.Data.Services" />
		<Reference Include="System.Threading.Tasks" />
    <Reference Include="System.ServiceModel" />
		<Reference Include="System.Web.Services" />
		<Reference Include="System.Xml.Linq" />
    <Reference Include="System.Data" />
    <Reference Include="System.Xml" />
<<<<<<< HEAD
    <Reference Include="xunit, Version=1.9.1.1600, Culture=neutral, PublicKeyToken=8d05b1bb7a6fdb6c, processorArchitecture=MSIL">
      <HintPath>..\..\packages\xunit.1.9.1\lib\net20\xunit.dll</HintPath>
      <Private>True</Private>
    </Reference>
    <Reference Include="xunit.extensions, Version=1.9.1.1600, Culture=neutral, PublicKeyToken=8d05b1bb7a6fdb6c, processorArchitecture=MSIL">
      <HintPath>..\..\packages\xunit.extensions.1.9.1\lib\net20\xunit.extensions.dll</HintPath>
      <Private>True</Private>
    </Reference>
  </ItemGroup>
  <Choose>
    <When Condition=" '$(Configuration)' != 'ReleaseMono' AND '$(Configuration)' != 'DebugMono' ">
      <ItemGroup Condition=" '$(Configuration)' != 'ReleaseMono' AND '$(Configuration)' != 'DebugMono' ">
        <ProjectReference Include="..\FSharp\Tests.FSharp.fsproj">
          <Project>{56109866-4005-4852-9f9a-19a7a8d3b369}</Project>
          <Name>Tests.FSharp</Name>
        </ProjectReference>
        <ProjectReference Include="..\VisualBasic\Tests.VisualBasic.vbproj">
          <Project>{D11617AB-9F88-4C74-8ABD-F8580DB4B01B}</Project>
          <Name>Tests.VisualBasic</Name>
        </ProjectReference>
      </ItemGroup>
    </When>
    <Otherwise>
      <ItemGroup>
        <Reference Include="Mono.Data.Sqlite">
          <Private>True</Private>
        </Reference>
      </ItemGroup>
    </Otherwise>
  </Choose>
  <ItemGroup>
    <Compile Include="Common\ChangeTypeTests.cs" />
    <Compile Include="Common\ConvertTests.cs" />
    <Compile Include="Common\DefaultValueTests.cs" />
    <Compile Include="Common\ReservedWordTest.cs" />
    <Compile Include="Common\DataToolsTests.cs" />
    <Compile Include="Common\ToolsTest.cs" />
    <Compile Include="DataProvider\ALLTYPE.cs" />
    <Compile Include="DataProvider\SapHanaTests.cs" />
    <Compile Include="DataProvider\InformixTests.cs" />
    <Compile Include="DataProvider\DB2Tests.cs" />
    <Compile Include="DataProvider\FirebirdTests.cs" />
    <Compile Include="DataProvider\MySqlTests.cs" />
    <Compile Include="DataProvider\DataProviderTestBase.cs" />
    <Compile Include="DataProvider\PostgreSQLTests.cs" />
    <Compile Include="DataProvider\SqlServerTypesTests.cs" />
    <Compile Include="Data\MiniProfilerTests.cs" />
    <Compile Include="Data\RetryPolicyTest.cs" />
    <Compile Include="Data\TransactionTests.cs" />
    <Compile Include="Data\ProcedureTests.cs" />
    <Compile Include="Linq\AnalyticTests.cs" />
    <Compile Include="Linq\GenericExtensionsTests.cs" />
    <Compile Include="Linq\InterfaceTests.cs" />
    <Compile Include="Linq\JoinOptimizeTests.cs" />
    <Compile Include="Linq\SqlExtensionTests.cs" />
    <Compile Include="Linq\CharTypesTests.cs" />
    <Compile Include="Samples\DataContextDecoratorTests.cs" />
    <Compile Include="OrmBattle\Helper\ExpressionUtils.cs" />
    <Compile Include="OrmBattle\Helper\GenericEqualityComparer.cs" />
    <Compile Include="OrmBattle\OrmBattleTests.cs" />
    <Compile Include="SqlServerTypes\Loader.cs" />
    <Compile Include="TestNoopProvider.cs" />
    <Compile Include="TestProvName.cs" />
    <Compile Include="TestsInitialization.cs" />
    <Compile Include="Update\CreateTableTests.cs" />
    <Compile Include="Linq\QueryHintsTests.cs" />
    <Compile Include="Linq\AsyncTests.cs" />
    <Compile Include="Linq\ColumnAliasTests.cs" />
    <Compile Include="Linq\GenerateExpressionTests.cs" />
    <Compile Include="Linq\IssueTests.cs" />
    <Compile Include="Linq\LoadWithTests.cs" />
    <Compile Include="Linq\EnumMappingTests.cs" />
    <Compile Include="Linq\ExplicitInterfaceTests.cs" />
    <Compile Include="Linq\ParameterTests.cs" />
    <Compile Include="Linq\AllAnyTests.cs" />
    <Compile Include="Linq\FSharpTests.cs" />
    <Compile Include="Mapping\FluentMappingTests.cs" />
    <Compile Include="Samples\ConcurrencyCheckTests.cs" />
    <Compile Include="Samples\JoinOperatorTests.cs" />
    <Compile Include="SchemaProvider\SchemaProviderTests.cs" />
    <Compile Include="DataProvider\SybaseTests.cs" />
    <Compile Include="DataProvider\SQLiteTests.cs" />
    <Compile Include="DataProvider\ExpressionTests.cs" />
    <Compile Include="Data\DataExtensionsTests.cs" />
    <Compile Include="Data\DataConnectionTests.cs" />
    <Compile Include="Exceptions\ConvertTests.cs" />
    <Compile Include="Exceptions\DataExceptionTests.cs" />
    <Compile Include="Linq\IdlTest.Additional.cs" />
    <Compile Include="Linq\AK107Tests.cs" />
    <Compile Include="Mapping\MappingSchemaTests.cs" />
    <Compile Include="Metadata\AttributeReaderTests.cs" />
    <Compile Include="Metadata\XmlReaderTests.cs" />
    <Compile Include="DataProvider\SqlServerTests.cs" />
    <Compile Include="Reflection\TypeAccessorTests.cs" />
    <Compile Include="Security\TestHelpers\PartialTrustClassCommand.cs" />
    <Compile Include="Security\TestHelpers\PartialTrustCommand.cs" />
    <Compile Include="Security\TestHelpers\PartialTrustFactAttribute.cs" />
    <Compile Include="Security\TestHelpers\PartialTrustFixtureAttribute.cs" />
    <Compile Include="Security\TestHelpers\PartialTrustSandbox.cs" />
    <Compile Include="Security\PartialTrustTests.cs" />
    <Compile Include="Update\BatchTests.cs" />
    <Compile Include="Linq\CommonTests.cs" />
    <Compile Include="Linq\ConvertTests.cs" />
    <Compile Include="Linq\CompileTests.cs" />
    <Compile Include="Linq\ComplexTests.cs" />
    <Compile Include="Linq\AssociationTests.cs" />
    <Compile Include="Linq\ConvertExpressionTests.cs" />
    <Compile Include="Linq\ConcatUnionTests.cs" />
    <Compile Include="Linq\MultipleQueryTests.cs" />
    <Compile Include="Linq\CountTests.cs" />
    <Compile Include="Linq\DataContextTests.cs" />
    <Compile Include="Linq\DataServiceTests.cs" />
    <Compile Include="Exceptions\CommonTests.cs" />
    <Compile Include="Exceptions\AggregationTests.cs" />
    <Compile Include="Exceptions\DmlTests.cs" />
    <Compile Include="Linq\ExtensionTests.cs" />
    <Compile Include="Linq\GenerateTests.cs" />
    <Compile Include="Linq\IdlTests.cs" />
    <Compile Include="Linq\L2SAttributeTests.cs" />
    <Compile Include="Linq\ParserTests.cs" />
    <Compile Include="DataProvider\OracleTests.cs" />
    <Compile Include="Linq\TableFunctionTests.cs" />
    <Compile Include="Linq\VisualBasicTests.cs" />
    <Compile Include="Update\MergeTests.Types.cs" />
    <Compile Include="Update\MergeTests.Issues.cs" />
    <Compile Include="Update\MergeTests.Operations.Combined.cs" />
    <Compile Include="Update\MergeTests.TargetSourceOn.cs" />
    <Compile Include="Update\MergeTests.Operations.LoadTests.cs" />
    <Compile Include="Update\MergeTests.Operations.Associations.cs" />
    <Compile Include="Update\MergeTests.Operations.IdentityInsert.cs" />
    <Compile Include="Update\MergeTests.Operations.UpdateWithDelete.cs" />
    <Compile Include="Update\MergeTests.Operations.Update.cs" />
    <Compile Include="Update\MergeTests.Operations.Delete.cs" />
    <Compile Include="Update\MergeTests.Operations.Parameters.cs" />
    <Compile Include="Update\MergeTests.Operations.UpdateBySource.cs" />
    <Compile Include="Update\MergeTests.Operations.DeleteBySource.cs" />
    <Compile Include="Update\MergeTests.Operations.Insert.cs" />
    <Compile Include="Update\MergeTests.ApiParametersValidation.cs" />
    <Compile Include="Update\MergeTests.CommandValidation.cs" />
    <Compile Include="Update\MergeTests.OldApiMigratedTests.cs" />
    <Compile Include="Update\MergeTests.cs" />
    <Compile Include="Update\OldMergeTests.cs" />
    <Compile Include="Update\UpdateTests.cs" />
    <Compile Include="Update\DeleteTests.cs" />
    <Compile Include="Update\InsertTests.cs" />
    <Compile Include="Linq\ExpressionsTests.cs" />
    <Compile Include="Linq\MathFunctionTests.cs" />
    <Compile Include="Exceptions\InheritanceTests.cs" />
    <Compile Include="Linq\InheritanceTests.cs" />
    <Compile Include="DataProvider\AccessTests.cs" />
    <Compile Include="DataProvider\SqlCeTests.cs" />
    <Compile Include="Linq\SetTests.cs" />
    <Compile Include="Linq\SubQueryTests.cs" />
    <Compile Include="Linq\TypesTests.cs" />
    <Compile Include="Exceptions\MappingTests.cs" />
    <Compile Include="Linq\FunctionTests.cs" />
    <Compile Include="Linq\DistinctTests.cs" />
    <Compile Include="Linq\ElementOperationTests.cs" />
    <Compile Include="Exceptions\ElementOperationTests.cs" />
    <Compile Include="Linq\MappingTests.cs" />
    <Compile Include="Linq\TakeSkipTests.cs" />
    <Compile Include="Linq\OrderByTests.cs" />
    <Compile Include="Create\CreateData.cs" />
    <Compile Include="Linq\GroupByTests.cs" />
    <Compile Include="Exceptions\JoinTests.cs" />
    <Compile Include="Linq\JoinTests.cs" />
    <Compile Include="Linq\JoinToLimitedTests.cs" />
    <Compile Include="Linq\DateTimeFunctionsTests.cs" />
    <Compile Include="Linq\SelectManyTests.cs" />
    <Compile Include="Linq\StringFunctionTests.cs" />
    <Compile Include="Linq\SelectTests.cs" />
    <Compile Include="Properties\AssemblyInfo.cs" />
    <Compile Include="Linq\SelectScalarTests.cs" />
    <Compile Include="TestBase.cs" />
    <Compile Include="Linq\WhereTests.cs" />
    <Compile Include="UserTests\CompareNullableCharTests.cs" />
    <Compile Include="UserTests\ConverterInsertTests.cs" />
    <Compile Include="UserTests\CreateDecimalTableColumnTests.cs" />
    <Compile Include="UserTests\FirstOrDefaultNullReferenceExceptionTests.cs" />
    <Compile Include="UserTests\GenericsFilterTests.cs" />
    <Compile Include="UserTests\GroupBySubqueryTests.cs" />
    <Compile Include="UserTests\Issue133Tests.cs" />
    <Compile Include="UserTests\Issue192Tests.cs" />
    <Compile Include="UserTests\Issue175Tests.cs" />
    <Compile Include="UserTests\Issue228Tests.cs" />
    <Compile Include="UserTests\Issue278Tests.cs" />
    <Compile Include="UserTests\Issue256Tests.cs" />
    <Compile Include="UserTests\Issue269Tests.cs" />
    <Compile Include="UserTests\Issue271Tests.cs" />
    <Compile Include="UserTests\Issue358Tests.cs" />
    <Compile Include="UserTests\Issue356Tests.cs" />
    <Compile Include="UserTests\Issue082Tests.cs" />
    <Compile Include="UserTests\Issue264Tests.cs" />
    <Compile Include="UserTests\Issue564Tests.cs" />
    <Compile Include="UserTests\Issue681Tests.cs" />
    <Compile Include="UserTests\Issue792Tests.cs" />
    <Compile Include="UserTests\Issue781Tests.cs" />
    <Compile Include="UserTests\Issue737Tests.cs" />
    <Compile Include="UserTests\Issue395Tests.cs" />
    <Compile Include="UserTests\Issue273Tests.cs" />
    <Compile Include="UserTests\Issue447Tests.cs" />
    <Compile Include="UserTests\Issue445Tests.cs" />
    <Compile Include="UserTests\Issue421.cs" />
    <Compile Include="UserTests\Issue461Tests.cs" />
    <Compile Include="UserTests\Issue241Tests.cs" />
    <Compile Include="UserTests\Issue531Tests.cs" />
    <Compile Include="UserTests\Issue357Tests.cs" />
    <Compile Include="UserTests\Issue352Tests.cs" />
    <Compile Include="UserTests\Issue475Tests.cs" />
    <Compile Include="UserTests\Issue464Tests.cs" />
    <Compile Include="UserTests\Issue488Tests.cs" />
    <Compile Include="UserTests\Issue496Tests.cs" />
    <Compile Include="UserTests\Issue513Tests.cs" />
    <Compile Include="UserTests\Issue307Tests.cs" />
    <Compile Include="UserTests\Issue533Tests.cs" />
    <Compile Include="UserTests\Issue548Tests.cs" />
    <Compile Include="UserTests\Issue569Tests.cs" />
    <Compile Include="UserTests\Issue667Tests.cs" />
    <Compile Include="UserTests\Issue708Tests.cs" />
    <Compile Include="UserTests\LetTests.cs" />
    <Compile Include="UserTests\MultiPartIdentifierTests.cs" />
    <Compile Include="UserTests\SelectManyDeleteTests.cs" />
    <Compile Include="UserTests\SelectManyUpdateTests.cs" />
    <Compile Include="UserTests\SQLiteDateTime.cs" />
    <Compile Include="UserTests\UnknownSqlTests.cs" />
    <Compile Include="UserTests\UnnecessaryInnerJoinTests.cs" />
  </ItemGroup>
  <ItemGroup>
    <Content Include="..\..\Data\Create Scripts\Access.sql">
      <Link>Database\Create Scripts\Access.sql</Link>
      <CopyToOutputDirectory>PreserveNewest</CopyToOutputDirectory>
    </Content>
    <Content Include="..\..\Data\Create Scripts\DB2.sql">
      <Link>Database\Create Scripts\DB2.sql</Link>
      <CopyToOutputDirectory>PreserveNewest</CopyToOutputDirectory>
    </Content>
    <Content Include="..\..\Data\Create Scripts\Firebird.sql">
      <Link>Database\Create Scripts\Firebird.sql</Link>
      <CopyToOutputDirectory>PreserveNewest</CopyToOutputDirectory>
    </Content>
    <Content Include="..\..\Data\Create Scripts\Informix.sql">
      <Link>Database\Create Scripts\Informix.sql</Link>
      <CopyToOutputDirectory>PreserveNewest</CopyToOutputDirectory>
    </Content>
    <Content Include="..\..\Data\Create Scripts\MySql.sql">
      <Link>Database\Create Scripts\MySql.sql</Link>
      <CopyToOutputDirectory>PreserveNewest</CopyToOutputDirectory>
    </Content>
    <Content Include="..\..\Data\Create Scripts\Oracle.sql">
      <Link>Database\Create Scripts\Oracle.sql</Link>
=======
		<Reference Include="System.Runtime.Serialization" />
		<Reference Include="System.Windows.Forms" />

		<None Update="SqlServerTypes\x64\msvcr120.dll">
      <CopyToOutputDirectory>PreserveNewest</CopyToOutputDirectory>
		</None>
		<None Update="SqlServerTypes\x64\SqlServerSpatial140.dll">
      <CopyToOutputDirectory>PreserveNewest</CopyToOutputDirectory>
		</None>
		<None Update="SqlServerTypes\x86\msvcr120.dll">
      <CopyToOutputDirectory>PreserveNewest</CopyToOutputDirectory>
		</None>
		<None Update="SqlServerTypes\x86\SqlServerSpatial140.dll">
      <CopyToOutputDirectory>PreserveNewest</CopyToOutputDirectory>
		</None>

		<None Update="x64\**\*">
			<Link>x64/%(FileName)%(Extension)</Link>
      <CopyToOutputDirectory>PreserveNewest</CopyToOutputDirectory>
		</None>
		<None Update="x86\**\*">
			<Link>x86/%(FileName)%(Extension)</Link>
      <CopyToOutputDirectory>PreserveNewest</CopyToOutputDirectory>
		</None>
		<None Update="x86\sqlite3.dll">
			<Link>sqlite3.dll</Link>
      <CopyToOutputDirectory>PreserveNewest</CopyToOutputDirectory>
		</None>

		<Reference Include="IBM.Data.DB2">
			<HintPath>..\..\Redist\IBM\IBM.Data.DB2.dll</HintPath>
		</Reference>
		<Reference Include="IBM.Data.Informix">
			<HintPath>..\..\Redist\IBM\IBM.Data.Informix.dll</HintPath>
		</Reference>
		<Reference Include="Sap.Data.Hana.v4.5">
			<HintPath>..\..\Redist\SAPHana\Sap.Data.Hana.v4.5.dll</HintPath>
		</Reference>
		<Reference Include="Sybase.AdoNet45.AseClient">
			<HintPath>..\..\Redist\Sybase\Sybase.AdoNet45.AseClient.dll</HintPath>
		</Reference>
		<Reference Include="Oracle.DataAccess, Version=4.122.1.0, Culture=neutral, PublicKeyToken=89b483f429c47342, processorArchitecture=x86">
			<SpecificVersion>False</SpecificVersion>
			<HintPath>..\..\Redist\Oracle\Oracle.DataAccess.dll</HintPath>
		</Reference>

		<!--
		<PackageReference Include="Oracle.DataAccess.x86" Version="2.112.1.0" />
		-->
		<PackageReference Include="Oracle.ManagedDataAccess" Version="12.2.1100" />
		<PackageReference Include="Microsoft.SqlServer.Compact" Version="4.0.8876.1" />
		<PackageReference Include="Microsoft.SqlServer.Types" Version="14.0.314.76" />
		<PackageReference Include="MiniProfiler" Version="3.2.0.157" />
		<PackageReference Include="Microsoft.Data.SQLite" Version="1.1.1" />
		<PackageReference Include="System.Data.SQLite.Core" Version="1.0.107" />
	</ItemGroup>


	<!-- .NET Standard -->

	<PropertyGroup Condition=" '$(TargetFramework)' == 'netcoreapp1.0' ">
		<DefineConstants>$(DefineConstants);NETSTANDARD1_6</DefineConstants>
	</PropertyGroup>

	<PropertyGroup Condition=" '$(TargetFramework)' == 'netcoreapp2.0' ">
		<DefineConstants>$(DefineConstants);NETSTANDARD2_0</DefineConstants>
	</PropertyGroup>

	<ItemGroup Condition=" '$(TargetFramework)' == 'netcoreapp1.0' ">
		<Compile Remove="SchemaProvider\SchemaProviderTests.cs" />
		<Compile Remove="DataProvider\OracleTests.cs" />
		<PackageReference Include="Microsoft.Data.SQLite" Version="1.1.1" />
		<None Update="x64\**\*">
			<Link>x64/%(FileName)%(Extension)</Link>
      <CopyToOutputDirectory>PreserveNewest</CopyToOutputDirectory>
		</None>
		<None Update="x86\**\*">
			<Link>x86/%(FileName)%(Extension)</Link>
      <CopyToOutputDirectory>PreserveNewest</CopyToOutputDirectory>
		</None>
		<None Update="x86\sqlite3.dll">
			<Link>sqlite3.dll</Link>
>>>>>>> b52b466c
      <CopyToOutputDirectory>PreserveNewest</CopyToOutputDirectory>
    </None>
  </ItemGroup>

	<ItemGroup Condition=" '$(TargetFramework)' == 'netcoreapp2.0' ">
		<PackageReference Include="Microsoft.Data.SQLite" Version="2.0.0" />
  </ItemGroup>

	<ItemGroup Condition=" '$(TargetFramework)' == 'netcoreapp1.0' OR '$(TargetFramework)' == 'netcoreapp2.0' ">
		<PackageReference Include="Microsoft.CSharp" Version="4.4.1" />
		<PackageReference Include="System.Diagnostics.TraceSource" Version="4.3.0" />
		<PackageReference Include="Microsoft.Extensions.DependencyModel" Version="2.0.4" />
		<PackageReference Include="System.ComponentModel.Annotations" Version="4.4.1" />
		<PackageReference Include="System.ComponentModel.TypeConverter" Version="4.3.0" />
		<PackageReference Include="System.Data.Common" Version="4.3.0" />
		<PackageReference Include="System.Dynamic.Runtime" Version="4.3.0" />
		<PackageReference Include="System.Linq.Queryable" Version="4.3.0" />
		<PackageReference Include="System.Runtime.Loader" Version="4.3.0" />
		<PackageReference Include="System.Runtime.InteropServices.WindowsRuntime" Version="4.3.0" />
		<PackageReference Include="System.Runtime.Serialization.Primitives" Version="4.3.0" />
		<PackageReference Include="System.Threading.Thread" Version="4.3.0" />
		<PackageReference Include="System.Xml.XmlDocument" Version="4.3.0" />
		<PackageReference Include="System.Data.SqlClient" Version="4.4.2" />
		<PackageReference Include="System.Net.NetworkInformation" Version="4.3.0" />

		<PackageReference Include="Microsoft.DotNet.InternalAbstractions" Version="1.0.0" />

		<Compile Remove="DataProvider\AccessTests.cs" />
		<Compile Remove="DataProvider\DB2Tests.cs" />
		<Compile Remove="DataProvider\SybaseTests.cs" />
		<Compile Remove="DataProvider\SapHanaTests.cs" />
		<Compile Remove="DataProvider\InformixTests.cs" />
		<Compile Remove="DataProvider\SqlServerTypesTests.cs" />
		<Compile Remove="Data\MiniProfilerTests.cs" />
		<Compile Remove="Linq\DataServiceTests.cs" />
		<Compile Remove="Metadata\AttributeReaderTests.cs" />
		<Compile Remove="Metadata\XmlReaderTests.cs" />
		<Compile Remove="**\PartialTrust*.cs" />
		<Compile Remove="Linq\FSharpTests.cs" />
  </ItemGroup>

  <ItemGroup>
	  <Reference Include="Oracle.ManagedDataAccess">
	    <HintPath>..\..\Redist\Oracle\Oracle.Core\Oracle.ManagedDataAccess.dll</HintPath>
	  </Reference>
  </ItemGroup>
</Project><|MERGE_RESOLUTION|>--- conflicted
+++ resolved
@@ -1,483 +1,230 @@
-﻿<Project Sdk="Microsoft.NET.Sdk">
-	<Import Project="..\..\Build\linq2db.Default.props" />
-
-  <PropertyGroup>
-		<TargetFrameworks>net452;netcoreapp2.0;netcoreapp1.0</TargetFrameworks>
-		<NoWarn>$(NoWarn);CS0649;CS0429</NoWarn>
-    <AssemblyName>linq2db.Tests</AssemblyName>
-		<Configurations>Debug;Release;AppVeyor;NET.45;CORE.1;CORE.2</Configurations>
-  </PropertyGroup>
-
-	<PropertyGroup Condition=" '$(Configuration)' == 'AppVeyor' ">
-		<DefineConstants>RELEASE;APPVEYOR</DefineConstants>
-		<DebugSymbols>false</DebugSymbols>
-		<Optimize>true</Optimize>
-		<AssemblyName Condition="'$(TargetFramework)' == 'netcoreapp1.0'">linq2db.Tests.Core1</AssemblyName>
-		<AssemblyName Condition="'$(TargetFramework)' == 'netcoreapp2.0'">linq2db.Tests.Core2</AssemblyName>
-	</PropertyGroup>
-
-	<PropertyGroup Condition=" '$(Configuration)' == 'Travis' ">
-		<DefineConstants>RELEASE;TRAVIS</DefineConstants>
-		<DebugSymbols>false</DebugSymbols>
-		<Optimize>true</Optimize>
-	</PropertyGroup>
-
-	<PropertyGroup Condition=" '$(Configuration)' == 'NET.45' ">
-		<TargetFrameworks>net452</TargetFrameworks>
-		<DefineConstants>DEBUG;TRACE</DefineConstants>
-    <DebugSymbols>true</DebugSymbols>
-    <DebugType>full</DebugType>
-    <Optimize>false</Optimize>
-  </PropertyGroup>
-
-	<PropertyGroup Condition=" '$(Configuration)' == 'CORE.1' ">
-		<TargetFrameworks>netcoreapp1.0</TargetFrameworks>
-		<DefineConstants>DEBUG;TRACE</DefineConstants>
-    <DebugSymbols>true</DebugSymbols>
-    <DebugType>full</DebugType>
-		<Optimize>false</Optimize>
-  </PropertyGroup>
-
-	<PropertyGroup Condition=" '$(Configuration)' == 'CORE.2' ">
-		<TargetFrameworks>netcoreapp2.0</TargetFrameworks>
-		<DefineConstants>DEBUG;TRACE</DefineConstants>
-    <DebugSymbols>true</DebugSymbols>
-    <DebugType>full</DebugType>
-		<Optimize>false</Optimize>
-  </PropertyGroup>
-
-
-	<ItemGroup>
-		<Service Include="{82a7f48d-3b50-4b1e-b82e-3ada8210c358}" />
-
-		<None Include="..\..\Data\*">
-			<Link>Database/%(FileName)%(Extension)</Link>
-			<CopyToOutputDirectory>PreserveNewest</CopyToOutputDirectory>
-		</None>
-		<None Include="..\..\Data\Create Scripts\*">
-			<Link>Database/Create Scripts/%(FileName)%(Extension)</Link>
-			<CopyToOutputDirectory>PreserveNewest</CopyToOutputDirectory>
-		</None>
-		<ProjectReference Include="..\..\Source\LinqToDB\LinqToDB.csproj" />
-		<ProjectReference Include="..\Model\Tests.Model.csproj" />
-		<ProjectReference Include="..\Base\Tests.Base.csproj" />
-		<ProjectReference Include="..\VisualBasic\Tests.VisualBasic.vbproj" />
-
-		<PackageReference Include="System.Collections.Immutable" Version="1.4.0" />
-		<PackageReference Include="Appveyor.TestLogger" Version="2.0.0" />
-		<PackageReference Include="Microsoft.NET.Test.Sdk" Version="15.6.0" />
-		<PackageReference Include="Newtonsoft.Json" Version="11.0.1" />
-		<PackageReference Include="NUnit" Version="3.9.0" />
-		<PackageReference Include="NUnit3TestAdapter" Version="3.9.0" />
-		<PackageReference Include="FirebirdSql.Data.FirebirdClient" Version="5.12.1" />
-		<PackageReference Include="Npgsql" Version="3.2.7" />
-		<PackageReference Include="Mono.Cecil" Version="0.10.0-beta6" />
-		<PackageReference Include="MySql.Data" Version="6.10.6" />
-		<PackageReference Include="Humanizer.Core" Version="2.2.0" />
-	</ItemGroup>
-
-
-	<!-- .NET Framework -->
-
-	<PropertyGroup Condition="'$(TargetFramework)' == 'net452'">
-    <PlatformTarget>x86</PlatformTarget>
-  </PropertyGroup>
-
-	<ItemGroup Condition="'$(TargetFramework)' == 'net452' ">
-		<ProjectReference Include="..\FSharp\Tests.FSharp.fsproj" />
-
-    <Reference Include="Microsoft.CSharp" />
-    <Reference Include="System" />
-    <Reference Include="System.Configuration" />
-		<Reference Include="System.Core" />
-		<Reference Include="System.Data.DataSetExtensions" />
-		<Reference Include="System.Data.Linq" />
-    <Reference Include="System.Data.Services" />
-		<Reference Include="System.Threading.Tasks" />
-    <Reference Include="System.ServiceModel" />
-		<Reference Include="System.Web.Services" />
-		<Reference Include="System.Xml.Linq" />
-    <Reference Include="System.Data" />
-    <Reference Include="System.Xml" />
-<<<<<<< HEAD
-    <Reference Include="xunit, Version=1.9.1.1600, Culture=neutral, PublicKeyToken=8d05b1bb7a6fdb6c, processorArchitecture=MSIL">
-      <HintPath>..\..\packages\xunit.1.9.1\lib\net20\xunit.dll</HintPath>
-      <Private>True</Private>
-    </Reference>
-    <Reference Include="xunit.extensions, Version=1.9.1.1600, Culture=neutral, PublicKeyToken=8d05b1bb7a6fdb6c, processorArchitecture=MSIL">
-      <HintPath>..\..\packages\xunit.extensions.1.9.1\lib\net20\xunit.extensions.dll</HintPath>
-      <Private>True</Private>
-    </Reference>
-  </ItemGroup>
-  <Choose>
-    <When Condition=" '$(Configuration)' != 'ReleaseMono' AND '$(Configuration)' != 'DebugMono' ">
-      <ItemGroup Condition=" '$(Configuration)' != 'ReleaseMono' AND '$(Configuration)' != 'DebugMono' ">
-        <ProjectReference Include="..\FSharp\Tests.FSharp.fsproj">
-          <Project>{56109866-4005-4852-9f9a-19a7a8d3b369}</Project>
-          <Name>Tests.FSharp</Name>
-        </ProjectReference>
-        <ProjectReference Include="..\VisualBasic\Tests.VisualBasic.vbproj">
-          <Project>{D11617AB-9F88-4C74-8ABD-F8580DB4B01B}</Project>
-          <Name>Tests.VisualBasic</Name>
-        </ProjectReference>
-      </ItemGroup>
-    </When>
-    <Otherwise>
-      <ItemGroup>
-        <Reference Include="Mono.Data.Sqlite">
-          <Private>True</Private>
-        </Reference>
-      </ItemGroup>
-    </Otherwise>
-  </Choose>
-  <ItemGroup>
-    <Compile Include="Common\ChangeTypeTests.cs" />
-    <Compile Include="Common\ConvertTests.cs" />
-    <Compile Include="Common\DefaultValueTests.cs" />
-    <Compile Include="Common\ReservedWordTest.cs" />
-    <Compile Include="Common\DataToolsTests.cs" />
-    <Compile Include="Common\ToolsTest.cs" />
-    <Compile Include="DataProvider\ALLTYPE.cs" />
-    <Compile Include="DataProvider\SapHanaTests.cs" />
-    <Compile Include="DataProvider\InformixTests.cs" />
-    <Compile Include="DataProvider\DB2Tests.cs" />
-    <Compile Include="DataProvider\FirebirdTests.cs" />
-    <Compile Include="DataProvider\MySqlTests.cs" />
-    <Compile Include="DataProvider\DataProviderTestBase.cs" />
-    <Compile Include="DataProvider\PostgreSQLTests.cs" />
-    <Compile Include="DataProvider\SqlServerTypesTests.cs" />
-    <Compile Include="Data\MiniProfilerTests.cs" />
-    <Compile Include="Data\RetryPolicyTest.cs" />
-    <Compile Include="Data\TransactionTests.cs" />
-    <Compile Include="Data\ProcedureTests.cs" />
-    <Compile Include="Linq\AnalyticTests.cs" />
-    <Compile Include="Linq\GenericExtensionsTests.cs" />
-    <Compile Include="Linq\InterfaceTests.cs" />
-    <Compile Include="Linq\JoinOptimizeTests.cs" />
-    <Compile Include="Linq\SqlExtensionTests.cs" />
-    <Compile Include="Linq\CharTypesTests.cs" />
-    <Compile Include="Samples\DataContextDecoratorTests.cs" />
-    <Compile Include="OrmBattle\Helper\ExpressionUtils.cs" />
-    <Compile Include="OrmBattle\Helper\GenericEqualityComparer.cs" />
-    <Compile Include="OrmBattle\OrmBattleTests.cs" />
-    <Compile Include="SqlServerTypes\Loader.cs" />
-    <Compile Include="TestNoopProvider.cs" />
-    <Compile Include="TestProvName.cs" />
-    <Compile Include="TestsInitialization.cs" />
-    <Compile Include="Update\CreateTableTests.cs" />
-    <Compile Include="Linq\QueryHintsTests.cs" />
-    <Compile Include="Linq\AsyncTests.cs" />
-    <Compile Include="Linq\ColumnAliasTests.cs" />
-    <Compile Include="Linq\GenerateExpressionTests.cs" />
-    <Compile Include="Linq\IssueTests.cs" />
-    <Compile Include="Linq\LoadWithTests.cs" />
-    <Compile Include="Linq\EnumMappingTests.cs" />
-    <Compile Include="Linq\ExplicitInterfaceTests.cs" />
-    <Compile Include="Linq\ParameterTests.cs" />
-    <Compile Include="Linq\AllAnyTests.cs" />
-    <Compile Include="Linq\FSharpTests.cs" />
-    <Compile Include="Mapping\FluentMappingTests.cs" />
-    <Compile Include="Samples\ConcurrencyCheckTests.cs" />
-    <Compile Include="Samples\JoinOperatorTests.cs" />
-    <Compile Include="SchemaProvider\SchemaProviderTests.cs" />
-    <Compile Include="DataProvider\SybaseTests.cs" />
-    <Compile Include="DataProvider\SQLiteTests.cs" />
-    <Compile Include="DataProvider\ExpressionTests.cs" />
-    <Compile Include="Data\DataExtensionsTests.cs" />
-    <Compile Include="Data\DataConnectionTests.cs" />
-    <Compile Include="Exceptions\ConvertTests.cs" />
-    <Compile Include="Exceptions\DataExceptionTests.cs" />
-    <Compile Include="Linq\IdlTest.Additional.cs" />
-    <Compile Include="Linq\AK107Tests.cs" />
-    <Compile Include="Mapping\MappingSchemaTests.cs" />
-    <Compile Include="Metadata\AttributeReaderTests.cs" />
-    <Compile Include="Metadata\XmlReaderTests.cs" />
-    <Compile Include="DataProvider\SqlServerTests.cs" />
-    <Compile Include="Reflection\TypeAccessorTests.cs" />
-    <Compile Include="Security\TestHelpers\PartialTrustClassCommand.cs" />
-    <Compile Include="Security\TestHelpers\PartialTrustCommand.cs" />
-    <Compile Include="Security\TestHelpers\PartialTrustFactAttribute.cs" />
-    <Compile Include="Security\TestHelpers\PartialTrustFixtureAttribute.cs" />
-    <Compile Include="Security\TestHelpers\PartialTrustSandbox.cs" />
-    <Compile Include="Security\PartialTrustTests.cs" />
-    <Compile Include="Update\BatchTests.cs" />
-    <Compile Include="Linq\CommonTests.cs" />
-    <Compile Include="Linq\ConvertTests.cs" />
-    <Compile Include="Linq\CompileTests.cs" />
-    <Compile Include="Linq\ComplexTests.cs" />
-    <Compile Include="Linq\AssociationTests.cs" />
-    <Compile Include="Linq\ConvertExpressionTests.cs" />
-    <Compile Include="Linq\ConcatUnionTests.cs" />
-    <Compile Include="Linq\MultipleQueryTests.cs" />
-    <Compile Include="Linq\CountTests.cs" />
-    <Compile Include="Linq\DataContextTests.cs" />
-    <Compile Include="Linq\DataServiceTests.cs" />
-    <Compile Include="Exceptions\CommonTests.cs" />
-    <Compile Include="Exceptions\AggregationTests.cs" />
-    <Compile Include="Exceptions\DmlTests.cs" />
-    <Compile Include="Linq\ExtensionTests.cs" />
-    <Compile Include="Linq\GenerateTests.cs" />
-    <Compile Include="Linq\IdlTests.cs" />
-    <Compile Include="Linq\L2SAttributeTests.cs" />
-    <Compile Include="Linq\ParserTests.cs" />
-    <Compile Include="DataProvider\OracleTests.cs" />
-    <Compile Include="Linq\TableFunctionTests.cs" />
-    <Compile Include="Linq\VisualBasicTests.cs" />
-    <Compile Include="Update\MergeTests.Types.cs" />
-    <Compile Include="Update\MergeTests.Issues.cs" />
-    <Compile Include="Update\MergeTests.Operations.Combined.cs" />
-    <Compile Include="Update\MergeTests.TargetSourceOn.cs" />
-    <Compile Include="Update\MergeTests.Operations.LoadTests.cs" />
-    <Compile Include="Update\MergeTests.Operations.Associations.cs" />
-    <Compile Include="Update\MergeTests.Operations.IdentityInsert.cs" />
-    <Compile Include="Update\MergeTests.Operations.UpdateWithDelete.cs" />
-    <Compile Include="Update\MergeTests.Operations.Update.cs" />
-    <Compile Include="Update\MergeTests.Operations.Delete.cs" />
-    <Compile Include="Update\MergeTests.Operations.Parameters.cs" />
-    <Compile Include="Update\MergeTests.Operations.UpdateBySource.cs" />
-    <Compile Include="Update\MergeTests.Operations.DeleteBySource.cs" />
-    <Compile Include="Update\MergeTests.Operations.Insert.cs" />
-    <Compile Include="Update\MergeTests.ApiParametersValidation.cs" />
-    <Compile Include="Update\MergeTests.CommandValidation.cs" />
-    <Compile Include="Update\MergeTests.OldApiMigratedTests.cs" />
-    <Compile Include="Update\MergeTests.cs" />
-    <Compile Include="Update\OldMergeTests.cs" />
-    <Compile Include="Update\UpdateTests.cs" />
-    <Compile Include="Update\DeleteTests.cs" />
-    <Compile Include="Update\InsertTests.cs" />
-    <Compile Include="Linq\ExpressionsTests.cs" />
-    <Compile Include="Linq\MathFunctionTests.cs" />
-    <Compile Include="Exceptions\InheritanceTests.cs" />
-    <Compile Include="Linq\InheritanceTests.cs" />
-    <Compile Include="DataProvider\AccessTests.cs" />
-    <Compile Include="DataProvider\SqlCeTests.cs" />
-    <Compile Include="Linq\SetTests.cs" />
-    <Compile Include="Linq\SubQueryTests.cs" />
-    <Compile Include="Linq\TypesTests.cs" />
-    <Compile Include="Exceptions\MappingTests.cs" />
-    <Compile Include="Linq\FunctionTests.cs" />
-    <Compile Include="Linq\DistinctTests.cs" />
-    <Compile Include="Linq\ElementOperationTests.cs" />
-    <Compile Include="Exceptions\ElementOperationTests.cs" />
-    <Compile Include="Linq\MappingTests.cs" />
-    <Compile Include="Linq\TakeSkipTests.cs" />
-    <Compile Include="Linq\OrderByTests.cs" />
-    <Compile Include="Create\CreateData.cs" />
-    <Compile Include="Linq\GroupByTests.cs" />
-    <Compile Include="Exceptions\JoinTests.cs" />
-    <Compile Include="Linq\JoinTests.cs" />
-    <Compile Include="Linq\JoinToLimitedTests.cs" />
-    <Compile Include="Linq\DateTimeFunctionsTests.cs" />
-    <Compile Include="Linq\SelectManyTests.cs" />
-    <Compile Include="Linq\StringFunctionTests.cs" />
-    <Compile Include="Linq\SelectTests.cs" />
-    <Compile Include="Properties\AssemblyInfo.cs" />
-    <Compile Include="Linq\SelectScalarTests.cs" />
-    <Compile Include="TestBase.cs" />
-    <Compile Include="Linq\WhereTests.cs" />
-    <Compile Include="UserTests\CompareNullableCharTests.cs" />
-    <Compile Include="UserTests\ConverterInsertTests.cs" />
-    <Compile Include="UserTests\CreateDecimalTableColumnTests.cs" />
-    <Compile Include="UserTests\FirstOrDefaultNullReferenceExceptionTests.cs" />
-    <Compile Include="UserTests\GenericsFilterTests.cs" />
-    <Compile Include="UserTests\GroupBySubqueryTests.cs" />
-    <Compile Include="UserTests\Issue133Tests.cs" />
-    <Compile Include="UserTests\Issue192Tests.cs" />
-    <Compile Include="UserTests\Issue175Tests.cs" />
-    <Compile Include="UserTests\Issue228Tests.cs" />
-    <Compile Include="UserTests\Issue278Tests.cs" />
-    <Compile Include="UserTests\Issue256Tests.cs" />
-    <Compile Include="UserTests\Issue269Tests.cs" />
-    <Compile Include="UserTests\Issue271Tests.cs" />
-    <Compile Include="UserTests\Issue358Tests.cs" />
-    <Compile Include="UserTests\Issue356Tests.cs" />
-    <Compile Include="UserTests\Issue082Tests.cs" />
-    <Compile Include="UserTests\Issue264Tests.cs" />
-    <Compile Include="UserTests\Issue564Tests.cs" />
-    <Compile Include="UserTests\Issue681Tests.cs" />
-    <Compile Include="UserTests\Issue792Tests.cs" />
-    <Compile Include="UserTests\Issue781Tests.cs" />
-    <Compile Include="UserTests\Issue737Tests.cs" />
-    <Compile Include="UserTests\Issue395Tests.cs" />
-    <Compile Include="UserTests\Issue273Tests.cs" />
-    <Compile Include="UserTests\Issue447Tests.cs" />
-    <Compile Include="UserTests\Issue445Tests.cs" />
-    <Compile Include="UserTests\Issue421.cs" />
-    <Compile Include="UserTests\Issue461Tests.cs" />
-    <Compile Include="UserTests\Issue241Tests.cs" />
-    <Compile Include="UserTests\Issue531Tests.cs" />
-    <Compile Include="UserTests\Issue357Tests.cs" />
-    <Compile Include="UserTests\Issue352Tests.cs" />
-    <Compile Include="UserTests\Issue475Tests.cs" />
-    <Compile Include="UserTests\Issue464Tests.cs" />
-    <Compile Include="UserTests\Issue488Tests.cs" />
-    <Compile Include="UserTests\Issue496Tests.cs" />
-    <Compile Include="UserTests\Issue513Tests.cs" />
-    <Compile Include="UserTests\Issue307Tests.cs" />
-    <Compile Include="UserTests\Issue533Tests.cs" />
-    <Compile Include="UserTests\Issue548Tests.cs" />
-    <Compile Include="UserTests\Issue569Tests.cs" />
-    <Compile Include="UserTests\Issue667Tests.cs" />
-    <Compile Include="UserTests\Issue708Tests.cs" />
-    <Compile Include="UserTests\LetTests.cs" />
-    <Compile Include="UserTests\MultiPartIdentifierTests.cs" />
-    <Compile Include="UserTests\SelectManyDeleteTests.cs" />
-    <Compile Include="UserTests\SelectManyUpdateTests.cs" />
-    <Compile Include="UserTests\SQLiteDateTime.cs" />
-    <Compile Include="UserTests\UnknownSqlTests.cs" />
-    <Compile Include="UserTests\UnnecessaryInnerJoinTests.cs" />
-  </ItemGroup>
-  <ItemGroup>
-    <Content Include="..\..\Data\Create Scripts\Access.sql">
-      <Link>Database\Create Scripts\Access.sql</Link>
-      <CopyToOutputDirectory>PreserveNewest</CopyToOutputDirectory>
-    </Content>
-    <Content Include="..\..\Data\Create Scripts\DB2.sql">
-      <Link>Database\Create Scripts\DB2.sql</Link>
-      <CopyToOutputDirectory>PreserveNewest</CopyToOutputDirectory>
-    </Content>
-    <Content Include="..\..\Data\Create Scripts\Firebird.sql">
-      <Link>Database\Create Scripts\Firebird.sql</Link>
-      <CopyToOutputDirectory>PreserveNewest</CopyToOutputDirectory>
-    </Content>
-    <Content Include="..\..\Data\Create Scripts\Informix.sql">
-      <Link>Database\Create Scripts\Informix.sql</Link>
-      <CopyToOutputDirectory>PreserveNewest</CopyToOutputDirectory>
-    </Content>
-    <Content Include="..\..\Data\Create Scripts\MySql.sql">
-      <Link>Database\Create Scripts\MySql.sql</Link>
-      <CopyToOutputDirectory>PreserveNewest</CopyToOutputDirectory>
-    </Content>
-    <Content Include="..\..\Data\Create Scripts\Oracle.sql">
-      <Link>Database\Create Scripts\Oracle.sql</Link>
-=======
-		<Reference Include="System.Runtime.Serialization" />
-		<Reference Include="System.Windows.Forms" />
-
-		<None Update="SqlServerTypes\x64\msvcr120.dll">
-      <CopyToOutputDirectory>PreserveNewest</CopyToOutputDirectory>
-		</None>
-		<None Update="SqlServerTypes\x64\SqlServerSpatial140.dll">
-      <CopyToOutputDirectory>PreserveNewest</CopyToOutputDirectory>
-		</None>
-		<None Update="SqlServerTypes\x86\msvcr120.dll">
-      <CopyToOutputDirectory>PreserveNewest</CopyToOutputDirectory>
-		</None>
-		<None Update="SqlServerTypes\x86\SqlServerSpatial140.dll">
-      <CopyToOutputDirectory>PreserveNewest</CopyToOutputDirectory>
-		</None>
-
-		<None Update="x64\**\*">
-			<Link>x64/%(FileName)%(Extension)</Link>
-      <CopyToOutputDirectory>PreserveNewest</CopyToOutputDirectory>
-		</None>
-		<None Update="x86\**\*">
-			<Link>x86/%(FileName)%(Extension)</Link>
-      <CopyToOutputDirectory>PreserveNewest</CopyToOutputDirectory>
-		</None>
-		<None Update="x86\sqlite3.dll">
-			<Link>sqlite3.dll</Link>
-      <CopyToOutputDirectory>PreserveNewest</CopyToOutputDirectory>
-		</None>
-
-		<Reference Include="IBM.Data.DB2">
-			<HintPath>..\..\Redist\IBM\IBM.Data.DB2.dll</HintPath>
-		</Reference>
-		<Reference Include="IBM.Data.Informix">
-			<HintPath>..\..\Redist\IBM\IBM.Data.Informix.dll</HintPath>
-		</Reference>
-		<Reference Include="Sap.Data.Hana.v4.5">
-			<HintPath>..\..\Redist\SAPHana\Sap.Data.Hana.v4.5.dll</HintPath>
-		</Reference>
-		<Reference Include="Sybase.AdoNet45.AseClient">
-			<HintPath>..\..\Redist\Sybase\Sybase.AdoNet45.AseClient.dll</HintPath>
-		</Reference>
-		<Reference Include="Oracle.DataAccess, Version=4.122.1.0, Culture=neutral, PublicKeyToken=89b483f429c47342, processorArchitecture=x86">
-			<SpecificVersion>False</SpecificVersion>
-			<HintPath>..\..\Redist\Oracle\Oracle.DataAccess.dll</HintPath>
-		</Reference>
-
-		<!--
-		<PackageReference Include="Oracle.DataAccess.x86" Version="2.112.1.0" />
-		-->
-		<PackageReference Include="Oracle.ManagedDataAccess" Version="12.2.1100" />
-		<PackageReference Include="Microsoft.SqlServer.Compact" Version="4.0.8876.1" />
-		<PackageReference Include="Microsoft.SqlServer.Types" Version="14.0.314.76" />
-		<PackageReference Include="MiniProfiler" Version="3.2.0.157" />
-		<PackageReference Include="Microsoft.Data.SQLite" Version="1.1.1" />
-		<PackageReference Include="System.Data.SQLite.Core" Version="1.0.107" />
-	</ItemGroup>
-
-
-	<!-- .NET Standard -->
-
-	<PropertyGroup Condition=" '$(TargetFramework)' == 'netcoreapp1.0' ">
-		<DefineConstants>$(DefineConstants);NETSTANDARD1_6</DefineConstants>
-	</PropertyGroup>
-
-	<PropertyGroup Condition=" '$(TargetFramework)' == 'netcoreapp2.0' ">
-		<DefineConstants>$(DefineConstants);NETSTANDARD2_0</DefineConstants>
-	</PropertyGroup>
-
-	<ItemGroup Condition=" '$(TargetFramework)' == 'netcoreapp1.0' ">
-		<Compile Remove="SchemaProvider\SchemaProviderTests.cs" />
-		<Compile Remove="DataProvider\OracleTests.cs" />
-		<PackageReference Include="Microsoft.Data.SQLite" Version="1.1.1" />
-		<None Update="x64\**\*">
-			<Link>x64/%(FileName)%(Extension)</Link>
-      <CopyToOutputDirectory>PreserveNewest</CopyToOutputDirectory>
-		</None>
-		<None Update="x86\**\*">
-			<Link>x86/%(FileName)%(Extension)</Link>
-      <CopyToOutputDirectory>PreserveNewest</CopyToOutputDirectory>
-		</None>
-		<None Update="x86\sqlite3.dll">
-			<Link>sqlite3.dll</Link>
->>>>>>> b52b466c
-      <CopyToOutputDirectory>PreserveNewest</CopyToOutputDirectory>
-    </None>
-  </ItemGroup>
-
-	<ItemGroup Condition=" '$(TargetFramework)' == 'netcoreapp2.0' ">
-		<PackageReference Include="Microsoft.Data.SQLite" Version="2.0.0" />
-  </ItemGroup>
-
-	<ItemGroup Condition=" '$(TargetFramework)' == 'netcoreapp1.0' OR '$(TargetFramework)' == 'netcoreapp2.0' ">
-		<PackageReference Include="Microsoft.CSharp" Version="4.4.1" />
-		<PackageReference Include="System.Diagnostics.TraceSource" Version="4.3.0" />
-		<PackageReference Include="Microsoft.Extensions.DependencyModel" Version="2.0.4" />
-		<PackageReference Include="System.ComponentModel.Annotations" Version="4.4.1" />
-		<PackageReference Include="System.ComponentModel.TypeConverter" Version="4.3.0" />
-		<PackageReference Include="System.Data.Common" Version="4.3.0" />
-		<PackageReference Include="System.Dynamic.Runtime" Version="4.3.0" />
-		<PackageReference Include="System.Linq.Queryable" Version="4.3.0" />
-		<PackageReference Include="System.Runtime.Loader" Version="4.3.0" />
-		<PackageReference Include="System.Runtime.InteropServices.WindowsRuntime" Version="4.3.0" />
-		<PackageReference Include="System.Runtime.Serialization.Primitives" Version="4.3.0" />
-		<PackageReference Include="System.Threading.Thread" Version="4.3.0" />
-		<PackageReference Include="System.Xml.XmlDocument" Version="4.3.0" />
-		<PackageReference Include="System.Data.SqlClient" Version="4.4.2" />
-		<PackageReference Include="System.Net.NetworkInformation" Version="4.3.0" />
-
-		<PackageReference Include="Microsoft.DotNet.InternalAbstractions" Version="1.0.0" />
-
-		<Compile Remove="DataProvider\AccessTests.cs" />
-		<Compile Remove="DataProvider\DB2Tests.cs" />
-		<Compile Remove="DataProvider\SybaseTests.cs" />
-		<Compile Remove="DataProvider\SapHanaTests.cs" />
-		<Compile Remove="DataProvider\InformixTests.cs" />
-		<Compile Remove="DataProvider\SqlServerTypesTests.cs" />
-		<Compile Remove="Data\MiniProfilerTests.cs" />
-		<Compile Remove="Linq\DataServiceTests.cs" />
-		<Compile Remove="Metadata\AttributeReaderTests.cs" />
-		<Compile Remove="Metadata\XmlReaderTests.cs" />
-		<Compile Remove="**\PartialTrust*.cs" />
-		<Compile Remove="Linq\FSharpTests.cs" />
-  </ItemGroup>
-
-  <ItemGroup>
-	  <Reference Include="Oracle.ManagedDataAccess">
-	    <HintPath>..\..\Redist\Oracle\Oracle.Core\Oracle.ManagedDataAccess.dll</HintPath>
-	  </Reference>
-  </ItemGroup>
+﻿<Project Sdk="Microsoft.NET.Sdk">
+	<Import Project="..\..\Build\linq2db.Default.props" />
+
+  <PropertyGroup>
+		<TargetFrameworks>net452;netcoreapp2.0;netcoreapp1.0</TargetFrameworks>
+		<NoWarn>$(NoWarn);CS0649;CS0429</NoWarn>
+    <AssemblyName>linq2db.Tests</AssemblyName>
+		<Configurations>Debug;Release;AppVeyor;NET.45;CORE.1;CORE.2</Configurations>
+  </PropertyGroup>
+
+	<PropertyGroup Condition=" '$(Configuration)' == 'AppVeyor' ">
+		<DefineConstants>RELEASE;APPVEYOR</DefineConstants>
+		<DebugSymbols>false</DebugSymbols>
+		<Optimize>true</Optimize>
+		<AssemblyName Condition="'$(TargetFramework)' == 'netcoreapp1.0'">linq2db.Tests.Core1</AssemblyName>
+		<AssemblyName Condition="'$(TargetFramework)' == 'netcoreapp2.0'">linq2db.Tests.Core2</AssemblyName>
+	</PropertyGroup>
+
+	<PropertyGroup Condition=" '$(Configuration)' == 'Travis' ">
+		<DefineConstants>RELEASE;TRAVIS</DefineConstants>
+		<DebugSymbols>false</DebugSymbols>
+		<Optimize>true</Optimize>
+	</PropertyGroup>
+
+	<PropertyGroup Condition=" '$(Configuration)' == 'NET.45' ">
+		<TargetFrameworks>net452</TargetFrameworks>
+		<DefineConstants>DEBUG;TRACE</DefineConstants>
+    <DebugSymbols>true</DebugSymbols>
+    <DebugType>full</DebugType>
+    <Optimize>false</Optimize>
+  </PropertyGroup>
+
+	<PropertyGroup Condition=" '$(Configuration)' == 'CORE.1' ">
+		<TargetFrameworks>netcoreapp1.0</TargetFrameworks>
+		<DefineConstants>DEBUG;TRACE</DefineConstants>
+    <DebugSymbols>true</DebugSymbols>
+    <DebugType>full</DebugType>
+		<Optimize>false</Optimize>
+  </PropertyGroup>
+
+	<PropertyGroup Condition=" '$(Configuration)' == 'CORE.2' ">
+		<TargetFrameworks>netcoreapp2.0</TargetFrameworks>
+		<DefineConstants>DEBUG;TRACE</DefineConstants>
+    <DebugSymbols>true</DebugSymbols>
+    <DebugType>full</DebugType>
+		<Optimize>false</Optimize>
+  </PropertyGroup>
+
+
+	<ItemGroup>
+		<Service Include="{82a7f48d-3b50-4b1e-b82e-3ada8210c358}" />
+
+		<None Include="..\..\Data\*">
+			<Link>Database/%(FileName)%(Extension)</Link>
+			<CopyToOutputDirectory>PreserveNewest</CopyToOutputDirectory>
+		</None>
+		<None Include="..\..\Data\Create Scripts\*">
+			<Link>Database/Create Scripts/%(FileName)%(Extension)</Link>
+			<CopyToOutputDirectory>PreserveNewest</CopyToOutputDirectory>
+		</None>
+		<ProjectReference Include="..\..\Source\LinqToDB\LinqToDB.csproj" />
+		<ProjectReference Include="..\Model\Tests.Model.csproj" />
+		<ProjectReference Include="..\Base\Tests.Base.csproj" />
+		<ProjectReference Include="..\VisualBasic\Tests.VisualBasic.vbproj" />
+
+		<PackageReference Include="System.Collections.Immutable" Version="1.4.0" />
+		<PackageReference Include="Appveyor.TestLogger" Version="2.0.0" />
+		<PackageReference Include="Microsoft.NET.Test.Sdk" Version="15.6.0" />
+		<PackageReference Include="Newtonsoft.Json" Version="11.0.1" />
+		<PackageReference Include="NUnit" Version="3.9.0" />
+		<PackageReference Include="NUnit3TestAdapter" Version="3.9.0" />
+		<PackageReference Include="FirebirdSql.Data.FirebirdClient" Version="5.12.1" />
+		<PackageReference Include="Npgsql" Version="3.2.7" />
+		<PackageReference Include="Mono.Cecil" Version="0.10.0-beta6" />
+		<PackageReference Include="MySql.Data" Version="6.10.6" />
+		<PackageReference Include="Humanizer.Core" Version="2.2.0" />
+	</ItemGroup>
+
+
+	<!-- .NET Framework -->
+
+	<PropertyGroup Condition="'$(TargetFramework)' == 'net452'">
+    <PlatformTarget>x86</PlatformTarget>
+  </PropertyGroup>
+
+	<ItemGroup Condition="'$(TargetFramework)' == 'net452' ">
+		<ProjectReference Include="..\FSharp\Tests.FSharp.fsproj" />
+
+    <Reference Include="Microsoft.CSharp" />
+    <Reference Include="System" />
+    <Reference Include="System.Configuration" />
+		<Reference Include="System.Core" />
+		<Reference Include="System.Data.DataSetExtensions" />
+		<Reference Include="System.Data.Linq" />
+    <Reference Include="System.Data.Services" />
+		<Reference Include="System.Threading.Tasks" />
+    <Reference Include="System.ServiceModel" />
+		<Reference Include="System.Web.Services" />
+		<Reference Include="System.Xml.Linq" />
+    <Reference Include="System.Data" />
+    <Reference Include="System.Xml" />
+		<Reference Include="System.Runtime.Serialization" />
+		<Reference Include="System.Windows.Forms" />
+
+		<None Update="SqlServerTypes\x64\msvcr120.dll">
+      <CopyToOutputDirectory>PreserveNewest</CopyToOutputDirectory>
+		</None>
+		<None Update="SqlServerTypes\x64\SqlServerSpatial140.dll">
+      <CopyToOutputDirectory>PreserveNewest</CopyToOutputDirectory>
+		</None>
+		<None Update="SqlServerTypes\x86\msvcr120.dll">
+      <CopyToOutputDirectory>PreserveNewest</CopyToOutputDirectory>
+		</None>
+		<None Update="SqlServerTypes\x86\SqlServerSpatial140.dll">
+      <CopyToOutputDirectory>PreserveNewest</CopyToOutputDirectory>
+		</None>
+
+		<None Update="x64\**\*">
+			<Link>x64/%(FileName)%(Extension)</Link>
+      <CopyToOutputDirectory>PreserveNewest</CopyToOutputDirectory>
+		</None>
+		<None Update="x86\**\*">
+			<Link>x86/%(FileName)%(Extension)</Link>
+      <CopyToOutputDirectory>PreserveNewest</CopyToOutputDirectory>
+		</None>
+		<None Update="x86\sqlite3.dll">
+			<Link>sqlite3.dll</Link>
+      <CopyToOutputDirectory>PreserveNewest</CopyToOutputDirectory>
+		</None>
+
+		<Reference Include="IBM.Data.DB2">
+			<HintPath>..\..\Redist\IBM\IBM.Data.DB2.dll</HintPath>
+		</Reference>
+		<Reference Include="IBM.Data.Informix">
+			<HintPath>..\..\Redist\IBM\IBM.Data.Informix.dll</HintPath>
+		</Reference>
+		<Reference Include="Sap.Data.Hana.v4.5">
+			<HintPath>..\..\Redist\SAPHana\Sap.Data.Hana.v4.5.dll</HintPath>
+		</Reference>
+		<Reference Include="Sybase.AdoNet45.AseClient">
+			<HintPath>..\..\Redist\Sybase\Sybase.AdoNet45.AseClient.dll</HintPath>
+		</Reference>
+		<Reference Include="Oracle.DataAccess, Version=4.122.1.0, Culture=neutral, PublicKeyToken=89b483f429c47342, processorArchitecture=x86">
+			<SpecificVersion>False</SpecificVersion>
+			<HintPath>..\..\Redist\Oracle\Oracle.DataAccess.dll</HintPath>
+		</Reference>
+
+		<!--
+		<PackageReference Include="Oracle.DataAccess.x86" Version="2.112.1.0" />
+		-->
+		<PackageReference Include="Oracle.ManagedDataAccess" Version="12.2.1100" />
+		<PackageReference Include="Microsoft.SqlServer.Compact" Version="4.0.8876.1" />
+		<PackageReference Include="Microsoft.SqlServer.Types" Version="14.0.314.76" />
+		<PackageReference Include="MiniProfiler" Version="3.2.0.157" />
+		<PackageReference Include="Microsoft.Data.SQLite" Version="1.1.1" />
+		<PackageReference Include="System.Data.SQLite.Core" Version="1.0.107" />
+	</ItemGroup>
+
+
+	<!-- .NET Standard -->
+
+	<PropertyGroup Condition=" '$(TargetFramework)' == 'netcoreapp1.0' ">
+		<DefineConstants>$(DefineConstants);NETSTANDARD1_6</DefineConstants>
+	</PropertyGroup>
+
+	<PropertyGroup Condition=" '$(TargetFramework)' == 'netcoreapp2.0' ">
+		<DefineConstants>$(DefineConstants);NETSTANDARD2_0</DefineConstants>
+	</PropertyGroup>
+
+	<ItemGroup Condition=" '$(TargetFramework)' == 'netcoreapp1.0' ">
+		<Compile Remove="SchemaProvider\SchemaProviderTests.cs" />
+		<Compile Remove="DataProvider\OracleTests.cs" />
+		<PackageReference Include="Microsoft.Data.SQLite" Version="1.1.1" />
+		<None Update="x64\**\*">
+			<Link>x64/%(FileName)%(Extension)</Link>
+      <CopyToOutputDirectory>PreserveNewest</CopyToOutputDirectory>
+		</None>
+		<None Update="x86\**\*">
+			<Link>x86/%(FileName)%(Extension)</Link>
+      <CopyToOutputDirectory>PreserveNewest</CopyToOutputDirectory>
+		</None>
+		<None Update="x86\sqlite3.dll">
+			<Link>sqlite3.dll</Link>
+      <CopyToOutputDirectory>PreserveNewest</CopyToOutputDirectory>
+    </None>
+  </ItemGroup>
+
+	<ItemGroup Condition=" '$(TargetFramework)' == 'netcoreapp2.0' ">
+		<PackageReference Include="Microsoft.Data.SQLite" Version="2.0.0" />
+  </ItemGroup>
+
+	<ItemGroup Condition=" '$(TargetFramework)' == 'netcoreapp1.0' OR '$(TargetFramework)' == 'netcoreapp2.0' ">
+		<PackageReference Include="Microsoft.CSharp" Version="4.4.1" />
+		<PackageReference Include="System.Diagnostics.TraceSource" Version="4.3.0" />
+		<PackageReference Include="Microsoft.Extensions.DependencyModel" Version="2.0.4" />
+		<PackageReference Include="System.ComponentModel.Annotations" Version="4.4.1" />
+		<PackageReference Include="System.ComponentModel.TypeConverter" Version="4.3.0" />
+		<PackageReference Include="System.Data.Common" Version="4.3.0" />
+		<PackageReference Include="System.Dynamic.Runtime" Version="4.3.0" />
+		<PackageReference Include="System.Linq.Queryable" Version="4.3.0" />
+		<PackageReference Include="System.Runtime.Loader" Version="4.3.0" />
+		<PackageReference Include="System.Runtime.InteropServices.WindowsRuntime" Version="4.3.0" />
+		<PackageReference Include="System.Runtime.Serialization.Primitives" Version="4.3.0" />
+		<PackageReference Include="System.Threading.Thread" Version="4.3.0" />
+		<PackageReference Include="System.Xml.XmlDocument" Version="4.3.0" />
+		<PackageReference Include="System.Data.SqlClient" Version="4.4.2" />
+		<PackageReference Include="System.Net.NetworkInformation" Version="4.3.0" />
+
+		<PackageReference Include="Microsoft.DotNet.InternalAbstractions" Version="1.0.0" />
+
+		<Compile Remove="DataProvider\AccessTests.cs" />
+		<Compile Remove="DataProvider\DB2Tests.cs" />
+		<Compile Remove="DataProvider\SybaseTests.cs" />
+		<Compile Remove="DataProvider\SapHanaTests.cs" />
+		<Compile Remove="DataProvider\InformixTests.cs" />
+		<Compile Remove="DataProvider\SqlServerTypesTests.cs" />
+		<Compile Remove="Data\MiniProfilerTests.cs" />
+		<Compile Remove="Linq\DataServiceTests.cs" />
+		<Compile Remove="Metadata\AttributeReaderTests.cs" />
+		<Compile Remove="Metadata\XmlReaderTests.cs" />
+		<Compile Remove="**\PartialTrust*.cs" />
+		<Compile Remove="Linq\FSharpTests.cs" />
+  </ItemGroup>
+
+  <ItemGroup>
+	  <Reference Include="Oracle.ManagedDataAccess">
+	    <HintPath>..\..\Redist\Oracle\Oracle.Core\Oracle.ManagedDataAccess.dll</HintPath>
+	  </Reference>
+  </ItemGroup>
 </Project>