--- conflicted
+++ resolved
@@ -82,235 +82,6 @@
 			}
 		}
 
-<<<<<<< HEAD
-=======
-		[Test]
-		public void CommandInitializedOnDataConnectionCloningTest([IncludeDataSources(TestProvName.AllSQLite, TestProvName.AllClickHouse)] string context)
-		{
-			using (var db = GetDataConnection(context))
-			{
-				var triggered1 = false;
-				var triggered2 = false;
-				var triggered3 = false;
-				var interceptor1 = new TestCommandInterceptor();
-				var interceptor2 = new TestCommandInterceptor();
-				var interceptor3 = new TestCommandInterceptor();
-				db.AddInterceptor(interceptor1);
-				db.OnNextCommandInitialized((args, command) =>
-				{
-					triggered1 = true;
-					return command;
-				});
-				db.OnNextCommandInitialized((args, command) =>
-				{
-					triggered2 = true;
-					return command;
-				});
-				db.AddInterceptor(interceptor2);
-
-				using (var clonedDb = (DataConnection)db.Clone())
-				{
-					// add after cloning
-					db.OnNextCommandInitialized((args, command) =>
-					{
-						triggered3 = true;
-						return command;
-					});
-					db.AddInterceptor(interceptor3);
-
-					Assert.Multiple(() =>
-					{
-						Assert.That(interceptor1.CommandInitializedTriggered, Is.False);
-						Assert.That(interceptor2.CommandInitializedTriggered, Is.False);
-						Assert.That(interceptor3.CommandInitializedTriggered, Is.False);
-						Assert.That(triggered1, Is.False);
-						Assert.That(triggered2, Is.False);
-						Assert.That(triggered3, Is.False);
-					});
-
-					db.Child.ToList();
-
-					Assert.Multiple(() =>
-					{
-						Assert.That(interceptor1.CommandInitializedTriggered, Is.True);
-						Assert.That(interceptor2.CommandInitializedTriggered, Is.True);
-						Assert.That(interceptor3.CommandInitializedTriggered, Is.True);
-						Assert.That(triggered1, Is.True);
-						Assert.That(triggered2, Is.True);
-						Assert.That(triggered3, Is.True);
-					});
-
-					triggered1 = false;
-					triggered2 = false;
-					triggered3 = false;
-					interceptor1.CommandInitializedTriggered = false;
-					interceptor2.CommandInitializedTriggered = false;
-					interceptor3.CommandInitializedTriggered = false;
-
-					db.Person.ToList();
-
-					Assert.Multiple(() =>
-					{
-						Assert.That(interceptor1.CommandInitializedTriggered, Is.True);
-						Assert.That(interceptor2.CommandInitializedTriggered, Is.True);
-						Assert.That(interceptor3.CommandInitializedTriggered, Is.True);
-						Assert.That(triggered1, Is.False);
-						Assert.That(triggered2, Is.False);
-						Assert.That(triggered3, Is.False);
-					});
-
-					// test that cloned connection still preserve non-fired one-time interceptors
-					interceptor1.CommandInitializedTriggered = false;
-					interceptor2.CommandInitializedTriggered = false;
-					interceptor3.CommandInitializedTriggered = false;
-
-					clonedDb.GetTable<Child>().ToList();
-
-					Assert.Multiple(() =>
-					{
-						Assert.That(interceptor1.CommandInitializedTriggered, Is.True);
-						Assert.That(interceptor2.CommandInitializedTriggered, Is.True);
-						Assert.That(interceptor3.CommandInitializedTriggered, Is.False);
-						Assert.That(triggered1, Is.True);
-						Assert.That(triggered2, Is.True);
-						Assert.That(triggered3, Is.False);
-					});
-
-					triggered1 = false;
-					triggered2 = false;
-					interceptor1.CommandInitializedTriggered = false;
-					interceptor2.CommandInitializedTriggered = false;
-
-					clonedDb.GetTable<Person>().ToList();
-
-					Assert.Multiple(() =>
-					{
-						Assert.That(interceptor1.CommandInitializedTriggered, Is.True);
-						Assert.That(interceptor2.CommandInitializedTriggered, Is.True);
-						Assert.That(interceptor3.CommandInitializedTriggered, Is.False);
-						Assert.That(triggered1, Is.False);
-						Assert.That(triggered2, Is.False);
-						Assert.That(triggered3, Is.False);
-					});
-				}
-			}
-		}
-
-		[Test]
-		public void CommandInitializedOnDataContextCloningTest([IncludeDataSources(TestProvName.AllSQLite, TestProvName.AllClickHouse)] string context, [Values] bool closeAfterUse)
-		{
-			using (var db = new DataContext(context))
-			{
-				db.CloseAfterUse = closeAfterUse;
-
-				var triggered1 = false;
-				var triggered2 = false;
-				var triggered3 = false;
-				var interceptor1 = new TestCommandInterceptor();
-				var interceptor2 = new TestCommandInterceptor();
-				var interceptor3 = new TestCommandInterceptor();
-				db.AddInterceptor(interceptor1);
-				db.OnNextCommandInitialized((args, command) =>
-				{
-					triggered1 = true;
-					return command;
-				});
-				db.OnNextCommandInitialized((args, command) =>
-				{
-					triggered2 = true;
-					return command;
-				});
-				db.AddInterceptor(interceptor2);
-
-				using (var clonedDb = (DataContext)((IDataContext)db).Clone(true))
-				{
-					// add after cloning
-					db.OnNextCommandInitialized((args, command) =>
-					{
-						triggered3 = true;
-						return command;
-					});
-					db.AddInterceptor(interceptor3);
-
-					Assert.Multiple(() =>
-					{
-						Assert.That(interceptor1.CommandInitializedTriggered, Is.False);
-						Assert.That(interceptor2.CommandInitializedTriggered, Is.False);
-						Assert.That(interceptor3.CommandInitializedTriggered, Is.False);
-						Assert.That(triggered1, Is.False);
-						Assert.That(triggered2, Is.False);
-						Assert.That(triggered3, Is.False);
-					});
-
-					_ = db.GetTable<Child>().ToList();
-
-					Assert.Multiple(() =>
-					{
-						Assert.That(interceptor1.CommandInitializedTriggered, Is.True);
-						Assert.That(interceptor2.CommandInitializedTriggered, Is.True);
-						Assert.That(interceptor3.CommandInitializedTriggered, Is.True);
-						Assert.That(triggered1, Is.True);
-						Assert.That(triggered2, Is.True);
-						Assert.That(triggered3, Is.True);
-					});
-
-					triggered1 = false;
-					triggered2 = false;
-					triggered3 = false;
-					interceptor1.CommandInitializedTriggered = false;
-					interceptor2.CommandInitializedTriggered = false;
-					interceptor3.CommandInitializedTriggered = false;
-
-					_ = db.GetTable<Person>().ToList();
-
-					Assert.Multiple(() =>
-					{
-						Assert.That(interceptor1.CommandInitializedTriggered, Is.True);
-						Assert.That(interceptor2.CommandInitializedTriggered, Is.True);
-						Assert.That(interceptor3.CommandInitializedTriggered, Is.True);
-						Assert.That(triggered1, Is.False);
-						Assert.That(triggered2, Is.False);
-						Assert.That(triggered3, Is.False);
-					});
-
-					// test that cloned connection still preserve non-fired one-time interceptors
-					interceptor1.CommandInitializedTriggered = false;
-					interceptor2.CommandInitializedTriggered = false;
-					interceptor3.CommandInitializedTriggered = false;
-
-					_ = clonedDb.GetTable<Child>().ToList();
-
-					Assert.Multiple(() =>
-					{
-						Assert.That(interceptor1.CommandInitializedTriggered, Is.True);
-						Assert.That(interceptor2.CommandInitializedTriggered, Is.True);
-						Assert.That(interceptor3.CommandInitializedTriggered, Is.False);
-						Assert.That(triggered1, Is.True);
-						Assert.That(triggered2, Is.True);
-						Assert.That(triggered3, Is.False);
-					});
-
-					triggered1 = false;
-					triggered2 = false;
-					interceptor1.CommandInitializedTriggered = false;
-					interceptor2.CommandInitializedTriggered = false;
-
-					_ = clonedDb.GetTable<Person>().ToList();
-
-					Assert.Multiple(() =>
-					{
-						Assert.That(interceptor1.CommandInitializedTriggered, Is.True);
-						Assert.That(interceptor2.CommandInitializedTriggered, Is.True);
-						Assert.That(interceptor3.CommandInitializedTriggered, Is.False);
-						Assert.That(triggered1, Is.False);
-						Assert.That(triggered2, Is.False);
-						Assert.That(triggered3, Is.False);
-					});
-				}
-			}
-		}
-
->>>>>>> 48c35f24
 		// test interceptors registration using fluent options builder
 		[Test]
 		public void CommandInitializedOnDataConnectionTest_OptionsBuilder([IncludeDataSources(TestProvName.AllSQLite, TestProvName.AllClickHouse)] string context)
@@ -1102,135 +873,6 @@
 		}
 
 		[Test]
-<<<<<<< HEAD
-=======
-		public void ConnectionOpenOnDataConnectionCloningTest([IncludeDataSources(TestProvName.AllSQLite, TestProvName.AllClickHouse)] string context)
-		{
-			using (var db = GetDataConnection(context))
-			{
-				var interceptor1 = new TestConnectionInterceptor();
-				var interceptor2 = new TestConnectionInterceptor();
-				db.AddInterceptor(interceptor1);
-
-				using (var clonedDb = (DataConnection)db.Clone())
-				{
-					// test interceptor not propagaded to cloned connection after clone
-					db.AddInterceptor(interceptor2);
-
-					Assert.Multiple(() =>
-					{
-						Assert.That(interceptor1.ConnectionOpenedTriggered, Is.False);
-						Assert.That(interceptor1.ConnectionOpeningTriggered, Is.False);
-						Assert.That(interceptor1.ConnectionOpenedAsyncTriggered, Is.False);
-						Assert.That(interceptor1.ConnectionOpeningAsyncTriggered, Is.False);
-						Assert.That(interceptor2.ConnectionOpenedTriggered, Is.False);
-						Assert.That(interceptor2.ConnectionOpeningTriggered, Is.False);
-						Assert.That(interceptor2.ConnectionOpenedAsyncTriggered, Is.False);
-						Assert.That(interceptor2.ConnectionOpeningAsyncTriggered, Is.False);
-					});
-
-					db.Child.ToList();
-
-					Assert.Multiple(() =>
-					{
-						Assert.That(interceptor1.ConnectionOpenedTriggered, Is.True);
-						Assert.That(interceptor1.ConnectionOpeningTriggered, Is.True);
-						Assert.That(interceptor1.ConnectionOpenedAsyncTriggered, Is.False);
-						Assert.That(interceptor1.ConnectionOpeningAsyncTriggered, Is.False);
-						Assert.That(interceptor2.ConnectionOpenedTriggered, Is.True);
-						Assert.That(interceptor2.ConnectionOpeningTriggered, Is.True);
-						Assert.That(interceptor2.ConnectionOpenedAsyncTriggered, Is.False);
-						Assert.That(interceptor2.ConnectionOpeningAsyncTriggered, Is.False);
-					});
-
-					interceptor1.ConnectionOpenedTriggered = false;
-					interceptor1.ConnectionOpeningTriggered = false;
-					interceptor2.ConnectionOpenedTriggered = false;
-					interceptor2.ConnectionOpeningTriggered = false;
-
-					clonedDb.GetTable<Child>().ToList();
-
-					Assert.Multiple(() =>
-					{
-						Assert.That(interceptor1.ConnectionOpenedTriggered, Is.True);
-						Assert.That(interceptor1.ConnectionOpeningTriggered, Is.True);
-						Assert.That(interceptor1.ConnectionOpenedAsyncTriggered, Is.False);
-						Assert.That(interceptor1.ConnectionOpeningAsyncTriggered, Is.False);
-						Assert.That(interceptor2.ConnectionOpenedTriggered, Is.False);
-						Assert.That(interceptor2.ConnectionOpeningTriggered, Is.False);
-						Assert.That(interceptor2.ConnectionOpenedAsyncTriggered, Is.False);
-						Assert.That(interceptor2.ConnectionOpeningAsyncTriggered, Is.False);
-					});
-				}
-			}
-		}
-
-		[Test]
-		public void ConnectionOpenOnDataContextCloningTest([IncludeDataSources(TestProvName.AllSQLite, TestProvName.AllClickHouse)] string context, [Values] bool closeAfterUse)
-		{
-			using (var db = new DataContext(context))
-			{
-				db.CloseAfterUse = closeAfterUse;
-
-				var interceptor1 = new TestConnectionInterceptor();
-				var interceptor2 = new TestConnectionInterceptor();
-				db.AddInterceptor(interceptor1);
-
-				using (var clonedDb = (DataContext)((IDataContext)db).Clone(true))
-				{
-					// test interceptor not propagaded to cloned connection after clone
-					db.AddInterceptor(interceptor2);
-
-					Assert.Multiple(() =>
-					{
-						Assert.That(interceptor1.ConnectionOpenedTriggered, Is.False);
-						Assert.That(interceptor1.ConnectionOpeningTriggered, Is.False);
-						Assert.That(interceptor1.ConnectionOpenedAsyncTriggered, Is.False);
-						Assert.That(interceptor1.ConnectionOpeningAsyncTriggered, Is.False);
-						Assert.That(interceptor2.ConnectionOpenedTriggered, Is.False);
-						Assert.That(interceptor2.ConnectionOpeningTriggered, Is.False);
-						Assert.That(interceptor2.ConnectionOpenedAsyncTriggered, Is.False);
-						Assert.That(interceptor2.ConnectionOpeningAsyncTriggered, Is.False);
-					});
-
-					db.GetTable<Child>().ToList();
-
-					Assert.Multiple(() =>
-					{
-						Assert.That(interceptor1.ConnectionOpenedTriggered, Is.True);
-						Assert.That(interceptor1.ConnectionOpeningTriggered, Is.True);
-						Assert.That(interceptor1.ConnectionOpenedAsyncTriggered, Is.False);
-						Assert.That(interceptor1.ConnectionOpeningAsyncTriggered, Is.False);
-						Assert.That(interceptor2.ConnectionOpenedTriggered, Is.True);
-						Assert.That(interceptor2.ConnectionOpeningTriggered, Is.True);
-						Assert.That(interceptor2.ConnectionOpenedAsyncTriggered, Is.False);
-						Assert.That(interceptor2.ConnectionOpeningAsyncTriggered, Is.False);
-					});
-
-					interceptor1.ConnectionOpenedTriggered = false;
-					interceptor1.ConnectionOpeningTriggered = false;
-					interceptor2.ConnectionOpenedTriggered = false;
-					interceptor2.ConnectionOpeningTriggered = false;
-
-					clonedDb.GetTable<Child>().ToList();
-
-					Assert.Multiple(() =>
-					{
-						Assert.That(interceptor1.ConnectionOpenedTriggered, Is.True);
-						Assert.That(interceptor1.ConnectionOpeningTriggered, Is.True);
-						Assert.That(interceptor1.ConnectionOpenedAsyncTriggered, Is.False);
-						Assert.That(interceptor1.ConnectionOpeningAsyncTriggered, Is.False);
-						Assert.That(interceptor2.ConnectionOpenedTriggered, Is.False);
-						Assert.That(interceptor2.ConnectionOpeningTriggered, Is.False);
-						Assert.That(interceptor2.ConnectionOpenedAsyncTriggered, Is.False);
-						Assert.That(interceptor2.ConnectionOpeningAsyncTriggered, Is.False);
-					});
-				}
-			}
-		}
-
-		[Test]
->>>>>>> 48c35f24
 		public void ConnectionOpenOnDataContextTest([IncludeDataSources(TestProvName.AllSQLite, TestProvName.AllClickHouse)] string context, [Values] bool closeAfterUse)
 		{
 			using (var db = new DataContext(context))
@@ -1373,28 +1015,8 @@
 
 				_ = db.Person.ToList();
 
-<<<<<<< HEAD
-				Assert.AreEqual(count, interceptor1.EntityCreatedContexts.Count);
-				Assert.True(interceptor1.EntityCreatedContexts.All(ctx => ctx == db));
-=======
 				Assert.That(interceptor1.EntityCreatedContexts, Has.Count.EqualTo(count));
 				Assert.That(interceptor1.EntityCreatedContexts.All(ctx => ctx == db), Is.True);
-				interceptor1.EntityCreatedContexts.Clear();
-
-				using (var clonedDb = (IDataContext)((IDataContext)db).Clone(true))
-				{
-					clonedDb.AddInterceptor(interceptor2);
-					_ = clonedDb.GetTable<Person>().ToList();
-
-					Assert.Multiple(() =>
-					{
-						Assert.That(interceptor1.EntityCreatedContexts, Has.Count.EqualTo(count));
-						Assert.That(interceptor2.EntityCreatedContexts, Has.Count.EqualTo(count));
-					});
-					Assert.That(interceptor1.EntityCreatedContexts.All(ctx => ctx == clonedDb), Is.True);
-					Assert.That(interceptor1.EntityCreatedContexts.All(ctx => ctx == clonedDb), Is.True);
-				}
->>>>>>> 48c35f24
 			}
 		}
 
@@ -1410,29 +1032,8 @@
 
 				db.GetTable<Person>().ToList();
 
-<<<<<<< HEAD
-				Assert.AreEqual(count, interceptor1.EntityCreatedContexts.Count);
-				Assert.True(interceptor1.EntityCreatedContexts.All(ctx => ctx == db));
-=======
 				Assert.That(interceptor1.EntityCreatedContexts, Has.Count.EqualTo(count));
 				Assert.That(interceptor1.EntityCreatedContexts.All(ctx => ctx == db), Is.True);
-
-				interceptor1.EntityCreatedContexts.Clear();
-
-				using (var clonedDb = (IDataContext)((IDataContext)db).Clone(true))
-				{
-					clonedDb.AddInterceptor(interceptor2);
-					clonedDb.GetTable<Person>().ToList();
-
-					Assert.Multiple(() =>
-					{
-						Assert.That(interceptor1.EntityCreatedContexts, Has.Count.EqualTo(count));
-						Assert.That(interceptor2.EntityCreatedContexts, Has.Count.EqualTo(count));
-					});
-					Assert.That(interceptor1.EntityCreatedContexts.All(ctx => ctx == clonedDb), Is.True);
-					Assert.That(interceptor1.EntityCreatedContexts.All(ctx => ctx == clonedDb), Is.True);
-				}
->>>>>>> 48c35f24
 			}
 		}
 
@@ -1452,118 +1053,31 @@
 
 				db.GetTable<Person>().ToList();
 
-<<<<<<< HEAD
-				Assert.AreEqual(0, interceptor.OnClosedContexts.Count);
-				Assert.AreEqual(0, interceptor.OnClosingContexts.Count);
-				Assert.AreEqual(0, interceptor.OnClosedAsyncContexts.Count);
-				Assert.AreEqual(0, interceptor.OnClosingAsyncContexts.Count);
-			}
-
-			Assert.AreEqual(1, interceptor.OnClosedContexts.Count);
-			Assert.True(interceptor.OnClosedContexts.ContainsKey(main));
-			Assert.AreEqual(1, interceptor.OnClosedContexts[main]);
-
-			Assert.AreEqual(1, interceptor.OnClosingContexts.Count);
-			Assert.True(interceptor.OnClosingContexts.ContainsKey(main));
-			Assert.AreEqual(1, interceptor.OnClosingContexts[main]);
-
-			Assert.AreEqual(0, interceptor.OnClosedAsyncContexts.Count);
-			Assert.AreEqual(0, interceptor.OnClosingAsyncContexts.Count);
-=======
-				Assert.Multiple(() =>
-				{
-					Assert.That(interceptor1.OnClosedContexts, Is.Empty);
-					Assert.That(interceptor1.OnClosingContexts, Is.Empty);
-					Assert.That(interceptor1.OnClosedAsyncContexts, Is.Empty);
-					Assert.That(interceptor1.OnClosingAsyncContexts, Is.Empty);
-				});
-
-				using (var clonedDb = cloned = (IDataContext)((IDataContext)db).Clone(true))
-				{
-					clonedDb.AddInterceptor(interceptor2);
-					clonedDb.GetTable<Person>().ToList();
-
-					Assert.Multiple(() =>
-					{
-						Assert.That(interceptor1.OnClosedContexts, Is.Empty);
-						Assert.That(interceptor1.OnClosingContexts, Is.Empty);
-						Assert.That(interceptor1.OnClosedAsyncContexts, Is.Empty);
-						Assert.That(interceptor1.OnClosingAsyncContexts, Is.Empty);
-
-						Assert.That(interceptor2.OnClosedContexts, Is.Empty);
-						Assert.That(interceptor2.OnClosingContexts, Is.Empty);
-						Assert.That(interceptor2.OnClosedAsyncContexts, Is.Empty);
-						Assert.That(interceptor2.OnClosingAsyncContexts, Is.Empty);
-					});
-				}
-
-				Assert.That(interceptor1.OnClosedContexts, Has.Count.EqualTo(1));
-				Assert.Multiple(() =>
-				{
-					Assert.That(interceptor1.OnClosedContexts.ContainsKey(cloned), Is.True);
-					Assert.That(interceptor1.OnClosedContexts[cloned], Is.EqualTo(1));
-					Assert.That(interceptor1.OnClosingContexts, Has.Count.EqualTo(1));
-				});
-				Assert.Multiple(() =>
-				{
-					Assert.That(interceptor1.OnClosingContexts.ContainsKey(cloned), Is.True);
-					Assert.That(interceptor1.OnClosingContexts[cloned], Is.EqualTo(1));
-					Assert.That(interceptor1.OnClosedAsyncContexts, Is.Empty);
-					Assert.That(interceptor1.OnClosingAsyncContexts, Is.Empty);
-
-					Assert.That(interceptor2.OnClosedContexts, Has.Count.EqualTo(1));
-				});
-				Assert.Multiple(() =>
-				{
-					Assert.That(interceptor2.OnClosedContexts.ContainsKey(cloned), Is.True);
-					Assert.That(interceptor2.OnClosedContexts[cloned], Is.EqualTo(1));
-					Assert.That(interceptor2.OnClosingContexts, Has.Count.EqualTo(1));
-				});
-				Assert.Multiple(() =>
-				{
-					Assert.That(interceptor2.OnClosingContexts.ContainsKey(cloned), Is.True);
-					Assert.That(interceptor2.OnClosingContexts[cloned], Is.EqualTo(1));
-					Assert.That(interceptor2.OnClosedAsyncContexts, Is.Empty);
-					Assert.That(interceptor2.OnClosingAsyncContexts, Is.Empty);
-				});
-			}
-
-			Assert.That(interceptor1.OnClosedContexts, Has.Count.EqualTo(2));
-			Assert.Multiple(() =>
-			{
-				Assert.That(interceptor1.OnClosedContexts.ContainsKey(main), Is.True);
-				Assert.That(interceptor1.OnClosedContexts.ContainsKey(cloned), Is.True);
-				Assert.That(interceptor1.OnClosedContexts[main], Is.EqualTo(1));
-				Assert.That(interceptor1.OnClosedContexts[cloned], Is.EqualTo(1));
-
-				Assert.That(interceptor1.OnClosingContexts, Has.Count.EqualTo(2));
-			});
-			Assert.Multiple(() =>
-			{
-				Assert.That(interceptor1.OnClosingContexts.ContainsKey(main), Is.True);
-				Assert.That(interceptor1.OnClosingContexts.ContainsKey(cloned), Is.True);
-				Assert.That(interceptor1.OnClosingContexts[main], Is.EqualTo(1));
-				Assert.That(interceptor1.OnClosingContexts[cloned], Is.EqualTo(1));
-
-				Assert.That(interceptor1.OnClosedAsyncContexts, Is.Empty);
-				Assert.That(interceptor1.OnClosingAsyncContexts, Is.Empty);
-
-				Assert.That(interceptor2.OnClosedContexts, Has.Count.EqualTo(1));
-			});
-			Assert.Multiple(() =>
-			{
-				Assert.That(interceptor2.OnClosedContexts.ContainsKey(cloned), Is.True);
-				Assert.That(interceptor2.OnClosedContexts[cloned], Is.EqualTo(1));
-				Assert.That(interceptor2.OnClosingContexts, Has.Count.EqualTo(1));
-			});
-			Assert.Multiple(() =>
-			{
-				Assert.That(interceptor2.OnClosingContexts.ContainsKey(cloned), Is.True);
-				Assert.That(interceptor2.OnClosingContexts[cloned], Is.EqualTo(1));
-				Assert.That(interceptor2.OnClosedAsyncContexts, Is.Empty);
-				Assert.That(interceptor2.OnClosingAsyncContexts, Is.Empty);
-			});
->>>>>>> 48c35f24
+				Assert.Multiple(() =>
+				{
+					Assert.That(interceptor.OnClosedContexts, Is.Empty);
+					Assert.That(interceptor.OnClosingContexts, Is.Empty);
+					Assert.That(interceptor.OnClosedAsyncContexts, Is.Empty);
+					Assert.That(interceptor.OnClosingAsyncContexts, Is.Empty);
+				});
+			}
+
+			Assert.That(interceptor.OnClosedContexts, Has.Count.EqualTo(1));
+			Assert.Multiple(() =>
+			{
+				Assert.That(interceptor.OnClosedContexts.ContainsKey(main), Is.True);
+				Assert.That(interceptor.OnClosedContexts[main], Is.EqualTo(1));
+
+				Assert.That(interceptor.OnClosingContexts, Has.Count.EqualTo(1));
+			});
+			Assert.Multiple(() =>
+			{
+				Assert.That(interceptor.OnClosingContexts.ContainsKey(main), Is.True);
+				Assert.That(interceptor.OnClosingContexts[main], Is.EqualTo(1));
+
+				Assert.That(interceptor.OnClosedAsyncContexts, Is.Empty);
+				Assert.That(interceptor.OnClosingAsyncContexts, Is.Empty);
+			});
 		}
 
 		[Test]
@@ -1579,148 +1093,36 @@
 
 				_ = db.GetTable<Person>().ToList();
 
-<<<<<<< HEAD
-				Assert.AreEqual(1, interceptor.OnClosedContexts.Count);
-				Assert.True(interceptor.OnClosedContexts.Keys.Single() is DataConnection);
-				Assert.True(interceptor.OnClosedContexts.Values.All(_ => _ == 1));
-				Assert.AreEqual(1, interceptor.OnClosingContexts.Count);
-				Assert.True(interceptor.OnClosingContexts.Keys.Single() is DataConnection);
-				Assert.True(interceptor.OnClosingContexts.Values.All(_ => _ == 1));
-				Assert.AreEqual(0, interceptor.OnClosedAsyncContexts.Count);
-				Assert.AreEqual(0, interceptor.OnClosingAsyncContexts.Count);
-			}
-
-			Assert.AreEqual(2, interceptor.OnClosedContexts.Count);
-			Assert.AreEqual(1, interceptor.OnClosedContexts.Keys.Count(_ => _ is DataConnection));
-			Assert.True(interceptor.OnClosedContexts.Values.All(_ => _ == 1));
-			Assert.AreEqual(2, interceptor.OnClosingContexts.Count);
-			Assert.AreEqual(1, interceptor.OnClosingContexts.Keys.Count(_ => _ is DataConnection));
-			Assert.True(interceptor.OnClosingContexts.Values.All(_ => _ == 1));
-			Assert.AreEqual(0, interceptor.OnClosedAsyncContexts.Count);
-			Assert.AreEqual(0, interceptor.OnClosingAsyncContexts.Count);
-=======
-				Assert.That(interceptor1.OnClosedContexts, Has.Count.EqualTo(1));
-				Assert.Multiple(() =>
-				{
-					Assert.That(interceptor1.OnClosedContexts.Keys.Single() is DataConnection, Is.True);
-					Assert.That(interceptor1.OnClosedContexts.Values.All(_ => _ == 1), Is.True);
-					Assert.That(interceptor1.OnClosingContexts, Has.Count.EqualTo(1));
-				});
-				Assert.Multiple(() =>
-				{
-					Assert.That(interceptor1.OnClosingContexts.Keys.Single() is DataConnection, Is.True);
-					Assert.That(interceptor1.OnClosingContexts.Values.All(_ => _ == 1), Is.True);
-					Assert.That(interceptor1.OnClosedAsyncContexts, Is.Empty);
-					Assert.That(interceptor1.OnClosingAsyncContexts, Is.Empty);
-				});
-
-				using (var clonedDb = cloned = (IDataContext)((IDataContext)db).Clone(true))
-				{
-					clonedDb.AddInterceptor(interceptor2);
-					_ = clonedDb.GetTable<Person>().ToList();
-
-					Assert.That(interceptor1.OnClosedContexts, Has.Count.EqualTo(2));
-					Assert.Multiple(() =>
-					{
-						Assert.That(interceptor1.OnClosedContexts.Keys.All(_ => _ is DataConnection), Is.True);
-						Assert.That(interceptor1.OnClosedContexts.Values.All(_ => _ == 1), Is.True);
-						Assert.That(interceptor1.OnClosingContexts, Has.Count.EqualTo(2));
-					});
-					Assert.Multiple(() =>
-					{
-						Assert.That(interceptor1.OnClosingContexts.Keys.All(_ => _ is DataConnection), Is.True);
-						Assert.That(interceptor1.OnClosingContexts.Values.All(_ => _ == 1), Is.True);
-						Assert.That(interceptor1.OnClosedAsyncContexts, Is.Empty);
-						Assert.That(interceptor1.OnClosingAsyncContexts, Is.Empty);
-
-						Assert.That(interceptor2.OnClosedContexts, Has.Count.EqualTo(1));
-					});
-					Assert.Multiple(() =>
-					{
-						Assert.That(interceptor2.OnClosedContexts.Keys.Single() is DataConnection, Is.True);
-						Assert.That(interceptor2.OnClosedContexts.Values.All(_ => _ == 1), Is.True);
-						Assert.That(interceptor2.OnClosingContexts, Has.Count.EqualTo(1));
-					});
-					Assert.Multiple(() =>
-					{
-						Assert.That(interceptor2.OnClosingContexts.Keys.Single() is DataConnection, Is.True);
-						Assert.That(interceptor2.OnClosingContexts.Values.All(_ => _ == 1), Is.True);
-						Assert.That(interceptor2.OnClosedAsyncContexts, Is.Empty);
-						Assert.That(interceptor2.OnClosingAsyncContexts, Is.Empty);
-					});
-				}
-
-				Assert.That(interceptor1.OnClosedContexts, Has.Count.EqualTo(3));
-				Assert.Multiple(() =>
-				{
-					Assert.That(interceptor1.OnClosedContexts.Keys.Count(_ => _ is DataConnection), Is.EqualTo(2));
-					Assert.That(interceptor1.OnClosedContexts.ContainsKey(cloned), Is.True);
-					Assert.That(interceptor1.OnClosedContexts.Values.All(_ => _ == 1), Is.True);
-					Assert.That(interceptor1.OnClosingContexts, Has.Count.EqualTo(3));
-				});
-				Assert.Multiple(() =>
-				{
-					Assert.That(interceptor1.OnClosingContexts.Keys.Count(_ => _ is DataConnection), Is.EqualTo(2));
-					Assert.That(interceptor1.OnClosingContexts.ContainsKey(cloned), Is.True);
-					Assert.That(interceptor1.OnClosingContexts.Values.All(_ => _ == 1), Is.True);
-					Assert.That(interceptor1.OnClosedAsyncContexts, Is.Empty);
-					Assert.That(interceptor1.OnClosingAsyncContexts, Is.Empty);
-
-					Assert.That(interceptor2.OnClosedContexts, Has.Count.EqualTo(2));
-				});
-				Assert.Multiple(() =>
-				{
-					Assert.That(interceptor2.OnClosedContexts.Keys.Count(_ => _ is DataConnection), Is.EqualTo(1));
-					Assert.That(interceptor2.OnClosedContexts.ContainsKey(cloned), Is.True);
-					Assert.That(interceptor2.OnClosedContexts.Values.All(_ => _ == 1), Is.True);
-					Assert.That(interceptor2.OnClosingContexts, Has.Count.EqualTo(2));
-				});
-				Assert.Multiple(() =>
-				{
-					Assert.That(interceptor2.OnClosingContexts.Keys.Count(_ => _ is DataConnection), Is.EqualTo(1));
-					Assert.That(interceptor2.OnClosingContexts.ContainsKey(cloned), Is.True);
-					Assert.That(interceptor2.OnClosingContexts.Values.All(_ => _ == 1), Is.True);
-					Assert.That(interceptor2.OnClosedAsyncContexts, Is.Empty);
-					Assert.That(interceptor2.OnClosingAsyncContexts, Is.Empty);
-				});
-			}
-
-			Assert.That(interceptor1.OnClosedContexts, Has.Count.EqualTo(4));
-			Assert.Multiple(() =>
-			{
-				Assert.That(interceptor1.OnClosedContexts.Keys.Count(_ => _ is DataConnection), Is.EqualTo(2));
-				Assert.That(interceptor1.OnClosedContexts.ContainsKey(cloned), Is.True);
-				Assert.That(interceptor1.OnClosedContexts.ContainsKey(main), Is.True);
-				Assert.That(interceptor1.OnClosedContexts.Values.All(_ => _ == 1), Is.True);
-				Assert.That(interceptor1.OnClosingContexts, Has.Count.EqualTo(4));
-			});
-			Assert.Multiple(() =>
-			{
-				Assert.That(interceptor1.OnClosingContexts.Keys.Count(_ => _ is DataConnection), Is.EqualTo(2));
-				Assert.That(interceptor1.OnClosingContexts.ContainsKey(cloned), Is.True);
-				Assert.That(interceptor1.OnClosingContexts.ContainsKey(main), Is.True);
-				Assert.That(interceptor1.OnClosingContexts.Values.All(_ => _ == 1), Is.True);
-				Assert.That(interceptor1.OnClosedAsyncContexts, Is.Empty);
-				Assert.That(interceptor1.OnClosingAsyncContexts, Is.Empty);
-
-				Assert.That(interceptor2.OnClosedContexts, Has.Count.EqualTo(2));
-			});
-			Assert.Multiple(() =>
-			{
-				Assert.That(interceptor2.OnClosedContexts.Keys.Count(_ => _ is DataConnection), Is.EqualTo(1));
-				Assert.That(interceptor2.OnClosedContexts.ContainsKey(cloned), Is.True);
-				Assert.That(interceptor2.OnClosedContexts.Values.All(_ => _ == 1), Is.True);
-				Assert.That(interceptor2.OnClosingContexts, Has.Count.EqualTo(2));
-			});
-			Assert.Multiple(() =>
-			{
-				Assert.That(interceptor2.OnClosingContexts.Keys.Count(_ => _ is DataConnection), Is.EqualTo(1));
-				Assert.That(interceptor2.OnClosingContexts.ContainsKey(cloned), Is.True);
-				Assert.That(interceptor2.OnClosingContexts.Values.All(_ => _ == 1), Is.True);
-				Assert.That(interceptor2.OnClosedAsyncContexts, Is.Empty);
-				Assert.That(interceptor2.OnClosingAsyncContexts, Is.Empty);
-			});
->>>>>>> 48c35f24
+				Assert.That(interceptor.OnClosedContexts, Has.Count.EqualTo(1));
+				Assert.Multiple(() =>
+				{
+					Assert.That(interceptor.OnClosedContexts.Keys.Single() is DataConnection, Is.True);
+					Assert.That(interceptor.OnClosedContexts.Values.All(_ => _ == 1), Is.True);
+					Assert.That(interceptor.OnClosingContexts, Has.Count.EqualTo(1));
+				});
+				Assert.Multiple(() =>
+				{
+					Assert.That(interceptor.OnClosingContexts.Keys.Single() is DataConnection, Is.True);
+					Assert.That(interceptor.OnClosingContexts.Values.All(_ => _ == 1), Is.True);
+					Assert.That(interceptor.OnClosedAsyncContexts, Is.Empty);
+					Assert.That(interceptor.OnClosingAsyncContexts, Is.Empty);
+				});
+			}
+
+			Assert.That(interceptor.OnClosedContexts, Has.Count.EqualTo(2));
+			Assert.Multiple(() =>
+			{
+				Assert.That(interceptor.OnClosedContexts.Keys.Count(_ => _ is DataConnection), Is.EqualTo(1));
+				Assert.That(interceptor.OnClosedContexts.Values.All(_ => _ == 1), Is.True);
+				Assert.That(interceptor.OnClosingContexts, Has.Count.EqualTo(2));
+			});
+			Assert.Multiple(() =>
+			{
+				Assert.That(interceptor.OnClosingContexts.Keys.Count(_ => _ is DataConnection), Is.EqualTo(1));
+				Assert.That(interceptor.OnClosingContexts.Values.All(_ => _ == 1), Is.True);
+				Assert.That(interceptor.OnClosedAsyncContexts, Is.Empty);
+				Assert.That(interceptor.OnClosingAsyncContexts, Is.Empty);
+			});
 		}
 
 		[Test]
@@ -1736,124 +1138,34 @@
 
 				await db.GetTable<Person>().ToListAsync();
 
-<<<<<<< HEAD
-				Assert.AreEqual(0, interceptor.OnClosedContexts.Count);
-				Assert.AreEqual(0, interceptor.OnClosingContexts.Count);
-				Assert.AreEqual(0, interceptor.OnClosedAsyncContexts.Count);
-				Assert.AreEqual(0, interceptor.OnClosingAsyncContexts.Count);
-			}
-
-			Assert.AreEqual(0, interceptor.OnClosedContexts.Count);
-			Assert.AreEqual(0, interceptor.OnClosingContexts.Count);
-
-			Assert.AreEqual(1, interceptor.OnClosedAsyncContexts.Count);
-			Assert.True(interceptor.OnClosedAsyncContexts.ContainsKey(main));
-			Assert.AreEqual(1, interceptor.OnClosedAsyncContexts[main]);
-
-			Assert.AreEqual(1, interceptor.OnClosingAsyncContexts.Count);
-			Assert.True(interceptor.OnClosingAsyncContexts.ContainsKey(main));
-			Assert.AreEqual(1, interceptor.OnClosingAsyncContexts[main]);
-=======
-				Assert.Multiple(() =>
-				{
-					Assert.That(interceptor1.OnClosedContexts, Is.Empty);
-					Assert.That(interceptor1.OnClosingContexts, Is.Empty);
-					Assert.That(interceptor1.OnClosedAsyncContexts, Is.Empty);
-					Assert.That(interceptor1.OnClosingAsyncContexts, Is.Empty);
-				});
-
-				await using (var clonedDb = cloned = (IDataContext)((IDataContext)db).Clone(true))
-				{
-					clonedDb.AddInterceptor(interceptor2);
-					await clonedDb.GetTable<Person>().ToListAsync();
-
-					Assert.Multiple(() =>
-					{
-						Assert.That(interceptor1.OnClosedContexts, Is.Empty);
-						Assert.That(interceptor1.OnClosingContexts, Is.Empty);
-						Assert.That(interceptor1.OnClosedAsyncContexts, Is.Empty);
-						Assert.That(interceptor1.OnClosingAsyncContexts, Is.Empty);
-
-						Assert.That(interceptor2.OnClosedContexts, Is.Empty);
-						Assert.That(interceptor2.OnClosingContexts, Is.Empty);
-						Assert.That(interceptor2.OnClosedAsyncContexts, Is.Empty);
-						Assert.That(interceptor2.OnClosingAsyncContexts, Is.Empty);
-					});
-				}
-
-				Assert.Multiple(() =>
-				{
-					Assert.That(interceptor1.OnClosedContexts, Is.Empty);
-					Assert.That(interceptor1.OnClosingContexts, Is.Empty);
-					Assert.That(interceptor1.OnClosedAsyncContexts, Has.Count.EqualTo(1));
-				});
-				Assert.Multiple(() =>
-				{
-					Assert.That(interceptor1.OnClosedAsyncContexts.ContainsKey(cloned), Is.True);
-					Assert.That(interceptor1.OnClosedAsyncContexts[cloned], Is.EqualTo(1));
-					Assert.That(interceptor1.OnClosingAsyncContexts, Has.Count.EqualTo(1));
-				});
-				Assert.Multiple(() =>
-				{
-					Assert.That(interceptor1.OnClosingAsyncContexts.ContainsKey(cloned), Is.True);
-					Assert.That(interceptor1.OnClosingAsyncContexts[cloned], Is.EqualTo(1));
-
-					Assert.That(interceptor2.OnClosedContexts, Is.Empty);
-					Assert.That(interceptor2.OnClosingContexts, Is.Empty);
-					Assert.That(interceptor2.OnClosedAsyncContexts, Has.Count.EqualTo(1));
-				});
-				Assert.Multiple(() =>
-				{
-					Assert.That(interceptor2.OnClosedAsyncContexts.ContainsKey(cloned), Is.True);
-					Assert.That(interceptor2.OnClosedAsyncContexts[cloned], Is.EqualTo(1));
-					Assert.That(interceptor2.OnClosingAsyncContexts, Has.Count.EqualTo(1));
-				});
-				Assert.Multiple(() =>
-				{
-					Assert.That(interceptor2.OnClosingAsyncContexts.ContainsKey(cloned), Is.True);
-					Assert.That(interceptor2.OnClosingAsyncContexts[cloned], Is.EqualTo(1));
-				});
-			}
-
-			Assert.Multiple(() =>
-			{
-				Assert.That(interceptor1.OnClosedContexts, Is.Empty);
-				Assert.That(interceptor1.OnClosingContexts, Is.Empty);
-
-				Assert.That(interceptor1.OnClosedAsyncContexts, Has.Count.EqualTo(2));
-			});
-			Assert.Multiple(() =>
-			{
-				Assert.That(interceptor1.OnClosedAsyncContexts.ContainsKey(main), Is.True);
-				Assert.That(interceptor1.OnClosedAsyncContexts.ContainsKey(cloned), Is.True);
-				Assert.That(interceptor1.OnClosedAsyncContexts[main], Is.EqualTo(1));
-				Assert.That(interceptor1.OnClosedAsyncContexts[cloned], Is.EqualTo(1));
-
-				Assert.That(interceptor1.OnClosingAsyncContexts, Has.Count.EqualTo(2));
-			});
-			Assert.Multiple(() =>
-			{
-				Assert.That(interceptor1.OnClosingAsyncContexts.ContainsKey(main), Is.True);
-				Assert.That(interceptor1.OnClosingAsyncContexts.ContainsKey(cloned), Is.True);
-				Assert.That(interceptor1.OnClosingAsyncContexts[main], Is.EqualTo(1));
-				Assert.That(interceptor1.OnClosingAsyncContexts[cloned], Is.EqualTo(1));
-
-				Assert.That(interceptor2.OnClosedContexts, Is.Empty);
-				Assert.That(interceptor2.OnClosingContexts, Is.Empty);
-				Assert.That(interceptor2.OnClosedAsyncContexts, Has.Count.EqualTo(1));
-			});
-			Assert.Multiple(() =>
-			{
-				Assert.That(interceptor2.OnClosedAsyncContexts.ContainsKey(cloned), Is.True);
-				Assert.That(interceptor2.OnClosedAsyncContexts[cloned], Is.EqualTo(1));
-				Assert.That(interceptor2.OnClosingAsyncContexts, Has.Count.EqualTo(1));
-			});
-			Assert.Multiple(() =>
-			{
-				Assert.That(interceptor2.OnClosingAsyncContexts.ContainsKey(cloned), Is.True);
-				Assert.That(interceptor2.OnClosingAsyncContexts[cloned], Is.EqualTo(1));
-			});
->>>>>>> 48c35f24
+				Assert.Multiple(() =>
+				{
+					Assert.That(interceptor.OnClosedContexts, Is.Empty);
+					Assert.That(interceptor.OnClosingContexts, Is.Empty);
+					Assert.That(interceptor.OnClosedAsyncContexts, Is.Empty);
+					Assert.That(interceptor.OnClosingAsyncContexts, Is.Empty);
+				});
+			}
+
+			Assert.Multiple(() =>
+			{
+				Assert.That(interceptor.OnClosedContexts, Is.Empty);
+				Assert.That(interceptor.OnClosingContexts, Is.Empty);
+
+				Assert.That(interceptor.OnClosedAsyncContexts, Has.Count.EqualTo(1));
+			});
+			Assert.Multiple(() =>
+			{
+				Assert.That(interceptor.OnClosedAsyncContexts.ContainsKey(main), Is.True);
+				Assert.That(interceptor.OnClosedAsyncContexts[main], Is.EqualTo(1));
+
+				Assert.That(interceptor.OnClosingAsyncContexts, Has.Count.EqualTo(1));
+			});
+			Assert.Multiple(() =>
+			{
+				Assert.That(interceptor.OnClosingAsyncContexts.ContainsKey(main), Is.True);
+				Assert.That(interceptor.OnClosingAsyncContexts[main], Is.EqualTo(1));
+			});
 		}
 
 		[Test]
@@ -1869,163 +1181,44 @@
 
 				await db.GetTable<Person>().ToListAsync();
 
-<<<<<<< HEAD
-				Assert.AreEqual(0, interceptor.OnClosedContexts.Count);
-				Assert.AreEqual(0, interceptor.OnClosingContexts.Count);
-				Assert.AreEqual(1, interceptor.OnClosedAsyncContexts.Count);
-				Assert.True(interceptor.OnClosedAsyncContexts.Keys.Single() is DataConnection);
-				Assert.True(interceptor.OnClosedAsyncContexts.Values.All(_ => _ == 1));
-				Assert.AreEqual(1, interceptor.OnClosingAsyncContexts.Count);
-				Assert.True(interceptor.OnClosingAsyncContexts.Keys.Single() is DataConnection);
-				Assert.True(interceptor.OnClosingAsyncContexts.Values.All(_ => _ == 1));
-			}
-
-			Assert.AreEqual(0, interceptor.OnClosedContexts.Count);
-			Assert.AreEqual(0, interceptor.OnClosingContexts.Count);
-			Assert.AreEqual(2, interceptor.OnClosedAsyncContexts.Count);
-			Assert.AreEqual(1, interceptor.OnClosedAsyncContexts.Keys.Count(_ => _ is DataConnection));
-			Assert.True(interceptor.OnClosedAsyncContexts.ContainsKey(main));
-			Assert.True(interceptor.OnClosedAsyncContexts.Values.All(_ => _ == 1));
-			Assert.AreEqual(2, interceptor.OnClosingAsyncContexts.Count);
-			Assert.AreEqual(1, interceptor.OnClosingAsyncContexts.Keys.Count(_ => _ is DataConnection));
-			Assert.True(interceptor.OnClosingAsyncContexts.ContainsKey(main));
-			Assert.True(interceptor.OnClosingAsyncContexts.Values.All(_ => _ == 1));
-=======
-				Assert.Multiple(() =>
-				{
-					Assert.That(interceptor1.OnClosedContexts, Is.Empty);
-					Assert.That(interceptor1.OnClosingContexts, Is.Empty);
-					Assert.That(interceptor1.OnClosedAsyncContexts, Has.Count.EqualTo(1));
-				});
-				Assert.Multiple(() =>
-				{
-					Assert.That(interceptor1.OnClosedAsyncContexts.Keys.Single() is DataConnection, Is.True);
-					Assert.That(interceptor1.OnClosedAsyncContexts.Values.All(_ => _ == 1), Is.True);
-					Assert.That(interceptor1.OnClosingAsyncContexts, Has.Count.EqualTo(1));
-				});
-				Assert.Multiple(() =>
-				{
-					Assert.That(interceptor1.OnClosingAsyncContexts.Keys.Single() is DataConnection, Is.True);
-					Assert.That(interceptor1.OnClosingAsyncContexts.Values.All(_ => _ == 1), Is.True);
-				});
-
-
-				await using (var clonedDb = cloned = (IDataContext)((IDataContext)db).Clone(true))
-				{
-					clonedDb.AddInterceptor(interceptor2);
-					await clonedDb.GetTable<Person>().ToListAsync();
-
-					Assert.Multiple(() =>
-					{
-						Assert.That(interceptor1.OnClosedContexts, Is.Empty);
-						Assert.That(interceptor1.OnClosingContexts, Is.Empty);
-						Assert.That(interceptor1.OnClosedAsyncContexts, Has.Count.EqualTo(2));
-					});
-					Assert.Multiple(() =>
-					{
-						Assert.That(interceptor1.OnClosedAsyncContexts.Keys.All(_ => _ is DataConnection), Is.True);
-						Assert.That(interceptor1.OnClosedAsyncContexts.Values.All(_ => _ == 1), Is.True);
-						Assert.That(interceptor1.OnClosingAsyncContexts, Has.Count.EqualTo(2));
-					});
-					Assert.Multiple(() =>
-					{
-						Assert.That(interceptor1.OnClosingAsyncContexts.Keys.All(_ => _ is DataConnection), Is.True);
-						Assert.That(interceptor1.OnClosingAsyncContexts.Values.All(_ => _ == 1), Is.True);
-
-						Assert.That(interceptor2.OnClosedContexts, Is.Empty);
-						Assert.That(interceptor2.OnClosingContexts, Is.Empty);
-						Assert.That(interceptor2.OnClosedAsyncContexts, Has.Count.EqualTo(1));
-					});
-					Assert.Multiple(() =>
-					{
-						Assert.That(interceptor2.OnClosedAsyncContexts.Keys.Single() is DataConnection, Is.True);
-						Assert.That(interceptor2.OnClosedAsyncContexts.Values.All(_ => _ == 1), Is.True);
-						Assert.That(interceptor2.OnClosingAsyncContexts, Has.Count.EqualTo(1));
-					});
-					Assert.Multiple(() =>
-					{
-						Assert.That(interceptor2.OnClosingAsyncContexts.Keys.Single() is DataConnection, Is.True);
-						Assert.That(interceptor2.OnClosingAsyncContexts.Values.All(_ => _ == 1), Is.True);
-					});
-				}
-
-				Assert.Multiple(() =>
-				{
-					Assert.That(interceptor1.OnClosedContexts, Is.Empty);
-					Assert.That(interceptor1.OnClosingContexts, Is.Empty);
-					Assert.That(interceptor1.OnClosedAsyncContexts, Has.Count.EqualTo(3));
-				});
-				Assert.Multiple(() =>
-				{
-					Assert.That(interceptor1.OnClosedAsyncContexts.Keys.Count(_ => _ is DataConnection), Is.EqualTo(2));
-					Assert.That(interceptor1.OnClosedAsyncContexts.ContainsKey(cloned), Is.True);
-					Assert.That(interceptor1.OnClosedAsyncContexts.Values.All(_ => _ == 1), Is.True);
-					Assert.That(interceptor1.OnClosingAsyncContexts, Has.Count.EqualTo(3));
-				});
-				Assert.Multiple(() =>
-				{
-					Assert.That(interceptor1.OnClosingAsyncContexts.Keys.Count(_ => _ is DataConnection), Is.EqualTo(2));
-					Assert.That(interceptor1.OnClosingAsyncContexts.ContainsKey(cloned), Is.True);
-					Assert.That(interceptor1.OnClosingAsyncContexts.Values.All(_ => _ == 1), Is.True);
-
-					Assert.That(interceptor2.OnClosedContexts, Is.Empty);
-					Assert.That(interceptor2.OnClosingContexts, Is.Empty);
-					Assert.That(interceptor2.OnClosedAsyncContexts, Has.Count.EqualTo(2));
-				});
-				Assert.Multiple(() =>
-				{
-					Assert.That(interceptor2.OnClosedAsyncContexts.Keys.Count(_ => _ is DataConnection), Is.EqualTo(1));
-					Assert.That(interceptor2.OnClosedAsyncContexts.ContainsKey(cloned), Is.True);
-					Assert.That(interceptor2.OnClosedAsyncContexts.Values.All(_ => _ == 1), Is.True);
-					Assert.That(interceptor2.OnClosingAsyncContexts, Has.Count.EqualTo(2));
-				});
-				Assert.Multiple(() =>
-				{
-					Assert.That(interceptor2.OnClosingAsyncContexts.Keys.Count(_ => _ is DataConnection), Is.EqualTo(1));
-					Assert.That(interceptor2.OnClosingAsyncContexts.ContainsKey(cloned), Is.True);
-					Assert.That(interceptor2.OnClosingAsyncContexts.Values.All(_ => _ == 1), Is.True);
-				});
-			}
-
-			Assert.Multiple(() =>
-			{
-				Assert.That(interceptor1.OnClosedContexts, Is.Empty);
-				Assert.That(interceptor1.OnClosingContexts, Is.Empty);
-				Assert.That(interceptor1.OnClosedAsyncContexts, Has.Count.EqualTo(4));
-			});
-			Assert.Multiple(() =>
-			{
-				Assert.That(interceptor1.OnClosedAsyncContexts.Keys.Count(_ => _ is DataConnection), Is.EqualTo(2));
-				Assert.That(interceptor1.OnClosedAsyncContexts.ContainsKey(cloned), Is.True);
-				Assert.That(interceptor1.OnClosedAsyncContexts.ContainsKey(main), Is.True);
-				Assert.That(interceptor1.OnClosedAsyncContexts.Values.All(_ => _ == 1), Is.True);
-				Assert.That(interceptor1.OnClosingAsyncContexts, Has.Count.EqualTo(4));
-			});
-			Assert.Multiple(() =>
-			{
-				Assert.That(interceptor1.OnClosingAsyncContexts.Keys.Count(_ => _ is DataConnection), Is.EqualTo(2));
-				Assert.That(interceptor1.OnClosingAsyncContexts.ContainsKey(cloned), Is.True);
-				Assert.That(interceptor1.OnClosingAsyncContexts.ContainsKey(main), Is.True);
-				Assert.That(interceptor1.OnClosingAsyncContexts.Values.All(_ => _ == 1), Is.True);
-
-				Assert.That(interceptor2.OnClosedContexts, Is.Empty);
-				Assert.That(interceptor2.OnClosingContexts, Is.Empty);
-				Assert.That(interceptor2.OnClosedAsyncContexts, Has.Count.EqualTo(2));
-			});
-			Assert.Multiple(() =>
-			{
-				Assert.That(interceptor2.OnClosedAsyncContexts.Keys.Count(_ => _ is DataConnection), Is.EqualTo(1));
-				Assert.That(interceptor2.OnClosedAsyncContexts.ContainsKey(cloned), Is.True);
-				Assert.That(interceptor2.OnClosedAsyncContexts.Values.All(_ => _ == 1), Is.True);
-				Assert.That(interceptor2.OnClosingAsyncContexts, Has.Count.EqualTo(2));
-			});
-			Assert.Multiple(() =>
-			{
-				Assert.That(interceptor2.OnClosingAsyncContexts.Keys.Count(_ => _ is DataConnection), Is.EqualTo(1));
-				Assert.That(interceptor2.OnClosingAsyncContexts.ContainsKey(cloned), Is.True);
-				Assert.That(interceptor2.OnClosingAsyncContexts.Values.All(_ => _ == 1), Is.True);
-			});
->>>>>>> 48c35f24
+				Assert.Multiple(() =>
+				{
+					Assert.That(interceptor.OnClosedContexts, Is.Empty);
+					Assert.That(interceptor.OnClosingContexts, Is.Empty);
+					Assert.That(interceptor.OnClosedAsyncContexts, Has.Count.EqualTo(1));
+				});
+				Assert.Multiple(() =>
+				{
+					Assert.That(interceptor.OnClosedAsyncContexts.Keys.Single() is DataConnection, Is.True);
+					Assert.That(interceptor.OnClosedAsyncContexts.Values.All(_ => _ == 1), Is.True);
+					Assert.That(interceptor.OnClosingAsyncContexts, Has.Count.EqualTo(1));
+				});
+				Assert.Multiple(() =>
+				{
+					Assert.That(interceptor.OnClosingAsyncContexts.Keys.Single() is DataConnection, Is.True);
+					Assert.That(interceptor.OnClosingAsyncContexts.Values.All(_ => _ == 1), Is.True);
+				});
+			}
+
+			Assert.Multiple(() =>
+			{
+				Assert.That(interceptor.OnClosedContexts, Is.Empty);
+				Assert.That(interceptor.OnClosingContexts, Is.Empty);
+				Assert.That(interceptor.OnClosedAsyncContexts, Has.Count.EqualTo(2));
+			});
+			Assert.Multiple(() =>
+			{
+				Assert.That(interceptor.OnClosedAsyncContexts.Keys.Count(_ => _ is DataConnection), Is.EqualTo(1));
+				Assert.That(interceptor.OnClosedAsyncContexts.ContainsKey(main), Is.True);
+				Assert.That(interceptor.OnClosedAsyncContexts.Values.All(_ => _ == 1), Is.True);
+				Assert.That(interceptor.OnClosingAsyncContexts, Has.Count.EqualTo(2));
+			});
+			Assert.Multiple(() =>
+			{
+				Assert.That(interceptor.OnClosingAsyncContexts.Keys.Count(_ => _ is DataConnection), Is.EqualTo(1));
+				Assert.That(interceptor.OnClosingAsyncContexts.ContainsKey(main), Is.True);
+				Assert.That(interceptor.OnClosingAsyncContexts.Values.All(_ => _ == 1), Is.True);
+			});
 		}
 
 		[Test]
