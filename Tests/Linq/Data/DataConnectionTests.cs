--- conflicted
+++ resolved
@@ -1,376 +1,375 @@
-﻿using System;
-using System.Collections.Concurrent;
-using System.Collections.Generic;
-using System.Data;
-using System.Linq;
-using System.Threading;
-using System.Threading.Tasks;
-
-using NUnit.Framework;
-
-using LinqToDB;
-using LinqToDB.Data;
-using LinqToDB.DataProvider;
-using LinqToDB.DataProvider.DB2;
-using LinqToDB.DataProvider.SqlServer;
-
-namespace Tests.Data
-{
-#if !NETSTANDARD1_6
-	using System.Configuration;
-#endif
-
-	using Model;
-
-	[TestFixture]
-	public class DataConnectionTests : TestBase
-	{
-		[Test]
-		public void Test1([NorthwindDataContext] string context)
-		{
-			var connectionString = DataConnection.GetConnectionString(context);
-			var dataProvider = DataConnection.GetDataProvider(context);
-
-			using (var conn = new DataConnection(dataProvider, connectionString))
-			{
-				Assert.That(conn.Connection.State,    Is.EqualTo(ConnectionState.Open));
-				Assert.That(conn.ConfigurationString, Is.Null);
-			}
-		}
-
-		[Test]
-		public void Test2()
-		{
-			using (var conn = new DataConnection())
-			{
-				Assert.That(conn.Connection.State,    Is.EqualTo(ConnectionState.Open));
-				Assert.That(conn.ConfigurationString, Is.EqualTo(DataConnection.DefaultConfiguration));
-			}
-		}
-
-		[Test]
-		public void Test3([IncludeDataSources(
-			ProviderName.SqlServer,
-			ProviderName.SqlServer2008,
-			ProviderName.SqlServer2008 + ".1",
-			ProviderName.SqlServer2005,
-			ProviderName.SqlServer2005 + ".1",
-			ProviderName.Access)]
-			string context)
-		{
-			using (var conn = new DataConnection(context))
-			{
-				Assert.That(conn.Connection.State,    Is.EqualTo(ConnectionState.Open));
-				Assert.That(conn.ConfigurationString, Is.EqualTo(context));
-
-				if (context.EndsWith(".2005"))
-				{
-					var sdp = conn.DataProvider;
-					Assert.That(sdp.Name, Is.EqualTo("SqlServer.2005"));
-				}
-
-				if (context.EndsWith(".2008"))
-				{
-					var sdp = conn.DataProvider;
-					Assert.That(sdp.Name, Is.EqualTo("SqlServer.2008"));
-				}
-			}
-		}
-
-		[Test]
-		public void EnumExecuteScalarTest()
-		{
-			using (var dbm = new DataConnection())
-			{
-				var gender = dbm.Execute<Gender>("select 'M'");
-
-				Assert.That(gender, Is.EqualTo(Gender.Male));
-			}
-		}
-
-		[Test]
-		public void CloneTest([DataSources(false)] string context)
-		{
-			using (var con = new DataConnection(context))
-			{
-				var dbName = con.Connection.Database;
-
-				for (var i = 0; i < 150; i++)
-					using (var clone = (DataConnection)con.Clone())
-						dbName = clone.Connection.Database;
-			}
-		}
-
-		[Test]
-		public void GetDataProviderTest([IncludeDataSources(false,
-			ProviderName.DB2, ProviderName.SqlServer2005, ProviderName.SqlServer2008,
-			ProviderName.SqlServer2012, ProviderName.SqlServer2014)]
-			string context)
-		{
-			var connectionString = DataConnection.GetConnectionString(context);
-
-			IDataProvider dataProvider;
-
-			switch (context)
-			{
-				case ProviderName.DB2:
-				{
-					dataProvider = DataConnection.GetDataProvider("DB2", connectionString);
-
-					Assert.That(dataProvider, Is.TypeOf<DB2DataProvider>());
-
-					var sqlServerDataProvider = (DB2DataProvider)dataProvider;
-
-					Assert.That(sqlServerDataProvider.Version, Is.EqualTo(DB2Version.LUW));
-
-					break;
-				}
-
-				case ProviderName.SqlServer2005:
-				{
-					dataProvider = DataConnection.GetDataProvider("System.Data.SqlClient", "MyConfig.2005", connectionString);
-
-					Assert.That(dataProvider, Is.TypeOf<SqlServerDataProvider>());
-
-					var sqlServerDataProvider = (SqlServerDataProvider)dataProvider;
-
-					Assert.That(sqlServerDataProvider.Version, Is.EqualTo(SqlServerVersion.v2005));
-
-					dataProvider = DataConnection.GetDataProvider("System.Data.SqlClient", connectionString);
-					sqlServerDataProvider = (SqlServerDataProvider)dataProvider;
-
-					Assert.That(sqlServerDataProvider.Version, Is.EqualTo(SqlServerVersion.v2005));
-
-					break;
-				}
-
-				case ProviderName.SqlServer2008:
-				{
-					dataProvider = DataConnection.GetDataProvider("SqlServer", connectionString);
-
-					Assert.That(dataProvider, Is.TypeOf<SqlServerDataProvider>());
-
-					var sqlServerDataProvider = (SqlServerDataProvider)dataProvider;
-
-					Assert.That(sqlServerDataProvider.Version, Is.EqualTo(SqlServerVersion.v2008));
-
-					dataProvider = DataConnection.GetDataProvider("System.Data.SqlClient", connectionString);
-					sqlServerDataProvider = (SqlServerDataProvider)dataProvider;
-
-					Assert.That(sqlServerDataProvider.Version, Is.EqualTo(SqlServerVersion.v2008));
-
-					break;
-				}
-
-				case ProviderName.SqlServer2012:
-				{
-					dataProvider = DataConnection.GetDataProvider("SqlServer.2012", connectionString);
-
-					Assert.That(dataProvider, Is.TypeOf<SqlServerDataProvider>());
-
-					var sqlServerDataProvider = (SqlServerDataProvider)dataProvider;
-
-					Assert.That(sqlServerDataProvider.Version, Is.EqualTo(SqlServerVersion.v2012));
-
-					dataProvider = DataConnection.GetDataProvider("System.Data.SqlClient", connectionString);
-					sqlServerDataProvider = (SqlServerDataProvider)dataProvider;
-
-					Assert.That(sqlServerDataProvider.Version, Is.EqualTo(SqlServerVersion.v2012));
-
-					break;
-				}
-
-				case ProviderName.SqlServer2014:
-				{
-					dataProvider = DataConnection.GetDataProvider("SqlServer", "SqlServer.2012", connectionString);
-
-					Assert.That(dataProvider, Is.TypeOf<SqlServerDataProvider>());
-
-					var sqlServerDataProvider = (SqlServerDataProvider)dataProvider;
-
-					Assert.That(sqlServerDataProvider.Version, Is.EqualTo(SqlServerVersion.v2012));
-
-					dataProvider = DataConnection.GetDataProvider("System.Data.SqlClient", connectionString);
-					sqlServerDataProvider = (SqlServerDataProvider)dataProvider;
-
-					Assert.That(sqlServerDataProvider.Version, Is.EqualTo(SqlServerVersion.v2012));
-
-					break;
-				}
-			}
-		}
-
-		[Test]
-		public void TestOpenEvent()
-		{
-			var opened = false;
-			var openedAsync = false;
-			using (var conn = new DataConnection())
-			{
-				conn.OnConnectionOpened += (dc, cn) => opened = true;
-				conn.OnConnectionOpenedAsync += async (dc, cn, token) => await Task.Run(() => openedAsync = true);
-				Assert.False(opened);
-				Assert.False(openedAsync);
-				Assert.That(conn.Connection.State, Is.EqualTo(ConnectionState.Open));
-				Assert.True(opened);
-				Assert.False(openedAsync);
-			}
-		}
-
-		[Test]
-		public async Task TestAsyncOpenEvent()
-		{
-			var opened = false;
-			var openedAsync = false;
-			using (var conn = new DataConnection())
-			{
-				conn.OnConnectionOpened += (dc, cn) => opened = true;
-				conn.OnConnectionOpenedAsync += async (dc, cn, token) => await Task.Run(() => openedAsync = true);
-				Assert.False(opened);
-				Assert.False(openedAsync);
-				await conn.SelectAsync(() => 1);
-				Assert.False(opened);
-				Assert.True(openedAsync);
-			}
-		}
-
-		[Test]
-		public void TestOpenEventWithoutHandlers()
-		{
-			using (var conn = new DataConnection())
-			{
-				Assert.That(conn.Connection.State, Is.EqualTo(ConnectionState.Open));
-			}
-		}
-
-		[Test]
-		public async Task TestAsyncOpenEventWithoutHandlers()
-		{
-			using (var conn = new DataConnection())
-			{
-				await conn.SelectAsync(() => 1);
-			}
-		}
-
-		[Test]
-		public void MultipleConnectionsTest([DataSources] string context)
-		{
-			var exceptions = new ConcurrentBag<Exception>();
-
-			var threads = Enumerable
-				.Range(1, 10)
-				.Select(n => new Thread(() =>
-				{
-					try
-					{
-						using (var db = GetDataContext(context))
-							db.Parent.ToList();
-					}
-					catch (Exception e)
-					{
-						exceptions.Add(e);
-					}
-				}))
-				.ToArray();
-
-			foreach (var thread in threads) thread.Start();
-			foreach (var thread in threads) thread.Join();
-
-			if (exceptions.Count > 0)
-				throw new AggregateException(exceptions);
-		}
-
-		[Test]
-<<<<<<< HEAD
-		public async Task DataConnectionCloseAsync([DataSources(false)] string context)
-		{
-			var db = new DataConnection(context);
-
-			try
-			{
-				await db.GetTable<Parent>().ToListAsync();
-			}
-			finally
-			{
-				var tid = Thread.CurrentThread.ManagedThreadId;
-
-				await db.CloseAsync();
-
-				db.Dispose();
-
-				if (tid == Thread.CurrentThread.ManagedThreadId)
-					Assert.Inconclusive("Executed synchronously due to lack of async support or there were no underlying async operations");
-=======
-		public void TestOnBeforeConnectionOpenEvent()
-		{
-			var open = false;
-			var openAsync = false;
-			using (var conn = new DataConnection())
-			{
-				conn.OnBeforeConnectionOpen += (dc, cn) =>
-				{
-					if (cn.State == ConnectionState.Closed)
-						open = true;
-				};
-				conn.OnBeforeConnectionOpenAsync += async (dc, cn, token) => await Task.Run(() =>
-				{
-					if (cn.State == ConnectionState.Closed)
-						openAsync = true;
-				});
-				Assert.False(open);
-				Assert.False(openAsync);
-				Assert.That(conn.Connection.State, Is.EqualTo(ConnectionState.Open));
-				Assert.True(open);
-				Assert.False(openAsync);
->>>>>>> e667b3cc
-			}
-		}
-
-		[Test]
-<<<<<<< HEAD
-		public async Task DataConnectionDisposeAsync([DataSources(false)] string context)
-		{
-			var db = new DataConnection(context);
-
-			try
-			{
-				await db.GetTable<Parent>().ToListAsync();
-			}
-			finally
-			{
-				var tid = Thread.CurrentThread.ManagedThreadId;
-
-				await db.DisposeAsync();
-
-				if (tid == Thread.CurrentThread.ManagedThreadId)
-					Assert.Inconclusive("Executed synchronously due to lack of async support or there were no underlying async operations");
-			}
-		}
-=======
-		public async Task TestAsyncOnBeforeConnectionOpenEvent()
-		{
-			var open = false;
-			var openAsync = false;
-			using (var conn = new DataConnection())
-			{
-				conn.OnBeforeConnectionOpen += (dc, cn) =>
-					{
-						if (cn.State == ConnectionState.Closed)
-							open = true;
-					};
-				conn.OnBeforeConnectionOpenAsync += async (dc, cn, token) => await Task.Run(() => 
-						{
-							if (cn.State == ConnectionState.Closed)
-								openAsync = true;
-						});
-				Assert.False(open);
-				Assert.False(openAsync);
-				await conn.SelectAsync(() => 1);
-				Assert.False(open);
-				Assert.True(openAsync);
-			}
-		}
-
->>>>>>> e667b3cc
-	}
-}
+﻿using System;
+using System.Collections.Concurrent;
+using System.Collections.Generic;
+using System.Data;
+using System.Linq;
+using System.Threading;
+using System.Threading.Tasks;
+
+using NUnit.Framework;
+
+using LinqToDB;
+using LinqToDB.Data;
+using LinqToDB.DataProvider;
+using LinqToDB.DataProvider.DB2;
+using LinqToDB.DataProvider.SqlServer;
+
+namespace Tests.Data
+{
+#if !NETSTANDARD1_6
+	using System.Configuration;
+#endif
+
+	using Model;
+
+	[TestFixture]
+	public class DataConnectionTests : TestBase
+	{
+		[Test]
+		public void Test1([NorthwindDataContext] string context)
+		{
+			var connectionString = DataConnection.GetConnectionString(context);
+			var dataProvider = DataConnection.GetDataProvider(context);
+
+			using (var conn = new DataConnection(dataProvider, connectionString))
+			{
+				Assert.That(conn.Connection.State,    Is.EqualTo(ConnectionState.Open));
+				Assert.That(conn.ConfigurationString, Is.Null);
+			}
+		}
+
+		[Test]
+		public void Test2()
+		{
+			using (var conn = new DataConnection())
+			{
+				Assert.That(conn.Connection.State,    Is.EqualTo(ConnectionState.Open));
+				Assert.That(conn.ConfigurationString, Is.EqualTo(DataConnection.DefaultConfiguration));
+			}
+		}
+
+		[Test]
+		public void Test3([IncludeDataSources(
+			ProviderName.SqlServer,
+			ProviderName.SqlServer2008,
+			ProviderName.SqlServer2008 + ".1",
+			ProviderName.SqlServer2005,
+			ProviderName.SqlServer2005 + ".1",
+			ProviderName.Access)]
+			string context)
+		{
+			using (var conn = new DataConnection(context))
+			{
+				Assert.That(conn.Connection.State,    Is.EqualTo(ConnectionState.Open));
+				Assert.That(conn.ConfigurationString, Is.EqualTo(context));
+
+				if (context.EndsWith(".2005"))
+				{
+					var sdp = conn.DataProvider;
+					Assert.That(sdp.Name, Is.EqualTo("SqlServer.2005"));
+				}
+
+				if (context.EndsWith(".2008"))
+				{
+					var sdp = conn.DataProvider;
+					Assert.That(sdp.Name, Is.EqualTo("SqlServer.2008"));
+				}
+			}
+		}
+
+		[Test]
+		public void EnumExecuteScalarTest()
+		{
+			using (var dbm = new DataConnection())
+			{
+				var gender = dbm.Execute<Gender>("select 'M'");
+
+				Assert.That(gender, Is.EqualTo(Gender.Male));
+			}
+		}
+
+		[Test]
+		public void CloneTest([DataSources(false)] string context)
+		{
+			using (var con = new DataConnection(context))
+			{
+				var dbName = con.Connection.Database;
+
+				for (var i = 0; i < 150; i++)
+					using (var clone = (DataConnection)con.Clone())
+						dbName = clone.Connection.Database;
+			}
+		}
+
+		[Test]
+		public void GetDataProviderTest([IncludeDataSources(false,
+			ProviderName.DB2, ProviderName.SqlServer2005, ProviderName.SqlServer2008,
+			ProviderName.SqlServer2012, ProviderName.SqlServer2014)]
+			string context)
+		{
+			var connectionString = DataConnection.GetConnectionString(context);
+
+			IDataProvider dataProvider;
+
+			switch (context)
+			{
+				case ProviderName.DB2:
+				{
+					dataProvider = DataConnection.GetDataProvider("DB2", connectionString);
+
+					Assert.That(dataProvider, Is.TypeOf<DB2DataProvider>());
+
+					var sqlServerDataProvider = (DB2DataProvider)dataProvider;
+
+					Assert.That(sqlServerDataProvider.Version, Is.EqualTo(DB2Version.LUW));
+
+					break;
+				}
+
+				case ProviderName.SqlServer2005:
+				{
+					dataProvider = DataConnection.GetDataProvider("System.Data.SqlClient", "MyConfig.2005", connectionString);
+
+					Assert.That(dataProvider, Is.TypeOf<SqlServerDataProvider>());
+
+					var sqlServerDataProvider = (SqlServerDataProvider)dataProvider;
+
+					Assert.That(sqlServerDataProvider.Version, Is.EqualTo(SqlServerVersion.v2005));
+
+					dataProvider = DataConnection.GetDataProvider("System.Data.SqlClient", connectionString);
+					sqlServerDataProvider = (SqlServerDataProvider)dataProvider;
+
+					Assert.That(sqlServerDataProvider.Version, Is.EqualTo(SqlServerVersion.v2005));
+
+					break;
+				}
+
+				case ProviderName.SqlServer2008:
+				{
+					dataProvider = DataConnection.GetDataProvider("SqlServer", connectionString);
+
+					Assert.That(dataProvider, Is.TypeOf<SqlServerDataProvider>());
+
+					var sqlServerDataProvider = (SqlServerDataProvider)dataProvider;
+
+					Assert.That(sqlServerDataProvider.Version, Is.EqualTo(SqlServerVersion.v2008));
+
+					dataProvider = DataConnection.GetDataProvider("System.Data.SqlClient", connectionString);
+					sqlServerDataProvider = (SqlServerDataProvider)dataProvider;
+
+					Assert.That(sqlServerDataProvider.Version, Is.EqualTo(SqlServerVersion.v2008));
+
+					break;
+				}
+
+				case ProviderName.SqlServer2012:
+				{
+					dataProvider = DataConnection.GetDataProvider("SqlServer.2012", connectionString);
+
+					Assert.That(dataProvider, Is.TypeOf<SqlServerDataProvider>());
+
+					var sqlServerDataProvider = (SqlServerDataProvider)dataProvider;
+
+					Assert.That(sqlServerDataProvider.Version, Is.EqualTo(SqlServerVersion.v2012));
+
+					dataProvider = DataConnection.GetDataProvider("System.Data.SqlClient", connectionString);
+					sqlServerDataProvider = (SqlServerDataProvider)dataProvider;
+
+					Assert.That(sqlServerDataProvider.Version, Is.EqualTo(SqlServerVersion.v2012));
+
+					break;
+				}
+
+				case ProviderName.SqlServer2014:
+				{
+					dataProvider = DataConnection.GetDataProvider("SqlServer", "SqlServer.2012", connectionString);
+
+					Assert.That(dataProvider, Is.TypeOf<SqlServerDataProvider>());
+
+					var sqlServerDataProvider = (SqlServerDataProvider)dataProvider;
+
+					Assert.That(sqlServerDataProvider.Version, Is.EqualTo(SqlServerVersion.v2012));
+
+					dataProvider = DataConnection.GetDataProvider("System.Data.SqlClient", connectionString);
+					sqlServerDataProvider = (SqlServerDataProvider)dataProvider;
+
+					Assert.That(sqlServerDataProvider.Version, Is.EqualTo(SqlServerVersion.v2012));
+
+					break;
+				}
+			}
+		}
+
+		[Test]
+		public void TestOpenEvent()
+		{
+			var opened = false;
+			var openedAsync = false;
+			using (var conn = new DataConnection())
+			{
+				conn.OnConnectionOpened += (dc, cn) => opened = true;
+				conn.OnConnectionOpenedAsync += async (dc, cn, token) => await Task.Run(() => openedAsync = true);
+				Assert.False(opened);
+				Assert.False(openedAsync);
+				Assert.That(conn.Connection.State, Is.EqualTo(ConnectionState.Open));
+				Assert.True(opened);
+				Assert.False(openedAsync);
+			}
+		}
+
+		[Test]
+		public async Task TestAsyncOpenEvent()
+		{
+			var opened = false;
+			var openedAsync = false;
+			using (var conn = new DataConnection())
+			{
+				conn.OnConnectionOpened += (dc, cn) => opened = true;
+				conn.OnConnectionOpenedAsync += async (dc, cn, token) => await Task.Run(() => openedAsync = true);
+				Assert.False(opened);
+				Assert.False(openedAsync);
+				await conn.SelectAsync(() => 1);
+				Assert.False(opened);
+				Assert.True(openedAsync);
+			}
+		}
+
+		[Test]
+		public void TestOpenEventWithoutHandlers()
+		{
+			using (var conn = new DataConnection())
+			{
+				Assert.That(conn.Connection.State, Is.EqualTo(ConnectionState.Open));
+			}
+		}
+
+		[Test]
+		public async Task TestAsyncOpenEventWithoutHandlers()
+		{
+			using (var conn = new DataConnection())
+			{
+				await conn.SelectAsync(() => 1);
+			}
+		}
+
+		[Test]
+		public void MultipleConnectionsTest([DataSources] string context)
+		{
+			var exceptions = new ConcurrentBag<Exception>();
+
+			var threads = Enumerable
+				.Range(1, 10)
+				.Select(n => new Thread(() =>
+				{
+					try
+					{
+						using (var db = GetDataContext(context))
+							db.Parent.ToList();
+					}
+					catch (Exception e)
+					{
+						exceptions.Add(e);
+					}
+				}))
+				.ToArray();
+
+			foreach (var thread in threads) thread.Start();
+			foreach (var thread in threads) thread.Join();
+
+			if (exceptions.Count > 0)
+				throw new AggregateException(exceptions);
+		}
+
+		[Test]
+		public async Task DataConnectionCloseAsync([DataSources(false)] string context)
+		{
+			var db = new DataConnection(context);
+
+			try
+			{
+				await db.GetTable<Parent>().ToListAsync();
+			}
+			finally
+			{
+				var tid = Thread.CurrentThread.ManagedThreadId;
+
+				await db.CloseAsync();
+
+				db.Dispose();
+
+				if (tid == Thread.CurrentThread.ManagedThreadId)
+					Assert.Inconclusive("Executed synchronously due to lack of async support or there were no underlying async operations");
+			}
+		}
+
+		[Test]
+		public async Task DataConnectionDisposeAsync([DataSources(false)] string context)
+		{
+			var db = new DataConnection(context);
+
+			try
+			{
+				await db.GetTable<Parent>().ToListAsync();
+			}
+			finally
+			{
+				var tid = Thread.CurrentThread.ManagedThreadId;
+
+				await db.DisposeAsync();
+
+				if (tid == Thread.CurrentThread.ManagedThreadId)
+					Assert.Inconclusive("Executed synchronously due to lack of async support or there were no underlying async operations");
+			}
+		}
+
+		[Test]
+		public void TestOnBeforeConnectionOpenEvent()
+		{
+			var open = false;
+			var openAsync = false;
+			using (var conn = new DataConnection())
+			{
+				conn.OnBeforeConnectionOpen += (dc, cn) =>
+				{
+					if (cn.State == ConnectionState.Closed)
+						open = true;
+				};
+				conn.OnBeforeConnectionOpenAsync += async (dc, cn, token) => await Task.Run(() =>
+				{
+					if (cn.State == ConnectionState.Closed)
+						openAsync = true;
+				});
+				Assert.False(open);
+				Assert.False(openAsync);
+				Assert.That(conn.Connection.State, Is.EqualTo(ConnectionState.Open));
+				Assert.True(open);
+				Assert.False(openAsync);
+			}
+		}
+
+		[Test]
+		public async Task TestAsyncOnBeforeConnectionOpenEvent()
+		{
+			var open = false;
+			var openAsync = false;
+			using (var conn = new DataConnection())
+			{
+				conn.OnBeforeConnectionOpen += (dc, cn) =>
+					{
+						if (cn.State == ConnectionState.Closed)
+							open = true;
+					};
+				conn.OnBeforeConnectionOpenAsync += async (dc, cn, token) => await Task.Run(() => 
+						{
+							if (cn.State == ConnectionState.Closed)
+								openAsync = true;
+						});
+				Assert.False(open);
+				Assert.False(openAsync);
+				await conn.SelectAsync(() => 1);
+				Assert.False(open);
+				Assert.True(openAsync);
+			}
+		}
+	}
+}