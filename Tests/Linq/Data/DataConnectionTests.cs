--- conflicted
+++ resolved
@@ -40,13 +40,8 @@
 
 				Assert.Multiple(() =>
 				{
-<<<<<<< HEAD
-					Assert.That(conn.Connection.State,    Is.EqualTo(ConnectionState.Open));
-					Assert.That(conn.ConfigurationString, Is.EqualTo(dataProvider.Name));
-=======
-					Assert.That(connection.State, Is.EqualTo(ConnectionState.Open));
+					Assert.That(connection.State,         Is.EqualTo(ConnectionState.Open));
 					Assert.That(conn.ConfigurationString, Is.Null);
->>>>>>> f7f60f3c
 				});
 			}
 		}
