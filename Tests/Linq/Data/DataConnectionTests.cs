--- conflicted
+++ resolved
@@ -25,17 +25,6 @@
 
 namespace Tests.Data
 {
-<<<<<<< HEAD
-	using System.Collections.Generic;
-	using System.Data.Common;
-	using System.Transactions;
-	using LinqToDB.AspNet;
-	using LinqToDB.Data.RetryPolicy;
-	using LinqToDB.Interceptors;
-	using LinqToDB.Mapping;
-	using Microsoft.Extensions.DependencyInjection;
-=======
->>>>>>> 8fb36cb7
 	using Model;
 
 	[TestFixture]
@@ -230,19 +219,6 @@
 
 		private class TestConnectionInterceptor : ConnectionInterceptor
 		{
-<<<<<<< HEAD
-			private readonly Action<ConnectionOpeningEventData, DbConnection>? _onConnectionOpening;
-			private readonly Action<ConnectionOpenedEventData, DbConnection>? _onConnectionOpened;
-
-			private readonly Func<ConnectionOpeningEventData, DbConnection, CancellationToken, Task>? _onConnectionOpeningAsync;
-			private readonly Func<ConnectionOpenedEventData, DbConnection, CancellationToken, Task>?  _onConnectionOpenedAsync;
-
-			public TestConnectionInterceptor(
-				Action<ConnectionOpeningEventData, DbConnection>? onConnectionOpening,
-				Action<ConnectionOpenedEventData, DbConnection>? onConnectionOpened,
-				Func<ConnectionOpeningEventData, DbConnection, CancellationToken, Task>? onConnectionOpeningAsync,
-				Func<ConnectionOpenedEventData, DbConnection, CancellationToken, Task>? onConnectionOpenedAsync)
-=======
 			private readonly Action<ConnectionEventData, DbConnection>? _onConnectionOpening;
 			private readonly Action<ConnectionEventData, DbConnection>? _onConnectionOpened;
 
@@ -254,29 +230,20 @@
 				Action<ConnectionEventData, DbConnection>? onConnectionOpened,
 				Func<ConnectionEventData, DbConnection, CancellationToken, Task>? onConnectionOpeningAsync,
 				Func<ConnectionEventData, DbConnection, CancellationToken, Task>? onConnectionOpenedAsync)
->>>>>>> 8fb36cb7
 			{
 				_onConnectionOpening = onConnectionOpening;
 				_onConnectionOpened  = onConnectionOpened;
 				_onConnectionOpeningAsync = onConnectionOpeningAsync;
 				_onConnectionOpenedAsync = onConnectionOpenedAsync;
 			}
-<<<<<<< HEAD
-			public override void ConnectionOpened(ConnectionOpenedEventData eventData, DbConnection connection)
-=======
 
 			public override void ConnectionOpened(ConnectionEventData eventData, DbConnection connection)
->>>>>>> 8fb36cb7
 			{
 				_onConnectionOpened?.Invoke(eventData, connection);
 				base.ConnectionOpened(eventData, connection);
 			}
 
-<<<<<<< HEAD
-			public override async Task ConnectionOpenedAsync(ConnectionOpenedEventData eventData, DbConnection connection, CancellationToken cancellationToken)
-=======
 			public override async Task ConnectionOpenedAsync(ConnectionEventData eventData, DbConnection connection, CancellationToken cancellationToken)
->>>>>>> 8fb36cb7
 			{
 				if (_onConnectionOpenedAsync != null)
 					await _onConnectionOpenedAsync(eventData, connection, cancellationToken);
@@ -284,21 +251,13 @@
 				await base.ConnectionOpenedAsync(eventData, connection, cancellationToken);
 			}
 
-<<<<<<< HEAD
-			public override void ConnectionOpening(ConnectionOpeningEventData eventData, DbConnection connection)
-=======
 			public override void ConnectionOpening(ConnectionEventData eventData, DbConnection connection)
->>>>>>> 8fb36cb7
 			{
 				_onConnectionOpening?.Invoke(eventData, connection);
 				base.ConnectionOpening(eventData, connection);
 			}
 
-<<<<<<< HEAD
-			public override async Task ConnectionOpeningAsync(ConnectionOpeningEventData eventData, DbConnection connection, CancellationToken cancellationToken)
-=======
 			public override async Task ConnectionOpeningAsync(ConnectionEventData eventData, DbConnection connection, CancellationToken cancellationToken)
->>>>>>> 8fb36cb7
 			{
 				if (_onConnectionOpeningAsync != null)
 					await _onConnectionOpeningAsync(eventData, connection, cancellationToken);
@@ -506,17 +465,6 @@
 			{
 				conn.AddInterceptor(new TestConnectionInterceptor(
 					(args, cn) =>
-<<<<<<< HEAD
-					{
-						if (cn.State == ConnectionState.Closed)
-							open = true;
-					},
-					null,
-					async (args, cn, ct) => await Task.Run(() =>
-					{
-						if (cn.State == ConnectionState.Closed)
-							openAsync = true;
-=======
 				{
 					if (cn.State == ConnectionState.Closed)
 						open = true;
@@ -526,7 +474,6 @@
 				{
 					if (cn.State == ConnectionState.Closed)
 						openAsync = true;
->>>>>>> 8fb36cb7
 					}, ct),
 					null));
 
@@ -553,15 +500,9 @@
 					},
 					null,
 					async (args, cn, ct) => await Task.Run(() =>
-<<<<<<< HEAD
-					{
-						if (cn.State == ConnectionState.Closed)
-							openAsync = true;
-=======
 						{
 							if (cn.State == ConnectionState.Closed)
 								openAsync = true;
->>>>>>> 8fb36cb7
 					}, ct),
 					null));
 
@@ -623,40 +564,19 @@
 			using (var db = GetDataConnection(context))
 			{
 				var personsCount = db.GetTable<Person>().Count();
-<<<<<<< HEAD
-
-				db.GetTable<Person>().ToList();
-
-				var interceptor = new TestDataContextInterceptor();
+
+				_ = db.GetTable<Person>().ToList();
+
+				var interceptor = new TestEntityServiceInterceptor();
 
 				db.AddInterceptor(interceptor);
 
-				db.GetTable<Person>().ToList();
-=======
-
 				_ = db.GetTable<Person>().ToList();
-
-				var interceptor = new TestEntityServiceInterceptor();
-
-				db.AddInterceptor(interceptor);
-
-				_ = db.GetTable<Person>().ToList();
->>>>>>> 8fb36cb7
 				Assert.AreEqual(personsCount, interceptor.EntityCreatedCallCounter);
 
 				using (var cdb = (DataConnection)((IDataContext)db).Clone(true))
 				{
 					interceptor.EntityCreatedCallCounter = 0;
-<<<<<<< HEAD
-					cdb.GetTable<Person>().ToList();
-					Assert.AreEqual(personsCount, interceptor.EntityCreatedCallCounter);
-
-					interceptor.EntityCreatedCallCounter = 0;
-					db.GetTable<Person>().ToList();
-					Assert.AreEqual(personsCount, interceptor.EntityCreatedCallCounter);
-
-					cdb.GetTable<Person>().ToList();
-=======
 					_ = cdb.GetTable<Person>().ToList();
 					Assert.AreEqual(personsCount, interceptor.EntityCreatedCallCounter);
 
@@ -665,18 +585,12 @@
 					Assert.AreEqual(personsCount, interceptor.EntityCreatedCallCounter);
 
 					_ = cdb.GetTable<Person>().ToList();
->>>>>>> 8fb36cb7
 					Assert.AreEqual(personsCount * 2, interceptor.EntityCreatedCallCounter);
 				}
 
 				using (var cdb = (DataConnection)((IDataContext)db).Clone(true))
 				{
 					interceptor.EntityCreatedCallCounter = 0;
-<<<<<<< HEAD
-					cdb.GetTable<Person>().ToList();
-
-					Assert.AreEqual(personsCount, interceptor.EntityCreatedCallCounter);
-=======
 					_ = cdb.GetTable<Person>().ToList();
 
 					Assert.AreEqual(personsCount, interceptor.EntityCreatedCallCounter);
@@ -717,47 +631,8 @@
 			{
 				OnClosedAsyncCallCounter++;
 				return base.OnClosedAsync(eventData);
->>>>>>> 8fb36cb7
-				}
-			}
-		}
-
-<<<<<<< HEAD
-		private class TestDataContextInterceptor : DataContextInterceptor
-		{
-			public int EntityCreatedCallCounter { get; set; }
-			public override object EntityCreated(EntityCreatedEventData eventData, object entity)
-			{
-				EntityCreatedCallCounter++;
-				return base.EntityCreated(eventData, entity);
-			}
-
-			public int OnClosingCallCounter { get; set; }
-			public int OnClosedCallCounter { get; set; }
-			public int OnClosedAsyncCallCounter { get; set; }
-			public int OnClosingAsyncCallCounter { get; set; }
-
-
-			public override void OnClosing(DataContextEventData eventData)
-			{
-				OnClosingCallCounter++;
-				base.OnClosing(eventData);
-			}
-
-			public override void OnClosed(DataContextEventData eventData)
-			{
-				OnClosedCallCounter++;
-				base.OnClosed(eventData);
-			}
-
-			public override Task OnClosedAsync(DataContextEventData eventData)
-			{
-				OnClosedAsyncCallCounter++;
-				return base.OnClosedAsync(eventData);
-			}
-
-=======
->>>>>>> 8fb36cb7
+				}
+
 			public override Task OnClosingAsync(DataContextEventData eventData)
 			{
 				OnClosingAsyncCallCounter++;
@@ -1424,13 +1299,8 @@
 
 			try
 			{
-<<<<<<< HEAD
-				using (var db = GetDataConnection(context))
-				{
-=======
 				using var db = GetDataConnection(context);
 
->>>>>>> 8fb36cb7
 					// test cloned data connection without LoadWith, as it doesn't use cloning in v3
 					db.Select(() => "test1");
 
@@ -1445,7 +1315,7 @@
 				scope?.Dispose();
 			}
 		}
-#endregion
+		#endregion
 
 		[Table]
 		class TransactionScopeTable
@@ -1582,12 +1452,6 @@
 			[IncludeDataSources(false,
 				TestProvName.AllOracle,
 				ProviderName.SqlCe,
-<<<<<<< HEAD
-#if NET472
-				ProviderName.SQLiteMS,
-#endif
-=======
->>>>>>> 8fb36cb7
 				ProviderName.SybaseManaged)] string context)
 		{
 			using (var db = GetDataConnection(context))
@@ -1837,12 +1701,6 @@
 				TestProvName.AllSapHana,
 				ProviderName.SqlCe,
 				TestProvName.AllSQLiteClassic,
-<<<<<<< HEAD
-#if NET472
-				ProviderName.SQLiteMS,
-#endif
-=======
->>>>>>> 8fb36cb7
 				TestProvName.AllSqlServer,
 				TestProvName.AllSybase)] string context)
 		{
