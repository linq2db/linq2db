﻿using System;
using System.Collections.Concurrent;
using System.Collections.Generic;
using System.Data;
using System.Data.Common;
using System.Linq;
using System.Threading;
using System.Threading.Tasks;
using System.Transactions;

using LinqToDB;
using LinqToDB.AspNet;
using LinqToDB.Data;
using LinqToDB.DataProvider;
using LinqToDB.DataProvider.DB2;
using LinqToDB.DataProvider.SqlServer;
using LinqToDB.Interceptors;
using LinqToDB.Mapping;

using Microsoft.Extensions.DependencyInjection;

using NUnit.Framework;

namespace Tests.Data
{
	using Model;

	[TestFixture]
	public class DataConnectionTests : TestBase
	{
		[Test]
		public void UsingDataProvider([IncludeDataSources(TestProvName.AllSQLite, TestProvName.AllClickHouse)] string context)
		{
			var connectionString = DataConnection.GetConnectionString(context);
			var dataProvider     = DataConnection.GetDataProvider(context);

			using (var conn = new DataConnection(dataProvider, connectionString))
			{
				Assert.That(conn.Connection.State,    Is.EqualTo(ConnectionState.Open));
				Assert.That(conn.ConfigurationString, Is.Null);
			}
		}

		[Test]
		public void UsingDefaultConfiguration()
		{
			using (var conn = new DataConnection())
			{
				Assert.That(conn.Connection.State,    Is.EqualTo(ConnectionState.Open));
				Assert.That(conn.ConfigurationString, Is.EqualTo(DataConnection.DefaultConfiguration));
			}
		}

		[Test]
		public void Test3([IncludeDataSources(
			ProviderName.SqlServer2008,
			ProviderName.SqlServer2005,
			TestProvName.AllAccess,
			TestProvName.AllClickHouse)]
			string context)
		{
			using (var conn = GetDataConnection(context))
			{
				Assert.That(conn.Connection.State,    Is.EqualTo(ConnectionState.Open));
				Assert.That(conn.ConfigurationString, Is.EqualTo(context));

				if (context.EndsWith(".2005"))
				{
					var sdp = conn.DataProvider;
					Assert.That(sdp.Name, Is.EqualTo("SqlServer.2005"));
				}

				if (context.EndsWith(".2008"))
				{
					var sdp = conn.DataProvider;
					Assert.That(sdp.Name, Is.EqualTo("SqlServer.2008"));
				}
			}
		}

		[Test]
		public void EnumExecuteScalarTest()
		{
			using (var dbm = new DataConnection())
			{
				var gender = dbm.Execute<Gender>("select 'M'");

				Assert.That(gender, Is.EqualTo(Gender.Male));
			}
		}

		[Test]
		public void GetDataProviderTest([IncludeDataSources(ProviderName.DB2, TestProvName.AllSqlServer, TestProvName.AllClickHouse)] string context)
		{
			var connectionString = DataConnection.GetConnectionString(context);

			IDataProvider dataProvider;

			switch (context)
			{
				case ProviderName.DB2:
				{
					dataProvider = DataConnection.GetDataProvider("DB2", connectionString)!;

					Assert.That(dataProvider, Is.InstanceOf<DB2DataProvider>());

					var sqlServerDataProvider = (DB2DataProvider)dataProvider;

					Assert.That(sqlServerDataProvider.Version, Is.EqualTo(DB2Version.LUW));

					break;
				}

				case ProviderName.SqlServer2005:
				{
					dataProvider = DataConnection.GetDataProvider("System.Data.SqlClient", "MyConfig.2005", connectionString)!;

					Assert.That(dataProvider, Is.InstanceOf<SqlServerDataProvider>());

					var sqlServerDataProvider = (SqlServerDataProvider)dataProvider;

					Assert.That(sqlServerDataProvider.Version, Is.EqualTo(SqlServerVersion.v2005));

					dataProvider = DataConnection.GetDataProvider("System.Data.SqlClient", connectionString)!;
					sqlServerDataProvider = (SqlServerDataProvider)dataProvider;

					Assert.That(sqlServerDataProvider.Version, Is.EqualTo(SqlServerVersion.v2005));

					break;
				}

				case ProviderName.SqlServer2008:
				{
					dataProvider = DataConnection.GetDataProvider("SqlServer", connectionString)!;

					Assert.That(dataProvider, Is.InstanceOf<SqlServerDataProvider>());

					var sqlServerDataProvider = (SqlServerDataProvider)dataProvider;

					Assert.That(sqlServerDataProvider.Version, Is.EqualTo(SqlServerVersion.v2008));

					dataProvider = DataConnection.GetDataProvider("System.Data.SqlClient", connectionString)!;
					sqlServerDataProvider = (SqlServerDataProvider)dataProvider;

					Assert.That(sqlServerDataProvider.Version, Is.EqualTo(SqlServerVersion.v2008));

					break;
				}

				case ProviderName.SqlServer2012:
				{
					dataProvider = DataConnection.GetDataProvider("SqlServer.2012", connectionString)!;

					Assert.That(dataProvider, Is.InstanceOf<SqlServerDataProvider>());

					var sqlServerDataProvider = (SqlServerDataProvider)dataProvider;

					Assert.That(sqlServerDataProvider.Version, Is.EqualTo(SqlServerVersion.v2012));

					dataProvider = DataConnection.GetDataProvider("System.Data.SqlClient", connectionString)!;
					sqlServerDataProvider = (SqlServerDataProvider)dataProvider;

					Assert.That(sqlServerDataProvider.Version, Is.EqualTo(SqlServerVersion.v2012));

					break;
				}

				case ProviderName.SqlServer2014:
				{
					dataProvider = DataConnection.GetDataProvider("SqlServer", "SqlServer.2014", connectionString)!;

					Assert.That(dataProvider, Is.InstanceOf<SqlServerDataProvider>());

					var sqlServerDataProvider = (SqlServerDataProvider)dataProvider;

					Assert.That(sqlServerDataProvider.Version, Is.EqualTo(SqlServerVersion.v2014));

					dataProvider = DataConnection.GetDataProvider("System.Data.SqlClient", connectionString)!;
					sqlServerDataProvider = (SqlServerDataProvider)dataProvider;

					Assert.That(sqlServerDataProvider.Version, Is.EqualTo(SqlServerVersion.v2014));

					break;
				}

				case ProviderName.SqlServer2017:
					{
						dataProvider = DataConnection.GetDataProvider("SqlServer", "SqlServer.2017", connectionString)!;

						Assert.That(dataProvider, Is.InstanceOf<SqlServerDataProvider>());

						var sqlServerDataProvider = (SqlServerDataProvider)dataProvider;

						Assert.That(sqlServerDataProvider.Version, Is.EqualTo(SqlServerVersion.v2017));

						dataProvider = DataConnection.GetDataProvider("System.Data.SqlClient", connectionString)!;
						sqlServerDataProvider = (SqlServerDataProvider)dataProvider;

						Assert.That(sqlServerDataProvider.Version, Is.EqualTo(SqlServerVersion.v2017));

						break;
					}
			}
		}

		private sealed class TestConnectionInterceptor : ConnectionInterceptor
		{
			private readonly Action<ConnectionEventData, DbConnection>? _onConnectionOpening;
			private readonly Action<ConnectionEventData, DbConnection>? _onConnectionOpened;

			private readonly Func<ConnectionEventData, DbConnection, CancellationToken, Task>? _onConnectionOpeningAsync;
			private readonly Func<ConnectionEventData, DbConnection, CancellationToken, Task>?  _onConnectionOpenedAsync;

			public TestConnectionInterceptor(
				Action<ConnectionEventData, DbConnection>? onConnectionOpening,
				Action<ConnectionEventData, DbConnection>? onConnectionOpened,
				Func<ConnectionEventData, DbConnection, CancellationToken, Task>? onConnectionOpeningAsync,
				Func<ConnectionEventData, DbConnection, CancellationToken, Task>? onConnectionOpenedAsync)
			{
				_onConnectionOpening = onConnectionOpening;
				_onConnectionOpened  = onConnectionOpened;
				_onConnectionOpeningAsync = onConnectionOpeningAsync;
				_onConnectionOpenedAsync = onConnectionOpenedAsync;
			}

			public override void ConnectionOpened(ConnectionEventData eventData, DbConnection connection)
			{
				_onConnectionOpened?.Invoke(eventData, connection);
				base.ConnectionOpened(eventData, connection);
			}

			public override async Task ConnectionOpenedAsync(ConnectionEventData eventData, DbConnection connection, CancellationToken cancellationToken)
			{
				if (_onConnectionOpenedAsync != null)
					await _onConnectionOpenedAsync(eventData, connection, cancellationToken);

				await base.ConnectionOpenedAsync(eventData, connection, cancellationToken);
			}

			public override void ConnectionOpening(ConnectionEventData eventData, DbConnection connection)
			{
				_onConnectionOpening?.Invoke(eventData, connection);
				base.ConnectionOpening(eventData, connection);
			}

			public override async Task ConnectionOpeningAsync(ConnectionEventData eventData, DbConnection connection, CancellationToken cancellationToken)
			{
				if (_onConnectionOpeningAsync != null)
					await _onConnectionOpeningAsync(eventData, connection, cancellationToken);

				await base.ConnectionOpeningAsync(eventData, connection, cancellationToken);
			}
		}

		[Test]
		public void TestOpenEvent()
		{
			var opened = false;
			var openedAsync = false;
			using (var conn = new DataConnection())
			{
				conn.AddInterceptor(new TestConnectionInterceptor(
					null,
					(args, cn) => opened = true,
					null,
					async (args, cn, се) => await Task.Run(() => openedAsync = true)));

				Assert.False(opened);
				Assert.False(openedAsync);
				Assert.That(conn.Connection.State, Is.EqualTo(ConnectionState.Open));
				Assert.True(opened);
				Assert.False(openedAsync);
			}
		}

		[Test]
		public async Task TestAsyncOpenEvent()
		{
			var opened = false;
			var openedAsync = false;
			using (var conn = new DataConnection())
			{
				conn.AddInterceptor(new TestConnectionInterceptor(
					null,
					(args, cn) => opened = true,
					null,
					async (args, cn, ct) => await Task.Run(() => openedAsync = true, ct)));

				Assert.False(opened);
				Assert.False(openedAsync);
				await conn.SelectAsync(() => 1);
				Assert.False(opened);
				Assert.True(openedAsync);
			}
		}

		[Test]
		public void TestOpenEventWithoutHandlers()
		{
			using (var conn = new DataConnection())
			{
				Assert.That(conn.Connection.State, Is.EqualTo(ConnectionState.Open));
			}
		}

		[Test]
		public async Task TestAsyncOpenEventWithoutHandlers()
		{
			using (var conn = new DataConnection())
			{
				await conn.SelectAsync(() => 1);
			}
		}

		[Test]
		public void TestServiceCollection1([IncludeDataSources(TestProvName.AllSQLite, TestProvName.AllClickHouse)] string context)
		{
			var collection = new ServiceCollection();
			collection.AddLinqToDB((serviceProvider, options) => options.UseConfigurationString(context));
			var provider = collection.BuildServiceProvider();
			var con = provider.GetService<IDataContext>()!;
			Assert.True(con is DataConnection);
			Assert.That(((DataConnection)con).ConfigurationString, Is.EqualTo(context));
		}

		[Test]
		public void TestServiceCollection2([IncludeDataSources(TestProvName.AllSQLite, TestProvName.AllClickHouse)] string context)
		{
			var collection = new ServiceCollection();
			collection.AddLinqToDBContext<DataConnection>((serviceProvider, options) => options.UseConfigurationString(context));
			var provider = collection.BuildServiceProvider();
			var con = provider.GetService<DataConnection>()!;
			Assert.That(con.ConfigurationString, Is.EqualTo(context));
		}

		[Test]
		public void TestServiceCollection3([IncludeDataSources(TestProvName.AllSQLite, TestProvName.AllClickHouse)] string context)
		{
			var collection = new ServiceCollection();
			collection.AddTransient<DummyService>();
			collection.AddLinqToDBContext<DbConnection3>((serviceProvider, options) => options.UseConfigurationString(context));
			var provider = collection.BuildServiceProvider();
			var con = provider.GetService<DbConnection3>()!;
			Assert.That(con.ConfigurationString, Is.EqualTo(context));
		}

		public class DbConnection1 : DataConnection
		{
			public DbConnection1(DataOptions<DbConnection1> options) : base(options.Options)
			{
			}
		}

		public class DbConnection2 : DataConnection
		{
			public DbConnection2(DataOptions<DbConnection2> options) : base(options.Options)
			{
			}
		}

		public class DummyService { }

		public class DbConnection3 : DataConnection
		{
			public DbConnection3(DummyService service, DataOptions options) : base(options)
			{
			}
		}

		[Test]
		public void TestSettingsPerDb([IncludeDataSources(TestProvName.AllSQLite, TestProvName.AllClickHouse)] string context)
		{
			var collection = new ServiceCollection();
			collection.AddLinqToDBContext<DbConnection1>((provider, options) => options.UseConfigurationString(context));
			collection.AddLinqToDBContext<DbConnection2>((provider, options) => options);

			var serviceProvider = collection.BuildServiceProvider();
			var c1 = serviceProvider.GetService<DbConnection1>()!;
			var c2 = serviceProvider.GetService<DbConnection2>()!;
			Assert.That(c1.ConfigurationString, Is.EqualTo(context));
			Assert.That(c2.ConfigurationString, Is.EqualTo(DataConnection.DefaultConfiguration));
		}

		// informix connection limits interfere with test
		[Test]
		[ActiveIssue("Fails due to connection limit for development version when run with nonmanaged provider", Configuration = ProviderName.SybaseManaged)]
		public void MultipleConnectionsTest([DataSources(TestProvName.AllInformix)] string context)
		{
			using var psr = new Tests.Remote.ServerContainer.PortStatusRestorer(_serverContainer, false);

			using (new DisableBaseline("Multi-threading"))
			{
				var exceptions = new ConcurrentStack<Exception>();

				var threads = Enumerable
					.Range(1, 10)
					.Select(n => new Thread(() =>
					{
						try
						{
							using (var db = GetDataContext(context))
								db.Parent.ToList();
						}
						catch (Exception e)
						{
							exceptions.Push(e);
						}
					}))
					.ToArray();

				foreach (var thread in threads) thread.Start();
				foreach (var thread in threads) thread.Join();

				if (!exceptions.IsEmpty)
					throw new AggregateException(exceptions);
			}
		}

		[Test]
		public async Task DataConnectionCloseAsync([DataSources(false)] string context)
		{
			var db = GetDataConnection(context);

			try
			{
				await db.GetTable<Parent>().ToListAsync();
			}
			finally
			{
				var tid = Environment.CurrentManagedThreadId;

				await db.CloseAsync();

				db.Dispose();

				if (tid == Environment.CurrentManagedThreadId)
					Assert.Inconclusive("Executed synchronously due to lack of async support or there were no underlying async operations");
			}
		}

		[Test]
		public async Task DataConnectionDisposeAsync([DataSources(false)] string context)
		{
			var db = GetDataConnection(context);

			try
			{
				await db.GetTable<Parent>().ToListAsync();
			}
			finally
			{
				var tid = Environment.CurrentManagedThreadId;

				await db.DisposeAsync();

				if (tid == Environment.CurrentManagedThreadId)
					Assert.Inconclusive("Executed synchronously due to lack of async support or there were no underlying async operations");
			}
		}

		[Test]
		public void TestOnBeforeConnectionOpenEvent()
		{
			var open = false;
			var openAsync = false;
			using (var conn = new DataConnection())
			{
				conn.AddInterceptor(new TestConnectionInterceptor(
					(args, cn) =>
				{
					if (cn.State == ConnectionState.Closed)
						open = true;
					},
					null,
					async (args, cn, ct) => await Task.Run(() =>
				{
					if (cn.State == ConnectionState.Closed)
						openAsync = true;
					}, ct),
					null));

				Assert.False(open);
				Assert.False(openAsync);
				Assert.That(conn.Connection.State, Is.EqualTo(ConnectionState.Open));
				Assert.True(open);
				Assert.False(openAsync);
			}
		}

		[Test]
		public async Task TestAsyncOnBeforeConnectionOpenEvent()
		{
			var open = false;
			var openAsync = false;
			using (var conn = new DataConnection())
			{
				conn.AddInterceptor(new TestConnectionInterceptor(
					(args, cn) =>
					{
						if (cn.State == ConnectionState.Closed)
							open = true;
					},
					null,
					async (args, cn, ct) => await Task.Run(() =>
						{
							if (cn.State == ConnectionState.Closed)
								openAsync = true;
					}, ct),
					null));

				Assert.False(open);
				Assert.False(openAsync);
				await conn.SelectAsync(() => 1);
				Assert.False(open);
				Assert.True(openAsync);
			}
		}

		[Test]
		[SkipCI]
		public void CommandTimeoutTest([IncludeDataSources(TestProvName.AllSqlServer2014)] string context)
		{
			using (var db = GetDataConnection(context))
			{
				var forUpdate = db.Person.First();
				db.QueryHints.Add("WAITFOR DELAY '00:01';");
				var start = DateTimeOffset.Now;
				try
				{
					db.Update(forUpdate);
				}
				catch { }
				finally
				{
					var time = DateTimeOffset.Now - start;
					Assert.True(time >= TimeSpan.FromSeconds(30));
					Assert.True(time < TimeSpan.FromSeconds(32));
				}

				start = DateTimeOffset.Now;
				try
				{
					db.CommandTimeout = 10;
					db.Update(forUpdate);
				}
				catch { }
				finally
				{
					var time = DateTimeOffset.Now - start;
					Assert.True(time >= TimeSpan.FromSeconds(10));
					Assert.True(time < TimeSpan.FromSeconds(12));
				}

				start = DateTimeOffset.Now;
				db.CommandTimeout = 0;
				db.Update(forUpdate);
				var time2 = DateTimeOffset.Now - start;
				Assert.True(time2 >= TimeSpan.FromSeconds(60));
				Assert.True(time2 < TimeSpan.FromSeconds(62));
			}
		}

		#region issue 962
		[Table("Categories")]
		public class Category
		{
			[PrimaryKey, Identity] public int     CategoryID;
			[Column, NotNull]      public string  CategoryName = null!;
			[Column]               public string? Description;

			[Association(ThisKey = "CategoryID", OtherKey = "CategoryID")]
			public List<Product> Products = null!;

			public static readonly Category[] Data = new[]
			{
				new Category() { CategoryID = 1, CategoryName = "Name 1", Description = "Desc 1" },
				new Category() { CategoryID = 2, CategoryName = "Name 2", Description = "Desc 2" },
			};
		}

		[Table(Name = "Products")]
		public class Product
		{
			[PrimaryKey, Identity]                                         public int       ProductID;
			[Column, NotNull]                                              public string    ProductName = null!;
			[Column]                                                       public int?      CategoryID;
			[Column]                                                       public string?   QuantityPerUnit;
			[Association(ThisKey = "CategoryID", OtherKey = "CategoryID")] public Category? Category;

			public static readonly Product[] Data = new[]
			{
				new Product() { ProductID = 1, ProductName = "Prod 1", CategoryID = 1, QuantityPerUnit = "q 1" },
				new Product() { ProductID = 2, ProductName = "Prod 2", CategoryID = 1, QuantityPerUnit = "q 2" },
				new Product() { ProductID = 3, ProductName = "Prod 3", CategoryID = 3, QuantityPerUnit = "q 3" },
				new Product() { ProductID = 4, ProductName = "Prod 4", CategoryID = 3, QuantityPerUnit = "q 4" },
				new Product() { ProductID = 5, ProductName = "Prod 5", CategoryID = 1, QuantityPerUnit = "q 5" },
				new Product() { ProductID = 6, ProductName = "Prod 6", CategoryID = 1, QuantityPerUnit = "q 6" },
			};
		}

		[Test]
		public void TestDisposeFlagCloning962Test1(
			[DataSources(false)] string context, [Values] bool withScope)
		{
			if (withScope && (
				context == ProviderName.DB2                     ||
				context == ProviderName.InformixDB2             ||
				context == ProviderName.SapHanaNative           ||
				context == ProviderName.SqlCe                   ||
				context == ProviderName.Sybase                  ||
				context.IsAnyOf(TestProvName.AllMySqlConnector) ||
				context.IsAnyOf(TestProvName.AllClickHouse)     ||
				context.IsAnyOf(TestProvName.AllFirebird)       ||
				context.IsAnyOf(TestProvName.AllOracle)         ||
				context.IsAnyOf(TestProvName.AllPostgreSQL)     ||
				context.IsAnyOf(TestProvName.AllSqlServer)      ||
				context.IsAnyOf(TestProvName.AllSQLiteClassic)))
			{
				// DB2: ERROR [58005] [IBM][DB2.NET] SQL0902 An unexpected exception has occurred in  Process: 22188 Thread 16 AppDomain: Name:domain-1b9769ae-linq2db.Tests.dll
				// Firebird: SQL error code = -204 Table unknown CATEGORIES
				// Informix DB2: ERROR [2E000] [IBM] SQL1001N  "<DBNAME>" is not a valid database name.  SQLSTATE=2E000
				// MySqlConnector: XAER_RMFAIL: The command cannot be executed when global transaction is in the  ACTIVE state
				// Oracle: Connection is already part of a local or a distributed transaction
				// PostgreSQL: Nested/Concurrent transactions aren't supported.
				// SQLite.Classic: No transaction is active on this connection
				// SAP HANA native: The rollback was caused by an unspecified reason: XA Transaction is rolled back.
				// SQL Server: Cannot drop the table 'Categories', because it does not exist or you do not have permission.
				// SQLCE: SqlCeConnection does not support nested transactions.
				// Sybase native: just crashes without details (as usual for this "provider")
				// ClickHouse doesn't support transactions
				Assert.Inconclusive("Provider not configured or has issues with TransactionScope or doesn't support DDL in distributed transactions");
			}

			using var scope = withScope ? new TransactionScope() : null;
			using var db = GetDataContext(context);
			using (db.CreateLocalTable(Category.Data))
			using (db.CreateLocalTable(Product.Data))
			{
				var categoryDtos = db.GetTable<Category>().LoadWith(c => c.Products).ToList();
			}
		}
<<<<<<< HEAD
=======

		[Test]
		public void TestDisposeFlagCloning962Test2([DataSources(false)] string context, [Values] bool withScope)
		{
			if (withScope && (
				context == ProviderName.DB2                    ||
				context == ProviderName.InformixDB2            ||
				context == ProviderName.SapHanaOdbc            ||
				context == ProviderName.SqlCe                  ||
				context == ProviderName.Sybase                 ||
#if !NETFRAMEWORK
				context.IsAnyOf(TestProvName.AllOracleManaged) ||
				context.IsAnyOf(TestProvName.AllOracleDevart)  ||
				context.IsAnyOf(ProviderName.SapHanaNative)    ||
#endif
				context.IsAnyOf(TestProvName.AllClickHouse)                 ||
				context.IsAnyOf(TestProvName.AllMySqlData)                  ||
				context.IsAnyOf(TestProvName.AllAccess)                     ||
				context.IsAnyOf(TestProvName.AllSqlServer)                  ||
				context.IsAnyOf(TestProvName.AllPostgreSQL)                 ||
				context.IsAnyOf(TestProvName.AllSQLiteClassic)
				))
			{
				// Access: The ITransactionLocal interface is not supported by the 'Microsoft.Jet.OLEDB.4.0' provider.  Local transactions are unavailable with the current provider.
				// Access>ODBC: ERROR [HY092] [Microsoft][ODBC Microsoft Access Driver]Invalid attribute/option identifier
				// DB2: ERROR [58005] [IBM][DB2/NT64] SQL0998N  Error occurred during transaction or heuristic processing.  Reason Code = "16". Subcode = "2-8004D026".
				// Informix DB2: ERROR [2E000] [IBM] SQL1001N  "<DBNAME>" is not a valid database name.  SQLSTATE=2E000
				// MySql.Data: Multiple simultaneous connections or connections with different connection strings inside the same transaction are not currently supported.
				// PostgreSQL: 55000: prepared transactions are disabled
				// SQLite.Classic: The operation is not valid for the state of the transaction.
				// SAP HANA ODBC: ERROR [HYC00] [SAP AG][LIBODBCHDB32 DLL] Optional feature not implemented
				// SQLCE: The connection object can not be enlisted in transaction scope.
				// Sybase native: Only One Local connection allowed in the TransactionScope
				// Oracle managed: Operation is not supported on this platform.
				// SAP.Native: Operation is not supported on this platform.
				// SqlServer: The operation is not valid for the state of the transaction.
				// ClickHouse doesn't support transactions
				Assert.Inconclusive("Provider not configured or has issues with TransactionScope");
			}

			var scope = withScope ? new TransactionScope() : null;

			try
			{
				using var db = GetDataConnection(context);

					// test cloned data connection without LoadWith, as it doesn't use cloning in v3
					db.Select(() => "test1");

				using var cdb = ((IDataContext)db).Clone(true);

						cdb.Select(() => "test2");

						scope?.Complete();
					}
			finally
			{
				scope?.Dispose();
			}
		}
>>>>>>> f973e5b6
		#endregion

		[Table]
		sealed class TransactionScopeTable
		{
			[Column] public int Id { get; set; }
		}

		[Test]
		public void Issue2676TransactionScopeTest1([IncludeDataSources(false, TestProvName.AllSqlServer)] string context)
		{
			using (var db = GetDataConnection(context))
			{
				db.DropTable<TransactionScopeTable>(throwExceptionIfNotExists: false);
				db.CreateTable<TransactionScopeTable>();
			}

			try
			{
				using (var db = GetDataConnection(context))
				{
					db.GetTable<TransactionScopeTable>().Insert(() => new TransactionScopeTable() { Id = 1 });
					using (var transaction = new TransactionScope(TransactionScopeOption.Required, TransactionScopeAsyncFlowOption.Enabled))
					{
						// this query will be executed outside of TransactionScope transaction as it wasn't enlisted into connection
						// will change when https://github.com/linq2db/linq2db/issues/2676 implemented
						db.GetTable<TransactionScopeTable>().Insert(() => new TransactionScopeTable() { Id = 2 });

						Transaction.Current!.Rollback();
					}

					db.GetTable<TransactionScopeTable>().Insert(() => new TransactionScopeTable() { Id = 3 });

					var ids = db.GetTable<TransactionScopeTable>().Select(_ => _.Id).OrderBy(_ => _).ToArray();

					Assert.AreEqual(3, ids.Length);
				}
			}
			finally
			{
				using (var db = GetDataConnection(context))
				{
					db.DropTable<TransactionScopeTable>(throwExceptionIfNotExists: false);
				}
			}
		}

		[Test]
		public void Issue2676TransactionScopeTest2([IncludeDataSources(false, TestProvName.AllSqlServer)] string context)
		{
			using (var db = GetDataConnection(context))
			{
				db.DropTable<TransactionScopeTable>(throwExceptionIfNotExists: false);
				db.CreateTable<TransactionScopeTable>();
			}

			try
			{
				using (var db = GetDataConnection(context))
				{
					using (var transaction = new TransactionScope(TransactionScopeOption.Required, TransactionScopeAsyncFlowOption.Enabled))
					{
						db.GetTable<TransactionScopeTable>().Insert(() => new TransactionScopeTable() { Id = 2 });

						Transaction.Current!.Rollback();
					}

					db.GetTable<TransactionScopeTable>().Insert(() => new TransactionScopeTable() { Id = 3 });

					var ids = db.GetTable<TransactionScopeTable>().Select(_ => _.Id).OrderBy(_ => _).ToArray();

					Assert.AreEqual(1, ids.Length);
					Assert.AreEqual(3, ids[0]);
				}
			}
			finally
			{
				using (var db = GetDataConnection(context))
				{
					db.DropTable<TransactionScopeTable>(throwExceptionIfNotExists: false);
				}
			}
		}

		[Test]
		public void Issue2676TransactionScopeTest3([IncludeDataSources(false, TestProvName.AllSqlServer)] string context)
		{
			using (var db = GetDataConnection(context))
			{
				db.DropTable<TransactionScopeTable>(throwExceptionIfNotExists: false);
				db.CreateTable<TransactionScopeTable>();
			}

			try
			{
				using (var db = GetDataConnection(context))
				{
					db.GetTable<TransactionScopeTable>().Insert(() => new TransactionScopeTable() { Id = 1 });
					using (var transaction = new TransactionScope(TransactionScopeOption.Required, TransactionScopeAsyncFlowOption.Enabled))
					{
						db.Connection.EnlistTransaction(Transaction.Current);
						db.GetTable<TransactionScopeTable>().Insert(() => new TransactionScopeTable() { Id = 2 });

						Transaction.Current!.Rollback();
					}

					db.GetTable<TransactionScopeTable>().Insert(() => new TransactionScopeTable() { Id = 3 });

					var ids = db.GetTable<TransactionScopeTable>().Select(_ => _.Id).OrderBy(_ => _).ToArray();

					Assert.AreEqual(2, ids.Length);
					Assert.AreEqual(1, ids[0]);
					Assert.AreEqual(3, ids[1]);
				}
			}
			finally
			{
				using (var db = GetDataConnection(context))
				{
					db.DropTable<TransactionScopeTable>(throwExceptionIfNotExists: false);
				}
			}
		}

		#region MARS Support Tests (https://github.com/linq2db/linq2db/issues/2643)

		// Following providers allow multiple active data readers on same command:
		// ORACLE: Oracle.DataAccess
		// ORACLE: Oracle.ManagedDataAccess(.Core)
		// SQLCE : System.Data.SqlServerCe
		// SQLITE: Microsoft.Data.Sqlite (prior to v2.1.0)
		// SYBASE: AdoNetCore.AseClient
		[ActiveIssue("https://github.com/Octonica/ClickHouseClient/issues/59", Configuration = ProviderName.ClickHouseOctonica)]
		[Test]
		public void MARS_MultipleDataReadersOnSameCommand_Supported(
			[IncludeDataSources(false,
				TestProvName.AllOracle,
				ProviderName.SqlCe,
				// depends on connection pool size
				//ProviderName.ClickHouseClient,
				ProviderName.ClickHouseOctonica,
				ProviderName.SybaseManaged)] string context)
		{
			using (var db = GetDataConnection(context))
			{
				if (db.DataProvider is SqlServerDataProvider && !db.IsMarsEnabled)
					Assert.Ignore("MARS not enabled");

				var cnt1 = db.Person.Count();
				var cnt2 = 0;
				db.Person.ToList();
				var sql = db.LastQuery!;

				// we need to use raw ADO.NET for this test, as we ADO.NET test provider behavior without linq2db
				using (var cmd = db.CreateCommand())
				{
					cmd.CommandText = sql;
					using (var reader1 = cmd.ExecuteReader())
					{
						while (reader1.Read())
						{
							cnt2++;

							// open another reader on same command
							var cnt3 = 0;
							using (var reader2 = cmd.ExecuteReader())
							{
								while (reader2.Read())
								{
									cnt3++;
								}
							}

							Assert.True(cnt3 > 0);
						}
					}
				}

				Assert.True(cnt1 > 0);
				Assert.AreEqual(cnt1, cnt2);
			}
		}

		[ActiveIssue("https://github.com/Octonica/ClickHouseClient/issues/59", Configuration = ProviderName.ClickHouseOctonica)]
		[Test]
		public void MARS_MultipleDataReadersOnSameCommand_NotSupported(
			[DataSources(false,
				ProviderName.ClickHouseClient,
				TestProvName.AllOracle,
				ProviderName.SqlCe,
				ProviderName.SQLiteMS,
				ProviderName.SybaseManaged)] string context)
		{
			using (var db = GetDataConnection(context))
			{
				if (db.DataProvider is SqlServerDataProvider && !db.IsMarsEnabled)
					Assert.Ignore("MARS not enabled");

				db.Person.ToList();
				var sql = db.LastQuery!;

				// we need to use raw ADO.NET for this test, as we ADO.NET test provider behavior without linq2db
				using (var cmd = db.CreateCommand())
				{
					cmd.CommandText = sql;
					try
					{
						using (var reader1 = cmd.ExecuteReader())
						{
							while (reader1.Read())
							{
								// open another reader on same command
								using (var reader2 = cmd.ExecuteReader())
								{
									while (reader2.Read())
									{
									}
								}
							}
						}
					}
					catch
					{
						Assert.Pass();
					}
				}
			}

			Assert.Fail("Failure expected");
		}

		// Following providers allow multiple active data readers with own command:
		// ACCESS   : System.Data.OleDb
		// ACCESS   : System.Data.Odbc
		// DB2      : IBM.Data.DB2(.Core)
		// Firebird : FirebirdSql.Data.FirebirdClient
		// Informix : IBM.Data.DB2(.Core)
		// Informix : IBM.Data.Informix
		// ORACLE   : Oracle.DataAccess
		// ORACLE   : Oracle.ManagedDataAccess(.Core)
		// SAP HANA : Sap.Data.Hana.v4.5/Sap.Data.Hana.Core.v2.1
		// SAP HANA : System.Data.Odbc
		// SQLCE    : System.Data.SqlServerCe
		// SQLITE   : System.Data.Sqlite
		// SQLITE   : Microsoft.Data.Sqlite (prior to v2.1.0)
		// SQLServer: System.Data.SqlClient (with MARS enabled)
		// SQLServer: Microsoft.Data.SqlClient (with MARS enabled)
		// SYBASE   : Sybase.AdoNet45.AseClient
		// SYBASE   : AdoNetCore.AseClient
		[ActiveIssue("https://github.com/Octonica/ClickHouseClient/issues/59", Configuration = ProviderName.ClickHouseOctonica)]
		[Test]
		public void MARS_ProviderSupportsMultipleDataReadersOnNewCommand_NoDispose_Supported(
			[IncludeDataSources(false,
				TestProvName.AllAccess,
				ProviderName.DB2,
				TestProvName.AllFirebird,
				TestProvName.AllInformix,
				TestProvName.AllOracle,
				TestProvName.AllSapHana,
				ProviderName.SqlCe,
				// disabled - depends on connection pool size
				// which is one for session-aware connection
				//ProviderName.ClickHouseClient,
				ProviderName.ClickHouseOctonica,
				TestProvName.AllSQLite,
				TestProvName.AllSqlServer,
				TestProvName.AllSybase)] string context)
		{
			using (var db = GetDataConnection(context))
			{
				if (db.DataProvider is SqlServerDataProvider && !db.IsMarsEnabled)
					Assert.Ignore("MARS not enabled");

				var cnt1 = db.Person.Count();
				var cnt2 = 0;
				db.Person.ToList();
				var sql = db.LastQuery!;

				// we need to use raw ADO.NET for this test, as we ADO.NET test provider behavior without linq2db
				using (var cmd = db.CreateCommand())
				{
					cmd.CommandText = sql;
					using (var reader1 = cmd.ExecuteReader())
					{
						while (reader1.Read())
						{
							cnt2++;

							// open another reader on new command
							using (var cmd2 = db.CreateCommand())
							{
								var cnt3 = 0;
								cmd2.CommandText = sql;

								using (var reader2 = cmd2.ExecuteReader())
								{
									while (reader2.Read())
									{
										cnt3++;
									}
								}

								Assert.True(cnt3 > 0);
							}
						}
					}
				}

				Assert.True(cnt1 > 0);
				Assert.AreEqual(cnt1, cnt2);
			}
		}

		[ActiveIssue("https://github.com/Octonica/ClickHouseClient/issues/59", Configuration = ProviderName.ClickHouseOctonica)]
		[Test]
		public void MARS_ProviderSupportsMultipleDataReadersOnNewCommand_NoDispose_NotSupported(
			[DataSources(false,
				TestProvName.AllAccess,
			ProviderName.ClickHouseClient,
				ProviderName.DB2,
				TestProvName.AllFirebird,
				TestProvName.AllInformix,
				TestProvName.AllOracle,
				TestProvName.AllSapHana,
				ProviderName.SqlCe,
				TestProvName.AllSQLite,
				TestProvName.AllSqlServer,
				TestProvName.AllSybase)] string context)
		{
			using (var db = GetDataConnection(context))
			{
				if (db.DataProvider is SqlServerDataProvider && !db.IsMarsEnabled)
					Assert.Ignore("MARS not enabled");

				db.Person.ToList();
				var sql = db.LastQuery!;

				// we need to use raw ADO.NET for this test, as we ADO.NET test provider behavior without linq2db
				using (var cmd = db.CreateCommand())
				{
					cmd.CommandText = sql;
					try
					{
						using (var reader1 = cmd.ExecuteReader())
						{
							while (reader1.Read())
							{
								// open another reader on new command
								using (var cmd2 = db.CreateCommand())
								{
									cmd2.CommandText = sql;

									using (var reader2 = cmd2.ExecuteReader())
									{
										while (reader2.Read())
										{
										}
									}
								}
							}
						}
					}
					catch
					{
						Assert.Pass();
					}
				}
			}

			Assert.Fail("Failure expected");
		}

		// Following providers allow multiple active data readers with own command (disposed):
		// ACCESS   : System.Data.OleDb
		// ACCESS   : System.Data.Odbc
		// DB2      : IBM.Data.DB2(.Core)
		// Informix : IBM.Data.DB2(.Core)
		// Informix : IBM.Data.Informix
		// ORACLE   : Oracle.DataAccess
		// ORACLE   : Oracle.ManagedDataAccess(.Core)
		// SAP HANA : Sap.Data.Hana.v4.5/Sap.Data.Hana.Core.v2.1
		// SAP HANA : System.Data.Odbc
		// SQLCE    : System.Data.SqlServerCe
		// SQLITE   : System.Data.Sqlite
		// SQLITE   : Microsoft.Data.Sqlite (prior to v2.1.0)
		// SQLServer: System.Data.SqlClient (with MARS enabled)
		// SQLServer: Microsoft.Data.SqlClient (with MARS enabled)
		// SYBASE   : Sybase.AdoNet45.AseClient
		// SYBASE   : AdoNetCore.AseClient
		[ActiveIssue("https://github.com/Octonica/ClickHouseClient/issues/59", Configuration = ProviderName.ClickHouseOctonica)]
		[Test]
		public void MARS_ProviderSupportsMultipleDataReadersOnNewCommand_Dispose_Supported(
			[IncludeDataSources(false,
				TestProvName.AllAccess,
				ProviderName.DB2,
				TestProvName.AllInformix,
				TestProvName.AllOracle,
				TestProvName.AllSapHana,
				ProviderName.SqlCe,
				TestProvName.AllSQLiteClassic,
				TestProvName.AllSqlServer,
				// depends on connection pool size
				//ProviderName.ClickHouseClient,
				ProviderName.ClickHouseOctonica,
				TestProvName.AllSybase)] string context)
		{
			using (var db = GetDataConnection(context))
			{
				if (db.DataProvider is SqlServerDataProvider && !db.IsMarsEnabled)
					Assert.Ignore("MARS not enabled");

				var cnt1 = db.Person.Count();
				var cnt2 = 0;
				db.Person.ToList();
				var sql = db.LastQuery!;

				// we need to use raw ADO.NET for this test, as we ADO.NET test provider behavior without linq2db
				var cmd = db.CreateCommand();
				cmd.CommandText = sql;
				using (var reader1 = cmd.ExecuteReader())
				{
					cmd.Dispose();
					while (reader1.Read())
					{
						cnt2++;

						// open another reader on new command
						using (var cmd2 = db.CreateCommand())
						{
							var cnt3 = 0;
							cmd2.CommandText = sql;

							using (var reader2 = cmd2.ExecuteReader())
							{
								while (reader2.Read())
								{
									cnt3++;
								}
							}

							Assert.True(cnt3 > 0);
						}
					}
				}

				Assert.True(cnt1 > 0);
				Assert.AreEqual(cnt1, cnt2);
			}
		}

		[ActiveIssue("https://github.com/Octonica/ClickHouseClient/issues/59", Configuration = ProviderName.ClickHouseOctonica)]
		[Test]
		public void MARS_ProviderSupportsMultipleDataReadersOnNewCommand_Dispose_NotSupported(
			[DataSources(false,
				TestProvName.AllAccess,
				ProviderName.ClickHouseClient,
				ProviderName.DB2,
				TestProvName.AllInformix,
				TestProvName.AllOracle,
				TestProvName.AllSapHana,
				ProviderName.SqlCe,
				TestProvName.AllSQLite,
				TestProvName.AllSqlServer,
				TestProvName.AllSybase)] string context)
		{
			using (var db = GetDataConnection(context))
			{
				if (db.DataProvider is SqlServerDataProvider && !db.IsMarsEnabled)
					Assert.Ignore("MARS not enabled");

				db.Person.ToList();
				var sql = db.LastQuery!;

				// we need to use raw ADO.NET for this test, as we ADO.NET test provider behavior without linq2db
				var cmd = db.CreateCommand();
				cmd.CommandText = sql;
				using (var reader1 = cmd.ExecuteReader())
				{
					cmd.Dispose();
					try
					{
						while (reader1.Read())
						{
							// open another reader on new command
							using (var cmd2 = db.CreateCommand())
							{
								cmd2.CommandText = sql;

								using (var reader2 = cmd2.ExecuteReader())
								{
									while (reader2.Read())
									{
									}
								}
							}
						}
					}
					catch
					{
						Assert.Pass();
					}
				}
			}

			Assert.Fail("Failure expected");
		}

		[ActiveIssue("https://github.com/Octonica/ClickHouseClient/issues/59", Configuration = ProviderName.ClickHouseOctonica)]
		[Test]
		public void MARS_Supported(
			[DataSources(false,
				TestProvName.AllMySql,
				ProviderName.ClickHouseMySql,
				// depends on connection pool size
				ProviderName.ClickHouseClient,
				TestProvName.AllPostgreSQL)] string context)
		{
			using (var db = GetDataConnection(context))
			{
				if (db.DataProvider is SqlServerDataProvider && !db.IsMarsEnabled)
					Assert.Ignore("MARS not enabled");

				var cnt1 = db.Person.Count();
				var cnt2 = 0;
				foreach (var p in db.Person)
				{
					db.Doctor.Where(_ => _.PersonID == p.ID).ToList();
					cnt2++;
				}

				Assert.True(cnt1 > 0);
				Assert.AreEqual(cnt1, cnt2);
			}
		}

		[ActiveIssue("https://github.com/Octonica/ClickHouseClient/issues/59", Configuration = ProviderName.ClickHouseOctonica)]
		[Test]
		public void MARS_Unsupported(
			[IncludeDataSources(false,
				TestProvName.AllMySql,
				ProviderName.ClickHouseMySql,
				ProviderName.ClickHouseOctonica,
				TestProvName.AllPostgreSQL)] string context)
		{
			using (var db = GetDataConnection(context))
			{
				if (db.DataProvider is SqlServerDataProvider && db.IsMarsEnabled)
					Assert.Ignore("MARS enabled");

				var failed = false;
				try
				{
					foreach (var p in db.Person)
						db.Doctor.Where(_ => _.PersonID == p.ID).ToList();
				}
				catch { failed = true; }

				if (!failed)
					Assert.Fail("Failure expected");
			}
		}

		[Test]
		public void MARS_ParametersPreservedAfterDispose([DataSources(false, TestProvName.AllClickHouse)] string context)
		{
			using (var db = GetDataConnection(context))
			{
				var commandInterceptor = new SaveCommandInterceptor();
				db.AddInterceptor(commandInterceptor);

				var param = "test";

				db.Person.Where(_ => _.LastName == param).ToList();

				Assert.AreEqual(1, commandInterceptor.Parameters.Length);
			}
		}

		[Test]
		public async Task MARS_ParametersPreservedAfterDisposeAsync([DataSources(false, TestProvName.AllClickHouse)] string context)
		{
			using (var db = GetDataConnection(context))
			{
				var commandInterceptor = new SaveCommandInterceptor();
				db.AddInterceptor(commandInterceptor);

				var param = "test";

				await db.Person.Where(_ => _.LastName == param).ToListAsync();

				Assert.AreEqual(1, commandInterceptor.Parameters.Length);
			}
		}

#if !NETFRAMEWORK
		[ActiveIssue("https://github.com/Octonica/ClickHouseClient/issues/59", Configuration = ProviderName.ClickHouseOctonica)]
		[Test]
		public async Task MARS_SupportedAsync(
			[DataSources(false,
				TestProvName.AllMySql,
				ProviderName.ClickHouseMySql,
				// depends on connection pool size
				ProviderName.ClickHouseClient,
				TestProvName.AllPostgreSQL)] string context)
		{
			using (var db = GetDataConnection(context))
			{
				if (db.DataProvider is SqlServerDataProvider && !db.IsMarsEnabled)
					Assert.Ignore("MARS not enabled");

				var cnt1 = await db.Person.CountAsync();
				var cnt2 = 0;
				await foreach(var p in db.Person.AsAsyncEnumerable())
				{
					await db.Doctor.Where(_ => _.PersonID == p.ID).ToListAsync();
					cnt2++;
				}

				Assert.True(cnt1 > 0);
				Assert.AreEqual(cnt1, cnt2);
			}
		}

		[ActiveIssue("https://github.com/Octonica/ClickHouseClient/issues/59", Configuration = ProviderName.ClickHouseOctonica)]
		[Test]
		public async Task MARS_UnsupportedAsync(
			[IncludeDataSources(false,
				TestProvName.AllMySql,
				TestProvName.AllPostgreSQL,
				ProviderName.ClickHouseMySql,
				ProviderName.ClickHouseOctonica)] string context)
		{
			using (var db = GetDataConnection(context))
			{
				if (db.DataProvider is SqlServerDataProvider && db.IsMarsEnabled)
					Assert.Ignore("MARS enabled");

				var failed = false;
				try
				{
					await foreach (var p in db.Person.AsAsyncEnumerable())
						await db.Doctor.Where(_ => _.PersonID == p.ID).ToListAsync();
				}
				catch { failed = true; }

				if (!failed)
					Assert.Fail("Failure expected");
			}
		}
#endif
		#endregion

		[Test]
		public void MappingSchemaReuse([DataSources] string context)
		{
			using var cn1 = GetDataContext(context);
			using var cn2 = GetDataContext(context);

			Assert.AreEqual(cn1.MappingSchema, cn2.MappingSchema);
		}

		[Test]
		public void CustomMappingSchemaCaching([DataSources] string context)
		{
			var ms = new MappingSchema();
			ms.SetConverter<string, int>(int.Parse);

			using var cn1 = GetDataContext(context, ms);
			using var cn2 = GetDataContext(context, ms);

			Assert.AreEqual(cn1.MappingSchema, cn2.MappingSchema);
		}
	}
}<|MERGE_RESOLUTION|>--- conflicted
+++ resolved
@@ -639,69 +639,6 @@
 				var categoryDtos = db.GetTable<Category>().LoadWith(c => c.Products).ToList();
 			}
 		}
-<<<<<<< HEAD
-=======
-
-		[Test]
-		public void TestDisposeFlagCloning962Test2([DataSources(false)] string context, [Values] bool withScope)
-		{
-			if (withScope && (
-				context == ProviderName.DB2                    ||
-				context == ProviderName.InformixDB2            ||
-				context == ProviderName.SapHanaOdbc            ||
-				context == ProviderName.SqlCe                  ||
-				context == ProviderName.Sybase                 ||
-#if !NETFRAMEWORK
-				context.IsAnyOf(TestProvName.AllOracleManaged) ||
-				context.IsAnyOf(TestProvName.AllOracleDevart)  ||
-				context.IsAnyOf(ProviderName.SapHanaNative)    ||
-#endif
-				context.IsAnyOf(TestProvName.AllClickHouse)                 ||
-				context.IsAnyOf(TestProvName.AllMySqlData)                  ||
-				context.IsAnyOf(TestProvName.AllAccess)                     ||
-				context.IsAnyOf(TestProvName.AllSqlServer)                  ||
-				context.IsAnyOf(TestProvName.AllPostgreSQL)                 ||
-				context.IsAnyOf(TestProvName.AllSQLiteClassic)
-				))
-			{
-				// Access: The ITransactionLocal interface is not supported by the 'Microsoft.Jet.OLEDB.4.0' provider.  Local transactions are unavailable with the current provider.
-				// Access>ODBC: ERROR [HY092] [Microsoft][ODBC Microsoft Access Driver]Invalid attribute/option identifier
-				// DB2: ERROR [58005] [IBM][DB2/NT64] SQL0998N  Error occurred during transaction or heuristic processing.  Reason Code = "16". Subcode = "2-8004D026".
-				// Informix DB2: ERROR [2E000] [IBM] SQL1001N  "<DBNAME>" is not a valid database name.  SQLSTATE=2E000
-				// MySql.Data: Multiple simultaneous connections or connections with different connection strings inside the same transaction are not currently supported.
-				// PostgreSQL: 55000: prepared transactions are disabled
-				// SQLite.Classic: The operation is not valid for the state of the transaction.
-				// SAP HANA ODBC: ERROR [HYC00] [SAP AG][LIBODBCHDB32 DLL] Optional feature not implemented
-				// SQLCE: The connection object can not be enlisted in transaction scope.
-				// Sybase native: Only One Local connection allowed in the TransactionScope
-				// Oracle managed: Operation is not supported on this platform.
-				// SAP.Native: Operation is not supported on this platform.
-				// SqlServer: The operation is not valid for the state of the transaction.
-				// ClickHouse doesn't support transactions
-				Assert.Inconclusive("Provider not configured or has issues with TransactionScope");
-			}
-
-			var scope = withScope ? new TransactionScope() : null;
-
-			try
-			{
-				using var db = GetDataConnection(context);
-
-					// test cloned data connection without LoadWith, as it doesn't use cloning in v3
-					db.Select(() => "test1");
-
-				using var cdb = ((IDataContext)db).Clone(true);
-
-						cdb.Select(() => "test2");
-
-						scope?.Complete();
-					}
-			finally
-			{
-				scope?.Dispose();
-			}
-		}
->>>>>>> f973e5b6
 		#endregion
 
 		[Table]
