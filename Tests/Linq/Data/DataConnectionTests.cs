--- conflicted
+++ resolved
@@ -41,13 +41,8 @@
 				using (Assert.EnterMultipleScope())
 				{
 					Assert.That(connection.State,         Is.EqualTo(ConnectionState.Open));
-<<<<<<< HEAD
 					Assert.That(conn.ConfigurationString, Is.EqualTo(dataProvider.Name));
-				});
-=======
-					Assert.That(conn.ConfigurationString, Is.Null);
-				}
->>>>>>> 8b88f90e
+				}
 			}
 		}
 
