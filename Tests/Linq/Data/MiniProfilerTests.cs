--- conflicted
+++ resolved
@@ -334,16 +334,6 @@
 			var ms = new MappingSchema();
 			ms.SetConvertExpression<MySqlDataDateTime, string>(value => value.Value.ToBinary().ToString(CultureInfo.InvariantCulture));
 			ms.SetConvertExpression<string, MySqlDataDateTime>(value => new MySqlDataDateTime(DateTime.FromBinary(long.Parse(value, CultureInfo.InvariantCulture))));
-<<<<<<< HEAD
-			switch (type)
-			{
-				case ConnectionType.MiniProfiler:
-					ms.SetConvertExpression<ProfiledDbConnection, DbConnection>(db => db.WrappedConnection);
-					ms.SetConvertExpression<ProfiledDbDataReader, DbDataReader>(db => db.WrappedReader);
-					break;
-			}
-=======
->>>>>>> 8fb36cb7
 
 			using (var db = GetDataContext(testContext + (isLinq ? ".LinqService" : null), ms))
 			{
@@ -1613,14 +1603,7 @@
 			switch (type)
 			{
 				case ConnectionType.MiniProfiler:
-<<<<<<< HEAD
-					ms.SetConvertExpression<ProfiledDbConnection, DbConnection>  (db => db.WrappedConnection);
-					ms.SetConvertExpression<ProfiledDbDataReader,  DbDataReader> (db => db.WrappedReader);
-					ms.SetConvertExpression<ProfiledDbTransaction, DbTransaction>(db => db.WrappedTransaction);
-					ms.SetConvertExpression<ProfiledDbCommand,     DbCommand>    (db => db.InternalCommand);
-=======
 					db.AddInterceptor(new UnwrapProfilerInterceptor());
->>>>>>> 8fb36cb7
 					break;
 			}
 
