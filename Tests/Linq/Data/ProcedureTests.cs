<<<<<<< HEAD
﻿using System;
using System.Collections.Generic;
using System.Linq;

using LinqToDB;
using LinqToDB.Data;

using NUnit.Framework;

namespace Tests.Data
{
	using Model;
	using System.Data.SqlClient;

	[TestFixture]
	public class ProcedureTests : TestBase
	{
		public static IEnumerable<Person> PersonSelectByKey(DataConnection dataConnection, int? @id)
		{
			var databaseName = TestUtils.GetDatabaseName(dataConnection);
#if !NETCOREAPP2_0
			var escapedTableName = new SqlCommandBuilder().QuoteIdentifier(databaseName);
#else
			var escapedTableName = "[" + databaseName + "]";
#endif
			return dataConnection.QueryProc<Person>(escapedTableName + "..[Person_SelectByKey]",
				new DataParameter("@id", @id));
		}

		[Test]
		public void Test([IncludeDataSources(TestProvName.AllSqlServer2008Plus)] string context)
		{
			using (var db = new DataConnection(context))
			{
				var p1 = PersonSelectByKey(db, 1).First();
				var p2 = db.Query<Person>("SELECT * FROM Person WHERE PersonID = @id", new { id = 1 }).First();

				Assert.AreEqual(p1, p2);
			}
		}

		class VariableResult
		{
			public int Code      { get; set; }
			public string Value1 { get; set; }

			protected bool Equals(VariableResult other)
			{
				return Code == other.Code && string.Equals(Value1, other.Value1) && string.Equals(Value2, other.Value2);
			}

			public override bool Equals(object obj)
			{
				if (ReferenceEquals(null, obj)) return false;
				if (ReferenceEquals(this, obj)) return true;
				if (obj.GetType() != this.GetType()) return false;
				return Equals((VariableResult)obj);
			}

			public override int GetHashCode()
			{
				unchecked
				{
					var hashCode = Code;
					hashCode = (hashCode * 397) ^ (Value1 != null ? Value1.GetHashCode() : 0);
					hashCode = (hashCode * 397) ^ (Value2 != null ? Value2.GetHashCode() : 0);
					return hashCode;
				}
			}

			public string Value2 { get; set; }
		}

		[Test]
		public void VariableResultsTest([IncludeDataSources(TestProvName.AllSqlServer2008Plus)] string context)
		{
			using (var db = new DataConnection(context))
			{
				var set1 = db.QueryProc<VariableResult>("[VariableResults]",
					new DataParameter("@ReturnFullRow", 0)).First();

				var set2 = db.QueryProc<VariableResult>("[VariableResults]",
					new DataParameter("@ReturnFullRow", 1)).First();

				var set11 = db.QueryProc<VariableResult>("[VariableResults]",
					new DataParameter("@ReturnFullRow", 0)).First();

				var set22 = db.QueryProc<VariableResult>("[VariableResults]",
					new DataParameter("@ReturnFullRow", 1)).First();

				Assert.AreEqual(2, set1.Code);
				Assert.AreEqual("v", set1.Value1);
				Assert.IsNull(set1.Value2);

				Assert.AreEqual(1, set2.Code);
				Assert.AreEqual("Val1", set2.Value1);
				Assert.AreEqual("Val2", set2.Value2);

				Assert.AreEqual(set1, set11);
				Assert.AreEqual(set2, set22);
			}
		}

	}
}
=======
﻿using System;
using System.Collections.Generic;
using System.Linq;

using LinqToDB;
using LinqToDB.Data;

using NUnit.Framework;

namespace Tests.Data
{
	using Model;
	using System.Data.SqlClient;

	[TestFixture]
	public class ProcedureTests : TestBase
	{
		public static IEnumerable<Person> PersonSelectByKey(DataConnection dataConnection, int? @id)
		{
			var databaseName = TestUtils.GetDatabaseName(dataConnection);
#if !NETSTANDARD1_6 && !NETSTANDARD2_0
			var escapedTableName = new SqlCommandBuilder().QuoteIdentifier(databaseName);
#else
			var escapedTableName = "[" + databaseName + "]";
#endif
			return dataConnection.QueryProc<Person>(escapedTableName + "..[Person_SelectByKey]",
				new DataParameter("@id", @id));
		}

		[Test]
		public void Test([IncludeDataSources(TestProvName.AllSqlServer2008Plus)] string context)
		{
			using (var db = new DataConnection(context))
			{
				var p1 = PersonSelectByKey(db, 1).First();
				var p2 = db.Query<Person>("SELECT * FROM Person WHERE PersonID = @id", new { id = 1 }).First();

				Assert.AreEqual(p1, p2);
			}
		}

		class VariableResult
		{
			public int Code      { get; set; }
			public string Value1 { get; set; }

			protected bool Equals(VariableResult other)
			{
				return Code == other.Code && string.Equals(Value1, other.Value1) && string.Equals(Value2, other.Value2);
			}

			public override bool Equals(object obj)
			{
				if (ReferenceEquals(null, obj)) return false;
				if (ReferenceEquals(this, obj)) return true;
				if (obj.GetType() != this.GetType()) return false;
				return Equals((VariableResult)obj);
			}

			public override int GetHashCode()
			{
				unchecked
				{
					var hashCode = Code;
					hashCode = (hashCode * 397) ^ (Value1 != null ? Value1.GetHashCode() : 0);
					hashCode = (hashCode * 397) ^ (Value2 != null ? Value2.GetHashCode() : 0);
					return hashCode;
				}
			}

			public string Value2 { get; set; }
		}

		[Test]
		public void VariableResultsTest([IncludeDataSources(TestProvName.AllSqlServer2008Plus)] string context)
		{
			using (var db = new DataConnection(context))
			{
				var set1 = db.QueryProc<VariableResult>("[VariableResults]",
					new DataParameter("@ReturnFullRow", 0)).First();

				var set2 = db.QueryProc<VariableResult>("[VariableResults]",
					new DataParameter("@ReturnFullRow", 1)).First();

				var set11 = db.QueryProc<VariableResult>("[VariableResults]",
					new DataParameter("@ReturnFullRow", 0)).First();

				var set22 = db.QueryProc<VariableResult>("[VariableResults]",
					new DataParameter("@ReturnFullRow", 1)).First();

				Assert.AreEqual(2, set1.Code);
				Assert.AreEqual("v", set1.Value1);
				Assert.IsNull(set1.Value2);

				Assert.AreEqual(1, set2.Code);
				Assert.AreEqual("Val1", set2.Value1);
				Assert.AreEqual("Val2", set2.Value2);

				Assert.AreEqual(set1, set11);
				Assert.AreEqual(set2, set22);
			}
		}

	}
}
>>>>>>> 50334847
<|MERGE_RESOLUTION|>--- conflicted
+++ resolved
@@ -1,4 +1,3 @@
-<<<<<<< HEAD
 ﻿using System;
 using System.Collections.Generic;
 using System.Linq;
@@ -103,111 +102,4 @@
 		}
 
 	}
-}
-=======
-﻿using System;
-using System.Collections.Generic;
-using System.Linq;
-
-using LinqToDB;
-using LinqToDB.Data;
-
-using NUnit.Framework;
-
-namespace Tests.Data
-{
-	using Model;
-	using System.Data.SqlClient;
-
-	[TestFixture]
-	public class ProcedureTests : TestBase
-	{
-		public static IEnumerable<Person> PersonSelectByKey(DataConnection dataConnection, int? @id)
-		{
-			var databaseName = TestUtils.GetDatabaseName(dataConnection);
-#if !NETSTANDARD1_6 && !NETSTANDARD2_0
-			var escapedTableName = new SqlCommandBuilder().QuoteIdentifier(databaseName);
-#else
-			var escapedTableName = "[" + databaseName + "]";
-#endif
-			return dataConnection.QueryProc<Person>(escapedTableName + "..[Person_SelectByKey]",
-				new DataParameter("@id", @id));
-		}
-
-		[Test]
-		public void Test([IncludeDataSources(TestProvName.AllSqlServer2008Plus)] string context)
-		{
-			using (var db = new DataConnection(context))
-			{
-				var p1 = PersonSelectByKey(db, 1).First();
-				var p2 = db.Query<Person>("SELECT * FROM Person WHERE PersonID = @id", new { id = 1 }).First();
-
-				Assert.AreEqual(p1, p2);
-			}
-		}
-
-		class VariableResult
-		{
-			public int Code      { get; set; }
-			public string Value1 { get; set; }
-
-			protected bool Equals(VariableResult other)
-			{
-				return Code == other.Code && string.Equals(Value1, other.Value1) && string.Equals(Value2, other.Value2);
-			}
-
-			public override bool Equals(object obj)
-			{
-				if (ReferenceEquals(null, obj)) return false;
-				if (ReferenceEquals(this, obj)) return true;
-				if (obj.GetType() != this.GetType()) return false;
-				return Equals((VariableResult)obj);
-			}
-
-			public override int GetHashCode()
-			{
-				unchecked
-				{
-					var hashCode = Code;
-					hashCode = (hashCode * 397) ^ (Value1 != null ? Value1.GetHashCode() : 0);
-					hashCode = (hashCode * 397) ^ (Value2 != null ? Value2.GetHashCode() : 0);
-					return hashCode;
-				}
-			}
-
-			public string Value2 { get; set; }
-		}
-
-		[Test]
-		public void VariableResultsTest([IncludeDataSources(TestProvName.AllSqlServer2008Plus)] string context)
-		{
-			using (var db = new DataConnection(context))
-			{
-				var set1 = db.QueryProc<VariableResult>("[VariableResults]",
-					new DataParameter("@ReturnFullRow", 0)).First();
-
-				var set2 = db.QueryProc<VariableResult>("[VariableResults]",
-					new DataParameter("@ReturnFullRow", 1)).First();
-
-				var set11 = db.QueryProc<VariableResult>("[VariableResults]",
-					new DataParameter("@ReturnFullRow", 0)).First();
-
-				var set22 = db.QueryProc<VariableResult>("[VariableResults]",
-					new DataParameter("@ReturnFullRow", 1)).First();
-
-				Assert.AreEqual(2, set1.Code);
-				Assert.AreEqual("v", set1.Value1);
-				Assert.IsNull(set1.Value2);
-
-				Assert.AreEqual(1, set2.Code);
-				Assert.AreEqual("Val1", set2.Value1);
-				Assert.AreEqual("Val2", set2.Value2);
-
-				Assert.AreEqual(set1, set11);
-				Assert.AreEqual(set2, set22);
-			}
-		}
-
-	}
-}
->>>>>>> 50334847
+}