--- conflicted
+++ resolved
@@ -1,46 +1,42 @@
-﻿using System;
-using System.Collections.Generic;
-using System.Linq;
-
-using LinqToDB;
-using LinqToDB.Data;
-
-using NUnit.Framework;
-
-namespace Tests.Data
-{
-	using Model;
-	using System.Data.SqlClient;
-
-	[TestFixture]
-	public class ProcedureTests : TestBase
-	{
-		public static IEnumerable<Person> PersonSelectByKey(DataConnection dataConnection, int? @id)
-		{
-			var databaseName = dataConnection.Execute<string>("SELECT DB_NAME()");
-<<<<<<< HEAD
-#if !NETSTANDARD && !NETSTANDARD2_0
-=======
-#if !NETSTANDARD1_6 && !NETSTANDARD2_0
->>>>>>> 1e2c937f
-			var escapedTableName = new SqlCommandBuilder().QuoteIdentifier(databaseName);
-#else
-			var escapedTableName = "[" + databaseName + "]";
-#endif
-			return dataConnection.QueryProc<Person>(escapedTableName + "..[Person_SelectByKey]",
-				new DataParameter("@id", @id));
-		}
-
-		[Test, IncludeDataContextSource(ProviderName.SqlServer2008, ProviderName.SqlServer2012, ProviderName.SqlServer2014)]
-		public void Test(string context)
-		{
-			using (var db = new DataConnection(context))
-			{
-				var p1 = PersonSelectByKey(db, 1).First();
-				var p2 = db.Query<Person>("SELECT * FROM Person WHERE PersonID = @id", new { id = 1 }).First();
-
-				Assert.AreEqual(p1, p2);
-			}
-		}
-	}
-}
+﻿using System;
+using System.Collections.Generic;
+using System.Linq;
+
+using LinqToDB;
+using LinqToDB.Data;
+
+using NUnit.Framework;
+
+namespace Tests.Data
+{
+	using Model;
+	using System.Data.SqlClient;
+
+	[TestFixture]
+	public class ProcedureTests : TestBase
+	{
+		public static IEnumerable<Person> PersonSelectByKey(DataConnection dataConnection, int? @id)
+		{
+			var databaseName = dataConnection.Execute<string>("SELECT DB_NAME()");
+#if !NETSTANDARD1_6 && !NETSTANDARD2_0
+			var escapedTableName = new SqlCommandBuilder().QuoteIdentifier(databaseName);
+#else
+			var escapedTableName = "[" + databaseName + "]";
+#endif
+			return dataConnection.QueryProc<Person>(escapedTableName + "..[Person_SelectByKey]",
+				new DataParameter("@id", @id));
+		}
+
+		[Test, IncludeDataContextSource(ProviderName.SqlServer2008, ProviderName.SqlServer2012, ProviderName.SqlServer2014)]
+		public void Test(string context)
+		{
+			using (var db = new DataConnection(context))
+			{
+				var p1 = PersonSelectByKey(db, 1).First();
+				var p2 = db.Query<Person>("SELECT * FROM Person WHERE PersonID = @id", new { id = 1 }).First();
+
+				Assert.AreEqual(p1, p2);
+			}
+		}
+	}
+}