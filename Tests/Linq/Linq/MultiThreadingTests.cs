--- conflicted
+++ resolved
@@ -123,11 +123,7 @@
 					if (result.Item4 != null)
 					{
 						var sb = new StringBuilder();
-<<<<<<< HEAD
-						dc.DataProvider.CreateSqlBuilder(dc.MappingSchema).PrintParameters(sb, result.Item4.OfType<DbParameter>());
-=======
 						dc.DataProvider.CreateSqlBuilder(dc.MappingSchema).PrintParameters(dc, sb, result.Item4.OfType<DbParameter>());
->>>>>>> 8fb36cb7
 						TestContext.WriteLine(sb);
 					}
 					TestContext.WriteLine();
