﻿using System;
using System.Collections.Generic;
using System.Linq;
using System.Linq.Expressions;

using LinqToDB;
using LinqToDB.Linq;
using LinqToDB.SqlQuery;

using NUnit.Framework;

namespace Tests.Linq
{
	using LinqToDB.Mapping;
	using Model;

	[TestFixture]
	public class SubQueryTests : TestBase
	{
		[Test]
		public void Test1([DataSources(TestProvName.AllClickHouse)] string context)
		{
			using (var db = GetDataContext(context))
				AreEqual(
					from p in Parent
					where p.ParentID != 5
					select (from ch in Child where ch.ParentID == p.ParentID select ch.ChildID).Max(),
					from p in db.Parent
					where p.ParentID != 5
					select (from ch in db.Child where ch.ParentID == p.ParentID select ch.ChildID).Max());
		}

		[Test]
		public void Test2([DataSources(TestProvName.AllClickHouse)] string context)
		{
			using (var db = GetDataContext(context))
				AreEqual(
					from p in Parent
					where p.ParentID != 5
					select (from ch in Child where ch.ParentID == p.ParentID && ch.ChildID > 1 select ch.ChildID).Max(),
					from p in db.Parent
					where p.ParentID != 5
					select (from ch in db.Child where ch.ParentID == p.ParentID && ch.ChildID > 1 select ch.ChildID).Max());
		}

		[Test]
		public void Test3([DataSources(TestProvName.AllClickHouse)] string context)
		{
			using (var db = GetDataContext(context))
				AreEqual(
					from p in Parent
					where p.ParentID != 5
					select (from ch in Child where ch.ParentID == p.ParentID && ch.ChildID == ch.ParentID * 10 + 1 select ch.ChildID).SingleOrDefault()
					,
					from p in db.Parent
					where p.ParentID != 5
					select (from ch in db.Child where ch.ParentID == p.ParentID && ch.ChildID == ch.ParentID * 10 + 1 select ch.ChildID).SingleOrDefault());
		}

		[Test]
		public void Test4([DataSources(TestProvName.AllClickHouse)] string context)
		{
			using (var db = GetDataContext(context))
				AreEqual(
					from p in Parent
					where p.ParentID != 5
					select (from ch in Child where ch.ParentID == p.ParentID && ch.ChildID == ch.ParentID * 10 + 1 select ch.ChildID).FirstOrDefault(),
					from p in db.Parent
					where p.ParentID != 5
					select (from ch in db.Child where ch.ParentID == p.ParentID && ch.ChildID == ch.ParentID * 10 + 1 select ch.ChildID).FirstOrDefault());
		}

		static int _testValue = 3;

		[Test]
		public void Test5([DataSources(TestProvName.AllClickHouse)] string context)
		{
			using (var db = GetDataContext(context))
			{
				IEnumerable<int> ids = new[] { 1, 2 };

				var eids = Parent
					.Where(p => ids.Contains(p.ParentID))
					.Select(p => p.Value1 == null ? p.ParentID : p.ParentID + 1)
					.Distinct();

				var expected = eids.Select(id =>
					new
					{
						id,
						Count1 = Child.Where(p => p.ParentID == id).Count(),
						Count2 = Child.Where(p => p.ParentID == id && p.ParentID == _testValue).Count(),
					});

				var rids = db.Parent
					.Where(p => ids.Contains(p.ParentID))
					.Select(p => p.Value1 == null ? p.ParentID : p.ParentID + 1)
					.Distinct();

				var result = rids.Select(id =>
					new
					{
						id,
						Count1 = db.Child.Where(p => p.ParentID == id).Count(),
						Count2 = db.Child.Where(p => p.ParentID == id && p.ParentID == _testValue).Count(),
					});

				AreEqual(expected, result);
			}
		}

		[Test]
		public void Test6([DataSources(TestProvName.AllClickHouse)] string context)
		{
			using (var db = GetDataContext(context))
			{
				var id = 2;
				var b  = false;

				var q = Child.Where(c => c.ParentID == id).OrderBy(c => c.ChildID);
				q = b
					? q.OrderBy(m => m.ParentID)
					: q.OrderByDescending(m => m.ParentID);

				var gc = GrandChild;
				var expected = q.Select(c => new
				{
					ID     = c.ChildID,
					c.ParentID,
					Sum    = gc.Where(g => g.ChildID == c.ChildID && g.GrandChildID > 0).Sum(g => (int)g.ChildID! * g.GrandChildID),
					Count1 = gc.Count(g => g.ChildID == c.ChildID && g.GrandChildID > 0)
				});

				var r = db.Child.Where(c => c.ParentID == id).OrderBy(c => c.ChildID);
				r = b
					? r.OrderBy(m => m.ParentID)
					: r.OrderByDescending(m => m.ParentID);

				var rgc = db.GrandChild;
				var result = r.Select(c => new
				{
					ID     = c.ChildID,
					c.ParentID,
					Sum    = rgc.Where(g => g.ChildID == c.ChildID && g.GrandChildID > 0).Sum(g => (int)g.ChildID! * g.GrandChildID),
					Count1 = rgc.Count(g => g.ChildID == c.ChildID && g.GrandChildID > 0),
				});

				AreEqual(expected, result);
			}
		}

		[Test]
		public void Test7([DataSources(TestProvName.AllClickHouse)] string context)
		{
			using (var db = GetDataContext(context))
				AreEqual(
					from c in    Child select new { Count =    GrandChild.Where(g => g.ChildID == c.ChildID).Count() },
					from c in db.Child select new { Count = db.GrandChild.Where(g => g.ChildID == c.ChildID).Count() });
		}

		[Test]
		public void Test8([DataSources(TestProvName.AllClickHouse)] string context)
		{
			using (var db = GetDataContext(context))
			{
				var parent  =
					from p in db.Parent
					where p.ParentID == 1
					select p.ParentID;

				var chilren =
					from c in db.Child
					where parent.Contains(c.ParentID)
					select c;

				var chs1 = chilren.ToList();

				parent  =
					from p in db.Parent
					where p.ParentID == 2
					select p.ParentID;

				chilren =
					from c in db.Child
					where parent.Contains(c.ParentID)
					select c;

				var chs2 = chilren.ToList();

				Assert.That(chs2.Except(chs1).Count(), Is.EqualTo(chs2.Count));
			}
		}

		[Test]
		public void DerivedTake([DataSources]
			string context)
		{
			using (var db = GetDataContext(context))
			{
				AssertQuery(db.Parent.Take(1).AsSubQuery());
			}
		}

		[Test]
		[ThrowsForProvider(typeof(SqlException), providers: [TestProvName.AllAccess, TestProvName.AllSybase], ErrorMessage = "Skip for subqueries is not supported")]
		public void DerivedSkipTake([DataSources]
			string context)
		{
			using (var db = GetDataContext(context))
			{
				AssertQuery(db.Parent.Skip(1).Take(1).AsSubQuery());
			}
		}

		[Test]
		public void ObjectCompare([DataSources(TestProvName.AllAccess)] string context)
		{
			using (var db = GetDataContext(context))
				AreEqual(
					from p in Parent
					from c in
						from c in
							from c in Child select new Child { ParentID = c.ParentID, ChildID = c.ChildID + 1, Parent = c.Parent }
						where c.ChildID > 0
						select c
					where p == c.Parent
					select new { p.ParentID, c.ChildID },
					from p in db.Parent
					from c in
						from c in
							from c in db.Child select new Child { ParentID = c.ParentID, ChildID = c.ChildID + 1, Parent = c.Parent }
						where c.ChildID > 0
						select c
					where p == c.Parent
					select new { p.ParentID, c.ChildID });
		}

		[Test]
		public void Contains1([DataSources(
			TestProvName.AllInformix,
			TestProvName.AllClickHouse,
			TestProvName.AllSybase,
			TestProvName.AllSapHana,
			TestProvName.AllAccess,
			TestProvName.AllOracle,
			TestProvName.AllMySql,
			ProviderName.DB2)]
			string context)
		{
			using (var db = GetDataContext(context))
				AreEqual(
					from p in Parent
					where (from p1 in Parent where p1.Value1 == p.Value1 select p.ParentID).Take(3).Contains(p.ParentID)
					select p,
					from p in db.Parent
					where (from p1 in db.Parent where p1.Value1 == p.Value1 select p.ParentID).Take(3).Contains(p.ParentID)
					select p);
		}

		[Test]
		public void Contains2([DataSources(
			TestProvName.AllClickHouse,
			TestProvName.AllMySql,
			TestProvName.AllSybase,
			TestProvName.AllSapHana,
			TestProvName.AllAccess,
			TestProvName.AllOracle,
			ProviderName.DB2)]
			string context)
		{
			using (var db = GetDataContext(context))
				AreEqual(
					from p in Parent
					where (from p1 in Parent where p1.Value1 == p.Value1 select p1.ParentID).Take(3).Contains(p.ParentID)
					select p,
					from p in db.Parent
					where (from p1 in db.Parent where p1.Value1 == p.Value1 select p1.ParentID).Take(3).Contains(p.ParentID)
					select p);
		}

		[Test]
		public void SubSub1([DataSources(TestProvName.AllClickHouse)] string context)
		{
			using (var db = GetDataContext(context))
				AreEqual(
					from p1 in
						from p2 in Parent
						select new { p2, ID = p2.ParentID + 1 }
					where p1.ID > 0
					select new
					{
						Count =
						(
							from c in p1.p2.Children
							select new { c, ID = c.ParentID + 1 } into c
							where c.ID < p1.ID
							select c
						).Count()
					},
					from p1 in
						from p2 in db.Parent
						select new { p2, ID = p2.ParentID + 1 }
					where p1.ID > 0
					select new
					{
						Count =
						(
							from c in p1.p2.Children
							select new { c, ID = c.ParentID + 1 } into c
							where c.ID < p1.ID
							select c
						).Count()
					});
		}

		[Test]
		public void SubSub2([DataSources(
			TestProvName.AllAccess,
			TestProvName.AllClickHouse,
			ProviderName.DB2,
			TestProvName.AllOracle,
			TestProvName.AllSybase,
			TestProvName.AllInformix)]
			string context)
		{
			using (var db = GetDataContext(context))
				AreEqual(
					from p1 in
						from p2 in Parent
						select new { p2, ID = p2.ParentID + 1 } into p3
						where p3.ID > 0
						select new { p2 = p3, ID = p3.ID + 1 }
					where p1.ID > 0
					select new
					{
						Count =
						(
							from c in p1.p2.p2.Children
							select new { c, ID = c.ParentID + 1 } into c
							where c.ID < p1.ID
							select c.c.ParentID + 1 into c
							where c < p1.ID
							select c
						).FirstOrDefault()
					},
					from p1 in
						from p2 in db.Parent
						select new { p2, ID = p2.ParentID + 1 } into p3
						where p3.ID > 0
						select new { p2 = p3, ID = p3.ID + 1 }
					where p1.ID > 0
					select new
					{
						Count =
						(
							from c in p1.p2.p2.Children
							select new { c, ID = c.ParentID + 1 } into c
							where c.ID < p1.ID
							select c.c.ParentID + 1 into c
							where c < p1.ID
							select c
						).FirstOrDefault()
					});
		}

		//[Test]
		//public void SubSub201([DataSources] string context)
		//{
		//	using (var db = GetDataContext(context))
		//		AreEqual(
		//			from p1 in
		//				from p2 in Parent
		//				select new { p2, ID = p2.ParentID + 1 } into p3
		//				where p3.ID > 0
		//				select new { p2 = p3, ID = p3.ID + 1 }
		//			where p1.ID > 0
		//			select new
		//			{
		//				Count =
		//				(
		//					from c in p1.p2.p2.Children
		//					select new { c, ID = c.ParentID + 1 } into c
		//					where c.ID < p1.ID
		//					select new { c.c, ID = c.c.ParentID + 1 } into c
		//					where c.ID < p1.ID
		//					select c
		//				).FirstOrDefault()
		//			},
		//			from p1 in
		//				from p2 in db.Parent
		//				select new { p2, ID = p2.ParentID + 1 } into p3
		//				where p3.ID > 0
		//				select new { p2 = p3, ID = p3.ID + 1 }
		//			where p1.ID > 0
		//			select new
		//			{
		//				Count =
		//				(
		//					from c in p1.p2.p2.Children
		//					select new { c, ID = c.ParentID + 1 } into c
		//					where c.ID < p1.ID
		//					select new { c.c, ID = c.c.ParentID + 1 } into c
		//					where c.ID < p1.ID
		//					select c
		//				).FirstOrDefault()
		//			});
		//}

		[Test]
		public void SubSub21([DataSources(TestProvName.AllClickHouse)] string context)
		{
			using (var db = GetDataContext(context))
				AreEqual(
					from p1 in
						from p2 in Parent
						select new { p2, ID = p2.ParentID + 1 } into p3
						where p3.ID > 0
						select new { p2 = p3, ID = p3.ID + 1 }
					where p1.ID > 0
					select new
					{
						Count =
						(
							from c in p1.p2.p2.Children
							select new { c, ID = c.ParentID + 1 } into c
							where c.ID < p1.ID
							select new { c.c, ID = c.c.ParentID + 1 } into c
							where c.ID < p1.ID
							select c
						).Count()
					},
					from p1 in
						from p2 in db.Parent
						select new { p2, ID = p2.ParentID + 1 } into p3
						where p3.ID > 0
						select new { p2 = p3, ID = p3.ID + 1 }
					where p1.ID > 0
					select new
					{
						Count =
						(
							from c in p1.p2.p2.Children
							select new { c, ID = c.ParentID + 1 } into c
							where c.ID < p1.ID
							select new { c.c, ID = c.c.ParentID + 1 } into c
							where c.ID < p1.ID
							select c
						).Count()
					});
		}

		[Test]
		public void SubSub211([DataSources(TestProvName.AllClickHouse)] string context)
		{
			using (var db = GetDataContext(context))
				AreEqual(
					from p1 in
						from p2 in Parent
						select new { p2, ID = p2.ParentID + 1 } into p3
						where p3.ID > 0
						select new { p2 = p3, ID = p3.ID + 1 }
					where p1.ID > 0
					select new
					{
						Count =
						(
							from c in p1.p2.p2.Children
							from g in c.GrandChildren
							select new { g, ID = g.ParentID + 1 } into c
							where c.ID < p1.ID
							select new { c.g, ID = c.g.ParentID + 1 } into c
							where c.ID < p1.ID
							select c
						).Count()
					},
					from p1 in
						from p2 in db.Parent
						select new { p2, ID = p2.ParentID + 1 } into p3
						where p3.ID > 0
						select new { p2 = p3, ID = p3.ID + 1 }
					where p1.ID > 0
					select new
					{
						Count =
						(
							from c in p1.p2.p2.Children
							from g in c.GrandChildren
							select new { g, ID = g.ParentID + 1 } into c
							where c.ID < p1.ID
							select new { c.g, ID = c.g.ParentID + 1 } into c
							where c.ID < p1.ID
							select c
						).Count()
					});
		}

		[Test]
		public void SubSub212([DataSources(TestProvName.AllClickHouse)] string context)
		{
			using (var db = GetDataContext(context))
				AreEqual(
					from p1 in
						from p2 in Child
						select new { p2, ID = p2.ParentID + 1 } into p3
						where p3.ID > 0
						select new { p2 = p3, ID = p3.ID + 1 }
					where p1.ID > 0
					select new
					{
						Count =
						(
							from c in p1.p2.p2.Parent!.GrandChildren
							select new { c, ID = c.ParentID + 1 } into c
							where c.ID < p1.ID
							select new { c.c, ID = c.c.ParentID + 1 } into c
							where c.ID < p1.ID
							select c
						).Count()
					},
					from p1 in
						from p2 in db.Child
						select new { p2, ID = p2.ParentID + 1 } into p3
						where p3.ID > 0
						select new { p2 = p3, ID = p3.ID + 1 }
					where p1.ID > 0
					select new
					{
						Count =
						(
							from c in p1.p2.p2.Parent!.GrandChildren
							select new { c, ID = c.ParentID + 1 } into c
							where c.ID < p1.ID
							select new { c.c, ID = c.c.ParentID + 1 } into c
							where c.ID < p1.ID
							select c
						).Count()
					});
		}

		[Test]
		public void SubSub22([DataSources(
			ProviderName.SqlCe, ProviderName.Access, ProviderName.DB2,
			TestProvName.AllClickHouse,
			TestProvName.AllOracle, TestProvName.AllSapHana)]
			string context)
		{
			using (var db = GetDataContext(context))
				AreEqual(
					from p1 in
						from p2 in Parent
						select new { p2, ID = p2.ParentID + 1 } into p3
						where p3.ID > 0
						select new { p2 = p3, ID = p3.ID + 1 }
					where p1.ID > 0
					select new
					{
						Count =
						(
							from c in Child
							where p1.p2.p2.ParentID == c.ParentID
							select new { c, ID = c.ParentID + 1 } into c
							where c.ID < p1.ID
							select new { c.c, ID = c.c.ParentID + 1 } into c
							where c.ID < p1.ID
							select c
						).Count()
					},
					from p1 in
						from p2 in db.Parent
						select new { p2, ID = p2.ParentID + 1 } into p3
						where p3.ID > 0
						select new { p2 = p3, ID = p3.ID + 1 }
					where p1.ID > 0
					select new
					{
						Count =
						(
							from c in db.Child
							where p1.p2.p2.ParentID == c.ParentID
							select new { c, ID = c.ParentID + 1 } into c
							where c.ID < p1.ID
							select new { c.c, ID = c.c.ParentID + 1 } into c
							where c.ID < p1.ID
							select c
						).Count()
					});
		}

		[Test]
		public void Count1([DataSources(ProviderName.SqlCe, TestProvName.AllClickHouse)] string context)
		{
			using (var db = GetDataContext(context))
				AreEqual(
					from p in
						from p in Parent
						select new
						{
							p.ParentID,
							Sum = p.Children.Where(t => t.ParentID > 0).Sum(t => t.ParentID) / 2,
						}
					where p.Sum > 1
					select p,
					from p in
						from p in db.Parent
						select new
						{
							p.ParentID,
							Sum = p.Children.Where(t => t.ParentID > 0).Sum(t => t.ParentID) / 2,
						}
					where p.Sum > 1
					select p);
		}

		[Test]
		public void Count2([DataSources(ProviderName.SqlCe, TestProvName.AllClickHouse)] string context)
		{
			using (var db = GetDataContext(context))
				AreEqual(
					from p in
						from p in Parent
						select new Parent
						{
							ParentID = p.ParentID,
							Value1   = p.Children.Where(t => t.ParentID > 0).Sum(t => t.ParentID) / 2,
						}
					where p.Value1 > 1
					select p,
					from p in
						from p in db.Parent
						select new Parent
						{
							ParentID = p.ParentID,
							Value1   = p.Children.Where(t => t.ParentID > 0).Sum(t => t.ParentID) / 2,
						}
					where p.Value1 > 1
					select p);
		}

		[Test]
		public void Count3([DataSources(ProviderName.SqlCe, TestProvName.AllClickHouse)] string context)
		{
			using (var db = GetDataContext(context))
				AreEqual(
					from p in
						from p in Parent
						select new
						{
							p.ParentID,
							Sum = p.Children.Sum(t => t.ParentID) / 2,
						}
					where p.Sum > 1
					select p,
					from p in
						from p in db.Parent
						select new
						{
							p.ParentID,
							Sum = p.Children.Sum(t => t.ParentID) / 2,
						}
					where p.Sum > 1
					select p);
		}

		[Test]
		[ThrowsForProvider(typeof(LinqException), TestProvName.AllAccess, "Provider does not support JOIN without condition.")]
		public void Issue1601([DataSources(false)] string context)
		{
			using (var db = GetDataConnection(context))
			{
				var query = from q in db.Types
							let x = db.Types.Sum(y => y.MoneyValue)
							select new
							{
								Y1 = x < 0 ? 9 : x + 8,
								Y2 = Math.Round(x + x)
							};

				query.ToList();

				Assert.That(System.Text.RegularExpressions.Regex.Matches(db.LastQuery!, "Types"), Has.Count.EqualTo(2));
			}
		}

		[Table]
		sealed class Contract_Distributor_Agent
		{
			[Column] public int Agent_Id { get; set; }
			[Column] public int Distributor_Id { get; set; }
			[Column] public int Contract_Id { get; set; }
			[Column] public string? Distributor_Type_Code { get; set; }
			[Column] public string? Distributor_Agent_Type_Prefix { get; set; }
			[Column] public string? Represents_Type_Prefix { get; set; }

			public static readonly Contract_Distributor_Agent[] Data = new[]
			{
				new Contract_Distributor_Agent() { Agent_Id = 1, Distributor_Id = 1, Contract_Id = 198827882, Distributor_Type_Code = "CC", Distributor_Agent_Type_Prefix = "OFFICE", Represents_Type_Prefix = "REPRESENTS" }
			};
		}

		[Table]
		sealed class Agent
		{
			[Column] public int Agent_Id { get; set; }
			[Column] public string? First_Name { get; set; }
			[Column] public string? Last_Name { get; set; }

			public static readonly Agent[] Data = new[]
			{
				new Agent() { Agent_Id = 1, First_Name = "x", Last_Name = "x" }
			};
		}

		[Table]
		sealed class Distributor
		{
			[Column] public int Distributor_Id { get; set; }
			[Column] public string? Type_Code { get; set; }
			[Column] public string? Distributor_Name { get; set; }

			public static readonly Distributor[] Data = new[]
			{
				new Distributor() { Distributor_Id = 1, Type_Code = "RE", Distributor_Name = "x" }
			};
		}

		[Table]
		sealed class Distributor_Commercial_Propert
		{
			[Column] public int Distributor_Id { get; set; }
			[Column] public int Commercial_Property_Id { get; set; }
			[Column] public string? Distributor_Type_Code { get; set; }

			public static readonly Distributor_Commercial_Propert[] Data = new[]
			{
				new Distributor_Commercial_Propert() { Distributor_Id = 1, Commercial_Property_Id = 1, Distributor_Type_Code = "RE" }
			};
		}

		[Table]
		sealed class Commercial_Property
		{
			[Column              ] public int     Commercial_Property_Id { get; set; }
			[Column(Length = 100)] public string? Street_Number          { get; set; }
			[Column(Length = 100)] public string? Street_Name            { get; set; }
			[Column(Length = 100)] public string? State                  { get; set; }
			[Column(Length = 100)] public string? Zip_Code               { get; set; }
			[Column(Length = 100)] public string? Zip_Plus_4             { get; set; }
			[Column(Length = 100)] public string? City_Code              { get; set; }

			public static readonly Commercial_Property[] Data = new[]
			{
				new Commercial_Property() { Commercial_Property_Id = 1, Street_Number = "x", Street_Name = "x", State = "x", Zip_Code = "x", Zip_Plus_4 = "x", City_Code = "x" }
			};
		}

		[Table]
		sealed class Contract_Dates
		{
			[Column] public int Contract_Id { get; set; }
			[Column] public string? Type_Code { get; set; }
			[Column] public string? Effective_Date { get; set; }

			public static readonly Contract_Dates[] Data = new[]
			{
				new Contract_Dates() { Contract_Id = 198827882, Type_Code = "ESTCOE", Effective_Date = "x" }
			};
		}

		[Table]
		sealed class Cities
		{
			[Column] public string? City_Code { get; set; }
			[Column] public string? City_Name { get; set; }

			public static readonly Cities[] Data = new[]
			{
				new Cities() { City_Code = "x", City_Name = "Urupinsk" }
			};
		}

		[Test]
		public void Issue383Test1([DataSources(false, TestProvName.AllClickHouse)] string context)
		{
			using (var db = GetDataContext(context))
			using (db.CreateLocalTable(Contract_Distributor_Agent.Data))
			using (db.CreateLocalTable(Agent.Data))
			using (db.CreateLocalTable(Distributor.Data))
			using (db.CreateLocalTable(Distributor_Commercial_Propert.Data))
			using (db.CreateLocalTable(Commercial_Property.Data))
			using (db.CreateLocalTable(Contract_Dates.Data))
			using (db.CreateLocalTable(Cities.Data))
			{
				var query = from cda in db.GetTable<Contract_Distributor_Agent>()
							join a in db.GetTable<Agent>() on cda.Agent_Id equals a.Agent_Id
							join d in db.GetTable<Distributor>() on cda.Distributor_Id equals d.Distributor_Id
							join dcp in db.GetTable<Distributor_Commercial_Propert>() on d.Distributor_Id equals dcp.Distributor_Id
							join cp in db.GetTable<Commercial_Property>() on dcp.Commercial_Property_Id equals cp.Commercial_Property_Id
							join cd in db.GetTable<Contract_Dates>() on cda.Contract_Id equals cd.Contract_Id
							where cda.Contract_Id == 198827882
								 && cda.Distributor_Type_Code == "CC"
								 && cda.Distributor_Agent_Type_Prefix == "OFFICE"
								 && cda.Represents_Type_Prefix == "REPRESENTS"
								 && cd.Type_Code == "ESTCOE"
								 && d.Type_Code == "RE"
								 && dcp.Distributor_Type_Code == "RE"
							select new
							{
								a.First_Name,
								a.Last_Name,
								d.Distributor_Name,
								cp.Street_Number,
								cp.Street_Name,
								City_Name = (from c in db.GetTable<Cities>()
											 where c.City_Code == cp.City_Code
											 select new { c.City_Name }),
								cp.State,
								cp.Zip_Code,
								cp.Zip_Plus_4,
								cd.Effective_Date
							};

				var res = query.ToList();

				Assert.That(res, Has.Count.EqualTo(1));
				Assert.That(res[0].City_Name.Single().City_Name, Is.EqualTo("Urupinsk"));
			}
		}

		[Test]
		public void Issue383Test2([DataSources(false, TestProvName.AllClickHouse)] string context)
		{
			using (var db = GetDataContext(context))
			using (db.CreateLocalTable(Contract_Distributor_Agent.Data))
			using (db.CreateLocalTable(Agent.Data))
			using (db.CreateLocalTable(Distributor.Data))
			using (db.CreateLocalTable(Distributor_Commercial_Propert.Data))
			using (db.CreateLocalTable(Commercial_Property.Data))
			using (db.CreateLocalTable(Contract_Dates.Data))
			using (db.CreateLocalTable(Cities.Data))
			{
				var query = from cda in db.GetTable<Contract_Distributor_Agent>()
							join a in db.GetTable<Agent>() on cda.Agent_Id equals a.Agent_Id
							join d in db.GetTable<Distributor>() on cda.Distributor_Id equals d.Distributor_Id
							join dcp in db.GetTable<Distributor_Commercial_Propert>() on d.Distributor_Id equals dcp.Distributor_Id
							join cp in db.GetTable<Commercial_Property>() on dcp.Commercial_Property_Id equals cp.Commercial_Property_Id
							join cd in db.GetTable<Contract_Dates>() on cda.Contract_Id equals cd.Contract_Id
							where cda.Contract_Id == 198827882
								 && cda.Distributor_Type_Code == "CC"
								 && cda.Distributor_Agent_Type_Prefix == "OFFICE"
								 && cda.Represents_Type_Prefix == "REPRESENTS"
								 && cd.Type_Code == "ESTCOE"
								 && d.Type_Code == "RE"
								 && dcp.Distributor_Type_Code == "RE"
							select new
							{
								a.First_Name,
								a.Last_Name,
								d.Distributor_Name,
								cp.Street_Number,
								cp.Street_Name,
								City_Name = (from c in db.GetTable<Cities>()
											 where c.City_Code == cp.City_Code
											 select c.City_Name).Single(),
								cp.State,
								cp.Zip_Code,
								cp.Zip_Plus_4,
								cd.Effective_Date
							};

				var res = query.ToList();

				Assert.That(res, Has.Count.EqualTo(1));
				Assert.That(res[0].City_Name, Is.EqualTo("Urupinsk"));
			}
		}

		[Test]
		public void DropOrderByFromNonLimitedSubquery([DataSources(TestProvName.AllClickHouse)] string context)
		{
			using var db = GetDataContext(context);

			var query = db.Parent
				.Where(p => db.Child.Where(c => c.ParentID == p.ParentID)
					.Any(c => db.GrandChild.Select(gc => gc.ChildID).OrderBy(id => id).Contains(c.ChildID)));

			AssertQuery(query);
		}
		
		[ActiveIssue(Configurations = [TestProvName.AllOracle], Details = "https://forums.oracle.com/ords/apexds/post/error-ora-12704-character-set-mismatch-in-case-statement-6917")]
		[Test(Description = "https://github.com/linq2db/linq2db/issues/3295")]
		public void Issue3295Test1([DataSources(TestProvName.AllSybase)] string context)
		{
			using var db = GetDataContext(context);

			var query = (from x in db.Person
						 let status = db.Patient.FirstOrDefault(y => y.PersonID == x.ID)
						 select new
						 {
							 Id = status != null ? status.PersonID : x.ID,
							 StatusName = status != null ? status.Diagnosis : "abc",
						 }).Where(x => x.StatusName == "abc");

			query.ToArray();
		}

<<<<<<< HEAD

		#region Issue 4458
		[Table]
		sealed class Issue4458Item
		{
			[Column(CanBeNull = false)] public string Id { get; set; } = null!;

			public static readonly Issue4458Item[] Data =
			[
				new Issue4458Item() { Id = "1", },
				new Issue4458Item() { Id = "2", },
				new Issue4458Item() { Id = "3", }
			];
		}

		[Table]
		sealed class WarehouseStock
		{
			[Column(CanBeNull = false)] public string ItemId { get; set; } = null!;
			[Column] public int QuantityAvailable { get; set; }
			[Column(CanBeNull = false)] public string WarehouseId { get; set; } = null!;

			public static readonly WarehouseStock[] Data =
			[
				new WarehouseStock()
				{
					ItemId = "1",
					QuantityAvailable = 10,
					WarehouseId = "A",
				}
			];
		}

		[Table]
		sealed class Review
		{
			[Column(CanBeNull = false)] public string ItemId { get; set; } = null!;
			[Column(CanBeNull = false)] public string UserId { get; set; } = null!;
			[Column] public int Score { get; set; }

			public static readonly Review[] Data =
			[
				new Review()
				{
					ItemId = "1",
					UserId = "1",
					Score = 100,
				},
				new Review()
				{
					ItemId = "1",
					UserId = "2",
					Score = 90,
				},
				new Review()
				{
					ItemId = "2",
					UserId = "1",
					Score = 89,
				},
				new Review()
				{
					ItemId = "2",
					UserId = "4",
					Score = 93,
				},
				new Review()
				{
					ItemId = "3",
					UserId = "5",
					Score = 91,
				}
			];
		}

		sealed class ItemStockSummary
		{
			public string ItemId { get; set; } = null!;
			public int TotalAvailable { get; set; }
			public IEnumerable<Review> Reviews { get; set; } = null!;
		}

		[Test(Description = "https://github.com/linq2db/linq2db/issues/4458")]
		public void Issue4458Test1([DataSources(TestProvName.AllClickHouse)] string context)
		{
			using var db = GetDataContext(context);
			using var t1 = db.CreateLocalTable(Issue4458Item.Data);
			using var t2 = db.CreateLocalTable(WarehouseStock.Data);
			using var t3 = db.CreateLocalTable(Review.Data);

			var query = from item in t1
						from stock in t2
						.LeftJoin(s => s.ItemId == item.Id)
						.GroupBy(s => s.ItemId)
						select new ItemStockSummary()
						{
							ItemId = item.Id,
							TotalAvailable = stock.Sum(s => s.QuantityAvailable),
							Reviews = t3.Where(r => r.ItemId == item.Id)
						};

			var filteredByScore = query.Where(i => i.Reviews.Any(r => r.Score > 95));

			var result = filteredByScore.ToArray();
			Assert.That(result, Has.Length.EqualTo(1));
			Assert.Multiple(() =>
			{
				Assert.That(result[0].ItemId, Is.EqualTo("1"));
				Assert.That(result[0].TotalAvailable, Is.EqualTo(10));
				Assert.That(result[0].Reviews.Count(), Is.EqualTo(2));
			});
		}

		[Test(Description = "https://github.com/linq2db/linq2db/issues/4458")]
		public void Issue4458Test2([DataSources(TestProvName.AllClickHouse)] string context)
		{
			using var db = GetDataContext(context);
			using var t1 = db.CreateLocalTable(Issue4458Item.Data);
			using var t2 = db.CreateLocalTable(WarehouseStock.Data);
			using var t3 = db.CreateLocalTable(Review.Data);

			var query = from item in t1
						from stock in t2
						.LeftJoin(s => s.ItemId == item.Id)
						.GroupBy(s => s.ItemId)
						select new ItemStockSummary()
						{
							ItemId = item.Id,
							TotalAvailable = stock.Sum(s => s.QuantityAvailable),
							Reviews = t3.Where(r => r.ItemId == item.Id)
						};

			var filteredByScore = query.Where(i => t3.Where(r => r.ItemId == i.ItemId).Any(r => r.Score > 95));

			var result = filteredByScore.ToArray();
			Assert.That(result, Has.Length.EqualTo(1));
			Assert.Multiple(() =>
			{
				Assert.That(result[0].ItemId, Is.EqualTo("1"));
				Assert.That(result[0].TotalAvailable, Is.EqualTo(10));
				Assert.That(result[0].Reviews.Count(), Is.EqualTo(2));
			});
		}
		#endregion

		#region Issue 4347
		[Table]
		sealed record TransactionEntity
		{
			[PrimaryKey]
			public Guid Id { get; set; }

			[Column]
			public DateTime ValidOn { get; set; }

			[Association(ThisKey = nameof(Id), OtherKey = nameof(LineEntity.TransactionId))]
			public List<LineEntity> Lines { get; set; } = null!;
		}

		[Table]
		sealed record LineEntity
		{
			[PrimaryKey]
			public Guid Id { get; set; }

			[Column]
			public Guid TransactionId { get; set; }

			[Column]
			public decimal Amount { get; set; }

			[Column]
			public string Currency { get; set; } = null!;

			[Association(ThisKey = nameof(TransactionId), OtherKey = nameof(TransactionEntity.Id), CanBeNull = false)]
			public TransactionEntity Transaction { get; set; } = null!;
		}

		sealed record TransactionDto
		{
			public Guid Id { get; set; }

			public DateTime ValidOn { get; set; }

			public IEnumerable<LineDto> Lines { get; set; } = Enumerable.Empty<LineDto>();

			[ExpressionMethod(nameof(FromEntityExpression))]
			public static TransactionDto FromEntity(TransactionEntity entity)
				=> FromEntityExpression().Compile()(entity);

			static Expression<Func<TransactionEntity, TransactionDto>> FromEntityExpression() =>
				entity => new TransactionDto
				{
					Id = entity.Id,
					ValidOn = entity.ValidOn,
					Lines = entity.Lines.Select(line => LineDto.FromEntity(line))
				};
		}

		sealed record LineDto
		{
			public Guid Id { get; set; }

			public decimal Amount { get; set; }

			public string Currency { get; set; } = null!;

			[ExpressionMethod(nameof(FromEntityExpression))]
			public static LineDto FromEntity(LineEntity entity)
				=> FromEntityExpression().Compile()(entity);

			static Expression<Func<LineEntity, LineDto>> FromEntityExpression()
				=> entity => new LineDto
				{
					Id = entity.Id,
					Amount = entity.Amount,
					Currency = entity.Currency
				};
		}

		[Test(Description = "https://github.com/linq2db/linq2db/issues/4347")]
		public void Issue4347Test1([DataSources] string context)
		{
			using var db = GetDataContext(context);
			using var t1 = db.CreateLocalTable<TransactionEntity>();
			using var t2 = db.CreateLocalTable<LineEntity>();

			var currencies = new[] { "A", "B" };

			var q = t1
				.Select(x => new
				{
					Entity = x,
					Dto = TransactionDto.FromEntity(x)
				})
				.Where(x => x.Dto.Lines.Select(y => y.Currency).Intersect(currencies).Any())
				.OrderBy(x => x.Dto.ValidOn)
				.Select(x => x.Dto)
				.ToList();
		}

		[Test(Description = "https://github.com/linq2db/linq2db/issues/4347")]
		public void Issue4347Test2([DataSources] string context)
		{
			using var db = GetDataContext(context);
			using var t1 = db.CreateLocalTable<TransactionEntity>();
			using var t2 = db.CreateLocalTable<LineEntity>();

			var currencies = new[] { "A", "B" };

			var q = t1
				.Select(x => new
				{
					Entity = x,
					Dto = TransactionDto.FromEntity(x)
				})
				.Where(x => x.Dto.Lines.Select(y => y.Currency).Intersect(currencies).Any())
				.Select(x => x.Dto)
				.ToList();
		}

		[Test(Description = "https://github.com/linq2db/linq2db/issues/4347")]
		public void Issue4347Test3([DataSources] string context)
		{
			using var db = GetDataContext(context);
			using var t1 = db.CreateLocalTable<TransactionEntity>();
			using var t2 = db.CreateLocalTable<LineEntity>();

			var q = t1
				.Select(x => new
				{
					Entity = x,
					Dto = TransactionDto.FromEntity(x)
				})
				.OrderBy(x => x.Dto.ValidOn)
				.Select(x => x.Dto)
				.ToList();
		}
		#endregion
=======
		[ActiveIssue]
		[Test(Description = "https://github.com/linq2db/linq2db/issues/3295")]
		public void Issue3295Test2([DataSources] string context)
		{
			using var db = GetDataContext(context);

			var expected = Parent
				.Where(x => x.Children.Where(y => y.ChildID == 11).Select(y => y.ParentID).FirstOrDefault() == 0)
				.Count();

			var actual = db.Parent
				.Where(x => x.Children.Where(y => y.ChildID == 11).Select(y => y.ParentID).FirstOrDefault() == 0)
				.Count();

			Assert.That(actual, Is.EqualTo(expected));
		}

		[Test(Description = "https://github.com/linq2db/linq2db/issues/3334")]
		public void Issue3334Test([DataSources] string context)
		{
			using var db = GetDataContext(context);

			var subquery = db.GetTable<Person>();

			var query = db.GetTable<Person>()
					.Select(entity1 => new
					{
						Entity1 = entity1,
						Entity2 = subquery.FirstOrDefault(entity2 => entity2.ID == entity1.ID)
					})
					.GroupJoin(db.GetTable<Person>(),
						x => x.Entity2!.ID,
						x => x.ID,
						(x, y) => x);

			var result = query.FirstOrDefault();
		}

		[ThrowsForProvider(typeof(LinqException), providers: [TestProvName.AllSybase], ErrorMessage = "Provider does not support CROSS/OUTER/LATERAL joins.")]
		[Test(Description = "https://github.com/linq2db/linq2db/issues/3365")]
		public void Issue3365Test([DataSources] string context)
		{
			using var db = GetDataContext(context);

			var query = db.Child.Select(x => new
			{
				Assignee = x.GrandChildren.Select(a => a.ParentID).FirstOrDefault()
			});

			var orderedQuery = query.OrderBy(x => x.Assignee);

			orderedQuery.ToArray();
		}
>>>>>>> 32e2b775
	}
}<|MERGE_RESOLUTION|>--- conflicted
+++ resolved
@@ -885,25 +885,7 @@
 
 			AssertQuery(query);
 		}
-		
-		[ActiveIssue(Configurations = [TestProvName.AllOracle], Details = "https://forums.oracle.com/ords/apexds/post/error-ora-12704-character-set-mismatch-in-case-statement-6917")]
-		[Test(Description = "https://github.com/linq2db/linq2db/issues/3295")]
-		public void Issue3295Test1([DataSources(TestProvName.AllSybase)] string context)
-		{
-			using var db = GetDataContext(context);
-
-			var query = (from x in db.Person
-						 let status = db.Patient.FirstOrDefault(y => y.PersonID == x.ID)
-						 select new
-						 {
-							 Id = status != null ? status.PersonID : x.ID,
-							 StatusName = status != null ? status.Diagnosis : "abc",
-						 }).Where(x => x.StatusName == "abc");
-
-			query.ToArray();
-		}
-
-<<<<<<< HEAD
+
 
 		#region Issue 4458
 		[Table]
@@ -1183,7 +1165,24 @@
 				.ToList();
 		}
 		#endregion
-=======
+
+		[ActiveIssue(Configurations = [TestProvName.AllOracle], Details = "https://forums.oracle.com/ords/apexds/post/error-ora-12704-character-set-mismatch-in-case-statement-6917")]
+		[Test(Description = "https://github.com/linq2db/linq2db/issues/3295")]
+		public void Issue3295Test1([DataSources(TestProvName.AllSybase)] string context)
+		{
+			using var db = GetDataContext(context);
+
+			var query = (from x in db.Person
+						 let status = db.Patient.FirstOrDefault(y => y.PersonID == x.ID)
+						 select new
+						 {
+							 Id = status != null ? status.PersonID : x.ID,
+							 StatusName = status != null ? status.Diagnosis : "abc",
+						 }).Where(x => x.StatusName == "abc");
+
+			query.ToArray();
+		}
+
 		[ActiveIssue]
 		[Test(Description = "https://github.com/linq2db/linq2db/issues/3295")]
 		public void Issue3295Test2([DataSources] string context)
@@ -1237,6 +1236,5 @@
 
 			orderedQuery.ToArray();
 		}
->>>>>>> 32e2b775
 	}
 }