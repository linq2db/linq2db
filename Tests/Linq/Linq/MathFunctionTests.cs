--- conflicted
+++ resolved
@@ -369,11 +369,7 @@
 		}
 
 		[Test]
-<<<<<<< HEAD
-		public void Sign([DataSources(ProviderName.Ydb, ProviderName.SQLiteMS)] string context)
-=======
-		public void Sign([DataSources] string context)
->>>>>>> a5cc45f6
+		public void Sign([DataSources(ProviderName.Ydb)] string context)
 		{
 			using (var db = GetDataContext(context))
 				AreEqual(
