--- conflicted
+++ resolved
@@ -1,9 +1,6 @@
 ﻿using System.Linq;
 using LinqToDB;
-<<<<<<< HEAD
-=======
 using LinqToDB.Mapping;
->>>>>>> 6aac85b5
 using NUnit.Framework;
 
 namespace Tests.Linq
@@ -28,7 +25,6 @@
 			}
 		}
 
-<<<<<<< HEAD
 		#region Issue 3034
 		interface IA
 		{
@@ -64,7 +60,7 @@
 			Assert.AreEqual("new_name", results[0].Name);
 			Assert.AreEqual(2, results[1].Id);
 			Assert.AreEqual("old_name", results[1].Name);
-=======
+
 		#region Issue 4082
 		public interface IIdentifiable
 		{
@@ -90,7 +86,6 @@
 
 			Assert.AreEqual(1, results.Length);
 			Assert.AreEqual(1, results[0].Id);
->>>>>>> 6aac85b5
 		}
 		#endregion
 	}
