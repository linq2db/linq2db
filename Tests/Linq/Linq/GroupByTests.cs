﻿using System;
using System.Linq;

using LinqToDB;
using LinqToDB.SqlQuery;
using NUnit.Framework;

namespace Tests.Linq
{
	using LinqToDB.Linq;
	using LinqToDB.Mapping;
	using Model;

	[TestFixture]
	public class GroupByTests : TestBase
	{
		[Test]
		public void Simple1([DataSources] string context)
		{
			using (new PreloadGroups(true))
			using (new GuardGrouping(false))
			using (var db = GetDataContext(context))
			{
				db.BeginTransaction();

				var q =
					from ch in db.Child
					group ch by ch.ParentID;

				var list = q.ToList().Where(n => n.Key < 6).OrderBy(n => n.Key).ToList();

				Assert.AreEqual(4, list.Count);

				for (var i = 0; i < list.Count; i++)
				{
					var values = list[i].OrderBy(c => c.ChildID).ToList();

					Assert.AreEqual(i + 1, list[i].Key);
					Assert.AreEqual(i + 1, values.Count);

					for (var j = 0; j < values.Count; j++)
						Assert.AreEqual((i + 1) * 10 + j + 1, values[j].ChildID);
				}
			}
		}

		[Test]
		public void Simple2([DataSources] string context)
		{
			using (new PreloadGroups(false))
			using (new GuardGrouping(false))
			using (var db = GetDataContext(context))
			{
				var q =
					from ch in db.GrandChild
					group ch by new { ch.ParentID, ch.ChildID };

				var list = q.ToList();

				Assert.AreEqual   (8, list.Count);
				Assert.AreNotEqual(0, list.OrderBy(c => c.Key.ParentID).First().ToList().Count);
			}
		}

		[Test]
		public void Simple3([DataSources] string context)
		{
			using (var db = GetDataContext(context))
			{
				var q =
					from ch in db.Child
					group ch by ch.ParentID into g
					select g.Key;

				var list = q.ToList().Where(n => n < 6).OrderBy(n => n).ToList();

				Assert.AreEqual(4, list.Count);
				for (var i = 0; i < list.Count; i++) Assert.AreEqual(i + 1, list[i]);
			}
		}

		[Test]
		public void Simple4([DataSources] string context)
		{
			using (var db = GetDataContext(context))
			{
				var q =
					from ch in db.Child
					group ch by ch.ParentID into g
					orderby g.Key
					select g.Key;

				var list = q.ToList().Where(n => n < 6).ToList();

				Assert.AreEqual(4, list.Count);
				for (var i = 0; i < list.Count; i++) Assert.AreEqual(i + 1, list[i]);
			}
		}

		[Test]
		public void Simple5([DataSources] string context)
		{
			using (var db = GetDataContext(context))
				AreEqual(
					from ch in GrandChild
					group ch by new { ch.ParentID, ch.ChildID } into g
					group g  by new { g.Key.ParentID }          into g
					select g.Key
					,
					from ch in db.GrandChild
					group ch by new { ch.ParentID, ch.ChildID } into g
					group g  by new { g.Key.ParentID }          into g
					select g.Key);
		}

		[Test]
		public void Simple6([DataSources] string context)
		{
			using (var db = GetDataContext(context))
			{
				var q    = db.GrandChild.GroupBy(ch => new { ch.ParentID, ch.ChildID }, ch => ch.GrandChildID);
				var list = q.ToList();

				Assert.AreNotEqual(0, list[0].Count());
				Assert.AreEqual   (8, list.Count);
			}
		}

		[Test]
		public void Simple7([DataSources] string context)
		{
			using (var db = GetDataContext(context))
			{
				var q = db.GrandChild
					.GroupBy(ch => new { ch.ParentID, ch.ChildID }, ch => ch.GrandChildID)
					.Select (gr => new { gr.Key.ParentID, gr.Key.ChildID });

				var list = q.ToList();
				Assert.AreEqual(8, list.Count);
			}
		}

		[Test]
		public void Simple8([DataSources] string context)
		{
			using (var db = GetDataContext(context))
			{
				var q = db.GrandChild.GroupBy(ch => new { ch.ParentID, ch.ChildID }, (g,ch) => g.ChildID);

				var list = q.ToList();
				Assert.AreEqual(8, list.Count);
			}
		}

		[Test]
		public void Simple9([DataSources] string context)
		{
			using (var db = GetDataContext(context))
			{
				var q    = db.GrandChild.GroupBy(ch => new { ch.ParentID, ch.ChildID }, ch => ch.GrandChildID,  (g,ch) => g.ChildID);
				var list = q.ToList();

				Assert.AreEqual(8, list.Count);
			}
		}

		[Test]
		public void Simple10([DataSources] string context)
		{
			using (new GuardGrouping(false))
			using (var db = GetDataContext(context))
			{
				var expected = (from ch in    Child group ch by ch.ParentID into g select g).ToList().OrderBy(p => p.Key).ToList();
				var result   = (from ch in db.Child group ch by ch.ParentID into g select g).ToList().OrderBy(p => p.Key).ToList();

				AreEqual(expected[0], result[0]);
				AreEqual(expected.Select(p => p.Key), result.Select(p => p.Key));
				AreEqual(expected[0].ToList(), result[0].ToList());
			}
		}

		[Test]
		public void Simple11([DataSources] string context)
		{
			using (var db = GetDataContext(context))
			{
				var q1 = GrandChild
					.GroupBy(ch => new { ParentID = ch.ParentID + 1, ch.ChildID }, ch => ch.ChildID);

				var q2 = db.GrandChild
					.GroupBy(ch => new { ParentID = ch.ParentID + 1, ch.ChildID }, ch => ch.ChildID);

				var list1 = q1.AsEnumerable().OrderBy(_ => _.Key.ChildID).ToList();
				var list2 = q2.AsEnumerable().OrderBy(_ => _.Key.ChildID).ToList();

				Assert.AreEqual(list1.Count,       list2.Count);
				Assert.AreEqual(list1[0].ToList(), list2[0].ToList());
			}
		}

		[Test]
		public void Simple12([DataSources] string context)
		{
			using (var db = GetDataContext(context))
			{
				var q = db.GrandChild
					.GroupBy(ch => new { ParentID = ch.ParentID + 1, ch.ChildID }, (g,ch) => g.ChildID);

				var list = q.ToList();
				Assert.AreEqual(8, list.Count);
			}
		}

		[Test]
		public void Simple13([DataSources] string context)
		{
			using (var db = GetDataContext(context))
			{
				var q = db.GrandChild
					.GroupBy(ch => new { ParentID = ch.ParentID + 1, ch.ChildID }, ch => ch.ChildID, (g,ch) => g.ChildID);

				var list = q.ToList();
				Assert.AreEqual(8, list.Count);
			}
		}

		//[Test]
		public void Simple14([DataSources] string context)
		{
			using (var db = GetDataContext(context))
				AreEqual(
					from p in    Parent
					select
						from c in p.Children
						group c by c.ParentID into g
						select g.Key,
					from p in db.Parent
					select
						from c in p.Children
						group c by c.ParentID into g
						select g.Key);
		}

		[Test]
		public void MemberInit1([DataSources] string context)
		{
			using (var db = GetDataContext(context))
				AreEqual(
					from ch in Child
					group ch by new Child { ParentID = ch.ParentID } into g
					select g.Key
					,
					from ch in db.Child
					group ch by new Child { ParentID = ch.ParentID } into g
					select g.Key);
		}

		class GroupByInfo
		{
			public GroupByInfo? Prev;
			public object?      Field;

			public override bool Equals(object? obj)
			{
				return Equals(obj as GroupByInfo);
			}

			public bool Equals(GroupByInfo? other)
			{
				if (ReferenceEquals(null, other)) return false;
				if (ReferenceEquals(this, other)) return true;
				return Equals(other.Prev, Prev) && Equals(other.Field, Field);
			}

			public override int GetHashCode()
			{
				unchecked
				{
					return ((Prev != null ? Prev.GetHashCode() : 0) * 397) ^ (Field != null ? Field.GetHashCode() : 0);
				}
			}
		}

		[Test]
		public void MemberInit2([DataSources] string context)
		{
			using (var db = GetDataContext(context))
				AreEqual(
					from ch in Child
					group ch by new GroupByInfo { Prev = new GroupByInfo { Field = ch.ParentID }, Field = ch.ChildID } into g
					select g.Key
					,
					from ch in db.Child
					group ch by new GroupByInfo { Prev = new GroupByInfo { Field = ch.ParentID }, Field = ch.ChildID } into g
					select g.Key);
		}

		[Test]
		public void MemberInit3([DataSources] string context)
		{
			using (var db = GetDataContext(context))
				AreEqual(
					from ch in Child
					group ch by new { Prev = new { Field = ch.ParentID }, Field = ch.ChildID } into g
					select g.Key
					,
					from ch in db.Child
					group ch by new { Prev = new { Field = ch.ParentID }, Field = ch.ChildID } into g
					select g.Key);
		}

		[Test]
		public void SubQuery1([DataSources] string context)
		{
			var n = 1;

			using (var db = GetDataContext(context))
				AreEqual(
					from ch in
						from ch in Child select ch.ParentID + 1
					where ch + 1 > n
					group ch by ch into g
					select g.Key
					,
					from ch in
						from ch in db.Child select ch.ParentID + 1
					where ch > n
					group ch by ch into g
					select g.Key);
		}

		[Test]
		public void SubQuery2([DataSources] string context)
		{
			var n = 1;

			using (var db = GetDataContext(context))
				AreEqual(
					from ch in Child select new { ParentID = ch.ParentID + 1 } into ch
					where ch.ParentID > n
					group ch by ch into g
					select g.Key
					,
					from ch in db.Child select new { ParentID = ch.ParentID + 1 } into ch
					where ch.ParentID > n
					group ch by ch into g
					select g.Key);
		}

		[Test]
		public void SubQuery3([DataSources] string context)
		{
			using (var db = GetDataContext(context))
				AreEqual(
					from ch in
						from ch in Child
						select new { ch, n = ch.ChildID + 1 }
					group ch by ch.n into g
					select new
					{
						g.Key,
						Sum = g.Sum(_ => _.ch.ParentID)
					}
					,
					from ch in
						from ch in db.Child
						select new { ch, n = ch.ChildID + 1 }
					group ch by ch.n into g
					select new
					{
						g.Key,
						Sum = g.Sum(_ => _.ch.ParentID)
					});
		}

		[Test]
		public void SubQuery31([DataSources] string context)
		{
			using (var db = GetDataContext(context))
				AreEqual(
					from ch in
						from ch in Child
						select new { ch, n = ch.ChildID + 1 }
					group ch.ch by ch.n into g
					select new
					{
						g.Key,
						Sum = g.Sum(_ => _.ParentID)
					}
					,
					from ch in
						from ch in db.Child
						select new { ch, n = ch.ChildID + 1 }
					group ch.ch by ch.n into g
					select new
					{
						g.Key,
						Sum = g.Sum(_ => _.ParentID)
					});
		}

		[Test]
		public void SubQuery32([DataSources] string context)
		{
			using (var db = GetDataContext(context))
				AreEqual(
					from ch in
						from ch in Child
						select new { ch, n = ch.ChildID + 1 }
					group ch.ch.ParentID by ch.n into g
					select new
					{
						g.Key,
						Sum = g.Sum(_ => _)
					}
					,
					from ch in
						from ch in db.Child
						select new { ch, n = ch.ChildID + 1 }
					group ch.ch.ParentID by ch.n into g
					select new
					{
						g.Key,
						Sum = g.Sum(_ => _)
					});
		}

		[Test]
		public void SubQuery4([DataSources] string context)
		{
			using (var db = GetDataContext(context))
				AreEqual(
					from ch in Child
					group ch by new { n = ch.ChildID + 1 } into g
					select new
					{
						g.Key,
						Sum = g.Sum(_ => _.ParentID)
					}
					,
					from ch in db.Child
					group ch by new { n = ch.ChildID + 1 } into g
					select new
					{
						g.Key,
						Sum = g.Sum(_ => _.ParentID)
					});
		}

		[Test]
		public void SubQuery5([DataSources] string context)
		{
			using (var db = GetDataContext(context))
				AreEqual(
					from ch in Child
					join p in Parent on ch.ParentID equals p.ParentID into pg
					from p in pg.DefaultIfEmpty()
					group ch by ch.ChildID into g
					select g.Sum(_ => _.ParentID)
					,
					from ch in db.Child
					join p in db.Parent on ch.ParentID equals p.ParentID into pg
					from p in pg.DefaultIfEmpty()
					group ch by ch.ChildID into g
					select g.Sum(_ => _.ParentID));
		}

		[Test]
		public void SubQuery6([DataSources] string context)
		{
			using (var db = GetDataContext(context))
				AreEqual(
					from ch in Child select new { ParentID = ch.ParentID + 1 } into ch
					group ch.ParentID by ch into g
					select g.Key
					,
					from ch in db.Child select new { ParentID = ch.ParentID + 1 } into ch
					group ch.ParentID by ch into g
					select g.Key);
		}

		[Test]
		public void SubQuery7([DataSources] string context)
		{
			using (var db = GetDataContext(context))
				AreEqual(
					from p in Parent
					join c in
						from c in Child
						where c.ParentID == 1
						select c
					on p.ParentID equals c.ParentID into g
					from c in g.DefaultIfEmpty()
					group p by c == null ? 0 : c.ChildID into gg
					select new { gg.Key }
					,
					from p in db.Parent
					join c in
						from c in db.Child
						where c.ParentID == 1
						select c
					on p.ParentID equals c.ParentID into g
					from c in g.DefaultIfEmpty()
					group p by c.ChildID into gg
					select new { gg.Key });
		}

		[Test]
		public void Calculated1([DataSources] string context)
		{
			using (var db = GetDataContext(context))
			{
				db.BeginTransaction();

				var expected =
					(
						from ch in Child
						group ch by ch.ParentID > 2 ? ch.ParentID > 3 ? "1" : "2" : "3"
						into g select g
					).ToList().OrderBy(p => p.Key).ToList();

				var result =
					(
						from ch in db.Child
						group ch by ch.ParentID > 2 ? ch.ParentID > 3 ? "1" : "2" : "3"
						into g select g
					).ToList().OrderBy(p => p.Key).ToList();

				AreEqual(expected[0], result[0]);
				AreEqual(expected.Select(p => p.Key), result.Select(p => p.Key));
			}
		}

		[Test]
		public void Calculated2([DataSources] string context)
		{
			using (var db = GetDataContext(context))
				AreEqual(
					from p in
						from ch in
							from ch in Child
							group ch by ch.ParentID > 2 ? ch.ParentID > 3 ? "1" : "2" : "3"
							into g select g
						select ch.Key + "2"
					where p == "22"
					select p
					,
					from p in
						from ch in
							from ch in db.Child
							group ch by ch.ParentID > 2 ? ch.ParentID > 3 ? "1" : "2" : "3"
							into g select g
						select ch.Key + "2"
					where p == "22"
					select p);
		}

		[Test]
		public void GroupBy1([DataSources] string context)
		{
			using (var db = GetDataContext(context))
				AreEqual(
					   Child.GroupBy(ch => ch.ParentID).GroupBy(ch => ch).GroupBy(ch => ch).Select(p => p.Key.Key.Key),
					db.Child.GroupBy(ch => ch.ParentID).GroupBy(ch => ch).GroupBy(ch => ch).Select(p => p.Key.Key.Key));
		}

		[Test]
		public void GroupBy2([DataSources] string context)
		{
			using (var db = GetDataContext(context))
				AreEqual(
					from p in Parent
					join c in Child on p.ParentID equals c.ParentID
					group p by new
					{
						ID = p.Value1 ?? c.ChildID
					} into gr
					select new
					{
						gr.Key.ID,
						ID1 = gr.Key.ID + 1,
					}
					,
					from p in db.Parent
					join c in db.Child on p.ParentID equals c.ParentID
					group p by new
					{
						ID = p.Value1 ?? c.ChildID
					} into gr
					select new
					{
						gr.Key.ID,
						ID1 = gr.Key.ID + 1,
					});
		}

		[Test]
		public void GroupBy3([DataSources] string context)
		{
			using (var db = GetDataContext(context))
				AreEqual(
					from p in Parent
					join c in Child on p.ParentID equals c.ParentID
					group p by p.Value1 ?? c.ChildID into gr
					select new
					{
						gr.Key
					}
					,
					from p in db.Parent
					join c in db.Child on p.ParentID equals c.ParentID
					group p by p.Value1 ?? c.ChildID into gr
					select new
					{
						gr.Key
					});
		}

		[Test]
		public void Sum1([DataSources] string context)
		{
			using (var db = GetDataContext(context))
				AreEqual(
					from ch in Child
					group ch by ch.ParentID into g
					select g.Sum(p => p.ChildID)
					,
					from ch in db.Child
					group ch by ch.ParentID into g
					select g.Sum(p => p.ChildID));
		}

		[Test]
		public void Sum2([DataSources] string context)
		{
			using (var db = GetDataContext(context))
				AreEqual(
					from ch in Child
					group ch by ch.ParentID into g
					select new { Sum = g.Sum(p => p.ChildID) }
					,
					from ch in db.Child
					group ch by ch.ParentID into g
					select new { Sum = g.Sum(p => p.ChildID) });
		}

		[Test]
		public void Sum3([DataSources] string context)
		{
			using (var db = GetDataContext(context))
			{
				AreEqual(
					from ch in Child
					group ch by ch.Parent
					into g
					select g.Key.Children.Sum(p => p.ChildID),
					from ch in db.Child
					group ch by ch.Parent
					into g
					select g.Key.Children.Sum(p => p.ChildID));
			}
		}

		[Test]
		public void SumSubQuery1([DataSources] string context)
		{
			var n = 1;

			using (var db = GetDataContext(context))
				AreEqual(
					from ch in
						from ch in Child select new { ParentID = ch.ParentID + 1, ch.ChildID }
					where ch.ParentID + 1 > n group ch by ch into g
					select g.Sum(p => p.ParentID - 3)
					,
					from ch in
						from ch in db.Child select new { ParentID = ch.ParentID + 1, ch.ChildID }
					where ch.ParentID + 1 > n group ch by ch into g
					select g.Sum(p => p.ParentID - 3));
		}

		[Test]
		public void GroupByMax([DataSources] string context)
		{
			using (var db = GetDataContext(context))
				AreEqual(
					from ch in    Child group ch.ParentID by ch.ChildID into g select new { Max = g.Max() },
					from ch in db.Child group ch.ParentID by ch.ChildID into g select new { Max = g.Max() });
		}

		[Test]
		public void Aggregates1([DataSources] string context)
		{
			using (var db = GetDataContext(context))
				AreEqual(
					from  ch in Child
					group ch by ch.ParentID into g
					select new
					{
						Cnt = g.Count(),
						Sum = g.Sum(c => c.ChildID),
						Min = g.Min(c => c.ChildID),
						Max = g.Max(c => c.ChildID),
						Avg = (int)g.Average(c => c.ChildID),
					},
					from  ch in db.Child
					group ch by ch.ParentID into g
					select new
					{
						Cnt = g.Count(),
						Sum = g.Sum(c => c.ChildID),
						Min = g.Min(c => c.ChildID),
						Max = g.Max(c => c.ChildID),
						Avg = (int)g.Average(c => c.ChildID),
					});
		}

		[Test]
		public void Aggregates2([DataSources] string context)
		{
			using (var db = GetDataContext(context))
				AreEqual(
					from  ch in Child
					group ch by ch.ParentID into g
					select new
					{
						Sum = g.Select(c => c.ChildID).Sum(),
						Min = g.Select(c => c.ChildID).Min(),
						Max = g.Select(c => c.ChildID).Max(),
						Avg = (int)g.Select(c => c.ChildID).Average(),
						Cnt = g.Count()
					},
					from  ch in db.Child
					group ch by ch.ParentID into g
					select new
					{
						Sum = g.Select(c => c.ChildID).Sum(),
						Min = g.Select(c => c.ChildID).Min(),
						Max = g.Select(c => c.ChildID).Max(),
						Avg = (int)g.Select(c => c.ChildID).Average(),
						Cnt = g.Count()
					});
		}

		[Test]
		public void Aggregates3([DataSources] string context)
		{
			using (var db = GetDataContext(context))
				AreEqual(
					from  ch in Child
					where ch.ChildID > 30
					group ch by ch.ParentID into g
					select new
					{
						Cnt =      g.Select(c => c.ChildID).Where(_ => _ > 30).Count(),
						Sum =      g.Select(c => c.ChildID).Where(_ => _ > 30).Sum(),
						Min =      g.Select(c => c.ChildID).Where(_ => _ > 30).Min(),
						Max =      g.Select(c => c.ChildID).Where(_ => _ > 30).Max(),
						Avg = (int)g.Select(c => c.ChildID).Where(_ => _ > 30).Average(),
					},
					from  ch in db.Child
					where ch.ChildID > 30
					group ch by ch.ParentID into g
					select new
					{
						Cnt =      g.Select(c => c.ChildID).Where(_ => _ > 30).Count(),
						Sum =      g.Select(c => c.ChildID).Where(_ => _ > 30).Sum(),
						Min =      g.Select(c => c.ChildID).Where(_ => _ > 30).Min(),
						Max =      g.Select(c => c.ChildID).Where(_ => _ > 30).Max(),
						Avg = (int)g.Select(c => c.ChildID).Where(_ => _ > 30).Average(),
					});
		}

		[Test]
		public void Aggregates4([DataSources] string context)
		{
			using (var db = GetDataContext(context))
				AreEqual(
					from  ch in Child
					group ch by ch.ParentID into g
					select new
					{
						Count = g.Count(_ => _.ChildID > 30),
						Sum   = g.Where(_ => _.ChildID > 30).Sum(c => c.ChildID),
					},
					from  ch in db.Child
					group ch by ch.ParentID into g
					select new
					{
						Count = g.Count(_ => _.ChildID > 30),
						Sum   = g.Where(_ => _.ChildID > 30).Sum(c => c.ChildID),
					});
		}

		[Test]
		public void Aggregates5([DataSources] string context)
		{
			using (var db = GetDataContext(context))
				AreEqual(
					from ch in Child
					group ch by ch.ParentID into g
					select new
					{
						Count1 = g.Count(c => c.ChildID > 30),
						Count2 = g.Select(c => c.ChildID).Where(_ => _ > 30).Count(),
						Count3 = g.Count()
					},
					from ch in db.Child
					group ch by ch.ParentID into g
					select new
					{
						Count1 = g.Count(c => c.ChildID > 30),
						Count2 = g.Select(c => c.ChildID).Where(_ => _ > 30).Count(),
						Count3 = g.Count()
					});
		}


		[Test]
		public void SelectMax([DataSources] string context)
		{
			using (var db = GetDataContext(context))
				AreEqual(
					from ch in Child
					group ch by ch.ParentID into g
					select g.Max(c => c.ChildID)
					,
					from ch in db.Child
					group ch by ch.ParentID into g
					select g.Max(c => c.ChildID));
		}

		[Test]
		public void JoinMax([DataSources] string context)
		{
			using (var db = GetDataContext(context))
				AreEqual(
					from ch in Child
						join max in
							from ch1 in Child
							group ch1 by ch1.ParentID into g
							select g.Max(c => c.ChildID)
						on ch.ChildID equals max
					select ch
					,
					from ch in db.Child
						join max in
							from ch1 in db.Child
							group ch1 by ch1.ParentID into g
							select g.Max(c => c.ChildID)
						on ch.ChildID equals max
					select ch);
		}

		[Test]
		public void Min1([DataSources] string context)
		{
			using (var db = GetDataContext(context))
				Assert.AreEqual(
					   Child.Min(c => c.ChildID),
					db.Child.Min(c => c.ChildID));
		}

		[Test]
		public void Min2([DataSources] string context)
		{
			using (var db = GetDataContext(context))
				Assert.AreEqual(
					   Child.Select(c => c.ChildID).Min(),
					db.Child.Select(c => c.ChildID).Min());
		}

		[Test]
		public void Max1([DataSources] string context)
		{
			var expected = Child.Max(c => c.ChildID);
			Assert.AreNotEqual(0, expected);

			using (var db = GetDataContext(context))
				Assert.AreEqual(expected, db.Child.Max(c => c.ChildID));
		}

		[Test]
		public void Max11([DataSources] string context)
		{
			using (var db = GetDataContext(context))
				Assert.AreEqual(
					   Child.Max(c => c.ChildID > 20),
					db.Child.Max(c => c.ChildID > 20));
		}

		[Test]
		public void Max12([DataSources] string context)
		{
			using (var db = GetDataContext(context))
				Assert.AreEqual(
					   Child.Max(c => (bool?)(c.ChildID > 20)),
					db.Child.Max(c => (bool?)(c.ChildID > 20)));
		}

		[Test]
		public void Max2([DataSources] string context)
		{
			using (var db = GetDataContext(context))
			{
				var expected =
					from p in Parent
						join c in Child on p.ParentID equals c.ParentID
					where c.ChildID > 20
					select p;

				var result =
					from p in db.Parent
						join c in db.Child on p.ParentID equals c.ParentID
					where c.ChildID > 20
					select p;

				Assert.AreEqual(expected.Max(p => p.ParentID), result.Max(p => p.ParentID));
			}
		}

		[Test]
		public void Max3([DataSources] string context)
		{
			using (var db = GetDataContext(context))
				Assert.AreEqual(
					   Child.Select(c => c.ChildID).Max(),
					db.Child.Select(c => c.ChildID).Max());
		}

		[Test]
		public void Max4([DataSources] string context)
		{
			using (var db = GetDataContext(context))
				Assert.AreEqual(
					from t1 in Types
					join t2 in
						from sub in Types
						where
							sub.ID == 1 &&
							sub.DateTimeValue <= TestData.Date
						group sub by new
						{
							sub.ID
						} into g
						select new
						{
							g.Key.ID,
							DateTimeValue = g.Max( p => p.DateTimeValue )
						}
					on new { t1.ID, t1.DateTimeValue } equals new { t2.ID, t2.DateTimeValue }
					select t1.MoneyValue,
					from t1 in db.Types
					join t2 in
						from sub in db.Types
						where
							sub.ID == 1 &&
							sub.DateTimeValue <= TestData.Date
						group sub by new
						{
							sub.ID
						} into g
						select new
						{
							g.Key.ID,
							DateTimeValue = g.Max( p => p.DateTimeValue )
						}
					on new { t1.ID, t1.DateTimeValue } equals new { t2.ID, t2.DateTimeValue }
					select t1.MoneyValue
					);
		}

		[Test]
		public void Average1([DataSources] string context)
		{
			using (var db = GetDataContext(context))
				Assert.AreEqual(
					(int)db.Child.Average(c => c.ChildID),
					(int)   Child.Average(c => c.ChildID));
		}

		[Test]
		public void Average2([DataSources] string context)
		{
			using (var db = GetDataContext(context))
				Assert.AreEqual(
					(int)   Child.Select(c => c.ChildID).Average(),
					(int)db.Child.Select(c => c.ChildID).Average());
		}

		[Test]
		public void GroupByAssociation1([DataSources] string context)
		{
			using (var db = GetDataContext(context))
				AreEqual(
					from ch in GrandChild1
					group ch by ch.Parent into g
					where g.Count() > 2
					select g.Key.Value1
					,
					from ch in db.GrandChild1
					group ch by ch.Parent into g
					where g.Count() > 2
					select g.Key.Value1);
		}

		[Test]
		public void GroupByAssociation101([DataSources] string context)
		{
			using (var db = GetDataContext(context))
				AreEqual(
					from ch in GrandChild1
					group ch by ch.Parent into g
					where g.Max(_ => _.ParentID) > 2
					select g.Key.Value1
					,
					from ch in db.GrandChild1
					group ch by ch.Parent into g
					where g.Max(_ => _.ParentID) > 2
					select g.Key.Value1);
		}

		[Test]
		public void GroupByAssociation102([DataSources()] string context)
		{
			using (var db = GetDataContext(context))
			{
				AreEqual(
					from ch in GrandChild1
					group ch by ch.Parent
					into g
					where g.Count(_ => _.ChildID >= 20) > 2
					select g.Key.Value1
					,
					from ch in db.GrandChild1
					group ch by ch.Parent
					into g
					where g.Count(_ => _.ChildID >= 20) > 2
					select g.Key.Value1);
			}
		}

		[Test]
		public void GroupByAssociation1022([DataSources] string context)
		{
			using (var db = GetDataContext(context))
				AreEqual(
					from ch in GrandChild1
					group ch by ch.Parent into g
					where g.Count(_ => _.ChildID >= 20) > 2 && g.Where(_ => _.ChildID >= 19).Sum(p => p.ParentID) > 0
					select g.Key.Value1
					,
					from ch in db.GrandChild1
					group ch by ch.Parent into g
					where g.Count(_ => _.ChildID >= 20) > 2 && g.Where(_ => _.ChildID >= 19).Sum(p => p.ParentID) > 0
					select g.Key.Value1);
		}

		[Test]
		public void GroupByAssociation1023([DataSources] string context)
		{
			using (var db = GetDataContext(context))
				AreEqual(
					from ch in GrandChild1
					group ch by ch.Parent into g
					where
						g.Count(_ => _.ChildID >= 20) > 2 &&
						g.Where(_ => _.ChildID >= 19).Sum(p => p.ParentID) > 0 &&
						g.Where(_ => _.ChildID >= 19).Max(p => p.ParentID) > 0
					select g.Key.Value1
					,
					from ch in db.GrandChild1
					group ch by ch.Parent into g
					where
						g.Count(_ => _.ChildID >= 20) > 2 &&
						g.Where(_ => _.ChildID >= 19).Sum(p => p.ParentID) > 0 &&
						g.Where(_ => _.ChildID >= 19).Max(p => p.ParentID) > 0
					select g.Key.Value1);
		}

		[Test]
		public void GroupByAssociation1024([DataSources] string context)
		{
			using (var db = GetDataContext(context))
				AreEqual(
					from ch in GrandChild1
					group ch by ch.Parent into g
					where
						g.Count(_ => _.ChildID >= 20) > 2 &&
						g.Where(_ => _.ChildID >= 19).Sum(p => p.ParentID) > 0 &&
						g.Where(_ => _.ChildID >= 19).Max(p => p.ParentID) > 0 &&
						g.Where(_ => _.ChildID >= 18).Max(p => p.ParentID) > 0
					select g.Key.Value1
					,
					from ch in db.GrandChild1
					group ch by ch.Parent into g
					where
						g.Count(_ => _.ChildID >= 20) > 2 &&
						g.Where(_ => _.ChildID >= 19).Sum(p => p.ParentID) > 0 &&
						g.Where(_ => _.ChildID >= 19).Max(p => p.ParentID) > 0 &&
						g.Where(_ => _.ChildID >= 18).Max(p => p.ParentID) > 0
					select g.Key.Value1);
		}

		[Test]
		public void GroupByAssociation2([DataSources] string context)
		{
			using (var db = GetDataContext(context))
				AreEqual(
					from ch in GrandChild1
					group ch by ch.Parent into g
					where g.Count() > 2 && g.Key.ParentID != 1
					select g.Key.Value1
					,
					from ch in db.GrandChild1
					group ch by ch.Parent into g
					where g.Count() > 2 && g.Key.ParentID != 1
					select g.Key.Value1);
		}

		[Test]
		public void GroupByAssociation3([NorthwindDataContext] string context)
		{
			using (var db = new NorthwindDB(context))
			{
				var result =
					from p in db.Product
					group p by p.Category into g
					where g.Count() == 12
					select g.Key.CategoryName;

				var list = result.ToList();
				Assert.AreEqual(3, list.Count);
			}
		}

		[Test]
		public void GroupByAssociation4([NorthwindDataContext] string context)
		{
			using (var db = new NorthwindDB(context))
			{
				var result =
					from p in db.Product
					group p by p.Category into g
					where g.Count() == 12
					select g.Key.CategoryID;

				var list = result.ToList();
				Assert.AreEqual(3, list.Count);
			}
		}

		[Test]
		public void GroupByAggregate1([DataSources] string context)
		{
			using (var db = GetDataContext(context))
			{
				AreEqual(
					from p in Parent
					group p by p.Children.Count > 0 && p.Children.Average(c => c.ParentID) > 3
					into g
					select g.Key
					,
					from p in db.Parent
					group p by p.Children.Count > 0 && p.Children.Average(c => c.ParentID) > 3
					into g
					select g.Key);
			}

		}

		[Test]
		public void GroupByAggregate11([DataSources] string context)
		{
			using (var db = GetDataContext(context))
				AreEqual(
					from p in Parent
					where p.Children.Count > 0
					group p by p.Children.Average(c => c.ParentID) > 3 into g
					select g.Key
					,
					from p in db.Parent
					where p.Children.Count > 0
					group p by p.Children.Average(c => c.ParentID) > 3 into g
					select g.Key);
		}

		[Test]
		public void GroupByAggregate12([DataSources] string context)
		{
			using (var db = GetDataContext(context))
				AreEqual(
					from p in Parent
					group p by p.Children.Count > 0 && p.Children.Average(c => c.ParentID) > 3 into g
					select g.Key
					,
					from p in db.Parent
					group p by p.Children.Count > 0 && p.Children.Average(c => c.ParentID) > 3 into g
					select g.Key);
		}

		[Test]
		public void GroupByAggregate2([NorthwindDataContext] string context)
		{
			using (var db = new NorthwindDB(context))
			{
				var dd = GetNorthwindAsList(context);
				AreEqual(
					(
						from c in dd.Customer
						group c by c.Orders.Count > 0 && c.Orders.Average(o => o.Freight) >= 80
					).ToList().Select(k => k.Key),
					(
						from c in db.Customer
						group c by c.Orders.Average(o => o.Freight) >= 80
					).ToList().Select(k => k.Key));
			}
		}

		[Test]
		public void GroupByAggregate3([DataSources(ProviderName.SqlCe)] string context)
		{
			using (var db = GetDataContext(context))
				AreEqual(
					(
						from p in Parent
						group p by p.Children.Count > 0 && p.Children.Average(c => c.ParentID) > 3
					).ToList().First(g => !g.Key)
					,
					(
						from p in db.Parent
						group p by p.Children.Average(c => c.ParentID) > 3
					).ToList().First(g => !g.Key));
		}

		[Test]
		public void ByJoin([DataSources] string context)
		{
			using (var db = GetDataContext(context))
				AreEqual(
					from c1 in Child
					join c2 in Child on c1.ChildID equals c2.ChildID + 1
					group c2 by c1.ParentID into g
					select g.Sum(_ => _.ChildID)
					,
					from c1 in db.Child
					join c2 in db.Child on c1.ChildID equals c2.ChildID + 1
					group c2 by c1.ParentID into g
					select g.Sum(_ => _.ChildID));
		}

		[Test]
		public void SelectMany([DataSources] string context)
		{
			using (var db = GetDataContext(context))
				AreEqual(
					   Child.GroupBy(ch => ch.ParentID).SelectMany(g => g),
					db.Child.GroupBy(ch => ch.ParentID).SelectMany(g => g));
		}

		[Test]
		public void Scalar1([DataSources(ProviderName.SqlCe)] string context)
		{
			using (var db = GetDataContext(context))
				AreEqual(
					(from ch in Child
					 group ch by ch.ParentID into g
					 select g.Select(ch => ch.ChildID).Max()),
					(from ch in db.Child
					 group ch by ch.ParentID into g
					 select g.Select(ch => ch.ChildID).Max()));
		}

		[Test]
		public void Scalar101([DataSources] string context)
		{
			using (var db = GetDataContext(context))
				AreEqual(
					from ch in Child
					select ch.ChildID into id
					group id by id into g
					select g.Max()
					,
					from ch in db.Child
					select ch.ChildID into id
					group id by id into g
					select g.Max());
		}

		[Test]
		public void Scalar2([DataSources(ProviderName.SqlCe)] string context)
		{
			using (var db = GetDataContext(context))
				AreEqual(
					(from ch in Child
					 group ch by ch.ParentID into g
					 select new
						 {
							 Max1 = g.Select(ch => ch.ChildID              ).Max(),
							 Max2 = g.Select(ch => ch.ChildID + ch.ParentID).Max()
						 }),
					(from ch in db.Child
					 group ch by ch.ParentID into g
					 select new
						 {
							 Max1 = g.Select(ch => ch.ChildID              ).Max(),
							 Max2 = g.Select(ch => ch.ChildID + ch.ParentID).Max()
						 }));
		}

		[Test]
		public void Scalar3([DataSources(ProviderName.SqlCe)] string context)
		{
			using (var db = GetDataContext(context))
				AreEqual(
					(from ch in Child
					 group ch by ch.ParentID into g
					 select g.Select(ch => ch.ChildID).Where(id => id > 0).Max()),
					(from ch in db.Child
					 group ch by ch.ParentID into g
					 select g.Select(ch => ch.ChildID).Where(id => id > 0).Max()));
		}

		[Test]
		public void Scalar4([DataSources(ProviderName.SqlCe, TestProvName.AllAccess)] string context)
		{
			using var db = GetDataContext(context);

			var query = from ch in db.Child
				group ch by ch.ParentID into g
				where g.Where(ch => ch.ParentID > 2).Select(ch => (int?)ch.ChildID).Min() != null
				select g.Where(ch => ch.ParentID > 2).Select(ch => ch.ChildID).Min();

			query.ToList();

				/*
				AreEqual(
					from ch in Child
					group ch by ch.ParentID into g
					where g.Where(ch => ch.ParentID > 2).Select(ch => (int?)ch.ChildID).Min() != null
					select g.Where(ch => ch.ParentID > 2).Select(ch => ch.ChildID).Min()
					,
					from ch in db.Child
					group ch by ch.ParentID into g
					where g.Where(ch => ch.ParentID > 2).Select(ch => (int?)ch.ChildID).Min() != null
					select g.Where(ch => ch.ParentID > 2).Select(ch => ch.ChildID).Min());
		*/
		}

		[Test]
		public void Scalar41([DataSources(ProviderName.SqlCe, TestProvName.AllAccess)] string context)
		{
			using (var db = GetDataContext(context))
				AreEqual(
					from ch in Child
					group ch by ch.ParentID into g
					select new { g } into g
					where g.g.Where(ch => ch.ParentID > 2).Select(ch => (int?)ch.ChildID).Min() != null
					select g.g.Where(ch => ch.ParentID > 2).Select(ch => ch.ChildID).Min()
					,
					from ch in db.Child
					group ch by ch.ParentID into g
					select new { g } into g
					where g.g.Where(ch => ch.ParentID > 2).Select(ch => (int?)ch.ChildID).Min() != null
					select g.g.Where(ch => ch.ParentID > 2).Select(ch => ch.ChildID).Min());
		}

		[Test]
		public void Scalar5([DataSources] string context)
		{
			using (var db = GetDataContext(context))
				AreEqual(
					from ch in Child
					select ch.ParentID into id
					group id by id into g
					select g.Max()
					,
					from ch in db.Child
					select ch.ParentID into id
					group id by id into g
					select g.Max());
		}

		//[Test]
		public void Scalar51([DataSources] string context)
		{
			using (var db = GetDataContext(context))
				AreEqual(
					from ch in Child
					group ch by ch.ParentID into g
					select g.Max()
					,
					from ch in db.Child
					group ch by ch.ParentID into g
					select g.Max());
		}

		[Test]
		public void Scalar6([DataSources(ProviderName.SqlCe)] string context)
		{
			using (var db = GetDataContext(context))
				AreEqual(
					(from ch in Child
					 where ch.ParentID < 3
					 group ch by ch.ParentID into g
					 select g.Where(ch => ch.ParentID < 3).Max(ch => ch.ChildID))
					 ,
					(from ch in db.Child
					 where ch.ParentID < 3
					 group ch by ch.ParentID into g
					 select g.Where(ch => ch.ParentID < 3).Max(ch => ch.ChildID)));
		}

		[Test]
		public void Scalar7([DataSources(ProviderName.SqlCe)] string context)
		{
			using (var db = GetDataContext(context))
				AreEqual(
					(from ch in Child
					 group ch by ch.ParentID into g
					 select new { max = g.Select(ch => ch.ChildID).Max()}).Select(id => id.max)
					 ,
					(from ch in db.Child
					 group ch by ch.ParentID into g
					 select new { max = g.Select(ch => ch.ChildID).Max()}).Select(id => id.max));
		}

		[Test]
		public void Scalar8([DataSources] string context)
		{
			using (var db = GetDataContext(context))
				AreEqual(
					(from ch in Child
					group ch by ch.ParentID into g
					select new { max = g.Max(ch => ch.ChildID)}).Select(id => id.max)
					,
					(from ch in db.Child
					group ch by ch.ParentID into g
					select new { max = g.Max(ch => ch.ChildID)}).Select(id => id.max));
		}

		[Test]
		public void Scalar9([DataSources(ProviderName.SqlCe)] string context)
		{
			using (var db = GetDataContext(context))
				AreEqual(
					(from ch in Child
					 group ch by ch.ParentID into g
					 select g.Select(ch => ch.ChildID).Where(id => id < 30).Count()),
					(from ch in db.Child
					 group ch by ch.ParentID into g
					 select g.Select(ch => ch.ChildID).Where(id => id < 30).Count()));
		}

		[Test]
		public void Scalar10([DataSources(ProviderName.SqlCe)] string context)
		{
			using (var db = GetDataContext(context))
				AreEqual(
					(from ch in Child
					 group ch by ch.ParentID into g
					 select g.Select(ch => ch.ChildID).Where(id => id < 30).Count(id => id >= 20))
					 ,
					(from ch in db.Child
					 group ch by ch.ParentID into g
					 select g.Select(ch => ch.ChildID).Where(id => id < 30).Count(id => id >= 20)));
		}

		[Test]
		public void GroupByExtraFieldBugTest([IncludeDataSources(TestProvName.AllSQLite)] string context)
		{
			// https://github.com/igor-tkachev/LinqToDB/issues/42
			// extra field is generated in the GROUP BY clause, for example:
			// GROUP BY p.LastName, p.LastName <--- the second one is redundant

			using (var db = GetDataConnection(context))
			{
				var q =
					from d in db.Doctor
					join p in db.Person on d.PersonID equals p.ID
					group d by p.LastName into g
					select g.Key;

				var _ = q.ToList();

				const string fieldName = "LastName";

				var lastQuery  = db.LastQuery!;
				var groupByPos = lastQuery.IndexOf("GROUP BY");
				var fieldPos   = lastQuery.IndexOf(fieldName, groupByPos);

				// check that our field does not present in the GROUP BY clause second time.
				//
				Assert.AreEqual(-1, lastQuery.IndexOf(fieldName, fieldPos + 1));
			}
		}

		[Test]
		public void DoubleGroupBy1([DataSources] string context)
		{
			using (var db = GetDataContext(context))
				AreEqual(
					from t in
						from p in Parent
						where p.Value1 != null
						group p by p.ParentID into g
						select new
						{
							ID  = g.Key,
							Max = g.Max(t => t.Value1)
						}
					group t by t.ID into g
					select new
					{
						g.Key,
						Sum = g.Sum(t => t.Max)
					},
					from t in
						from p in db.Parent
						where p.Value1 != null
						group p by p.ParentID into g
						select new
						{
							ID  = g.Key,
							Max = g.Max(t => t.Value1)
						}
					group t by t.ID into g
					select new
					{
						g.Key,
						Sum = g.Sum(t => t.Max)
					});
		}

		[Test]
		public void DoubleGroupBy2([DataSources] string context)
		{
			using (var db = GetDataContext(context))
				AreEqual(
					from p in Parent
					where p.Value1 != null
					group p by p.ParentID into g
					select new
					{
						ID  = g.Key,
						Max = g.Max(t => t.Value1)
					} into t
					group t by t.ID into g
					select new
					{
						g.Key,
						Sum = g.Sum(t => t.Max)
					},
					from p in db.Parent
					where p.Value1 != null
					group p by p.ParentID into g
					select new
					{
						ID  = g.Key,
						Max = g.Max(t => t.Value1)
					} into t
					group t by t.ID into g
					select new
					{
						g.Key,
						Sum = g.Sum(t => t.Max)
					});
		}

		[Test]
		public void InnerQuery([DataSources(ProviderName.SqlCe, TestProvName.AllSapHana)] string context)
		{
			using (var db = GetDataContext(context))
			{
				AreEqual(
					   Doctor.GroupBy(s => s.PersonID).Select(s => s.Select(d => d.Taxonomy).First()),
					db.Doctor.GroupBy(s => s.PersonID).Select(s => s.Select(d => d.Taxonomy).First()));
			}
		}

		[Test]
		public void CalcMember([DataSources] string context)
		{
			using (var db = GetDataContext(context))
			{
				AreEqual(
					from parent in Parent
					from child  in Person
					where child.ID == parent.ParentID
					let data = new
					{
						parent.Value1,
						Value = child.FirstName == "John" ? child.FirstName : "a"
					}
					group data by data.Value into groupedData
					select new
					{
						groupedData.Key,
						Count = groupedData.Count()
					},
					from parent in db.Parent
					from child  in db.Person
					where child.ID == parent.ParentID
					let data = new
					{
						parent.Value1,
						Value = child.FirstName == "John" ? child.FirstName : "a"
					}
					group data by data.Value into groupedData
					select new
					{
						groupedData.Key,
						Count = groupedData.Count()
					});
			}
		}

		[Test]
		public void GroupByNone([DataSources] string context)
		{
			using (var db = GetDataContext(context))
			{
				AreEqual(
					from parent in Parent
					group parent by Sql.GroupBy.None into gr
					select new
					{
						Min = gr.Min(p => p.ParentID),
						Max = gr.Max(p => p.ParentID),
					},
					from parent in db.Parent
					group parent by Sql.GroupBy.None into gr
					select new
					{
						Min = gr.Min(p => p.ParentID),
						Max = gr.Max(p => p.ParentID),
					});
			}
		}

		[Test]
		public void GroupByExpression([DataSources] string context)
		{
			using (var db = GetDataContext(context))
			{
				var defValue = 10;

				AreEqual(
					from parent in Parent
					group parent by Sql.GroupBy.None into gr
					select new
					{
						Min = Sql.AsSql(gr.Min(p => (int?)p.ParentID) ?? defValue),
					},
					from parent in db.Parent
					group parent by Sql.GroupBy.None into gr
					select new
					{
						Min = Sql.AsSql(gr.Min(p => (int?)p.ParentID) ?? defValue),
					});
			}
		}

		[Test]
		public void GroupByDate1([DataSources] string context)
		{
			using (var db = GetDataContext(context))
			{
				AreEqual(
					from t in Types
					group t by new { t.DateTimeValue.Month, t.DateTimeValue.Year } into grp
					select new
					{
						Total = grp.Sum(_ => _.MoneyValue),
						year  = grp.Key.Year,
						month = grp.Key.Month
					},
					from t in db.Types
					group t by new { t.DateTimeValue.Month, t.DateTimeValue.Year } into grp
					select new
					{
						Total = grp.Sum(_ => _.MoneyValue),
						year  = grp.Key.Year,
						month = grp.Key.Month
					});
			}
		}

		[Test]
		public void GroupByDate2([DataSources] string context)
		{
			using (var db = GetDataContext(context))
			{
				AreEqual(
					from t in Types2
					group t by new { t.DateTimeValue!.Value.Month, t.DateTimeValue.Value.Year } into grp
					select new
					{
						Total = grp.Sum(_ => _.MoneyValue),
						year  = grp.Key.Year,
						month = grp.Key.Month
					},
					from t in db.Types2
					group t by new { t.DateTimeValue!.Value.Month, t.DateTimeValue.Value.Year } into grp
					select new
					{
						Total = grp.Sum(_ => _.MoneyValue),
						year  = grp.Key.Year,
						month = grp.Key.Month
					});
			}
		}

		[Test]
		public void GroupByDate3([DataSources] string context)
		{
			using (var db = GetDataContext(context))
			{
				AreEqual(
					from t in Types2
					group t by new { Date = Sql.MakeDateTime(t.DateTimeValue!.Value.Year, t.DateTimeValue.Value.Month, 1) }   into grp
					select new
					{
						Total = grp.Sum(_ => _.MoneyValue),
						year  = grp.Key.Date!.Value.Year,
						month = grp.Key.Date.Value.Month
					},
					from t in db.Types2
					group t by new { Date = Sql.MakeDateTime(t.DateTimeValue!.Value.Year, t.DateTimeValue.Value.Month, 1) } into grp
					select new
					{
						Total = grp.Sum(_ => _.MoneyValue),
						year  = grp.Key.Date!.Value.Year,
						month = grp.Key.Date.Value.Month
					});
			}
		}

		[Test]
		public void GroupByCount([DataSources] string context)
		{
			using (var db = GetDataContext(context))
			{
				Assert.AreEqual(
					(from t in    Child group t by t.ParentID into gr select new { gr.Key, List = gr.ToList() }).Count(),
					(from t in db.Child group t by t.ParentID into gr select new { gr.Key, List = gr.ToList() }).Count());
			}
		}

		[Test]
		public void AggregateAssociation([DataSources] string context)
		{
			using (var db = GetDataContext(context))
			{
				AreEqual(
					from t in Child
					group t by t.ParentID into grp
					select new
					{
						Value = grp.Sum(c => c.Parent!.Value1 ?? 0)
					},
					from t in db.Child
					group t by t.ParentID into grp
					select new
					{
						Value = grp.Sum(c => c.Parent!.Value1 ?? 0)
					});
			}
		}

		[Test]
		public void FirstGroupBy([DataSources] string context)
		{
			using (new GuardGrouping(false))
			using (var db = GetDataContext(context))
			{
				Assert.AreEqual(
					(from t in    Child group t by t.ParentID into gr select gr.OrderByDescending(g => g.ChildID).First()).AsEnumerable().OrderBy(t => t.ChildID),
					(from t in db.Child group t by t.ParentID into gr select gr.OrderByDescending(g => g.ChildID).First()).AsEnumerable().OrderBy(t => t.ChildID));
			}
		}

		public class ChildEntity
		{
			public int ParentID;
			public int ChildID;
			public int RandValue;
		}

		[Test]
		public void GroupByCustomEntity1([DataSources] string context)
		{
			// I definitly selected it by random
			var rand = 3;
			//var rand = new Random().Next(5);
			//var rand = new Random();

			using (var db = GetDataContext(context))
			{
				AreEqual(
					from e in
						from c in Child
						select new ChildEntity
						{
							RandValue = rand//.Next(5)
							,
							ParentID  = c.ParentID,
						}
					group e by new { e.ParentID, e.RandValue } into g
					select new
					{
						Count = g.Count()
					},
					from e in
						from c in db.Child
						select new ChildEntity
						{
							RandValue = rand,
							ParentID  = c.ParentID,
						}
					group e by new { e.ParentID, e.RandValue } into g
					select new
					{
						Count = g.Count()
					});
			}
		}

		static int GetID(int id)
		{
			return id;
		}

		[Test]
		public void GroupByCustomEntity2([DataSources(TestProvName.AllSybase)] string context)
		{
			// pure random
			var rand = 3;

			using (var db = GetDataContext(context))
			{
				AreEqual(
					from e in
						from c in Child
						select new ChildEntity
						{
							RandValue = GetID(rand),
							ParentID  = c.ParentID,
						}
					group e by new { e.ParentID, e.RandValue } into g
					select new
					{
						Count = g.Count()
					},
					from e in
						from c in db.Child
						select new ChildEntity
						{
							RandValue = GetID(rand),
							ParentID  = c.ParentID,
						}
					group e by new { e.ParentID, e.RandValue } into g
					select new
					{
						Count = g.Count()
					});
			}
		}

		[Test]
		public void JoinGroupBy1([DataSources(ProviderName.Access)] string context)
		{
			using (var db = GetDataContext(context))
			{
				AreEqual(
					from c in Child
					from g in c.GrandChildren
					group c by g.ParentID into gc
					select gc.Key
					,
					from c in db.Child
					from g in c.GrandChildren
					group c by g.ParentID into gc
					select gc.Key
				);
			}
		}

		[Test]
		public void JoinGroupBy2([DataSources()] string context)
		{
			using (var db = GetDataContext(context))
			{
				AreEqual(
					from c in Child
					from g in c.Parent!.Children
					group g by g.ParentID into gc
					select gc.Key
					,
					from c in db.Child
					from g in c.Parent!.Children
					group g by g.ParentID into gc
					select gc.Key
				);
			}
		}

		[Test]
		public void OrderByGroupBy([DataSources()] string context)
		{
			using (var db = GetDataContext(context))
			{
				var query1 = from c in db.Child
							 orderby c.ChildID, c.ParentID
							 select c;

				var query2 = from c1 in query1
							 group c1 by c1.ParentID
					into c2
							 select c2.Key;

				Assert.DoesNotThrow(() => query2.ToArray());

				var orderItems = query2.GetSelectQuery().OrderBy.Items;

				Assert.That(orderItems.Count, Is.EqualTo(1));
				Assert.That(QueryHelper.GetUnderlyingField(orderItems[0].Expression)!.Name, Is.EqualTo("ParentID"));
			}
		}

		void CheckGuardedQuery<TKey, TEntity>(IQueryable<IGrouping<TKey, TEntity>> grouping)
			where TKey: notnull
		{
			Assert.Throws<LinqToDBException>(() =>
			{
				grouping.ToDictionary(_ => _.Key, _ => _.ToList());
			});

			Assert.DoesNotThrow(() =>
			{
				grouping.DisableGuard().ToDictionary(_ => _.Key, _ => _.ToList());
			});
		}

		[Test]
		public void GroupByGuard([IncludeDataSources(TestProvName.AllSQLite)] string context)
		{
			using(new GuardGrouping(true))
			using (var db = GetDataContext(context))
			{
				// group on client
				var dictionary1 = db.Person
					.AsEnumerable()
					.GroupBy(_ => _.Gender)
					.ToDictionary(_ => _.Key, _ => _.ToList());

				var dictionary2 = Person
					.AsEnumerable()
					.GroupBy(_ => _.Gender)
					.ToDictionary(_ => _.Key, _ => _.ToList());

				Assert.AreEqual(dictionary2.Count,               dictionary1.Count);
				Assert.AreEqual(dictionary2.First().Value.Count, dictionary1.First().Value.Count);

				var __ =
				(
					from p in db.Person
					group p by p.Gender into gr
					select new { gr.Key, Count = gr.Count() }
				)
				.ToDictionary(_ => _.Key);

				CheckGuardedQuery(db.Person.GroupBy(_ => _.Gender));
				CheckGuardedQuery(db.Person.GroupBy(_ => _));

				Assert.Throws<LinqToDBException>(() =>
				{
					db.Person
						.GroupBy(_ => _)
						.ToList();
				});

				Assert.DoesNotThrow(() =>
				{
					db.Person
						.GroupBy(_ => _)
						.DisableGuard()
						.ToList();
				});

			}
		}

		[Sql.Expression("{0}", ServerSideOnly = true)]
		private static int Noop(int value)
		{
			throw new InvalidOperationException();
		}

		[Test]
		public void GroupByExpression2([DataSources] string context)
		{
			using (var db = GetDataContext(context))
			{
				db.Child
					.GroupBy(_ => Noop(_.ChildID))
					.Select(_ => new
					{
						x = _.Key,
						y = _.Average(r => r.ParentID)
					})
					.ToList();
			}
		}

		[Table("Stone")]
		public class Stone
		{
			[PrimaryKey, Identity] public int     Id           { get; set; } // int
			[Column, NotNull     ] public string  Name         { get; set; } = null!; // nvarchar(256)
			[Column, Nullable    ] public bool?   Enabled      { get; set; } // bit
			[Column, Nullable    ] public string? ImageFullUrl { get; set; } // nvarchar(255)
		}

		[Test]
		public void Issue672Test([DataSources(TestProvName.AllSybase)] string context)
		{
			using (new GuardGrouping(false))
			using (var db = GetDataContext(context))
			using (db.CreateLocalTable<Stone>())
			{
				db.Insert(new Stone() { Id = 1, Name = "group1", Enabled = true, ImageFullUrl = "123" });
				db.Insert(new Stone() { Id = 2, Name = "group1", Enabled = true, ImageFullUrl = "123" });
				db.Insert(new Stone() { Id = 3, Name = "group2", Enabled = true, ImageFullUrl = "123" });

				IQueryable<Stone> stones;
				stones = from s in db.GetTable<Stone>() where s.Enabled == true select s;

				stones = from s in stones
						 where !s.Name.StartsWith("level - ") && s.ImageFullUrl!.Length > 0
						 group s by s.Name
							  into sG
						 select sG.First();

				var list = stones.ToList();
			}
		}

		[Table]
		class Issue680Table
		{
			[Column] public DateTime TimeStamp;
		}

		[ActiveIssue(680)]
		[Test]
		public void Issue680Test([DataSources(false)] string context)
		{
			using (var db    = GetDataConnection(context))
			using (var table = db.CreateLocalTable<Issue680Table>())
			{
				var result = (from record in table
							  group record by record.TimeStamp into g
							  select new
							  {
								  res = g.Count(r => r.TimeStamp > TestData.DateTime),
							  }).ToList();

				var index = db.LastQuery!.IndexOf("SELECT");
				Assert.AreNotEqual(-1, index);
				index = db.LastQuery.IndexOf("SELECT", index + 1);
				Assert.AreEqual(-1, index);
			}
		}

		[Test]
		public void Issue434Test1([DataSources] string context)
		{
			var input = "test";

			using (var db = GetDataContext(context))
			{
				var result = db.Person.GroupJoin(db.Patient, re => re.ID, ri => ri.PersonID, (re, ri) => new
				{
					Name = re.FirstName,
					Roles = ri.ToList().Select(p => p.Diagnosis)
				}).Where(p => p.Name.ToLower().Contains(input.ToLower())).ToList();
			}
		}

		[Test]
		public void Issue434Test2([DataSources] string context)
		{
			using (var db = GetDataContext(context))
			{
				var result = db.Person.GroupJoin(db.Patient, re => re.ID, ri => ri.PersonID, (re, ri) => new
				{
					Name = re.FirstName,
					Roles = ri.ToList().Select(p => p.Diagnosis)
				}).Where(p => p.Name.ToLower().Contains("test".ToLower())).ToList();
			}
		}

		[Table(Name = "Issue913Test")]
		public class Instrument
		{
			[Column, PrimaryKey, NotNull] public int InstrumentID { get; set; } // int
			[Column(Length = 1), Nullable] public TradingStatus? TradingStatus { get; set; } // char(1)

			public static readonly Instrument[] Data = new[]
			{
				new Instrument() { InstrumentID = 1 },
				new Instrument() { InstrumentID = 2, TradingStatus = GroupByTests.TradingStatus.Active },
				new Instrument() { InstrumentID = 3, TradingStatus = GroupByTests.TradingStatus.Delisted }
			};
		}

		public enum TradingStatus
		{
			[MapValue("A")] Active,
			[MapValue("D")] Delisted,
		}

		[Test]
		public void Issue913Test([DataSources] string context)
		{
			using (var db    = GetDataContext(context))
			using (var table = db.CreateLocalTable(Instrument.Data))
			{
				var q = from i in table
					group i by new
					{
						IsDelisted = i.TradingStatus == TradingStatus.Delisted
					}
					into g
						select new
						{
							g.Key.IsDelisted,
							Count = g.Count(),
						};

				var x = q.ToList().OrderBy(_ => _.Count).ToArray();

				Assert.AreEqual(2, x.Length);
				Assert.True(x[0].IsDelisted);
				Assert.AreEqual(1, x[0].Count);
				Assert.False(x[1].IsDelisted);
				Assert.AreEqual(2, x[1].Count);
			}
		}

		class Issue1078Table
		{
			[PrimaryKey]
			public int UserID { get; set; }
			[Column]
			public int SiteID { get; set; }
			[Column]
			public bool Active { get; set; }

			public static readonly Issue1078Table[] TestData = new []
			{
				new Issue1078Table() { UserID = 1, SiteID = 1, Active = true  },
				new Issue1078Table() { UserID = 2, SiteID = 1, Active = false },
				new Issue1078Table() { UserID = 3, SiteID = 1, Active = true  },
				new Issue1078Table() { UserID = 4, SiteID = 2, Active = false },
				new Issue1078Table() { UserID = 5, SiteID = 2, Active = true  },
				new Issue1078Table() { UserID = 6, SiteID = 2, Active = false },
				new Issue1078Table() { UserID = 7, SiteID = 2, Active = false },
				new Issue1078Table() { UserID = 8, SiteID = 3, Active = false },
				new Issue1078Table() { UserID = 9, SiteID = 4, Active = true  },
			};
		}

<<<<<<< HEAD
=======
		[ActiveIssue(1078, Details = "Disabled providers doesn't support sub-query columns and use join (which is not correct right now)", Configurations = new[] { TestProvName.AllAccess, ProviderName.SqlCe })]
>>>>>>> 7eebf4bc
		[Test]
		public void Issue1078Test([DataSources] string context)
		{
			using (var db = GetDataContext(context))
			using (var table = db.CreateLocalTable(Issue1078Table.TestData))
			{
				var query =
					from u in table
					group u.Active ? 1 : 0 by u.SiteID into grp
					select new
					{
						SiteID   = grp.Key,
						Total    = grp.Count(),
						Inactive = grp.Count(_ => _ == 0)
					};

				var res = query.ToList().OrderBy(_ => _.SiteID).ToArray();

				Assert.AreEqual(4, res.Length);

				Assert.AreEqual(1, res[0].SiteID);
				Assert.AreEqual(3, res[0].Total);
				Assert.AreEqual(1, res[0].Inactive);

				Assert.AreEqual(2, res[1].SiteID);
				Assert.AreEqual(4, res[1].Total);
				Assert.AreEqual(3, res[1].Inactive);

				Assert.AreEqual(3, res[2].SiteID);
				Assert.AreEqual(1, res[2].Total);
				Assert.AreEqual(1, res[2].Inactive);

				Assert.AreEqual(4, res[3].SiteID);
				Assert.AreEqual(1, res[3].Total);
				Assert.AreEqual(0, res[3].Inactive);
			}
		}

		class Issue1192Table
		{
			public int IdId { get; internal set; }
			public int MyOtherId { get; internal set; }
			public int Status { get; internal set; }
		}

		[Test]
		public void Issue1198Test([DataSources(TestProvName.AllAccess)] string context)
		{
			using (var db = GetDataContext(context))
			using (var table = db.CreateLocalTable<Issue1192Table>())
			{
				var stats = (from t in table
							 where t.MyOtherId == 12
							 group t by 1 into g
							 select new
							 {
								 MyGroupedCount = g.Count(i => i.Status == 3),
							 }).FirstOrDefault();
			}
		}

		[Test]
		public void Issue2306Test1([DataSources] string context)
		{
			Query.ClearCaches();
			using (var db = GetDataContext(context))
			using (new GuardGrouping(false))
			{
				db.Person.GroupBy(p => p.ID).ToDictionary(g => g.Key, g => g.Select(p => p.LastName).ToList());
			}

			Query.ClearCaches();
			using (var db = GetDataContext(context))
			using (new GuardGrouping(true))
			{
				Assert.Throws<LinqToDBException>(() => db.Person.GroupBy(p => p.ID).ToDictionary(g => g.Key, g => g.Select(p => p.LastName).ToList()));
			}

			Query.ClearCaches();
			using (var db = GetDataContext(context))
			using (new GuardGrouping(true))
			{
				db.Person.GroupBy(p => p.ID).DisableGuard().ToDictionary(g => g.Key, g => g.Select(p => p.LastName).ToList());
			}

			Query.ClearCaches();
		}

		[Test]
		public void Issue2306Test2([DataSources] string context)
		{
			Query.ClearCaches();
			using (var db = GetDataContext(context))
			using (new GuardGrouping(false))
			{
				db.Person.GroupBy(p => p.ID).ToDictionary(g => g.Key, g => g.Select(p => p.LastName).ToList());
			}

			using (var db = GetDataContext(context))
			using (new GuardGrouping(true))
			{
				Assert.Throws<LinqToDBException>(() => db.Person.GroupBy(p => p.ID).ToDictionary(g => g.Key, g => g.Select(p => p.LastName).ToList()));
			}

			using (var db = GetDataContext(context))
			using (new GuardGrouping(true))
			{
				db.Person.GroupBy(p => p.ID).DisableGuard().ToDictionary(g => g.Key, g => g.Select(p => p.LastName).ToList());
			}
			Query.ClearCaches();
		}

		[Test]
		public void Issue2306Test3([DataSources] string context)
		{
			Query.ClearCaches();
			using (var db = GetDataContext(context))
			using (new GuardGrouping(true))
			{
				Assert.Throws<LinqToDBException>(() => db.Person.GroupBy(p => p.ID).ToDictionary(g => g.Key, g => g.Select(p => p.LastName).ToList()));
			}

			using (var db = GetDataContext(context))
			using (new GuardGrouping(false))
			{
				db.Person.GroupBy(p => p.ID).ToDictionary(g => g.Key, g => g.Select(p => p.LastName).ToList());
			}

			using (var db = GetDataContext(context))
			using (new GuardGrouping(true))
			{
				db.Person.GroupBy(p => p.ID).DisableGuard().ToDictionary(g => g.Key, g => g.Select(p => p.LastName).ToList());
			}
			Query.ClearCaches();
		}

		[Test]
		public void IssueGroupByNonTableColumn([DataSources] string context)
		{
			using (var db = GetDataContext(context))
			{
				var query = db.Person
					.Select(_ => 1)
					.Concat(db.Person.Select(_ => 2))
					.GroupBy(_ => _)
					.Select(_ => new { _.Key, Count = _.Count() })
					.Where(_ => _.Key == 1)
					.Select(_ => _.Count)
					.Where(_ => _ > 1)
					.Count();
			}
		}

		[Test]
		public void GroupByWithSubquery([DataSources] string context)
		{
			using (var db = GetDataContext(context))
			{
				var emptyEquery = db.Person
					.Select(_ => 1)
					.Where(_ => false);

				var query = emptyEquery
					.GroupBy(_ => _)
					.Select(_ => new { _.Key, Count = _.Count() })
					.ToList();

				Assert.AreEqual(0, query.Count);
			}
		}
	}
}<|MERGE_RESOLUTION|>--- conflicted
+++ resolved
@@ -2172,10 +2172,6 @@
 			};
 		}
 
-<<<<<<< HEAD
-=======
-		[ActiveIssue(1078, Details = "Disabled providers doesn't support sub-query columns and use join (which is not correct right now)", Configurations = new[] { TestProvName.AllAccess, ProviderName.SqlCe })]
->>>>>>> 7eebf4bc
 		[Test]
 		public void Issue1078Test([DataSources] string context)
 		{
