﻿using System;
using System.Linq;

using FluentAssertions;

using LinqToDB;
<<<<<<< HEAD
using LinqToDB.Internal;
using LinqToDB.Internal.SqlQuery;
=======
using LinqToDB.Data;
using LinqToDB.Linq;
>>>>>>> 5066bfbd
using LinqToDB.Mapping;
using LinqToDB.SqlQuery;
using LinqToDB.Tools;

using NUnit.Framework;

using Tests.Model;

namespace Tests.Linq
{
	[TestFixture]
	public class GroupByTests : TestBase
	{
		[Test]
		public void Simple1([DataSources] string context)
		{
			using var db = GetDataContext(context, options => options.UseGuardGrouping(false));
			db.BeginTransaction();

			var q =
				from ch in db.Child
				group ch by ch.ParentID;

			var list = q.ToList().Where(n => n.Key < 6).OrderBy(n => n.Key).ToList();

			Assert.That(list, Has.Count.EqualTo(4));

			for (var i = 0; i < list.Count; i++)
			{
				var values = list[i].OrderBy(c => c.ChildID).ToList();

				Assert.Multiple(() =>
				{
					Assert.That(list[i].Key, Is.EqualTo(i + 1));
					Assert.That(values, Has.Count.EqualTo(i + 1));
				});

				for (var j = 0; j < values.Count; j++)
					Assert.That(values[j].ChildID, Is.EqualTo((i + 1) * 10 + j + 1));
			}
		}

		[Test]
		public void Simple2([DataSources] string context)
		{
			using (var db = GetDataContext(context, o => o.OmitUnsupportedCompareNulls(context).UseGuardGrouping(false)))
			{
				var q =
					from ch in db.GrandChild
					group ch by new { ch.ParentID, ch.ChildID };

				var list = q.ToList();

				Assert.That(list, Has.Count.EqualTo(8));
				Assert.That(list.OrderBy(c => c.Key.ParentID).First().ToList(), Is.Not.Empty);
			}
		}

		[Test]
		public void Simple3([DataSources] string context)
		{
			using (var db = GetDataContext(context))
			{
				var q =
					from ch in db.Child
					group ch by ch.ParentID into g
					select g.Key;

				var list = q.ToList().Where(n => n < 6).OrderBy(n => n).ToList();

				Assert.That(list, Has.Count.EqualTo(4));
				for (var i = 0; i < list.Count; i++) Assert.That(list[i], Is.EqualTo(i + 1));
			}
		}

		[Test]
		public void Simple4([DataSources] string context)
		{
			using (var db = GetDataContext(context))
			{
				var q =
					from ch in db.Child
					group ch by ch.ParentID into g
					orderby g.Key
					select g.Key;

				var list = q.ToList().Where(n => n < 6).ToList();

				Assert.That(list, Has.Count.EqualTo(4));
				for (var i = 0; i < list.Count; i++) Assert.That(list[i], Is.EqualTo(i + 1));
			}
		}

		[Test]
		public void Simple5([DataSources] string context)
		{
			using (var db = GetDataContext(context))
				AreEqual(
					from ch in GrandChild
					group ch by new { ch.ParentID, ch.ChildID } into g
					group g  by new { g.Key.ParentID }          into g
					select g.Key
					,
					from ch in db.GrandChild
					group ch by new { ch.ParentID, ch.ChildID } into g
					group g  by new { g.Key.ParentID }          into g
					select g.Key);
		}

		[Test]
		public void Simple6([DataSources] string context)
		{
			using (var db = GetDataContext(context, o => o.OmitUnsupportedCompareNulls(context).UseGuardGrouping(false)))
			{
				var q    = db.GrandChild.GroupBy(ch => new { ch.ParentID, ch.ChildID }, ch => ch.GrandChildID);
				var list = q.ToList();

				Assert.Multiple(() =>
				{
					Assert.That(list[0].Count(), Is.Not.EqualTo(0));
					Assert.That(list, Has.Count.EqualTo(8));
				});
			}
		}

		[Test]
		public void Simple7([DataSources] string context)
		{
			using (var db = GetDataContext(context))
			{
				var q = db.GrandChild
					.GroupBy(ch => new { ch.ParentID, ch.ChildID }, ch => ch.GrandChildID)
					.Select (gr => new { gr.Key.ParentID, gr.Key.ChildID });

				var list = q.ToList();
				Assert.That(list, Has.Count.EqualTo(8));
			}
		}

		[Test]
		public void Simple8([DataSources] string context)
		{
			using (var db = GetDataContext(context, o => o.UseGuardGrouping(false)))
			{
				var q = db.GrandChild.GroupBy(ch => new { ch.ParentID, ch.ChildID }, (g,ch) => g.ChildID);

				var list = q.ToList();
				Assert.That(list, Has.Count.EqualTo(8));
			}
		}

		[Test]
		public void Simple9([DataSources] string context)
		{
			using (var db = GetDataContext(context, o => o.UseGuardGrouping(false)))
			{
				var q    = db.GrandChild.GroupBy(ch => new { ch.ParentID, ch.ChildID }, ch => ch.GrandChildID,  (g,ch) => g.ChildID);
				var list = q.ToList();

				Assert.That(list, Has.Count.EqualTo(8));
			}
		}

		[Test]
		public void Simple10([DataSources] string context)
		{
			using (var db = GetDataContext(context, o => o.UseGuardGrouping(false)))
			{
				var expected = (from ch in    Child group ch by ch.ParentID into g select g).ToList().OrderBy(p => p.Key).ToList();
				var result   = (from ch in db.Child group ch by ch.ParentID into g select g).ToList().OrderBy(p => p.Key).ToList();

				AreEqual(expected[0], result[0]);
				AreEqual(expected.Select(p => p.Key), result.Select(p => p.Key));
				AreEqual(expected[0].ToList(), result[0].ToList());
			}
		}

		[Test]
		public void Simple11([DataSources] string context)
		{
			using (var db = GetDataContext(context, o => o.OmitUnsupportedCompareNulls(context).UseGuardGrouping(false)))
			{
				var q1 = GrandChild
					.GroupBy(ch => new { ParentID = ch.ParentID + 1, ch.ChildID }, ch => ch.ChildID);

				var q2 = db.GrandChild
					.GroupBy(ch => new { ParentID = ch.ParentID + 1, ch.ChildID }, ch => ch.ChildID);

				//var list1 = q1.AsEnumerable().OrderBy(_ => _.Key.ChildID).ToList();
				var list2 = q2.AsEnumerable().OrderBy(_ => _.Key.ChildID).ToList();

				// Assert.AreEqual(list1.Count,       list2.Count);
				// Assert.AreEqual(list1[0].ToList(), list2[0].ToList());
			}
		}

		[Test]
		public void Simple12([DataSources] string context)
		{
			using (var db = GetDataContext(context, o => o.UseGuardGrouping(false)))
			{
				var q = db.GrandChild
					.GroupBy(ch => new { ParentID = ch.ParentID + 1, ch.ChildID }, (g,ch) => g.ChildID);

				var list = q.ToList();
				Assert.That(list, Has.Count.EqualTo(8));
			}
		}

		[Test]
		public void Simple13([DataSources] string context)
		{
			using (var db = GetDataContext(context, o => o.UseGuardGrouping(false)))
			{
				var q = db.GrandChild
					.GroupBy(ch => new { ParentID = ch.ParentID + 1, ch.ChildID }, ch => ch.ChildID, (g,ch) => g.ChildID);

				var list = q.ToList();
				Assert.That(list, Has.Count.EqualTo(8));
			}
		}

		[Test]
		public void Simple14([DataSources] string context)
		{
			using (var db = GetDataContext(context))
				AreEqual(
					from p in    Parent
					select
						from c in p.Children
						group c by c.ParentID into g
						select g.Key,
					from p in db.Parent
					select
						from c in p.Children
						group c by c.ParentID into g
						select g.Key);
		}

		[Test]
		public void MemberInit1([DataSources] string context)
		{
			using (var db = GetDataContext(context))
				AreEqual(
					from ch in Child
					group ch by new Child { ParentID = ch.ParentID } into g
					select g.Key
					,
					from ch in db.Child
					group ch by new Child { ParentID = ch.ParentID } into g
					select g.Key);
		}

		sealed class GroupByInfo
		{
			public GroupByInfo? Prev;
			public object?      Field;

			public override bool Equals(object? obj)
			{
				return Equals(obj as GroupByInfo);
			}

			public bool Equals(GroupByInfo? other)
			{
				if (ReferenceEquals(null, other)) return false;
				if (ReferenceEquals(this, other)) return true;
				return Equals(other.Prev, Prev) && Equals(other.Field, Field);
			}

			public override int GetHashCode()
			{
				unchecked
				{
					return ((Prev != null ? Prev.GetHashCode() : 0) * 397) ^ (Field != null ? Field.GetHashCode() : 0);
				}
			}
		}

		[Test]
		public void MemberInit2([DataSources] string context)
		{
			using (var db = GetDataContext(context))
				AreEqual(
					from ch in Child
					group ch by new GroupByInfo { Prev = new GroupByInfo { Field = ch.ParentID }, Field = ch.ChildID } into g
					select g.Key
					,
					from ch in db.Child
					group ch by new GroupByInfo { Prev = new GroupByInfo { Field = ch.ParentID }, Field = ch.ChildID } into g
					select g.Key, q => q.OrderBy(x => x.Prev!.Field).ThenBy(x => x.Field));
		}

		[Test]
		public void MemberInit3([DataSources] string context)
		{
			using (var db = GetDataContext(context))
				AreEqual(
					from ch in Child
					group ch by new { Prev = new { Field = ch.ParentID }, Field = ch.ChildID } into g
					select g.Key
					,
					from ch in db.Child
					group ch by new { Prev = new { Field = ch.ParentID }, Field = ch.ChildID } into g
					select g.Key);
		}

		[Test]
		public void SubQuery1([DataSources] string context)
		{
			var n = 1;

			using (var db = GetDataContext(context))
				AreEqual(
					from ch in
						from ch in Child select ch.ParentID + 1
					where ch + 1 > n
					group ch by ch into g
					select g.Key
					,
					from ch in
						from ch in db.Child select ch.ParentID + 1
					where ch > n
					group ch by ch into g
					select g.Key);
		}

		[Test]
		public void SubQuery2([DataSources] string context)
		{
			var n = 1;

			using (var db = GetDataContext(context))
				AreEqual(
					from ch in Child select new { ParentID = ch.ParentID + 1 } into ch
					where ch.ParentID > n
					group ch by ch into g
					select g.Key
					,
					from ch in db.Child select new { ParentID = ch.ParentID + 1 } into ch
					where ch.ParentID > n
					group ch by ch into g
					select g.Key);
		}

		[Test]
		public void SubQuery3([DataSources] string context)
		{
			using (var db = GetDataContext(context))
				AreEqual(
					from ch in
						from ch in Child
						select new { ch, n = ch.ChildID + 1 }
					group ch by ch.n into g
					select new
					{
						g.Key,
						Sum = g.Sum(_ => _.ch.ParentID)
					}
					,
					from ch in
						from ch in db.Child
						select new { ch, n = ch.ChildID + 1 }
					group ch by ch.n into g
					select new
					{
						g.Key,
						Sum = g.Sum(_ => _.ch.ParentID)
					});
		}

		[Test]
		public void SubQuery31([DataSources] string context)
		{
			using (var db = GetDataContext(context))
				AreEqual(
					from ch in
						from ch in Child
						select new { ch, n = ch.ChildID + 1 }
					group ch.ch by ch.n into g
					select new
					{
						g.Key,
						Sum = g.Sum(_ => _.ParentID)
					}
					,
					from ch in
						from ch in db.Child
						select new { ch, n = ch.ChildID + 1 }
					group ch.ch by ch.n into g
					select new
					{
						g.Key,
						Sum = g.Sum(_ => _.ParentID)
					});
		}

		[Test]
		public void SubQuery32([DataSources] string context)
		{
			using (var db = GetDataContext(context))
				AreEqual(
					from ch in
						from ch in Child
						select new { ch, n = ch.ChildID + 1 }
					group ch.ch.ParentID by ch.n into g
					select new
					{
						g.Key,
						Sum = g.Sum(_ => _)
					}
					,
					from ch in
						from ch in db.Child
						select new { ch, n = ch.ChildID + 1 }
					group ch.ch.ParentID by ch.n into g
					select new
					{
						g.Key,
						Sum = g.Sum(_ => _)
					});
		}

		[Test]
		public void SubQuery4([DataSources] string context)
		{
			using (var db = GetDataContext(context))
				AreEqual(
					from ch in Child
					group ch by new { n = ch.ChildID + 1 } into g
					select new
					{
						g.Key,
						Sum = g.Sum(_ => _.ParentID)
					}
					,
					from ch in db.Child
					group ch by new { n = ch.ChildID + 1 } into g
					select new
					{
						g.Key,
						Sum = g.Sum(_ => _.ParentID)
					});
		}

		[Test]
		public void SubQuery5([DataSources] string context)
		{
			using (var db = GetDataContext(context))
				AreEqual(
					from ch in Child
					join p in Parent on ch.ParentID equals p.ParentID into pg
					from p in pg.DefaultIfEmpty()
					group ch by ch.ChildID into g
					select g.Sum(_ => _.ParentID)
					,
					from ch in db.Child
					join p in db.Parent on ch.ParentID equals p.ParentID into pg
					from p in pg.DefaultIfEmpty()
					group ch by ch.ChildID into g
					select g.Sum(_ => _.ParentID));
		}

		[Test]
		public void SubQuery6([DataSources] string context)
		{
			using (var db = GetDataContext(context))
				AreEqual(
					from ch in Child select new { ParentID = ch.ParentID + 1 } into ch
					group ch.ParentID by ch into g
					select g.Key
					,
					from ch in db.Child select new { ParentID = ch.ParentID + 1 } into ch
					group ch.ParentID by ch into g
					select g.Key);
		}

		[Test]
		public void SubQuery7([DataSources] string context)
		{
			using (var db = GetDataContext(context))
				AreEqual(
					from p in Parent
					join c in
						from c in Child
						where c.ParentID == 1
						select c
					on p.ParentID equals c.ParentID into g
					from c in g.DefaultIfEmpty()
					group p by c == null ? 0 : c.ChildID into gg
					select new { gg.Key }
					,
					from p in db.Parent
					join c in
						from c in db.Child
						where c.ParentID == 1
						select c
					on p.ParentID equals c.ParentID into g
					from c in g.DefaultIfEmpty()
					group p by c.ChildID into gg
					select new { gg.Key });
		}

		[Test]
		public void Calculated1([DataSources(ProviderName.SQLiteMS)] string context)
		{
			using (var db = GetDataContext(context, o => o.UseGuardGrouping(false)))
			{
				db.BeginTransaction();

				var result =
					(
						from ch in db.Child
						group ch by ch.ParentID > 2 ? ch.ParentID > 3 ? "1" : "2" : "3"
						into g select g
					).ToList().OrderBy(p => p.Key).ToList();

				var expected =
				(
					from ch in Child
					group ch by ch.ParentID > 2 ? ch.ParentID > 3 ? "1" : "2" : "3"
					into g
					select g
				).ToList().OrderBy(p => p.Key).ToList();

				AreEqual(expected[0], result[0]);
				AreEqual(expected.Select(p => p.Key), result.Select(p => p.Key));
			}
		}

		[Test]
		public void Calculated2([DataSources] string context)
		{
			using (var db = GetDataContext(context))
				AreEqual(
					from p in
						from ch in
							from ch in Child
							group ch by ch.ParentID > 2 ? ch.ParentID > 3 ? "1" : "2" : "3"
							into g select g
						select ch.Key + "2"
					where p == "22"
					select p
					,
					from p in
						from ch in
							from ch in db.Child
							group ch by ch.ParentID > 2 ? ch.ParentID > 3 ? "1" : "2" : "3"
							into g select g
						select ch.Key + "2"
					where p == "22"
					select p);
		}

		[Test]
		public void GroupBy1([DataSources] string context)
		{
			using (var db = GetDataContext(context))
				AreEqual(
					   Child.GroupBy(ch => ch.ParentID).GroupBy(ch => ch).GroupBy(ch => ch).Select(p => p.Key.Key.Key),
					db.Child.GroupBy(ch => ch.ParentID).GroupBy(ch => ch).GroupBy(ch => ch).Select(p => p.Key.Key.Key));
		}

		[Test]
		public void GroupBy2([DataSources] string context)
		{
			using (var db = GetDataContext(context))
				AreEqual(
					from p in Parent
					join c in Child on p.ParentID equals c.ParentID
					group p by new
					{
						ID = p.Value1 ?? c.ChildID
					} into gr
					select new
					{
						gr.Key.ID,
						ID1 = gr.Key.ID + 1,
					}
					,
					from p in db.Parent
					join c in db.Child on p.ParentID equals c.ParentID
					group p by new
					{
						ID = p.Value1 ?? c.ChildID
					} into gr
					select new
					{
						gr.Key.ID,
						ID1 = gr.Key.ID + 1,
					});
		}

		[Test]
		public void GroupBy3([DataSources] string context)
		{
			using (var db = GetDataContext(context))
				AreEqual(
					from p in Parent
					join c in Child on p.ParentID equals c.ParentID
					group p by p.Value1 ?? c.ChildID into gr
					select new
					{
						gr.Key
					}
					,
					from p in db.Parent
					join c in db.Child on p.ParentID equals c.ParentID
					group p by p.Value1 ?? c.ChildID into gr
					select new
					{
						gr.Key
					});
		}

		[Test]
		public void Sum1([DataSources] string context)
		{
			using (var db = GetDataContext(context))
				AreEqual(
					from ch in Child
					group ch by ch.ParentID into g
					select g.Sum(p => p.ChildID)
					,
					from ch in db.Child
					group ch by ch.ParentID into g
					select g.Sum(p => p.ChildID));
		}

		[Test]
		public void Sum2([DataSources] string context)
		{
			using (var db = GetDataContext(context))
				AreEqual(
					from ch in Child
					group ch by ch.ParentID into g
					select new { Sum = g.Sum(p => p.ChildID) }
					,
					from ch in db.Child
					group ch by ch.ParentID into g
					select new { Sum = g.Sum(p => p.ChildID) });
		}

		[Test]
		public void Sum3([DataSources(TestProvName.AllClickHouse)] string context)
		{
			using (var db = GetDataContext(context))
			{
				AreEqual(
					from ch in Child
					group ch by ch.Parent
					into g
					select g.Key.Children.Sum(p => p.ChildID),
					from ch in db.Child
					group ch by ch.Parent
					into g
					select g.Key.Children.Sum(p => p.ChildID));
			}
		}

		[Test]
		public void SumSubQuery1([DataSources] string context)
		{
			var n = 1;

			using (var db = GetDataContext(context))
				AreEqual(
					from ch in
						from ch in Child select new { ParentID = ch.ParentID + 1, ch.ChildID }
					where ch.ParentID + 1 > n group ch by ch into g
					select g.Sum(p => p.ParentID - 3)
					,
					from ch in
						from ch in db.Child select new { ParentID = ch.ParentID + 1, ch.ChildID }
					where ch.ParentID + 1 > n group ch by ch into g
					select g.Sum(p => p.ParentID - 3));
		}

		[Test]
		public void GroupByMax([DataSources] string context)
		{
			using (var db = GetDataContext(context))
				AreEqual(
					from ch in    Child group ch.ParentID by ch.ChildID into g select new { Max = g.Max() },
					from ch in db.Child group ch.ParentID by ch.ChildID into g select new { Max = g.Max() });
		}

		[Test]
		public void Aggregates1([DataSources] string context)
		{
			using (var db = GetDataContext(context))
				AreEqual(
					from  ch in Child
					group ch by ch.ParentID into g
					select new
					{
						Cnt = g.Count(),
						Sum = g.Sum(c => c.ChildID),
						Min = g.Min(c => c.ChildID),
						Max = g.Max(c => c.ChildID),
						Avg = (int)g.Average(c => c.ChildID),
					},
					from  ch in db.Child
					group ch by ch.ParentID into g
					select new
					{
						Cnt = g.Count(),
						Sum = g.Sum(c => c.ChildID),
						Min = g.Min(c => c.ChildID),
						Max = g.Max(c => c.ChildID),
						Avg = (int)g.Average(c => c.ChildID),
					});
		}

		[Test]
		public void Aggregates2([DataSources] string context)
		{
			using (var db = GetDataContext(context))
				AreEqual(
					from  ch in Child
					group ch by ch.ParentID into g
					select new
					{
						Sum = g.Select(c => c.ChildID).Sum(),
						Min = g.Select(c => c.ChildID).Min(),
						Max = g.Select(c => c.ChildID).Max(),
						Avg = (int)g.Select(c => c.ChildID).Average(),
						Cnt = g.Count()
					},
					from  ch in db.Child
					group ch by ch.ParentID into g
					select new
					{
						Sum = g.Select(c => c.ChildID).Sum(),
						Min = g.Select(c => c.ChildID).Min(),
						Max = g.Select(c => c.ChildID).Max(),
						Avg = (int)g.Select(c => c.ChildID).Average(),
						Cnt = g.Count()
					});
		}

		[Test]
		public void Aggregates3([DataSources(TestProvName.AllClickHouse)] string context)
		{
			using (var db = GetDataContext(context))
				AreEqual(
					from  ch in Child
					where ch.ChildID > 30
					group ch by ch.ParentID into g
					select new
					{
						Cnt =      g.Select(c => c.ChildID).Where(_ => _ > 30).Count(),
						Sum =      g.Select(c => c.ChildID).Where(_ => _ > 30).Sum(),
						Min =      g.Select(c => c.ChildID).Where(_ => _ > 30).Min(),
						Max =      g.Select(c => c.ChildID).Where(_ => _ > 30).Max(),
						Avg = (int)g.Select(c => c.ChildID).Where(_ => _ > 30).Average(),
					},
					from  ch in db.Child
					where ch.ChildID > 30
					group ch by ch.ParentID into g
					select new
					{
						Cnt =      g.Select(c => c.ChildID).Where(_ => _ > 30).Count(),
						Sum =      g.Select(c => c.ChildID).Where(_ => _ > 30).Sum(),
						Min =      g.Select(c => c.ChildID).Where(_ => _ > 30).Min(),
						Max =      g.Select(c => c.ChildID).Where(_ => _ > 30).Max(),
						Avg = (int)g.Select(c => c.ChildID).Where(_ => _ > 30).Average(),
					});
		}

		[Test]
		public void Aggregates4([DataSources(TestProvName.AllClickHouse)] string context)
		{
			using (var db = GetDataContext(context))
				AreEqual(
					from  ch in Child
					group ch by ch.ParentID into g
					select new
					{
						Count = g.Count(_ => _.ChildID > 30),
						Sum   = g.Where(_ => _.ChildID > 30).Sum(c => c.ChildID),
					},
					from  ch in db.Child
					group ch by ch.ParentID into g
					select new
					{
						Count = g.Count(_ => _.ChildID > 30),
						Sum   = g.Where(_ => _.ChildID > 30).Sum(c => c.ChildID),
					});
		}

		[Test]
		public void Aggregates5([DataSources(ProviderName.SqlCe)] string context)
		{
			using (var db = GetDataContext(context))
				AreEqual(
					from ch in Child
					group ch by ch.ParentID into g
					select new
					{
						Count1 = g.Count(c => c.ChildID > 30),
						Count2 = g.Select(c => c.ChildID).Where(_ => _ > 30).Count(),
						Count3 = g.Count()
					},
					from ch in db.Child
					group ch by ch.ParentID into g
					select new
					{
						Count1 = g.Count(c => c.ChildID > 30),
						Count2 = g.Select(c => c.ChildID).Where(_ => _ > 30).Count(),
						Count3 = g.Count()
					});
		}

		class AggregationData
		{
			public int GroupId { get; set; }
			public double? DataValue   { get; set; }

			public static AggregationData[] Data = new[]
			{
				new AggregationData { GroupId = 1, DataValue = 1 },
				new AggregationData { GroupId = 1, DataValue = null },
				new AggregationData { GroupId = 1, DataValue = 3 },
				new AggregationData { GroupId = 1, DataValue = 1 },
				new AggregationData { GroupId = 1, DataValue = 5 },
				new AggregationData { GroupId = 1, DataValue = 6 },

				new AggregationData { GroupId = 2, DataValue = 7 },
				new AggregationData { GroupId = 2, DataValue = 8 },
				new AggregationData { GroupId = 2, DataValue = 9 },
				new AggregationData { GroupId = 2, DataValue = null },
				new AggregationData { GroupId = 2, DataValue = 11 },
				new AggregationData { GroupId = 2, DataValue = 7 },

				new AggregationData { GroupId = 3, DataValue = 13 },
				new AggregationData { GroupId = 3, DataValue = 16 },
				new AggregationData { GroupId = 3, DataValue = 16 },
				new AggregationData { GroupId = 3, DataValue = 16 },
				new AggregationData { GroupId = 3, DataValue = null },
				new AggregationData { GroupId = 3, DataValue = 18 },
			};
		}

		[Test]
		[ThrowsForProvider(typeof(LinqToDBException), TestProvName.AllClickHouse, ErrorMessage = ErrorHelper.Error_Correlated_Subqueries)]
		[ThrowsForProvider(typeof(LinqToDBException), TestProvName.AllAccess, TestProvName.AllFirebirdLess4, TestProvName.AllMySql57, TestProvName.AllSybase, TestProvName.AllOracle11, TestProvName.AllMariaDB, TestProvName.AllDB2, ErrorMessage = ErrorHelper.Error_OUTER_Joins)]
		public void CountInGroup([DataSources] string context)
		{
			var data = AggregationData.Data;

			using var db    = GetDataContext(context);
			using var table = db.CreateLocalTable(data);

			var query =
				from t in table
				where t.DataValue != null
				group t by t.GroupId
				into g
				let filtered = g.Where(x => x.DataValue % 2 == 0)
				let filteredDistinct = filtered.Select(x => x.DataValue).Distinct()
				let nonfilteredDistinct = g.Select(x => x.DataValue).Distinct()
				select new
				{
					GroupId                  = g.Key,
					Simple                   = g.Count(),
					WithFilter               = g.Count(x => x.DataValue % 2 == 0),
					Projection               = g.Select(x => x.DataValue).Count(),
					Distinct                 = g.Select(x => x.DataValue).Distinct().Count(),
					DistinctWithFilter       = g.Select(x => x.DataValue).Distinct().Count(x => x % 2 == 0),
					FilterDistinct           = g.Select(x => x.DataValue).Where(x => x      % 2 == 0).Distinct().Count(),
					FilterDistinctWithFilter = g.Select(x => x.DataValue).Where(x => x      % 2 == 0).Distinct().Count(x => x % 2 == 0),

					SubFilter           = filtered.Count(),
					SubFilterDistinct   = filteredDistinct.Count(),
					SubNoFilterDistinct = nonfilteredDistinct.Count(),
				};

			AssertQuery(query);
		}

		[Test]
		[ThrowsForProvider(typeof(LinqToDBException), TestProvName.AllAccess, ErrorMessage = ErrorHelper.Error_OUTER_Joins)]
		public void SumInGroup([DataSources] string context)
		{
			var data = AggregationData.Data;

			using var db = GetDataContext(context);
			using var table = db.CreateLocalTable(data);

			var query =
				from t in table
				group t by new { t.GroupId }  into g
				select new
				{
					GroupId          = g.Key,
					Simple           = g.Sum(x => x.DataValue),
					Projection       = g.Select(x => x.DataValue).Sum(),
					Filter           = g.Where(x => x.DataValue % 2 == 0).Sum(x => x.DataValue),
					FilterProjection = g.Where(x => x.DataValue % 2 == 0).Select(x => x.DataValue).Sum(),
					Distinct         = g.Select(x=> x.DataValue).Distinct().Sum(),
					FilterDistinct1   = g.Where(x => x.DataValue % 2 == 0).Select(x => x.DataValue).Distinct().Sum(),
					FilterDistinct2   = g.Where(x => x.DataValue % 2 == 0).Select(x => x.DataValue).Distinct().Sum(x => x),
				};

			AssertQuery(query);
		}

		[Test]
		[ThrowsForProvider(typeof(LinqToDBException), TestProvName.AllAccess, ErrorMessage = ErrorHelper.Error_OUTER_Joins)]
		public void MinInGroup([DataSources] string context)
		{
			var data = AggregationData.Data;

			using var db    = GetDataContext(context, o => o.UseGuardGrouping(false));
			using var table = db.CreateLocalTable(data);

			var query =
				from t in table
				group t by new { t.GroupId }  into g
				select new
				{
					GroupId          = g.Key,
					Simple           = g.Min(x => x.DataValue),
					Projection       = g.Select(x => x.DataValue).Min(),
					Filter           = g.Where(x => x.DataValue % 2 == 0).Min(x => x.DataValue),
					FilterProjection = g.Where(x => x.DataValue % 2 == 0).Select(x => x.DataValue).Min(),
					Distinct         = g.Select(x=> x.DataValue).Distinct().Min(),
					FilterDistinct1  = g.Where(x => x.DataValue % 2 == 0).Select(x => x.DataValue).Distinct().Min(),
					FilterDistinct2  = g.Where(x => x.DataValue % 2 == 0).Select(x => x.DataValue).Distinct().Min(x => x),
				};

			AssertQuery(query);
		}

		[Test]
		[ThrowsForProvider(typeof(LinqToDBException), TestProvName.AllAccess, ErrorMessage = ErrorHelper.Error_OUTER_Joins)]
		public void MaxInGroup([DataSources] string context)
		{
			var data = AggregationData.Data;

			using var db    = GetDataContext(context, o => o.UseGuardGrouping(false));
			using var table = db.CreateLocalTable(data);

			var query =
				from t in table
				group t by new { t.GroupId }  into g
				select new
				{
					GroupId          = g.Key,
					Simple           = g.Max(x => x.DataValue),
					Projection       = g.Select(x => x.DataValue).Max(),
					Filter           = g.Where(x => x.DataValue % 2 == 0).Max(x => x.DataValue),
					FilterProjection = g.Where(x => x.DataValue % 2 == 0).Select(x => x.DataValue).Max(),
					Distinct         = g.Select(x=> x.DataValue).Distinct().Max(),
					FilterDistinct1  = g.Where(x => x.DataValue % 2 == 0).Select(x => x.DataValue).Distinct().Max(),
					FilterDistinct2  = g.Where(x => x.DataValue % 2 == 0).Select(x => x.DataValue).Distinct().Max(x => x),
				};

			AssertQuery(query);
		}

		[Test]
		[ThrowsForProvider(typeof(LinqToDBException), TestProvName.AllAccess, ErrorMessage = ErrorHelper.Error_OUTER_Joins)]
		public void AverageInGroup([DataSources] string context)
		{
			var data = AggregationData.Data;

			using var db = GetDataContext(context);
			using var table = db.CreateLocalTable(data);

			var query =
				from t in table
				where t.DataValue != null
				group t by t.GroupId into g
				select new
				{
					GroupId          = g.Key,
					Simple           = g.Average(x => x.DataValue),
					Projection       = g.Select(x => x.DataValue).Average(),
					Filter           = g.Where(x => x.DataValue % 2 == 0).Average(x => x.DataValue),
					FilterProjection = g.Where(x => x.DataValue % 2 == 0).Select(x => x.DataValue).Average(),
					Distinct         = Math.Round((decimal)g.Select(x=> x.DataValue).Distinct().Average()!, 4),
					FilterDistinct1  = g.Where(x => x.DataValue % 2 == 0).Select(x => x.DataValue).Distinct().Average(),
					FilterDistinct2  = g.Where(x => x.DataValue % 2 == 0).Select(x => x.DataValue).Distinct().Average(x => x),
				};

			AssertQuery(query);
		}

		[Test]
		public void SelectMax([DataSources] string context)
		{
			using (var db = GetDataContext(context))
				AreEqual(
					from ch in Child
					group ch by ch.ParentID into g
					select g.Max(c => c.ChildID)
					,
					from ch in db.Child
					group ch by ch.ParentID into g
					select g.Max(c => c.ChildID));
		}

		[Test]
		public void JoinMax([DataSources] string context)
		{
			using (var db = GetDataContext(context))
				AreEqual(
					from ch in Child
						join max in
							from ch1 in Child
							group ch1 by ch1.ParentID into g
							select g.Max(c => c.ChildID)
						on ch.ChildID equals max
					select ch
					,
					from ch in db.Child
						join max in
							from ch1 in db.Child
							group ch1 by ch1.ParentID into g
							select g.Max(c => c.ChildID)
						on ch.ChildID equals max
					select ch);
		}

		[Test]
		public void Min1([DataSources] string context)
		{
			using (var db = GetDataContext(context))
				Assert.That(
					db.Child.Min(c => c.ChildID), Is.EqualTo(Child.Min(c => c.ChildID)));
		}

		[Test]
		public void Min2([DataSources] string context)
		{
			using (var db = GetDataContext(context))
				Assert.That(
					db.Child.Select(c => c.ChildID).Min(), Is.EqualTo(Child.Select(c => c.ChildID).Min()));
		}

		[Test]
		public void Max1([DataSources] string context)
		{
			var expected = Child.Max(c => c.ChildID);
			Assert.That(expected, Is.Not.EqualTo(0));

			using (var db = GetDataContext(context))
				Assert.That(db.Child.Max(c => c.ChildID), Is.EqualTo(expected));
		}

		[Test]
		public void Max11([DataSources] string context)
		{
			using (var db = GetDataContext(context))
				Assert.That(
					db.Child.Max(c => c.ChildID > 20), Is.EqualTo(Child.Max(c => c.ChildID > 20)));
		}

		[Test]
		public void Max12([DataSources] string context)
		{
			using (var db = GetDataContext(context))
				Assert.That(
					db.Child.Max(c => (bool?)(c.ChildID > 20)), Is.EqualTo(Child.Max(c => (bool?)(c.ChildID > 20))));
		}

		[Test]
		public void Max2([DataSources] string context)
		{
			using (var db = GetDataContext(context))
			{
				var expected =
					from p in Parent
						join c in Child on p.ParentID equals c.ParentID
					where c.ChildID > 20
					select p;

				var result =
					from p in db.Parent
						join c in db.Child on p.ParentID equals c.ParentID
					where c.ChildID > 20
					select p;

				Assert.That(result.Max(p => p.ParentID), Is.EqualTo(expected.Max(p => p.ParentID)));
			}
		}

		[Test]
		public void Max3([DataSources] string context)
		{
			using (var db = GetDataContext(context))
				Assert.That(
					db.Child.Select(c => c.ChildID).Max(), Is.EqualTo(Child.Select(c => c.ChildID).Max()));
		}

		[Test]
		public void Max4([DataSources] string context)
		{
			using (var db = GetDataContext(context))
				Assert.That(
					from t1 in db.Types
					join t2 in
						from sub in db.Types
						where
							sub.ID == 1 &&
							sub.DateTimeValue <= TestData.Date
						group sub by new
						{
							sub.ID
						} into g
						select new
						{
							g.Key.ID,
							DateTimeValue = g.Max( p => p.DateTimeValue )
						}
					on new { t1.ID, t1.DateTimeValue } equals new { t2.ID, t2.DateTimeValue }
					select t1.MoneyValue
, Is.EqualTo(from t1 in Types
					join t2 in
						from sub in Types
						where
							sub.ID == 1 &&
							sub.DateTimeValue <= TestData.Date
						group sub by new
						{
							sub.ID
						} into g
						select new
						{
							g.Key.ID,
							DateTimeValue = g.Max( p => p.DateTimeValue )
						}
					on new { t1.ID, t1.DateTimeValue } equals new { t2.ID, t2.DateTimeValue }
					select t1.MoneyValue));
		}

		[Test]
		public void Average1([DataSources] string context)
		{
			using (var db = GetDataContext(context))
				Assert.That(
					(int)   Child.Average(c => c.ChildID), Is.EqualTo((int)db.Child.Average(c => c.ChildID)));
		}

		[Test]
		public void Average2([DataSources] string context)
		{
			using (var db = GetDataContext(context))
				Assert.That(
					(int)db.Child.Select(c => c.ChildID).Average(), Is.EqualTo((int)   Child.Select(c => c.ChildID).Average()));
		}

		[Test]
		public void GroupByAssociation1([DataSources] string context)
		{
			using (var db = GetDataContext(context))
				AreEqual(
					from ch in GrandChild1
					group ch by ch.Parent into g
					where g.Count() > 2
					select g.Key.Value1
					,
					from ch in db.GrandChild1
					group ch by ch.Parent into g
					where g.Count() > 2
					select g.Key.Value1);
		}

		[Test]
		public void GroupByAssociation101([DataSources] string context)
		{
			using (var db = GetDataContext(context))
				AreEqual(
					from ch in GrandChild1
					group ch by ch.Parent into g
					where g.Max(_ => _.ParentID) > 2
					select g.Key.Value1
					,
					from ch in db.GrandChild1
					group ch by ch.Parent into g
					where g.Max(_ => _.ParentID) > 2
					select g.Key.Value1);
		}

		[Test]
		public void GroupByAssociation102([DataSources(TestProvName.AllClickHouse)] string context)
		{
			using (var db = GetDataContext(context))
			{
				AreEqual(
					from ch in GrandChild1
					group ch by ch.Parent
					into g
					where g.Count(_ => _.ChildID >= 20) > 2
					select g.Key.Value1
					,
					from ch in db.GrandChild1
					group ch by ch.Parent
					into g
					where g.Count(_ => _.ChildID >= 20) > 2
					select g.Key.Value1);
			}
		}

		[Test]
		public void GroupByAssociation1022([DataSources(
			ProviderName.SqlCe)]
			string context)
		{
			using (var db = GetDataContext(context))
				AreEqual(
					from ch in GrandChild1
					group ch by ch.Parent into g
					where g.Count(_ => _.ChildID >= 20) > 2 && g.Where(_ => _.ChildID >= 19).Sum(p => p.ParentID) > 0
					select g.Key.Value1
					,
					from ch in db.GrandChild1
					group ch by ch.Parent into g
					where g.Count(_ => _.ChildID >= 20) > 2 && g.Where(_ => _.ChildID >= 19).Sum(p => p.ParentID) > 0
					select g.Key.Value1);
		}

		[Test]
		public void GroupByAssociation1023([DataSources(
			ProviderName.SqlCe)]
			string context)
		{
			using (var db = GetDataContext(context))
				AreEqual(
					from ch in GrandChild1
					group ch by ch.Parent into g
					where
						g.Count(_ => _.ChildID >= 20) > 2 &&
						g.Where(_ => _.ChildID >= 19).Sum(p => p.ParentID) > 0 &&
						g.Where(_ => _.ChildID >= 19).Max(p => p.ParentID) > 0
					select g.Key.Value1
					,
					from ch in db.GrandChild1
					group ch by ch.Parent into g
					where
						g.Count(_ => _.ChildID >= 20) > 2 &&
						g.Where(_ => _.ChildID >= 19).Sum(p => p.ParentID) > 0 &&
						g.Where(_ => _.ChildID >= 19).Max(p => p.ParentID) > 0
					select g.Key.Value1);
		}

		[Test]
		public void GroupByAssociation1024([DataSources(
			ProviderName.SqlCe)]
			string context)
		{
			using (var db = GetDataContext(context))
				AreEqual(
					from ch in GrandChild1
					group ch by ch.Parent into g
					where
						g.Count(_ => _.ChildID >= 20) > 2 &&
						g.Where(_ => _.ChildID >= 19).Sum(p => p.ParentID) > 0 &&
						g.Where(_ => _.ChildID >= 19).Max(p => p.ParentID) > 0 &&
						g.Where(_ => _.ChildID >= 18).Max(p => p.ParentID) > 0
					select g.Key.Value1
					,
					from ch in db.GrandChild1
					group ch by ch.Parent into g
					where
						g.Count(_ => _.ChildID >= 20) > 2 &&
						g.Where(_ => _.ChildID >= 19).Sum(p => p.ParentID) > 0 &&
						g.Where(_ => _.ChildID >= 19).Max(p => p.ParentID) > 0 &&
						g.Where(_ => _.ChildID >= 18).Max(p => p.ParentID) > 0
					select g.Key.Value1);
		}

		[Test]
		public void GroupByAssociation2([DataSources] string context)
		{
			using (var db = GetDataContext(context))
				AreEqual(
					from ch in GrandChild1
					group ch by ch.Parent into g
					where g.Count() > 2 && g.Key.ParentID != 1
					select g.Key.Value1
					,
					from ch in db.GrandChild1
					group ch by ch.Parent into g
					where g.Count() > 2 && g.Key.ParentID != 1
					select g.Key.Value1);
		}

		[Test]
		public void GroupByAssociation3([NorthwindDataContext] string context)
		{
			using (var db = new NorthwindDB(context))
			{
				var result =
					from p in db.Product
					group p by p.Category into g
					where g.Count() == 12
					select g.Key.CategoryName;

				var list = result.ToList();
				Assert.That(list, Has.Count.EqualTo(3));
			}
		}

		[Test]
		public void GroupByAssociation4([NorthwindDataContext] string context)
		{
			using (var db = new NorthwindDB(context))
			{
				var result =
					from p in db.Product
					group p by p.Category into g
					where g.Count() == 12
					select g.Key.CategoryID;

				var list = result.ToList();
				Assert.That(list, Has.Count.EqualTo(3));
			}
		}

		[Test]
		[ThrowsForProvider(typeof(LinqToDBException), TestProvName.AllClickHouse, ErrorMessage = ErrorHelper.Error_Correlated_Subqueries)]
		public void GroupByAggregate1([DataSources(ProviderName.SqlCe)] string context)
		{
			using (var db = GetDataContext(context))
				AreEqual(
					from p in Parent
					group p by p.Children.Count > 0 && p.Children.Average(c => c.ParentID) > 3 into g
					select g.Key
					,
					from p in db.Parent
					group p by  p.Children.Count > 0 && p.Children.Average(c => c.ParentID) > 3 into g
					select g.Key);
		}

		[Test]
		[ThrowsForProvider(typeof(LinqToDBException), TestProvName.AllClickHouse, ErrorMessage = ErrorHelper.Error_Correlated_Subqueries)]
		public void GroupByAggregate11([DataSources(ProviderName.SqlCe)] string context)
		{
			using (var db = GetDataContext(context))
				AreEqual(
					from p in Parent
					where p.Children.Count > 0
					group p by p.Children.Average(c => c.ParentID) > 3 into g
					select g.Key
					,
					from p in db.Parent
					where p.Children.Count > 0
					group p by p.Children.Average(c => c.ParentID) > 3 into g
					select g.Key);
		}

		[Test]
		[ThrowsForProvider(typeof(LinqToDBException), TestProvName.AllClickHouse, ErrorMessage = ErrorHelper.Error_Correlated_Subqueries)]
		public void GroupByAggregate12([DataSources(ProviderName.SqlCe)] string context)
		{
			using (var db = GetDataContext(context))
				AreEqual(
					from p in Parent
					group p by p.Children.Count > 0 && p.Children.Average(c => c.ParentID) > 3 into g
					select g.Key
					,
					from p in db.Parent
					group p by p.Children.Count > 0 && p.Children.Average(c => c.ParentID) > 3 into g
					select g.Key);
		}

		[Test]
		public void GroupByAggregate2([NorthwindDataContext] string context)
		{
			using (var db = new NorthwindDB(new DataOptions().UseConfiguration(context).UseGuardGrouping(false)))
			{
				var dd = GetNorthwindAsList(context);
				AreEqual(
					(
						from c in dd.Customer
						group c by c.Orders.Count > 0 && c.Orders.Average(o => o.Freight) >= 80
					).ToList().Select(k => k.Key),
					(
						from c in db.Customer
						group c by c.Orders.Average(o => o.Freight) >= 80
					).ToList().Select(k => k.Key));
			}
		}

		[Test]
		public void GroupByAggregate3([DataSources(ProviderName.SqlCe, TestProvName.AllClickHouse)] string context)
		{
			using var db = GetDataContext(context);

			var query =
				from p in db.Parent
				group p by p.Children.Average(c => c.ParentID) > 3
				into g
				orderby g.Key
				select g.Key;

			var expected =
				from p in Parent
				group p by p.Children.Count > 0 && p.Children.Average(c => c.ParentID) > 3
				into g
				orderby g.Key
				select g.Key;

			AreEqual(expected, query);
		}

		[Test]
		public void ByJoin([DataSources] string context)
		{
			using (var db = GetDataContext(context))
				AreEqual(
					from c1 in Child
					join c2 in Child on c1.ChildID equals c2.ChildID + 1
					group c2 by c1.ParentID into g
					select g.Sum(_ => _.ChildID)
					,
					from c1 in db.Child
					join c2 in db.Child on c1.ChildID equals c2.ChildID + 1
					group c2 by c1.ParentID into g
					select g.Sum(_ => _.ChildID));
		}

		[Test]
		public void SelectMany([DataSources] string context)
		{
			using (var db = GetDataContext(context))
				AreEqual(
					   Child.GroupBy(ch => ch.ParentID).SelectMany(g => g),
					db.Child.GroupBy(ch => ch.ParentID).SelectMany(g => g));
		}

		[Test]
		public void Scalar1([DataSources(ProviderName.SqlCe)] string context)
		{
			using (var db = GetDataContext(context))
				AreEqual(
					(from ch in Child
					 group ch by ch.ParentID into g
					 select g.Select(ch => ch.ChildID).Max()),
					(from ch in db.Child
					 group ch by ch.ParentID into g
					 select g.Select(ch => ch.ChildID).Max()));
		}

		[Test]
		public void Scalar101([DataSources] string context)
		{
			using (var db = GetDataContext(context, o => o.UseGuardGrouping(false)))
				AreEqual(
					from ch in Child
					select ch.ChildID into id
					group id by id into g
					select g.Max()
					,
					from ch in db.Child
					select ch.ChildID into id
					group id by id into g
					select g.Max());
		}

		[Test]
		public void Scalar2([DataSources(ProviderName.SqlCe)] string context)
		{
			using (var db = GetDataContext(context))
				AreEqual(
					(from ch in Child
					 group ch by ch.ParentID into g
					 select new
						 {
							 Max1 = g.Select(ch => ch.ChildID              ).Max(),
							 Max2 = g.Select(ch => ch.ChildID + ch.ParentID).Max()
						 }),
					(from ch in db.Child
					 group ch by ch.ParentID into g
					 select new
						 {
							 Max1 = g.Select(ch => ch.ChildID              ).Max(),
							 Max2 = g.Select(ch => ch.ChildID + ch.ParentID).Max()
						 }));
		}

		[Test]
		public void Scalar3([DataSources(ProviderName.SqlCe, TestProvName.AllClickHouse)] string context)
		{
			using (var db = GetDataContext(context))
				AreEqual(
					(from ch in Child
					 group ch by ch.ParentID into g
					 select g.Select(ch => ch.ChildID).Where(id => id > 0).Max()),
					(from ch in db.Child
					 group ch by ch.ParentID into g
					 select g.Select(ch => ch.ChildID).Where(id => id > 0).Max()));
		}

		[Test]
		public void Scalar4([DataSources(ProviderName.SqlCe)] string context)
		{
			using (var db = GetDataContext(context))
				AreEqual(
					from ch in Child
					group ch by ch.ParentID into g
					where g.Where(ch => ch.ParentID > 2).Select(ch => (int?)ch.ChildID).Min() != null
					select g.Where(ch => ch.ParentID > 2).Select(ch => ch.ChildID).Min()
					,
					from ch in db.Child
					group ch by ch.ParentID into g
					where g.Where(ch => ch.ParentID > 2).Select(ch => (int?)ch.ChildID).Min() != null
					select g.Where(ch => ch.ParentID > 2).Select(ch => ch.ChildID).Min());
		}

		[Test]
		public void Scalar41([DataSources(ProviderName.SqlCe)] string context)
		{
			using (var db = GetDataContext(context))
				AreEqual(
					from ch in Child
					group ch by ch.ParentID into g
					select new { g } into g
					where g.g.Where(ch => ch.ParentID > 2).Select(ch => (int?)ch.ChildID).Min() != null
					select g.g.Where(ch => ch.ParentID > 2).Select(ch => ch.ChildID).Min()
					,
					from ch in db.Child
					group ch by ch.ParentID into g
					select new { g } into g
					where g.g.Where(ch => ch.ParentID > 2).Select(ch => (int?)ch.ChildID).Min() != null
					select g.g.Where(ch => ch.ParentID > 2).Select(ch => ch.ChildID).Min());
		}

		[Test]
		public void Scalar5([DataSources] string context)
		{
			using (var db = GetDataContext(context))
				AreEqual(
					from ch in Child
					select ch.ParentID into id
					group id by id into g
					select g.Max()
					,
					from ch in db.Child
					select ch.ParentID into id
					group id by id into g
					select g.Max());
		}

		//[Test]
		//public void Scalar51([DataSources] string context)
		//{
		//	using (var db = GetDataContext(context))
		//		AreEqual(
		//			from ch in Child
		//			group ch by ch.ParentID into g
		//			select g.Max()
		//			,
		//			from ch in db.Child
		//			group ch by ch.ParentID into g
		//			select g.Max());
		//}

		[Test]
		public void Scalar6([DataSources(ProviderName.SqlCe)] string context)
		{
			using (var db = GetDataContext(context))
				AreEqual(
					(from ch in Child
					 where ch.ParentID < 3
					 group ch by ch.ParentID into g
					 select g.Where(ch => ch.ParentID < 3).Max(ch => ch.ChildID))
					 ,
					(from ch in db.Child
					 where ch.ParentID < 3
					 group ch by ch.ParentID into g
					 select g.Where(ch => ch.ParentID < 3).Max(ch => ch.ChildID)));
		}

		[Test]
		public void Scalar7([DataSources(ProviderName.SqlCe)] string context)
		{
			using (var db = GetDataContext(context))
				AreEqual(
					(from ch in Child
					 group ch by ch.ParentID into g
					 select new { max = g.Select(ch => ch.ChildID).Max()}).Select(id => id.max)
					 ,
					(from ch in db.Child
					 group ch by ch.ParentID into g
					 select new { max = g.Select(ch => ch.ChildID).Max()}).Select(id => id.max));
		}

		[Test]
		public void Scalar8([DataSources] string context)
		{
			using (var db = GetDataContext(context))
				AreEqual(
					(from ch in Child
					group ch by ch.ParentID into g
					select new { max = g.Max(ch => ch.ChildID)}).Select(id => id.max)
					,
					(from ch in db.Child
					group ch by ch.ParentID into g
					select new { max = g.Max(ch => ch.ChildID)}).Select(id => id.max));
		}

		[Test]
		public void Scalar9([DataSources(ProviderName.SqlCe, TestProvName.AllClickHouse)] string context)
		{
			using (var db = GetDataContext(context))
				AreEqual(
					(from ch in Child
					 group ch by ch.ParentID into g
					 select g.Select(ch => ch.ChildID).Where(id => id < 30).Count()),
					(from ch in db.Child
					 group ch by ch.ParentID into g
					 select g.Select(ch => ch.ChildID).Where(id => id < 30).Count()));
		}

		[Test]
		public void Scalar10([DataSources(ProviderName.SqlCe, TestProvName.AllClickHouse)] string context)
		{
			using (var db = GetDataContext(context))
				AreEqual(
					(from ch in Child
					 group ch by ch.ParentID into g
					 select g.Select(ch => ch.ChildID).Where(id => id < 30).Count(id => id >= 20))
					 ,
					(from ch in db.Child
					 group ch by ch.ParentID into g
					 select g.Select(ch => ch.ChildID).Where(id => id < 30).Count(id => id >= 20)));
		}

		[Test]
		public void GroupByExtraFieldBugTest([IncludeDataSources(TestProvName.AllMySql)] string context)
		{
			// https://github.com/igor-tkachev/LinqToDB/issues/42
			// extra field is generated in the GROUP BY clause, for example:
			// GROUP BY p.LastName, p.LastName <--- the second one is redundant

			using (var db = GetDataConnection(context))
			{
				var q =
					from d in db.Doctor
					join p in db.Person on d.PersonID equals p.ID
					group d by p.LastName into g
					select g.Key;

				var _ = q.ToList();

				const string fieldName = "LastName";

				var lastQuery  = db.LastQuery!;
				var groupByPos = lastQuery.IndexOf("GROUP BY");
				var fieldPos   = lastQuery.IndexOf(fieldName, groupByPos);

				// check that our field does not present in the GROUP BY clause second time.
				//
				Assert.That(lastQuery.IndexOf(fieldName, fieldPos + 1), Is.EqualTo(-1));
			}
		}

		[Test]
		public void DoubleGroupBy1([DataSources] string context)
		{
			using (var db = GetDataContext(context))
				AreEqual(
					from t in
						from p in Parent
						where p.Value1 != null
						group p by p.ParentID into g
						select new
						{
							ID  = g.Key,
							Max = g.Max(t => t.Value1)
						}
					group t by t.ID into g
					select new
					{
						g.Key,
						Sum = g.Sum(t => t.Max)
					},
					from t in
						from p in db.Parent
						where p.Value1 != null
						group p by p.ParentID into g
						select new
						{
							ID  = g.Key,
							Max = g.Max(t => t.Value1)
						}
					group t by t.ID into g
					select new
					{
						g.Key,
						Sum = g.Sum(t => t.Max)
					});
		}

		[Test]
		public void DoubleGroupBy2([DataSources] string context)
		{
			using (var db = GetDataContext(context))
				AreEqual(
					from p in Parent
					where p.Value1 != null
					group p by p.ParentID into g
					select new
					{
						ID  = g.Key,
						Max = g.Max(t => t.Value1)
					} into t
					group t by t.ID into g
					select new
					{
						g.Key,
						Sum = g.Sum(t => t.Max)
					},
					from p in db.Parent
					where p.Value1 != null
					group p by p.ParentID into g
					select new
					{
						ID  = g.Key,
						Max = g.Max(t => t.Value1)
					} into t
					group t by t.ID into g
					select new
					{
						g.Key,
						Sum = g.Sum(t => t.Max)
					});
		}

		[Test]
		[ThrowsForProvider(typeof(LinqToDBException), TestProvName.AllAccess, ProviderName.Firebird25, TestProvName.AllMySql57, TestProvName.AllSybase, ErrorMessage = ErrorHelper.Error_OUTER_Joins)]
		public void InnerQuery([DataSources(ProviderName.SqlCe, TestProvName.AllSapHana, TestProvName.AllClickHouse)] string context)
		{
			using (var db = GetDataContext(context))
			{
				AreEqual(
					   Doctor.GroupBy(s => s.PersonID).Select(s => s.Select(d => d.Taxonomy).First()),
					db.Doctor.GroupBy(s => s.PersonID).Select(s => s.Select(d => d.Taxonomy).First()));
			}
		}

		[Test]
		public void CalcMember([DataSources] string context)
		{
			using (var db = GetDataContext(context))
			{
				AreEqual(
					from parent in Parent
					from child  in Person
					where child.ID == parent.ParentID
					let data = new
					{
						parent.Value1,
						Value = child.FirstName == "John" ? child.FirstName : "a"
					}
					group data by data.Value into groupedData
					select new
					{
						groupedData.Key,
						Count = groupedData.Count()
					},
					from parent in db.Parent
					from child  in db.Person
					where child.ID == parent.ParentID
					let data = new
					{
						parent.Value1,
						Value = child.FirstName == "John" ? child.FirstName : "a"
					}
					group data by data.Value into groupedData
					select new
					{
						groupedData.Key,
						Count = groupedData.Count()
					});
			}
		}

		[Test]
		public void GroupByNone([DataSources] string context)
		{
			using (var db = GetDataContext(context))
			{
				AreEqual(
					from parent in Parent
					group parent by Sql.GroupBy.None into gr
					select new
					{
						Min = gr.Min(p => p.ParentID),
						Max = gr.Max(p => p.ParentID),
					},
					from parent in db.Parent
					group parent by Sql.GroupBy.None into gr
					select new
					{
						Min = gr.Min(p => p.ParentID),
						Max = gr.Max(p => p.ParentID),
					});
			}
		}

		[Test]
		public void EmptySetAggregateNullability([DataSources(false)] string context)
		{
			using var db = GetDataConnection(context);

			var query = from parent in db.Parent
						where parent.ParentID == -1
						group parent by Sql.GroupBy.None into gr
						select new
						{
							Min = gr.Min(p => p.ParentID),
							Max = gr.Max(p => p.ParentID),
							Avg = gr.Average(p => p.ParentID),
							Sum = gr.Sum(p => p.ParentID),
							Count = gr.Count(),
						};

			// aggregates (except count) return null on empty set
			var result = query.AsSubQuery().Where(r => r.Min != 0).Count();
			Assert.Multiple(() =>
			{
				Assert.That(result, Is.EqualTo(1));
				Assert.That(db.LastQuery, Contains.Substring("IS NULL"));
			});

			result = query.AsSubQuery().Where(r => r.Max != 0).Count();
			Assert.Multiple(() =>
			{
				Assert.That(result, Is.EqualTo(1));
				Assert.That(db.LastQuery, Contains.Substring("IS NULL"));
			});

			result = query.AsSubQuery().Where(r => r.Avg != 0).Count();
			Assert.Multiple(() =>
			{
				Assert.That(result, Is.EqualTo(1));
				Assert.That(db.LastQuery, Contains.Substring("IS NULL"));
			});

			result = query.AsSubQuery().Where(r => r.Sum != 0).Count();
			Assert.Multiple(() =>
			{
				Assert.That(result, Is.EqualTo(1));
				Assert.That(db.LastQuery, Contains.Substring("IS NULL"));
			});

			result = query.AsSubQuery().Where(r => r.Count != 0).Count();
			Assert.Multiple(() =>
			{
				Assert.That(result, Is.EqualTo(0));
				Assert.That(db.LastQuery, Does.Not.Contains("IS NULL"));
			});
		}

		[Test]
		public void GroupByExpression([DataSources] string context)
		{
			using (var db = GetDataContext(context))
			{
				var defValue = 10;

				AreEqual(
					from parent in Parent
					group parent by Sql.GroupBy.None into gr
					select new
					{
						Min = Sql.AsSql(gr.Min(p => (int?)p.ParentID) ?? defValue),
					},
					from parent in db.Parent
					group parent by Sql.GroupBy.None into gr
					select new
					{
						Min = Sql.AsSql(gr.Min(p => (int?)p.ParentID) ?? defValue),
					});
			}
		}

		[Test]
		public void GroupByDate1([DataSources] string context)
		{
			using (var db = GetDataContext(context))
			{
				AreEqual(
					from t in Types
					group t by new { t.DateTimeValue.Month, t.DateTimeValue.Year } into grp
					select new
					{
						Total = grp.Sum(_ => _.MoneyValue),
						year  = grp.Key.Year,
						month = grp.Key.Month
					},
					from t in db.Types
					group t by new { t.DateTimeValue.Month, t.DateTimeValue.Year } into grp
					select new
					{
						Total = grp.Sum(_ => _.MoneyValue),
						year  = grp.Key.Year,
						month = grp.Key.Month
					});
			}
		}

		[Test]
		public void GroupByDate2([DataSources] string context)
		{
			using (var db = GetDataContext(context))
			{
				AreEqual(
					from t in Types2
					group t by new { t.DateTimeValue!.Value.Month, t.DateTimeValue.Value.Year } into grp
					select new
					{
						Total = grp.Sum(_ => _.MoneyValue),
						year  = grp.Key.Year,
						month = grp.Key.Month
					},
					from t in db.Types2
					group t by new { t.DateTimeValue!.Value.Month, t.DateTimeValue.Value.Year } into grp
					select new
					{
						Total = grp.Sum(_ => _.MoneyValue),
						year  = grp.Key.Year,
						month = grp.Key.Month
					});
			}
		}

		[Test]
		public void GroupByDate3([DataSources] string context)
		{
			using (var db = GetDataContext(context))
			{
				var query = from t in db.Types2
					group t by new { Date = Sql.MakeDateTime(t.DateTimeValue!.Value.Year, t.DateTimeValue.Value.Month, 1) } into grp
					select new
					{
						Total = grp.Sum(_ => _.MoneyValue),
						year  = grp.Key.Date!.Value.Year,
						month = grp.Key.Date.Value.Month
					};

				var result = query.ToList();

				AreEqual(
					from t in Types2
					group t by new { Date = Sql.MakeDateTime(t.DateTimeValue!.Value.Year, t.DateTimeValue.Value.Month, 1) }   into grp
					select new
					{
						Total = grp.Sum(_ => _.MoneyValue),
						year  = grp.Key.Date!.Value.Year,
						month = grp.Key.Date.Value.Month
					},
					from t in db.Types2
					group t by new { Date = Sql.MakeDateTime(t.DateTimeValue!.Value.Year, t.DateTimeValue.Value.Month, 1) } into grp
					select new
					{
						Total = grp.Sum(_ => _.MoneyValue),
						year  = grp.Key.Date!.Value.Year,
						month = grp.Key.Date.Value.Month
					});
			}
		}

		[Test]
		public void GroupByCount([DataSources] string context)
		{
			using (var db = GetDataContext(context))
			{
				Assert.That(
					(from t in db.Child group t by t.ParentID into gr select new { gr.Key, List = gr.ToList() }).Count(), Is.EqualTo((from t in    Child group t by t.ParentID into gr select new { gr.Key, List = gr.ToList() }).Count()));
			}
		}

		[Test]
		public void AggregateAssociation([DataSources] string context)
		{
			using (var db = GetDataContext(context))
			{
				AreEqual(
					from t in Child
					group t by t.ParentID into grp
					select new
					{
						Value = grp.Sum(c => c.Parent!.Value1 ?? 0)
					},
					from t in db.Child
					group t by t.ParentID into grp
					select new
					{
						Value = grp.Sum(c => c.Parent!.Value1 ?? 0)
					});
			}
		}

		[Test]
		[ThrowsForProvider(typeof(LinqToDBException), TestProvName.AllAccess, ProviderName.Firebird25, TestProvName.AllMySql57, TestProvName.AllSybase, ErrorMessage = ErrorHelper.Error_OUTER_Joins)]
		public void FirstGroupBy([DataSources] string context)
		{
			using (var db = GetDataContext(context, o => o.UseGuardGrouping(false)))
			{
				Assert.That(
					(from t in db.Child group t by t.ParentID into gr select gr.OrderByDescending(g => g.ChildID).First()).AsEnumerable().OrderBy(t => t.ChildID), Is.EqualTo((from t in    Child group t by t.ParentID into gr select gr.OrderByDescending(g => g.ChildID).First()).AsEnumerable().OrderBy(t => t.ChildID)));
			}
		}

		public class ChildEntity
		{
			public int ParentID;
			public int ChildID;
			public int RandValue;
		}

		[Test]
		public void GroupByCustomEntity1([DataSources] string context)
		{
			// I definitly selected it by random
			var rand = 3;
			//var rand = new Random().Next(5);
			//var rand = new Random();

			using (var db = GetDataContext(context))
			{
				AreEqual(
					from e in
						from c in Child
						select new ChildEntity
						{
							RandValue = rand//.Next(5)
							,
							ParentID  = c.ParentID,
						}
					group e by new { e.ParentID, e.RandValue } into g
					select new
					{
						Count = g.Count()
					},
					from e in
						from c in db.Child
						select new ChildEntity
						{
							RandValue = rand,
							ParentID  = c.ParentID,
						}
					group e by new { e.ParentID, e.RandValue } into g
					select new
					{
						Count = g.Count()
					});
			}
		}

		static int GetID(int id)
		{
			return id;
		}

		[Test]
		public void GroupByCustomEntity2([DataSources(TestProvName.AllSybase)] string context)
		{
			// pure random
			var rand = 3;

			using (var db = GetDataContext(context))
			{
				AreEqual(
					from e in
						from c in Child
						select new ChildEntity
						{
							RandValue = GetID(rand),
							ParentID  = c.ParentID,
						}
					group e by new { e.ParentID, e.RandValue } into g
					select new
					{
						Count = g.Count()
					},
					from e in
						from c in db.Child
						select new ChildEntity
						{
							RandValue = GetID(rand),
							ParentID  = c.ParentID,
						}
					group e by new { e.ParentID, e.RandValue } into g
					select new
					{
						Count = g.Count()
					});
			}
		}

		[Test]
		public void JoinGroupBy1([DataSources] string context)
		{
			using (var db = GetDataContext(context))
			{
				AreEqual(
					from c in Child
					from g in c.GrandChildren
					group c by g.ParentID into gc
					select gc.Key
					,
					from c in db.Child
					from g in c.GrandChildren
					group c by g.ParentID into gc
					select gc.Key
				);
			}
		}

		[Test]
		public void JoinGroupBy2([DataSources(TestProvName.AllAccess)] string context)
		{
			using (var db = GetDataContext(context))
			{
				AreEqual(
					from c in Child
					from g in c.Parent!.Children
					group g by g.ParentID into gc
					select gc.Key
					,
					from c in db.Child
					from g in c.Parent!.Children
					group g by g.ParentID into gc
					select gc.Key
				);
			}
		}

		[Test]
		public void OrderByGroupBy([DataSources] string context)
		{
			using (var db = GetDataContext(context))
			{
				var query1 = from c in db.Child
							 orderby c.ChildID, c.ParentID
							 select c;

				var query2 = from c1 in query1
							 group c1 by c1.ParentID
					into c2
							 select c2.Key;

				Assert.DoesNotThrow(() => query2.ToArray());

				var orderItems = query2.GetSelectQuery().OrderBy.Items;

				Assert.Multiple(() =>
				{
					Assert.That(orderItems, Has.Count.EqualTo(1));
					Assert.That(QueryHelper.GetUnderlyingField(orderItems[0].Expression)!.Name, Is.EqualTo("ParentID"));
				});
			}
		}

		[Test]
		public void CountGroupBy1([DataSources()] string context)
		{
			using (var db = GetDataContext(context))
			{
				var query = from c in db.Child
							 orderby c.ChildID
							 select c;

				Assert.DoesNotThrow(() => query.Count());
			}
		}

		[Test]
		public void CountGroupBy2([DataSources()] string context)
		{
			using (var db = GetDataContext(context))
			{
				var query = from c in db.Child.OrderBy(c => c.ChildID)
							join p in db.Parent on c.ParentID equals p.ParentID
							select new { c, p };

				Assert.DoesNotThrow(() => query.Count());
			}
		}

		[Test]
		public void CountGroupBy3([DataSources()] string context)
		{
			using (var db = GetDataContext(context))
			{
				var query = from p in db.Parent
							join c in db.Child.OrderBy(c => c.ChildID) on p.ParentID equals c.ParentID
							select new { c, p };

				Assert.DoesNotThrow(() => query.Count());
			}
		}

		void CheckGuardedQuery<TKey, TEntity>(IQueryable<IGrouping<TKey, TEntity>> grouping)
			where TKey: notnull
		{
			Assert.Throws<LinqToDBException>(() =>
			{
				grouping.ToDictionary(_ => _.Key, _ => _.ToList());
			});

			Assert.DoesNotThrow(() =>
			{
				grouping.DisableGuard().ToDictionary(_ => _.Key, _ => _.ToList());
			});
		}

		[Test]
		public void GroupByGuard([IncludeDataSources(TestProvName.AllSQLite, TestProvName.AllClickHouse)] string context)
		{
			using (var db = GetDataContext(context, o => o.UseGuardGrouping(true)))
			{
				// group on client
				var dictionary1 = db.Person
					.AsEnumerable()
					.GroupBy(_ => _.Gender)
					.ToDictionary(_ => _.Key, _ => _.ToList());

				var dictionary2 = Person
					.AsEnumerable()
					.GroupBy(_ => _.Gender)
					.ToDictionary(_ => _.Key, _ => _.ToList());

				Assert.That(dictionary1, Has.Count.EqualTo(dictionary2.Count));
				Assert.That(dictionary1.First().Value, Has.Count.EqualTo(dictionary2.First().Value.Count));

				var __ =
				(
					from p in db.Person
					group p by p.Gender into gr
					select new { gr.Key, Count = gr.Count() }
				)
				.ToDictionary(_ => _.Key);

				CheckGuardedQuery(db.Person.GroupBy(_ => _.Gender));
				CheckGuardedQuery(db.Person.GroupBy(_ => _));

				Assert.Throws<LinqToDBException>(() =>
				{
					db.Person
						.GroupBy(_ => _)
						.ToList();
				});

				Assert.DoesNotThrow(() =>
				{
					db.Person
						.GroupBy(_ => _)
						.DisableGuard()
						.ToList();
				});

			}
		}

		[Test]
		public void GroupByGuardCheckOptions([IncludeDataSources(TestProvName.AllSQLite)] string context, [Values] bool guard)
		{
			using (var db = GetDataContext(context, b => b.UseGuardGrouping(guard)))
			{
				// group on client
				var query = db.Person
					.GroupBy(_ => _.Gender);

				if (guard)
					query.Invoking(q => q.ToList()).Should().Throw<LinqToDBException>();
				else
					query.Invoking(q => q.ToList()).Should().NotThrow();
			}
		}

		[Sql.Expression("{0}", ServerSideOnly = true)]
		private static int Noop(int value)
		{
			throw new InvalidOperationException();
		}

		[Test]
		public void GroupByExpression2([DataSources] string context)
		{
			using (var db = GetDataContext(context))
			{
				db.Child
					.GroupBy(_ => Noop(_.ChildID))
					.Select(_ => new
					{
						x = _.Key,
						y = _.Average(r => r.ParentID)
					})
					.ToList();
			}
		}

		[Table("Stone")]
		public class Stone
		{
			[PrimaryKey, Identity] public int     Id           { get; set; } // int
			[Column, NotNull     ] public string  Name         { get; set; } = null!; // nvarchar(256)
			[Column, Nullable    ] public bool?   Enabled      { get; set; } // bit
			[Column, Nullable    ] public string? ImageFullUrl { get; set; } // nvarchar(255)
		}

		[Test]
		[ThrowsForProvider(typeof(LinqToDBException), TestProvName.AllAccess, ProviderName.Firebird25, TestProvName.AllMySql57, TestProvName.AllSybase, ErrorMessage = ErrorHelper.Error_OUTER_Joins)]
		public void Issue672Test([DataSources(TestProvName.AllSybase)] string context)
		{
			using (var db = GetDataContext(context, o => o.UseGuardGrouping(false)))
			using (db.CreateLocalTable<Stone>())
			{
				db.Insert(new Stone() { Id = 1, Name = "group1", Enabled = true, ImageFullUrl = "123" });
				db.Insert(new Stone() { Id = 2, Name = "group1", Enabled = true, ImageFullUrl = "123" });
				db.Insert(new Stone() { Id = 3, Name = "group2", Enabled = true, ImageFullUrl = "123" });

				IQueryable<Stone> stones;
				stones = from s in db.GetTable<Stone>() where s.Enabled == true select s;

				stones = from s in stones
						 where !s.Name.StartsWith("level - ") && s.ImageFullUrl!.Length > 0
						 group s by s.Name
							  into sG
						 select sG.First();

				var list = stones.ToList();
			}
		}

		[Table]
		sealed class Issue680Table
		{
			[Column] public DateTime TimeStamp;
		}

		[Test]
		public void Issue680Test([DataSources(false)] string context)
		{
			using (var db    = GetDataConnection(context))
			using (var table = db.CreateLocalTable<Issue680Table>())
			{
				var result = (from record in table
							  group record by record.TimeStamp into g
							  select new
							  {
								  res = g.Count(r => r.TimeStamp > TestData.DateTime),
							  }).ToList();

				var index = db.LastQuery!.IndexOf("SELECT");
				Assert.That(index, Is.Not.EqualTo(-1));
				index = db.LastQuery.IndexOf("SELECT", index + 1);
				Assert.That(index, Is.EqualTo(-1));
			}
		}

		[Test]
		public void Issue434Test1([DataSources] string context)
		{
			var input = "test";

			using (var db = GetDataContext(context))
			{
				var result = db.Person.GroupJoin(db.Patient, re => re.ID, ri => ri.PersonID, (re, ri) => new
				{
					Name = re.FirstName,
					Roles = ri.ToList().Select(p => p.Diagnosis)
				}).Where(p => p.Name.ToLower().Contains(input.ToLower())).ToList();
			}
		}

		[Test]
		public void Issue434Test2([DataSources] string context)
		{
			using (var db = GetDataContext(context))
			{
				var result = db.Person.GroupJoin(db.Patient, re => re.ID, ri => ri.PersonID, (re, ri) => new
				{
					Name = re.FirstName,
					Roles = ri.ToList().Select(p => p.Diagnosis)
				}).Where(p => p.Name.ToLower().Contains("test".ToLower())).ToList();
			}
		}

		[Table(Name = "Issue913Test")]
		public class Instrument
		{
			[Column, PrimaryKey, NotNull] public int InstrumentID { get; set; } // int
			[Column(Length = 1), Nullable] public TradingStatus? TradingStatus { get; set; } // char(1)

			public static readonly Instrument[] Data = new[]
			{
				new Instrument() { InstrumentID = 1 },
				new Instrument() { InstrumentID = 2, TradingStatus = GroupByTests.TradingStatus.Active },
				new Instrument() { InstrumentID = 3, TradingStatus = GroupByTests.TradingStatus.Delisted }
			};
		}

		public enum TradingStatus
		{
			[MapValue("A")] Active,
			[MapValue("D")] Delisted,
		}

		[Test]
		public void Issue913Test([DataSources] string context)
		{
			using (var db    = GetDataContext(context))
			using (var table = db.CreateLocalTable(Instrument.Data))
			{
				var q = from i in table
					group i by new
					{
						IsDelisted = i.TradingStatus == TradingStatus.Delisted
					}
					into g
						select new
						{
							g.Key.IsDelisted,
							Count = g.Count(),
						};

				var x = q.ToList().OrderBy(_ => _.Count).ToArray();

				Assert.That(x, Has.Length.EqualTo(2));
				Assert.Multiple(() =>
				{
					Assert.That(x[0].IsDelisted, Is.True);
					Assert.That(x[0].Count, Is.EqualTo(1));
					Assert.That(x[1].IsDelisted, Is.False);
					Assert.That(x[1].Count, Is.EqualTo(2));
				});
			}
		}

		sealed class Issue1078Table
		{
			[PrimaryKey]
			public int UserID { get; set; }
			[Column]
			public int SiteID { get; set; }
			[Column]
			public bool Active { get; set; }

			public static readonly Issue1078Table[] TestData = new []
			{
				new Issue1078Table() { UserID = 1, SiteID = 1, Active = true  },
				new Issue1078Table() { UserID = 2, SiteID = 1, Active = false },
				new Issue1078Table() { UserID = 3, SiteID = 1, Active = true  },
				new Issue1078Table() { UserID = 4, SiteID = 2, Active = false },
				new Issue1078Table() { UserID = 5, SiteID = 2, Active = true  },
				new Issue1078Table() { UserID = 6, SiteID = 2, Active = false },
				new Issue1078Table() { UserID = 7, SiteID = 2, Active = false },
				new Issue1078Table() { UserID = 8, SiteID = 3, Active = false },
				new Issue1078Table() { UserID = 9, SiteID = 4, Active = true  },
			};
		}

		[Test]
		public void Issue1078Test([DataSources(TestProvName.AllClickHouse)] string context)
		{
			using (var db = GetDataContext(context))
			using (var table = db.CreateLocalTable(Issue1078Table.TestData))
			{
				var query =
					from u in table
					group u.Active ? 1 : 0 by u.SiteID into grp
					select new
					{
						SiteID   = grp.Key,
						Total    = grp.Count(),
						Inactive = grp.Count(_ => _ == 0)
					};

				var res = query.ToList().OrderBy(_ => _.SiteID).ToArray();

				Assert.That(res, Has.Length.EqualTo(4));

				Assert.Multiple(() =>
				{
					Assert.That(res[0].SiteID, Is.EqualTo(1));
					Assert.That(res[0].Total, Is.EqualTo(3));
					Assert.That(res[0].Inactive, Is.EqualTo(1));

					Assert.That(res[1].SiteID, Is.EqualTo(2));
					Assert.That(res[1].Total, Is.EqualTo(4));
					Assert.That(res[1].Inactive, Is.EqualTo(3));

					Assert.That(res[2].SiteID, Is.EqualTo(3));
					Assert.That(res[2].Total, Is.EqualTo(1));
					Assert.That(res[2].Inactive, Is.EqualTo(1));

					Assert.That(res[3].SiteID, Is.EqualTo(4));
					Assert.That(res[3].Total, Is.EqualTo(1));
					Assert.That(res[3].Inactive, Is.EqualTo(0));
				});
			}
		}

		sealed class Issue1192Table
		{
			public int IdId { get; internal set; }
			public int MyOtherId { get; internal set; }
			public int Status { get; internal set; }
		}

		[Test]
		public void Issue1198Test([DataSources] string context)
		{
			using (var db = GetDataContext(context))
			using (var table = db.CreateLocalTable<Issue1192Table>())
			{
				var stats = (from t in table
							 where t.MyOtherId == 12
							 group t by 1 into g
							 select new
							 {
								 MyGroupedCount = g.Count(i => i.Status == 3),
							 }).FirstOrDefault();
			}
		}

		[Test]
		public void Issue2306Test1([DataSources] string context)
		{
			using (var db = GetDataContext(context, o => o.UseGuardGrouping(false).UseDisableQueryCache(true)))
			{
				db.Person.GroupBy(p => p.ID).ToDictionary(g => g.Key, g => g.Select(p => p.LastName).ToList());
			}

			using (var db = GetDataContext(context, o => o.UseGuardGrouping(true).UseDisableQueryCache(true)))
			{
				Assert.Throws<LinqToDBException>(() => db.Person.GroupBy(p => p.ID).ToDictionary(g => g.Key, g => g.Select(p => p.LastName).ToList()));
			}

			using (var db = GetDataContext(context, o => o.UseGuardGrouping(true).UseDisableQueryCache(true)))
			{
				db.Person.GroupBy(p => p.ID).DisableGuard().ToDictionary(g => g.Key, g => g.Select(p => p.LastName).ToList());
			}
		}

		[Test]
		public void Issue2306Test2([DataSources] string context)
		{
			using (var db = GetDataContext(context, o => o.UseGuardGrouping(false).UseDisableQueryCache(true)))
			{
				db.Person.GroupBy(p => p.ID).ToDictionary(g => g.Key, g => g.Select(p => p.LastName).ToList());
			}

			using (var db = GetDataContext(context, o => o.UseGuardGrouping(true).UseDisableQueryCache(true)))
			{
				Assert.Throws<LinqToDBException>(() => db.Person.GroupBy(p => p.ID).ToDictionary(g => g.Key, g => g.Select(p => p.LastName).ToList()));
			}

			using (var db = GetDataContext(context, o => o.UseGuardGrouping(true).UseDisableQueryCache(true)))
			{
				db.Person.GroupBy(p => p.ID).DisableGuard().ToDictionary(g => g.Key, g => g.Select(p => p.LastName).ToList());
			}
		}

		[Test]
		public void Issue2306Test3([DataSources] string context)
		{
			using (var db = GetDataContext(context, o => o.UseGuardGrouping(true).UseDisableQueryCache(true)))
			{
				Assert.Throws<LinqToDBException>(() => db.Person.GroupBy(p => p.ID).ToDictionary(g => g.Key, g => g.Select(p => p.LastName).ToList()));
			}

			using (var db = GetDataContext(context, o => o.UseGuardGrouping(false).UseDisableQueryCache(true)))
			{
				db.Person.GroupBy(p => p.ID).ToDictionary(g => g.Key, g => g.Select(p => p.LastName).ToList());
			}

			using (var db = GetDataContext(context, o => o.UseGuardGrouping(true).UseDisableQueryCache(true)))
			{
				db.Person.GroupBy(p => p.ID).DisableGuard().ToDictionary(g => g.Key, g => g.Select(p => p.LastName).ToList());
			}
		}

		[Test]
		public void IssueGroupByNonTableColumn([DataSources] string context)
		{
			using (var db = GetDataContext(context))
			{
				var query = db.Person
					.Select(_ => 1)
					.Concat(db.Person.Select(_ => 2))
					.GroupBy(_ => _)
					.Select(_ => new { _.Key, Count = _.Count() })
					.Where(_ => _.Key == 1)
					.Select(_ => _.Count)
					.Where(_ => _ > 1)
					.Count();
			}
		}

		[Test]
		public void GroupByWithSubquery([DataSources] string context)
		{
			using (var db = GetDataContext(context))
			{
				var emptyEquery = db.Person
					.Select(_ => 1)
					.Where(_ => false);

				var query = emptyEquery
					.GroupBy(_ => _)
					.Select(_ => new { _.Key, Count = _.Count() })
					.ToList();

				Assert.That(query, Is.Empty);
			}
		}

		[Test]
		public void Issue3668Test([DataSources] string context)
		{
			using var db = GetDataContext(context);

			var id   = 1;
			var name = "test";

			// use two parameters with different types to ensure fix works with positional parameters
			var result = db.Person
				.Where(x => x.ID == id && x.LastName != name || x.FirstName != name && x.ID - 1 == id)
				.GroupBy(x => x.ID, x => x).DisableGuard()
				.ToList();

			foreach (var x in result)
			{
				foreach (var y in x)
				{
				}
			}
		}

		[Table]
		public class Issue3761Table
		{
			[Column, NotNull, PrimaryKey] public int?      LETO     { get; set; }
			[Column, NotNull, PrimaryKey] public int?      STEVILKA { get; set; }
			[Column                     ] public DateTime? DATUM    { get; set; }
			[Column                     ] public decimal?  SKUPAJ   { get; set; }
		}

		[Test]
		public void Issue3761Test1([DataSources(TestProvName.AllAccess, ProviderName.SqlCe, TestProvName.AllSqlServer2005, TestProvName.AllSybase)] string context)
		{
			using var db = GetDataContext(context);
			using var table = db.CreateLocalTable<Issue3761Table>();

			var query = table.Where(n => n.DATUM < new DateTime(2019, 1, 1))
				.GroupBy(
					n => new
					{
						n.DATUM.GetValueOrDefault().Year,
						n.DATUM.GetValueOrDefault().Month
					},
					(k, n) => new
					{
						k.Year,
						k.Month,
						Sum = n.Sum(nal => nal.SKUPAJ)
					});

			query.ToList();
			Assert.That(query.GetSelectQuery().GroupBy.Items, Has.Count.EqualTo(2));
		}

		[Test]
		public void Issue3761Test2([DataSources(TestProvName.AllAccess, ProviderName.SqlCe, TestProvName.AllSqlServer2005)] string context)
		{
			using var db = GetDataContext(context);
			using var table = db.CreateLocalTable<Issue3761Table>();

			var query = table.Where(n => n.DATUM < new DateTime(2019, 1, 1))
				.GroupBy(
					n => new
					{
						n.DATUM.GetValueOrDefault().Year,
						n.DATUM.GetValueOrDefault().Month
					},
					(k, n) => new
					{
						k.Year,
						k.Month,
						Sum = n.Sum(nal => nal.SKUPAJ)
					})
				.UnionAll(
					table
						.Where(n => n.DATUM >= new DateTime(2019, 1, 1))
						.GroupBy(
							n => new
							{
								n.DATUM.GetValueOrDefault().Year,
								n.DATUM.GetValueOrDefault().Month
							},
							(k, n) => new
							{
								k.Year,
								k.Month,
								Sum = n.Sum(nal => nal.SKUPAJ)
							}));

			query.ToList();

			var sql = query.GetSelectQuery();

			Assert.Multiple(() =>
			{
				Assert.That(sql.GroupBy.Items, Has.Count.EqualTo(2));
				Assert.That(sql.SetOperators[0].SelectQuery.GroupBy.Items, Has.Count.EqualTo(2));
			});
		}

		[Test]
		public void Issue3872([DataSources] string context)
		{
			using var db = GetDataContext(context);
			using var table = db.CreateLocalTable<Issue3761Table>();

			var query1 = db.Person.GroupBy(_ => 1).Select(r => r.Max(r => r.ID));

			var query2 = db.Person.Select(r => r.ID);
			var query  = query1.Concat(query2);

			query.ToList();

			var ast = query.GetSelectQuery();

			Assert.Multiple(() =>
			{
				Assert.That(ast.GroupBy.Items, Is.Empty);
				Assert.That(ast.From.Tables, Has.Count.EqualTo(1));
			});
			if (ast.From.Tables[0] is not SqlTableSource source)
			{
				Assert.Fail("fail");
			}
			else
			{
				Assert.That(source.Source.ElementType, Is.EqualTo(QueryElementType.SqlTable));
			}
		}

		#region Issue 4098
		sealed class Transaction
		{
										public string? InvestorId   { get; set; }
			[Column(CanBeNull = false)] public string SecurityClass { get; set; } = null!;
										public int     Units        { get; set; }

			public static readonly Transaction[] Data = new []
			{
				new Transaction() { InvestorId = "inv1", SecurityClass = "test", Units = 100 },
				new Transaction() { InvestorId = "inv1", SecurityClass = "test", Units = 200 },
				new Transaction() { InvestorId = "inv2", SecurityClass = "test", Units = 300 },
				new Transaction() { InvestorId = "inv2", SecurityClass = "test", Units = 400 },
			};
		}

		[Table(IsColumnAttributeRequired = false)]
		sealed class InvestorPayment
		{
										public int     Id         { get; set; }
			[Column(CanBeNull = false)] public string  InvestorId { get; set; } = null!;
										public int     NetPayment { get; set; }

			public static readonly InvestorPayment[] Data = new []
			{
				new InvestorPayment() { Id = 1, InvestorId = "inv1", NetPayment = 100 },
				new InvestorPayment() { Id = 2, InvestorId = "inv2", NetPayment = 200 },
			};
		}

		sealed class PaymentEvent
		{
										public int     Id           { get; set; }
										public string? Description  { get; set; }
			[Column(CanBeNull = false)] public string SecurityClass { get; set; } = null!;

			public static readonly PaymentEvent[] Data = new []
			{
				new PaymentEvent() { Id = 1, Description = "one", SecurityClass = "test" },
				new PaymentEvent() { Id = 2, Description = "two", SecurityClass = "test" },
			};
		}

		sealed class InvestorPaymentDetail
		{
			public string? InvestorId    { get; set; }
			public int     CalculationId { get; set; }

			public static readonly InvestorPaymentDetail[] Data = new []
			{
				new InvestorPaymentDetail() { InvestorId = "inv1", CalculationId = 1 },
				new InvestorPaymentDetail() { InvestorId = "inv2", CalculationId = 2 },
			};
		}

		sealed class PaymentCalculation
		{
			public int Id      { get; set; }
			public int EventId { get; set; }

			public static readonly PaymentCalculation[] Data = new []
			{
				new PaymentCalculation() { Id = 1, EventId = 1 },
				new PaymentCalculation() { Id = 2, EventId = 2 },
			};
		}

		[Test]
		public void Issue4098WithCte([CteTests.CteContextSource] string context)
		{
			using var db = GetDataContext(context);

			using var transactions           = db.CreateLocalTable(Transaction.Data);
			using var investorPayments       = db.CreateLocalTable(InvestorPayment.Data);
			using var paymentEvents          = db.CreateLocalTable(PaymentEvent.Data);
			using var investorPaymentDetails = db.CreateLocalTable(InvestorPaymentDetail.Data);
			using var paymentCalculations    = db.CreateLocalTable(PaymentCalculation.Data);

			var balances = (from x in transactions
							group x by new { x.SecurityClass, x.InvestorId } into g
							select new
							{
								g.Key.InvestorId,
								g.Key.SecurityClass,
								Units = g.Sum(x => x.Units)
							});

			balances = balances.AsCte();

			var payments = (from pe in paymentEvents
							join ip in investorPayments on pe.Id equals ip.Id
							join ipd in investorPaymentDetails on ip.InvestorId equals ipd.InvestorId
							join pc in paymentCalculations on new { calc = ipd.CalculationId, eid = pe.Id } equals new { calc = pc.Id, eid = pc.EventId }
							join b in balances on new { inv = ip.InvestorId, cls = pe.SecurityClass } equals new { inv = b.InvestorId, cls = b.SecurityClass }
							select new
							{
								ip.InvestorId,
								pe.Description,
								ip.NetPayment,
								TotalUnits = b.Units
							});

			var grouppedPayments = (from x in payments
									group x by new { x.InvestorId, x.TotalUnits } into g
									select new
									{
										g.Key.InvestorId,
										TotalAmount = g.Sum(x => x.NetPayment),
										TotalUnits  = g.Key.TotalUnits
									});

			var retval = (from p in grouppedPayments
						  select new
						  {
							  INVESTORID    = p.InvestorId,
							  TOTALUNITS    = p.TotalUnits,
							  PAYMENTAMOUNT = p.TotalAmount,
						  }).ToList().OrderBy(r => r.INVESTORID).ToArray();

			Assert.That(retval, Has.Length.EqualTo(2));
			Assert.Multiple(() =>
			{
				Assert.That(retval[0].INVESTORID, Is.EqualTo("inv1"));
				Assert.That(retval[0].PAYMENTAMOUNT, Is.EqualTo(100));
				Assert.That(retval[0].TOTALUNITS, Is.EqualTo(300));
				Assert.That(retval[1].INVESTORID, Is.EqualTo("inv2"));
				Assert.That(retval[1].PAYMENTAMOUNT, Is.EqualTo(200));
				Assert.That(retval[1].TOTALUNITS, Is.EqualTo(700));
			});
		}

		[Test]
		public void Issue4098([DataSources(TestProvName.AllAccess)] string context)
		{
			using var db = GetDataContext(context);

			using var transactions           = db.CreateLocalTable(Transaction.Data);
			using var investorPayments       = db.CreateLocalTable(InvestorPayment.Data);
			using var paymentEvents          = db.CreateLocalTable(PaymentEvent.Data);
			using var investorPaymentDetails = db.CreateLocalTable(InvestorPaymentDetail.Data);
			using var paymentCalculations    = db.CreateLocalTable(PaymentCalculation.Data);

			var balances = (from x in transactions
							group x by new { x.SecurityClass, x.InvestorId } into g
							select new
							{
								g.Key.InvestorId,
								g.Key.SecurityClass,
								Units = g.Sum(x => x.Units)
							});

			var payments = (from pe in paymentEvents
							join ip in investorPayments on pe.Id equals ip.Id
							join ipd in investorPaymentDetails on ip.InvestorId equals ipd.InvestorId
							join pc in paymentCalculations on new { calc = ipd.CalculationId, eid = pe.Id } equals new { calc = pc.Id, eid = pc.EventId }
							join b in balances on new { inv = ip.InvestorId, cls = pe.SecurityClass } equals new { inv = b.InvestorId, cls = b.SecurityClass }
							select new
							{
								ip.InvestorId,
								pe.Description,
								ip.NetPayment,
								TotalUnits = b.Units
							});

			var grouppedPayments = (from x in payments
									group x by new { x.InvestorId, x.TotalUnits } into g
									select new
									{
										g.Key.InvestorId,
										TotalAmount = g.Sum(x => x.NetPayment),
										TotalUnits  = g.Key.TotalUnits
									});

			var retval = (from p in grouppedPayments
						  select new
						  {
							  INVESTORID    = p.InvestorId,
							  TOTALUNITS    = p.TotalUnits,
							  PAYMENTAMOUNT = p.TotalAmount,
						  }).ToList().OrderBy(r => r.INVESTORID).ToArray();

			Assert.That(retval, Has.Length.EqualTo(2));
			Assert.Multiple(() =>
			{
				Assert.That(retval[0].INVESTORID, Is.EqualTo("inv1"));
				Assert.That(retval[0].PAYMENTAMOUNT, Is.EqualTo(100));
				Assert.That(retval[0].TOTALUNITS, Is.EqualTo(300));
				Assert.That(retval[1].INVESTORID, Is.EqualTo("inv2"));
				Assert.That(retval[1].PAYMENTAMOUNT, Is.EqualTo(200));
				Assert.That(retval[1].TOTALUNITS, Is.EqualTo(700));
			});
		}
		#endregion

		[Test]
		public void GroupSubqueryTest1([DataSources] string context)
		{
			using var db = GetDataContext(context);

			AssertQuery(
				from pmp in
				(
					from pmp  in db.Child
					group pmp by pmp.ParentID into g
					select g.Key
				)
				from pmp1 in db.Child
				select new { pmp1.ChildID });
		}

		[Test]
		public void GroupSubqueryTest2([DataSources] string context)
		{
			using var db = GetDataContext(context);

			AssertQuery(
				from pmp1 in db.Child
				from pmp in
				(
					from pmp  in db.Child
					group pmp by pmp.ParentID into g
					select g.Key
				)
				select new { pmp1.ChildID });
		}

		[Test]
		public void GroupSubqueryTest3([DataSources] string context)
		{
			using var db = GetDataContext(context);

			AssertQuery(
				from pmp in
				(
					from pmp  in db.Child
					group pmp by pmp.ParentID into g
					select g.Key
				)
				select new { pmp });
		}

		[Test]
		public void GroupByConstants([DataSources] string context)
		{
			using var db = GetDataContext(context);

			var constants =
				from c in db.Child
				select new { ChildId = 1, ParentId = 2 };

			var query =
				from c in constants
				group c by new { c.ChildId, c.ParentId }
				into g
				select new { g.Key, Count = g.Count() };

			AssertQuery(query);
		}

		[Test]
		public void GroupByConstantsEmpty([DataSources] string context)
		{
			using var db = GetDataContext(context);

			var constants =
				from c in db.Child.Where(c => false)
				select new { ChildId = 1, ParentId = 2 };

			var query =
				from c in constants
				group c by new { c.ChildId, c.ParentId }
				into g
				select new { g.Key, Count = g.Count() };

			AssertQuery(query);
		}

		[Test]
		public void GroupByInOuterApply([IncludeDataSources(TestProvName.AllSqlServer2008Plus)] string context)
		{
			using var db = GetDataContext(context);

			var query =
				from p in db.Parent
				let cItems = p.Children.GroupBy(c => c.ParentID, (key, grouped) => new { Id = key, Count = grouped.Count() })
				select new
				{
					p.ParentID,
					First = cItems.OrderBy(x => x.Count).ThenBy(x => x.Id).FirstOrDefault()
				};

			query.ToArray();

			var selectQuery = query.GetSelectQuery();

			// We check that grouping is left in the subquery

			var sqlJoinedTable = selectQuery.From.Tables[0].Joins[0];
			sqlJoinedTable.JoinType.Should().Be(JoinType.OuterApply);
			var joinQuery = (SelectQuery)sqlJoinedTable.Table.Source;
			joinQuery.GroupBy.IsEmpty.Should().BeTrue();
			joinQuery.OrderBy.Items.Should().HaveCount(2);
		}

		#region issue 4256
		[Test]
		public void TestIssue4256AnonymousClass([DataSources] string context)
		{
			using var db = GetDataContext(context);

			AssertQuery(
				db.Types
					.Select(it => new
					{
						IsActive = true,
						Other    = Convert.ToBoolean(it.SmallIntValue)
					})
					.GroupBy(it  => it)
					.Select(it   => it.Key));
		}

		class GroupByTypeTestClass
		{
			public required bool IsActive { get; set; }
			public required bool Other    { get; set; }

			// needed for client-side group-by by AssertQuery
			public override bool Equals(object? obj) => obj is GroupByTypeTestClass other && IsActive == other.IsActive && Other == other.Other;
			public override int GetHashCode() => IsActive.GetHashCode() ^ Other.GetHashCode();
		}

		[Test]
		public void TestIssue4256Class([DataSources] string context)
		{
			using var db = GetDataContext(context);

			AssertQuery(
				db.Types
					.Select(it => new GroupByTypeTestClass()
					{
						IsActive = true,
						Other    = Convert.ToBoolean(it.SmallIntValue)
					})
					.GroupBy(it  => it)
					.Select(it   => it.Key));
		}

		class GroupByTypeTestClassNullable
		{
			public required bool? IsActive { get; set; }
			public required bool  Other    { get; set; }

			// needed for client-side group-by by AssertQuery
			public override bool Equals(object? obj) => obj is GroupByTypeTestClassNullable other && IsActive == other.IsActive && Other == other.Other;
			public override int GetHashCode() => (IsActive?.GetHashCode() ?? 0) ^ Other.GetHashCode();
		}

		[Test]
		public void TestIssue4256ClassNullableFlag([DataSources] string context)
		{
			using var db = GetDataContext(context);

			AssertQuery(
				db.Types
					.Select(it => new GroupByTypeTestClassNullable()
					{
						IsActive = true,
						Other    = Convert.ToBoolean(it.SmallIntValue)
					})
					.GroupBy(it  => it)
					.Select(it   => it.Key));
		}
		#endregion

		[Test]
		public void NoGuardException([IncludeDataSources(true, TestProvName.AllSQLite, TestProvName.AllSqlServer)] string context)
		{
			using var db = GetDataContext(context);

			var query =
				from outer in db.Types
				join innerGroup in
					(
						from r in db.Types
						group r by r.GuidValue into g
						select new
						{
							Id    = g.Key,
							Count = g.Count(d => d.BoolValue)
						}
					)
					on outer.GuidValue equals innerGroup.Id into rightGroup
				from inner in rightGroup.DefaultIfEmpty()
				select new
				{
					Result = (int?)inner.Count ?? 0
				};

			AssertQuery(query);
		}

		[Sql.Expression("(COUNT_BIG(*) * 100E0 / SUM(COUNT_BIG(*)) OVER())", ServerSideOnly = true, IsAggregate = true)]
		private static double CountPercentsAggregate()
		{
			throw new InvalidOperationException("This function should be used only in database code");
		}

		[Sql.Expression("(COUNT_BIG(*) * 100E0 / SUM(COUNT_BIG(*)) OVER())", ServerSideOnly = true, IsWindowFunction = true)]
		private static double CountPercentsWindow()
		{
			throw new InvalidOperationException("This function should be used only in database code");
		}

		[Sql.Expression("(COUNT_BIG(*) * 100E0 / SUM(COUNT_BIG(*)) OVER())", ServerSideOnly = true)]
		private static double CountPercentsNoAggregate()
		{
			throw new InvalidOperationException("This function should be used only in database code");
		}

		[Test]
		public void CustomAggregate_Having_AsAggregate([IncludeDataSources(true, TestProvName.AllSqlServer)] string context)
		{
			using var db = GetDataContext(context);

			var groupId = 2;

			var query = db.Child
				.GroupBy(c => new
				{
					id = new { c.ChildID },
					group = c.Parent!.ParentID,
				})
				.Having(g => g.Key.group == groupId)
				.Select(g => new
				{
					id = g.Key.id.ChildID,
					reference = (int?)g.Key.group,
					cnt = new
					{
						count = g.LongCount(),
						percents = CountPercentsAggregate()
					}
				})
				.OrderByDescending(_ => _.cnt.count);

			query.Should().HaveCount(2);
		}

		[Test]
		public void CustomAggregate_Having_AsWindow([IncludeDataSources(true, TestProvName.AllSqlServer)] string context)
		{
			using var db = GetDataContext(context);

			var groupId = 2;

			var query = db.Child
				.GroupBy(c => new
				{
					id = new { c.ChildID },
					group = c.Parent!.ParentID,
				})
				.Having(g => g.Key.group == groupId)
				.Select(g => new
				{
					id = g.Key.id.ChildID,
					reference = (int?)g.Key.group,
					cnt = new
					{
						count = g.LongCount(),
						percents = CountPercentsWindow()
					}
				})
				.OrderByDescending(_ => _.cnt.count);

			query.Should().HaveCount(2);
		}

		[Test]
		public void CustomAggregate_Having_AsExpression([IncludeDataSources(true, TestProvName.AllSqlServer)] string context)
		{
			using var db = GetDataContext(context);

			var groupId = 2;

			var query = db.Child
				.GroupBy(c => new
				{
					id = new { c.ChildID },
					group = c.Parent!.ParentID,
				})
				.Having(g => g.Key.group == groupId)
				.Select(g => new
				{
					id = g.Key.id.ChildID,
					reference = (int?)g.Key.group,
					cnt = new
					{
						count = g.LongCount(),
						percents = CountPercentsNoAggregate()
					}
				})
				.OrderByDescending(_ => _.cnt.count);

			query.Should().HaveCount(2);
		}

		[Test]
		public void CustomAggregate_Where_AsAggregate([IncludeDataSources(true, TestProvName.AllSqlServer)] string context)
		{
			using var db = GetDataContext(context);

			var groupId = 2;

			var query = db.Child
				.GroupBy(c => new
				{
					id = new { c.ChildID },
					group = c.Parent!.ParentID,
				})
				.Where(g => g.Key.group == groupId)
				.Select(g => new
				{
					id = g.Key.id.ChildID,
					reference = (int?)g.Key.group,
					cnt = new
					{
						count = g.LongCount(),
						percents = CountPercentsAggregate()
					}
				})
				.OrderByDescending(_ => _.cnt.count);

			query.Should().HaveCount(2);
		}

		[Test]
		public void CustomAggregate_Where_AsWindow([IncludeDataSources(true, TestProvName.AllSqlServer)] string context)
		{
			using var db = GetDataContext(context);

			var groupId = 2;

			var query = db.Child
				.GroupBy(c => new
				{
					id = new { c.ChildID },
					group = c.Parent!.ParentID,
				})
				.Where(g => g.Key.group == groupId)
				.Select(g => new
				{
					id = g.Key.id.ChildID,
					reference = (int?)g.Key.group,
					cnt = new
					{
						count = g.LongCount(),
						percents = CountPercentsWindow()
					}
				})
				.OrderByDescending(_ => _.cnt.count);

			query.Should().HaveCount(2);
		}

		[Test]
		public void CustomAggregate_Where_AsExpression([IncludeDataSources(true, TestProvName.AllSqlServer)] string context)
		{
			using var db = GetDataContext(context);

			var groupId = 2;

			var query = db.Child
				.GroupBy(c => new
				{
					id = new { c.ChildID },
					group = c.Parent!.ParentID,
				})
				.Where(g => g.Key.group == groupId)
				.Select(g => new
				{
					id = g.Key.id.ChildID,
					reference = (int?)g.Key.group,
					cnt = new
					{
						count = g.LongCount(),
						percents = CountPercentsNoAggregate()
					}
				})
				.OrderByDescending(_ => _.cnt.count);

			query.Should().HaveCount(2);
		}

		[Test]
		public void Issue_WithToList([IncludeDataSources(true, TestProvName.AllSqlServer2016Plus)] string context)
		{
			using var db = GetDataContext(context);
			using var tb = db.CreateLocalTable<TestAggregateTable>();

			var id  = TestData.Guid1;
			var id2 = TestData.Guid2;

			var now = TestData.DateTimeOffsetUtc;
			var tz  = "UTC";

			db.Insert(new TestAggregateTable()
			{
				Id          = id,
				ReferenceId = null,
				DateTime    = now
			});

			db.Insert(new TestAggregateTable()
			{
				Id          = id2,
				ReferenceId = id,
				DateTime    = now
			});

			var results = db
				.GetTable<TestAggregateTable>()
				.GroupBy(_ => new
				{
					key   = (Guid?)_.Reference!.Id,
					sort  = _.ReferenceId,
				})
				.Select(_ => _.Key)
				.OrderBy(_ => _.sort)
				.ToList()
				.Select(group => new
				{
					data = db.GetTable<TestAggregateTable>()
						.GroupBy(_ => new
						{
							id    = new { _.Id },
							group = _.Reference!.Id,
							key   = new
							{
								hours   = ByHour(_.DateTime, tz),
								minutes = ByMinute(_.DateTime, tz)
							}
						})
						.Having(_ => _.Key.group == group.key)
						.Select(_ => new
						{
							id        = _.Key.id.Id,
							reference = (Guid?)_.Key.group,
							cnt = new
							{
								count    = _.LongCount(),
								percents = CountPercents()
							},
							x = _.Key.key
						})
						.OrderByDescending(_ => _.cnt.count)
						.ToList()
				}).ToList();

			Assert.That(results, Has.Count.EqualTo(2));
			Assert.Multiple(() =>
			{
				Assert.That(results[0].data, Has.Count.EqualTo(1));
				Assert.That(results[1].data, Has.Count.EqualTo(1));
			});

			Assert.Multiple(() =>
			{
				Assert.That(results[0].data[0].id, Is.EqualTo(id));
				Assert.That(results[0].data[0].reference, Is.Null);
				Assert.That(results[0].data[0].cnt.count, Is.EqualTo(1));
				Assert.That(results[0].data[0].cnt.percents, Is.EqualTo(100));
				Assert.That(results[0].data[0].x.hours, Is.EqualTo(now.Hour));
				Assert.That(results[0].data[0].x.minutes, Is.EqualTo(now.Minute));

				Assert.That(results[1].data[0].id, Is.EqualTo(id2));
				Assert.That(results[1].data[0].reference, Is.EqualTo(id));
				Assert.That(results[1].data[0].cnt.count, Is.EqualTo(1));
				Assert.That(results[1].data[0].cnt.percents, Is.EqualTo(100));
				Assert.That(results[1].data[0].x.hours, Is.EqualTo(now.Hour));
				Assert.That(results[1].data[0].x.minutes, Is.EqualTo(now.Minute));
			});
		}

		[Test]
		public void Issue_WithoutToList([IncludeDataSources(true, TestProvName.AllSqlServer2016Plus)] string context)
		{
			using var db = GetDataContext(context);
			using var tb = db.CreateLocalTable<TestAggregateTable>();

			var id  = TestData.Guid1;
			var id2 = TestData.Guid2;

			var now = TestData.DateTimeOffsetUtc;
			var tz  = "UTC";

			db.Insert(new TestAggregateTable()
			{
				Id          = id,
				ReferenceId = null,
				DateTime    = now
			});

			db.Insert(new TestAggregateTable()
			{
				Id          = id2,
				ReferenceId = id,
				DateTime    = now
			});

			var results = db
				.GetTable<TestAggregateTable>()
				.GroupBy(_ => new
				{
					key   = (Guid?)_.Reference!.Id,
					sort  = _.ReferenceId,
				})
				.Select(_ => _.Key)
				.OrderBy(_ => _.sort)
				.Select(group => new
				{
					data = db.GetTable<TestAggregateTable>()
						.GroupBy(_ => new
						{
							id    = new { _.Id },
							group = _.Reference!.Id,
							key   = new
							{
								hours   = ByHour(_.DateTime, tz),
								minutes = ByMinute(_.DateTime, tz)
							}
						})
						.Having(_ => _.Key.group == group.key)
						.Select(_ => new
						{
							id        = _.Key.id.Id,
							reference = (Guid?)_.Key.group,
							cnt = new
							{
								count    = _.LongCount(),
								percents = CountPercents()
							},
							x = _.Key.key
						})
						.OrderByDescending(_ => _.cnt.count)
						.ToList()
				}).ToList();

			Assert.That(results, Has.Count.EqualTo(2));
			Assert.Multiple(() =>
			{
				Assert.That(results[0].data, Has.Count.EqualTo(1));
				Assert.That(results[1].data, Has.Count.EqualTo(1));
			});

			Assert.Multiple(() =>
			{
				Assert.That(results[0].data[0].id, Is.EqualTo(id));
				Assert.That(results[0].data[0].reference, Is.Null);
				Assert.That(results[0].data[0].cnt.count, Is.EqualTo(1));
				Assert.That(results[0].data[0].cnt.percents, Is.EqualTo(100));
				Assert.That(results[0].data[0].x.hours, Is.EqualTo(now.Hour));
				Assert.That(results[0].data[0].x.minutes, Is.EqualTo(now.Minute));

				Assert.That(results[1].data[0].id, Is.EqualTo(id2));
				Assert.That(results[1].data[0].reference, Is.EqualTo(id));
				Assert.That(results[1].data[0].cnt.count, Is.EqualTo(1));
				Assert.That(results[1].data[0].cnt.percents, Is.EqualTo(100));
				Assert.That(results[1].data[0].x.hours, Is.EqualTo(now.Hour));
				Assert.That(results[1].data[0].x.minutes, Is.EqualTo(now.Minute));
			});
		}

		[Sql.Expression("COUNT_BIG(*) * 100E0 / SUM(COUNT_BIG(*)) OVER()", ServerSideOnly = true, Precedence = Precedence.Multiplicative, IsWindowFunction = true)]
		static double CountPercents()
		{
			throw new InvalidOperationException("This function should be used only in database code");
		}

		[Sql.Expression("DATEPART(minute, {0} AT TIME ZONE {1})", ServerSideOnly = true, IsNullable = Sql.IsNullableType.SameAsFirstParameter)]
		static int? ByMinute(DateTimeOffset? datetime, string tzId)
		{
			return datetime.HasValue ? ByMinute(datetime.Value, tzId) : null;
		}

		[Sql.Expression("DATEPART(hour, {0} AT TIME ZONE {1})", ServerSideOnly = true, IsNullable = Sql.IsNullableType.SameAsFirstParameter)]
		static int? ByHour(DateTimeOffset? datetime, string tzId)
		{
			return datetime.HasValue ? ByHour(datetime.Value, tzId) : null;
		}

		[Table]
		public class TestAggregateTable
		{
			[Column]
			public Guid Id { get; set; }

			[Column]
			public Guid? ReferenceId { get; set; }

			[Column]
			public DateTimeOffset? DateTime { get; set; }

			[Association(ThisKey = nameof(ReferenceId), OtherKey = nameof(Id), CanBeNull = true)]
			public TestAggregateTable? Reference { get; set; }
		}

		[Test(Description = "https://github.com/linq2db/linq2db/issues/2821")]
		public void Issue2821Test([DataSources] string context)
		{
			using var db = GetDataContext(context);

			var currentDate = TestData.DateTime;

			var query = db.Types2
				.Where(o => (o.DateTimeValue ?? o.DateTimeValue2) <= currentDate && (!o.DateTimeValue2.HasValue || o.DateTimeValue2.Value >= currentDate));

			query = from allowance in query
					join t in (from x in query
							   group x by x.ID into grp
							   select new
							   {
								   ID = grp.Key,
								   DateTimeValue2 = grp.Max(x => x.DateTimeValue2)
							   })
					on new { allowance.ID, allowance.DateTimeValue2 } equals new { t.ID, t.DateTimeValue2 }
					select allowance;

			query = query = query.OrderBy(x => x.DateTimeValue2);

			var result = query.ToList();
			Assert.That(result, Has.Count.EqualTo(12));
		}

		[Test(Description = "https://github.com/linq2db/linq2db/issues/4349")]
		public void Issue4349Test([DataSources] string context)
		{
			using var db = GetDataContext(context);

			var query = db.Parent
				.Select(f1 => new { A = 0, B = f1.ParentID })
				.GroupBy(r => new { r.A, r.B })
				.Select(g => new
				{
					A = g.Key.A == 0 ? 0 : 1,
					g.Key.B
				})
				.OrderBy(i => i.A);

			query.ToList();
		}

		[Test(Description = "https://github.com/linq2db/linq2db/issues/3486")]
		public void Issue3486Test1([DataSources(false)] string context)
		{
			using var db = GetDataConnection(context);

			var query = (
				from t in db.Person
				group t by new { t.FirstName, t.LastName } into gr
				select new
				{
					gr.Key.FirstName,
					gr.Key.LastName,
					Sum = gr.Sum(it => it.ID)
				});

			query.ToList();

			db.LastQuery.Should().Contain("SELECT", Exactly.Once());
		}

		[Test(Description = "https://github.com/linq2db/linq2db/issues/3486")]
		public void Issue3486Test2([DataSources(false)] string context)
		{
			using var db = GetDataConnection(context);

			var query = (
				from t in db.Person
				group t by new { t.FirstName, t.LastName } into gr
				let common = gr.Key
				select new
				{
					common.FirstName,
					common.LastName,
					Sum = gr.Sum(it => it.ID)
				});

			query.ToList();

			db.LastQuery.Should().Contain("SELECT", Exactly.Once());
		}

		[Test(Description = "https://github.com/linq2db/linq2db/issues/3250")]
		public void Issue3250Test1([DataSources(false)] string context)
		{
			using var db = GetDataConnection(context);

			var query = from s in db.Person
						where s.LastName != "ERROR"
						group s by 1 into g
						where g.Count() > 0
						select new
						{
							Message = $"{g.Count()} items have not been processed, e.g. #{g.Min(x => x.ID)}."
						};

			query.ToList();

			db.LastQuery.Should().Contain("SELECT", Exactly.Once());
		}

		[Test(Description = "https://github.com/linq2db/linq2db/issues/3250")]
		public void Issue3250Test2([DataSources(false)] string context)
		{
			using var db = GetDataConnection(context);

			var query = db.Person
				.Where(s => s.LastName != "ERROR")
				.Having(_ => Sql.Ext.Count().ToValue() > 0)
				.Select(s => new
				{
					Message = $"{ Sql.Ext.Count().ToValue() } items have not been processed, e.g. #{ Sql.Ext.Min(s.ID).ToValue() }.",
				});

			query.ToList();

			db.LastQuery.Should().Contain("SELECT", Exactly.Once());
		}

		[Test]
		public void Issue_HavingConditionTranslation([DataSources] string context)
		{
			using var db = GetDataContext(context);

			var results = db
				.GetTable<Person>()
				.GroupBy(_ => _.MiddleName)
				.Having(_ => _.Key == null || _.Key != "Unknown")
				.Select(_ => new { _.Key, Count = Sql.Ext.Count().ToValue() })
				.ToList();

			var nullValue = results.SingleOrDefault(r => r.Key == null);
			var koValue   = results.SingleOrDefault(r => r.Key == "Ko");

			Assert.Multiple(() =>
			{
				Assert.That(results, Has.Count.EqualTo(2));
				Assert.That(nullValue, Is.Not.Null);
			});
			Assert.Multiple(() =>
			{
				Assert.That(nullValue.Count, Is.EqualTo(3));
				Assert.That(koValue, Is.Not.Null);
			});
			Assert.That(koValue.Count, Is.EqualTo(1));
		}

		[Test]
		public void Issue_PlaceholderDuplicate([DataSources] string context)
		{
			using var db = GetDataContext(context);

			db.GetTable<Person>()
				.GroupBy(r => new
				{
					key = r.ID,
					sort = r.ID,
				})
				.Select(r => new
				{
					Key = r.Key.key,
					Sort = r.Key.sort,
					label = "label"
				})
				.OrderBy(r => r.Sort)
				.Take(100)
				.ToList();
		}

		[Test]
		public void Issue_UnusedColumnsElimination([DataSources] string context)
		{
			using var db = GetDataContext(context);

			db.GetTable<Person>()
				.GroupBy(r => new
				{
					key = r.ID,
					sort = r.ID,
				})
				.Select(r => new
				{
					Key = r.Key.key,
					Sort = r.Key.sort,
					label = "label"
				})
				.LongCount();
		}

		[ThrowsForProvider(typeof(LinqToDBException), providers: [TestProvName.AllSybase], ErrorMessage = ErrorHelper.Error_OrderBy_in_Derived)]
		[Test]
		public void Issue_FilterByOrderedGroupBy([DataSources] string context)
		{
			using var db  = GetDataContext(context);

			var grp =
			(
				from c in db.Child
				group c by c.ParentID into g
				select new
				{
					ParentID = g.Key,
					Max      = g.Max(x => x.ChildID)
				}
				into g
				orderby g.Max descending
				select g
			)
			.Take(2);

			var query = 
				from t in db.Child
				where t.ParentID.In(grp.Select(x => x.ParentID))
				select t;

			AssertQuery(query);
		}
	}
}<|MERGE_RESOLUTION|>--- conflicted
+++ resolved
@@ -4,16 +4,10 @@
 using FluentAssertions;
 
 using LinqToDB;
-<<<<<<< HEAD
 using LinqToDB.Internal;
 using LinqToDB.Internal.SqlQuery;
-=======
-using LinqToDB.Data;
-using LinqToDB.Linq;
->>>>>>> 5066bfbd
 using LinqToDB.Mapping;
 using LinqToDB.SqlQuery;
-using LinqToDB.Tools;
 
 using NUnit.Framework;
 
@@ -883,7 +877,7 @@
 					DistinctWithFilter       = g.Select(x => x.DataValue).Distinct().Count(x => x % 2 == 0),
 					FilterDistinct           = g.Select(x => x.DataValue).Where(x => x      % 2 == 0).Distinct().Count(),
 					FilterDistinctWithFilter = g.Select(x => x.DataValue).Where(x => x      % 2 == 0).Distinct().Count(x => x % 2 == 0),
-
+					
 					SubFilter           = filtered.Count(),
 					SubFilterDistinct   = filteredDistinct.Count(),
 					SubNoFilterDistinct = nonfilteredDistinct.Count(),
@@ -901,7 +895,7 @@
 			using var db = GetDataContext(context);
 			using var table = db.CreateLocalTable(data);
 
-			var query =
+			var query = 
 				from t in table
 				group t by new { t.GroupId }  into g
 				select new
@@ -982,7 +976,7 @@
 			using var db = GetDataContext(context);
 			using var table = db.CreateLocalTable(data);
 
-			var query =
+			var query = 
 				from t in table
 				where t.DataValue != null
 				group t by t.GroupId into g
@@ -1403,7 +1397,7 @@
 		{
 			using var db = GetDataContext(context);
 
-			var query =
+			var query = 
 				from p in db.Parent
 				group p by p.Children.Average(c => c.ParentID) > 3
 				into g
@@ -3046,7 +3040,7 @@
 				let cItems = p.Children.GroupBy(c => c.ParentID, (key, grouped) => new { Id = key, Count = grouped.Count() })
 				select new
 				{
-					p.ParentID,
+					p.ParentID, 
 					First = cItems.OrderBy(x => x.Count).ThenBy(x => x.Id).FirstOrDefault()
 				};
 
