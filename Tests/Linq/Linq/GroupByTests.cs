--- conflicted
+++ resolved
@@ -3808,22 +3808,14 @@
 		{
 			using var db = GetDataContext(context);
 
-<<<<<<< HEAD
-			using var t1 = db.CreateTempTable("temp_table_1", [new { ID = 1, Value = ""}], ed => ed.Property(r => r.ID).IsPrimaryKey());
-=======
 			using var t1 = db.CreateTempTable("temp_table_1", [new { ID = 1, Value = "Value"}], ed => ed.Property(r => r.ID).IsPrimaryKey(), tableOptions: TableOptions.None);
->>>>>>> 63f57e58
 			using var t2 = db.CreateTempTable("temp_table_2",
 				from c in t1
 				group c by c.ID into gr
 				select new
 				{
 					gr.First().Value,
-<<<<<<< HEAD
-				}, ed => ed.Property(r => r.Value).IsPrimaryKey());
-=======
 				}, ed => ed.Property(r => r.Value).IsPrimaryKey().IsNotNull().HasLength(50), tableOptions: TableOptions.None);
->>>>>>> 63f57e58
 		}
 
 		static class Issue5070
