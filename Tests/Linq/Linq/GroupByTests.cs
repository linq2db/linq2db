--- conflicted
+++ resolved
@@ -2265,10 +2265,6 @@
 			[Column, Nullable    ] public string? ImageFullUrl { get; set; } // nvarchar(255)
 		}
 
-<<<<<<< HEAD
-		[ActiveIssue("https://github.com/Octonica/ClickHouseClient/issues/56", Configurations = new[] { ProviderName.ClickHouseOctonica })]
-=======
->>>>>>> c190331b
 		[Test]
 		public void Issue672Test([DataSources(TestProvName.AllSybase)] string context)
 		{
@@ -2952,10 +2948,6 @@
 		}
 
 		#region issue 4256
-<<<<<<< HEAD
-		[ActiveIssue("https://github.com/Octonica/ClickHouseClient/issues/56", Configurations = new[] { ProviderName.ClickHouseOctonica })]
-=======
->>>>>>> c190331b
 		[Test]
 		public void TestIssue4256AnonymousClass([DataSources] string context)
 		{
@@ -2982,10 +2974,6 @@
 			public override int GetHashCode() => IsActive.GetHashCode() ^ Other.GetHashCode();
 		}
 
-<<<<<<< HEAD
-		[ActiveIssue("https://github.com/Octonica/ClickHouseClient/issues/56", Configurations = new[] { ProviderName.ClickHouseOctonica })]
-=======
->>>>>>> c190331b
 		[Test]
 		public void TestIssue4256Class([DataSources] string context)
 		{
@@ -3012,10 +3000,6 @@
 			public override int GetHashCode() => (IsActive?.GetHashCode() ?? 0) ^ Other.GetHashCode();
 		}
 
-<<<<<<< HEAD
-		[ActiveIssue("https://github.com/Octonica/ClickHouseClient/issues/56", Configurations = new[] { ProviderName.ClickHouseOctonica })]
-=======
->>>>>>> c190331b
 		[Test]
 		public void TestIssue4256ClassNullableFlag([DataSources] string context)
 		{
