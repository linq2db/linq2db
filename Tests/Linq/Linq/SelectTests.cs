﻿using System;
using System.Collections.Generic;
using System.Linq;
using System.Linq.Expressions;
using FluentAssertions;
#if NET472
using System.Windows.Forms;
#endif

using LinqToDB;
using LinqToDB.Data;
using LinqToDB.Extensions;
using LinqToDB.Linq;
using LinqToDB.Reflection;
using LinqToDB.Mapping;
using LinqToDB.Tools.Comparers;
using NUnit.Framework;

namespace Tests.Linq
{
	using LinqToDB.Common;
	using Model;

	[TestFixture]
	public class SelectTests : TestBase
	{
		[Test]
		public void SimpleDirect([DataSources] string context)
		{
			using (var db = GetDataContext(context))
				TestJohn(db.Person);
		}

		[Test]
		public void Simple([DataSources] string context)
		{
			using (var db = GetDataContext(context))
				TestJohn(from p in db.Person select p);
		}

		[Test]
		public void Complex([DataSources] string context)
		{
			using (var db = GetDataContext(context))
				TestJohn(from p in db.ComplexPerson select p);
		}

		[Test]
		public void SimpleDouble([DataSources] string context)
		{
			using (var db = GetDataContext(context))
				TestJohn(db.Person.Select(p => p).Select(p => p));
		}

		[Test]
		public void New([DataSources] string context)
		{
			using (var db = GetDataContext(context))
			{
				var expected = from p in    Person select new { p.ID, p.FirstName };
				var result   = from p in db.Person select new { p.ID, p.FirstName };
				Assert.IsTrue(result.ToList().SequenceEqual(expected));
			}
		}

		void NewParam(IQueryable<Person> table, int i)
		{
			var expected = from p in Person select new { i, p.ID, p.FirstName };
			var result   = from p in table  select new { i, p.ID, p.FirstName };

			Assert.IsTrue(result.ToList().SequenceEqual(expected));
		}

		[Test]
		public void NewParam([DataSources] string context)
		{
			using (var db = GetDataContext(context))
			{
				for (var i = 0; i < 5; i++) NewParam(db.Person, i);
			}
		}

		[Test]
		public void InitObject([DataSources] string context)
		{
			using (var db = GetDataContext(context))
				TestJohn(from p in db.Person select new Person { ID = p.ID, FirstName = p.FirstName });
		}

		[Test]
		public void NewObject([DataSources] string context)
		{
			using (var db = GetDataContext(context))
				TestJohn(from p in db.Person select new Person(p.ID, p.FirstName));
		}

		[Test]
		public void NewInitObject([DataSources] string context)
		{
			using (var db = GetDataContext(context))
				TestJohn(from p in db.Person select new Person(p.ID) { FirstName = p.FirstName });
		}

		[Test]
		public void NewWithExpr([DataSources] string context)
		{
			using (var db = GetDataContext(context))
				TestPerson(1, "John1", from p in db.Person select new Person(p.ID) { FirstName = (p.FirstName + "1\r\r\r").TrimEnd('\r') });
		}

		[Test]
		public void MultipleSelect1([DataSources] string context)
		{
			using (var db = GetDataContext(context))
				TestJohn(db.Person
					.Select(p => new { PersonID = p.ID, Name = p.FirstName })
					.Select(p => new Person(p.PersonID) { FirstName = p.Name }));
		}

		[Test]
		public void MultipleSelect2([DataSources] string context)
		{
			using (var db = GetDataContext(context))
				TestJohn(
					from p in db.Person
					select new { PersonID = p.ID, Name = p.FirstName } into pp
					select new Person(pp.PersonID) { FirstName = pp.Name });
		}

		[Test]
		public void MultipleSelect3([DataSources] string context)
		{
			using (var db = GetDataContext(context))
				TestJohn(db.Person
					.Select(p => new        { PersonID = p.ID,       Name      = p.FirstName })
					.Select(p => new Person { ID       = p.PersonID, FirstName = p.Name      })
					.Select(p => new        { PersonID = p.ID,       Name      = p.FirstName })
					.Select(p => new Person { ID       = p.PersonID, FirstName = p.Name      }));
		}

		[Test]
		public void MultipleSelect4([DataSources] string context)
		{
			using (var db = GetDataContext(context))
				TestJohn(db.Person
					.Select(p1 => new        { p1 })
					.Select(p2 => new        { p2 })
					.Select(p3 => new Person { ID = p3.p2.p1.ID, FirstName = p3.p2.p1.FirstName }));
		}

		[Test]
		public void MultipleSelect5([DataSources] string context)
		{
			using (var db = GetDataContext(context))
				TestJohn(db.Person
					.Select(p1 => new        { p1 })
					.Select(p2 => new Person { ID = p2.p1.ID, FirstName = p2.p1.FirstName })
					.Select(p3 => new        { p3 })
					.Select(p4 => new Person { ID = p4.p3.ID, FirstName = p4.p3.FirstName }));
		}

		[Test]
		public void MultipleSelect6([DataSources] string context)
		{
			using (var db = GetDataContext(context))
				TestJohn(db.Person
					.Select(p1 => new        { p1 })
					.Select(p2 => new Person { ID = p2.p1.ID, FirstName = p2.p1.FirstName })
					.Select(p3 => p3)
					.Select(p4 => new Person { ID = p4.ID,    FirstName = p4.FirstName }));
		}

		[Test]
		public void MultipleSelect7([DataSources] string context)
		{
			using (var db = GetDataContext(context))
				TestJohn(db.Person
					.Select(p1 => new        { ID = p1.ID + 1, p1.FirstName })
					.Select(p2 => new Person { ID = p2.ID - 1, FirstName = p2.FirstName }));
		}

		[Test]
		public void MultipleSelect8([DataSources] string context)
		{
			using (var db = GetDataContext(context))
			{
				var person = (

					db.Person
						.Select(p1 => new Person { ID = p1.ID * 2,           FirstName = p1.FirstName })
						.Select(p2 => new        { ID = p2.ID / "22".Length, p2.FirstName })

				).ToList().First(p => p.ID == 1);
				Assert.AreEqual(1,      person.ID);
				Assert.AreEqual("John", person.FirstName);
			}
		}

		[Test]
		public void MultipleSelect9([DataSources] string context)
		{
			using (var db = GetDataContext(context))
				TestJohn(db.Person
					.Select(p1 => new        { ID = p1.ID - 1, p1.FirstName })
					.Select(p2 => new Person { ID = p2.ID + 1, FirstName = p2.FirstName })
					.Select(p3 => p3)
					.Select(p4 => new        { ID = p4.ID * "22".Length, p4.FirstName })
					.Select(p5 => new Person { ID = p5.ID / 2, FirstName = p5.FirstName }));
		}

		[Test]
		public void MultipleSelect10([DataSources] string context)
		{
			using (var db = GetDataContext(context))
				TestJohn(db.Person
					.Select(p1 => new        { p1.ID, p1 })
					.Select(p2 => new        { p2.ID, p2.p1, p2 })
					.Select(p3 => new        { p3.ID, p3.p1.FirstName, p11 = p3.p2.p1, p3 })
					.Select(p4 => new Person { ID = p4.p11.ID, FirstName = p4.p3.p1.FirstName }));
		}

		// ProviderName.SqlServer2014 disabled due to:
		// https://connect.microsoft.com/SQLServer/feedback/details/3139577/performace-regression-for-compatibility-level-2014-for-specific-query
		[Test]
		public void MultipleSelect11([IncludeDataSources(
			ProviderName.SqlServer2008, ProviderName.SqlServer2012, TestProvName.AllSapHana)]
			string context)
		{
			var dt = DateTime.Now;

			using (var db = GetDataContext(context))
			{
				var q =
					from p in db.Parent
					from  g1 in p.GrandChildren.DefaultIfEmpty()
					let   c1 = g1.Child!.ChildID
					where c1 == 1
					from  g2 in p.GrandChildren.DefaultIfEmpty()
					let   c2 = g2.Child!.ChildID
					where c2 == 2
					from  g3 in p.GrandChildren.DefaultIfEmpty()
					let   c3 = g3.Child!.ChildID
					where c3 == 3
					from  g4 in p.GrandChildren.DefaultIfEmpty()
					let   c4 = g4.Child!.ChildID
					where c4 == 4
					from  g5 in p.GrandChildren.DefaultIfEmpty()
					let   c5 = g5.Child!.ChildID
					where c5 == 5
					from  g6 in p.GrandChildren.DefaultIfEmpty()
					let   c6 = g6.Child!.ChildID
					where c6 == 6
					from  g7 in p.GrandChildren.DefaultIfEmpty()
					let   c7 = g7.Child!.ChildID
					where c7 == 7
					from  g8 in p.GrandChildren.DefaultIfEmpty()
					let   c8 = g8.Child!.ChildID
					where c8 == 8
					from  g9 in p.GrandChildren.DefaultIfEmpty()
					let   c9 = g9.Child!.ChildID
					where c9 == 9
					from  g10 in p.GrandChildren.DefaultIfEmpty()
					let   c10 = g10.Child!.ChildID
					where c10 == 10
					from  g11 in p.GrandChildren.DefaultIfEmpty()
					let   c11 = g11.Child!.ChildID
					where c11 == 11
					from  g12 in p.GrandChildren.DefaultIfEmpty()
					let   c12 = g12.Child!.ChildID
					where c12 == 12
					from  g13 in p.GrandChildren.DefaultIfEmpty()
					let   c13 = g13.Child!.ChildID
					where c13 == 13
					from  g14 in p.GrandChildren.DefaultIfEmpty()
					let   c14 = g14.Child!.ChildID
					where c14 == 14
					from  g15 in p.GrandChildren.DefaultIfEmpty()
					let   c15 = g15.Child!.ChildID
					where c15 == 15
					from  g16 in p.GrandChildren.DefaultIfEmpty()
					let   c16 = g16.Child!.ChildID
					where c16 == 16
					from  g17 in p.GrandChildren.DefaultIfEmpty()
					let   c17 = g17.Child!.ChildID
					where c17 == 17
					from  g18 in p.GrandChildren.DefaultIfEmpty()
					let   c18 = g18.Child!.ChildID
					where c18 == 18
					from  g19 in p.GrandChildren.DefaultIfEmpty()
					let   c19 = g19.Child!.ChildID
					where c19 == 19
					from  g20 in p.GrandChildren.DefaultIfEmpty()
					let   c20 = g20.Child!.ChildID
					where c20 == 20
					orderby c1, c2, c3, c4, c5, c6, c7, c8, c9, c10, c11, c12, c13, c14, c15, c16, c17, c18, c19, c20
					select new
					{
						p,
						cs = new [] { c1, c2, c3, c4, c5, c6, c7, c8, c9, c10, c11, c12, c13, c14, c15, c16, c17, c18, c19, c20 }
					};

				var _=  q.ToList();
			}

			Assert.IsTrue((DateTime.Now - dt).TotalSeconds < 30);
		}

		[Test]
		public void MutiplySelect12([DataSources(false)] string context)
		{
			using (var db = GetDataContext(context))
			{
				var q =
					from grandChild in db.GrandChild
					from child in db.Child
					where grandChild.ChildID.HasValue
					select grandChild;
				q.ToList();

				var selectCount = ((DataConnection)db).LastQuery!
					.Split(' ', '\t', '\n', '\r')
					.Count(s => s.Equals("select", StringComparison.OrdinalIgnoreCase));

				Assert.AreEqual(1, selectCount, "Why do we need \"select from select\"??");
			}
		}

		[Test]
		public void Coalesce([DataSources] string context)
		{
			using (var db = GetDataContext(context))
			{
				var q = (

					from p in db.Person
					where p.ID == 1
					select new
					{
						p.ID,
						FirstName  = p.FirstName  ?? "None",
						MiddleName = p.MiddleName ?? "None"
					}

				).ToList().First();

				Assert.AreEqual(1,      q.ID);
				Assert.AreEqual("John", q.FirstName);
				Assert.AreEqual("None", q.MiddleName);
			}
		}

		[Test]
		public void Coalesce2([DataSources] string context)
		{
			using (var db = GetDataContext(context))
			{
				var q = (

					from p in db.Person
					where p.ID == 1
					select new
					{
						p.ID,
						FirstName  = p.MiddleName ?? p.FirstName  ?? "None",
						LastName   = p.LastName   ?? p.FirstName  ?? "None",
						MiddleName = p.MiddleName ?? p.MiddleName ?? "None"
					}

				).ToList().First();

				Assert.AreEqual(1,        q.ID);
				Assert.AreEqual("John",   q.FirstName);
				Assert.AreEqual("Pupkin", q.LastName);
				Assert.AreEqual("None",   q.MiddleName);
			}
		}

		class MyMapSchema : MappingSchema
		{
			public MyMapSchema()
			{
				SetDefaultValue(typeof(string), null);
			}
		}

<<<<<<< HEAD
		static readonly MyMapSchema _myMapSchema = new();
=======
		static readonly MyMapSchema _myMapSchema = new ();
>>>>>>> 7eebf4bc

		[Test]
		public void Coalesce3([DataSources(false)] string context)
		{
			using (var db = GetDataContext(context))
			{
				if (db is DataConnection)
				{
					((DataConnection)db).AddMappingSchema(_myMapSchema);

					var q = (

						from p in db.Person
						where p.ID == 1
						select new
						{
							p.ID,
							FirstName  = p.MiddleName ?? p.FirstName  ?? "None",
							LastName   = p.LastName   ?? p.FirstName  ?? "None",
							MiddleName = p.MiddleName ?? p.MiddleName ?? "None"
						}

					).ToList().First();

					Assert.AreEqual(1,        q.ID);
					Assert.AreEqual("John",   q.FirstName);
					Assert.AreEqual("Pupkin", q.LastName);
					Assert.AreEqual("None",   q.MiddleName);
				}
			}
		}

		[Test]
		public void Coalesce4([DataSources(ProviderName.SqlCe)] string context)
		{
			using (var db = GetDataContext(context))
				AreEqual(
					from c in    Child
					select Sql.AsSql((from ch in    Child where ch.ChildID == c.ChildID select ch.Parent!.Value1).FirstOrDefault() ?? c.ChildID),
					from c in db.Child
					select Sql.AsSql((from ch in db.Child where ch.ChildID == c.ChildID select ch.Parent!.Value1).FirstOrDefault() ?? c.ChildID));
		}

		[Test]
		public void Coalesce5([DataSources(ProviderName.SqlCe)] string context)
		{
			using (var db = GetDataContext(context))
				AreEqual(
					from p in    Parent select Sql.AsSql(p.Children.Max(c => (int?)c.ChildID) ?? p.Value1),
					from p in db.Parent select Sql.AsSql(p.Children.Max(c => (int?)c.ChildID) ?? p.Value1));
		}

		[Test]
		public void Concatenation([DataSources] string context)
		{
			using (var db = GetDataContext(context))
			{
				var q = from p in db.Person where p.ID == 1 select new { p.ID, FirstName  = "123" + p.FirstName + "456" };
				var f = q.Where(p => p.FirstName == "123John456").ToList().First();
				Assert.AreEqual(1, f.ID);
			}
		}

		IEnumerable<int> GetList(int i)
		{
			yield return i;
		}

		[Test]
		public void SelectEnumerable([DataSources] string context)
		{
			using (var db = GetDataContext(context))
				AreEqual(
					from p in    Parent select new { Max = GetList(p.ParentID).Max() },
					from p in db.Parent select new { Max = GetList(p.ParentID).Max() });
		}

#if NET472
		[Test]
		public void ConstractClass([DataSources] string context)
		{
			using (var db = GetDataContext(context))
				db.Parent.Select(f =>
					new ListViewItem(new[] { "", f.ParentID.ToString(), f.Value1.ToString() })
					{
						Checked    = true,
						ImageIndex = 0,
						Tag        = f.ParentID
					}).ToList();
		}
#endif

		static string ConvertString(string s, int? i, bool b, int n)
		{
			return s + "." + i + "." + b + "." + n;
		}

		[Test]
		public void Index([DataSources] string context)
		{
			using (var db = GetDataContext(context))
			{
				var q =
					db.Child
						.OrderByDescending(m => m.ChildID)
						.Where(m => m.Parent != null && m.ParentID > 0);

				var lines =
					q.Select(
						(m, i) =>
							ConvertString(m.Parent!.ParentID.ToString(), m.ChildID, i % 2 == 0, i)).ToArray();

				Assert.AreEqual("7.77.True.0",  lines[0]);
				Assert.AreEqual("6.66.False.1", lines[1]);
				Assert.AreEqual("6.65.True.2",  lines[2]);

				q =
					db.Child
						.OrderByDescending(m => m.ChildID)
						.Where(m => m.Parent != null && m.ParentID > 0);

				lines =
					q.Select(
						(m, i) =>
							ConvertString(m.Parent!.ParentID.ToString(), m.ChildID, i % 2 == 0, i)).ToArray();

				Assert.AreEqual("7.77.True.0", lines[0]);
			}
		}

		[Test]
		public void InterfaceTest([DataSources] string context)
		{
			using (var db = GetDataContext(context))
			{
				var q = from p in db.Parent2 select new { p.ParentID, p.Value1 };
				q.ToList();
			}
		}

		[Test]
		public void ProjectionTest1([DataSources] string context)
		{
			using (var db = GetDataContext(context))
				AreEqual(
					from c in    Child select new { c.ChildID, ID = 0, ID1 = c.ParentID2!.ParentID2, c.ParentID2.Value1, ID2 = c.ParentID },
					from c in db.Child select new { c.ChildID, ID = 0, ID1 = c.ParentID2!.ParentID2, c.ParentID2.Value1, ID2 = c.ParentID });
		}

		[Table(Name="Person")]
		[ObjectFactory(typeof(Factory))]
		public class TestPersonObject
		{
			public class Factory : IObjectFactory
			{
				#region IObjectFactory Members

				public object CreateInstance(TypeAccessor typeAccessor)
				{
					return typeAccessor.CreateInstance();
				}

				#endregion
			}

			public int     PersonID;
			public string? FirstName = null!;
		}

		[Test]
		public void ObjectFactoryTest([DataSources] string context)
		{
			using (var db = GetDataContext(context))
				db.GetTable<TestPersonObject>().ToList();
		}

		[Test]
		public void ProjectionTest2([DataSources] string context)
		{
			using (var db = GetDataContext(context))
				AreEqual(
					from p in    Person select p.Patient,
					from p in db.Person select p.Patient);
		}

		[Test]
		public void EqualTest1([DataSources] string context)
		{
			using (var db = GetDataContext(context))
			{
				var q = (from p in db.Parent select new { p1 = p, p2 = p }).First();
				Assert.AreSame(q.p1, q.p2);
			}
		}

		[Test]
		public void SelectEnumOnClient([DataSources] string context)
		{
			using (var db = GetDataContext(context))
			{
				var arr = new List<Person> { new Person() };
				var p = db.Person.Select(person => new { person.ID, Arr = arr.Take(1) }).FirstOrDefault()!;

				p.Arr.Single();
			}
		}

		[Table(Name="Parent")]
		public class TestParent
		{
			[Column("ParentID")] public int  ParentID_;
			[Column("Value1")]   public int? Value1_;
		}

		[Test]
		public void SelectField()
		{
			using (var db = new DataConnection())
			{
				var q =
					from p in db.GetTable<TestParent>()
					select p.Value1_;

				var sql = q.ToString()!;

				Assert.That(sql.IndexOf("ParentID_"), Is.LessThan(0));
			}
		}

		[Test]
		public void SelectComplexField([DataSources] string context)
		{
			using (var db = GetDataContext(context))
			{
				var q =
					from p in db.GetTable<ComplexPerson>()
					select p.Name.LastName;

				var sql = q.ToString()!;

				TestContext.WriteLine(sql);

				Assert.That(sql.IndexOf("First"),    Is.LessThan(0));
				Assert.That(sql.IndexOf("LastName"), Is.GreaterThan(0));
			}
		}

		[Test]
		public void SelectComplex1([DataSources] string context)
		{
			using (var db = GetDataContext(context))
			{
				var r = db.GetTable<ComplexPerson>().First(_ => _.ID == 1);

				Assert.AreEqual("John", r.Name.FirstName);
				Assert.IsNull(r.Name.MiddleName);
				Assert.AreEqual("Pupkin", r.Name.LastName);
			}
		}

		[Test]
		public void SelectComplex2([DataSources] string context)
		{
			using (var db = GetDataContext(context))
			{
				var r = db.GetTable<ComplexPerson2>().First(_ => _.ID == 1);

				Assert.AreEqual("John", r.Name.FirstName);
				Assert.IsNull(r.Name.MiddleName);
				Assert.AreEqual("Pupkin", r.Name.LastName);
			}
		}

		[Test]
		public void SelectComplex3([DataSources] string context)
		{
			var ms = new MappingSchema();
			var b  = ms.GetFluentMappingBuilder();

			b
				.Entity<ComplexPerson3>()        .HasTableName ("Person")
				.Property(_ => _.ID)             .HasColumnName("PersonID")
				.Property(_ => _.Name.FirstName) .HasColumnName("FirstName")
				.Property(_ => _.Name.LastName)  .HasColumnName("LastName")
				.Property(_ => _.Name.MiddleName).HasColumnName("MiddleName");

			using (var db = GetDataContext(context, ms))
			{
				var r = db.GetTable<ComplexPerson3>().First(_ => _.ID == 1);

				Assert.AreEqual("John", r.Name.FirstName);
				Assert.IsNull(r.Name.MiddleName);
				Assert.AreEqual("Pupkin", r.Name.LastName);
			}
		}

		[Test]
		public void SelectNullableTest1([DataSources] string context)
		{
			using (var db = GetDataContext(context))
			{
				try
				{
					var e = new LinqDataTypes2() { ID = 1000, BoolValue = false };
					db.Insert(e);

					var e2 = db.Types2.First(_ => _.ID == 1000);

					Assert.AreEqual(e, e2);
				}
				finally
				{
					db.Types2.Where(_ => _.ID == 1000).Delete();
				}
			}
		}

		[Test]
		public void SelectNullableTest2([DataSources] string context)
		{
			using (var db = GetDataContext(context))
			{
				try
				{
					var en = new LinqDataTypes2() { ID = 1000, BoolValue = false };
					db.Insert(en);

					var e  = new LinqDataTypes()  { ID = 1000, BoolValue = false };

					var e2 = db.Types.First(_ => _.ID == 1000);

					Assert.AreEqual(e, e2);
				}
				finally
				{
					db.Types2.Where(_ => _.ID == 1000).Delete();
				}
			}
		}

		[Test]
		public void SelectNullPropagationTest([DataSources] string context)
		{
			using (var db = GetDataContext(context))
			{
				var query1 = from p in db.Parent
					select new
					{
						Info = p != null ? new { p.ParentID, p.Value1 } : null
					};

				var query2 = from q in query1
					select new
					{
						q.Info.ParentID
					};

				var _ = query2.ToArray();
			}
		}

		[Test]
		public void SelectNullPropagationWhereTest([DataSources] string context)
		{
			using (var db = GetDataContext(context))
			{
				var query1 = from p in db.Parent
					from c in db.Child.Where(c => c.ParentID == p.ParentID)
					select new
					{
						Info1 = p != null ? new { p.ParentID, p.Value1 } : null,
						Info2 = c != null ? (c.Parent != null ? new { c.Parent.Value1 } : null) : null
					};

				var query2 = from q in query1
					select new
					{
						InfoAll = q == null
							? null
							: new
							{
								ParentID = q.Info1 != null ? (int?)q.Info1.ParentID : (int?)null,
								q.Info1!.Value1,
								Value2 = q.Info2.Value1
							}
					};

				var query3 = query2.Where(p => p.InfoAll.ParentID!.Value > 0 || p.InfoAll.Value1 > 0  || p.InfoAll.Value2 > 0);

				/*
				query3 = query3
					.OrderBy(q => q.InfoAll.ParentID)
					.ThenBy(q => q.InfoAll.Value1)
					.ThenBy(q => q.InfoAll.Value2);

				*/
				var zz = query3.ToArray();

				//AssertQuery(query3);

				//var _ = query3.ToArray();
			}
		}

		[Test]
		public void SelectNullPropagationTest2([DataSources] string context)
		{
			using (var db = GetDataContext(context))
			{
				AreEqual(
					from p in Parent
					join c in Child on p.Value1 equals c.ParentID into gr
					from c in gr.DefaultIfEmpty()
					select new
					{
						Info2 = c != null ? (c.Parent != null ? new { c.Parent.Value1 } : null) : null
					}
					,
					from p in db.Parent
					join c in db.Child on p.Value1 equals c.ParentID into gr
					from c in gr.DefaultIfEmpty()
					select new
					{
						Info2 = c != null ? (c.Parent != null ? new { c.Parent.Value1 } : null) : null
					});
			}
		}

		[Test]
		public void SelectNullProjectionTest([DataSources] string context)
		{
			using (var db = GetDataContext(context))
			{
				var actual = from p in db.Parent
					select new
					{
						V1 = p.Value1.HasValue ? p.Value1 : null,
					};

				var expected = from p in Parent
					select new
					{
						V1 = p.Value1.HasValue ? p.Value1 : null,
					};

				AreEqual(expected, actual);
			}
		}

		[Test]
		public void SelectReverseNullPropagationTest([DataSources] string context)
		{
			using (var db = GetDataContext(context))
			{
				var query1 = from p in db.Parent
							 select new
							 {
								 Info = null != p ? new { p.ParentID, p.Value1 } : null
							 };

				var query2 = from q in query1
							 select new
							 {
								 q.Info.ParentID
							 };

				var _ = query2.ToArray();
			}
		}

		[Test]
		public void SelectReverseNullPropagationWhereTest([DataSources] string context)
		{
			using (var db = GetDataContext(context))
			{
				var query1 = from p in db.Parent
							 from c in db.Child.InnerJoin(c => c.ParentID == p.ParentID)
							 select new
							 {
								 Info1 = null != p ? new { p.ParentID, p.Value1 } : null,
								 Info2 = null != c ? (null != c.Parent ? new { c.Parent.Value1 } : null) : null
							 };

				var query2 = from q in query1
							 select new
							 {
								 InfoAll = null == q
									 ? null
									 : new
									 {
										 ParentID = null != q.Info1 ? (int?)q.Info1.ParentID : (int?)null,
										 q.Info1!.Value1,
										 Value2 = q.Info2.Value1
									 }
							 };

				var query3 = query2.Where(p => p.InfoAll.ParentID!.Value > 0 || p.InfoAll.Value1 > 0 || p.InfoAll.Value2 > 0);

				var _ = query3.ToArray();
			}
		}

		[Test]
		public void SelectReverseNullPropagationTest2([DataSources] string context)
		{
			using (var db = GetDataContext(context))
			{
				AreEqual(
					from p in Parent
					join c in Child on p.Value1 equals c.ParentID into gr
					from c in gr.DefaultIfEmpty()
					select new
					{
						Info2 = null != c ? (null != c.Parent ? new { c.Parent.Value1 } : null) : null
					}
					,
					from p in db.Parent
					join c in db.Child on p.Value1 equals c.ParentID into gr
					from c in gr.DefaultIfEmpty()
					select new
					{
						Info2 = null != c ? (null != c.Parent ? new { c.Parent.Value1 } : null) : null
					});
			}
		}

		public class ClassWithInternal
		{
			public int? Int { get; set; }
			internal string? InternalStr { get; set; }
		}


		[Test]
		public void InternalFieldProjection([IncludeDataSources(TestProvName.AllSQLite)] string context)
		{
			using (var db = GetDataContext(context))
			{
				var query = db.Types.Select(t => new ClassWithInternal
				{
					Int = t.ID,
					InternalStr = t.StringValue
				});

				var result = query.Where(x => x.InternalStr != "").ToArray();
				Assert.That(result[0].InternalStr, Is.EqualTo(Types.First().StringValue));
			}
		}

		class LocalClass
		{
		}

		[Test, Explicit("Fails")]
		public void SelectLocalTest([DataSources] string context)
		{
			using (var db = GetDataContext(context))
			{
				var c = new LocalClass();
				var _ = db.Parent.Select(p => new { c, p.Value1 }).Distinct().ToList();
			}
		}

		// excluded providers where db object names doesn't match with query
		[Test]
		public void ComplexQuery(
			[DataSources(
					false,
					ProviderName.DB2,
					TestProvName.AllPostgreSQL,
					TestProvName.AllFirebird,
					TestProvName.AllSapHana)]
				string context)
		{
			var sql = "select PersonID, FirstName, MiddleName, LastName, Gender from Person where PersonID = 3";
			if (context.Contains("Oracle"))
				sql = "select \"PersonID\", \"FirstName\", \"MiddleName\", \"LastName\", \"Gender\" from \"Person\" where \"PersonID\" = 3";

			using (var db = GetDataConnection(context))
			{
				var person = db.Query<ComplexPerson>(sql).FirstOrDefault()!;

				Assert.NotNull(person);
				Assert.AreEqual(3, person.ID);
				Assert.AreEqual(Gender.Female, person.Gender);
				Assert.NotNull(person.Name);
				Assert.AreEqual("Jane", person.Name.FirstName);
				Assert.IsNull(person.Name.MiddleName);
				Assert.AreEqual("Doe", person.Name.LastName);
			}
		}

		class MainEntityObject
		{
			[PrimaryKey]
			public int Id { get; set; }

			[Column(Length = 50)]
			public string? MainValue { get; set; }
		}

		public class ChildEntityObject
		{
			public int Id { get; set; }

			[Column(Length = 50)]
			public string? Value { get; set; }
		}

		public class DtoChildEntityObject
		{
			public int Id { get; set; }

			public string? Value { get; set; }

			static Expression<Func<ChildEntityObject?, DtoChildEntityObject?>> OwnerImpl()
			{
				return a => a == null
					? null
					: new DtoChildEntityObject
					{
						Id = a.Id,
						Value = a.Value
					};
			}

			[ExpressionMethod("OwnerImpl")]
			public static implicit operator DtoChildEntityObject?(ChildEntityObject a)
			{
				if (a == null) return null;
				return OwnerImpl().CompileExpression()(a);
			}

		}

		public class DtoResult
		{
			public DtoChildEntityObject? Child { get; set; }
			public string? Value { get; set; }
		}

		[Test]
		public void TestExpressionMethodInProjection([IncludeDataSources(true, TestProvName.AllSQLite)] string context)
		{
			using (var db = GetDataContext(context))
			using (db.CreateLocalTable(new []
			{
				new MainEntityObject{Id = 1, MainValue = "MainValue 1"}, 
				new MainEntityObject{Id = 2, MainValue = "MainValue 2"}, 
			}))
			using (db.CreateLocalTable(new []
			{
				new ChildEntityObject{Id = 1, Value = "Value 1"}
			}))
			{
				var query = 
					from m in db.GetTable<MainEntityObject>()
					from c in db.GetTable<ChildEntityObject>().LeftJoin(c => c.Id == m.Id)
					select new DtoResult
					{
						Child = c,
						Value = c.Value
					};

				query = query.OrderByDescending(c => c.Child!.Id);
				var result = query.ToArray();

				Assert.NotNull(result[0].Child);
				Assert.Null(result[1].Child);
			}
		}


		class IntermediateChildResult
		{
			public int?   ParentId { get; set; }
			public Child? Child    { get; set; }
		}

		[Test]
		public void TestConditionalProjectionOptimization(
			[IncludeDataSources(false, TestProvName.AllSQLite)] string context, 
			[Values(true, false)] bool includeChild,
			[Values(1, 2)] int iteration)
		{
			using var db = GetDataContext(context);

			var query =
				from c in db.Child
				select new IntermediateChildResult { ParentId = c.ParentID, Child = includeChild ? c : null };

			var cacheMissCount = Query<IntermediateChildResult>.CacheMissCount;

			var result = query.ToArray().First();

			void CheckResult()
			{
			if (includeChild)
			{
				result.Child.Should().NotBeNull();
			}
			else
			{
				result.Child.Should().BeNull();

				((DataConnection)db).LastQuery.Should().NotContain("ChildID");
			}
			}

			CheckResult();

			includeChild = !includeChild;

			result = query.ToArray().First();

			CheckResult();

			if (iteration > 1)
			{
				Query<IntermediateChildResult>.CacheMissCount.Should().Be(cacheMissCount);
			}
		}


		[Test]
		public void TestConditionalInProjection([DataSources] string context)
		{
			using (var db = GetDataContext(context))
			using (db.CreateLocalTable(new []
			{
				new MainEntityObject{Id = 1, MainValue = "MainValue 1"}, 
				new MainEntityObject{Id = 2, MainValue = "MainValue 2"}, 
			}))
			using (db.CreateLocalTable(new []
			{
				new ChildEntityObject{Id = 1, Value = "Value 1"}
			}))
			{
				var query =
					from m in db.GetTable<MainEntityObject>()
					from c in db.GetTable<ChildEntityObject>().LeftJoin(c => c.Id == m.Id)
					select new
					{
						Child1 = c,
						Child2 = c == null ? null : new ChildEntityObject { Id = c.Id, Value = c.Value },
						Child3 = c != null ? c : new ChildEntityObject { Id = 4, Value = "Generated" },
						Child4 = c.Value != "Value 1" ? c : null,
						SubChild = c == null
							? db.GetTable<ChildEntityObject>()
								.Select(sc => new ChildEntityObject
									{ Id = sc.Id, Value = sc != null ? sc.Value : "NeverHappen" }).FirstOrDefault()
							: c
					};

				var result = query.ToArray();

				Assert.NotNull(result[0].Child1);
				Assert.IsNull (result[1].Child1);

				Assert.NotNull(result[0].Child2);
				Assert.AreEqual(1,         result[0].Child2.Id);
				Assert.AreEqual("Value 1", result[0].Child2.Value);
				Assert.Null(result[1].Child2);

				Assert.NotNull(result[0].Child3);
				Assert.NotNull(result[1].Child3);
				Assert.AreEqual(4,           result[1].Child3.Id);
				Assert.AreEqual("Generated", result[1].Child3.Value);

				Assert.Null(result[0].Child4);
				Assert.IsNull(result[1].Child4);
			}
		}

		[Test]
		public void TestConditionalInProjectionSubquery([DataSources] string context)
		{
			using (var db = GetDataContext(context))
			using (db.CreateLocalTable(new []
			{
				new MainEntityObject{Id = 1, MainValue = "MainValue 1"}, 
				new MainEntityObject{Id = 2, MainValue = "MainValue 2"}, 
			}))
			using (db.CreateLocalTable(new []
			{
				new ChildEntityObject{Id = 1, Value = "Value 1"}
			}))
			{
				var query = 
					(from m in db.GetTable<MainEntityObject>()
					from c in db.GetTable<ChildEntityObject>().LeftJoin(c => c.Id == m.Id)
					select new 
					{
						c.Id,
						Value = (c != null) ? c.Value : (m.MainValue != null ? m.MainValue : "")
					}).Distinct();

				var query2 = from q in query
					where q.Id % 2 == 0
					select q;

				var result = query2.ToArray();

			}
		}

		[Test]
		public void TestConditionalRecursive([IncludeDataSources(ProviderName.SqlCe, TestProvName.AllSqlServer2008Plus)] string context)
		{
			using (var db = GetDataContext(context))
			{
				var query =
					from p in db.Parent
					from c in db.Child.Take(1).DefaultIfEmpty()
					select new
					{
						a = p.ParentID == 1 ? c != null ? "1" : "2" : "3"
					};

				_ = query.ToList();
			}
		}

		class ParentResult
		{
			public ParentResult(int parentID, int? value1)
			{
				ParentID = parentID;
				Value1 = value1;
			}

			public int? Value1 { get; }
			public int ParentID { get; }
		}

		[Test]
		public void TestConstructorProjection([IncludeDataSources(TestProvName.AllSQLite)] string context)
		{
			using (var db = GetDataContext(context))
			{
				var query =
					from p in db.Parent
					select new ParentResult(p.ParentID, p.Value1);

				var resultQuery = from q in query
					where q.Value1 != null
					select q;

				var queryExpected =
					from p in Parent
					select new ParentResult(p.ParentID, p.Value1);

				var resultExpected = from q in queryExpected
					where q.Value1 != null
					select q;

				AreEqual(resultExpected, resultQuery, ComparerBuilder.GetEqualityComparer<ParentResult>());
			}
		}

		[Test]
		public void TestMethodFabricProjection([IncludeDataSources(TestProvName.AllSQLite)] string context)
		{
			using (var db = GetDataContext(context))
			{
				var query =
					from p in db.Parent
					select Tuple.Create(p.ParentID, p.Value1);

				var resultQuery = from q in query
					where q.Item2 != null
					select q;

				var queryExpected =
					from p in Parent
					select Tuple.Create(p.ParentID, p.Value1);

				var resultExpected = from q in queryExpected
					where q.Item2 != null
					select q;

				AreEqual(resultExpected, resultQuery);
			}
		}

		[ActiveIssue("Currently linq2db do not support such queries")]
		[Test]
		public void TestComplexMethodFabricProjection([IncludeDataSources(TestProvName.AllSQLite)] string context)
		{
			using (var db = GetDataContext(context))
			{
				var query =
					from p in db.Parent
					select Tuple.Create(Tuple.Create(p.ParentID, p.Value1), Tuple.Create(p.Value1, p.ParentID));

				var resultQuery = from q in query
					where q.Item2.Item1 != null
					select q;

				var queryExpected =
					from p in Parent
					select Tuple.Create(Tuple.Create(p.ParentID, p.Value1), Tuple.Create(p.Value1, p.ParentID));

				var resultExpected = from q in queryExpected
					where q.Item2.Item1 != null
					select q;

				AreEqual(resultExpected, resultQuery);
			}
		}

		[Test]
		public void TestComplexNestedProjection([IncludeDataSources(TestProvName.AllSQLite)] string context)
		{
			using (var db = GetDataContext(context))
			{
				var query =
					from p in db.Parent
					select new
					{
						A = new
						{
							A1 = new
							{
								B1 = p.ParentID,
								B2 = p.Value1
							},
							A2 = new
							{
								C1 = p.Value1,
								C2 = p.ParentID
							}

						}
					};

				var resultQuery = from q in query
					where q.A.A1.B2 != null
					select q;

				resultQuery.ToArray();

				// var queryExpected =
				// 	from p in Parent
				// 	select Tuple.Create(Tuple.Create(p.ParentID, p.Value1), Tuple.Create(p.Value1, p.ParentID));
				//
				// var resultExpected = from q in queryExpected
				// 	where q.Item2.Item1 != null
				// 	select q;
				//
				// AreEqual(resultExpected, resultQuery);
			}
		}

		// DB2: SQL0418N  The statement was not processed because the statement contains an invalid use of one of the following: an untyped parameter marker, the DEFAULT keyword, or a null
		// IFX: Informix needs type hint for NULL value
		[ActiveIssue(Configurations = new[] { TestProvName.AllInformix, ProviderName.DB2 })]
		[Test]
		public void Select_TernaryNullableValue([DataSources] string context, [Values(null, 0, 1)] int? value)
		{
			// mapping fails and fallbacks to slow-mapper
			using (var db = GetDataContext(context, suppressSequentialAccess: true))
			{
				var result = db.Select(() => Sql.AsSql(value) == null ? (int?)null : Sql.AsSql(value!.Value));

				Assert.AreEqual(value, result);
			}
		}

		// DB2: SQL0418N  The statement was not processed because the statement contains an invalid use of one of the following: an untyped parameter marker, the DEFAULT keyword, or a null
		// IFX: Informix needs type hint for NULL value
		[ActiveIssue(Configurations = new[] { TestProvName.AllInformix, ProviderName.DB2 })]
		[Test]
		public void Select_TernaryNullableValueReversed([DataSources] string context, [Values(null, 0, 1)] int? value)
		{
			// mapping fails and fallbacks to slow-mapper
			using (var db = GetDataContext(context, suppressSequentialAccess: true))
			{
				var result = db.Select(() => Sql.AsSql(value) != null ? Sql.AsSql(value!.Value) : (int?)null);

				Assert.AreEqual(value, result);
			}
		}

		// INFORMIX and DB2 need type hint in select
		// CI: SQL0418N  The statement was not processed because the statement contains an invalid use of one of the following: an untyped parameter marker, the DEFAULT keyword, or a null
		[Test]
		[ActiveIssue(Configurations = new[] { TestProvName.AllInformix, ProviderName.DB2 })]
		public void Select_TernaryNullableValue_Nested([DataSources] string context, [Values(null, 0, 1)] int? value)
		{
			// mapping fails and fallbacks to slow-mapper
			using (var db = GetDataContext(context, suppressSequentialAccess: true))
			{
				var result = db.Select(() => Sql.AsSql(value) == null ? (int?)null : (Sql.AsSql(value!.Value) < 2 ? Sql.AsSql(value.Value) : 2 + Sql.AsSql(value.Value)));

				Assert.AreEqual(value, result);
			}
		}

		// INFORMIX and DB2 need type hint in select
		// CI: SQL0418N  The statement was not processed because the statement contains an invalid use of one of the following: an untyped parameter marker, the DEFAULT keyword, or a null
		[Test]
		[ActiveIssue(Configurations = new[] { TestProvName.AllInformix, ProviderName.DB2 })]
		public void Select_TernaryNullableValueReversed_Nested([DataSources] string context, [Values(null, 0, 1)] int? value)
		{
			// mapping fails and fallbacks to slow-mapper
			using (var db = GetDataContext(context, suppressSequentialAccess: true))
			{
				var result = db.Select(() => Sql.AsSql(value) != null ? (Sql.AsSql(value!.Value) < 2 ? Sql.AsSql(value.Value) : Sql.AsSql(value.Value) + 4) : (int?)null);

				Assert.AreEqual(value, result);
			}
		}

		[Table("Parent")]
		public class Parent1788
		{
			[Column]
			public int Value1 { get; }
		}

		[Test]
		public void Issue1788Test1([DataSources] string context)
		{
			using (var db = GetDataContext(context))
			{
				var results = from p in db.GetTable<Parent1788>()
							   select new
							   {
								   f1 = Sql.ToNullable(p.Value1).HasValue,
								   f2 = Sql.ToNullable(p.Value1)
							   };

				AreEqual(
					from p in db.Parent.AsEnumerable()
					select new
					{
						f1 = p.Value1.HasValue,
						f2 = p.Value1
					},
					results);
			}
		}

		[Test]
		public void Issue1788Test2([DataSources] string context)
		{
			using (var db = GetDataContext(context))
			{
				var results = from p in db.GetTable<Parent1788>()
							  select new
							  {
								  f1 = Sql.ToNullable(p.Value1) != null,
								  f2 = Sql.ToNullable(p.Value1)
							  };

				AreEqual(
					from p in db.Parent.AsEnumerable()
					select new
					{
						f1 = p.Value1 != null,
						f2 = p.Value1
					},
					results);
			}
		}

		[Test]
		public void Issue1788Test3([DataSources] string context)
		{
			using (var db = GetDataContext(context))
			{
				var results = from p in db.GetTable<Parent1788>()
							  select new
							  {
#pragma warning disable CS0472 // comparison of non-null int? with null
								  f1 = ((int?)p.Value1) != null,
#pragma warning restore CS0472
								  f2 = (int?)p.Value1
							  };

				AreEqual(
					from p in db.Parent.AsEnumerable()
					select new
					{
						f1 = p.Value1 != null,
						f2 = p.Value1
					},
					results);
			}
		}

		[Test]
		public void Issue1788Test4([DataSources] string context)
		{
			using (var db = GetDataContext(context))
			{
				var results = from p in db.GetTable<Parent1788>()
							  select new
							  {
								  f1 = ((int?)p.Value1).HasValue,
								  f2 = (int?)p.Value1
							  };

				AreEqual(
					from p in db.Parent.AsEnumerable()
					select new
					{
						f1 = p.Value1 != null,
						f2 = p.Value1
					},
					results);
			}
		}

		[Test]
		public void OuterApplyTest([IncludeDataSources(TestProvName.AllPostgreSQL95Plus, TestProvName.AllSqlServer2008Plus, TestProvName.AllOracle12)] string context)
		{
			using (var db = GetDataContext(context))
			{
				var query =
					from p in db.Parent
					from c1 in db.Child.Where(c => c.ParentID == p.ParentID).Take(1).DefaultIfEmpty()
					let children = db.Child.Where(c => c.ChildID > 2).Select(c => new { c.ChildID, c.ParentID })
					select new
					{
						Parent = p,
						Child = c1,
						Any = children.Any(),
						Child1 = children.Where(c => c.ParentID >= p.ParentID).FirstOrDefault(),
						Child2 = children.Where(c => c.ParentID >= 2).Select(c => new { c.ChildID, c.ParentID }).FirstOrDefault(),
						ChildArray = children.Where(c => c.ParentID >= p.ParentID).Select(c => new object[] {c.ChildID, c.ParentID}).FirstOrDefault(),
						ChildDictionary1 = children.Where(c => c.ParentID >= p.ParentID).Select(c => new Dictionary<int, int?>{{c.ChildID, c.ParentID}}).FirstOrDefault(),
						ChildDictionary2 = children.Where(c => c.ParentID >= p.ParentID).Select(c => new Dictionary<string, int?>{{"ChildID", c.ChildID}, {"ParentID", c.ParentID}}).FirstOrDefault()
					};

				query = query
				 	.Distinct()
				 	.OrderBy(_ => _.Parent.ParentID);


				var expectedQuery = 
					from p in Parent
					from c1 in Child.Where(c => c.ParentID == p.ParentID).Take(1).DefaultIfEmpty()
					let children = Child.Where(c => c.ChildID > 2).Select(c => new { c.ChildID, c.ParentID })
					select new
					{
						Parent = p,
						Child = c1,
						Any = children.Any(),
						Child1 = children.Where(c => c.ParentID >= p.ParentID).FirstOrDefault(),
						Child2 = children.Where(c => c.ParentID >= 2).Select(c => new { c.ChildID, c.ParentID }).FirstOrDefault(),
						ChildArray = children.Where(c => c.ParentID >= p.ParentID).Select(c => new object[] {c.ChildID, c.ParentID}).FirstOrDefault(),
						ChildDictionary1 = children.Where(c => c.ParentID >= p.ParentID).Select(c => new Dictionary<int, int?>{{c.ChildID, c.ParentID}}).FirstOrDefault(),
						ChildDictionary2 = children.Where(c => c.ParentID >= p.ParentID).Select(c => new Dictionary<string, int?>{{"ChildID", c.ChildID}, {"ParentID", c.ParentID}}).FirstOrDefault()
					};

				var actual = query.ToArray();

				 var expected = expectedQuery
				 	.Distinct()
				 	.OrderBy(_ => _.Parent.ParentID)
				 	.ToArray();

				AreEqualWithComparer(expected, actual, m => !typeof(Dictionary<,>).IsSameOrParentOf(m.MemberInfo.GetMemberType()));

				for (int i = 0; i < actual.Length; i++)
				{
					var item = actual[i];
					if (item.Child1 != null)
					{
						Assert.That(item.ChildDictionary1[item.Child1.ChildID], Is.EqualTo(item.Child1.ParentID));
						Assert.That(item.ChildDictionary2["ChildID"],           Is.EqualTo(item.Child1.ChildID));
						Assert.That(item.ChildDictionary2["ParentID"],          Is.EqualTo(item.Child1.ParentID));
					}
				}
			}
		}
		
		[Test]
		public void ToStringTest([DataSources] string context)
		{
			using (var db = GetDataContext(context))
			{
				var id = 1;
				var query = from p in db.GetTable<Parent>()
					where p.ParentID == id
					select p;

				var sql1 = query.ToString();

				id = 2;

				var sql2 = query.ToString();
				
				Assert.That(sql1, Is.Not.EqualTo(sql2));
			}
		}

		[Table]
		class SelectExpressionTable
		{
			[PrimaryKey] public int ID { get; set; }

			public static readonly SelectExpressionTable[] Data = new[]
			{
				new SelectExpressionTable() { ID = 1 }
			};
		}

		[Sql.Expression("{0}", ServerSideOnly = true)]
		public static T Wrap1<T>(T value) => throw new InvalidOperationException();

		[Sql.Expression("{0}", ServerSideOnly = true)]
		public static T Wrap2<T>(T value) => value;

		[Sql.Expression("{0}", ServerSideOnly = false)]
		public static T Wrap3<T>(T value) => throw new InvalidOperationException();

		[Sql.Expression("{0}", ServerSideOnly = false)]
		public static T Wrap4<T>(T value) => value;

		[Test]
		public void SelectExpression1([DataSources(ProviderName.DB2, TestProvName.AllFirebird)] string context)
		{
			using (var db    = GetDataContext(context))
			using (var table = db.CreateLocalTable(SelectExpressionTable.Data))
			{
				var res = table.Take(1).Select(_ => Wrap1(new Guid("b3d9b51c89f9442a893bcd8a6f667d37")) != Wrap1(new Guid("61efdcd4659d41e8910c506a9c2f31c5"))).SingleOrDefault();

				Assert.True(res);
			}
		}

		[Test]
		public void SelectExpression2([DataSources(ProviderName.DB2, TestProvName.AllFirebird)] string context)
		{
			using (var db = GetDataContext(context))
			using (var table = db.CreateLocalTable(SelectExpressionTable.Data))
			{
				var res = table.Take(1).Select(_ => Wrap2(new Guid("b3d9b51c89f9442a893bcd8a6f667d37")) != Wrap2(new Guid("61efdcd4659d41e8910c506a9c2f31c5"))).SingleOrDefault();

				Assert.True(res);
			}
		}

		[Test]
		public void SelectExpression3([DataSources] string context)
		{
			using (var db = GetDataContext(context))
			using (var table = db.CreateLocalTable(SelectExpressionTable.Data))
			{
				var res = table.Take(1).Select(_ => new Guid("b3d9b51c89f9442a893bcd8a6f667d37") != new Guid("61efdcd4659d41e8910c506a9c2f31c5")).SingleOrDefault();

				Assert.True(res);
			}
		}

		[Test]
		public void SelectExpression4([DataSources] string context)
		{
			using (var db = GetDataContext(context))
			using (var table = db.CreateLocalTable(SelectExpressionTable.Data))
			{
				Assert.Throws<InvalidOperationException>(() => table.Take(1).Select(_ => Wrap3(new Guid("b3d9b51c89f9442a893bcd8a6f667d37")) != Wrap3(new Guid("61efdcd4659d41e8910c506a9c2f31c5"))).SingleOrDefault());
			}
		}

		[Test]
		public void SelectExpression5([DataSources] string context)
		{
			using (var db = GetDataContext(context))
			using (var table = db.CreateLocalTable(SelectExpressionTable.Data))
			{
				var res = table.Take(1).Select(_ => Wrap4(new Guid("b3d9b51c89f9442a893bcd8a6f667d37")) != Wrap4(new Guid("61efdcd4659d41e8910c506a9c2f31c5"))).SingleOrDefault();

				Assert.True(res);
			}
		}


		[Table("test_mapping_column_2_prop")]
		public partial class TestMappingColumn1PropInfo 
		{
			[Column("id"),          PrimaryKey] public long Id         { get; set; } // bigint
			[Column("test_number"), NotNull   ] public long TestNumber { get; set; } // bigint
		}

		[Table("test_mapping_column_2_prop")]
		public partial class TestMappingColumn2PropInfo 
		{
			[Column("test_number"), NotNull   ] public long TestNumber { get; set; } // bigint

			[Column("test_number"), NotNull] public long TestNumber2 { get; set; } // bigint
			[Column("test_number"), NotNull] public long TestNumber3 { get; set; } // bigint
			[Column("id"),          PrimaryKey] public long Id         { get; set; } // bigint
		}

		[Test]
		public void MaterializeTwoMapped([IncludeDataSources(TestProvName.AllSQLite)] string context)
		{
			var data = new[] { new TestMappingColumn1PropInfo  { Id = 1, TestNumber = 3 } };
			using (var db = GetDataContext(context))
			using (var table = db.CreateLocalTable(data))
			{
				var value = db.GetTable<TestMappingColumn2PropInfo>().First();
				Assert.That(value.TestNumber, Is.EqualTo(value.TestNumber2));
				Assert.That(value.TestNumber, Is.EqualTo(value.TestNumber3));
			}
		}

		[Table]
		class Table860_1
		{
			[Column] public int Id  { get; set; }
			[Column] public int bId { get; set; }

			[Association(ThisKey = nameof(bId), OtherKey = nameof(Table860_2.Id))]
			public IList<Table860_2> Table2 { get; set; } = null!;
		}

		[Table]
		class Table860_2
		{
			[Column] public int Id  { get; set; }
			[Column] public int cId { get; set; }

			[Association(ThisKey = nameof(cId), OtherKey = nameof(Table860_3.Id))]
			public Table860_3? Table3 { get; set; }
		}

		[Table]
		class Table860_3
		{
			[Column] public int     Id   { get; set; }
			[Column] public string? Prop { get; set; }
		}

		[Test]
		public void Issue860Test([IncludeDataSources(TestProvName.AllSQLite)] string context)
		{
			using (var db = GetDataContext(context))
			using (db.CreateLocalTable<Table860_1>())
			using (db.CreateLocalTable<Table860_2>())
			using (db.CreateLocalTable<Table860_3>())
			{
				var q = db.GetTable<Table860_1>()
					.Where(it => (
						(it.Table2 == null)
							? null
							: ((bool?)it.Table2.Any(d =>
								 (
									 ((d == null ? null : d.Table3) == null)
										 ? null
										 : d!.Table3!.Prop
								 ) == "aaa")
							)
					) == true
				);

				q.ToArray();
			}
		}

		#region SequentialAccess (#2116)
		[Test(Description = "https://github.com/linq2db/linq2db/issues/2116")]
		public void SequentialAccessTest([DataSources] string context)
		{
			// providers that support SequentialAccess:
			// Access (OleDb)
			// MySql.Data
			// npgsql
			// System.Data.SqlClient
			// Microsoft.Data.SqlClient
			// SqlCe
			using (new OptimizeForSequentialAccess(true))
			using (var db = GetDataContext(context, interceptor: SequentialAccessCommandInterceptor.Instance, suppressSequentialAccess: true))
			{
				var q = db.Person
					.Select(p => new
					{
						FirstName  = p.FirstName,
						ID         = p.ID,
						IDNullable = Sql.ToNullable(p.ID),
						LastName   = p.LastName,
						FullName   = $"{p.FirstName} {p.LastName}"
					});

				foreach (var p in q.ToArray())
					Assert.AreEqual($"{p.FirstName} {p.LastName}", p.FullName);
			}
		}

		[Test]
		public void SequentialAccessTest_Complex([DataSources] string context)
		{
			// fields read out-of-order, multiple times and with different types
			using (new OptimizeForSequentialAccess(true))
			// suppressSequentialAccess: true to avoid interceptor added twice
			using (var db = GetDataContext(context, interceptor: SequentialAccessCommandInterceptor.Instance, suppressSequentialAccess: true))
			{
				Assert.AreEqual(typeof(InheritanceParentBase), InheritanceParent[0].GetType());
				Assert.AreEqual(typeof(InheritanceParent1)   , InheritanceParent[1].GetType());
				Assert.AreEqual(typeof(InheritanceParent2)   , InheritanceParent[2].GetType());

				AreEqual(InheritanceParent, db.InheritanceParent);
				AreEqual(InheritanceChild, db.InheritanceChild);
			}
		}
		#endregion
	}
}<|MERGE_RESOLUTION|>--- conflicted
+++ resolved
@@ -383,11 +383,7 @@
 			}
 		}
 
-<<<<<<< HEAD
-		static readonly MyMapSchema _myMapSchema = new();
-=======
 		static readonly MyMapSchema _myMapSchema = new ();
->>>>>>> 7eebf4bc
 
 		[Test]
 		public void Coalesce3([DataSources(false)] string context)
