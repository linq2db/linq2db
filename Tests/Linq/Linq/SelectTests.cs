--- conflicted
+++ resolved
@@ -1,821 +1,818 @@
-﻿using System;
-using System.Collections.Generic;
-using System.Linq;
-
-#if !NETSTANDARD1_6 && !NETSTANDARD2_0
-using System.Windows.Forms;
-#endif
-
-using LinqToDB;
-using LinqToDB.Data;
-using LinqToDB.Reflection;
-using LinqToDB.Mapping;
-
-using NUnit.Framework;
-
-namespace Tests.Linq
-{
-	using Model;
-
-	[TestFixture]
-	public class SelectTests : TestBase
-	{
-		[Test, DataContextSource]
-		public void SimpleDirect(string context)
-		{
-			using (var db = GetDataContext(context))
-				TestJohn(db.Person);
-		}
-
-		[Test, DataContextSource]
-		public void Simple(string context)
-		{
-			using (var db = GetDataContext(context))
-				TestJohn(from p in db.Person select p);
-		}
-
-		[Test, DataContextSource]
-		public void Complex(string context)
-		{
-			using (var db = GetDataContext(context))
-				TestJohn(from p in db.ComplexPerson select p);
-		}
-
-		[Test, DataContextSource]
-		public void SimpleDouble(string context)
-		{
-			using (var db = GetDataContext(context))
-				TestJohn(db.Person.Select(p => p).Select(p => p));
-		}
-
-		[Test, DataContextSource]
-		public void New(string context)
-		{
-			using (var db = GetDataContext(context))
-			{
-				var expected = from p in    Person select new { p.ID, p.FirstName };
-				var result   = from p in db.Person select new { p.ID, p.FirstName };
-				Assert.IsTrue(result.ToList().SequenceEqual(expected));
-			}
-		}
-
-		void NewParam(IQueryable<Person> table, int i)
-		{
-			var expected = from p in Person select new { i, p.ID, p.FirstName };
-			var result   = from p in table  select new { i, p.ID, p.FirstName };
-
-			Assert.IsTrue(result.ToList().SequenceEqual(expected));
-		}
-
-		[Test, DataContextSource]
-		public void NewParam(string context)
-		{
-			using (var db = GetDataContext(context))
-			{
-				for (var i = 0; i < 5; i++) NewParam(db.Person, i);
-			}
-		}
-
-		[Test, DataContextSource]
-		public void InitObject(string context)
-		{
-			using (var db = GetDataContext(context))
-				TestJohn(from p in db.Person select new Person { ID = p.ID, FirstName = p.FirstName });
-		}
-
-		[Test, DataContextSource]
-		public void NewObject(string context)
-		{
-			using (var db = GetDataContext(context))
-				TestJohn(from p in db.Person select new Person(p.ID, p.FirstName));
-		}
-
-		[Test, DataContextSource]
-		public void NewInitObject(string context)
-		{
-			using (var db = GetDataContext(context))
-				TestJohn(from p in db.Person select new Person(p.ID) { FirstName = p.FirstName });
-		}
-
-		[Test, DataContextSource]
-		public void NewWithExpr(string context)
-		{
-			using (var db = GetDataContext(context))
-				TestPerson(1, "John1", from p in db.Person select new Person(p.ID) { FirstName = (p.FirstName + "1\r\r\r").TrimEnd('\r') });
-		}
-
-		[Test, DataContextSource]
-		public void MultipleSelect1(string context)
-		{
-			using (var db = GetDataContext(context))
-				TestJohn(db.Person
-					.Select(p => new { PersonID = p.ID, Name = p.FirstName })
-					.Select(p => new Person(p.PersonID) { FirstName = p.Name }));
-		}
-
-		[Test, DataContextSource]
-		public void MultipleSelect2(string context)
-		{
-			using (var db = GetDataContext(context))
-				TestJohn(
-					from p in db.Person
-					select new { PersonID = p.ID, Name = p.FirstName } into pp
-					select new Person(pp.PersonID) { FirstName = pp.Name });
-		}
-
-		[Test, DataContextSource]
-		public void MultipleSelect3(string context)
-		{
-			using (var db = GetDataContext(context))
-				TestJohn(db.Person
-					.Select(p => new        { PersonID = p.ID,       Name      = p.FirstName })
-					.Select(p => new Person { ID       = p.PersonID, FirstName = p.Name      })
-					.Select(p => new        { PersonID = p.ID,       Name      = p.FirstName })
-					.Select(p => new Person { ID       = p.PersonID, FirstName = p.Name      }));
-		}
-
-		[Test, DataContextSource]
-		public void MultipleSelect4(string context)
-		{
-			using (var db = GetDataContext(context))
-				TestJohn(db.Person
-					.Select(p1 => new        { p1 })
-					.Select(p2 => new        { p2 })
-					.Select(p3 => new Person { ID = p3.p2.p1.ID, FirstName = p3.p2.p1.FirstName }));
-		}
-
-		[Test, DataContextSource]
-		public void MultipleSelect5(string context)
-		{
-			using (var db = GetDataContext(context))
-				TestJohn(db.Person
-					.Select(p1 => new        { p1 })
-					.Select(p2 => new Person { ID = p2.p1.ID, FirstName = p2.p1.FirstName })
-					.Select(p3 => new        { p3 })
-					.Select(p4 => new Person { ID = p4.p3.ID, FirstName = p4.p3.FirstName }));
-		}
-
-		[Test, DataContextSource]
-		public void MultipleSelect6(string context)
-		{
-			using (var db = GetDataContext(context))
-				TestJohn(db.Person
-					.Select(p1 => new        { p1 })
-					.Select(p2 => new Person { ID = p2.p1.ID, FirstName = p2.p1.FirstName })
-					.Select(p3 => p3)
-					.Select(p4 => new Person { ID = p4.ID,    FirstName = p4.FirstName }));
-		}
-
-		[Test, DataContextSource]
-		public void MultipleSelect7(string context)
-		{
-			using (var db = GetDataContext(context))
-				TestJohn(db.Person
-					.Select(p1 => new        { ID = p1.ID + 1, p1.FirstName })
-					.Select(p2 => new Person { ID = p2.ID - 1, FirstName = p2.FirstName }));
-		}
-
-		[Test, DataContextSource]
-		public void MultipleSelect8(string context)
-		{
-			using (var db = GetDataContext(context))
-			{
-				var person = (
-
-					db.Person
-						.Select(p1 => new Person { ID = p1.ID * 2,           FirstName = p1.FirstName })
-						.Select(p2 => new        { ID = p2.ID / "22".Length, p2.FirstName })
-
-				).ToList().First(p => p.ID == 1);
-				Assert.AreEqual(1,      person.ID);
-				Assert.AreEqual("John", person.FirstName);
-			}
-		}
-
-		[Test, DataContextSource]
-		public void MultipleSelect9(string context)
-		{
-			using (var db = GetDataContext(context))
-				TestJohn(db.Person
-					.Select(p1 => new        { ID = p1.ID - 1, p1.FirstName })
-					.Select(p2 => new Person { ID = p2.ID + 1, FirstName = p2.FirstName })
-					.Select(p3 => p3)
-					.Select(p4 => new        { ID = p4.ID * "22".Length, p4.FirstName })
-					.Select(p5 => new Person { ID = p5.ID / 2, FirstName = p5.FirstName }));
-		}
-
-		[Test, DataContextSource]
-		public void MultipleSelect10(string context)
-		{
-			using (var db = GetDataContext(context))
-				TestJohn(db.Person
-					.Select(p1 => new        { p1.ID, p1 })
-					.Select(p2 => new        { p2.ID, p2.p1, p2 })
-					.Select(p3 => new        { p3.ID, p3.p1.FirstName, p11 = p3.p2.p1, p3 })
-					.Select(p4 => new Person { ID = p4.p11.ID, FirstName = p4.p3.p1.FirstName }));
-		}
-
-		// ProviderName.SqlServer2014 disabled due to:
-		// https://connect.microsoft.com/SQLServer/feedback/details/3139577/performace-regression-for-compatibility-level-2014-for-specific-query
-		[Test, IncludeDataContextSource(ProviderName.SqlServer2008, ProviderName.SqlServer2012, ProviderName.SapHana, ParallelScope = ParallelScope.None)]
-		public void MultipleSelect11(string context)
-		{
-			var dt = DateTime.Now;
-
-			using (var db = GetDataContext(context))
-			{
-				var q =
-					from p in db.Parent
-					from  g1 in p.GrandChildren.DefaultIfEmpty()
-					let   c1 = g1.Child.ChildID
-					where c1 == 1
-					from  g2 in p.GrandChildren.DefaultIfEmpty()
-					let   c2 = g2.Child.ChildID
-					where c2 == 2
-					from  g3 in p.GrandChildren.DefaultIfEmpty()
-					let   c3 = g3.Child.ChildID
-					where c3 == 3
-					from  g4 in p.GrandChildren.DefaultIfEmpty()
-					let   c4 = g4.Child.ChildID
-					where c4 == 4
-					from  g5 in p.GrandChildren.DefaultIfEmpty()
-					let   c5 = g5.Child.ChildID
-					where c5 == 5
-					from  g6 in p.GrandChildren.DefaultIfEmpty()
-					let   c6 = g6.Child.ChildID
-					where c6 == 6
-					from  g7 in p.GrandChildren.DefaultIfEmpty()
-					let   c7 = g7.Child.ChildID
-					where c7 == 7
-					from  g8 in p.GrandChildren.DefaultIfEmpty()
-					let   c8 = g8.Child.ChildID
-					where c8 == 8
-					from  g9 in p.GrandChildren.DefaultIfEmpty()
-					let   c9 = g9.Child.ChildID
-					where c9 == 9
-					from  g10 in p.GrandChildren.DefaultIfEmpty()
-					let   c10 = g10.Child.ChildID
-					where c10 == 10
-					from  g11 in p.GrandChildren.DefaultIfEmpty()
-					let   c11 = g11.Child.ChildID
-					where c11 == 11
-					from  g12 in p.GrandChildren.DefaultIfEmpty()
-					let   c12 = g12.Child.ChildID
-					where c12 == 12
-					from  g13 in p.GrandChildren.DefaultIfEmpty()
-					let   c13 = g13.Child.ChildID
-					where c13 == 13
-					from  g14 in p.GrandChildren.DefaultIfEmpty()
-					let   c14 = g14.Child.ChildID
-					where c14 == 14
-					from  g15 in p.GrandChildren.DefaultIfEmpty()
-					let   c15 = g15.Child.ChildID
-					where c15 == 15
-					from  g16 in p.GrandChildren.DefaultIfEmpty()
-					let   c16 = g16.Child.ChildID
-					where c16 == 16
-					from  g17 in p.GrandChildren.DefaultIfEmpty()
-					let   c17 = g17.Child.ChildID
-					where c17 == 17
-					from  g18 in p.GrandChildren.DefaultIfEmpty()
-					let   c18 = g18.Child.ChildID
-					where c18 == 18
-					from  g19 in p.GrandChildren.DefaultIfEmpty()
-					let   c19 = g19.Child.ChildID
-					where c19 == 19
-					from  g20 in p.GrandChildren.DefaultIfEmpty()
-					let   c20 = g20.Child.ChildID
-					where c20 == 20
-					orderby c1, c2, c3, c4, c5, c6, c7, c8, c9, c10, c11, c12, c13, c14, c15, c16, c17, c18, c19, c20
-					select new
-					{
-						p,
-						cs = new [] { c1, c2, c3, c4, c5, c6, c7, c8, c9, c10, c11, c12, c13, c14, c15, c16, c17, c18, c19, c20 }
-					};
-
-				q.ToList();
-			}
-
-			Assert.IsTrue((DateTime.Now - dt).TotalSeconds < 30);
-		}
-
-		[Test, DataContextSource(false)]
-		public void MutiplySelect12(string context)
-		{
-			using (var db = GetDataContext(context))
-			{
-				var q =
-					from grandChild in db.GrandChild
-					from child in db.Child
-					where grandChild.ChildID.HasValue
-					select grandChild;
-				q.ToList();
-
-				var selectCount = ((DataConnection)db).LastQuery
-					.Split(' ', '\t', '\n', '\r')
-					.Count(s => s.Equals("select", StringComparison.OrdinalIgnoreCase));
-
-				Assert.AreEqual(1, selectCount, "Why do we need \"select from select\"??");
-			}
-		}
-
-		[Test, DataContextSource]
-		public void Coalesce(string context)
-		{
-			using (var db = GetDataContext(context))
-			{
-				var q = (
-
-					from p in db.Person
-					where p.ID == 1
-					select new
-					{
-						p.ID,
-						FirstName  = p.FirstName  ?? "None",
-						MiddleName = p.MiddleName ?? "None"
-					}
-
-				).ToList().First();
-
-				Assert.AreEqual(1,      q.ID);
-				Assert.AreEqual("John", q.FirstName);
-				Assert.AreEqual("None", q.MiddleName);
-			}
-		}
-
-		[Test, DataContextSource]
-		public void Coalesce2(string context)
-		{
-			using (var db = GetDataContext(context))
-			{
-				var q = (
-
-					from p in db.Person
-					where p.ID == 1
-					select new
-					{
-						p.ID,
-						FirstName  = p.MiddleName ?? p.FirstName  ?? "None",
-						LastName   = p.LastName   ?? p.FirstName  ?? "None",
-						MiddleName = p.MiddleName ?? p.MiddleName ?? "None"
-					}
-
-				).ToList().First();
-
-				Assert.AreEqual(1,        q.ID);
-				Assert.AreEqual("John",   q.FirstName);
-				Assert.AreEqual("Pupkin", q.LastName);
-				Assert.AreEqual("None",   q.MiddleName);
-			}
-		}
-
-		class MyMapSchema : MappingSchema
-		{
-			public MyMapSchema()
-			{
-				SetDefaultValue(typeof(string), null);
-			}
-		}
-
-		static readonly MyMapSchema _myMapSchema = new MyMapSchema();
-
-		[Test, DataContextSource(false)]
-		public void Coalesce3(string context)
-		{
-			using (var db = GetDataContext(context))
-			{
-				if (db is DataConnection)
-				{
-					((DataConnection)db).AddMappingSchema(_myMapSchema);
-
-					var q = (
-
-						from p in db.Person
-						where p.ID == 1
-						select new
-						{
-							p.ID,
-							FirstName  = p.MiddleName ?? p.FirstName  ?? "None",
-							LastName   = p.LastName   ?? p.FirstName  ?? "None",
-							MiddleName = p.MiddleName ?? p.MiddleName ?? "None"
-						}
-
-					).ToList().First();
-
-					Assert.AreEqual(1,        q.ID);
-					Assert.AreEqual("John",   q.FirstName);
-					Assert.AreEqual("Pupkin", q.LastName);
-					Assert.AreEqual("None",   q.MiddleName);
-				}
-			}
-		}
-
-		[Test, DataContextSource(ProviderName.SqlCe)]
-		public void Coalesce4(string context)
-		{
-			using (var db = GetDataContext(context))
-				AreEqual(
-					from c in    Child
-					select Sql.AsSql((from ch in    Child where ch.ChildID == c.ChildID select ch.Parent.Value1).FirstOrDefault() ?? c.ChildID),
-					from c in db.Child
-					select Sql.AsSql((from ch in db.Child where ch.ChildID == c.ChildID select ch.Parent.Value1).FirstOrDefault() ?? c.ChildID));
-		}
-
-		[Test, DataContextSource(ProviderName.SqlCe)]
-		public void Coalesce5(string context)
-		{
-			using (var db = GetDataContext(context))
-				AreEqual(
-					from p in    Parent select Sql.AsSql(p.Children.Max(c => (int?)c.ChildID) ?? p.Value1),
-					from p in db.Parent select Sql.AsSql(p.Children.Max(c => (int?)c.ChildID) ?? p.Value1));
-		}
-
-		[Test, DataContextSource]
-		public void Concatenation(string context)
-		{
-			using (var db = GetDataContext(context))
-			{
-				var q = from p in db.Person where p.ID == 1 select new { p.ID, FirstName  = "123" + p.FirstName + "456" };
-				var f = q.Where(p => p.FirstName == "123John456").ToList().First();
-				Assert.AreEqual(1, f.ID);
-			}
-		}
-
-		IEnumerable<int> GetList(int i)
-		{
-			yield return i;
-		}
-
-		[Test, DataContextSource]
-		public void SelectEnumerable(string context)
-		{
-			using (var db = GetDataContext(context))
-				AreEqual(
-					from p in    Parent select new { Max = GetList(p.ParentID).Max() },
-					from p in db.Parent select new { Max = GetList(p.ParentID).Max() });
-		}
-
-#if !NETSTANDARD1_6 && !NETSTANDARD2_0
-		[Test, DataContextSource]
-		public void ConstractClass(string context)
-		{
-			using (var db = GetDataContext(context))
-				db.Parent.Select(f =>
-					new ListViewItem(new[] { "", f.ParentID.ToString(), f.Value1.ToString() })
-					{
-						Checked    = true,
-						ImageIndex = 0,
-						Tag        = f.ParentID
-					}).ToList();
-		}
-#endif
-
-		static string ConvertString(string s, int? i, bool b, int n)
-		{
-			return s + "." + i + "." + b + "." + n;
-		}
-
-		[Test, DataContextSource]
-		public void Index(string context)
-		{
-			using (var db = GetDataContext(context))
-			{
-				var q =
-					db.Child
-						.OrderByDescending(m => m.ChildID)
-						.Where(m => m.Parent != null && m.ParentID > 0);
-
-				var lines =
-					q.Select(
-						(m, i) =>
-							ConvertString(m.Parent.ParentID.ToString(), m.ChildID, i % 2 == 0, i)).ToArray();
-
-				Assert.AreEqual("7.77.True.0",  lines[0]);
-				Assert.AreEqual("6.66.False.1", lines[1]);
-				Assert.AreEqual("6.65.True.2",  lines[2]);
-
-				q =
-					db.Child
-						.OrderByDescending(m => m.ChildID)
-						.Where(m => m.Parent != null && m.ParentID > 0);
-
-				lines =
-					q.Select(
-						(m, i) =>
-							ConvertString(m.Parent.ParentID.ToString(), m.ChildID, i % 2 == 0, i)).ToArray();
-
-				Assert.AreEqual("7.77.True.0", lines[0]);
-			}
-		}
-
-		[Test, DataContextSource]
-		public void InterfaceTest(string context)
-		{
-			using (var db = GetDataContext(context))
-			{
-				var q = from p in db.Parent2 select new { p.ParentID, p.Value1 };
-				q.ToList();
-			}
-		}
-
-		[Test, DataContextSource]
-		public void ProjectionTest1(string context)
-		{
-			using (var db = GetDataContext(context))
-				AreEqual(
-					from c in    Child select new { c.ChildID, ID = 0, ID1 = c.ParentID2.ParentID2, c.ParentID2.Value1, ID2 = c.ParentID },
-					from c in db.Child select new { c.ChildID, ID = 0, ID1 = c.ParentID2.ParentID2, c.ParentID2.Value1, ID2 = c.ParentID });
-		}
-
-		[Table(Name="Person")]
-		[ObjectFactory(typeof(Factory))]
-		public class TestPersonObject
-		{
-			public class Factory : IObjectFactory
-			{
-				#region IObjectFactory Members
-
-				public object CreateInstance(TypeAccessor typeAccessor)
-				{
-					return typeAccessor.CreateInstance();
-				}
-
-				#endregion
-			}
-
-			public int    PersonID;
-			public string FirstName;
-		}
-
-		[Test, DataContextSource]
-		public void ObjectFactoryTest(string context)
-		{
-			using (var db = GetDataContext(context))
-				db.GetTable<TestPersonObject>().ToList();
-		}
-
-		[Test, DataContextSource]
-		public void ProjectionTest2(string context)
-		{
-			using (var db = GetDataContext(context))
-				AreEqual(
-					from p in    Person select p.Patient,
-					from p in db.Person select p.Patient);
-		}
-
-		[Test, DataContextSource]
-		public void EqualTest1(string context)
-		{
-			using (var db = GetDataContext(context))
-			{
-				var q = (from p in db.Parent select new { p1 = p, p2 = p }).First();
-				Assert.AreSame(q.p1, q.p2);
-			}
-		}
-
-		[Test, DataContextSource]
-		public void SelectEnumOnClient(string context)
-		{
-			using (var db = GetDataContext(context))
-			{
-				var arr = new List<Person> { new Person() };
-				var p = db.Person.Select(person => new { person.ID, Arr = arr.Take(1) }).FirstOrDefault();
-
-				p.Arr.Single();
-			}
-		}
-
-		[Table(Name="Parent")]
-		public class TestParent
-		{
-			[Column("ParentID")] public int  ParentID_;
-			[Column("Value1")]   public int? Value1_;
-		}
-
-		[Test]
-		public void SelectField()
-		{
-			using (var db = new TestDataConnection())
-			{
-				var q =
-					from p in db.GetTable<TestParent>()
-					select p.Value1_;
-
-				var sql = q.ToString();
-
-				Assert.That(sql.IndexOf("ParentID_"), Is.LessThan(0));
-			}
-		}
-
-		[Test, Ignore("Not currently supported")]
-		public void SelectComplexField()
-		{
-			using (var db = new TestDataConnection())
-			{
-				var q =
-					from p in db.GetTable<ComplexPerson>()
-					select p.Name.LastName;
-
-				var sql = q.ToString();
-
-				Assert.That(sql.IndexOf("First"),    Is.LessThan(0));
-				Assert.That(sql.IndexOf("LastName"), Is.GreaterThan(0));
-			}
-		}
-
-		[Test, DataContextSource]
-		public void SelectComplex1(string context)
-		{
-			using (var db = GetDataContext(context))
-			{
-				var r = db.GetTable<ComplexPerson>().First(_ => _.ID == 1);
-
-				Assert.AreEqual("John", r.Name.FirstName);
-				Assert.IsNull(r.Name.MiddleName);
-				Assert.AreEqual("Pupkin", r.Name.LastName);
-			}
-		}
-
-		[Test, DataContextSource]
-		public void SelectComplex2(string context)
-		{
-			using (var db = GetDataContext(context))
-			{
-				var r = db.GetTable<ComplexPerson2>().First(_ => _.ID == 1);
-
-				Assert.AreEqual("John", r.Name.FirstName);
-				Assert.IsNull(r.Name.MiddleName);
-				Assert.AreEqual("Pupkin", r.Name.LastName);
-			}
-		}
-
-		[Test, DataContextSource]
-		public void SelectComplex3(string context)
-		{
-			var ms = new MappingSchema();
-			var b  = ms.GetFluentMappingBuilder();
-
-			b
-				.Entity<ComplexPerson3>()        .HasTableName ("Person")
-				.Property(_ => _.ID)             .HasColumnName("PersonID")
-				.Property(_ => _.Name.FirstName) .HasColumnName("FirstName")
-				.Property(_ => _.Name.LastName)  .HasColumnName("LastName")
-				.Property(_ => _.Name.MiddleName).HasColumnName("MiddleName");
-
-			using (var db = GetDataContext(context, ms))
-			{
-				var r = db.GetTable<ComplexPerson3>().First(_ => _.ID == 1);
-
-				Assert.AreEqual("John", r.Name.FirstName);
-				Assert.IsNull(r.Name.MiddleName);
-				Assert.AreEqual("Pupkin", r.Name.LastName);
-			}
-		}
-
-		[Test, DataContextSource]
-		public void SelectNullableTest1(string context)
-		{
-			using (var db = GetDataContext(context))
-			{
-				try
-				{
-					var e = new LinqDataTypes2() { ID = 1000, BoolValue = false };
-					db.Insert(e);
-
-					var e2 = db.Types2.First(_ => _.ID == 1000);
-
-					Assert.AreEqual(e, e2);
-				}
-				finally
-				{
-					db.Types2.Where(_ => _.ID == 1000).Delete();
-				}
-			}
-		}
-
-		[Test, DataContextSource(ParallelScope = ParallelScope.None)]
-		public void SelectNullableTest2(string context)
-		{
-			using (var db = GetDataContext(context))
-			{
-				try
-				{
-					var en = new LinqDataTypes2() { ID = 1000, BoolValue = false };
-					db.Insert(en);
-
-					var e  = new LinqDataTypes()  { ID = 1000, BoolValue = false };
-
-					var e2 = db.Types.First(_ => _.ID == 1000);
-
-					Assert.AreEqual(e, e2);
-				}
-				finally
-				{
-					db.Types2.Where(_ => _.ID == 1000).Delete();
-				}
-			}
-		}
-
-		[Test, DataContextSource(ParallelScope = ParallelScope.None)]
-		public void SelectNullPropagationTest(string context)
-		{
-			using (var db = GetDataContext(context))
-			{
-				var query1 = from p in db.Parent
-					select new
-					{
-						Info = p != null ? new { p.ParentID, p.Value1 } : null
-					};
-
-				var query2 = from q in query1
-					select new
-					{
-						q.Info.ParentID
-					};
-
-				var result = query2.ToArray();
-			}
-		}
-
-<<<<<<< HEAD
-		[Test, DataContextSource(ParallelScope = ParallelScope.None)]
-		public void SelectNullPropagationWhereTest(string context)
-		{
-			using (var db = GetDataContext(context))
-			{
-				var query1 = from p in db.Parent
-					from c in db.Child.InnerJoin(c => c.ParentID == p.ParentID)
-					select new
-					{
-						Info1 = p != null ? new { p.ParentID, p.Value1 } : null,
-						Info2 = c != null ? (c.Parent != null ? new { c.Parent.Value1 } : null) : null
-					};
-
-				var query2 = from q in query1
-					select new
-					{
-						InfoAll = q == null
-							? null
-							: new
-							{
-								ParentID = q.Info1 != null ? (int?)q.Info1.ParentID : (int?)null,
-								q.Info1.Value1,
-								Value2 = q.Info2.Value1
-							}
-					};
-
-				var query3 = query2.Where(p => p.InfoAll.ParentID.Value > 0 || p.InfoAll.Value1 > 0  || p.InfoAll.Value2 > 0 );
-
-				var result = query3.ToArray();
-			}
-		}
-
-		[Test, DataContextSource]
-		public void SelectNullPropagationTest2(string context)
-		{
-			using (var db = GetDataContext(context))
-			{
-				AreEqual(
-					from p in Parent
-					join c in Child on p.Value1 equals c.ParentID into gr
-					from c in gr.DefaultIfEmpty()
-					select new
-					{
-						Info2 = c != null ? (c.Parent != null ? new { c.Parent.Value1 } : null) : null
-					}
-					,
-					from p in db.Parent
-					join c in db.Child on p.Value1 equals c.ParentID into gr
-					from c in gr.DefaultIfEmpty()
-					select new
-					{
-						Info2 = c != null ? (c.Parent != null ? new { c.Parent.Value1 } : null) : null
-					});
-			}
-		}
-=======
-
-		[Test, DataContextSource(ParallelScope = ParallelScope.None)]
-		public void SelectNullProjectionTests(string context)
-		{
-			using (var db = GetDataContext(context))
-			{
-				var actual = from p in db.Parent
-					select new
-					{
-						V1 = p.Value1.HasValue ? p.Value1 : null,
-					};
-
-				var expected = from p in Parent
-					select new
-					{
-						V1 = p.Value1.HasValue ? p.Value1 : null,
-					};
-
-				AreEqual(expected, actual);
-			}
-		}
-
->>>>>>> 1fca943b
-	}
-}
+﻿using System;
+using System.Collections.Generic;
+using System.Linq;
+
+#if !NETSTANDARD1_6 && !NETSTANDARD2_0
+using System.Windows.Forms;
+#endif
+
+using LinqToDB;
+using LinqToDB.Data;
+using LinqToDB.Reflection;
+using LinqToDB.Mapping;
+
+using NUnit.Framework;
+
+namespace Tests.Linq
+{
+	using Model;
+
+	[TestFixture]
+	public class SelectTests : TestBase
+	{
+		[Test, DataContextSource]
+		public void SimpleDirect(string context)
+		{
+			using (var db = GetDataContext(context))
+				TestJohn(db.Person);
+		}
+
+		[Test, DataContextSource]
+		public void Simple(string context)
+		{
+			using (var db = GetDataContext(context))
+				TestJohn(from p in db.Person select p);
+		}
+
+		[Test, DataContextSource]
+		public void Complex(string context)
+		{
+			using (var db = GetDataContext(context))
+				TestJohn(from p in db.ComplexPerson select p);
+		}
+
+		[Test, DataContextSource]
+		public void SimpleDouble(string context)
+		{
+			using (var db = GetDataContext(context))
+				TestJohn(db.Person.Select(p => p).Select(p => p));
+		}
+
+		[Test, DataContextSource]
+		public void New(string context)
+		{
+			using (var db = GetDataContext(context))
+			{
+				var expected = from p in    Person select new { p.ID, p.FirstName };
+				var result   = from p in db.Person select new { p.ID, p.FirstName };
+				Assert.IsTrue(result.ToList().SequenceEqual(expected));
+			}
+		}
+
+		void NewParam(IQueryable<Person> table, int i)
+		{
+			var expected = from p in Person select new { i, p.ID, p.FirstName };
+			var result   = from p in table  select new { i, p.ID, p.FirstName };
+
+			Assert.IsTrue(result.ToList().SequenceEqual(expected));
+		}
+
+		[Test, DataContextSource]
+		public void NewParam(string context)
+		{
+			using (var db = GetDataContext(context))
+			{
+				for (var i = 0; i < 5; i++) NewParam(db.Person, i);
+			}
+		}
+
+		[Test, DataContextSource]
+		public void InitObject(string context)
+		{
+			using (var db = GetDataContext(context))
+				TestJohn(from p in db.Person select new Person { ID = p.ID, FirstName = p.FirstName });
+		}
+
+		[Test, DataContextSource]
+		public void NewObject(string context)
+		{
+			using (var db = GetDataContext(context))
+				TestJohn(from p in db.Person select new Person(p.ID, p.FirstName));
+		}
+
+		[Test, DataContextSource]
+		public void NewInitObject(string context)
+		{
+			using (var db = GetDataContext(context))
+				TestJohn(from p in db.Person select new Person(p.ID) { FirstName = p.FirstName });
+		}
+
+		[Test, DataContextSource]
+		public void NewWithExpr(string context)
+		{
+			using (var db = GetDataContext(context))
+				TestPerson(1, "John1", from p in db.Person select new Person(p.ID) { FirstName = (p.FirstName + "1\r\r\r").TrimEnd('\r') });
+		}
+
+		[Test, DataContextSource]
+		public void MultipleSelect1(string context)
+		{
+			using (var db = GetDataContext(context))
+				TestJohn(db.Person
+					.Select(p => new { PersonID = p.ID, Name = p.FirstName })
+					.Select(p => new Person(p.PersonID) { FirstName = p.Name }));
+		}
+
+		[Test, DataContextSource]
+		public void MultipleSelect2(string context)
+		{
+			using (var db = GetDataContext(context))
+				TestJohn(
+					from p in db.Person
+					select new { PersonID = p.ID, Name = p.FirstName } into pp
+					select new Person(pp.PersonID) { FirstName = pp.Name });
+		}
+
+		[Test, DataContextSource]
+		public void MultipleSelect3(string context)
+		{
+			using (var db = GetDataContext(context))
+				TestJohn(db.Person
+					.Select(p => new        { PersonID = p.ID,       Name      = p.FirstName })
+					.Select(p => new Person { ID       = p.PersonID, FirstName = p.Name      })
+					.Select(p => new        { PersonID = p.ID,       Name      = p.FirstName })
+					.Select(p => new Person { ID       = p.PersonID, FirstName = p.Name      }));
+		}
+
+		[Test, DataContextSource]
+		public void MultipleSelect4(string context)
+		{
+			using (var db = GetDataContext(context))
+				TestJohn(db.Person
+					.Select(p1 => new        { p1 })
+					.Select(p2 => new        { p2 })
+					.Select(p3 => new Person { ID = p3.p2.p1.ID, FirstName = p3.p2.p1.FirstName }));
+		}
+
+		[Test, DataContextSource]
+		public void MultipleSelect5(string context)
+		{
+			using (var db = GetDataContext(context))
+				TestJohn(db.Person
+					.Select(p1 => new        { p1 })
+					.Select(p2 => new Person { ID = p2.p1.ID, FirstName = p2.p1.FirstName })
+					.Select(p3 => new        { p3 })
+					.Select(p4 => new Person { ID = p4.p3.ID, FirstName = p4.p3.FirstName }));
+		}
+
+		[Test, DataContextSource]
+		public void MultipleSelect6(string context)
+		{
+			using (var db = GetDataContext(context))
+				TestJohn(db.Person
+					.Select(p1 => new        { p1 })
+					.Select(p2 => new Person { ID = p2.p1.ID, FirstName = p2.p1.FirstName })
+					.Select(p3 => p3)
+					.Select(p4 => new Person { ID = p4.ID,    FirstName = p4.FirstName }));
+		}
+
+		[Test, DataContextSource]
+		public void MultipleSelect7(string context)
+		{
+			using (var db = GetDataContext(context))
+				TestJohn(db.Person
+					.Select(p1 => new        { ID = p1.ID + 1, p1.FirstName })
+					.Select(p2 => new Person { ID = p2.ID - 1, FirstName = p2.FirstName }));
+		}
+
+		[Test, DataContextSource]
+		public void MultipleSelect8(string context)
+		{
+			using (var db = GetDataContext(context))
+			{
+				var person = (
+
+					db.Person
+						.Select(p1 => new Person { ID = p1.ID * 2,           FirstName = p1.FirstName })
+						.Select(p2 => new        { ID = p2.ID / "22".Length, p2.FirstName })
+
+				).ToList().First(p => p.ID == 1);
+				Assert.AreEqual(1,      person.ID);
+				Assert.AreEqual("John", person.FirstName);
+			}
+		}
+
+		[Test, DataContextSource]
+		public void MultipleSelect9(string context)
+		{
+			using (var db = GetDataContext(context))
+				TestJohn(db.Person
+					.Select(p1 => new        { ID = p1.ID - 1, p1.FirstName })
+					.Select(p2 => new Person { ID = p2.ID + 1, FirstName = p2.FirstName })
+					.Select(p3 => p3)
+					.Select(p4 => new        { ID = p4.ID * "22".Length, p4.FirstName })
+					.Select(p5 => new Person { ID = p5.ID / 2, FirstName = p5.FirstName }));
+		}
+
+		[Test, DataContextSource]
+		public void MultipleSelect10(string context)
+		{
+			using (var db = GetDataContext(context))
+				TestJohn(db.Person
+					.Select(p1 => new        { p1.ID, p1 })
+					.Select(p2 => new        { p2.ID, p2.p1, p2 })
+					.Select(p3 => new        { p3.ID, p3.p1.FirstName, p11 = p3.p2.p1, p3 })
+					.Select(p4 => new Person { ID = p4.p11.ID, FirstName = p4.p3.p1.FirstName }));
+		}
+
+		// ProviderName.SqlServer2014 disabled due to:
+		// https://connect.microsoft.com/SQLServer/feedback/details/3139577/performace-regression-for-compatibility-level-2014-for-specific-query
+		[Test, IncludeDataContextSource(ProviderName.SqlServer2008, ProviderName.SqlServer2012, ProviderName.SapHana, ParallelScope = ParallelScope.None)]
+		public void MultipleSelect11(string context)
+		{
+			var dt = DateTime.Now;
+
+			using (var db = GetDataContext(context))
+			{
+				var q =
+					from p in db.Parent
+					from  g1 in p.GrandChildren.DefaultIfEmpty()
+					let   c1 = g1.Child.ChildID
+					where c1 == 1
+					from  g2 in p.GrandChildren.DefaultIfEmpty()
+					let   c2 = g2.Child.ChildID
+					where c2 == 2
+					from  g3 in p.GrandChildren.DefaultIfEmpty()
+					let   c3 = g3.Child.ChildID
+					where c3 == 3
+					from  g4 in p.GrandChildren.DefaultIfEmpty()
+					let   c4 = g4.Child.ChildID
+					where c4 == 4
+					from  g5 in p.GrandChildren.DefaultIfEmpty()
+					let   c5 = g5.Child.ChildID
+					where c5 == 5
+					from  g6 in p.GrandChildren.DefaultIfEmpty()
+					let   c6 = g6.Child.ChildID
+					where c6 == 6
+					from  g7 in p.GrandChildren.DefaultIfEmpty()
+					let   c7 = g7.Child.ChildID
+					where c7 == 7
+					from  g8 in p.GrandChildren.DefaultIfEmpty()
+					let   c8 = g8.Child.ChildID
+					where c8 == 8
+					from  g9 in p.GrandChildren.DefaultIfEmpty()
+					let   c9 = g9.Child.ChildID
+					where c9 == 9
+					from  g10 in p.GrandChildren.DefaultIfEmpty()
+					let   c10 = g10.Child.ChildID
+					where c10 == 10
+					from  g11 in p.GrandChildren.DefaultIfEmpty()
+					let   c11 = g11.Child.ChildID
+					where c11 == 11
+					from  g12 in p.GrandChildren.DefaultIfEmpty()
+					let   c12 = g12.Child.ChildID
+					where c12 == 12
+					from  g13 in p.GrandChildren.DefaultIfEmpty()
+					let   c13 = g13.Child.ChildID
+					where c13 == 13
+					from  g14 in p.GrandChildren.DefaultIfEmpty()
+					let   c14 = g14.Child.ChildID
+					where c14 == 14
+					from  g15 in p.GrandChildren.DefaultIfEmpty()
+					let   c15 = g15.Child.ChildID
+					where c15 == 15
+					from  g16 in p.GrandChildren.DefaultIfEmpty()
+					let   c16 = g16.Child.ChildID
+					where c16 == 16
+					from  g17 in p.GrandChildren.DefaultIfEmpty()
+					let   c17 = g17.Child.ChildID
+					where c17 == 17
+					from  g18 in p.GrandChildren.DefaultIfEmpty()
+					let   c18 = g18.Child.ChildID
+					where c18 == 18
+					from  g19 in p.GrandChildren.DefaultIfEmpty()
+					let   c19 = g19.Child.ChildID
+					where c19 == 19
+					from  g20 in p.GrandChildren.DefaultIfEmpty()
+					let   c20 = g20.Child.ChildID
+					where c20 == 20
+					orderby c1, c2, c3, c4, c5, c6, c7, c8, c9, c10, c11, c12, c13, c14, c15, c16, c17, c18, c19, c20
+					select new
+					{
+						p,
+						cs = new [] { c1, c2, c3, c4, c5, c6, c7, c8, c9, c10, c11, c12, c13, c14, c15, c16, c17, c18, c19, c20 }
+					};
+
+				q.ToList();
+			}
+
+			Assert.IsTrue((DateTime.Now - dt).TotalSeconds < 30);
+		}
+
+		[Test, DataContextSource(false)]
+		public void MutiplySelect12(string context)
+		{
+			using (var db = GetDataContext(context))
+			{
+				var q =
+					from grandChild in db.GrandChild
+					from child in db.Child
+					where grandChild.ChildID.HasValue
+					select grandChild;
+				q.ToList();
+
+				var selectCount = ((DataConnection)db).LastQuery
+					.Split(' ', '\t', '\n', '\r')
+					.Count(s => s.Equals("select", StringComparison.OrdinalIgnoreCase));
+
+				Assert.AreEqual(1, selectCount, "Why do we need \"select from select\"??");
+			}
+		}
+
+		[Test, DataContextSource]
+		public void Coalesce(string context)
+		{
+			using (var db = GetDataContext(context))
+			{
+				var q = (
+
+					from p in db.Person
+					where p.ID == 1
+					select new
+					{
+						p.ID,
+						FirstName  = p.FirstName  ?? "None",
+						MiddleName = p.MiddleName ?? "None"
+					}
+
+				).ToList().First();
+
+				Assert.AreEqual(1,      q.ID);
+				Assert.AreEqual("John", q.FirstName);
+				Assert.AreEqual("None", q.MiddleName);
+			}
+		}
+
+		[Test, DataContextSource]
+		public void Coalesce2(string context)
+		{
+			using (var db = GetDataContext(context))
+			{
+				var q = (
+
+					from p in db.Person
+					where p.ID == 1
+					select new
+					{
+						p.ID,
+						FirstName  = p.MiddleName ?? p.FirstName  ?? "None",
+						LastName   = p.LastName   ?? p.FirstName  ?? "None",
+						MiddleName = p.MiddleName ?? p.MiddleName ?? "None"
+					}
+
+				).ToList().First();
+
+				Assert.AreEqual(1,        q.ID);
+				Assert.AreEqual("John",   q.FirstName);
+				Assert.AreEqual("Pupkin", q.LastName);
+				Assert.AreEqual("None",   q.MiddleName);
+			}
+		}
+
+		class MyMapSchema : MappingSchema
+		{
+			public MyMapSchema()
+			{
+				SetDefaultValue(typeof(string), null);
+			}
+		}
+
+		static readonly MyMapSchema _myMapSchema = new MyMapSchema();
+
+		[Test, DataContextSource(false)]
+		public void Coalesce3(string context)
+		{
+			using (var db = GetDataContext(context))
+			{
+				if (db is DataConnection)
+				{
+					((DataConnection)db).AddMappingSchema(_myMapSchema);
+
+					var q = (
+
+						from p in db.Person
+						where p.ID == 1
+						select new
+						{
+							p.ID,
+							FirstName  = p.MiddleName ?? p.FirstName  ?? "None",
+							LastName   = p.LastName   ?? p.FirstName  ?? "None",
+							MiddleName = p.MiddleName ?? p.MiddleName ?? "None"
+						}
+
+					).ToList().First();
+
+					Assert.AreEqual(1,        q.ID);
+					Assert.AreEqual("John",   q.FirstName);
+					Assert.AreEqual("Pupkin", q.LastName);
+					Assert.AreEqual("None",   q.MiddleName);
+				}
+			}
+		}
+
+		[Test, DataContextSource(ProviderName.SqlCe)]
+		public void Coalesce4(string context)
+		{
+			using (var db = GetDataContext(context))
+				AreEqual(
+					from c in    Child
+					select Sql.AsSql((from ch in    Child where ch.ChildID == c.ChildID select ch.Parent.Value1).FirstOrDefault() ?? c.ChildID),
+					from c in db.Child
+					select Sql.AsSql((from ch in db.Child where ch.ChildID == c.ChildID select ch.Parent.Value1).FirstOrDefault() ?? c.ChildID));
+		}
+
+		[Test, DataContextSource(ProviderName.SqlCe)]
+		public void Coalesce5(string context)
+		{
+			using (var db = GetDataContext(context))
+				AreEqual(
+					from p in    Parent select Sql.AsSql(p.Children.Max(c => (int?)c.ChildID) ?? p.Value1),
+					from p in db.Parent select Sql.AsSql(p.Children.Max(c => (int?)c.ChildID) ?? p.Value1));
+		}
+
+		[Test, DataContextSource]
+		public void Concatenation(string context)
+		{
+			using (var db = GetDataContext(context))
+			{
+				var q = from p in db.Person where p.ID == 1 select new { p.ID, FirstName  = "123" + p.FirstName + "456" };
+				var f = q.Where(p => p.FirstName == "123John456").ToList().First();
+				Assert.AreEqual(1, f.ID);
+			}
+		}
+
+		IEnumerable<int> GetList(int i)
+		{
+			yield return i;
+		}
+
+		[Test, DataContextSource]
+		public void SelectEnumerable(string context)
+		{
+			using (var db = GetDataContext(context))
+				AreEqual(
+					from p in    Parent select new { Max = GetList(p.ParentID).Max() },
+					from p in db.Parent select new { Max = GetList(p.ParentID).Max() });
+		}
+
+#if !NETSTANDARD1_6 && !NETSTANDARD2_0
+		[Test, DataContextSource]
+		public void ConstractClass(string context)
+		{
+			using (var db = GetDataContext(context))
+				db.Parent.Select(f =>
+					new ListViewItem(new[] { "", f.ParentID.ToString(), f.Value1.ToString() })
+					{
+						Checked    = true,
+						ImageIndex = 0,
+						Tag        = f.ParentID
+					}).ToList();
+		}
+#endif
+
+		static string ConvertString(string s, int? i, bool b, int n)
+		{
+			return s + "." + i + "." + b + "." + n;
+		}
+
+		[Test, DataContextSource]
+		public void Index(string context)
+		{
+			using (var db = GetDataContext(context))
+			{
+				var q =
+					db.Child
+						.OrderByDescending(m => m.ChildID)
+						.Where(m => m.Parent != null && m.ParentID > 0);
+
+				var lines =
+					q.Select(
+						(m, i) =>
+							ConvertString(m.Parent.ParentID.ToString(), m.ChildID, i % 2 == 0, i)).ToArray();
+
+				Assert.AreEqual("7.77.True.0",  lines[0]);
+				Assert.AreEqual("6.66.False.1", lines[1]);
+				Assert.AreEqual("6.65.True.2",  lines[2]);
+
+				q =
+					db.Child
+						.OrderByDescending(m => m.ChildID)
+						.Where(m => m.Parent != null && m.ParentID > 0);
+
+				lines =
+					q.Select(
+						(m, i) =>
+							ConvertString(m.Parent.ParentID.ToString(), m.ChildID, i % 2 == 0, i)).ToArray();
+
+				Assert.AreEqual("7.77.True.0", lines[0]);
+			}
+		}
+
+		[Test, DataContextSource]
+		public void InterfaceTest(string context)
+		{
+			using (var db = GetDataContext(context))
+			{
+				var q = from p in db.Parent2 select new { p.ParentID, p.Value1 };
+				q.ToList();
+			}
+		}
+
+		[Test, DataContextSource]
+		public void ProjectionTest1(string context)
+		{
+			using (var db = GetDataContext(context))
+				AreEqual(
+					from c in    Child select new { c.ChildID, ID = 0, ID1 = c.ParentID2.ParentID2, c.ParentID2.Value1, ID2 = c.ParentID },
+					from c in db.Child select new { c.ChildID, ID = 0, ID1 = c.ParentID2.ParentID2, c.ParentID2.Value1, ID2 = c.ParentID });
+		}
+
+		[Table(Name="Person")]
+		[ObjectFactory(typeof(Factory))]
+		public class TestPersonObject
+		{
+			public class Factory : IObjectFactory
+			{
+				#region IObjectFactory Members
+
+				public object CreateInstance(TypeAccessor typeAccessor)
+				{
+					return typeAccessor.CreateInstance();
+				}
+
+				#endregion
+			}
+
+			public int    PersonID;
+			public string FirstName;
+		}
+
+		[Test, DataContextSource]
+		public void ObjectFactoryTest(string context)
+		{
+			using (var db = GetDataContext(context))
+				db.GetTable<TestPersonObject>().ToList();
+		}
+
+		[Test, DataContextSource]
+		public void ProjectionTest2(string context)
+		{
+			using (var db = GetDataContext(context))
+				AreEqual(
+					from p in    Person select p.Patient,
+					from p in db.Person select p.Patient);
+		}
+
+		[Test, DataContextSource]
+		public void EqualTest1(string context)
+		{
+			using (var db = GetDataContext(context))
+			{
+				var q = (from p in db.Parent select new { p1 = p, p2 = p }).First();
+				Assert.AreSame(q.p1, q.p2);
+			}
+		}
+
+		[Test, DataContextSource]
+		public void SelectEnumOnClient(string context)
+		{
+			using (var db = GetDataContext(context))
+			{
+				var arr = new List<Person> { new Person() };
+				var p = db.Person.Select(person => new { person.ID, Arr = arr.Take(1) }).FirstOrDefault();
+
+				p.Arr.Single();
+			}
+		}
+
+		[Table(Name="Parent")]
+		public class TestParent
+		{
+			[Column("ParentID")] public int  ParentID_;
+			[Column("Value1")]   public int? Value1_;
+		}
+
+		[Test]
+		public void SelectField()
+		{
+			using (var db = new TestDataConnection())
+			{
+				var q =
+					from p in db.GetTable<TestParent>()
+					select p.Value1_;
+
+				var sql = q.ToString();
+
+				Assert.That(sql.IndexOf("ParentID_"), Is.LessThan(0));
+			}
+		}
+
+		[Test, Ignore("Not currently supported")]
+		public void SelectComplexField()
+		{
+			using (var db = new TestDataConnection())
+			{
+				var q =
+					from p in db.GetTable<ComplexPerson>()
+					select p.Name.LastName;
+
+				var sql = q.ToString();
+
+				Assert.That(sql.IndexOf("First"),    Is.LessThan(0));
+				Assert.That(sql.IndexOf("LastName"), Is.GreaterThan(0));
+			}
+		}
+
+		[Test, DataContextSource]
+		public void SelectComplex1(string context)
+		{
+			using (var db = GetDataContext(context))
+			{
+				var r = db.GetTable<ComplexPerson>().First(_ => _.ID == 1);
+
+				Assert.AreEqual("John", r.Name.FirstName);
+				Assert.IsNull(r.Name.MiddleName);
+				Assert.AreEqual("Pupkin", r.Name.LastName);
+			}
+		}
+
+		[Test, DataContextSource]
+		public void SelectComplex2(string context)
+		{
+			using (var db = GetDataContext(context))
+			{
+				var r = db.GetTable<ComplexPerson2>().First(_ => _.ID == 1);
+
+				Assert.AreEqual("John", r.Name.FirstName);
+				Assert.IsNull(r.Name.MiddleName);
+				Assert.AreEqual("Pupkin", r.Name.LastName);
+			}
+		}
+
+		[Test, DataContextSource]
+		public void SelectComplex3(string context)
+		{
+			var ms = new MappingSchema();
+			var b  = ms.GetFluentMappingBuilder();
+
+			b
+				.Entity<ComplexPerson3>()        .HasTableName ("Person")
+				.Property(_ => _.ID)             .HasColumnName("PersonID")
+				.Property(_ => _.Name.FirstName) .HasColumnName("FirstName")
+				.Property(_ => _.Name.LastName)  .HasColumnName("LastName")
+				.Property(_ => _.Name.MiddleName).HasColumnName("MiddleName");
+
+			using (var db = GetDataContext(context, ms))
+			{
+				var r = db.GetTable<ComplexPerson3>().First(_ => _.ID == 1);
+
+				Assert.AreEqual("John", r.Name.FirstName);
+				Assert.IsNull(r.Name.MiddleName);
+				Assert.AreEqual("Pupkin", r.Name.LastName);
+			}
+		}
+
+		[Test, DataContextSource]
+		public void SelectNullableTest1(string context)
+		{
+			using (var db = GetDataContext(context))
+			{
+				try
+				{
+					var e = new LinqDataTypes2() { ID = 1000, BoolValue = false };
+					db.Insert(e);
+
+					var e2 = db.Types2.First(_ => _.ID == 1000);
+
+					Assert.AreEqual(e, e2);
+				}
+				finally
+				{
+					db.Types2.Where(_ => _.ID == 1000).Delete();
+				}
+			}
+		}
+
+		[Test, DataContextSource(ParallelScope = ParallelScope.None)]
+		public void SelectNullableTest2(string context)
+		{
+			using (var db = GetDataContext(context))
+			{
+				try
+				{
+					var en = new LinqDataTypes2() { ID = 1000, BoolValue = false };
+					db.Insert(en);
+
+					var e  = new LinqDataTypes()  { ID = 1000, BoolValue = false };
+
+					var e2 = db.Types.First(_ => _.ID == 1000);
+
+					Assert.AreEqual(e, e2);
+				}
+				finally
+				{
+					db.Types2.Where(_ => _.ID == 1000).Delete();
+				}
+			}
+		}
+
+		[Test, DataContextSource(ParallelScope = ParallelScope.None)]
+		public void SelectNullPropagationTest(string context)
+		{
+			using (var db = GetDataContext(context))
+			{
+				var query1 = from p in db.Parent
+					select new
+					{
+						Info = p != null ? new { p.ParentID, p.Value1 } : null
+					};
+
+				var query2 = from q in query1
+					select new
+					{
+						q.Info.ParentID
+					};
+
+				var result = query2.ToArray();
+			}
+		}
+
+		[Test, DataContextSource(ParallelScope = ParallelScope.None)]
+		public void SelectNullPropagationWhereTest(string context)
+		{
+			using (var db = GetDataContext(context))
+			{
+				var query1 = from p in db.Parent
+					from c in db.Child.InnerJoin(c => c.ParentID == p.ParentID)
+					select new
+					{
+						Info1 = p != null ? new { p.ParentID, p.Value1 } : null,
+						Info2 = c != null ? (c.Parent != null ? new { c.Parent.Value1 } : null) : null
+					};
+
+				var query2 = from q in query1
+					select new
+					{
+						InfoAll = q == null
+							? null
+							: new
+							{
+								ParentID = q.Info1 != null ? (int?)q.Info1.ParentID : (int?)null,
+								q.Info1.Value1,
+								Value2 = q.Info2.Value1
+							}
+					};
+
+				var query3 = query2.Where(p => p.InfoAll.ParentID.Value > 0 || p.InfoAll.Value1 > 0  || p.InfoAll.Value2 > 0 );
+
+				var result = query3.ToArray();
+			}
+		}
+
+		[Test, DataContextSource]
+		public void SelectNullPropagationTest2(string context)
+		{
+			using (var db = GetDataContext(context))
+			{
+				AreEqual(
+					from p in Parent
+					join c in Child on p.Value1 equals c.ParentID into gr
+					from c in gr.DefaultIfEmpty()
+					select new
+					{
+						Info2 = c != null ? (c.Parent != null ? new { c.Parent.Value1 } : null) : null
+					}
+					,
+					from p in db.Parent
+					join c in db.Child on p.Value1 equals c.ParentID into gr
+					from c in gr.DefaultIfEmpty()
+					select new
+					{
+						Info2 = c != null ? (c.Parent != null ? new { c.Parent.Value1 } : null) : null
+					});
+			}
+		}
+
+		[Test, DataContextSource(ParallelScope = ParallelScope.None)]
+		public void SelectNullProjectionTests(string context)
+		{
+			using (var db = GetDataContext(context))
+			{
+				var actual = from p in db.Parent
+					select new
+					{
+						V1 = p.Value1.HasValue ? p.Value1 : null,
+					};
+
+				var expected = from p in Parent
+					select new
+					{
+						V1 = p.Value1.HasValue ? p.Value1 : null,
+					};
+
+				AreEqual(expected, actual);
+			}
+		}
+
+	}
+}