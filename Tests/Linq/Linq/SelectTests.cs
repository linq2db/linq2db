--- conflicted
+++ resolved
@@ -18,14 +18,11 @@
 namespace Tests.Linq
 {
 	using System.Data;
-<<<<<<< HEAD
 	using System.Data.Common;
 	using System.Threading;
 	using System.Threading.Tasks;
 	using LinqToDB.Common;
 	using LinqToDB.Data.DbCommandProcessor;
-=======
->>>>>>> 3f4f8805
 	using Model;
 
 	[TestFixture]
@@ -1004,8 +1001,8 @@
 			using (var db = GetDataContext(context))
 			using (db.CreateLocalTable(new []
 			{
-				new MainEntityObject{Id = 1, MainValue = "MainValue 1"},
-				new MainEntityObject{Id = 2, MainValue = "MainValue 2"},
+				new MainEntityObject{Id = 1, MainValue = "MainValue 1"}, 
+				new MainEntityObject{Id = 2, MainValue = "MainValue 2"}, 
 			}))
 			using (db.CreateLocalTable(new []
 			{
