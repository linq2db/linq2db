﻿using System;
using System.Collections.Generic;
using System.Globalization;
using System.Linq;
using System.Linq.Expressions;

using LinqToDB;
using LinqToDB.Data;
using LinqToDB.Mapping;

using NUnit.Framework;

using Shouldly;

namespace Tests.Linq
{
	[TestFixture]
	public class ExpressionTests : TestBase
	{
		public static class Functions
		{
			[Sql.Expression("DATE()", ServerSideOnly = true)]
			public static DateTime DateExpr(DataConnection db, ExpressionTestsFakeType fake)
			{
				throw new NotImplementedException();
			}

			[Sql.Expression("DATE({1})", ServerSideOnly = true)]
			public static DateTime DateExprKind(DataConnection db, string kind, ExpressionTestsFakeType fake)
			{
				throw new NotImplementedException();
			}

			[Sql.Function("DATE", ArgIndices = new[] { 1 }, ServerSideOnly = true)]
			public static DateTime DateFuncKind(DataConnection db, string kind, ExpressionTestsFakeType fake)
			{
				throw new NotImplementedException();
			}

			[Sql.Function("DATE", ServerSideOnly = true)]
			public static DateTime DateFuncFail(DataConnection db, ExpressionTestsFakeType fake)
			{
				throw new NotImplementedException();
			}

			[Sql.Expression("DATE({2})", ServerSideOnly = true)]
			public static DateTime DateExprKindFail(DataConnection db, string kind, ExpressionTestsFakeType fake)
			{
				throw new NotImplementedException();
			}
		}

		public class ExpressionTestsFakeType
		{

		}

		[Table]
		private sealed class ExpressionTestClass
		{
			[Column]
			public int Id { get; set; }

			[Column]
			public int Value { get; set; }
		}

		[Test]
		public void PostiveTest([IncludeDataSources(TestProvName.AllSQLite)]
			string context)
		{
			using (var db = (DataConnection)GetDataContext(context))
			using (db.CreateLocalTable<ExpressionTestClass>())
			{
				_ = db.Select(() => new
				{
					Date1 = Functions.DateExpr(db, new ExpressionTestsFakeType()),
					Date2 = Functions.DateExprKind(db, "now", new ExpressionTestsFakeType()),
					Date3 = Functions.DateFuncKind(db, "now", new ExpressionTestsFakeType()),
				});
			}
		}

		[Test]
		public void FailTest([IncludeDataSources(ProviderName.SQLiteMS)]
			string context)
		{
			using (var db = (DataConnection)GetDataContext(context))
			using (db.CreateLocalTable<ExpressionTestClass>())
			{
				Assert.Throws<LinqToDBException>(() => _ = db.Select(() => Functions.DateFuncFail(db, new ExpressionTestsFakeType())));
				Assert.Throws<LinqToDBException>(() => _ = db.Select(() => Functions.DateExprKindFail(db, "now", new ExpressionTestsFakeType())));
			}
		}

		sealed class MyContext : DataConnection
		{
			public MyContext(string configurationString) : base(configurationString)
			{
			}

			[Sql.Expression("10", ServerSideOnly = true)]
			public int SomeValue 
				=> this.SelectQuery(() => SomeValue).AsEnumerable().First();
		}

		[Test]
		public void TestAsProperty([DataSources(false)] string context)
		{
			using (var db = new MyContext(context))
			{
				db.SomeValue.ShouldBe(10);
			}
		}

		[Test(Description = "https://github.com/linq2db/linq2db/issues/4226")]
		public void Issue4226Test([IncludeDataSources(true, TestProvName.AllSqlServer)] string context)
		{
			var fluentBuilder = new FluentMappingBuilder()
				.Entity<Issue4226Table>()
					.HasPrimaryKey(e => e.Id)
					.Property(e => e.Date)
						.HasDataType(DataType.NVarChar)
						.HasLength(11)
						.IsNullable(true)
						.HasConversionFunc(
							s => s!.Value.ToString("MM-dd-yyyy"),
							dt => DateTime.TryParseExact(dt, "MM-dd-yyyy", null, DateTimeStyles.None, out var result) ? result : null,
							false)
				.Build();

			using var db = GetDataContext(context, fluentBuilder.MappingSchema);
			using var tb = db.CreateLocalTable<Issue4226Table>();

			db.Insert(new Issue4226Table() { Id = 1, Date = TestData.Date });

			tb.Where(e => e.Date!.Value.Month == TestData.Date.Month).Single();
		}

		sealed class Issue4226Table
		{
			public int Id { get; set; }
			public DateTime? Date { get; set; }
		}

		#region Issue 3807
		[Test(Description = "https://github.com/linq2db/linq2db/issues/3807")]
		public void Issue3807Test1([IncludeDataSources(TestProvName.AllSqlServer2016Plus)] string context)
		{
			using var db = GetDataContext(context);
			using var tb = db.CreateLocalTable(Issue3807Table.Data);

			var res = tb
				.Select(a => new
				{
					Id    = a.Id,
					Array = a.Array
				})
				.OrderBy(e => e.Id)
				.ToArray();

			Assert.That(res, Has.Length.EqualTo(3));

			Assert.That(res[0].Array, Is.Not.Null);
			using (Assert.EnterMultipleScope())
			{
				Assert.That(res[0].Array.Count(), Is.EqualTo(3));

				Assert.That(res[1].Array, Is.Not.Null);
				Assert.That(res[1].Array.Count(), Is.EqualTo(2));

				Assert.That(res[2].Array, Is.Not.Null);
			}

			Assert.That(res[2].Array.Count(), Is.Zero);
		}

		[Test(Description = "https://github.com/linq2db/linq2db/issues/3807")]
		public void Issue3807Test2([IncludeDataSources(TestProvName.AllSqlServer2016Plus)] string context)
		{
			using var db = GetDataContext(context);
			using var tb = db.CreateLocalTable(Issue3807Table.Data);

			var res = tb
				.Select(a => new Issue3807Table()
				{
					Id    = a.Id,
					Array = a.Array
				})
				.Where(r => r.Array.Contains("two"))
				.OrderBy(e => e.Id)
				.ToArray();

			Assert.That(res, Has.Length.EqualTo(1));
			using (Assert.EnterMultipleScope())
			{
				Assert.That(res[0].Id, Is.EqualTo(1));
				Assert.That(res[0].Array.Count(), Is.EqualTo(3));
				Assert.That(res[0].Array, Is.EqualTo(new string[] { "one", "two", "three" }));
			}
		}

		[Test(Description = "https://github.com/linq2db/linq2db/issues/3807")]
		public void Issue3807Test3([IncludeDataSources(TestProvName.AllSqlServer2016Plus)] string context)
		{
			using var db = GetDataContext(context);
			using var tb = db.CreateLocalTable(Issue3807Table.Data);

			var res = tb
				.Select(a => new Issue3807Table()
				{
					Id    = a.Id,
					Array = a.Array
				})
				.Where(r => "two".In(r.Array))
				.OrderBy(e => e.Id)
				.ToArray();

			Assert.That(res, Has.Length.EqualTo(1));
			using (Assert.EnterMultipleScope())
			{
				Assert.That(res[0].Id, Is.EqualTo(1));
				Assert.That(res[0].Array.Count(), Is.EqualTo(3));
				Assert.That(res[0].Array, Is.EqualTo(new string[] { "one", "two", "three" }));
			}
		}

		[Test(Description = "https://github.com/linq2db/linq2db/issues/3807")]
		public void Issue3807Test4([IncludeDataSources(TestProvName.AllSqlServer2016Plus)] string context)
		{
			using var db = GetDataContext(context);
			using var tb = db.CreateLocalTable(Issue3807Table.Data);

			var res = tb
				.Select(a => new Issue3807Table()
				{
					Id    = a.Id,
					Array = a.Array
				})
				.Where(r => r.Array.Any(i => i == "two"))
				.OrderBy(e => e.Id)
				.ToArray();

			Assert.That(res, Has.Length.EqualTo(1));
			using (Assert.EnterMultipleScope())
			{
				Assert.That(res[0].Id, Is.EqualTo(1));
				Assert.That(res[0].Array.Count(), Is.EqualTo(3));
				Assert.That(res[0].Array, Is.EqualTo(new string[] { "one", "two", "three" }));
			}
		}

		[Test(Description = "https://github.com/linq2db/linq2db/issues/3807")]
		public void Issue3807Test12([IncludeDataSources(TestProvName.AllSqlServer2016Plus)] string context)
		{
			using var db = GetDataContext(context);
			using var tb = db.CreateLocalTable(Issue3807Table.Data);

			var res = tb
				.Where(r => r.Array.Contains("two"))
				.Select(a => new
				{
					Id    = a.Id,
					Array = a.Array
				})
				.OrderBy(e => e.Id)
				.ToArray();

			Assert.That(res, Has.Length.EqualTo(1));
			using (Assert.EnterMultipleScope())
			{
				Assert.That(res[0].Id, Is.EqualTo(1));
				Assert.That(res[0].Array.Count(), Is.EqualTo(3));
				Assert.That(res[0].Array, Is.EqualTo(new string[] { "one", "two", "three" }));
			}
		}

		[Test(Description = "https://github.com/linq2db/linq2db/issues/3807")]
		public void Issue3807Test13([IncludeDataSources(TestProvName.AllSqlServer2016Plus)] string context)
		{
			using var db = GetDataContext(context);
			using var tb = db.CreateLocalTable(Issue3807Table.Data);

			var res = tb
				.Where(r => "two".In(r.Array))
				.Select(a => new
				{
					Id    = a.Id,
					Array = a.Array
				})
				.OrderBy(e => e.Id)
				.ToArray();

			Assert.That(res, Has.Length.EqualTo(1));
			using (Assert.EnterMultipleScope())
			{
				Assert.That(res[0].Id, Is.EqualTo(1));
				Assert.That(res[0].Array.Count(), Is.EqualTo(3));
				Assert.That(res[0].Array, Is.EqualTo(new string[] { "one", "two", "three" }));
			}
		}

		[Test(Description = "https://github.com/linq2db/linq2db/issues/3807")]
		public void Issue3807Test14([IncludeDataSources(TestProvName.AllSqlServer2016Plus)] string context)
		{
			using var db = GetDataContext(context);
			using var tb = db.CreateLocalTable(Issue3807Table.Data);

			var res = tb
				.Where(r => r.Array.Any(i => i == "two"))
				.Select(a => new
				{
					Id    = a.Id,
					Array = a.Array
				})
				.OrderBy(e => e.Id)
				.ToArray();

			Assert.That(res, Has.Length.EqualTo(1));
			using (Assert.EnterMultipleScope())
			{
				Assert.That(res[0].Id, Is.EqualTo(1));
				Assert.That(res[0].Array.Count(), Is.EqualTo(3));
				Assert.That(res[0].Array, Is.EqualTo(new string[] { "one", "two", "three" }));
			}
		}

		static partial class SqlFnEx
		{
			[Sql.TableFunction("STRING_SPLIT")]
			public static IQueryable<StringValue> StringSplit(string? str, char delimiter)
			{
				return (str?.Split(delimiter
#if !NETFRAMEWORK
					, StringSplitOptions.None
#endif
					)
					.Select(e => new StringValue() { Value = e }) ?? Array.Empty<StringValue>()).AsQueryable();
			}
		}

		class StringValue
		{
			// function returns value column
			[Column("value")] public string Value { get; set; } = null!;
		}

		[Table]
		sealed class Issue3807Table
		{
			[PrimaryKey] public int Id { get; set; }
			[Column] public string? ArrayString { get; set; }

			[Association(QueryExpressionMethod = nameof(ArrayExpression))]
			public IEnumerable<string> Array { get; set; } = null!;

			private static Expression<Func<Issue3807Table, IDataContext, IQueryable<string>>> ArrayExpression()
			{
				return (e, dc) => SqlFnEx.StringSplit(e.ArrayString, ',').Select(r => r.Value);
			}

			public static readonly Issue3807Table[] Data =
			[
				new Issue3807Table() { Id = 1, ArrayString = "one,two,three" },
				new Issue3807Table() { Id = 2, ArrayString = "one,three" },
				new Issue3807Table() { Id = 3 },
			];
		}
		#endregion

		#region Issue 4622
<<<<<<< HEAD
		public record Issue4674StockItem([property: PrimaryKey] string TenantId, string Code, string Description);
		public record Issue4674StockRoomItem(string TenantId, string StockroomCode, [property:PrimaryKey] string ItemCode, decimal Quantity);
=======
		public record Issue4674StockItem([property: PrimaryKey, Column(CanBeNull = false, Length = 50)] string TenantId, string Code, string Description);
		public record Issue4674StockRoomItem(string TenantId, string StockroomCode, [property:PrimaryKey, Column(CanBeNull = false, Length = 50)] string ItemCode, decimal Quantity);
>>>>>>> 63f57e58

		static IQueryable<T2> Issue4674JoinTable<T2>(IDataContext db, Expression<Func<T2, bool>> joinExpression)
		  where T2 : class
		{
			return db.GetTable<T2>().Where(joinExpression);
		}

		[Test(Description = "https://github.com/linq2db/linq2db/discussions/4674")]
		public void Issue4674Test([DataSources(false)] string context)
		{
			using var db = GetDataContext(context);
			using var t1 = db.CreateLocalTable<Issue4674StockItem>();
			using var t2 = db.CreateLocalTable<Issue4674StockRoomItem>();

			var qry = from a in t1
					   from b in Issue4674JoinTable<Issue4674StockRoomItem>(db, b => b.TenantId == a.TenantId && b.StockroomCode == a.Code)
					   select new { a.TenantId, a.Code, a.Description, b.StockroomCode, b.Quantity };

			;
			Assert.That(() => qry.ToArray(), Throws.InstanceOf<LinqToDBException>()
				.With.Message.Contain("The LINQ expression could not be converted to SQL."));
		}
		#endregion

		[ExpressionMethod(nameof(GetValueNullableExpr))]
		static int? GetValue(int? value) => throw new InvalidOperationException();

		// this function should be a blackbox for linq2db
		[Sql.Expression("IIF({0} IS NULL, -1, {0} + 1)", ServerSideOnly = true)]
		static int GetValueFinal(int value) => throw new InvalidOperationException();

		static Expression<Func<int?, int?>> GetValueNullableExpr()
		{
			return value => value == null ? null : GetValueFinal(value.Value);
		}

		[Sql.Expression("{0}", ServerSideOnly = true, IgnoreGenericParameters = true)]
		static T Wrap<T>(T value) => throw new InvalidOperationException();

		[Test]
		//public void Test_ConditionalExpressionOptimization([IncludeDataSources(true, TestProvName.AllSqlServer)] string context, [Values] bool inline)
		public void Test_ConditionalExpressionOptimization(
			[DataSources(
			// no IIF or other syntax issues
			ProviderName.SqlCe,
			TestProvName.AllClickHouse,
			TestProvName.AllDB2,
			TestProvName.AllInformix,
			TestProvName.AllMySql,
			TestProvName.AllOracle,
			TestProvName.AllSybase,
			TestProvName.AllSapHana,
			TestProvName.AllPostgreSQL)] string context)
		{
			using var db = GetDataContext(context);

			using (Assert.EnterMultipleScope())
			{
				Assert.That(db.Person.Where(r => GetValue(Wrap<int?>(null)) == null).Count(), Is.EqualTo(4));
				Assert.That(db.Person.Where(r => GetValue(Wrap<int?>(null)) != null).Count(), Is.Zero);
				Assert.That(db.Person.Where(r => !(GetValue(Wrap<int?>(null)) != null)).Count(), Is.EqualTo(4));
			}
		}
	}
}<|MERGE_RESOLUTION|>--- conflicted
+++ resolved
@@ -369,13 +369,8 @@
 		#endregion
 
 		#region Issue 4622
-<<<<<<< HEAD
-		public record Issue4674StockItem([property: PrimaryKey] string TenantId, string Code, string Description);
-		public record Issue4674StockRoomItem(string TenantId, string StockroomCode, [property:PrimaryKey] string ItemCode, decimal Quantity);
-=======
 		public record Issue4674StockItem([property: PrimaryKey, Column(CanBeNull = false, Length = 50)] string TenantId, string Code, string Description);
 		public record Issue4674StockRoomItem(string TenantId, string StockroomCode, [property:PrimaryKey, Column(CanBeNull = false, Length = 50)] string ItemCode, decimal Quantity);
->>>>>>> 63f57e58
 
 		static IQueryable<T2> Issue4674JoinTable<T2>(IDataContext db, Expression<Func<T2, bool>> joinExpression)
 		  where T2 : class
