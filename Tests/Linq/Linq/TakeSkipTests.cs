﻿using System;
using System.Collections.Generic;
using System.Globalization;
using System.Linq;
using System.Threading.Tasks;

using FluentAssertions;

using LinqToDB;
using LinqToDB.Data;
using LinqToDB.Linq;
using LinqToDB.Mapping;

using NUnit.Framework;

namespace Tests.Linq
{
	using Model;

	[TestFixture]
	public class TakeSkipTests : TestBase
	{

		static void CheckTakeGlobalParams(IDataContext dc, int additional = 0)
		{
			CheckTakeSkipParams(dc, !LinqToDB.Common.Configuration.Linq.ParameterizeTakeSkip, additional);
		}

		static void CheckTakeSkipParams(IDataContext dc, bool inline, int additional = 0)
		{
			if (!(dc is DataConnection db))
				return;

			var commandInterceptor = new SaveCommandInterceptor();
			db.AddInterceptor(commandInterceptor);

			// check only strong providers
			if (!inline && db.DataProvider.SqlProviderFlags.AcceptsTakeAsParameter && db.DataProvider.SqlProviderFlags.AcceptsTakeAsParameterIfSkip)
				Assert.That(commandInterceptor.Parameters, Has.Length.GreaterThan(additional));
		}

		static void CheckTakeSkipParameterized(IDataContext dc, int additional = 0)
		{
			CheckTakeSkipParams(dc, false, additional);
		}

		[Test]
		public void Take1([DataSources] string context, [Values] bool withParameters)
		{
			using (new ParameterizeTakeSkip(withParameters))
			using (var db = GetDataContext(context))
			{
				for (var i = 2; i <= 3; i++)
				{
					Assert.That((from ch in db.Child select ch).Take(i).ToList(), Has.Count.EqualTo(i));
					CheckTakeGlobalParams(db);
				}

				var currentCacheMissCount = Query<Child>.CacheMissCount;

				for (var i = 2; i <= 3; i++)
				{
					Assert.That((from ch in db.Child select ch).Take(i).ToList(), Has.Count.EqualTo(i));
					CheckTakeGlobalParams(db);
				}

				Assert.That(Query<Child>.CacheMissCount, Is.EqualTo(currentCacheMissCount));
			}
		}

		[Test]
		public async Task Take1Async([DataSources] string context, [Values] bool withParameters)
		{
			using (new ParameterizeTakeSkip(withParameters))
			using (var db = GetDataContext(context))
			{
				for (var i = 2; i <= 3; i++)
				{
					Assert.AreEqual(i, (from ch in db.Child select ch).Take(i).ToList().Count);
					CheckTakeGlobalParams(db);
				}

				var currentCacheMissCount = Query<Child>.CacheMissCount;

				for (var i = 2; i <= 3; i++)
				{
					Assert.AreEqual(i, (await (from ch in db.Child select ch).Take(i).ToListAsync()).Count);
					CheckTakeGlobalParams(db);
				}

				Assert.That(Query<Child>.CacheMissCount, Is.EqualTo(currentCacheMissCount));
			}
		}

		static void TakeParam(ITestDataContext dc, int n)
		{
<<<<<<< HEAD
			dc.Child.Take(() => n).ToList().Should().HaveCount(n);

			CheckTakeSkipParameterized(dc);
		}

		static async Task TakeParamAsync(ITestDataContext dc, int n)
		{
			(await dc.Child.Take(() => n).ToListAsync()).Should().HaveCount(n);
=======
			Assert.That((from ch in dc.Child select ch).Take(() => n).ToList(), Has.Count.EqualTo(n));
>>>>>>> 48c35f24

			CheckTakeSkipParameterized(dc);
		}

		[Test]
		public void Take2([DataSources] string context, [Values] bool withParameters)
		{
			using (new ParameterizeTakeSkip(withParameters))
			using (var db = GetDataContext(context))
				TakeParam(db, 1);
		}

		[Test]
		public async Task Take2Async([DataSources] string context, [Values] bool withParameters)
		{
			using (new ParameterizeTakeSkip(withParameters))
			using (var db = GetDataContext(context))
				await TakeParamAsync(db, 1);
		}

		[Test]
		public void Take3([DataSources] string context, [Values] bool withParameters)
		{
			using (new ParameterizeTakeSkip(withParameters))
			using (var db = GetDataContext(context))
			{
<<<<<<< HEAD
				(from ch in db.Child where ch.ChildID > 3 || ch.ChildID < 4 select ch)
					.Take(3)
					.ToList()
					.Should().HaveCount(3);

				CheckTakeGlobalParams(db);
			}
		}

		[Test]
		public async Task Take3Async([DataSources] string context, [Values] bool withParameters)
		{
			using (new ParameterizeTakeSkip(withParameters))
			using (var db = GetDataContext(context))
			{
				(await (from ch in db.Child where ch.ChildID > 3 || ch.ChildID < 4 select ch)
					.Take(3)
					.ToListAsync())
					.Should().HaveCount(3);

=======
				Assert.That((from ch in db.Child where ch.ChildID > 3 || ch.ChildID < 4 select ch).Take(3).ToList(), Has.Count.EqualTo(3));
>>>>>>> 48c35f24
				CheckTakeGlobalParams(db);
			}
		}

		[Test]
		public void Take4([DataSources] string context, [Values] bool withParameters)
		{
			using (new ParameterizeTakeSkip(withParameters))
			using (var db = GetDataContext(context))
			{
<<<<<<< HEAD
					(from ch in db.Child where ch.ChildID >= 0 && ch.ChildID <= 100 select ch)
						.Take(3)
						.ToList()
						.Should().HaveCount(3);

				CheckTakeGlobalParams(db);
			}
		}

		[Test]
		public async Task Take4Async([DataSources] string context, [Values] bool withParameters)
		{
			using (new ParameterizeTakeSkip(withParameters))
			using (var db = GetDataContext(context))
			{
				(await (from ch in db.Child where ch.ChildID >= 0 && ch.ChildID <= 100 select ch)
					.Take(3)
					.ToListAsync())
					.Should().HaveCount(3);

=======
				Assert.That((from ch in db.Child where ch.ChildID >= 0 && ch.ChildID <= 100 select ch).Take(3).ToList(), Has.Count.EqualTo(3));
>>>>>>> 48c35f24
				CheckTakeGlobalParams(db);
			}
		}

		[Test]
		public void Take5([DataSources] string context, [Values] bool withParameters)
		{
			using (new ParameterizeTakeSkip(withParameters))
			using (var db = GetDataContext(context))
			{
<<<<<<< HEAD
				db.Child
					.Take(3)
					.ToList()
					.Should().HaveCount(3);

				CheckTakeGlobalParams(db);
			}
		}

		[Test]
		public async Task Take5Async([DataSources] string context, [Values] bool withParameters)
		{
			using (new ParameterizeTakeSkip(withParameters))
			using (var db = GetDataContext(context))
			{
				(await db.Child
					.Take(3)
					.ToListAsync())
					.Should().HaveCount(3);

=======
				Assert.That(db.Child.Take(3).ToList(), Has.Count.EqualTo(3));
>>>>>>> 48c35f24
				CheckTakeGlobalParams(db);
			}
		}

		[Test]
		public void Take6([DataSources] string context, [Values] bool withParameters)
		{
			using (new ParameterizeTakeSkip(withParameters))
			using (var db = GetDataContext(context))
			{
				var expected =    Child.OrderBy(c => c.ChildID).Take(3);
				var result   = db.Child.OrderBy(c => c.ChildID).Take(3);
				Assert.That(result.ToList().SequenceEqual(expected), Is.True);
				CheckTakeGlobalParams(db);
			}
		}

		[Test]
		public void Take7([DataSources] string context, [Values] bool withParameters)
		{
			using (new ParameterizeTakeSkip(withParameters))
			using (var db = GetDataContext(context))
			{
				Assert.That(db.Child.Take(() => 3).ToList(), Has.Count.EqualTo(3));
			}
		}

		[Test]
		public void Take8([DataSources] string context, [Values] bool withParameters)
		{
			var n = 3;
			using (new ParameterizeTakeSkip(withParameters))
			using (var db = GetDataContext(context))
			{
				Assert.That(db.Child.Take(() => n).ToList(), Has.Count.EqualTo(3));
			}
		}

		[Test]
		public void TakeCount([DataSources(TestProvName.AllSybase)] string context, [Values] bool withParameters)
		{
			using (new ParameterizeTakeSkip(withParameters))
			using (var db = GetDataContext(context))
			{
				Assert.That(
					db.Child.Take(5).Count(), Is.EqualTo(Child.Take(5).Count()));
				CheckTakeGlobalParams(db);
			}
		}

		[Test]
		public void Skip1([DataSources] string context, [Values] bool withParameters)
		{
			using (new ParameterizeTakeSkip(withParameters))
			using (var db = GetDataContext(context))
			{
				AreEqual(Child.OrderBy(_ => _.ChildID).Skip(3), db.Child.OrderBy(_ => _.ChildID).Skip(3));

				var currentCacheMissCount = Query<Child>.CacheMissCount;

				AreEqual(Child.OrderBy(_ => _.ChildID).Skip(4), db.Child.OrderBy(_ => _.ChildID).Skip(4));

				Assert.That(Query<Child>.CacheMissCount, Is.EqualTo(currentCacheMissCount));
			}
		}

		[Test]
		public void Skip2([DataSources] string context, [Values] bool withParameters)
		{
			using (new ParameterizeTakeSkip(withParameters))
			using (var db = GetDataContext(context))
				AreEqual(
					(from ch in    Child where ch.ChildID > 3 || ch.ChildID < 4 select ch).OrderBy(_ => _.ParentID).ThenBy(_ => _.ChildID).Skip(3),
					(from ch in db.Child where ch.ChildID > 3 || ch.ChildID < 4 select ch).OrderBy(_ => _.ParentID).ThenBy(_ => _.ChildID).Skip(3));
		}

		[Test]
		public void Skip3([DataSources] string context, [Values] bool withParameters)
		{
			using (new ParameterizeTakeSkip(withParameters))
			using (var db = GetDataContext(context))
			{
				AreEqual(
					(from ch in    Child where ch.ChildID >= 0 && ch.ChildID <= 100 select ch).OrderBy(_ => _.ParentID).ThenBy(_ => _.ChildID).Skip(3),
					(from ch in db.Child where ch.ChildID >= 0 && ch.ChildID <= 100 select ch).OrderBy(_ => _.ParentID).ThenBy(_ => _.ChildID).Skip(3));
			}
		}

		[Test]
		public void Skip4([DataSources] string context, [Values] bool withParameters)
		{
			using (new ParameterizeTakeSkip(withParameters))
			using (var db = GetDataContext(context))
			{
				var expected = Child.OrderByDescending(c => c.ChildID).Skip(3);
				var result   = db.Child.OrderByDescending(c => c.ChildID).Skip(3);
				Assert.That(result.ToList().SequenceEqual(expected), Is.True);
			}
		}

		[Test]
		public void Skip5([DataSources] string context, [Values] bool withParameters)
		{
			using (new ParameterizeTakeSkip(withParameters))
			using (var db = GetDataContext(context))
			{
				AreEqual(
					   Child.OrderByDescending(c => c.ChildID).ThenBy(c => c.ParentID + 1).Skip(3),
					db.Child.OrderByDescending(c => c.ChildID).ThenBy(c => c.ParentID + 1).Skip(3));
			}
		}

		[Test]
		public void Skip6([DataSources] string context, [Values] bool withParameters)
		{
			using (new ParameterizeTakeSkip(withParameters))
			using (var db = GetDataContext(context))
			{
				AreEqual(Child.OrderBy(_ => _.ChildID).Skip(3), db.Child.OrderBy(_ => _.ChildID).Skip(() => 3));
			}
		}

		[Test]
		public void Skip7([DataSources] string context, [Values] bool withParameters)
		{
			var n = 3;
			using (new ParameterizeTakeSkip(withParameters))
			using (var db = GetDataContext(context))
			{
				AreEqual(Child.OrderBy(_ => _.ChildID).Skip(n), db.Child.OrderBy(_ => _.ChildID).Skip(() => n));
			}
		}

		[Test]
		public void SkipCount([DataSources(
			TestProvName.AllSybase,
			TestProvName.AllSQLite,
			TestProvName.AllAccess)]
			string context,
			[Values] bool withParameters)
		{
			using (new ParameterizeTakeSkip(withParameters))
			using (var db = GetDataContext(context))
			{
				Assert.That(
					db.Child.Skip(2).Count(), Is.EqualTo(Child.Skip(2).Count()));
			}
		}

		[Test]
		public void SkipTake1([DataSources] string context, [Values] bool withParameters)
		{
			// repeat needed for providers with positional parameters with skip parameter first
			execute(context, withParameters);
			execute(context, withParameters);

			void execute(string context, bool withParameters)
			{
				using (new ParameterizeTakeSkip(withParameters))
				using (var db = GetDataContext(context))
				{
					var expected =    Child.OrderByDescending(c => c.ChildID).Skip(2).Take(5);
					var result   = db.Child.OrderByDescending(c => c.ChildID).Skip(2).Take(5);
					Assert.That(result.ToList().SequenceEqual(expected), Is.True);
					CheckTakeGlobalParams(db);
				}
			}
		}

		[Test]
		public void SkipTake2([DataSources] string context, [Values] bool withParameters)
		{
			// repeat needed for providers with positional parameters with skip parameter first
			execute(context, withParameters);
			execute(context, withParameters);

			void execute(string context, bool withParameters)
			{
				using (new ParameterizeTakeSkip(withParameters))
				using (var db = GetDataContext(context))
				{
					var expected =    Child.OrderByDescending(c => c.ChildID).Take(7).Skip(2);
					var result   = db.Child.OrderByDescending(c => c.ChildID).Take(7).Skip(2);
					Assert.That(result.ToList().SequenceEqual(expected), Is.True);
					CheckTakeGlobalParams(db);
				}
			}
		}

		[Test]
		public void SkipTake3([DataSources] string context, [Values] bool withParameters)
		{
			// repeat needed for providers with positional parameters with skip parameter first
			execute(context, withParameters);
			execute(context, withParameters);

			void execute(string context, bool withParameters)
			{
				using (new ParameterizeTakeSkip(withParameters))
				using (var db = GetDataContext(context))
				{
					var expected = Child.OrderBy(c => c.ChildID).Skip(1).Take(7).Skip(2);
					var result   = db.Child.OrderBy(c => c.ChildID).Skip(1).Take(7).Skip(2);
					Assert.That(result.ToList().SequenceEqual(expected), Is.True);
					CheckTakeGlobalParams(db);
				}
			}
		}

		[Test]
		public void SkipTake21([DataSources] string context, [Values] bool withParameters)
		{
			// repeat needed for providers with positional parameters with skip parameter first
			execute(context, withParameters);
			execute(context, withParameters);

			void execute(string context, bool withParameters)
			{
				using (new ParameterizeTakeSkip(withParameters))
				using (var db = GetDataContext(context))
				{
					var skip = 2;
					var take = 5;
					var expected =    Child.OrderByDescending(c => c.ChildID).Skip(skip).Take(take);
					var result   = db.Child.OrderByDescending(c => c.ChildID).Skip(skip).Take(take);
					Assert.That(result.ToList().SequenceEqual(expected), Is.True);
					CheckTakeGlobalParams(db);
				}
			}
		}

		[Test]
		public void SkipTake22([DataSources] string context, [Values] bool withParameters)
		{
			// repeat needed for providers with positional parameters with skip parameter first
			execute(context, withParameters);
			execute(context, withParameters);

			void execute(string context, bool withParameters)
			{
				using (new ParameterizeTakeSkip(withParameters))
				using (var db = GetDataContext(context))
				{
					var skip = 2;
					var take = 7;
					var expected =    Child.OrderByDescending(c => c.ChildID).Take(take).Skip(skip);
					var result   = db.Child.OrderByDescending(c => c.ChildID).Take(take).Skip(skip);
					Assert.That(result.ToList().SequenceEqual(expected), Is.True);
					CheckTakeGlobalParams(db);
				}
			}
		}

		[Test]
		public void SkipTake23([DataSources] string context, [Values] bool withParameters)
		{
			// repeat needed for providers with positional parameters with skip parameter first
			execute(context, withParameters);
			execute(context, withParameters);

			void execute(string context, bool withParameters)
			{
				using (new ParameterizeTakeSkip(withParameters))
				using (var db = GetDataContext(context))
				{
					var skip1 = 1;
					var skip2 = 2;
					var take = 7;
					var expected = Child.OrderBy(c => c.ChildID).Skip(skip1).Take(take).Skip(skip2);
					var result   = db.Child.OrderBy(c => c.ChildID).Skip(skip1).Take(take).Skip(skip2);
					Assert.That(result.ToList().SequenceEqual(expected), Is.True);
					CheckTakeGlobalParams(db);
				}
			}
		}

		[Test]
		public void SkipTake31([DataSources(false)] string context, [Values] bool inline)
		{
			// repeat needed for providers with positional parameters with skip parameter first
			execute(context, inline);
			execute(context, inline);

			void execute(string context, bool inline)
			{
				using (var db = GetDataConnection(context))
				{
					db.InlineParameters = inline;
					var skip = 2;
					var take = 5;
					var expected =    Child.OrderByDescending(c => c.ChildID).Skip(skip).Take(take);
					var result   = db.Child.OrderByDescending(c => c.ChildID).Skip(skip).Take(take);

					Assert.That(result.ToList().SequenceEqual(expected), Is.True);

					CheckTakeSkipParams(db, inline);
				}
			}
		}

		[Test]
		public void SkipTake32([DataSources(false)] string context, [Values] bool inline)
		{
			// repeat needed for providers with positional parameters with skip parameter first
			execute(context, inline);
			execute(context, inline);

			void execute(string context, bool inline)
			{
				using (var db = GetDataConnection(context))
				{
					db.InlineParameters = inline;
					var skip = 2;
					var take = 7;
					var expected =    Child.OrderByDescending(c => c.ChildID).Take(take).Skip(skip);
					var result   = db.Child.OrderByDescending(c => c.ChildID).Take(take).Skip(skip);

					Assert.That(result.ToList().SequenceEqual(expected), Is.True);

					CheckTakeSkipParams(db, inline);
				}
			}
		}

		[Test]
		public void SkipTake33([DataSources(false)] string context, [Values] bool inline)
		{
			// repeat needed for providers with positional parameters with skip parameter first
			execute(context, inline);
			execute(context, inline);

			void execute(string context, bool inline)
			{
				using (var db = GetDataConnection(context))
				{
					db.InlineParameters = inline;
					var skip1 = 1;
					var skip2 = 2;
					var take = 7;
					var expected = Child.OrderBy(c => c.ChildID).Skip(skip1).Take(take).Skip(skip2);
					var result   = db.Child.OrderBy(c => c.ChildID).Skip(skip1).Take(take).Skip(skip2);

					Assert.That(result.ToList().SequenceEqual(expected), Is.True);

					CheckTakeSkipParams(db, inline);
				}
			}
		}

		[Test]
		public void SkipTake4([DataSources(
			TestProvName.AllSQLite,
			TestProvName.AllSybase,
			TestProvName.AllAccess)]
			string context,
			[Values] bool withParameters)
		{
			using (new ParameterizeTakeSkip(withParameters))
			using (var db = GetDataContext(context))
			{
				var expected =    Child.OrderByDescending(c => c.ChildID).Skip(1).Take(7).OrderBy(c => c.ChildID).Skip(2);
				var result   = db.Child.OrderByDescending(c => c.ChildID).Skip(1).Take(7).OrderBy(c => c.ChildID).Skip(2);
				Assert.That(result.ToList().SequenceEqual(expected), Is.True);
				CheckTakeGlobalParams(db);
			}
		}

		[Test]
		public void SkipTake5([DataSources] string context, [Values] bool withParameters)
		{
			using (new ParameterizeTakeSkip(withParameters))
			using (var db = GetDataContext(context))
			{
				var list = db.Child.Skip(2).Take(5).ToList();
				Assert.That(list, Has.Count.EqualTo(5));
				CheckTakeGlobalParams(db);
			}
		}

		void SkipTake6Internal(ITestDataContext db, bool doSkip)
		{
			var q1 = from g in db.GrandChild select g;

			if (doSkip)
				q1 = q1.Skip(12);
			q1 = q1.Take(3);

			var q2 =
				from c in db.Child
				from p in q1
				where c.ParentID == p.ParentID
				select c;

			var q3 = from g in GrandChild select g;

			if (doSkip)
				q3 = q3.Skip(12);
			q3 = q3.Take(3);

			var q4 =
				from c in Child
				from p in q3
				where c.ParentID == p.ParentID
				select c;

			AreEqual(q4, q2);
		}

		[Test]
		public void SkipTake6([DataSources(
			ProviderName.SqlCe,
			TestProvName.AllSybase,
			TestProvName.AllSQLite,
			TestProvName.AllAccess)]
			string context,
			[Values] bool withParameters)
		{
			using (new ParameterizeTakeSkip(withParameters))
			using (var db = GetDataContext(context))
			{
				SkipTake6Internal(db, false);
				CheckTakeGlobalParams(db);

				SkipTake6Internal(db, true);
				CheckTakeGlobalParams(db);
			}
		}

		[Test]
		public void SkipTakeCount([DataSources(
			ProviderName.SqlCe,
			TestProvName.AllSybase,
			TestProvName.AllSQLite,
			TestProvName.AllAccess)]
			string context,
			[Values] bool withParameters)
		{
			using (new ParameterizeTakeSkip(withParameters))
			using (var db = GetDataContext(context))
			{
				Assert.That(
					db.Child.Skip(2).Take(5).Count(), Is.EqualTo(Child.Skip(2).Take(5).Count()));
				CheckTakeGlobalParams(db);
			}
		}

		[Test]
		public void SkipFirst([DataSources] string context, [Values] bool withParameters)
		{
			using (new ParameterizeTakeSkip(withParameters))
			using (var db = GetDataContext(context))
			{
				var expected = (from p in Parent where p.ParentID > 1 select p).OrderBy(_ => _.ParentID).Skip(1).First();
				var result = from p in db.GetTable<Parent>() select p;
				result = from p in result where p.ParentID > 1 select p;
				var b = result.OrderBy(_ => _.ParentID).Skip(1).First();

				Assert.That(b, Is.EqualTo(expected));
				CheckTakeGlobalParams(db);
			}
		}

		[Test]
		public void ElementAt1([DataSources] string context, [Values(2, 3)] int at, [Values] bool withParameters)
		{
			using (new ParameterizeTakeSkip(withParameters))
			using (var db = GetDataContext(context))
			{
				Assert.That(
					(from p in db.Parent where p.ParentID > 1 select p).OrderBy(_ => _.ParentID).ElementAt(at), Is.EqualTo((from p in    Parent where p.ParentID > 1 select p).OrderBy(_ => _.ParentID).ElementAt(at)));
				CheckTakeGlobalParams(db);
			}
		}

		[Test]
		public void ElementAt2([DataSources] string context, [Values] bool withParameters)
		{
			var n = 3;
			using (new ParameterizeTakeSkip(withParameters))
			using (var db = GetDataContext(context))
				Assert.That(
					(from p in db.Parent where p.ParentID > 1 select p).OrderBy(_ => _.ParentID).ElementAt(() => n), Is.EqualTo((from p in    Parent where p.ParentID > 1 select p).OrderBy(_ => _.ParentID).ElementAt(n)));
		}

		[Test]
		public async Task ElementAt2Async([DataSources] string context, [Values] bool withParameters)
		{
			var n = 3;
			using (new ParameterizeTakeSkip(withParameters))
			using (var db = GetDataContext(context))
			{
				Assert.That(
					await (from p in db.Parent where p.ParentID > 1 select p).OrderBy(_ => _.ParentID).ElementAtAsync(() => n), Is.EqualTo((from p in    Parent where p.ParentID > 1 select p).OrderBy(_ => _.ParentID).ElementAt(n)));
				CheckTakeSkipParameterized(db);
			}
		}

		[Test]
		public void ElementAtDefault1([DataSources] string context, [Values] bool withParameters)
		{
			using (new ParameterizeTakeSkip(withParameters))
			using (var db = GetDataContext(context))
			{
				Assert.That(
					(from p in db.Parent where p.ParentID > 1 select p).OrderBy(_ => _.ParentID).ElementAtOrDefault(3), Is.EqualTo((from p in    Parent where p.ParentID > 1 select p).OrderBy(_ => _.ParentID).ElementAtOrDefault(3)));
				CheckTakeGlobalParams(db);
			}
		}

		[Test]
		public void ElementAtDefault2([DataSources] string context, [Values] bool withParameters)
		{
			using (new ParameterizeTakeSkip(withParameters))
			using (var db = GetDataContext(context))
			{
				Assert.That((from p in db.Parent where p.ParentID > 1 select p).ElementAtOrDefault(300000), Is.Null);
				CheckTakeGlobalParams(db);
			}
		}

		[Test]
		public void ElementAtDefault3([DataSources] string context, [Values] bool withParameters)
		{
			var n = 3;
			using (new ParameterizeTakeSkip(withParameters))
			using (var db = GetDataContext(context))
			{
				Assert.That(
					(from p in db.Parent where p.ParentID > 1 select p).OrderBy(_ => _.ParentID).ElementAtOrDefault(() => n), Is.EqualTo((from p in    Parent where p.ParentID > 1 select p).OrderBy(_ => _.ParentID).ElementAtOrDefault(n)));
				CheckTakeSkipParameterized(db);
			}
		}

		[Test]
		public async Task ElementAtDefault3Async([DataSources] string context, [Values] bool withParameters)
		{
			var n = 3;
			using (new ParameterizeTakeSkip(withParameters))
			using (var db = GetDataContext(context))
			{
				Assert.That(
					await (from p in db.Parent where p.ParentID > 1 select p).OrderBy(_ => _.ParentID).ElementAtOrDefaultAsync(() => n), Is.EqualTo((from p in    Parent where p.ParentID > 1 select p).OrderBy(_ => _.ParentID).ElementAtOrDefault(n)));
				CheckTakeSkipParameterized(db);
			}
		}

		[Test]
		public void ElementAtDefault4([DataSources] string context, [Values] bool withParameters)
		{
			var n = 300000;
			using (new ParameterizeTakeSkip(withParameters))
			using (var db = GetDataContext(context))
			{
				Assert.That((from p in db.Parent where p.ParentID > 1 select p).ElementAtOrDefault(() => n), Is.Null);
				CheckTakeSkipParameterized(db);
			}
		}

		[Test]
		public void ElementAtDefault5([DataSources] string context, [Values(2,3)] int idx, [Values] bool withParameters)
		{
			using (new ParameterizeTakeSkip(withParameters))
			using (var db = GetDataContext(context))
			{
				var missCount = Query<Person>.CacheMissCount;
				Assert.That(
					db.Person.OrderBy(p => p.LastName).ElementAtOrDefault(idx), Is.EqualTo(Person.   OrderBy(p => p.LastName).ElementAtOrDefault(idx)));
				CheckTakeGlobalParams(db);

				if (idx == 3)
					Assert.That(missCount, Is.EqualTo(Query<Person>.CacheMissCount));
			}
		}

		[Test]
		public void TakeWithPercent([IncludeDataSources(true, TestProvName.AllAccess, TestProvName.AllSqlServer)] string context, [Values] bool withParameters)
		{
			using (new ParameterizeTakeSkip(withParameters))
			using (var db = GetDataContext(context))
			{
				var q = db.Person.Take(50, TakeHints.Percent).Select(_ => _);

				Assert.That(q, Is.Not.Empty);

				var qry = q.ToString()!;
				Assert.That(qry, Does.Contain("PERCENT"));
				CheckTakeGlobalParams(db);
			}

		}

		[Test]
		public void TakeWithPercent1([IncludeDataSources(TestProvName.AllAccess, TestProvName.AllSqlServer)] string context, [Values] bool withParameters)
		{
			using (new ParameterizeTakeSkip(withParameters))
			using (var db = GetDataContext(context))
			{
				var q = db.Person.Take(() => 50, TakeHints.Percent).Select(_ => _);

				Assert.That(q, Is.Not.Empty);

				var qry = q.ToString()!;
				Assert.That(qry, Does.Contain("PERCENT"));
			}

		}

		[Test]
		public void TakeWithTies([IncludeDataSources(TestProvName.AllSqlServer)] string context, [Values] bool withParameters)
		{
			using (new ParameterizeTakeSkip(withParameters))
			using (var db = GetDataContext(context))
			{
				var q = db.Person.OrderBy(_ => _.FirstName).Take(50, TakeHints.WithTies | TakeHints.Percent).Select(_ => _);

				Assert.That(q, Is.Not.Empty);

				var qry = q.ToString()!;
				Assert.That(qry, Does.Contain("PERCENT"));
				Assert.That(qry, Does.Contain("WITH"));
				CheckTakeGlobalParams(db);
			}

		}

		[Test]
		public void TakeWithTies2([IncludeDataSources(TestProvName.AllSqlServer)] string context, [Values] bool withParameters)
		{
			using (new ParameterizeTakeSkip(withParameters))
			using (var db = GetDataContext(context))
			{
				var q = db.Person.OrderBy(_ => _.FirstName).Take(() => 50, TakeHints.WithTies | TakeHints.Percent).Select(_ => _);

				Assert.That(q, Is.Not.Empty);

				var qry = q.ToString()!;
				Assert.That(qry, Does.Contain("PERCENT"));
				Assert.That(qry, Does.Contain("WITH"));
			}

		}

		[Test]
		public void SkipTakeWithTies([IncludeDataSources(TestProvName.AllSqlServer)] string context)
		{
			using (var db = GetDataContext(context))
			{
				Assert.Throws<LinqException>(() => db.Person.Skip(1).Take(() => 50, TakeHints.WithTies | TakeHints.Percent).Select(_ => _).ToList());

				Assert.Throws<LinqException>(() => db.Person.Take(() => 50, TakeHints.WithTies | TakeHints.Percent).Skip(1).Select(_ => _).ToList());
			}
		}

		[Test]
		public void TakeWithHintsFails([IncludeDataSources(ProviderName.SqlCe, TestProvName.AllSQLite)] string context)
		{
			using (var db = GetDataContext(context))
				Assert.Throws<LinqException>(() => db.Parent.Take(10, TakeHints.Percent).ToList());
		}

		[Test]
		public void TakeSkipJoin([DataSources(TestProvName.AllSybase)] string context, [Values] bool withParameters)
		{
			// orderby needed to preserve stable test results
			// but access returns wrong number of records if orderby applied to subquery with take
			var orderUnsupported = context.IsAnyOf(TestProvName.AllAccess);

			using (new ParameterizeTakeSkip(withParameters))
			using (var db = GetDataContext(context))
			{
				var types = db.Types.ToList();

				var q1 = types.Concat(types).Take(15);
				var q2 = db.Types.Concat(db.Types).Take(15);

				if (!orderUnsupported)
				{
					q1 = q1.OrderBy(_ => _.ID);
					q2 = q2.OrderBy(_ => _.ID);
				}

				AreEqual(
					from e in q1
					from p in q1.Where(_ => _.ID == e.ID).DefaultIfEmpty()
					select new {e.ID, p.SmallIntValue},
					from e in q2
					from p in q2.Where(_ => _.ID == e.ID).DefaultIfEmpty()
					select new { e.ID, p.SmallIntValue }
					);
				CheckTakeGlobalParams(db);
			}
		}

		public class Batch
		{
			[PrimaryKey]
			public int Id { get; set; }
			[Column]
			public string? Value { get; set; }

			[Association(ThisKey = "Id", OtherKey = "BatchId", CanBeNull = false)]
			public List<Confirmation> Confirmations { get; set; } = null!;
		}

		public class Confirmation
		{
			[Column]
			public int BatchId { get; set; }
			[Column]
			public DateTime Date { get; set; }
		}

		[Test]
		public void FirstOrDefaultInSubQuery([IncludeDataSources(TestProvName.AllSQLite, TestProvName.AllAccess, TestProvName.AllSqlServer)] string context, [Values] bool withParameters)
		{
			using (new ParameterizeTakeSkip(withParameters))
			using (var db = GetDataContext(context))
			{
				using (db.CreateLocalTable(new[]
				{
					new Batch { Id = 1, Value = "V1" },
					new Batch { Id = 2, Value = "V2" },
					new Batch { Id = 3, Value = "V3" }
				}))
				using (db.CreateLocalTable(new[]
				{
					new Confirmation { BatchId = 1, Date = DateTime.Parse("09 Apr 2019 14:30:00 GMT", DateTimeFormatInfo.InvariantInfo) },
					new Confirmation { BatchId = 2, Date = DateTime.Parse("09 Apr 2019 14:30:20 GMT", DateTimeFormatInfo.InvariantInfo) },
					new Confirmation { BatchId = 2, Date = DateTime.Parse("09 Apr 2019 14:30:25 GMT", DateTimeFormatInfo.InvariantInfo) },
					new Confirmation { BatchId = 3, Date = DateTime.Parse("09 Apr 2019 14:30:35 GMT", DateTimeFormatInfo.InvariantInfo) },
				}))
				{

					var query = db.GetTable<Batch>()
							.OrderByDescending(x => x.Id)
							.Select(x => new
							{
								BatchId = x.Id,
								CreationDate = x.Confirmations.FirstOrDefault()!.Date,
								x.Value
							})
							.Take(2)
							.OrderBy(x => x.BatchId);

					var res = query.ToList();

					Assert.That(res, Has.Count.EqualTo(2));
					Assert.Multiple(() =>
					{
						Assert.That(res[0].BatchId, Is.EqualTo(2));
						Assert.That(res[0].Value, Is.EqualTo("V2"));
						Assert.That(res[1].BatchId, Is.EqualTo(3));
						Assert.That(res[1].Value, Is.EqualTo("V3"));
						Assert.That(res[0].CreationDate, Is.EqualTo(DateTime.Parse("09 Apr 2019 14:30:20 GMT", DateTimeFormatInfo.InvariantInfo)));
						Assert.That(res[1].CreationDate, Is.EqualTo(DateTime.Parse("09 Apr 2019 14:30:35 GMT", DateTimeFormatInfo.InvariantInfo)));
					});

					CheckTakeGlobalParams(db);
				}
			}
		}


		sealed class TakeSkipClass
		{
			[Column(DataType = DataType.VarChar, Length = 10)]
			public string? Value { get; set; }

			private bool Equals(TakeSkipClass other)
			{
				return Value == other.Value;
			}

			public override bool Equals(object? obj)
			{
				if (ReferenceEquals(null, obj)) return false;
				if (ReferenceEquals(this, obj)) return true;
				if (obj.GetType() != GetType()) return false;
				return Equals((TakeSkipClass)obj);
			}

			public override int GetHashCode()
			{
				return (Value != null ? Value.GetHashCode() : 0);
			}
		}

		// Sybase, Informix: doesn't support TOP/FIRST in subqueries
		[Test]
		public void GroupTakeAnyTest([DataSources(TestProvName.AllSybase, TestProvName.AllInformix)] string context, [Values] bool withParameters)
		{
			var testData = new[]
			{
				new TakeSkipClass { Value = "PIPPO" },
				new TakeSkipClass { Value = "PLUTO" },
				new TakeSkipClass { Value = "PLUTO" },
				new TakeSkipClass { Value = "BOLTO" }
			};

			using (new ParameterizeTakeSkip(withParameters))
			using (var db = GetDataContext(context))
			using (var tempTable = db.CreateLocalTable(testData))
			{

				var actual = tempTable
					.GroupBy(item => item.Value)
					.Where(group => group.Count() > 1)
					.Select(item => item.Key)
					.Take(1)
					.Any();

				var expected = testData
					.GroupBy(item => item.Value)
					.Where(group => group.Count() > 1)
					.Select(item => item.Key)
					.Take(1)
					.Any();

				Assert.That(actual, Is.EqualTo(expected));
				CheckTakeGlobalParams(db);
			}
		}


		[Test]
		public void DistinctTakeTest([DataSources] string context, [Values] bool withParameters)
		{
			var testData = new[]
			{
				new TakeSkipClass { Value = "PLUTO" },
				new TakeSkipClass { Value = "PIPPO" },
				new TakeSkipClass { Value = "PLUTO" },
				new TakeSkipClass { Value = "BOLTO" }
			};

			using (new ParameterizeTakeSkip(withParameters))
			using (var db = GetDataContext(context))
			using (var tempTable = db.CreateLocalTable(testData))
			{

				var actual = tempTable
					.Distinct()
					.Take(3)
					.ToArray();

				var expected = testData
					.Distinct()
					.Take(3)
					.ToArray();

				AreEqual(expected, actual);
				CheckTakeGlobalParams(db);
			}
		}

		[Test]
		public void OrderByTakeTest([DataSources] string context, [Values] bool withParameters)
		{
			var testData = new[]
			{
				new TakeSkipClass { Value = "PLUTO" },
				new TakeSkipClass { Value = "PIPPO" },
				new TakeSkipClass { Value = "PLUTO" },
				new TakeSkipClass { Value = "BOLTO" }
			};

			using (new ParameterizeTakeSkip(withParameters))
			using (var db = GetDataContext(context))
			using (var tempTable = db.CreateLocalTable(testData))
			{

				var actual = tempTable
					.OrderBy(t => t.Value)
					.Take(2)
					.ToArray();

				var expected = testData
					.OrderBy(t => t.Value)
					.Take(2)
					.ToArray();

				Assert.That(actual, Is.EqualTo(expected));
				CheckTakeGlobalParams(db);
			}
		}

		[Test]
		public void MultipleTake1([DataSources] string context, [Values] bool withParameters)
		{
			var testData = new[]
			{
				new TakeSkipClass { Value = "PLUTO" },
				new TakeSkipClass { Value = "PIPPO" },
				new TakeSkipClass { Value = "PLUTO" },
				new TakeSkipClass { Value = "BOLTO" }
			};

			using (new ParameterizeTakeSkip(withParameters))
			using (var db = GetDataContext(context))
			using (var tempTable = db.CreateLocalTable(testData))
			{

				var actual = tempTable
					.OrderBy(t => t.Value)
					.Take(3)
					.Take(2)
					.ToArray();

				var expected = testData
					.OrderBy(t => t.Value)
					.Take(3)
					.Take(2)
					.ToArray();

				Assert.That(actual, Is.EqualTo(expected));

				if (db is TestDataConnection cn)
				{
					Assert.That(cn.LastQuery!.ToLowerInvariant(), Does.Not.Contain("iif"));
					Assert.That(cn.LastQuery!.ToLowerInvariant(), Does.Not.Contain("case"));
				}
				CheckTakeGlobalParams(db);
			}
		}

		[Test]
		public void MultipleTake2([DataSources] string context, [Values] bool withParameters)
		{
			var testData = new[]
			{
				new TakeSkipClass { Value = "PLUTO" },
				new TakeSkipClass { Value = "PIPPO" },
				new TakeSkipClass { Value = "PLUTO" },
				new TakeSkipClass { Value = "BOLTO" }
			};

			using (new ParameterizeTakeSkip(withParameters))
			using (var db = GetDataContext(context))
			using (var tempTable = db.CreateLocalTable(testData))
			{

				var actual = tempTable
					.OrderBy(t => t.Value)
					.Take(2)
					.Take(3)
					.ToArray();

				var expected = testData
					.OrderBy(t => t.Value)
					.Take(2)
					.Take(3)
					.ToArray();

				Assert.That(actual, Is.EqualTo(expected));

				if (db is TestDataConnection cn)
				{
					Assert.That(cn.LastQuery!.ToLowerInvariant(), Does.Not.Contain("iif"));
					Assert.That(cn.LastQuery!.ToLowerInvariant(), Does.Not.Contain("case"));
				}
				CheckTakeGlobalParams(db);
			}
		}

		[Test]
		public void MultipleTake3([DataSources] string context, [Values] bool withParameters)
		{
			var testData = new[]
			{
				new TakeSkipClass { Value = "Value1" },
				new TakeSkipClass { Value = "Value2" },
				new TakeSkipClass { Value = "Value3" },
				new TakeSkipClass { Value = "Value4" },
				new TakeSkipClass { Value = "Value5" },
				new TakeSkipClass { Value = "Value6" },
				new TakeSkipClass { Value = "Value7" },
				new TakeSkipClass { Value = "Value8" },
			};

			using (new ParameterizeTakeSkip(withParameters))
			using (var db = GetDataContext(context))
			using (var tempTable = db.CreateLocalTable(testData))
			{

				var actual = tempTable
					.OrderBy(t => t.Value)
					.Take(1)
					.Take(3)
					.Take(2)
					.ToArray();

				var expected = testData
					.OrderBy(t => t.Value)
					.Take(1)
					.Take(3)
					.Take(2)
					.ToArray();

				Assert.That(actual, Is.EqualTo(expected));

				if (db is TestDataConnection cn)
				{
					Assert.That(cn.LastQuery!.ToLowerInvariant(), Does.Not.Contain("iif"));
					Assert.That(cn.LastQuery!.ToLowerInvariant(), Does.Not.Contain("case"));
				}
				CheckTakeGlobalParams(db);
			}
		}

		[Test]
		public void MultipleTake4([DataSources] string context, [Values] bool withParameters)
		{
			var testData = new[]
			{
				new TakeSkipClass { Value = "Value1" },
				new TakeSkipClass { Value = "Value2" },
				new TakeSkipClass { Value = "Value3" },
				new TakeSkipClass { Value = "Value4" },
				new TakeSkipClass { Value = "Value5" },
				new TakeSkipClass { Value = "Value6" },
				new TakeSkipClass { Value = "Value7" },
				new TakeSkipClass { Value = "Value8" },
			};

			using (new ParameterizeTakeSkip(withParameters))
			using (var db = GetDataContext(context))
			using (var tempTable = db.CreateLocalTable(testData))
			{

				var actual = tempTable
					.OrderBy(t => t.Value)
					.Take(2)
					.Take(3)
					.Take(1)
					.ToArray();

				var expected = testData
					.OrderBy(t => t.Value)
					.Take(2)
					.Take(3)
					.Take(1)
					.ToArray();

				Assert.That(actual, Is.EqualTo(expected));

				if (db is TestDataConnection cn)
				{
					Assert.That(cn.LastQuery!.ToLowerInvariant(), Does.Not.Contain("iif"));
					Assert.That(cn.LastQuery!.ToLowerInvariant(), Does.Not.Contain("case"));
				}
				CheckTakeGlobalParams(db);
			}
		}

		[Test]
		public void MultipleSkip1([DataSources] string context)
		{
			var testData = new[]
			{
				new TakeSkipClass { Value = "PLUTO" },
				new TakeSkipClass { Value = "PIPPO" },
				new TakeSkipClass { Value = "PLUTO" },
				new TakeSkipClass { Value = "BOLTO" }
			};

			using (var db = GetDataContext(context))
			using (var tempTable = db.CreateLocalTable(testData))
			{

				var actual = tempTable
					.OrderBy(t => t.Value)
					.Skip(1)
					.Skip(2)
					.ToArray();

				var expected = testData
					.OrderBy(t => t.Value)
					.Skip(1)
					.Skip(2)
					.ToArray();

				Assert.That(actual, Is.EqualTo(expected));

				if (db is TestDataConnection cn)
				{
					Assert.That(cn.LastQuery!.ToLowerInvariant(), Does.Not.Contain("iif"));
					Assert.That(cn.LastQuery!.ToLowerInvariant(), Does.Not.Contain("case"));
				}
			}
		}

		[Test]
		public async Task MultipleSkip1Async([DataSources] string context)
		{
			var testData = new[]
			{
				new TakeSkipClass { Value = "PLUTO" },
				new TakeSkipClass { Value = "PIPPO" },
				new TakeSkipClass { Value = "PLUTO" },
				new TakeSkipClass { Value = "BOLTO" }
			};

			using (var db = GetDataContext(context))
			using (var tempTable = db.CreateLocalTable(testData))
			{

				var actual = await tempTable
					.OrderBy(t => t.Value)
					.Skip(1)
					.Skip(2)
					.ToArrayAsync();

				var expected = testData
					.OrderBy(t => t.Value)
					.Skip(1)
					.Skip(2)
					.ToArray();

				Assert.AreEqual(expected, actual);

				if (db is TestDataConnection cn)
				{
					Assert.False(cn.LastQuery!.ToLowerInvariant().Contains("iif"));
					Assert.False(cn.LastQuery!.ToLowerInvariant().Contains("case"));
				}
			}
		}

		[Test]
		public void MultipleSkip2([DataSources] string context, [Values] bool withParameters)
		{
			var testData = new[]
			{
				new TakeSkipClass { Value = "PLUTO" },
				new TakeSkipClass { Value = "PIPPO" },
				new TakeSkipClass { Value = "PLUTO" },
				new TakeSkipClass { Value = "BOLTO" }
			};

			using (new ParameterizeTakeSkip(withParameters))
			using (var db = GetDataContext(context))
			using (var tempTable = db.CreateLocalTable(testData))
			{
				for (int i = 1; i <= 2; i++)
				{
					var missCount = Query<TakeSkipClass>.CacheMissCount;

					var actual = tempTable
						.OrderBy(t => t.Value)
						.Skip(2)
						.Skip(i)
						.ToArray();

					var expected = testData
						.OrderBy(t => t.Value)
						.Skip(2)
						.Skip(i)
						.ToArray();

					Assert.That(actual, Is.EqualTo(expected));

					if (db is TestDataConnection cn)
					{
						Assert.That(cn.LastQuery!.ToLowerInvariant(), Does.Not.Contain("iif"));
						Assert.That(cn.LastQuery!.ToLowerInvariant(), Does.Not.Contain("case"));
					}

					if (i == 2)
						Assert.That(missCount, Is.EqualTo(Query<TakeSkipClass>.CacheMissCount));

				}
			}
		}

		[Test]
		public void MultipleSkip3([DataSources] string context, [Values] bool withParameters)
		{
			var testData = new[]
			{
				new TakeSkipClass { Value = "Value1" },
				new TakeSkipClass { Value = "Value2" },
				new TakeSkipClass { Value = "Value3" },
				new TakeSkipClass { Value = "Value4" },
				new TakeSkipClass { Value = "Value5" },
				new TakeSkipClass { Value = "Value6" },
				new TakeSkipClass { Value = "Value7" },
				new TakeSkipClass { Value = "Value8" },
			};

			using (new ParameterizeTakeSkip(withParameters))
			using (var db = GetDataContext(context))
			using (var tempTable = db.CreateLocalTable(testData))
			{

				var actual = tempTable
					.OrderBy(t => t.Value)
					.Skip(2)
					.Skip(3)
					.Skip(1)
					.ToArray();

				var expected = testData
					.OrderBy(t => t.Value)
					.Skip(2)
					.Skip(3)
					.Skip(1)
					.ToArray();

				Assert.That(actual, Is.EqualTo(expected));

				if (db is TestDataConnection cn)
				{
					Assert.That(cn.LastQuery!.ToLowerInvariant(), Does.Not.Contain("iif"));
					Assert.That(cn.LastQuery!.ToLowerInvariant(), Does.Not.Contain("case"));
				}
			}
		}

		[Test]
		public void MultipleSkip4([DataSources] string context, [Values] bool withParameters)
		{
			var testData = new[]
			{
				new TakeSkipClass { Value = "Value1" },
				new TakeSkipClass { Value = "Value2" },
				new TakeSkipClass { Value = "Value3" },
				new TakeSkipClass { Value = "Value4" },
				new TakeSkipClass { Value = "Value5" },
				new TakeSkipClass { Value = "Value6" },
				new TakeSkipClass { Value = "Value7" },
				new TakeSkipClass { Value = "Value8" },
			};

			using (new ParameterizeTakeSkip(withParameters))
			using (var db = GetDataContext(context))
			using (var tempTable = db.CreateLocalTable(testData))
			{

				var actual = tempTable
					.OrderBy(t => t.Value)
					.Skip(1)
					.Skip(3)
					.Skip(2)
					.ToArray();

				var expected = testData
					.OrderBy(t => t.Value)
					.Skip(1)
					.Skip(3)
					.Skip(2)
					.ToArray();

				Assert.That(actual, Is.EqualTo(expected));

				if (db is TestDataConnection cn)
				{
					Assert.That(cn.LastQuery!.ToLowerInvariant(), Does.Not.Contain("iif"));
					Assert.That(cn.LastQuery!.ToLowerInvariant(), Does.Not.Contain("case"));
				}
			}
		}

		[Test]
		public void MultipleTakeSkip1([DataSources] string context, [Values] bool withParameters)
		{
			var testData = new[]
			{
				new TakeSkipClass { Value = "Value1" },
				new TakeSkipClass { Value = "Value2" },
				new TakeSkipClass { Value = "Value3" },
				new TakeSkipClass { Value = "Value4" },
				new TakeSkipClass { Value = "Value5" },
				new TakeSkipClass { Value = "Value6" },
				new TakeSkipClass { Value = "Value7" },
				new TakeSkipClass { Value = "Value8" },
			};

			using (new ParameterizeTakeSkip(withParameters))
			using (var db = GetDataContext(context))
			using (var tempTable = db.CreateLocalTable(testData))
			{

				var actual = tempTable
					.OrderBy(t => t.Value)
					.Take(6)
					.Skip(2)
					.Take(2)
					.Skip(1)
					.ToArray();

				var expected = testData
					.OrderBy(t => t.Value)
					.Take(6)
					.Skip(2)
					.Take(2)
					.Skip(1)
					.ToArray();

				Assert.That(actual, Is.EqualTo(expected));

				if (db is TestDataConnection cn)
				{
					Assert.That(cn.LastQuery!.ToLowerInvariant(), Does.Not.Contain("iif"));
					Assert.That(cn.LastQuery!.ToLowerInvariant(), Does.Not.Contain("case"));
				}
				CheckTakeGlobalParams(db);
			}
		}

		[Test]
		public void MultipleTakeSkip2([DataSources] string context, [Values] bool withParameters)
		{
			var testData = new[]
			{
				new TakeSkipClass { Value = "Value1" },
				new TakeSkipClass { Value = "Value2" },
				new TakeSkipClass { Value = "Value3" },
				new TakeSkipClass { Value = "Value4" },
				new TakeSkipClass { Value = "Value5" },
				new TakeSkipClass { Value = "Value6" },
				new TakeSkipClass { Value = "Value7" },
				new TakeSkipClass { Value = "Value8" },
			};

			using (new ParameterizeTakeSkip(withParameters))
			using (var db = GetDataContext(context))
			using (var tempTable = db.CreateLocalTable(testData))
			{

				var actual = tempTable
					.OrderBy(t => t.Value)
					.Skip(2)
					.Take(5)
					.Skip(1)
					.Take(2)
					.ToArray();

				var expected = testData
					.OrderBy(t => t.Value)
					.Skip(2)
					.Take(5)
					.Skip(1)
					.Take(2)
					.ToArray();

				Assert.That(actual, Is.EqualTo(expected));

				if (db is TestDataConnection cn)
				{
					Assert.That(cn.LastQuery!.ToLowerInvariant(), Does.Not.Contain("iif"));
					Assert.That(cn.LastQuery!.ToLowerInvariant(), Does.Not.Contain("case"));
				}
				CheckTakeGlobalParams(db);
			}
		}

		[Test]
		public void MultipleTakeSkip3([DataSources] string context, [Values] bool withParameters)
		{
			var testData = new[]
			{
				new TakeSkipClass { Value = "Value1" },
				new TakeSkipClass { Value = "Value2" },
				new TakeSkipClass { Value = "Value3" },
				new TakeSkipClass { Value = "Value4" },
				new TakeSkipClass { Value = "Value5" },
				new TakeSkipClass { Value = "Value6" },
				new TakeSkipClass { Value = "Value7" },
				new TakeSkipClass { Value = "Value8" },
				new TakeSkipClass { Value = "Value9" },
			};

			using (new ParameterizeTakeSkip(withParameters))
			using (var db = GetDataContext(context))
			using (var tempTable = db.CreateLocalTable(testData))
			{

				var actual = tempTable
					.OrderBy(t => t.Value)
					.Take(8)
					.Skip(1)
					.Take(4)
					.Skip(1)
					.Take(2)
					.Skip(1)
					.ToArray();

				var expected = testData
					.OrderBy(t => t.Value)
					.Take(8)
					.Skip(1)
					.Take(4)
					.Skip(1)
					.Take(2)
					.Skip(1)
					.ToArray();

				Assert.That(actual, Is.EqualTo(expected));

				if (db is TestDataConnection cn)
				{
					Assert.That(cn.LastQuery!.ToLowerInvariant(), Does.Not.Contain("iif"));
					Assert.That(cn.LastQuery!.ToLowerInvariant(), Does.Not.Contain("case"));
				}
				CheckTakeGlobalParams(db);
			}
		}

		[Test]
		public void MultipleTakeSkip4([DataSources] string context, [Values] bool withParameters)
		{
			var testData = new[]
			{
				new TakeSkipClass { Value = "Value1" },
				new TakeSkipClass { Value = "Value2" },
				new TakeSkipClass { Value = "Value3" },
				new TakeSkipClass { Value = "Value4" },
				new TakeSkipClass { Value = "Value5" },
				new TakeSkipClass { Value = "Value6" },
				new TakeSkipClass { Value = "Value7" },
				new TakeSkipClass { Value = "Value8" },
				new TakeSkipClass { Value = "Value9" },
			};

			using (new ParameterizeTakeSkip(withParameters))
			using (var db = GetDataContext(context))
			using (var tempTable = db.CreateLocalTable(testData))
			{

				var actual = tempTable
					.OrderBy(t => t.Value)
					.Skip(1)
					.Take(8)
					.Skip(1)
					.Take(4)
					.Skip(1)
					.Take(2)
					.ToArray();

				var expected = testData
					.OrderBy(t => t.Value)
					.Skip(1)
					.Take(8)
					.Skip(1)
					.Take(4)
					.Skip(1)
					.Take(2)
					.ToArray();

				Assert.That(actual, Is.EqualTo(expected));

				if (db is TestDataConnection cn)
				{
					Assert.That(cn.LastQuery!.ToLowerInvariant(), Does.Not.Contain("iif"));
					Assert.That(cn.LastQuery!.ToLowerInvariant(), Does.Not.Contain("case"));
				}
				CheckTakeGlobalParams(db);
			}
		}

		[Test]
		public void SkipTakeCaching([DataSources] string context, [Values(1, 2)] int skip, [Values(1, 2)] int take)
		{
			using var db = GetDataContext(context);

			var cacheMissCount = Query<Parent>.CacheMissCount;

			var result = db.Parent
				.OrderBy(t => t.Value1)
				.Skip(skip)
				.Take(take)
				.ToArray();

			if (skip > 1 || take > 1)
				Query<Parent>.CacheMissCount.Should().Be(cacheMissCount);
		}
	}
}<|MERGE_RESOLUTION|>--- conflicted
+++ resolved
@@ -76,7 +76,7 @@
 			{
 				for (var i = 2; i <= 3; i++)
 				{
-					Assert.AreEqual(i, (from ch in db.Child select ch).Take(i).ToList().Count);
+					Assert.That((from ch in db.Child select ch).Take(i).ToList(), Has.Count.EqualTo(i));
 					CheckTakeGlobalParams(db);
 				}
 
@@ -84,7 +84,7 @@
 
 				for (var i = 2; i <= 3; i++)
 				{
-					Assert.AreEqual(i, (await (from ch in db.Child select ch).Take(i).ToListAsync()).Count);
+					Assert.That((await (from ch in db.Child select ch).Take(i).ToListAsync()), Has.Count.EqualTo(i));
 					CheckTakeGlobalParams(db);
 				}
 
@@ -94,7 +94,6 @@
 
 		static void TakeParam(ITestDataContext dc, int n)
 		{
-<<<<<<< HEAD
 			dc.Child.Take(() => n).ToList().Should().HaveCount(n);
 
 			CheckTakeSkipParameterized(dc);
@@ -103,9 +102,6 @@
 		static async Task TakeParamAsync(ITestDataContext dc, int n)
 		{
 			(await dc.Child.Take(() => n).ToListAsync()).Should().HaveCount(n);
-=======
-			Assert.That((from ch in dc.Child select ch).Take(() => n).ToList(), Has.Count.EqualTo(n));
->>>>>>> 48c35f24
 
 			CheckTakeSkipParameterized(dc);
 		}
@@ -132,7 +128,6 @@
 			using (new ParameterizeTakeSkip(withParameters))
 			using (var db = GetDataContext(context))
 			{
-<<<<<<< HEAD
 				(from ch in db.Child where ch.ChildID > 3 || ch.ChildID < 4 select ch)
 					.Take(3)
 					.ToList()
@@ -153,9 +148,6 @@
 					.ToListAsync())
 					.Should().HaveCount(3);
 
-=======
-				Assert.That((from ch in db.Child where ch.ChildID > 3 || ch.ChildID < 4 select ch).Take(3).ToList(), Has.Count.EqualTo(3));
->>>>>>> 48c35f24
 				CheckTakeGlobalParams(db);
 			}
 		}
@@ -166,7 +158,6 @@
 			using (new ParameterizeTakeSkip(withParameters))
 			using (var db = GetDataContext(context))
 			{
-<<<<<<< HEAD
 					(from ch in db.Child where ch.ChildID >= 0 && ch.ChildID <= 100 select ch)
 						.Take(3)
 						.ToList()
@@ -187,9 +178,6 @@
 					.ToListAsync())
 					.Should().HaveCount(3);
 
-=======
-				Assert.That((from ch in db.Child where ch.ChildID >= 0 && ch.ChildID <= 100 select ch).Take(3).ToList(), Has.Count.EqualTo(3));
->>>>>>> 48c35f24
 				CheckTakeGlobalParams(db);
 			}
 		}
@@ -200,7 +188,6 @@
 			using (new ParameterizeTakeSkip(withParameters))
 			using (var db = GetDataContext(context))
 			{
-<<<<<<< HEAD
 				db.Child
 					.Take(3)
 					.ToList()
@@ -221,9 +208,6 @@
 					.ToListAsync())
 					.Should().HaveCount(3);
 
-=======
-				Assert.That(db.Child.Take(3).ToList(), Has.Count.EqualTo(3));
->>>>>>> 48c35f24
 				CheckTakeGlobalParams(db);
 			}
 		}
@@ -1342,12 +1326,12 @@
 					.Skip(2)
 					.ToArray();
 
-				Assert.AreEqual(expected, actual);
+				Assert.That(actual, Is.EqualTo(expected));
 
 				if (db is TestDataConnection cn)
 				{
-					Assert.False(cn.LastQuery!.ToLowerInvariant().Contains("iif"));
-					Assert.False(cn.LastQuery!.ToLowerInvariant().Contains("case"));
+					Assert.That(cn.LastQuery!.ToLowerInvariant(), Does.Not.Contain("iif"));
+					Assert.That(cn.LastQuery!.ToLowerInvariant(), Does.Not.Contain("case"));
 				}
 			}
 		}
