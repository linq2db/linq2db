--- conflicted
+++ resolved
@@ -1,11 +1,6 @@
-<<<<<<< HEAD
-﻿using System.Collections.Generic;
-using System.Linq;
-=======
 ﻿using System;
 using System.Linq;
 using System.Linq.Expressions;
->>>>>>> 8fb36cb7
 using System.Threading.Tasks;
 using FluentAssertions;
 using LinqToDB;
@@ -1049,7 +1044,439 @@
 			query.Invoking(q => q.ToList()).Should().NotThrow();
 		}		
 
-<<<<<<< HEAD
+		[Test(Description = "Test that we generate plain UNION without sub-queries")]
+		public void Issue3359_MultipleSets([DataSources(false)] string context)
+		{
+			using var db = (TestDataConnection)GetDataContext(context);
+
+			var query1 = db.Person.Select(p => new { p.FirstName, p.LastName });
+			var query2 = db.Person.Select(p => new { p.FirstName, p.LastName });
+			var query3 = db.Person.Select(p => new { p.FirstName, p.LastName });
+
+			query1.Concat(query2).Concat(query3).ToArray();
+
+			db.LastQuery!.Should().Contain("SELECT", Exactly.Thrice());
+		}
+
+		[Test(Description = "Test that we generate plain UNION without sub-queries")]
+		public void Issue3359_MultipleSetsCombined([DataSources(false)] string context)
+		{
+			using var db = (TestDataConnection)GetDataContext(context);
+
+			var query1 = db.Person.Select(p => new { p.FirstName, p.LastName });
+			var query2 = db.Person.Select(p => new { p.FirstName, p.LastName });
+			var query3 = db.Person.Select(p => new { p.FirstName, p.LastName });
+			var query4 = db.Person.Select(p => new { p.FirstName, p.LastName });
+			var query5 = db.Person.Select(p => new { p.FirstName, p.LastName });
+			var query6 = db.Person.Select(p => new { p.FirstName, p.LastName });
+
+			query1.Concat(query2.Concat(query3)).Concat(query4.Concat(query5).Concat(query6)).ToArray();
+
+			db.LastQuery!.Should().Contain("SELECT", Exactly.Times(6));
+		}
+
+		// only pgsql supports all 6 operators right now
+		[Test(Description = "Test that we generate sub-queries for incompatible set operators and order queries properly")]
+		public void Issue3359_MultipleSetsCombined_DifferentOperators([IncludeDataSources(TestProvName.AllPostgreSQL)] string context)
+		{
+			using var db = (TestDataConnection)GetDataContext(context);
+
+			var query1 = db.Person.Select(p => new { FirstName = p.FirstName + "q1", p.LastName });
+			var query2 = db.Person.Select(p => new { FirstName = p.FirstName + "q2", p.LastName });
+			var query3 = db.Person.Select(p => new { FirstName = p.FirstName + "q3", p.LastName });
+			var query4 = db.Person.Select(p => new { FirstName = p.FirstName + "q4", p.LastName });
+			var query5 = db.Person.Select(p => new { FirstName = p.FirstName + "q5", p.LastName });
+			var query6 = db.Person.Select(p => new { FirstName = p.FirstName + "q6", p.LastName });
+
+			query1.Union(query2.UnionAll(query3)).Intersect(query4.IntersectAll(query5).Except(query6)).ToArray();
+
+			var sql = db.LastQuery!;
+			// 6 main queries and 4 subqueries for incompatible operators
+			sql.Should().Contain("SELECT", Exactly.Times(6 + 4));
+
+			// operators generated
+			sql.Should().Contain("UNION ALL", Exactly.Once());
+			sql.Should().Contain("UNION", Exactly.Twice());
+			sql.Should().Contain("INTERSECT", Exactly.Twice());
+			sql.Should().Contain("INTERSECT ALL", Exactly.Once());
+			sql.Should().Contain("EXCEPT", Exactly.Once());
+
+			// operators order correct
+			var i1 = sql.IndexOf("UNION");
+			var i2 = sql.IndexOf("UNION ALL");
+			var i3 = sql.IndexOf("INTERSECT");
+			var i4 = sql.IndexOf("INTERSECT ALL");
+			var i5 = sql.IndexOf("EXCEPT");
+			Assert.AreNotEqual(-1, i1);
+			Assert.Less(i1, i2);
+			Assert.Less(i2, i3);
+			Assert.Less(i3, i4);
+			Assert.Less(i4, i5);
+
+			// queries order correct
+			i1 = sql.IndexOf("q1");
+			i2 = sql.IndexOf("q2");
+			i3 = sql.IndexOf("q3");
+			i4 = sql.IndexOf("q4");
+			i5 = sql.IndexOf("q5");
+			Assert.AreNotEqual(-1, i1);
+			Assert.Less(i1, i2);
+			Assert.Less(i2, i3);
+			Assert.Less(i3, i4);
+			Assert.Less(i4, i5);
+		}
+
+		public record class  Issue3357RecordClass (int Id, string FirstName, string LastName);
+		public class Issue3357RecordLike
+		{
+			public Issue3357RecordLike(int Id, string FirstName, string LastName)
+			{
+				this.Id        = Id;
+				this.FirstName = FirstName;
+				this.LastName  = LastName;
+			}
+
+			public int    Id        { get; }
+			public string FirstName { get; }
+			public string LastName  { get; }
+		}
+
+		[Test(Description = "record type support")]
+		public void Issue3357_RecordClass([DataSources] string context)
+		{
+			using var db = GetDataContext(context);
+
+			AreEqual(
+				Person.Select(p => new Issue3357RecordClass(p.ID, p.FirstName, p.LastName))
+				.Concat(Person.Select(p => new Issue3357RecordClass(p.ID, p.FirstName, p.LastName))),
+
+				db.Person.Select(p => new Issue3357RecordClass(p.ID, p.FirstName, p.LastName))
+				.Concat(db.Person.Select(p => new Issue3357RecordClass(p.ID, p.FirstName, p.LastName))));
+		}
+
+		[Test(Description = "record type support")]
+		public void Issue3357_RecordLikeClass([DataSources] string context)
+		{
+			using var db = GetDataContext(context);
+
+			AreEqualWithComparer(
+				Person.Select(p => new Issue3357RecordLike(p.ID, p.FirstName, p.LastName))
+				.Concat(Person.Select(p => new Issue3357RecordLike(p.ID, p.FirstName, p.LastName))),
+
+				db.Person.Select(p => new Issue3357RecordLike(p.ID, p.FirstName, p.LastName))
+				.Concat(db.Person.Select(p => new Issue3357RecordLike(p.ID, p.FirstName, p.LastName))));
+		}
+
+		[Table]
+		public class Issue3323Table
+		{
+			[PrimaryKey                      ] public int     Id       { get; set; }
+			[Column(SkipOnEntityFetch = true)] public string? FistName { get; set; }
+			[Column(SkipOnEntityFetch = true)] public string? LastName { get; set; }
+			[Column(CanBeNull = false)       ] public string  Text     { get; set; } = null!;
+
+			[ExpressionMethod(nameof(FullNameExpr), IsColumn = true)]
+			public string FullName { get; set; } = null!;
+
+			private static Expression<Func<Issue3323Table, string>> FullNameExpr() => entity => entity.FistName + " " + entity.LastName;
+		}
+
+		[Test(Description = "calculated column in set select")]
+		public void Issue3323([DataSources] string context)
+		{
+			using var db = GetDataContext(context);
+			using var tb = db.CreateLocalTable<Issue3323Table>();
+			tb.Insert(() => new Issue3323Table()
+			{
+				Id       = 1,
+				FistName = "one",
+				LastName = "two",
+				Text     = "text"
+			});
+
+			var res = tb.Concat(tb).ToArray();
+
+			Assert.AreEqual(2, res.Length);
+			Assert.AreEqual("one two", res[0].FullName);
+			Assert.AreEqual("one two", res[1].FullName);
+		}
+
+		[Test(Description = "calculated column in set select")]
+		public void Issue3323_Mixed([DataSources] string context)
+		{
+			using var db = GetDataContext(context);
+			using var tb = db.CreateLocalTable<Issue3323Table>();
+			tb.Insert(() => new Issue3323Table()
+			{
+				Id       = 1,
+				FistName = "one",
+				LastName = "two",
+				Text     = "text"
+			});
+
+			var query1 = tb.Select(r => new { r.Id, Text = r.FullName });
+			var query2 = tb.Select(r => new { Id = r.Id + 1, Text = r.Text });
+
+			var res = query1.Concat(query2).ToArray().OrderBy(r => r.Id).ToArray();
+
+			Assert.AreEqual(2        , res.Length);
+			Assert.AreEqual("one two", res[0].Text);
+			Assert.AreEqual("text"   , res[1].Text);
+
+			res = query2.Concat(query1).ToArray().OrderBy(r => r.Id).ToArray();
+
+			Assert.AreEqual(2        , res.Length);
+			Assert.AreEqual("one two", res[0].Text);
+			Assert.AreEqual("text"   , res[1].Text);
+		}
+
+		[Test(Description = "NullReferenceException : Object reference not set to an instance of an object.")]
+		public void Issue2505([DataSources] string context)
+		{
+			using var db = GetDataContext(context);
+
+			var src = db.Person.AsQueryable();
+
+			var query1 = src.Select(i => new
+			{
+				Person = i,
+				Gender = i.MiddleName == null ? Gender.Male : Gender.Other,
+			});
+
+			var query2 = src.Select(i => new
+			{
+				Person = i,
+				Gender = i.MiddleName == null ? Gender.Male : Gender.Other,
+			});
+
+			query1
+				.UnionAll(query2)
+				.Select(i => new
+				{
+					Person = i.Person,
+					Gender = i.Gender,
+				})
+				.Where(i => i.Gender == Gender.Other)
+				.OrderByDescending(i => i.Person.FirstName)
+				.Select(i => new
+				{
+					Account = i.Person.LastName
+				})
+				.ToList();
+		}
+
+		[Table]
+		[Column(MemberName = $"{nameof(Name)}.{nameof(FullName.FirstName)}")]
+		[Column(MemberName = $"{nameof(Name)}.{nameof(FullName.LastName)}")]
+		public class ComplexPerson
+		{
+			[PrimaryKey] public int       Id   { get; set; }
+			             public FullName? Name { get; set; }
+		}
+
+		public class FullName
+		{
+			public string? FirstName { get; set; }
+			public string? LastName  { get; set; }
+		}
+
+		[ActiveIssue(3346)]
+		[Test(Description = "composite columns in union (also tests create table)")]
+		public void Issue3346_ProjectionBuild([DataSources] string context)
+		{
+			using var db = GetDataContext(context);
+			using var tb = db.CreateLocalTable<ComplexPerson>();
+
+			var query1 = from x in tb
+						 where x.Id < 10
+						 select x;
+
+			var query2 = from x in tb
+						 where x.Id < 20
+						 select x;
+
+			query1.Union(query2).ToArray();
+		}
+
+		[ActiveIssue(3346)]
+		[Test(Description = "composite columns in union (also tests create table)")]
+		public void Issue3346_Count([DataSources] string context)
+		{
+			using var db = GetDataContext(context);
+			using var tb = db.CreateLocalTable<ComplexPerson>();
+
+			var query1 = from x in tb
+						 where x.Id < 10
+						 select x;
+
+			var query2 = from x in tb
+						 where x.Id < 20
+						 select x;
+
+			query1.Union(query2).Count();
+		}
+
+		[ActiveIssue(3150)]
+		[Test(Description = "preserve constant columns")]
+		public void Issue3150([DataSources] string context)
+		{
+			using var db = GetDataContext(context);
+
+			var query1 = db.Person.Where(p => p.ID == 1).Select(p => new { p.ID, Name = new { p.FirstName, Marker = "id=1" } });
+			var query2 = db.Person.Where(p => p.ID == 2).Select(p => new { p.ID, Name = new { p.FirstName, Marker = "id=2" } });
+
+			var result = query1.Concat(query2).ToArray();
+
+			Assert.AreEqual(2, result.Length);
+			Assert.AreEqual(1, result.Select(r => r.Name.Marker == "id=1").Count());
+			Assert.AreEqual(1, result.Select(r => r.Name.Marker == "id=2").Count());
+		}
+
+		public class Issue2948MyModel
+		{
+			public int    Id   { get; set; }
+			public string Name { get; set; } = null!;
+		}
+
+		public class Issue2948RankData<T>
+		{
+			public long Rank  { get; set; }
+			public T    Model { get; set; } = default!;
+		}
+
+		[ActiveIssue(2948)]
+		[Test(Description = "InvalidCastException : Unable to cast object of type 'System.Linq.Expressions.MemberMemberBinding' to type 'System.Linq.Expressions.MemberAssignment'.")]
+		public void Issue2948([IncludeDataSources(true, TestProvName.AllSqlServer2008Plus)] string context)
+		{
+			using var db = GetDataContext(context);
+
+			var main = (from p in db.Person
+						select new Issue2948RankData<Issue2948MyModel>()
+						{
+							Model = { Id = p.ID, Name = p.FirstName },
+							Rank  = Sql.Ext.RowNumber().Over().PartitionBy(p.ID).OrderBy(p.ID).ToValue()
+						}).Where(x => x.Rank == 1).Select(x => x.Model).AsSubQuery();
+
+			var first  = main.Where(x => x.Id != 2);
+			var second = main.Where(x => x.Id == 2).OrderByDescending(x => x.Name).Take(1);
+			var third  = main.Where(x => x.Id != 3).OrderBy(x => x.Name).Take(1);
+
+			var res = first.Concat(second).Concat(third).ToList();
+		}
+
+		[ActiveIssue(2932)]
+		[Test(Description = "invalid SQL for Any() subquery")]
+		public void Issue2932_Broken([DataSources] string context)
+		{
+			using var db = GetDataContext(context);
+
+			var query = db.Child.Select(p => new { p.ChildID, Sub = p.GrandChildren.Any() });
+
+			query.Concat(query).ToArray();
+		}
+
+		[Test(Description = "invalid SQL for Any() subquery")]
+		public void Issue2932_Works([DataSources] string context)
+		{
+			using var db = GetDataContext(context);
+
+			var query = db.Child.Select(p => new { p.ChildID, Sub = p.GrandChildren.Any() ? true : false });
+
+			query.Concat(query).ToArray();
+		}
+
+		[ActiveIssue(2619)]
+		[Test(Description = "set query with ORDER BY requires wrapping into subquery for some DBs")]
+		public void Issue2619_Query1([DataSources] string context)
+		{
+			using var db = GetDataContext(context);
+
+			((from item in db.Person select item)
+				.OrderBy(i => i.ID))
+				.Union((from item in db.Person select item))
+				.ToList();
+		}
+
+		[ActiveIssue(2619)]
+		[Test(Description = "set query with ORDER BY requires wrapping into subquery for some DBs")]
+		public void Issue2619_Query2([DataSources] string context)
+		{
+			using var db = GetDataContext(context);
+
+			(from item in db.Person select item)
+				.Union((from item in db.Person select item)
+				.OrderBy(i => i.ID))
+				.ToList();
+		}
+
+		[Test(Description = "ArgumentOutOfRangeException : Index was out of range. Must be non-negative and less than the size of the collection.")]
+		public void Issue2511_Query1([DataSources] string context)
+		{
+			using var db = GetDataContext(context);
+
+			var res = db.Person.LoadWith(p => p.Patient).Concat(db.Person.LoadWith(p => p.Patient).Take(2)).ToArray();
+			
+			Assert.AreEqual(6, res.Length);
+			Assert.AreEqual(2, res.Where(r => r.ID == 2).Count());
+			var pat = res.Where(r => r.ID == 2).First();
+			Assert.IsNotNull(pat.Patient);
+			Assert.AreEqual("Hallucination with Paranoid Bugs' Delirium of Persecution", pat.Patient!.Diagnosis);
+			pat = res.Where(r => r.ID == 2).Skip(1).First();
+			Assert.IsNotNull(pat.Patient);
+			Assert.AreEqual("Hallucination with Paranoid Bugs' Delirium of Persecution", pat.Patient!.Diagnosis);
+		}
+
+		[ActiveIssue(2511)]
+		[Test(Description = "Associations with Concat/Union or other Set operations are not supported")]
+		public void Issue2511_Query2([DataSources] string context)
+		{
+			using var db = GetDataContext(context);
+
+			var res = db.Person.LoadWith(p => p.Patient)
+				.Select(p => new Person()
+				{
+					ID         = p.ID,
+					FirstName  = p.FirstName,
+					LastName   = p.LastName,
+					MiddleName = p.MiddleName,
+					Gender     = p.Gender,
+					Patient    = p.Patient
+				}).Take(2)
+				.Concat(db.Person.LoadWith(p => p.Patient))
+				.ToArray();
+
+			Assert.AreEqual(6, res.Length);
+			var pat = res.Where(r => r.ID == 2).First();
+			Assert.IsNull(pat.Patient);
+			pat = res.Where(r => r.ID == 2).Skip(1).Single();
+			Assert.IsNotNull(pat.Patient);
+			Assert.AreEqual("Hallucination with Paranoid Bugs' Delirium of Persecution", pat.Patient!.Diagnosis);
+		}
+
+		[Test(Description = "Working version of Issue2511_Query2")]
+		public void Issue2511_Query3([DataSources] string context)
+		{
+			using var db = GetDataContext(context);
+
+			var res = db.Person.LoadWith(p => p.Patient)
+				.Select(p => new Person()
+				{
+					ID         = p.ID,
+					FirstName  = p.FirstName,
+					LastName   = p.LastName,
+					MiddleName = p.MiddleName,
+					Gender     = p.Gender,
+				}).Take(2)
+				.Concat(db.Person.LoadWith(p => p.Patient))
+				.ToArray();
+
+			Assert.AreEqual(6, res.Length);
+			var pat = res.Where(r => r.ID == 2).First();
+			Assert.IsNull(pat.Patient);
+			pat = res.Where(r => r.ID == 2).Skip(1).Single();
+			Assert.IsNull(pat.Patient);
+		}
+
 		[Test]
 		public void ConcatEntities([DataSources] string context)
 		{
@@ -1168,439 +1595,6 @@
 
 				var zz = query.ToArray();
 			}
-=======
-		[Test(Description = "Test that we generate plain UNION without sub-queries")]
-		public void Issue3359_MultipleSets([DataSources(false)] string context)
-		{
-			using var db = (TestDataConnection)GetDataContext(context);
-
-			var query1 = db.Person.Select(p => new { p.FirstName, p.LastName });
-			var query2 = db.Person.Select(p => new { p.FirstName, p.LastName });
-			var query3 = db.Person.Select(p => new { p.FirstName, p.LastName });
-
-			query1.Concat(query2).Concat(query3).ToArray();
-
-			db.LastQuery!.Should().Contain("SELECT", Exactly.Thrice());
-		}
-
-		[Test(Description = "Test that we generate plain UNION without sub-queries")]
-		public void Issue3359_MultipleSetsCombined([DataSources(false)] string context)
-		{
-			using var db = (TestDataConnection)GetDataContext(context);
-
-			var query1 = db.Person.Select(p => new { p.FirstName, p.LastName });
-			var query2 = db.Person.Select(p => new { p.FirstName, p.LastName });
-			var query3 = db.Person.Select(p => new { p.FirstName, p.LastName });
-			var query4 = db.Person.Select(p => new { p.FirstName, p.LastName });
-			var query5 = db.Person.Select(p => new { p.FirstName, p.LastName });
-			var query6 = db.Person.Select(p => new { p.FirstName, p.LastName });
-
-			query1.Concat(query2.Concat(query3)).Concat(query4.Concat(query5).Concat(query6)).ToArray();
-
-			db.LastQuery!.Should().Contain("SELECT", Exactly.Times(6));
-		}
-
-		// only pgsql supports all 6 operators right now
-		[Test(Description = "Test that we generate sub-queries for incompatible set operators and order queries properly")]
-		public void Issue3359_MultipleSetsCombined_DifferentOperators([IncludeDataSources(TestProvName.AllPostgreSQL)] string context)
-		{
-			using var db = (TestDataConnection)GetDataContext(context);
-
-			var query1 = db.Person.Select(p => new { FirstName = p.FirstName + "q1", p.LastName });
-			var query2 = db.Person.Select(p => new { FirstName = p.FirstName + "q2", p.LastName });
-			var query3 = db.Person.Select(p => new { FirstName = p.FirstName + "q3", p.LastName });
-			var query4 = db.Person.Select(p => new { FirstName = p.FirstName + "q4", p.LastName });
-			var query5 = db.Person.Select(p => new { FirstName = p.FirstName + "q5", p.LastName });
-			var query6 = db.Person.Select(p => new { FirstName = p.FirstName + "q6", p.LastName });
-
-			query1.Union(query2.UnionAll(query3)).Intersect(query4.IntersectAll(query5).Except(query6)).ToArray();
-
-			var sql = db.LastQuery!;
-			// 6 main queries and 4 subqueries for incompatible operators
-			sql.Should().Contain("SELECT", Exactly.Times(6 + 4));
-
-			// operators generated
-			sql.Should().Contain("UNION ALL", Exactly.Once());
-			sql.Should().Contain("UNION", Exactly.Twice());
-			sql.Should().Contain("INTERSECT", Exactly.Twice());
-			sql.Should().Contain("INTERSECT ALL", Exactly.Once());
-			sql.Should().Contain("EXCEPT", Exactly.Once());
-
-			// operators order correct
-			var i1 = sql.IndexOf("UNION");
-			var i2 = sql.IndexOf("UNION ALL");
-			var i3 = sql.IndexOf("INTERSECT");
-			var i4 = sql.IndexOf("INTERSECT ALL");
-			var i5 = sql.IndexOf("EXCEPT");
-			Assert.AreNotEqual(-1, i1);
-			Assert.Less(i1, i2);
-			Assert.Less(i2, i3);
-			Assert.Less(i3, i4);
-			Assert.Less(i4, i5);
-
-			// queries order correct
-			i1 = sql.IndexOf("q1");
-			i2 = sql.IndexOf("q2");
-			i3 = sql.IndexOf("q3");
-			i4 = sql.IndexOf("q4");
-			i5 = sql.IndexOf("q5");
-			Assert.AreNotEqual(-1, i1);
-			Assert.Less(i1, i2);
-			Assert.Less(i2, i3);
-			Assert.Less(i3, i4);
-			Assert.Less(i4, i5);
-		}
-
-		public record class  Issue3357RecordClass (int Id, string FirstName, string LastName);
-		public class Issue3357RecordLike
-		{
-			public Issue3357RecordLike(int Id, string FirstName, string LastName)
-			{
-				this.Id        = Id;
-				this.FirstName = FirstName;
-				this.LastName  = LastName;
-			}
-
-			public int    Id        { get; }
-			public string FirstName { get; }
-			public string LastName  { get; }
-		}
-
-		[Test(Description = "record type support")]
-		public void Issue3357_RecordClass([DataSources] string context)
-		{
-			using var db = GetDataContext(context);
-
-			AreEqual(
-				Person.Select(p => new Issue3357RecordClass(p.ID, p.FirstName, p.LastName))
-				.Concat(Person.Select(p => new Issue3357RecordClass(p.ID, p.FirstName, p.LastName))),
-
-				db.Person.Select(p => new Issue3357RecordClass(p.ID, p.FirstName, p.LastName))
-				.Concat(db.Person.Select(p => new Issue3357RecordClass(p.ID, p.FirstName, p.LastName))));
-		}
-
-		[Test(Description = "record type support")]
-		public void Issue3357_RecordLikeClass([DataSources] string context)
-		{
-			using var db = GetDataContext(context);
-
-			AreEqualWithComparer(
-				Person.Select(p => new Issue3357RecordLike(p.ID, p.FirstName, p.LastName))
-				.Concat(Person.Select(p => new Issue3357RecordLike(p.ID, p.FirstName, p.LastName))),
-
-				db.Person.Select(p => new Issue3357RecordLike(p.ID, p.FirstName, p.LastName))
-				.Concat(db.Person.Select(p => new Issue3357RecordLike(p.ID, p.FirstName, p.LastName))));
-		}
-
-		[Table]
-		public class Issue3323Table
-		{
-			[PrimaryKey                      ] public int     Id       { get; set; }
-			[Column(SkipOnEntityFetch = true)] public string? FistName { get; set; }
-			[Column(SkipOnEntityFetch = true)] public string? LastName { get; set; }
-			[Column(CanBeNull = false)       ] public string  Text     { get; set; } = null!;
-
-			[ExpressionMethod(nameof(FullNameExpr), IsColumn = true)]
-			public string FullName { get; set; } = null!;
-
-			private static Expression<Func<Issue3323Table, string>> FullNameExpr() => entity => entity.FistName + " " + entity.LastName;
-		}
-
-		[Test(Description = "calculated column in set select")]
-		public void Issue3323([DataSources] string context)
-		{
-			using var db = GetDataContext(context);
-			using var tb = db.CreateLocalTable<Issue3323Table>();
-			tb.Insert(() => new Issue3323Table()
-			{
-				Id       = 1,
-				FistName = "one",
-				LastName = "two",
-				Text     = "text"
-			});
-
-			var res = tb.Concat(tb).ToArray();
-
-			Assert.AreEqual(2, res.Length);
-			Assert.AreEqual("one two", res[0].FullName);
-			Assert.AreEqual("one two", res[1].FullName);
-		}
-
-		[Test(Description = "calculated column in set select")]
-		public void Issue3323_Mixed([DataSources] string context)
-		{
-			using var db = GetDataContext(context);
-			using var tb = db.CreateLocalTable<Issue3323Table>();
-			tb.Insert(() => new Issue3323Table()
-			{
-				Id       = 1,
-				FistName = "one",
-				LastName = "two",
-				Text     = "text"
-			});
-
-			var query1 = tb.Select(r => new { r.Id, Text = r.FullName });
-			var query2 = tb.Select(r => new { Id = r.Id + 1, Text = r.Text });
-
-			var res = query1.Concat(query2).ToArray().OrderBy(r => r.Id).ToArray();
-
-			Assert.AreEqual(2        , res.Length);
-			Assert.AreEqual("one two", res[0].Text);
-			Assert.AreEqual("text"   , res[1].Text);
-
-			res = query2.Concat(query1).ToArray().OrderBy(r => r.Id).ToArray();
-
-			Assert.AreEqual(2        , res.Length);
-			Assert.AreEqual("one two", res[0].Text);
-			Assert.AreEqual("text"   , res[1].Text);
-		}
-
-		[Test(Description = "NullReferenceException : Object reference not set to an instance of an object.")]
-		public void Issue2505([DataSources] string context)
-		{
-			using var db = GetDataContext(context);
-
-			var src = db.Person.AsQueryable();
-
-			var query1 = src.Select(i => new
-			{
-				Person = i,
-				Gender = i.MiddleName == null ? Gender.Male : Gender.Other,
-			});
-
-			var query2 = src.Select(i => new
-			{
-				Person = i,
-				Gender = i.MiddleName == null ? Gender.Male : Gender.Other,
-			});
-
-			query1
-				.UnionAll(query2)
-				.Select(i => new
-				{
-					Person = i.Person,
-					Gender = i.Gender,
-				})
-				.Where(i => i.Gender == Gender.Other)
-				.OrderByDescending(i => i.Person.FirstName)
-				.Select(i => new
-				{
-					Account = i.Person.LastName
-				})
-				.ToList();
-		}
-
-		[Table]
-		[Column(MemberName = $"{nameof(Name)}.{nameof(FullName.FirstName)}")]
-		[Column(MemberName = $"{nameof(Name)}.{nameof(FullName.LastName)}")]
-		public class ComplexPerson
-		{
-			[PrimaryKey] public int       Id   { get; set; }
-			             public FullName? Name { get; set; }
-		}
-
-		public class FullName
-		{
-			public string? FirstName { get; set; }
-			public string? LastName  { get; set; }
-		}
-
-		[ActiveIssue(3346)]
-		[Test(Description = "composite columns in union (also tests create table)")]
-		public void Issue3346_ProjectionBuild([DataSources] string context)
-		{
-			using var db = GetDataContext(context);
-			using var tb = db.CreateLocalTable<ComplexPerson>();
-
-			var query1 = from x in tb
-						 where x.Id < 10
-						 select x;
-
-			var query2 = from x in tb
-						 where x.Id < 20
-						 select x;
-
-			query1.Union(query2).ToArray();
-		}
-
-		[ActiveIssue(3346)]
-		[Test(Description = "composite columns in union (also tests create table)")]
-		public void Issue3346_Count([DataSources] string context)
-		{
-			using var db = GetDataContext(context);
-			using var tb = db.CreateLocalTable<ComplexPerson>();
-
-			var query1 = from x in tb
-						 where x.Id < 10
-						 select x;
-
-			var query2 = from x in tb
-						 where x.Id < 20
-						 select x;
-
-			query1.Union(query2).Count();
-		}
-
-		[ActiveIssue(3150)]
-		[Test(Description = "preserve constant columns")]
-		public void Issue3150([DataSources] string context)
-		{
-			using var db = GetDataContext(context);
-
-			var query1 = db.Person.Where(p => p.ID == 1).Select(p => new { p.ID, Name = new { p.FirstName, Marker = "id=1" } });
-			var query2 = db.Person.Where(p => p.ID == 2).Select(p => new { p.ID, Name = new { p.FirstName, Marker = "id=2" } });
-
-			var result = query1.Concat(query2).ToArray();
-
-			Assert.AreEqual(2, result.Length);
-			Assert.AreEqual(1, result.Select(r => r.Name.Marker == "id=1").Count());
-			Assert.AreEqual(1, result.Select(r => r.Name.Marker == "id=2").Count());
-		}
-
-		public class Issue2948MyModel
-		{
-			public int    Id   { get; set; }
-			public string Name { get; set; } = null!;
-		}
-
-		public class Issue2948RankData<T>
-		{
-			public long Rank  { get; set; }
-			public T    Model { get; set; } = default!;
-		}
-
-		[ActiveIssue(2948)]
-		[Test(Description = "InvalidCastException : Unable to cast object of type 'System.Linq.Expressions.MemberMemberBinding' to type 'System.Linq.Expressions.MemberAssignment'.")]
-		public void Issue2948([IncludeDataSources(true, TestProvName.AllSqlServer2008Plus)] string context)
-		{
-			using var db = GetDataContext(context);
-
-			var main = (from p in db.Person
-						select new Issue2948RankData<Issue2948MyModel>()
-						{
-							Model = { Id = p.ID, Name = p.FirstName },
-							Rank  = Sql.Ext.RowNumber().Over().PartitionBy(p.ID).OrderBy(p.ID).ToValue()
-						}).Where(x => x.Rank == 1).Select(x => x.Model).AsSubQuery();
-
-			var first  = main.Where(x => x.Id != 2);
-			var second = main.Where(x => x.Id == 2).OrderByDescending(x => x.Name).Take(1);
-			var third  = main.Where(x => x.Id != 3).OrderBy(x => x.Name).Take(1);
-
-			var res = first.Concat(second).Concat(third).ToList();
-		}
-
-		[ActiveIssue(2932)]
-		[Test(Description = "invalid SQL for Any() subquery")]
-		public void Issue2932_Broken([DataSources] string context)
-		{
-			using var db = GetDataContext(context);
-
-			var query = db.Child.Select(p => new { p.ChildID, Sub = p.GrandChildren.Any() });
-
-			query.Concat(query).ToArray();
-		}
-
-		[Test(Description = "invalid SQL for Any() subquery")]
-		public void Issue2932_Works([DataSources] string context)
-		{
-			using var db = GetDataContext(context);
-
-			var query = db.Child.Select(p => new { p.ChildID, Sub = p.GrandChildren.Any() ? true : false });
-
-			query.Concat(query).ToArray();
-		}
-
-		[ActiveIssue(2619)]
-		[Test(Description = "set query with ORDER BY requires wrapping into subquery for some DBs")]
-		public void Issue2619_Query1([DataSources] string context)
-		{
-			using var db = GetDataContext(context);
-
-			((from item in db.Person select item)
-				.OrderBy(i => i.ID))
-				.Union((from item in db.Person select item))
-				.ToList();
-		}
-
-		[ActiveIssue(2619)]
-		[Test(Description = "set query with ORDER BY requires wrapping into subquery for some DBs")]
-		public void Issue2619_Query2([DataSources] string context)
-		{
-			using var db = GetDataContext(context);
-
-			(from item in db.Person select item)
-				.Union((from item in db.Person select item)
-				.OrderBy(i => i.ID))
-				.ToList();
-		}
-
-		[Test(Description = "ArgumentOutOfRangeException : Index was out of range. Must be non-negative and less than the size of the collection.")]
-		public void Issue2511_Query1([DataSources] string context)
-		{
-			using var db = GetDataContext(context);
-
-			var res = db.Person.LoadWith(p => p.Patient).Concat(db.Person.LoadWith(p => p.Patient).Take(2)).ToArray();
-			
-			Assert.AreEqual(6, res.Length);
-			Assert.AreEqual(2, res.Where(r => r.ID == 2).Count());
-			var pat = res.Where(r => r.ID == 2).First();
-			Assert.IsNotNull(pat.Patient);
-			Assert.AreEqual("Hallucination with Paranoid Bugs' Delirium of Persecution", pat.Patient!.Diagnosis);
-			pat = res.Where(r => r.ID == 2).Skip(1).First();
-			Assert.IsNotNull(pat.Patient);
-			Assert.AreEqual("Hallucination with Paranoid Bugs' Delirium of Persecution", pat.Patient!.Diagnosis);
-		}
-
-		[ActiveIssue(2511)]
-		[Test(Description = "Associations with Concat/Union or other Set operations are not supported")]
-		public void Issue2511_Query2([DataSources] string context)
-		{
-			using var db = GetDataContext(context);
-
-			var res = db.Person.LoadWith(p => p.Patient)
-				.Select(p => new Person()
-				{
-					ID         = p.ID,
-					FirstName  = p.FirstName,
-					LastName   = p.LastName,
-					MiddleName = p.MiddleName,
-					Gender     = p.Gender,
-					Patient    = p.Patient
-				}).Take(2)
-				.Concat(db.Person.LoadWith(p => p.Patient))
-				.ToArray();
-
-			Assert.AreEqual(6, res.Length);
-			var pat = res.Where(r => r.ID == 2).First();
-			Assert.IsNull(pat.Patient);
-			pat = res.Where(r => r.ID == 2).Skip(1).Single();
-			Assert.IsNotNull(pat.Patient);
-			Assert.AreEqual("Hallucination with Paranoid Bugs' Delirium of Persecution", pat.Patient!.Diagnosis);
-		}
-
-		[Test(Description = "Working version of Issue2511_Query2")]
-		public void Issue2511_Query3([DataSources] string context)
-		{
-			using var db = GetDataContext(context);
-
-			var res = db.Person.LoadWith(p => p.Patient)
-				.Select(p => new Person()
-				{
-					ID         = p.ID,
-					FirstName  = p.FirstName,
-					LastName   = p.LastName,
-					MiddleName = p.MiddleName,
-					Gender     = p.Gender,
-				}).Take(2)
-				.Concat(db.Person.LoadWith(p => p.Patient))
-				.ToArray();
-
-			Assert.AreEqual(6, res.Length);
-			var pat = res.Where(r => r.ID == 2).First();
-			Assert.IsNull(pat.Patient);
-			pat = res.Where(r => r.ID == 2).Skip(1).Single();
-			Assert.IsNull(pat.Patient);
->>>>>>> 8fb36cb7
 		}
 	}
 }