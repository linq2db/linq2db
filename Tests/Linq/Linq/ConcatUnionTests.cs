﻿using System.Linq;
using System.Threading.Tasks;
using FluentAssertions;
using LinqToDB;
using LinqToDB.Mapping;

using NUnit.Framework;

namespace Tests.Linq
{
<<<<<<< HEAD
	using LinqToDB.Data;
=======
	using System;
	using System.Linq.Expressions;
>>>>>>> f4350ed7
	using Model;


	[TestFixture]
	public class ConcatUnionTests : TestBase
	{
		[Test]
		public void Concat1([DataSources] string context)
		{
			using (var db = GetDataContext(context))
				AreEqual(
					(from p in Parent where p.ParentID == 1 select p).Concat(
					(from p in Parent where p.ParentID == 2 select p))
					,
					(from p in db.Parent where p.ParentID == 1 select p).Concat(
					(from p in db.Parent where p.ParentID == 2 select p)));
		}

		[Test]
		public async Task Concat1Async([DataSources] string context)
		{
			using (var db = GetDataContext(context))
				AreEqual(
					(from p in Parent where p.ParentID == 1 select p).Concat(
					(from p in Parent where p.ParentID == 2 select p))
					,
					await
					(from p in db.Parent where p.ParentID == 1 select p).Concat(
					(from p in db.Parent where p.ParentID == 2 select p))
					.ToListAsync());
		}

		[Test]
		public void Concat11([DataSources] string context)
		{
			using (var db = GetDataContext(context))
				AreEqual(
					(from ch in    Child where ch.ParentID == 1 select ch.Parent).Concat(
					(from ch in    Child where ch.ParentID == 2 select ch.Parent)),
					(from ch in db.Child where ch.ParentID == 1 select ch.Parent).Concat(
					(from ch in db.Child where ch.ParentID == 2 select ch.Parent)));
		}

		[Test]
		public void Concat12([DataSources] string context)
		{
			using (var db = GetDataContext(context))
				AreEqual(
					(from p  in    Parent where p.ParentID  == 1 select p).Concat(
					(from ch in    Child  where ch.ParentID == 2 select ch.Parent)),
					(from p  in db.Parent where p.ParentID  == 1 select p).Concat(
					(from ch in db.Child  where ch.ParentID == 2 select ch.Parent)));
		}

		[Test]
		public void Concat2([DataSources] string context)
		{
			using (var db = GetDataContext(context))
				AreEqual(
					(from p in Parent where p.ParentID == 1 select p).Concat(
					(from p in Parent where p.ParentID == 2 select p)).Concat(
					(from p in Parent where p.ParentID == 4 select p))
					,
					(from p in db.Parent where p.ParentID == 1 select p).Concat(
					(from p in db.Parent where p.ParentID == 2 select p)).Concat(
					(from p in db.Parent where p.ParentID == 4 select p)));
		}

		[Test]
		public void Concat3([DataSources] string context)
		{
			using (var db = GetDataContext(context))
				AreEqual(
					(from p in Parent where p.ParentID == 1 select p).Concat(
					(from p in Parent where p.ParentID == 2 select p).Concat(
					(from p in Parent where p.ParentID == 4 select p)))
					,
					(from p in db.Parent where p.ParentID == 1 select p).Concat(
					(from p in db.Parent where p.ParentID == 2 select p).Concat(
					(from p in db.Parent where p.ParentID == 4 select p))));
		}

		[Test]
		public void Concat4([DataSources] string context)
		{
			using (var db = GetDataContext(context))
				AreEqual(
					(from c in    Child where c.ParentID == 1 select c).Concat(
					(from c in    Child where c.ParentID == 3 select new Child { ParentID = c.ParentID, ChildID = c.ChildID + 1000 }).
					Where(c => c.ChildID != 1032))
					,
					(from c in db.Child where c.ParentID == 1 select c).Concat(
					(from c in db.Child where c.ParentID == 3 select new Child { ParentID = c.ParentID, ChildID = c.ChildID + 1000 })).
					Where(c => c.ChildID != 1032));
		}

		[Test]
		public void Concat401([DataSources] string context)
		{
			using (var db = GetDataContext(context))
				AreEqual(
					(from c in    Child where c.ParentID == 1 select c).Concat(
					(from c in    Child where c.ParentID == 3 select new Child { ChildID = c.ChildID + 1000, ParentID = c.ParentID }).
					Where(c => c.ChildID != 1032))
					,
					(from c in db.Child where c.ParentID == 1 select c).Concat(
					(from c in db.Child where c.ParentID == 3 select new Child { ChildID = c.ChildID + 1000, ParentID = c.ParentID })).
					Where(c => c.ChildID != 1032));
		}

		[Test]
		public void Concat5([DataSources(ProviderName.DB2, TestProvName.AllInformix)] string context)
		{
			using (var db = GetDataContext(context))
				AreEqual(
					(from c in    Child where c.ParentID == 1 select c).Concat(
					(from c in    Child where c.ParentID == 3 select new Child { ChildID = c.ChildID + 1000 }).
					Where(c => c.ChildID != 1032))
					,
					(from c in db.Child where c.ParentID == 1 select c).Concat(
					(from c in db.Child where c.ParentID == 3 select new Child { ChildID = c.ChildID + 1000 })).
					Where(c => c.ChildID != 1032));
		}

		[Test]
		public void Concat501([DataSources(ProviderName.DB2, TestProvName.AllInformix)] string context)
		{
			using (var db = GetDataContext(context))
				AreEqual(
					(from c in    Child where c.ParentID == 1 select new Child { ParentID = c.ParentID }).Concat(
					(from c in    Child where c.ParentID == 3 select new Child { ChildID  = c.ChildID + 1000 }).
					Where(c => c.ParentID == 1))
					,
					(from c in db.Child where c.ParentID == 1 select new Child { ParentID = c.ParentID }).Concat(
					(from c in db.Child where c.ParentID == 3 select new Child { ChildID  = c.ChildID + 1000 })).
					Where(c => c.ParentID == 1));
		}

		[Test]
		public void Concat502([DataSources(ProviderName.DB2, TestProvName.AllInformix)] string context)
		{
			using (var db = GetDataContext(context))
				AreEqual(
					(from c in    Child where c.ParentID == 1 select c.Parent).Concat(
					(from c in    Child where c.ParentID == 3 select c.Parent).
					Where(p => p.Value1!.Value != 2))
					,
					(from c in db.Child where c.ParentID == 1 select c.Parent).Concat(
					(from c in db.Child where c.ParentID == 3 select c.Parent)).
					Where(p => p.Value1!.Value != 2));
		}

		[Test]
		public void Concat6([DataSources(ProviderName.SqlCe)] string context)
		{
			using (var db = GetDataContext(context))
				AreEqual(
					   Child.Where(c => c.GrandChildren.Count == 2).Concat(   Child.Where(c => c.GrandChildren.Count() == 3)),
					db.Child.Where(c => c.GrandChildren.Count == 2).Concat(db.Child.Where(c => c.GrandChildren.Count() == 3)));
		}

		[Test]
		public void Concat7([NorthwindDataContext] string context)
		{
			using (var db = new NorthwindDB(context))
			{
				var dd = GetNorthwindAsList(context);
				AreEqual(
					dd.Customer.Where(c => c.Orders.Count <= 1).Concat(dd.Customer.Where(c => c.Orders.Count > 1)),
					db.Customer.Where(c => c.Orders.Count <= 1).Concat(db.Customer.Where(c => c.Orders.Count > 1)));
			}
		}

		[Test]
		public void Concat81([DataSources] string context)
		{
			using (var db = GetDataContext(context))
				AreEqual(
					   Parent.Select(c => new { ID1 = c.ParentID, ID2 = c.ParentID, }).Concat(
					   Child. Select(c => new { ID1 = c.ParentID, ID2 = c.ChildID,  })),
					db.Parent.Select(c => new { ID1 = c.ParentID, ID2 = c.ParentID, }).Concat(
					db.Child. Select(c => new { ID1 = c.ParentID, ID2 = c.ChildID,  })));
		}

		[Test]
		public void Concat82([DataSources] string context)
		{
			using (var db = GetDataContext(context))
				AreEqual(
					   Child. Select(c => new { ID1 = c.ParentID, ID2 = c.ChildID,  }).Concat(
					   Parent.Select(c => new { ID1 = c.ParentID, ID2 = c.ParentID, })),
					db.Child. Select(c => new { ID1 = c.ParentID, ID2 = c.ChildID,  }).Concat(
					db.Parent.Select(c => new { ID1 = c.ParentID, ID2 = c.ParentID, })));
		}

		[Test]
		public void Concat83([DataSources] string context)
		{
			using (var db = GetDataContext(context))
				AreEqual(
					   Parent.Select(c => new { ID1 = c.ParentID, ID2 = c.ParentID, ID3 = c.Value1 ?? 0,  }).Concat(
					   Child. Select(c => new { ID1 = c.ParentID, ID2 = c.ChildID,  ID3 = c.ParentID + 1, })),
					db.Parent.Select(c => new { ID1 = c.ParentID, ID2 = c.ParentID, ID3 = c.Value1 ?? 0,  }).Concat(
					db.Child. Select(c => new { ID1 = c.ParentID, ID2 = c.ChildID,  ID3 = c.ParentID + 1, })));
		}

		[Test]
		public void Concat84([DataSources] string context)
		{
			using (var db = GetDataContext(context))
				AreEqual(
					   Child. Select(c => new { ID1 = c.ParentID, ID2 = c.ChildID,  ID3 = c.ParentID + 1, }).Concat(
					   Parent.Select(c => new { ID1 = c.ParentID, ID2 = c.ParentID, ID3 = c.Value1 ?? 0,  })),
					db.Child. Select(c => new { ID1 = c.ParentID, ID2 = c.ChildID,  ID3 = c.ParentID + 1, }).Concat(
					db.Parent.Select(c => new { ID1 = c.ParentID, ID2 = c.ParentID, ID3 = c.Value1 ?? 0,  })));
		}

		[Test]
		public void Concat85([DataSources] string context)
		{
			using (var db = GetDataContext(context))
				AreEqual(
					   Parent.Select(c => new { ID1 = c.ParentID, ID2 = c.Value1 ?? 0,  ID3 = c.ParentID, }).Concat(
					   Child. Select(c => new { ID1 = c.ParentID, ID2 = c.ParentID + 1, ID3 = c.ChildID,  })),
					db.Parent.Select(c => new { ID1 = c.ParentID, ID2 = c.Value1 ?? 0,  ID3 = c.ParentID, }).Concat(
					db.Child. Select(c => new { ID1 = c.ParentID, ID2 = c.ParentID + 1, ID3 = c.ChildID,  })));
		}

		[Test]
		public void Concat851([DataSources] string context)
		{
			using (var db = GetDataContext(context))
				AreEqual(
					   Parent.Select(c => new { ID1 = c.ParentID, ID2 = c.ParentID,     ID3 = c.ParentID, }).Concat(
					   Child. Select(c => new { ID1 = c.ParentID, ID2 = c.ParentID + 1, ID3 = c.ChildID,  })),
					db.Parent.Select(c => new { ID1 = c.ParentID, ID2 = c.ParentID,     ID3 = c.ParentID, }).Concat(
					db.Child. Select(c => new { ID1 = c.ParentID, ID2 = c.ParentID + 1, ID3 = c.ChildID,  })));
		}

		[Test]
		public void Concat86([DataSources] string context)
		{
			using (var db = GetDataContext(context))
				AreEqual(
					   Child. Select(c => new { ID1 = c.ParentID, ID2 = c.ParentID + 1, ID3 = c.ChildID,  }).Concat(
					   Parent.Select(c => new { ID1 = c.ParentID, ID2 = c.Value1 ?? 0,  ID3 = c.ParentID, })),
					db.Child. Select(c => new { ID1 = c.ParentID, ID2 = c.ParentID + 1, ID3 = c.ChildID,  }).Concat(
					db.Parent.Select(c => new { ID1 = c.ParentID, ID2 = c.Value1 ?? 0,  ID3 = c.ParentID, })));
		}

		[Test]
		public void Concat87([DataSources(TestProvName.AllInformix)] string context)
		{
			using (var db = GetDataContext(context))
				AreEqual(
					   Child. Select(c => new Parent { ParentID = c.ParentID }).Concat(
					   Parent.Select(c => new Parent { Value1   = c.Value1   })),
					db.Child. Select(c => new Parent { ParentID = c.ParentID }).Concat(
					db.Parent.Select(c => new Parent { Value1   = c.Value1   })));
		}

		[Test]
		public void Concat871([DataSources(TestProvName.AllInformix)] string context)
		{
			using (var db = GetDataContext(context))
				AreEqual(
					   Parent.Select(c => new Parent { Value1   = c.Value1   }).Concat(
					   Child. Select(c => new Parent { ParentID = c.ParentID })),
					db.Parent.Select(c => new Parent { Value1   = c.Value1   }).Concat(
					db.Child. Select(c => new Parent { ParentID = c.ParentID })));
		}

		[Test]
		public void Concat88([DataSources] string context)
		{
			using (var db = GetDataContext(context))
				AreEqual(
					   Child. Select(c => new Parent { Value1   = c.ChildID,  ParentID = c.ParentID }).Concat(
					   Parent.Select(c => new Parent { ParentID = c.ParentID, Value1   = c.Value1   })),
					db.Child. Select(c => new Parent { Value1   = c.ChildID,  ParentID = c.ParentID }).Concat(
					db.Parent.Select(c => new Parent { ParentID = c.ParentID, Value1   = c.Value1   })));
		}

		[Test]
		public void Concat89([DataSources(TestProvName.AllInformix)] string context)
		{
			using (var db = GetDataContext(context))
				AreEqual(
					   Child. Select(c => new Parent { Value1 = c.ParentID, ParentID = c.ParentID }).Concat(
					   Parent.Select(c => new Parent {                      ParentID = c.ParentID })),
					db.Child. Select(c => new Parent { Value1 = c.ParentID, ParentID = c.ParentID }).Concat(
					db.Parent.Select(c => new Parent {                      ParentID = c.ParentID })));
		}

		[Test]
		public void Concat891([DataSources(TestProvName.AllInformix)] string context)
		{
			using (var db = GetDataContext(context))
				AreEqual(
					   Child. Select(c => new Parent { Value1 = c.ParentID, ParentID = c.ParentID }).Union(
					   Parent.Select(c => new Parent {                      ParentID = c.ParentID })).Concat(
					   Child. Select(c => new Parent { Value1 = c.ParentID, ParentID = c.ParentID })/*.Union(
					   Parent.Select(c => new Parent {                      ParentID = c.ParentID }))*/),
					db.Child. Select(c => new Parent { Value1 = c.ParentID, ParentID = c.ParentID }).Union(
					db.Parent.Select(c => new Parent {                      ParentID = c.ParentID })).Concat(
					db.Child. Select(c => new Parent { Value1 = c.ParentID, ParentID = c.ParentID })/*.Union(
					db.Parent.Select(c => new Parent {                      ParentID = c.ParentID }))*/),
					sort: x => x.OrderBy(_ => _.ParentID).ThenBy(_ => _.Value1));
		}

		[Test]
		public void Concat892([DataSources(TestProvName.AllInformix)] string context)
		{
			using var db = GetDataContext(context);

			var query = db.Child.Select(c => new Parent {Value1 = c.ParentID, ParentID = c.ParentID})
				.Union(db.Parent.Select(c => new Parent {                     ParentID = c.ParentID}))
				.Concat(db.Child.Select(c => new Parent {Value1 = c.ParentID, ParentID = c.ParentID}));

			AssertQuery(query);
		}

		[Test]
		public void Union1([DataSources] string context)
		{
			using (var db = GetDataContext(context))
				AreEqual(
					(from g  in    GrandChild join ch in    Child  on g.ChildID   equals ch.ChildID select ch).Union(
					(from ch in    Child      join p  in    Parent on ch.ParentID equals p.ParentID select ch))
					,
					(from g  in db.GrandChild join ch in db.Child  on g.ChildID   equals ch.ChildID select ch).Union(
					(from ch in db.Child      join p  in db.Parent on ch.ParentID equals p.ParentID select ch)));
		}

		[Test]
		public void Union2([DataSources] string context)
		{
			using (var db = GetDataContext(context))
				AreEqual(
					from r  in
						(from g  in GrandChild join ch in Child  on g.ChildID   equals ch.ChildID select ch.ChildID).Union(
						(from ch in Child      join p  in Parent on ch.ParentID equals p.ParentID select ch.ChildID))
					join child in Child on r equals child.ChildID
					select child
					,
					from r in
						(from g  in db.GrandChild join ch in db.Child  on g.ChildID   equals ch.ChildID select ch.ChildID).Union(
						(from ch in db.Child      join p  in db.Parent on ch.ParentID equals p.ParentID select ch.ChildID))
					join child in db.Child on r equals child.ChildID
					select child);
		}

		[Test]
		public void Union3([DataSources] string context)
		{
			using (var db = GetDataContext(context))
				AreEqual(
					(from p  in    Parent select new { id = p.ParentID,  val = true }).Union(
					(from ch in    Child  select new { id = ch.ParentID, val = false }))
					,
					(from p  in db.Parent select new { id = p.ParentID,  val = true }).Union(
					(from ch in db.Child  select new { id = ch.ParentID, val = false })));
		}

		[Test]
		public void Union4([DataSources] string context)
		{
			using (var db = GetDataContext(context))
				AreEqual(
					(from p  in    Parent select new { id = p.ParentID,  val = true }).Union(
					(from ch in    Child  select new { id = ch.ParentID, val = false }))
					.Select(p => new { p.id, p.val })
					,
					(from p  in db.Parent select new { id = p.ParentID,  val = true }).Union(
					(from ch in db.Child  select new { id = ch.ParentID, val = false }))
					.Select(p => new { p.id, p.val }));
		}

		[Test]
		public void Union41([DataSources] string context)
		{
			using (var db = GetDataContext(context))
				AreEqual(
					(from p  in    Parent select new { id = p.ParentID,  val = true }).Union(
					(from ch in    Child  select new { id = ch.ParentID, val = false }))
					.Select(p => p)
					,
					(from p  in db.Parent select new { id = p.ParentID,  val = true }).Union(
					(from ch in db.Child  select new { id = ch.ParentID, val = false }))
					.Select(p => p));
		}

		[Test]
		public void Union42([DataSources] string context)
		{
			using (var db = GetDataContext(context))
				AreEqual(
					(from p  in    Parent select new { id = p. ParentID, val = true  }).Union(
					(from ch in    Child  select new { id = ch.ParentID, val = false }))
					.Select(p => p.val),
					(from p  in db.Parent select new { id = p. ParentID, val = true  }).Union(
					(from ch in db.Child  select new { id = ch.ParentID, val = false }))
					.Select(p => p.val));
		}

		[Test]
		public void Union421([DataSources] string context)
		{
			using (var db = GetDataContext(context))
				AreEqual(
					(from p  in    Parent select new { id = p. ParentID, val = true  }).Union(
					(from p  in    Parent select new { id = p. ParentID, val = false }).Union(
					(from ch in    Child  select new { id = ch.ParentID, val = false })))
					.Select(p => p.val),
					(from p  in db.Parent select new { id = p. ParentID, val = true  }).Union(
					(from p  in db.Parent select new { id = p. ParentID, val = false }).Union(
					(from ch in db.Child  select new { id = ch.ParentID, val = false })))
					.Select(p => p.val));
		}

		[Test]
		public void Union5([DataSources(TestProvName.AllInformix)] string context)
		{
			using (var db = GetDataContext(context))
				AreEqual(
					(from p1 in    Parent select p1).Union(
					(from p2 in    Parent select new Parent { ParentID = p2.ParentID }))
					.Select(p => new Parent { ParentID = p.ParentID, Value1 = p.Value1 })
					,
					(from p1 in db.Parent select p1).Union(
					(from p2 in db.Parent select new Parent { ParentID = p2.ParentID }))
					.Select(p => new Parent { ParentID = p.ParentID, Value1 = p.Value1 }));
		}

		[Test]
		public void Union51([DataSources(TestProvName.AllInformix)] string context)
		{
			using (var db = GetDataContext(context))
				AreEqual(
					(from p1  in   Parent select p1).Union(
					(from p2 in    Parent select new Parent { ParentID = p2.ParentID }))
					,
					(from p1 in db.Parent select p1).Union(
					(from p2 in db.Parent select new Parent { ParentID = p2.ParentID })));
		}

		[Test]
		public void Union52([DataSources(TestProvName.AllAccess, TestProvName.AllInformix)] string context)
		{
			using (var db = GetDataContext(context))
				AreEqual(
					(from p1 in    Parent select new Parent { ParentID = p1.ParentID }).Union(
					(from p2 in    Parent select p2))
					,
					(from p1 in db.Parent select new Parent { ParentID = p1.ParentID }).Union(
					(from p2 in db.Parent select p2)));
		}

		[Test]
		public void Union521([DataSources(TestProvName.AllAccess, TestProvName.AllInformix)] string context)
		{
			using (var db = GetDataContext(context))
				AreEqual(
					(from p1 in    Parent select new Parent { ParentID = p1.ParentID }).Union(
					(from p2 in    Parent select p2))
					.Select(p => p.Value1)
					,
					(from p1 in db.Parent select new Parent { ParentID = p1.ParentID }).Union(
					(from p2 in db.Parent select p2))
					.Select(p => p.Value1));
		}

		[Test]
		public void Union522([DataSources(TestProvName.AllAccess, TestProvName.AllInformix)] string context)
		{
			using (var db = GetDataContext(context))
				AreEqual(
					(from p1 in    Parent select new Parent { Value1 = p1.Value1 }).Union(
					(from p2 in    Parent select p2))
					,
					(from p1 in db.Parent select new Parent { Value1 = p1.Value1 }).Union(
					(from p2 in db.Parent select p2)));
		}

		[Test]
		public void Union523([DataSources(TestProvName.AllAccess, TestProvName.AllInformix)] string context)
		{
			using (var db = GetDataContext(context))
				AreEqual(
					(from p1 in    Parent select new Parent { ParentID = p1.ParentID }).Union(
					(from p2 in    Parent select p2)),
					(from p1 in db.Parent select new Parent { ParentID = p1.ParentID }).Union(
					(from p2 in db.Parent select p2)));
		}

		[Test]
		public void Union53([DataSources(TestProvName.AllAccess, TestProvName.AllInformix)] string context)
		{
			using (var db = GetDataContext(context))
				AreEqual(
					(from p1 in    Parent select new Parent { ParentID = p1.ParentID }).Union(
					(from p2 in    Parent select new Parent { Value1   = p2.Value1   }))
					,
					(from p1 in db.Parent select new Parent { ParentID = p1.ParentID }).Union(
					(from p2 in db.Parent select new Parent { Value1   = p2.Value1   })));
		}

		//[Test]
		public void Union54([DataSources] string context)
		{
			using (var db = GetDataContext(context))
				AreEqual(
					(from p1 in    Parent select new { ParentID = p1.ParentID,    p = p1,            ch = (Child?)null }).Union(
					(from p2 in    Parent select new { ParentID = p2.Value1 ?? 0, p = (Parent?)null, ch = p2.Children.First() })),
					(from p1 in db.Parent select new { ParentID = p1.ParentID,    p = p1,            ch = (Child?)null }).Union(
					(from p2 in db.Parent select new { ParentID = p2.Value1 ?? 0, p = (Parent?)null, ch = p2.Children.First() })));
		}

		//[Test]
		public void Union541([DataSources] string context)
		{
			using (var db = GetDataContext(context))
				AreEqual(
					(from p1 in    Parent select new { ParentID = p1.ParentID,    p = p1,            ch = (Child?)null }).Union(
					(from p2 in    Parent select new { ParentID = p2.Value1 ?? 0, p = (Parent?)null, ch = p2.Children.First() }))
					.Select(p => new { p.ParentID, p.p, p.ch })
					,
					(from p1 in db.Parent select new { ParentID = p1.ParentID,    p = p1,            ch = (Child?)null }).Union(
					(from p2 in db.Parent select new { ParentID = p2.Value1 ?? 0, p = (Parent?)null, ch = p2.Children.First() }))
					.Select(p => new { p.ParentID, p.p, p.ch }));
		}

		[Test]
		public void ObjectUnion1([DataSources] string context)
		{
			using (var db = GetDataContext(context))
				AreEqual(
					(from p1 in    Parent where p1.ParentID >  3 select p1).Union(
					(from p2 in    Parent where p2.ParentID <= 3 select p2)),
					(from p1 in db.Parent where p1.ParentID >  3 select p1).Union(
					(from p2 in db.Parent where p2.ParentID <= 3 select p2)));
		}

		//////[Test]
		public void ObjectUnion2([DataSources] string context)
		{
			using (var db = GetDataContext(context))
				AreEqual(
					(from p1 in    Parent where p1.ParentID >  3 select p1).Union(
					(from p2 in    Parent where p2.ParentID <= 3 select (Parent?)null)),
					(from p1 in db.Parent where p1.ParentID >  3 select p1).Union(
					(from p2 in db.Parent where p2.ParentID <= 3 select (Parent?)null)));
		}

		[Test]
		public void ObjectUnion3([DataSources] string context)
		{
			using (var db = GetDataContext(context))
				AreEqual(
					(from p1 in    Parent where p1.ParentID >  3 select new { p = p1 }).Union(
					(from p2 in    Parent where p2.ParentID <= 3 select new { p = p2 })),
					(from p1 in db.Parent where p1.ParentID >  3 select new { p = p1 }).Union(
					(from p2 in db.Parent where p2.ParentID <= 3 select new { p = p2 })));
		}

		//////[Test]
		public void ObjectUnion4([DataSources] string context)
		{
			using (var db = GetDataContext(context))
				AreEqual(
					(from p1 in    Parent where p1.ParentID >  3 select new { p = new { p = p1, p1.ParentID } }).Union(
					(from p2 in    Parent where p2.ParentID <= 3 select new { p = new { p = p2, p2.ParentID } })),
					(from p1 in db.Parent where p1.ParentID >  3 select new { p = new { p = p1, p1.ParentID } }).Union(
					(from p2 in db.Parent where p2.ParentID <= 3 select new { p = new { p = p2, p2.ParentID } })));
		}

		//////[Test]
		public void ObjectUnion5([DataSources] string context)
		{
			using (var db = GetDataContext(context))
				AreEqual(
					(from p1 in    Parent where p1.ParentID >  3 select new { p = new { p = p1, ParentID = p1.ParentID + 1 } }).Union(
					(from p2 in    Parent where p2.ParentID <= 3 select new { p = new { p = p2, ParentID = p2.ParentID + 1 } })),
					(from p1 in db.Parent where p1.ParentID >  3 select new { p = new { p = p1, ParentID = p1.ParentID + 1 } }).Union(
					(from p2 in db.Parent where p2.ParentID <= 3 select new { p = new { p = p2, ParentID = p2.ParentID + 1 } })));
		}

		[Test]
		public void ObjectUnion([NorthwindDataContext] string context)
		{
			using (var db = new NorthwindDB(context))
			{
				var q1 =
					from p in db.Product
					join c in db.Category on p.CategoryID equals c.CategoryID into g
					from c in g.DefaultIfEmpty()
					select new
					{
						p,
						c.CategoryName,
						p.ProductName
					};

				var q2 =
					from p in db.Product
					join c in db.Category on p.CategoryID equals c.CategoryID into g
					from c in g.DefaultIfEmpty()
					select new
					{
						p,
						c.CategoryName,
						p.ProductName
					};

				var q = q1.Union(q2).Take(5);

				foreach (var item in q)
				{
					TestContext.WriteLine(item);
				}
			}
		}

		public class TestEntity1 { public int Id; public string? Field1; }
		public class TestEntity2 { public int Id; public string? Field1; }

		[Test]
		public void Concat90()
		{
			using(var context = new DataConnection())
			{
				var join1 =
					from t1 in context.GetTable<TestEntity1>()
					join t2 in context.GetTable<TestEntity2>()
						on t1.Id equals t2.Id
					into tmp
					from t2 in tmp.DefaultIfEmpty()
					select new { t1, t2 };

				var join1Sql = join1.ToString();
				Assert.IsNotNull(join1Sql);

				var join2 =
					from t2 in context.GetTable<TestEntity2>()
					join t1 in context.GetTable<TestEntity1>()
						on t2.Id equals t1.Id
					into tmp
					from t1 in tmp.DefaultIfEmpty()
					where t1 == null
					select new { t1, t2 };

				var join2Sql = join2.ToString();
				Assert.IsNotNull(join2Sql);

				var fullJoin = join1.Concat(join2);

				var fullJoinSql = fullJoin.ToString(); // BLToolkit.Data.Linq.LinqException : Types in Concat are constructed incompatibly.
				Assert.IsNotNull(fullJoinSql);
			}
		}

		[ActiveIssue("Associations with Concat/Union or other Set operations are not supported.")]
		[Test]
		public void AssociationUnion1([DataSources] string context)
		{
			using (var db = GetDataContext(context))
				AreEqual(
					from c in    Child.Union(Child)
					let p = c.Parent
					select p.ParentID,
					from c in db.Child.Union(db.Child)
					let p = c.Parent
					select p.ParentID);
		}

		[ActiveIssue("Associations with Concat/Union or other Set operations are not supported.")]
		[Test]
		public void AssociationUnion2([DataSources] string context)
		{
			using (var db = GetDataContext(context))
				AreEqual(
					from c in    Child.Union(Child)
					select c.Parent!.ParentID,
					from c in db.Child.Union(db.Child)
					select c.Parent!.ParentID);
		}

		[ActiveIssue("Associations with Concat/Union or other Set operations are not supported.")]
		[Test]
		public void AssociationConcat2([DataSources] string context)
		{
			using (var db = GetDataContext(context))
				AreEqual(
					from c in    Child.Concat(Child)
					select c.Parent!.ParentID,
					from c in db.Child.Concat(db.Child)
					select c.Parent!.ParentID);
		}

		[Test]
		public void ConcatToString([DataSources] string context)
		{
			string pattern = "1";

			using (var db = GetDataContext(context))
				AreEqual(
					(from p in Person where p.FirstName.Contains(pattern) select p.FirstName).Concat(
					(from p in Person where p.ID.ToString().Contains(pattern) select p.FirstName)).Take(10)
					,
					(from p in db.Person where Sql.Like(p.FirstName, "1") select p.FirstName).Concat(
					(from p in db.Person where p.ID.ToString().Contains(pattern) select p.FirstName)).Take(10));
		}

		[Test]
		public void ConcatWithUnion([DataSources] string context)
		{
			using (var db = GetDataContext(context))
				AreEqual(
					Parent.Select(c => new Parent {ParentID = c.ParentID}). Union(
					Parent.Select(c => new Parent {ParentID = c.ParentID})).Concat(
					Parent.Select(c => new Parent {ParentID = c.ParentID}). Union(
					Parent.Select(c => new Parent {ParentID = c.ParentID})
						)
					),
					db.Parent.Select(c => new Parent {ParentID = c.ParentID}). Union(
					db.Parent.Select(c => new Parent {ParentID = c.ParentID})).Concat(
					db.Parent.Select(c => new Parent {ParentID = c.ParentID}). Union(
					db.Parent.Select(c => new Parent {ParentID = c.ParentID})
						)
					)
				);
		}

		[Test]
		public void UnionWithObjects([DataSources] string context)
		{
			using (var db = GetDataContext(context))
			{
				var q1 =
					from p in db.Parent
					from p2 in db.Parent
					join c in db.Child on p.ParentID equals c.ParentID
					select new
					{
						P1 = p,
						P2 = p2,
						C = c
					};

				var q2 =
					from p in db.Parent
					from p2 in db.Parent
					join c in db.Child on p2.ParentID equals c.ParentID
					select new
					{
						P1 = p,
						P2 = p2,
						C = c
					};

				var q = q1.Union(q2);

				var qe1 =
					from p in Parent
					from p2 in Parent
					join c in Child on p.ParentID equals c.ParentID
					select new
					{
						P1 = p,
						P2 = p2,
						C = c
					};

				var qe2 =
					from p in Parent
					from p2 in Parent
					join c in Child on p2.ParentID equals c.ParentID
					select new
					{
						P1 = p,
						P2 = p2,
						C = c
					};

				var qe = qe1.Union(qe2);

				AreEqual(qe, q);
			}
		}

		[Test]
		public void UnionGroupByTest1([DataSources] string context)
		{
			using (var db = GetDataContext(context))
			{
				var actual =
					db.Types
						.GroupBy(_ => new { month = _.DateTimeValue.Month, year = _.DateTimeValue.Year })
						.Select(_ => _.Key)
						.Select(_ => new { _.month, _.year, @int = 1 })
					.Union(
						db.Types.Select(_ => new { month = (int)_.SmallIntValue, year = (int)_.SmallIntValue, @int = 3 }))
					.Union(
						db.Types.Select(_ => new { month = _.DateTimeValue.Year, year = _.DateTimeValue.Year, @int = 2 }))
//					.AsEnumerable()
//					.OrderBy(_ => _.month)
//					.ThenBy (_ => _.year)
//					.ThenBy (_ => _.@int)
					.ToList();

				var expected =
					GetTypes(context)
						.GroupBy(_ => new { month = _.DateTimeValue.Month, year = _.DateTimeValue.Year })
						.Select(_ => _.Key)
						.Select(_ => new { _.month, _.year, @int = 1 })
					.Union(
						GetTypes(context).Select(_ => new { month = (int)_.SmallIntValue, year = (int)_.SmallIntValue, @int = 3 }))
					.Union(
						GetTypes(context).Select(_ => new { month = _.DateTimeValue.Year, year = _.DateTimeValue.Year, @int = 2 }))
//					.AsEnumerable()
//					.OrderBy(_ => _.month)
//					.ThenBy (_ => _.year)
//					.ThenBy (_ => _.@int)
					.ToList();

				AreEqual(expected, actual);
			}
		}

		[Test]
		public void UnionGroupByTest2([DataSources] string context)
		{
			using (var db = GetDataContext(context))
			{
				var actual =
					db.Types.Select(_ => new { month = (int)_.SmallIntValue, year = (int)_.SmallIntValue, @int = 3 })
					.Union(
						db.Types
							.GroupBy(_ => new { month = _.DateTimeValue.Month, year = _.DateTimeValue.Year })
							.Select(_ => _.Key)
							.Select(_ => new { _.month, _.year, @int = 1 }))
					.Union(
						db.Types.Select(_ => new { month = _.DateTimeValue.Year, year = _.DateTimeValue.Year, @int = 2 })
					)
					.ToList();

				var expected =
					Types.Select(_ => new { month = (int)_.SmallIntValue, year = (int)_.SmallIntValue, @int = 3 })
					.Union(
						Types
							.GroupBy(_ => new { month = _.DateTimeValue.Month, year = _.DateTimeValue.Year })
							.Select(_ => _.Key)
							.Select(_ => new { _.month, _.year, @int = 1 }))
					.Union(
						Types.Select(_ => new { month = _.DateTimeValue.Year, year = _.DateTimeValue.Year, @int = 2 })
					)
					.ToList();

				AreEqual(expected, actual);
			}
		}

		[Table("ConcatTest")]
		[InheritanceMapping(Code = 0, Type = typeof(BaseEntity), IsDefault = true)]
		[InheritanceMapping(Code = 1, Type = typeof(DerivedEntity))]
		class BaseEntity
		{
			[Column]
			public int EntityId { get; set; }
			[Column(IsDiscriminator = true)]
			public int Discr { get; set; }
			[Column]
			public string? Value { get; set; }
		}

		[Table("ConcatTest")]
		class DerivedEntity : BaseEntity
		{
		}

		[Test]
		public void TestConcatInheritance([IncludeDataSources(TestProvName.AllSQLiteClassic)] string context)
		{
			var testData = new[]
			{
				new BaseEntity { Discr = 0, EntityId = 1, Value = "VBase1" },
				new BaseEntity { Discr = 0, EntityId = 2, Value = "VBase2" },
				new BaseEntity { Discr = 0, EntityId = 3, Value = "VBase3" },

				new DerivedEntity { Discr = 1, EntityId = 10, Value = "Derived1" },
				new DerivedEntity { Discr = 1, EntityId = 20, Value = "Derived2" },
				new DerivedEntity { Discr = 1, EntityId = 30, Value = "Derived3" }
			};

			using (var db = GetDataContext(context))
			using (db.CreateLocalTable(testData))
			{
				var result = db.GetTable<BaseEntity>().OfType<BaseEntity>()
					.Concat(db.GetTable<BaseEntity>().OfType<DerivedEntity>())
					.ToArray();

				var expected = testData.Where(t => t.GetType() == typeof(BaseEntity))
					.Concat(testData.OfType<DerivedEntity>())
					.ToArray();

				AreEqualWithComparer(expected, result);
			}

		}

		[ActiveIssue("CI: SQL0418N  The statement was not processed because the statement contains an invalid use of one of the following: an untyped parameter marker, the DEFAULT keyword, or a null", Configuration = ProviderName.DB2)]
		[Test]
		public void TestConcatWithParameterProjection([DataSources] string context)
		{
			using (var db = GetDataContext(context))
			{
				var someValue = 3;
				var items1 = from c in db.Child
					where c.ChildID <= someValue
					select new
					{
						Value = someValue,
						c.ChildID
					};

				var items2 = from c in db.Child
					where c.ChildID > someValue
					select new
					{
						Value = someValue,
						c.ChildID
					};

				var actual = items1.Concat(items2);

				var items1_ = from c in Child
					where c.ChildID <= someValue
					select new
					{
						Value = someValue,
						c.ChildID
					};

				var items2_ = from c in Child
					where c.ChildID > someValue
					select new
					{
						Value = someValue,
						c.ChildID
					};

				var expected = items1_.Concat(items2_);

				AreEqual(expected, actual);
			}
		}

		// https://github.com/linq2db/linq2db/issues/1774
		[Test]
		public void SelectFromUnion([IncludeDataSources(
				true,
				TestProvName.AllOracle,
				TestProvName.AllSqlServer2012Plus,
				TestProvName.AllPostgreSQL)] string context)
		{
			using (var db = GetDataContext(context))
			{
				var q1 = from p in db.Person where p.ID == 1 select new { p.ID };
				var q2 = from p in db.Person where p.ID != 1 select new { p.ID };
				var q = q1.Concat(q2);
				var f = q.Select(t => new { t.ID, rn = Sql.Ext.DenseRank().Over().OrderBy(t.ID).ToValue() }).ToList();
			}
		}

		// https://github.com/linq2db/linq2db/issues/1774
		[Test]
		public void SelectFromUnionReverse([IncludeDataSources(
				true,
				TestProvName.AllOracle,
				TestProvName.AllSqlServer2012Plus,
				TestProvName.AllPostgreSQL)] string context)
		{
			using (var db = GetDataContext(context))
			{
				var q1 = from p in db.Person where p.ID == 1 select new { p.ID };
				var q2 = from p in db.Person where p.ID != 1 select new { p.ID };
				var q = q1.Concat(q2);
				var f = q.Select(t => new { rn = Sql.Ext.DenseRank().Over().OrderBy(t.ID).ToValue(), t.ID }).ToList();
			}
		}

		[Test]
		public void SelectWithNulls([DataSources(TestProvName.AllSybase)] string context)
		{
			using var db = GetDataContext(context);

			var query1 = db.GetTable<LinqDataTypes>();
			var query2 = db.GetTable<LinqDataTypes>().Select(d => new LinqDataTypes { });

			var query = query1.UnionAll(query2);

			query.Invoking(q => q.ToArray()).Should().NotThrow();
		}

		[Test]
		public void SelectWithNulls2([DataSources(TestProvName.AllSybase)] string context)
		{
			using var db = GetDataContext(context);

			var query1 = db.GetTable<LinqDataTypes2>();
			var query2 = db.GetTable<LinqDataTypes2>().Select(d => new LinqDataTypes2 { });

			var query = query1.UnionAll(query2);

			query.Invoking(q => q.ToArray()).Should().NotThrow();
		}

		[Test]
		public void SelectWithBooleanNulls([DataSources] string context)
		{
			using var db = GetDataContext(context);

			var query1 = from x in db.Parent
				select new {a = db.Child.Any(), b = (bool?)(x.ParentID != 0)};

			var query2 = from x in db.Parent
				select new {a = db.Child.Any(), b = (bool?)null};

			var query = query1.UnionAll(query2);

			query.Invoking(q => q.ToList()).Should().NotThrow();
		}		

		[Test(Description = "Test that we generate plain UNION without sub-queries")]
		public void Issue3359_MultipleSets([DataSources(false)] string context)
		{
			using var db = (TestDataConnection)GetDataContext(context);

			var query1 = db.Person.Select(p => new { p.FirstName, p.LastName });
			var query2 = db.Person.Select(p => new { p.FirstName, p.LastName });
			var query3 = db.Person.Select(p => new { p.FirstName, p.LastName });

			query1.Concat(query2).Concat(query3).ToArray();

			db.LastQuery!.Should().Contain("SELECT", Exactly.Thrice());
		}

		[Test(Description = "Test that we generate plain UNION without sub-queries")]
		public void Issue3359_MultipleSetsCombined([DataSources(false)] string context)
		{
			using var db = (TestDataConnection)GetDataContext(context);

			var query1 = db.Person.Select(p => new { p.FirstName, p.LastName });
			var query2 = db.Person.Select(p => new { p.FirstName, p.LastName });
			var query3 = db.Person.Select(p => new { p.FirstName, p.LastName });
			var query4 = db.Person.Select(p => new { p.FirstName, p.LastName });
			var query5 = db.Person.Select(p => new { p.FirstName, p.LastName });
			var query6 = db.Person.Select(p => new { p.FirstName, p.LastName });

			query1.Concat(query2.Concat(query3)).Concat(query4.Concat(query5).Concat(query6)).ToArray();

			db.LastQuery!.Should().Contain("SELECT", Exactly.Times(6));
		}

		// only pgsql supports all 6 operators right now
		[Test(Description = "Test that we generate sub-queries for incompatible set operators and order queries properly")]
		public void Issue3359_MultipleSetsCombined_DifferentOperators([IncludeDataSources(TestProvName.AllPostgreSQL)] string context)
		{
			using var db = (TestDataConnection)GetDataContext(context);

			var query1 = db.Person.Select(p => new { FirstName = p.FirstName + "q1", p.LastName });
			var query2 = db.Person.Select(p => new { FirstName = p.FirstName + "q2", p.LastName });
			var query3 = db.Person.Select(p => new { FirstName = p.FirstName + "q3", p.LastName });
			var query4 = db.Person.Select(p => new { FirstName = p.FirstName + "q4", p.LastName });
			var query5 = db.Person.Select(p => new { FirstName = p.FirstName + "q5", p.LastName });
			var query6 = db.Person.Select(p => new { FirstName = p.FirstName + "q6", p.LastName });

			query1.Union(query2.UnionAll(query3)).Intersect(query4.IntersectAll(query5).Except(query6)).ToArray();

			var sql = db.LastQuery!;
			// 6 main queries and 4 subqueries for incompatible operators
			sql.Should().Contain("SELECT", Exactly.Times(6 + 4));

			// operators generated
			sql.Should().Contain("UNION ALL", Exactly.Once());
			sql.Should().Contain("UNION", Exactly.Twice());
			sql.Should().Contain("INTERSECT", Exactly.Twice());
			sql.Should().Contain("INTERSECT ALL", Exactly.Once());
			sql.Should().Contain("EXCEPT", Exactly.Once());

			// operators order correct
			var i1 = sql.IndexOf("UNION");
			var i2 = sql.IndexOf("UNION ALL");
			var i3 = sql.IndexOf("INTERSECT");
			var i4 = sql.IndexOf("INTERSECT ALL");
			var i5 = sql.IndexOf("EXCEPT");
			Assert.AreNotEqual(-1, i1);
			Assert.Less(i1, i2);
			Assert.Less(i2, i3);
			Assert.Less(i3, i4);
			Assert.Less(i4, i5);

			// queries order correct
			i1 = sql.IndexOf("q1");
			i2 = sql.IndexOf("q2");
			i3 = sql.IndexOf("q3");
			i4 = sql.IndexOf("q4");
			i5 = sql.IndexOf("q5");
			Assert.AreNotEqual(-1, i1);
			Assert.Less(i1, i2);
			Assert.Less(i2, i3);
			Assert.Less(i3, i4);
			Assert.Less(i4, i5);
		}

		public record class  Issue3357RecordClass (int Id, string FirstName, string LastName);
		public class Issue3357RecordLike
		{
			public Issue3357RecordLike(int Id, string FirstName, string LastName)
			{
				this.Id        = Id;
				this.FirstName = FirstName;
				this.LastName  = LastName;
			}

			public int    Id        { get; }
			public string FirstName { get; }
			public string LastName  { get; }
		}

		[Test(Description = "record type support")]
		public void Issue3357_RecordClass([DataSources] string context)
		{
			using var db = GetDataContext(context);

			AreEqual(
				Person.Select(p => new Issue3357RecordClass(p.ID, p.FirstName, p.LastName))
				.Concat(Person.Select(p => new Issue3357RecordClass(p.ID, p.FirstName, p.LastName))),

				db.Person.Select(p => new Issue3357RecordClass(p.ID, p.FirstName, p.LastName))
				.Concat(db.Person.Select(p => new Issue3357RecordClass(p.ID, p.FirstName, p.LastName))));
		}

		[Test(Description = "record type support")]
		public void Issue3357_RecordLikeClass([DataSources] string context)
		{
			using var db = GetDataContext(context);

			AreEqualWithComparer(
				Person.Select(p => new Issue3357RecordLike(p.ID, p.FirstName, p.LastName))
				.Concat(Person.Select(p => new Issue3357RecordLike(p.ID, p.FirstName, p.LastName))),

				db.Person.Select(p => new Issue3357RecordLike(p.ID, p.FirstName, p.LastName))
				.Concat(db.Person.Select(p => new Issue3357RecordLike(p.ID, p.FirstName, p.LastName))));
		}

		[Table]
		public class Issue3323Table
		{
			[PrimaryKey                      ] public int     Id       { get; set; }
			[Column(SkipOnEntityFetch = true)] public string? FistName { get; set; }
			[Column(SkipOnEntityFetch = true)] public string? LastName { get; set; }
			[Column(CanBeNull = false)       ] public string  Text     { get; set; } = null!;

			[ExpressionMethod(nameof(FullNameExpr), IsColumn = true)]
			public string FullName { get; set; } = null!;


			private static Expression<Func<Issue3323Table, string>> FullNameExpr() => entity => entity.FistName + " " + entity.LastName;
		}

		[Test(Description = "calculated column in set select")]
		public void Issue3323([DataSources] string context)
		{
			using var db = GetDataContext(context);
			using var tb = db.CreateLocalTable<Issue3323Table>();
			tb.Insert(() => new Issue3323Table()
			{
				Id       = 1,
				FistName = "one",
				LastName = "two",
				Text     = "text"
			});

			var res = tb.Concat(tb).ToArray();

			Assert.AreEqual(2, res.Length);
			Assert.AreEqual("one two", res[0].FullName);
			Assert.AreEqual("one two", res[1].FullName);
		}

		[Test(Description = "calculated column in set select")]
		public void Issue3323_Mixed([DataSources] string context)
		{
			using var db = GetDataContext(context);
			using var tb = db.CreateLocalTable<Issue3323Table>();
			tb.Insert(() => new Issue3323Table()
			{
				Id       = 1,
				FistName = "one",
				LastName = "two",
				Text     = "text"
			});

			var query1 = tb.Select(r => new { r.Id, Text = r.FullName });
			var query2 = tb.Select(r => new { Id = r.Id + 1, Text = r.Text });

			var res = query1.Concat(query2).ToArray().OrderBy(r => r.Id).ToArray();

			Assert.AreEqual(2        , res.Length);
			Assert.AreEqual("one two", res[0].Text);
			Assert.AreEqual("text"   , res[1].Text);

			res = query2.Concat(query1).ToArray().OrderBy(r => r.Id).ToArray();

			Assert.AreEqual(2        , res.Length);
			Assert.AreEqual("one two", res[0].Text);
			Assert.AreEqual("text"   , res[1].Text);
		}

		[Test(Description = "NullReferenceException : Object reference not set to an instance of an object.")]
		public void Issue2505([DataSources] string context)
		{
			using var db = GetDataContext(context);

			var src = db.Person.AsQueryable();

			var query1 = src.Select(i => new
			{
				Person = i,
				Gender = i.MiddleName == null ? Gender.Male : Gender.Other,
			});

			var query2 = src.Select(i => new
			{
				Person = i,
				Gender = i.MiddleName == null ? Gender.Male : Gender.Other,
			});

			query1
				.UnionAll(query2)
				.Select(i => new
				{
					Person = i.Person,
					Gender = i.Gender,
				})
				.Where(i => i.Gender == Gender.Other)
				.OrderByDescending(i => i.Person.FirstName)
				.Select(i => new
				{
					Account = i.Person.LastName
				})
				.ToList();
		}

		[Table]
		[Column(MemberName = $"{nameof(Name)}.{nameof(FullName.FirstName)}")]
		[Column(MemberName = $"{nameof(Name)}.{nameof(FullName.LastName)}")]
		public class ComplexPerson
		{
			[PrimaryKey] public int       Id   { get; set; }
			             public FullName? Name { get; set; }
		}

		public class FullName
		{
			public string? FirstName { get; set; }
			public string? LastName  { get; set; }
		}

		[ActiveIssue(3346)]
		[Test(Description = "composite columns in union (also tests create table)")]
		public void Issue3346_ProjectionBuild([DataSources] string context)
		{
			using var db = GetDataContext(context);
			using var tb = db.CreateLocalTable<ComplexPerson>();

			var query1 = from x in tb
						 where x.Id < 10
						 select x;

			var query2 = from x in tb
						 where x.Id < 20
						 select x;

			query1.Union(query2).ToArray();
		}

		[ActiveIssue(3346)]
		[Test(Description = "composite columns in union (also tests create table)")]
		public void Issue3346_Count([DataSources] string context)
		{
			using var db = GetDataContext(context);
			using var tb = db.CreateLocalTable<ComplexPerson>();

			var query1 = from x in tb
						 where x.Id < 10
						 select x;

			var query2 = from x in tb
						 where x.Id < 20
						 select x;

			query1.Union(query2).Count();
		}

		[ActiveIssue(3150)]
		[Test(Description = "preserve constant columns")]
		public void Issue3150([DataSources] string context)
		{
			using var db = GetDataContext(context);

			var query1 = db.Person.Where(p => p.ID == 1).Select(p => new { p.ID, Name = new { p.FirstName, Marker = "id=1" } });
			var query2 = db.Person.Where(p => p.ID == 2).Select(p => new { p.ID, Name = new { p.FirstName, Marker = "id=2" } });

			var result = query1.Concat(query2).ToArray();

			Assert.AreEqual(2, result.Length);
			Assert.AreEqual(1, result.Select(r => r.Name.Marker == "id=1").Count());
			Assert.AreEqual(1, result.Select(r => r.Name.Marker == "id=2").Count());
		}

		public class Issue2948MyModel
		{
			public int    Id   { get; set; }
			public string Name { get; set; } = null!;
		}

		public class Issue2948RankData<T>
		{
			public long Rank  { get; set; }
			public T    Model { get; set; } = default!;
		}

		[ActiveIssue(2948)]
		[Test(Description = "InvalidCastException : Unable to cast object of type 'System.Linq.Expressions.MemberMemberBinding' to type 'System.Linq.Expressions.MemberAssignment'.")]
		public void Issue2948([IncludeDataSources(true, TestProvName.AllSqlServer2008Plus)] string context)
		{
			using var db = GetDataContext(context);

			var main = (from p in db.Person
						select new Issue2948RankData<Issue2948MyModel>()
						{
							Model = { Id = p.ID, Name = p.FirstName },
							Rank  = Sql.Ext.RowNumber().Over().PartitionBy(p.ID).OrderBy(p.ID).ToValue()
						}).Where(x => x.Rank == 1).Select(x => x.Model).AsSubQuery();

			var first  = main.Where(x => x.Id != 2);
			var second = main.Where(x => x.Id == 2).OrderByDescending(x => x.Name).Take(1);
			var third  = main.Where(x => x.Id != 3).OrderBy(x => x.Name).Take(1);

			var res = first.Concat(second).Concat(third).ToList();
		}

		[ActiveIssue(2932)]
		[Test(Description = "invalid SQL for Any() subquery")]
		public void Issue2932_Broken([DataSources] string context)
		{
			using var db = GetDataContext(context);

			var query = db.Child.Select(p => new { p.ChildID, Sub = p.GrandChildren.Any() });

			query.Concat(query).ToArray();
		}

		[Test(Description = "invalid SQL for Any() subquery")]
		public void Issue2932_Works([DataSources] string context)
		{
			using var db = GetDataContext(context);

			var query = db.Child.Select(p => new { p.ChildID, Sub = p.GrandChildren.Any() ? true : false });

			query.Concat(query).ToArray();
		}

		[ActiveIssue(2619)]
		[Test(Description = "set query with ORDER BY requires wrapping into subquery for some DBs")]
		public void Issue2619_Query1([DataSources] string context)
		{
			using var db = GetDataContext(context);

			((from item in db.Person select item)
				.OrderBy(i => i.ID))
				.Union((from item in db.Person select item))
				.ToList();
		}

		[ActiveIssue(2619)]
		[Test(Description = "set query with ORDER BY requires wrapping into subquery for some DBs")]
		public void Issue2619_Query2([DataSources] string context)
		{
			using var db = GetDataContext(context);

			(from item in db.Person select item)
				.Union((from item in db.Person select item)
				.OrderBy(i => i.ID))
				.ToList();
		}

		[Test(Description = "ArgumentOutOfRangeException : Index was out of range. Must be non-negative and less than the size of the collection.")]
		public void Issue2511_Query1([DataSources] string context)
		{
			using var db = GetDataContext(context);

			var res = db.Person.LoadWith(p => p.Patient).Concat(db.Person.LoadWith(p => p.Patient).Take(2)).ToArray();
			
			Assert.AreEqual(6, res.Length);
			Assert.AreEqual(2, res.Where(r => r.ID == 2).Count());
			var pat = res.Where(r => r.ID == 2).First();
			Assert.IsNotNull(pat.Patient);
			Assert.AreEqual("Hallucination with Paranoid Bugs' Delirium of Persecution", pat.Patient!.Diagnosis);
			pat = res.Where(r => r.ID == 2).Skip(1).First();
			Assert.IsNotNull(pat.Patient);
			Assert.AreEqual("Hallucination with Paranoid Bugs' Delirium of Persecution", pat.Patient!.Diagnosis);
		}

		[ActiveIssue(2511)]
		[Test(Description = "Associations with Concat/Union or other Set operations are not supported")]
		public void Issue2511_Query2([DataSources] string context)
		{
			using var db = GetDataContext(context);

			var res = db.Person.LoadWith(p => p.Patient)
				.Select(p => new Person()
				{
					ID         = p.ID,
					FirstName  = p.FirstName,
					LastName   = p.LastName,
					MiddleName = p.MiddleName,
					Gender     = p.Gender,
					Patient    = p.Patient
				}).Take(2)
				.Concat(db.Person.LoadWith(p => p.Patient))
				.ToArray();

			Assert.AreEqual(6, res.Length);
			var pat = res.Where(r => r.ID == 2).First();
			Assert.IsNull(pat.Patient);
			pat = res.Where(r => r.ID == 2).Skip(1).Single();
			Assert.IsNotNull(pat.Patient);
			Assert.AreEqual("Hallucination with Paranoid Bugs' Delirium of Persecution", pat.Patient!.Diagnosis);
		}

		[Test(Description = "Working version of Issue2511_Query2")]
		public void Issue2511_Query3([DataSources] string context)
		{
			using var db = GetDataContext(context);

			var res = db.Person.LoadWith(p => p.Patient)
				.Select(p => new Person()
				{
					ID         = p.ID,
					FirstName  = p.FirstName,
					LastName   = p.LastName,
					MiddleName = p.MiddleName,
					Gender     = p.Gender,
				}).Take(2)
				.Concat(db.Person.LoadWith(p => p.Patient))
				.ToArray();

			Assert.AreEqual(6, res.Length);
			var pat = res.Where(r => r.ID == 2).First();
			Assert.IsNull(pat.Patient);
			pat = res.Where(r => r.ID == 2).Skip(1).Single();
			Assert.IsNull(pat.Patient);
		}
	}
}<|MERGE_RESOLUTION|>--- conflicted
+++ resolved
@@ -8,12 +8,7 @@
 
 namespace Tests.Linq
 {
-<<<<<<< HEAD
 	using LinqToDB.Data;
-=======
-	using System;
-	using System.Linq.Expressions;
->>>>>>> f4350ed7
 	using Model;
 
 
