﻿using System;
using System.Linq;
using System.Linq.Expressions;
using System.Threading.Tasks;
using FluentAssertions;
using LinqToDB;
using LinqToDB.Mapping;

using NUnit.Framework;

namespace Tests.Linq
{
	using LinqToDB.Data;
	using Model;


	[TestFixture]
	public class ConcatUnionTests : TestBase
	{
		[Test]
		public void Concat1([DataSources] string context)
		{
			using (var db = GetDataContext(context))
				AreEqual(
					(from p in Parent where p.ParentID == 1 select p).Concat(
					(from p in Parent where p.ParentID == 2 select p))
					,
					(from p in db.Parent where p.ParentID == 1 select p).Concat(
					(from p in db.Parent where p.ParentID == 2 select p)));
		}

		[Test]
		public async Task Concat1Async([DataSources] string context)
		{
			using (var db = GetDataContext(context))
				AreEqual(
					(from p in Parent where p.ParentID == 1 select p).Concat(
					(from p in Parent where p.ParentID == 2 select p))
					,
					await
					(from p in db.Parent where p.ParentID == 1 select p).Concat(
					(from p in db.Parent where p.ParentID == 2 select p))
					.ToListAsync());
		}

		[Test]
		public void Concat11([DataSources] string context)
		{
			using (var db = GetDataContext(context))
				AreEqual(
					(from ch in    Child where ch.ParentID == 1 select ch.Parent).Concat(
					(from ch in    Child where ch.ParentID == 2 select ch.Parent)),
					(from ch in db.Child where ch.ParentID == 1 select ch.Parent).Concat(
					(from ch in db.Child where ch.ParentID == 2 select ch.Parent)));
		}

		[Test]
		public void Concat12([DataSources] string context)
		{
			using (var db = GetDataContext(context))
				AreEqual(
					(from p  in    Parent where p.ParentID  == 1 select p).Concat(
					(from ch in    Child  where ch.ParentID == 2 select ch.Parent)),
					(from p  in db.Parent where p.ParentID  == 1 select p).Concat(
					(from ch in db.Child  where ch.ParentID == 2 select ch.Parent)));
		}

		[Test]
		public void Concat2([DataSources] string context)
		{
			using (var db = GetDataContext(context))
				AreEqual(
					(from p in Parent where p.ParentID == 1 select p).Concat(
					(from p in Parent where p.ParentID == 2 select p)).Concat(
					(from p in Parent where p.ParentID == 4 select p))
					,
					(from p in db.Parent where p.ParentID == 1 select p).Concat(
					(from p in db.Parent where p.ParentID == 2 select p)).Concat(
					(from p in db.Parent where p.ParentID == 4 select p)));
		}

		[Test]
		public void Concat3([DataSources] string context)
		{
			using (var db = GetDataContext(context))
				AreEqual(
					(from p in Parent where p.ParentID == 1 select p).Concat(
					(from p in Parent where p.ParentID == 2 select p).Concat(
					(from p in Parent where p.ParentID == 4 select p)))
					,
					(from p in db.Parent where p.ParentID == 1 select p).Concat(
					(from p in db.Parent where p.ParentID == 2 select p).Concat(
					(from p in db.Parent where p.ParentID == 4 select p))));
		}

		[Test]
		public void Concat4([DataSources] string context)
		{
			using var db = GetDataContext(context);

			AreEqual(
				(from c in    Child where c.ParentID == 1 select c).Concat(
				(from c in    Child where c.ParentID == 3 select new Child { ParentID = c.ParentID, ChildID = c.ChildID + 1000 })
				.Where(c => c.ChildID != 1032))
				,
				(from c in db.Child where c.ParentID == 1 select c).Concat(
				(from c in db.Child where c.ParentID == 3 select new Child { ParentID = c.ParentID, ChildID = c.ChildID + 1000 }))
				.Where(c => c.ChildID != 1032));
		}

		[Test]
		public void Concat401([DataSources] string context)
		{
			using (var db = GetDataContext(context))
				AreEqual(
					(from c in    Child where c.ParentID == 1 select c).Concat(
					(from c in    Child where c.ParentID == 3 select new Child { ChildID = c.ChildID + 1000, ParentID = c.ParentID }).
					Where(c => c.ChildID != 1032))
					,
					(from c in db.Child where c.ParentID == 1 select c).Concat(
					(from c in db.Child where c.ParentID == 3 select new Child { ChildID = c.ChildID + 1000, ParentID = c.ParentID })).
					Where(c => c.ChildID != 1032));
		}

		[ActiveIssue("https://github.com/ClickHouse/ClickHouse/issues/23194", Configuration = TestProvName.AllClickHouse)]
		[Test]
		public void Concat5([DataSources(TestProvName.AllInformix)] string context)
		{
			using (var db = GetDataContext(context))
				AreEqual(
					(from c in    Child where c.ParentID == 1 select c).Concat(
					(from c in    Child where c.ParentID == 3 select new Child { ChildID = c.ChildID + 1000 }).
					Where(c => c.ChildID != 1032))
					,
					(from c in db.Child where c.ParentID == 1 select c).Concat(
					(from c in db.Child where c.ParentID == 3 select new Child { ChildID = c.ChildID + 1000 })).
					Where(c => c.ChildID != 1032));
		}

		[ActiveIssue("https://github.com/ClickHouse/ClickHouse/issues/23194", Configuration = TestProvName.AllClickHouse)]
		[Test]
		public void Concat501([DataSources(TestProvName.AllInformix)] string context)
		{
			using (var db = GetDataContext(context))
				AreEqual(
					(from c in    Child where c.ParentID == 1 select new Child { ParentID = c.ParentID }).Concat(
					(from c in    Child where c.ParentID == 3 select new Child { ChildID  = c.ChildID + 1000 }).
					Where(c => c.ParentID == 1))
					,
					(from c in db.Child where c.ParentID == 1 select new Child { ParentID = c.ParentID }).Concat(
					(from c in db.Child where c.ParentID == 3 select new Child { ChildID  = c.ChildID + 1000 })).
					Where(c => c.ParentID == 1));
		}

		[Test]
		public void Concat502([DataSources(TestProvName.AllInformix)] string context)
		{
			using (var db = GetDataContext(context))
				AreEqual(
					(from c in    Child where c.ParentID == 1 select c.Parent).Concat(
					(from c in    Child where c.ParentID == 3 select c.Parent).
					Where(p => p.Value1!.Value != 2))
					,
					(from c in db.Child where c.ParentID == 1 select c.Parent).Concat(
					(from c in db.Child where c.ParentID == 3 select c.Parent)).
					Where(p => p.Value1!.Value != 2));
		}

		[Test]
		public void Concat6([DataSources(ProviderName.SqlCe, TestProvName.AllClickHouse)] string context)
		{
			using (var db = GetDataContext(context))
				AreEqual(
					   Child.Where(c => c.GrandChildren.Count == 2).Concat(   Child.Where(c => c.GrandChildren.Count() == 3)),
					db.Child.Where(c => c.GrandChildren.Count == 2).Concat(db.Child.Where(c => c.GrandChildren.Count() == 3)));
		}

		[Test]
		public void Concat7([NorthwindDataContext] string context)
		{
			using (var db = new NorthwindDB(context))
			{
				var dd = GetNorthwindAsList(context);
				AreEqual(
					dd.Customer.Where(c => c.Orders.Count <= 1).Concat(dd.Customer.Where(c => c.Orders.Count > 1)),
					db.Customer.Where(c => c.Orders.Count <= 1).Concat(db.Customer.Where(c => c.Orders.Count > 1)));
			}
		}

		[Test]
		public void Concat81([DataSources] string context)
		{
			using (var db = GetDataContext(context))
				AreEqual(
					   Parent.Select(c => new { ID1 = c.ParentID, ID2 = c.ParentID, }).Concat(
					   Child. Select(c => new { ID1 = c.ParentID, ID2 = c.ChildID,  })),
					db.Parent.Select(c => new { ID1 = c.ParentID, ID2 = c.ParentID, }).Concat(
					db.Child. Select(c => new { ID1 = c.ParentID, ID2 = c.ChildID,  })));
		}

		[Test]
		public void Concat82([DataSources] string context)
		{
			using (var db = GetDataContext(context))
				AreEqual(
					   Child. Select(c => new { ID1 = c.ParentID, ID2 = c.ChildID,  }).Concat(
					   Parent.Select(c => new { ID1 = c.ParentID, ID2 = c.ParentID, })),
					db.Child. Select(c => new { ID1 = c.ParentID, ID2 = c.ChildID,  }).Concat(
					db.Parent.Select(c => new { ID1 = c.ParentID, ID2 = c.ParentID, })));
		}

		[Test]
		public void Concat83([DataSources] string context)
		{
			using (var db = GetDataContext(context))
				AreEqual(
					   Parent.Select(c => new { ID1 = c.ParentID, ID2 = c.ParentID, ID3 = c.Value1 ?? 0,  }).Concat(
					   Child. Select(c => new { ID1 = c.ParentID, ID2 = c.ChildID,  ID3 = c.ParentID + 1, })),
					db.Parent.Select(c => new { ID1 = c.ParentID, ID2 = c.ParentID, ID3 = c.Value1 ?? 0,  }).Concat(
					db.Child. Select(c => new { ID1 = c.ParentID, ID2 = c.ChildID,  ID3 = c.ParentID + 1, })));
		}

		[Test]
		public void Concat84([DataSources] string context)
		{
			using (var db = GetDataContext(context))
				AreEqual(
					   Child. Select(c => new { ID1 = c.ParentID, ID2 = c.ChildID,  ID3 = c.ParentID + 1, }).Concat(
					   Parent.Select(c => new { ID1 = c.ParentID, ID2 = c.ParentID, ID3 = c.Value1 ?? 0,  })),
					db.Child. Select(c => new { ID1 = c.ParentID, ID2 = c.ChildID,  ID3 = c.ParentID + 1, }).Concat(
					db.Parent.Select(c => new { ID1 = c.ParentID, ID2 = c.ParentID, ID3 = c.Value1 ?? 0,  })));
		}

		[Test]
		public void Concat85([DataSources] string context)
		{
			using (var db = GetDataContext(context))
				AreEqual(
					   Parent.Select(c => new { ID1 = c.ParentID, ID2 = c.Value1 ?? 0,  ID3 = c.ParentID, }).Concat(
					   Child. Select(c => new { ID1 = c.ParentID, ID2 = c.ParentID + 1, ID3 = c.ChildID,  })),
					db.Parent.Select(c => new { ID1 = c.ParentID, ID2 = c.Value1 ?? 0,  ID3 = c.ParentID, }).Concat(
					db.Child. Select(c => new { ID1 = c.ParentID, ID2 = c.ParentID + 1, ID3 = c.ChildID,  })));
		}

		[ActiveIssue("https://github.com/linq2db/linq2db/issues/3360", Configuration = TestProvName.AllClickHouse)]
		[Test]
		public void Concat851([DataSources] string context)
		{
			using (var db = GetDataContext(context))
				AreEqual(
					   Parent.Select(c => new { ID1 = c.ParentID, ID2 = c.ParentID,     ID3 = c.ParentID, }).Concat(
					   Child. Select(c => new { ID1 = c.ParentID, ID2 = c.ParentID + 1, ID3 = c.ChildID,  })),
					db.Parent.Select(c => new { ID1 = c.ParentID, ID2 = c.ParentID,     ID3 = c.ParentID, }).Concat(
					db.Child. Select(c => new { ID1 = c.ParentID, ID2 = c.ParentID + 1, ID3 = c.ChildID,  })));
		}

		[Test]
		public void Concat86([DataSources] string context)
		{
			using (var db = GetDataContext(context))
				AreEqual(
					   Child. Select(c => new { ID1 = c.ParentID, ID2 = c.ParentID + 1, ID3 = c.ChildID,  }).Concat(
					   Parent.Select(c => new { ID1 = c.ParentID, ID2 = c.Value1 ?? 0,  ID3 = c.ParentID, })),
					db.Child. Select(c => new { ID1 = c.ParentID, ID2 = c.ParentID + 1, ID3 = c.ChildID,  }).Concat(
					db.Parent.Select(c => new { ID1 = c.ParentID, ID2 = c.Value1 ?? 0,  ID3 = c.ParentID, })));
		}

		[Test]
		public void Concat87([DataSources(TestProvName.AllInformix)] string context)
		{
			using (var db = GetDataContext(context))
				AreEqual(
					   Child. Select(c => new Parent { ParentID = c.ParentID }).Concat(
					   Parent.Select(c => new Parent { Value1   = c.Value1   })),
					db.Child. Select(c => new Parent { ParentID = c.ParentID }).Concat(
					db.Parent.Select(c => new Parent { Value1   = c.Value1   })));
		}

		[Test]
		public void Concat871([DataSources(TestProvName.AllInformix)] string context)
		{
			using (var db = GetDataContext(context))
				AreEqual(
					   Parent.Select(c => new Parent { Value1   = c.Value1   }).Concat(
					   Child. Select(c => new Parent { ParentID = c.ParentID })),
					db.Parent.Select(c => new Parent { Value1   = c.Value1   }).Concat(
					db.Child. Select(c => new Parent { ParentID = c.ParentID })));
		}

		[Test]
		public void Concat88([DataSources] string context)
		{
			using (var db = GetDataContext(context))
				AreEqual(
					   Child. Select(c => new Parent { Value1   = c.ChildID,  ParentID = c.ParentID }).Concat(
					   Parent.Select(c => new Parent { ParentID = c.ParentID, Value1   = c.Value1   })),
					db.Child. Select(c => new Parent { Value1   = c.ChildID,  ParentID = c.ParentID }).Concat(
					db.Parent.Select(c => new Parent { ParentID = c.ParentID, Value1   = c.Value1   })));
		}

		[ActiveIssue("https://github.com/linq2db/linq2db/issues/3360", Configuration = TestProvName.AllClickHouse)]
		[Test]
		public void Concat89([DataSources(TestProvName.AllInformix)] string context)
		{
			using (var db = GetDataContext(context))
				AreEqual(
					   Child. Select(c => new Parent { Value1 = c.ParentID, ParentID = c.ParentID }).Concat(
					   Parent.Select(c => new Parent {                      ParentID = c.ParentID })),
					db.Child. Select(c => new Parent { Value1 = c.ParentID, ParentID = c.ParentID }).Concat(
					db.Parent.Select(c => new Parent {                      ParentID = c.ParentID })));
		}

		[Test]
		public void Concat891([DataSources(TestProvName.AllInformix)] string context)
		{
			using (var db = GetDataContext(context))
				AreEqual(
					   Child. Select(c => new Parent { Value1 = c.ParentID, ParentID = c.ParentID }).Union(
					   Parent.Select(c => new Parent {                      ParentID = c.ParentID })).Concat(
					   Child. Select(c => new Parent { Value1 = c.ParentID, ParentID = c.ParentID })/*.Union(
					   Parent.Select(c => new Parent {                      ParentID = c.ParentID }))*/),
					db.Child. Select(c => new Parent { Value1 = c.ParentID, ParentID = c.ParentID }).Union(
					db.Parent.Select(c => new Parent {                      ParentID = c.ParentID })).Concat(
					db.Child. Select(c => new Parent { Value1 = c.ParentID, ParentID = c.ParentID })/*.Union(
					db.Parent.Select(c => new Parent {                      ParentID = c.ParentID }))*/),
					sort: x => x.OrderBy(_ => _.ParentID).ThenBy(_ => _.Value1));
		}

		[Test]
		public void Concat892([DataSources(TestProvName.AllInformix)] string context)
		{
			using var db = GetDataContext(context);

			var query = db.Child.Select(c => new Parent {Value1 = c.ParentID, ParentID = c.ParentID})
				.Union(db.Parent.Select(c => new Parent {                     ParentID = c.ParentID}))
				.Concat(db.Child.Select(c => new Parent {Value1 = c.ParentID, ParentID = c.ParentID}));

			AssertQuery(query);
		}

		[Test]
		public void Union1([DataSources] string context)
		{
			using (var db = GetDataContext(context))
				AreEqual(
					(from g  in    GrandChild join ch in    Child  on g.ChildID   equals ch.ChildID select ch).Union(
					(from ch in    Child      join p  in    Parent on ch.ParentID equals p.ParentID select ch))
					,
					(from g  in db.GrandChild join ch in db.Child  on g.ChildID   equals ch.ChildID select ch).Union(
					(from ch in db.Child      join p  in db.Parent on ch.ParentID equals p.ParentID select ch)));
		}

		[Test]
		public void Union2([DataSources] string context)
		{
			using (var db = GetDataContext(context))
				AreEqual(
					from r  in
						(from g  in GrandChild join ch in Child  on g.ChildID   equals ch.ChildID select ch.ChildID).Union(
						(from ch in Child      join p  in Parent on ch.ParentID equals p.ParentID select ch.ChildID))
					join child in Child on r equals child.ChildID
					select child
					,
					from r in
						(from g  in db.GrandChild join ch in db.Child  on g.ChildID   equals ch.ChildID select ch.ChildID).Union(
						(from ch in db.Child      join p  in db.Parent on ch.ParentID equals p.ParentID select ch.ChildID))
					join child in db.Child on r equals child.ChildID
					select child);
		}

		[Test]
		public void Union3([DataSources] string context)
		{
			using (var db = GetDataContext(context))
				AreEqual(
					(from p  in    Parent select new { id = p.ParentID,  val = true }).Union(
					(from ch in    Child  select new { id = ch.ParentID, val = false }))
					,
					(from p  in db.Parent select new { id = p.ParentID,  val = true }).Union(
					(from ch in db.Child  select new { id = ch.ParentID, val = false })));
		}

		[Test]
		public void Union4([DataSources] string context)
		{
			using (var db = GetDataContext(context))
				AreEqual(
					(from p  in    Parent select new { id = p.ParentID,  val = true }).Union(
					(from ch in    Child  select new { id = ch.ParentID, val = false }))
					.Select(p => new { p.id, p.val })
					,
					(from p  in db.Parent select new { id = p.ParentID,  val = true }).Union(
					(from ch in db.Child  select new { id = ch.ParentID, val = false }))
					.Select(p => new { p.id, p.val }));
		}

		[Test]
		public void Union41([DataSources] string context)
		{
			using (var db = GetDataContext(context))
				AreEqual(
					(from p  in    Parent select new { id = p.ParentID,  val = true }).Union(
					(from ch in    Child  select new { id = ch.ParentID, val = false }))
					.Select(p => p)
					,
					(from p  in db.Parent select new { id = p.ParentID,  val = true }).Union(
					(from ch in db.Child  select new { id = ch.ParentID, val = false }))
					.Select(p => p));
		}

		[Test]
		public void Union42([DataSources] string context)
		{
			using (var db = GetDataContext(context))
				AreEqual(
					(from p  in    Parent select new { id = p. ParentID, val = true  }).Union(
					(from ch in    Child  select new { id = ch.ParentID, val = false }))
					.Select(p => p.val),
					(from p  in db.Parent select new { id = p. ParentID, val = true  }).Union(
					(from ch in db.Child  select new { id = ch.ParentID, val = false }))
					.Select(p => p.val));
		}

		[Test]
		public void Union421([DataSources] string context)
		{
			using (var db = GetDataContext(context))
				AreEqual(
					(from p  in    Parent select new { id = p. ParentID, val = true  }).Union(
					(from p  in    Parent select new { id = p. ParentID, val = false }).Union(
					(from ch in    Child  select new { id = ch.ParentID, val = false })))
					.Select(p => p.val),
					(from p  in db.Parent select new { id = p. ParentID, val = true  }).Union(
					(from p  in db.Parent select new { id = p. ParentID, val = false }).Union(
					(from ch in db.Child  select new { id = ch.ParentID, val = false })))
					.Select(p => p.val));
		}

		[Test]
		public void Union5([DataSources(TestProvName.AllInformix)] string context)
		{
			using (var db = GetDataContext(context))
				AreEqual(
					(from p1 in    Parent select p1).Union(
					(from p2 in    Parent select new Parent { ParentID = p2.ParentID }))
					.Select(p => new Parent { ParentID = p.ParentID, Value1 = p.Value1 })
					,
					(from p1 in db.Parent select p1).Union(
					(from p2 in db.Parent select new Parent { ParentID = p2.ParentID }))
					.Select(p => new Parent { ParentID = p.ParentID, Value1 = p.Value1 }));
		}

		[Test]
		public void Union51([DataSources(TestProvName.AllInformix)] string context)
		{
			using (var db = GetDataContext(context))
				AreEqual(
					(from p1  in   Parent select p1).Union(
					(from p2 in    Parent select new Parent { ParentID = p2.ParentID }))
					,
					(from p1 in db.Parent select p1).Union(
					(from p2 in db.Parent select new Parent { ParentID = p2.ParentID })));
		}

		[Test]
		public void Union52([DataSources(TestProvName.AllAccess, TestProvName.AllInformix)] string context)
		{
			using (var db = GetDataContext(context))
				AreEqual(
					(from p1 in    Parent select new Parent { ParentID = p1.ParentID }).Union(
					(from p2 in    Parent select p2))
					,
					(from p1 in db.Parent select new Parent { ParentID = p1.ParentID }).Union(
					(from p2 in db.Parent select p2)));
		}

		[Test]
		public void Union521([DataSources(TestProvName.AllAccess, TestProvName.AllInformix)] string context)
		{
			using (var db = GetDataContext(context))
				AreEqual(
					(from p1 in    Parent select new Parent { ParentID = p1.ParentID }).Union(
					(from p2 in    Parent select p2))
					.Select(p => p.Value1)
					,
					(from p1 in db.Parent select new Parent { ParentID = p1.ParentID }).Union(
					(from p2 in db.Parent select p2))
					.Select(p => p.Value1));
		}

		[Test]
		public void Union522([DataSources(TestProvName.AllAccess, TestProvName.AllInformix)] string context)
		{
			using (var db = GetDataContext(context))
				AreEqual(
					(from p1 in    Parent select new Parent { Value1 = p1.Value1 }).Union(
					(from p2 in    Parent select p2))
					,
					(from p1 in db.Parent select new Parent { Value1 = p1.Value1 }).Union(
					(from p2 in db.Parent select p2)));
		}

		[Test]
		public void Union523([DataSources(TestProvName.AllAccess, TestProvName.AllInformix)] string context)
		{
			using (var db = GetDataContext(context))
				AreEqual(
					(from p1 in    Parent select new Parent { ParentID = p1.ParentID }).Union(
					(from p2 in    Parent select p2)),
					(from p1 in db.Parent select new Parent { ParentID = p1.ParentID }).Union(
					(from p2 in db.Parent select p2)));
		}

		[Test]
		public void Union53([DataSources(TestProvName.AllAccess, TestProvName.AllInformix)] string context)
		{
			using (var db = GetDataContext(context))
				AreEqual(
					(from p1 in    Parent select new Parent { ParentID = p1.ParentID }).Union(
					(from p2 in    Parent select new Parent { Value1   = p2.Value1   }))
					,
					(from p1 in db.Parent select new Parent { ParentID = p1.ParentID }).Union(
					(from p2 in db.Parent select new Parent { Value1   = p2.Value1   })));
		}

<<<<<<< HEAD
		[Test]
		public void Union54([DataSources] string context)
		{
			using var db = GetDataContext(context);

			AreEqual(
				(from p1 in    Parent select new { ParentID = p1.ParentID,    p = p1,            ch = (Child?)null }).Union(
				(from p2 in    Parent select new { ParentID = p2.Value1 ?? 0, p = (Parent?)null, ch = p2.Children.OrderByDescending(x => x.ChildID).FirstOrDefault() })),
				(from p1 in db.Parent select new { ParentID = p1.ParentID,    p = p1,            ch = (Child?)null }).Union(
				(from p2 in db.Parent select new { ParentID = p2.Value1 ?? 0, p = (Parent?)null, ch = p2.Children.OrderByDescending(x => x.ChildID).FirstOrDefault() })), sort: e => e.OrderBy(x => x.ch == null).ThenBy(x => x.ParentID));
		}

		[Test]
		public void ConcatWithDifferentProjections([DataSources] string context)
		{
			using var db = GetDataContext(context);

			var query =
					(from p1 in db.Parent select new { ParentID = p1.ParentID, p = p1 })
				.Concat(
					(from p2 in db.Parent select new { ParentID = p2.Value1 ?? 0, p = (Parent?)null })
					);

			AssertQuery(query);
		}

		[Test]
		public void Union541([DataSources] string context)
		{
			using (var db = GetDataContext(context))
				AreEqual(
					(from p1 in    Parent select new { ParentID = p1.ParentID,    p = p1,            ch = (Child?)null }).Union(
					(from p2 in    Parent select new { ParentID = p2.Value1 ?? 0, p = (Parent?)null, ch = p2.Children.OrderByDescending(x => x.ChildID).FirstOrDefault() }))
					.Select(p => new { p.ParentID, p.p, p.ch })
					,
					(from p1 in db.Parent select new { ParentID = p1.ParentID,    p = p1,            ch = (Child?)null }).Union(
					(from p2 in db.Parent select new { ParentID = p2.Value1 ?? 0, p = (Parent?)null, ch = p2.Children.OrderByDescending(x => x.ChildID).FirstOrDefault() }))
					.Select(p => new { p.ParentID, p.p, p.ch }));
		}
=======
		//[Test]
		//public void Union54([DataSources] string context)
		//{
		//	using (var db = GetDataContext(context))
		//		AreEqual(
		//			(from p1 in    Parent select new { ParentID = p1.ParentID,    p = p1,            ch = (Child?)null }).Union(
		//			(from p2 in    Parent select new { ParentID = p2.Value1 ?? 0, p = (Parent?)null, ch = p2.Children.First() })),
		//			(from p1 in db.Parent select new { ParentID = p1.ParentID,    p = p1,            ch = (Child?)null }).Union(
		//			(from p2 in db.Parent select new { ParentID = p2.Value1 ?? 0, p = (Parent?)null, ch = p2.Children.First() })));
		//}

		//[Test]
		//public void Union541([DataSources] string context)
		//{
		//	using (var db = GetDataContext(context))
		//		AreEqual(
		//			(from p1 in    Parent select new { ParentID = p1.ParentID,    p = p1,            ch = (Child?)null }).Union(
		//			(from p2 in    Parent select new { ParentID = p2.Value1 ?? 0, p = (Parent?)null, ch = p2.Children.First() }))
		//			.Select(p => new { p.ParentID, p.p, p.ch })
		//			,
		//			(from p1 in db.Parent select new { ParentID = p1.ParentID,    p = p1,            ch = (Child?)null }).Union(
		//			(from p2 in db.Parent select new { ParentID = p2.Value1 ?? 0, p = (Parent?)null, ch = p2.Children.First() }))
		//			.Select(p => new { p.ParentID, p.p, p.ch }));
		//}
>>>>>>> 48c35f24

		[Test]
		public void ObjectUnion1([DataSources] string context)
		{
			using (var db = GetDataContext(context))
				AreEqual(
					(from p1 in    Parent where p1.ParentID >  3 select p1).Union(
					(from p2 in    Parent where p2.ParentID <= 3 select p2)),
					(from p1 in db.Parent where p1.ParentID >  3 select p1).Union(
					(from p2 in db.Parent where p2.ParentID <= 3 select p2)));
		}

<<<<<<< HEAD
		[Test]
		public void ObjectUnion2([DataSources] string context)
		{
			using (var db = GetDataContext(context))
				AreEqual(
					(from p1 in    Parent where p1.ParentID >  3 select p1).Union(
					(from p2 in    Parent where p2.ParentID <= 3 select (Parent?)null)),
					(from p1 in db.Parent where p1.ParentID >  3 select p1).Union(
					(from p2 in db.Parent where p2.ParentID <= 3 select (Parent?)null)));
		}
=======
		//////[Test]
		//public void ObjectUnion2([DataSources] string context)
		//{
		//	using (var db = GetDataContext(context))
		//		AreEqual(
		//			(from p1 in    Parent where p1.ParentID >  3 select p1).Union(
		//			(from p2 in    Parent where p2.ParentID <= 3 select (Parent?)null)),
		//			(from p1 in db.Parent where p1.ParentID >  3 select p1).Union(
		//			(from p2 in db.Parent where p2.ParentID <= 3 select (Parent?)null)));
		//}
>>>>>>> 48c35f24

		[Test]
		public void ObjectUnion3([DataSources] string context)
		{
			using (var db = GetDataContext(context))
				AreEqual(
					(from p1 in    Parent where p1.ParentID >  3 select new { p = p1 }).Union(
					(from p2 in    Parent where p2.ParentID <= 3 select new { p = p2 })),
					(from p1 in db.Parent where p1.ParentID >  3 select new { p = p1 }).Union(
					(from p2 in db.Parent where p2.ParentID <= 3 select new { p = p2 })));
		}

<<<<<<< HEAD
		[Test]
		public void ObjectUnion4([DataSources] string context)
		{
			using (var db = GetDataContext(context))
				AreEqual(
					(from p1 in    Parent where p1.ParentID >  3 select new { p = new { p = p1, p1.ParentID } }).Union(
					(from p2 in    Parent where p2.ParentID <= 3 select new { p = new { p = p2, p2.ParentID } })),
					(from p1 in db.Parent where p1.ParentID >  3 select new { p = new { p = p1, p1.ParentID } }).Union(
					(from p2 in db.Parent where p2.ParentID <= 3 select new { p = new { p = p2, p2.ParentID } })));
		}

		[Test]
		public void TupleUnion([DataSources] string context)
		{
			using var db = GetDataContext(context);

			var query = 
					(from p1 in db.Parent where p1.ParentID > 3 select Tuple.Create(p1.ParentID, p1.Value1))
				.Union(
					from p2 in db.Parent where p2.ParentID <= 3 select Tuple.Create(p2.ParentID, p2.Value1));

			AssertQuery(query);
		}

		[Test]
		public void TupleUnionProjection([DataSources] string context)
		{
			using var db = GetDataContext(context);

			var query =
				(from p1 in db.Parent where p1.ParentID > 3 select Tuple.Create((int?)p1.ParentID, p1.Value1))
				.Union(
					from p2 in db.Parent where p2.ParentID <= 3 select Tuple.Create(p2.Value1, (int?)p2.ParentID))
				.Select(x => new { x.Item2, x.Item1 });

			AssertQuery(query);
		}

		[Test]
		public void TupleConcatIncompatibleProjection([DataSources] string context)
		{
			using var db = GetDataContext(context);

			var query =
				(from p1 in db.Parent where p1.ParentID > 3 select Tuple.Create((int?)p1.ParentID, p1.Value1))
				.Concat(
					from p2 in db.Parent where p2.ParentID <= 3 select default(Tuple<int?, int?>))
				.Select(x => new { x.Item2, x.Item1 });

			AssertQuery(query);
		}


		[Test]
		public void ObjectUnion5([DataSources] string context)
		{
			using (var db = GetDataContext(context))
				AreEqual(
					(from p1 in    Parent where p1.ParentID >  3 select new { p = new { p = p1, ParentID = p1.ParentID + 1 } }).Union(
					(from p2 in    Parent where p2.ParentID <= 3 select new { p = new { p = p2, ParentID = p2.ParentID + 1 } })),
					(from p1 in db.Parent where p1.ParentID >  3 select new { p = new { p = p1, ParentID = p1.ParentID + 1 } }).Union(
					(from p2 in db.Parent where p2.ParentID <= 3 select new { p = new { p = p2, ParentID = p2.ParentID + 1 } })));
		}
=======
		//////[Test]
		//public void ObjectUnion4([DataSources] string context)
		//{
		//	using (var db = GetDataContext(context))
		//		AreEqual(
		//			(from p1 in    Parent where p1.ParentID >  3 select new { p = new { p = p1, p1.ParentID } }).Union(
		//			(from p2 in    Parent where p2.ParentID <= 3 select new { p = new { p = p2, p2.ParentID } })),
		//			(from p1 in db.Parent where p1.ParentID >  3 select new { p = new { p = p1, p1.ParentID } }).Union(
		//			(from p2 in db.Parent where p2.ParentID <= 3 select new { p = new { p = p2, p2.ParentID } })));
		//}

		//////[Test]
		//public void ObjectUnion5([DataSources] string context)
		//{
		//	using (var db = GetDataContext(context))
		//		AreEqual(
		//			(from p1 in    Parent where p1.ParentID >  3 select new { p = new { p = p1, ParentID = p1.ParentID + 1 } }).Union(
		//			(from p2 in    Parent where p2.ParentID <= 3 select new { p = new { p = p2, ParentID = p2.ParentID + 1 } })),
		//			(from p1 in db.Parent where p1.ParentID >  3 select new { p = new { p = p1, ParentID = p1.ParentID + 1 } }).Union(
		//			(from p2 in db.Parent where p2.ParentID <= 3 select new { p = new { p = p2, ParentID = p2.ParentID + 1 } })));
		//}
>>>>>>> 48c35f24

		[Test]
		public void ObjectUnion([NorthwindDataContext] string context)
		{
			using (var db = new NorthwindDB(context))
			{
				var q1 =
					from p in db.Product
					join c in db.Category on p.CategoryID equals c.CategoryID into g
					from c in g.DefaultIfEmpty()
					select new
					{
						p,
						c.CategoryName,
						p.ProductName
					};

				var q2 =
					from p in db.Product
					join c in db.Category on p.CategoryID equals c.CategoryID into g
					from c in g.DefaultIfEmpty()
					select new
					{
						p,
						c.CategoryName,
						p.ProductName
					};

				var q = q1.Union(q2).Take(5);

				foreach (var item in q)
				{
					TestContext.WriteLine(item);
				}
			}
		}

		public class TestEntity1 { public int Id; public string? Field1; }
		public class TestEntity2 { public int Id; public string? Field1; }

		[Test]
		public void Concat90()
		{
			using(var context = new DataConnection())
			{
				var join1 =
					from t1 in context.GetTable<TestEntity1>()
					join t2 in context.GetTable<TestEntity2>()
						on t1.Id equals t2.Id
					into tmp
					from t2 in tmp.DefaultIfEmpty()
					select new { t1, t2 };

				var join1Sql = join1.ToString();
				Assert.That(join1Sql, Is.Not.Null);

				var join2 =
					from t2 in context.GetTable<TestEntity2>()
					join t1 in context.GetTable<TestEntity1>()
						on t2.Id equals t1.Id
					into tmp
					from t1 in tmp.DefaultIfEmpty()
					where t1 == null
					select new { t1, t2 };

				var join2Sql = join2.ToString();
				Assert.That(join2Sql, Is.Not.Null);

				var fullJoin = join1.Concat(join2);

				var fullJoinSql = fullJoin.ToString(); // BLToolkit.Data.Linq.LinqException : Types in Concat are constructed incompatibly.
<<<<<<< HEAD
				Assert.IsNotNull(fullJoinSql);

				TestContext.Write(fullJoinSql);
=======
				Assert.That(fullJoinSql, Is.Not.Null);
>>>>>>> 48c35f24
			}
		}

		[Test]
		public void AssociationUnion1([DataSources] string context)
		{
			using (var db = GetDataContext(context))
				AreEqual(
					from c in    Child.Union(Child)
					let p = c.Parent
					select p.ParentID,
					from c in db.Child.Union(db.Child)
					let p = c.Parent
					select p.ParentID);
		}

		[Test]
		public void AssociationUnion2([DataSources] string context)
		{
			using (var db = GetDataContext(context))
				AreEqual(
					from c in    Child.Union(Child)
					select c.Parent!.ParentID,
					from c in db.Child.Union(db.Child)
					select c.Parent!.ParentID);
		}

		[Test]
		public void AssociationConcat2([DataSources] string context)
		{
			using (var db = GetDataContext(context))
				AreEqual(
					from c in    Child.Concat(Child)
					select c.Parent!.ParentID,
					from c in db.Child.Concat(db.Child)
					select c.Parent!.ParentID);
		}

		[Test]
		public void ConcatToString([DataSources] string context)
		{
			string pattern = "1";

			using (var db = GetDataContext(context))
				AreEqual(
					(from p in Person where p.FirstName.Contains(pattern) select p.FirstName).Concat(
					(from p in Person where p.ID.ToString().Contains(pattern) select p.FirstName)).Take(10)
					,
					(from p in db.Person where Sql.Like(p.FirstName, "1") select p.FirstName).Concat(
					(from p in db.Person where p.ID.ToString().Contains(pattern) select p.FirstName)).Take(10));
		}

		[Test]
		public void ConcatWithUnion([DataSources] string context)
		{
			using (var db = GetDataContext(context))
				AreEqual(
					Parent.Select(c => new Parent {ParentID = c.ParentID}). Union(
					Parent.Select(c => new Parent {ParentID = c.ParentID})).Concat(
					Parent.Select(c => new Parent {ParentID = c.ParentID}). Union(
					Parent.Select(c => new Parent {ParentID = c.ParentID})
						)
					),
					db.Parent.Select(c => new Parent {ParentID = c.ParentID}). Union(
					db.Parent.Select(c => new Parent {ParentID = c.ParentID})).Concat(
					db.Parent.Select(c => new Parent {ParentID = c.ParentID}). Union(
					db.Parent.Select(c => new Parent {ParentID = c.ParentID})
						)
					)
				);
		}

		[Test]
		public void ConcatDefaultIfEmpty([DataSources] string context)
		{
			using var db = GetDataContext(context);

			var query1 =
				from p in db.Parent.LoadWith(p => p.Children)
				where p.ParentID == 1
				select p.Children.FirstOrDefault();

			var query2 =
				from p in db.Parent
				where p.ParentID != 1
				select (Child?)null;

			var query = query1.Concat(query2);

			AssertQuery(query);
		}

		[Test]
		public void UnionWithObjects([DataSources] string context)
		{
			using (var db = GetDataContext(context))
			{
				var q1 =
					from p in db.Parent
					from p2 in db.Parent
					join c in db.Child on p.ParentID equals c.ParentID
					select new
					{
						P1 = p,
						P2 = p2,
						C = c
					};

				var q2 =
					from p in db.Parent
					from p2 in db.Parent
					join c in db.Child on p2.ParentID equals c.ParentID
					select new
					{
						P1 = p,
						P2 = p2,
						C = c
					};

				var q = q1.Union(q2);

				var qe1 =
					from p in Parent
					from p2 in Parent
					join c in Child on p.ParentID equals c.ParentID
					select new
					{
						P1 = p,
						P2 = p2,
						C = c
					};

				var qe2 =
					from p in Parent
					from p2 in Parent
					join c in Child on p2.ParentID equals c.ParentID
					select new
					{
						P1 = p,
						P2 = p2,
						C = c
					};

				var qe = qe1.Union(qe2);

				AreEqual(qe, q);
			}
		}

		[Test]
		public void UnionGroupByTest1([DataSources(TestProvName.AllInformix)] string context)
		{
			using (var db = GetDataContext(context))
			{
				var actual =
					db.Types
						.GroupBy(_ => new { month = _.DateTimeValue.Month, year = _.DateTimeValue.Year })
						.Select(_ => _.Key)
						.Select(_ => new { _.month, _.year, @int = 1 })
					.Union(
						db.Types.Select(_ => new { month = (int)_.SmallIntValue, year = (int)_.SmallIntValue, @int = 3 }))
					.Union(
						db.Types.Select(_ => new { month = _.DateTimeValue.Year, year = _.DateTimeValue.Year, @int = 2 }))
//					.AsEnumerable()
//					.OrderBy(_ => _.month)
//					.ThenBy (_ => _.year)
//					.ThenBy (_ => _.@int)
					.ToList();

				var expected =
					GetTypes(context)
						.GroupBy(_ => new { month = _.DateTimeValue.Month, year = _.DateTimeValue.Year })
						.Select(_ => _.Key)
						.Select(_ => new { _.month, _.year, @int = 1 })
					.Union(
						GetTypes(context).Select(_ => new { month = (int)_.SmallIntValue, year = (int)_.SmallIntValue, @int = 3 }))
					.Union(
						GetTypes(context).Select(_ => new { month = _.DateTimeValue.Year, year = _.DateTimeValue.Year, @int = 2 }))
//					.AsEnumerable()
//					.OrderBy(_ => _.month)
//					.ThenBy (_ => _.year)
//					.ThenBy (_ => _.@int)
					.ToList();

				AreEqual(expected, actual);
			}
		}

		[Test]
		public void UnionGroupByTest2([DataSources] string context)
		{
			using (var db = GetDataContext(context))
			{
				var actual =
					db.Types.Select(_ => new { month = (int)_.SmallIntValue, year = (int)_.SmallIntValue, @int = 3 })
					.Union(
						db.Types
							.GroupBy(_ => new { month = _.DateTimeValue.Month, year = _.DateTimeValue.Year })
							.Select(_ => _.Key)
							.Select(_ => new { _.month, _.year, @int = 1 }))
					.Union(
						db.Types.Select(_ => new { month = _.DateTimeValue.Year, year = _.DateTimeValue.Year, @int = 2 })
					)
					.ToList();

				var expected =
					Types.Select(_ => new { month = (int)_.SmallIntValue, year = (int)_.SmallIntValue, @int = 3 })
					.Union(
						Types
							.GroupBy(_ => new { month = _.DateTimeValue.Month, year = _.DateTimeValue.Year })
							.Select(_ => _.Key)
							.Select(_ => new { _.month, _.year, @int = 1 }))
					.Union(
						Types.Select(_ => new { month = _.DateTimeValue.Year, year = _.DateTimeValue.Year, @int = 2 })
					)
					.ToList();

				AreEqual(expected, actual);
			}
		}

		[Table("ConcatTest")]
		[InheritanceMapping(Code = 0, Type = typeof(BaseEntity), IsDefault = true)]
		[InheritanceMapping(Code = 1, Type = typeof(DerivedEntity))]
		class BaseEntity
		{
			[Column]
			public int EntityId { get; set; }
			[Column(IsDiscriminator = true)]
			public int Discr { get; set; }
			[Column]
			public string? Value { get; set; }
		}

		[Table("ConcatTest")]
		sealed class DerivedEntity : BaseEntity
		{
		}

		[Test]
		public void TestConcatInheritance([IncludeDataSources(TestProvName.AllSQLiteClassic, TestProvName.AllClickHouse)] string context)
		{
			var testData = new[]
			{
				new BaseEntity { Discr = 0, EntityId = 1, Value = "VBase1" },
				new BaseEntity { Discr = 0, EntityId = 2, Value = "VBase2" },
				new BaseEntity { Discr = 0, EntityId = 3, Value = "VBase3" },

				new DerivedEntity { Discr = 1, EntityId = 10, Value = "Derived1" },
				new DerivedEntity { Discr = 1, EntityId = 20, Value = "Derived2" },
				new DerivedEntity { Discr = 1, EntityId = 30, Value = "Derived3" }
			};

			using (var db = GetDataContext(context))
			using (db.CreateLocalTable(testData))
			{
				var result = db.GetTable<BaseEntity>().OfType<BaseEntity>()
					.Concat(db.GetTable<BaseEntity>().OfType<DerivedEntity>())
					.ToArray();

				var expected = testData.Where(t => t.GetType() == typeof(BaseEntity))
					.Concat(testData.OfType<DerivedEntity>())
					.ToArray();

				AreEqualWithComparer(expected, result);
			}

		}

		[Test]
		public void TestConcatWithParameterProjection([DataSources] string context)
		{
			using (var db = GetDataContext(context))
			{
				var someValue = 3;
				var items1 = from c in db.Child
					where c.ChildID <= someValue
					select new
					{
						Value = someValue,
						c.ChildID
					};

				var items2 = from c in db.Child
					where c.ChildID > someValue
					select new
					{
						Value = someValue,
						c.ChildID
					};

				var actual = items1.Concat(items2);

				var items1_ = from c in Child
					where c.ChildID <= someValue
					select new
					{
						Value = someValue,
						c.ChildID
					};

				var items2_ = from c in Child
					where c.ChildID > someValue
					select new
					{
						Value = someValue,
						c.ChildID
					};

				var expected = items1_.Concat(items2_);

				AreEqual(expected, actual);
			}
		}

		// https://github.com/linq2db/linq2db/issues/1774
		[Test]
		public void SelectFromUnion([IncludeDataSources(
				true,
				TestProvName.AllOracle,
				TestProvName.AllSqlServer2012Plus,
				TestProvName.AllClickHouse,
				TestProvName.AllPostgreSQL)] string context)
		{
			using (var db = GetDataContext(context))
			{
				var q1 = from p in db.Person where p.ID == 1 select new { p.ID };
				var q2 = from p in db.Person where p.ID != 1 select new { p.ID };
				var q = q1.Concat(q2);
				var f = q.Select(t => new { t.ID, rn = Sql.Ext.DenseRank().Over().OrderBy(t.ID).ToValue() }).ToList();
			}
		}

		// https://github.com/linq2db/linq2db/issues/1774
		[Test]
		public void SelectFromUnionReverse([IncludeDataSources(
				true,
				TestProvName.AllOracle,
				TestProvName.AllSqlServer2012Plus,
				TestProvName.AllClickHouse,
				TestProvName.AllPostgreSQL)] string context)
		{
			using (var db = GetDataContext(context))
			{
				var q1 = from p in db.Person where p.ID == 1 select new { p.ID };
				var q2 = from p in db.Person where p.ID != 1 select new { p.ID };
				var q = q1.Concat(q2);
				var f = q.Select(t => new { rn = Sql.Ext.DenseRank().Over().OrderBy(t.ID).ToValue(), t.ID }).ToList();
			}
		}

		[Test]
		public void SelectWithNulls([DataSources(TestProvName.AllSybase)] string context)
		{
			using var db = GetDataContext(context);

			var query1 = db.GetTable<LinqDataTypes>();
			var query2 = db.GetTable<LinqDataTypes>().Select(d => new LinqDataTypes { });

			var query = query1.UnionAll(query2);

			query.Invoking(q => q.ToArray()).Should().NotThrow();
		}

		[Test]
		public void SelectWithNulls2([DataSources(TestProvName.AllSybase)] string context)
		{
			using var db = GetDataContext(context);

			var query1 = db.GetTable<LinqDataTypes2>();
			var query2 = db.GetTable<LinqDataTypes2>().Select(d => new LinqDataTypes2 { });

			var query = query1.UnionAll(query2);

			query.Invoking(q => q.ToArray()).Should().NotThrow();
		}

		[Test]
		public void SelectWithBooleanNulls([DataSources] string context)
		{
			using var db = GetDataContext(context);

			var query1 = from x in db.Parent
				select new {a = db.Child.Any(), b = (bool?)(x.ParentID != 0)};

			var query2 = from x in db.Parent
				select new {a = db.Child.Any(), b = (bool?)null};

			var query = query1.UnionAll(query2);

			query.Invoking(q => q.ToList()).Should().NotThrow();
		}

		[Test(Description = "Test that we generate plain UNION without sub-queries")]
		public void Issue3359_MultipleSets([DataSources(false)] string context)
		{
			using var db = (TestDataConnection)GetDataContext(context);

			var query1 = db.Person.Select(p => new { p.FirstName, p.LastName });
			var query2 = db.Person.Select(p => new { p.FirstName, p.LastName });
			var query3 = db.Person.Select(p => new { p.FirstName, p.LastName });

			query1.Concat(query2).Concat(query3).ToArray();

			db.LastQuery!.Should().Contain("SELECT", Exactly.Thrice());
		}

		[Test(Description = "Test that we generate plain UNION without sub-queries")]
		public void Issue3359_MultipleSetsCombined([DataSources(false)] string context)
		{
			using var db = (TestDataConnection)GetDataContext(context);

			var query1 = db.Person.Select(p => new { p.FirstName, p.LastName });
			var query2 = db.Person.Select(p => new { p.FirstName, p.LastName });
			var query3 = db.Person.Select(p => new { p.FirstName, p.LastName });
			var query4 = db.Person.Select(p => new { p.FirstName, p.LastName });
			var query5 = db.Person.Select(p => new { p.FirstName, p.LastName });
			var query6 = db.Person.Select(p => new { p.FirstName, p.LastName });

			query1.Concat(query2.Concat(query3)).Concat(query4.Concat(query5).Concat(query6)).ToArray();

			db.LastQuery!.Should().Contain("SELECT", Exactly.Times(6));
		}

		// only pgsql and CH support all 6 operators right now
		[Test(Description = "Test that we generate sub-queries for incompatible set operators and order queries properly")]
		public void Issue3359_MultipleSetsCombined_DifferentOperators([IncludeDataSources(TestProvName.AllPostgreSQL/*, TestProvName.AllClickHouse*/)] string context)
		{
			using var db = (TestDataConnection)GetDataContext(context);

			var query1 = db.Person.Select(p => new { FirstName = p.FirstName + "q1", p.LastName });
			var query2 = db.Person.Select(p => new { FirstName = p.FirstName + "q2", p.LastName });
			var query3 = db.Person.Select(p => new { FirstName = p.FirstName + "q3", p.LastName });
			var query4 = db.Person.Select(p => new { FirstName = p.FirstName + "q4", p.LastName });
			var query5 = db.Person.Select(p => new { FirstName = p.FirstName + "q5", p.LastName });
			var query6 = db.Person.Select(p => new { FirstName = p.FirstName + "q6", p.LastName });

			query1.Union(query2.UnionAll(query3)).Intersect(query4.IntersectAll(query5).Except(query6)).ToArray();

			var sql = db.LastQuery!;
			// 6 main queries and 4 subqueries for incompatible operators
			sql.Should().Contain("SELECT", Exactly.Times(6 + 4));

			// operators generated
			sql.Should().Contain("UNION ALL", Exactly.Once());
			sql.Should().Contain("UNION", Exactly.Twice());
			sql.Should().Contain("INTERSECT", Exactly.Twice());
			sql.Should().Contain("INTERSECT ALL", Exactly.Once());
			sql.Should().Contain("EXCEPT", Exactly.Once());

			// operators order correct
			var i1 = sql.IndexOf("UNION");
			var i2 = sql.IndexOf("UNION ALL");
			var i3 = sql.IndexOf("INTERSECT");
			var i4 = sql.IndexOf("INTERSECT ALL");
			var i5 = sql.IndexOf("EXCEPT");
			Assert.That(i1, Is.Not.EqualTo(-1));
			Assert.Multiple(() =>
			{
				Assert.That(i1, Is.LessThan(i2));
				Assert.That(i2, Is.LessThan(i3));
				Assert.That(i3, Is.LessThan(i4));
				Assert.That(i4, Is.LessThan(i5));
			});

			// queries order correct
			i1 = sql.IndexOf("q1");
			i2 = sql.IndexOf("q2");
			i3 = sql.IndexOf("q3");
			i4 = sql.IndexOf("q4");
			i5 = sql.IndexOf("q5");
			Assert.That(i1, Is.Not.EqualTo(-1));
			Assert.Multiple(() =>
			{
				Assert.That(i1, Is.LessThan(i2));
				Assert.That(i2, Is.LessThan(i3));
				Assert.That(i3, Is.LessThan(i4));
				Assert.That(i4, Is.LessThan(i5));
			});
		}

		public record class RecordClass (int Id, string FirstName, string LastName);

		public class RecordLikeClass
		{
			public RecordLikeClass(int Id, string FirstName, string LastName)
			{
				this.Id        = Id;
				this.FirstName = FirstName;
				this.LastName  = LastName;
			}

			public int    Id        { get; }
			public string FirstName { get; }
			public string LastName  { get; }
		}

		public record class NameRecord (string FirstName, string LastName);

		public record class RecordClassWithNestedRecord (int Id, NameRecord Name);

		[Test(Description = "record type support")]
		public void ConcatRecordClass([DataSources] string context)
		{
			using var db = GetDataContext(context);

			var query = 
				db.Person.Select(p => new RecordClass(p.ID, p.FirstName, p.LastName))
				.Concat(db.Person.Select(p => new RecordClass(p.ID, p.FirstName, p.LastName)));

			AssertQuery(query);
		}

		[Test(Description = "record type support")]
		public void ConcatRecordClassNested([DataSources] string context)
		{
			using var db = GetDataContext(context);

			var query = db.Person.Select(p => new RecordClassWithNestedRecord(p.ID, new NameRecord(p.FirstName, p.LastName)))
				.Concat(db.Person.Select(p => new RecordClassWithNestedRecord(p.ID, new NameRecord(p.LastName, p.FirstName))));

			AssertQuery(query);
		}

		[Test(Description = "record type support")]
		public void ConcatRecordLikeClass([DataSources] string context)
		{
			using var db = GetDataContext(context);

			AreEqualWithComparer(
				Person.Select(p => new RecordLikeClass(p.ID, p.FirstName, p.LastName))
				.Concat(Person.Select(p => new RecordLikeClass(p.ID, p.FirstName, p.LastName))),

				db.Person.Select(p => new RecordLikeClass(p.ID, p.FirstName, p.LastName))
				.Concat(db.Person.Select(p => new RecordLikeClass(p.ID, p.FirstName, p.LastName))));
		}

		[Table]
		public class Issue3323Table
		{
			[PrimaryKey                      ] public int     Id       { get; set; }
			[Column(SkipOnEntityFetch = true)] public string? FistName { get; set; }
			[Column(SkipOnEntityFetch = true)] public string? LastName { get; set; }
			[Column(CanBeNull = false)       ] public string  Text     { get; set; } = null!;

			[ExpressionMethod(nameof(FullNameExpr), IsColumn = true)]
			public string FullName { get; set; } = null!;

			private static Expression<Func<Issue3323Table, string>> FullNameExpr() => entity => entity.FistName + " " + entity.LastName;
		}

		[Test(Description = "calculated column in set select")]
		public void Issue3323([DataSources] string context)
		{
			using var db = GetDataContext(context);
			using var tb = db.CreateLocalTable<Issue3323Table>();
			tb.Insert(() => new Issue3323Table()
			{
				Id       = 1,
				FistName = "one",
				LastName = "two",
				Text     = "text"
			});

			var res = tb.Concat(tb).ToArray();

			Assert.That(res, Has.Length.EqualTo(2));
			Assert.Multiple(() =>
			{
				Assert.That(res[0].FullName, Is.EqualTo("one two"));
				Assert.That(res[1].FullName, Is.EqualTo("one two"));
			});
		}

		[Test(Description = "calculated column in set select")]
		public void Issue3323_Mixed([DataSources] string context)
		{
			using var db = GetDataContext(context);
			using var tb = db.CreateLocalTable<Issue3323Table>();
			tb.Insert(() => new Issue3323Table()
			{
				Id       = 1,
				FistName = "one",
				LastName = "two",
				Text     = "text"
			});

			var query1 = tb.Select(r => new { r.Id, Text = r.FullName });
			var query2 = tb.Select(r => new { Id = r.Id + 1, Text = r.Text });

			var res = query1.Concat(query2).ToArray().OrderBy(r => r.Id).ToArray();

			Assert.That(res, Has.Length.EqualTo(2));
			Assert.Multiple(() =>
			{
				Assert.That(res[0].Text, Is.EqualTo("one two"));
				Assert.That(res[1].Text, Is.EqualTo("text"));
			});

			res = query2.Concat(query1).ToArray().OrderBy(r => r.Id).ToArray();

			Assert.That(res, Has.Length.EqualTo(2));
			Assert.Multiple(() =>
			{
				Assert.That(res[0].Text, Is.EqualTo("one two"));
				Assert.That(res[1].Text, Is.EqualTo("text"));
			});
		}

		[Test(Description = "NullReferenceException : Object reference not set to an instance of an object.")]
		public void Issue2505([DataSources] string context)
		{
			using var db = GetDataContext(context);

			var src = db.Person.AsQueryable();

			var query1 = src.Select(i => new
			{
				Person = i,
				Gender = i.MiddleName == null ? Gender.Male : Gender.Other,
			});

			var query2 = src.Select(i => new
			{
				Person = i,
				Gender = i.MiddleName == null ? Gender.Male : Gender.Other,
			});

			query1
				.UnionAll(query2)
				.Select(i => new
				{
					Person = i.Person,
					Gender = i.Gender,
				})
				.Where(i => i.Gender == Gender.Other)
				.OrderByDescending(i => i.Person.FirstName)
				.Select(i => new
				{
					Account = i.Person.LastName
				})
				.ToList();
		}

		[Table]
		[Column(MemberName = $"{nameof(Name)}.{nameof(FullName.FirstName)}")]
		[Column(MemberName = $"{nameof(Name)}.{nameof(FullName.LastName)}")]
		public class ComplexPerson
		{
			[PrimaryKey] public int       Id   { get; set; }
			             public FullName? Name { get; set; }
		}

		public class FullName
		{
			public string? FirstName { get; set; }
			public string? LastName  { get; set; }
		}

		[Test(Description = "composite columns in union (also tests create table)")]
		public void Issue3346_ProjectionBuild([DataSources] string context)
		{
			using var db = GetDataContext(context);
			using var tb = db.CreateLocalTable<ComplexPerson>();

			var query1 = from x in tb
						 where x.Id < 10
						 select x;

			var query2 = from x in tb
						 where x.Id < 20
						 select x;

			query1.Union(query2).ToArray();
		}

		[Test(Description = "composite columns in union (also tests create table)")]
		public void Issue3346_Count([DataSources] string context)
		{
			using var db = GetDataContext(context);
			using var tb = db.CreateLocalTable<ComplexPerson>();

			var query1 = from x in tb
						 where x.Id < 10
						 select x;

			var query2 = from x in tb
						 where x.Id < 20
						 select x;

			query1.Union(query2).Count();
		}

		[Test(Description = "preserve constant columns")]
		public void Issue3150([DataSources] string context)
		{
			using var db = GetDataContext(context);

			var query1 = db.Person.Where(p => p.ID == 1).Select(p => new { p.ID, Name = new { p.FirstName, Marker = "id=1" } });
			var query2 = db.Person.Where(p => p.ID == 2).Select(p => new { p.ID, Name = new { p.FirstName, Marker = "id=2" } });

			var result = query1.Concat(query2).AsEnumerable().OrderBy(x => x.ID).ToArray();

<<<<<<< HEAD
			result.Should().HaveCount(2);
			result[0].Name.Marker.Should().Be("id=1");
			result[1].Name.Marker.Should().Be("id=2");
=======
			Assert.That(result, Has.Length.EqualTo(2));
			Assert.Multiple(() =>
			{
				Assert.That(result.Select(r => r.Name.Marker == "id=1").Count(), Is.EqualTo(1));
				Assert.That(result.Select(r => r.Name.Marker == "id=2").Count(), Is.EqualTo(1));
			});
>>>>>>> 48c35f24
		}

		public class Issue2948MyModel
		{
			public int    Id   { get; set; }
			public string Name { get; set; } = null!;
		}

		public class Issue2948RankData<T>
		{
			public long Rank  { get; set; }
			public T    Model { get; set; } = default!;
		}

		[Test(Description = "InvalidCastException : Unable to cast object of type 'System.Linq.Expressions.MemberMemberBinding' to type 'System.Linq.Expressions.MemberAssignment'.")]
		public void Issue2948([IncludeDataSources(true, TestProvName.AllSqlServer2008Plus, TestProvName.AllClickHouse)] string context)
		{
			using var db = GetDataContext(context);

			var main = (from p in db.Person
				select new Issue2948RankData<Issue2948MyModel>()
				{
					Model = { Id = p.ID, Name = p.FirstName },
					Rank  = Sql.Ext.RowNumber().Over().PartitionBy(p.ID).OrderBy(p.ID).ToValue()
				}).Where(x => x.Rank == 1).Select(x => x.Model);

			var first  = main.Where(x => x.Id != 2);
			var second = main.Where(x => x.Id == 2).OrderByDescending(x => x.Name).Take(1);
			var third  = main.Where(x => x.Id != 3).OrderBy(x => x.Name).Take(1);

			var res = first.Concat(second).Concat(third).ToList();

			res.Should().HaveCount(5);
			res[0].Id.Should().Be(1);
			res[0].Name.Should().Be("John");
		}

		[Test(Description = "invalid SQL for Any() subquery")]
		public void Issue2932_Broken([DataSources(TestProvName.AllClickHouse)] string context)
		{
			using var db = GetDataContext(context);

			var query = db.Child.Select(p => new { p.ChildID, Sub = p.GrandChildren.Any() });

			query.Concat(query).ToArray();
		}

		[Test(Description = "invalid SQL for Any() subquery")]
		public void Issue2932_Works([DataSources(TestProvName.AllClickHouse)] string context)
		{
			using var db = GetDataContext(context);

			var query = db.Child.Select(p => new { p.ChildID, Sub = p.GrandChildren.Any() ? true : false });

			query.Concat(query).ToArray();
		}

		[Test(Description = "set query with ORDER BY requires wrapping into subquery for some DBs")]
		public void Issue2619_Query1([DataSources] string context)
		{
			using var db = GetDataContext(context);

			var query = ((from item in db.Person select item)
				.OrderBy(i => i.ID))
				.Union((from item in db.Person select item));

			var sql = query.ToString()!;

			sql.Should().NotContain("ORDER BY");

			query.ToList();
		}

		[Test(Description = "set query with ORDER BY requires wrapping into subquery for some DBs")]
		public void Issue2619_Query2([DataSources] string context)
		{
			using var db = GetDataContext(context);

			var query = (from item in db.Person select item)
				.Union((from item in db.Person select item)
				.OrderBy(i => i.ID));

			var sql = query.ToString()!;

			sql.Should().NotContain("ORDER BY");

			query.ToList();
		}

		// disabled databases doesn't support order by in specified position
		[Test(Description = "set query with ORDER BY requires wrapping into subquery for some DBs")]
		public void Issue2619_Query3([DataSources(TestProvName.AllSybase, TestProvName.AllSqlServer, ProviderName.SqlCe)] string context)
		{
			using var db = GetDataContext(context);

			var query = ((from item in db.Person select item)
				.OrderBy(i => i.ID))
				.UnionAll((from item in db.Person select item));

			var sql = query.ToString()!;

			sql.Should().Contain("ORDER BY", Exactly.Once());
			sql.Substring(sql.IndexOf("ORDER BY")).Should().Contain("UNION", Exactly.Once());

			query.ToList();
		}

		// disabled databases doesn't support order by in specified position
		[Test(Description = "set query with ORDER BY requires wrapping into subquery for some DBs")]
		public void Issue2619_Query4([DataSources(TestProvName.AllSybase, TestProvName.AllSqlServer, ProviderName.SqlCe)] string context)
		{
			using var db = GetDataContext(context);

			var query = (from item in db.Person select item)
				.UnionAll((from item in db.Person select item)
				.OrderBy(i => i.ID));

			var sql = query.ToString()!;

			sql.Should().Contain("ORDER BY", Exactly.Once());
			sql.Should().Contain("UNION", Exactly.Once());
			sql.Substring(sql.IndexOf("ORDER BY")).Should().NotContain("UNION");

			query.ToList();
		}

		[Test(Description = "ArgumentOutOfRangeException : Index was out of range. Must be non-negative and less than the size of the collection.")]
		public void Issue2511_Query1([DataSources] string context)
		{
			using var db = GetDataContext(context);

			var res = db.Person.LoadWith(p => p.Patient).Concat(db.Person.LoadWith(p => p.Patient).Take(2)).ToArray();

			Assert.That(res, Has.Length.EqualTo(6));
			Assert.That(res.Where(r => r.ID == 2).Count(), Is.EqualTo(2));
			var pat = res.Where(r => r.ID == 2).First();
			Assert.That(pat.Patient, Is.Not.Null);
			Assert.That(pat.Patient!.Diagnosis, Is.EqualTo("Hallucination with Paranoid Bugs' Delirium of Persecution"));
			pat = res.Where(r => r.ID == 2).Skip(1).First();
			Assert.That(pat.Patient, Is.Not.Null);
			Assert.That(pat.Patient!.Diagnosis, Is.EqualTo("Hallucination with Paranoid Bugs' Delirium of Persecution"));
		}

		[Test(Description = "Associations with Concat/Union or other Set operations are not supported")]
		public void Issue2511_Query2([DataSources] string context)
		{
			using var db = GetDataContext(context);

			var res = db.Person.LoadWith(p => p.Patient)
				.Select(p => new Person()
				{
					ID         = p.ID,
					FirstName  = p.FirstName,
					LastName   = p.LastName,
					MiddleName = p.MiddleName,
					Gender     = p.Gender,
					Patient    = p.Patient
				}).Take(2)
				.Concat(db.Person.LoadWith(p => p.Patient))
				.ToArray();

<<<<<<< HEAD
			res.Should().HaveCount(6);

			var pat = res.Where(r => r.ID == 2).First();
			pat.Patient.Should().NotBeNull();

			pat = res.Where(r => r.ID == 2).Skip(1).Single();
			pat.Patient.Should().NotBeNull();

			pat.Patient!.Diagnosis.Should().Be("Hallucination with Paranoid Bugs' Delirium of Persecution");
=======
			Assert.That(res, Has.Length.EqualTo(6));
			var pat = res.Where(r => r.ID == 2).First();
			Assert.That(pat.Patient, Is.Null);
			pat = res.Where(r => r.ID == 2).Skip(1).Single();
			Assert.That(pat.Patient, Is.Not.Null);
			Assert.That(pat.Patient!.Diagnosis, Is.EqualTo("Hallucination with Paranoid Bugs' Delirium of Persecution"));
>>>>>>> 48c35f24
		}

		[Test(Description = "Working version of Issue2511_Query2")]
		public void Issue2511_Query3([DataSources] string context)
		{
			using var db = GetDataContext(context);

			var res = db.Person.LoadWith(p => p.Patient)
				.Select(p => new Person()
				{
					ID         = p.ID,
					FirstName  = p.FirstName,
					LastName   = p.LastName,
					MiddleName = p.MiddleName,
					Gender     = p.Gender,
				}).Take(2)
				.Concat(db.Person.LoadWith(p => p.Patient))
				.OrderBy(x => x.ID)
				.ToArray();

<<<<<<< HEAD
			res.Should().HaveCount(6);

			var patients = res.Where(r => r.ID == 2).ToList();
			patients.Any(p => p.Patient != null).Should().BeTrue();
			patients.Any(p => p.Patient == null).Should().BeTrue();
		}

		[Test]
		public void ConcatEntities([DataSources] string context)
		{
			using (var db = GetDataContext(context))
			{
				var query = 
					(from p in db.Parent where p.ParentID == 1 select p).Concat(
					(from p in db.Parent where p.ParentID == 2 select p));

				AssertQuery(query);
			}
		}

		class ConcatEntity
		{
			public int? IntValue { get; set; }

			public class ConcatSubEntity
			{
				public int Id { get; set; }
				public int? Value { get; set; }
			}

			public ConcatSubEntity? Entity { get; set; }
		}

		[Test]
		public void ConcatEqualSelects([DataSources] string context)
		{
			using (var db = GetDataContext(context))
			{
				var query =
					(from p in db.Parent
					where p.ParentID == 1
					select new ConcatEntity
					{
						IntValue = p.ParentID + 1,
						Entity = new ConcatEntity.ConcatSubEntity
						{
							Id = p.ParentID
						}, 
					})
					.Concat(
					from p in db.Parent
					where p.ParentID == 2
					select new ConcatEntity
					{
						Entity = new ConcatEntity.ConcatSubEntity
						{
							Id = p.ParentID
						}, 
					});

				AssertQuery(query);
			}
		}


		[InheritanceMapping(Code = 1, Type = typeof(SetEntityA))]
		[InheritanceMapping(Code = 2, Type = typeof(SetEntityB))]
		[InheritanceMapping(Code = 3, Type = typeof(SetEntityC))]
		abstract class SetEntityBase
		{
			[Column]
			public int Id { get; set; }

			[Column(IsDiscriminator = true)]
			public abstract int Discriminator { get; }
		}

		class SetEntityA : SetEntityBase
		{
			[Column]
			public          int? IntValue      { get; set; }

			public override int  Discriminator => 1;
		}

		class SetEntityB : SetEntityBase
		{
			[Column]
			public          string? StrValue      { get; set; }

			public override int  Discriminator => 2;
		}

		class SetEntityC : SetEntityBase
		{
			[Column]
			public double? DoubleValue { get; set; }

			public override int Discriminator => 3;
		}

		[Test]
		public void ConcatInheritance([IncludeDataSources(TestProvName.AllSQLite)] string context)
		{
			var items = new SetEntityBase[]
			{
				new SetEntityA{Id = 1, IntValue = 11},
				new SetEntityB{Id = 2, StrValue = "Str22" },
				new SetEntityC{Id = 3, DoubleValue = 33.33 }
			};

			using (var db = GetDataContext(context))
			using (var table = db.CreateLocalTable(items))
			{
				var query =
					(from t1 in table.Where(x => x.Id == 1) select t1)
					.Concat(
						from t2 in table.Where(x => x.Id == 2) select t2)
					.Concat(
						from t3 in table.Where(x => x.Id == 3) select t3);

				var result = query.ToList();
				result[0].Should().BeOfType<SetEntityA>();
				result[1].Should().BeOfType<SetEntityB>();
				result[2].Should().BeOfType<SetEntityC>();
			}
		}

		[Test]
		public void ConcatBrokenInheritance([IncludeDataSources(TestProvName.AllSQLite)] string context)
		{
			var items = new SetEntityBase[]
			{
				new SetEntityA{Id = 1, IntValue    = 11},
				new SetEntityB{Id = 2, StrValue    = "Str22" },
				new SetEntityC{Id = 3, DoubleValue = 33.33 }
			};

			using (var db = GetDataContext(context))
			using (var table = db.CreateLocalTable(items))
			{
				var query =
					(from t1 in table.Where(x => x.Id == 1) select t1)
					.Concat(
						from t2 in table.Where(x => x.Id == 2) select t2)
					.Concat(
						from t3 in table.Where(x => x.Id == 3) select new SetEntityC
						{
							Id = t3.Id,
							DoubleValue = 4.44
						});

				var result = query.ToList();
				result[0].Should().BeOfType<SetEntityA>();
				result[1].Should().BeOfType<SetEntityB>();
				result[2].Should().BeOfType<SetEntityC>();
			}
=======
			Assert.That(res, Has.Length.EqualTo(6));
			var pat = res.Where(r => r.ID == 2).First();
			Assert.That(pat.Patient, Is.Null);
			pat = res.Where(r => r.ID == 2).Skip(1).Single();
			Assert.That(pat.Patient, Is.Null);
>>>>>>> 48c35f24
		}

		// ClickHouse developers themself doesn't know how their aliases work, so there will be no workaround
		// from our side. User should use names carefully in queries
		[ActiveIssue("https://github.com/ClickHouse/ClickHouse/issues/23194", Configuration = TestProvName.AllClickHouse)]
		[Test]
		public void Issue3369Test([DataSources] string context)
		{
			using var db = GetDataContext(context);

			var q1 = from x in db.Person
					 where x.ID == 1
					 select new
					 {
						 x.ID,
						 FirstName = "A",
						 OK = x.FirstName == "123" ? "Y" : "N",
					 };
			var q2 = from x in db.Person
					 where x.ID == 2
					 select new
					 {
						 x.ID,
						 x.FirstName,
						 OK = "N"
					 };
			var query = q1.Union(q2);
			var q3 = from x in query
					 from y in db.Person.LeftJoin(t => t.ID == x.ID)
					 where x.ID == 3
					 select new
					 {
						 x.ID,
						 x.OK,
						 FirstName = x.FirstName == "ddd" ? y.FirstName : x.FirstName,
					 };

			q3.ToList();
		}

		[Test]
		public void Issue3738Test([DataSources] string context)
		{
			using var db = GetDataContext(context);

			var query1 = db.Person.Select(x => new
			{
				Id     = (string?)("I-" + x.ID),
				Name   = x.FirstName
			});
			var query2 = db.Person.Select(x => new
			{
				Id   = (string?)null,
				Name = "QUASI-" + x.FirstName,
			});

			var resultingQuery = query1.Concat(query2);

			resultingQuery.ToList();
		}
	}
}<|MERGE_RESOLUTION|>--- conflicted
+++ resolved
@@ -98,12 +98,12 @@
 		{
 			using var db = GetDataContext(context);
 
-			AreEqual(
-				(from c in    Child where c.ParentID == 1 select c).Concat(
+				AreEqual(
+					(from c in    Child where c.ParentID == 1 select c).Concat(
 				(from c in    Child where c.ParentID == 3 select new Child { ParentID = c.ParentID, ChildID = c.ChildID + 1000 })
 				.Where(c => c.ChildID != 1032))
-				,
-				(from c in db.Child where c.ParentID == 1 select c).Concat(
+					,
+					(from c in db.Child where c.ParentID == 1 select c).Concat(
 				(from c in db.Child where c.ParentID == 3 select new Child { ParentID = c.ParentID, ChildID = c.ChildID + 1000 }))
 				.Where(c => c.ChildID != 1032));
 		}
@@ -523,16 +523,15 @@
 					(from p2 in db.Parent select new Parent { Value1   = p2.Value1   })));
 		}
 
-<<<<<<< HEAD
 		[Test]
 		public void Union54([DataSources] string context)
 		{
 			using var db = GetDataContext(context);
 
-			AreEqual(
-				(from p1 in    Parent select new { ParentID = p1.ParentID,    p = p1,            ch = (Child?)null }).Union(
+				AreEqual(
+					(from p1 in    Parent select new { ParentID = p1.ParentID,    p = p1,            ch = (Child?)null }).Union(
 				(from p2 in    Parent select new { ParentID = p2.Value1 ?? 0, p = (Parent?)null, ch = p2.Children.OrderByDescending(x => x.ChildID).FirstOrDefault() })),
-				(from p1 in db.Parent select new { ParentID = p1.ParentID,    p = p1,            ch = (Child?)null }).Union(
+					(from p1 in db.Parent select new { ParentID = p1.ParentID,    p = p1,            ch = (Child?)null }).Union(
 				(from p2 in db.Parent select new { ParentID = p2.Value1 ?? 0, p = (Parent?)null, ch = p2.Children.OrderByDescending(x => x.ChildID).FirstOrDefault() })), sort: e => e.OrderBy(x => x.ch == null).ThenBy(x => x.ParentID));
 		}
 
@@ -563,32 +562,6 @@
 					(from p2 in db.Parent select new { ParentID = p2.Value1 ?? 0, p = (Parent?)null, ch = p2.Children.OrderByDescending(x => x.ChildID).FirstOrDefault() }))
 					.Select(p => new { p.ParentID, p.p, p.ch }));
 		}
-=======
-		//[Test]
-		//public void Union54([DataSources] string context)
-		//{
-		//	using (var db = GetDataContext(context))
-		//		AreEqual(
-		//			(from p1 in    Parent select new { ParentID = p1.ParentID,    p = p1,            ch = (Child?)null }).Union(
-		//			(from p2 in    Parent select new { ParentID = p2.Value1 ?? 0, p = (Parent?)null, ch = p2.Children.First() })),
-		//			(from p1 in db.Parent select new { ParentID = p1.ParentID,    p = p1,            ch = (Child?)null }).Union(
-		//			(from p2 in db.Parent select new { ParentID = p2.Value1 ?? 0, p = (Parent?)null, ch = p2.Children.First() })));
-		//}
-
-		//[Test]
-		//public void Union541([DataSources] string context)
-		//{
-		//	using (var db = GetDataContext(context))
-		//		AreEqual(
-		//			(from p1 in    Parent select new { ParentID = p1.ParentID,    p = p1,            ch = (Child?)null }).Union(
-		//			(from p2 in    Parent select new { ParentID = p2.Value1 ?? 0, p = (Parent?)null, ch = p2.Children.First() }))
-		//			.Select(p => new { p.ParentID, p.p, p.ch })
-		//			,
-		//			(from p1 in db.Parent select new { ParentID = p1.ParentID,    p = p1,            ch = (Child?)null }).Union(
-		//			(from p2 in db.Parent select new { ParentID = p2.Value1 ?? 0, p = (Parent?)null, ch = p2.Children.First() }))
-		//			.Select(p => new { p.ParentID, p.p, p.ch }));
-		//}
->>>>>>> 48c35f24
 
 		[Test]
 		public void ObjectUnion1([DataSources] string context)
@@ -601,7 +574,6 @@
 					(from p2 in db.Parent where p2.ParentID <= 3 select p2)));
 		}
 
-<<<<<<< HEAD
 		[Test]
 		public void ObjectUnion2([DataSources] string context)
 		{
@@ -612,18 +584,6 @@
 					(from p1 in db.Parent where p1.ParentID >  3 select p1).Union(
 					(from p2 in db.Parent where p2.ParentID <= 3 select (Parent?)null)));
 		}
-=======
-		//////[Test]
-		//public void ObjectUnion2([DataSources] string context)
-		//{
-		//	using (var db = GetDataContext(context))
-		//		AreEqual(
-		//			(from p1 in    Parent where p1.ParentID >  3 select p1).Union(
-		//			(from p2 in    Parent where p2.ParentID <= 3 select (Parent?)null)),
-		//			(from p1 in db.Parent where p1.ParentID >  3 select p1).Union(
-		//			(from p2 in db.Parent where p2.ParentID <= 3 select (Parent?)null)));
-		//}
->>>>>>> 48c35f24
 
 		[Test]
 		public void ObjectUnion3([DataSources] string context)
@@ -636,7 +596,6 @@
 					(from p2 in db.Parent where p2.ParentID <= 3 select new { p = p2 })));
 		}
 
-<<<<<<< HEAD
 		[Test]
 		public void ObjectUnion4([DataSources] string context)
 		{
@@ -700,29 +659,6 @@
 					(from p1 in db.Parent where p1.ParentID >  3 select new { p = new { p = p1, ParentID = p1.ParentID + 1 } }).Union(
 					(from p2 in db.Parent where p2.ParentID <= 3 select new { p = new { p = p2, ParentID = p2.ParentID + 1 } })));
 		}
-=======
-		//////[Test]
-		//public void ObjectUnion4([DataSources] string context)
-		//{
-		//	using (var db = GetDataContext(context))
-		//		AreEqual(
-		//			(from p1 in    Parent where p1.ParentID >  3 select new { p = new { p = p1, p1.ParentID } }).Union(
-		//			(from p2 in    Parent where p2.ParentID <= 3 select new { p = new { p = p2, p2.ParentID } })),
-		//			(from p1 in db.Parent where p1.ParentID >  3 select new { p = new { p = p1, p1.ParentID } }).Union(
-		//			(from p2 in db.Parent where p2.ParentID <= 3 select new { p = new { p = p2, p2.ParentID } })));
-		//}
-
-		//////[Test]
-		//public void ObjectUnion5([DataSources] string context)
-		//{
-		//	using (var db = GetDataContext(context))
-		//		AreEqual(
-		//			(from p1 in    Parent where p1.ParentID >  3 select new { p = new { p = p1, ParentID = p1.ParentID + 1 } }).Union(
-		//			(from p2 in    Parent where p2.ParentID <= 3 select new { p = new { p = p2, ParentID = p2.ParentID + 1 } })),
-		//			(from p1 in db.Parent where p1.ParentID >  3 select new { p = new { p = p1, ParentID = p1.ParentID + 1 } }).Union(
-		//			(from p2 in db.Parent where p2.ParentID <= 3 select new { p = new { p = p2, ParentID = p2.ParentID + 1 } })));
-		//}
->>>>>>> 48c35f24
 
 		[Test]
 		public void ObjectUnion([NorthwindDataContext] string context)
@@ -794,13 +730,9 @@
 				var fullJoin = join1.Concat(join2);
 
 				var fullJoinSql = fullJoin.ToString(); // BLToolkit.Data.Linq.LinqException : Types in Concat are constructed incompatibly.
-<<<<<<< HEAD
-				Assert.IsNotNull(fullJoinSql);
+				Assert.That(fullJoinSql, Is.Not.Null);
 
 				TestContext.Write(fullJoinSql);
-=======
-				Assert.That(fullJoinSql, Is.Not.Null);
->>>>>>> 48c35f24
 			}
 		}
 
@@ -1504,18 +1436,9 @@
 
 			var result = query1.Concat(query2).AsEnumerable().OrderBy(x => x.ID).ToArray();
 
-<<<<<<< HEAD
 			result.Should().HaveCount(2);
 			result[0].Name.Marker.Should().Be("id=1");
 			result[1].Name.Marker.Should().Be("id=2");
-=======
-			Assert.That(result, Has.Length.EqualTo(2));
-			Assert.Multiple(() =>
-			{
-				Assert.That(result.Select(r => r.Name.Marker == "id=1").Count(), Is.EqualTo(1));
-				Assert.That(result.Select(r => r.Name.Marker == "id=2").Count(), Is.EqualTo(1));
-			});
->>>>>>> 48c35f24
 		}
 
 		public class Issue2948MyModel
@@ -1536,10 +1459,10 @@
 			using var db = GetDataContext(context);
 
 			var main = (from p in db.Person
-				select new Issue2948RankData<Issue2948MyModel>()
-				{
-					Model = { Id = p.ID, Name = p.FirstName },
-					Rank  = Sql.Ext.RowNumber().Over().PartitionBy(p.ID).OrderBy(p.ID).ToValue()
+						select new Issue2948RankData<Issue2948MyModel>()
+						{
+							Model = { Id = p.ID, Name = p.FirstName },
+							Rank  = Sql.Ext.RowNumber().Over().PartitionBy(p.ID).OrderBy(p.ID).ToValue()
 				}).Where(x => x.Rank == 1).Select(x => x.Model);
 
 			var first  = main.Where(x => x.Id != 2);
@@ -1677,7 +1600,6 @@
 				.Concat(db.Person.LoadWith(p => p.Patient))
 				.ToArray();
 
-<<<<<<< HEAD
 			res.Should().HaveCount(6);
 
 			var pat = res.Where(r => r.ID == 2).First();
@@ -1687,14 +1609,6 @@
 			pat.Patient.Should().NotBeNull();
 
 			pat.Patient!.Diagnosis.Should().Be("Hallucination with Paranoid Bugs' Delirium of Persecution");
-=======
-			Assert.That(res, Has.Length.EqualTo(6));
-			var pat = res.Where(r => r.ID == 2).First();
-			Assert.That(pat.Patient, Is.Null);
-			pat = res.Where(r => r.ID == 2).Skip(1).Single();
-			Assert.That(pat.Patient, Is.Not.Null);
-			Assert.That(pat.Patient!.Diagnosis, Is.EqualTo("Hallucination with Paranoid Bugs' Delirium of Persecution"));
->>>>>>> 48c35f24
 		}
 
 		[Test(Description = "Working version of Issue2511_Query2")]
@@ -1715,7 +1629,6 @@
 				.OrderBy(x => x.ID)
 				.ToArray();
 
-<<<<<<< HEAD
 			res.Should().HaveCount(6);
 
 			var patients = res.Where(r => r.ID == 2).ToList();
@@ -1873,13 +1786,6 @@
 				result[1].Should().BeOfType<SetEntityB>();
 				result[2].Should().BeOfType<SetEntityC>();
 			}
-=======
-			Assert.That(res, Has.Length.EqualTo(6));
-			var pat = res.Where(r => r.ID == 2).First();
-			Assert.That(pat.Patient, Is.Null);
-			pat = res.Where(r => r.ID == 2).Skip(1).Single();
-			Assert.That(pat.Patient, Is.Null);
->>>>>>> 48c35f24
 		}
 
 		// ClickHouse developers themself doesn't know how their aliases work, so there will be no workaround
