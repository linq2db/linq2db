--- conflicted
+++ resolved
@@ -3,17 +3,14 @@
 using System.Linq.Expressions;
 using System.Threading.Tasks;
 
+using LinqToDB;
+using LinqToDB.Async;
+using LinqToDB.Internal.Common;
+using LinqToDB.Mapping;
+
+using NUnit.Framework;
+
 using Shouldly;
-
-using LinqToDB;
-<<<<<<< HEAD
-using LinqToDB.Internal;
-using LinqToDB.Mapping;
-=======
-using LinqToDB.Async;
->>>>>>> e8963d8c
-
-using NUnit.Framework;
 
 using Tests.Model;
 
