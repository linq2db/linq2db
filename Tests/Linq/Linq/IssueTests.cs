﻿using System;
using System.Collections.Generic;
using System.Linq;
using System.Linq.Expressions;

using LinqToDB;
using LinqToDB.Common;
using LinqToDB.Data;
using LinqToDB.Mapping;

using NUnit.Framework;

using Shouldly;

using Tests.Model;

namespace Tests.Linq
{
	[TestFixture]
	public class IssueTests : TestBase
	{
		// https://github.com/linq2db/linq2db/issues/38
		//
		[Test]
		[ThrowsRequiresCorrelatedSubquery]
		public void Issue38Test([DataSources(false)] string context)
		{
			using (var db = GetDataContext(context))
			{
				AreEqual(
					from a in Child
					select new { Count = a.GrandChildren.Count() },
					from a in db.Child
					select new { Count = a.GrandChildren1.Count() });

				var sql = ((TestDataConnection)db).LastQuery;

				Assert.That(sql, Is.Not.Contains("INNER JOIN"));
			}
		}

		// https://github.com/linq2db/linq2db/issues/42
		//
		[Test]
		public void Issue42Test([DataSources] string context)
		{
			using (var db = GetDataContext(context))
			{
				var saved = db.Types2.First(r => r.ID == 1);

				var t1 = db.Types2.First(r => r.ID == 1);

				t1.BoolValue = !t1.BoolValue;

				db.Update(t1);

				var t2 = db.Types2.First(r => r.ID == t1.ID);

				Assert.That(t2.BoolValue, Is.EqualTo(t1.BoolValue));

				t1.BoolValue = !t1.BoolValue;

				db.Update(t1);

				var current = db.Types2.First(r => r.ID == 1);

				// If this test fails, Data for MathFunctionsTests will be corrupted.
				current.ShouldBe(saved);
			}
		}

		// https://github.com/linq2db/linq2db/issues/60
		//
		[Test]
		public void Issue60Test([IncludeDataSources(TestProvName.AllSqlServer, ProviderName.SqlCe, TestProvName.AllClickHouse)] string context)
		{
			using (var db = GetDataConnection(context))
			{
				var sp       = db.DataProvider.GetSchemaProvider();
				var dbSchema = sp.GetSchema(db);

				var q =
					from t in dbSchema.Tables
					from c in t.Columns
					where c.ColumnType!.StartsWith("tinyint") && c.MemberType.StartsWith("sbyte")
					select c;

				var column = q.FirstOrDefault();

				Assert.That(column, Is.Null);
			}
		}

		// https://github.com/linq2db/linq2db/issues/67
		//
		[Test]
		[ThrowsRequiresCorrelatedSubquery]
		public void Issue67Test([DataSources] string context)
		{
			using (var db = GetDataContext(context))
			{
				AreEqual(
					from p in Parent
					join c in Child on p.ParentID equals c.ParentID into ch
					select new { p.ParentID, count = ch.Count() } into t
					where t.count > 0
					select t,
					from p in db.Parent
					join c in db.Child on p.ParentID equals c.ParentID into ch
					select new { p.ParentID, count = ch.Count() } into t
					where t.count > 0
					select t);
			}
		}

		[Test]
		[ThrowsRequiresCorrelatedSubquery]
		public void Issue75Test([DataSources] string context)
		{
			using (var db = GetDataContext(context))
			{
				var result = db.Child.Select(c => new
				{
					c.ChildID,
					c.ParentID,
					CountChildren  = db.Child.Count(c2 => c2.ParentID == c.ParentID),
					CountChildren2 = db.Child.Count(c2 => c2.ParentID == c.ParentID),
					HasChildren    = db.Child.Any  (c2 => c2.ParentID == c.ParentID),
					HasChildren2   = db.Child.Any  (c2 => c2.ParentID == c.ParentID),
					AllChildren    = db.Child.All  (c2 => c2.ParentID == c.ParentID),
					AllChildrenMin = db.Child.Where(c2 => c2.ParentID == c.ParentID).Min(c2 => c2.ChildID),
					AllChildrenMax = db.Child.Where(c2 => c2.ParentID == c.ParentID).Max(c2 => c2.ChildID)
				});

				result =
					from child in result
					join parent in db.Parent on child.ParentID equals parent.ParentID
					where parent.Value1 < 7
					select child;

				var expected = Child.Select(c => new
				{
					c.ChildID,
					c.ParentID,
					CountChildren  = Child.Count(c2 => c2.ParentID == c.ParentID),
					CountChildren2 = Child.Count(c2 => c2.ParentID == c.ParentID),
					HasChildren    = Child.Any  (c2 => c2.ParentID == c.ParentID),
					HasChildren2   = Child.Any  (c2 => c2.ParentID == c.ParentID),
					AllChildren    = Child.All  (c2 => c2.ParentID == c.ParentID),
					AllChildrenMin = Child.Where(c2 => c2.ParentID == c.ParentID).Min(c2 => c2.ChildID),
					AllChildrenMax = Child.Where(c2 => c2.ParentID == c.ParentID).Max(c2 => c2.ChildID)
				});

				expected =
					from child in expected
					join parent in Parent on child.ParentID equals parent.ParentID
					where parent.Value1 < 7
					select child;

				AreEqual(expected, result);
			}
		}

		[Test]
		public void Issue115Test([DataSources] string context)
		{
			using (var db = GetDataContext(context))
			{
				var qs = (from c in db.Child
						join r in db.Parent on c.ParentID equals r.ParentID
						where r.ParentID > 4
						select c
					)
					.Union(from c in db.Child
						join r in db.Parent on c.ParentID equals r.ParentID
						where r.ParentID <= 4
						select c
					);

				var ql = (from c in Child
						join r in Parent on c.ParentID equals r.ParentID
						where r.ParentID > 4
						select c
					)
					.Union(from c in Child
						join r in Parent on c.ParentID equals r.ParentID
						where r.ParentID <= 4
						select c
					);

				AreEqual(ql, qs);
			}
		}

		[Test]
		public void Issue424Test1([DataSources] string context)
		{
			using var db = GetDataContext(context);

			AssertQuery(db.Parent.Distinct().OrderBy(_ => _.ParentID).Take(1));
		}

		[Test]
		public void Issue424Test2([DataSources] string context)
		{
			using var db = GetDataContext(context);

			AssertQuery(db.Parent.Distinct().OrderBy(_ => _.ParentID).Skip(1).Take(1));
		}

		[Test]
		public void Issue424Test3([DataSources] string context)
		{
			using var db = GetDataContext(context);

			AssertQuery(db.Parent.Distinct().OrderByDescending(_ => _.ParentID).Skip(1).Take(1));
		}

		// https://github.com/linq2db/linq2db/issues/498
		//
		[Test()]
		public void Issue498Test([DataSources] string context)
		{
			using (var db = GetDataContext(context, o => o.UseOptimizeJoins(false)))
			{
				var q = from x in db.Child
					//join y in db.GrandChild on new { x.ParentID, x.ChildID } equals new { ParentID = (int)y.ParentID, ChildID = (int)y.ChildID }
					from y in x.GrandChildren1
					select x.ParentID;

				var r = from x in q
					group x by x
					into g
					select new { g.Key, Cghildren = g.Count() };

				var qq = from x in Child
					from y in x.GrandChildren
					select x.ParentID;

				var rr = from x in qq
					group x by x
					into g
					select new { g.Key, Cghildren = g.Count() };

				AreEqual(rr, r);

				var sql = r.ToSqlQuery().Sql;
				Assert.That(sql, Does.Contain("INNER"));
			}
		}

		[Test]
		public void Issue528Test1([DataSources] string context)
		{
			//using (new AllowMultipleQuery())
			using (var db = GetDataContext(context, o => o.UseGuardGrouping(false)))
			{
				var expected =    Person.GroupBy(_ => _.FirstName).Select(_ => new { _.Key, Data = _.ToList() });
				var result   = db.Person.GroupBy(_ => _.FirstName).Select(_ => new { _.Key, Data = _.ToList() });

				foreach(var re in result)
				{
					var ex = expected.Single(_ => _.Key == re.Key);

					AreEqual(ex.Data, re.Data);
				}
			}
		}

		[Test]
		public void Issue528Test2([DataSources] string context)
		{
			//using (new AllowMultipleQuery())
			using (var db = GetDataContext(context, o => o.UseGuardGrouping(false)))
			{
				var expected =    Person.GroupBy(_ => _.FirstName).Select(_ => new { _.Key, Data = _.ToList() }).ToList();
				var result   = db.Person.GroupBy(_ => _.FirstName).Select(_ => new { _.Key, Data = _.ToList() }).ToList();

				foreach(var re in result)
				{
					var ex = expected.Single(_ => _.Key == re.Key);

					AreEqual(ex.Data, re.Data);
				}
			}
		}

		[Test]
		public void Issue528Test3([DataSources] string context)
		{
			//using (new AllowMultipleQuery())
			using (var db = GetDataContext(context, o => o.UseGuardGrouping(false)))
			{
				var expected =    Person.GroupBy(_ => _.FirstName).Select(_ => new { _.Key, Data = _ });
				var result   = db.Person.GroupBy(_ => _.FirstName).Select(_ => new { _.Key, Data = _ });

				foreach(var re in result)
				{
					var ex = expected.Single(_ => _.Key == re.Key);

					AreEqual(ex.Data.ToList(), re.Data.ToList());
				}
			}
		}

		[Test]
		public void Issue508Test([DataSources] string context)
		{
			using (var db = GetDataContext(context))
			{
				var query = (
					from c in db.Child
					join p in db.Parent on c.ParentID equals p.ParentID
					where c.ChildID == 11
					select p.ParentID
							 ).Union(
					from c in db.Child
					where c.ChildID == 11
					select c.ParentID
								   );
				var expected = (
					from c in Child
					join p in Parent on c.ParentID equals p.ParentID
					where c.ChildID == 11
					select p.ParentID
							 ).Union(
					from c in Child
					where c.ChildID == 11
					select c.ParentID
								   );

				AreEqual(expected, query);
			}
		}

		public class PersonWrapper
		{
			public int    ID;
			public string FirstName  = null!;
			public string SecondName = null!;
		}

		[Test]
		public void Issue535Test1([DataSources] string context)
		{
			using (var db = GetDataContext(context))
			{
				var q = from p in db.Person
						where p.FirstName.StartsWith("J")
						select new PersonWrapper
						{
							ID         = p.ID,
							FirstName  = p.FirstName,
							SecondName = p.LastName
						};

				q = from p in q
					where p.ID == 1 || p.SecondName == "fail"
					select p;

				Assert.That(q.FirstOrDefault(), Is.Not.Null);
			}
		}

		[Table]
		sealed class CustomerBase
		{
			[PrimaryKey, Identity] public int        Id           { get; set; }
			[Column, NotNull]      public ClientType ClientType   { get; set; }
			[Column, Nullable]     public string?    Name         { get; set; }
			[Column, Nullable]     public string?    ContactEmail { get; set; }
			[Column, Nullable]     public bool?      Enabled      { get; set; }
		}

		public class PersonBase
		{
			public   int     Id              { get; set; }
			public   string? Name            { get; set; }
			internal string? CompositeEmails { get; set; }
		}

		public class PersonCustomer : PersonBase
		{
			public List<string>? Emails { get; set; }
			public bool          IsEnabled { get; set; }
		}

		enum ClientType
		{
			[MapValue("Client")]
			Client
		}

		[ActiveIssue("https://github.com/linq2db/linq2db/issues/754", Configuration = TestProvName.AllOracle)]
		[Test]
		public void Issue535Test2([DataSources(TestProvName.AllSybase)] string context)
		{
			using (var db    = GetDataContext(context))
			using (var table = db.CreateLocalTable<CustomerBase>())
			{
				var query = from cb in table
							where cb.ClientType == ClientType.Client
						//orderby cb.Name
						select new PersonCustomer
						{
							Id = cb.Id,
							Name = cb.Name,
							CompositeEmails = cb.ContactEmail,
							IsEnabled = cb.Enabled ?? false
						};

				var filter = "test";

				query = from q in query where q.Name!.Contains(filter) || q.CompositeEmails!.Contains(filter) select q;

				query.ToList();
			}
		}

		[Test]
		public void Issue535Test3([DataSources(TestProvName.AllSybase)] string context)
		{
			using (var db    = GetDataContext(context))
			using (var table = db.CreateLocalTable<CustomerBase>())
			{
				var query = from cb in table
							 where cb.ClientType == ClientType.Client
							 select new
							 {
								 Id              = cb.Id,
								 Name            = cb.Name,
								 CompositeEmails = cb.ContactEmail,
								 IsEnabled       = cb.Enabled ?? false
							 };

				query.ToList();
			}
		}

		[Table(Name = "Person")]
		public class Person376 //: Person
		{
			[SequenceName(ProviderName.Firebird, "PersonID")]
			[Column("PersonID"), Identity, PrimaryKey]
			public int ID;
			[NotNull] public string FirstName { get; set; } = null!;
			[NotNull] public string LastName = null!;
			[Nullable] public string? MiddleName;

			[Association(ThisKey = nameof(ID), OtherKey = nameof(Model.Doctor.PersonID), CanBeNull = true)]
			public Doctor? Doctor { get; set; }
		}

		public class PersonDto
		{
			public int    Id;
			public string Name = null!;

			public DoctorDto? Doc;
		}

		public class DoctorDto
		{
			public int    PersonId;
			public string Taxonomy = null!;
		}

		[ExpressionMethod("MapToDtoExpr1")]
		private static PersonDto MapToDto(Person376 person)
		{
			return MapToDtoExpr1().CompileExpression()(person);
		}

		[ExpressionMethod("MapToDtoExpr2")]
		private static DoctorDto MapToDto(Doctor doctor)
		{
			return MapToDtoExpr2().CompileExpression()(doctor);
		}

		private static Expression<Func<Person376, PersonDto>> MapToDtoExpr1()
		{
			return x => new PersonDto
			{

				Id   = x.ID,
				Name = x.FirstName,
				Doc  = x.Doctor != null ? MapToDto(x.Doctor) : null
			};
		}

		private static Expression<Func<Doctor, DoctorDto>> MapToDtoExpr2()
		{
			return x => new DoctorDto
			{
				PersonId = x.PersonID,
				Taxonomy = x.Taxonomy
			};
		}

		[Test]
		public void Issue376([DataSources] string context)
		{
			using (var db = GetDataContext(context))
			{
				var l = db
					.GetTable<Person376>()
					.Where(_ => _.Doctor!.Taxonomy.Length >= 0 || _.Doctor.Taxonomy == null)
					.Select(_ => MapToDto(_)).ToList();

				Assert.That(l, Is.Not.Empty);
				using (Assert.EnterMultipleScope())
				{
					Assert.That(l.Where(_ => _.Doc == null), Is.Not.Empty);
					Assert.That(l.Where(_ => _.Doc != null), Is.Not.Empty);
				}
			}
		}

		[Table("Person", IsColumnAttributeRequired = false)]
		public class Person88
		{
			[SequenceName(ProviderName.Firebird, "PersonID")]
			[Column("PersonID"), Identity, PrimaryKey] public int     ID;
			[NotNull]                                  public string  FirstName { get; set; } = null!;
			[NotNull]                                  public string  LastName = null!;
			[Nullable]                                 public string? MiddleName;
			                                           public char    Gender;
		}

		[Test]
		public void Issue88([DataSources] string context)
		{
			using (var db = GetDataContext(context))
			{
				var llc = db
					.GetTable<Person88>()
					.Where(_ => _.ID == 1 && _.Gender == 'M');

				var lrc = db
					.GetTable<Person88>()
					.Where(_ => _.ID == 1 && 'M' == _.Gender);

				var gender = 'M';
				var llp = db
					.GetTable<Person88>()
					.Where(_ => _.ID == 1 && _.Gender == gender);

				var lrp = db
					.GetTable<Person88>()
					.Where(_ => _.ID == 1 && gender == _.Gender);
				using (Assert.EnterMultipleScope())
				{
					Assert.That(llc, Is.Not.Empty);
					Assert.That(lrc, Is.Not.Empty);
					Assert.That(llp, Is.Not.Empty);
					Assert.That(lrp, Is.Not.Empty);
				}
			}

		}

		[Test]
		public void Issue173([DataSources] string context)
		{
			using (var db = GetDataContext(context))
			{
				var result =
					from r in db.GetTable<Parent>()
					select new
					{
						id = r.ParentID,
					};
				result = result.Where(_ => _.id == 1);

				var expected =
					from r in Parent
					select new
					{
						id = r.ParentID,
					};
				expected = expected.Where(_ => _.id == 1);

				AreEqual(expected, result);
			}
		}

		[Test]
		public void Issue909([DataSources] string context)
		{
			using (var db = GetDataContext(context))
			{
				var values = new int?[] { 1, 2, 3 };

				var query = from p in db.GetTable<Parent>()
						where !values.Contains(p.Value1)
						select p;

				AssertQuery(query);
			}
		}

		[Test]
		public void Issue909Join([DataSources] string context)
		{
			using (var db = GetDataContext(context))
			{
				var values = new int?[] { 1, 2, 3 };

				var query = from c in db.GetTable<Child>()
					from p in db.GetTable<Parent>()
					where p.ParentID == c.ParentID && !values.Contains(p.Value1)
					select c;

				AssertQuery(query);
			}
		}
		[Test]
		public void Issue909Subquery([DataSources(TestProvName.AllClickHouse)] string context)
		{
			using (var db = GetDataContext(context))
			{
				var values = new int?[] { 1, 2, 3 };

				var expected = from c in Child
					where (from p in Parent
						where p.ParentID == c.ParentID && (p.Value1 == null || !values.Contains(p.Value1.Value))
						select p).Any()
					select c;

				var actual = from c in db.GetTable<Child>()
					where (from p in db.GetTable<Parent>()
						where p.ParentID == c.ParentID && !values.Contains(p.Value1!.Value)
						select p).Any()
					select c;

				AreEqual(expected, actual);
			}
		}

		[Table]
		private sealed class InsertIssueTest
		{
			[PrimaryKey] public int Pk { get; set; }
			[Column] public short ID;

			[Column] public int? intDataType;

			[Association(ThisKey = nameof(ID), OtherKey = nameof(intDataType), CanBeNull = true)]
			public IQueryable<InsertIssueTest> Association => throw new InvalidOperationException();

			public static InsertIssueTest[] TestData =
			[
				new InsertIssueTest() { Pk = 1, ID = 0, intDataType = 0 },
				new InsertIssueTest() { Pk = 2, ID = 0, intDataType = 0 },
				new InsertIssueTest() { Pk = 3, ID = 1234, intDataType = 1234 },
				new InsertIssueTest() { Pk = 4, ID = 1234, intDataType = 1234 },
			];
		}

		[Test]
		public void InsertFromSelectWithNullableFilter([DataSources] string context)
		{
			using var _ = context.IsAnyOf(ProviderName.SqlCe) ? new DisableBaseline("TODO: https://github.com/linq2db/linq2db/issues/5169") : null;

			using var db = GetDataContext(context);
			using var tb = db.CreateLocalTable(InsertIssueTest.TestData);

			Query(true);

			Query(false);

			var data = tb.ToArray();
			Assert.That(data, Has.Length.EqualTo(5));
			using (Assert.EnterMultipleScope())
			{
				Assert.That(data.Count(r => r.ID == 0 && r.intDataType == 0), Is.EqualTo(2));
				Assert.That(data.Count(r => r.ID == 123 && r.intDataType == 1234), Is.EqualTo(1));
				Assert.That(data.Count(r => r.ID == 1234 && r.intDataType == 1234), Is.EqualTo(2));
			}

			void Query(bool isNull)
			{
				var rows = db.GetTable<InsertIssueTest>()
					.Where(_ => _.ID == GetId(isNull))
					.SelectMany(_ => _.Association)
					.Select(_ => _.ID)
					.Distinct()
					.Insert(
						db.GetTable<InsertIssueTest>(),
						_ => new InsertIssueTest()
						{
							Pk = _,
							ID = 123,
							intDataType = _
						});

				if (context.SupportsRowcount())
					Assert.That(rows, Is.EqualTo(isNull ? 0 : 1));
			}
		}

		private short? GetId(bool isNull)
		{
			return isNull ? (short?)null : 1234;
		}

		[Test]
		public void Issue2823Guid([IncludeDataSources(false, TestProvName.AllFirebird)] string context, [Values] bool inlineParameters)
		{
			using(var db    = (DataConnection)GetDataContext(context))
			using(var table = db.CreateLocalTable<TableWithGuid>())
			{
				Assert.That(db.LastQuery!, Does.Contain("\"String\"   CHAR(38)"));
				Assert.That(db.LastQuery!, Does.Contain("\"StringN\"  CHAR(38)"));

				if (context.IsAnyOf(TestProvName.AllFirebirdLess4))
				{
					Assert.That(db.LastQuery!, Does.Contain("\"Default\"  CHAR(16) CHARACTER SET OCTETS"));
					Assert.That(db.LastQuery!, Does.Contain("\"Binary\"   CHAR(16) CHARACTER SET OCTETS"));
					Assert.That(db.LastQuery!, Does.Contain("\"DefaultN\" CHAR(16) CHARACTER SET OCTETS"));
					Assert.That(db.LastQuery!, Does.Contain("\"BinaryN\"  CHAR(16) CHARACTER SET OCTETS"));
				}
				else
				{
					Assert.That(db.LastQuery!, Does.Contain("\"Default\"  BINARY(16)"));
					Assert.That(db.LastQuery!, Does.Contain("\"Binary\"   BINARY(16)"));
					Assert.That(db.LastQuery!, Does.Contain("\"DefaultN\" BINARY(16)"));
					Assert.That(db.LastQuery!, Does.Contain("\"BinaryN\"  BINARY(16)"));
				}

				db.InlineParameters = inlineParameters;

				table.Insert(() => new TableWithGuid {
					Default  = TestData.Guid1, Binary  = TestData.Guid2, String  = TestData.Guid3,
					DefaultN = TestData.Guid4, BinaryN = TestData.Guid5, StringN = TestData.Guid6,
				});
				
				var data = table.ToArray();
				Assert.That(data, Has.Length.EqualTo(1));
				using (Assert.EnterMultipleScope())
				{
					Assert.That(data[0].Default, Is.EqualTo(TestData.Guid1));
					Assert.That(data[0].Binary, Is.EqualTo(TestData.Guid2));
					Assert.That(data[0].String, Is.EqualTo(TestData.Guid3));
					Assert.That(data[0].DefaultN, Is.EqualTo(TestData.Guid4));
					Assert.That(data[0].BinaryN, Is.EqualTo(TestData.Guid5));
					Assert.That(data[0].StringN, Is.EqualTo(TestData.Guid6));

					Assert.That(table.Where(x => x.Default == TestData.Guid1).Count(), Is.EqualTo(1));
					Assert.That(table.Where(x => x.Binary == TestData.Guid2).Count(), Is.EqualTo(1));
					Assert.That(table.Where(x => x.String == TestData.Guid3).Count(), Is.EqualTo(1));
					Assert.That(table.Where(x => x.DefaultN == TestData.Guid4).Count(), Is.EqualTo(1));
					Assert.That(table.Where(x => x.BinaryN == TestData.Guid5).Count(), Is.EqualTo(1));
					Assert.That(table.Where(x => x.StringN == TestData.Guid6).Count(), Is.EqualTo(1));
				}
			}
		}

		[Table]
		sealed class TableWithGuid
		{
			[Column                           ] public Guid Default   { get; set; }
			[Column(DataType = DataType.Guid) ] public Guid Binary    { get; set; }
			[Column(DataType = DataType.Char) ] public Guid String    { get; set; }

			[Column                           ] public Guid? DefaultN { get; set; }
			[Column(DataType = DataType.Guid) ] public Guid? BinaryN  { get; set; }
			[Column(DataType = DataType.NChar)] public Guid? StringN  { get; set; }
		}

		#region StackOverflow in ExpressionBuilder

		public class StackOverflowTable1
		{
			[PrimaryKey]
			public int Id { get; set; }
			public int FK { get; set; }

			[Association(ThisKey = nameof(FK), OtherKey = nameof(StackOverflowTable2.Id), CanBeNull = false)]
			public StackOverflowTable2 Table2 { get; } = null!;
		}

		public class StackOverflowTable2
		{
			[PrimaryKey]
			public int Id { get; set; }
		}

		public class StackOverflowTable3
		{
			[PrimaryKey]
			public int Id { get; set; }
			public int Value2 { get; set; }
			public int Value { get; set; }
		}

		public class StackOverflowTable4
		{
			[PrimaryKey]
			public int Id { get; set; }
			public int? Value { get; set; }
		}

		public class StackOverflowTable5
		{
			[PrimaryKey]
			public int Id { get; set; }
			public int Value { get; set; }
		}

		private sealed record StackOverflowCteRecord(int Id);

		[Test]
		public void ExpressionBuilder_StackOverflow([IncludeDataSources(false, TestProvName.AllSqlServer)] string context)
		{
			using var db = GetDataContext(context);
			using var t1 = db.CreateLocalTable<StackOverflowTable1>();
			using var t2 = db.CreateLocalTable<StackOverflowTable2>();
			using var t3 = db.CreateLocalTable<StackOverflowTable3>();
			using var t4 = db.CreateLocalTable<StackOverflowTable4>();
			using var t5 = db.CreateLocalTable<StackOverflowTable5>();

			var cte = db.GetCte<StackOverflowCteRecord>(cte =>
			{
				return t1.Select(s => new StackOverflowCteRecord(s.Table2.Id))
					.Concat(
						from c in cte
						join r3 in t3 on c.Id equals r3.Value2
						select new StackOverflowCteRecord(r3.Value));
			});

			var query =
				from c in cte
				join r4 in t4 on c.Id equals r4.Id into records4
				from r3 in records4.DefaultIfEmpty()
				where r3.Value != null
				select new
				{
					Values = t5
						.Where(a => a.Value == c.Id)
						.ToArray()
				};

			query.ToArray();
		}
		#endregion

		#region Nesting Issue
		[Table]
		public sealed class Transition
		{
<<<<<<< HEAD
			[PrimaryKey] public int ThingId { get; set; }
			[PrimaryKey] public DateTimeOffset CreatedDate { get; set; }
			[Column(CanBeNull = false)] public string TransitionType { get; set; } = null!;
=======
			[PrimaryKey]                public int      ThingId        { get; set; }
			[PrimaryKey]                public DateTime CreatedDate    { get; set; }
			[Column(CanBeNull = false)] public string   TransitionType { get; set; } = null!;
>>>>>>> cb98efca
		}

		[Table]
		public sealed class ThingState
		{
<<<<<<< HEAD
			[Column] public int ThingId { get; set; }
			[Column] public DateTimeOffset? LastTransitionDate { get; set; }
=======
			[Column] public int       ThingId            { get; set; }
			[Column] public DateTime? LastTransitionDate { get; set; }
>>>>>>> cb98efca
		}

		[Table]
		public sealed class Thing
		{
			[PrimaryKey] public int Id { get; set; }
		}

		[Test(Description = "https://github.com/linq2db/linq2db/issues/5193")]
<<<<<<< HEAD
=======
		[ThrowsRequiresCorrelatedSubquery]
		[ThrowsRequiredOuterJoins(TestProvName.AllAccess, TestProvName.AllSybase, TestProvName.AllSQLite, TestProvName.AllInformix, TestProvName.AllMariaDB, TestProvName.AllFirebirdLess4, TestProvName.AllDB2, TestProvName.AllMySql57, TestProvName.AllOracle11)]
>>>>>>> cb98efca
		public void IncorrectNesting([DataSources] string context)
		{
			using var db = GetDataContext(context);
			using var t1 = db.CreateLocalTable<Transition>();
			using var t2 = db.CreateLocalTable<ThingState>();
			using var t3 = db.CreateLocalTable<Thing>();

			Expression<Func<Transition?, bool?, bool>> fitsUndeletedStatusFilter =
			(transition, filter) =>
				filter == null || filter == (transition == null || transition.TransitionType != "Delete");

			Expression<Func<ThingState?, bool?, bool>> stateFitsUndeletedStatusFilter =
			(state, filter) =>
				state != null
					? fitsUndeletedStatusFilter.Compile()(
						t1.SingleOrDefault(t =>
							t.ThingId == state.ThingId &&
							t.CreatedDate == state.LastTransitionDate),
						filter)
					: fitsUndeletedStatusFilter.Compile()(null, filter);

			Expression<Func<Thing, bool?, bool>> thingFitsUndeletedStatusFilter =
			(thing, filter) => stateFitsUndeletedStatusFilter.Compile()(
				t2.SingleOrDefault(s => s.ThingId == thing.Id), filter);

			var filterQuery = t3.Where(thing => thingFitsUndeletedStatusFilter.Compile()(thing, true));
			filterQuery.Select(thing => thing.Id).ToList();
		}

		[Test(Description = "https://github.com/linq2db/linq2db/issues/5193")]
<<<<<<< HEAD
=======
		[ThrowsRequiresCorrelatedSubquery]
		[ThrowsRequiredOuterJoins(TestProvName.AllAccess, TestProvName.AllSybase, TestProvName.AllSQLite, TestProvName.AllInformix, TestProvName.AllMariaDB, TestProvName.AllFirebirdLess4, TestProvName.AllDB2, TestProvName.AllMySql57, TestProvName.AllOracle11)]
>>>>>>> cb98efca
		public void IncorrectNesting_Merged([DataSources] string context)
		{
			using var db = GetDataContext(context);
			using var t1 = db.CreateLocalTable<Transition>();
			using var t2 = db.CreateLocalTable<ThingState>();
			using var t3 = db.CreateLocalTable<Thing>();

			var filterQuery = t3.Where(thing => t2.SingleOrDefault(s => s.ThingId == thing.Id) != null
					? t1.SingleOrDefault(t =>
							t.ThingId == t2.SingleOrDefault(s => s.ThingId == thing.Id)!.ThingId
							&& t.CreatedDate == t2.SingleOrDefault(s => s.ThingId == thing.Id)!.LastTransitionDate) == null
							|| t1.SingleOrDefault(t => t.ThingId == t2.SingleOrDefault(s => s.ThingId == thing.Id)!.ThingId &&
							t.CreatedDate == t2.SingleOrDefault(s => s.ThingId == thing.Id)!.LastTransitionDate)!.TransitionType != "Delete"
					: true);
			filterQuery.Select(thing => thing.Id).ToList();
		}

		[Test(Description = "https://github.com/linq2db/linq2db/issues/5193")]
		public void IncorrectNesting_Workaround([DataSources] string context)
		{
			using var db = GetDataContext(context);
			using var t1 = db.CreateLocalTable<Transition>();
			using var t2 = db.CreateLocalTable<ThingState>();
			using var t3 = db.CreateLocalTable<Thing>();

			Expression<Func<Thing, bool>> thingHasDeletedState =
			thing => t2
				.Where(state => state.ThingId == thing.Id)
				.SelectMany(state => t1
					.Where(t => t.ThingId == state.ThingId && t.CreatedDate == state.LastTransitionDate))
				.Any(transition => transition.TransitionType == "Delete");
			var filterQuery = t3.Where(thing => !thingHasDeletedState.Compile()(thing));

			filterQuery.Select(thing => thing.Id).ToList();
		}

		#endregion
	}
}<|MERGE_RESOLUTION|>--- conflicted
+++ resolved
@@ -849,27 +849,16 @@
 		[Table]
 		public sealed class Transition
 		{
-<<<<<<< HEAD
-			[PrimaryKey] public int ThingId { get; set; }
-			[PrimaryKey] public DateTimeOffset CreatedDate { get; set; }
-			[Column(CanBeNull = false)] public string TransitionType { get; set; } = null!;
-=======
 			[PrimaryKey]                public int      ThingId        { get; set; }
 			[PrimaryKey]                public DateTime CreatedDate    { get; set; }
 			[Column(CanBeNull = false)] public string   TransitionType { get; set; } = null!;
->>>>>>> cb98efca
 		}
 
 		[Table]
 		public sealed class ThingState
 		{
-<<<<<<< HEAD
-			[Column] public int ThingId { get; set; }
-			[Column] public DateTimeOffset? LastTransitionDate { get; set; }
-=======
 			[Column] public int       ThingId            { get; set; }
 			[Column] public DateTime? LastTransitionDate { get; set; }
->>>>>>> cb98efca
 		}
 
 		[Table]
@@ -879,11 +868,8 @@
 		}
 
 		[Test(Description = "https://github.com/linq2db/linq2db/issues/5193")]
-<<<<<<< HEAD
-=======
 		[ThrowsRequiresCorrelatedSubquery]
 		[ThrowsRequiredOuterJoins(TestProvName.AllAccess, TestProvName.AllSybase, TestProvName.AllSQLite, TestProvName.AllInformix, TestProvName.AllMariaDB, TestProvName.AllFirebirdLess4, TestProvName.AllDB2, TestProvName.AllMySql57, TestProvName.AllOracle11)]
->>>>>>> cb98efca
 		public void IncorrectNesting([DataSources] string context)
 		{
 			using var db = GetDataContext(context);
@@ -914,11 +900,8 @@
 		}
 
 		[Test(Description = "https://github.com/linq2db/linq2db/issues/5193")]
-<<<<<<< HEAD
-=======
 		[ThrowsRequiresCorrelatedSubquery]
 		[ThrowsRequiredOuterJoins(TestProvName.AllAccess, TestProvName.AllSybase, TestProvName.AllSQLite, TestProvName.AllInformix, TestProvName.AllMariaDB, TestProvName.AllFirebirdLess4, TestProvName.AllDB2, TestProvName.AllMySql57, TestProvName.AllOracle11)]
->>>>>>> cb98efca
 		public void IncorrectNesting_Merged([DataSources] string context)
 		{
 			using var db = GetDataContext(context);
