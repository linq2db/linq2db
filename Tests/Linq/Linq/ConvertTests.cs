﻿using System;
using System.Globalization;
using System.Linq;
using System.Text.Json;
using System.Text.Json.Serialization;

using FluentAssertions;
using LinqToDB;
using LinqToDB.Data;
using LinqToDB.Mapping;
using LinqToDB.SqlQuery;
using NUnit.Framework;
using Tests.Model;

namespace Tests.Linq
{
	[TestFixture]
	public class ConvertTests : TestBase
	{
		[Test]
		public void Test1([DataSources(TestProvName.AllSQLite)] string context)
		{
			using (var db = GetDataContext(context))
				Assert.AreEqual(1, (from t in db.Types where t.MoneyValue * t.ID == 1.11m select t).Single().ID);
		}

		#region Int

		[Test]
		public void ToInt1([DataSources] string context)
		{
			using (var db = GetDataContext(context))
				AreEqual(
					from t in    Types select           Sql.ConvertTo<int>.From(t.MoneyValue),
					from t in db.Types select Sql.AsSql(Sql.ConvertTo<int>.From(t.MoneyValue)));
		}

		[Test]
		public void ToInt2([DataSources] string context)
		{
			using (var db = GetDataContext(context))
				AreEqual(
					from t in    Types select           Sql.Convert<int,decimal>(t.MoneyValue),
					from t in db.Types select Sql.AsSql(Sql.Convert<int,decimal>(t.MoneyValue)));
		}

		[Test]
		public void ToBigInt([DataSources(TestProvName.AllMySql)] string context)
		{
			using (var db = GetDataContext(context))
				AreEqual(
					from t in    Types select Sql.Convert(Sql.Types.BigInt, t.MoneyValue),
					from t in db.Types select Sql.Convert(Sql.Types.BigInt, t.MoneyValue));
		}

		[Test]
		public void ToInt64([DataSources] string context)
		{
			using (var db = GetDataContext(context))
				AreEqual(
					from p in from t in Types select (long)t.MoneyValue where p > 0 select p,
					from p in from t in db.Types select (long)t.MoneyValue where p > 0 select p);
		}

		[Test]
		public void ConvertToInt64([DataSources(ProviderName.SQLiteMS)] string context)
		{
			using (var db = GetDataContext(context))
				AreEqual(
					from p in from t in Types select Convert.ToInt64(t.MoneyValue) where p > 0 select p,
					from p in from t in db.Types select Convert.ToInt64(t.MoneyValue) where p > 0 select p);
		}

		[Test]
		public void ToInt([DataSources] string context)
		{
			using (var db = GetDataContext(context))
				AreEqual(
					from t in    Types select Sql.Convert(Sql.Types.Int, t.MoneyValue),
					from t in db.Types select Sql.Convert(Sql.Types.Int, t.MoneyValue));
		}

		[Test]
		public void ToInt32([DataSources] string context)
		{
			using (var db = GetDataContext(context))
				AreEqual(
					from p in from t in    Types select (int)t.MoneyValue where p > 0 select p,
					from p in from t in db.Types select (int)t.MoneyValue where p > 0 select p);
		}

		[Test]
		public void ConvertToInt32([DataSources(ProviderName.SQLiteMS)] string context)
		{
			using (var db = GetDataContext(context))
				AreEqual(
					from p in from t in    Types select Convert.ToInt32(t.MoneyValue) where p > 0 select p,
					from p in from t in db.Types select Convert.ToInt32(t.MoneyValue) where p > 0 select p);
		}

		[Test]
		public void ToSmallInt([DataSources] string context)
		{
			using (var db = GetDataContext(context))
				AreEqual(
					from t in    Types select Sql.Convert(Sql.Types.SmallInt, t.MoneyValue),
					from t in db.Types select Sql.Convert(Sql.Types.SmallInt, t.MoneyValue));
		}

		[Test]
		public void ToInt16([DataSources] string context)
		{
			using (var db = GetDataContext(context))
				AreEqual(
					from p in from t in    Types select (short)t.MoneyValue where p > 0 select p,
					from p in from t in db.Types select (short)t.MoneyValue where p > 0 select p);
		}

		[Test]
		public void ConvertToInt16([DataSources(ProviderName.SQLiteMS)] string context)
		{
			using (var db = GetDataContext(context))
				AreEqual(
					from p in from t in    Types select Convert.ToInt16(t.MoneyValue) where p > 0 select p,
					from p in from t in db.Types select Convert.ToInt16(t.MoneyValue) where p > 0 select p);
		}

		[Test]
		public void ToTinyInt([DataSources] string context)
		{
			using (var db = GetDataContext(context))
				AreEqual(
					from t in    Types select Sql.Convert(Sql.Types.TinyInt, t.MoneyValue),
					from t in db.Types select Sql.Convert(Sql.Types.TinyInt, t.MoneyValue));
		}

		[Test]
		public void ToSByte([DataSources] string context)
		{
			using (var db = GetDataContext(context))
				AreEqual(
					from p in from t in    Types select (sbyte)t.MoneyValue where p > 0 select p,
					from p in from t in db.Types select (sbyte)t.MoneyValue where p > 0 select p);
		}

		[Test]
		public void ConvertToSByte([DataSources(ProviderName.SQLiteMS)] string context)
		{
			using (var db = GetDataContext(context))
				AreEqual(
					from p in from t in    Types select Convert.ToSByte(t.MoneyValue) where p > 0 select p,
					from p in from t in db.Types select Convert.ToSByte(t.MoneyValue) where p > 0 select p);
		}

		#endregion

		#region UInts

		[Test]
		public void ToUInt1([DataSources] string context)
		{
			using (var db = GetDataContext(context))
				AreEqual(
					from t in Types select Sql.ConvertTo<uint>.From(t.MoneyValue),
					from t in db.Types select Sql.AsSql(Sql.ConvertTo<uint>.From(t.MoneyValue)));
		}

		[Test]
		public void ToUInt2([DataSources] string context)
		{
			using (var db = GetDataContext(context))
				AreEqual(
					from t in Types select Sql.Convert<uint, decimal>(t.MoneyValue),
					from t in db.Types select Sql.AsSql(Sql.Convert<uint, decimal>(t.MoneyValue)));
		}

		[Test]
		public void ToUInt64([DataSources] string context)
		{
			using (var db = GetDataContext(context))
				AreEqual(
					from p in from t in Types select (ulong)t.MoneyValue where p > 0 select p,
					from p in from t in db.Types select (ulong)t.MoneyValue where p > 0 select p);
		}

		[Test]
		public void ConvertToUInt64([DataSources(ProviderName.SQLiteMS)] string context)
		{
			using (var db = GetDataContext(context))
				AreEqual(
					from p in from t in Types select Convert.ToUInt64(t.MoneyValue) where p > 0 select p,
					from p in from t in db.Types select Convert.ToUInt64(t.MoneyValue) where p > 0 select p);
		}

		[Test]
		public void ToUInt32([DataSources] string context)
		{
			using (var db = GetDataContext(context))
				AreEqual(
					from p in from t in Types select (uint)t.MoneyValue where p > 0 select p,
					from p in from t in db.Types select (uint)t.MoneyValue where p > 0 select p);
		}

		[Test]
		public void ConvertToUInt32([DataSources(ProviderName.SQLiteMS)] string context)
		{
			using (var db = GetDataContext(context))
				AreEqual(
					from p in from t in Types select Convert.ToUInt32(t.MoneyValue) where p > 0 select p,
					from p in from t in db.Types select Convert.ToUInt32(t.MoneyValue) where p > 0 select p);
		}


		[Test]
		public void ToUInt16([DataSources] string context)
		{
			using (var db = GetDataContext(context))
				AreEqual(
					from p in from t in    Types select (ushort)t.MoneyValue where p > 0 select p,
					from p in from t in db.Types select (ushort)t.MoneyValue where p > 0 select p);
		}

		[Test]
		public void ConvertToUInt16([DataSources(ProviderName.SQLiteMS)] string context)
		{
			using (var db = GetDataContext(context))
				AreEqual(
					from p in from t in    Types select Convert.ToUInt16(t.MoneyValue) where p > 0 select p,
					from p in from t in db.Types select Convert.ToUInt16(t.MoneyValue) where p > 0 select p);
		}

		[Test]
		public void ToByte([DataSources] string context)
		{
			using (var db = GetDataContext(context))
				AreEqual(
					from p in from t in    Types select (byte)t.MoneyValue where p > 0 select p,
					from p in from t in db.Types select (byte)t.MoneyValue where p > 0 select p);
		}

		[Test]
		public void ConvertToByte([DataSources(ProviderName.SQLiteMS)] string context)
		{
			using (var db = GetDataContext(context))
				AreEqual(
					from p in from t in    Types select Convert.ToByte(t.MoneyValue) where p > 0 select p,
					from p in from t in db.Types select Convert.ToByte(t.MoneyValue) where p > 0 select p);
		}

		#endregion

		#region Floats

		[Test]
		public void ToDefaultDecimal([DataSources] string context)
		{
			using (var db = GetDataContext(context))
				AreEqual(
					from t in    Types select Sql.Convert(Sql.Types.DefaultDecimal, t.MoneyValue * 1000),
					from t in db.Types select Sql.Convert(Sql.Types.DefaultDecimal, t.MoneyValue * 1000));
		}

		[Test]
		public void ToDecimal1([DataSources] string context)
		{
			using (var db = GetDataContext(context))
				AreEqual(
					from t in    Types select Sql.Convert(Sql.Types.Decimal(10), t.MoneyValue * 1000),
					from t in db.Types select Sql.Convert(Sql.Types.Decimal(10), t.MoneyValue * 1000));
		}

		[Test]
		public void ToDecimal2([DataSources] string context)
		{
			using (var db = GetDataContext(context))
				AreEqual(
					from t in    Types select Sql.Convert(Sql.Types.Decimal(10,4), t.MoneyValue),
					from t in db.Types select Sql.Convert(Sql.Types.Decimal(10,4), t.MoneyValue));
		}

		[Test]
		public void ToDecimal3([DataSources] string context)
		{
			using (var db = GetDataContext(context))
				AreEqual(
					from p in from t in    Types select (decimal)t.MoneyValue where p > 0 select p,
					from p in from t in db.Types select (decimal)t.MoneyValue where p > 0 select p);
		}

		// providers disabled due to change in
		// https://github.com/linq2db/linq2db/pull/3690
		[Test]
		public void ConvertToDecimal([DataSources(
			ProviderName.DB2,
			TestProvName.AllFirebird,
			TestProvName.AllSqlServer,
			TestProvName.AllSybase,
			TestProvName.AllOracle,
			TestProvName.AllMySql,
			ProviderName.SqlCe
			)] string context)
		{
			using (var db = GetDataContext(context))
				AreEqual(
					from p in from t in    Types select Convert.ToDecimal(t.MoneyValue) where p > 0 select p,
					from p in from t in db.Types select Convert.ToDecimal(t.MoneyValue) where p > 0 select p);
		}

		[Test]
		public void ToMoney([DataSources] string context)
		{
			using (var db = GetDataContext(context))
				AreEqual(
					from t in    Types select (int)Sql.Convert(Sql.Types.Money, t.MoneyValue),
					from t in db.Types select (int)Sql.Convert(Sql.Types.Money, t.MoneyValue));
		}

		[Test]
		public void ToSmallMoney([DataSources] string context)
		{
			using (var db = GetDataContext(context))
				AreEqual(
					from t in    Types select (decimal)Sql.Convert(Sql.Types.SmallMoney, t.MoneyValue),
					from t in db.Types select (decimal)Sql.Convert(Sql.Types.SmallMoney, t.MoneyValue));
		}

		[Test]
		public void ToSqlFloat([DataSources] string context)
		{
			using (var db = GetDataContext(context))
				AreEqual(
					from t in    Types select (int)Sql.Convert(Sql.Types.Float, t.MoneyValue),
					from t in db.Types select (int)Sql.Convert(Sql.Types.Float, t.MoneyValue));
		}

		[Test]
		public void ToDouble([DataSources] string context)
		{
			using (var db = GetDataContext(context))
				AreEqual(
					from p in from t in    Types select (int)(double)t.MoneyValue where p > 0 select p,
					from p in from t in db.Types select (int)(double)t.MoneyValue where p > 0 select p);
		}

		[Test]
		public void ConvertToDouble([DataSources] string context)
		{
			using (var db = GetDataContext(context))
				AreEqual(
					from p in from t in    Types select Convert.ToDouble(t.MoneyValue) where p > 0 select (int)p,
					from p in from t in db.Types select Convert.ToDouble(t.MoneyValue) where p > 0 select (int)p);
		}

		[Test]
		public void ToSqlReal([DataSources] string context)
		{
			using (var db = GetDataContext(context))
				AreEqual(
					from t in    Types select (int)Sql.Convert(Sql.Types.Real, t.MoneyValue),
					from t in db.Types select (int)Sql.Convert(Sql.Types.Real, t.MoneyValue));
		}

		[Test]
		public void ToSingle([DataSources] string context)
		{
			using (var db = GetDataContext(context))
				AreEqual(
					from p in from t in    Types select (Single)t.MoneyValue where p > 0 select p,
					from p in from t in db.Types select (Single)t.MoneyValue where p > 0 select p);
		}

		[Test]
		public void ConvertToSingle([DataSources] string context)
		{
			using (var db = GetDataContext(context))
				AreEqual(
					from p in from t in    Types select Convert.ToSingle(t.MoneyValue) where p > 0 select (int)p,
					from p in from t in db.Types select Convert.ToSingle(t.MoneyValue) where p > 0 select (int)p);
		}

		#endregion

		#region DateTime

		[Test]
		public void ToSqlDateTime([DataSources] string context)
		{
			using (var db = GetDataContext(context))
				AreEqual(
					from t in    Types select Sql.Convert(Sql.Types.DateTime, t.DateTimeValue.Year + "-01-01 00:20:00"),
					from t in db.Types select Sql.Convert(Sql.Types.DateTime, t.DateTimeValue.Year + "-01-01 00:20:00"));
		}

		[Test]
		public void ToSqlDateTime2([DataSources] string context)
		{
			using (var db = GetDataContext(context))
				AreEqual(
					from t in    Types select Sql.Convert(Sql.Types.DateTime2, t.DateTimeValue.Year + "-01-01 00:20:00"),
					from t in db.Types select Sql.Convert(Sql.Types.DateTime2, t.DateTimeValue.Year + "-01-01 00:20:00"));
		}

		[Test]
		public void ToSqlSmallDateTime([DataSources] string context)
		{
			using (var db = GetDataContext(context))
				AreEqual(
					from t in    Types select Sql.Convert(Sql.Types.SmallDateTime, t.DateTimeValue.Year + "-01-01 00:20:00"),
					from t in db.Types select Sql.Convert(Sql.Types.SmallDateTime, t.DateTimeValue.Year + "-01-01 00:20:00"));
		}

		[Test]
		public void ToSqlDate([DataSources] string context)
		{
			using (var db = GetDataContext(context))
				AreEqual(
					from t in    Types select Sql.Convert(Sql.Types.Date, t.DateTimeValue.Year + "-01-01"),
					from t in db.Types select Sql.Convert(Sql.Types.Date, t.DateTimeValue.Year + "-01-01"));
		}

		[Test]
		public void ToSqlTime([DataSources(TestProvName.AllSQLite, TestProvName.AllAccess, TestProvName.AllClickHouse)] string context)
		{
			using (var db = GetDataContext(context))
				AreEqual(
					from t in    Types select Sql.Convert(Sql.Types.Time, t.DateTimeValue.Hour + ":01:01"),
					from t in db.Types select Sql.Convert(Sql.Types.Time, t.DateTimeValue.Hour + ":01:01"));
		}

		DateTime ToDateTime(DateTimeOffset dto)
		{
			return new DateTime(dto.Year, dto.Month, dto.Day, dto.Hour, dto.Minute, dto.Second);
		}

		[Test]
		public void ToSqlDateTimeOffset([DataSources] string context)
		{
			using (var db = GetDataContext(context))
				AreEqual(
					from t in    Types select ToDateTime(Sql.Convert(Sql.Types.DateTimeOffset, t.DateTimeValue.Year + "-01-01 00:20:00")),
					from t in db.Types select ToDateTime(Sql.Convert(Sql.Types.DateTimeOffset, t.DateTimeValue.Year + "-01-01 00:20:00")));
		}

		[Test]
		public void ToDateTime([DataSources] string context)
		{
			using (var db = GetDataContext(context))
				AreEqual(
					from p in from t in    Types select DateTime.Parse(t.DateTimeValue.Year + "-01-01 00:00:00") where p.Day > 0 select p,
					from p in from t in db.Types select DateTime.Parse(t.DateTimeValue.Year + "-01-01 00:00:00") where p.Day > 0 select p);
		}

		[Test]
		public void ConvertToDateTime([DataSources] string context)
		{
			using (var db = GetDataContext(context))
				AreEqual(
					from p in from t in    Types select Convert.ToDateTime(t.DateTimeValue.Year + "-01-01 00:00:00") where p.Day > 0 select p,
					from p in from t in db.Types select Convert.ToDateTime(t.DateTimeValue.Year + "-01-01 00:00:00") where p.Day > 0 select p);
		}

		#endregion

		#region String

		[Test]
		public void ToChar([DataSources] string context)
		{
			using (var db = GetDataContext(context))
				AreEqual(
					from t in    Types select Sql.Convert(Sql.Types.Char(20), t.MoneyValue).ToInvariantString(),
					from t in db.Types select Sql.Convert(Sql.Types.Char(20), t.MoneyValue).ToInvariantString());
		}

		[Test]
		public void ToDefaultChar([DataSources(TestProvName.AllOracle, TestProvName.AllFirebird, TestProvName.AllPostgreSQL)] string context)
		{
			using (var db = GetDataContext(context))
				AreEqual(
					from t in    Types select Sql.Convert(Sql.Types.DefaultChar, t.MoneyValue).ToInvariantString(),
					from t in db.Types select Sql.Convert(Sql.Types.DefaultChar, t.MoneyValue).ToInvariantString());
		}

		[Test]
		public void ToVarChar([DataSources] string context)
		{
			using (var db = GetDataContext(context))
				AreEqual(
					from t in    Types select Sql.Convert(Sql.Types.VarChar(20), t.MoneyValue).ToInvariantString(),
					from t in db.Types select Sql.Convert(Sql.Types.VarChar(20), t.MoneyValue).ToInvariantString());
		}

		[Test]
		public void ToDefaultVarChar([DataSources(TestProvName.AllOracle, TestProvName.AllFirebird)]
			string context)
		{
			using (var db = GetDataContext(context))
				AreEqual(
					from t in    Types select Sql.Convert(Sql.Types.DefaultVarChar, t.MoneyValue).ToInvariantString(),
					from t in db.Types select Sql.Convert(Sql.Types.DefaultVarChar, t.MoneyValue).ToInvariantString());
		}

		[Test]
		public void ToNChar([DataSources] string context)
		{
			using (var db = GetDataContext(context))
				AreEqual(
					from t in    Types select Sql.Convert(Sql.Types.NChar(20), t.MoneyValue).ToInvariantString(),
					from t in db.Types select Sql.Convert(Sql.Types.NChar(20), t.MoneyValue).ToInvariantString());
		}

		[Test]
		public void ToDefaultNChar([DataSources(TestProvName.AllOracle, TestProvName.AllFirebird, TestProvName.AllPostgreSQL)] string context)
		{
			using (var db = GetDataContext(context))
				AreEqual(
					from t in    Types select Sql.Convert(Sql.Types.DefaultNChar, t.MoneyValue).ToInvariantString(),
					from t in db.Types select Sql.Convert(Sql.Types.DefaultNChar, t.MoneyValue).ToInvariantString());
		}

		[Test]
		public void ToNVarChar([DataSources] string context)
		{
			using (var db = GetDataContext(context))
				AreEqual(
					from t in    Types select Sql.Convert(Sql.Types.NVarChar(20), t.MoneyValue).ToInvariantString(),
					from t in db.Types select Sql.Convert(Sql.Types.NVarChar(20), t.MoneyValue).ToInvariantString());
		}

		[Test]
		public void ToDefaultNVarChar([DataSources(TestProvName.AllOracle, TestProvName.AllFirebird)] string context)
		{
			using (var db = GetDataContext(context))
				AreEqual(
					from t in    Types select Sql.Convert(Sql.Types.DefaultNVarChar, t.MoneyValue).ToInvariantString(),
					from t in db.Types select Sql.Convert(Sql.Types.DefaultNVarChar, t.MoneyValue).ToInvariantString());
		}

		[Test]
		public void DecimalToString([DataSources] string context)
		{
			using (var db = GetDataContext(context))
				AreEqual(
					from p in from t in    Types select Convert.ToString(t.MoneyValue) where p.Length > 0 select p.Replace(',', '.').TrimEnd('0', '.'),
					from p in from t in db.Types select Convert.ToString(t.MoneyValue) where p.Length > 0 select p.Replace(',', '.').TrimEnd('0', '.'));
		}

		[Test]
		public void ByteToString([DataSources] string context)
		{
			using (var db = GetDataContext(context))
				AreEqual(
					from p in from t in    Types select ((byte)t.ID).ToString() where p.Length > 0 select p,
					from p in from t in db.Types select ((byte)t.ID).ToString() where p.Length > 0 select p);
		}

		[Test]
		public void GuidToString([DataSources] string context)
		{
			var guid = "febe3eca-cb5f-40b2-ad39-2979d312afca";
			using (var db = GetDataContext(context))
				AreEqual(
					from t in    Types where Sql.ConvertTo<string>.From(t.GuidValue).ToLower() == guid select t.GuidValue,
					from t in db.Types where Sql.ConvertTo<string>.From(t.GuidValue).ToLower() == guid select t.GuidValue);
		}

		#endregion

		#region Boolean

		[Test]
		public void ToBit1([DataSources] string context)
		{
			using (var db = GetDataContext(context))
				AreEqual(
					from t in
						from t in GetTypes(context)
						where Sql.Convert(Sql.Types.Bit, t.MoneyValue)
						select t
					select t,
					from t in
						from t in db.Types
						where Sql.Convert(Sql.Types.Bit, t.MoneyValue)
						select t
					select t);
		}

		[Test]
		public void ToBit2([DataSources] string context)
		{
			using (var db = GetDataContext(context))
				AreEqual(
					from t in
						from t in GetTypes(context)
						where !Sql.Convert(Sql.Types.Bit, t.MoneyValue - 4.5m)
						select t
					select t
					,
					from t in
						from t in db.Types
						where !Sql.Convert(Sql.Types.Bit, t.MoneyValue - 4.5m)
						select t
					select t);
		}

<<<<<<< HEAD
		[ActiveIssue("https://github.com/Octonica/ClickHouseClient/issues/56", Configurations = new[] { ProviderName.ClickHouseOctonica })]
=======
>>>>>>> c190331b
		[Test]
		public void ConvertToBoolean1([DataSources] string context)
		{
			using (var db = GetDataContext(context))
				AreEqual(
					from p in from t in    Types select Convert.ToBoolean(t.MoneyValue) where p == true select p,
					from p in from t in db.Types select Convert.ToBoolean(t.MoneyValue) where p == true select p);
		}

<<<<<<< HEAD
		[ActiveIssue("https://github.com/Octonica/ClickHouseClient/issues/56", Configurations = new[] { ProviderName.ClickHouseOctonica })]
=======
>>>>>>> c190331b
		[Test]
		public void ConvertToBoolean2([DataSources] string context)
		{
			using (var db = GetDataContext(context))
				AreEqual(
					from p in from t in    Types select Convert.ToBoolean(t.MoneyValue - 4.5m) where !p select p,
					from p in from t in db.Types select Convert.ToBoolean(t.MoneyValue - 4.5m) where !p select p);
		}

		#endregion

		[ActiveIssue("CI: SQL0245N  The invocation of routine DECIMAL is ambiguous. The argument in position 1 does not have a best fit", Configuration = ProviderName.DB2)]
		[Test]
		public void ConvertFromOneToAnother([DataSources] string context)
		{
			// providers disabled due to change in
			// https://github.com/linq2db/linq2db/pull/3690
			var scaleLessDecimal = context.IsAnyOf(
				TestProvName.AllFirebird,
				TestProvName.AllSybase,
				TestProvName.AllOracle,
				TestProvName.AllMySql,
				ProviderName.SqlCe,
				TestProvName.AllSqlServer);

			using (var db = GetDataContext(context))
			{
				var decimalValue = 6579.64648m;
				var floatValue   = 6579.64648f;
				var doubleValue  = 6579.64648d;

				if (!scaleLessDecimal)
				{
					AssertConvert(db, decimalValue, decimalValue);
					AssertConvert(db, decimalValue, floatValue);
					AssertConvert(db, decimalValue, doubleValue);
				}

				AssertConvert(db, floatValue, decimalValue);
				AssertConvert(db, floatValue, floatValue);
				AssertConvert(db, floatValue, doubleValue);

				AssertConvert(db, doubleValue, decimalValue);
				AssertConvert(db, doubleValue, floatValue);
				AssertConvert(db, doubleValue, doubleValue);
			}
		}

		static void AssertConvert<TTo, TFrom>(Model.ITestDataContext db, TTo expected, TFrom value)
		{
			var r = db.Types.Select(_ => ServerConvert<TTo, TFrom>(value)).First();

			TestContext.WriteLine($"Expected {expected} result {r}");

			Assert.GreaterOrEqual(0.01m,
				Math.Abs(LinqToDB.Common.Convert<TTo, decimal>.From(expected) - LinqToDB.Common.Convert<TTo, decimal>.From(r)));
		}

		//[CLSCompliant(false)]
		[Sql.Function(PseudoFunctions.CONVERT, 1, 2, 0, ServerSideOnly = true)]
		public static TTo ServerConvert<TTo, TFrom>(TFrom obj)
		{
			throw new NotImplementedException();
		}

		[Test]
		public void ConvertDataToDecimal([NorthwindDataContext] string context)
		{
			using (var db = new NorthwindDB(context))
			{
				var actual = (from od in db.OrderDetail
							  select
							  Sql.AsSql(od.UnitPrice * od.Quantity * (decimal)(1 - od.Discount))).ToArray();

				var expected = (from od in db.OrderDetail
								select
								od.UnitPrice * od.Quantity * (decimal)(1 - od.Discount)).ToArray();

				Assert.AreEqual(actual.Length, expected.Length);

				for (var i = 0; i < actual.Length; i++)
				{
					Assert.GreaterOrEqual(0.01m, Math.Abs(actual[i] - expected[i]));
				}
			}
		}

		[Test]
		public void ConvertDataToDecimalNoConvert([NorthwindDataContext] string context)
		{
			using (var db = new NorthwindDB(context))
			{
				var qActual =
					from od in db.OrderDetail
					select
						Sql.NoConvert(od.UnitPrice * od.Quantity * (decimal)(1 - od.Discount));

				var qExpected =
					from od in db.OrderDetail
					select
						Sql.AsSql(od.UnitPrice * od.Quantity * (decimal)(1 - od.Discount));

				var sqlActual   = qActual.  ToString();
				var sqlExpected = qExpected.ToString();

				Assert.That(sqlActual,   Is.Not.Contains("Convert").Or.Contains("Cast"));
				Assert.That(sqlExpected, Is.Not.Contains("Convert").Or.Contains("Cast"));

				var actual   = qActual.  ToArray();
				var expected = qExpected.ToArray();

				Assert.AreEqual(actual.Length, expected.Length);

				for (var i = 0; i < actual.Length; i++)
				{
					Assert.GreaterOrEqual(0.01m, Math.Abs(actual[i] - expected[i]));
				}
			}
		}

#region redundant convert https://github.com/linq2db/linq2db/issues/2039

		[Table]
		public class IntegerConverts
		{
			[Column] public int Id { get; set; }

			[Column] public byte    Byte    { get; set; }
			[Column] public sbyte   SByte   { get; set; }
			[Column] public short   Int16   { get; set; }
			[Column] public ushort  UInt16  { get; set; }
			[Column] public int     Int32   { get; set; }
			[Column] public uint    UInt32  { get; set; }
			[Column] public long    Int64   { get; set; }
			[Column] public ulong   UInt64  { get; set; }

			[Column] public byte?   ByteN   { get; set; }
			[Column] public sbyte?  SByteN  { get; set; }
			[Column] public short?  Int16N  { get; set; }
			[Column] public ushort? UInt16N { get; set; }
			[Column] public int?    Int32N  { get; set; }
			[Column] public uint?   UInt32N { get; set; }
			[Column] public long?   Int64N  { get; set; }
			[Column] public ulong?  UInt64N { get; set; }

			public static IntegerConverts[] Seed { get; }
				= new[]
				{
					new IntegerConverts() { Id = 1 },
				};
		}

		[Test]
		public void TestNoConvert_Byte([IncludeDataSources(false, TestProvName.AllSqlServer, TestProvName.AllClickHouse)] string context)
		{
			using (var db = GetDataConnection(context))
			using (db.CreateLocalTable(IntegerConverts.Seed))
			{
				var query = from x in db.GetTable<IntegerConverts>()
							join y in db.GetTable<IntegerConverts>() on x.Byte equals y.Byte
							select x;

				var res = query.Single();

				Assert.AreEqual(1, res.Id);
				Assert.False(db.LastQuery!.Contains(" Convert("));
			}
		}

		[Test]
		public void TestNoConvertWithExtension_Byte([IncludeDataSources(false, TestProvName.AllSqlServer, TestProvName.AllClickHouse)] string context)
		{
			using (var db = GetDataConnection(context))
			using (db.CreateLocalTable(IntegerConverts.Seed))
			{
				var query = from x in db.GetTable<IntegerConverts>()
							from y in db.GetTable<IntegerConverts>().InnerJoin(y => y.Byte == x.Byte)
							select x;

				var res = query.Single();

				Assert.AreEqual(1, res.Id);
				Assert.False(db.LastQuery!.Contains(" Convert("));
			}
		}

		[Test]
		public void TestNoConvert_SByte([IncludeDataSources(false, TestProvName.AllSqlServer, TestProvName.AllClickHouse)] string context)
		{
			using (var db = GetDataConnection(context))
			using (db.CreateLocalTable(IntegerConverts.Seed))
			{
				var query = from x in db.GetTable<IntegerConverts>()
							join y in db.GetTable<IntegerConverts>() on x.SByte equals y.SByte
							select x;

				var res = query.Single();

				Assert.AreEqual(1, res.Id);
				Assert.False(db.LastQuery!.Contains(" Convert("));
			}
		}

		[Test]
		public void TestNoConvertWithExtension_SByte([IncludeDataSources(false, TestProvName.AllSqlServer, TestProvName.AllClickHouse)] string context)
		{
			using (var db = GetDataConnection(context))
			using (db.CreateLocalTable(IntegerConverts.Seed))
			{
				var query = from x in db.GetTable<IntegerConverts>()
							from y in db.GetTable<IntegerConverts>().InnerJoin(y => y.SByte == x.SByte)
							select x;

				var res = query.Single();

				Assert.AreEqual(1, res.Id);
				Assert.False(db.LastQuery!.Contains(" Convert("));
			}
		}

		[Test]
		public void TestNoConvert_Int16([IncludeDataSources(false, TestProvName.AllSqlServer, TestProvName.AllClickHouse)] string context)
		{
			using (var db = GetDataConnection(context))
			using (db.CreateLocalTable(IntegerConverts.Seed))
			{
				var query = from x in db.GetTable<IntegerConverts>()
							join y in db.GetTable<IntegerConverts>() on x.Int16 equals y.Int16
							select x;

				var res = query.Single();

				Assert.AreEqual(1, res.Id);
				Assert.False(db.LastQuery!.Contains(" Convert("));
			}
		}

		[Test]
		public void TestNoConvertWithExtension_Int16([IncludeDataSources(false, TestProvName.AllSqlServer, TestProvName.AllClickHouse)] string context)
		{
			using (var db = GetDataConnection(context))
			using (db.CreateLocalTable(IntegerConverts.Seed))
			{
				var query = from x in db.GetTable<IntegerConverts>()
							from y in db.GetTable<IntegerConverts>().InnerJoin(y => y.Int16 == x.Int16)
							select x;

				var res = query.Single();

				Assert.AreEqual(1, res.Id);
				Assert.False(db.LastQuery!.Contains(" Convert("));
			}
		}

		[Test]
		public void TestNoConvert_UInt16([IncludeDataSources(false, TestProvName.AllSqlServer, TestProvName.AllClickHouse)] string context)
		{
			using (var db = GetDataConnection(context))
			using (db.CreateLocalTable(IntegerConverts.Seed))
			{
				var query = from x in db.GetTable<IntegerConverts>()
							join y in db.GetTable<IntegerConverts>() on x.UInt16 equals y.UInt16
							select x;

				var res = query.Single();

				Assert.AreEqual(1, res.Id);
				Assert.False(db.LastQuery!.Contains(" Convert("));
			}
		}

		[Test]
		public void TestNoConvertWithExtension_UInt16([IncludeDataSources(false, TestProvName.AllSqlServer, TestProvName.AllClickHouse)] string context)
		{
			using (var db = GetDataConnection(context))
			using (db.CreateLocalTable(IntegerConverts.Seed))
			{
				var query = from x in db.GetTable<IntegerConverts>()
							from y in db.GetTable<IntegerConverts>().InnerJoin(y => y.UInt16 == x.UInt16)
							select x;

				var res = query.Single();

				Assert.AreEqual(1, res.Id);
				Assert.False(db.LastQuery!.Contains(" Convert("));
			}
		}

		[Test]
		public void TestNoConvert_Int32([IncludeDataSources(false, TestProvName.AllSqlServer, TestProvName.AllClickHouse)] string context)
		{
			using (var db = GetDataConnection(context))
			using (db.CreateLocalTable(IntegerConverts.Seed))
			{
				var query = from x in db.GetTable<IntegerConverts>()
							join y in db.GetTable<IntegerConverts>() on x.Int32 equals y.Int32
							select x;

				var res = query.Single();

				Assert.AreEqual(1, res.Id);
				Assert.False(db.LastQuery!.Contains(" Convert("));
			}
		}

		[Test]
		public void TestNoConvertWithExtension_Int32([IncludeDataSources(false, TestProvName.AllSqlServer, TestProvName.AllClickHouse)] string context)
		{
			using (var db = GetDataConnection(context))
			using (db.CreateLocalTable(IntegerConverts.Seed))
			{
				var query = from x in db.GetTable<IntegerConverts>()
							from y in db.GetTable<IntegerConverts>().InnerJoin(y => y.Int32 == x.Int32)
							select x;

				var res = query.Single();

				Assert.AreEqual(1, res.Id);
				Assert.False(db.LastQuery!.Contains(" Convert("));
			}
		}

		[Test]
		public void TestNoConvert_UInt32([IncludeDataSources(false, TestProvName.AllSqlServer, TestProvName.AllClickHouse)] string context)
		{
			using (var db = GetDataConnection(context))
			using (db.CreateLocalTable(IntegerConverts.Seed))
			{
				var query = from x in db.GetTable<IntegerConverts>()
							join y in db.GetTable<IntegerConverts>() on x.UInt32 equals y.UInt32
							select x;

				var res = query.Single();

				Assert.AreEqual(1, res.Id);
				Assert.False(db.LastQuery!.Contains(" Convert("));
			}
		}

		[Test]
		public void TestNoConvertWithExtension_UInt32([IncludeDataSources(false, TestProvName.AllSqlServer, TestProvName.AllClickHouse)] string context)
		{
			using (var db = GetDataConnection(context))
			using (db.CreateLocalTable(IntegerConverts.Seed))
			{
				var query = from x in db.GetTable<IntegerConverts>()
							from y in db.GetTable<IntegerConverts>().InnerJoin(y => y.UInt32 == x.UInt32)
							select x;

				var res = query.Single();

				Assert.AreEqual(1, res.Id);
				Assert.False(db.LastQuery!.Contains(" Convert("));
			}
		}

		[Test]
		public void TestNoConvert_Int64([IncludeDataSources(false, TestProvName.AllSqlServer, TestProvName.AllClickHouse)] string context)
		{
			using (var db = GetDataConnection(context))
			using (db.CreateLocalTable(IntegerConverts.Seed))
			{
				var query = from x in db.GetTable<IntegerConverts>()
							join y in db.GetTable<IntegerConverts>() on x.Int64 equals y.Int64
							select x;

				var res = query.Single();

				Assert.AreEqual(1, res.Id);
				Assert.False(db.LastQuery!.Contains(" Convert("));
			}
		}

		[Test]
		public void TestNoConvertWithExtension_Int64([IncludeDataSources(false, TestProvName.AllSqlServer, TestProvName.AllClickHouse)] string context)
		{
			using (var db = GetDataConnection(context))
			using (db.CreateLocalTable(IntegerConverts.Seed))
			{
				var query = from x in db.GetTable<IntegerConverts>()
							from y in db.GetTable<IntegerConverts>().InnerJoin(y => y.Int64 == x.Int64)
							select x;

				var res = query.Single();

				Assert.AreEqual(1, res.Id);
				Assert.False(db.LastQuery!.Contains(" Convert("));
			}
		}

		[Test]
		public void TestNoConvert_UInt64([IncludeDataSources(false, TestProvName.AllSqlServer, TestProvName.AllClickHouse)] string context)
		{
			using (var db = GetDataConnection(context))
			using (db.CreateLocalTable(IntegerConverts.Seed))
			{
				var query = from x in db.GetTable<IntegerConverts>()
							join y in db.GetTable<IntegerConverts>() on x.UInt64 equals y.UInt64
							select x;

				var res = query.Single();

				Assert.AreEqual(1, res.Id);
				Assert.False(db.LastQuery!.Contains(" Convert("));
			}
		}

		[Test]
		public void TestNoConvertWithExtension_UInt64([IncludeDataSources(false, TestProvName.AllSqlServer, TestProvName.AllClickHouse)] string context)
		{
			using (var db = GetDataConnection(context))
			using (db.CreateLocalTable(IntegerConverts.Seed))
			{
				var query = from x in db.GetTable<IntegerConverts>()
							from y in db.GetTable<IntegerConverts>().InnerJoin(y => y.UInt64 == x.UInt64)
							select x;

				var res = query.Single();

				Assert.AreEqual(1, res.Id);
				Assert.False(db.LastQuery!.Contains(" Convert("));
			}
		}

		[Test]
		public void TestNoConvert_ByteN([IncludeDataSources(false, TestProvName.AllSqlServer)] string context)
		{
			using (var db = GetDataConnection(context))
			using (db.CreateLocalTable(IntegerConverts.Seed))
			{
				var query = from x in db.GetTable<IntegerConverts>()
							join y in db.GetTable<IntegerConverts>() on new { x.ByteN } equals new { y.ByteN }
							select x;

				var res = query.Single();

				Assert.AreEqual(1, res.Id);
				Assert.False(db.LastQuery!.Contains(" Convert("));
			}
		}

		[Test]
		public void TestNoConvertWithExtension_ByteN([IncludeDataSources(false, TestProvName.AllSqlServer)] string context)
		{
			using (var db = GetDataConnection(context))
			using (db.CreateLocalTable(IntegerConverts.Seed))
			{
				var query = from x in db.GetTable<IntegerConverts>()
							from y in db.GetTable<IntegerConverts>().InnerJoin(y => y.ByteN == x.ByteN)
							select x;

				var res = query.Single();

				Assert.AreEqual(1, res.Id);
				Assert.False(db.LastQuery!.Contains(" Convert("));
			}
		}

		[Test]
		public void TestNoConvert_SByteN([IncludeDataSources(false, TestProvName.AllSqlServer)] string context)
		{
			using (var db = GetDataConnection(context))
			using (db.CreateLocalTable(IntegerConverts.Seed))
			{
				var query = from x in db.GetTable<IntegerConverts>()
							join y in db.GetTable<IntegerConverts>() on new { x.SByteN } equals new { y.SByteN }
							select x;

				var res = query.Single();

				Assert.AreEqual(1, res.Id);
				Assert.False(db.LastQuery!.Contains(" Convert("));
			}
		}

		[Test]
		public void TestNoConvertWithExtension_SByteN([IncludeDataSources(false, TestProvName.AllSqlServer)] string context)
		{
			using (var db = GetDataConnection(context))
			using (db.CreateLocalTable(IntegerConverts.Seed))
			{
				var query = from x in db.GetTable<IntegerConverts>()
							from y in db.GetTable<IntegerConverts>().InnerJoin(y => y.SByteN == x.SByteN)
							select x;

				var res = query.Single();

				Assert.AreEqual(1, res.Id);
				Assert.False(db.LastQuery!.Contains(" Convert("));
			}
		}

		[Test]
		public void TestNoConvert_Int16N([IncludeDataSources(false, TestProvName.AllSqlServer)] string context)
		{
			using (var db = GetDataConnection(context))
			using (db.CreateLocalTable(IntegerConverts.Seed))
			{
				var query = from x in db.GetTable<IntegerConverts>()
							join y in db.GetTable<IntegerConverts>() on new { x.Int16N } equals new { y.Int16N }
							select x;

				var res = query.Single();

				Assert.AreEqual(1, res.Id);
				Assert.False(db.LastQuery!.Contains(" Convert("));
			}
		}

		[Test]
		public void TestNoConvertWithExtension_Int16N([IncludeDataSources(false, TestProvName.AllSqlServer)] string context)
		{
			using (var db = GetDataConnection(context))
			using (db.CreateLocalTable(IntegerConverts.Seed))
			{
				var query = from x in db.GetTable<IntegerConverts>()
							from y in db.GetTable<IntegerConverts>().InnerJoin(y => y.Int16N == x.Int16N)
							select x;

				var res = query.Single();

				Assert.AreEqual(1, res.Id);
				Assert.False(db.LastQuery!.Contains(" Convert("));
			}
		}

		[Test]
		public void TestNoConvert_UInt16N([IncludeDataSources(false, TestProvName.AllSqlServer)] string context)
		{
			using (var db = GetDataConnection(context))
			using (db.CreateLocalTable(IntegerConverts.Seed))
			{
				var query = from x in db.GetTable<IntegerConverts>()
							join y in db.GetTable<IntegerConverts>() on new { x.UInt16N } equals new { y.UInt16N }
							select x;

				var res = query.Single();

				Assert.AreEqual(1, res.Id);
				Assert.False(db.LastQuery!.Contains(" Convert("));
			}
		}

		[Test]
		public void TestNoConvertWithExtension_UInt16N([IncludeDataSources(false, TestProvName.AllSqlServer)] string context)
		{
			using (var db = GetDataConnection(context))
			using (db.CreateLocalTable(IntegerConverts.Seed))
			{
				var query = from x in db.GetTable<IntegerConverts>()
							from y in db.GetTable<IntegerConverts>().InnerJoin(y => y.UInt16N == x.UInt16N)
							select x;

				var res = query.Single();

				Assert.AreEqual(1, res.Id);
				Assert.False(db.LastQuery!.Contains(" Convert("));
			}
		}

		[Test]
		public void TestNoConvert_Int32N([IncludeDataSources(false, TestProvName.AllSqlServer)] string context)
		{
			using (var db = GetDataConnection(context))
			using (db.CreateLocalTable(IntegerConverts.Seed))
			{
				var query = from x in db.GetTable<IntegerConverts>()
							join y in db.GetTable<IntegerConverts>() on new { x.Int32N } equals new { y.Int32N }
							select x;

				var res = query.Single();

				Assert.AreEqual(1, res.Id);
				Assert.False(db.LastQuery!.Contains(" Convert("));
			}
		}

		[Test]
		public void TestNoConvertWithExtension_Int32N([IncludeDataSources(false, TestProvName.AllSqlServer)] string context)
		{
			using (var db = GetDataConnection(context))
			using (db.CreateLocalTable(IntegerConverts.Seed))
			{
				var query = from x in db.GetTable<IntegerConverts>()
							from y in db.GetTable<IntegerConverts>().InnerJoin(y => y.Int32N == x.Int32N)
							select x;

				var res = query.Single();

				Assert.AreEqual(1, res.Id);
				Assert.False(db.LastQuery!.Contains(" Convert("));
			}
		}

		[Test]
		public void TestNoConvert_UInt32N([IncludeDataSources(false, TestProvName.AllSqlServer)] string context)
		{
			using (var db = GetDataConnection(context))
			using (db.CreateLocalTable(IntegerConverts.Seed))
			{
				var query = from x in db.GetTable<IntegerConverts>()
							join y in db.GetTable<IntegerConverts>() on new { x.UInt32N } equals new { y.UInt32N }
							select x;

				var res = query.Single();

				Assert.AreEqual(1, res.Id);
				Assert.False(db.LastQuery!.Contains(" Convert("));
			}
		}

		[Test]
		public void TestNoConvertWithExtension_UInt32N([IncludeDataSources(false, TestProvName.AllSqlServer)] string context)
		{
			using (var db = GetDataConnection(context))
			using (db.CreateLocalTable(IntegerConverts.Seed))
			{
				var query = from x in db.GetTable<IntegerConverts>()
							from y in db.GetTable<IntegerConverts>().InnerJoin(y => y.UInt32N == x.UInt32N)
							select x;

				var res = query.Single();

				Assert.AreEqual(1, res.Id);
				Assert.False(db.LastQuery!.Contains(" Convert("));
			}
		}

		[Test]
		public void TestNoConvert_Int64N([IncludeDataSources(false, TestProvName.AllSqlServer)] string context)
		{
			using (var db = GetDataConnection(context))
			using (db.CreateLocalTable(IntegerConverts.Seed))
			{
				var query = from x in db.GetTable<IntegerConverts>()
							join y in db.GetTable<IntegerConverts>() on new { x.Int64N } equals new { y.Int64N }
							select x;

				var res = query.Single();

				Assert.AreEqual(1, res.Id);
				Assert.False(db.LastQuery!.Contains(" Convert("));
			}
		}

		[Test]
		public void TestNoConvertWithExtension_Int64N([IncludeDataSources(false, TestProvName.AllSqlServer)] string context)
		{
			using (var db = GetDataConnection(context))
			using (db.CreateLocalTable(IntegerConverts.Seed))
			{
				var query = from x in db.GetTable<IntegerConverts>()
							from y in db.GetTable<IntegerConverts>().InnerJoin(y => y.Int64N == x.Int64N)
							select x;

				var res = query.Single();

				Assert.AreEqual(1, res.Id);
				Assert.False(db.LastQuery!.Contains(" Convert("));
			}
		}

		[Test]
		public void TestNoConvert_UInt64N([IncludeDataSources(false, TestProvName.AllSqlServer)] string context)
		{
			using (var db = GetDataConnection(context))
			using (db.CreateLocalTable(IntegerConverts.Seed))
			{
				var query = from x in db.GetTable<IntegerConverts>()
							join y in db.GetTable<IntegerConverts>() on new { x.UInt64N } equals new { y.UInt64N }
							select x;

				var res = query.Single();

				Assert.AreEqual(1, res.Id);
				Assert.False(db.LastQuery!.Contains(" Convert("));
			}
		}

		[Test]
		public void TestNoConvertWithExtension_UInt64N([IncludeDataSources(false, TestProvName.AllSqlServer)] string context)
		{
			using (var db = GetDataConnection(context))
			using (db.CreateLocalTable(IntegerConverts.Seed))
			{
				var query = from x in db.GetTable<IntegerConverts>()
							from y in db.GetTable<IntegerConverts>().InnerJoin(y => y.UInt64N == x.UInt64N)
							select x;

				var res = query.Single();

				Assert.AreEqual(1, res.Id);
				Assert.False(db.LastQuery!.Contains(" Convert("));
			}
		}
		#endregion

		#region TryConvert
		// NOTE:
		// class-typed overloads not tested for Oracle as it doesn't support DEFAULT CAST for strings
		// and we need custom reference type that wraps something like int for test
		[Test]
		public void TryConvertConvertedStruct([IncludeDataSources(true,
			TestProvName.AllClickHouse,
			TestProvName.AllOracle12Plus,
			TestProvName.AllSqlServer2012Plus
			)] string context)
		{
			using (var db = GetDataContext(context))
			{
				Assert.AreEqual(123, db.Select(() => Sql.TryConvert("123", (int?)0)));
			}
		}

		[Test]
		public void TryConvertNotConvertedStruct([IncludeDataSources(true,
			TestProvName.AllClickHouse,
			TestProvName.AllOracle12Plus,
			TestProvName.AllSqlServer2012Plus
			)] string context)
		{
			using (var db = GetDataContext(context))
			{
				Assert.IsNull(db.Select(() => Sql.TryConvert("burp", (int?)0)));
			}
		}

		[Test]
		public void TryConvertConvertedClass([IncludeDataSources(true, TestProvName.AllSqlServer2012Plus, TestProvName.AllClickHouse)] string context)
		{
			using (var db = GetDataContext(context))
			{
				Assert.AreEqual("345", db.Select(() => Sql.TryConvert(345, "")));
			}
		}

		[Test]
		public void TryConvertOrDefaultConvertedStruct([IncludeDataSources(true, TestProvName.AllOracle12Plus, TestProvName.AllClickHouse)] string context)
		{
			using (var db = GetDataContext(context))
			{
				Assert.AreEqual(123, db.Select(() => Sql.TryConvertOrDefault("123", (int?)100500)));
			}
		}

		[Test]
		public void TryConvertOrDefaultNotConvertedStruct([IncludeDataSources(true, TestProvName.AllOracle12Plus, TestProvName.AllClickHouse)] string context)
		{
			using (var db = GetDataContext(context))
			{
				Assert.AreEqual(-10, db.Select(() => Sql.TryConvertOrDefault("burp", (int?)-10)));
			}
		}

		#endregion

		sealed class ToStringConvertibleTypes
		{
			public bool    Prop_bool    { get; set; }
			public byte    Prop_byte    { get; set; }
			public char    Prop_char    { get; set; }
			public decimal Prop_decimal { get; set; }
			public double  Prop_double  { get; set; }
			public short   Prop_short   { get; set; }
			public int     Prop_int     { get; set; }
			public long    Prop_long    { get; set; }
			public sbyte   Prop_sbyte   { get; set; }
			public float   Prop_float   { get; set; }
			public ushort  Prop_ushort  { get; set; }
			public uint    Prop_uint    { get; set; }
			public ulong   Prop_ulong   { get; set; }
			public Guid    Prop_Guid    { get; set; }

			public bool?    NullableProp_bool    { get; set; }
			public byte?    NullableProp_byte    { get; set; }
			public char?    NullableProp_char    { get; set; }
			public decimal? NullableProp_decimal { get; set; }
			public double?  NullableProp_double  { get; set; }
			public short?   NullableProp_short   { get; set; }
			public int?     NullableProp_int     { get; set; }
			public long?    NullableProp_long    { get; set; }
			public sbyte?   NullableProp_sbyte   { get; set; }
			public float?   NullableProp_float   { get; set; }
			public ushort?  NullableProp_ushort  { get; set; }
			public uint?    NullableProp_uint    { get; set; }
			public ulong?   NullableProp_ulong   { get; set; }
			public Guid?    NullableProp_Guid    { get; set; }

			public DateTime  Prop_DateTime         { get; set; }
			public DateTime? NullableProp_DateTime { get; set; }

			public static ToStringConvertibleTypes[] Seed()
			{
				return new ToStringConvertibleTypes[]
				{
					new ToStringConvertibleTypes
					{
						Prop_bool             = true,
						Prop_byte             = 1,
						Prop_char             = 'c',
						Prop_decimal          = 1.2m,
						Prop_double           = 1.2,
						Prop_short            = short.MaxValue,
						Prop_int              = int.MaxValue,
						Prop_long             = long.MaxValue,
						Prop_sbyte            = sbyte.MaxValue,
						Prop_float            = 1.2f,
						Prop_ushort           = ushort.MaxValue,
						Prop_uint             = uint.MaxValue,
						Prop_ulong            = uint.MaxValue,
						Prop_Guid             = Guid.Empty,
						NullableProp_bool     = true,
						NullableProp_byte     = 1,
						NullableProp_char     = 'c',
						NullableProp_decimal  = 1.2m,
						NullableProp_double   = 1.2,
						NullableProp_short    = short.MaxValue,
						NullableProp_int      = int.MaxValue,
						NullableProp_long     = long.MaxValue,
						NullableProp_sbyte    = sbyte.MaxValue,
						NullableProp_float    = 1.2f,
						NullableProp_ushort   = ushort.MaxValue,
						NullableProp_uint     = uint.MaxValue,
						NullableProp_ulong    = uint.MaxValue,
						NullableProp_Guid     = Guid.Empty,
						Prop_DateTime         = new DateTime(2022, 3, 25, 13, 40, 33),
						NullableProp_DateTime = new DateTime(2022, 3, 25, 13, 40, 33),
					},
				};
			}
		}

		[Test]
		public void TestToStringConversion([IncludeDataSources(true, TestProvName.AllSqlServer2008Plus)] string context)
		{
			using (var db = GetDataContext(context))
			using (var table = db.CreateLocalTable<ToStringConvertibleTypes>(ToStringConvertibleTypes.Seed()))
			{
				var sqlConverted = table.Select(x => new
					{
						Prop_bool             = Sql.AsSql(x.Prop_bool            .ToString()),
						Prop_byte             = Sql.AsSql(x.Prop_byte            .ToString()),
						Prop_char             = Sql.AsSql(x.Prop_char            .ToString()),
						Prop_decimal          = Sql.AsSql(x.Prop_decimal         .ToString()),
						Prop_double           = Sql.AsSql(x.Prop_double          .ToString()),
						Prop_short            = Sql.AsSql(x.Prop_short           .ToString()),
						Prop_int              = Sql.AsSql(x.Prop_int             .ToString()),
						Prop_long             = Sql.AsSql(x.Prop_long            .ToString()),
						Prop_sbyte            = Sql.AsSql(x.Prop_sbyte           .ToString()),
						Prop_float            = Sql.AsSql(x.Prop_float           .ToString()),
						Prop_ushort           = Sql.AsSql(x.Prop_ushort          .ToString()),
						Prop_uint             = Sql.AsSql(x.Prop_uint            .ToString()),
						Prop_ulong            = Sql.AsSql(x.Prop_ulong           .ToString()),
						Prop_Guid             = Sql.AsSql(x.Prop_Guid            .ToString()),
						Prop_DateTime         = Sql.AsSql(x.Prop_DateTime        .ToString()),
						NullableProp_bool     = Sql.AsSql(x.NullableProp_bool    .ToString()),
						NullableProp_byte     = Sql.AsSql(x.NullableProp_byte    .ToString()),
						NullableProp_char     = Sql.AsSql(x.NullableProp_char    .ToString()),
						NullableProp_decimal  = Sql.AsSql(x.NullableProp_decimal .ToString()),
						NullableProp_double   = Sql.AsSql(x.NullableProp_double  .ToString()),
						NullableProp_short    = Sql.AsSql(x.NullableProp_short   .ToString()),
						NullableProp_int      = Sql.AsSql(x.NullableProp_int     .ToString()),
						NullableProp_long     = Sql.AsSql(x.NullableProp_long    .ToString()),
						NullableProp_sbyte    = Sql.AsSql(x.NullableProp_sbyte   .ToString()),
						NullableProp_float    = Sql.AsSql(x.NullableProp_float   .ToString()),
						NullableProp_ushort   = Sql.AsSql(x.NullableProp_ushort  .ToString()),
						NullableProp_uint     = Sql.AsSql(x.NullableProp_uint    .ToString()),
						NullableProp_ulong    = Sql.AsSql(x.NullableProp_ulong   .ToString()),
						NullableProp_Guid     = Sql.AsSql(x.NullableProp_Guid    .ToString()),
						NullableProp_DateTime = Sql.AsSql(x.NullableProp_DateTime.ToString()),
					})
					.First();

				var noSqlConverted = table.Select(x => new
					{
						Prop_bool             = x.Prop_bool ? "1" : "0",
						Prop_byte             = x.Prop_byte            .ToString(CultureInfo.InvariantCulture),
						Prop_char             = x.Prop_char            .ToString(CultureInfo.InvariantCulture),
						Prop_decimal          = x.Prop_decimal         .ToString(CultureInfo.InvariantCulture),
						Prop_double           = x.Prop_double          .ToString(CultureInfo.InvariantCulture),
						Prop_short            = x.Prop_short           .ToString(CultureInfo.InvariantCulture),
						Prop_int              = x.Prop_int             .ToString(CultureInfo.InvariantCulture),
						Prop_long             = x.Prop_long            .ToString(CultureInfo.InvariantCulture),
						Prop_sbyte            = x.Prop_sbyte           .ToString(CultureInfo.InvariantCulture),
						Prop_float            = x.Prop_float           .ToString(CultureInfo.InvariantCulture),
						Prop_ushort           = x.Prop_ushort          .ToString(CultureInfo.InvariantCulture),
						Prop_uint             = x.Prop_uint            .ToString(CultureInfo.InvariantCulture),
						Prop_ulong            = x.Prop_ulong           .ToString(CultureInfo.InvariantCulture),
						Prop_Guid             = x.Prop_Guid            .ToString(),
						Prop_DateTime         = x.Prop_DateTime        .ToString("yyyy-MM-dd HH:mm:ss.fffffff"),
						NullableProp_bool     = x.NullableProp_bool == null ? "" : x.NullableProp_bool.Value ? "1" : "0",
						NullableProp_byte     = x.NullableProp_byte    !.Value.ToString(CultureInfo.InvariantCulture),
						NullableProp_char     = x.NullableProp_char    !.Value.ToString(CultureInfo.InvariantCulture),
						NullableProp_decimal  = x.NullableProp_decimal !.Value.ToString(CultureInfo.InvariantCulture),
						NullableProp_double   = x.NullableProp_double  !.Value.ToString(CultureInfo.InvariantCulture),
						NullableProp_short    = x.NullableProp_short   !.Value.ToString(CultureInfo.InvariantCulture),
						NullableProp_int      = x.NullableProp_int     !.Value.ToString(CultureInfo.InvariantCulture),
						NullableProp_long     = x.NullableProp_long    !.Value.ToString(CultureInfo.InvariantCulture),
						NullableProp_sbyte    = x.NullableProp_sbyte   !.Value.ToString(CultureInfo.InvariantCulture),
						NullableProp_float    = x.NullableProp_float   !.Value.ToString(CultureInfo.InvariantCulture),
						NullableProp_ushort   = x.NullableProp_ushort  !.Value.ToString(CultureInfo.InvariantCulture),
						NullableProp_uint     = x.NullableProp_uint    !.Value.ToString(CultureInfo.InvariantCulture),
						NullableProp_ulong    = x.NullableProp_ulong   !.Value.ToString(CultureInfo.InvariantCulture),
						NullableProp_Guid     = x.NullableProp_Guid    !.Value.ToString(),
						NullableProp_DateTime = x.NullableProp_DateTime!.Value.ToString("yyyy-MM-dd HH:mm:ss.fffffff"),
					})
					.First();

				sqlConverted.Should().Be(noSqlConverted);
			}
		}

		#region Issue #4043

		[Table("Issue4043")]
		class Issue4043TableRaw
		{
			[Column] public int     Id    { get; set; }
			[Column] public string? Value { get; set; }

			public static readonly Issue4043TableRaw[] Data = new[]
			{
				new Issue4043TableRaw() { Id = 1, Value = /*lang=json,strict*/ "{\"Field1\": 1, \"Field2\": -1 }" }
			};
		}

		[Table("Issue4043")]
		class Issue4043Table
		{
			[Column] public int          Id    { get; set; }
			[Column] public ValueObject? Value { get; set; }
		}

		[Table("Issue4043")]
		class Issue4043ScalarTable
		{
			[Column] public ValueObject? Value { get; set; }
		}

		[Table("Issue4043")]
		class Issue4043TableWithCtor
		{
			public Issue4043TableWithCtor(int Id, ValueObject? Value)
			{
				this.Id    = Id;
				this.Value = Value;
			}

			[Column] public int          Id    { get; set; }
			[Column] public ValueObject? Value { get; set; }
		}

		[Table("Issue4043")]
		class Issue4043ScalarTableWithCtor
		{
			public Issue4043ScalarTableWithCtor(ValueObject? Value)
			{
				this.Value = Value;
			}

			[Column] public ValueObject? Value { get; set; }
		}

		class ValueObject
		{
			public int Field1 { get; set; }
			public int Field2 { get; set; }
		}

		[Test]
		public void TextExecuteTypeConverter([IncludeDataSources(ProviderName.SQLiteClassic)] string context)
		{
			var ms = new MappingSchema();
			ms.SetConvertExpression<string, ValueObject?>(json => JsonSerializer.Deserialize<ValueObject>(json, (JsonSerializerOptions?)null));

			using var db = GetDataConnection(context, ms);
			using var _  = db.CreateLocalTable(Issue4043TableRaw.Data);

			var result = db.Execute<Issue4043Table>("select Id, Value from Issue4043");

			Assert.That(result, Is.Not.Null);
			Assert.That(result.Id, Is.EqualTo(1));
			Assert.That(result.Value, Is.Not.Null);
			Assert.That(result.Value!.Field1, Is.EqualTo(1));
			Assert.That(result.Value!.Field2, Is.EqualTo(-1));
		}

		[Test]
		public void TextExecuteTypeConverterWithCtor([IncludeDataSources(ProviderName.SQLiteClassic)] string context)
		{
			var ms = new MappingSchema();
			ms.SetConvertExpression<string, ValueObject?>(json => JsonSerializer.Deserialize<ValueObject>(json, (JsonSerializerOptions?)null));

			using var db = GetDataConnection(context, ms);
			using var _  = db.CreateLocalTable(Issue4043TableRaw.Data);

			var result = db.Execute<Issue4043TableWithCtor>("select Id, Value from Issue4043");

			Assert.That(result, Is.Not.Null);
			Assert.That(result.Id, Is.EqualTo(1));
			Assert.That(result.Value, Is.Not.Null);
			Assert.That(result.Value!.Field1, Is.EqualTo(1));
			Assert.That(result.Value!.Field2, Is.EqualTo(-1));
		}

		[Test]
		public void TextExecuteScalarEntityTypeConverter([IncludeDataSources(ProviderName.SQLiteClassic)] string context)
		{
			var ms = new MappingSchema();
			ms.SetConvertExpression<string, ValueObject?>(json => JsonSerializer.Deserialize<ValueObject>(json, (JsonSerializerOptions?)null));

			using var db = GetDataConnection(context, ms);
			using var _  = db.CreateLocalTable(Issue4043TableRaw.Data);

			var result = db.Execute<Issue4043ScalarTable>("select Value from Issue4043");

			Assert.That(result, Is.Not.Null);
			Assert.That(result.Value, Is.Not.Null);
			Assert.That(result.Value!.Field1, Is.EqualTo(1));
			Assert.That(result.Value!.Field2, Is.EqualTo(-1));
		}

		[Test]
		public void TextExecuteScalarEntityTypeConverterWithCtor([IncludeDataSources(ProviderName.SQLiteClassic)] string context)
		{
			var ms = new MappingSchema();
			ms.SetConvertExpression<string, ValueObject?>(json => JsonSerializer.Deserialize<ValueObject>(json, (JsonSerializerOptions?)null));

			using var db = GetDataConnection(context, ms);
			using var _  = db.CreateLocalTable(Issue4043TableRaw.Data);

			var result = db.Execute<Issue4043ScalarTableWithCtor>("select Value from Issue4043");

			Assert.That(result, Is.Not.Null);
			Assert.That(result.Value, Is.Not.Null);
			Assert.That(result.Value!.Field1, Is.EqualTo(1));
			Assert.That(result.Value!.Field2, Is.EqualTo(-1));
		}

		[Test]
		public void TextExecuteScalar([IncludeDataSources(ProviderName.SQLiteClassic)] string context)
		{
			var ms = new MappingSchema();
			ms.SetScalarType(typeof(ValueObject));
			ms.SetConvertExpression<string, ValueObject?>(json => JsonSerializer.Deserialize<ValueObject>(json, (JsonSerializerOptions?)null));

			using var db = GetDataConnection(context, ms);
			using var _  = db.CreateLocalTable(Issue4043TableRaw.Data);

			var result = db.Execute<ValueObject>("select Value from Issue4043");

			Assert.That(result, Is.Not.Null);
			Assert.That(result.Field1, Is.EqualTo(1));
			Assert.That(result.Field2, Is.EqualTo(-1));
		}

		[Test]
		public void TextExecuteColumnConverter([IncludeDataSources( ProviderName.SQLiteClassic)] string context)
		{
			var ms = new MappingSchema();
			new FluentMappingBuilder(ms)
				.Entity<Issue4043Table>()
				.Property(e => e.Value)
				.HasConversion(o => JsonSerializer.Serialize(o, (JsonSerializerOptions?)null), json => JsonSerializer.Deserialize<ValueObject>(json, (JsonSerializerOptions?)null))
				.Build();

			using var db = GetDataConnection(context, ms);
			using var _  = db.CreateLocalTable(Issue4043TableRaw.Data);

			var result = db.Execute<Issue4043Table>("select Id, Value from Issue4043");

			Assert.That(result, Is.Not.Null);
			Assert.That(result.Id, Is.EqualTo(1));
			Assert.That(result.Value, Is.Not.Null);
			Assert.That(result.Value!.Field1, Is.EqualTo(1));
			Assert.That(result.Value!.Field2, Is.EqualTo(-1));
		}

		[ActiveIssue(Details = "Not supported case as we cannot connect .ctor parameter to column")]
		[Test]
		public void TextExecuteColumnConverterWithCtor([IncludeDataSources(ProviderName.SQLiteClassic)] string context)
		{
			var ms = new MappingSchema();
			new FluentMappingBuilder(ms)
				.Entity<Issue4043TableWithCtor>()
				.Property(e => e.Value)
				.HasConversion(o => JsonSerializer.Serialize(o, (JsonSerializerOptions?)null), json => JsonSerializer.Deserialize<ValueObject>(json, (JsonSerializerOptions?)null))
				.Build();

			using var db = GetDataConnection(context, ms);
			using var _  = db.CreateLocalTable(Issue4043TableRaw.Data);

			var result = db.Execute<Issue4043TableWithCtor>("select Id, Value from Issue4043");

			Assert.That(result, Is.Not.Null);
			Assert.That(result.Id, Is.EqualTo(1));
			Assert.That(result.Value, Is.Not.Null);
			Assert.That(result.Value!.Field1, Is.EqualTo(1));
			Assert.That(result.Value!.Field2, Is.EqualTo(-1));
		}

		[Test]
		public void TextExecuteScalarEntityColumnConverter([IncludeDataSources(ProviderName.SQLiteClassic)] string context)
		{
			var ms = new MappingSchema();
			new FluentMappingBuilder(ms)
				.Entity<Issue4043ScalarTable>()
				.Property(e => e.Value)
				.HasConversion(o => JsonSerializer.Serialize(o, (JsonSerializerOptions?)null), json => JsonSerializer.Deserialize<ValueObject>(json, (JsonSerializerOptions?)null))
				.Build();

			using var db = GetDataConnection(context, ms);
			using var _  = db.CreateLocalTable(Issue4043TableRaw.Data);

			var result = db.Execute<Issue4043ScalarTable>("select Value from Issue4043");

			Assert.That(result, Is.Not.Null);
			Assert.That(result.Value, Is.Not.Null);
			Assert.That(result.Value!.Field1, Is.EqualTo(1));
			Assert.That(result.Value!.Field2, Is.EqualTo(-1));
		}

		[ActiveIssue(Details = "Not supported case as we cannot connect .ctor parameter to column")]
		[Test]
		public void TextExecuteScalarEntityColumnConverterWithCtor([IncludeDataSources(ProviderName.SQLiteClassic)] string context)
		{
			var ms = new MappingSchema();
			new FluentMappingBuilder(ms)
				.Entity<Issue4043ScalarTableWithCtor>()
				.Property(e => e.Value)
				.HasConversion(o => JsonSerializer.Serialize(o, (JsonSerializerOptions?)null), json => JsonSerializer.Deserialize<ValueObject>(json, (JsonSerializerOptions?)null))
				.Build();

			using var db = GetDataConnection(context, ms);
			using var _  = db.CreateLocalTable(Issue4043TableRaw.Data);

			var result = db.Execute<Issue4043ScalarTableWithCtor>("select Value from Issue4043");

			Assert.That(result, Is.Not.Null);
			Assert.That(result.Value, Is.Not.Null);
			Assert.That(result.Value!.Field1, Is.EqualTo(1));
			Assert.That(result.Value!.Field2, Is.EqualTo(-1));
		}
		#endregion
	}
}<|MERGE_RESOLUTION|>--- conflicted
+++ resolved
@@ -603,10 +603,6 @@
 					select t);
 		}
 
-<<<<<<< HEAD
-		[ActiveIssue("https://github.com/Octonica/ClickHouseClient/issues/56", Configurations = new[] { ProviderName.ClickHouseOctonica })]
-=======
->>>>>>> c190331b
 		[Test]
 		public void ConvertToBoolean1([DataSources] string context)
 		{
@@ -616,10 +612,6 @@
 					from p in from t in db.Types select Convert.ToBoolean(t.MoneyValue) where p == true select p);
 		}
 
-<<<<<<< HEAD
-		[ActiveIssue("https://github.com/Octonica/ClickHouseClient/issues/56", Configurations = new[] { ProviderName.ClickHouseOctonica })]
-=======
->>>>>>> c190331b
 		[Test]
 		public void ConvertToBoolean2([DataSources] string context)
 		{
