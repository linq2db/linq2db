﻿using System;
using System.Collections.Generic;
using System.Data.Linq;
using System.Globalization;
using System.Linq;
using System.Linq.Expressions;
using System.Threading;

using LinqToDB;
using LinqToDB.Mapping;
using LinqToDB.Extensions;

using NUnit.Framework;

namespace Tests.Linq
{
	using LinqToDB.Common;
	using LinqToDB.Data;
	using Model;

	[TestFixture]
	public class TypesTests : TestBase
	{
		[Test]
		public void Bool1([DataSources] string context)
		{
			var value = true;

			using (var db = GetDataContext(context))
				AreEqual(
					from p in    Parent where p.ParentID > 2 && value && true && !false select p,
					from p in db.Parent where p.ParentID > 2 && value && true && !false select p);
		}

		[Test]
		public void Bool2([DataSources] string context)
		{
			var value = true;

			using (var db = GetDataContext(context))
				AreEqual(
					from p in    Parent where p.ParentID > 2 && value || true && !false select p,
					from p in db.Parent where p.ParentID > 2 && value || true && !false select p);
		}

		[Test]
		public void Bool3([DataSources] string context)
		{
			var values = Array<int>.Empty;

			using (var db = GetDataContext(context))
				AreEqual(
					from p in    Parent where values.Contains(p.ParentID) && !false || p.ParentID > 2 select p,
					from p in db.Parent where values.Contains(p.ParentID) && !false || p.ParentID > 2 select p);
		}

		[Test]
		public void BoolField1([DataSources] string context)
		{
			using (var db = GetDataContext(context))
				AreEqual(
					from t in    Types where t.BoolValue select t.MoneyValue,
					from t in db.Types where t.BoolValue select t.MoneyValue);
		}

		[Test]
		public void BoolField2([DataSources] string context)
		{
			using (var db = GetDataContext(context))
				AreEqual(
					from t in    Types where !t.BoolValue select t.MoneyValue,
					from t in db.Types where !t.BoolValue select t.MoneyValue);
		}

		[Test]
		public void BoolField3([DataSources] string context)
		{
			using (var db = GetDataContext(context))
				AreEqual(
					from t in    Types where t.BoolValue == true select t.MoneyValue,
					from t in db.Types where t.BoolValue == true select t.MoneyValue);
		}

		[Test]
		public void BoolField4([DataSources] string context)
		{
			using (var db = GetDataContext(context))
				AreEqual(
					from t in    Types where t.BoolValue == false select t.MoneyValue,
					from t in db.Types where t.BoolValue == false select t.MoneyValue);
		}

		[Test]
		public void BoolField5([DataSources] string context)
		{
			using (var db = GetDataContext(context))
				AreEqual(
					from p in from t in    Types select new { t.MoneyValue, b = !t.BoolValue } where p.b == false select p.MoneyValue,
					from p in from t in db.Types select new { t.MoneyValue, b = !t.BoolValue } where p.b == false select p.MoneyValue);
		}

		[Test]
		public void BoolField6([DataSources] string context)
		{
			using (var db = GetDataContext(context))
				AreEqual(
					from p in from t in    Types select new { t.MoneyValue, b = !t.BoolValue } where p.b select p.MoneyValue,
					from p in from t in db.Types select new { t.MoneyValue, b = !t.BoolValue } where p.b select p.MoneyValue);
		}

		[Test]
		public void BoolResult1([DataSources] string context)
		{
			using (var db = GetDataContext(context))
				AreEqual(
					from p in    Person select new { p.Patient, IsPatient = p.Patient != null },
					from p in db.Person select new { p.Patient, IsPatient = p.Patient != null });
		}

		[Test]
		public void BoolResult2([DataSources] string context)
		{
			using (var db = GetDataContext(context))
				AreEqual(
					from p in    Person select new { IsPatient = Sql.AsSql(p.Patient != null) },
					from p in db.Person select new { IsPatient = Sql.AsSql(p.Patient != null) });
		}

		[Test]
		public void BoolResult3([DataSources] string context)
		{
			using (var db = GetDataContext(context))
				AreEqual(
					from p in    Person select Sql.AsSql(p.ID == 1),
					from p in db.Person select Sql.AsSql(p.ID == 1));
		}

		[Test]
		public void GuidNew([DataSources] string context)
		{
			using (new DisableBaseline("Server-side guid generation test"))
			using (var db = GetDataContext(context))
				AreEqual(
					from p in    Types where p.GuidValue != Guid.NewGuid() select p.GuidValue,
					from p in db.Types where p.GuidValue != Guid.NewGuid() select p.GuidValue);
		}

		[Test]
		public void Guid1([DataSources] string context)
		{
			using (var db = GetDataContext(context))
				AreEqual(
					from p in    Types where p.GuidValue == new Guid("D2F970C0-35AC-4987-9CD5-5BADB1757436") select p.GuidValue,
					from p in db.Types where p.GuidValue == new Guid("D2F970C0-35AC-4987-9CD5-5BADB1757436") select p.GuidValue);
		}

		[Test]
		public void Guid2([DataSources] string context)
		{
			var guid3 = new Guid("D2F970C0-35AC-4987-9CD5-5BADB1757436");
			var guid4 = new Guid("40932fdb-1543-4e4a-ac2c-ca371604fb4b");

			var parm = Expression.Parameter(typeof(LinqDataTypes), "p");

			using (var db = GetDataContext(context))
				Assert.AreNotEqual(
					db.Types
						.Where(
							Expression.Lambda<Func<LinqDataTypes,bool>>(
								Expression.Equal(
									Expression.PropertyOrField(parm, "GuidValue"),
									Expression.Constant(guid3),
									false,
									typeof(Guid).GetMethodEx("op_Equality")),
								new[] { parm }))
						.Single().GuidValue,
					db.Types
						.Where(
							Expression.Lambda<Func<LinqDataTypes,bool>>(
								Expression.Equal(
									Expression.PropertyOrField(parm, "GuidValue"),
									Expression.Constant(guid4),
									false,
									typeof(Guid).GetMethodEx("op_Equality")),
								new[] { parm }))
						.Single().GuidValue);
		}

		[Test]
		public void ContainsGuid([DataSources] string context)
		{
			var ids = new [] { new Guid("D2F970C0-35AC-4987-9CD5-5BADB1757436") };

			using (var db = GetDataContext(context))
				AreEqual(
					from p in    Types where ids.Contains(p.GuidValue) select p.GuidValue,
					from p in db.Types where ids.Contains(p.GuidValue) select p.GuidValue);
		}

		[Test]
		public void NewGuid(
			[DataSources(
				ProviderName.DB2,
				TestProvName.AllInformix,
				TestProvName.AllFirebird,
				TestProvName.AllPostgreSQL,
				TestProvName.AllSQLite,
				TestProvName.AllAccess,
				TestProvName.AllSapHana)]
			string context)
		{
			using (new DisableBaseline("Server-side guid generation test"))
			using (var db = GetDataContext(context))
			{
				try
				{
					db.Types.Delete(_ => _.ID > 1000);
					db.Types.Insert(() => new LinqDataTypes
					{
						ID            = 1001,
						MoneyValue    = 1001,
						DateTimeValue = Sql.CurrentTimestamp,
						BoolValue     = true,
						GuidValue     = Sql.NewGuid(),
						BinaryValue   = new Binary(new byte[] { 1 }),
						SmallIntValue = 1001
					});

					var guid = db.Types.Single(_ => _.ID == 1001).GuidValue;

					Assert.AreEqual(1001, db.Types.Single(_ => _.GuidValue == guid).ID);
				}
				finally
				{
					db.Types.Delete(_ => _.ID > 1000);
				}
			}
		}

		[Test]
		public void BinaryLength([DataSources(TestProvName.AllAccess)] string context)
		{
			using (var db = GetDataContext(context))
			{
				db.Types
					.Where(t => t.ID == 1)
					.Set(t => t.BinaryValue, new Binary(new byte[] { 1, 2, 3, 4, 5 }))
					.Update();

				Assert.That(
					(from t in db.Types where t.ID == 1 select t.BinaryValue!.Length).First(),
					Is.EqualTo(5));

				db.Types
					.Where(t => t.ID == 1)
					.Set(t => t.BinaryValue, (Binary?)null)
					.Update();
			}
		}

		[Test]
		public void InsertBinary1(
			[DataSources(
				ProviderName.DB2,
				TestProvName.AllInformix,
				TestProvName.AllSQLite,
				ProviderName.Access)]
			string context)
		{
			using (var db = GetDataContext(context))
			{
				Binary? data = null;

				db.Types.Delete(_ => _.ID > 1000);
				db.Types.Insert(() => new LinqDataTypes
				{
					ID          = 1001,
					BinaryValue = data,
					BoolValue   = true,
				});
				db.Types.Delete(_ => _.ID > 1000);
			}
		}

		[Test]
		public void UpdateBinary1([DataSources] string context)
		{
			using (var db = GetDataContext(context))
			{
				db.Types
					.Where(t => t.ID == 1)
					.Set(t => t.BinaryValue, new Binary(new byte[] { 1, 2, 3, 4, 5 }))
					.Update();

				var g = from t in db.Types where t.ID == 1 select t.BinaryValue;

				foreach (var binary in g)
				{
				}
			}
		}

		[Test]
		public void UpdateBinary2([DataSources(ProviderName.SqlCe)] string context)
		{
			using (var db = GetDataContext(context))
			{
				var ints     = new[] { 1, 2 };
				var binaries = new[] { new byte[] { 1, 2, 3, 4, 5 }, new byte[] { 5, 4, 3, 2, 1 } };

				for (var i = 1; i <= 2; i++)
				{
					db.Types
						.Where(t => t.ID == ints[i - 1])
						.Set(t => t.BinaryValue, binaries[i - 1])
						.Update();
				}

				var g = from t in db.Types where new[] { 1, 2 }.Contains(t.ID) select t;

				foreach (var binary in g)
					Assert.AreEqual(binaries[binary.ID - 1], binary.BinaryValue!.ToArray());
			}
		}

		[Test]
		public void DateTime1([DataSources] string context)
		{
			var dt = Types2[3].DateTimeValue;

			using (var db = GetDataContext(context))
				AreEqual(
					AdjustExpectedData(db,	from t in    Types2 where t.DateTimeValue!.Value.Date > dt!.Value.Date select t),
											from t in db.Types2 where t.DateTimeValue!.Value.Date > dt!.Value.Date select t);
		}

		[Test]
		public void DateTime21([DataSources(TestProvName.AllSQLite)] string context)
		{
			using (var db = GetDataContext(context))
			{
				var pdt = db.Types2.First(t => t.ID == 1).DateTimeValue;
				var dt  = DateTime.Parse("2010-12-14T05:00:07.4250141Z");

				db.Types2.Update(t => t.ID == 1, t => new LinqDataTypes2 { DateTimeValue = dt });

				var dt2 = db.Types2.First(t => t.ID == 1).DateTimeValue;

				db.Types2.Update(t => t.ID == 1, t => new LinqDataTypes2 { DateTimeValue = pdt });

				Assert.AreNotEqual(dt.Ticks, dt2!.Value.Ticks);
			}
		}

		[Test]
		public void DateTime22(
			[DataSources(
				ProviderName.SqlCe,
				TestProvName.AllAccess,
<<<<<<< HEAD
				ProviderName.SqlServer2005,
=======
				TestProvName.AllSqlServer2005,
>>>>>>> 8fb36cb7
				ProviderName.DB2,
				TestProvName.AllInformix,
				TestProvName.AllFirebird,
				TestProvName.AllOracle,
				TestProvName.AllPostgreSQL,
				TestProvName.AllMySql,
				TestProvName.AllSybase,
				TestProvName.AllSapHana)]
			string context)
		{
			using (var db = GetDataContext(context))
			{
				var pdt = db.Types2.First(t => t.ID == 1).DateTimeValue2;
				var dt  = DateTime.Parse("2010-12-14T05:00:07.4250141Z");

				db.Types2.Update(t => t.ID == 1, t => new LinqDataTypes2 { DateTimeValue2 = dt });

				var dt2 = db.Types2.First(t => t.ID == 1).DateTimeValue2;

				db.Types2.Update(t => t.ID == 1, t => new LinqDataTypes2 { DateTimeValue2 = pdt });

				Assert.AreEqual(dt, dt2);
			}
		}

		[Test]
		public void DateTime23(
			[DataSources(
				ProviderName.SqlCe,
				TestProvName.AllAccess,
<<<<<<< HEAD
				ProviderName.SqlServer2005,
=======
				TestProvName.AllSqlServer2005,
>>>>>>> 8fb36cb7
				ProviderName.DB2,
				TestProvName.AllInformix,
				TestProvName.AllFirebird,
				TestProvName.AllOracle,
				TestProvName.AllPostgreSQL,
				TestProvName.AllMySql,
				TestProvName.AllSybase,
				TestProvName.AllSapHana)]
			string context)
		{
			using (var db = GetDataContext(context))
			{
				var pdt = db.Types2.First(t => t.ID == 1).DateTimeValue2;
				var dt  = DateTime.Parse("2010-12-14T05:00:07.4250141Z");

				db.Types2
					.Where(t => t.ID == 1)
					.Set  (_ => _.DateTimeValue2, dt)
					.Update();

				var dt2 = db.Types2.First(t => t.ID == 1).DateTimeValue2;

				db.Types2.Update(t => t.ID == 1, t => new LinqDataTypes2 { DateTimeValue2 = pdt });

				Assert.AreEqual(dt, dt2);
			}
		}

		[Test]
		public void DateTime24(
			[DataSources(
				ProviderName.SqlCe,
				TestProvName.AllAccess,
<<<<<<< HEAD
				ProviderName.SqlServer2005,
=======
				TestProvName.AllSqlServer2005,
>>>>>>> 8fb36cb7
				ProviderName.DB2,
				TestProvName.AllInformix,
				TestProvName.AllFirebird,
				TestProvName.AllOracle,
				TestProvName.AllPostgreSQL,
				TestProvName.AllMySql,
				TestProvName.AllSybase,
				TestProvName.AllSapHana)]
			string context)
		{
			using (var db = GetDataContext(context))
			{
				var pdt = db.Types2.First(t => t.ID == 1).DateTimeValue2;
				var dt  = DateTime.Parse("2010-12-14T05:00:07.4250141Z");
				var tt  = db.Types2.First(t => t.ID == 1);

				tt.DateTimeValue2 = dt;

				db.Update(tt);

				var dt2 = db.Types2.First(t => t.ID == 1).DateTimeValue2;

				db.Types2.Update(t => t.ID == 1, t => new LinqDataTypes2 { DateTimeValue2 = pdt });

				Assert.AreEqual(dt, dt2);
			}
		}

		[Test]
		public void DateTimeArray1([DataSources] string context)
		{
			using (var db = GetDataContext(context))
				AreEqual(
					AdjustExpectedData(db,	from t in    Types2 where new DateTime?[] { new DateTime(2001, 1, 11, 1, 11, 21, 100) }.Contains(t.DateTimeValue) select t),
											from t in db.Types2 where new DateTime?[] { new DateTime(2001, 1, 11, 1, 11, 21, 100) }.Contains(t.DateTimeValue) select t);
		}

		[Test]
		public void DateTimeArray2([DataSources(ProviderName.Access)] string context)
		{
			var arr = new DateTime?[] { new DateTime(2001, 1, 11, 1, 11, 21, 100), new DateTime(2012, 11, 7, 19, 19, 29, 90) };

			using (var db = GetDataContext(context))
				AreEqual(
					AdjustExpectedData(db,	from t in    Types2 where arr.Contains(t.DateTimeValue) select t),
											from t in db.Types2 where arr.Contains(t.DateTimeValue) select t);
		}

		[Test]
		public void DateTimeArray3([DataSources(ProviderName.Access)] string context)
		{
			var arr = new List<DateTime?> { new DateTime(2001, 1, 11, 1, 11, 21, 100) };

			using (var db = GetDataContext(context))
				AreEqual(
					AdjustExpectedData(db,	from t in    Types2 where arr.Contains(t.DateTimeValue) select t),
											from t in db.Types2 where arr.Contains(t.DateTimeValue) select t);
		}

		[Test]
		public void DateTimeParams([DataSources] string context)
		{
			var arr = new List<DateTime?>
			{
				new DateTime(1992, 1, 11, 1, 11, 21, 100),
				new DateTime(1993, 1, 11, 1, 11, 21, 100)
			};

			using (var db = GetDataContext(context))
			{
				foreach (var dateTime in arr)
				{
					var dt = DateTimeParams(db, dateTime);
					Assert.AreEqual(dateTime, dt);
				}
			}
		}

		static DateTime DateTimeParams(ITestDataContext db, DateTime? dateTime)
		{
			var q =
				from t in db.Types2
				where t.DateTimeValue > dateTime
				select new
					{
						t.DateTimeValue,
						dateTime!.Value
					};

			return q.First().Value;
		}

		[Test]
		public void Nullable([DataSources] string context)
		{
			using (var db = GetDataContext(context))
				AreEqual(
					from p in    Parent select new { Value = p.Value1.GetValueOrDefault() },
					from p in db.Parent select new { Value = p.Value1.GetValueOrDefault() });
		}

		[Test]
		public void Unicode([DataSources(
			TestProvName.AllInformix, TestProvName.AllFirebird, TestProvName.AllSybase)]
			string context)
		{
			using (var db = GetDataContext(context))
			using (new DeletePerson(db))
			{
				db.BeginTransaction();

				var id =
					db.Person
						.InsertWithIdentity(() => new Person
						{
							FirstName = "擊敗奴隸",
							LastName  = "Юникодкин",
							Gender    = Gender.Male
						});

				Assert.NotNull(id);

				var person = db.Person.Single(p => p.FirstName == "擊敗奴隸" && p.LastName == "Юникодкин");

				Assert.NotNull (person);
				Assert.AreEqual(id, person.ID);
				Assert.AreEqual("擊敗奴隸", person.FirstName);
				Assert.AreEqual("Юникодкин", person.LastName);
			}
		}

		[Test]
		public void TestCultureInfo([DataSources(TestProvName.AllInformix)] string context)
		{
			var current = Thread.CurrentThread.CurrentCulture;

			Thread.CurrentThread.CurrentCulture = new CultureInfo("ru-RU");

			using (var db = GetDataContext(context))
				AreEqual(
					from t in    Types where t.MoneyValue > 0.5m select t,
					from t in db.Types where t.MoneyValue > 0.5m select t);

			Thread.CurrentThread.CurrentCulture = current;
		}

		[Test]
		public void SmallInt([DataSources] string context)
		{
			using (var db = GetDataContext(context))
				AreEqual(
					from t1 in GetTypes(context)
					join t2 in GetTypes(context) on t1.SmallIntValue equals t2.ID
					select t1
					,
					from t1 in db.Types
					join t2 in db.Types on t1.SmallIntValue equals t2.ID
					select t1);
		}

		[Table("Person", IsColumnAttributeRequired=false)]
		public class PersonCharTest
		{
			public int     PersonID;
			public string  FirstName = null!;
			public string  LastName  = null!;
			public string? MiddleName;
			public char    Gender;
		}

		[Test]
		public void CharTest11([DataSources] string context)
		{
			List<PersonCharTest> list;

			using (var db = new DataConnection())
				list = db.GetTable<PersonCharTest>().ToList();

			using (var db = GetDataContext(context))
				AreEqual(
					from p in list                          where p.Gender == 'M' select p.PersonID,
					from p in db.GetTable<PersonCharTest>() where p.Gender == 'M' select p.PersonID);
		}

		[Test]
		public void CharTest12([DataSources] string context)
		{
			List<PersonCharTest> list;

			using (var db = new DataConnection())
				list = db.GetTable<PersonCharTest>().ToList();

			using (var db = GetDataContext(context))
				AreEqual(
					from p in list                          where p.Gender == 77 select p.PersonID,
					from p in db.GetTable<PersonCharTest>() where p.Gender == 77 select p.PersonID);
		}

		[Test]
		public void CharTest2([DataSources] string context)
		{
			List<PersonCharTest> list;

			using (var db = new DataConnection())
				list = db.GetTable<PersonCharTest>().ToList();

			using (var db = GetDataContext(context))
				AreEqual(
					from p in list                          where 'M' == p.Gender select p.PersonID,
					from p in db.GetTable<PersonCharTest>() where 'M' == p.Gender select p.PersonID);
		}

		[Test]
		public void BoolTest31([DataSources] string context)
		{
			using (var db = GetDataContext(context))
				AreEqual(
					AdjustExpectedData(db,	from t in    Types2 where (t.BoolValue ?? false) select t),
											from t in db.Types2 where t.BoolValue!.Value      select t);
		}

		[Test]
		public void BoolTest32([DataSources] string context)
		{
			using (var db = GetDataContext(context))
				AreEqual(
					AdjustExpectedData(db,	from t in    Types2 where (t.BoolValue ?? false) select t),
											from t in db.Types2 where t.BoolValue == true    select t);
		}

		[Test]
		public void BoolTest33([DataSources] string context)
		{
			using (var db = GetDataContext(context))
				AreEqual(
					AdjustExpectedData(db,	from t in    Types2 where (t.BoolValue ?? false) select t),
											from t in db.Types2 where true == t.BoolValue    select t);
		}

		[Test]
		public void LongTest1([DataSources] string context)
		{
			using (var db = GetDataContext(context))
			{
				uint value = 0;

				var q =
					from t in db.Types2
					where t.BigIntValue == value
					select t;

				q.ToList();
			}
		}

		[Test]
		public void CompareNullableInt([DataSources] string context)
		{
			int? param = null;

			using (var db = GetDataContext(context))
				AreEqual(
					from t in    Parent where param == null || t.Value1 == param select t,
					from t in db.Parent where param == null || t.Value1 == param select t);

			param = 1;

			using (var db = GetDataContext(context))
				AreEqual(
					from t in    Parent where param == null || t.Value1 == param select t,
					from t in db.Parent where param == null || t.Value1 == param select t);
		}

		[Test]
		public void CompareNullableBoolean1([DataSources] string context)
		{
			bool? param = null;

			using (var db = GetDataContext(context))
				AreEqual(
					from t in GetTypes(context) where param == null || t.BoolValue == param select t,
					from t in db.Types          where param == null || t.BoolValue == param select t);

			param = true;

			using (var db = GetDataContext(context))
				AreEqual(
					from t in GetTypes(context) where param == null || t.BoolValue == param select t,
					from t in db.Types          where param == null || t.BoolValue == param select t);
		}

		[Test]
		public void CompareNullableBoolean2([DataSources] string context)
		{
			short? param1 = null;
			bool?  param2 = null;

			using (var db = GetDataContext(context))
				AreEqual(
					from t1 in GetTypes(context)
					join t2 in GetTypes(context) on t1.ID equals t2.ID
					where (param1 == null || t1.SmallIntValue == param1) && (param2 == null || t1.BoolValue == param2)
					select t1
					,
					from t1 in db.Types
					join t2 in db.Types on t1.ID equals t2.ID
					where (param1 == null || t1.SmallIntValue == param1) && (param2 == null || t1.BoolValue == param2)
					select t1);

			//param1 = null;
			param2 = false;

			using (var db = GetDataContext(context))
				AreEqual(
					from t1 in GetTypes(context)
					join t2 in GetTypes(context) on t1.ID equals t2.ID
					where (param1 == null || t1.SmallIntValue == param1) && (param2 == null || t1.BoolValue == param2)
					select t1
					,
					from t1 in db.Types
					join t2 in db.Types on t1.ID equals t2.ID
					where (param1 == null || t1.SmallIntValue == param1) && (param2 == null || t1.BoolValue == param2)
					select t1);
		}

		[Test]
		public void CompareNullableBoolean3([DataSources] string context)
		{
			short? param1 = null;
			bool?  param2 = false;

			using (var db = GetDataContext(context))
				AreEqual(
					from t in GetTypes(context) where (param1 == null || t.SmallIntValue == param1) && (param2 == null || t.BoolValue == param2) select t,
					from t in db.Types          where (param1 == null || t.SmallIntValue == param1) && (param2 == null || t.BoolValue == param2) select t);
		}

		// AllTypes is mess...
		[Table]
		[Table("ALLTYPES", Configuration = ProviderName.DB2)]
		class AllTypes
		{
			[Column] public int     ID             { get; set; }

			[Column]
			[Column("REALDATATYPE", Configuration = ProviderName.DB2)]
			[Column("realDataType", Configuration = ProviderName.Informix)]
			[Column("realDataType", Configuration = ProviderName.Oracle)]
			[Column("realDataType", Configuration = ProviderName.PostgreSQL)]
			[Column("realDataType", Configuration = ProviderName.SapHana)]
			[Column("realDataType", Configuration = ProviderName.SqlCe)]
			[Column("realDataType", Configuration = ProviderName.SqlServer)]
			[Column("realDataType", Configuration = ProviderName.Sybase)]
			public float? floatDataType { get; set; }


			[Column]
			[Column("DOUBLEDATATYPE", Configuration = ProviderName.DB2)]
			[Column("realDataType"  , Configuration = ProviderName.Access)]
			[Column("realDataType"  , Configuration = ProviderName.SQLite)]
			[Column("floatDataType" , Configuration = ProviderName.Informix)]
			[Column("floatDataType" , Configuration = ProviderName.Oracle)]
			[Column("floatDataType" , Configuration = ProviderName.SapHana)]
			[Column("floatDataType" , Configuration = ProviderName.SqlCe)]
			[Column("floatDataType" , Configuration = ProviderName.SqlServer)]
			[Column("floatDataType" , Configuration = ProviderName.Sybase)]
			public double? doubleDataType { get; set; }
		}

		[Test]
		public void TestSpecialValues(
			[DataSources(
				TestProvName.AllSQLite,
				TestProvName.AllAccess,
				TestProvName.AllInformix,
				TestProvName.AllSybase,
				TestProvName.AllSqlServer,
				TestProvName.AllMySql,
				TestProvName.AllSapHana,
				ProviderName.DB2,
				// SQL CE allows special values using parameters, but no idea how to generate them as literal
				ProviderName.SqlCe
				)] string context,
			[Values] bool inline)
		{
			// TODO: update condition to include only Firebird 2.5 when
			// https://github.com/FirebirdSQL/firebird/issues/6750 releases
			var skipFloatInf = context.IsAnyOf(TestProvName.AllFirebird) && inline;
			var skipId       = context.IsAnyOf(ProviderName.DB2) || context.IsAnyOf(TestProvName.AllSybase) || context.IsAnyOf(ProviderName.SqlCe);

			using (var db = GetDataContext(context))
			{
				db.InlineParameters = inline;

				var maxID = db.GetTable<AllTypes>().Select(_ => _.ID).Max();
				try
				{
					var real  = float.NaN;
					var dbl   = double.NaN;
					if (skipId)
						db.GetTable<AllTypes>().Insert(() => new AllTypes()
						{
							floatDataType  = real,
							doubleDataType = dbl,
						});
					else
						db.GetTable<AllTypes>().Insert(() => new AllTypes()
						{
							ID             = 1000,
							floatDataType  = real,
							doubleDataType = dbl,
						});
					real = skipFloatInf ? float.NaN : float.NegativeInfinity;
					dbl  = double.NegativeInfinity;
					if (skipId)
						db.GetTable<AllTypes>().Insert(() => new AllTypes()
						{
							floatDataType  = real,
							doubleDataType = dbl,
						});
					else
						db.GetTable<AllTypes>().Insert(() => new AllTypes()
						{
							ID             = 1001,
							floatDataType  = real,
							doubleDataType = dbl,
						});
					real = skipFloatInf ? float.NaN : float.PositiveInfinity;
					dbl  = double.PositiveInfinity;
					if (skipId)
						db.GetTable<AllTypes>().Insert(() => new AllTypes()
						{
							floatDataType  = real,
							doubleDataType = dbl,
						});
					else
						db.GetTable<AllTypes>().Insert(() => new AllTypes()
						{
							ID             = 1002,
							floatDataType  = real,
							doubleDataType = dbl,
						});

					var res = db.GetTable<AllTypes>()
						.Where(_ => _.ID > maxID)
						.OrderBy(_ => _.ID)
						.Select(_ => new { _.floatDataType, _.doubleDataType})
						.ToArray();

					Assert.AreEqual (3   , res.Length);
					Assert.IsNaN    (res[0].floatDataType);
					Assert.IsNaN    (res[0].doubleDataType);

					Assert.IsNotNull(res[1].floatDataType);
					Assert.IsNotNull(res[1].doubleDataType);
					if (skipFloatInf)
						Assert.IsNaN(res[0].floatDataType);
					else
						Assert.True     (float.IsNegativeInfinity(res[1].floatDataType!.Value));
					Assert.True     (double.IsNegativeInfinity(res[1].doubleDataType!.Value));

					Assert.IsNotNull(res[2].floatDataType);
					Assert.IsNotNull(res[2].doubleDataType);
					if (skipFloatInf)
						Assert.IsNaN(res[0].floatDataType);
					else
						Assert.True     (float.IsPositiveInfinity(res[2].floatDataType!.Value));
					Assert.True     (double.IsPositiveInfinity(res[2].doubleDataType!.Value));
				}
				finally
				{
					db.GetTable<AllTypes>().Where(_ => _.ID > maxID).Delete();
				}
			}
		}

	}
}<|MERGE_RESOLUTION|>--- conflicted
+++ resolved
@@ -357,11 +357,7 @@
 			[DataSources(
 				ProviderName.SqlCe,
 				TestProvName.AllAccess,
-<<<<<<< HEAD
-				ProviderName.SqlServer2005,
-=======
 				TestProvName.AllSqlServer2005,
->>>>>>> 8fb36cb7
 				ProviderName.DB2,
 				TestProvName.AllInformix,
 				TestProvName.AllFirebird,
@@ -392,11 +388,7 @@
 			[DataSources(
 				ProviderName.SqlCe,
 				TestProvName.AllAccess,
-<<<<<<< HEAD
-				ProviderName.SqlServer2005,
-=======
 				TestProvName.AllSqlServer2005,
->>>>>>> 8fb36cb7
 				ProviderName.DB2,
 				TestProvName.AllInformix,
 				TestProvName.AllFirebird,
@@ -430,11 +422,7 @@
 			[DataSources(
 				ProviderName.SqlCe,
 				TestProvName.AllAccess,
-<<<<<<< HEAD
-				ProviderName.SqlServer2005,
-=======
 				TestProvName.AllSqlServer2005,
->>>>>>> 8fb36cb7
 				ProviderName.DB2,
 				TestProvName.AllInformix,
 				TestProvName.AllFirebird,
