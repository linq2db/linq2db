--- conflicted
+++ resolved
@@ -1,806 +1,764 @@
-﻿using System;
-using System.Collections.Generic;
-using System.Data.Linq;
-using System.Globalization;
-using System.Linq;
-using System.Linq.Expressions;
-using System.Threading;
-
-using LinqToDB;
-using LinqToDB.Mapping;
-using LinqToDB.Extensions;
-
-using NUnit.Framework;
-
-namespace Tests.Linq
-{
-	using Model;
-
-	[TestFixture]
-	public class TypesTests : TestBase
-	{
-		[Test]
-		public void Bool1([DataSources] string context)
-		{
-			var value = true;
-
-			using (var db = GetDataContext(context))
-				AreEqual(
-					from p in    Parent where p.ParentID > 2 && value && true && !false select p,
-					from p in db.Parent where p.ParentID > 2 && value && true && !false select p);
-		}
-
-		[Test]
-		public void Bool2([DataSources] string context)
-		{
-			var value = true;
-
-			using (var db = GetDataContext(context))
-				AreEqual(
-					from p in    Parent where p.ParentID > 2 && value || true && !false select p,
-					from p in db.Parent where p.ParentID > 2 && value || true && !false select p);
-		}
-
-		[Test]
-		public void Bool3([DataSources] string context)
-		{
-			var values = new int[0];
-
-			using (var db = GetDataContext(context))
-				AreEqual(
-					from p in    Parent where values.Contains(p.ParentID) && !false || p.ParentID > 2 select p,
-					from p in db.Parent where values.Contains(p.ParentID) && !false || p.ParentID > 2 select p);
-		}
-
-		[Test]
-		public void BoolField1([DataSources] string context)
-		{
-			using (var db = GetDataContext(context))
-				AreEqual(
-					from t in    Types where t.BoolValue select t.MoneyValue,
-					from t in db.Types where t.BoolValue select t.MoneyValue);
-		}
-
-		[Test]
-		public void BoolField2([DataSources] string context)
-		{
-			using (var db = GetDataContext(context))
-				AreEqual(
-					from t in    Types where !t.BoolValue select t.MoneyValue,
-					from t in db.Types where !t.BoolValue select t.MoneyValue);
-		}
-
-		[Test]
-		public void BoolField3([DataSources] string context)
-		{
-			using (var db = GetDataContext(context))
-				AreEqual(
-					from t in    Types where t.BoolValue == true select t.MoneyValue,
-					from t in db.Types where t.BoolValue == true select t.MoneyValue);
-		}
-
-		[Test]
-		public void BoolField4([DataSources] string context)
-		{
-			using (var db = GetDataContext(context))
-				AreEqual(
-					from t in    Types where t.BoolValue == false select t.MoneyValue,
-					from t in db.Types where t.BoolValue == false select t.MoneyValue);
-		}
-
-		[Test]
-		public void BoolField5([DataSources] string context)
-		{
-			using (var db = GetDataContext(context))
-				AreEqual(
-					from p in from t in    Types select new { t.MoneyValue, b = !t.BoolValue } where p.b == false select p.MoneyValue,
-					from p in from t in db.Types select new { t.MoneyValue, b = !t.BoolValue } where p.b == false select p.MoneyValue);
-		}
-
-		[Test]
-		public void BoolField6([DataSources] string context)
-		{
-			using (var db = GetDataContext(context))
-				AreEqual(
-					from p in from t in    Types select new { t.MoneyValue, b = !t.BoolValue } where p.b select p.MoneyValue,
-					from p in from t in db.Types select new { t.MoneyValue, b = !t.BoolValue } where p.b select p.MoneyValue);
-		}
-
-		[Test]
-		public void BoolResult1([DataSources] string context)
-		{
-			using (var db = GetDataContext(context))
-				AreEqual(
-					from p in    Person select new { p.Patient, IsPatient = p.Patient != null },
-					from p in db.Person select new { p.Patient, IsPatient = p.Patient != null });
-		}
-
-		[Test]
-		public void BoolResult2([DataSources] string context)
-		{
-			using (var db = GetDataContext(context))
-				AreEqual(
-					from p in    Person select new { IsPatient = Sql.AsSql(p.Patient != null) },
-					from p in db.Person select new { IsPatient = Sql.AsSql(p.Patient != null) });
-		}
-
-		[Test]
-		public void BoolResult3([DataSources] string context)
-		{
-			using (var db = GetDataContext(context))
-				AreEqual(
-					from p in    Person select Sql.AsSql(p.ID == 1),
-					from p in db.Person select Sql.AsSql(p.ID == 1));
-		}
-
-		[Test]
-		public void GuidNew([DataSources] string context)
-		{
-			using (var db = GetDataContext(context))
-				AreEqual(
-					from p in    Types where p.GuidValue != Guid.NewGuid() select p.GuidValue,
-					from p in db.Types where p.GuidValue != Guid.NewGuid() select p.GuidValue);
-		}
-
-		[Test]
-		public void Guid1([DataSources] string context)
-		{
-			using (var db = GetDataContext(context))
-				AreEqual(
-					from p in    Types where p.GuidValue == new Guid("D2F970C0-35AC-4987-9CD5-5BADB1757436") select p.GuidValue,
-					from p in db.Types where p.GuidValue == new Guid("D2F970C0-35AC-4987-9CD5-5BADB1757436") select p.GuidValue);
-		}
-
-		[Test]
-		public void Guid2([DataSources] string context)
-		{
-			var guid3 = new Guid("D2F970C0-35AC-4987-9CD5-5BADB1757436");
-			var guid4 = new Guid("40932fdb-1543-4e4a-ac2c-ca371604fb4b");
-
-			var parm = Expression.Parameter(typeof(LinqDataTypes), "p");
-
-			using (var db = GetDataContext(context))
-				Assert.AreNotEqual(
-					db.Types
-						.Where(
-							Expression.Lambda<Func<LinqDataTypes,bool>>(
-								Expression.Equal(
-									Expression.PropertyOrField(parm, "GuidValue"),
-									Expression.Constant(guid3),
-									false,
-									typeof(Guid).GetMethodEx("op_Equality")),
-								new[] { parm }))
-						.Single().GuidValue,
-					db.Types
-						.Where(
-							Expression.Lambda<Func<LinqDataTypes,bool>>(
-								Expression.Equal(
-									Expression.PropertyOrField(parm, "GuidValue"),
-									Expression.Constant(guid4),
-									false,
-									typeof(Guid).GetMethodEx("op_Equality")),
-								new[] { parm }))
-						.Single().GuidValue);
-		}
-
-		[Test]
-		public void ContainsGuid([DataSources] string context)
-		{
-			var ids = new [] { new Guid("D2F970C0-35AC-4987-9CD5-5BADB1757436") };
-
-			using (var db = GetDataContext(context))
-				AreEqual(
-					from p in    Types where ids.Contains(p.GuidValue) select p.GuidValue,
-					from p in db.Types where ids.Contains(p.GuidValue) select p.GuidValue);
-		}
-
-		[Test]
-<<<<<<< HEAD
-		public void NewGuid([DataSources(
-			ProviderName.DB2, ProviderName.Informix, ProviderName.Firebird,
-			TestProvName.Firebird3, ProviderName.PostgreSQL, ProviderName.SQLiteClassic,
-			ProviderName.SQLiteMS, ProviderName.Access, ProviderName.SapHana)]
-=======
-		public void NewGuid(
-			[DataSources(
-				ProviderName.DB2,
-				ProviderName.Informix,
-				ProviderName.Firebird, TestProvName.Firebird3,
-				ProviderName.PostgreSQL, ProviderName.PostgreSQL92, ProviderName.PostgreSQL93, ProviderName.PostgreSQL95, TestProvName.PostgreSQL10, TestProvName.PostgreSQL11, TestProvName.PostgreSQLLatest,
-				ProviderName.SQLiteClassic, ProviderName.SQLiteMS,
-				ProviderName.Access,
-				ProviderName.SapHana)]
->>>>>>> 1c5390de
-			string context)
-		{
-			using (var db = GetDataContext(context))
-			{
-				try
-				{
-					db.Types.Delete(_ => _.ID > 1000);
-					db.Types.Insert(() => new LinqDataTypes
-					{
-						ID            = 1001,
-						MoneyValue    = 1001,
-						DateTimeValue = Sql.CurrentTimestamp,
-						BoolValue     = true,
-						GuidValue     = Sql.NewGuid(),
-						BinaryValue   = new Binary(new byte[] { 1 }),
-						SmallIntValue = 1001
-					});
-
-					var guid = db.Types.Single(_ => _.ID == 1001).GuidValue;
-
-					Assert.AreEqual(1001, db.Types.Single(_ => _.GuidValue == guid).ID);
-				}
-				finally
-				{
-					db.Types.Delete(_ => _.ID > 1000);
-				}
-			}
-		}
-
-		[Test]
-		public void BinaryLength([DataSources(ProviderName.Access)] string context)
-		{
-			using (var db = GetDataContext(context))
-			{
-				db.Types
-					.Where(t => t.ID == 1)
-					.Set(t => t.BinaryValue, new Binary(new byte[] { 1, 2, 3, 4, 5 }))
-					.Update();
-
-				Assert.That(
-					(from t in db.Types where t.ID == 1 select t.BinaryValue.Length).First(),
-					Is.EqualTo(5));
-
-				db.Types
-					.Where(t => t.ID == 1)
-					.Set(t => t.BinaryValue, (Binary)null)
-					.Update();
-			}
-		}
-
-		[Test]
-<<<<<<< HEAD
-		public void InsertBinary1([DataSources(
-			ProviderName.DB2, ProviderName.Informix, ProviderName.Firebird,
-			ProviderName.PostgreSQL, ProviderName.SQLiteClassic, ProviderName.SQLiteMS,
-			ProviderName.Access)]
-=======
-		public void InsertBinary1(
-			[DataSources(
-				ProviderName.DB2,
-				ProviderName.Informix,
-				ProviderName.Firebird,
-				ProviderName.PostgreSQL,
-				ProviderName.SQLiteClassic, ProviderName.SQLiteMS,
-				ProviderName.Access)]
->>>>>>> 1c5390de
-			string context)
-		{
-			using (var db = GetDataContext(context))
-			{
-				Binary data = null;
-
-				db.Types.Delete(_ => _.ID > 1000);
-				db.Types.Insert(() => new LinqDataTypes
-				{
-					ID          = 1001,
-					BinaryValue = data,
-					BoolValue   = true,
-				});
-				db.Types.Delete(_ => _.ID > 1000);
-			}
-		}
-
-		[Test]
-		public void UpdateBinary1([DataSources] string context)
-		{
-			using (var db = GetDataContext(context))
-			{
-				db.Types
-					.Where(t => t.ID == 1)
-					.Set(t => t.BinaryValue, new Binary(new byte[] { 1, 2, 3, 4, 5 }))
-					.Update();
-
-				var g = from t in db.Types where t.ID == 1 select t.BinaryValue;
-
-				foreach (var binary in g)
-				{
-				}
-			}
-		}
-
-		[Test]
-		public void UpdateBinary2([DataSources(ProviderName.SqlCe)] string context)
-		{
-			using (var db = GetDataContext(context))
-			{
-				var ints     = new[] { 1, 2 };
-				var binaries = new[] { new byte[] { 1, 2, 3, 4, 5 }, new byte[] { 5, 4, 3, 2, 1 } };
-
-				for (var i = 1; i <= 2; i++)
-				{
-					db.Types
-						.Where(t => t.ID == ints[i - 1])
-						.Set(t => t.BinaryValue, binaries[i - 1])
-						.Update();
-				}
-
-				var g = from t in db.Types where new[] { 1, 2 }.Contains(t.ID) select t;
-
-				foreach (var binary in g)
-					Assert.AreEqual(binaries[binary.ID - 1], binary.BinaryValue.ToArray());
-			}
-		}
-
-		[Test]
-		public void DateTime1([DataSources] string context)
-		{
-			var dt = Types2[3].DateTimeValue;
-
-			using (var db = GetDataContext(context))
-				AreEqual(
-					AdjustExpectedData(db,	from t in    Types2 where t.DateTimeValue.Value.Date > dt.Value.Date select t),
-											from t in db.Types2 where t.DateTimeValue.Value.Date > dt.Value.Date select t);
-		}
-
-		[Test]
-		public void DateTime21([DataSources(ProviderName.SQLiteClassic, ProviderName.SQLiteMS)] string context)
-		{
-			using (var db = GetDataContext(context))
-			{
-				var pdt = db.Types2.First(t => t.ID == 1).DateTimeValue;
-				var dt  = DateTime.Parse("2010-12-14T05:00:07.4250141Z");
-
-				db.Types2.Update(t => t.ID == 1, t => new LinqDataTypes2 { DateTimeValue = dt });
-
-				var dt2 = db.Types2.First(t => t.ID == 1).DateTimeValue;
-
-				db.Types2.Update(t => t.ID == 1, t => new LinqDataTypes2 { DateTimeValue = pdt });
-
-				Assert.AreNotEqual(dt.Ticks, dt2.Value.Ticks);
-			}
-		}
-
-		[Test]
-<<<<<<< HEAD
-		public void DateTime22([DataSources(
-			ProviderName.SqlCe, ProviderName.Access, ProviderName.SqlServer2005, ProviderName.DB2,
-			ProviderName.Informix, ProviderName.Firebird, ProviderName.OracleNative,
-			ProviderName.OracleManaged, ProviderName.PostgreSQL, ProviderName.MySql,
-			ProviderName.Sybase, ProviderName.SybaseManaged, ProviderName.SqlServer2000,
-			ProviderName.SapHana, TestProvName.MariaDB, TestProvName.MySql57, TestProvName.Firebird3)]
-=======
-		public void DateTime22(
-			[DataSources(
-				ProviderName.SqlCe,
-				ProviderName.Access,
-				ProviderName.SqlServer2000, ProviderName.SqlServer2005,
-				ProviderName.DB2,
-				ProviderName.Informix,
-				ProviderName.Firebird, TestProvName.Firebird3,
-				ProviderName.OracleNative, ProviderName.OracleManaged,
-				ProviderName.PostgreSQL, ProviderName.PostgreSQL92, ProviderName.PostgreSQL93, ProviderName.PostgreSQL95, TestProvName.PostgreSQL10, TestProvName.PostgreSQL11, TestProvName.PostgreSQLLatest,
-				ProviderName.MySql, TestProvName.MariaDB, TestProvName.MySql57,
-				ProviderName.Sybase, ProviderName.SybaseManaged,
-				ProviderName.SapHana)]
->>>>>>> 1c5390de
-			string context)
-		{
-			using (var db = GetDataContext(context))
-			{
-				var pdt = db.Types2.First(t => t.ID == 1).DateTimeValue2;
-				var dt  = DateTime.Parse("2010-12-14T05:00:07.4250141Z");
-
-				db.Types2.Update(t => t.ID == 1, t => new LinqDataTypes2 { DateTimeValue2 = dt });
-
-				var dt2 = db.Types2.First(t => t.ID == 1).DateTimeValue2;
-
-				db.Types2.Update(t => t.ID == 1, t => new LinqDataTypes2 { DateTimeValue2 = pdt });
-
-				Assert.AreEqual(dt, dt2);
-			}
-		}
-
-		[Test]
-<<<<<<< HEAD
-		public void DateTime23([DataSources(
-			ProviderName.SqlCe, ProviderName.Access, ProviderName.SqlServer2005, ProviderName.DB2,
-			ProviderName.Informix, ProviderName.Firebird, ProviderName.OracleNative,
-			ProviderName.OracleManaged, ProviderName.PostgreSQL, ProviderName.MySql,
-			ProviderName.Sybase, ProviderName.SybaseManaged, ProviderName.SqlServer2000,
-			ProviderName.SapHana, TestProvName.MariaDB, TestProvName.MySql57, TestProvName.Firebird3)]
-=======
-		public void DateTime23(
-			[DataSources(
-				ProviderName.SqlCe,
-				ProviderName.Access,
-				ProviderName.SqlServer2000, ProviderName.SqlServer2005,
-				ProviderName.DB2,
-				ProviderName.Informix,
-				ProviderName.Firebird, TestProvName.Firebird3,
-				ProviderName.OracleNative, ProviderName.OracleManaged,
-				ProviderName.PostgreSQL, ProviderName.PostgreSQL92, ProviderName.PostgreSQL93, ProviderName.PostgreSQL95, TestProvName.PostgreSQL10, TestProvName.PostgreSQL11, TestProvName.PostgreSQLLatest,
-				ProviderName.MySql, TestProvName.MariaDB, TestProvName.MySql57,
-				ProviderName.Sybase, ProviderName.SybaseManaged,
-				ProviderName.SapHana)]
->>>>>>> 1c5390de
-			string context)
-		{
-			using (var db = GetDataContext(context))
-			{
-				var pdt = db.Types2.First(t => t.ID == 1).DateTimeValue2;
-				var dt  = DateTime.Parse("2010-12-14T05:00:07.4250141Z");
-
-				db.Types2
-					.Where(t => t.ID == 1)
-					.Set  (_ => _.DateTimeValue2, dt)
-					.Update();
-
-				var dt2 = db.Types2.First(t => t.ID == 1).DateTimeValue2;
-
-				db.Types2.Update(t => t.ID == 1, t => new LinqDataTypes2 { DateTimeValue2 = pdt });
-
-				Assert.AreEqual(dt, dt2);
-			}
-		}
-
-		[Test]
-<<<<<<< HEAD
-		public void DateTime24([DataSources(
-			ProviderName.SqlCe, ProviderName.Access, ProviderName.SqlServer2005, ProviderName.DB2,
-			ProviderName.Informix, ProviderName.Firebird, ProviderName.OracleNative,
-			ProviderName.OracleManaged, ProviderName.PostgreSQL, ProviderName.MySql,
-			TestProvName.MariaDB, TestProvName.MariaDB, TestProvName.MySql57, TestProvName.MySql57,
-			ProviderName.Sybase, ProviderName.SybaseManaged, ProviderName.SqlServer2000,
-			ProviderName.SapHana, TestProvName.Firebird3)]
-=======
-		public void DateTime24(
-			[DataSources(
-				ProviderName.SqlCe,
-				ProviderName.Access,
-				ProviderName.SqlServer2000, ProviderName.SqlServer2005,
-				ProviderName.DB2,
-				ProviderName.Informix,
-				ProviderName.Firebird, TestProvName.Firebird3,
-				ProviderName.OracleNative, ProviderName.OracleManaged,
-				ProviderName.PostgreSQL, ProviderName.PostgreSQL92, ProviderName.PostgreSQL93, ProviderName.PostgreSQL95, TestProvName.PostgreSQL10, TestProvName.PostgreSQL11, TestProvName.PostgreSQL11, TestProvName.PostgreSQL11, TestProvName.PostgreSQLLatest,
-				ProviderName.MySql, TestProvName.MariaDB, TestProvName.MySql57,
-				ProviderName.Sybase, ProviderName.SybaseManaged,
-				ProviderName.SapHana)]
->>>>>>> 1c5390de
-			string context)
-		{
-			using (var db = GetDataContext(context))
-			{
-				var pdt = db.Types2.First(t => t.ID == 1).DateTimeValue2;
-				var dt  = DateTime.Parse("2010-12-14T05:00:07.4250141Z");
-				var tt  = db.Types2.First(t => t.ID == 1);
-
-				tt.DateTimeValue2 = dt;
-
-				db.Update(tt);
-
-				var dt2 = db.Types2.First(t => t.ID == 1).DateTimeValue2;
-
-				db.Types2.Update(t => t.ID == 1, t => new LinqDataTypes2 { DateTimeValue2 = pdt });
-
-				Assert.AreEqual(dt, dt2);
-			}
-		}
-
-		[Test]
-		public void DateTimeArray1([DataSources] string context)
-		{
-			using (var db = GetDataContext(context))
-				AreEqual(
-					AdjustExpectedData(db,	from t in    Types2 where new DateTime?[] { new DateTime(2001, 1, 11, 1, 11, 21, 100) }.Contains(t.DateTimeValue) select t),
-											from t in db.Types2 where new DateTime?[] { new DateTime(2001, 1, 11, 1, 11, 21, 100) }.Contains(t.DateTimeValue) select t);
-		}
-
-		[Test]
-		public void DateTimeArray2([DataSources(ProviderName.Access)] string context)
-		{
-			var arr = new DateTime?[] { new DateTime(2001, 1, 11, 1, 11, 21, 100), new DateTime(2012, 11, 7, 19, 19, 29, 90) };
-
-			using (var db = GetDataContext(context))
-				AreEqual(
-					AdjustExpectedData(db,	from t in    Types2 where arr.Contains(t.DateTimeValue) select t),
-											from t in db.Types2 where arr.Contains(t.DateTimeValue) select t);
-		}
-
-		[Test]
-		public void DateTimeArray3([DataSources(ProviderName.Access)] string context)
-		{
-			var arr = new List<DateTime?> { new DateTime(2001, 1, 11, 1, 11, 21, 100) };
-
-			using (var db = GetDataContext(context))
-				AreEqual(
-					AdjustExpectedData(db,	from t in    Types2 where arr.Contains(t.DateTimeValue) select t),
-											from t in db.Types2 where arr.Contains(t.DateTimeValue) select t);
-		}
-
-		[Test]
-		public void DateTimeParams([DataSources] string context)
-		{
-			var arr = new List<DateTime?>
-			{
-				new DateTime(1992, 1, 11, 1, 11, 21, 100),
-				new DateTime(1993, 1, 11, 1, 11, 21, 100)
-			};
-
-			using (var db = GetDataContext(context))
-			{
-				foreach (var dateTime in arr)
-				{
-					var dt = DateTimeParams(db, dateTime);
-					Assert.AreEqual(dateTime, dt);
-				}
-			}
-		}
-
-		static DateTime DateTimeParams(ITestDataContext db, DateTime? dateTime)
-		{
-			var q =
-				from t in db.Types2
-				where t.DateTimeValue > dateTime
-				select new
-					{
-						t.DateTimeValue,
-						dateTime.Value
-					};
-
-			return q.First().Value;
-		}
-
-		[Test]
-		public void Nullable([DataSources] string context)
-		{
-			using (var db = GetDataContext(context))
-				AreEqual(
-					from p in    Parent select new { Value = p.Value1.GetValueOrDefault() },
-					from p in db.Parent select new { Value = p.Value1.GetValueOrDefault() });
-		}
-
-		[Test, Category("WindowsOnly")]
-		public void Unicode([DataSources(
-			ProviderName.Informix, ProviderName.Firebird, TestProvName.Firebird3,
-			ProviderName.Sybase, ProviderName.SybaseManaged)]
-			string context)
-		{
-			using (var db = GetDataContext(context))
-			using (new DeletePerson(db))
-			{
-				db.BeginTransaction();
-
-				var id =
-					db.Person
-						.InsertWithIdentity(() => new Person
-						{
-							FirstName = "擊敗奴隸",
-							LastName  = "Юникодкин",
-							Gender    = Gender.Male
-						});
-
-				Assert.NotNull(id);
-
-				var person = db.Person.Single(p => p.FirstName == "擊敗奴隸" && p.LastName == "Юникодкин");
-
-				Assert.NotNull (person);
-				Assert.AreEqual(id, person.ID);
-				Assert.AreEqual("擊敗奴隸", person.FirstName);
-				Assert.AreEqual("Юникодкин", person.LastName);
-			}
-		}
-
-#if !NETSTANDARD1_6
-		[Test]
-		public void TestCultureInfo([DataSources(ProviderName.Informix)] string context)
-		{
-			var current = Thread.CurrentThread.CurrentCulture;
-
-			Thread.CurrentThread.CurrentCulture = new CultureInfo("ru-RU");
-
-			using (var db = GetDataContext(context))
-				AreEqual(
-					from t in    Types where t.MoneyValue > 0.5m select t,
-					from t in db.Types where t.MoneyValue > 0.5m select t);
-
-			Thread.CurrentThread.CurrentCulture = current;
-		}
-#endif
-
-		[Test]
-		public void SmallInt([DataSources] string context)
-		{
-			using (var db = GetDataContext(context))
-				AreEqual(
-					from t1 in GetTypes(context)
-					join t2 in GetTypes(context) on t1.SmallIntValue equals t2.ID
-					select t1
-					,
-					from t1 in db.Types
-					join t2 in db.Types on t1.SmallIntValue equals t2.ID
-					select t1);
-		}
-
-		[Table("Person", IsColumnAttributeRequired=false)]
-		public class PersonCharTest
-		{
-			public int    PersonID;
-			public string FirstName;
-			public string LastName;
-			public string MiddleName;
-			public char   Gender;
-		}
-
-		[Test]
-		public void CharTest11([DataSources] string context)
-		{
-			List<PersonCharTest> list;
-
-			using (var db = new TestDataConnection())
-				list = db.GetTable<PersonCharTest>().ToList();
-
-			using (var db = GetDataContext(context))
-				AreEqual(
-					from p in list                          where p.Gender == 'M' select p.PersonID,
-					from p in db.GetTable<PersonCharTest>() where p.Gender == 'M' select p.PersonID);
-		}
-
-		[Test]
-		public void CharTest12([DataSources] string context)
-		{
-			List<PersonCharTest> list;
-
-			using (var db = new TestDataConnection())
-				list = db.GetTable<PersonCharTest>().ToList();
-
-			using (var db = GetDataContext(context))
-				AreEqual(
-					from p in list                          where p.Gender == 77 select p.PersonID,
-					from p in db.GetTable<PersonCharTest>() where p.Gender == 77 select p.PersonID);
-		}
-
-		[Test]
-		public void CharTest2([DataSources] string context)
-		{
-			List<PersonCharTest> list;
-
-			using (var db = new TestDataConnection())
-				list = db.GetTable<PersonCharTest>().ToList();
-
-			using (var db = GetDataContext(context))
-				AreEqual(
-					from p in list                          where 'M' == p.Gender select p.PersonID,
-					from p in db.GetTable<PersonCharTest>() where 'M' == p.Gender select p.PersonID);
-		}
-
-		[Test]
-		public void BoolTest31([DataSources] string context)
-		{
-			using (var db = GetDataContext(context))
-				AreEqual(
-					AdjustExpectedData(db,	from t in    Types2 where (t.BoolValue ?? false) select t),
-											from t in db.Types2 where t.BoolValue.Value      select t);
-		}
-
-		[Test]
-		public void BoolTest32([DataSources] string context)
-		{
-			using (var db = GetDataContext(context))
-				AreEqual(
-					AdjustExpectedData(db,	from t in    Types2 where (t.BoolValue ?? false) select t),
-											from t in db.Types2 where t.BoolValue == true    select t);
-		}
-
-		[Test]
-		public void BoolTest33([DataSources] string context)
-		{
-			using (var db = GetDataContext(context))
-				AreEqual(
-					AdjustExpectedData(db,	from t in    Types2 where (t.BoolValue ?? false) select t),
-											from t in db.Types2 where true == t.BoolValue    select t);
-		}
-
-		[Test]
-		public void LongTest1([DataSources] string context)
-		{
-			using (var db = GetDataContext(context))
-			{
-				uint value = 0;
-
-				var q =
-					from t in db.Types2
-					where t.BigIntValue == value
-					select t;
-
-				q.ToList();
-			}
-		}
-
-		[Test]
-		public void CompareNullableInt([DataSources] string context)
-		{
-			int? param = null;
-
-			using (var db = GetDataContext(context))
-				AreEqual(
-					from t in    Parent where param == null || t.Value1 == param select t,
-					from t in db.Parent where param == null || t.Value1 == param select t);
-
-			param = 1;
-
-			using (var db = GetDataContext(context))
-				AreEqual(
-					from t in    Parent where param == null || t.Value1 == param select t,
-					from t in db.Parent where param == null || t.Value1 == param select t);
-		}
-
-		[Test]
-		public void CompareNullableBoolean1([DataSources] string context)
-		{
-			bool? param = null;
-
-			using (var db = GetDataContext(context))
-				AreEqual(
-					from t in GetTypes(context) where param == null || t.BoolValue == param select t,
-					from t in db.Types          where param == null || t.BoolValue == param select t);
-
-			param = true;
-
-			using (var db = GetDataContext(context))
-				AreEqual(
-					from t in GetTypes(context) where param == null || t.BoolValue == param select t,
-					from t in db.Types          where param == null || t.BoolValue == param select t);
-		}
-
-		[Test]
-		public void CompareNullableBoolean2([DataSources] string context)
-		{
-			short? param1 = null;
-			bool?  param2 = null;
-
-			using (var db = GetDataContext(context))
-				AreEqual(
-					from t1 in GetTypes(context)
-					join t2 in GetTypes(context) on t1.ID equals t2.ID
-					where (param1 == null || t1.SmallIntValue == param1) && (param2 == null || t1.BoolValue == param2)
-					select t1
-					,
-					from t1 in db.Types
-					join t2 in db.Types on t1.ID equals t2.ID
-					where (param1 == null || t1.SmallIntValue == param1) && (param2 == null || t1.BoolValue == param2)
-					select t1);
-
-			//param1 = null;
-			param2 = false;
-
-			using (var db = GetDataContext(context))
-				AreEqual(
-					from t1 in GetTypes(context)
-					join t2 in GetTypes(context) on t1.ID equals t2.ID
-					where (param1 == null || t1.SmallIntValue == param1) && (param2 == null || t1.BoolValue == param2)
-					select t1
-					,
-					from t1 in db.Types
-					join t2 in db.Types on t1.ID equals t2.ID
-					where (param1 == null || t1.SmallIntValue == param1) && (param2 == null || t1.BoolValue == param2)
-					select t1);
-		}
-
-		[Test]
-		public void CompareNullableBoolean3([DataSources] string context)
-		{
-			short? param1 = null;
-			bool?  param2 = false;
-
-			using (var db = GetDataContext(context))
-				AreEqual(
-					from t in GetTypes(context) where (param1 == null || t.SmallIntValue == param1) && (param2 == null || t.BoolValue == param2) select t,
-					from t in db.Types          where (param1 == null || t.SmallIntValue == param1) && (param2 == null || t.BoolValue == param2) select t);
-		}
-	}
-}
+﻿using System;
+using System.Collections.Generic;
+using System.Data.Linq;
+using System.Globalization;
+using System.Linq;
+using System.Linq.Expressions;
+using System.Threading;
+
+using LinqToDB;
+using LinqToDB.Mapping;
+using LinqToDB.Extensions;
+
+using NUnit.Framework;
+
+namespace Tests.Linq
+{
+	using Model;
+
+	[TestFixture]
+	public class TypesTests : TestBase
+	{
+		[Test]
+		public void Bool1([DataSources] string context)
+		{
+			var value = true;
+
+			using (var db = GetDataContext(context))
+				AreEqual(
+					from p in    Parent where p.ParentID > 2 && value && true && !false select p,
+					from p in db.Parent where p.ParentID > 2 && value && true && !false select p);
+		}
+
+		[Test]
+		public void Bool2([DataSources] string context)
+		{
+			var value = true;
+
+			using (var db = GetDataContext(context))
+				AreEqual(
+					from p in    Parent where p.ParentID > 2 && value || true && !false select p,
+					from p in db.Parent where p.ParentID > 2 && value || true && !false select p);
+		}
+
+		[Test]
+		public void Bool3([DataSources] string context)
+		{
+			var values = new int[0];
+
+			using (var db = GetDataContext(context))
+				AreEqual(
+					from p in    Parent where values.Contains(p.ParentID) && !false || p.ParentID > 2 select p,
+					from p in db.Parent where values.Contains(p.ParentID) && !false || p.ParentID > 2 select p);
+		}
+
+		[Test]
+		public void BoolField1([DataSources] string context)
+		{
+			using (var db = GetDataContext(context))
+				AreEqual(
+					from t in    Types where t.BoolValue select t.MoneyValue,
+					from t in db.Types where t.BoolValue select t.MoneyValue);
+		}
+
+		[Test]
+		public void BoolField2([DataSources] string context)
+		{
+			using (var db = GetDataContext(context))
+				AreEqual(
+					from t in    Types where !t.BoolValue select t.MoneyValue,
+					from t in db.Types where !t.BoolValue select t.MoneyValue);
+		}
+
+		[Test]
+		public void BoolField3([DataSources] string context)
+		{
+			using (var db = GetDataContext(context))
+				AreEqual(
+					from t in    Types where t.BoolValue == true select t.MoneyValue,
+					from t in db.Types where t.BoolValue == true select t.MoneyValue);
+		}
+
+		[Test]
+		public void BoolField4([DataSources] string context)
+		{
+			using (var db = GetDataContext(context))
+				AreEqual(
+					from t in    Types where t.BoolValue == false select t.MoneyValue,
+					from t in db.Types where t.BoolValue == false select t.MoneyValue);
+		}
+
+		[Test]
+		public void BoolField5([DataSources] string context)
+		{
+			using (var db = GetDataContext(context))
+				AreEqual(
+					from p in from t in    Types select new { t.MoneyValue, b = !t.BoolValue } where p.b == false select p.MoneyValue,
+					from p in from t in db.Types select new { t.MoneyValue, b = !t.BoolValue } where p.b == false select p.MoneyValue);
+		}
+
+		[Test]
+		public void BoolField6([DataSources] string context)
+		{
+			using (var db = GetDataContext(context))
+				AreEqual(
+					from p in from t in    Types select new { t.MoneyValue, b = !t.BoolValue } where p.b select p.MoneyValue,
+					from p in from t in db.Types select new { t.MoneyValue, b = !t.BoolValue } where p.b select p.MoneyValue);
+		}
+
+		[Test]
+		public void BoolResult1([DataSources] string context)
+		{
+			using (var db = GetDataContext(context))
+				AreEqual(
+					from p in    Person select new { p.Patient, IsPatient = p.Patient != null },
+					from p in db.Person select new { p.Patient, IsPatient = p.Patient != null });
+		}
+
+		[Test]
+		public void BoolResult2([DataSources] string context)
+		{
+			using (var db = GetDataContext(context))
+				AreEqual(
+					from p in    Person select new { IsPatient = Sql.AsSql(p.Patient != null) },
+					from p in db.Person select new { IsPatient = Sql.AsSql(p.Patient != null) });
+		}
+
+		[Test]
+		public void BoolResult3([DataSources] string context)
+		{
+			using (var db = GetDataContext(context))
+				AreEqual(
+					from p in    Person select Sql.AsSql(p.ID == 1),
+					from p in db.Person select Sql.AsSql(p.ID == 1));
+		}
+
+		[Test]
+		public void GuidNew([DataSources] string context)
+		{
+			using (var db = GetDataContext(context))
+				AreEqual(
+					from p in    Types where p.GuidValue != Guid.NewGuid() select p.GuidValue,
+					from p in db.Types where p.GuidValue != Guid.NewGuid() select p.GuidValue);
+		}
+
+		[Test]
+		public void Guid1([DataSources] string context)
+		{
+			using (var db = GetDataContext(context))
+				AreEqual(
+					from p in    Types where p.GuidValue == new Guid("D2F970C0-35AC-4987-9CD5-5BADB1757436") select p.GuidValue,
+					from p in db.Types where p.GuidValue == new Guid("D2F970C0-35AC-4987-9CD5-5BADB1757436") select p.GuidValue);
+		}
+
+		[Test]
+		public void Guid2([DataSources] string context)
+		{
+			var guid3 = new Guid("D2F970C0-35AC-4987-9CD5-5BADB1757436");
+			var guid4 = new Guid("40932fdb-1543-4e4a-ac2c-ca371604fb4b");
+
+			var parm = Expression.Parameter(typeof(LinqDataTypes), "p");
+
+			using (var db = GetDataContext(context))
+				Assert.AreNotEqual(
+					db.Types
+						.Where(
+							Expression.Lambda<Func<LinqDataTypes,bool>>(
+								Expression.Equal(
+									Expression.PropertyOrField(parm, "GuidValue"),
+									Expression.Constant(guid3),
+									false,
+									typeof(Guid).GetMethodEx("op_Equality")),
+								new[] { parm }))
+						.Single().GuidValue,
+					db.Types
+						.Where(
+							Expression.Lambda<Func<LinqDataTypes,bool>>(
+								Expression.Equal(
+									Expression.PropertyOrField(parm, "GuidValue"),
+									Expression.Constant(guid4),
+									false,
+									typeof(Guid).GetMethodEx("op_Equality")),
+								new[] { parm }))
+						.Single().GuidValue);
+		}
+
+		[Test]
+		public void ContainsGuid([DataSources] string context)
+		{
+			var ids = new [] { new Guid("D2F970C0-35AC-4987-9CD5-5BADB1757436") };
+
+			using (var db = GetDataContext(context))
+				AreEqual(
+					from p in    Types where ids.Contains(p.GuidValue) select p.GuidValue,
+					from p in db.Types where ids.Contains(p.GuidValue) select p.GuidValue);
+		}
+
+		[Test]
+		public void NewGuid(
+			[DataSources(
+				ProviderName.DB2,
+				ProviderName.Informix,
+				ProviderName.Firebird, TestProvName.Firebird3,
+				ProviderName.PostgreSQL, ProviderName.PostgreSQL92, ProviderName.PostgreSQL93, ProviderName.PostgreSQL95, TestProvName.PostgreSQL10, TestProvName.PostgreSQL11, TestProvName.PostgreSQLLatest,
+				ProviderName.SQLiteClassic, ProviderName.SQLiteMS,
+				ProviderName.Access,
+				ProviderName.SapHana)]
+			string context)
+		{
+			using (var db = GetDataContext(context))
+			{
+				try
+				{
+					db.Types.Delete(_ => _.ID > 1000);
+					db.Types.Insert(() => new LinqDataTypes
+					{
+						ID            = 1001,
+						MoneyValue    = 1001,
+						DateTimeValue = Sql.CurrentTimestamp,
+						BoolValue     = true,
+						GuidValue     = Sql.NewGuid(),
+						BinaryValue   = new Binary(new byte[] { 1 }),
+						SmallIntValue = 1001
+					});
+
+					var guid = db.Types.Single(_ => _.ID == 1001).GuidValue;
+
+					Assert.AreEqual(1001, db.Types.Single(_ => _.GuidValue == guid).ID);
+				}
+				finally
+				{
+					db.Types.Delete(_ => _.ID > 1000);
+				}
+			}
+		}
+
+		[Test]
+		public void BinaryLength([DataSources(ProviderName.Access)] string context)
+		{
+			using (var db = GetDataContext(context))
+			{
+				db.Types
+					.Where(t => t.ID == 1)
+					.Set(t => t.BinaryValue, new Binary(new byte[] { 1, 2, 3, 4, 5 }))
+					.Update();
+
+				Assert.That(
+					(from t in db.Types where t.ID == 1 select t.BinaryValue.Length).First(),
+					Is.EqualTo(5));
+
+				db.Types
+					.Where(t => t.ID == 1)
+					.Set(t => t.BinaryValue, (Binary)null)
+					.Update();
+			}
+		}
+
+		[Test]
+		public void InsertBinary1(
+			[DataSources(
+				ProviderName.DB2,
+				ProviderName.Informix,
+				ProviderName.Firebird,
+				ProviderName.PostgreSQL,
+				ProviderName.SQLiteClassic, ProviderName.SQLiteMS,
+				ProviderName.Access)]
+			string context)
+		{
+			using (var db = GetDataContext(context))
+			{
+				Binary data = null;
+
+				db.Types.Delete(_ => _.ID > 1000);
+				db.Types.Insert(() => new LinqDataTypes
+				{
+					ID          = 1001,
+					BinaryValue = data,
+					BoolValue   = true,
+				});
+				db.Types.Delete(_ => _.ID > 1000);
+			}
+		}
+
+		[Test]
+		public void UpdateBinary1([DataSources] string context)
+		{
+			using (var db = GetDataContext(context))
+			{
+				db.Types
+					.Where(t => t.ID == 1)
+					.Set(t => t.BinaryValue, new Binary(new byte[] { 1, 2, 3, 4, 5 }))
+					.Update();
+
+				var g = from t in db.Types where t.ID == 1 select t.BinaryValue;
+
+				foreach (var binary in g)
+				{
+				}
+			}
+		}
+
+		[Test]
+		public void UpdateBinary2([DataSources(ProviderName.SqlCe)] string context)
+		{
+			using (var db = GetDataContext(context))
+			{
+				var ints     = new[] { 1, 2 };
+				var binaries = new[] { new byte[] { 1, 2, 3, 4, 5 }, new byte[] { 5, 4, 3, 2, 1 } };
+
+				for (var i = 1; i <= 2; i++)
+				{
+					db.Types
+						.Where(t => t.ID == ints[i - 1])
+						.Set(t => t.BinaryValue, binaries[i - 1])
+						.Update();
+				}
+
+				var g = from t in db.Types where new[] { 1, 2 }.Contains(t.ID) select t;
+
+				foreach (var binary in g)
+					Assert.AreEqual(binaries[binary.ID - 1], binary.BinaryValue.ToArray());
+			}
+		}
+
+		[Test]
+		public void DateTime1([DataSources] string context)
+		{
+			var dt = Types2[3].DateTimeValue;
+
+			using (var db = GetDataContext(context))
+				AreEqual(
+					AdjustExpectedData(db,	from t in    Types2 where t.DateTimeValue.Value.Date > dt.Value.Date select t),
+											from t in db.Types2 where t.DateTimeValue.Value.Date > dt.Value.Date select t);
+		}
+
+		[Test]
+		public void DateTime21([DataSources(ProviderName.SQLiteClassic, ProviderName.SQLiteMS)] string context)
+		{
+			using (var db = GetDataContext(context))
+			{
+				var pdt = db.Types2.First(t => t.ID == 1).DateTimeValue;
+				var dt  = DateTime.Parse("2010-12-14T05:00:07.4250141Z");
+
+				db.Types2.Update(t => t.ID == 1, t => new LinqDataTypes2 { DateTimeValue = dt });
+
+				var dt2 = db.Types2.First(t => t.ID == 1).DateTimeValue;
+
+				db.Types2.Update(t => t.ID == 1, t => new LinqDataTypes2 { DateTimeValue = pdt });
+
+				Assert.AreNotEqual(dt.Ticks, dt2.Value.Ticks);
+			}
+		}
+
+		[Test]
+		public void DateTime22(
+			[DataSources(
+				ProviderName.SqlCe,
+				ProviderName.Access,
+				ProviderName.SqlServer2000, ProviderName.SqlServer2005,
+				ProviderName.DB2,
+				ProviderName.Informix,
+				ProviderName.Firebird, TestProvName.Firebird3,
+				ProviderName.OracleNative, ProviderName.OracleManaged,
+				ProviderName.PostgreSQL, ProviderName.PostgreSQL92, ProviderName.PostgreSQL93, ProviderName.PostgreSQL95, TestProvName.PostgreSQL10, TestProvName.PostgreSQL11, TestProvName.PostgreSQLLatest,
+				ProviderName.MySql, TestProvName.MariaDB, TestProvName.MySql57,
+				ProviderName.Sybase, ProviderName.SybaseManaged,
+				ProviderName.SapHana)]
+			string context)
+		{
+			using (var db = GetDataContext(context))
+			{
+				var pdt = db.Types2.First(t => t.ID == 1).DateTimeValue2;
+				var dt  = DateTime.Parse("2010-12-14T05:00:07.4250141Z");
+
+				db.Types2.Update(t => t.ID == 1, t => new LinqDataTypes2 { DateTimeValue2 = dt });
+
+				var dt2 = db.Types2.First(t => t.ID == 1).DateTimeValue2;
+
+				db.Types2.Update(t => t.ID == 1, t => new LinqDataTypes2 { DateTimeValue2 = pdt });
+
+				Assert.AreEqual(dt, dt2);
+			}
+		}
+
+		[Test]
+		public void DateTime23(
+			[DataSources(
+				ProviderName.SqlCe,
+				ProviderName.Access,
+				ProviderName.SqlServer2000, ProviderName.SqlServer2005,
+				ProviderName.DB2,
+				ProviderName.Informix,
+				ProviderName.Firebird, TestProvName.Firebird3,
+				ProviderName.OracleNative, ProviderName.OracleManaged,
+				ProviderName.PostgreSQL, ProviderName.PostgreSQL92, ProviderName.PostgreSQL93, ProviderName.PostgreSQL95, TestProvName.PostgreSQL10, TestProvName.PostgreSQL11, TestProvName.PostgreSQLLatest,
+				ProviderName.MySql, TestProvName.MariaDB, TestProvName.MySql57,
+				ProviderName.Sybase, ProviderName.SybaseManaged,
+				ProviderName.SapHana)]
+			string context)
+		{
+			using (var db = GetDataContext(context))
+			{
+				var pdt = db.Types2.First(t => t.ID == 1).DateTimeValue2;
+				var dt  = DateTime.Parse("2010-12-14T05:00:07.4250141Z");
+
+				db.Types2
+					.Where(t => t.ID == 1)
+					.Set  (_ => _.DateTimeValue2, dt)
+					.Update();
+
+				var dt2 = db.Types2.First(t => t.ID == 1).DateTimeValue2;
+
+				db.Types2.Update(t => t.ID == 1, t => new LinqDataTypes2 { DateTimeValue2 = pdt });
+
+				Assert.AreEqual(dt, dt2);
+			}
+		}
+
+		[Test]
+		public void DateTime24(
+			[DataSources(
+				ProviderName.SqlCe,
+				ProviderName.Access,
+				ProviderName.SqlServer2000, ProviderName.SqlServer2005,
+				ProviderName.DB2,
+				ProviderName.Informix,
+				ProviderName.Firebird, TestProvName.Firebird3,
+				ProviderName.OracleNative, ProviderName.OracleManaged,
+				ProviderName.PostgreSQL, ProviderName.PostgreSQL92, ProviderName.PostgreSQL93, ProviderName.PostgreSQL95, TestProvName.PostgreSQL10, TestProvName.PostgreSQL11, TestProvName.PostgreSQL11, TestProvName.PostgreSQL11, TestProvName.PostgreSQLLatest,
+				ProviderName.MySql, TestProvName.MariaDB, TestProvName.MySql57,
+				ProviderName.Sybase, ProviderName.SybaseManaged,
+				ProviderName.SapHana)]
+			string context)
+		{
+			using (var db = GetDataContext(context))
+			{
+				var pdt = db.Types2.First(t => t.ID == 1).DateTimeValue2;
+				var dt  = DateTime.Parse("2010-12-14T05:00:07.4250141Z");
+				var tt  = db.Types2.First(t => t.ID == 1);
+
+				tt.DateTimeValue2 = dt;
+
+				db.Update(tt);
+
+				var dt2 = db.Types2.First(t => t.ID == 1).DateTimeValue2;
+
+				db.Types2.Update(t => t.ID == 1, t => new LinqDataTypes2 { DateTimeValue2 = pdt });
+
+				Assert.AreEqual(dt, dt2);
+			}
+		}
+
+		[Test]
+		public void DateTimeArray1([DataSources] string context)
+		{
+			using (var db = GetDataContext(context))
+				AreEqual(
+					AdjustExpectedData(db,	from t in    Types2 where new DateTime?[] { new DateTime(2001, 1, 11, 1, 11, 21, 100) }.Contains(t.DateTimeValue) select t),
+											from t in db.Types2 where new DateTime?[] { new DateTime(2001, 1, 11, 1, 11, 21, 100) }.Contains(t.DateTimeValue) select t);
+		}
+
+		[Test]
+		public void DateTimeArray2([DataSources(ProviderName.Access)] string context)
+		{
+			var arr = new DateTime?[] { new DateTime(2001, 1, 11, 1, 11, 21, 100), new DateTime(2012, 11, 7, 19, 19, 29, 90) };
+
+			using (var db = GetDataContext(context))
+				AreEqual(
+					AdjustExpectedData(db,	from t in    Types2 where arr.Contains(t.DateTimeValue) select t),
+											from t in db.Types2 where arr.Contains(t.DateTimeValue) select t);
+		}
+
+		[Test]
+		public void DateTimeArray3([DataSources(ProviderName.Access)] string context)
+		{
+			var arr = new List<DateTime?> { new DateTime(2001, 1, 11, 1, 11, 21, 100) };
+
+			using (var db = GetDataContext(context))
+				AreEqual(
+					AdjustExpectedData(db,	from t in    Types2 where arr.Contains(t.DateTimeValue) select t),
+											from t in db.Types2 where arr.Contains(t.DateTimeValue) select t);
+		}
+
+		[Test]
+		public void DateTimeParams([DataSources] string context)
+		{
+			var arr = new List<DateTime?>
+			{
+				new DateTime(1992, 1, 11, 1, 11, 21, 100),
+				new DateTime(1993, 1, 11, 1, 11, 21, 100)
+			};
+
+			using (var db = GetDataContext(context))
+			{
+				foreach (var dateTime in arr)
+				{
+					var dt = DateTimeParams(db, dateTime);
+					Assert.AreEqual(dateTime, dt);
+				}
+			}
+		}
+
+		static DateTime DateTimeParams(ITestDataContext db, DateTime? dateTime)
+		{
+			var q =
+				from t in db.Types2
+				where t.DateTimeValue > dateTime
+				select new
+					{
+						t.DateTimeValue,
+						dateTime.Value
+					};
+
+			return q.First().Value;
+		}
+
+		[Test]
+		public void Nullable([DataSources] string context)
+		{
+			using (var db = GetDataContext(context))
+				AreEqual(
+					from p in    Parent select new { Value = p.Value1.GetValueOrDefault() },
+					from p in db.Parent select new { Value = p.Value1.GetValueOrDefault() });
+		}
+
+		[Test, Category("WindowsOnly")]
+		public void Unicode([DataSources(
+			ProviderName.Informix, ProviderName.Firebird, TestProvName.Firebird3,
+			ProviderName.Sybase, ProviderName.SybaseManaged)]
+			string context)
+		{
+			using (var db = GetDataContext(context))
+			using (new DeletePerson(db))
+			{
+				db.BeginTransaction();
+
+				var id =
+					db.Person
+						.InsertWithIdentity(() => new Person
+						{
+							FirstName = "擊敗奴隸",
+							LastName  = "Юникодкин",
+							Gender    = Gender.Male
+						});
+
+				Assert.NotNull(id);
+
+				var person = db.Person.Single(p => p.FirstName == "擊敗奴隸" && p.LastName == "Юникодкин");
+
+				Assert.NotNull (person);
+				Assert.AreEqual(id, person.ID);
+				Assert.AreEqual("擊敗奴隸", person.FirstName);
+				Assert.AreEqual("Юникодкин", person.LastName);
+			}
+		}
+
+#if !NETSTANDARD1_6
+		[Test]
+		public void TestCultureInfo([DataSources(ProviderName.Informix)] string context)
+		{
+			var current = Thread.CurrentThread.CurrentCulture;
+
+			Thread.CurrentThread.CurrentCulture = new CultureInfo("ru-RU");
+
+			using (var db = GetDataContext(context))
+				AreEqual(
+					from t in    Types where t.MoneyValue > 0.5m select t,
+					from t in db.Types where t.MoneyValue > 0.5m select t);
+
+			Thread.CurrentThread.CurrentCulture = current;
+		}
+#endif
+
+		[Test]
+		public void SmallInt([DataSources] string context)
+		{
+			using (var db = GetDataContext(context))
+				AreEqual(
+					from t1 in GetTypes(context)
+					join t2 in GetTypes(context) on t1.SmallIntValue equals t2.ID
+					select t1
+					,
+					from t1 in db.Types
+					join t2 in db.Types on t1.SmallIntValue equals t2.ID
+					select t1);
+		}
+
+		[Table("Person", IsColumnAttributeRequired=false)]
+		public class PersonCharTest
+		{
+			public int    PersonID;
+			public string FirstName;
+			public string LastName;
+			public string MiddleName;
+			public char   Gender;
+		}
+
+		[Test]
+		public void CharTest11([DataSources] string context)
+		{
+			List<PersonCharTest> list;
+
+			using (var db = new TestDataConnection())
+				list = db.GetTable<PersonCharTest>().ToList();
+
+			using (var db = GetDataContext(context))
+				AreEqual(
+					from p in list                          where p.Gender == 'M' select p.PersonID,
+					from p in db.GetTable<PersonCharTest>() where p.Gender == 'M' select p.PersonID);
+		}
+
+		[Test]
+		public void CharTest12([DataSources] string context)
+		{
+			List<PersonCharTest> list;
+
+			using (var db = new TestDataConnection())
+				list = db.GetTable<PersonCharTest>().ToList();
+
+			using (var db = GetDataContext(context))
+				AreEqual(
+					from p in list                          where p.Gender == 77 select p.PersonID,
+					from p in db.GetTable<PersonCharTest>() where p.Gender == 77 select p.PersonID);
+		}
+
+		[Test]
+		public void CharTest2([DataSources] string context)
+		{
+			List<PersonCharTest> list;
+
+			using (var db = new TestDataConnection())
+				list = db.GetTable<PersonCharTest>().ToList();
+
+			using (var db = GetDataContext(context))
+				AreEqual(
+					from p in list                          where 'M' == p.Gender select p.PersonID,
+					from p in db.GetTable<PersonCharTest>() where 'M' == p.Gender select p.PersonID);
+		}
+
+		[Test]
+		public void BoolTest31([DataSources] string context)
+		{
+			using (var db = GetDataContext(context))
+				AreEqual(
+					AdjustExpectedData(db,	from t in    Types2 where (t.BoolValue ?? false) select t),
+											from t in db.Types2 where t.BoolValue.Value      select t);
+		}
+
+		[Test]
+		public void BoolTest32([DataSources] string context)
+		{
+			using (var db = GetDataContext(context))
+				AreEqual(
+					AdjustExpectedData(db,	from t in    Types2 where (t.BoolValue ?? false) select t),
+											from t in db.Types2 where t.BoolValue == true    select t);
+		}
+
+		[Test]
+		public void BoolTest33([DataSources] string context)
+		{
+			using (var db = GetDataContext(context))
+				AreEqual(
+					AdjustExpectedData(db,	from t in    Types2 where (t.BoolValue ?? false) select t),
+											from t in db.Types2 where true == t.BoolValue    select t);
+		}
+
+		[Test]
+		public void LongTest1([DataSources] string context)
+		{
+			using (var db = GetDataContext(context))
+			{
+				uint value = 0;
+
+				var q =
+					from t in db.Types2
+					where t.BigIntValue == value
+					select t;
+
+				q.ToList();
+			}
+		}
+
+		[Test]
+		public void CompareNullableInt([DataSources] string context)
+		{
+			int? param = null;
+
+			using (var db = GetDataContext(context))
+				AreEqual(
+					from t in    Parent where param == null || t.Value1 == param select t,
+					from t in db.Parent where param == null || t.Value1 == param select t);
+
+			param = 1;
+
+			using (var db = GetDataContext(context))
+				AreEqual(
+					from t in    Parent where param == null || t.Value1 == param select t,
+					from t in db.Parent where param == null || t.Value1 == param select t);
+		}
+
+		[Test]
+		public void CompareNullableBoolean1([DataSources] string context)
+		{
+			bool? param = null;
+
+			using (var db = GetDataContext(context))
+				AreEqual(
+					from t in GetTypes(context) where param == null || t.BoolValue == param select t,
+					from t in db.Types          where param == null || t.BoolValue == param select t);
+
+			param = true;
+
+			using (var db = GetDataContext(context))
+				AreEqual(
+					from t in GetTypes(context) where param == null || t.BoolValue == param select t,
+					from t in db.Types          where param == null || t.BoolValue == param select t);
+		}
+
+		[Test]
+		public void CompareNullableBoolean2([DataSources] string context)
+		{
+			short? param1 = null;
+			bool?  param2 = null;
+
+			using (var db = GetDataContext(context))
+				AreEqual(
+					from t1 in GetTypes(context)
+					join t2 in GetTypes(context) on t1.ID equals t2.ID
+					where (param1 == null || t1.SmallIntValue == param1) && (param2 == null || t1.BoolValue == param2)
+					select t1
+					,
+					from t1 in db.Types
+					join t2 in db.Types on t1.ID equals t2.ID
+					where (param1 == null || t1.SmallIntValue == param1) && (param2 == null || t1.BoolValue == param2)
+					select t1);
+
+			//param1 = null;
+			param2 = false;
+
+			using (var db = GetDataContext(context))
+				AreEqual(
+					from t1 in GetTypes(context)
+					join t2 in GetTypes(context) on t1.ID equals t2.ID
+					where (param1 == null || t1.SmallIntValue == param1) && (param2 == null || t1.BoolValue == param2)
+					select t1
+					,
+					from t1 in db.Types
+					join t2 in db.Types on t1.ID equals t2.ID
+					where (param1 == null || t1.SmallIntValue == param1) && (param2 == null || t1.BoolValue == param2)
+					select t1);
+		}
+
+		[Test]
+		public void CompareNullableBoolean3([DataSources] string context)
+		{
+			short? param1 = null;
+			bool?  param2 = false;
+
+			using (var db = GetDataContext(context))
+				AreEqual(
+					from t in GetTypes(context) where (param1 == null || t.SmallIntValue == param1) && (param2 == null || t.BoolValue == param2) select t,
+					from t in db.Types          where (param1 == null || t.SmallIntValue == param1) && (param2 == null || t.BoolValue == param2) select t);
+		}
+	}
+}