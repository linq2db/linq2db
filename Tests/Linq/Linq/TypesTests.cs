--- conflicted
+++ resolved
@@ -373,14 +373,10 @@
 
 				db.Types2.Update(t => t.ID == 1, t => new LinqDataTypes2 { DateTimeValue2 = pdt });
 
-<<<<<<< HEAD
-				Assert.That(dt2, Is.EqualTo(dt));
-=======
 				if (context.IsAnyOf(ProviderName.ClickHouseMySql))
 					dt = dt.AddTicks(-dt.Ticks % 10);
 
-				Assert.AreEqual(dt, dt2);
->>>>>>> eb899c06
+				Assert.That(dt2, Is.EqualTo(dt));
 			}
 		}
 
@@ -414,14 +410,10 @@
 
 				db.Types2.Update(t => t.ID == 1, t => new LinqDataTypes2 { DateTimeValue2 = pdt });
 
-<<<<<<< HEAD
-				Assert.That(dt2, Is.EqualTo(dt));
-=======
 				if (context.IsAnyOf(ProviderName.ClickHouseMySql))
 					dt = dt.AddTicks(-dt.Ticks % 10);
 
-				Assert.AreEqual(dt, dt2);
->>>>>>> eb899c06
+				Assert.That(dt2, Is.EqualTo(dt));
 			}
 		}
 
@@ -455,14 +447,10 @@
 
 				db.Types2.Update(t => t.ID == 1, t => new LinqDataTypes2 { DateTimeValue2 = pdt });
 
-<<<<<<< HEAD
-				Assert.That(dt2, Is.EqualTo(dt));
-=======
 				if (context.IsAnyOf(ProviderName.ClickHouseMySql))
 					dt = dt.AddTicks(-dt.Ticks % 10);
 
-				Assert.AreEqual(dt, dt2);
->>>>>>> eb899c06
+				Assert.That(dt2, Is.EqualTo(dt));
 			}
 		}
 
