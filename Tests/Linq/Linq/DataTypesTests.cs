--- conflicted
+++ resolved
@@ -103,10 +103,6 @@
 			};
 		}
 
-<<<<<<< HEAD
-		[ActiveIssue("https://github.com/Octonica/ClickHouseClient/issues/56", Configurations = new[] { ProviderName.ClickHouseOctonica })]
-=======
->>>>>>> c190331b
 		[Test]
 		public void TestBoolean([DataSources(false)] string context)
 		{
