--- conflicted
+++ resolved
@@ -7,20 +7,14 @@
 
 using FluentAssertions;
 
+using LinqToDB;
+using LinqToDB.Linq;
+using LinqToDB.Mapping;
+
+using NUnit.Framework;
+
 using JetBrains.Annotations;
 
-using LinqToDB;
-using LinqToDB.Mapping;
-
-using NUnit.Framework;
-
-<<<<<<< HEAD
-=======
-using JetBrains.Annotations;
-
-using LinqToDB.Linq;
-
->>>>>>> 32e2b775
 namespace Tests.Linq
 {
 	using Model;
@@ -1908,7 +1902,6 @@
 
 		#endregion
 
-<<<<<<< HEAD
 
 		[Test(Description = "https://github.com/linq2db/linq2db/issues/2022")]
 		public void TestAssociationAliasEscaping([DataSources(false)] string context)
@@ -2053,7 +2046,8 @@
 				(s, db) => db.GetTable<Issue4454Client>().Where(c => c.Id == s.IdClient);
 		}
 
-=======
+		#endregion
+
 		#region Issue 3822
 
 		[ThrowsForProvider(typeof(LinqException), providers: [TestProvName.AllAccess], ErrorMessage = "Provider does not support JOIN without condition.")]
@@ -2134,7 +2128,6 @@
 
 			public int Position { get; set; }
 		}
->>>>>>> 32e2b775
 		#endregion
 	}
 
