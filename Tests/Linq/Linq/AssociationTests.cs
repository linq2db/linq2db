﻿using System;
using System.Collections;
using System.Collections.Generic;
using System.Linq;
using System.Linq.Expressions;
using System.Threading.Tasks;

using FluentAssertions;

using LinqToDB;
using LinqToDB.Mapping;

using NUnit.Framework;

using JetBrains.Annotations;

namespace Tests.Linq
{
	using Model;

	[TestFixture]
	public class AssociationTests : TestBase
	{
		[Test]
		public void Test1([DataSources] string context)
		{
			using (var db = GetDataContext(context))
				AreEqual(
					from ch in    Child where ch.ParentID == 1 select new { ch, ch.Parent },
					from ch in db.Child where ch.ParentID == 1 select new { ch, ch.Parent });
		}

		[Test]
		public void Test2([DataSources] string context)
		{
			using (var db = GetDataContext(context))
				AreEqual(
					from p  in Parent
					from ch in p.Children
					where ch.ParentID < 4 || ch.ParentID >= 4
					select new { p.ParentID, ch.ChildID }
					,
					from p  in db.Parent
					from ch in p.Children
					where ch.ParentID < 4 || ch.ParentID >= 4
					select new { p.ParentID, ch.ChildID });
		}

		[Test]
		public void Test3([DataSources] string context)
		{
			using (var db = GetDataContext(context))
				AreEqual(
					from p  in Parent
					from ch in p.Children
					where p.ParentID < 4 || p.ParentID >= 4
					select new { p.ParentID }
					,
					from p  in db.Parent
					from ch in p.Children
					where p.ParentID < 4 || p.ParentID >= 4
					select new { p.ParentID });
		}

		[Test]
		public void Test4([DataSources] string context)
		{
			using (var db = GetDataContext(context))
				AreEqual(
					from p  in Parent
					from ch in p.Children
					where p.ParentID < 4 || p.ParentID >= 4
					select new { p.ParentID, ch.ChildID }
					,
					from p  in db.Parent
					from ch in p.Children
					where p.ParentID < 4 || p.ParentID >= 4
					select new { p.ParentID, ch.ChildID });
		}

		[Test]
		public void Test5([DataSources] string context)
		{
			using (var db = GetDataContext(context))
				AreEqual(
					from p  in Parent
					from ch in p.Children2
					where ch.ParentID < 4 || ch.ParentID >= 4
					select new { p.ParentID, ch.ChildID }
					,
					from p  in db.Parent
					from ch in p.Children2
					where ch.ParentID < 4 || ch.ParentID >= 4
					select new { p.ParentID, ch.ChildID });
		}

		[Test]
		public void SelectMany1([DataSources] string context)
		{
			using (var db = GetDataContext(context))
				AreEqual(
					   Parent.SelectMany(p => p.Children.Select(ch => p)),
					db.Parent.SelectMany(p => p.Children.Select(ch => p)));
		}

		[Test]
		public void SelectMany2([DataSources] string context)
		{
			using (var db = GetDataContext(context))
			{
				AreEqual(
					   Parent.SelectMany(p =>    Child.Select(ch => p)),
					db.Parent.SelectMany(p => db.Child.Select(ch => p)));
			}
		}

		[Test]
		public void SelectMany3([DataSources(TestProvName.AllAccess, TestProvName.AllClickHouse)] string context)
		{
			using (var db = GetDataContext(context))
				AreEqual(
					Child
						.GroupBy(ch => ch.Parent)
						.Where(g => g.Count() > 2)
						.SelectMany(g => g.Select(ch => ch.Parent)),
					db.Child
						.GroupBy(ch => ch.Parent)
						.Where(g => g.Count() > 2)
						.SelectMany(g => g.Select(ch => ch.Parent)));
		}

		[Test]
		public void SelectMany4([DataSources(TestProvName.AllAccess, TestProvName.AllClickHouse)] string context)
		{
			using (var db = GetDataContext(context))
				AreEqual(
					Child
						.GroupBy(ch => ch.Parent)
						.Where(g => g.Count() > 2)
						.SelectMany(g => g.Select(ch => ch.Parent!.ParentID)),
					db.Child
						.GroupBy(ch => ch.Parent)
						.Where(g => g.Count() > 2)
						.SelectMany(g => g.Select(ch => ch.Parent!.ParentID)));
		}

		[Test]
		public void SelectMany5([DataSources] string context)
		{
			using (var db = GetDataContext(context))
				AreEqual(
					   Parent.SelectMany(p => p.Children.Select(ch => p.ParentID)),
					db.Parent.SelectMany(p => p.Children.Select(ch => p.ParentID)));
		}

		[Test]
		public void LeftJoin1([DataSources] string context)
		{
			using (var db = GetDataContext(context))
				AreEqual(
					from p in    Parent from c in p.Children.DefaultIfEmpty() where p.ParentID >= 4 select new { p, c },
					from p in db.Parent from c in p.Children.DefaultIfEmpty() where p.ParentID >= 4 select new { p, c });
		}

		[Test]
		public void LeftJoin2([DataSources] string context)
		{
			using (var db = GetDataContext(context))
				AreEqual(
					from p in    Parent from c in p.Children.DefaultIfEmpty() where p.ParentID >= 4 select new { c, p },
					from p in db.Parent from c in p.Children.DefaultIfEmpty() where p.ParentID >= 4 select new { c, p });
		}

		[Test]
		public void GroupBy1([DataSources] string context)
		{
			using (var db = GetDataContext(context))
				AreEqual(
					from ch in    Child group ch by ch.Parent into g select g.Key,
					from ch in db.Child group ch by ch.Parent into g select g.Key);
		}

		[Test]
		public void GroupBy2([DataSources] string context)
		{
			using (new GuardGrouping(false))
			{
				using var db = GetDataContext(context);

				AreEqual(
					(from ch in    Child group ch by ch.Parent1).ToList().Select(g => g.Key),
					(from ch in db.Child group ch by ch.Parent1).ToList().Select(g => g.Key));
			}
		}

		[Test]
		public async Task GroupBy2Async([DataSources] string context)
		{
			using (new GuardGrouping(false))
			using (var db = GetDataContext(context))
				AreEqual(
					       (from ch in    Child group ch by ch.Parent1).ToList().      Select(g => g.Key),
					(await (from ch in db.Child group ch by ch.Parent1).ToListAsync()).Select(g => g.Key));
		}

		[Test]
		public void GroupBy3([DataSources] string context)
		{
			using (var db = GetDataContext(context))
				AreEqual(
					from p in    Parent group p by p.Types!.DateTimeValue.Year into g select g.Key,
					from p in db.Parent group p by p.Types!.DateTimeValue.Year into g select g.Key);
		}

		[Test]
		public void GroupBy4([DataSources] string context)
		{
			using (var db = GetDataContext(context))
				AreEqual(
					from p in    Types group p by p.DateTimeValue.Year into g select g.Key,
					from p in db.Types group p by p.DateTimeValue.Year into g select g.Key);
		}

		[Test]
		public void EqualsNull1([NorthwindDataContext] string context)
		{
			using (var db = new NorthwindDB(context))
			{
				var dd = GetNorthwindAsList(context);
				AreEqual(
					from employee in dd.Employee where employee.ReportsToEmployee != null select employee.EmployeeID,
					from employee in db.Employee where employee.ReportsToEmployee != null select employee.EmployeeID);
			}
		}

		[Test]
		public void EqualsNull2([NorthwindDataContext] string context)
		{
			using (var db = new NorthwindDB(context))
			{
				var dd = GetNorthwindAsList(context);
				AreEqual(
					from employee in dd.Employee where employee.ReportsToEmployee != null select employee,
					from employee in db.Employee where employee.ReportsToEmployee != null select employee);
			}
		}

		[Test]
		public void EqualsNull3([NorthwindDataContext] string context)
		{
			using (var db = new NorthwindDB(context))
			{
				var dd = GetNorthwindAsList(context);
				AreEqual(
					from employee in dd.Employee where employee.ReportsToEmployee != null select new { employee.ReportsToEmployee, employee },
					from employee in db.Employee where employee.ReportsToEmployee != null select new { employee.ReportsToEmployee, employee });
			}
		}

		[Test]
		public void StackOverflow1([NorthwindDataContext] string context)
		{
			using (var db = new NorthwindDB(context))
			{
				var dd = GetNorthwindAsList(context);
				Assert.That(
					(from employee in db.Employee where employee.Employees.Count > 0 select employee).FirstOrDefault(), Is.EqualTo((from employee in dd.Employee where employee.Employees.Count > 0 select employee).FirstOrDefault()));
			}
		}

		[Test]
		public void StackOverflow2([DataSources(ProviderName.SqlCe, TestProvName.AllClickHouse)] string context)
		{
			using (var db = GetDataContext(context))
				AreEqual(
					from p in    Parent5 where p.Children.Count != 0 select p,
					from p in db.Parent5 where p.Children.Count != 0 select p);
		}

		[Test]
		public void StackOverflow3([DataSources(ProviderName.SqlCe, TestProvName.AllClickHouse)] string context)
		{
			using (var db = GetDataContext(context))
				AreEqual(
					from p in    Parent5 where p.Children.Count() != 0 select p,
					from p in db.Parent5 where p.Children.Count() != 0 select p);
		}

		[Test]
		public void StackOverflow4([DataSources(ProviderName.SqlCe, TestProvName.AllClickHouse)] string context)
		{
			using (var db = GetDataContext(context))
				AreEqual(
					from p in    Parent5 select new { p.Children.Count },
					from p in db.Parent5 select new { p.Children.Count });
		}

		[Test]
		public void DoubleJoin([DataSources] string context)
		{
			using (var db = GetDataContext(context, o => o.OmitUnsupportedCompareNulls(context)))
				AreEqual(
					from g in    GrandChild where g.Child!.Parent!.Value1 == 1 select g,
					from g in db.GrandChild where g.Child!.Parent!.Value1 == 1 select g);
		}

		[Test]
		public void Projection1([DataSources] string context)
		{
			using (var db = GetDataContext(context))
				AreEqual(
					from c in
						from c in Child
						where c.Parent!.ParentID == 2
						select c
					join g in GrandChild on c.ParentID equals g.ParentID
					where g.ChildID == 22
					select new { c.Parent, c }
					,
					from c in
						from c in db.Child
						where c.Parent!.ParentID == 2
						select c
					join g in db.GrandChild on c.ParentID equals g.ParentID
					where g.ChildID == 22
					select new { c.Parent, c });
		}

		[Table("Parent")]
		public class Top
		{
			[Column] public int  ParentID;
			[Column] public int? Value1;

			[Association(ThisKey = "ParentID", OtherKey = "ParentID", CanBeNull = true)]
			public Middle? Middle { get; set; }

			[Association(ExpressionPredicate = nameof(MiddleGenericPredicate) , CanBeNull = true)]
			public Middle? MiddleGeneric { get; set; }

			public Middle? MiddleRuntime { get; set; }

			public IEnumerable<Middle> MiddlesRuntime { get; set; } = null!;

			[UsedImplicitly]
			static Expression<Func<Top, Middle, bool>> MiddleGenericPredicate =>
				(t, m) => t.ParentID == m.ParentID && m.ChildID > 1;
		}

		[Table(Name="Child")]
		public class Middle
		{
			[PrimaryKey] public int ParentID;
			[PrimaryKey] public int ChildID;

			[Association(ThisKey = "ChildID", OtherKey = "ChildID", CanBeNull = false)]
			public Bottom Bottom { get; set; } = null!;

			[Association(ThisKey = "ChildID", OtherKey = "ChildID", CanBeNull = true)]
			public Bottom? Bottom1 { get; set; }
		}

		[Table("GrandChild", IsColumnAttributeRequired=false)]
		public class Bottom
		{
			public int ParentID;
			public int ChildID;
			public int GrandChildID;
		}

		[Test]
		public void TestTernary1([DataSources(TestProvName.AllAccess, TestProvName.AllSQLite)] string context)
		{
			var ids = new[] { 1, 5 };

			using (var db = GetDataContext(context))
			{
				var q =
					from t in db.GetTable<Top>()
					where ids.Contains(t.ParentID)
					orderby t.ParentID
					select t.Middle == null ? null : t.Middle.Bottom;

				var list = q.ToList();

				Assert.Multiple(() =>
				{
					Assert.That(list[0], Is.Not.Null);
					Assert.That(list[1], Is.Null);
				});
			}
		}

		[Test]
		public void TestTernary2([DataSources(TestProvName.AllAccess, TestProvName.AllSQLite)] string context)
		{
			var ids = new[] { 1, 5 };

			using (var db = GetDataContext(context))
			{
				var q =
					from t in db.GetTable<Top>()
					where ids.Contains(t.ParentID)
					orderby t.ParentID
					select t.Middle!.Bottom;

				var list = q.ToList();

				Assert.Multiple(() =>
				{
					Assert.That(list[0], Is.Not.Null);
					Assert.That(list[1], Is.Null);
				});
			}
		}

		[Test]
		public void TestTernary3([DataSources] string context)
		{
			var ids = new[] { 1, 5 };

			using (var db = GetDataContext(context))
			{
				var q =
					from t in db.GetTable<Top>()
					where ids.Contains(t.ParentID)
					orderby t.ParentID
					select t.Middle!.Bottom1;

				var list = q.ToList();

				Assert.Multiple(() =>
				{
					Assert.That(list[0], Is.Not.Null);
					Assert.That(list[1], Is.Null);
				});
			}
		}

		[Test(Description = "CanBeNull=true association doesn't enforce nullability on referenced non-nullable columns")]
		public void TestNullabilityPropagation([DataSources] string context)
		{
			using var db = GetDataContext(context);

			// left join makes t.Middle!.ParentID which means with default NULL comparison semantics we
			// should generate following SQL:
			// parent_id <> 4 or parent_id is null
			var result = db.GetTable<Top>().Where(t => t.Middle!.ParentID != 4).ToArray();
			Assert.That(result, Has.Length.EqualTo(14));
		}

		[Table(Name="Child", IsColumnAttributeRequired=false)]
		[InheritanceMapping(Code = 1, IsDefault = true, Type = typeof(ChildForHierarchy))]
		public class ChildBaseForHierarchy
		{
			[Column(IsDiscriminator = true)]
			public int ChildID { get; set; }
		}

		public class ChildForHierarchy : ChildBaseForHierarchy
		{
			public int ParentID { get; set; }
			[Association(ThisKey = "ParentID", OtherKey = "ParentID", CanBeNull = true)]
			public Parent? Parent { get; set; }
		}

		[Test]
		public void AssociationInHierarchy([DataSources] string context)
		{
			using (var db = GetDataContext(context))
			{
				var _ = db.GetTable<ChildBaseForHierarchy>()
					.OfType<ChildForHierarchy>()
					.Select(ch => new ChildForHierarchy { Parent = ch.Parent })
					.ToList();
			}
		}

		[Test]
		public void LetTest1([DataSources(TestProvName.AllClickHouse)] string context)
		{
			using (var db = GetDataContext(context))
				AreEqual(
					from p in Parent
					let chs = p.Children
					select new { p.ParentID, Count = chs.Count() },
					from p in db.Parent
					let chs = p.Children
					select new { p.ParentID, Count = chs.Count() });
		}

		[Test]
		public void LetTest2([DataSources(TestProvName.AllClickHouse)] string context)
		{
			using (var db = GetDataContext(context))
			{
				var exptected = from p in Parent
					select new { p } into pp
					let chs = pp.p.Children
					select new { pp.p.ParentID, Count = chs.Count() };

				var actual = db.Parent.Select(p => new { Peojection = p })
					.Select(pp => new { pp, chs = pp.Peojection.Children })
					.Select(@t => new { @t.pp.Peojection.ParentID, Count = @t.chs.Count() });

				var actualResult = actual.ToArray();

				AreEqual(
					exptected,
					actual);
			}
		}

		[Test]
		public void NullAssociation([DataSources(TestProvName.AllClickHouse)] string context)
		{
			using (var db = GetDataContext(context))
				AreEqual(
					from p1 in    Parent select p1.ParentTest,
					from p1 in db.Parent select p1.ParentTest);
		}

		[Test]
		public void MultipleUse([IncludeDataSources(TestProvName.AllSqlServer, TestProvName.AllPostgreSQL93Plus, TestProvName.AllOracle12Plus)] string context)
		{
			using (var db = GetDataConnection(context))
			{
				var q = db.Child
					.Select(g => new
					{
						g.ChildID,
						a =
						(
							from c in db.Child
							where c.ChildID == g.ChildID
							select new { c, c.Parent }
						).FirstOrDefault()
					})
					.Where(s => s.a != null)
					.Select(s => new
					{
						s.ChildID,
						s.a!.c,
						s.a.Parent
					})
					.Select(s => new
					{
						p1 = s.c.ParentID,
						c1 = s.c.ChildID,
						p2 = s.Parent.ParentID,
						v1 = s.Parent.Value1
					});

				var _ = q.ToList();

				var idx = db.LastQuery!.IndexOf("OUTER APPLY");

				Assert.That(db.LastQuery.IndexOf("OUTER APPLY", idx + 1), Is.EqualTo(-1));
			}
		}

		[Test]
		public void Issue148Test([DataSources] string context)
		{
			using (var db = GetDataContext(context))
			{
				var q =
					from n in db.Parent
					select new
					{
						n.ParentID,
						Children1 = n.Children.ToList(),
						Children2 = n.Children.Select(t => t).ToList(),
						Children3 = n.Children.Where(t => 1 == 1).ToList().ToList(),
					};

				var list = q.ToList();

<<<<<<< HEAD
				Assert.That(list.Count,        Is.GreaterThan(0));
				Assert.That(list[0].Children1, Is.Not.Null);
=======
				Assert.That(list,       Is.Not.Empty);
				Assert.That(list[0].Children, Is.Not.Null);
>>>>>>> 48c35f24
			}
		}

		[Table("Parent")]
		[UsedImplicitly]
		sealed class Parent170
		{
			[Column] public int ParentID;
			[Column] public int Value1;

			[Association(ThisKey = "ParentID", OtherKey = "Value1", CanBeNull = true)]
			public Parent170? Parent;

			[Association(ThisKey = "ParentID", OtherKey = "ParentID")]
			public List<Child170> Children = null!;
		}

		[Table("Child")]
		[UsedImplicitly]
		sealed class Child170
		{
			[Column] public int ParentID;
			[Column] public int ChildID;

			[Association(ThisKey = "ParentID", OtherKey = "Value1", CanBeNull = true)]
			public Parent170? Parent;
		}

		[Test]
		public void Issue170Test([DataSources] string context)
		{
			using (var db = GetDataContext(context))
			{
				var value = db.GetTable<Parent170>()
#pragma warning disable CS0472 // comparison of int with null
					.Where(x => x.Value1 == null)
#pragma warning restore CS0472
					.Select(x => (int?)x.Parent!.Value1)
					.First();

				Assert.That(value, Is.Null);
			}
		}

		[Test]
		public void Issue170SelectManyTest([DataSources] string context)
		{
			using (var db = GetDataContext(context))
			{
				var actual = db.GetTable<Parent170>()
					.SelectMany(x => x.Children)
#pragma warning disable CS0472 // comparison of int with null
					.Where(x => x.Parent!.Value1 == null)
#pragma warning restore CS0472
					.Select(x => (int?)x.Parent!.Value1)
					.First();

				Assert.That(actual, Is.Null);
			}
		}

		[Table("Child")]
		[UsedImplicitly]
		sealed class StorageTestClass
		{
			[Column] public int ParentID;
			[Column] public int ChildID;

			Parent _parent = null!;

			[Association(ThisKey = "ParentID", OtherKey = "ParentID", CanBeNull = false, Storage = "_parent")]
			public Parent Parent
			{
				get => _parent;
				set => throw new InvalidOperationException();
			}
		}

		[Test]
		public void StorageText([DataSources] string context)
		{
			using (var db = GetDataContext(context))
			{
				var value = db.GetTable<StorageTestClass>().LoadWith(x => x.Parent).First();

				Assert.That(value.Parent, Is.Not.Null);
			}
		}

		sealed class ParentContainer
		{
			public Parent? Value;

			public void SetValue(Parent? value)
			{
				Value = value;
			}
		}

		[Table("Child")]
		[UsedImplicitly]
		sealed class AssociationSetterExpressionTestClass
		{
			[Column] public int ParentID;
			[Column] public int ChildID;

			ParentContainer _parent = new ParentContainer();

			[Association(ThisKey = "ParentID", OtherKey = "ParentID", CanBeNull = false, Storage = "_parent", AssociationSetterExpressionMethod = nameof(SetParentValue))]
			public Parent? Parent
			{
				get => _parent.Value;
				set => throw new InvalidOperationException();
			}

			[Association(ThisKey = "Parent2ID", OtherKey = "ParentID", CanBeNull = false)]
			public Parent? Parent2 { get; set; }

			public static Expression<Action<ParentContainer, Parent>> SetParentValue()
			{
				return static (ParentContainer container, Parent value) => container.SetValue(value);
			}
		}

		[Test]
		public void AssociationSetterExpressionTest([DataSources] string context)
		{
			using (var db = GetDataContext(context))
			{
				var value = db.GetTable<AssociationSetterExpressionTestClass>().LoadWith(x => x.Parent).First();

				Assert.That(value.Parent, Is.Not.Null);
			}
		}

		// at the moment it must be generic because linq2db will infer entity type from generic arguments
		sealed class ChildrenContainer<T> : IEnumerable<T> where T : Child
		{
			public List<T>? Value;

			public IEnumerator<T> GetEnumerator()
			{
				return ((IEnumerable<T>)Value!).GetEnumerator();
			}

			public void SetValue(IEnumerable<T> value)
			{
				Value = value.ToList();
			}

			IEnumerator IEnumerable.GetEnumerator()
			{
				return ((IEnumerable)Value!).GetEnumerator();
			}
		}

		[Table("Parent")]
		[UsedImplicitly]
		sealed class Issue3975TestClass
		{
			[Column] public int ParentID;

			ChildrenContainer<Child> _children = new();

			[Association(ThisKey = "ParentID", OtherKey = "ParentID", Storage = "_children", AssociationSetterExpressionMethod = nameof(SetChildrenValue))]
			public ChildrenContainer<Child> Children
			{
				get => _children;
				set => throw new InvalidOperationException();
			}

			public static Expression<Action<ChildrenContainer<Child>, IEnumerable<Child>>> SetChildrenValue()
			{
				return static (ChildrenContainer<Child> container, IEnumerable<Child> value) => container.SetValue(value);
			}
		}

		[Test]
		public void Issue3975Test([DataSources] string context)
		{
			using (var db = GetDataContext(context))
			{
				// we want to make sure the conversion is not possible because we want to bypass
				// that conversion if the setter value parameter type (IEnumerable<Child> in this case)
				// does not match the member type (ChildrenContainer<Child> in this case)
				Assert.Throws<LinqToDB.Common.LinqToDBConvertException>(() =>
					db.MappingSchema.ChangeType(new List<Child>(0), typeof(ChildrenContainer<Child>)),
					"List<Child> should not be convertible to ChildrenContainer<Child>");

				var value = db.GetTable<Issue3975TestClass>().LoadWith(x => x.Children).First();

				Assert.That(value.Children.Value, Is.Not.Null);
			}
		}

		[Test]
		public void TestGenericAssociation1([DataSources(TestProvName.AllAccess, TestProvName.AllSQLite)] string context)
		{
			var ids = new[] { 1, 5 };

			using (var db = GetDataContext(context))
			{
				var q =
					from t in db.GetTable<Top>()
					where ids.Contains(t.ParentID)
					orderby t.ParentID
					select t.MiddleGeneric == null ? null : t.MiddleGeneric.Bottom;

				var list = q.ToList();

				Assert.Multiple(() =>
				{
					Assert.That(list[0], Is.Not.Null);
					Assert.That(list[1], Is.Null);
				});
			}
		}

		[Test]
		public void TestGenericAssociationRuntime([DataSources(TestProvName.AllAccess, TestProvName.AllSQLite)] string context)
		{
			var ids = new[] { 1, 5 };

			var ms = new MappingSchema();
			var mb = new FluentMappingBuilder(ms);

			mb.Entity<Top>()
				.Association( t => t.MiddleRuntime, (t, m) => t.ParentID == m!.ParentID && m.ChildID > 1 )
				.Build();

			using (var db = GetDataContext(context, ms))
			{
				var q =
					from t in db.GetTable<Top>()
					where ids.Contains(t.ParentID)
					orderby t.ParentID
					select t.MiddleRuntime == null ? null : t.MiddleRuntime.Bottom;

				var list = q.ToList();

				Assert.Multiple(() =>
				{
					Assert.That(list[0], Is.Not.Null);
					Assert.That(list[1], Is.Null);
				});
			}
		}

		[Test]
		public void TestGenericAssociationRuntimeMany([DataSources(ProviderName.Access, TestProvName.AllSQLite)] string context)
		{
			var ids = new[] { 1, 5 };

			var ms = new MappingSchema();
			var mb = new FluentMappingBuilder(ms);

			mb.Entity<Top>()
				.Association( t => t.MiddlesRuntime, (t, m) => t.ParentID == m.ParentID && m.ChildID > 1 )
				.Build();

			using (var db = GetDataContext(context, ms))
			{
				var q =
					from t in db.GetTable<Top>()
					from m in t.MiddlesRuntime
					where ids.Contains(t.ParentID)
					orderby t.ParentID
					select new {t, m};

				var list = q.ToList();

				Assert.That(list, Has.Count.EqualTo(1));
			}
		}

		[Test]
		public void TestGenericAssociation2([DataSources] string context)
		{
			using (var db = GetDataContext(context))
			{
				var exptected = (from t in Parent
					from g in t.GrandChildren.Where(m => m.ChildID > 22)
					orderby g.ParentID
					select t).ToArray();

				var actual = (from t in db.Parent
					from g in t.GrandChildrenX
					orderby g.ParentID
					select t).ToArray();

				AreEqual(exptected, actual);
			}
		}

		[Test]
		public void TestGenericAssociation3([DataSources(ProviderName.SqlCe, TestProvName.AllClickHouse)] string context)
		{
			using (var db = GetDataContext(context))
			{
				AreEqual(
					from t in Parent
					where t.GrandChildren.Count(m => m.ChildID > 22) > 1
					orderby t.ParentID
					select t
					,
					from t in db.Parent
					where t.GrandChildrenX.Count > 1
					orderby t.ParentID
					select t);
			}
		}

		[Test]
		public void TestGenericAssociation4([DataSources] string context)
		{
			using (var db = GetDataContext(context))
			{
				AreEqual(
					from t in Parent
					from g in t.Children.Where(m => Math.Abs(m.ChildID) > 3)
					orderby g.ParentID
					select t
					,
					from t in db.Parent
					from g in t.ChildrenX
					orderby g.ParentID
					select t);
			}
		}

		[Test]
		public void ExtensionTest1([DataSources] string context)
		{
			using (var db = GetDataContext(context))
			{
				AreEqual(
				   Parent.SelectMany(_ => _.Children),
				db.Parent.SelectMany(_ => _.Children()));

			}
		}

		[Test]
		public void ExtensionTest11([DataSources] string context)
		{
			using (var db = GetDataContext(context))
			{
				AreEqual(
				   Parent.SelectMany(_ => _.Children),
				db.Parent.SelectMany(_ => AssociationExtension.Children(_)));
			}
		}

		[Test]
		public void ExtensionTest2([DataSources] string context)
		{
			using (var db = GetDataContext(context))
			{
				AreEqual(
				   Child.Select(_ => _.Parent),
				db.Child.Select(_ => _.Parent()));
			}
		}

		[Test]
		public void ExtensionTest21([DataSources] string context)
		{
			using (var db = GetDataContext(context))
			{
				AreEqual(
				   Child.Select(_ => _.Parent),
				db.Child.Select(_ => AssociationExtension.Parent(_)));

			}
		}

		[Test]
		public void ExtensionTest3([DataSources] string context)
		{
			using (var db = GetDataContext(context))
			{
				AreEqual(
				   Child.Select(_ => new { p = _.Parent!  }).Select(_ => _.p.ParentID),
				db.Child.Select(_ => new { p = _.Parent() }).Select(_ => _.p.ParentID));

			}
		}

		[Test]
		public void ExtensionTest4([DataSources] string context)
		{
			using (var db = GetDataContext(context))
			{
				AreEqual(
				   Child.Select(_ => new { c = _,  p = _.Parent   }).Select(_ => _.c.Parent),
				db.Child.Select(_ => new { c = _,  p = _.Parent() }).Select(_ => _.c.Parent()));

			}
		}

		[Test]
		public void QueryableExtensionTest1([DataSources] string context)
		{
			using (var db = GetDataContext(context))
			{
				AreEqual(
				   Parent.SelectMany(_ => _.Children),
				db.Parent.SelectMany(_ => _.QueryableChildren(db)));
			}
		}

		[Test]
		public void QuerableExtensionTest11([DataSources] string context)
		{
			using (var db = GetDataContext(context))
			{
				AreEqual(
				   Parent.SelectMany(_ => _.Children),
				db.Parent.SelectMany(_ => AssociationExtension.QueryableChildren(_, db)));
			}
		}

		[Test]
		public void QueryableExtensionTest2([DataSources] string context)
		{
			using (var db = GetDataContext(context))
			{
				AreEqual(
				   Child.Select    (_ => _.Parent),
				db.Child.SelectMany(_ => _.QueryableParent(db)));
			}
		}

		[Test]
		public void QueryableExtensionTest21([DataSources] string context)
		{
			using (var db = GetDataContext(context))
			{
				AreEqual(
				   Child.Select    (_ => _.Parent),
				db.Child.SelectMany(_ => AssociationExtension.QueryableParent(_, db)));
			}
		}

		[Test]
		public void DistinctSelect([DataSources(TestProvName.AllClickHouse)] string context)
		{
			using (var db = GetDataContext(context))
				AreEqual(
					GrandChild.Where(gc => gc.Child!.Parent!.ParentID > 0).Select(gc => gc.Child).Distinct()
						.Select(c => c!.ChildID),
					db.GrandChild.Where(gc => gc.Child!.Parent!.ParentID > 0).Select(gc => gc.Child).Distinct()
						.Select(c => c!.ChildID));
		}


		[Test]
		public void AssociationExpressionMethod([DataSources] string context)
		{
			using var db = GetDataContext(context);
			var _ = db.Parent.Select(p => p.ChildPredicate()).ToList();
		}

		[Table]
		sealed class NotNullParent
		{
			[Column] public int ID { get; set; }

			[Association(ExpressionPredicate = nameof(ChildPredicate), CanBeNull = false)]
			public NotNullChild  ChildInner { get; set; } = null!;

			[Association(ExpressionPredicate = nameof(ChildPredicate), CanBeNull = true)]
			public NotNullChild? ChildOuter { get; set; }

			static Expression<Func<NotNullParent, NotNullChild, bool>> ChildPredicate => (p, c) => p.ID == c.ParentID;

			public static readonly NotNullParent[] Data = new[]
			{
				new NotNullParent { ID = 1 },
				new NotNullParent { ID = 2 },
			};
		}

		[Table]
		sealed class NotNullChild
		{
			[Column] public int ParentID { get; set; }

			public static readonly NotNullChild[] Data = new[]
			{
				new NotNullChild { ParentID = 1 },
			};
		}

		[Test]
		public void AssociationExpressionNotNull([DataSources] string context)
		{
			using var db     = GetDataContext(context);
			using var parent = db.CreateLocalTable(NotNullParent.Data);
			using var child  = db.CreateLocalTable(NotNullChild.Data);

			var query = parent.Select(p => new { ParentID = (int?)p.ChildInner.ParentID });

			var result = query.ToArray();

			Assert.That(result, Has.Length.EqualTo(1));
			Assert.That(result[0].ParentID, Is.EqualTo(1));
		}

		[Test]
		public void AssociationExpressionNull([DataSources] string context)
		{
			using var db     = GetDataContext(context);
			using var parent = db.CreateLocalTable(NotNullParent.Data);
			using var child  = db.CreateLocalTable(NotNullChild.Data);

			var query = parent.OrderBy(_ => _.ID).Select(p => new { ParentID = (int?)p.ChildOuter!.ParentID });

			var result = query.ToArray();

			Assert.That(result, Has.Length.EqualTo(2));
			Assert.Multiple(() =>
			{
				Assert.That(result[0].ParentID, Is.EqualTo(1));
				Assert.That(result[1].ParentID, Is.Null);
			});
		}

		[Test]
		public void AssociationExpressionNotNullCount([DataSources] string context)
		{
			var parentData = new[]
			{
				new NotNullParent { ID = 1 },
				new NotNullParent { ID = 2 },
			};

			var childData = new[]
			{
				new NotNullChild { ParentID = 1 },
			};

			using var db     = GetDataContext(context);
			using var parent = db.CreateLocalTable(parentData);
			using var child  = db.CreateLocalTable(childData);

			var query = parent.Select(p => p.ChildInner.ParentID);

			Assert.That(query.Count(), Is.EqualTo(1));
		}

		[Test]
		public void AssociationExpressionNullCount([DataSources] string context)
		{
			var parentData = new[]
			{
				new NotNullParent { ID = 1 },
				new NotNullParent { ID = 2 },
			};

			var childData = new[]
			{
				new NotNullChild { ParentID = 1 },
			};

			using var db     = GetDataContext(context);
			using var parent = db.CreateLocalTable(parentData);
			using var child  = db.CreateLocalTable(childData);

			var query = parent.Select(p => p.ChildOuter!.ParentID);

			Assert.Multiple(() =>
			{
				Assert.That(query.Count(), Is.EqualTo(2));
				Assert.That(query.GetTableSource().Joins, Has.Count.EqualTo(1));
			});
		}

		[Test]
		public void ComplexQueryWithManyToMany([DataSources(TestProvName.AllClickHouse)] string context)
		{
			using (var db = GetDataContext(context))
			{
				int? id = 3;
				int? id1 = 3;

				// yes, this query doesn't make sense - it just tests
				// that SelectContext.ConvertToIndexInternal handles ConvertFlags.Key in IsScalar branch
				var result = db
				.GetTable<ComplexChild>()
				.Where(с => AssociationExtension.ContainsNullable(
					db
						.GetTable<ComplexParent>()
						.Where(_ => _.ParentID == id.Value)
						.SelectMany(_ => _.Children())
						.Select(_ => _.Parent)
						// this fails without ConvertFlags.Key support
						.Where(_ => _ != null)
						.Select(_ => _!.ParentID),
					id1))
				.OrderBy(с => с.ChildID)
				.Select(с => (int?)с.ChildID)
				.FirstOrDefault();

				Assert.That(result, Is.EqualTo(11));
			}
		}

		[Table("Parent")]
		public class ComplexParent
		{
			[Column]
			public int ParentID { get; set; }

			[Association(ThisKey = nameof(ParentID), OtherKey = nameof(ComplexManyToMany.ParentID), CanBeNull = false)]
			public IQueryable<ComplexManyToMany> ManyToMany { get; } = null!;
		}

		[Table("Child")]
		public class ComplexManyToMany
		{
			[Column]
			public int ParentID { get; set; }
			[Column]
			public int ChildID  { get; set; }

			[Association(ThisKey = nameof(ChildID), OtherKey = nameof(ComplexChild.ChildID), CanBeNull = false)]
			public ComplexChild  Child { get; } = null!;
		}

		[Table("GrandChild")]
		public class ComplexChild
		{
			[Column]
			public int ChildID  { get; set; }
			[Column]
			public int ParentID { get; set; }

			[Association(ThisKey = nameof(ParentID), OtherKey = nameof(ComplexParent.ParentID), CanBeNull = true)]
			public ComplexParent? Parent { get; }
		}

		public class User
		{
			public int Id { get; set; }
		}

		public class Lookup
		{
			public int     Id   { get; set; }
			public string? Type { get; set; }
		}

		public class Resource
		{
			public int  Id                 { get; set; }
			public int  AssociatedObjectId { get; set; }
			public int? AssociationTypeId  { get; set; }

			[Association(ThisKey   = nameof(AssociationTypeId), OtherKey  = nameof(Lookup.Id), CanBeNull = true)]
			public Lookup? AssociationTypeCode { get; set; }

			public static Expression<Func<Resource, IDataContext, IQueryable<User>>> UserExpression =>
				(r, db) => db.GetTable<User>().Where(c => r.AssociationTypeCode!.Type == "us" && c.Id == r.AssociatedObjectId);

			[Association(QueryExpressionMethod = nameof(UserExpression))]
			public User? User { get; set; }
		}

		[Test]
		public void Issue1614Test([DataSources(TestProvName.AllAccess)] string context)
		{
			using (var db = GetDataContext(context, o => o.OmitUnsupportedCompareNulls(context)))
			using (db.CreateLocalTable<User>())
			using (db.CreateLocalTable<Resource>())
			using (db.CreateLocalTable<Lookup>())
			{
				var result = db.GetTable<Resource>()
					.LoadWith(x => x.User)
					.ToList();

				//No assert, just need to get past here without an exception
			}
		}

		[Table]
		sealed class Employee
		{
			[Column] public int  Id           { get; set; }
			[Column] public int? DepartmentId { get; set; }

			[Association(ExpressionPredicate = nameof(DepartmentPredicate), CanBeNull = true)]
			public Department? Department { get; set; }

			public static Expression<Func<Employee, Department, bool>> DepartmentPredicate => (e, d) => e.DepartmentId == d.DepartmentId && !d.Deleted;
		}

		[Table]
		sealed class Department
		{
			[Column] public int     DepartmentId { get; set; }
			[Column] public string? Name         { get; set; }
			[Column] public bool    Deleted      { get; set; }
		}

		[Test]
		public void Issue845Test([IncludeDataSources(false, TestProvName.AllSqlServer, TestProvName.AllSQLite)] string context)
		{
			using (var db = GetDataConnection(context))
			using (db.CreateLocalTable<Employee>())
			using (db.CreateLocalTable<Department>())
			{
				var result = db.GetTable<Employee>()
					.Select(e => new { e.Id, e.Department!.Name })
					.ToList();

				Assert.That(db.LastQuery!, Does.Not.Contain(" NOT"));
				Assert.That(db.LastQuery!, Does.Contain("AND [a_Department].[Deleted] = 0"));
			}
		}

		sealed class Entity1711
		{
			public long Id { get; set; }
		}

		sealed class Relationship1711
		{
			public long EntityId { get; set; }

			public bool Deleted { get; set; }
		}

		[Test]
		public void Issue1711Test1([DataSources(TestProvName.AllAccess, TestProvName.AllClickHouse)] string context)
		{
			var ms = new MappingSchema();
			new FluentMappingBuilder(ms)
				.Entity<Entity1711>()
				.HasTableName("Entity1711")
				.HasPrimaryKey(x => Sql.Property<long>(x, "Id"))
				.Association(x => Sql.Property<IQueryable<Relationship1711>>(x, "relationship"), e => e.Id, r => r.EntityId)
				.Build();

			using (var db = GetDataContext(context, ms))
			using (var entity = db.CreateLocalTable<Entity1711>())
			using (db.CreateLocalTable<Relationship1711>())
			{
				var result1 = entity
					.Where(t => Sql.Property<IQueryable<Relationship1711>>(t, "relationship").Any())
					.ToList();
			}
		}

		[Test]
		public void Issue1711Test2([DataSources(TestProvName.AllAccess, TestProvName.AllClickHouse)] string context)
		{
			var ms = new MappingSchema();
			new FluentMappingBuilder(ms)
				.Entity<Entity1711>()
				.HasTableName("Entity1711")
				.HasPrimaryKey(x => Sql.Property<long>(x, "Id"))
				.Association(x => Sql.Property<IQueryable<Relationship1711>>(x, "relationship"), (e, db) => db.GetTable<Relationship1711>()
						.Where(r => r.Deleted == false && r.EntityId == e.Id))
				.Build();

			using (var db = GetDataContext(context, ms))
			using (var entity = db.CreateLocalTable<Entity1711>())
			using (db.CreateLocalTable<Relationship1711>())
			{
				var result1 = entity
					.Where(t => Sql.Property<IQueryable<Relationship1711>>(t, "relationship").Any())
					.ToList();
			}
		}

		[Table]
		sealed class Issue1096Task
		{
			[Column]
			public int Id { get; set; }

			[Column(IsDiscriminator = true)]
			public string? TargetName { get; set; }

			[Association(ExpressionPredicate = nameof(ActualStageExp))]
			public Issue1096TaskStage ActualStage { get; set; } = null!;

			private static Expression<Func<Issue1096Task, Issue1096TaskStage, bool>> ActualStageExp()
				=> (t, ts) => t.Id == ts.TaskId && ts.Actual == true;
		}

		[Table]
		sealed class Issue1096TaskStage
		{
			[Column(IsPrimaryKey = true)]
			public int Id { get; set; }

			[Column]
			public int TaskId { get; set; }

			[Column]
			public bool Actual { get; set; }
		}

		[Test]
		public void Issue1096Test([DataSources] string context)
		{
			using (var db = GetDataContext(context))
			using (db.CreateLocalTable<Issue1096Task>())
			using (db.CreateLocalTable<Issue1096TaskStage>())
			{
				db.Insert(new Issue1096Task { Id = 1, TargetName = "bda.Requests" });
				db.Insert(new Issue1096Task { Id = 1, TargetName = "bda.Requests" });
				db.Insert(new Issue1096TaskStage { Id = 1, TaskId = 1, Actual = true });

				var query = db.GetTable<Issue1096Task>()
					.Distinct()
					.Select(t => new { t, t.ActualStage });
				var res = query.ToArray();

				Assert.That(res, Has.Length.EqualTo(1));
				Assert.Multiple(() =>
				{
					Assert.That(res[0].t.Id, Is.EqualTo(1));
					Assert.That(res[0].t.TargetName, Is.EqualTo("bda.Requests"));
					Assert.That(res[0].ActualStage.Id, Is.EqualTo(1));
					Assert.That(res[0].ActualStage.TaskId, Is.EqualTo(1));
					Assert.That(res[0].ActualStage.Actual, Is.EqualTo(true));
				});
			}
		}

		#region issue 2981

		public interface IIssue2981Entity
		{
			int OwnerId { get; set; }
		}

		public abstract class Issue2981OwnedEntity<T> where T : IIssue2981Entity
		{
			/// <summary>
			/// Owner.
			/// </summary>
			[Association(ExpressionPredicate = nameof(OwnerPredicate), CanBeNull = true)]
			public Issue2981OwnerEntity? Owner { get; set; }

			public static Expression<Func<T, Issue2981OwnerEntity, bool>> OwnerPredicate { get; set; } = (T entity, Issue2981OwnerEntity owner) => entity.OwnerId == owner.Id;
		}

		[Table]
		public class Issue2981Entity: Issue2981OwnedEntity<Issue2981Entity>, IIssue2981Entity
		{
			[Column] public int OwnerId { get; set; }
		}

		[Table]
		public class Issue2981OwnerEntity
		{
			[Column] public int Id { get; set; }

		}

		[Test]
		public void Issue2981Test([IncludeDataSources(true, TestProvName.AllSQLite, TestProvName.AllClickHouse)] string context)
		{
			using var db = GetDataContext(context);
			using var t1 = db.CreateLocalTable(new[]
			{
				new Issue2981Entity {OwnerId = 1},
				new Issue2981Entity {OwnerId = 2}
			});
			using var t2 = db.CreateLocalTable(new[] {new Issue2981OwnerEntity {Id = 1}});


			var res = t1.Select(r => new {r.OwnerId, Id = (int?)r.Owner!.Id})
				.OrderBy(_ => _.OwnerId)
				.ToArray();

			res.Length.Should().Be(2);
			res[0].Id.Should().Be(1);
			res[0].OwnerId.Should().Be(1);
			res[1].OwnerId.Should().Be(2);
			res[1].Id.Should().BeNull();
		}

		#endregion

		#region issue 3260

		[Table]
		public class LeaveRequest
		{
			[Column] public virtual int                       Id                      { get; set; }
			[Column] public virtual int                       EmployeeId              { get; set; }
			[Association(ThisKey = nameof(Id), OtherKey = nameof(LeaveRequestDateEntry.LeaveRequestId))]
			public virtual ICollection<LeaveRequestDateEntry> LeaveRequestDateEntries { get; set; } = null!;
		}

		public class LeaveRequestDateEntry
		{
			public virtual int      Id             { get; set; }
			public virtual decimal? EndHour        { get; set; }
			public virtual decimal? StartHour      { get; set; }
			public virtual int      LeaveRequestId { get; set; }
		}

		public class TestDto
		{
			public decimal? Result { get; set; }
		}

		[Test]
		public void Issue3260Test([IncludeDataSources(true, TestProvName.AllSQLite)] string context)
		{
			using (var db = GetDataContext(context))
			using (var t1 = db.CreateLocalTable<LeaveRequest>())
			using (var t2 = db.CreateLocalTable<LeaveRequestDateEntry>())
			{
				db.GetTable<LeaveRequest>()
					.Select(x => new TestDto()
					{
						Result = x
							.LeaveRequestDateEntries
							.Select(e => e.StartHour)
							.DefaultIfEmpty(0)
							.Sum()
					}).ToList();
			}
		}

		#endregion

		[Test(Description = "association over set query")]
		public void Issue2966([DataSources] string context)
		{
			using var db = GetDataContext(context);

			db.Patient.Concat(db.Patient).Select(r => new { r.Diagnosis, r.Person.FirstName }).ToArray();
		}

		#region issue 3557
		[Table]
		public class SubData2
		{
			[Column] public int     Id     { get; set; }
			[Column] public string? Reason { get; set; }

			public static readonly SubData2[] Records = new[]
			{
				new SubData2() { Id = 3, Reason = "прст1" },
				new SubData2() { Id = 3, Reason = "прст2" },
			};
		}

		[Table]
		public class SubData1
		{
			[Column] public int Id { get; set; }

			[Association(ThisKey = nameof(Id), OtherKey = nameof(SubData2.Id))]
			public IEnumerable<SubData2> SubDatas { get; } = null!;

			public static readonly SubData1[] Records = new[]
			{
				new SubData1() { Id = 2 },
				new SubData1() { Id = 3 },
			};
		}

		[Table]
		public class Data
		{
			[Column] public int Id { get; set; }

			[Association(ThisKey = nameof(Id), OtherKey = nameof(SubData1.Id), CanBeNull = true)]
			public SubData1? SubData { get; }

			public static readonly Data[] Records = new[]
			{
				new Data() { Id = 1 },
				new Data() { Id = 2 },
				new Data() { Id = 3 },
			};
		}

		[Test]
		public void Issue3557Case1([DataSources(
			TestProvName.AllClickHouse,
			TestProvName.AllSapHana,
			TestProvName.AllSybase,
			TestProvName.AllInformix)] string context)
		{
			using var db = GetDataContext(context);
			using var data = db.CreateLocalTable(Data.Records);
			using var subData1 = db.CreateLocalTable(SubData1.Records);
			using var subData2 = db.CreateLocalTable(SubData2.Records);

			var result = data
				.Select(
				i => new
				{
					Id     = i.Id,
					Reason = i.SubData == null ? null : i.SubData.SubDatas.Select(s => s.Reason).FirstOrDefault(),
				})
				.OrderBy(r => r.Id)
				.ToList();

			Assert.That(result, Has.Count.EqualTo(3));
			Assert.Multiple(() =>
			{
				Assert.That(result[0].Id, Is.EqualTo(1));
				Assert.That(result[1].Id, Is.EqualTo(2));
				Assert.That(result[2].Id, Is.EqualTo(3));
				Assert.That(result[0].Reason, Is.Null);
				Assert.That(result[1].Reason, Is.Null);
				Assert.That(result[2].Reason == "прст1" || result[2].Reason == "прст2", Is.True);
			});
		}

		[Test]
		public void Issue3557Case2([DataSources(
			TestProvName.AllClickHouse,
			TestProvName.AllSapHana,
			TestProvName.AllSybase,
			TestProvName.AllInformix)] string context)
		{
			using var db = GetDataContext(context);
			using var data = db.CreateLocalTable(Data.Records);
			using var subData1 = db.CreateLocalTable(SubData1.Records);
			using var subData2 = db.CreateLocalTable(SubData2.Records);

			var result = data
				.Select(
				i => new
				{
					Id     = i.Id,
					Reason = i.SubData!.SubDatas.Select(s => s.Reason).FirstOrDefault() ?? string.Empty,
				})
				.OrderBy(r => r.Id)
				.ToList();

			Assert.That(result, Has.Count.EqualTo(3));
			Assert.Multiple(() =>
			{
				Assert.That(result[0].Id, Is.EqualTo(1));
				Assert.That(result[1].Id, Is.EqualTo(2));
				Assert.That(result[2].Id, Is.EqualTo(3));
				Assert.That(result[0].Reason, Is.EqualTo(string.Empty));
				Assert.That(result[1].Reason, Is.EqualTo(string.Empty));
				Assert.That(result[2].Reason == "прст1" || result[2].Reason == "прст2", Is.True);
			});
		}

		[Test]
		public void Issue3557Case3([DataSources(
			TestProvName.AllClickHouse,
			TestProvName.AllSapHana,
			TestProvName.AllSybase,
			TestProvName.AllInformix)] string context)
		{
			using var db = GetDataContext(context);
			using var data = db.CreateLocalTable(Data.Records);
			using var subData1 = db.CreateLocalTable(SubData1.Records);
			using var subData2 = db.CreateLocalTable(SubData2.Records);

			var result = data
				.Select(
				i => new
				{
					Id     = i.Id,
					Reason = i.SubData!.SubDatas.Select(s => s.Reason).FirstOrDefault(),
				})
				.OrderBy(r => r.Id)
				.ToList();

			Assert.That(result, Has.Count.EqualTo(3));
			Assert.Multiple(() =>
			{
				Assert.That(result[0].Id, Is.EqualTo(1));
				Assert.That(result[1].Id, Is.EqualTo(2));
				Assert.That(result[2].Id, Is.EqualTo(3));
				Assert.That(result[0].Reason, Is.Null);
				Assert.That(result[1].Reason, Is.Null);
				Assert.That(result[2].Reason == "прст1" || result[2].Reason == "прст2", Is.True);
			});
		}
		#endregion

		[Test]
		public void Issue3809Test([DataSources(TestProvName.AllClickHouse)] string context)
		{
			using var db = GetDataContext(context);
			var actual = db.Parent.Select(a => new
			{
				a.ParentID,
				ParentTest = a.ParentTest == null ? null : new
				{
					a.ParentTest.ParentID,
					Children = a.ParentTest.Children.OrderBy(a => a.ChildID).Select(a => new
					{
						a.ParentID,
						a.ChildID
					})
				}
			}).Where(a => a.ParentTest == null || a.ParentTest.Children.Any(a => a.ChildID == 11)).ToArray();

			var expected = Parent.Select(a => new
			{
				a.ParentID,
				ParentTest = a.ParentTest == null ? null : new
				{
					a.ParentTest.ParentID,
					Children = a.ParentTest.Children.OrderBy(a => a.ChildID).Select(a => new
					{
						a.ParentID,
						a.ChildID
					})
				}
			}).Where(a => a.ParentTest == null || a.ParentTest.Children.Any(a => a.ChildID == 11)).ToArray();
			AreEqualWithComparer(expected, actual);
		}

		#region issue association correlation nullability

		[Table]
		class Table1
		{
			[PrimaryKey] public int  ID  { get; set; }
			[Column    ] public int? ID2 { get; set; }

			[Association(ThisKey = nameof(ID2), OtherKey = nameof(AssociationTests.Table2.ID))]
			public Table2? Table2 { get; set; }

			public static readonly Table1[] Data = new[]
			{
				new Table1() { ID = 1, ID2 = 1 },
				new Table1() { ID = 2, ID2 = 2 },
			};
		}

		[Table]
		class Table2
		{
			[PrimaryKey] public int  ID  { get; set; }
			[Column    ] public int? ID3 { get; set; }

			[Association(ThisKey = nameof(ID3), OtherKey = nameof(AssociationTests.Table3.ID))]
			public Table3? Table3 { get; set; }

			public static readonly Table2[] Data = new[]
			{
				new Table2() { ID = 1, ID3 = 1 },
			};
		}

		[Table]
		class Table3
		{
			[PrimaryKey] public int ID { get; set; }

			[Association(ThisKey = nameof(ID), OtherKey = nameof(AssociationTests.Table4.ID3))]
			public IEnumerable<Table4> Table4 { get; set; } = null!;

			public static readonly Table3[] Data = new[]
			{
				new Table3() { ID = 1 },
			};
		}

		[Table]
		class Table4
		{
			[PrimaryKey] public int  ID  { get; set; }
			[Column    ] public int? ID3 { get; set; }

			public static readonly Table4[] Data = new[]
			{
				new Table4() { ID = 1, ID3 = 1 },
				new Table4() { ID = 2 },
			};
		}

		[Test]
		public void OptionalAssociationNonNullCorrelation([DataSources(TestProvName.AllClickHouse)] string context)
		{
			using var db = GetDataContext(context);
			using var t1 = db.CreateLocalTable(Table1.Data);
			using var t2 = db.CreateLocalTable(Table2.Data);
			using var t3 = db.CreateLocalTable(Table3.Data);
			using var t4 = db.CreateLocalTable(Table4.Data);

			var query = t1
				.LoadWith(r => r.Table2!.Table3!.Table4)
				.AsQueryable();

			query = query.Where(r => r.Table2!.Table3!.Table4.Select(u => u.ID).Any(id => id == r.ID));

			AssertQuery(query);
		}

		[Test]
		public void OptionalAssociationNonNullCorrelationWithProjection([DataSources(TestProvName.AllClickHouse)] string context)
		{
			using var db = GetDataContext(context);
			using var t1 = db.CreateLocalTable(Table1.Data);
			using var t2 = db.CreateLocalTable(Table2.Data);
			using var t3 = db.CreateLocalTable(Table3.Data);
			using var t4 = db.CreateLocalTable(Table4.Data);

			var results = t1
				.Where(r => r.Table2!.Table3!.Table4.Select(u => u.ID).Any(id => id == r.ID))
				.Select(r => new
					{
						r.Table2,
						r.Table2!.Table3,
					} 
				)
				.ToList();

<<<<<<< HEAD
			Assert.AreEqual(1, results.Count);
			Assert.AreEqual(1, results[0].Table2!.ID);
=======
			Assert.That(results, Has.Count.EqualTo(1));
			Assert.That(results[0].ID, Is.EqualTo(1));
>>>>>>> 48c35f24
		}
		#endregion
	}

	public static class AssociationExtension
	{
		[Association(ExpressionPredicate = nameof(ChildPredicateImpl))]
		public static Child ChildPredicate(this Parent parent)
		{
			throw new InvalidOperationException("Used only as Association helper");
		}

		static Expression<Func<Parent,Child,bool>> ChildPredicateImpl()
		{
			return (p,c) => p.ParentID == c.ParentID && c.ChildPredicateMethod();
		}

		[ExpressionMethod(nameof(ChildPredicateMethodImpl))]
		public static bool ChildPredicateMethod(this Child child)
		{
			throw new NotImplementedException();
		}

		static Expression<Func<Child,bool>> ChildPredicateMethodImpl()
		{
			return c => c.ChildID > 1;
		}

		[Association(ThisKey = "ParentID", OtherKey = "ParentID")]
		public static IEnumerable<Child> Children(this Parent parent)
		{
			throw new InvalidOperationException("Used only as Association helper");
		}

		[Association(ThisKey = "ParentID", OtherKey = "ParentID")]
		public static IQueryable<Child> QueryableChildren(this Parent parent, IDataContext db)
		{
			return db.GetTable<Child>().Where(_ => _.ParentID == parent.ParentID);
		}

		[Association(ThisKey = "ParentID", OtherKey = "ParentID")]
		public static Parent Parent(this Child child)
		{
			throw new InvalidOperationException("Used only as Association helper");
		}

		[Association(ThisKey = "ParentID", OtherKey = "ParentID")]
		public static IQueryable<Parent> QueryableParent(this Child child, IDataContext db)
		{
			return db.GetTable<Parent>().Where(_ => _.ParentID == child.ParentID);
		}

		[ExpressionMethod(nameof(ContainsNullableExpression))]
		public static bool ContainsNullable<TItem>(IEnumerable<TItem> list, TItem? value)
			where TItem : struct
		{
			return value != null && list.Contains(value.Value);
		}

		private static Expression<Func<IEnumerable<TItem>, TItem?, bool>> ContainsNullableExpression<TItem>()
			where TItem : struct
		{
			// Contains does not work with Linq2DB - use Any
			return (list, value) => value != null && list.Any(li => li.Equals(value));
		}

		[ExpressionMethod(nameof(ChildrenExpression))]
		public static IQueryable<AssociationTests.ComplexChild> Children(this AssociationTests.ComplexParent p)
		{
			throw new InvalidOperationException();
		}

		private static Expression<Func<AssociationTests.ComplexParent, IQueryable<AssociationTests.ComplexChild>>> ChildrenExpression()
		{
			return p => p.ManyToMany.Select(m2m => m2m.Child);
		}
	}
}<|MERGE_RESOLUTION|>--- conflicted
+++ resolved
@@ -190,7 +190,7 @@
 				AreEqual(
 					(from ch in    Child group ch by ch.Parent1).ToList().Select(g => g.Key),
 					(from ch in db.Child group ch by ch.Parent1).ToList().Select(g => g.Key));
-			}
+		}
 		}
 
 		[Test]
@@ -576,13 +576,8 @@
 
 				var list = q.ToList();
 
-<<<<<<< HEAD
-				Assert.That(list.Count,        Is.GreaterThan(0));
+				Assert.That(list,       Is.Not.Empty);
 				Assert.That(list[0].Children1, Is.Not.Null);
-=======
-				Assert.That(list,       Is.Not.Empty);
-				Assert.That(list[0].Children, Is.Not.Null);
->>>>>>> 48c35f24
 			}
 		}
 
@@ -1804,13 +1799,8 @@
 				)
 				.ToList();
 
-<<<<<<< HEAD
-			Assert.AreEqual(1, results.Count);
-			Assert.AreEqual(1, results[0].Table2!.ID);
-=======
 			Assert.That(results, Has.Count.EqualTo(1));
-			Assert.That(results[0].ID, Is.EqualTo(1));
->>>>>>> 48c35f24
+			Assert.That(results[0].Table2!.ID, Is.EqualTo(1));
 		}
 		#endregion
 	}
