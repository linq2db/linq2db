--- conflicted
+++ resolved
@@ -126,10 +126,6 @@
 			public bool IsSoftDeleteFilterEnabled { get; set; } = true;
 		}
 
-<<<<<<< HEAD
-		[ActiveIssue("https://github.com/Octonica/ClickHouseClient/issues/56", Configurations = new[] { ProviderName.ClickHouseOctonica })]
-=======
->>>>>>> c190331b
 		[Test]
 		public void EntityFilterTests([IncludeDataSources(false, TestProvName.AllSQLite, TestProvName.AllClickHouse)] string context)
 		{
@@ -185,10 +181,6 @@
 			Assert.That(currentMissCount, Is.EqualTo(Query<T>.CacheMissCount), () => "Caching is wrong.");
 		}
 
-<<<<<<< HEAD
-		[ActiveIssue("https://github.com/Octonica/ClickHouseClient/issues/56", Configurations = new[] { ProviderName.ClickHouseOctonica })]
-=======
->>>>>>> c190331b
 		[Test]
 		public void EntityFilterTestsCache([IncludeDataSources(false, TestProvName.AllSQLite, TestProvName.AllClickHouse)] string context, [Values(1, 2, 3)] int iteration, [Values] bool filtered)
 		{
@@ -219,10 +211,6 @@
 			}
 		}
 
-<<<<<<< HEAD
-		[ActiveIssue("https://github.com/Octonica/ClickHouseClient/issues/56", Configurations = new[] { ProviderName.ClickHouseOctonica })]
-=======
->>>>>>> c190331b
 		[Test]
 		public void AssociationToFilteredEntity([IncludeDataSources(false, ProviderName.SQLiteMS, TestProvName.AllClickHouse)] string context)
 		{
@@ -250,10 +238,6 @@
 			}
 		}
 
-<<<<<<< HEAD
-		[ActiveIssue("https://github.com/Octonica/ClickHouseClient/issues/56", Configurations = new[] { ProviderName.ClickHouseOctonica })]
-=======
->>>>>>> c190331b
 		[Test]
 		public void AssociationToFilteredEntityFunc([IncludeDataSources(false, TestProvName.AllSQLite, TestProvName.AllClickHouse)] string context)
 		{
