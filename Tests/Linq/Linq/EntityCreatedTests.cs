﻿using System.Collections.Generic;
using System.Linq;
using FluentAssertions;
using LinqToDB;

using NUnit.Framework;

namespace Tests.Linq
{
	using LinqToDB.Interceptors;
	using Model;

	[TestFixture]
	public class EntityCreatedTests : TestBase
	{
<<<<<<< HEAD
		ITestDataContext GetEntityCreatedContext(string configString, TestDataContextInterceptor interceptor)
=======
		ITestDataContext GetEntityCreatedContext(string configString, TestEntityServiceInterceptor interceptor)
>>>>>>> 8fb36cb7
		{
			interceptor.EntityCreatedCallCounter = 0;
			interceptor.CheckEntityIdentity      = false;
			interceptor.Parents.Clear();

			var ctx = GetDataContext(configString);
			ctx.AddInterceptor(interceptor);

			return ctx;
		}

<<<<<<< HEAD
		private class TestDataContextInterceptor : DataContextInterceptor
=======
		class TestEntityServiceInterceptor : EntityServiceInterceptor
>>>>>>> 8fb36cb7
		{
			public int EntityCreatedCallCounter { get; set; }
			public bool CheckEntityIdentity     { get; set; }

			public Dictionary<int, Parent> Parents { get; } = new();

			public override object EntityCreated(EntityCreatedEventData eventData, object entity)
			{
				if (CheckEntityIdentity && entity is Parent p)
				{
					eventData.TableOptions.Should().Be(TableOptions.NotSet);
					eventData.TableName.Should().Be(nameof(Parent));

					if (Parents.TryGetValue(p.ParentID, out var pr))
						return entity;

					Parents[p.ParentID] = p;
				}

				EntityCreatedCallCounter++;
				return base.EntityCreated(eventData, entity);
			}
		}

		[Test]
		public void EntityCreatedTest0([DataSources] string configString)
		{
			using (var db = GetDataContext(configString))
			{
				var list = db.Parent.Take(5).ToList();
			}
		}

		[Test]
		public void EntityCreatedTest1([DataSources] string configString)
		{
<<<<<<< HEAD
			var interceptor = new TestDataContextInterceptor();
=======
			var interceptor = new TestEntityServiceInterceptor();
>>>>>>> 8fb36cb7
			using (var db = GetEntityCreatedContext(configString, interceptor))
			{
				var list = db.Parent.Take(5).ToList();

				Assert.That(interceptor.EntityCreatedCallCounter, Is.EqualTo(5));
			}
		}

		[Test]
		public void EntityCreatedTest2([DataSources] string configString)
		{
<<<<<<< HEAD
			var interceptor = new TestDataContextInterceptor();
=======
			var interceptor = new TestEntityServiceInterceptor();
>>>>>>> 8fb36cb7
			using (var db = GetEntityCreatedContext(configString, interceptor))
			{
				var list = db.Child.Select(c => new { c, c.Parent, a = new { c } }).Take(1).ToList();

				Assert.That(interceptor.EntityCreatedCallCounter, Is.EqualTo(2));
			}
		}

		[Test]
		public void EntityCreatedTest3([DataSources] string configString, [Values(false,true)] bool checkEntityIdentity)
		{
<<<<<<< HEAD
			var interceptor = new TestDataContextInterceptor();
=======
			var interceptor = new TestEntityServiceInterceptor();
>>>>>>> 8fb36cb7
			using (var db = GetEntityCreatedContext(configString, interceptor))
			{
				interceptor.CheckEntityIdentity = checkEntityIdentity;

				var list = db.Child.Where(c => c.Parent!.ParentID == 3).Select(c => c.Parent).ToList();

				Assert.That(interceptor.EntityCreatedCallCounter, Is.EqualTo(checkEntityIdentity ? 1 : 3));
			}
		}
	}
}<|MERGE_RESOLUTION|>--- conflicted
+++ resolved
@@ -13,11 +13,7 @@
 	[TestFixture]
 	public class EntityCreatedTests : TestBase
 	{
-<<<<<<< HEAD
-		ITestDataContext GetEntityCreatedContext(string configString, TestDataContextInterceptor interceptor)
-=======
 		ITestDataContext GetEntityCreatedContext(string configString, TestEntityServiceInterceptor interceptor)
->>>>>>> 8fb36cb7
 		{
 			interceptor.EntityCreatedCallCounter = 0;
 			interceptor.CheckEntityIdentity      = false;
@@ -29,11 +25,7 @@
 			return ctx;
 		}
 
-<<<<<<< HEAD
-		private class TestDataContextInterceptor : DataContextInterceptor
-=======
 		class TestEntityServiceInterceptor : EntityServiceInterceptor
->>>>>>> 8fb36cb7
 		{
 			public int EntityCreatedCallCounter { get; set; }
 			public bool CheckEntityIdentity     { get; set; }
@@ -70,11 +62,7 @@
 		[Test]
 		public void EntityCreatedTest1([DataSources] string configString)
 		{
-<<<<<<< HEAD
-			var interceptor = new TestDataContextInterceptor();
-=======
 			var interceptor = new TestEntityServiceInterceptor();
->>>>>>> 8fb36cb7
 			using (var db = GetEntityCreatedContext(configString, interceptor))
 			{
 				var list = db.Parent.Take(5).ToList();
@@ -86,11 +74,7 @@
 		[Test]
 		public void EntityCreatedTest2([DataSources] string configString)
 		{
-<<<<<<< HEAD
-			var interceptor = new TestDataContextInterceptor();
-=======
 			var interceptor = new TestEntityServiceInterceptor();
->>>>>>> 8fb36cb7
 			using (var db = GetEntityCreatedContext(configString, interceptor))
 			{
 				var list = db.Child.Select(c => new { c, c.Parent, a = new { c } }).Take(1).ToList();
@@ -102,11 +86,7 @@
 		[Test]
 		public void EntityCreatedTest3([DataSources] string configString, [Values(false,true)] bool checkEntityIdentity)
 		{
-<<<<<<< HEAD
-			var interceptor = new TestDataContextInterceptor();
-=======
 			var interceptor = new TestEntityServiceInterceptor();
->>>>>>> 8fb36cb7
 			using (var db = GetEntityCreatedContext(configString, interceptor))
 			{
 				interceptor.CheckEntityIdentity = checkEntityIdentity;
