--- conflicted
+++ resolved
@@ -1634,7 +1634,6 @@
 						  select c).ToList();
 		}
 
-<<<<<<< HEAD
 
 		int GetId(int id, int increment)
 		{
@@ -1663,13 +1662,11 @@
 		}
 
 
-=======
 #if NET6_0_OR_GREATER
->>>>>>> 7d5099c1
 		[Table]
 		public sealed class Issue4371Table2
 		{
-			[Column(DataType = DataType.VarChar)] public DateOnly? ColumnDO { get; set; }
+			[Column(DataType = DataType.VarChar)] public DateOnly?       ColumnDO  { get; set; }
 		}
 
 		[Test]
