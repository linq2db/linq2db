--- conflicted
+++ resolved
@@ -13,7 +13,7 @@
 	[TestFixture]
 	public class DateTimeFunctionsTests : TestBase
 	{
-		//This custom comparers allows for an error of 1 millisecond.
+		//This custom comparers allows for an error of 1 millisecond.  
 		public class CustomIntComparer : IEqualityComparer<int>
 		{
 			private readonly int _precision;
@@ -840,9 +840,9 @@
 		public void AddDynamicFromColumn(
 			[DataSources(TestProvName.AllInformix)] string context, 
 			[Values(
-				Sql.DateParts.Day,
-				Sql.DateParts.Hour,
-				Sql.DateParts.Minute,
+				Sql.DateParts.Day, 
+				Sql.DateParts.Hour, 
+				Sql.DateParts.Minute, 
 				Sql.DateParts.Month,
 				Sql.DateParts.Year,
 				Sql.DateParts.Second
@@ -1221,13 +1221,7 @@
 
 		[Test]
 		public void SubDateDay(
-			[DataSources(
-				TestProvName.AllInformix,
-<<<<<<< HEAD
-				TestProvName.AllAccess)]
-=======
-				TestProvName.AllOracle)]
->>>>>>> 4d4fdfb7
+			[DataSources(TestProvName.AllInformix)]
 			string context)
 		{
 			using (var db = GetDataContext(context))
@@ -1238,13 +1232,7 @@
 
 		[Test]
 		public void DateDiffDay(
-			[DataSources(
-				TestProvName.AllInformix,
-<<<<<<< HEAD
-				TestProvName.AllAccess)]
-=======
-				TestProvName.AllOracle)]
->>>>>>> 4d4fdfb7
+			[DataSources(TestProvName.AllInformix)]
 			string context)
 		{
 			using (var db = GetDataContext(context))
@@ -1255,13 +1243,7 @@
 
 		[Test]
 		public void SubDateHour(
-			[DataSources(
-				TestProvName.AllInformix,
-<<<<<<< HEAD
-				TestProvName.AllAccess)]
-=======
-				TestProvName.AllOracle)]
->>>>>>> 4d4fdfb7
+			[DataSources(TestProvName.AllInformix)]
 			string context)
 		{
 			using (var db = GetDataContext(context))
@@ -1272,13 +1254,7 @@
 
 		[Test]
 		public void DateDiffHour(
-			[DataSources(
-				TestProvName.AllInformix,
-<<<<<<< HEAD
-				TestProvName.AllAccess)]
-=======
-				TestProvName.AllOracle)]
->>>>>>> 4d4fdfb7
+			[DataSources(TestProvName.AllInformix)]
 			string context)
 		{
 			using (var db = GetDataContext(context))
@@ -1289,13 +1265,7 @@
 
 		[Test]
 		public void SubDateMinute(
-			[DataSources(
-				TestProvName.AllInformix,
-<<<<<<< HEAD
-				TestProvName.AllAccess)]
-=======
-				TestProvName.AllOracle)]
->>>>>>> 4d4fdfb7
+			[DataSources(TestProvName.AllInformix)]
 			string context)
 		{
 			using (var db = GetDataContext(context))
@@ -1306,13 +1276,7 @@
 
 		[Test]
 		public void DateDiffMinute(
-			[DataSources(
-				TestProvName.AllInformix,
-<<<<<<< HEAD
-				TestProvName.AllAccess)]
-=======
-				TestProvName.AllOracle)]
->>>>>>> 4d4fdfb7
+			[DataSources(TestProvName.AllInformix)]
 			string context)
 		{
 			using (var db = GetDataContext(context))
@@ -1323,13 +1287,7 @@
 
 		[Test]
 		public void SubDateSecond(
-			[DataSources(
-				TestProvName.AllInformix,
-<<<<<<< HEAD
-				TestProvName.AllAccess)]
-=======
-				TestProvName.AllOracle)]
->>>>>>> 4d4fdfb7
+			[DataSources(TestProvName.AllInformix)]
 			string context)
 		{
 			using (var db = GetDataContext(context))
@@ -1340,13 +1298,7 @@
 
 		[Test]
 		public void DateDiffSecond(
-			[DataSources(
-				TestProvName.AllInformix,
-<<<<<<< HEAD
-				TestProvName.AllAccess)]
-=======
-				TestProvName.AllOracle)]
->>>>>>> 4d4fdfb7
+			[DataSources(TestProvName.AllInformix)]
 			string context)
 		{
 			using (var db = GetDataContext(context))
