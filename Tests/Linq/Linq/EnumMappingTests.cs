--- conflicted
+++ resolved
@@ -1737,30 +1737,11 @@
 						TestField = 5
 					});
 
-<<<<<<< HEAD
 					Assert.Throws<LinqToDBConvertException>(() =>
 						db.GetTable<UndefinedValueTest>()
 							.Select(r => new { r.Id, r.TestField })
 							.Where(r => r.Id == RID)
 							.ToList());
-=======
-#if NET472
-					if (isLinqService)
-					{
-						Assert.Throws<FaultException<ExceptionDetail>>(() =>
-							db.GetTable<UndefinedValueTest>()
-								.Select(r => new { r.Id, r.TestField })
-								.Where(r => r.Id == RID)
-								.ToList());
-					}
-					else
-#endif
-						Assert.Throws<LinqToDBConvertException>(() =>
-							db.GetTable<UndefinedValueTest>()
-								.Select(r => new { r.Id, r.TestField })
-								.Where(r => r.Id == RID)
-								.ToList());
->>>>>>> b9cd78fd
 				}
 			}
 		}
@@ -1786,11 +1767,11 @@
 		public void Issue1622Test([DataSources] string context)
 		{
 			var ms = new MappingSchema();
-			ms.SetValueToSqlConverter(typeof(Issue1622Enum),
-				(sb, dt, v) =>
-				{
-					sb.Append("'").Append(((Issue1622Enum)v).ToString()).Append("_suffix'");
-				});
+				ms.SetValueToSqlConverter(typeof(Issue1622Enum),
+					(sb, dt, v) =>
+					{
+						sb.Append("'").Append(((Issue1622Enum)v).ToString()).Append("_suffix'");
+					});
 
 			using (var db = GetDataContext(context, ms))
 			{
