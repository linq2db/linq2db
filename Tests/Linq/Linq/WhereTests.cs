﻿using System;
using System.Collections.Generic;
using System.Linq;
using System.Linq.Expressions;
using System.Text.RegularExpressions;

using FluentAssertions;

using LinqToDB;
using LinqToDB.Common;
using LinqToDB.Mapping;
using LinqToDB.Tools;
using LinqToDB.Tools.Comparers;

using NUnit.Framework;

namespace Tests.Linq
{
	using Model;

	[TestFixture]
	public class WhereTests : TestBase
	{
		[Test]
		public void MakeSubQuery([DataSources] string context)
		{
			using (var db = GetDataContext(context))
				TestOneJohn(
					from p in db.Person
					select new { PersonID = p.ID + 1, p.FirstName } into p
					where p.PersonID == 2
					select new Person(p.PersonID - 1) { FirstName = p.FirstName });
		}

		[Test]
		public void MakeSubQueryWithParam([DataSources] string context)
		{
			var n = 1;

			using (var db = GetDataContext(context))
				TestOneJohn(
					from p in db.Person
					select new { PersonID = p.ID + n, p.FirstName } into p
					where p.PersonID == 2
					select new Person(p.PersonID - 1) { FirstName = p.FirstName });
		}

		[Test]
		public void DoNotMakeSubQuery([DataSources] string context)
		{
			using (var db = GetDataContext(context))
				TestOneJohn(
					from p1 in db.Person
					select new { p1.ID, Name = p1.FirstName + "\r\r\r" } into p2
					where p2.ID == 1
					select new Person(p2.ID) { FirstName = p2.Name.TrimEnd('\r') });
		}

		[Test]
		public void EqualsConst([DataSources] string context)
		{
			using (var db = GetDataContext(context))
				TestOneJohn(from p in db.Person where p.ID == 1 select p);
		}

		[Test]
		public void EqualsConsts([DataSources] string context)
		{
			using (var db = GetDataContext(context))
				TestOneJohn(from p in db.Person where p.ID == 1 && p.FirstName == "John" select p);
		}

		[Test]
		public void EqualsConsts2([DataSources] string context)
		{
			using (var db = GetDataContext(context))
				TestOneJohn(
					from p in db.Person
					where (p.FirstName == "John" || p.FirstName == "John's") && p.ID > 0 && p.ID < 2 && p.LastName != "123"
					select p);
		}

		[Test]
		public void EqualsParam([DataSources] string context)
		{
			var id = 1;
			using (var db = GetDataContext(context))
				TestOneJohn(from p in db.Person where p.ID == id select p);
		}

		[Test]
		public void EqualsParams([DataSources] string context)
		{
			var id   = 1;
			var name = "John";
			using (var db = GetDataContext(context))
				TestOneJohn(from p in db.Person where p.ID == id && p.FirstName == name select p);
		}

		[Test]
		public void NullParam1([DataSources] string context)
		{
			var     id   = 1;
			string? name = null;
			using (var db = GetDataContext(context))
				TestOneJohn(from p in db.Person where p.ID == id && p.MiddleName == name select p);
		}

		[Test]
		public void NullParam2([DataSources] string context)
		{
			var     id   = 1;
			string? name = null;

			using (var db = GetDataContext(context))
			{
				(from p in db.Person where p.ID == id && p.MiddleName == name select p).ToList();
				var q = from p in db.Person where p.ID == id && p.MiddleName == name select p;

				TestOneJohn(q);
			}
		}

		int TestMethod()
		{
			return 1;
		}

		[Test]
		public void MethodParam([DataSources] string context)
		{
			using (var db = GetDataContext(context))
				TestOneJohn(from p in db.Person where p.ID == TestMethod() select p);
		}

		static int StaticTestMethod()
		{
			return 1;
		}

		[Test]
		public void StaticMethodParam([DataSources] string context)
		{
			using (var db = GetDataContext(context))
				TestOneJohn(from p in db.Person where p.ID == StaticTestMethod() select p);
		}

		sealed class TestMethodClass
		{
			private readonly int _n;

			public TestMethodClass(int n)
			{
				_n = n;
			}

			public int TestMethod()
			{
				return _n;
			}
		}

		public void MethodParam(int n, string context)
		{
			var t = new TestMethodClass(n);

			using (var db = GetDataContext(context))
			{
				var id = (from p in db.Person where p.ID == t.TestMethod() select new { p.ID }).ToList().First();
				Assert.AreEqual(n, id.ID);
			}
		}

		[Test]
		public void MethodParam2([DataSources] string context)
		{
			MethodParam(1, context);
			MethodParam(2, context);
		}

		static IQueryable<Person> TestDirectParam(ITestDataContext db, int id)
		{
			var name = "John";
			return from p in db.Person where p.ID == id && p.FirstName == name select p;
		}

		[Test]
		public void DirectParams([DataSources] string context)
		{
			using (var db = GetDataContext(context))
				TestOneJohn(TestDirectParam(db, 1));
		}

		[Test]
		public void BinaryAdd([DataSources] string context)
		{
			using (var db = GetDataContext(context))
				TestOneJohn(from p in db.Person where p.ID + 1 == 2 select p);
		}

		[Test]
		public void BinaryDivide([DataSources] string context)
		{
			using (var db = GetDataContext(context))
				TestOneJohn(from p in db.Person where (p.ID + 9) / 10 == 1 && p.ID == 1 select p);
		}

		[Test]
		public void BinaryModulo([DataSources] string context)
		{
			using (var db = GetDataContext(context))
				TestOneJohn(from p in db.Person where p.ID % 2 == 1 && p.ID == 1 select p);
		}

		[Test]
		public void BinaryMultiply([DataSources] string context)
		{
			using (var db = GetDataContext(context))
				TestOneJohn(from p in db.Person where p.ID * 10 - 9 == 1 select p);
		}

		[Test]
		public void BinaryXor([DataSources(TestProvName.AllAccess)] string context)
		{
			using (var db = GetDataContext(context))
				TestOneJohn(from p in db.Person where (p.ID ^ 2) == 3 select p);
		}

		[Test]
		public void BinaryAnd([DataSources(TestProvName.AllAccess)] string context)
		{
			using (var db = GetDataContext(context))
				TestOneJohn(from p in db.Person where (p.ID & 3) == 1 select p);
		}

		[Test]
		public void BinaryOr([DataSources(TestProvName.AllAccess)] string context)
		{
			using (var db = GetDataContext(context))
			{
				AreEqual(
					   Person.Where(p => (p.ID | 2) == 3),
					db.Person.Where(p => (p.ID | 2) == 3));
			}
		}

		[Test]
		public void BinarySubtract([DataSources] string context)
		{
			using (var db = GetDataContext(context))
				TestOneJohn(from p in db.Person where p.ID - 1 == 0 select p);
		}

		[Test]
		public void EqualsNull([DataSources] string context)
		{
			using (var db = GetDataContext(context))
				TestOneJohn(from p in db.Person where p.ID == 1 && p.MiddleName == null select p);
		}

		[Test]
		public void EqualsNull2([DataSources] string context)
		{
			using (var db = GetDataContext(context))
				TestOneJohn(from p in db.Person where p.ID == 1 && null == p.MiddleName select p);
		}

		[Test]
		public void NotEqualNull([DataSources] string context)
		{
			using (var db = GetDataContext(context))
				TestOneJohn(from p in db.Person where p.ID == 1 && p.FirstName != null select p);
		}

		[Test]
		public void NotEqualNull2([DataSources] string context)
		{
			using (var db = GetDataContext(context))
				TestOneJohn(from p in db.Person where p.ID == 1 && null != p.FirstName select p);
		}

		[Test]
		public void ComparisionNullCheckOn1([DataSources] string context)
		{
			using (var db = GetDataContext(context))
				AreEqual(
					   Parent.Where(p => p.Value1 != 1),
					db.Parent.Where(p => p.Value1 != 1));
		}

		[Test]
		public void ComparisionNullCheckOn2([DataSources] string context)
		{
			using (var db = GetDataContext(context))
				AreEqual(
					   Parent.Where(p => 1 != p.Value1),
					db.Parent.Where(p => 1 != p.Value1));
		}

		[Test]
		public void ComparisionNullCheckOff([DataSources] string context)
		{
			using var _  = new CompareNullsAsValuesOption(false);
			using var db = GetDataContext(context);
			AreEqual(
				   Parent.Where(p => p.Value1 != 1 && p.Value1 != null),
				db.Parent.Where(p => p.Value1 != 1 && p.Value1 != null));
		}

		[Test]
		public void NotTest([DataSources] string context)
		{
			using (var db = GetDataContext(context))
				TestOneJohn(from p in db.Person where p.ID == 1 && !(p.MiddleName != null) select p);
		}

		[Test]
		public void NotTest2([DataSources] string context)
		{
			var n = 2;
			using (var db = GetDataContext(context))
				TestOneJohn(from p in db.Person where p.ID == 1 && !(p.MiddleName != null && p.ID == n) select p);
		}

		[Test]
		public void Coalesce1([DataSources] string context)
		{
			using (var db = GetDataContext(context))
				TestOneJohn(
					from p in db.Person
					where
						p.ID == 1 &&
						(p.MiddleName ?? "None") == "None" &&
						(p.FirstName ?? "None") == "John"
					select p);
		}

		[Test]
		public void Coalesce2([DataSources] string context)
		{
			using (var db = GetDataContext(context))
				Assert.AreEqual(1, (from p in db.Parent where p.ParentID == 1 ? true : false select p).ToList().Count);
		}

		[Test]
		public void Coalesce3([DataSources] string context)
		{
			using (var db = GetDataContext(context))
				Assert.AreEqual(1, (from p in db.Parent where p.ParentID != 1 ? false : true select p).ToList().Count);
		}

		[Test]
		public void Coalesce4([DataSources] string context)
		{
			using (var db = GetDataContext(context))
				AreEqual(
					from p in Parent where p.ParentID == 1 ? false : true select p,
					from p in db.Parent where p.ParentID == 1 ? false : true select p);
		}

		[Test]
		public void Coalesce5([DataSources] string context)
		{
			using (var db = GetDataContext(context))
				Assert.AreEqual(2, (from p in db.Parent where (p.Value1 == 1 ? 10 : 20) == 10 select p).ToList().Count);
		}

		[Test]
		public void Coalesce6([DataSources] string context)
		{
			using (var db = GetDataContext(context))
				AreEqual(
					from p in Parent where (p.Value1 == 1 ? 10 : 20) == 20 select p,
					from p in db.Parent where (p.Value1 == 1 ? 10 : 20) == 20 select p);
		}

		[Test]
		public void Coalesce7([DataSources] string context)
		{
			using (var db = GetDataContext(context))
				AreEqual(
					from p in Parent where (p.ParentID == 1 ? 10 : 20) == 20 select p,
					from p in db.Parent where (p.ParentID == 1 ? 10 : 20) == 20 select p);
		}

		[Test]
		public void Conditional([DataSources] string context)
		{
			using (var db = GetDataContext(context))
				TestOneJohn(
					from p in db.Person
					where
						p.ID == 1 &&
						(p.MiddleName == null ? 1 : 2) == 1 &&
						(p.FirstName != null ? 1 : 2) == 1
					select p);
		}

		[Test]
		public void Conditional2([DataSources] string context)
		{
			using (var db = GetDataContext(context))
				TestOneJohn(
					from p in db.Person
					where
						p.ID == 1 &&
						(p.MiddleName != null ? 3 : p.MiddleName == null ? 1 : 2) == 1 &&
						(p.FirstName == null ? 3 : p.FirstName != null ? 1 : 2) == 1
					select p);
		}

		[Test]
		public void Conditional3([DataSources] string context)
		{
			using (var db = GetDataContext(context))
				TestOneJohn(
					from p in db.Person
					where
						p.ID == 1 &&
						(p.MiddleName != null ? 3 : p.ID == 2 ? 2 : p.MiddleName != null ? 0 : 1) == 1 &&
						(p.FirstName == null ? 3 : p.ID == 2 ? 2 : p.FirstName == null ? 0 : 1) == 1
					select p);
		}

		[Test]
		public void MultipleQuery1([DataSources] string context)
		{
			using (var db = GetDataContext(context))
			{
				var id = 1;
				var q  = from p in db.Person where p.ID == id select p;

				var list = q.ToList();
				Assert.AreEqual(1, list[0].ID);

				id = 2;
				list = q.ToList();
				Assert.AreEqual(2, list[0].ID);
			}
		}

		[Test]
		public void MultipleQuery2([DataSources] string context)
		{
			using (var db = GetDataContext(context))
			{
				string? str = null;
				var     q   = from p in db.Person where p.MiddleName == str select p;

				var list = q.ToList();
				Assert.AreNotEqual(0, list.Count);

				str = "123";
				list = q.ToList();
				Assert.AreEqual(0, list.Count);
			}
		}

		[Test]
		public void HasValue1([DataSources] string context)
		{
			using (var db = GetDataContext(context))
				AreEqual(
					from p in Parent where p.Value1.HasValue select p,
					from p in db.Parent where p.Value1.HasValue select p);
		}

		[Test]
		public void HasValue2([DataSources] string context)
		{
			using (var db = GetDataContext(context))
				Assert.AreEqual(2, (from p in db.Parent where !p.Value1.HasValue select p).ToList().Count);
		}

		[Test]
		public void Value([DataSources] string context)
		{
			using (var db = GetDataContext(context))
				Assert.AreEqual(2, (from p in db.Parent where p.Value1!.Value == 1 select p).ToList().Count);
		}

		[Test]
		public void CompareNullable1([DataSources] string context)
		{
			using (var db = GetDataContext(context))
				Assert.AreEqual(2, (from p in db.Parent where p.Value1 == 1 select p).ToList().Count);
		}

		[Test]
		public void CompareNullable2([DataSources] string context)
		{
			using (var db = GetDataContext(context))
				Assert.AreEqual(1, (from p in db.Parent where p.ParentID == p.Value1 && p.Value1 == 1 select p).ToList().Count);
		}

		[Test]
		public void CompareNullable3([DataSources] string context)
		{
			using (var db = GetDataContext(context))
				Assert.AreEqual(1, (from p in db.Parent where p.Value1 == p.ParentID && p.Value1 == 1 select p).ToList().Count);
		}

		sealed class WhereCompareData
		{
			[PrimaryKey]
			public int Id { get; set; }

			[Column(CanBeNull = false)]
			public int NotNullable { get; set; }

			[Column(CanBeNull = true)]
			public int? Nullable { get; set; }

			[Column(CanBeNull = true)]
			public int? OtherNullable { get; set; }

			public static WhereCompareData[] Seed()
			{
				return new WhereCompareData[]
				{
					new WhereCompareData{Id = 1, NotNullable = 1, Nullable = null, OtherNullable = 10},
					new WhereCompareData{Id = 2, NotNullable = 1, Nullable = 10,   OtherNullable = 10},
					new WhereCompareData{Id = 3, NotNullable = 1, Nullable = 10,   OtherNullable = null},
					new WhereCompareData{Id = 4, NotNullable = 1, Nullable = null, OtherNullable = null},

					new WhereCompareData{Id = 5, NotNullable = 1, Nullable = null, OtherNullable = 20},
					new WhereCompareData{Id = 6, NotNullable = 1, Nullable = 10,   OtherNullable = 20},
					new WhereCompareData{Id = 7, NotNullable = 1, Nullable = 10,   OtherNullable = null},
					new WhereCompareData{Id = 8, NotNullable = 1, Nullable = null, OtherNullable = null},

					new WhereCompareData{Id = 9,  NotNullable = 1, Nullable = null, OtherNullable = 20},
					new WhereCompareData{Id = 10, NotNullable = 1, Nullable = 30,   OtherNullable = 20},
					new WhereCompareData{Id = 11, NotNullable = 1, Nullable = 30,   OtherNullable = null},
					new WhereCompareData{Id = 12, NotNullable = 1, Nullable = null, OtherNullable = null},

				};
			}
		}

		[Test]
		public void CompareEqual([IncludeDataSources(TestProvName.AllSQLite, TestProvName.AllClickHouse)] string context)
		{
			using (var db = GetDataContext(context))
			using (var table = db.CreateLocalTable(WhereCompareData.Seed()))
			{
				AssertQuery(table.Where(p => p.Nullable == p.OtherNullable));
				AssertQuery(table.Where(p => !(p.Nullable == p.OtherNullable)));
				AssertQuery(table.Where(p => p.OtherNullable == p.Nullable));
				AssertQuery(table.Where(p => !(p.OtherNullable == p.Nullable)));
			}
		}

		[Test]
		public void CompareGreat([IncludeDataSources(TestProvName.AllSQLite, TestProvName.AllClickHouse)] string context)
		{
			using (var db = GetDataContext(context))
			using (var table = db.CreateLocalTable(WhereCompareData.Seed()))
			{
				AssertQuery(table.Where(p => p.Nullable > p.OtherNullable));
				AssertQuery(table.Where(p => !(p.Nullable > p.OtherNullable)));
				AssertQuery(table.Where(p => p.OtherNullable < p.Nullable));
				AssertQuery(table.Where(p => !(p.OtherNullable < p.Nullable)));
			}
		}

		[Test]
		public void CompareLess([IncludeDataSources(TestProvName.AllSqlServer2008Plus, TestProvName.AllClickHouse)] string context)
		{
			using (var db = GetDataContext(context))
			using (var table = db.CreateLocalTable(WhereCompareData.Seed()))
			{
				AssertQuery(table.Where(p => p.Nullable < p.OtherNullable));
				AssertQuery(table.Where(p => !(p.Nullable < p.OtherNullable)));
				AssertQuery(table.Where(p => p.OtherNullable > p.Nullable));
				AssertQuery(table.Where(p => !(p.OtherNullable > p.Nullable)));
			}
		}

		[Test]
		public void CompareNullableEqual([IncludeDataSources(TestProvName.AllSQLite, TestProvName.AllClickHouse)] string context)
		{
			using (var db = GetDataContext(context))
			{
				AssertQuery(db.Parent.Where(p => p.Value1 == 1));
				AssertQuery(db.Parent.Where(p => !(p.Value1 == 1)));
				AssertQuery(db.Parent.Where(p => 1 == p.Value1));
				AssertQuery(db.Parent.Where(p => !(1 == p.Value1)));
			}
		}

		[Test]
		public void CompareNullableNotEqual([IncludeDataSources(TestProvName.AllSQLite, TestProvName.AllClickHouse)] string context)
		{
			using (var db = GetDataContext(context))
			{
				AssertQuery(db.Parent.Where(p => p.Value1 != 1));
				AssertQuery(db.Parent.Where(p => !(p.Value1 != 1)));
				AssertQuery(db.Parent.Where(p => 1 != p.Value1));
				AssertQuery(db.Parent.Where(p => !(1 != p.Value1)));
			}
		}

		[Test]
		public void CompareNullableGreatOrEqual([IncludeDataSources(TestProvName.AllSQLite, TestProvName.AllClickHouse)] string context)
		{
			using (var db = GetDataContext(context))
			{
				AssertQuery(db.Parent.Where(p => p.Value1 >= 2));
				AssertQuery(db.Parent.Where(p => !(p.Value1 >= 2)));
				AssertQuery(db.Parent.Where(p => 2 <= p.Value1));
				AssertQuery(db.Parent.Where(p => !(2 <= p.Value1)));
			}
		}

		[Test]
		public void CompareNullableGreat([IncludeDataSources(TestProvName.AllSQLite, TestProvName.AllClickHouse)] string context)
		{
			using (var db = GetDataContext(context))
			{
				AssertQuery(db.Parent.Where(p => p.Value1 > 2));
				AssertQuery(db.Parent.Where(p => !(p.Value1 > 2)));
				AssertQuery(db.Parent.Where(p => 2 < p.Value1));
				AssertQuery(db.Parent.Where(p => !(2 < p.Value1)));
			}
		}

		[Test]
		public void CompareNullableLessOrEqual([IncludeDataSources(TestProvName.AllSQLite, TestProvName.AllClickHouse)] string context)
		{
			using (var db = GetDataContext(context))
			{
				AssertQuery(db.Parent.Where(p => p.Value1 <= 2));
				AssertQuery(db.Parent.Where(p => !(p.Value1 <= 2)));
				AssertQuery(db.Parent.Where(p => 2 >= p.Value1));
				AssertQuery(db.Parent.Where(p => !(2 >= p.Value1)));
			}
		}

		[Test]
		public void CompareNullableLess([IncludeDataSources(TestProvName.AllSQLite, TestProvName.AllClickHouse)] string context)
		{
			using (var db = GetDataContext(context))
			{
				AssertQuery(db.Parent.Where(p => p.Value1 < 2));
				AssertQuery(db.Parent.Where(p => !(p.Value1 < 2)));
				AssertQuery(db.Parent.Where(p => 2 > p.Value1));
				AssertQuery(db.Parent.Where(p => !(2 > p.Value1)));
			}
		}

		[Test]
		public void SubQuery([DataSources] string context)
		{
			using (var db = GetDataContext(context))
				AreEqual(
					from t in
						from ch in Child
						select ch.ParentID * 1000
					where t > 2000
					select t / 1000,
					from t in
						from ch in db.Child
						select ch.ParentID * 1000
					where t > 2000
					select t / 1000);
		}

		[Test]
		public void AnonymousEqual1([DataSources] string context)
		{
			var child = new { ParentID = 2, ChildID = 21 };

			using (var db = GetDataContext(context))
				AreEqual(
					from ch in Child
					where ch.ParentID == child.ParentID && ch.ChildID == child.ChildID
					select ch
					,
					from ch in db.Child
					where new { ch.ParentID, ch.ChildID } == child
					select ch);
		}

		[Test]
		public void AnonymousEqual2([DataSources] string context)
		{
			var child = new { ParentID = 2, ChildID = 21 };

			using (var db = GetDataContext(context))
				AreEqual(
					from ch in Child
					where !(ch.ParentID == child.ParentID && ch.ChildID == child.ChildID) && ch.ParentID > 0
					select ch
					,
					from ch in db.Child
					where child != new { ch.ParentID, ch.ChildID } && ch.ParentID > 0
					select ch);
		}

		[Test]
		public void AnonymousEqual31([DataSources] string context)
		{
			using (var db = GetDataContext(context))
				AreEqual(
					from ch in Child
					where ch.ParentID == 2 && ch.ChildID == 21
					select ch
					,
					from ch in db.Child
					where new { ch.ParentID, ch.ChildID } == new { ParentID = 2, ChildID = 21 }
					select ch);
		}

		[Test]
		public void AnonymousEqual32([DataSources] string context)
		{
			using (var db = GetDataContext(context))
				AreEqual(
					from ch in Child
					where ch.ParentID == 2 && ch.ChildID == 21
					select ch
					,
					from ch in db.Child
					where new { ParentID = 2, ChildID = 21 } == new { ch.ParentID, ch.ChildID }
					select ch);
		}

		[Test]
		public void AnonymousEqual4([DataSources] string context)
		{
			var parent = new { ParentID = 2, Value1 = (int?)null };

			using (var db = GetDataContext(context))
				AreEqual(
					from p in Parent
					where p.ParentID == parent.ParentID && p.Value1 == parent.Value1
					select p
					,
					from p in db.Parent
					where new { p.ParentID, p.Value1 } == parent
					select p);
		}

		[Test]
		public void AnonymousEqual5([DataSources] string context)
		{
			var parent = new { ParentID = 3, Value1 = (int?)3 };

			using (var db = GetDataContext(context))
				AreEqual(
					from p in Parent
					where p.ParentID == parent.ParentID && p.Value1 == parent.Value1
					select p
					,
					from p in db.Parent
					where new { p.ParentID, p.Value1 } == parent
					select p);
		}

		[Test]
		public void CheckLeftJoin1([DataSources] string context)
		{
			using (var db = GetDataContext(context))
				AreEqual(
					from p in Parent
					join ch in Child on p.ParentID equals ch.ParentID into lj1
					from ch in lj1.DefaultIfEmpty()
					where ch == null
					select p
					,
					from p in db.Parent
					join ch in db.Child on p.ParentID equals ch.ParentID into lj1
					from ch in lj1.DefaultIfEmpty()
					where ch == null
					select p);
		}

		[Test]
		public void CheckLeftJoin2([DataSources] string context)
		{
			using (var data = GetDataContext(context))
				AreEqual(
					from p in Parent
					join ch in Child on p.ParentID equals ch.ParentID into lj1
					from ch in lj1.DefaultIfEmpty()
					where ch != null
					select p
					,
					CompiledQuery.Compile<ITestDataContext, IQueryable<Parent>>(db =>
						 from p in db.Parent
						 join ch in db.Child on p.ParentID equals ch.ParentID into lj1
						 from ch in lj1.DefaultIfEmpty()
						 where null != ch
						 select p)(data));
		}

		[Test]
		public void CheckLeftJoin3([DataSources(ProviderName.Access)]
			string context)
		{
			using (var db = GetDataContext(context))
				AreEqual(
					from p in Parent
					join ch in
						from c in GrandChild
						where c.ParentID > 0
						select new { ParentID = 1 + c.ParentID, c.ChildID }
					on p.ParentID equals ch.ParentID into lj1
					from ch in lj1.DefaultIfEmpty()
					where ch == null && ch == null
					select p
					,
					from p in db.Parent
					join ch in
						from c in db.GrandChild
						where c.ParentID > 0
						select new { ParentID = 1 + c.ParentID, c.ChildID }
					on p.ParentID equals ch.ParentID into lj1
					from ch in lj1.DefaultIfEmpty()
					where ch == null && ch == null
					select p);
		}

		[Test]
		public void CheckLeftJoin4([DataSources] string context)
		{
			using (var db = GetDataContext(context))
				AreEqual(
					from p in Parent
					join ch in
						from c in Child
						where c.ParentID > 0
						select new { c.ParentID, c.ChildID }
					on p.ParentID equals ch.ParentID into lj1
					from ch in lj1.DefaultIfEmpty()
					where ch == null
					select p
					,
					from p in db.Parent
					join ch in
						from c in db.Child
						where c.ParentID > 0
						select new { c.ParentID, c.ChildID }
					on p.ParentID equals ch.ParentID into lj1
					from ch in lj1.DefaultIfEmpty()
					where ch == null
					select p);
		}

		[Test]
		public void CheckNull1([DataSources] string context)
		{
			using (var db = GetDataContext(context))
				AreEqual(
					from p in Parent where p != null select p,
					from p in db.Parent where p != null select p);
		}

		[Test]
		public void CheckNull2([DataSources] string context)
		{
			int? n = null;

			using (var db = GetDataContext(context))
				AreEqual(
					from p in Parent where n != null || p.ParentID > 1 select p,
					from p in db.Parent where n != null || p.ParentID > 1 select p);
		}

		[Test]
		public void CheckNull3([DataSources(ProviderName.SqlCe)] string context)
		{
			int? n = 1;

			using (var db = GetDataContext(context))
				AreEqual(
					from p in Parent where n != null || p.ParentID > 1 select p,
					from p in db.Parent where n != null || p.ParentID > 1 select p);
		}

		[Test]
		public void CheckCondition1([DataSources] string context)
		{
			using (var db = GetDataContext(context))
				AreEqual(
					from p in Parent
					where p.ParentID == 1 && p.Value1 == 1 || p.ParentID == 2 && p.Value1.HasValue
					select p
					,
					from p in db.Parent
					where p.ParentID == 1 && p.Value1 == 1 || p.ParentID == 2 && p.Value1.HasValue
					select p);
		}

		[Test]
		public void CheckCondition2([DataSources] string context)
		{
			using (var db = GetDataContext(context))
				AreEqual(
					from p in Parent
					where p.ParentID == 1 && p.Value1 == 1 || p.ParentID == 2 && (p.ParentID != 3 || p.ParentID == 4) && p.Value1.HasValue
					select p
					,
					from p in db.Parent
					where p.ParentID == 1 && p.Value1 == 1 || p.ParentID == 2 && (p.ParentID != 3 || p.ParentID == 4) && p.Value1.HasValue
					select p);
		}

		[Test]
		public void CompareObject1([DataSources] string context)
		{
			var child = (from ch in Child where ch.ParentID == 2 select ch).First();

			using (var db = GetDataContext(context))
				AreEqual(
					from ch in Child where ch == child select ch,
					from ch in db.Child where ch == child select ch);
		}

		[Test]
		public void CompareObject2([DataSources] string context)
		{
			var parent = (from p in Parent where p.ParentID == 2 select p).First();

			using (var db = GetDataContext(context))
				AreEqual(
					from p in Parent where parent == p select p,
					from p in db.Parent where parent == p select p);
		}

		[Test]
		public void CompareObject3([DataSources] string context)
		{
			var child = (from ch in Child where ch.ParentID == 2 select ch).First();

			using (var db = GetDataContext(context))
				AreEqual(
					from ch in Child where ch != child select ch,
					from ch in db.Child where ch != child select ch);
		}

		[Test]
		public void OrAnd([DataSources] string context)
		{
			using (var db = GetDataContext(context))
				AreEqual(
					from c in Child
					where (c.ParentID == 2 || c.ParentID == 3) && c.ChildID != 21
					select c
					,
					from c in db.Child
					where (c.ParentID == 2 || c.ParentID == 3) && c.ChildID != 21
					select c);
		}

		[Test]
		public void NotOrAnd([DataSources] string context)
		{
			using (var db = GetDataContext(context))
				AreEqual(
					from c in Child
					where !(c.ParentID == 2 || c.ParentID == 3) && c.ChildID != 44
					select c
					,
					from c in db.Child
					where !(c.ParentID == 2 || c.ParentID == 3) && c.ChildID != 44
					select c);
		}

		[Test]
		public void AndOr([DataSources] string context)
		{
			using (var db = GetDataContext(context))
				AreEqual(
					from p in Parent
					where p.ParentID == 1 || (p.ParentID == 2 || p.ParentID == 3) && (p.ParentID == 3 || p.ParentID == 1)
					select p,
					from p in db.Parent
					where p.ParentID == 1 || (p.ParentID == 2 || p.ParentID == 3) && (p.ParentID == 3 || p.ParentID == 1)
					select p);
		}

		[Test]
		public void Contains1([DataSources] string context)
		{
			var words = new [] { "John", "Pupkin" };

			using (var db = GetDataContext(context))
				AreEqual(
					from p in Person
					where words.Contains(p.FirstName) || words.Contains(p.LastName)
					select p
					,
					from p in db.Person
					where words.Contains(p.FirstName) || words.Contains(p.LastName)
					select p);
		}

		[Test]
		public void Contains2([DataSources] string context)
		{
			IEnumerable<int> ids = new [] { 2, 3 };

			using (var db = GetDataContext(context))
				AreEqual(
					from p in Parent where ids.Contains(p.ParentID) select p,
					from p in db.Parent where ids.Contains(p.ParentID) select p);
		}

		static IEnumerable<int> GetIds()
		{
			yield return 1;
			yield return 2;
		}

		[Test]
		public void Contains3([DataSources] string context)
		{
			using (var db = GetDataContext(context))
				AreEqual(
					from p in Parent where GetIds().Contains(p.ParentID) select p,
					from p in db.Parent where GetIds().Contains(p.ParentID) select p);
		}

		static IEnumerable<int> GetIds(int start, int n)
		{
			for (int i = 0; i < n; i++)
				yield return start + i;
		}

		[Test]
		public void Contains4([DataSources] string context)
		{
			using (var db = GetDataContext(context))
				AreEqual(
					from p in Parent where GetIds(1, 2).Contains(p.ParentID) || GetIds(3, 0).Contains(p.ParentID) select p,
					from p in db.Parent where GetIds(1, 2).Contains(p.ParentID) || GetIds(3, 0).Contains(p.ParentID) select p);
		}

		[Test]
		public void Contains5([DataSources] string context)
		{
			IEnumerable<int> ids = [];

			using (var db = GetDataContext(context))
				AreEqual(
					from p in Parent where !ids.Contains(p.ParentID) select p,
					from p in db.Parent where !ids.Contains(p.ParentID) select p);
		}

		[Test]
		public void AliasTest1([DataSources] string context)
		{
			int user = 3;

			using (var db = GetDataContext(context))
				AreEqual(
					from p in Parent where p.ParentID == user select p,
					from p in db.Parent where p.ParentID == user select p);
		}

		[Test]
		public void AliasTest2([DataSources] string context)
		{
			using (var db = GetDataContext(context))
				AreEqual(
					   Parent.Where(_ => _.ParentID == 3),
					db.Parent.Where(_ => _.ParentID == 3));
		}

		[Test]
		public void AliasTest3([DataSources] string context)
		{
			using (var db = GetDataContext(context))
				AreEqual(
					   Parent.Where(_p => _p.ParentID == 3),
					db.Parent.Where(_p => _p.ParentID == 3));
		}

		[Test]
		public void AliasTest4([DataSources] string context)
		{
			using (var db = GetDataContext(context))
				AreEqual(
					   Parent.Where(тбл => тбл.ParentID == 3),
					db.Parent.Where(тбл => тбл.ParentID == 3));
		}

		[Test]
		public void AliasTest5([DataSources] string context)
		{
			using (var db = GetDataContext(context))
				AreEqual(
					   Parent.Where(p_ => p_.ParentID == 3),
					db.Parent.Where(p_ => p_.ParentID == 3));
		}

		[Test]
		public void SelectNestedCalculatedTest([NorthwindDataContext] string context)
		{
			using (var db = new NorthwindDB(context))
			{
				var dd = GetNorthwindAsList(context);
				AreEqual(
					from r in from o in dd.Order select o.Freight * 1000 where r > 100000 select r / 1000,
					from r in from o in db.Order select o.Freight * 1000 where r > 100000 select r / 1000);
			}
		}

		[Test]
		public void CheckField1([DataSources] string context)
		{
			using (var db = GetDataContext(context))
				AreEqual(
					from p in Parent
					select new { p } into p
					where p.p.ParentID == 1
					select p.p
					,
					from p in db.Parent
					select new { p } into p
					where p.p.ParentID == 1
					select p.p);
		}

		[Test]
		public void CheckField2([DataSources] string context)
		{
			using (var db = GetDataContext(context))
				AreEqual(
					from p in Parent
					select new { p } into p
					where p.p.ParentID == 1
					select new { p.p.Value1, p },
					from p in db.Parent
					select new { p } into p
					where p.p.ParentID == 1
					select new { p.p.Value1, p });
		}

		[Test]
		public void CheckField3([DataSources] string context)
		{
			using (var db = GetDataContext(context))
				AreEqual(
					from p in Parent
					select new { p } into p
					where p.p.ParentID == 1
					select new { p.p.Value1, p.p },
					from p in db.Parent
					select new { p } into p
					where p.p.ParentID == 1
					select new { p.p.Value1, p.p });
		}

		[Test]
		public void CheckField4([DataSources] string context)
		{
			using (var db = GetDataContext(context))
				AreEqual(
					   Parent.Select(p => new { p }).Where(p => p.p.ParentID == 1),
					db.Parent.Select(p => new { p }).Where(p => p.p.ParentID == 1));
		}

		[Test]
		public void CheckField5([DataSources] string context)
		{
			using (var db = GetDataContext(context))
				AreEqual(
					   Parent.Select(p => new { Value = p.Value1 + 1, p }).Where(p => p.Value == 2 && p.p.ParentID == 1),
					db.Parent.Select(p => new { Value = p.Value1 + 1, p }).Where(p => p.Value == 2 && p.p.ParentID == 1));
		}

		[Test]
		public void CheckField6([DataSources] string context)
		{
			using (var db = GetDataContext(context))
				AreEqual(
					from p in Parent
					select new { p, Value = p.Value1 * 100 } into p
					where p.p.ParentID == 1 && p.Value > 0 select new { p.p.Value1, p.Value, p.p, p1 = p },
					from p in db.Parent
					select new { p, Value = p.Value1 * 100 } into p
					where p.p.ParentID == 1 && p.Value > 0 select new { p.p.Value1, p.Value, p.p, p1 = p });
		}

		[Test]
		public void SubQuery1([DataSources] string context)
		{
			using (var db = GetDataContext(context))
			{
				var q = from p in db.Types
						select new { Value = Math.Round(p.MoneyValue, 2) } into pp
						where pp.Value != 0 && pp.Value != 7
						select pp.Value;

				if (context.IsAnyOf(ProviderName.DB2))
					q = q.AsQueryable().Select(t => Math.Round(t, 2));

				AreEqual(
					from p in Types
					select new { Value = Math.Round(p.MoneyValue, 2) } into pp
					where pp.Value != 0 && pp.Value != 7
					select pp.Value,
					q);
			}
		}

		[Test]
		public void SearchCondition1([DataSources] string context)
		{
			using (var db = GetDataContext(context))
				AreEqual(
					from t in Types
					where !t.BoolValue && t.MoneyValue > 1 && (t.SmallIntValue == 5 || t.SmallIntValue == 7 || t.SmallIntValue == 8)
					select t,
					from t in db.Types
					where !t.BoolValue && t.MoneyValue > 1 && (t.SmallIntValue == 5 || t.SmallIntValue == 7 || t.SmallIntValue == 8)
					select t);
		}

		[Test]
		public void GroupBySubQquery1([DataSources(TestProvName.AllClickHouse)] string context)
		{
			using (var db = GetDataContext(context))
			{
				var p1    = Child;
				var qry1  = p1.GroupBy(x => x.ParentID).Select(x => x.Max(y => y.ChildID));
				var qry12 = p1.Where(x => qry1.Any(y => y == x.ChildID));

				var p2    = db.Child;
				var qry2  = p2.GroupBy(x => x.ParentID).Select(x => x.Max(y => y.ChildID));
				var qry22 = p2.Where(x => qry2.Any(y => y == x.ChildID));

				AreEqual(qry12, qry22);
			}
		}

		[Test]
		public void GroupBySubQquery2([DataSources(TestProvName.AllClickHouse)] string context)
		{
			using (var db = GetDataContext(context))
			{
				var p1    = Child;
				var qry1  = p1.GroupBy(x => x.ParentID).Select(x => x.Max(y => y.ChildID));
				var qry12 = p1.Where(x => qry1.Contains(x.ChildID));

				var p2    = db.Child;
				var qry2  = p2.GroupBy(x => x.ParentID).Select(x => x.Max(y => y.ChildID));
				var qry22 = p2.Where(x => qry2.Contains(x.ChildID));

				AreEqual(qry12, qry22);
			}
		}

		[Test]
		public void GroupBySubQquery2In([DataSources(TestProvName.AllClickHouse)] string context)
		{
			using (var db = GetDataContext(context))
			{
				var p1    = Child;
				var qry1  = p1.GroupBy(x => x.ParentID).Select(x => x.Max(y => y.ChildID));
				var qry12 = p1.Where(x => x.ChildID.In(qry1));

				var p2    = db.Child;
				var qry2  = p2.GroupBy(x => x.ParentID).Select(x => x.Max(y => y.ChildID));
				var qry22 = p2.Where(x => x.ChildID.In(qry2));

				AreEqual(qry12, qry22);
			}
		}

		[Test]
		public void HavingTest1([DataSources] string context)
		{
			using (var db = GetDataContext(context))
			{
				AreEqual(
					Child
						.GroupBy(c => c.ParentID)
						.Where(c => c.Count() > 1)
						.Select(g => new { count = g.Count() }),
					db.Child
						.GroupBy(c => c.ParentID)
						.Where(c => c.Count() > 1)
						.Select(g => new { count = g.Count() }));
			}
		}

		[Test]
		public void HavingTest2([DataSources] string context)
		{
			using (var db = GetDataContext(context))
			{
				AreEqual(
					Child
						.GroupBy(c => c.ParentID)
						.Select(g => new { count = g.Count() })
						.Where(c => c.count > 1),
					db.Child
						.GroupBy(c => c.ParentID)
						.Select(g => new { count = g.Count() })
						.Having(c => c.count > 1)
						.Where(c => c.count > 1));
			}
		}

		[Test]
		public void HavingTest3([DataSources] string context)
		{
			using (var db = GetDataContext(context))
			{
				AreEqual(
					Child
						.GroupBy(c => c.ParentID)
						.Where(c => c.Key > 1 && c.Count() > 1)
						.Select(g => g.Count()),
					db.Child
						.GroupBy(c => c.ParentID)
						.Where(c => c.Key > 1 && c.Count() > 1)
						.Having(c => c.Key > 1)
						.Select(g => g.Count()));
			}
		}

		[Test]
		public void WhereDateTimeTest1([DataSources] string context)
		{
			using (var db = GetDataContext(context))
			{
				AreEqual(
					   Types
						.Where(_ => _.DateTimeValue > new DateTime(2009, 1, 1))
						.Select(_ => _),
					db.Types
						.Where(_ => _.DateTimeValue > new DateTime(2009, 1, 1))
						.Select(_ => _));
			}
		}

		[Test]
		public void WhereDateTimeTest2([DataSources] string context)
		{
			using (var db = GetDataContext(context))
			{
				AreEqual(
					   Types
						.Where(_ => _.DateTimeValue > new DateTime(2009, 1, 1))
						.Select(_ => _),
					db.Types
						.Where(_ => _.DateTimeValue > new DateTime(2009, 1, 1))
						.Select(_ => _));
			}
		}

		[Test]
		public void WhereDateTimeTest3([DataSources] string context)
		{
			using (var db = GetDataContext(context))
			{
				AreEqual(
					GetTypes(context)
						.Where(_ => _.DateTimeValue == new DateTime(2009, 9, 27))
						.Select(_ => _),
					db.Types
						.Where(_ => _.DateTimeValue == new DateTime(2009, 9, 27))
						.Select(_ => _));
			}
		}

		[Test]
		public void WhereDateTimeTest4([DataSources] string context)
		{
			using (var db = GetDataContext(context))
			{
				AreEqual(
					   Types2
						.Where(_ => _.DateTimeValue == new DateTime(2009, 9, 27))
						.Select(_ => _),
					db.Types2
						.Where(_ => _.DateTimeValue == new DateTime(2009, 9, 27))
						.Select(_ => _));
			}
		}

		[Test]
		public void WhereDateTimeTest5([DataSources] string context)
		{
			using (var db = GetDataContext(context))
			{
				AreEqual(
					GetTypes(context)
						.Where(_ => _.DateTimeValue.Date == new DateTime(2009, 9, 20).Date)
						.Select(_ => _),
					db.Types
						.Where(_ => _.DateTimeValue.Date == new DateTime(2009, 9, 20).Date)
						.Select(_ => _));
			}
		}

		[Test]
		public void WhereDateTimeTest6([DataSources] string context)
		{
			using (var db = GetDataContext(context))
			{
				AreEqual(
					   AdjustExpectedData(db, Types2
						.Where(_ => _.DateTimeValue!.Value.Date == new DateTime(2009, 9, 20).Date)
						.Select(_ => _)),
					db.Types2
						.Where(_ => _.DateTimeValue!.Value.Date == new DateTime(2009, 9, 20).Date)
						.Select(_ => _));
			}
		}

		sealed class WhereCases
		{
			[PrimaryKey]
			public int Id { get; set; }
			[Column]
			[Column(Configuration = ProviderName.DB2, DbType = "smallint")]
			public bool BoolValue { get; set; }
			[Column]
			[Column(Configuration = ProviderName.DB2, DbType = "smallint")]
			public bool? NullableBoolValue { get; set; }

			public static readonly IEqualityComparer<WhereCases> Comparer = ComparerBuilder.GetEqualityComparer<WhereCases>();
		}

<<<<<<< HEAD
		[ActiveIssue("https://github.com/Octonica/ClickHouseClient/issues/56", Configurations = new[] { ProviderName.ClickHouseOctonica })]
=======
>>>>>>> c190331b
		[Test]
		public void WhereBooleanTest2([DataSources(TestProvName.AllSybase, TestProvName.AllFirebird)] string context)
		{
			void AreEqualLocal(IEnumerable<WhereCases> expected, IQueryable<WhereCases> actual, Expression<Func<WhereCases, bool>> predicate)
			{
				var exp = expected.Where(predicate.CompileExpression());
				var act = actual.  Where(predicate);
				AreEqual(exp, act, WhereCases.Comparer);
				Assert.That(act.ToString(), Does.Not.Contain("<>"));

				var notPredicate = Expression.Lambda<Func<WhereCases, bool>>(
					Expression.Not(predicate.Body), predicate.Parameters);

				var expNot      = expected.Where(notPredicate.CompileExpression()).ToArray();
				var actNotQuery = actual.Where(notPredicate);
				var actNot      = actNotQuery.ToArray();
				AreEqual(expNot, actNot, WhereCases.Comparer);

				Assert.That(actNotQuery.ToString(), Does.Not.Contain("<>"));
			}

			void AreEqualLocalPredicate(IEnumerable<WhereCases> expected, IQueryable<WhereCases> actual, Expression<Func<WhereCases, bool>> predicate, Expression<Func<WhereCases, bool>> localPredicate)
			{
				var actualQuery = actual.Where(predicate);
				AreEqual(expected.Where(localPredicate.CompileExpression()), actualQuery, WhereCases.Comparer);
				Assert.That(actualQuery.ToString(), Does.Not.Contain("<>"));

				var notLocalPredicate = Expression.Lambda<Func<WhereCases, bool>>(
					Expression.Not(localPredicate.Body), localPredicate.Parameters);

				var notPredicate = Expression.Lambda<Func<WhereCases, bool>>(
					Expression.Not(predicate.Body), predicate.Parameters);

				var expNot = expected.Where(notLocalPredicate.CompileExpression()).ToArray();
				var actualNotQuery = actual.Where(notPredicate);

				var actNot = actualNotQuery.ToArray();
				AreEqual(expNot, actNot, WhereCases.Comparer);

				Assert.That(actualNotQuery.ToString(), Does.Not.Contain("<>"));
			}

			using (var db = GetDataContext(context))
			using (var table = db.CreateLocalTable(new[]
			{
				new WhereCases { Id = 1,  BoolValue = true,  NullableBoolValue = null  },
				new WhereCases { Id = 2,  BoolValue = true,  NullableBoolValue = true  },
				new WhereCases { Id = 3,  BoolValue = true,  NullableBoolValue = null  },
				new WhereCases { Id = 4,  BoolValue = true,  NullableBoolValue = true  },
				new WhereCases { Id = 5,  BoolValue = true,  NullableBoolValue = true  },

				new WhereCases { Id = 11, BoolValue = false, NullableBoolValue = null  },
				new WhereCases { Id = 12, BoolValue = false, NullableBoolValue = false },
				new WhereCases { Id = 13, BoolValue = false, NullableBoolValue = null  },
				new WhereCases { Id = 14, BoolValue = false, NullableBoolValue = false },
				new WhereCases { Id = 15, BoolValue = false, NullableBoolValue = false },
			}))
			{
				var local = table.ToArray();

				AreEqualLocal(local, table, t => !t.BoolValue && t.Id > 0);
				AreEqualLocal(local, table, t => !(t.BoolValue != true) && t.Id > 0);
				AreEqualLocal(local, table, t => t.BoolValue == true && t.Id > 0);
				AreEqualLocal(local, table, t => t.BoolValue != true && t.Id > 0);
				AreEqualLocal(local, table, t => t.BoolValue == false && t.Id > 0);

				AreEqualLocalPredicate(local, table,
					t => !t.NullableBoolValue!.Value && t.Id > 0,
					t => (!t.NullableBoolValue.HasValue || !t.NullableBoolValue.Value) && t.Id > 0);

				AreEqualLocal(local, table, t => !(t.NullableBoolValue != true) && t.Id > 0);
				AreEqualLocal(local, table, t => t.NullableBoolValue == true && t.Id > 0);

				if (!context.IsAnyOf(TestProvName.AllAccess))
				{
					AreEqualLocal(local, table, t => t.NullableBoolValue == null && t.Id > 0);
					AreEqualLocal(local, table, t => t.NullableBoolValue != null && t.Id > 0);

					AreEqualLocal(local, table, t => !(t.NullableBoolValue == null) && t.Id > 0);
					AreEqualLocal(local, table, t => !(t.NullableBoolValue != null) && t.Id > 0);
				}

				AreEqualLocal(local, table, t => (!t.BoolValue && t.NullableBoolValue != true) && t.Id > 0);
				AreEqualLocal(local, table, t => !(!t.BoolValue && t.NullableBoolValue != true) && t.Id > 0);

				AreEqualLocal(local, table, t => (!t.BoolValue && t.NullableBoolValue == false) && t.Id > 0);

				AreEqualLocal(local, table, t => !(!t.BoolValue && t.NullableBoolValue == false) && t.Id > 0);
			}
		}

		[Test]
		public void IsNullTest([DataSources] string context)
		{
			using (var db = GetDataContext(context))
			{
				AreEqual(
					from p in db.Person.AsEnumerable()
					select p.MiddleName into nm
					where !(nm == null)
					select new { nm }
					,
					from p in db.Person
					select p.MiddleName into nm
					where !(nm == null)
					select new { nm });
			}
		}

		[Test]
		public void IsNullOrEmptyTest1([DataSources] string context)
		{
			using (var db = GetDataContext(context))
			{
				AreEqual(
					from p in db.Person.AsEnumerable()
					select p.MiddleName into nm
					where !(string.IsNullOrEmpty(nm))
					select new { nm }
					,
					from p in db.Person
					select p.MiddleName into nm
					where !(string.IsNullOrEmpty(nm))
					select new { nm });
			}
		}

		[Test]
		public void IsNullOrEmptyTest2([DataSources] string context)
		{
			using (var db = GetDataContext(context))
			{
				AreEqual(
					from p in db.Person.AsEnumerable()
					select p.FirstName into nm
					where !(string.IsNullOrEmpty(nm))
					select new { nm }
					,
					from p in db.Person
					select p.FirstName into nm
					where !(string.IsNullOrEmpty(nm))
					select new { nm });
			}
		}

		[Test]
		public void LengthTest1([DataSources] string context)
		{
			using (var db = GetDataContext(context))
			{
				AreEqual(
					from p in db.Person.AsEnumerable()
					select p.MiddleName into nm
					where !(nm?.Length == 0)
					select new { nm }
					,
					from p in db.Person
					select p.MiddleName into nm
					where !(nm.Length == 0)
					select new { nm });
			}
		}

		[Test]
		public void LengthTest2([DataSources] string context)
		{
			using (var db = GetDataContext(context))
			{
				AreEqual(
					from p in db.Person.AsEnumerable()
					select p.FirstName into nm
					where !(nm.Length == 0)
					select new { nm }
					,
					from p in db.Person
					select p.FirstName into nm
					where !(nm.Length == 0)
					select new { nm });
			}
		}

		[Test]
		public void Issue1755Test1([DataSources] string context, [Values(1, 2)] int id, [Values(null, true, false)] bool? flag)
		{
			using (var db = GetDataContext(context))
			{
				var results = (from c in db.Parent
							   where c.ParentID == id
								   && (!flag.HasValue || flag.Value && c.Value1 == null || !flag.Value && c.Value1 != null)
							   select c);

				var sql = results.ToString()!;

				TestContext.WriteLine(sql);

				AreEqual(
					from c in db.Parent.AsEnumerable()
					where c.ParentID == id
						&& (!flag.HasValue || flag.Value && c.Value1 == null || !flag.Value && c.Value1 != null)
					select c,
					results,
					true);

				// remote context doesn't have access to final SQL
				if (!context.IsRemote())
					Assert.AreEqual(flag == null ? 0 : 1, Regex.Matches(sql, " AND ").Count);
			}
		}

		[Test]
		public void Issue1755Test2([DataSources] string context, [Values(1, 2)] int id, [Values(null, true, false)] bool? flag)
		{
			using (var db = GetDataContext(context))
			{
				var results = (from c in db.Parent
							   where c.ParentID == id
								   && (flag == null || flag.Value && c.Value1 == null || !flag.Value && c.Value1 != null)
							   select c);

				var sql = results.ToString()!;

				AreEqual(
					from c in db.Parent.AsEnumerable()
					where c.ParentID == id
						&& (flag == null || flag.Value && c.Value1 == null || !flag.Value && c.Value1 != null)
					select c,
					results,
					true);

				// remote context doesn't have access to final SQL
				if (!context.IsRemote())
					Assert.AreEqual(flag == null ? 0 : 1, Regex.Matches(sql, " AND ").Count);
			}
		}

		[Test]
		public void ExistsSqlTest1([DataSources(false, TestProvName.AllClickHouse)] string context)
		{
			using (var db = GetDataConnection(context))
			{
				db.Parent.Where(p => db.Child.Select(c => c.ParentID).Contains(p.ParentID + 100)).Delete();

				Assert.False(db.LastQuery!.ToLowerInvariant().Contains("iif(exists(") || db.LastQuery!.ToLowerInvariant().Contains("when exists("));
			}
		}

		[Test]
		public void ExistsSqlTest2([DataSources(false, TestProvName.AllClickHouse)] string context)
		{
			using (var db = GetDataConnection(context))
			{
				db.Parent.Where(p => p.Children.Any() && p.ParentID > 100).Delete();

				Assert.False(db.LastQuery!.ToLowerInvariant().Contains("iif(exists(") || db.LastQuery!.ToLowerInvariant().Contains("when exists("));
			}
		}

		sealed class Parameter
		{
			public int Id;
		}

		[Test]
		public void OptionalObjectInCondition([DataSources(false)] string context)
		{
			using (var db = GetDataConnection(context))
			{
				var p  = new Parameter() { Id = 1};
				db.Person.Where(r => r.FirstName == (p != null ? p.Id.ToString() : null)).ToList();
				p = null;
				db.Person.Where(r => r.FirstName == (p != null ? p.Id.ToString() : null)).ToList();
				p = new Parameter() { Id = 1 };
				db.Person.Where(r => r.FirstName == (p != null ? p.Id.ToString() : null)).ToList();
			}
		}

		[Test]
		public void StringInterpolationTests([DataSources(false)] string context)
		{
			using (var db = GetDataContext(context))
			{
				var cnt = db.Person
					.Count(p => p.LastName + ", " + p.FirstName == $"{p.LastName}, {p.FirstName}"
					            && "<" + p.LastName + ", " + p.FirstName + ">" == $"<{p.LastName}, {p.FirstName}>"
					            && "<" + p.LastName + p.FirstName + ">" == $"<{p.LastName}{p.FirstName}>"
					            && "<{p.LastName}, " + p.FirstName + " {" + p.LastName + "}" + ">" == $"<{{p.LastName}}, {p.FirstName} {{{p.LastName}}}>"
					            && "{}" + p.LastName == $"{{}}{p.LastName}"
					);

				Assert.That(cnt, Is.EqualTo(db.Person.Count()));
			}
		}

		[Test]
		public void NullableBooleanConditionEvaluationTrueTests([IncludeDataSources(TestProvName.AllSQLite, TestProvName.AllClickHouse)] string context, [Values(true, null, false)] bool? value1)
		{
			using (var db = GetDataContext(context))
			{
				Assert.AreEqual(value1 == true, db.Person.Where(_ => value1 == true).Any());
			}
		}

		[Test]
		public void NullableBooleanConditionEvaluationTrueTestsNot([IncludeDataSources(TestProvName.AllSQLite, TestProvName.AllClickHouse)] string context, [Values(true, null, false)] bool? value1)
		{
			using (var db = GetDataContext(context))
			{
				Assert.AreEqual(!(value1 == true), db.Person.Where(_ => !(value1 == true)).Any());
			}
		}

		[Test]
		public void NullableBooleanConditionEvaluationFalseTests([IncludeDataSources(TestProvName.AllSQLite, TestProvName.AllClickHouse)] string context, [Values(true, null, false)] bool? value1)
		{
			using (var db = GetDataContext(context))
			{
				Assert.AreEqual(value1 == false, db.Person.Where(_ => value1 == false).Any());
			}
		}

		[Test]
		public void NullableBooleanConditionEvaluationFalseTestsNot([IncludeDataSources(TestProvName.AllSQLite, TestProvName.AllClickHouse)] string context, [Values(true, null, false)] bool? value1)
		{
			using (var db = GetDataContext(context))
			{
				Assert.AreEqual(!(value1 == false), db.Person.Where(_ => !(value1 == false)).Any());
			}
		}

		[Test]
		public void BinaryComparisonTest1([DataSources] string context)
		{
			using (var db = GetDataContext(context))
			{
				db.Person.Where(_ => (_.FirstName == _.FirstName) == (_.MiddleName != _.LastName)).Any();
			}
		}

		[Test]
		public void BinaryComparisonTest2([DataSources] string context)
		{
			using (var db = GetDataContext(context))
			{
				db.Person.Where(_ => (_.FirstName == _.FirstName) != (_.MiddleName != _.LastName)).Any();
			}
		}

		[Test]
		public void ComplexIsNullPredicateTest([DataSources] string context)
		{
			using (var db = GetDataContext(context))
			{
				db.Person.Where(_ => (_.MiddleName == "123") == (ComplexIsNullPredicateTestFunc(_.MiddleName) == "test")).Any();
			}
		}

		[ExpressionMethod(nameof(ComplexIsNullPredicateTestFuncExpr))]
		public static string? ComplexIsNullPredicateTestFunc(string? value) => throw new NotImplementedException();

		private static Expression<Func<string?, string?>> ComplexIsNullPredicateTestFuncExpr()
		{
			return value => value == "1" ? "test" : value;
		}

		sealed class WhereWithBool
		{
			[PrimaryKey]
			public int Id { get; set; }

			[Column]
			public bool BoolValue { get; set; }
		}

<<<<<<< HEAD
		[ActiveIssue("https://github.com/Octonica/ClickHouseClient/issues/56", Configurations = new[] { ProviderName.ClickHouseOctonica })]
=======
>>>>>>> c190331b
		[Test]
		public void BooleanSubquery([DataSources] string context)
		{
			//TODO: Store in SelectQuery IsSingleRecord information, to allow optimizer moving CrossApply to SubQuery Column

			using (var db = GetDataContext(context))
			using (var table = db.CreateLocalTable<WhereWithBool>(new List<WhereWithBool>(){new WhereWithBool()
			{
				Id = 1,
				BoolValue = true
			}}))
			{
				var query =
					from t in table
					where table.Single(x => x.Id == 1).BoolValue
					select t;

				var result = query.ToArray();
			}
		}

		sealed class WhereWithString
		{
			[PrimaryKey]
			public int Id { get; set; }

			[Column]
			public string? StringValue { get; set; }
		}

		[Test]
		public void CaseOptimization([DataSources] string context)
		{
			using (var db    = GetDataContext(context))
			using (var table = db.CreateLocalTable(new List<WhereWithString>{new()
			{
				Id        = 1,
				StringValue = "Str1"
			}}))
			{
				// ReSharper disable RedundantCast
				var query = table.Where(x =>
					(x.StringValue == null ? (bool?)null : (bool?)x.StringValue.Contains("Str")) == true);
				// ReSharper restore RedundantCast

				var result = query.ToArray();

				var str = query.ToString();

				str.Should().NotContain("NULL");
			}
		}

		[Test]
		public void CaseOptimizationNullable([DataSources(TestProvName.AllSQLite)] string context, [Values(2, null)] int? filterValue)
		{
			using (var db = GetDataContext(context))
			using (var table = db.CreateLocalTable(new List<WhereWithString>{new()
				{
					Id          = 1,
					StringValue = "Str1"
				}}))
			{
				var query = table.Where(x => filterValue.HasValue ? x.Id == filterValue : true);

				var result = query.ToArray();

				if (filterValue == null)
					result.Should().HaveCount(1);
				else
					result.Should().HaveCount(0);
			}
		}


		#region issue 2424
		sealed class Isue2424Table
		{
			[Column] public int    Id;
			[Column] public string StrValue = null!;

			public static readonly Isue2424Table[] Data = new[]
			{
				new Isue2424Table(){ Id = 1, StrValue = "1" },
				new Isue2424Table(){ Id = 3, StrValue = "3" },
				new Isue2424Table(){ Id = 5, StrValue = "5" }
			};
		}

		[Test]
		public void Issue2424([DataSources(false)] string context)
		{
			using (var db = GetDataContext(context))
			using (db.CreateLocalTable(Isue2424Table.Data))
			{
				var record = db.GetTable<Isue2424Table>().Single(i => 0 <= i.StrValue.CompareTo("4"));
				Assert.AreEqual(5, record.Id);
				record = db.GetTable<Isue2424Table>().Single(i => i.StrValue.CompareTo("4") >= 0);
				Assert.AreEqual(5, record.Id);

				record = db.GetTable<Isue2424Table>().Single(i => 0 >= i.StrValue.CompareTo("2"));
				Assert.AreEqual(1, record.Id);
				record = db.GetTable<Isue2424Table>().Single(i => i.StrValue.CompareTo("2") <= 0);
				Assert.AreEqual(1, record.Id);

				record = db.GetTable<Isue2424Table>().Single(i => 0 < i.StrValue.CompareTo("3"));
				Assert.AreEqual(5, record.Id);
				record = db.GetTable<Isue2424Table>().Single(i => i.StrValue.CompareTo("3") > 0);
				Assert.AreEqual(5, record.Id);

				record = db.GetTable<Isue2424Table>().Single(i => 0 > i.StrValue.CompareTo("3"));
				Assert.AreEqual(1, record.Id);
				record = db.GetTable<Isue2424Table>().Single(i => i.StrValue.CompareTo("3") < 0);
				Assert.AreEqual(1, record.Id);

				record = db.GetTable<Isue2424Table>().Single(i => 0 == i.StrValue.CompareTo("3"));
				Assert.AreEqual(3, record.Id);
				record = db.GetTable<Isue2424Table>().Single(i => i.StrValue.CompareTo("3") == 0);
				Assert.AreEqual(3, record.Id);

				record = db.GetTable<Isue2424Table>().Single(i => 0 >= i.StrValue.CompareTo("2"));
				Assert.AreEqual(1, record.Id);
				record = db.GetTable<Isue2424Table>().Single(i => i.StrValue.CompareTo("2") <= 0);
				Assert.AreEqual(1, record.Id);

				record = db.GetTable<Isue2424Table>().Single(i => 0 <= i.StrValue.CompareTo("4"));
				Assert.AreEqual(5, record.Id);
				record = db.GetTable<Isue2424Table>().Single(i => i.StrValue.CompareTo("4") >= 0);
				Assert.AreEqual(5, record.Id);

				record = db.GetTable<Isue2424Table>().Single(i => 0 > i.StrValue.CompareTo("3"));
				Assert.AreEqual(1, record.Id);
				record = db.GetTable<Isue2424Table>().Single(i => i.StrValue.CompareTo("3") < 0);
				Assert.AreEqual(1, record.Id);

				record = db.GetTable<Isue2424Table>().Single(i => 0 < i.StrValue.CompareTo("3"));
				Assert.AreEqual(5, record.Id);
				record = db.GetTable<Isue2424Table>().Single(i => i.StrValue.CompareTo("3") > 0);
				Assert.AreEqual(5, record.Id);

				record = db.GetTable<Isue2424Table>().Single(i => 0 <= i.StrValue.CompareTo("5"));
				Assert.AreEqual(5, record.Id);
				record = db.GetTable<Isue2424Table>().Single(i => i.StrValue.CompareTo("5") >= 0);
				Assert.AreEqual(5, record.Id);

				record = db.GetTable<Isue2424Table>().Single(i => 0 >= i.StrValue.CompareTo("1"));
				Assert.AreEqual(1, record.Id);
				record = db.GetTable<Isue2424Table>().Single(i => i.StrValue.CompareTo("1") <= 0);
				Assert.AreEqual(1, record.Id);
			}
		}
		#endregion

		[ActiveIssue(1767)]
		[Test]
		public void Issue1767Test1([DataSources(false)] string context)
		{
			using (var db = GetDataContext(context))
			{
				var query = db.Parent.Where(p => p.Value1 != null && p.Value1 != 1);

				AreEqual(
					db.Parent.AsEnumerable().Where(p => p.Value1 != null && p.Value1 != 1),
					query);

				var sql = query.ToString()!;
				Assert.False(sql.Contains("IS NULL"), sql);
				Assert.AreEqual(1, Regex.Matches(sql, "IS NOT NULL").Count, sql);
			}
		}

		[ActiveIssue(1767)]
		[Test]
		public void Issue1767Test2([DataSources(false)] string context)
		{
			using (var db = GetDataContext(context))
			{
				var query = db.Parent.Where(p => p.Value1 == null || p.Value1 != 1);

				AreEqual(
					db.Parent.AsEnumerable().Where(p => p.Value1 == null || p.Value1 != 1),
					query);

				var sql = query.ToString()!;
				Assert.AreEqual(1, Regex.Matches(sql, "IS NULL").Count, sql);
				Assert.False(sql.Contains("IS NOT NULL"), sql);
			}
		}
	}
}<|MERGE_RESOLUTION|>--- conflicted
+++ resolved
@@ -1427,10 +1427,6 @@
 			public static readonly IEqualityComparer<WhereCases> Comparer = ComparerBuilder.GetEqualityComparer<WhereCases>();
 		}
 
-<<<<<<< HEAD
-		[ActiveIssue("https://github.com/Octonica/ClickHouseClient/issues/56", Configurations = new[] { ProviderName.ClickHouseOctonica })]
-=======
->>>>>>> c190331b
 		[Test]
 		public void WhereBooleanTest2([DataSources(TestProvName.AllSybase, TestProvName.AllFirebird)] string context)
 		{
@@ -1804,10 +1800,6 @@
 			public bool BoolValue { get; set; }
 		}
 
-<<<<<<< HEAD
-		[ActiveIssue("https://github.com/Octonica/ClickHouseClient/issues/56", Configurations = new[] { ProviderName.ClickHouseOctonica })]
-=======
->>>>>>> c190331b
 		[Test]
 		public void BooleanSubquery([DataSources] string context)
 		{
