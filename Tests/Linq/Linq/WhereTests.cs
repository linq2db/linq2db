﻿using System;
using System.Collections.Generic;
using System.Linq;
using System.Linq.Expressions;

using LinqToDB;
using LinqToDB.Mapping;
using LinqToDB.Tools;
using LinqToDB.Tools.Comparers;

using NUnit.Framework;

namespace Tests.Linq
{
	using Model;
	using System.Text.RegularExpressions;

	[TestFixture]
	public class WhereTests : TestBase
	{
		[Test]
		public void MakeSubQuery([DataSources] string context)
		{
			using (var db = GetDataContext(context))
				TestOneJohn(
					from p in db.Person
					select new { PersonID = p.ID + 1, p.FirstName } into p
					where p.PersonID == 2
					select new Person(p.PersonID - 1) { FirstName = p.FirstName });
		}

		[Test]
		public void MakeSubQueryWithParam([DataSources] string context)
		{
			var n = 1;

			using (var db = GetDataContext(context))
				TestOneJohn(
					from p in db.Person
					select new { PersonID = p.ID + n, p.FirstName } into p
					where p.PersonID == 2
					select new Person(p.PersonID - 1) { FirstName = p.FirstName });
		}

		[Test]
		public void DoNotMakeSubQuery([DataSources] string context)
		{
			using (var db = GetDataContext(context))
				TestOneJohn(
					from p1 in db.Person
					select new { p1.ID, Name = p1.FirstName + "\r\r\r" } into p2
					where p2.ID == 1
					select new Person(p2.ID) { FirstName = p2.Name.TrimEnd('\r') });
		}

		[Test]
		public void EqualsConst([DataSources] string context)
		{
			using (var db = GetDataContext(context))
				TestOneJohn(from p in db.Person where p.ID == 1 select p);
		}

		[Test]
		public void EqualsConsts([DataSources] string context)
		{
			using (var db = GetDataContext(context))
				TestOneJohn(from p in db.Person where p.ID == 1 && p.FirstName == "John" select p);
		}

		[Test]
		public void EqualsConsts2([DataSources] string context)
		{
			using (var db = GetDataContext(context))
				TestOneJohn(
					from p in db.Person
					where (p.FirstName == "John" || p.FirstName == "John's") && p.ID > 0 && p.ID < 2 && p.LastName != "123"
					select p);
		}

		[Test]
		public void EqualsParam([DataSources] string context)
		{
			var id = 1;
			using (var db = GetDataContext(context))
				TestOneJohn(from p in db.Person where p.ID == id select p);
		}

		[Test]
		public void EqualsParams([DataSources] string context)
		{
			var id   = 1;
			var name = "John";
			using (var db = GetDataContext(context))
				TestOneJohn(from p in db.Person where p.ID == id && p.FirstName == name select p);
		}

		[Test]
		public void NullParam1([DataSources] string context)
		{
			var     id   = 1;
			string? name = null;
			using (var db = GetDataContext(context))
				TestOneJohn(from p in db.Person where p.ID == id && p.MiddleName == name select p);
		}

		[Test]
		public void NullParam2([DataSources] string context)
		{
			var     id   = 1;
			string? name = null;

			using (var db = GetDataContext(context))
			{
				(from p in db.Person where p.ID == id && p.MiddleName == name select p).ToList();
				var q = from p in db.Person where p.ID == id && p.MiddleName == name select p;

				TestOneJohn(q);
			}
		}

		int TestMethod()
		{
			return 1;
		}

		[Test]
		public void MethodParam([DataSources] string context)
		{
			using (var db = GetDataContext(context))
				TestOneJohn(from p in db.Person where p.ID == TestMethod() select p);
		}

		static int StaticTestMethod()
		{
			return 1;
		}

		[Test]
		public void StaticMethodParam([DataSources] string context)
		{
			using (var db = GetDataContext(context))
				TestOneJohn(from p in db.Person where p.ID == StaticTestMethod() select p);
		}

		class TestMethodClass
		{
			private readonly int _n;

			public TestMethodClass(int n)
			{
				_n = n;
			}

			public int TestMethod()
			{
				return _n;
			}
		}

		public void MethodParam(int n, string context)
		{
			var t = new TestMethodClass(n);

			using (var db = GetDataContext(context))
			{
				var id = (from p in db.Person where p.ID == t.TestMethod() select new { p.ID }).ToList().First();
				Assert.AreEqual(n, id.ID);
			}
		}

		[Test]
		public void MethodParam2([DataSources] string context)
		{
			MethodParam(1, context);
			MethodParam(2, context);
		}

		static IQueryable<Person> TestDirectParam(ITestDataContext db, int id)
		{
			var name = "John";
			return from p in db.Person where p.ID == id && p.FirstName == name select p;
		}

		[Test]
		public void DirectParams([DataSources] string context)
		{
			using (var db = GetDataContext(context))
				TestOneJohn(TestDirectParam(db, 1));
		}

		[Test]
		public void BinaryAdd([DataSources] string context)
		{
			using (var db = GetDataContext(context))
				TestOneJohn(from p in db.Person where p.ID + 1 == 2 select p);
		}

		[Test]
		public void BinaryDivide([DataSources] string context)
		{
			using (var db = GetDataContext(context))
				TestOneJohn(from p in db.Person where (p.ID + 9) / 10 == 1 && p.ID == 1 select p);
		}

		[Test]
		public void BinaryModulo([DataSources] string context)
		{
			using (var db = GetDataContext(context))
				TestOneJohn(from p in db.Person where p.ID % 2 == 1 && p.ID == 1 select p);
		}

		[Test]
		public void BinaryMultiply([DataSources] string context)
		{
			using (var db = GetDataContext(context))
				TestOneJohn(from p in db.Person where p.ID * 10 - 9 == 1 select p);
		}

		[Test]
		public void BinaryXor([DataSources(TestProvName.AllAccess)] string context)
		{
			using (var db = GetDataContext(context))
				TestOneJohn(from p in db.Person where (p.ID ^ 2) == 3 select p);
		}

		[Test]
		public void BinaryAnd([DataSources(TestProvName.AllAccess)] string context)
		{
			using (var db = GetDataContext(context))
				TestOneJohn(from p in db.Person where (p.ID & 3) == 1 select p);
		}

		[Test]
		public void BinaryOr([DataSources(TestProvName.AllAccess)] string context)
		{
			using (var db = GetDataContext(context))
			{
				AreEqual(
					   Person.Where(p => (p.ID | 2) == 3),
					db.Person.Where(p => (p.ID | 2) == 3));
			}
		}

		[Test]
		public void BinarySubtract([DataSources] string context)
		{
			using (var db = GetDataContext(context))
				TestOneJohn(from p in db.Person where p.ID - 1 == 0 select p);
		}

		[Test]
		public void EqualsNull([DataSources] string context)
		{
			using (var db = GetDataContext(context))
				TestOneJohn(from p in db.Person where p.ID == 1 && p.MiddleName == null select p);
		}

		[Test]
		public void EqualsNull2([DataSources] string context)
		{
			using (var db = GetDataContext(context))
				TestOneJohn(from p in db.Person where p.ID == 1 && null == p.MiddleName select p);
		}

		[Test]
		public void NotEqualNull([DataSources] string context)
		{
			using (var db = GetDataContext(context))
				TestOneJohn(from p in db.Person where p.ID == 1 && p.FirstName != null select p);
		}

		[Test]
		public void NotEqualNull2([DataSources] string context)
		{
			using (var db = GetDataContext(context))
				TestOneJohn(from p in db.Person where p.ID == 1 && null != p.FirstName select p);
		}

		[Test]
		public void ComparisionNullCheckOn1([DataSources] string context)
		{
			using (var db = GetDataContext(context))
				AreEqual(
					   Parent.Where(p => p.Value1 != 1),
					db.Parent.Where(p => p.Value1 != 1));
		}

		[Test]
		public void ComparisionNullCheckOn2([DataSources] string context)
		{
			using (var db = GetDataContext(context))
				AreEqual(
					   Parent.Where(p => 1 != p.Value1),
					db.Parent.Where(p => 1 != p.Value1));
		}

		[Test]
		public void ComparisionNullCheckOff([DataSources] string context)
		{
			using (new WithoutComparisonNullCheck())
			using (var db = GetDataContext(context))
				AreEqual(
					   Parent.Where(p => p.Value1 != 1 && p.Value1 != null),
					db.Parent.Where(p => p.Value1 != 1 && p.Value1 != null));
		}

		[Test]
		public void NotTest([DataSources] string context)
		{
			using (var db = GetDataContext(context))
				TestOneJohn(from p in db.Person where p.ID == 1 && !(p.MiddleName != null) select p);
		}

		[Test]
		public void NotTest2([DataSources] string context)
		{
			var n = 2;
			using (var db = GetDataContext(context))
				TestOneJohn(from p in db.Person where p.ID == 1 && !(p.MiddleName != null && p.ID == n) select p);
		}

		[Test]
		public void Coalesce1([DataSources] string context)
		{
			using (var db = GetDataContext(context))
				TestOneJohn(
					from p in db.Person
					where
						p.ID == 1 &&
						(p.MiddleName ?? "None") == "None" &&
						(p.FirstName ?? "None") == "John"
					select p);
		}

		[Test]
		public void Coalesce2([DataSources] string context)
		{
			using (var db = GetDataContext(context))
				Assert.AreEqual(1, (from p in db.Parent where p.ParentID == 1 ? true : false select p).ToList().Count);
		}

		[Test]
		public void Coalesce3([DataSources] string context)
		{
			using (var db = GetDataContext(context))
				Assert.AreEqual(1, (from p in db.Parent where p.ParentID != 1 ? false : true select p).ToList().Count);
		}

		[Test]
		public void Coalesce4([DataSources] string context)
		{
			using (var db = GetDataContext(context))
				AreEqual(
					from p in Parent where p.ParentID == 1 ? false : true select p,
					from p in db.Parent where p.ParentID == 1 ? false : true select p);
		}

		[Test]
		public void Coalesce5([DataSources] string context)
		{
			using (var db = GetDataContext(context))
				Assert.AreEqual(2, (from p in db.Parent where (p.Value1 == 1 ? 10 : 20) == 10 select p).ToList().Count);
		}

		[Test]
		public void Coalesce6([DataSources] string context)
		{
			using (var db = GetDataContext(context))
				AreEqual(
					from p in Parent where (p.Value1 == 1 ? 10 : 20) == 20 select p,
					from p in db.Parent where (p.Value1 == 1 ? 10 : 20) == 20 select p);
		}

		[Test]
		public void Coalesce7([DataSources] string context)
		{
			using (var db = GetDataContext(context))
				AreEqual(
					from p in Parent where (p.ParentID == 1 ? 10 : 20) == 20 select p,
					from p in db.Parent where (p.ParentID == 1 ? 10 : 20) == 20 select p);
		}

		[Test]
		public void Conditional([DataSources] string context)
		{
			using (var db = GetDataContext(context))
				TestOneJohn(
					from p in db.Person
					where
						p.ID == 1 &&
						(p.MiddleName == null ? 1 : 2) == 1 &&
						(p.FirstName != null ? 1 : 2) == 1
					select p);
		}

		[Test]
		public void Conditional2([DataSources] string context)
		{
			using (var db = GetDataContext(context))
				TestOneJohn(
					from p in db.Person
					where
						p.ID == 1 &&
						(p.MiddleName != null ? 3 : p.MiddleName == null ? 1 : 2) == 1 &&
						(p.FirstName == null ? 3 : p.FirstName != null ? 1 : 2) == 1
					select p);
		}

		[Test]
		public void Conditional3([DataSources] string context)
		{
			using (var db = GetDataContext(context))
				TestOneJohn(
					from p in db.Person
					where
						p.ID == 1 &&
						(p.MiddleName != null ? 3 : p.ID == 2 ? 2 : p.MiddleName != null ? 0 : 1) == 1 &&
						(p.FirstName == null ? 3 : p.ID == 2 ? 2 : p.FirstName == null ? 0 : 1) == 1
					select p);
		}

		[Test]
		public void MultipleQuery1([DataSources] string context)
		{
			using (var db = GetDataContext(context))
			{
				var id = 1;
				var q  = from p in db.Person where p.ID == id select p;

				var list = q.ToList();
				Assert.AreEqual(1, list[0].ID);

				id = 2;
				list = q.ToList();
				Assert.AreEqual(2, list[0].ID);
			}
		}

		[Test]
		public void MultipleQuery2([DataSources] string context)
		{
			using (var db = GetDataContext(context))
			{
				string? str = null;
				var     q   = from p in db.Person where p.MiddleName == str select p;

				var list = q.ToList();
				Assert.AreNotEqual(0, list.Count);

				str = "123";
				list = q.ToList();
				Assert.AreEqual(0, list.Count);
			}
		}

		[Test]
		public void HasValue1([DataSources] string context)
		{
			using (var db = GetDataContext(context))
				AreEqual(
					from p in Parent where p.Value1.HasValue select p,
					from p in db.Parent where p.Value1.HasValue select p);
		}

		[Test]
		public void HasValue2([DataSources] string context)
		{
			using (var db = GetDataContext(context))
				Assert.AreEqual(2, (from p in db.Parent where !p.Value1.HasValue select p).ToList().Count);
		}

		[Test]
		public void Value([DataSources] string context)
		{
			using (var db = GetDataContext(context))
				Assert.AreEqual(2, (from p in db.Parent where p.Value1!.Value == 1 select p).ToList().Count);
		}

		[Test]
		public void CompareNullable1([DataSources] string context)
		{
			using (var db = GetDataContext(context))
				Assert.AreEqual(2, (from p in db.Parent where p.Value1 == 1 select p).ToList().Count);
		}

		[Test]
		public void CompareNullable2([DataSources] string context)
		{
			using (var db = GetDataContext(context))
				Assert.AreEqual(1, (from p in db.Parent where p.ParentID == p.Value1 && p.Value1 == 1 select p).ToList().Count);
		}

		[Test]
		public void CompareNullable3([DataSources] string context)
		{
			using (var db = GetDataContext(context))
				Assert.AreEqual(1, (from p in db.Parent where p.Value1 == p.ParentID && p.Value1 == 1 select p).ToList().Count);
		}

		class WhereCompareData
		{
			[PrimaryKey]
			public int Id { get; set; }

			[Column(CanBeNull = false)]
			public int NotNullable { get; set; }

			[Column(CanBeNull = true)]
			public int? Nullable { get; set; }

			[Column(CanBeNull = true)]
			public int? OtherNullable { get; set; }

			public static WhereCompareData[] Seed()
			{
				return new WhereCompareData[]
				{
					new WhereCompareData{Id = 1, NotNullable = 1, Nullable = null, OtherNullable = 10}, 
					new WhereCompareData{Id = 2, NotNullable = 1, Nullable = 10,   OtherNullable = 10}, 
					new WhereCompareData{Id = 3, NotNullable = 1, Nullable = 10,   OtherNullable = null}, 
					new WhereCompareData{Id = 4, NotNullable = 1, Nullable = null, OtherNullable = null}, 

					new WhereCompareData{Id = 5, NotNullable = 1, Nullable = null, OtherNullable = 20}, 
					new WhereCompareData{Id = 6, NotNullable = 1, Nullable = 10,   OtherNullable = 20}, 
					new WhereCompareData{Id = 7, NotNullable = 1, Nullable = 10,   OtherNullable = null}, 
					new WhereCompareData{Id = 8, NotNullable = 1, Nullable = null, OtherNullable = null}, 

					new WhereCompareData{Id = 9,  NotNullable = 1, Nullable = null, OtherNullable = 20}, 
					new WhereCompareData{Id = 10, NotNullable = 1, Nullable = 30,   OtherNullable = 20}, 
					new WhereCompareData{Id = 11, NotNullable = 1, Nullable = 30,   OtherNullable = null}, 
					new WhereCompareData{Id = 12, NotNullable = 1, Nullable = null, OtherNullable = null}, 

				};
			}
		}

		[Test]
		public void CompareEqual([IncludeDataSources(TestProvName.AllSQLite)] string context)
		{
			using (var db = GetDataContext(context))
			using (var table = db.CreateLocalTable(WhereCompareData.Seed()))
			{
				AssertQuery(table.Where(p => p.Nullable == p.OtherNullable));
				AssertQuery(table.Where(p => !(p.Nullable == p.OtherNullable)));
				AssertQuery(table.Where(p => p.OtherNullable == p.Nullable));
				AssertQuery(table.Where(p => !(p.OtherNullable == p.Nullable)));
			}
		}

		[Test]
		public void CompareGreat([IncludeDataSources(TestProvName.AllSQLite)] string context)
		{
			using (var db = GetDataContext(context))
			using (var table = db.CreateLocalTable(WhereCompareData.Seed()))
			{
				AssertQuery(table.Where(p => p.Nullable > p.OtherNullable));
				AssertQuery(table.Where(p => !(p.Nullable > p.OtherNullable)));
				AssertQuery(table.Where(p => p.OtherNullable < p.Nullable));
				AssertQuery(table.Where(p => !(p.OtherNullable < p.Nullable)));
			}
		}

		[Test]
		public void CompareLess([IncludeDataSources(TestProvName.AllSqlServer2008Plus)] string context)
		{
			using (var db = GetDataContext(context))
			using (var table = db.CreateLocalTable(WhereCompareData.Seed()))
			{
				AssertQuery(table.Where(p => p.Nullable < p.OtherNullable));
				AssertQuery(table.Where(p => !(p.Nullable < p.OtherNullable)));
				AssertQuery(table.Where(p => p.OtherNullable > p.Nullable));
				AssertQuery(table.Where(p => !(p.OtherNullable > p.Nullable)));
			}
		}

		[Test]
		public void CompareNullableEqual([IncludeDataSources(TestProvName.AllSQLite)] string context)
		{
			using (var db = GetDataContext(context))
			{
				AssertQuery(db.Parent.Where(p => p.Value1 == 1));
				AssertQuery(db.Parent.Where(p => !(p.Value1 == 1)));
				AssertQuery(db.Parent.Where(p => 1 == p.Value1));
				AssertQuery(db.Parent.Where(p => !(1 == p.Value1)));
			}
		}

		[Test]
		public void CompareNullableNotEqual([IncludeDataSources(TestProvName.AllSQLite)] string context)
		{
			using (var db = GetDataContext(context))
			{
				AssertQuery(db.Parent.Where(p => p.Value1 != 1));
				AssertQuery(db.Parent.Where(p => !(p.Value1 != 1)));
				AssertQuery(db.Parent.Where(p => 1 != p.Value1));
				AssertQuery(db.Parent.Where(p => !(1 != p.Value1)));
			}
		}

		[Test]
		public void CompareNullableGreatOrEqual([IncludeDataSources(TestProvName.AllSQLite)] string context)
		{
			using (var db = GetDataContext(context))
			{
				AssertQuery(db.Parent.Where(p => p.Value1 >= 2));
				AssertQuery(db.Parent.Where(p => !(p.Value1 >= 2)));
				AssertQuery(db.Parent.Where(p => 2 <= p.Value1));
				AssertQuery(db.Parent.Where(p => !(2 <= p.Value1)));
			}
		}

		[Test]
		public void CompareNullableGreat([IncludeDataSources(TestProvName.AllSQLite)] string context)
		{
			using (var db = GetDataContext(context))
			{
				AssertQuery(db.Parent.Where(p => p.Value1 > 2));
				AssertQuery(db.Parent.Where(p => !(p.Value1 > 2)));
				AssertQuery(db.Parent.Where(p => 2 < p.Value1));
				AssertQuery(db.Parent.Where(p => !(2 < p.Value1)));
			}
		}

		[Test]
		public void CompareNullableLessOrEqual([IncludeDataSources(TestProvName.AllSQLite)] string context)
		{
			using (var db = GetDataContext(context))
			{
				AssertQuery(db.Parent.Where(p => p.Value1 <= 2));
				AssertQuery(db.Parent.Where(p => !(p.Value1 <= 2)));
				AssertQuery(db.Parent.Where(p => 2 >= p.Value1));
				AssertQuery(db.Parent.Where(p => !(2 >= p.Value1)));
			}
		}

		[Test]
		public void CompareNullableLess([IncludeDataSources(TestProvName.AllSQLite)] string context)
		{
			using (var db = GetDataContext(context))
			{
				AssertQuery(db.Parent.Where(p => p.Value1 < 2));
				AssertQuery(db.Parent.Where(p => !(p.Value1 < 2)));
				AssertQuery(db.Parent.Where(p => 2 > p.Value1));
				AssertQuery(db.Parent.Where(p => !(2 > p.Value1)));
			}
		}

		[Test]
		public void SubQuery([DataSources] string context)
		{
			using (var db = GetDataContext(context))
				AreEqual(
					from t in
						from ch in Child
						select ch.ParentID * 1000
					where t > 2000
					select t / 1000,
					from t in
						from ch in db.Child
						select ch.ParentID * 1000
					where t > 2000
					select t / 1000);
		}

		[Test]
		public void AnonymousEqual1([DataSources] string context)
		{
			var child = new { ParentID = 2, ChildID = 21 };

			using (var db = GetDataContext(context))
				AreEqual(
					from ch in Child
					where ch.ParentID == child.ParentID && ch.ChildID == child.ChildID
					select ch
					,
					from ch in db.Child
					where new { ch.ParentID, ch.ChildID } == child
					select ch);
		}

		[Test]
		public void AnonymousEqual2([DataSources] string context)
		{
			var child = new { ParentID = 2, ChildID = 21 };

			using (var db = GetDataContext(context))
				AreEqual(
					from ch in Child
					where !(ch.ParentID == child.ParentID && ch.ChildID == child.ChildID) && ch.ParentID > 0
					select ch
					,
					from ch in db.Child
					where child != new { ch.ParentID, ch.ChildID } && ch.ParentID > 0
					select ch);
		}

		[Test]
		public void AnonymousEqual31([DataSources] string context)
		{
			using (var db = GetDataContext(context))
				AreEqual(
					from ch in Child
					where ch.ParentID == 2 && ch.ChildID == 21
					select ch
					,
					from ch in db.Child
					where new { ch.ParentID, ch.ChildID } == new { ParentID = 2, ChildID = 21 }
					select ch);
		}

		[Test]
		public void AnonymousEqual32([DataSources] string context)
		{
			using (var db = GetDataContext(context))
				AreEqual(
					from ch in Child
					where ch.ParentID == 2 && ch.ChildID == 21
					select ch
					,
					from ch in db.Child
					where new { ParentID = 2, ChildID = 21 } == new { ch.ParentID, ch.ChildID }
					select ch);
		}

		[Test]
		public void AnonymousEqual4([DataSources] string context)
		{
			var parent = new { ParentID = 2, Value1 = (int?)null };

			using (var db = GetDataContext(context))
				AreEqual(
					from p in Parent
					where p.ParentID == parent.ParentID && p.Value1 == parent.Value1
					select p
					,
					from p in db.Parent
					where new { p.ParentID, p.Value1 } == parent
					select p);
		}

		[Test]
		public void AnonymousEqual5([DataSources] string context)
		{
			var parent = new { ParentID = 3, Value1 = (int?)3 };

			using (var db = GetDataContext(context))
				AreEqual(
					from p in Parent
					where p.ParentID == parent.ParentID && p.Value1 == parent.Value1
					select p
					,
					from p in db.Parent
					where new { p.ParentID, p.Value1 } == parent
					select p);
		}

		[Test]
		public void CheckLeftJoin1([DataSources] string context)
		{
			using (var db = GetDataContext(context))
				AreEqual(
					from p in Parent
					join ch in Child on p.ParentID equals ch.ParentID into lj1
					from ch in lj1.DefaultIfEmpty()
					where ch == null
					select p
					,
					from p in db.Parent
					join ch in db.Child on p.ParentID equals ch.ParentID into lj1
					from ch in lj1.DefaultIfEmpty()
					where ch == null
					select p);
		}

		[Test]
		public void CheckLeftJoin2([DataSources] string context)
		{
			using (var data = GetDataContext(context))
				AreEqual(
					from p in Parent
					join ch in Child on p.ParentID equals ch.ParentID into lj1
					from ch in lj1.DefaultIfEmpty()
					where ch != null
					select p
					,
					CompiledQuery.Compile<ITestDataContext, IQueryable<Parent>>(db =>
						 from p in db.Parent
						 join ch in db.Child on p.ParentID equals ch.ParentID into lj1
						 from ch in lj1.DefaultIfEmpty()
						 where null != ch
						 select p)(data));
		}

		[Test]
		public void CheckLeftJoin3([DataSources(ProviderName.Access)]
			string context)
		{
			using (var db = GetDataContext(context))
				AreEqual(
					from p in Parent
					join ch in
						from c in GrandChild
						where c.ParentID > 0
						select new { ParentID = 1 + c.ParentID, c.ChildID }
					on p.ParentID equals ch.ParentID into lj1
					from ch in lj1.DefaultIfEmpty()
					where ch == null && ch == null
					select p
					,
					from p in db.Parent
					join ch in
						from c in db.GrandChild
						where c.ParentID > 0
						select new { ParentID = 1 + c.ParentID, c.ChildID }
					on p.ParentID equals ch.ParentID into lj1
					from ch in lj1.DefaultIfEmpty()
					where ch == null && ch == null
					select p);
		}

		[Test]
		public void CheckLeftJoin4([DataSources] string context)
		{
			using (var db = GetDataContext(context))
				AreEqual(
					from p in Parent
					join ch in
						from c in Child
						where c.ParentID > 0
						select new { c.ParentID, c.ChildID }
					on p.ParentID equals ch.ParentID into lj1
					from ch in lj1.DefaultIfEmpty()
					where ch == null
					select p
					,
					from p in db.Parent
					join ch in
						from c in db.Child
						where c.ParentID > 0
						select new { c.ParentID, c.ChildID }
					on p.ParentID equals ch.ParentID into lj1
					from ch in lj1.DefaultIfEmpty()
					where ch == null
					select p);
		}

		[Test]
		public void CheckNull1([DataSources] string context)
		{
			using (var db = GetDataContext(context))
				AreEqual(
					from p in Parent where p != null select p,
					from p in db.Parent where p != null select p);
		}

		[Test]
		public void CheckNull2([DataSources] string context)
		{
			int? n = null;

			using (var db = GetDataContext(context))
				AreEqual(
					from p in Parent where n != null || p.ParentID > 1 select p,
					from p in db.Parent where n != null || p.ParentID > 1 select p);
		}

		[Test]
		public void CheckNull3([DataSources(ProviderName.SqlCe)] string context)
		{
			int? n = 1;

			using (var db = GetDataContext(context))
				AreEqual(
					from p in Parent where n != null || p.ParentID > 1 select p,
					from p in db.Parent where n != null || p.ParentID > 1 select p);
		}

		[Test]
		public void CheckCondition1([DataSources] string context)
		{
			using (var db = GetDataContext(context))
				AreEqual(
					from p in Parent
					where p.ParentID == 1 && p.Value1 == 1 || p.ParentID == 2 && p.Value1.HasValue
					select p
					,
					from p in db.Parent
					where p.ParentID == 1 && p.Value1 == 1 || p.ParentID == 2 && p.Value1.HasValue
					select p);
		}

		[Test]
		public void CheckCondition2([DataSources] string context)
		{
			using (var db = GetDataContext(context))
				AreEqual(
					from p in Parent
					where p.ParentID == 1 && p.Value1 == 1 || p.ParentID == 2 && (p.ParentID != 3 || p.ParentID == 4) && p.Value1.HasValue
					select p
					,
					from p in db.Parent
					where p.ParentID == 1 && p.Value1 == 1 || p.ParentID == 2 && (p.ParentID != 3 || p.ParentID == 4) && p.Value1.HasValue
					select p);
		}

		[Test]
		public void CompareObject1([DataSources] string context)
		{
			var child = (from ch in Child where ch.ParentID == 2 select ch).First();

			using (var db = GetDataContext(context))
				AreEqual(
					from ch in Child where ch == child select ch,
					from ch in db.Child where ch == child select ch);
		}

		[Test]
		public void CompareObject2([DataSources] string context)
		{
			var parent = (from p in Parent where p.ParentID == 2 select p).First();

			using (var db = GetDataContext(context))
				AreEqual(
					from p in Parent where parent == p select p,
					from p in db.Parent where parent == p select p);
		}

		[Test]
		public void CompareObject3([DataSources] string context)
		{
			var child = (from ch in Child where ch.ParentID == 2 select ch).First();

			using (var db = GetDataContext(context))
				AreEqual(
					from ch in Child where ch != child select ch,
					from ch in db.Child where ch != child select ch);
		}

		[Test]
		public void OrAnd([DataSources] string context)
		{
			using (var db = GetDataContext(context))
				AreEqual(
					from c in Child
					where (c.ParentID == 2 || c.ParentID == 3) && c.ChildID != 21
					select c
					,
					from c in db.Child
					where (c.ParentID == 2 || c.ParentID == 3) && c.ChildID != 21
					select c);
		}

		[Test]
		public void NotOrAnd([DataSources] string context)
		{
			using (var db = GetDataContext(context))
				AreEqual(
					from c in Child
					where !(c.ParentID == 2 || c.ParentID == 3) && c.ChildID != 44
					select c
					,
					from c in db.Child
					where !(c.ParentID == 2 || c.ParentID == 3) && c.ChildID != 44
					select c);
		}

		[Test]
		public void AndOr([DataSources] string context)
		{
			using (var db = GetDataContext(context))
				AreEqual(
					from p in Parent
					where p.ParentID == 1 || (p.ParentID == 2 || p.ParentID == 3) && (p.ParentID == 3 || p.ParentID == 1)
					select p,
					from p in db.Parent
					where p.ParentID == 1 || (p.ParentID == 2 || p.ParentID == 3) && (p.ParentID == 3 || p.ParentID == 1)
					select p);
		}

		[Test]
		public void Contains1([DataSources] string context)
		{
			var words = new [] { "John", "Pupkin" };

			using (var db = GetDataContext(context))
				AreEqual(
					from p in Person
					where words.Contains(p.FirstName) || words.Contains(p.LastName)
					select p
					,
					from p in db.Person
					where words.Contains(p.FirstName) || words.Contains(p.LastName)
					select p);
		}

		[Test]
		public void Contains2([DataSources] string context)
		{
			IEnumerable<int> ids = new [] { 2, 3 };

			using (var db = GetDataContext(context))
				AreEqual(
					from p in Parent where ids.Contains(p.ParentID) select p,
					from p in db.Parent where ids.Contains(p.ParentID) select p);
		}

		static IEnumerable<int> GetIds()
		{
			yield return 1;
			yield return 2;
		}

		[Test]
		public void Contains3([DataSources] string context)
		{
			using (var db = GetDataContext(context))
				AreEqual(
					from p in Parent where GetIds().Contains(p.ParentID) select p,
					from p in db.Parent where GetIds().Contains(p.ParentID) select p);
		}

		static IEnumerable<int> GetIds(int start, int n)
		{
			for (int i = 0; i < n; i++)
				yield return start + i;
		}

		[Test]
		public void Contains4([DataSources] string context)
		{
			using (var db = GetDataContext(context))
				AreEqual(
					from p in Parent where GetIds(1, 2).Contains(p.ParentID) || GetIds(3, 0).Contains(p.ParentID) select p,
					from p in db.Parent where GetIds(1, 2).Contains(p.ParentID) || GetIds(3, 0).Contains(p.ParentID) select p);
		}

		[Test]
		public void Contains5([DataSources] string context)
		{
			IEnumerable<int> ids = new int[0];

			using (var db = GetDataContext(context))
				AreEqual(
					from p in Parent where !ids.Contains(p.ParentID) select p,
					from p in db.Parent where !ids.Contains(p.ParentID) select p);
		}

		[Test]
		public void AliasTest1([DataSources] string context)
		{
			int user = 3;

			using (var db = GetDataContext(context))
				AreEqual(
					from p in Parent where p.ParentID == user select p,
					from p in db.Parent where p.ParentID == user select p);
		}

		[Test]
		public void AliasTest2([DataSources] string context)
		{
			using (var db = GetDataContext(context))
				AreEqual(
					   Parent.Where(_ => _.ParentID == 3),
					db.Parent.Where(_ => _.ParentID == 3));
		}

		[Test]
		public void AliasTest3([DataSources] string context)
		{
			using (var db = GetDataContext(context))
				AreEqual(
					   Parent.Where(_p => _p.ParentID == 3),
					db.Parent.Where(_p => _p.ParentID == 3));
		}

		[Test]
		public void AliasTest4([DataSources] string context)
		{
			using (var db = GetDataContext(context))
				AreEqual(
					   Parent.Where(тбл => тбл.ParentID == 3),
					db.Parent.Where(тбл => тбл.ParentID == 3));
		}

		[Test]
		public void AliasTest5([DataSources] string context)
		{
			using (var db = GetDataContext(context))
				AreEqual(
					   Parent.Where(p_ => p_.ParentID == 3),
					db.Parent.Where(p_ => p_.ParentID == 3));
		}

		[Test]
		public void SelectNestedCalculatedTest([NorthwindDataContext] string context)
		{
			using (var db = new NorthwindDB(context))
			{
				var dd = GetNorthwindAsList(context);
				AreEqual(
					from r in from o in dd.Order select o.Freight * 1000 where r > 100000 select r / 1000,
					from r in from o in db.Order select o.Freight * 1000 where r > 100000 select r / 1000);
			}
		}

		[Test]
		public void CheckField1([DataSources] string context)
		{
			using (var db = GetDataContext(context))
				AreEqual(
					from p in Parent
					select new { p } into p
					where p.p.ParentID == 1
					select p.p
					,
					from p in db.Parent
					select new { p } into p
					where p.p.ParentID == 1
					select p.p);
		}

		[Test]
		public void CheckField2([DataSources] string context)
		{
			using (var db = GetDataContext(context))
				AreEqual(
					from p in Parent
					select new { p } into p
					where p.p.ParentID == 1
					select new { p.p.Value1, p },
					from p in db.Parent
					select new { p } into p
					where p.p.ParentID == 1
					select new { p.p.Value1, p });
		}

		[Test]
		public void CheckField3([DataSources] string context)
		{
			using (var db = GetDataContext(context))
				AreEqual(
					from p in Parent
					select new { p } into p
					where p.p.ParentID == 1
					select new { p.p.Value1, p.p },
					from p in db.Parent
					select new { p } into p
					where p.p.ParentID == 1
					select new { p.p.Value1, p.p });
		}

		[Test]
		public void CheckField4([DataSources] string context)
		{
			using (var db = GetDataContext(context))
				AreEqual(
					   Parent.Select(p => new { p }).Where(p => p.p.ParentID == 1),
					db.Parent.Select(p => new { p }).Where(p => p.p.ParentID == 1));
		}

		[Test]
		public void CheckField5([DataSources] string context)
		{
			using (var db = GetDataContext(context))
				AreEqual(
					   Parent.Select(p => new { Value = p.Value1 + 1, p }).Where(p => p.Value == 2 && p.p.ParentID == 1),
					db.Parent.Select(p => new { Value = p.Value1 + 1, p }).Where(p => p.Value == 2 && p.p.ParentID == 1));
		}

		[Test]
		public void CheckField6([DataSources] string context)
		{
			using (var db = GetDataContext(context))
				AreEqual(
					from p in Parent
					select new { p, Value = p.Value1 * 100 } into p
					where p.p.ParentID == 1 && p.Value > 0 select new { p.p.Value1, p.Value, p.p, p1 = p },
					from p in db.Parent
					select new { p, Value = p.Value1 * 100 } into p
					where p.p.ParentID == 1 && p.Value > 0 select new { p.p.Value1, p.Value, p.p, p1 = p });
		}

		[Test]
		public void SubQuery1([DataSources] string context)
		{
			using (var db = GetDataContext(context))
			{
				var q = from p in db.Types
						select new { Value = Math.Round(p.MoneyValue, 2) } into pp
						where pp.Value != 0 && pp.Value != 7
						select pp.Value;

				if (context.StartsWith("DB2"))
					q = q.AsQueryable().Select(t => Math.Round(t, 2));

				AreEqual(
					from p in Types
					select new { Value = Math.Round(p.MoneyValue, 2) } into pp
					where pp.Value != 0 && pp.Value != 7
					select pp.Value
					,
					q);
			}
		}

		[Test]
		public void SearchCondition1([DataSources] string context)
		{
			using (var db = GetDataContext(context))
				AreEqual(
					from t in Types
					where !t.BoolValue && t.MoneyValue > 1 && (t.SmallIntValue == 5 || t.SmallIntValue == 7 || t.SmallIntValue == 8)
					select t,
					from t in db.Types
					where !t.BoolValue && t.MoneyValue > 1 && (t.SmallIntValue == 5 || t.SmallIntValue == 7 || t.SmallIntValue == 8)
					select t);
		}

		[Test]
		public void GroupBySubQquery1([DataSources] string context)
		{
			using (var db = GetDataContext(context))
			{
				var p1    = Child;
				var qry1  = p1.GroupBy(x => x.ParentID).Select(x => x.Max(y => y.ChildID));
				var qry12 = p1.Where(x => qry1.Any(y => y == x.ChildID));

				var p2    = db.Child;
				var qry2  = p2.GroupBy(x => x.ParentID).Select(x => x.Max(y => y.ChildID));
				var qry22 = p2.Where(x => qry2.Any(y => y == x.ChildID));

				AreEqual(qry12, qry22);
			}
		}

		[Test]
		public void GroupBySubQquery2([DataSources] string context)
		{
			using (var db = GetDataContext(context))
			{
				var p1    = Child;
				var qry1  = p1.GroupBy(x => x.ParentID).Select(x => x.Max(y => y.ChildID));
				var qry12 = p1.Where(x => qry1.Contains(x.ChildID));

				var p2    = db.Child;
				var qry2  = p2.GroupBy(x => x.ParentID).Select(x => x.Max(y => y.ChildID));
				var qry22 = p2.Where(x => qry2.Contains(x.ChildID));

				AreEqual(qry12, qry22);
			}
		}

		[Test]
		public void GroupBySubQquery2In([DataSources] string context)
		{
			using (var db = GetDataContext(context))
			{
				var p1    = Child;
				var qry1  = p1.GroupBy(x => x.ParentID).Select(x => x.Max(y => y.ChildID));
				var qry12 = p1.Where(x => x.ChildID.In(qry1));

				var p2    = db.Child;
				var qry2  = p2.GroupBy(x => x.ParentID).Select(x => x.Max(y => y.ChildID));
				var qry22 = p2.Where(x => x.ChildID.In(qry2));

				AreEqual(qry12, qry22);
			}
		}

		[Test]
		public void HavingTest1([DataSources] string context)
		{
			using (var db = GetDataContext(context))
			{
				AreEqual(
					Child
						.GroupBy(c => c.ParentID)
						.Where(c => c.Count() > 1)
						.Select(g => new { count = g.Count() }),
					db.Child
						.GroupBy(c => c.ParentID)
						.Where(c => c.Count() > 1)
						.Select(g => new { count = g.Count() }));
			}
		}

		[Test]
		public void HavingTest2([DataSources] string context)
		{
			using (var db = GetDataContext(context))
			{
				AreEqual(
					Child
						.GroupBy(c => c.ParentID)
						.Select(g => new { count = g.Count() })
						.Where(c => c.count > 1),
					db.Child
						.GroupBy(c => c.ParentID)
						.Select(g => new { count = g.Count() })
						.Having(c => c.count > 1)
						.Where(c => c.count > 1));
			}
		}

		[Test]
		public void HavingTest3([DataSources] string context)
		{
			using (var db = GetDataContext(context))
			{
				AreEqual(
					Child
						.GroupBy(c => c.ParentID)
						.Where(c => c.Key > 1 && c.Count() > 1)
						.Select(g => g.Count()),
					db.Child
						.GroupBy(c => c.ParentID)
						.Where(c => c.Key > 1 && c.Count() > 1)
						.Having(c => c.Key > 1)
						.Select(g => g.Count()));
			}
		}


		[Test]
		public void WhereDateTimeTest1([DataSources] string context)
		{
			using (var db = GetDataContext(context))
			{
				AreEqual(
					   Types
						.Where(_ => _.DateTimeValue > new DateTime(2009, 1, 1))
						.Select(_ => _),
					db.Types
						.Where(_ => _.DateTimeValue > new DateTime(2009, 1, 1))
						.Select(_ => _));
			}
		}


		[Test]
		public void WhereDateTimeTest2([DataSources] string context)
		{
			using (var db = GetDataContext(context))
			{
				AreEqual(
					   Types
						.Where(_ => _.DateTimeValue > new DateTime(2009, 1, 1))
						.Select(_ => _),
					db.Types
						.Where(_ => _.DateTimeValue > new DateTime(2009, 1, 1))
						.Select(_ => _));
			}
		}

		[Test]
		public void WhereDateTimeTest3([DataSources] string context)
		{
			using (var db = GetDataContext(context))
			{
				AreEqual(
					GetTypes(context)
						.Where(_ => _.DateTimeValue == new DateTime(2009, 9, 27))
						.Select(_ => _),
					db.Types
						.Where(_ => _.DateTimeValue == new DateTime(2009, 9, 27))
						.Select(_ => _));
			}
		}

		[Test]
		public void WhereDateTimeTest4([DataSources] string context)
		{
			using (var db = GetDataContext(context))
			{
				AreEqual(
					   Types2
						.Where(_ => _.DateTimeValue == new DateTime(2009, 9, 27))
						.Select(_ => _),
					db.Types2
						.Where(_ => _.DateTimeValue == new DateTime(2009, 9, 27))
						.Select(_ => _));
			}
		}

		[Test]
		public void WhereDateTimeTest5([DataSources] string context)
		{
			using (var db = GetDataContext(context))
			{
				AreEqual(
					GetTypes(context)
						.Where(_ => _.DateTimeValue.Date == new DateTime(2009, 9, 20).Date)
						.Select(_ => _),
					db.Types
						.Where(_ => _.DateTimeValue.Date == new DateTime(2009, 9, 20).Date)
						.Select(_ => _));
			}
		}

		[Test]
		public void WhereDateTimeTest6([DataSources] string context)
		{
			using (var db = GetDataContext(context))
			{
				AreEqual(
					   AdjustExpectedData(db, Types2
						.Where(_ => _.DateTimeValue!.Value.Date == new DateTime(2009, 9, 20).Date)
						.Select(_ => _)),
					db.Types2
						.Where(_ => _.DateTimeValue!.Value.Date == new DateTime(2009, 9, 20).Date)
						.Select(_ => _));
			}
		}

		class WhereCases
		{
			[PrimaryKey]
			public int Id { get; set; }
			[Column]
			[Column(Configuration = ProviderName.DB2, DbType = "smallint")]
			public bool BoolValue { get; set; }
			[Column]
			[Column(Configuration = ProviderName.DB2, DbType = "smallint")]
			public bool? NullableBoolValue { get; set; }

			public static readonly IEqualityComparer<WhereCases> Comparer = ComparerBuilder.GetEqualityComparer<WhereCases>();
		}

		[Test]
		public void WhereBooleanTest2([DataSources(TestProvName.AllSybase, TestProvName.AllFirebird)] string context)
		{
			void AreEqualLocal(IEnumerable<WhereCases> expected, IQueryable<WhereCases> actual, Expression<Func<WhereCases, bool>> predicate)
			{
				var exp = expected.Where(predicate.Compile());
				var act = actual.  Where(predicate);
				AreEqual(exp, act, WhereCases.Comparer);
				Assert.That(act.ToString(), Does.Not.Contain("<>"));

				var notPredicate = Expression.Lambda<Func<WhereCases, bool>>(
					Expression.Not(predicate.Body), predicate.Parameters);

				var expNot      = expected.Where(notPredicate.Compile()).ToArray();
				var actNotQuery = actual.Where(notPredicate);
				var actNot      = actNotQuery.ToArray();
				AreEqual(expNot, actNot, WhereCases.Comparer);

				Assert.That(actNotQuery.ToString(), Does.Not.Contain("<>"));
			}

			void AreEqualLocalPredicate(IEnumerable<WhereCases> expected, IQueryable<WhereCases> actual, Expression<Func<WhereCases, bool>> predicate, Expression<Func<WhereCases, bool>> localPredicate)
			{
				var actualQuery = actual.Where(predicate);
				AreEqual(expected.Where(localPredicate.Compile()), actualQuery, WhereCases.Comparer);
				Assert.That(actualQuery.ToString(), Does.Not.Contain("<>"));

				var notLocalPredicate = Expression.Lambda<Func<WhereCases, bool>>(
					Expression.Not(localPredicate.Body), localPredicate.Parameters);

				var notPredicate = Expression.Lambda<Func<WhereCases, bool>>(
					Expression.Not(predicate.Body), predicate.Parameters);

				var expNot = expected.Where(notLocalPredicate.Compile()).ToArray();
				var actualNotQuery = actual.Where(notPredicate);

				var actNot = actualNotQuery.ToArray();
				AreEqual(expNot, actNot, WhereCases.Comparer);

				Assert.That(actualNotQuery.ToString(), Does.Not.Contain("<>"));
			}

			using (var db = GetDataContext(context))
			using (var table = db.CreateLocalTable(new[]
			{
				new WhereCases { Id = 1,  BoolValue = true,  NullableBoolValue = null  },
				new WhereCases { Id = 2,  BoolValue = true,  NullableBoolValue = true  },
				new WhereCases { Id = 3,  BoolValue = true,  NullableBoolValue = null  },
				new WhereCases { Id = 4,  BoolValue = true,  NullableBoolValue = true  },
				new WhereCases { Id = 5,  BoolValue = true,  NullableBoolValue = true  },

				new WhereCases { Id = 11, BoolValue = false, NullableBoolValue = null  },
				new WhereCases { Id = 12, BoolValue = false, NullableBoolValue = false },
				new WhereCases { Id = 13, BoolValue = false, NullableBoolValue = null  },
				new WhereCases { Id = 14, BoolValue = false, NullableBoolValue = false },
				new WhereCases { Id = 15, BoolValue = false, NullableBoolValue = false },
			}))
			{
				var local = table.ToArray();

				AreEqualLocal(local, table, t => !t.BoolValue && t.Id > 0);
				AreEqualLocal(local, table, t => !(t.BoolValue != true) && t.Id > 0);
				AreEqualLocal(local, table, t => t.BoolValue == true && t.Id > 0);
				AreEqualLocal(local, table, t => t.BoolValue != true && t.Id > 0);
				AreEqualLocal(local, table, t => t.BoolValue == false && t.Id > 0);

				AreEqualLocalPredicate(local, table,
					t => !t.NullableBoolValue!.Value && t.Id > 0,
					t => (!t.NullableBoolValue.HasValue || !t.NullableBoolValue.Value) && t.Id > 0);

				AreEqualLocal(local, table, t => !(t.NullableBoolValue != true) && t.Id > 0);
				AreEqualLocal(local, table, t => t.NullableBoolValue == true && t.Id > 0);

				if (!context.StartsWith(ProviderName.Access))
				{
					AreEqualLocal(local, table, t => t.NullableBoolValue == null && t.Id > 0);
					AreEqualLocal(local, table, t => t.NullableBoolValue != null && t.Id > 0);

					AreEqualLocal(local, table, t => !(t.NullableBoolValue == null) && t.Id > 0);
					AreEqualLocal(local, table, t => !(t.NullableBoolValue != null) && t.Id > 0);
				}

				AreEqualLocal(local, table, t => (!t.BoolValue && t.NullableBoolValue != true) && t.Id > 0);
				AreEqualLocal(local, table, t => !(!t.BoolValue && t.NullableBoolValue != true) && t.Id > 0);

				AreEqualLocal(local, table, t => (!t.BoolValue && t.NullableBoolValue == false) && t.Id > 0);

				AreEqualLocal(local, table, t => !(!t.BoolValue && t.NullableBoolValue == false) && t.Id > 0);
			}
		}

		[Test]
		public void IsNullTest([DataSources] string context)
		{
			using (var db = GetDataContext(context))
			{
				AreEqual(
					from p in db.Person.AsEnumerable()
					select p.MiddleName into nm
					where !(nm == null)
					select new { nm }
					,
					from p in db.Person
					select p.MiddleName into nm
					where !(nm == null)
					select new { nm });
			}
		}

		[Test]
		public void IsNullOrEmptyTest1([DataSources] string context)
		{
			using (var db = GetDataContext(context))
			{
				AreEqual(
					from p in db.Person.AsEnumerable()
					select p.MiddleName into nm
					where !(string.IsNullOrEmpty(nm))
					select new { nm }
					,
					from p in db.Person
					select p.MiddleName into nm
					where !(string.IsNullOrEmpty(nm))
					select new { nm });
			}
		}

		[Test]
		public void IsNullOrEmptyTest2([DataSources] string context)
		{
			using (var db = GetDataContext(context))
			{
				AreEqual(
					from p in db.Person.AsEnumerable()
					select p.FirstName into nm
					where !(string.IsNullOrEmpty(nm))
					select new { nm }
					,
					from p in db.Person
					select p.FirstName into nm
					where !(string.IsNullOrEmpty(nm))
					select new { nm });
			}
		}

		[Test]
		public void LengthTest1([DataSources] string context)
		{
			using (var db = GetDataContext(context))
			{
				AreEqual(
					from p in db.Person.AsEnumerable()
					select p.MiddleName into nm
					where !(nm?.Length == 0)
					select new { nm }
					,
					from p in db.Person
					select p.MiddleName into nm
					where !(nm.Length == 0)
					select new { nm });
			}
		}

		[Test]
		public void LengthTest2([DataSources] string context)
		{
			using (var db = GetDataContext(context))
			{
				AreEqual(
					from p in db.Person.AsEnumerable()
					select p.FirstName into nm
					where !(nm.Length == 0)
					select new { nm }
					,
					from p in db.Person
					select p.FirstName into nm
					where !(nm.Length == 0)
					select new { nm });
			}
		}

		[Test]
		public void Issue1755Test1([DataSources] string context, [Values(1, 2)] int id, [Values(null, true, false)] bool? flag)
		{
			using (var db = GetDataContext(context))
			{
				var results = (from c in db.Parent
							   where c.ParentID == id
								   && (!flag.HasValue || flag.Value && c.Value1 == null || !flag.Value && c.Value1 != null)
							   select c);

<<<<<<< HEAD
				AssertQuery(results);
=======
				var sql = results.ToString()!;

				AreEqual(
					from c in db.Parent.AsEnumerable()
					where c.ParentID == id
						&& (!flag.HasValue || flag.Value && c.Value1 == null || !flag.Value && c.Value1 != null)
					select c,
					results,
					true);

				// remote context doesn't have access to final SQL
				if (!context.EndsWith(".LinqService"))
					Assert.AreEqual(flag == null ? 0 : 1, Regex.Matches(sql, " AND ").Count);
>>>>>>> ffed6475
			}
		}

		[Test]
		public void Issue1755Test2([DataSources] string context, [Values(1, 2)] int id, [Values(null, true, false)] bool? flag)
		{
			using (var db = GetDataContext(context))
			{
				var results = (from c in db.Parent
							   where c.ParentID == id
								   && (flag == null || flag.Value && c.Value1 == null || !flag.Value && c.Value1 != null)
							   select c);

<<<<<<< HEAD
				AssertQuery(results);
=======
				var sql = results.ToString()!;

				AreEqual(
					from c in db.Parent.AsEnumerable()
					where c.ParentID == id
						&& (flag == null || flag.Value && c.Value1 == null || !flag.Value && c.Value1 != null)
					select c,
					results,
					true);

				// remote context doesn't have access to final SQL
				if (!context.EndsWith(".LinqService"))
					Assert.AreEqual(flag == null ? 0 : 1, Regex.Matches(sql, " AND ").Count);
>>>>>>> ffed6475
			}
		}

		[Test]
		public void ExistsSqlTest1([DataSources(false)] string context)
		{
			using (var db = new TestDataConnection(context))
			using (db.BeginTransaction())
			{
				db.Parent.Where(p => db.Child.Select(c => c.ParentID).Contains(p.ParentID)).Delete();

				Assert.False(db.LastQuery!.ToLower().Contains("iif(exists(") || db.LastQuery!.ToLower().Contains("when exists("));
			}
		}

		[Test]
		public void ExistsSqlTest2([DataSources(false)] string context)
		{
			using (var db = new TestDataConnection(context))
			using (db.BeginTransaction())
			{
				db.Parent.Where(p => p.Children.Any()).Delete();

				Assert.False(db.LastQuery!.ToLower().Contains("iif(exists(") || db.LastQuery!.ToLower().Contains("when exists("));
			}
		}

		[ActiveIssue(1767)]
		[Test]
		public void Issue1767Test([DataSources(false)] string context)
		{
			using (var db = new TestDataConnection(context))
			using (db.BeginTransaction())
			{
				db.Person.FirstOrDefault(p => p.MiddleName != null && p.MiddleName != "test");

				Assert.True(db.LastQuery!.Contains("IS NOT NULL"));
				Assert.False(db.LastQuery!.Contains("IS NULL"));
			}
		}

		class Parameter
		{
			public int Id;
		}

		[Test]
		public void OptionalObjectInCondition([DataSources(false)] string context)
		{
			using (var db = new TestDataConnection(context))
			using (db.BeginTransaction())
			{
				var p  = new Parameter() { Id = 1};
				db.Person.Where(r => r.FirstName == (p != null ? p.Id.ToString() : null)).ToList();
				p = null;
				db.Person.Where(r => r.FirstName == (p != null ? p.Id.ToString() : null)).ToList();
				p = new Parameter() { Id = 1 };
				db.Person.Where(r => r.FirstName == (p != null ? p.Id.ToString() : null)).ToList();
			}
		}

		[Test]
		public void SrtingInterpolationTests([DataSources(false)] string context)
		{
			using (var db = GetDataContext(context))
			{
				var cnt = db.Person
					.Count(p => p.LastName + ", " + p.FirstName == $"{p.LastName}, {p.FirstName}"
					            && "<" + p.LastName + ", " + p.FirstName + ">" == $"<{p.LastName}, {p.FirstName}>"
					            && "<" + p.LastName + p.FirstName + ">" == $"<{p.LastName}{p.FirstName}>"
					            && "<{p.LastName}, " + p.FirstName + " {" + p.LastName + "}" + ">" == $"<{{p.LastName}}, {p.FirstName} {{{p.LastName}}}>"
					            && "{}" + p.LastName == $"{{}}{p.LastName}"
					);

				Assert.That(cnt, Is.EqualTo(db.Person.Count()));
			}
		}


		#region issue 2424
		class Isue2424Table
		{
			[Column] public int    Id;
			[Column] public string StrValue = null!;

			public static readonly Isue2424Table[] Data = new[]
			{
				new Isue2424Table(){ Id = 1, StrValue = "1" },
				new Isue2424Table(){ Id = 3, StrValue = "3" },
				new Isue2424Table(){ Id = 5, StrValue = "5" }
			};
		}

		[Test]
		public void Issue2424([DataSources(false)] string context)
		{
			using (var db = GetDataContext(context))
			using (db.CreateLocalTable(Isue2424Table.Data))
			{
				var record = db.GetTable<Isue2424Table>().Single(i => 0 <= i.StrValue.CompareTo("4"));
				Assert.AreEqual(5, record.Id);
				record = db.GetTable<Isue2424Table>().Single(i => i.StrValue.CompareTo("4") >= 0);
				Assert.AreEqual(5, record.Id);

				record = db.GetTable<Isue2424Table>().Single(i => 0 >= i.StrValue.CompareTo("2"));
				Assert.AreEqual(1, record.Id);
				record = db.GetTable<Isue2424Table>().Single(i => i.StrValue.CompareTo("2") <= 0);
				Assert.AreEqual(1, record.Id);

				record = db.GetTable<Isue2424Table>().Single(i => 0 < i.StrValue.CompareTo("3"));
				Assert.AreEqual(5, record.Id);
				record = db.GetTable<Isue2424Table>().Single(i => i.StrValue.CompareTo("3") > 0);
				Assert.AreEqual(5, record.Id);

				record = db.GetTable<Isue2424Table>().Single(i => 0 > i.StrValue.CompareTo("3"));
				Assert.AreEqual(1, record.Id);
				record = db.GetTable<Isue2424Table>().Single(i => i.StrValue.CompareTo("3") < 0);
				Assert.AreEqual(1, record.Id);

				record = db.GetTable<Isue2424Table>().Single(i => 0 == i.StrValue.CompareTo("3"));
				Assert.AreEqual(3, record.Id);
				record = db.GetTable<Isue2424Table>().Single(i => i.StrValue.CompareTo("3") == 0);
				Assert.AreEqual(3, record.Id);

				record = db.GetTable<Isue2424Table>().Single(i => 0 >= i.StrValue.CompareTo("2"));
				Assert.AreEqual(1, record.Id);
				record = db.GetTable<Isue2424Table>().Single(i => i.StrValue.CompareTo("2") <= 0);
				Assert.AreEqual(1, record.Id);

				record = db.GetTable<Isue2424Table>().Single(i => 0 <= i.StrValue.CompareTo("4"));
				Assert.AreEqual(5, record.Id);
				record = db.GetTable<Isue2424Table>().Single(i => i.StrValue.CompareTo("4") >= 0);
				Assert.AreEqual(5, record.Id);

				record = db.GetTable<Isue2424Table>().Single(i => 0 > i.StrValue.CompareTo("3"));
				Assert.AreEqual(1, record.Id);
				record = db.GetTable<Isue2424Table>().Single(i => i.StrValue.CompareTo("3") < 0);
				Assert.AreEqual(1, record.Id);

				record = db.GetTable<Isue2424Table>().Single(i => 0 < i.StrValue.CompareTo("3"));
				Assert.AreEqual(5, record.Id);
				record = db.GetTable<Isue2424Table>().Single(i => i.StrValue.CompareTo("3") > 0);
				Assert.AreEqual(5, record.Id);

				record = db.GetTable<Isue2424Table>().Single(i => 0 <= i.StrValue.CompareTo("5"));
				Assert.AreEqual(5, record.Id);
				record = db.GetTable<Isue2424Table>().Single(i => i.StrValue.CompareTo("5") >= 0);
				Assert.AreEqual(5, record.Id);

				record = db.GetTable<Isue2424Table>().Single(i => 0 >= i.StrValue.CompareTo("1"));
				Assert.AreEqual(1, record.Id);
				record = db.GetTable<Isue2424Table>().Single(i => i.StrValue.CompareTo("1") <= 0);
				Assert.AreEqual(1, record.Id);
			}
		}
		#endregion
	}
}<|MERGE_RESOLUTION|>--- conflicted
+++ resolved
@@ -1618,9 +1618,6 @@
 								   && (!flag.HasValue || flag.Value && c.Value1 == null || !flag.Value && c.Value1 != null)
 							   select c);
 
-<<<<<<< HEAD
-				AssertQuery(results);
-=======
 				var sql = results.ToString()!;
 
 				AreEqual(
@@ -1634,7 +1631,6 @@
 				// remote context doesn't have access to final SQL
 				if (!context.EndsWith(".LinqService"))
 					Assert.AreEqual(flag == null ? 0 : 1, Regex.Matches(sql, " AND ").Count);
->>>>>>> ffed6475
 			}
 		}
 
@@ -1648,9 +1644,6 @@
 								   && (flag == null || flag.Value && c.Value1 == null || !flag.Value && c.Value1 != null)
 							   select c);
 
-<<<<<<< HEAD
-				AssertQuery(results);
-=======
 				var sql = results.ToString()!;
 
 				AreEqual(
@@ -1664,7 +1657,6 @@
 				// remote context doesn't have access to final SQL
 				if (!context.EndsWith(".LinqService"))
 					Assert.AreEqual(flag == null ? 0 : 1, Regex.Matches(sql, " AND ").Count);
->>>>>>> ffed6475
 			}
 		}
 
