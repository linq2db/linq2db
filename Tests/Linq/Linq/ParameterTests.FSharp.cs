--- conflicted
+++ resolved
@@ -1,4 +1,3 @@
-<<<<<<< HEAD
 ﻿using System;
 using System.Linq;
 
@@ -49,57 +48,4 @@
 			}
 		}
 	}
-}
-=======
-﻿using System;
-using System.Linq;
-
-using LinqToDB;
-using LinqToDB.Data;
-using NUnit.Framework;
-
-#if !NETSTANDARD1_6 && !NETSTANDARD2_0 && !TRAVIS
-using Tests.FSharp.Models;
-#else
-using Tests.Model;
-#endif
-
-namespace Tests.Linq
-{
-	[TestFixture]
-	public partial class ParameterTests : TestBase
-	{
-		[Test]
-		public void SqlStringParameter([DataSources(false)] string context)
-		{
-			using (var db = new DataConnection(context))
-			{
-				var p = "John";
-				var person1 = db.GetTable<Person>().Where(t => t.FirstName == p).Single();
-
-				p = "Tester";
-				var person2 = db.GetTable<Person>().Where(t => t.FirstName == p).Single();
-
-				Assert.That(person1.FirstName, Is.EqualTo("John"));
-				Assert.That(person2.FirstName, Is.EqualTo("Tester"));
-			}
-		}
-
-		// Excluded providers inline such parameter
-		[Test]
-		public void ExposeSqlStringParameter([DataSources(false, ProviderName.DB2, ProviderName.Informix)]
-			string context)
-		{
-			using (var db = new DataConnection(context))
-			{
-				var p   = "abc";
-				var sql = db.GetTable<Person>().Where(t => t.FirstName == p).ToString();
-
-				Console.WriteLine(sql);
-
-				Assert.That(sql, Contains.Substring("(3)").Or.Contains("(4000)"));
-			}
-		}
-	}
-}
->>>>>>> 50334847
+}