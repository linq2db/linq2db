--- conflicted
+++ resolved
@@ -1,105 +1,99 @@
-﻿#if !NOFSHARP
-using System;
-
-using NUnit.Framework;
-
-namespace Tests.Linq
-{
-	[TestFixture]
-	public class FSharpTests : TestBase
-	{
-		[Test, DataContextSource]
-		public void LoadSingle(string context)
-		{
-			using (var db = GetDataContext(context))
-				FSharp.WhereTest.LoadSingle(db);
-		}
-
-		[Test, DataContextSource]
-		public void LoadSinglesWithPatient( string context)
-		{
-			using (var db = GetDataContext(context))
-				FSharp.WhereTest.LoadSinglesWithPatient( db);
-		}
-
-		[Test, DataContextSource]
-		public void LoadSingleWithOptions(string context)
-		{
-
-			var ms = Tests.FSharp.MappingSchema.Initialize();
-
-			using (var db = GetDataContext(context, ms))
-				FSharp.WhereTest.LoadSingleWithOptions(db);
-		}
-
-		[Test, DataContextSource]
-		public void LoadSingleCLIMutable(string context)
-		{
-			using (var db = GetDataContext(context))
-				FSharp.WhereTest.LoadSingleCLIMutable(db, null);
-		}
-
-		[Test, DataContextSource]
-		public void LoadSingleComplexPerson(string context)
-		{
-			using (var db = GetDataContext(context))
-				FSharp.WhereTest.LoadSingleComplexPerson(db);
-		}
-
-		[Test, DataContextSource]
-		public void LoadSingleDeeplyComplexPerson(string context)
-		{
-			using (var db = GetDataContext(context))
-				FSharp.WhereTest.LoadSingleDeeplyComplexPerson(db);
-		}
-
-		[Test, DataContextSource]
-		public void LoadColumnOfDeeplyComplexPerson(string context)
-		{
-			using (var db = GetDataContext(context))
-				FSharp.WhereTest.LoadColumnOfDeeplyComplexPerson(db);
-		}
-
-		[Test, DataContextSource]
-		public void SelectField(string context)
-		{
-			using (var db = GetDataContext(context))
-				FSharp.SelectTest.SelectField(db);
-		}
-
-		[Test, DataContextSource, Ignore("Not currently supported")]
-		public void SelectFieldDeeplyComplexPerson(string context)
-		{
-			using (var db = GetDataContext(context))
-				FSharp.SelectTest.SelectFieldDeeplyComplexPerson(db);
-		}
-
-		[Test, DataContextSource]
-		public void Insert1(string context)
-		{
-			using (var db = GetDataContext(context))
-				FSharp.InsertTest.Insert1(db);
-		}
-
-		[Test, DataContextSource, Ignore("It breaks following tests.")]
-		public void Insert2(string context)
-		{
-			using (var db = GetDataContext(context))
-				FSharp.InsertTest.Insert2(db);
-		}
-<<<<<<< HEAD
-	}
-}
-#endif
-=======
-
-        [Test, DataContextSource]
-        public void SelectLeftJoin(string context)
-        {
-            using (var db = GetDataContext(context))
-                FSharp.SelectTest.SelectLeftJoin(db);   
-        }
-    }
-}
-
->>>>>>> aef4753f
+﻿#if !NOFSHARP
+using System;
+
+using NUnit.Framework;
+
+namespace Tests.Linq
+{
+	[TestFixture]
+	public class FSharpTests : TestBase
+	{
+		[Test, DataContextSource]
+		public void LoadSingle(string context)
+		{
+			using (var db = GetDataContext(context))
+				FSharp.WhereTest.LoadSingle(db);
+		}
+
+		[Test, DataContextSource]
+		public void LoadSinglesWithPatient( string context)
+		{
+			using (var db = GetDataContext(context))
+				FSharp.WhereTest.LoadSinglesWithPatient( db);
+		}
+
+		[Test, DataContextSource]
+		public void LoadSingleWithOptions(string context)
+		{
+
+			var ms = Tests.FSharp.MappingSchema.Initialize();
+
+			using (var db = GetDataContext(context, ms))
+				FSharp.WhereTest.LoadSingleWithOptions(db);
+		}
+
+		[Test, DataContextSource]
+		public void LoadSingleCLIMutable(string context)
+		{
+			using (var db = GetDataContext(context))
+				FSharp.WhereTest.LoadSingleCLIMutable(db, null);
+		}
+
+		[Test, DataContextSource]
+		public void LoadSingleComplexPerson(string context)
+		{
+			using (var db = GetDataContext(context))
+				FSharp.WhereTest.LoadSingleComplexPerson(db);
+		}
+
+		[Test, DataContextSource]
+		public void LoadSingleDeeplyComplexPerson(string context)
+		{
+			using (var db = GetDataContext(context))
+				FSharp.WhereTest.LoadSingleDeeplyComplexPerson(db);
+		}
+
+		[Test, DataContextSource]
+		public void LoadColumnOfDeeplyComplexPerson(string context)
+		{
+			using (var db = GetDataContext(context))
+				FSharp.WhereTest.LoadColumnOfDeeplyComplexPerson(db);
+		}
+
+		[Test, DataContextSource]
+		public void SelectField(string context)
+		{
+			using (var db = GetDataContext(context))
+				FSharp.SelectTest.SelectField(db);
+		}
+
+		[Test, DataContextSource, Ignore("Not currently supported")]
+		public void SelectFieldDeeplyComplexPerson(string context)
+		{
+			using (var db = GetDataContext(context))
+				FSharp.SelectTest.SelectFieldDeeplyComplexPerson(db);
+		}
+
+		[Test, DataContextSource]
+		public void Insert1(string context)
+		{
+			using (var db = GetDataContext(context))
+				FSharp.InsertTest.Insert1(db);
+		}
+
+		[Test, DataContextSource, Ignore("It breaks following tests.")]
+		public void Insert2(string context)
+		{
+			using (var db = GetDataContext(context))
+				FSharp.InsertTest.Insert2(db);
+		}
+
+        [Test, DataContextSource]
+        public void SelectLeftJoin(string context)
+        {
+            using (var db = GetDataContext(context))
+                FSharp.SelectTest.SelectLeftJoin(db);   
+        }
+    }
+}
+#endif