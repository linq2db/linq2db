--- conflicted
+++ resolved
@@ -1,4 +1,3 @@
-<<<<<<< HEAD
 ﻿using System;
 
 using NUnit.Framework;
@@ -96,106 +95,4 @@
 				FSharp.SelectTest.SelectLeftJoin(db);
 		}
 	}
-}
-=======
-﻿#if !TRAVIS
-using System;
-
-using NUnit.Framework;
-
-namespace Tests.Linq
-{
-	[TestFixture]
-	public class FSharpTests : TestBase
-	{
-		[Test]
-		public void LoadSingle([DataSources] string context)
-		{
-			using (var db = GetDataContext(context))
-				FSharp.WhereTest.LoadSingle(db);
-		}
-
-		[Test]
-		public void LoadSinglesWithPatient([DataSources] string context)
-		{
-			using (var db = GetDataContext(context))
-				FSharp.WhereTest.LoadSinglesWithPatient( db);
-		}
-
-		[Test]
-		public void LoadSingleWithOptions([DataSources] string context)
-		{
-
-			var ms = Tests.FSharp.MappingSchema.Initialize();
-
-			using (var db = GetDataContext(context, ms))
-				FSharp.WhereTest.LoadSingleWithOptions(db);
-		}
-
-		[Test]
-		public void LoadSingleCLIMutable([DataSources] string context)
-		{
-			using (var db = GetDataContext(context))
-				FSharp.WhereTest.LoadSingleCLIMutable(db, null);
-		}
-
-		[Test]
-		public void LoadSingleComplexPerson([DataSources] string context)
-		{
-			using (var db = GetDataContext(context))
-				FSharp.WhereTest.LoadSingleComplexPerson(db);
-		}
-
-		[Test]
-		public void LoadSingleDeeplyComplexPerson([DataSources] string context)
-		{
-			using (var db = GetDataContext(context))
-				FSharp.WhereTest.LoadSingleDeeplyComplexPerson(db);
-		}
-
-		[Test]
-		public void LoadColumnOfDeeplyComplexPerson([DataSources] string context)
-		{
-			using (var db = GetDataContext(context))
-				FSharp.WhereTest.LoadColumnOfDeeplyComplexPerson(db);
-		}
-
-		[Test]
-		public void SelectField([DataSources] string context)
-		{
-			using (var db = GetDataContext(context))
-				FSharp.SelectTest.SelectField(db);
-		}
-
-		[Test, ActiveIssue("Not currently supported")]
-		public void SelectFieldDeeplyComplexPerson([DataSources] string context)
-		{
-			using (var db = GetDataContext(context))
-				FSharp.SelectTest.SelectFieldDeeplyComplexPerson(db);
-		}
-
-		[Test]
-		public void Insert1([DataSources] string context)
-		{
-			using (var db = GetDataContext(context))
-				FSharp.InsertTest.Insert1(db);
-		}
-
-		[Test, ActiveIssue("It breaks following tests.")]
-		public void Insert2([DataSources] string context)
-		{
-			using (var db = GetDataContext(context))
-				FSharp.InsertTest.Insert2(db);
-		}
-
-		[ActiveIssue(416)]
-		[Test]
-		public void SelectLeftJoin([DataSources] string context)
-		{
-			using (var db = GetDataContext(context))
-				FSharp.SelectTest.SelectLeftJoin(db);
-		}
-	}
-}
-#endif
->>>>>>> 50334847
+}