--- conflicted
+++ resolved
@@ -796,7 +796,6 @@
 			}
 		}
 
-<<<<<<< HEAD
 		static int[] IdValues = new[] { 1, 2, 3 };
 
 		[Test]
@@ -822,7 +821,7 @@
 				AssertQuery(query);
 			}
 		}
-=======
+
 		class PersonListProjection
 		{
 			public int        Id      { get; set; }
@@ -851,8 +850,6 @@
 				personWithList.Should().HaveCountGreaterThan(0);
 				personWithList.All(p => p.SomeList == null).Should().BeTrue();
 			}
->>>>>>> de58ed07
-
 		}
 
 		[Test]
