--- conflicted
+++ resolved
@@ -5,22 +5,17 @@
 using LinqToDB;
 using LinqToDB.SqlQuery;
 
-<<<<<<< HEAD
-=======
 using static LinqToDB.ProviderName;
 
->>>>>>> b1ea55e8
 using NUnit.Framework;
 
 namespace Tests.Linq
 {
 	using PN = ProviderName;
 
-	public static class Sql2
+	public static class TestedExtensions
 	{
-		#region DatePart
-
-		class DatePartBuilder : Sql.IExtensionCallBuilder
+		class DatePartBuilder: Sql.IExtensionCallBuilder
 		{
 			public void Build(Sql.ISqExtensionBuilder builder)
 			{
@@ -66,7 +61,7 @@
 					case Sql.DateParts.WeekDay     :
 						builder.Expression = "WeekDay(Date_Add({date}, interval 1 day))";
 						builder.ResultExpression = builder.Inc(builder.ConvertToSqlExpression(Precedence.Primary));
-						return;
+						break;
 					case Sql.DateParts.Hour        : partStr = "hour";        break;
 					case Sql.DateParts.Minute      : partStr = "minute";      break;
 					case Sql.DateParts.Second      : partStr = "second";      break;
@@ -97,7 +92,7 @@
 					case Sql.DateParts.WeekDay     :
 						builder.Expression = "Extract(dow from {date})";
 						builder.ResultExpression = builder.Inc(builder.ConvertToSqlExpression(Precedence.Primary));
-						return;
+						break;
 					case Sql.DateParts.Hour        : partStr = "hour";    break;
 					case Sql.DateParts.Minute      : partStr = "minute";  break;
 					case Sql.DateParts.Second      : partStr = "second";  break;
@@ -125,7 +120,7 @@
 					case Sql.DateParts.Quarter     :
 						builder.Expression = "Cast(strFTime('%m', {date}) as int)";
 						builder.ResultExpression = builder.Inc(builder.Div(builder.Dec(builder.ConvertToSqlExpression(Precedence.Primary)), 3));
-						return;
+						break;
 					case Sql.DateParts.Month       : partStr = "m"; break;
 					case Sql.DateParts.DayOfYear   : partStr = "j"; break;
 					case Sql.DateParts.Day         : partStr = "d"; break;
@@ -133,7 +128,7 @@
 					case Sql.DateParts.WeekDay     :
 						builder.Expression = "Cast(strFTime('%w', {date}) as int)";
 						builder.ResultExpression = builder.Inc(builder.ConvertToSqlExpression(Precedence.Primary));
-						return;
+						break;
 					case Sql.DateParts.Hour        : partStr = "H"; break;
 					case Sql.DateParts.Minute      : partStr = "M"; break;
 					case Sql.DateParts.Second      : partStr = "S"; break;
@@ -181,31 +176,25 @@
 		{
 			public void Build(Sql.ISqExtensionBuilder builder)
 			{
-				string exprStr;
-				var part = builder.GetValue<Sql.DateParts>("part");
-				switch (part)
-				{
-					case Sql.DateParts.Year        : exprStr = "Year({date})";                     break;
-					case Sql.DateParts.Quarter     : 
-						builder.Expression = "Floor((Month({date})-1) / 3)";
-						builder.ResultExpression = builder.Inc(builder.ConvertToSqlExpression());
-						return;
-					case Sql.DateParts.Month       : exprStr = "Month({date})";                    break;
-					case Sql.DateParts.DayOfYear   : exprStr = "DayOfYear({date})";                break;
-					case Sql.DateParts.Day         : exprStr = "DayOfMonth({date})";               break;
-					case Sql.DateParts.Week        : exprStr = "Week({date})";                     break;
-					case Sql.DateParts.WeekDay     : 
-						builder.Expression = "MOD(Weekday({date}) + 1, 7)";
-						builder.ResultExpression = builder.Inc(builder.ConvertToSqlExpression());
-						return;
-					case Sql.DateParts.Hour        : exprStr = "Hour({date})";                     break;
-					case Sql.DateParts.Minute      : exprStr = "Minute({date})";                   break;
-					case Sql.DateParts.Second      : exprStr = "Second({date})";                   break;
-					default:
-						throw new ArgumentOutOfRangeException();
-				}
-
-				builder.Expression = exprStr;
+				string partStr;
+				var part = builder.GetValue<Sql.DateParts>("part");
+				switch (part)
+				{
+					case Sql.DateParts.Year        : partStr = "Year({date})";                     break;
+					case Sql.DateParts.Quarter     : partStr = "Floor((Month({date})-1) / 3) + 1"; break;
+					case Sql.DateParts.Month       : partStr = "Month({date})";                    break;
+					case Sql.DateParts.DayOfYear   : partStr = "DayOfYear({date})";                break;
+					case Sql.DateParts.Day         : partStr = "DayOfMonth({date})";               break;
+					case Sql.DateParts.Week        : partStr = "Week({date})";                     break;
+					case Sql.DateParts.WeekDay     : partStr = "MOD(Weekday({date}) + 1, 7) + 1";  break;
+					case Sql.DateParts.Hour        : partStr = "Hour({date})";                     break;
+					case Sql.DateParts.Minute      : partStr = "Minute({date})";                   break;
+					case Sql.DateParts.Second      : partStr = "Second({date})";                   break;
+					default:
+						throw new ArgumentOutOfRangeException();
+				}
+
+				builder.Expression = partStr;
 			}
 		}
 
@@ -213,52 +202,26 @@
 		{
 			public void Build(Sql.ISqExtensionBuilder builder)
 			{
-				string exprStr;
-				var part = builder.GetValue<Sql.DateParts>("part");
-				switch (part)
-				{
-					case Sql.DateParts.Year        : exprStr = "Year({date})";          break;
-					case Sql.DateParts.Quarter:
-						{
-							builder.Expression       = "Month({date})";
-							builder.ResultExpression =
-								builder.Inc(builder.Div(builder.Dec(builder.ConvertToSqlExpression(Precedence.Primary)), 3));
-							return;
-						}
-					case Sql.DateParts.Month       : exprStr = "Month({date})";         break;
-					case Sql.DateParts.DayOfYear   :
-						{
-							var param = builder.GetExpression("date");
-							builder.ResultExpression = builder.Inc(
-								builder.Sub<int>(
-									new SqlFunction(null, "Mdy",
-										new SqlFunction(null, "Month", param),
-										new SqlFunction(null, "Day", param),
-										new SqlFunction(null, "Year", param)),
-									new SqlFunction(null, "Mdy",
-										new SqlValue(1),
-										new SqlValue(1),
-										new SqlFunction(null, "Year", param)))
-							);
-							return;
-						}
-					case Sql.DateParts.Day         : exprStr = "Day({date})";           break;
-					case Sql.DateParts.Week        : exprStr = "((Extend({date}, year to day) - (Mdy(12, 31 - WeekDay(Mdy(1, 1, year({date}))), Year({date}) - 1) + Interval(1) day to day)) / 7 + Interval(1) day to day)::char(10)::int"; break;
-					case Sql.DateParts.WeekDay     : 
-						{
-							builder.Expression = "weekDay({date})";
-							builder.ResultExpression = builder.Inc(builder.ConvertToSqlExpression(Precedence.Primary));
-							return;
-						}
-					case Sql.DateParts.Hour        : exprStr = "({date}::datetime Hour to Hour)::char(3)::int";     break;
-					case Sql.DateParts.Minute      : exprStr = "({date}::datetime Minute to Minute)::char(3)::int"; break;
-					case Sql.DateParts.Second      : exprStr = "({date}::datetime Second to Second)::char(3)::int"; break;
-					case Sql.DateParts.Millisecond : exprStr = "Millisecond({date})";                               break;
-					default:
-						throw new ArgumentOutOfRangeException();
-				}
-
-				builder.Expression = exprStr;
+				string partStr;
+				var part = builder.GetValue<Sql.DateParts>("part");
+				switch (part)
+				{
+					case Sql.DateParts.Year        : partStr = "Year({date})";          break;
+					case Sql.DateParts.Quarter     : partStr = "((Month({date}) - 1) / 3 + 1)"; break;
+					case Sql.DateParts.Month       : partStr = "Month({date})";         break;
+					case Sql.DateParts.DayOfYear   : partStr = "(Mdy(Month({date}), Day({date}), Year({date})) - Mdy(1, 1, Year({date})) + 1)"; break;
+					case Sql.DateParts.Day         : partStr = "Day({date})";           break;
+					case Sql.DateParts.Week        : partStr = "((Extend({date}, year to day) - (Mdy(12, 31 - WeekDay(Mdy(1, 1, year({date}))), Year({date}) - 1) + Interval(1) day to day)) / 7 + Interval(1) day to day)::char(10)::int"; break;
+					case Sql.DateParts.WeekDay     : partStr = "(weekDay({date}) + 1)"; break;
+					case Sql.DateParts.Hour        : partStr = "({date}::datetime Hour to Hour)::char(3)::int";     break;
+					case Sql.DateParts.Minute      : partStr = "({date}::datetime Minute to Minute)::char(3)::int"; break;
+					case Sql.DateParts.Second      : partStr = "({date}::datetime Second to Second)::char(3)::int"; break;
+					case Sql.DateParts.Millisecond : partStr = "Millisecond({date})";   break;
+					default:
+						throw new ArgumentOutOfRangeException();
+				}
+
+				builder.Expression = partStr;
 			}
 		}
 
@@ -276,12 +239,7 @@
 					case Sql.DateParts.DayOfYear   : partStr = "To_Number(To_Char({date}, 'DDD'))";                   break;
 					case Sql.DateParts.Day         : partStr = "To_Number(To_Char({date}, 'DD'))";                    break;
 					case Sql.DateParts.Week        : partStr = "To_Number(To_Char({date}, 'WW'))";                    break;
-					case Sql.DateParts.WeekDay:
-						{
-							builder.Expression = "Mod(1 + Trunc({date}) - Trunc({date}, 'IW'), 7)";
-							builder.ResultExpression = builder.Inc(builder.ConvertToSqlExpression(Precedence.Primary));
-							return;
-						}
+					case Sql.DateParts.WeekDay     : partStr = "Mod(1 + Trunc({date}) - Trunc({date}, 'IW'), 7) + 1"; break;
 					case Sql.DateParts.Hour        : partStr = "To_Number(To_Char({date}, 'HH24'))";                  break;
 					case Sql.DateParts.Minute      : partStr = "To_Number(To_Char({date}, 'MI'))";                    break;
 					case Sql.DateParts.Second      : partStr = "To_Number(To_Char({date}, 'SS'))";                    break;
@@ -312,12 +270,7 @@
 					case Sql.DateParts.Hour        : partStr = "To_Number(To_Char({date}, 'HH24'))";                  break;
 					case Sql.DateParts.Minute      : partStr = "To_Number(To_Char({date}, 'MI'))";                    break;
 					case Sql.DateParts.Second      : partStr = "To_Number(To_Char({date}, 'SS'))";                    break;
-					case Sql.DateParts.Millisecond:
-						{
-							builder.Expression = "To_Number(To_Char({date}, 'FF'))";
-							builder.ResultExpression = builder.Div(builder.ConvertToSqlExpression(Precedence.Primary), 1000);
-							return;
-						}
+					case Sql.DateParts.Millisecond : partStr = "To_Number(To_Char({date}, 'FF')) / 1000";             break;
 					default:
 						throw new ArgumentOutOfRangeException();
 				}
@@ -364,17 +317,18 @@
 			}
 		}
 
-		[Sql.Extension(               "DatePart({part}, {date})",                 ServerSideOnly = false, PreferServerSide = false, BuilderType = typeof(DatePartBuilder))]
-		[Sql.Extension(PN.DB2,        "",                                         ServerSideOnly = false, PreferServerSide = false, BuilderType = typeof(DatePartBuilderDB2))] // TODO: Not checked
-		[Sql.Extension(PN.Informix,   "",                                         ServerSideOnly = false, PreferServerSide = false, BuilderType = typeof(DatePartBuilderInformix))] 
-		[Sql.Extension(PN.MySql,      "Extract({part} from {date})",              ServerSideOnly = false, PreferServerSide = false, BuilderType = typeof(DatePartBuilderMySql))]
-		[Sql.Extension(PN.PostgreSQL, "Extract({part} from {date})",              ServerSideOnly = false, PreferServerSide = false, BuilderType = typeof(DatePartBuilderPostgre))]
-		[Sql.Extension(PN.Firebird,   "Extract({part} from {date})",              ServerSideOnly = false, PreferServerSide = false, BuilderType = typeof(DatePartBuilderFirebird))]
-		[Sql.Extension(PN.SQLite,     "Cast(StrFTime('%{part}', {date}) as int)", ServerSideOnly = false, PreferServerSide = false, BuilderType = typeof(DatePartBuilderSqLite))]
-		[Sql.Extension(PN.Access,     "DatePart('{part}', {date})",               ServerSideOnly = false, PreferServerSide = false, BuilderType = typeof(DatePartBuilderAccess))]
-		[Sql.Extension(PN.SapHana,    "",                                         ServerSideOnly = false, PreferServerSide = false, BuilderType = typeof(DatePartBuilderSapHana))]
-		[Sql.Extension(PN.Oracle,     "",                                         ServerSideOnly = false, PreferServerSide = false, BuilderType = typeof(DatePartBuilderOracle))]
-		public static int? DatePart(Sql.DateParts part, [ExprParameter] DateTime? date)
+
+		[Sql.Extension(               "DatePart({part}, {date})",                 ServerSideOnly = false, BuilderType = typeof(DatePartBuilder))]
+		[Sql.Extension(PN.DB2,        "",                                         ServerSideOnly = false, BuilderType = typeof(DatePartBuilderDB2))] // TODO: Not checked
+		[Sql.Extension(PN.Informix,   "",                                         ServerSideOnly = false, BuilderType = typeof(DatePartBuilderInformix))] // TODO: Not checked
+		[Sql.Extension(PN.MySql,      "Extract({part} from {date})",              ServerSideOnly = false, BuilderType = typeof(DatePartBuilderMySql))]
+		[Sql.Extension(PN.PostgreSQL, "Extract({part} from {date})",              ServerSideOnly = false, BuilderType = typeof(DatePartBuilderPostgre))]
+		[Sql.Extension(PN.Firebird,   "Extract({part} from {date})",              ServerSideOnly = false, BuilderType = typeof(DatePartBuilderFirebird))]
+		[Sql.Extension(PN.SQLite,     "Cast(StrFTime('%{part}', {date}) as int)", ServerSideOnly = false, BuilderType = typeof(DatePartBuilderSqLite))]
+		[Sql.Extension(PN.Access,     "DatePart('{part}', {date})",               ServerSideOnly = false, BuilderType = typeof(DatePartBuilderAccess))]
+		[Sql.Extension(PN.SapHana,    "",                                         ServerSideOnly = false, BuilderType = typeof(DatePartBuilderSapHana))]
+		[Sql.Extension(PN.Oracle,     "",                                         ServerSideOnly = false, BuilderType = typeof(DatePartBuilderOracle))]
+		public static int? DatePart(this Sql.ISqlExtension ext, Sql.DateParts part, [ExprParameter] DateTime? date)
 		{
 			if (date == null)
 				return null;
@@ -396,339 +350,6 @@
 
 			throw new InvalidOperationException();
 		}
-
-		#endregion DatePart
-
-		#region DateAdd
-
-		class DateAddBuilderOracle : Sql.IExtensionCallBuilder
-		{
-			public void Build(Sql.ISqExtensionBuilder builder)
-			{
-				var part    = builder.GetValue<Sql.DateParts>("part");
-				var date    = builder.GetExpression("date");
-				var number  = builder.GetExpression("number");
-				switch (part)
-				{
-					case Sql.DateParts.Year  : 
-						builder.ResultExpression = new SqlFunction(typeof(DateTime?), "Add_Months", date, builder.Mul(number, 12));
-						break;
-					case Sql.DateParts.Quarter : 
-						builder.ResultExpression = new SqlFunction(typeof(DateTime?), "Add_Months", date, builder.Mul(number, 3));
-						break;
-					case Sql.DateParts.Month : 
-						builder.ResultExpression = new SqlFunction(typeof(DateTime?), "Add_Months", builder.GetExpression("date"), builder.GetExpression("number"));
-						break;
-					case Sql.DateParts.DayOfYear   :
-					case Sql.DateParts.WeekDay     :
-					case Sql.DateParts.Day         : builder.ResultExpression = builder.Add<DateTime>(date, number);                                   break;
-					case Sql.DateParts.Week        : builder.ResultExpression = builder.Add<DateTime>(date, builder.Mul(number,                   7)); break;
-					case Sql.DateParts.Hour        : builder.ResultExpression = builder.Add<DateTime>(date, builder.Div(number,                  24)); break;
-					case Sql.DateParts.Minute      : builder.ResultExpression = builder.Add<DateTime>(date, builder.Div(number,             60 * 24)); break;
-					case Sql.DateParts.Second      : builder.ResultExpression = builder.Add<DateTime>(date, builder.Div(number,        60 * 60 * 24)); break;
-					case Sql.DateParts.Millisecond : builder.ResultExpression = builder.Add<DateTime>(date, builder.Div(number, 1000 * 60 * 60 * 24)); break;	
-					default:
-						throw new ArgumentOutOfRangeException();
-				}
-			}
-		}
-
-		class DateAddBuilderDB2 : Sql.IExtensionCallBuilder
-		{
-			public void Build(Sql.ISqExtensionBuilder builder)
-			{
-				var part    = builder.GetValue<Sql.DateParts>("part");
-				var date    = builder.GetExpression("date");
-				var number  = builder.GetExpression("number");
-
-				string expStr;
-
-				switch (part)
-				{
-					case Sql.DateParts.Year        : expStr = "{0} + {1} Year";                 break;
-					case Sql.DateParts.Quarter     : expStr = "{0} + ({1} * 3) Month";          break;
-					case Sql.DateParts.Month       : expStr = "{0} + {1} Month";                break;
-					case Sql.DateParts.DayOfYear   : 
-					case Sql.DateParts.WeekDay     : 
-					case Sql.DateParts.Day         : expStr = "{0} + {1} Day";                  break;
-					case Sql.DateParts.Week        : expStr = "{0} + ({1} * 7) Day";            break;
-					case Sql.DateParts.Hour        : expStr = "{0} + {1} Hour";                 break;
-					case Sql.DateParts.Minute      : expStr = "{0} + {1} Minute";               break;
-					case Sql.DateParts.Second      : expStr = "{0} + {1} Second";               break;
-					case Sql.DateParts.Millisecond : expStr = "{0} + ({1} * 1000) Microsecond"; break;
-					default:
-						throw new ArgumentOutOfRangeException();
-				}
-
-				builder.ResultExpression = new SqlExpression(typeof(DateTime?), expStr, Precedence.Additive, date, number);
-			}
-		}
-
-		class DateAddBuilderInformix : Sql.IExtensionCallBuilder
-		{
-			public void Build(Sql.ISqExtensionBuilder builder)
-			{
-				var part    = builder.GetValue<Sql.DateParts>("part");
-				var date    = builder.GetExpression("date");
-				var number  = builder.GetExpression("number");
-
-				string expStr;
-				switch (part)
-				{
-					case Sql.DateParts.Year        : expStr = "{0} + Interval({1}) Year to Year";       break;
-					case Sql.DateParts.Quarter     : expStr = "{0} + Interval({1}) Month to Month * 3"; break;
-					case Sql.DateParts.Month       : expStr = "{0} + Interval({1}) Month to Month";     break;
-					case Sql.DateParts.DayOfYear   : 
-					case Sql.DateParts.WeekDay     : 
-					case Sql.DateParts.Day         : expStr = "{0} + Interval({1}) Day to Day";         break;
-					case Sql.DateParts.Week        : expStr = "{0} + Interval({1}) Day to Day * 7";     break;
-					case Sql.DateParts.Hour        : expStr = "{0} + Interval({1}) Hour to Hour";       break;
-					case Sql.DateParts.Minute      : expStr = "{0} + Interval({1}) Minute to Minute";   break;
-					case Sql.DateParts.Second      : expStr = "{0} + Interval({1}) Second to Second";   break;
-					case Sql.DateParts.Millisecond : expStr = "{0} + Interval({1}) Second to Fraction * 1000";  break;
-					default:
-						throw new ArgumentOutOfRangeException();
-				}
-
-				builder.ResultExpression = new SqlExpression(typeof(DateTime?), expStr, Precedence.Additive, date, number);
-			}
-		}
-
-		class DateAddBuilderPostgreSQL : Sql.IExtensionCallBuilder
-		{
-			public void Build(Sql.ISqExtensionBuilder builder)
-			{
-				var part    = builder.GetValue<Sql.DateParts>("part");
-				var date    = builder.GetExpression("date");
-				var number  = builder.GetExpression("number");
-
-				string expStr;
-				switch (part)
-				{
-					case Sql.DateParts.Year        : expStr = "{0} + {1} * Interval '1 Year'";         break;
-					case Sql.DateParts.Quarter     : expStr = "{0} + {1} * Interval '1 Month' * 3";    break;
-					case Sql.DateParts.Month       : expStr = "{0} + {1} * Interval '1 Month'";        break;
-					case Sql.DateParts.DayOfYear   : 
-					case Sql.DateParts.WeekDay     : 
-					case Sql.DateParts.Day         : expStr = "{0} + {1} * Interval '1 Day'";          break;
-					case Sql.DateParts.Week        : expStr = "{0} + {1} * Interval '1 Day' * 7";      break;
-					case Sql.DateParts.Hour        : expStr = "{0} + {1} * Interval '1 Hour'";         break;
-					case Sql.DateParts.Minute      : expStr = "{0} + {1} * Interval '1 Minute'";       break;
-					case Sql.DateParts.Second      : expStr = "{0} + {1} * Interval '1 Second'";       break;
-					case Sql.DateParts.Millisecond : expStr = "{0} + {1} * Interval '1 Millisecond'";  break;
-					default:
-						throw new ArgumentOutOfRangeException();
-				}
-
-				builder.ResultExpression = new SqlExpression(typeof(DateTime?), expStr, Precedence.Additive, date, number);
-			}
-		}
-
-		class DateAddBuilderMySql : Sql.IExtensionCallBuilder
-		{
-			public void Build(Sql.ISqExtensionBuilder builder)
-			{
-				var part    = builder.GetValue<Sql.DateParts>("part");
-				var date    = builder.GetExpression("date");
-				var number  = builder.GetExpression("number");
-
-				string expStr;
-				switch (part)
-				{
-					case Sql.DateParts.Year        : expStr = "Interval {0} Year"; break;
-					case Sql.DateParts.Quarter     : expStr = "Interval {0} Quarter"; break;
-					case Sql.DateParts.Month       : expStr = "Interval {0} Month"; break;
-					case Sql.DateParts.DayOfYear   : 
-					case Sql.DateParts.WeekDay     : 
-					case Sql.DateParts.Day         : expStr = "Interval {0} Day";          break;
-					case Sql.DateParts.Week        : expStr = "Interval {0} Week"; break;
-					case Sql.DateParts.Hour        : expStr = "Interval {0} Hour"; break;
-					case Sql.DateParts.Minute      : expStr = "Interval {0} Minute"; break;
-					case Sql.DateParts.Second      : expStr = "Interval {0} Second"; break;
-					case Sql.DateParts.Millisecond : expStr = "Interval {0} Millisecond"; break;
-					default:
-						throw new ArgumentOutOfRangeException();
-				}
-
-				builder.ResultExpression = new SqlFunction(typeof(DateTime?), "Date_Add", date,
-					new SqlExpression(expStr, Precedence.Primary, number));
-			}
-		}
-
-		class DateAddBuilderSQLite : Sql.IExtensionCallBuilder
-		{
-			public void Build(Sql.ISqExtensionBuilder builder)
-			{
-				var part    = builder.GetValue<Sql.DateParts>("part");
-				var date    = builder.GetExpression("date");
-				var number  = builder.GetExpression("number");
-
-				string expStr;
-				switch (part)
-				{
-					case Sql.DateParts.Year        : expStr = "'{0} Year'"; break;
-					case Sql.DateParts.Quarter     : 
-						expStr = "'{0} Month'"; 
-						number = builder.Mul(number, 3);
-						break;
-					case Sql.DateParts.Month       : expStr = "'{0} Month'"; break;
-					case Sql.DateParts.DayOfYear   : 
-					case Sql.DateParts.WeekDay     : 
-					case Sql.DateParts.Day         : expStr = "'{0} Day'";          break;
-					case Sql.DateParts.Week        : 
-						expStr = "'{0} Day'"; 
-						number = builder.Mul(number, 7);
-						break;
-					case Sql.DateParts.Hour        : expStr = "'{0} Hour'"; break;
-					case Sql.DateParts.Minute      : expStr = "'{0} Minute'"; break;
-					case Sql.DateParts.Second      : expStr = "'{0} Second'"; break;
-					case Sql.DateParts.Millisecond : expStr = "'{0} Millisecond'"; break;
-					default:
-						throw new ArgumentOutOfRangeException();
-				}
-
-				builder.ResultExpression = new SqlFunction(typeof(DateTime?), "DateTime", date,
-					new SqlExpression(expStr, Precedence.Additive, number));
-			}
-		}
-
-		class DateAddBuilderAccess : Sql.IExtensionCallBuilder
-		{
-			public void Build(Sql.ISqExtensionBuilder builder)
-			{
-				var part    = builder.GetValue<Sql.DateParts>("part");
-				var date    = builder.GetExpression("date");
-				var number  = builder.GetExpression("number");
-
-				string partStr;
-				switch (part)
-				{
-					case Sql.DateParts.Year        : partStr = "yyyy"; break;
-					case Sql.DateParts.Quarter     : partStr = "q";    break;
-					case Sql.DateParts.Month       : partStr = "m";    break;
-					case Sql.DateParts.DayOfYear   : partStr = "y";    break; 
-					case Sql.DateParts.Day         : partStr = "d";    break;
-					case Sql.DateParts.Week        : partStr = "ww";   break;
-					case Sql.DateParts.WeekDay     : partStr = "w";    break;
-					case Sql.DateParts.Hour        : partStr = "h";    break;
-					case Sql.DateParts.Minute      : partStr = "n";    break;
-					case Sql.DateParts.Second      : partStr = "s";    break;
-					default:
-						throw new ArgumentOutOfRangeException();
-				}
-
-				builder.ResultExpression = new SqlFunction(typeof(DateTime?), "DateAdd", 
-					new SqlValue(partStr), number, date);
-			}
-		}
-
-		class DateAddBuilderSapHana : Sql.IExtensionCallBuilder
-		{
-			public void Build(Sql.ISqExtensionBuilder builder)
-			{
-				var part    = builder.GetValue<Sql.DateParts>("part");
-				var date    = builder.GetExpression("date");
-				var number  = builder.GetExpression("number");
-
-				string function;
-				switch (part)
-				{
-					case Sql.DateParts.Year        : function = "Add_Years";   break;
-					case Sql.DateParts.Quarter     : 
-						function = "Add_Months";
-						number   = builder.Mul(number, 3);  
-						break;
-					case Sql.DateParts.Month       : function = "Add_Months";  break;
-					case Sql.DateParts.DayOfYear   : 
-					case Sql.DateParts.Day         : 
-					case Sql.DateParts.WeekDay     : function = "Add_Days";    break;
-					case Sql.DateParts.Week        : 
-						function = "Add_Days";   
-						number   = builder.Mul(number, 7);  
-						break;
-					case Sql.DateParts.Hour        : 
-						function = "Add_Seconds";
-						number   = builder.Mul(number, 3600);
-						break;
-					case Sql.DateParts.Minute      : 
-						function = "Add_Seconds";
-						number   = builder.Mul(number, 60);
-						break;
-					case Sql.DateParts.Second      : function = "Add_Seconds"; break;
-					default:
-						throw new ArgumentOutOfRangeException();
-				}
-
-				builder.ResultExpression = new SqlFunction(typeof(DateTime?), function, date, number);
-			}
-		}
-
-		class DateAddBuilderFirebird : Sql.IExtensionCallBuilder
-		{
-			public void Build(Sql.ISqExtensionBuilder builder)
-			{
-				var part    = builder.GetValue<Sql.DateParts>("part");
-				var date    = builder.GetExpression("date");
-				var number  = builder.GetExpression("number");
-
-				ISqlExpression partSql = null;
-				switch (part)
-				{
-					case Sql.DateParts.Quarter   :
-						partSql = new SqlValue(Sql.DateParts.Month);
-						number  = builder.Mul(number, 3);
-						break;
-					case Sql.DateParts.DayOfYear :
-					case Sql.DateParts.WeekDay   :
-						partSql = new SqlValue(Sql.DateParts.Day);
-						break;
-					case Sql.DateParts.Week      :
-						partSql = new SqlValue(Sql.DateParts.Day);
-						number = builder.Mul(number, 7);
-						break;
-				}
-
-				partSql = partSql ?? new SqlValue(part);
-
-				builder.ResultExpression = new SqlFunction(typeof(DateTime?), "DateAdd", partSql, number, date);
-			}
-		}
-
-
-		[Sql.Function] 
-		[Sql.Extension(PN.Oracle,     "", ServerSideOnly = false, PreferServerSide = false, BuilderType = typeof(DateAddBuilderOracle))]
-		[Sql.Extension(PN.DB2,        "", ServerSideOnly = false, PreferServerSide = false, BuilderType = typeof(DateAddBuilderDB2))]
-		[Sql.Extension(PN.Informix,   "", ServerSideOnly = false, PreferServerSide = false, BuilderType = typeof(DateAddBuilderInformix))]
-		[Sql.Extension(PN.PostgreSQL, "", ServerSideOnly = false, PreferServerSide = false, BuilderType = typeof(DateAddBuilderPostgreSQL))]
-		[Sql.Extension(PN.MySql,      "", ServerSideOnly = false, PreferServerSide = false, BuilderType = typeof(DateAddBuilderMySql))]
-		[Sql.Extension(PN.SQLite,     "", ServerSideOnly = false, PreferServerSide = false, BuilderType = typeof(DateAddBuilderSQLite))]
-		[Sql.Extension(PN.Access,     "", ServerSideOnly = false, PreferServerSide = false, BuilderType = typeof(DateAddBuilderAccess))]
-		[Sql.Extension(PN.SapHana,    "", ServerSideOnly = false, PreferServerSide = false, BuilderType = typeof(DateAddBuilderSapHana))]
-		[Sql.Extension(PN.Firebird,   "", ServerSideOnly = false, PreferServerSide = false, BuilderType = typeof(DateAddBuilderFirebird))]
-		public static DateTime? DateAdd(Sql.DateParts part, double? number, DateTime? date)
-		{
-			if (number == null || date == null)
-				return null;
-
-			switch (part)
-			{
-				case Sql.DateParts.Year        : return date.Value.AddYears       ((int)number);
-				case Sql.DateParts.Quarter     : return date.Value.AddMonths      ((int)number * 3);
-				case Sql.DateParts.Month       : return date.Value.AddMonths      ((int)number);
-				case Sql.DateParts.DayOfYear   : return date.Value.AddDays        (number.Value);
-				case Sql.DateParts.Day         : return date.Value.AddDays        (number.Value);
-				case Sql.DateParts.Week        : return date.Value.AddDays        (number.Value * 7);
-				case Sql.DateParts.WeekDay     : return date.Value.AddDays        (number.Value);
-				case Sql.DateParts.Hour        : return date.Value.AddHours       (number.Value);
-				case Sql.DateParts.Minute      : return date.Value.AddMinutes     (number.Value);
-				case Sql.DateParts.Second      : return date.Value.AddSeconds     (number.Value);
-				case Sql.DateParts.Millisecond : return date.Value.AddMilliseconds(number.Value);
-			}
-
-			throw new InvalidOperationException();
-		}
-
-		#endregion
 	}
 
 	public class SqlExtensionTests : TestBase
@@ -740,8 +361,8 @@
 		{
 			using (var db = GetDataContext(context))
 				AreEqual(
-					from t in    Types select           Sql2.DatePart(Sql.DateParts.Year, t.DateTimeValue),
-					from t in db.Types select Sql.AsSql(Sql2.DatePart(Sql.DateParts.Year, t.DateTimeValue)));
+					from t in    Types select           Sql.Ext.DatePart(Sql.DateParts.Year, t.DateTimeValue),
+					from t in db.Types select Sql.AsSql(Sql.Ext.DatePart(Sql.DateParts.Year, t.DateTimeValue)));
 		}
 
 		[Test]
@@ -749,8 +370,8 @@
 		{
 			using (var db = GetDataContext(context))
 				AreEqual(
-					from t in    Types select           Sql2.DatePart(Sql.DateParts.Quarter, t.DateTimeValue),
-					from t in db.Types select Sql.AsSql(Sql2.DatePart(Sql.DateParts.Quarter, t.DateTimeValue)));
+					from t in    Types select           Sql.Ext.DatePart(Sql.DateParts.Quarter, t.DateTimeValue),
+					from t in db.Types select Sql.AsSql(Sql.Ext.DatePart(Sql.DateParts.Quarter, t.DateTimeValue)));
 		}
 
 		[Test]
@@ -758,8 +379,8 @@
 		{
 			using (var db = GetDataContext(context))
 				AreEqual(
-					from t in    Types select           Sql2.DatePart(Sql.DateParts.Month, t.DateTimeValue),
-					from t in db.Types select Sql.AsSql(Sql2.DatePart(Sql.DateParts.Month, t.DateTimeValue)));
+					from t in    Types select           Sql.Ext.DatePart(Sql.DateParts.Month, t.DateTimeValue),
+					from t in db.Types select Sql.AsSql(Sql.Ext.DatePart(Sql.DateParts.Month, t.DateTimeValue)));
 		}
 
 		[Test]
@@ -767,8 +388,8 @@
 		{
 			using (var db = GetDataContext(context))
 				AreEqual(
-					from t in    Types select           Sql2.DatePart(Sql.DateParts.DayOfYear, t.DateTimeValue),
-					from t in db.Types select Sql.AsSql(Sql2.DatePart(Sql.DateParts.DayOfYear, t.DateTimeValue)));
+					from t in    Types select           Sql.Ext.DatePart(Sql.DateParts.DayOfYear, t.DateTimeValue),
+					from t in db.Types select Sql.AsSql(Sql.Ext.DatePart(Sql.DateParts.DayOfYear, t.DateTimeValue)));
 		}
 
 		[Test]
@@ -776,15 +397,15 @@
 		{
 			using (var db = GetDataContext(context))
 				AreEqual(
-					from t in    Types select           Sql2.DatePart(Sql.DateParts.Day, t.DateTimeValue),
-					from t in db.Types select Sql.AsSql(Sql2.DatePart(Sql.DateParts.Day, t.DateTimeValue)));
+					from t in    Types select           Sql.Ext.DatePart(Sql.DateParts.Day, t.DateTimeValue),
+					from t in db.Types select Sql.AsSql(Sql.Ext.DatePart(Sql.DateParts.Day, t.DateTimeValue)));
 		}
 
 		[Test]
 		public void DatePartWeek([DataSources] string context)
 		{
 			using (var db = GetDataContext(context))
-				(from t in db.Types select Sql.AsSql(Sql2.DatePart(Sql.DateParts.Week, t.DateTimeValue))).ToList();
+				(from t in db.Types select Sql.AsSql(Sql.Ext.DatePart(Sql.DateParts.Week, t.DateTimeValue))).ToList();
 		}
 
 		[Test]
@@ -792,8 +413,8 @@
 		{
 			using (var db = GetDataContext(context))
 				AreEqual(
-					from t in    Types select           Sql2.DatePart(Sql.DateParts.WeekDay, t.DateTimeValue),
-					from t in db.Types select Sql.AsSql(Sql2.DatePart(Sql.DateParts.WeekDay, t.DateTimeValue)));
+					from t in    Types select           Sql.Ext.DatePart(Sql.DateParts.WeekDay, t.DateTimeValue),
+					from t in db.Types select Sql.AsSql(Sql.Ext.DatePart(Sql.DateParts.WeekDay, t.DateTimeValue)));
 		}
 
 		[Test]
@@ -801,8 +422,8 @@
 		{
 			using (var db = GetDataContext(context))
 				AreEqual(
-					from t in    Types select           Sql2.DatePart(Sql.DateParts.Hour, t.DateTimeValue),
-					from t in db.Types select Sql.AsSql(Sql2.DatePart(Sql.DateParts.Hour, t.DateTimeValue)));
+					from t in    Types select           Sql.Ext.DatePart(Sql.DateParts.Hour, t.DateTimeValue),
+					from t in db.Types select Sql.AsSql(Sql.Ext.DatePart(Sql.DateParts.Hour, t.DateTimeValue)));
 		}
 
 		[Test]
@@ -810,8 +431,8 @@
 		{
 			using (var db = GetDataContext(context))
 				AreEqual(
-					from t in    Types select           Sql2.DatePart(Sql.DateParts.Minute, t.DateTimeValue),
-					from t in db.Types select Sql.AsSql(Sql2.DatePart(Sql.DateParts.Minute, t.DateTimeValue)));
+					from t in    Types select           Sql.Ext.DatePart(Sql.DateParts.Minute, t.DateTimeValue),
+					from t in db.Types select Sql.AsSql(Sql.Ext.DatePart(Sql.DateParts.Minute, t.DateTimeValue)));
 		}
 
 		[Test]
@@ -819,8 +440,8 @@
 		{
 			using (var db = GetDataContext(context))
 				AreEqual(
-					from t in    Types select           Sql2.DatePart(Sql.DateParts.Second, t.DateTimeValue),
-					from t in db.Types select Sql.AsSql(Sql2.DatePart(Sql.DateParts.Second, t.DateTimeValue)));
+					from t in    Types select           Sql.Ext.DatePart(Sql.DateParts.Second, t.DateTimeValue),
+					from t in db.Types select Sql.AsSql(Sql.Ext.DatePart(Sql.DateParts.Second, t.DateTimeValue)));
 		}
 
 		[Test]
@@ -830,175 +451,8 @@
 		{
 			using (var db = GetDataContext(context))
 				AreEqual(
-<<<<<<< HEAD
-					from t in    Types select           Sql2.DatePart(Sql.DateParts.Millisecond, t.DateTimeValue),
-					from t in db.Types select Sql.AsSql(Sql2.DatePart(Sql.DateParts.Millisecond, t.DateTimeValue)));
-		}
-
-		#endregion
-
-		#region DateAdd
-
-		[Test, DataContextSource]
-		public void DateAddYear(string context)
-		{
-			using (var db = GetDataContext(context))
-				AreEqual(
-					from t in    Types select           Sql2.DateAdd(Sql.DateParts.Year, 11, t.DateTimeValue). Value.Date,
-					from t in db.Types select Sql.AsSql(Sql2.DateAdd(Sql.DateParts.Year, 11, t.DateTimeValue)).Value.Date);
-		}
-
-		[Test, DataContextSource]
-		public void DateAddQuarter(string context)
-		{
-			using (var db = GetDataContext(context))
-				AreEqual(
-					from t in    Types select           Sql2.DateAdd(Sql.DateParts.Quarter, -1, t.DateTimeValue). Value.Date,
-					from t in db.Types select Sql.AsSql(Sql2.DateAdd(Sql.DateParts.Quarter, -1, t.DateTimeValue)).Value.Date);
-		}
-
-		[Test, DataContextSource]
-		public void DateAddMonth(string context)
-		{
-			using (var db = GetDataContext(context))
-				AreEqual(
-					from t in    Types select           Sql2.DateAdd(Sql.DateParts.Month, 2, t.DateTimeValue). Value.Date,
-					from t in db.Types select Sql.AsSql(Sql2.DateAdd(Sql.DateParts.Month, 2, t.DateTimeValue)).Value.Date);
-		}
-
-		[Test, DataContextSource]
-		public void DateAddDayOfYear(string context)
-		{
-			using (var db = GetDataContext(context))
-				AreEqual(
-					from t in    Types select           Sql2.DateAdd(Sql.DateParts.DayOfYear, 3, t.DateTimeValue). Value.Date,
-					from t in db.Types select Sql.AsSql(Sql2.DateAdd(Sql.DateParts.DayOfYear, 3, t.DateTimeValue)).Value.Date);
-		}
-
-		[Test, DataContextSource]
-		public void DateAddDay(string context)
-		{
-			using (var db = GetDataContext(context))
-				AreEqual(
-					from t in    Types select           Sql2.DateAdd(Sql.DateParts.Day, 5, t.DateTimeValue). Value.Date,
-					from t in db.Types select Sql.AsSql(Sql2.DateAdd(Sql.DateParts.Day, 5, t.DateTimeValue)).Value.Date);
-		}
-
-		[Test, DataContextSource]
-		public void DateAddWeek(string context)
-		{
-			using (var db = GetDataContext(context))
-				AreEqual(
-					from t in    Types select           Sql2.DateAdd(Sql.DateParts.Week, -1, t.DateTimeValue). Value.Date,
-					from t in db.Types select Sql.AsSql(Sql2.DateAdd(Sql.DateParts.Week, -1, t.DateTimeValue)).Value.Date);
-		}
-
-		[Test, DataContextSource]
-		public void DateAddWeekDay(string context)
-		{
-			using (var db = GetDataContext(context))
-				AreEqual(
-					from t in    Types select           Sql2.DateAdd(Sql.DateParts.WeekDay, 1, t.DateTimeValue). Value.Date,
-					from t in db.Types select Sql.AsSql(Sql2.DateAdd(Sql.DateParts.WeekDay, 1, t.DateTimeValue)).Value.Date);
-		}
-
-		[Test, DataContextSource]
-		public void DateAddHour(string context)
-		{
-			using (var db = GetDataContext(context))
-				AreEqual(
-					from t in    Types select           Sql2.DateAdd(Sql.DateParts.Hour, 1, t.DateTimeValue). Value.Hour,
-					from t in db.Types select Sql.AsSql(Sql2.DateAdd(Sql.DateParts.Hour, 1, t.DateTimeValue)).Value.Hour);
-		}
-
-		[Test, DataContextSource]
-		public void DateAddMinute(string context)
-		{
-			using (var db = GetDataContext(context))
-				AreEqual(
-					from t in    Types select           Sql2.DateAdd(Sql.DateParts.Minute, 5, t.DateTimeValue). Value.Minute,
-					from t in db.Types select Sql.AsSql(Sql2.DateAdd(Sql.DateParts.Minute, 5, t.DateTimeValue)).Value.Minute);
-		}
-
-		[Test, DataContextSource]
-		public void DateAddSecond(string context)
-		{
-			using (var db = GetDataContext(context))
-				AreEqual(
-					from t in    Types select           Sql2.DateAdd(Sql.DateParts.Second, 41, t.DateTimeValue). Value.Second,
-					from t in db.Types select Sql.AsSql(Sql2.DateAdd(Sql.DateParts.Second, 41, t.DateTimeValue)).Value.Second);
-		}
-
-		[Test, DataContextSource(ProviderName.Informix, ProviderName.MySql, ProviderName.Access, ProviderName.SapHana, TestProvName.MariaDB, TestProvName.MySql57)]
-		public void DateAddMillisecond(string context)
-		{
-			using (var db = GetDataContext(context))
-				(from t in db.Types select Sql.AsSql(Sql2.DateAdd(Sql.DateParts.Millisecond, 41, t.DateTimeValue))).ToList();
-		}
-
-		[Test, DataContextSource]
-		public void AddYears(string context)
-		{
-			using (var db = GetDataContext(context))
-				AreEqual(
-					from t in    Types select           t.DateTimeValue.AddYears(1). Date,
-					from t in db.Types select Sql.AsSql(t.DateTimeValue.AddYears(1)).Date);
-		}
-
-		[Test, DataContextSource]
-		public void AddMonths(string context)
-		{
-			using (var db = GetDataContext(context))
-				AreEqual(
-					from t in    Types select           t.DateTimeValue.AddMonths(-2). Date,
-					from t in db.Types select Sql.AsSql(t.DateTimeValue.AddMonths(-2)).Date);
-		}
-
-		[Test, DataContextSource]
-		public void AddDays(string context)
-		{
-			using (var db = GetDataContext(context))
-				AreEqual(
-					from t in    Types select           t.DateTimeValue.AddDays(5). Date,
-					from t in db.Types select Sql.AsSql(t.DateTimeValue.AddDays(5)).Date);
-		}
-
-		[Test, DataContextSource]
-		public void AddHours(string context)
-		{
-			using (var db = GetDataContext(context))
-				AreEqual(
-					from t in    Types select           t.DateTimeValue.AddHours(22). Hour,
-					from t in db.Types select Sql.AsSql(t.DateTimeValue.AddHours(22)).Hour);
-		}
-
-		[Test, DataContextSource]
-		public void AddMinutes(string context)
-		{
-			using (var db = GetDataContext(context))
-				AreEqual(
-					from t in    Types select           t.DateTimeValue.AddMinutes(-8). Minute,
-					from t in db.Types select Sql.AsSql(t.DateTimeValue.AddMinutes(-8)).Minute);
-		}
-
-		[Test, DataContextSource]
-		public void AddSeconds(string context)
-		{
-			using (var db = GetDataContext(context))
-				AreEqual(
-					from t in    Types select           t.DateTimeValue.AddSeconds(-35). Second,
-					from t in db.Types select Sql.AsSql(t.DateTimeValue.AddSeconds(-35)).Second);
-		}
-
-		[Test, DataContextSource(ProviderName.Informix, ProviderName.MySql, ProviderName.Access, ProviderName.SapHana, TestProvName.MariaDB, TestProvName.MySql57)]
-		public void AddMilliseconds(string context)
-		{
-			using (var db = GetDataContext(context))
-				(from t in db.Types select Sql.AsSql(t.DateTimeValue.AddMilliseconds(221))).ToList();
-=======
 					from t in Types select Sql.Ext.DatePart(Sql.DateParts.Millisecond, t.DateTimeValue),
 					from t in db.Types select Sql.AsSql(Sql.Ext.DatePart(Sql.DateParts.Millisecond, t.DateTimeValue)));
->>>>>>> b1ea55e8
 		}
 
 
