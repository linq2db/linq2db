﻿using System;
using System.Collections.Generic;
using System.Data;
using System.Linq;
using System.Linq.Expressions;

using LinqToDB;
using LinqToDB.Data;
<<<<<<< HEAD
using LinqToDB.Internal.SqlQuery;
=======
using LinqToDB.Expressions;
>>>>>>> 7c47257c
using LinqToDB.Mapping;

using NUnit.Framework;

using Tests.DataProvider;

using Tests.Model;

namespace Tests.Linq
{
	public class CachingTests: TestBase
	{
		sealed class AggregateFuncBuilder : Sql.IExtensionCallBuilder
		{
			public void Build(Sql.ISqExtensionBuilder builder)
			{
				builder.AddExpression("funcName",  builder.GetValue<string>("funcName"));
				builder.AddExpression("fieldName", builder.GetValue<string>("fieldName"));
			}
		}

		[Sql.Extension("{funcName}({fieldName})", BuilderType = typeof(AggregateFuncBuilder), ServerSideOnly = true)]
		static double AggregateFunc([SqlQueryDependent] string funcName, [SqlQueryDependent] string fieldName)
		{
			throw new NotImplementedException();
		}

		[Test]
		public void TestSqlQueryDependent(
			[IncludeDataSources(ProviderName.SQLiteClassic)] string context,
			[Values(
				"MIN",
				"MAX",
				"AVG",
				"COUNT"
			)] string funcName,
			[Values(
				nameof(ALLTYPE.ID),
				nameof(ALLTYPE.BIGINTDATATYPE),
				nameof(ALLTYPE.SMALLINTDATATYPE),
				nameof(ALLTYPE.DECIMALDATATYPE),
				nameof(ALLTYPE.INTDATATYPE),
				nameof(ALLTYPE.REALDATATYPE)
			)] string fieldName)
		{
			using (var db = GetDataContext(context))
			{
				var query =
					from t in db.GetTable<ALLTYPE>()
					from c in db.GetTable<Child>()
					select new
					{
						Aggregate = AggregateFunc(funcName, fieldName)
					};

				query.ToArray();
				var sql = query.ToSqlQuery().Sql;

				Assert.That(sql, Contains.Substring(funcName).And.Contains(fieldName));
			}
		}

		[Test]
		public void TestSqlQueryDependent_DecFloat(
			[IncludeDataSources(TestProvName.AllDB2)] string context,
			[Values(
				"MIN",
				"MAX",
				"AVG",
				"COUNT"
			)] string funcName,
			[Values(
				nameof(ALLTYPE.DECFLOATDATATYPE)
			)] string fieldName)
		{
			using (var db = GetDataContext(context))
			{
				var query =
					from t in db.GetTable<ALLTYPE>()
					from c in db.GetTable<Child>()
					select new
					{
						Aggregate = AggregateFunc(funcName, fieldName)
					};

				query.ToArray();
				var sql = query.ToSqlQuery().Sql;

				Assert.That(sql, Contains.Substring(funcName).And.Contains(fieldName));
			}
		}

		[Test]
		public void TestSqlQueryDependent_Time(
			[IncludeDataSources(TestProvName.AllSqlServer2008Plus)] string context,
			[Values(
				"MIN",
				"MAX",
				// SQL Server doesn't support AVG(time)
				//"AVG",
				"COUNT"
			)] string funcName,
			[Values(
				nameof(ALLTYPE.TIMEDATATYPE)
			)] string fieldName)
		{
			using (var db = GetDataContext(context))
			{
				var query =
					from t in db.GetTable<ALLTYPE>()
					from c in db.GetTable<Child>()
					select new
					{
						Aggregate = AggregateFunc(funcName, fieldName)
					};

				query.ToArray();
				var sql = query.ToSqlQuery().Sql;

				Assert.That(sql, Contains.Substring(funcName).And.Contains(fieldName));
			}
		}

		static IQueryable<T> GetTestTable<T>(IDataContext context,
			string tableName,
			string databaseName,
			string schemaName)
		where T : class
		{
			return context.GetTable<T>().DatabaseName(databaseName).SchemaName(schemaName)
				.TableName(tableName);
		}

		static int CountOccurrences(string source, string subString)
		{
			var count = 0;
			var n     = 0;

			if (subString.Length != 0)
			{
				while ((n = source.IndexOf(subString, n, StringComparison.Ordinal)) != -1)
				{
					n += subString.Length;
					++count;
				}
			}

			return count;
		}

		[Test]
		public void TestByCall(
			[IncludeDataSources(TestProvName.AllSqlServer)] string context,
			[Values("tableName1", "tableName2")] string tableName,
			[Values("database1",  "database2")]  string databaseName,
			[Values("schema1",    "schema2")]    string schemaName
		)
		{
			using (var db = GetDataContext(context))
			{
				var query =
					from c in db.Child
					from cc in (
						from c1 in GetTestTable<Child>(db, tableName, databaseName, schemaName)
						from c2 in GetTestTable<Child>(db, tableName, databaseName, schemaName)
						select new {c1, c2}
					)
					select cc;

				var sql = query.ToSqlQuery().Sql;
				BaselinesManager.LogQuery(sql);

				Assert.Multiple(() =>
				{
					Assert.That(CountOccurrences(sql, tableName), Is.EqualTo(2));
					Assert.That(CountOccurrences(sql, databaseName), Is.EqualTo(2));
					Assert.That(CountOccurrences(sql, schemaName), Is.EqualTo(2));
				});
			}
		}

		[Test]
		public void TestInlined(
			[IncludeDataSources(TestProvName.AllSqlServer)] string context,
			[Values("tableName1", "tableName2")] string tableName,
			[Values("database1",  "database2")]  string databaseName,
			[Values("schema1",    "schema2")]    string schemaName
		)
		{
			using (var db = GetDataContext(context))
			{
				var query =
					from c in db.Child
					from cc in
					(
						from c1 in db.Child.DatabaseName(databaseName).SchemaName(schemaName).TableName(tableName)
						from c2 in db.Child.DatabaseName(databaseName).SchemaName(schemaName).TableName(tableName)
						select new {c1, c2}
					)
					select cc;

				var sql = query.ToSqlQuery().Sql;
				BaselinesManager.LogQuery(sql);

				Assert.Multiple(() =>
				{
					Assert.That(CountOccurrences(sql, tableName), Is.EqualTo(2));
					Assert.That(CountOccurrences(sql, databaseName), Is.EqualTo(2));
					Assert.That(CountOccurrences(sql, schemaName), Is.EqualTo(2));
				});
			}
		}

		[Test]
		public void TakeHint(
			[IncludeDataSources(TestProvName.AllSqlServer, TestProvName.AllClickHouse)] string context,
			[Values(TakeHints.Percent, TakeHints.WithTies, TakeHints.Percent | TakeHints.WithTies)] TakeHints takeHint)
		{
			if (takeHint.HasFlag(TakeHints.Percent) && context.IsAnyOf(TestProvName.AllClickHouse))
				Assert.Inconclusive($"ClickHouse doesn't support '{takeHint}' hint");

			using (var db = GetDataContext(context))
			{
				var query =
					from c1 in db.Child
					from c2 in db.Child.OrderBy(r => r.ParentID).Take(10, takeHint)
					select new {c1, c2};

				query.ToArray();
				var sql = query.ToSqlQuery().Sql;

				if (takeHint.HasFlag(TakeHints.Percent))
					Assert.That(sql, Contains.Substring("PERCENT"));

				if (takeHint.HasFlag(TakeHints.WithTies))
					Assert.That(sql, Contains.Substring("WITH TIES"));
			}
		}

		[ActiveIssue]
		[Test(Description = "https://github.com/linq2db/linq2db/issues/4266")]
		public void TestExtensionCollectionParameterSameQuery([IncludeDataSources(TestProvName.AllSqlServer2008Plus)] string context)
		{
			using var db = GetDataConnection(context);

			db.Execute("IF EXISTS (SELECT * FROM sys.types WHERE name = 'IntTableType') DROP TYPE IntTableType");
			db.Execute("CREATE TYPE IntTableType AS TABLE(Id INT)");

			try
			{
				var persons = new List<int>() { 1, 2 };
				var query = from p in db.GetTable<Person>()
							where InExt(p.ID, persons)
							orderby p.ID
							select p.ID;

				var currentMiss = query.GetCacheMissCount();

				var result =  query.ToList();
				AreEqual(persons, result);
				Assert.That(query.GetCacheMissCount(), Is.EqualTo(currentMiss + 1));

				persons.AddRange(new int[] { 3, 4 });

				result = query.ToList();

				AreEqual(persons, result);
				// cache miss
				Assert.That(query.GetCacheMissCount(), Is.EqualTo(currentMiss + 2));
			}
			finally
			{
				db.Execute("IF EXISTS (SELECT * FROM sys.types WHERE name = 'IntTableType') DROP TYPE IntTableType");
			}
		}

		[ActiveIssue]
		[Test(Description = "https://github.com/linq2db/linq2db/issues/4266")]
		public void TestExtensionCollectionParameterEqualQuery([IncludeDataSources(TestProvName.AllSqlServer2008Plus)] string context)
		{
			using var db = GetDataConnection(context);

			db.Execute("IF EXISTS (SELECT * FROM sys.types WHERE name = 'IntTableType') DROP TYPE IntTableType");
			db.Execute("CREATE TYPE IntTableType AS TABLE(Id INT)");

			try
			{
				var persons = new List<int>() { 1, 2 };
				var query = from p in db.GetTable<Person>()
							where InExt(p.ID, persons)
							orderby p.ID
							select p.ID;

				var currentMiss = query.GetCacheMissCount();

				var result =  query.ToList();

				AreEqual(persons, result);
				Assert.That(query.GetCacheMissCount(), Is.EqualTo(currentMiss + 1));

				persons.AddRange(new int[] { 3, 4 });

				query = from p in db.GetTable<Person>()
						where InExt(p.ID, persons)
						orderby p.ID
						select p.ID;

				result = query.ToList();

				AreEqual(persons, result);
				// cache miss
				Assert.That(query.GetCacheMissCount(), Is.EqualTo(currentMiss + 2));
			}
			finally
			{
				db.Execute("IF EXISTS (SELECT * FROM sys.types WHERE name = 'IntTableType') DROP TYPE IntTableType");
			}
		}

		[Sql.Extension("{field} IN (select * from {values})", IsPredicate = true, BuilderType = typeof(InExtExpressionItemBuilder), ServerSideOnly = true)]
		private static bool InExt<T>([ExprParameter] T field, [SqlQueryDependent] IEnumerable<T> values) where T : struct, IEquatable<int>
		{
			throw new NotImplementedException();
		}

		public sealed class InExtExpressionItemBuilder : Sql.IExtensionCallBuilder
		{
			public void Build(Sql.ISqExtensionBuilder builder)
			{
				var parameterName = (builder.Arguments[1] as MemberExpression)?.Member.Name ?? "p";

				var values = builder.GetValue<System.Collections.IEnumerable>("values")?.OfType<int>().ToArray();

				if (values == null)
				{
#pragma warning disable CA2208 // Instantiate argument exceptions correctly
					throw new ArgumentNullException("values", "Values for \"In/Any\" operation should not be empty");
#pragma warning restore CA2208 // Instantiate argument exceptions correctly
				}

				using var dataTable = new DataTable("IntTableType");
				dataTable.Columns.Add("Id", typeof(int));

				foreach (var x in values.Distinct())
				{
					var newRow = dataTable.Rows.Add();
					newRow[0] = x;
				}

				dataTable.AcceptChanges();

<<<<<<< HEAD
				var param = new LinqToDB.Internal.SqlQuery.SqlParameter(new DbDataType(dataTable.GetType() ?? typeof(object), "IntTableType"), parameterName, dataTable);
=======
				var param = new SqlParameter(new LinqToDB.Common.DbDataType(dataTable.GetType() ?? typeof(object), "IntTableType"), parameterName, dataTable);
>>>>>>> 7c47257c

				builder.AddParameter("values", param);
			}
		}

		[Sql.Extension("{field} IN (select * from {values})", IsPredicate = true, ServerSideOnly = true)]
		private static bool InExtClass<T>([ExprParameter] T field, [ExprParameter] IntArrayClass values) where T : struct, IEquatable<int> => throw new NotImplementedException();

		[Sql.Extension("{field} IN (select * from {values})", IsPredicate = true, ServerSideOnly = true)]
		private static bool InExtStruct<T>([ExprParameter] T field, [ExprParameter] IntArrayStruct values) where T : struct, IEquatable<int> => throw new NotImplementedException();

		[Test(Description = "https://github.com/linq2db/linq2db/issues/4266")]
		public void Issue4266Test_Class([IncludeDataSources(TestProvName.AllSqlServer2008Plus)] string context)
		{
			var ms = new MappingSchema();
			ms.SetConverter<IntArrayClass, DataParameter>(v => v.CreateParameter());
			ms.AddScalarType(typeof(IntArrayClass), new SqlDataType(IntArrayClass.Type));

			using var db = GetDataConnection(context, ms);

			db.Execute("IF EXISTS (SELECT * FROM sys.types WHERE name = 'IntTableType') DROP TYPE IntTableType");
			db.Execute("CREATE TYPE IntTableType AS TABLE(Id INT)");

			try
			{
				var persons = new List<int>() { 1, 2 };
				var query = from p in db.GetTable<Person>()
							where InExtClass(p.ID, persons) && InExtClass(p.ID, new IntArrayClass(persons))
							orderby p.ID
							select p.ID;

				var currentMiss = query.GetCacheMissCount();

				var result =  query.ToList();
				AreEqual(persons, result);
				Assert.That(query.GetCacheMissCount(), Is.EqualTo(currentMiss + 1));

				persons.AddRange(new int[] { 3, 4 });

				result = query.ToList();

				AreEqual(persons, result);
				Assert.That(query.GetCacheMissCount(), Is.EqualTo(currentMiss + 1));
			}
			finally
			{
				db.Execute("IF EXISTS (SELECT * FROM sys.types WHERE name = 'IntTableType') DROP TYPE IntTableType");
			}
		}

		[Test(Description = "https://github.com/linq2db/linq2db/issues/4266")]
		public void Issue4266Test_Struct([IncludeDataSources(TestProvName.AllSqlServer2008Plus)] string context)
		{
			var ms = new MappingSchema();
			ms.SetConverter<IntArrayStruct, DataParameter>(v => v.CreateParameter());
			ms.SetDataType(typeof(IntArrayStruct), new SqlDataType(IntArrayStruct.Type));

			using var db = GetDataConnection(context, ms);

			db.Execute("IF EXISTS (SELECT * FROM sys.types WHERE name = 'IntTableType') DROP TYPE IntTableType");
			db.Execute("CREATE TYPE IntTableType AS TABLE(Id INT)");

			try
			{
				var persons = new List<int>() { 1, 2 };
				var query = from p in db.GetTable<Person>()
							where InExtStruct(p.ID, persons) && InExtStruct(p.ID, new IntArrayStruct(persons))
							orderby p.ID
							select p.ID;

				var currentMiss = query.GetCacheMissCount();

				var result =  query.ToList();
				AreEqual(persons, result);
				Assert.That(query.GetCacheMissCount(), Is.EqualTo(currentMiss + 1));

				persons.AddRange(new int[] { 3, 4 });

				result = query.ToList();

				AreEqual(persons, result);
				Assert.That(query.GetCacheMissCount(), Is.EqualTo(currentMiss + 1));
			}
			finally
			{
				db.Execute("IF EXISTS (SELECT * FROM sys.types WHERE name = 'IntTableType') DROP TYPE IntTableType");
			}
		}

		sealed class IntArrayClass(IEnumerable<int> values)
		{
			public static readonly DbDataType Type = new DbDataType(typeof(DataTable), "IntTableType");

			public DataParameter CreateParameter()
			{
				using var dataTable = new DataTable("IntTableType");
				dataTable.Columns.Add("Id", typeof(int));

				foreach (var x in values.Distinct())
				{
					var newRow = dataTable.Rows.Add();
					newRow[0] = x;
				}

				dataTable.AcceptChanges();

				return new DataParameter(null, dataTable);
			}

			public static implicit operator IntArrayClass(List<int> values) => new(values);
		}

		struct IntArrayStruct(IEnumerable<int> values)
		{
			public static readonly DbDataType Type = new DbDataType(typeof(DataTable), "IntTableType");

			public DataParameter CreateParameter()
			{
				using var dataTable = new DataTable("IntTableType");
				dataTable.Columns.Add("Id", typeof(int));

				foreach (var x in values.Distinct())
				{
					var newRow = dataTable.Rows.Add();
					newRow[0] = x;
				}

				dataTable.AcceptChanges();

				return new DataParameter(null, dataTable);
			}

			public static implicit operator IntArrayStruct(List<int> values) => new(values);
		}
	}
}<|MERGE_RESOLUTION|>--- conflicted
+++ resolved
@@ -6,11 +6,7 @@
 
 using LinqToDB;
 using LinqToDB.Data;
-<<<<<<< HEAD
 using LinqToDB.Internal.SqlQuery;
-=======
-using LinqToDB.Expressions;
->>>>>>> 7c47257c
 using LinqToDB.Mapping;
 
 using NUnit.Framework;
@@ -362,11 +358,7 @@
 
 				dataTable.AcceptChanges();
 
-<<<<<<< HEAD
-				var param = new LinqToDB.Internal.SqlQuery.SqlParameter(new DbDataType(dataTable.GetType() ?? typeof(object), "IntTableType"), parameterName, dataTable);
-=======
-				var param = new SqlParameter(new LinqToDB.Common.DbDataType(dataTable.GetType() ?? typeof(object), "IntTableType"), parameterName, dataTable);
->>>>>>> 7c47257c
+				var param = new SqlParameter(new DbDataType(dataTable.GetType() ?? typeof(object), "IntTableType"), parameterName, dataTable);
 
 				builder.AddParameter("values", param);
 			}
