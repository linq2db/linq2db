<<<<<<< HEAD
﻿using System;
using System.Linq;

using LinqToDB;

using NUnit.Framework;

namespace Tests.Linq
{
	[TestFixture]
	public class ConvertExpressionTests : TestBase
	{
		[Test]
		public void Select1([DataSources] string context)
		{
			using (var db = GetDataContext(context))
				AreEqual(
					from p in Parent
					let children = p.Children.Where(c => c.ParentID > 1)
					select children.Sum(c => c.ChildID),
					from p in db.Parent
					let children = p.Children.Where(c => c.ParentID > 1)
					select children.Sum(c => c.ChildID));
		}

		[Test]
		public void Select2([DataSources] string context)
		{
			using (var db = GetDataContext(context))
				AreEqual(
					from p in Parent
					let children1 = p.Children.Where(c => c.ParentID > 1)
					let children2 = children1.Where(c => c.ParentID < 10)
					select children2.Sum(c => c.ChildID),
					from p in db.Parent
					let children1 = p.Children.Where(c => c.ParentID > 1)
					let children2 = children1.Where(c => c.ParentID < 10)
					select children2.Sum(c => c.ChildID));
		}

		[Test]
		public void Select3([DataSources] string context)
		{
			using (var db = GetDataContext(context))
				AreEqual(
					Parent
						.Select(p => new { children1 = p.Children. Where(c => c.ParentID > 1)  })
						.Select(t => new { children2 = t.children1.Where(c => c.ParentID < 10) })
						.Select(t => t.children2.Sum(c => c.ChildID)),
					db.Parent
						.Select(p => new { children1 = p.Children. Where(c => c.ParentID > 1)  })
						.Select(t => new { children2 = t.children1.Where(c => c.ParentID < 10) })
						.Select(t => t.children2.Sum(c => c.ChildID)));
		}

		[Test]
		public void Select4([DataSources] string context)
		{
			using (var db = GetDataContext(context))
				AreEqual(
					Parent
						.Select(p => p.Children. Where(c => c.ParentID > 1))
						.Select(t => t.Where(c => c.ParentID < 10))
						.Select(t => t.Sum(c => c.ChildID)),
					db.Parent
						.Select(p => p.Children. Where(c => c.ParentID > 1))
						.Select(t => t.Where(c => c.ParentID < 10))
						.Select(t => t.Sum(c => c.ChildID)));
		}

		[Test]
		public void Where1([DataSources] string context)
		{
			using (var db = GetDataContext(context))
				AreEqual(
					from p in Parent
					let children1 = p.Children.Where(c => c.ParentID > 1)
					let children2 = children1.Where(c => c.ParentID < 10)
					where children1.Any()
					select children2.Sum(c => c.ChildID),
					from p in db.Parent
					let children1 = p.Children.Where(c => c.ParentID > 1)
					let children2 = children1.Where(c => c.ParentID < 10)
					where children1.Any()
					select children2.Sum(c => c.ChildID));
		}

		[Test]
		public void Where2([DataSources] string context)
		{
			using (var db = GetDataContext(context))
				AreEqual(
					from p in Parent
					let children1 = p.Children.Where(c => c.ParentID > 1)
					where children1.Any()
					let children2 = children1.Where(c => c.ParentID < 10)
					select children2.Sum(c => c.ChildID),
					from p in db.Parent
					let children1 = p.Children.Where(c => c.ParentID > 1)
					where children1.Any()
					let children2 = children1.Where(c => c.ParentID < 10)
					select children2.Sum(c => c.ChildID));
		}

		[Test]
		public void Where3([DataSources] string context)
		{
			using (var db = GetDataContext(context))
				AreEqual(
					from p in Parent
					let children1 = p.Children.Where(c => c.ParentID > 1)
					let children2 = children1.Where(c => c.ParentID < 10)
					where children2.Any()
					select children2.Sum(c => c.ChildID),
					from p in db.Parent
					let children1 = p.Children.Where(c => c.ParentID > 1)
					let children2 = children1.Where(c => c.ParentID < 10)
					where children2.Any()
					select children2.Sum(c => c.ChildID));
		}

		//[Test]
		public void Where4([DataSources] string context)
		{
			using (var db = GetDataContext(context))
				AreEqual(
					   Parent
						.Select(p => new { p, children1 = p.Children. Where(c => c.ParentID > 1)  })
						.Where (t => t.children1.Any()),
					db.Parent
						.Select(p => new { p, children1 = p.Children. Where(c => c.ParentID > 1)  })
						.Where (t => t.children1.Any()));
		}

		//[Test]
		public void Where5([DataSources] string context)
		{
			using (var db = GetDataContext(context))
				AreEqual(
					   Parent
						.Select(p => new { children1 = p.Children. Where(c => c.ParentID > 1)  })
						.Where (t => t.children1.Any()),
					db.Parent
						.Select(p => new { children1 = p.Children. Where(c => c.ParentID > 1)  })
						.Where (t => t.children1.Any()));
		}

		//[Test]
		public void Where6([DataSources] string context)
		{
			using (var db = GetDataContext(context))
				AreEqual(
					   Parent
						.Select(p => p.Children. Where(c => c.ParentID > 1))
						.Where (t => t.Any()),
					db.Parent
						.Select(p => p.Children. Where(c => c.ParentID > 1))
						.Where (t => t.Any()));
		}

		[Test]
		public void Any1([DataSources] string context)
		{
			using (var db = GetDataContext(context))
				Assert.AreEqual(
					   Parent
						.Select(p => new { p, children1 = p.Children.Where(c => c.ParentID > 1) })
						.Any(p => p.children1.Any()),
					db.Parent
						.Select(p => new { p, children1 = p.Children.Where(c => c.ParentID > 1) })
						.Any(p => p.children1.Any()));
		}

		[Test]
		public void Any2([DataSources] string context)
		{
			using (var db = GetDataContext(context))
				Assert.AreEqual(
					   Parent
						.Select(p => p.Children.Where(c => c.ParentID > 1))
						.Any(p => p.Any()),
					db.Parent
						.Select(p => p.Children.Where(c => c.ParentID > 1))
						.Any(p => p.Any()));
		}

		[Test]
		public void Any3([DataSources] string context)
		{
			using (var db = GetDataContext(context))
				Assert.AreEqual(
					   Parent
						.Select(p => new { p, children1 = p.Children.Where(c => c.ParentID > 1) })
						.Where(p => p.children1.Any())
						.Any(),
					db.Parent
						.Select(p => new { p, children1 = p.Children.Where(c => c.ParentID > 1) })
						.Where(p => p.children1.Any())
						.Any());
		}

		//[Test]
		public void Any4([DataSources] string context)
		{
			using (var db = GetDataContext(context))
				Assert.AreEqual(
					   Parent
						.Select(p => new { children1 = p.Children.Where(c => c.ParentID > 1) })
						.Where(p => p.children1.Any())
						.Any(),
					db.Parent
						.Select(p => new { children1 = p.Children.Where(c => c.ParentID > 1) })
						.Where(p => p.children1.Any())
						.Any());
		}

		[Test]
		public void LetTest1([DataSources(ProviderName.SqlCe, ProviderName.Informix, TestProvName.AllSybase, ProviderName.SapHana)] string context)
		{
			using (var db = GetDataContext(context))
			{
				AreEqual(
					from p in Parent
					let ch = p.Children
					where ch.FirstOrDefault() != null
					select ch.FirstOrDefault().ParentID
					,
					from p in db.Parent
					let ch = p.Children
					where ch.FirstOrDefault() != null
					select ch.FirstOrDefault().ParentID);
			}
		}

		[Test]
		public void LetTest2([DataSources(ProviderName.SqlCe, ProviderName.Informix, TestProvName.AllSybase, ProviderName.SapHana)] string context)
		{
			using (var db = GetDataContext(context))
			{
				AreEqual(
					from p in Parent
					let ch = p.Children
					where ch.FirstOrDefault() != null
					select p
					,
					from p in db.Parent
					let ch = p.Children
					where ch.FirstOrDefault() != null
					select p);
			}
		}

		[Test]
		public void LetTest3([DataSources(ProviderName.Informix, TestProvName.AllSybase, ProviderName.SapHana)] string context)
		{
			using (var db = GetDataContext(context))
			{
				AreEqual(
					from p in Parent
					let ch = Child
					select ch.FirstOrDefault().ParentID
					,
					from p in db.Parent
					let ch = db.Child
					select ch.FirstOrDefault().ParentID);
			}
		}

		[Test]
		public void LetTest4([DataSources(ProviderName.Informix, ProviderName.SapHana)] string context)
		{
			using (new AllowMultipleQuery())
			using (var db = GetDataContext(context))
			{
				AreEqual(
					from p in Parent
					let ch1 = Child.Where(c => c.ParentID == p.ParentID)
					let ch2 = ch1.Where(c => c.ChildID > -100)
					select new
					{
						Any    = ch2.Any(),
						Count  = ch2.Count(),
						First1 = ch2.FirstOrDefault(c => c.ParentID > 0),
						First2 = ch2.FirstOrDefault()
					}
					,
					from p in db.Parent
					let ch1 = db.Child.Where(c => c.ParentID == p.ParentID)
					let ch2 = ch1.Where(c => c.ChildID > -100)
					select new
					{
						Any    = ch2.Any(),
						Count  = ch2.Count(),
						First1 = ch2.FirstOrDefault(c => c.ParentID > 0),
						First2 = ch2.FirstOrDefault()
					});
			}
		}

		[Test]
		public void LetTest5([DataSources(ProviderName.Informix, TestProvName.AllSybase, ProviderName.SapHana)] string context)
		{
			using (new AllowMultipleQuery())
			using (var db = GetDataContext(context))
			{
				AreEqual(
					from p in Parent
					let ch1 = Child.Where(c => c.ParentID == p.ParentID)
					let ch2 = ch1.Where(c => c.ChildID > -100)
					select new
					{
						Any    = ch2.Any(),
						Count  = ch2.Count(),
						First1 = ch2.FirstOrDefault(c => c.ParentID > 0) == null ? 0 : ch2.FirstOrDefault(c => c.ParentID > 0).ParentID,
						First2 = ch2.FirstOrDefault()
					}
					,
					from p in db.Parent
					let ch1 = db.Child.Where(c => c.ParentID == p.ParentID)
					let ch2 = ch1.Where(c => c.ChildID > -100)
					select new
					{
						Any    = ch2.Any(),
						Count  = ch2.Count(),
						First1 = ch2.FirstOrDefault(c => c.ParentID > 0).ParentID,
						First2 = ch2.FirstOrDefault()
					});
			}
		}

		[Test]
		public void LetTest6([DataSources(ProviderName.Informix, TestProvName.AllSybase, ProviderName.SapHana)] string context)
		{
			//LinqToDB.Common.Configuration.Linq.GenerateExpressionTest = true;

			using (new AllowMultipleQuery())
			using (var db = GetDataContext(context))
				AreEqual(
					(
						from p in Parent
						let ch1 = Child.Where(c => c.ParentID == p.ParentID)
						let ch2 = ch1.Where(c => c.ChildID > -100)
						select new
						{
							p.ParentID,
							Any    = ch2.Any(),
							Count  = ch2.Count(),
							First1 = ch2.FirstOrDefault(c => c.ParentID > 0) == null ? 0 : ch2.FirstOrDefault(c => c.ParentID > 0).ParentID,
							First2 = ch2.FirstOrDefault()
						}
					).Where(t => t.ParentID > 0)
					,
					(
						from p in db.Parent
						let ch1 = db.Child.Where(c => c.ParentID == p.ParentID)
						let ch2 = ch1.Where(c => c.ChildID > -100)
						select new
						{
							p.ParentID,
							Any    = ch2.Any(),
							Count  = ch2.Count(),
							First1 = ch2.FirstOrDefault(c => c.ParentID > 0).ParentID,
							First2 = ch2.FirstOrDefault()
						}
					).Where(t => t.ParentID > 0));
		}

		[Test]
		public void LetTest7([DataSources(ProviderName.Informix, TestProvName.AllSybase, ProviderName.SapHana)] string context)
		{
			using (new AllowMultipleQuery())
			using (var db = GetDataContext(context))
				AreEqual(
					(
						from p in Parent
						let ch1 = Child.Where(c => c.ParentID == p.ParentID)
						let ch2 = ch1.Where(c => c.ChildID > -100)
						select new
						{
							p.ParentID,
							Any    = ch2.Any(),
							Count  = ch2.Count(),
							First1 = ch2.FirstOrDefault(c => c.ParentID > 0) == null ? 0 : ch2.FirstOrDefault(c => c.ParentID > 0).ParentID,
							First2 = ch2.FirstOrDefault()
						}
					).Where(t => t.ParentID > 0).Take(5000)
					,
					(
						from p in db.Parent
						let ch1 = db.Child.Where(c => c.ParentID == p.ParentID)
						let ch2 = ch1.Where(c => c.ChildID > -100)
						select new
						{
							p.ParentID,
							Any    = ch2.Any(),
							Count  = ch2.Count(),
							First1 = ch2.FirstOrDefault(c => c.ParentID > 0).ParentID,
							First2 = ch2.FirstOrDefault()
						}
					).Where(t => t.ParentID > 0).Take(5000));
		}

		[Test]
		public void LetTest8([DataSources] string context)
		{
			using (new AllowMultipleQuery())
			using (var db = GetDataContext(context))
				AreEqual(
					from p in Parent
					let ch1 = Child.Where(c => c.ParentID == p.ParentID)
					let ch2 = ch1.Where(c => c.ChildID > -100)
					let ch3	= ch2.FirstOrDefault(c => c.ParentID > 0)
					select new
					{
						First1 = ch3 == null ? 0 : ch3.ParentID,
						Any    = ch2.Any(),
						Count  = ch2.Count(),
						First2 = ch2.FirstOrDefault()
					}
					,
					from p in db.Parent
					let ch1 = db.Child.Where(c => c.ParentID == p.ParentID)
					let ch2 = ch1.Where(c => c.ChildID > -100)
					let ch3	= ch2.FirstOrDefault(c => c.ParentID > 0)
					select new
					{
						First1 = ch3 == null ? 0 : ch3.ParentID,
						Any    = ch2.Any(),
						Count  = ch2.Count(),
						First2 = ch2.FirstOrDefault()
					});
		}

		[Test]
		public void LetTest9([DataSources] string context)
		{
			using (new AllowMultipleQuery())
			using (var db = GetDataContext(context))
				AreEqual(
					(
						from p in Parent
						let ch1 = Child.Where(c => c.ParentID == p.ParentID)
						select new
						{
							First = ch1.FirstOrDefault()
						}
					).Take(10)
					,
					(
						from p in db.Parent
						let ch1 = db.Child.Where(c => c.ParentID == p.ParentID)
						select new
						{
							First = ch1.FirstOrDefault()
						}
					).Take(10));
		}

		[Test]
		public void LetTest10([DataSources] string context)
		{
			using (new AllowMultipleQuery())
			using (var db = GetDataContext(context))
				Assert.AreEqual(
					(
						from p in Parent
						let ch1 = Child.Where(c => c.ParentID == p.ParentID)
						select new
						{
							First = ch1.FirstOrDefault()
						}
					).Any()
					,
					(
						from p in db.Parent
						let ch1 = db.Child.Where(c => c.ParentID == p.ParentID)
						select new
						{
							First = ch1.FirstOrDefault()
						}
					).Any());
		}

		[ActiveIssue(
			SkipForNonLinqService = true,
			Details = "Test generates really SQL")]
		[Test]
		public void LetTest11([DataSources] string context)
		{
			using (new AllowMultipleQuery())
			using (var db = GetDataContext(context))
				AreEqual(
					from p in Parent
					let ch1 = Child.FirstOrDefault(c => c.ParentID > 0)
					let ch2 = Child.Where(c => c.ChildID > -100)
					select new
					{
						First1 = ch1 == null ? 0 : ch1.ParentID,
						First2 = ch2.FirstOrDefault()
					}
					,
					from p in db.Parent
					let ch1 = db.Child.OrderBy(c => c.ParentID).FirstOrDefault(c => c.ParentID > 0)
					let ch2 = db.Child.Where(c => c.ChildID > -100)
					select new
					{
						First1 = ch1 == null ? 0 : ch1.ParentID,
						First2 = ch2.FirstOrDefault()
					});
		}
	}
}
=======
﻿using System;
using System.Linq;

using LinqToDB;

using NUnit.Framework;

namespace Tests.Linq
{
	[TestFixture]
	public class ConvertExpressionTests : TestBase
	{
		[Test]
		public void Select1([DataSources] string context)
		{
			using (var db = GetDataContext(context))
				AreEqual(
					from p in Parent
					let children = p.Children.Where(c => c.ParentID > 1)
					select children.Sum(c => c.ChildID),
					from p in db.Parent
					let children = p.Children.Where(c => c.ParentID > 1)
					select children.Sum(c => c.ChildID));
		}

		[Test]
		public void Select2([DataSources] string context)
		{
			using (var db = GetDataContext(context))
				AreEqual(
					from p in Parent
					let children1 = p.Children.Where(c => c.ParentID > 1)
					let children2 = children1.Where(c => c.ParentID < 10)
					select children2.Sum(c => c.ChildID),
					from p in db.Parent
					let children1 = p.Children.Where(c => c.ParentID > 1)
					let children2 = children1.Where(c => c.ParentID < 10)
					select children2.Sum(c => c.ChildID));
		}

		[Test]
		public void Select3([DataSources] string context)
		{
			using (var db = GetDataContext(context))
				AreEqual(
					Parent
						.Select(p => new { children1 = p.Children. Where(c => c.ParentID > 1)  })
						.Select(t => new { children2 = t.children1.Where(c => c.ParentID < 10) })
						.Select(t => t.children2.Sum(c => c.ChildID)),
					db.Parent
						.Select(p => new { children1 = p.Children. Where(c => c.ParentID > 1)  })
						.Select(t => new { children2 = t.children1.Where(c => c.ParentID < 10) })
						.Select(t => t.children2.Sum(c => c.ChildID)));
		}

		[Test]
		public void Select4([DataSources] string context)
		{
			using (var db = GetDataContext(context))
				AreEqual(
					Parent
						.Select(p => p.Children. Where(c => c.ParentID > 1))
						.Select(t => t.Where(c => c.ParentID < 10))
						.Select(t => t.Sum(c => c.ChildID)),
					db.Parent
						.Select(p => p.Children. Where(c => c.ParentID > 1))
						.Select(t => t.Where(c => c.ParentID < 10))
						.Select(t => t.Sum(c => c.ChildID)));
		}

		[Test]
		public void Where1([DataSources] string context)
		{
			using (var db = GetDataContext(context))
				AreEqual(
					from p in Parent
					let children1 = p.Children.Where(c => c.ParentID > 1)
					let children2 = children1.Where(c => c.ParentID < 10)
					where children1.Any()
					select children2.Sum(c => c.ChildID),
					from p in db.Parent
					let children1 = p.Children.Where(c => c.ParentID > 1)
					let children2 = children1.Where(c => c.ParentID < 10)
					where children1.Any()
					select children2.Sum(c => c.ChildID));
		}

		[Test]
		public void Where2([DataSources] string context)
		{
			using (var db = GetDataContext(context))
				AreEqual(
					from p in Parent
					let children1 = p.Children.Where(c => c.ParentID > 1)
					where children1.Any()
					let children2 = children1.Where(c => c.ParentID < 10)
					select children2.Sum(c => c.ChildID),
					from p in db.Parent
					let children1 = p.Children.Where(c => c.ParentID > 1)
					where children1.Any()
					let children2 = children1.Where(c => c.ParentID < 10)
					select children2.Sum(c => c.ChildID));
		}

		[Test]
		public void Where3([DataSources] string context)
		{
			using (var db = GetDataContext(context))
				AreEqual(
					from p in Parent
					let children1 = p.Children.Where(c => c.ParentID > 1)
					let children2 = children1.Where(c => c.ParentID < 10)
					where children2.Any()
					select children2.Sum(c => c.ChildID),
					from p in db.Parent
					let children1 = p.Children.Where(c => c.ParentID > 1)
					let children2 = children1.Where(c => c.ParentID < 10)
					where children2.Any()
					select children2.Sum(c => c.ChildID));
		}

		//[Test]
		public void Where4([DataSources] string context)
		{
			using (var db = GetDataContext(context))
				AreEqual(
					   Parent
						.Select(p => new { p, children1 = p.Children. Where(c => c.ParentID > 1)  })
						.Where (t => t.children1.Any()),
					db.Parent
						.Select(p => new { p, children1 = p.Children. Where(c => c.ParentID > 1)  })
						.Where (t => t.children1.Any()));
		}

		//[Test]
		public void Where5([DataSources] string context)
		{
			using (var db = GetDataContext(context))
				AreEqual(
					   Parent
						.Select(p => new { children1 = p.Children. Where(c => c.ParentID > 1)  })
						.Where (t => t.children1.Any()),
					db.Parent
						.Select(p => new { children1 = p.Children. Where(c => c.ParentID > 1)  })
						.Where (t => t.children1.Any()));
		}

		//[Test]
		public void Where6([DataSources] string context)
		{
			using (var db = GetDataContext(context))
				AreEqual(
					   Parent
						.Select(p => p.Children. Where(c => c.ParentID > 1))
						.Where (t => t.Any()),
					db.Parent
						.Select(p => p.Children. Where(c => c.ParentID > 1))
						.Where (t => t.Any()));
		}

		[Test]
		public void Any1([DataSources] string context)
		{
			using (var db = GetDataContext(context))
				Assert.AreEqual(
					   Parent
						.Select(p => new { p, children1 = p.Children.Where(c => c.ParentID > 1) })
						.Any(p => p.children1.Any()),
					db.Parent
						.Select(p => new { p, children1 = p.Children.Where(c => c.ParentID > 1) })
						.Any(p => p.children1.Any()));
		}

		[Test]
		public void Any2([DataSources] string context)
		{
			using (var db = GetDataContext(context))
				Assert.AreEqual(
					   Parent
						.Select(p => p.Children.Where(c => c.ParentID > 1))
						.Any(p => p.Any()),
					db.Parent
						.Select(p => p.Children.Where(c => c.ParentID > 1))
						.Any(p => p.Any()));
		}

		[Test]
		public void Any3([DataSources] string context)
		{
			using (var db = GetDataContext(context))
				Assert.AreEqual(
					   Parent
						.Select(p => new { p, children1 = p.Children.Where(c => c.ParentID > 1) })
						.Where(p => p.children1.Any())
						.Any(),
					db.Parent
						.Select(p => new { p, children1 = p.Children.Where(c => c.ParentID > 1) })
						.Where(p => p.children1.Any())
						.Any());
		}

		//[Test]
		public void Any4([DataSources] string context)
		{
			using (var db = GetDataContext(context))
				Assert.AreEqual(
					   Parent
						.Select(p => new { children1 = p.Children.Where(c => c.ParentID > 1) })
						.Where(p => p.children1.Any())
						.Any(),
					db.Parent
						.Select(p => new { children1 = p.Children.Where(c => c.ParentID > 1) })
						.Where(p => p.children1.Any())
						.Any());
		}

		[Test]
		public void LetTest1([DataSources(ProviderName.SqlCe, ProviderName.Informix, TestProvName.AllSybase, ProviderName.SapHana)] string context)
		{
			using (var db = GetDataContext(context))
			{
				AreEqual(
					from p in Parent
					let ch = p.Children
					where ch.FirstOrDefault() != null
					select ch.FirstOrDefault().ParentID
					,
					from p in db.Parent
					let ch = p.Children
					where ch.FirstOrDefault() != null
					select ch.FirstOrDefault().ParentID);
			}
		}

		[Test]
		public void LetTest2([DataSources(ProviderName.SqlCe, ProviderName.Informix, TestProvName.AllSybase, ProviderName.SapHana)] string context)
		{
			using (var db = GetDataContext(context))
			{
				AreEqual(
					from p in Parent
					let ch = p.Children
					where ch.FirstOrDefault() != null
					select p
					,
					from p in db.Parent
					let ch = p.Children
					where ch.FirstOrDefault() != null
					select p);
			}
		}

		[Test]
		public void LetTest3([DataSources(ProviderName.Informix, TestProvName.AllSybase, ProviderName.SapHana)] string context)
		{
			using (var db = GetDataContext(context))
			{
				AreEqual(
					from p in Parent
					let ch = Child
					select ch.FirstOrDefault().ParentID
					,
					from p in db.Parent
					let ch = db.Child
					select ch.FirstOrDefault().ParentID);
			}
		}

		[Test]
		public void LetTest4([DataSources(ProviderName.Informix, ProviderName.SapHana)] string context)
		{
			using (new AllowMultipleQuery())
			using (var db = GetDataContext(context))
			{
				AreEqual(
					from p in Parent
					let ch1 = Child.Where(c => c.ParentID == p.ParentID)
					let ch2 = ch1.Where(c => c.ChildID > -100)
					select new
					{
						Any    = ch2.Any(),
						Count  = ch2.Count(),
						First1 = ch2.FirstOrDefault(c => c.ParentID > 0),
						First2 = ch2.FirstOrDefault()
					}
					,
					from p in db.Parent
					let ch1 = db.Child.Where(c => c.ParentID == p.ParentID)
					let ch2 = ch1.Where(c => c.ChildID > -100)
					select new
					{
						Any    = ch2.Any(),
						Count  = ch2.Count(),
						First1 = ch2.FirstOrDefault(c => c.ParentID > 0),
						First2 = ch2.FirstOrDefault()
					});
			}
		}

		[Test]
		public void LetTest5([DataSources(ProviderName.Informix, TestProvName.AllSybase, ProviderName.SapHana)] string context)
		{
			using (new AllowMultipleQuery())
			using (var db = GetDataContext(context))
			{
				AreEqual(
					from p in Parent
					let ch1 = Child.Where(c => c.ParentID == p.ParentID)
					let ch2 = ch1.Where(c => c.ChildID > -100)
					select new
					{
						Any    = ch2.Any(),
						Count  = ch2.Count(),
						First1 = ch2.FirstOrDefault(c => c.ParentID > 0) == null ? 0 : ch2.FirstOrDefault(c => c.ParentID > 0).ParentID,
						First2 = ch2.FirstOrDefault()
					}
					,
					from p in db.Parent
					let ch1 = db.Child.Where(c => c.ParentID == p.ParentID)
					let ch2 = ch1.Where(c => c.ChildID > -100)
					select new
					{
						Any    = ch2.Any(),
						Count  = ch2.Count(),
						First1 = ch2.FirstOrDefault(c => c.ParentID > 0).ParentID,
						First2 = ch2.FirstOrDefault()
					});
			}
		}

		[Test]
		public void LetTest6([DataSources(ProviderName.Informix, TestProvName.AllSybase, ProviderName.SapHana)] string context)
		{
			//LinqToDB.Common.Configuration.Linq.GenerateExpressionTest = true;

			using (new AllowMultipleQuery())
			using (var db = GetDataContext(context))
				AreEqual(
					(
						from p in Parent
						let ch1 = Child.Where(c => c.ParentID == p.ParentID)
						let ch2 = ch1.Where(c => c.ChildID > -100)
						select new
						{
							p.ParentID,
							Any    = ch2.Any(),
							Count  = ch2.Count(),
							First1 = ch2.FirstOrDefault(c => c.ParentID > 0) == null ? 0 : ch2.FirstOrDefault(c => c.ParentID > 0).ParentID,
							First2 = ch2.FirstOrDefault()
						}
					).Where(t => t.ParentID > 0)
					,
					(
						from p in db.Parent
						let ch1 = db.Child.Where(c => c.ParentID == p.ParentID)
						let ch2 = ch1.Where(c => c.ChildID > -100)
						select new
						{
							p.ParentID,
							Any    = ch2.Any(),
							Count  = ch2.Count(),
							First1 = ch2.FirstOrDefault(c => c.ParentID > 0).ParentID,
							First2 = ch2.FirstOrDefault()
						}
					).Where(t => t.ParentID > 0));
		}

		[Test]
		public void LetTest7([DataSources(ProviderName.Informix, TestProvName.AllSybase, ProviderName.SapHana)] string context)
		{
			using (new AllowMultipleQuery())
			using (var db = GetDataContext(context))
				AreEqual(
					(
						from p in Parent
						let ch1 = Child.Where(c => c.ParentID == p.ParentID)
						let ch2 = ch1.Where(c => c.ChildID > -100)
						select new
						{
							p.ParentID,
							Any    = ch2.Any(),
							Count  = ch2.Count(),
							First1 = ch2.FirstOrDefault(c => c.ParentID > 0) == null ? 0 : ch2.FirstOrDefault(c => c.ParentID > 0).ParentID,
							First2 = ch2.FirstOrDefault()
						}
					).Where(t => t.ParentID > 0).Take(5000)
					,
					(
						from p in db.Parent
						let ch1 = db.Child.Where(c => c.ParentID == p.ParentID)
						let ch2 = ch1.Where(c => c.ChildID > -100)
						select new
						{
							p.ParentID,
							Any    = ch2.Any(),
							Count  = ch2.Count(),
							First1 = ch2.FirstOrDefault(c => c.ParentID > 0).ParentID,
							First2 = ch2.FirstOrDefault()
						}
					).Where(t => t.ParentID > 0).Take(5000));
		}

		[Test]
		public void LetTest8([DataSources] string context)
		{
			using (new AllowMultipleQuery())
			using (var db = GetDataContext(context))
				AreEqual(
					from p in Parent
					let ch1 = Child.Where(c => c.ParentID == p.ParentID)
					let ch2 = ch1.Where(c => c.ChildID > -100)
					let ch3	= ch2.FirstOrDefault(c => c.ParentID > 0)
					select new
					{
						First1 = ch3 == null ? 0 : ch3.ParentID,
						Any    = ch2.Any(),
						Count  = ch2.Count(),
						First2 = ch2.FirstOrDefault()
					}
					,
					from p in db.Parent
					let ch1 = db.Child.Where(c => c.ParentID == p.ParentID)
					let ch2 = ch1.Where(c => c.ChildID > -100)
					let ch3	= ch2.FirstOrDefault(c => c.ParentID > 0)
					select new
					{
						First1 = ch3 == null ? 0 : ch3.ParentID,
						Any    = ch2.Any(),
						Count  = ch2.Count(),
						First2 = ch2.FirstOrDefault()
					});
		}

		[Test]
		public void LetTest9([DataSources] string context)
		{
			using (new AllowMultipleQuery())
			using (var db = GetDataContext(context))
				AreEqual(
					(
						from p in Parent
						let ch1 = Child.Where(c => c.ParentID == p.ParentID)
						select new
						{
							First = ch1.FirstOrDefault()
						}
					).Take(10)
					,
					(
						from p in db.Parent
						let ch1 = db.Child.Where(c => c.ParentID == p.ParentID)
						select new
						{
							First = ch1.FirstOrDefault()
						}
					).Take(10));
		}

		[Test]
		public void LetTest10([DataSources] string context)
		{
			using (new AllowMultipleQuery())
			using (var db = GetDataContext(context))
				Assert.AreEqual(
					(
						from p in Parent
						let ch1 = Child.Where(c => c.ParentID == p.ParentID)
						select new
						{
							First = ch1.FirstOrDefault()
						}
					).Any()
					,
					(
						from p in db.Parent
						let ch1 = db.Child.Where(c => c.ParentID == p.ParentID)
						select new
						{
							First = ch1.FirstOrDefault()
						}
					).Any());
		}

		[ActiveIssue(
			Configurations = new[]
			{
				ProviderName.Access,
				ProviderName.DB2,
				TestProvName.AllFirebird,
				ProviderName.Informix,
				TestProvName.AllMySql,
				TestProvName.AllOracle,
				TestProvName.AllSQLite,
				ProviderName.SapHana,
				ProviderName.SqlServer2000,
				TestProvName.AllSybase
			},
			SkipForNonLinqService = true,
			Details = "Test generates really SQL")]
		[Test]
		public void LetTest11([DataSources] string context)
		{
			using (new AllowMultipleQuery())
			using (var db = GetDataContext(context))
				AreEqual(
					from p in Parent
					let ch1 = Child.FirstOrDefault(c => c.ParentID > 0)
					let ch2 = Child.Where(c => c.ChildID > -100)
					select new
					{
						First1 = ch1 == null ? 0 : ch1.ParentID,
						First2 = ch2.FirstOrDefault()
					}
					,
					from p in db.Parent
					let ch1 = db.Child.OrderBy(c => c.ParentID).FirstOrDefault(c => c.ParentID > 0)
					let ch2 = db.Child.Where(c => c.ChildID > -100)
					select new
					{
						First1 = ch1 == null ? 0 : ch1.ParentID,
						First2 = ch2.FirstOrDefault()
					});
		}
	}
}
>>>>>>> 50334847
<|MERGE_RESOLUTION|>--- conflicted
+++ resolved
@@ -1,4 +1,3 @@
-<<<<<<< HEAD
 ﻿using System;
 using System.Linq;
 
@@ -510,531 +509,4 @@
 					});
 		}
 	}
-}
-=======
-﻿using System;
-using System.Linq;
-
-using LinqToDB;
-
-using NUnit.Framework;
-
-namespace Tests.Linq
-{
-	[TestFixture]
-	public class ConvertExpressionTests : TestBase
-	{
-		[Test]
-		public void Select1([DataSources] string context)
-		{
-			using (var db = GetDataContext(context))
-				AreEqual(
-					from p in Parent
-					let children = p.Children.Where(c => c.ParentID > 1)
-					select children.Sum(c => c.ChildID),
-					from p in db.Parent
-					let children = p.Children.Where(c => c.ParentID > 1)
-					select children.Sum(c => c.ChildID));
-		}
-
-		[Test]
-		public void Select2([DataSources] string context)
-		{
-			using (var db = GetDataContext(context))
-				AreEqual(
-					from p in Parent
-					let children1 = p.Children.Where(c => c.ParentID > 1)
-					let children2 = children1.Where(c => c.ParentID < 10)
-					select children2.Sum(c => c.ChildID),
-					from p in db.Parent
-					let children1 = p.Children.Where(c => c.ParentID > 1)
-					let children2 = children1.Where(c => c.ParentID < 10)
-					select children2.Sum(c => c.ChildID));
-		}
-
-		[Test]
-		public void Select3([DataSources] string context)
-		{
-			using (var db = GetDataContext(context))
-				AreEqual(
-					Parent
-						.Select(p => new { children1 = p.Children. Where(c => c.ParentID > 1)  })
-						.Select(t => new { children2 = t.children1.Where(c => c.ParentID < 10) })
-						.Select(t => t.children2.Sum(c => c.ChildID)),
-					db.Parent
-						.Select(p => new { children1 = p.Children. Where(c => c.ParentID > 1)  })
-						.Select(t => new { children2 = t.children1.Where(c => c.ParentID < 10) })
-						.Select(t => t.children2.Sum(c => c.ChildID)));
-		}
-
-		[Test]
-		public void Select4([DataSources] string context)
-		{
-			using (var db = GetDataContext(context))
-				AreEqual(
-					Parent
-						.Select(p => p.Children. Where(c => c.ParentID > 1))
-						.Select(t => t.Where(c => c.ParentID < 10))
-						.Select(t => t.Sum(c => c.ChildID)),
-					db.Parent
-						.Select(p => p.Children. Where(c => c.ParentID > 1))
-						.Select(t => t.Where(c => c.ParentID < 10))
-						.Select(t => t.Sum(c => c.ChildID)));
-		}
-
-		[Test]
-		public void Where1([DataSources] string context)
-		{
-			using (var db = GetDataContext(context))
-				AreEqual(
-					from p in Parent
-					let children1 = p.Children.Where(c => c.ParentID > 1)
-					let children2 = children1.Where(c => c.ParentID < 10)
-					where children1.Any()
-					select children2.Sum(c => c.ChildID),
-					from p in db.Parent
-					let children1 = p.Children.Where(c => c.ParentID > 1)
-					let children2 = children1.Where(c => c.ParentID < 10)
-					where children1.Any()
-					select children2.Sum(c => c.ChildID));
-		}
-
-		[Test]
-		public void Where2([DataSources] string context)
-		{
-			using (var db = GetDataContext(context))
-				AreEqual(
-					from p in Parent
-					let children1 = p.Children.Where(c => c.ParentID > 1)
-					where children1.Any()
-					let children2 = children1.Where(c => c.ParentID < 10)
-					select children2.Sum(c => c.ChildID),
-					from p in db.Parent
-					let children1 = p.Children.Where(c => c.ParentID > 1)
-					where children1.Any()
-					let children2 = children1.Where(c => c.ParentID < 10)
-					select children2.Sum(c => c.ChildID));
-		}
-
-		[Test]
-		public void Where3([DataSources] string context)
-		{
-			using (var db = GetDataContext(context))
-				AreEqual(
-					from p in Parent
-					let children1 = p.Children.Where(c => c.ParentID > 1)
-					let children2 = children1.Where(c => c.ParentID < 10)
-					where children2.Any()
-					select children2.Sum(c => c.ChildID),
-					from p in db.Parent
-					let children1 = p.Children.Where(c => c.ParentID > 1)
-					let children2 = children1.Where(c => c.ParentID < 10)
-					where children2.Any()
-					select children2.Sum(c => c.ChildID));
-		}
-
-		//[Test]
-		public void Where4([DataSources] string context)
-		{
-			using (var db = GetDataContext(context))
-				AreEqual(
-					   Parent
-						.Select(p => new { p, children1 = p.Children. Where(c => c.ParentID > 1)  })
-						.Where (t => t.children1.Any()),
-					db.Parent
-						.Select(p => new { p, children1 = p.Children. Where(c => c.ParentID > 1)  })
-						.Where (t => t.children1.Any()));
-		}
-
-		//[Test]
-		public void Where5([DataSources] string context)
-		{
-			using (var db = GetDataContext(context))
-				AreEqual(
-					   Parent
-						.Select(p => new { children1 = p.Children. Where(c => c.ParentID > 1)  })
-						.Where (t => t.children1.Any()),
-					db.Parent
-						.Select(p => new { children1 = p.Children. Where(c => c.ParentID > 1)  })
-						.Where (t => t.children1.Any()));
-		}
-
-		//[Test]
-		public void Where6([DataSources] string context)
-		{
-			using (var db = GetDataContext(context))
-				AreEqual(
-					   Parent
-						.Select(p => p.Children. Where(c => c.ParentID > 1))
-						.Where (t => t.Any()),
-					db.Parent
-						.Select(p => p.Children. Where(c => c.ParentID > 1))
-						.Where (t => t.Any()));
-		}
-
-		[Test]
-		public void Any1([DataSources] string context)
-		{
-			using (var db = GetDataContext(context))
-				Assert.AreEqual(
-					   Parent
-						.Select(p => new { p, children1 = p.Children.Where(c => c.ParentID > 1) })
-						.Any(p => p.children1.Any()),
-					db.Parent
-						.Select(p => new { p, children1 = p.Children.Where(c => c.ParentID > 1) })
-						.Any(p => p.children1.Any()));
-		}
-
-		[Test]
-		public void Any2([DataSources] string context)
-		{
-			using (var db = GetDataContext(context))
-				Assert.AreEqual(
-					   Parent
-						.Select(p => p.Children.Where(c => c.ParentID > 1))
-						.Any(p => p.Any()),
-					db.Parent
-						.Select(p => p.Children.Where(c => c.ParentID > 1))
-						.Any(p => p.Any()));
-		}
-
-		[Test]
-		public void Any3([DataSources] string context)
-		{
-			using (var db = GetDataContext(context))
-				Assert.AreEqual(
-					   Parent
-						.Select(p => new { p, children1 = p.Children.Where(c => c.ParentID > 1) })
-						.Where(p => p.children1.Any())
-						.Any(),
-					db.Parent
-						.Select(p => new { p, children1 = p.Children.Where(c => c.ParentID > 1) })
-						.Where(p => p.children1.Any())
-						.Any());
-		}
-
-		//[Test]
-		public void Any4([DataSources] string context)
-		{
-			using (var db = GetDataContext(context))
-				Assert.AreEqual(
-					   Parent
-						.Select(p => new { children1 = p.Children.Where(c => c.ParentID > 1) })
-						.Where(p => p.children1.Any())
-						.Any(),
-					db.Parent
-						.Select(p => new { children1 = p.Children.Where(c => c.ParentID > 1) })
-						.Where(p => p.children1.Any())
-						.Any());
-		}
-
-		[Test]
-		public void LetTest1([DataSources(ProviderName.SqlCe, ProviderName.Informix, TestProvName.AllSybase, ProviderName.SapHana)] string context)
-		{
-			using (var db = GetDataContext(context))
-			{
-				AreEqual(
-					from p in Parent
-					let ch = p.Children
-					where ch.FirstOrDefault() != null
-					select ch.FirstOrDefault().ParentID
-					,
-					from p in db.Parent
-					let ch = p.Children
-					where ch.FirstOrDefault() != null
-					select ch.FirstOrDefault().ParentID);
-			}
-		}
-
-		[Test]
-		public void LetTest2([DataSources(ProviderName.SqlCe, ProviderName.Informix, TestProvName.AllSybase, ProviderName.SapHana)] string context)
-		{
-			using (var db = GetDataContext(context))
-			{
-				AreEqual(
-					from p in Parent
-					let ch = p.Children
-					where ch.FirstOrDefault() != null
-					select p
-					,
-					from p in db.Parent
-					let ch = p.Children
-					where ch.FirstOrDefault() != null
-					select p);
-			}
-		}
-
-		[Test]
-		public void LetTest3([DataSources(ProviderName.Informix, TestProvName.AllSybase, ProviderName.SapHana)] string context)
-		{
-			using (var db = GetDataContext(context))
-			{
-				AreEqual(
-					from p in Parent
-					let ch = Child
-					select ch.FirstOrDefault().ParentID
-					,
-					from p in db.Parent
-					let ch = db.Child
-					select ch.FirstOrDefault().ParentID);
-			}
-		}
-
-		[Test]
-		public void LetTest4([DataSources(ProviderName.Informix, ProviderName.SapHana)] string context)
-		{
-			using (new AllowMultipleQuery())
-			using (var db = GetDataContext(context))
-			{
-				AreEqual(
-					from p in Parent
-					let ch1 = Child.Where(c => c.ParentID == p.ParentID)
-					let ch2 = ch1.Where(c => c.ChildID > -100)
-					select new
-					{
-						Any    = ch2.Any(),
-						Count  = ch2.Count(),
-						First1 = ch2.FirstOrDefault(c => c.ParentID > 0),
-						First2 = ch2.FirstOrDefault()
-					}
-					,
-					from p in db.Parent
-					let ch1 = db.Child.Where(c => c.ParentID == p.ParentID)
-					let ch2 = ch1.Where(c => c.ChildID > -100)
-					select new
-					{
-						Any    = ch2.Any(),
-						Count  = ch2.Count(),
-						First1 = ch2.FirstOrDefault(c => c.ParentID > 0),
-						First2 = ch2.FirstOrDefault()
-					});
-			}
-		}
-
-		[Test]
-		public void LetTest5([DataSources(ProviderName.Informix, TestProvName.AllSybase, ProviderName.SapHana)] string context)
-		{
-			using (new AllowMultipleQuery())
-			using (var db = GetDataContext(context))
-			{
-				AreEqual(
-					from p in Parent
-					let ch1 = Child.Where(c => c.ParentID == p.ParentID)
-					let ch2 = ch1.Where(c => c.ChildID > -100)
-					select new
-					{
-						Any    = ch2.Any(),
-						Count  = ch2.Count(),
-						First1 = ch2.FirstOrDefault(c => c.ParentID > 0) == null ? 0 : ch2.FirstOrDefault(c => c.ParentID > 0).ParentID,
-						First2 = ch2.FirstOrDefault()
-					}
-					,
-					from p in db.Parent
-					let ch1 = db.Child.Where(c => c.ParentID == p.ParentID)
-					let ch2 = ch1.Where(c => c.ChildID > -100)
-					select new
-					{
-						Any    = ch2.Any(),
-						Count  = ch2.Count(),
-						First1 = ch2.FirstOrDefault(c => c.ParentID > 0).ParentID,
-						First2 = ch2.FirstOrDefault()
-					});
-			}
-		}
-
-		[Test]
-		public void LetTest6([DataSources(ProviderName.Informix, TestProvName.AllSybase, ProviderName.SapHana)] string context)
-		{
-			//LinqToDB.Common.Configuration.Linq.GenerateExpressionTest = true;
-
-			using (new AllowMultipleQuery())
-			using (var db = GetDataContext(context))
-				AreEqual(
-					(
-						from p in Parent
-						let ch1 = Child.Where(c => c.ParentID == p.ParentID)
-						let ch2 = ch1.Where(c => c.ChildID > -100)
-						select new
-						{
-							p.ParentID,
-							Any    = ch2.Any(),
-							Count  = ch2.Count(),
-							First1 = ch2.FirstOrDefault(c => c.ParentID > 0) == null ? 0 : ch2.FirstOrDefault(c => c.ParentID > 0).ParentID,
-							First2 = ch2.FirstOrDefault()
-						}
-					).Where(t => t.ParentID > 0)
-					,
-					(
-						from p in db.Parent
-						let ch1 = db.Child.Where(c => c.ParentID == p.ParentID)
-						let ch2 = ch1.Where(c => c.ChildID > -100)
-						select new
-						{
-							p.ParentID,
-							Any    = ch2.Any(),
-							Count  = ch2.Count(),
-							First1 = ch2.FirstOrDefault(c => c.ParentID > 0).ParentID,
-							First2 = ch2.FirstOrDefault()
-						}
-					).Where(t => t.ParentID > 0));
-		}
-
-		[Test]
-		public void LetTest7([DataSources(ProviderName.Informix, TestProvName.AllSybase, ProviderName.SapHana)] string context)
-		{
-			using (new AllowMultipleQuery())
-			using (var db = GetDataContext(context))
-				AreEqual(
-					(
-						from p in Parent
-						let ch1 = Child.Where(c => c.ParentID == p.ParentID)
-						let ch2 = ch1.Where(c => c.ChildID > -100)
-						select new
-						{
-							p.ParentID,
-							Any    = ch2.Any(),
-							Count  = ch2.Count(),
-							First1 = ch2.FirstOrDefault(c => c.ParentID > 0) == null ? 0 : ch2.FirstOrDefault(c => c.ParentID > 0).ParentID,
-							First2 = ch2.FirstOrDefault()
-						}
-					).Where(t => t.ParentID > 0).Take(5000)
-					,
-					(
-						from p in db.Parent
-						let ch1 = db.Child.Where(c => c.ParentID == p.ParentID)
-						let ch2 = ch1.Where(c => c.ChildID > -100)
-						select new
-						{
-							p.ParentID,
-							Any    = ch2.Any(),
-							Count  = ch2.Count(),
-							First1 = ch2.FirstOrDefault(c => c.ParentID > 0).ParentID,
-							First2 = ch2.FirstOrDefault()
-						}
-					).Where(t => t.ParentID > 0).Take(5000));
-		}
-
-		[Test]
-		public void LetTest8([DataSources] string context)
-		{
-			using (new AllowMultipleQuery())
-			using (var db = GetDataContext(context))
-				AreEqual(
-					from p in Parent
-					let ch1 = Child.Where(c => c.ParentID == p.ParentID)
-					let ch2 = ch1.Where(c => c.ChildID > -100)
-					let ch3	= ch2.FirstOrDefault(c => c.ParentID > 0)
-					select new
-					{
-						First1 = ch3 == null ? 0 : ch3.ParentID,
-						Any    = ch2.Any(),
-						Count  = ch2.Count(),
-						First2 = ch2.FirstOrDefault()
-					}
-					,
-					from p in db.Parent
-					let ch1 = db.Child.Where(c => c.ParentID == p.ParentID)
-					let ch2 = ch1.Where(c => c.ChildID > -100)
-					let ch3	= ch2.FirstOrDefault(c => c.ParentID > 0)
-					select new
-					{
-						First1 = ch3 == null ? 0 : ch3.ParentID,
-						Any    = ch2.Any(),
-						Count  = ch2.Count(),
-						First2 = ch2.FirstOrDefault()
-					});
-		}
-
-		[Test]
-		public void LetTest9([DataSources] string context)
-		{
-			using (new AllowMultipleQuery())
-			using (var db = GetDataContext(context))
-				AreEqual(
-					(
-						from p in Parent
-						let ch1 = Child.Where(c => c.ParentID == p.ParentID)
-						select new
-						{
-							First = ch1.FirstOrDefault()
-						}
-					).Take(10)
-					,
-					(
-						from p in db.Parent
-						let ch1 = db.Child.Where(c => c.ParentID == p.ParentID)
-						select new
-						{
-							First = ch1.FirstOrDefault()
-						}
-					).Take(10));
-		}
-
-		[Test]
-		public void LetTest10([DataSources] string context)
-		{
-			using (new AllowMultipleQuery())
-			using (var db = GetDataContext(context))
-				Assert.AreEqual(
-					(
-						from p in Parent
-						let ch1 = Child.Where(c => c.ParentID == p.ParentID)
-						select new
-						{
-							First = ch1.FirstOrDefault()
-						}
-					).Any()
-					,
-					(
-						from p in db.Parent
-						let ch1 = db.Child.Where(c => c.ParentID == p.ParentID)
-						select new
-						{
-							First = ch1.FirstOrDefault()
-						}
-					).Any());
-		}
-
-		[ActiveIssue(
-			Configurations = new[]
-			{
-				ProviderName.Access,
-				ProviderName.DB2,
-				TestProvName.AllFirebird,
-				ProviderName.Informix,
-				TestProvName.AllMySql,
-				TestProvName.AllOracle,
-				TestProvName.AllSQLite,
-				ProviderName.SapHana,
-				ProviderName.SqlServer2000,
-				TestProvName.AllSybase
-			},
-			SkipForNonLinqService = true,
-			Details = "Test generates really SQL")]
-		[Test]
-		public void LetTest11([DataSources] string context)
-		{
-			using (new AllowMultipleQuery())
-			using (var db = GetDataContext(context))
-				AreEqual(
-					from p in Parent
-					let ch1 = Child.FirstOrDefault(c => c.ParentID > 0)
-					let ch2 = Child.Where(c => c.ChildID > -100)
-					select new
-					{
-						First1 = ch1 == null ? 0 : ch1.ParentID,
-						First2 = ch2.FirstOrDefault()
-					}
-					,
-					from p in db.Parent
-					let ch1 = db.Child.OrderBy(c => c.ParentID).FirstOrDefault(c => c.ParentID > 0)
-					let ch2 = db.Child.Where(c => c.ChildID > -100)
-					select new
-					{
-						First1 = ch1 == null ? 0 : ch1.ParentID,
-						First2 = ch2.FirstOrDefault()
-					});
-		}
-	}
-}
->>>>>>> 50334847
+}