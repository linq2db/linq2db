﻿using System;
using System.Linq;

using LinqToDB;

using NUnit.Framework;

namespace Tests.Linq
{
	[TestFixture]
	public class ConvertExpressionTests : TestBase
	{
		[Test]
		public void Select1([DataSources] string context)
		{
			using (var db = GetDataContext(context))
				AreEqual(
					from p in Parent
					let children = p.Children.Where(c => c.ParentID > 1)
					select children.Sum(c => c.ChildID),
					from p in db.Parent
					let children = p.Children.Where(c => c.ParentID > 1)
					select children.Sum(c => c.ChildID));
		}

		[Test]
		public void Select2([DataSources] string context)
		{
			using (var db = GetDataContext(context))
				AreEqual(
					from p in Parent
					let children1 = p.Children.Where(c => c.ParentID > 1)
					let children2 = children1.Where(c => c.ParentID < 10)
					select children2.Sum(c => c.ChildID),
					from p in db.Parent
					let children1 = p.Children.Where(c => c.ParentID > 1)
					let children2 = children1.Where(c => c.ParentID < 10)
					select children2.Sum(c => c.ChildID));
		}

		[Test]
		public void Select3([DataSources] string context)
		{
			using (var db = GetDataContext(context))
				AreEqual(
					Parent
						.Select(p => new { children1 = p.Children. Where(c => c.ParentID > 1)  })
						.Select(t => new { children2 = t.children1.Where(c => c.ParentID < 10) })
						.Select(t => t.children2.Sum(c => c.ChildID)),
					db.Parent
						.Select(p => new { children1 = p.Children. Where(c => c.ParentID > 1)  })
						.Select(t => new { children2 = t.children1.Where(c => c.ParentID < 10) })
						.Select(t => t.children2.Sum(c => c.ChildID)));
		}

		[Test]
		public void Select4([DataSources] string context)
		{
			using (var db = GetDataContext(context))
				AreEqual(
					Parent
						.Select(p => p.Children. Where(c => c.ParentID > 1))
						.Select(t => t.Where(c => c.ParentID < 10))
						.Select(t => t.Sum(c => c.ChildID)),
					db.Parent
						.Select(p => p.Children. Where(c => c.ParentID > 1))
						.Select(t => t.Where(c => c.ParentID < 10))
						.Select(t => t.Sum(c => c.ChildID)));
		}

		[Test]
		public void Where1([DataSources] string context)
		{
			using (var db = GetDataContext(context))
				AreEqual(
					from p in Parent
					let children1 = p.Children.Where(c => c.ParentID > 1)
					let children2 = children1.Where(c => c.ParentID < 10)
					where children1.Any()
					select children2.Sum(c => c.ChildID),
					from p in db.Parent
					let children1 = p.Children.Where(c => c.ParentID > 1)
					let children2 = children1.Where(c => c.ParentID < 10)
					where children1.Any()
					select children2.Sum(c => c.ChildID));
		}

		[Test]
		public void Where2([DataSources] string context)
		{
			using (var db = GetDataContext(context))
				AreEqual(
					from p in Parent
					let children1 = p.Children.Where(c => c.ParentID > 1)
					where children1.Any()
					let children2 = children1.Where(c => c.ParentID < 10)
					select children2.Sum(c => c.ChildID),
					from p in db.Parent
					let children1 = p.Children.Where(c => c.ParentID > 1)
					where children1.Any()
					let children2 = children1.Where(c => c.ParentID < 10)
					select children2.Sum(c => c.ChildID));
		}

		[Test]
		public void Where3([DataSources] string context)
		{
			using (var db = GetDataContext(context))
				AreEqual(
					from p in Parent
					let children1 = p.Children.Where(c => c.ParentID > 1)
					let children2 = children1.Where(c => c.ParentID < 10)
					where children2.Any()
					select children2.Sum(c => c.ChildID),
					from p in db.Parent
					let children1 = p.Children.Where(c => c.ParentID > 1)
					let children2 = children1.Where(c => c.ParentID < 10)
					where children2.Any()
					select children2.Sum(c => c.ChildID));
		}

		//[Test]
		public void Where4([DataSources] string context)
		{
			using (var db = GetDataContext(context))
				AreEqual(
					   Parent
						.Select(p => new { p, children1 = p.Children. Where(c => c.ParentID > 1)  })
						.Where (t => t.children1.Any()),
					db.Parent
						.Select(p => new { p, children1 = p.Children. Where(c => c.ParentID > 1)  })
						.Where (t => t.children1.Any()));
		}

		//[Test]
		public void Where5([DataSources] string context)
		{
			using (var db = GetDataContext(context))
				AreEqual(
					   Parent
						.Select(p => new { children1 = p.Children. Where(c => c.ParentID > 1)  })
						.Where (t => t.children1.Any()),
					db.Parent
						.Select(p => new { children1 = p.Children. Where(c => c.ParentID > 1)  })
						.Where (t => t.children1.Any()));
		}

		//[Test]
		public void Where6([DataSources] string context)
		{
			using (var db = GetDataContext(context))
				AreEqual(
					   Parent
						.Select(p => p.Children. Where(c => c.ParentID > 1))
						.Where (t => t.Any()),
					db.Parent
						.Select(p => p.Children. Where(c => c.ParentID > 1))
						.Where (t => t.Any()));
		}

		[Test]
		public void Any1([DataSources] string context)
		{
			using (var db = GetDataContext(context))
				Assert.AreEqual(
					   Parent
						.Select(p => new { p, children1 = p.Children.Where(c => c.ParentID > 1) })
						.Any(p => p.children1.Any()),
					db.Parent
						.Select(p => new { p, children1 = p.Children.Where(c => c.ParentID > 1) })
						.Any(p => p.children1.Any()));
		}

		[Test]
		public void Any2([DataSources] string context)
		{
			using (var db = GetDataContext(context))
				Assert.AreEqual(
					   Parent
						.Select(p => p.Children.Where(c => c.ParentID > 1))
						.Any(p => p.Any()),
					db.Parent
						.Select(p => p.Children.Where(c => c.ParentID > 1))
						.Any(p => p.Any()));
		}

		[Test]
		public void Any3([DataSources] string context)
		{
			using (var db = GetDataContext(context))
				Assert.AreEqual(
					   Parent
						.Select(p => new { p, children1 = p.Children.Where(c => c.ParentID > 1) })
						.Where(p => p.children1.Any())
						.Any(),
					db.Parent
						.Select(p => new { p, children1 = p.Children.Where(c => c.ParentID > 1) })
						.Where(p => p.children1.Any())
						.Any());
		}

		//[Test]
		public void Any4([DataSources] string context)
		{
			using (var db = GetDataContext(context))
				Assert.AreEqual(
					   Parent
						.Select(p => new { children1 = p.Children.Where(c => c.ParentID > 1) })
						.Where(p => p.children1.Any())
						.Any(),
					db.Parent
						.Select(p => new { children1 = p.Children.Where(c => c.ParentID > 1) })
						.Where(p => p.children1.Any())
						.Any());
		}

		[Test]
		public void LetTest1([DataSources(ProviderName.SqlCe, ProviderName.Informix, TestProvName.AllSybase, ProviderName.SapHana)] string context)
		{
			using (var db = GetDataContext(context))
			{
				AreEqual(
					from p in Parent
					let ch = p.Children
					where ch.FirstOrDefault() != null
					select ch.FirstOrDefault().ParentID
					,
					from p in db.Parent
					let ch = p.Children
					where ch.FirstOrDefault() != null
					select ch.FirstOrDefault().ParentID);
			}
		}

		[Test]
		public void LetTest2([DataSources(ProviderName.SqlCe, ProviderName.Informix, TestProvName.AllSybase, ProviderName.SapHana)] string context)
		{
			using (var db = GetDataContext(context))
			{
				AreEqual(
					from p in Parent
					let ch = p.Children
					where ch.FirstOrDefault() != null
					select p
					,
					from p in db.Parent
					let ch = p.Children
					where ch.FirstOrDefault() != null
					select p);
			}
		}

		[Test]
		public void LetTest3([DataSources(ProviderName.Informix, TestProvName.AllSybase, ProviderName.SapHana)] string context)
		{
			using (var db = GetDataContext(context))
			{
				AreEqual(
					from p in Parent
					let ch = Child
					select ch.FirstOrDefault().ParentID
					,
					from p in db.Parent
					let ch = db.Child
					select ch.FirstOrDefault().ParentID);
			}
		}

		[Test]
		public void LetTest4([DataSources(ProviderName.Informix, ProviderName.SapHana)] string context)
		{
			using (new AllowMultipleQuery())
			using (var db = GetDataContext(context))
			{
				AreEqual(
					from p in Parent
					let ch1 = Child.Where(c => c.ParentID == p.ParentID)
					let ch2 = ch1.Where(c => c.ChildID > -100)
					select new
					{
						Any    = ch2.Any(),
						Count  = ch2.Count(),
						First1 = ch2.FirstOrDefault(c => c.ParentID > 0),
						First2 = ch2.FirstOrDefault()
					}
					,
					from p in db.Parent
					let ch1 = db.Child.Where(c => c.ParentID == p.ParentID)
					let ch2 = ch1.Where(c => c.ChildID > -100)
					select new
					{
						Any    = ch2.Any(),
						Count  = ch2.Count(),
						First1 = ch2.FirstOrDefault(c => c.ParentID > 0),
						First2 = ch2.FirstOrDefault()
					});
			}
		}

		[Test]
		public void LetTest5([DataSources(ProviderName.Informix, TestProvName.AllSybase, ProviderName.SapHana)] string context)
		{
			using (new AllowMultipleQuery())
			using (var db = GetDataContext(context))
			{
				AreEqual(
					from p in Parent
					let ch1 = Child.Where(c => c.ParentID == p.ParentID)
					let ch2 = ch1.Where(c => c.ChildID > -100)
					select new
					{
						Any    = ch2.Any(),
						Count  = ch2.Count(),
						First1 = ch2.FirstOrDefault(c => c.ParentID > 0) == null ? 0 : ch2.FirstOrDefault(c => c.ParentID > 0).ParentID,
						First2 = ch2.FirstOrDefault()
					}
					,
					from p in db.Parent
					let ch1 = db.Child.Where(c => c.ParentID == p.ParentID)
					let ch2 = ch1.Where(c => c.ChildID > -100)
					select new
					{
						Any    = ch2.Any(),
						Count  = ch2.Count(),
						First1 = ch2.FirstOrDefault(c => c.ParentID > 0).ParentID,
						First2 = ch2.FirstOrDefault()
					});
			}
		}

		[Test]
		public void LetTest6([DataSources(ProviderName.Informix, TestProvName.AllSybase, ProviderName.SapHana)] string context)
		{
			//LinqToDB.Common.Configuration.Linq.GenerateExpressionTest = true;

			using (new AllowMultipleQuery())
			using (var db = GetDataContext(context))
				AreEqual(
					(
						from p in Parent
						let ch1 = Child.Where(c => c.ParentID == p.ParentID)
						let ch2 = ch1.Where(c => c.ChildID > -100)
						select new
						{
							p.ParentID,
							Any    = ch2.Any(),
							Count  = ch2.Count(),
							First1 = ch2.FirstOrDefault(c => c.ParentID > 0) == null ? 0 : ch2.FirstOrDefault(c => c.ParentID > 0).ParentID,
							First2 = ch2.FirstOrDefault()
						}
					).Where(t => t.ParentID > 0)
					,
					(
						from p in db.Parent
						let ch1 = db.Child.Where(c => c.ParentID == p.ParentID)
						let ch2 = ch1.Where(c => c.ChildID > -100)
						select new
						{
							p.ParentID,
							Any    = ch2.Any(),
							Count  = ch2.Count(),
							First1 = ch2.FirstOrDefault(c => c.ParentID > 0).ParentID,
							First2 = ch2.FirstOrDefault()
						}
					).Where(t => t.ParentID > 0));
		}

		[Test]
		public void LetTest7([DataSources(ProviderName.Informix, TestProvName.AllSybase, ProviderName.SapHana)] string context)
		{
			using (new AllowMultipleQuery())
			using (var db = GetDataContext(context))
				AreEqual(
					(
						from p in Parent
						let ch1 = Child.Where(c => c.ParentID == p.ParentID)
						let ch2 = ch1.Where(c => c.ChildID > -100)
						select new
						{
							p.ParentID,
							Any    = ch2.Any(),
							Count  = ch2.Count(),
							First1 = ch2.FirstOrDefault(c => c.ParentID > 0) == null ? 0 : ch2.FirstOrDefault(c => c.ParentID > 0).ParentID,
							First2 = ch2.FirstOrDefault()
						}
					).Where(t => t.ParentID > 0).Take(5000)
					,
					(
						from p in db.Parent
						let ch1 = db.Child.Where(c => c.ParentID == p.ParentID)
						let ch2 = ch1.Where(c => c.ChildID > -100)
						select new
						{
							p.ParentID,
							Any    = ch2.Any(),
							Count  = ch2.Count(),
							First1 = ch2.FirstOrDefault(c => c.ParentID > 0).ParentID,
							First2 = ch2.FirstOrDefault()
						}
					).Where(t => t.ParentID > 0).Take(5000));
		}

		[Test]
		public void LetTest8([DataSources] string context)
		{
			using (new AllowMultipleQuery())
			using (var db = GetDataContext(context))
				AreEqual(
					from p in Parent
					let ch1 = Child.Where(c => c.ParentID == p.ParentID)
					let ch2 = ch1.Where(c => c.ChildID > -100)
					let ch3	= ch2.FirstOrDefault(c => c.ParentID > 0)
					select new
					{
						First1 = ch3 == null ? 0 : ch3.ParentID,
						Any    = ch2.Any(),
						Count  = ch2.Count(),
						First2 = ch2.FirstOrDefault()
					}
					,
					from p in db.Parent
					let ch1 = db.Child.Where(c => c.ParentID == p.ParentID)
					let ch2 = ch1.Where(c => c.ChildID > -100)
					let ch3	= ch2.FirstOrDefault(c => c.ParentID > 0)
					select new
					{
						First1 = ch3 == null ? 0 : ch3.ParentID,
						Any    = ch2.Any(),
						Count  = ch2.Count(),
						First2 = ch2.FirstOrDefault()
					});
		}

		[Test]
		public void LetTest9([DataSources] string context)
		{
			using (new AllowMultipleQuery())
			using (var db = GetDataContext(context))
				AreEqual(
					(
						from p in Parent
						let ch1 = Child.Where(c => c.ParentID == p.ParentID)
						select new
						{
							First = ch1.FirstOrDefault()
						}
					).Take(10)
					,
					(
						from p in db.Parent
						let ch1 = db.Child.Where(c => c.ParentID == p.ParentID)
						select new
						{
							First = ch1.FirstOrDefault()
						}
					).Take(10));
		}

		[Test]
		public void LetTest10([DataSources] string context)
		{
			using (new AllowMultipleQuery())
			using (var db = GetDataContext(context))
				Assert.AreEqual(
					(
						from p in Parent
						let ch1 = Child.Where(c => c.ParentID == p.ParentID)
						select new
						{
							First = ch1.FirstOrDefault()
						}
					).Any()
					,
					(
						from p in db.Parent
						let ch1 = db.Child.Where(c => c.ParentID == p.ParentID)
						select new
						{
							First = ch1.FirstOrDefault()
						}
					).Any());
		}

<<<<<<< HEAD
		[ActiveIssue(
			SkipForNonLinqService = true,
			Details = "Test generates really SQL")]
=======
		[ActiveIssue(SkipForNonLinqService = true, Details = "SELECT * query")]
>>>>>>> f3cd07aa
		[Test]
		public void LetTest11([DataSources] string context)
		{
			using (new AllowMultipleQuery())
			using (var db = GetDataContext(context))
				AreEqual(
					from p in Parent
					let ch1 = Child.FirstOrDefault(c => c.ParentID > 0)
					let ch2 = Child.Where(c => c.ChildID > -100)
					select new
					{
						First1 = ch1 == null ? 0 : ch1.ParentID,
						First2 = ch2.FirstOrDefault()
					}
					,
					from p in db.Parent
					let ch1 = db.Child.OrderBy(c => c.ParentID).FirstOrDefault(c => c.ParentID > 0)
					let ch2 = db.Child.Where(c => c.ChildID > -100)
					select new
					{
						First1 = ch1 == null ? 0 : ch1.ParentID,
						First2 = ch2.FirstOrDefault()
					});
		}
	}
}<|MERGE_RESOLUTION|>--- conflicted
+++ resolved
@@ -481,13 +481,7 @@
 					).Any());
 		}
 
-<<<<<<< HEAD
-		[ActiveIssue(
-			SkipForNonLinqService = true,
-			Details = "Test generates really SQL")]
-=======
 		[ActiveIssue(SkipForNonLinqService = true, Details = "SELECT * query")]
->>>>>>> f3cd07aa
 		[Test]
 		public void LetTest11([DataSources] string context)
 		{
