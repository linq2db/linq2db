--- conflicted
+++ resolved
@@ -373,11 +373,7 @@
 		}
 
 		[Test]
-<<<<<<< HEAD
-		public void LetTest7([DataSources(ProviderName.Informix, TestProvName.AllSybase, ProviderName.SapHana, ProviderName.Access)] string context)
-=======
-		public void LetTest7([DataSources(ProviderName.Informix, TestProvName.AllSybase, TestProvName.AllSapHana)] string context)
->>>>>>> 4fca3dff
+		public void LetTest7([DataSources(ProviderName.Informix, TestProvName.AllSybase, TestProvName.AllSapHana, ProviderName.Access)] string context)
 		{
 			using (new AllowMultipleQuery())
 			using (var db = GetDataContext(context))
