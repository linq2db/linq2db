﻿using System;
using System.Collections.Generic;
using System.Linq;
using System.Linq.Expressions;

using LinqToDB;
using LinqToDB.Mapping;
using LinqToDB.Extensions;

using NUnit.Framework;

namespace Tests.Linq
{
	using Model;

	[TestFixture]
	public partial class IdlTests : TestBase
	{
		[AttributeUsage(AttributeTargets.Parameter, AllowMultiple = false)]
		public class IdlProvidersAttribute : IncludeDataSourcesAttribute
		{
			public IdlProvidersAttribute()
<<<<<<< HEAD
				: base(
					ProviderName.Access,
					ProviderName.MySql, ProviderName.SQLiteClassic, ProviderName.SQLiteMS, ProviderName.SqlServer2005, ProviderName.SqlServer2008,
					ProviderName.SqlServer2012, ProviderName.SqlServer2014, TestProvName.SqlAzure)
=======
				: base(TestProvName.AllMySql, TestProvName.AllSQLite, TestProvName.AllSqlServer2005Plus)
>>>>>>> a7e0a611
			{
			}
		}

		#region PersonWithId

		public interface IHasID
		{
			int ID { get; set; }
		}

		[Table(Name="Person")]
		public class PersonWithId : IHasID
		{
			public PersonWithId()
			{
			}

			public PersonWithId(int id)
			{
				ID = id;
			}

			public PersonWithId(int id, string firstName)
			{
				ID = id;
				FirstName = firstName;
			}

			[SequenceName(ProviderName.Firebird, "PersonID")]
			[Column("PersonID"), Identity, PrimaryKey] public int    ID        { get; set; }
			[Column, NotNull]                          public string FirstName { get; set; }
			[Column, NotNull]                          public string LastName;
			[Column, Nullable]                         public string MiddleName;
			[Column]                                   public Gender Gender;

			public string Name => FirstName + " " + LastName;

			public override bool Equals(object obj)
			{
				return Equals(obj as PersonWithId);
			}

			public bool Equals(PersonWithId other)
			{
				if (ReferenceEquals(null, other)) return false;
				if (ReferenceEquals(this, other)) return true;
				return
					other.ID == ID &&
					Equals(other.LastName, LastName) &&
					Equals(other.MiddleName, MiddleName) &&
					other.Gender == Gender &&
					Equals(other.FirstName, FirstName);
			}

			public override int GetHashCode()
			{
				unchecked
				{
					var result = ID;
					result = (result * 397) ^ (LastName != null ? LastName.GetHashCode() : 0);
					result = (result * 397) ^ (MiddleName != null ? MiddleName.GetHashCode() : 0);
					result = (result * 397) ^ Gender.GetHashCode();
					result = (result * 397) ^ (FirstName != null ? FirstName.GetHashCode() : 0);
					return result;
				}
			}
		}
		#endregion

		#region ObjectId

		public interface IHasObjectId2
		{
			ObjectId Id { get; set; }
		}

		public interface IHasObjectId1
		{
			ObjectId Id { get; set; }
		}

		public struct ObjectId
		{
			public ObjectId(int value)
			{
				m_value = value;
			}

			private int m_value;

			public int Value
			{
				get { return m_value; }
				set { m_value = value; }
			}

			public static implicit operator int(ObjectId val)
			{
				return val.m_value;
			}
		}

		public class WithObjectIdBase : IHasObjectId1
		{
			public ObjectId Id { get; set; }
		}

		public class PersonWithObjectId : WithObjectIdBase, IHasObjectId2
		{
			public string FistName { get; set; }
		}

		public struct NullableObjectId
		{
			public NullableObjectId(int? value)
			{
				m_value = value;
			}

			private int? m_value;

			public int? Value
			{
				get { return m_value; }
				set { m_value = value; }
			}

			public static implicit operator int?(NullableObjectId val)
			{
				return val.m_value;
			}
		}

		#endregion

		[Test]
		public void TestComplexExpression([IdlProviders] string context)
		{
			// failed with LinqToDB.Data.Linq.LinqException : 'new StationObjectId() {Value = ConvertNullable(child.ChildID)}'
			//   cannot be converted to SQL.
			using (var db = GetDataContext(context))
			{
				var source =
					from child in db.GrandChild
					select new
					{
						NullableId = new NullableObjectId { Value = child.ChildID }
					};

				var query = from e in source where e.NullableId == 1 select e;

				var result = query.ToArray();
				Assert.That(result, Is.Not.Null);
			}
		}

		[Test]
		public void TestJoin([IdlProviders] string context)
		{
			// failed with System.ArgumentOutOfRangeException : Index was out of range. Must be non-negative and less than
			//   the size of the collection.
			// Parameter name: index
			using (var db = GetDataContext(context))
			{
				var source = from p1 in db.Person
								join p2 in db.Person on p1.ID equals p2.ID
								select
									new { ID1 = new ObjectId { Value = p1.ID }, FirstName2 = p2.FirstName, };

				var query = from p1 in source select p1.ID1.Value;

				var result = query.ToArray();
				Assert.That(result, Is.Not.Null);
			}
		}

		[Test]
		public void TestNullableExpression([IdlProviders] string context)
		{
			// failed with System.NullReferenceException : Object reference not set to an instance of an object.
			using (var db = GetDataContext(context))
			{
				var source = from obj in db.Person select new { Id = obj.ID, };

				// fails for bool?, double?, int32?, int64?, string
				// works for byte?, int16?, DateTime?
				double? @p1 = null;

				var r = from c in source where @p1 != null select c;

				Assert.That(r.ToArray(), Is.Not.Null);
			}
		}

		[Test]
		public void TestLookupWithInterfaceProperty([IdlProviders] string context)
		{
			using (var db = GetDataContext(context))
			{
				var r = GetById<PersonWithId>(db, 1).SingleOrDefault();
				Assert.That(r, Is.Not.Null);
			}
		}

		#region ObjectExt

		public abstract class ObjectWithId
		{
			public ObjectId Id;
		}

		public class ParentEx : ObjectWithId
		{
			public int? Value1;
		}

		#endregion

		[Test]
		public void TestForObjectExt([IdlProviders] string context)
		{
			using (var db = GetDataContext(context))
			{
				var r = from p in db.Parent
							select new ParentEx
							{
								Id = new ObjectId { Value = p.ParentID },
								Value1 = p.Value1,
							};
				Assert.That(r.ToArray(), Is.Not.Null);
			}
		}

		private void getData(ITestDataContext db, IEnumerable<int?> d, IEnumerable<int?> compareWith)
		{
			var r1 = db.GrandChild
				.Where(x => d.Contains(x.ParentID))
				.GroupBy(x => x.ChildID, x => x.GrandChildID)
				.ToList();
			foreach (var group in r1)
			{
				Assert.That(compareWith.Any(x => group.Contains(x)), Is.True);
			}
		}

		[Test]
		public void TestForGroupBy([IdlProviders] string context)
		{
			using (var db = GetDataContext(context))
			{
				/* no error in first call */
				getData(db, new List<int?> { 2 }, new List<int?> { 211, 212, 221, 222 });

				/* error in second and more calls */
				/*
					* GROUP BY select clause is correct
					SELECT x.ChildID FROM GrandChild x WHERE x.ParentID IN (3) GROUP BY x.ChildID

					* But next SELECT clause contains "x.ParentID IN (2)" instead "x.ParentID IN (3)"
					-- DECLARE ?p1 Int32
					-- SET ?p1 = 31
					SELECT x.GrandChildID FROM GrandChild x WHERE x.ParentID IN (2) AND x.ChildID = ?p1
					*/
				getData(db, new List<int?> { 3 }, new List<int?> { 311, 312, 313, 321, 333 });

			}
		}

		[Test]
		public void TestLinqMax([IdlProviders] string context)
		{
			using (var db = GetDataContext(context))
			{
				Assert.That(db.Patient.Where(x => x.PersonID < 0).Select(x => (int?)x.PersonID).Max(), Is.Null);
				Assert.That(db.Patient.Where(x => x.PersonID < 0).Max(x => (int?)x.PersonID), Is.Null);
				Assert.Catch<InvalidOperationException>(
					() => db.Patient.Where(x => x.PersonID < 0).Select(x => x.PersonID).Max());
				Assert.Catch<InvalidOperationException>(
					() => db.Patient.Where(x => x.PersonID < 0).Max(x => x.PersonID));
			}
		}

		[Test]
		public void TestConvertFunction([IdlProviders] string context)
		{
			using (var db = GetDataContext(context))
			{
				var ds = new IdlPatientSource(db);
				var r1 = ds.Patients().ToList();
				var r2 = ds.Persons().ToList();

				Assert.That(r1, Is.Not.Empty);
				Assert.That(r2, Is.Not.Empty);

				var r3 = ds.Patients().ToIdlPatientEx(ds);
				var r4 = r3.ToList();
				Assert.That(r4, Is.Not.Empty);
			}
		}

		[Test]
		public void TestJoinOrder([IdlProviders] string context)
		{
			using (var db = GetDataContext(context))
			{
				var source = new IdlPatientSource(db);

				// Success when use result from second JOIN
				var query1 =
					from p1 in source.GrandChilds()
					join p2 in source.Persons() on p1.ParentID equals p2.Id
					join p3 in source.Persons() on p1.ChildID equals p3.Id
					select new
					{
						p1.ChildID,
						p1.ParentID,
						//Parent = p2,
						Child = p3,
					};

				var data1 = query1.ToList();

				// Fail when use result from first JOIN
				var query2 = from p1 in source.GrandChilds()
							join p2 in source.Persons() on p1.ParentID equals p2.Id
							join p3 in source.Persons() on p1.ChildID equals p3.Id
							select
								new
								{
									p1.ChildID,
									p1.ParentID,
									Parent = p2,
									//Child = p3,
								};
				var data2 = query2.ToList();
			}
		}

		[Test]
		public void TestDistinctWithGroupBy([IdlProviders] string context)
		{
			using (var db = new TestDataConnection(context))
			{
				var source = db.Parent.ToList();
				// Ensure that the data source has duplicate values.
				Assert.That(source.GroupBy(x => x.Value1, (key, x) => x.Count()).Any(x => x > 1), Is.True);
				// Success when query is executed in memory
				TestDistinctWithGroupBy(source.AsQueryable());

				// Failed when query is executed on sql server
				TestDistinctWithGroupBy(db.Parent);
			}
		}

		private static void TestDistinctWithGroupBy(IQueryable<Parent> source)
		{
			const int score = 4;
			var q = source.Select(x => new {Key = x.Value1, MatchScore = score})
				.Distinct();
			var qq = q.GroupBy(x => x.Key,
							   (key, x) => new {Id = key, MatchScore = x.Sum(y => y.MatchScore)})
				.Select(x => new {x.Id, x.MatchScore});

			var result = qq.ToList();
			Assert.That(result.Select(x => x.MatchScore), Is.All.EqualTo(score));
		}

		private static IQueryable<T> GetById<T>(ITestDataContext db, int id) where T : class, IHasID
		{
			return db.GetTable<T>().Where(obj => obj.ID == id);
		}

		[Test]
		public void ImplicitCastTest([IdlProviders] string context)
		{
			using (var db = new TestDataConnection(context))
			{
				var people =
					from p in db.Person
					select new IdlPerson
					{
						Id   = new ObjectId { Value = p.ID },
						Name = p.FirstName
					};

				var sql1 = (from p in people where p.Id       == 1 select p).ToString();
				var sql2 = (from p in people where p.Id.Value == 1 select p).ToString();

				Assert.That(sql1, Is.EqualTo(sql2));
			}
		}

		[Test]
		public void ListvsArrayTest([IdlProviders] string context)
		{
			using (var db = new TestDataConnection(context))
			{
				var st = "John";

				//SQL - x.FirstName IN ('John')
				var queryList = from x in db.Person
								where new List<string> { st }.Contains(x.FirstName)
								select x.ID;

				//SQL - x.FirstName IN ('J', 'o', 'h', 'n')
				var queryArray = from x in db.Person
									where new[] { st }.Contains(x.FirstName)
									select x.ID;

				Assert.That(queryList.ToList(), Is.EqualTo(queryArray.ToList()));
			}
		}

		[Test]
		public void ConcatJoinOrderByTest([IdlProviders] string context)
		{
			using (var db = new TestDataConnection(context))
			{
				var query = from y in
								((from pat in db.Patient
									where pat.Diagnosis == "a"
									select pat)
								.Concat
								(from pat in db.Patient
									where pat.Diagnosis == "b"
									select pat))
							join person in db.Person on y.PersonID equals person.ID
							orderby person.ID
							select new { Id = person.ID, Id2 = y.PersonID };

				Assert.That(query.ToList(), Is.Not.Null);

			}
		}

		[Test]
		public void TestIsContainedInArrayOfEnumValues([IdlProviders] string context)
		{
			var types2 = new[] { TypeValue.Value2, TypeValue.Value3, TypeValue.Value4 };

			using (var db = new TestDataConnection(context))
			{
				var result = (from x in db.Parent4 where types2.Contains(x.Value1) select x)
					.ToList();

				Assert.That(result, Is.Not.Null);
			}
		}

		[Test]
		public void TestQueryWithInterface([IdlProviders] string context)
		{
			using (var db = new TestDataConnection(context))
			{
				var persons =
					from x in db.Person
					select new PersonWithObjectId
						{
							Id = new ObjectId { Value = x.ID },
							FistName = x.FirstName,
						};

				// this works
				var r1 = FilterSourceByIdDefinedInBaseClass(persons, 5).ToArray();
				Assert.That(r1, Is.Not.Null);

				// and this works
				var r2 = FilterSourceByIdDefinedInInterface1(persons, 5).ToArray();
				Assert.That(r2, Is.Not.Null);

				// but this fails
				var r3 = FilterSourceByIdDefinedInInterface2(persons, 5).ToArray();
				Assert.That(r3, Is.Not.Null);
			}
		}

		[Test]
		public void TestBugCountWithOrderBy([IdlProviders] string context)
		{
			using (var db = new TestDataConnection(context))
			{
				var q1 = db.Person.OrderBy(x => x.ID);

				var q2 = from p in q1
						 join p2 in db.Person on p.ID equals p2.ID
						 select p2;

				Assert.DoesNotThrow(() => q2.Max(x => x.ID));
				Assert.DoesNotThrow(() => q2.Count());
			}
		}

		[Test]
		public void TestUpdateWithTargetByAssociationProperty([IdlProviders] string context)
		{
			TestUpdateByAssociationProperty(context, true);
		}

		[Test]
		public void TestSetUpdateWithoutTargetByAssociationProperty([IdlProviders] string context)
		{
			TestUpdateByAssociationProperty(context, false);
		}

		private void TestUpdateByAssociationProperty(string context, bool useUpdateWithTarget)
		{
			using (var db = new TestDataConnection(context))
			{
				const int childId = 10000;
				const int parentId = 20000;

				try
				{
					db.Parent.Insert(() => new Parent { ParentID = parentId });
					db.Child. Insert(() => new Child  { ChildID = childId, ParentID = parentId });

					var parents = from child in db.Child
								  where child.ChildID == childId
								  select child.Parent;

					if (useUpdateWithTarget)
					{
						// this failed for MySql and SQLite but works with MS SQL
						Assert.DoesNotThrow(() => parents.Update(db.Parent, x => new Parent { Value1 = 5 }));
					}
					else
					{
						// this works with MySql but failed for SQLite and MS SQL
						Assert.DoesNotThrow(() => parents.Set(x => x.Value1, 5).Update());
					}
				}
				finally
				{
					db.Child. Delete(x => x.ChildID  == childId);
					db.Parent.Delete(x => x.ParentID == parentId);
				}
			}
		}

		private IQueryable<T> FilterSourceByIdDefinedInBaseClass<T>(IQueryable<T> source, int id) where T : WithObjectIdBase
		{
			return from x in source where x.Id == id select x;
		}

		private IQueryable<T> FilterSourceByIdDefinedInInterface1<T>(IQueryable<T> source, int id) where T : IHasObjectId1
		{
			return from x in source where x.Id == id select x;
		}

		private IQueryable<T> FilterSourceByIdDefinedInInterface2<T>(IQueryable<T> source, int id) where T : IHasObjectId2
		{
			return from x in source where x.Id == id select x;
		}

		[Test]
		public void TestComparePropertyOfEnumTypeToVariableInSubquery([IdlProviders] string context)
		{
			using (var db = new TestDataConnection(context))
			{
				var gender = Gender.Other;
				var q = from x in db.Patient
						join y in db.Person.Where(x1 => x1.Gender == gender) on x.PersonID equals y.ID
						select x;

				var r = q.ToList();
				Assert.That(r, Is.Not.Null);
			}
		}

		[Test]
		public void ConcatOrderByTest([IdlProviders] string context)
		{
			using (var db = new TestDataConnection(context))
			{
				var q = from p in db.Person
							where p.ID < 0
							select new { Rank = 0, FirstName = (string)null, LastName = (string)null };
				var q2 =
					q.Concat(
						from p in db.Person
						select new { Rank = p.ID, p.FirstName, p.LastName });

				var resultquery = (from x in q2 orderby x.Rank, x.FirstName, x.LastName select x).ToString();

				var rqr = resultquery.LastIndexOf("ORDER BY", System.StringComparison.OrdinalIgnoreCase);
				var rqp = (resultquery.Substring(rqr + "ORDER BY".Length).Split(',')).Select(p => p.Trim()).ToArray();

				Assert.That(rqp.Count(),  Is.EqualTo(3));
			}
		}

		[Test]
		public void TestContainsForNullableDateTimeWithOnlyNullValue1([IdlProviders] string context)
		{
			using (var db = new TestDataConnection(context))
			{
				var dates = new DateTime?[] { null };

				// Ensures that  the query works properly in memory
				// ReSharper disable RemoveToList.2
				var resultCount = db.Types2.ToList().Count(x => dates.Contains(x.DateTimeValue2));
				// ReSharper restore RemoveToList.2
				Assert.That(resultCount, Is.GreaterThan(0));

				var result = db.Types2.Count(x => dates.Contains(x.DateTimeValue2));
				Assert.That(result, Is.EqualTo(resultCount));
			}
		}

		[Test]
		public void TestContainsForNullableDateTimeWithOnlyNullValue2([IdlProviders] string context)
		{
			using (var db = new TestDataConnection(context))
			{
				// Ensures that  the query works properly in memory
				// ReSharper disable RemoveToList.2
				var resultCount = db.Types2.ToList().Count(x => new DateTime?[] { null }.Contains(x.DateTimeValue2));
				// ReSharper restore RemoveToList.2
				Assert.That(resultCount, Is.GreaterThan(0));

				var result = db.Types2.Count(x => new DateTime?[] { null }.Contains(x.DateTimeValue2));
				Assert.That(result, Is.EqualTo(resultCount));
			}
		}

		[Test]
		public void TestContainsForNullableDateTimeWithNullAndNotNullValues1([IdlProviders] string context)
		{
			using (var db = new TestDataConnection(context))
			{
				var date  = new DateTime(2009,  9,  24,  9, 19, 29,  90);
				var dates = new DateTime?[] { null, date };

				// Ensures that  the query works properly in memory
				// ReSharper disable RemoveToList.2
				var resultCount = db.Types2.ToList().Count(x => dates.Contains(x.DateTimeValue2));
				// ReSharper restore RemoveToList.2
				Assert.That(resultCount, Is.GreaterThan(0));

				var result = db.Types2.Count(x => dates.Contains(x.DateTimeValue2));
				Assert.That(result, Is.EqualTo(resultCount));
			}
		}

		[Test]
		public void TestContainsForNullableDateTimeWithNullAndNotNullValues2([IdlProviders] string context)
		{
			using (var db = new TestDataConnection(context))
			{
				// Ensures that  the query works properly in memory
				// ReSharper disable RemoveToList.2
				var resultCount = db.Types2.ToList().Count(x => new DateTime?[] { null, new DateTime(2009,  9,  24,  9, 19, 29,  90) }.Contains(x.DateTimeValue2));
				// ReSharper restore RemoveToList.2
				Assert.That(resultCount, Is.GreaterThan(0));

				var result = db.Types2.Count(x => new DateTime?[] { null, new DateTime(2009,  9,  24,  9, 19, 29,  90) }.Contains(x.DateTimeValue2));
				Assert.That(result, Is.EqualTo(resultCount));
			}
		}

		#region GenericQuery classes

		public abstract partial class GenericQueryBase
		{
			private readonly IdlPatientSource m_ds;

			protected GenericQueryBase(ITestDataContext ds)
			{
				m_ds = new IdlPatientSource(ds);
			}

			#region Object sources

			protected IQueryable<IdlPerson>     AllPersons     => m_ds.Persons();
			protected IQueryable<IdlPatient>    AllPatients    => m_ds.Patients();
			protected IQueryable<IdlGrandChild> AllGrandChilds => m_ds.GrandChilds();

			#endregion

			public abstract IEnumerable<object> Query();
		}

		public class GenericConcatQuery : GenericQueryBase
		{
			private string @p1;
			private int    @p2;

			public GenericConcatQuery(ITestDataContext ds, object[] args)
				: base(ds)
			{
				@p1 = (System.String)args[0];
				@p2 = (System.Int32)args[1];
			}

			public override IEnumerable<object> Query()
			{
				return (from y in AllPersons
						select y.Name)
							.Concat(
								from x in AllPersons
								from z in AllPatients
								where (x.Name == @p1 || z.Id == new ObjectId { Value = @p2 })
								select x.Name
							);
			}
		}

		[Test]
		public void TestMono01([IdlProviders] string context)
		{
			using (var db = new TestDataConnection(context))
			{
				var ds = new IdlPatientSource(db);
				var t = "A";
				var query =
					(from y in ds.Persons()
					select y.Name)
						.Concat(
							from x in ds.Persons()
							where x.Name == t
							select x.Name
						);

				Assert.That(query.ToList(), Is.Not.Null);
			}
		}

		[Test]
		public void TestMono03([IdlProviders] string context)
		{
			using (var db = new TestDataConnection(context))
				Assert.That(new GenericConcatQuery(db, new object[] { "A", 1 }).Query().ToList(), Is.Not.Null);
		}

		public static IQueryable<TSource> Concat2<TSource>(IQueryable<TSource> source1, IEnumerable<TSource> source2)
		{
			return source1.Provider.CreateQuery<TSource>(
				Expression.Call(
					null,
					typeof(Queryable).GetMethodEx("Concat").MakeGenericMethod(typeof(TSource)),
					new[] { source1.Expression, Expression.Constant(source2, typeof (IEnumerable<TSource>)) }));
		}

		[Test]
		public void TestMonoConcat([IdlProviders] string context)
		{
			using (var db = new TestDataConnection(context))
			{
				var ds = new IdlPatientSource(db);
				var t  = "A";
				var query = Concat2(
					from y in ds.Persons() select y.Name,
					from x in ds.Persons() where x.Name == t select x.Name);

				Assert.That(query.ToList(), Is.Not.Null);
			}
		}

		[Test]
		public void TestMonoConcat2([IdlProviders] string context)
		{
			using (var db = new TestDataConnection(context))
			{
				var ds = new IdlPatientSource(db);
				var t  = "A";
				var query1 = Concat2(
					from y in ds.Persons() select y.Name,
					from x in ds.Persons() where x.Name == t select x.Name);

				Assert.That(query1.ToList(), Is.Not.Null);
			}

			using (var db = new TestDataConnection(context))
			{
				var ds = new IdlPatientSource(db);
				var t  = "A";
				var query2 = Concat2(
					from y in ds.Persons() select y.Name,
					from x in ds.Persons() where x.Name == t select x.Name);

				Assert.That(query2.ToList(), Is.Not.Null);
			}
		}

		#endregion
	}

	#region TestConvertFunction classes

	public class IdlPatient
	{
		public IdlTests.ObjectId Id { get; set; }
	}

	public class IdlPerson
	{
		public IdlTests.ObjectId Id { get; set; }
		public string Name { get; set; }
	}

	public class IdlGrandChild
	{
		public IdlTests.ObjectId ParentID { get; set; }
		public IdlTests.ObjectId ChildID { get; set; }
		public IdlTests.ObjectId GrandChildID { get; set; }
	}

	public class IdlPatientEx : IdlPatient
	{
		public IdlPerson Person { get; set; }
	}

	public class IdlPatientSource
	{
		private readonly ITestDataContext m_dc;

		public IdlPatientSource(ITestDataContext dc)
		{
			m_dc = dc;
		}

		public IQueryable<IdlGrandChild> GrandChilds()
		{
				return m_dc.GrandChild.Select(x => new IdlGrandChild
					{
						ChildID = new IdlTests.ObjectId {Value = x.ChildID.Value},
						GrandChildID = new IdlTests.ObjectId { Value = x.GrandChildID.Value },
						ParentID = new IdlTests.ObjectId { Value = x.ParentID.Value }
					});
		}

		public IQueryable<IdlPatient> Patients()
		{
			return m_dc.Patient.Select(x => new IdlPatient { Id = new IdlTests.ObjectId { Value = x.PersonID }, });
		}

		public IQueryable<IdlPerson> Persons()
		{
			return
				m_dc.Person.Select(
					x => new IdlPerson { Id = new IdlTests.ObjectId { Value = x.ID }, Name = x.FirstName, });
		}
	}

	public static class IdlPersonConverterExtensions
	{
		public static IEnumerable<IdlPatientEx> ToIdlPatientEx(this IQueryable<IdlPatient> list, IdlPatientSource source)
		{
			return from x in list
				   join person in source.Persons() on x.Id.Value equals person.Id.Value
				   select new IdlPatientEx
					   {
						   Id = x.Id,
						   Person = new IdlPerson { Id = new IdlTests.ObjectId { Value = person.Id }, Name = person.Name,},
					   };
		}
	}

	#endregion
}
<|MERGE_RESOLUTION|>--- conflicted
+++ resolved
@@ -1,891 +1,885 @@
-﻿using System;
-using System.Collections.Generic;
-using System.Linq;
-using System.Linq.Expressions;
-
-using LinqToDB;
-using LinqToDB.Mapping;
-using LinqToDB.Extensions;
-
-using NUnit.Framework;
-
-namespace Tests.Linq
-{
-	using Model;
-
-	[TestFixture]
-	public partial class IdlTests : TestBase
-	{
-		[AttributeUsage(AttributeTargets.Parameter, AllowMultiple = false)]
-		public class IdlProvidersAttribute : IncludeDataSourcesAttribute
-		{
-			public IdlProvidersAttribute()
-<<<<<<< HEAD
-				: base(
-					ProviderName.Access,
-					ProviderName.MySql, ProviderName.SQLiteClassic, ProviderName.SQLiteMS, ProviderName.SqlServer2005, ProviderName.SqlServer2008,
-					ProviderName.SqlServer2012, ProviderName.SqlServer2014, TestProvName.SqlAzure)
-=======
-				: base(TestProvName.AllMySql, TestProvName.AllSQLite, TestProvName.AllSqlServer2005Plus)
->>>>>>> a7e0a611
-			{
-			}
-		}
-
-		#region PersonWithId
-
-		public interface IHasID
-		{
-			int ID { get; set; }
-		}
-
-		[Table(Name="Person")]
-		public class PersonWithId : IHasID
-		{
-			public PersonWithId()
-			{
-			}
-
-			public PersonWithId(int id)
-			{
-				ID = id;
-			}
-
-			public PersonWithId(int id, string firstName)
-			{
-				ID = id;
-				FirstName = firstName;
-			}
-
-			[SequenceName(ProviderName.Firebird, "PersonID")]
-			[Column("PersonID"), Identity, PrimaryKey] public int    ID        { get; set; }
-			[Column, NotNull]                          public string FirstName { get; set; }
-			[Column, NotNull]                          public string LastName;
-			[Column, Nullable]                         public string MiddleName;
-			[Column]                                   public Gender Gender;
-
-			public string Name => FirstName + " " + LastName;
-
-			public override bool Equals(object obj)
-			{
-				return Equals(obj as PersonWithId);
-			}
-
-			public bool Equals(PersonWithId other)
-			{
-				if (ReferenceEquals(null, other)) return false;
-				if (ReferenceEquals(this, other)) return true;
-				return
-					other.ID == ID &&
-					Equals(other.LastName, LastName) &&
-					Equals(other.MiddleName, MiddleName) &&
-					other.Gender == Gender &&
-					Equals(other.FirstName, FirstName);
-			}
-
-			public override int GetHashCode()
-			{
-				unchecked
-				{
-					var result = ID;
-					result = (result * 397) ^ (LastName != null ? LastName.GetHashCode() : 0);
-					result = (result * 397) ^ (MiddleName != null ? MiddleName.GetHashCode() : 0);
-					result = (result * 397) ^ Gender.GetHashCode();
-					result = (result * 397) ^ (FirstName != null ? FirstName.GetHashCode() : 0);
-					return result;
-				}
-			}
-		}
-		#endregion
-
-		#region ObjectId
-
-		public interface IHasObjectId2
-		{
-			ObjectId Id { get; set; }
-		}
-
-		public interface IHasObjectId1
-		{
-			ObjectId Id { get; set; }
-		}
-
-		public struct ObjectId
-		{
-			public ObjectId(int value)
-			{
-				m_value = value;
-			}
-
-			private int m_value;
-
-			public int Value
-			{
-				get { return m_value; }
-				set { m_value = value; }
-			}
-
-			public static implicit operator int(ObjectId val)
-			{
-				return val.m_value;
-			}
-		}
-
-		public class WithObjectIdBase : IHasObjectId1
-		{
-			public ObjectId Id { get; set; }
-		}
-
-		public class PersonWithObjectId : WithObjectIdBase, IHasObjectId2
-		{
-			public string FistName { get; set; }
-		}
-
-		public struct NullableObjectId
-		{
-			public NullableObjectId(int? value)
-			{
-				m_value = value;
-			}
-
-			private int? m_value;
-
-			public int? Value
-			{
-				get { return m_value; }
-				set { m_value = value; }
-			}
-
-			public static implicit operator int?(NullableObjectId val)
-			{
-				return val.m_value;
-			}
-		}
-
-		#endregion
-
-		[Test]
-		public void TestComplexExpression([IdlProviders] string context)
-		{
-			// failed with LinqToDB.Data.Linq.LinqException : 'new StationObjectId() {Value = ConvertNullable(child.ChildID)}'
-			//   cannot be converted to SQL.
-			using (var db = GetDataContext(context))
-			{
-				var source =
-					from child in db.GrandChild
-					select new
-					{
-						NullableId = new NullableObjectId { Value = child.ChildID }
-					};
-
-				var query = from e in source where e.NullableId == 1 select e;
-
-				var result = query.ToArray();
-				Assert.That(result, Is.Not.Null);
-			}
-		}
-
-		[Test]
-		public void TestJoin([IdlProviders] string context)
-		{
-			// failed with System.ArgumentOutOfRangeException : Index was out of range. Must be non-negative and less than
-			//   the size of the collection.
-			// Parameter name: index
-			using (var db = GetDataContext(context))
-			{
-				var source = from p1 in db.Person
-								join p2 in db.Person on p1.ID equals p2.ID
-								select
-									new { ID1 = new ObjectId { Value = p1.ID }, FirstName2 = p2.FirstName, };
-
-				var query = from p1 in source select p1.ID1.Value;
-
-				var result = query.ToArray();
-				Assert.That(result, Is.Not.Null);
-			}
-		}
-
-		[Test]
-		public void TestNullableExpression([IdlProviders] string context)
-		{
-			// failed with System.NullReferenceException : Object reference not set to an instance of an object.
-			using (var db = GetDataContext(context))
-			{
-				var source = from obj in db.Person select new { Id = obj.ID, };
-
-				// fails for bool?, double?, int32?, int64?, string
-				// works for byte?, int16?, DateTime?
-				double? @p1 = null;
-
-				var r = from c in source where @p1 != null select c;
-
-				Assert.That(r.ToArray(), Is.Not.Null);
-			}
-		}
-
-		[Test]
-		public void TestLookupWithInterfaceProperty([IdlProviders] string context)
-		{
-			using (var db = GetDataContext(context))
-			{
-				var r = GetById<PersonWithId>(db, 1).SingleOrDefault();
-				Assert.That(r, Is.Not.Null);
-			}
-		}
-
-		#region ObjectExt
-
-		public abstract class ObjectWithId
-		{
-			public ObjectId Id;
-		}
-
-		public class ParentEx : ObjectWithId
-		{
-			public int? Value1;
-		}
-
-		#endregion
-
-		[Test]
-		public void TestForObjectExt([IdlProviders] string context)
-		{
-			using (var db = GetDataContext(context))
-			{
-				var r = from p in db.Parent
-							select new ParentEx
-							{
-								Id = new ObjectId { Value = p.ParentID },
-								Value1 = p.Value1,
-							};
-				Assert.That(r.ToArray(), Is.Not.Null);
-			}
-		}
-
-		private void getData(ITestDataContext db, IEnumerable<int?> d, IEnumerable<int?> compareWith)
-		{
-			var r1 = db.GrandChild
-				.Where(x => d.Contains(x.ParentID))
-				.GroupBy(x => x.ChildID, x => x.GrandChildID)
-				.ToList();
-			foreach (var group in r1)
-			{
-				Assert.That(compareWith.Any(x => group.Contains(x)), Is.True);
-			}
-		}
-
-		[Test]
-		public void TestForGroupBy([IdlProviders] string context)
-		{
-			using (var db = GetDataContext(context))
-			{
-				/* no error in first call */
-				getData(db, new List<int?> { 2 }, new List<int?> { 211, 212, 221, 222 });
-
-				/* error in second and more calls */
-				/*
-					* GROUP BY select clause is correct
-					SELECT x.ChildID FROM GrandChild x WHERE x.ParentID IN (3) GROUP BY x.ChildID
-
-					* But next SELECT clause contains "x.ParentID IN (2)" instead "x.ParentID IN (3)"
-					-- DECLARE ?p1 Int32
-					-- SET ?p1 = 31
-					SELECT x.GrandChildID FROM GrandChild x WHERE x.ParentID IN (2) AND x.ChildID = ?p1
-					*/
-				getData(db, new List<int?> { 3 }, new List<int?> { 311, 312, 313, 321, 333 });
-
-			}
-		}
-
-		[Test]
-		public void TestLinqMax([IdlProviders] string context)
-		{
-			using (var db = GetDataContext(context))
-			{
-				Assert.That(db.Patient.Where(x => x.PersonID < 0).Select(x => (int?)x.PersonID).Max(), Is.Null);
-				Assert.That(db.Patient.Where(x => x.PersonID < 0).Max(x => (int?)x.PersonID), Is.Null);
-				Assert.Catch<InvalidOperationException>(
-					() => db.Patient.Where(x => x.PersonID < 0).Select(x => x.PersonID).Max());
-				Assert.Catch<InvalidOperationException>(
-					() => db.Patient.Where(x => x.PersonID < 0).Max(x => x.PersonID));
-			}
-		}
-
-		[Test]
-		public void TestConvertFunction([IdlProviders] string context)
-		{
-			using (var db = GetDataContext(context))
-			{
-				var ds = new IdlPatientSource(db);
-				var r1 = ds.Patients().ToList();
-				var r2 = ds.Persons().ToList();
-
-				Assert.That(r1, Is.Not.Empty);
-				Assert.That(r2, Is.Not.Empty);
-
-				var r3 = ds.Patients().ToIdlPatientEx(ds);
-				var r4 = r3.ToList();
-				Assert.That(r4, Is.Not.Empty);
-			}
-		}
-
-		[Test]
-		public void TestJoinOrder([IdlProviders] string context)
-		{
-			using (var db = GetDataContext(context))
-			{
-				var source = new IdlPatientSource(db);
-
-				// Success when use result from second JOIN
-				var query1 =
-					from p1 in source.GrandChilds()
-					join p2 in source.Persons() on p1.ParentID equals p2.Id
-					join p3 in source.Persons() on p1.ChildID equals p3.Id
-					select new
-					{
-						p1.ChildID,
-						p1.ParentID,
-						//Parent = p2,
-						Child = p3,
-					};
-
-				var data1 = query1.ToList();
-
-				// Fail when use result from first JOIN
-				var query2 = from p1 in source.GrandChilds()
-							join p2 in source.Persons() on p1.ParentID equals p2.Id
-							join p3 in source.Persons() on p1.ChildID equals p3.Id
-							select
-								new
-								{
-									p1.ChildID,
-									p1.ParentID,
-									Parent = p2,
-									//Child = p3,
-								};
-				var data2 = query2.ToList();
-			}
-		}
-
-		[Test]
-		public void TestDistinctWithGroupBy([IdlProviders] string context)
-		{
-			using (var db = new TestDataConnection(context))
-			{
-				var source = db.Parent.ToList();
-				// Ensure that the data source has duplicate values.
-				Assert.That(source.GroupBy(x => x.Value1, (key, x) => x.Count()).Any(x => x > 1), Is.True);
-				// Success when query is executed in memory
-				TestDistinctWithGroupBy(source.AsQueryable());
-
-				// Failed when query is executed on sql server
-				TestDistinctWithGroupBy(db.Parent);
-			}
-		}
-
-		private static void TestDistinctWithGroupBy(IQueryable<Parent> source)
-		{
-			const int score = 4;
-			var q = source.Select(x => new {Key = x.Value1, MatchScore = score})
-				.Distinct();
-			var qq = q.GroupBy(x => x.Key,
-							   (key, x) => new {Id = key, MatchScore = x.Sum(y => y.MatchScore)})
-				.Select(x => new {x.Id, x.MatchScore});
-
-			var result = qq.ToList();
-			Assert.That(result.Select(x => x.MatchScore), Is.All.EqualTo(score));
-		}
-
-		private static IQueryable<T> GetById<T>(ITestDataContext db, int id) where T : class, IHasID
-		{
-			return db.GetTable<T>().Where(obj => obj.ID == id);
-		}
-
-		[Test]
-		public void ImplicitCastTest([IdlProviders] string context)
-		{
-			using (var db = new TestDataConnection(context))
-			{
-				var people =
-					from p in db.Person
-					select new IdlPerson
-					{
-						Id   = new ObjectId { Value = p.ID },
-						Name = p.FirstName
-					};
-
-				var sql1 = (from p in people where p.Id       == 1 select p).ToString();
-				var sql2 = (from p in people where p.Id.Value == 1 select p).ToString();
-
-				Assert.That(sql1, Is.EqualTo(sql2));
-			}
-		}
-
-		[Test]
-		public void ListvsArrayTest([IdlProviders] string context)
-		{
-			using (var db = new TestDataConnection(context))
-			{
-				var st = "John";
-
-				//SQL - x.FirstName IN ('John')
-				var queryList = from x in db.Person
-								where new List<string> { st }.Contains(x.FirstName)
-								select x.ID;
-
-				//SQL - x.FirstName IN ('J', 'o', 'h', 'n')
-				var queryArray = from x in db.Person
-									where new[] { st }.Contains(x.FirstName)
-									select x.ID;
-
-				Assert.That(queryList.ToList(), Is.EqualTo(queryArray.ToList()));
-			}
-		}
-
-		[Test]
-		public void ConcatJoinOrderByTest([IdlProviders] string context)
-		{
-			using (var db = new TestDataConnection(context))
-			{
-				var query = from y in
-								((from pat in db.Patient
-									where pat.Diagnosis == "a"
-									select pat)
-								.Concat
-								(from pat in db.Patient
-									where pat.Diagnosis == "b"
-									select pat))
-							join person in db.Person on y.PersonID equals person.ID
-							orderby person.ID
-							select new { Id = person.ID, Id2 = y.PersonID };
-
-				Assert.That(query.ToList(), Is.Not.Null);
-
-			}
-		}
-
-		[Test]
-		public void TestIsContainedInArrayOfEnumValues([IdlProviders] string context)
-		{
-			var types2 = new[] { TypeValue.Value2, TypeValue.Value3, TypeValue.Value4 };
-
-			using (var db = new TestDataConnection(context))
-			{
-				var result = (from x in db.Parent4 where types2.Contains(x.Value1) select x)
-					.ToList();
-
-				Assert.That(result, Is.Not.Null);
-			}
-		}
-
-		[Test]
-		public void TestQueryWithInterface([IdlProviders] string context)
-		{
-			using (var db = new TestDataConnection(context))
-			{
-				var persons =
-					from x in db.Person
-					select new PersonWithObjectId
-						{
-							Id = new ObjectId { Value = x.ID },
-							FistName = x.FirstName,
-						};
-
-				// this works
-				var r1 = FilterSourceByIdDefinedInBaseClass(persons, 5).ToArray();
-				Assert.That(r1, Is.Not.Null);
-
-				// and this works
-				var r2 = FilterSourceByIdDefinedInInterface1(persons, 5).ToArray();
-				Assert.That(r2, Is.Not.Null);
-
-				// but this fails
-				var r3 = FilterSourceByIdDefinedInInterface2(persons, 5).ToArray();
-				Assert.That(r3, Is.Not.Null);
-			}
-		}
-
-		[Test]
-		public void TestBugCountWithOrderBy([IdlProviders] string context)
-		{
-			using (var db = new TestDataConnection(context))
-			{
-				var q1 = db.Person.OrderBy(x => x.ID);
-
-				var q2 = from p in q1
-						 join p2 in db.Person on p.ID equals p2.ID
-						 select p2;
-
-				Assert.DoesNotThrow(() => q2.Max(x => x.ID));
-				Assert.DoesNotThrow(() => q2.Count());
-			}
-		}
-
-		[Test]
-		public void TestUpdateWithTargetByAssociationProperty([IdlProviders] string context)
-		{
-			TestUpdateByAssociationProperty(context, true);
-		}
-
-		[Test]
-		public void TestSetUpdateWithoutTargetByAssociationProperty([IdlProviders] string context)
-		{
-			TestUpdateByAssociationProperty(context, false);
-		}
-
-		private void TestUpdateByAssociationProperty(string context, bool useUpdateWithTarget)
-		{
-			using (var db = new TestDataConnection(context))
-			{
-				const int childId = 10000;
-				const int parentId = 20000;
-
-				try
-				{
-					db.Parent.Insert(() => new Parent { ParentID = parentId });
-					db.Child. Insert(() => new Child  { ChildID = childId, ParentID = parentId });
-
-					var parents = from child in db.Child
-								  where child.ChildID == childId
-								  select child.Parent;
-
-					if (useUpdateWithTarget)
-					{
-						// this failed for MySql and SQLite but works with MS SQL
-						Assert.DoesNotThrow(() => parents.Update(db.Parent, x => new Parent { Value1 = 5 }));
-					}
-					else
-					{
-						// this works with MySql but failed for SQLite and MS SQL
-						Assert.DoesNotThrow(() => parents.Set(x => x.Value1, 5).Update());
-					}
-				}
-				finally
-				{
-					db.Child. Delete(x => x.ChildID  == childId);
-					db.Parent.Delete(x => x.ParentID == parentId);
-				}
-			}
-		}
-
-		private IQueryable<T> FilterSourceByIdDefinedInBaseClass<T>(IQueryable<T> source, int id) where T : WithObjectIdBase
-		{
-			return from x in source where x.Id == id select x;
-		}
-
-		private IQueryable<T> FilterSourceByIdDefinedInInterface1<T>(IQueryable<T> source, int id) where T : IHasObjectId1
-		{
-			return from x in source where x.Id == id select x;
-		}
-
-		private IQueryable<T> FilterSourceByIdDefinedInInterface2<T>(IQueryable<T> source, int id) where T : IHasObjectId2
-		{
-			return from x in source where x.Id == id select x;
-		}
-
-		[Test]
-		public void TestComparePropertyOfEnumTypeToVariableInSubquery([IdlProviders] string context)
-		{
-			using (var db = new TestDataConnection(context))
-			{
-				var gender = Gender.Other;
-				var q = from x in db.Patient
-						join y in db.Person.Where(x1 => x1.Gender == gender) on x.PersonID equals y.ID
-						select x;
-
-				var r = q.ToList();
-				Assert.That(r, Is.Not.Null);
-			}
-		}
-
-		[Test]
-		public void ConcatOrderByTest([IdlProviders] string context)
-		{
-			using (var db = new TestDataConnection(context))
-			{
-				var q = from p in db.Person
-							where p.ID < 0
-							select new { Rank = 0, FirstName = (string)null, LastName = (string)null };
-				var q2 =
-					q.Concat(
-						from p in db.Person
-						select new { Rank = p.ID, p.FirstName, p.LastName });
-
-				var resultquery = (from x in q2 orderby x.Rank, x.FirstName, x.LastName select x).ToString();
-
-				var rqr = resultquery.LastIndexOf("ORDER BY", System.StringComparison.OrdinalIgnoreCase);
-				var rqp = (resultquery.Substring(rqr + "ORDER BY".Length).Split(',')).Select(p => p.Trim()).ToArray();
-
-				Assert.That(rqp.Count(),  Is.EqualTo(3));
-			}
-		}
-
-		[Test]
-		public void TestContainsForNullableDateTimeWithOnlyNullValue1([IdlProviders] string context)
-		{
-			using (var db = new TestDataConnection(context))
-			{
-				var dates = new DateTime?[] { null };
-
-				// Ensures that  the query works properly in memory
-				// ReSharper disable RemoveToList.2
-				var resultCount = db.Types2.ToList().Count(x => dates.Contains(x.DateTimeValue2));
-				// ReSharper restore RemoveToList.2
-				Assert.That(resultCount, Is.GreaterThan(0));
-
-				var result = db.Types2.Count(x => dates.Contains(x.DateTimeValue2));
-				Assert.That(result, Is.EqualTo(resultCount));
-			}
-		}
-
-		[Test]
-		public void TestContainsForNullableDateTimeWithOnlyNullValue2([IdlProviders] string context)
-		{
-			using (var db = new TestDataConnection(context))
-			{
-				// Ensures that  the query works properly in memory
-				// ReSharper disable RemoveToList.2
-				var resultCount = db.Types2.ToList().Count(x => new DateTime?[] { null }.Contains(x.DateTimeValue2));
-				// ReSharper restore RemoveToList.2
-				Assert.That(resultCount, Is.GreaterThan(0));
-
-				var result = db.Types2.Count(x => new DateTime?[] { null }.Contains(x.DateTimeValue2));
-				Assert.That(result, Is.EqualTo(resultCount));
-			}
-		}
-
-		[Test]
-		public void TestContainsForNullableDateTimeWithNullAndNotNullValues1([IdlProviders] string context)
-		{
-			using (var db = new TestDataConnection(context))
-			{
-				var date  = new DateTime(2009,  9,  24,  9, 19, 29,  90);
-				var dates = new DateTime?[] { null, date };
-
-				// Ensures that  the query works properly in memory
-				// ReSharper disable RemoveToList.2
-				var resultCount = db.Types2.ToList().Count(x => dates.Contains(x.DateTimeValue2));
-				// ReSharper restore RemoveToList.2
-				Assert.That(resultCount, Is.GreaterThan(0));
-
-				var result = db.Types2.Count(x => dates.Contains(x.DateTimeValue2));
-				Assert.That(result, Is.EqualTo(resultCount));
-			}
-		}
-
-		[Test]
-		public void TestContainsForNullableDateTimeWithNullAndNotNullValues2([IdlProviders] string context)
-		{
-			using (var db = new TestDataConnection(context))
-			{
-				// Ensures that  the query works properly in memory
-				// ReSharper disable RemoveToList.2
-				var resultCount = db.Types2.ToList().Count(x => new DateTime?[] { null, new DateTime(2009,  9,  24,  9, 19, 29,  90) }.Contains(x.DateTimeValue2));
-				// ReSharper restore RemoveToList.2
-				Assert.That(resultCount, Is.GreaterThan(0));
-
-				var result = db.Types2.Count(x => new DateTime?[] { null, new DateTime(2009,  9,  24,  9, 19, 29,  90) }.Contains(x.DateTimeValue2));
-				Assert.That(result, Is.EqualTo(resultCount));
-			}
-		}
-
-		#region GenericQuery classes
-
-		public abstract partial class GenericQueryBase
-		{
-			private readonly IdlPatientSource m_ds;
-
-			protected GenericQueryBase(ITestDataContext ds)
-			{
-				m_ds = new IdlPatientSource(ds);
-			}
-
-			#region Object sources
-
-			protected IQueryable<IdlPerson>     AllPersons     => m_ds.Persons();
-			protected IQueryable<IdlPatient>    AllPatients    => m_ds.Patients();
-			protected IQueryable<IdlGrandChild> AllGrandChilds => m_ds.GrandChilds();
-
-			#endregion
-
-			public abstract IEnumerable<object> Query();
-		}
-
-		public class GenericConcatQuery : GenericQueryBase
-		{
-			private string @p1;
-			private int    @p2;
-
-			public GenericConcatQuery(ITestDataContext ds, object[] args)
-				: base(ds)
-			{
-				@p1 = (System.String)args[0];
-				@p2 = (System.Int32)args[1];
-			}
-
-			public override IEnumerable<object> Query()
-			{
-				return (from y in AllPersons
-						select y.Name)
-							.Concat(
-								from x in AllPersons
-								from z in AllPatients
-								where (x.Name == @p1 || z.Id == new ObjectId { Value = @p2 })
-								select x.Name
-							);
-			}
-		}
-
-		[Test]
-		public void TestMono01([IdlProviders] string context)
-		{
-			using (var db = new TestDataConnection(context))
-			{
-				var ds = new IdlPatientSource(db);
-				var t = "A";
-				var query =
-					(from y in ds.Persons()
-					select y.Name)
-						.Concat(
-							from x in ds.Persons()
-							where x.Name == t
-							select x.Name
-						);
-
-				Assert.That(query.ToList(), Is.Not.Null);
-			}
-		}
-
-		[Test]
-		public void TestMono03([IdlProviders] string context)
-		{
-			using (var db = new TestDataConnection(context))
-				Assert.That(new GenericConcatQuery(db, new object[] { "A", 1 }).Query().ToList(), Is.Not.Null);
-		}
-
-		public static IQueryable<TSource> Concat2<TSource>(IQueryable<TSource> source1, IEnumerable<TSource> source2)
-		{
-			return source1.Provider.CreateQuery<TSource>(
-				Expression.Call(
-					null,
-					typeof(Queryable).GetMethodEx("Concat").MakeGenericMethod(typeof(TSource)),
-					new[] { source1.Expression, Expression.Constant(source2, typeof (IEnumerable<TSource>)) }));
-		}
-
-		[Test]
-		public void TestMonoConcat([IdlProviders] string context)
-		{
-			using (var db = new TestDataConnection(context))
-			{
-				var ds = new IdlPatientSource(db);
-				var t  = "A";
-				var query = Concat2(
-					from y in ds.Persons() select y.Name,
-					from x in ds.Persons() where x.Name == t select x.Name);
-
-				Assert.That(query.ToList(), Is.Not.Null);
-			}
-		}
-
-		[Test]
-		public void TestMonoConcat2([IdlProviders] string context)
-		{
-			using (var db = new TestDataConnection(context))
-			{
-				var ds = new IdlPatientSource(db);
-				var t  = "A";
-				var query1 = Concat2(
-					from y in ds.Persons() select y.Name,
-					from x in ds.Persons() where x.Name == t select x.Name);
-
-				Assert.That(query1.ToList(), Is.Not.Null);
-			}
-
-			using (var db = new TestDataConnection(context))
-			{
-				var ds = new IdlPatientSource(db);
-				var t  = "A";
-				var query2 = Concat2(
-					from y in ds.Persons() select y.Name,
-					from x in ds.Persons() where x.Name == t select x.Name);
-
-				Assert.That(query2.ToList(), Is.Not.Null);
-			}
-		}
-
-		#endregion
-	}
-
-	#region TestConvertFunction classes
-
-	public class IdlPatient
-	{
-		public IdlTests.ObjectId Id { get; set; }
-	}
-
-	public class IdlPerson
-	{
-		public IdlTests.ObjectId Id { get; set; }
-		public string Name { get; set; }
-	}
-
-	public class IdlGrandChild
-	{
-		public IdlTests.ObjectId ParentID { get; set; }
-		public IdlTests.ObjectId ChildID { get; set; }
-		public IdlTests.ObjectId GrandChildID { get; set; }
-	}
-
-	public class IdlPatientEx : IdlPatient
-	{
-		public IdlPerson Person { get; set; }
-	}
-
-	public class IdlPatientSource
-	{
-		private readonly ITestDataContext m_dc;
-
-		public IdlPatientSource(ITestDataContext dc)
-		{
-			m_dc = dc;
-		}
-
-		public IQueryable<IdlGrandChild> GrandChilds()
-		{
-				return m_dc.GrandChild.Select(x => new IdlGrandChild
-					{
-						ChildID = new IdlTests.ObjectId {Value = x.ChildID.Value},
-						GrandChildID = new IdlTests.ObjectId { Value = x.GrandChildID.Value },
-						ParentID = new IdlTests.ObjectId { Value = x.ParentID.Value }
-					});
-		}
-
-		public IQueryable<IdlPatient> Patients()
-		{
-			return m_dc.Patient.Select(x => new IdlPatient { Id = new IdlTests.ObjectId { Value = x.PersonID }, });
-		}
-
-		public IQueryable<IdlPerson> Persons()
-		{
-			return
-				m_dc.Person.Select(
-					x => new IdlPerson { Id = new IdlTests.ObjectId { Value = x.ID }, Name = x.FirstName, });
-		}
-	}
-
-	public static class IdlPersonConverterExtensions
-	{
-		public static IEnumerable<IdlPatientEx> ToIdlPatientEx(this IQueryable<IdlPatient> list, IdlPatientSource source)
-		{
-			return from x in list
-				   join person in source.Persons() on x.Id.Value equals person.Id.Value
-				   select new IdlPatientEx
-					   {
-						   Id = x.Id,
-						   Person = new IdlPerson { Id = new IdlTests.ObjectId { Value = person.Id }, Name = person.Name,},
-					   };
-		}
-	}
-
-	#endregion
-}
+﻿using System;
+using System.Collections.Generic;
+using System.Linq;
+using System.Linq.Expressions;
+
+using LinqToDB;
+using LinqToDB.Mapping;
+using LinqToDB.Extensions;
+
+using NUnit.Framework;
+
+namespace Tests.Linq
+{
+	using Model;
+
+	[TestFixture]
+	public partial class IdlTests : TestBase
+	{
+		[AttributeUsage(AttributeTargets.Parameter, AllowMultiple = false)]
+		public class IdlProvidersAttribute : IncludeDataSourcesAttribute
+		{
+			public IdlProvidersAttribute()
+				: base(TestProvName.AllMySql, TestProvName.AllSQLite, TestProvName.AllSqlServer2005Plus,
+					ProviderName.Access)
+			{
+			}
+		}
+
+		#region PersonWithId
+
+		public interface IHasID
+		{
+			int ID { get; set; }
+		}
+
+		[Table(Name="Person")]
+		public class PersonWithId : IHasID
+		{
+			public PersonWithId()
+			{
+			}
+
+			public PersonWithId(int id)
+			{
+				ID = id;
+			}
+
+			public PersonWithId(int id, string firstName)
+			{
+				ID = id;
+				FirstName = firstName;
+			}
+
+			[SequenceName(ProviderName.Firebird, "PersonID")]
+			[Column("PersonID"), Identity, PrimaryKey] public int    ID        { get; set; }
+			[Column, NotNull]                          public string FirstName { get; set; }
+			[Column, NotNull]                          public string LastName;
+			[Column, Nullable]                         public string MiddleName;
+			[Column]                                   public Gender Gender;
+
+			public string Name => FirstName + " " + LastName;
+
+			public override bool Equals(object obj)
+			{
+				return Equals(obj as PersonWithId);
+			}
+
+			public bool Equals(PersonWithId other)
+			{
+				if (ReferenceEquals(null, other)) return false;
+				if (ReferenceEquals(this, other)) return true;
+				return
+					other.ID == ID &&
+					Equals(other.LastName, LastName) &&
+					Equals(other.MiddleName, MiddleName) &&
+					other.Gender == Gender &&
+					Equals(other.FirstName, FirstName);
+			}
+
+			public override int GetHashCode()
+			{
+				unchecked
+				{
+					var result = ID;
+					result = (result * 397) ^ (LastName != null ? LastName.GetHashCode() : 0);
+					result = (result * 397) ^ (MiddleName != null ? MiddleName.GetHashCode() : 0);
+					result = (result * 397) ^ Gender.GetHashCode();
+					result = (result * 397) ^ (FirstName != null ? FirstName.GetHashCode() : 0);
+					return result;
+				}
+			}
+		}
+		#endregion
+
+		#region ObjectId
+
+		public interface IHasObjectId2
+		{
+			ObjectId Id { get; set; }
+		}
+
+		public interface IHasObjectId1
+		{
+			ObjectId Id { get; set; }
+		}
+
+		public struct ObjectId
+		{
+			public ObjectId(int value)
+			{
+				m_value = value;
+			}
+
+			private int m_value;
+
+			public int Value
+			{
+				get { return m_value; }
+				set { m_value = value; }
+			}
+
+			public static implicit operator int(ObjectId val)
+			{
+				return val.m_value;
+			}
+		}
+
+		public class WithObjectIdBase : IHasObjectId1
+		{
+			public ObjectId Id { get; set; }
+		}
+
+		public class PersonWithObjectId : WithObjectIdBase, IHasObjectId2
+		{
+			public string FistName { get; set; }
+		}
+
+		public struct NullableObjectId
+		{
+			public NullableObjectId(int? value)
+			{
+				m_value = value;
+			}
+
+			private int? m_value;
+
+			public int? Value
+			{
+				get { return m_value; }
+				set { m_value = value; }
+			}
+
+			public static implicit operator int?(NullableObjectId val)
+			{
+				return val.m_value;
+			}
+		}
+
+		#endregion
+
+		[Test]
+		public void TestComplexExpression([IdlProviders] string context)
+		{
+			// failed with LinqToDB.Data.Linq.LinqException : 'new StationObjectId() {Value = ConvertNullable(child.ChildID)}'
+			//   cannot be converted to SQL.
+			using (var db = GetDataContext(context))
+			{
+				var source =
+					from child in db.GrandChild
+					select new
+					{
+						NullableId = new NullableObjectId { Value = child.ChildID }
+					};
+
+				var query = from e in source where e.NullableId == 1 select e;
+
+				var result = query.ToArray();
+				Assert.That(result, Is.Not.Null);
+			}
+		}
+
+		[Test]
+		public void TestJoin([IdlProviders] string context)
+		{
+			// failed with System.ArgumentOutOfRangeException : Index was out of range. Must be non-negative and less than
+			//   the size of the collection.
+			// Parameter name: index
+			using (var db = GetDataContext(context))
+			{
+				var source = from p1 in db.Person
+								join p2 in db.Person on p1.ID equals p2.ID
+								select
+									new { ID1 = new ObjectId { Value = p1.ID }, FirstName2 = p2.FirstName, };
+
+				var query = from p1 in source select p1.ID1.Value;
+
+				var result = query.ToArray();
+				Assert.That(result, Is.Not.Null);
+			}
+		}
+
+		[Test]
+		public void TestNullableExpression([IdlProviders] string context)
+		{
+			// failed with System.NullReferenceException : Object reference not set to an instance of an object.
+			using (var db = GetDataContext(context))
+			{
+				var source = from obj in db.Person select new { Id = obj.ID, };
+
+				// fails for bool?, double?, int32?, int64?, string
+				// works for byte?, int16?, DateTime?
+				double? @p1 = null;
+
+				var r = from c in source where @p1 != null select c;
+
+				Assert.That(r.ToArray(), Is.Not.Null);
+			}
+		}
+
+		[Test]
+		public void TestLookupWithInterfaceProperty([IdlProviders] string context)
+		{
+			using (var db = GetDataContext(context))
+			{
+				var r = GetById<PersonWithId>(db, 1).SingleOrDefault();
+				Assert.That(r, Is.Not.Null);
+			}
+		}
+
+		#region ObjectExt
+
+		public abstract class ObjectWithId
+		{
+			public ObjectId Id;
+		}
+
+		public class ParentEx : ObjectWithId
+		{
+			public int? Value1;
+		}
+
+		#endregion
+
+		[Test]
+		public void TestForObjectExt([IdlProviders] string context)
+		{
+			using (var db = GetDataContext(context))
+			{
+				var r = from p in db.Parent
+							select new ParentEx
+							{
+								Id = new ObjectId { Value = p.ParentID },
+								Value1 = p.Value1,
+							};
+				Assert.That(r.ToArray(), Is.Not.Null);
+			}
+		}
+
+		private void getData(ITestDataContext db, IEnumerable<int?> d, IEnumerable<int?> compareWith)
+		{
+			var r1 = db.GrandChild
+				.Where(x => d.Contains(x.ParentID))
+				.GroupBy(x => x.ChildID, x => x.GrandChildID)
+				.ToList();
+			foreach (var group in r1)
+			{
+				Assert.That(compareWith.Any(x => group.Contains(x)), Is.True);
+			}
+		}
+
+		[Test]
+		public void TestForGroupBy([IdlProviders] string context)
+		{
+			using (var db = GetDataContext(context))
+			{
+				/* no error in first call */
+				getData(db, new List<int?> { 2 }, new List<int?> { 211, 212, 221, 222 });
+
+				/* error in second and more calls */
+				/*
+					* GROUP BY select clause is correct
+					SELECT x.ChildID FROM GrandChild x WHERE x.ParentID IN (3) GROUP BY x.ChildID
+
+					* But next SELECT clause contains "x.ParentID IN (2)" instead "x.ParentID IN (3)"
+					-- DECLARE ?p1 Int32
+					-- SET ?p1 = 31
+					SELECT x.GrandChildID FROM GrandChild x WHERE x.ParentID IN (2) AND x.ChildID = ?p1
+					*/
+				getData(db, new List<int?> { 3 }, new List<int?> { 311, 312, 313, 321, 333 });
+
+			}
+		}
+
+		[Test]
+		public void TestLinqMax([IdlProviders] string context)
+		{
+			using (var db = GetDataContext(context))
+			{
+				Assert.That(db.Patient.Where(x => x.PersonID < 0).Select(x => (int?)x.PersonID).Max(), Is.Null);
+				Assert.That(db.Patient.Where(x => x.PersonID < 0).Max(x => (int?)x.PersonID), Is.Null);
+				Assert.Catch<InvalidOperationException>(
+					() => db.Patient.Where(x => x.PersonID < 0).Select(x => x.PersonID).Max());
+				Assert.Catch<InvalidOperationException>(
+					() => db.Patient.Where(x => x.PersonID < 0).Max(x => x.PersonID));
+			}
+		}
+
+		[Test]
+		public void TestConvertFunction([IdlProviders] string context)
+		{
+			using (var db = GetDataContext(context))
+			{
+				var ds = new IdlPatientSource(db);
+				var r1 = ds.Patients().ToList();
+				var r2 = ds.Persons().ToList();
+
+				Assert.That(r1, Is.Not.Empty);
+				Assert.That(r2, Is.Not.Empty);
+
+				var r3 = ds.Patients().ToIdlPatientEx(ds);
+				var r4 = r3.ToList();
+				Assert.That(r4, Is.Not.Empty);
+			}
+		}
+
+		[Test]
+		public void TestJoinOrder([IdlProviders] string context)
+		{
+			using (var db = GetDataContext(context))
+			{
+				var source = new IdlPatientSource(db);
+
+				// Success when use result from second JOIN
+				var query1 =
+					from p1 in source.GrandChilds()
+					join p2 in source.Persons() on p1.ParentID equals p2.Id
+					join p3 in source.Persons() on p1.ChildID equals p3.Id
+					select new
+					{
+						p1.ChildID,
+						p1.ParentID,
+						//Parent = p2,
+						Child = p3,
+					};
+
+				var data1 = query1.ToList();
+
+				// Fail when use result from first JOIN
+				var query2 = from p1 in source.GrandChilds()
+							join p2 in source.Persons() on p1.ParentID equals p2.Id
+							join p3 in source.Persons() on p1.ChildID equals p3.Id
+							select
+								new
+								{
+									p1.ChildID,
+									p1.ParentID,
+									Parent = p2,
+									//Child = p3,
+								};
+				var data2 = query2.ToList();
+			}
+		}
+
+		[Test]
+		public void TestDistinctWithGroupBy([IdlProviders] string context)
+		{
+			using (var db = new TestDataConnection(context))
+			{
+				var source = db.Parent.ToList();
+				// Ensure that the data source has duplicate values.
+				Assert.That(source.GroupBy(x => x.Value1, (key, x) => x.Count()).Any(x => x > 1), Is.True);
+				// Success when query is executed in memory
+				TestDistinctWithGroupBy(source.AsQueryable());
+
+				// Failed when query is executed on sql server
+				TestDistinctWithGroupBy(db.Parent);
+			}
+		}
+
+		private static void TestDistinctWithGroupBy(IQueryable<Parent> source)
+		{
+			const int score = 4;
+			var q = source.Select(x => new {Key = x.Value1, MatchScore = score})
+				.Distinct();
+			var qq = q.GroupBy(x => x.Key,
+							   (key, x) => new {Id = key, MatchScore = x.Sum(y => y.MatchScore)})
+				.Select(x => new {x.Id, x.MatchScore});
+
+			var result = qq.ToList();
+			Assert.That(result.Select(x => x.MatchScore), Is.All.EqualTo(score));
+		}
+
+		private static IQueryable<T> GetById<T>(ITestDataContext db, int id) where T : class, IHasID
+		{
+			return db.GetTable<T>().Where(obj => obj.ID == id);
+		}
+
+		[Test]
+		public void ImplicitCastTest([IdlProviders] string context)
+		{
+			using (var db = new TestDataConnection(context))
+			{
+				var people =
+					from p in db.Person
+					select new IdlPerson
+					{
+						Id   = new ObjectId { Value = p.ID },
+						Name = p.FirstName
+					};
+
+				var sql1 = (from p in people where p.Id       == 1 select p).ToString();
+				var sql2 = (from p in people where p.Id.Value == 1 select p).ToString();
+
+				Assert.That(sql1, Is.EqualTo(sql2));
+			}
+		}
+
+		[Test]
+		public void ListvsArrayTest([IdlProviders] string context)
+		{
+			using (var db = new TestDataConnection(context))
+			{
+				var st = "John";
+
+				//SQL - x.FirstName IN ('John')
+				var queryList = from x in db.Person
+								where new List<string> { st }.Contains(x.FirstName)
+								select x.ID;
+
+				//SQL - x.FirstName IN ('J', 'o', 'h', 'n')
+				var queryArray = from x in db.Person
+									where new[] { st }.Contains(x.FirstName)
+									select x.ID;
+
+				Assert.That(queryList.ToList(), Is.EqualTo(queryArray.ToList()));
+			}
+		}
+
+		[Test]
+		public void ConcatJoinOrderByTest([IdlProviders] string context)
+		{
+			using (var db = new TestDataConnection(context))
+			{
+				var query = from y in
+								((from pat in db.Patient
+									where pat.Diagnosis == "a"
+									select pat)
+								.Concat
+								(from pat in db.Patient
+									where pat.Diagnosis == "b"
+									select pat))
+							join person in db.Person on y.PersonID equals person.ID
+							orderby person.ID
+							select new { Id = person.ID, Id2 = y.PersonID };
+
+				Assert.That(query.ToList(), Is.Not.Null);
+
+			}
+		}
+
+		[Test]
+		public void TestIsContainedInArrayOfEnumValues([IdlProviders] string context)
+		{
+			var types2 = new[] { TypeValue.Value2, TypeValue.Value3, TypeValue.Value4 };
+
+			using (var db = new TestDataConnection(context))
+			{
+				var result = (from x in db.Parent4 where types2.Contains(x.Value1) select x)
+					.ToList();
+
+				Assert.That(result, Is.Not.Null);
+			}
+		}
+
+		[Test]
+		public void TestQueryWithInterface([IdlProviders] string context)
+		{
+			using (var db = new TestDataConnection(context))
+			{
+				var persons =
+					from x in db.Person
+					select new PersonWithObjectId
+						{
+							Id = new ObjectId { Value = x.ID },
+							FistName = x.FirstName,
+						};
+
+				// this works
+				var r1 = FilterSourceByIdDefinedInBaseClass(persons, 5).ToArray();
+				Assert.That(r1, Is.Not.Null);
+
+				// and this works
+				var r2 = FilterSourceByIdDefinedInInterface1(persons, 5).ToArray();
+				Assert.That(r2, Is.Not.Null);
+
+				// but this fails
+				var r3 = FilterSourceByIdDefinedInInterface2(persons, 5).ToArray();
+				Assert.That(r3, Is.Not.Null);
+			}
+		}
+
+		[Test]
+		public void TestBugCountWithOrderBy([IdlProviders] string context)
+		{
+			using (var db = new TestDataConnection(context))
+			{
+				var q1 = db.Person.OrderBy(x => x.ID);
+
+				var q2 = from p in q1
+						 join p2 in db.Person on p.ID equals p2.ID
+						 select p2;
+
+				Assert.DoesNotThrow(() => q2.Max(x => x.ID));
+				Assert.DoesNotThrow(() => q2.Count());
+			}
+		}
+
+		[Test]
+		public void TestUpdateWithTargetByAssociationProperty([IdlProviders] string context)
+		{
+			TestUpdateByAssociationProperty(context, true);
+		}
+
+		[Test]
+		public void TestSetUpdateWithoutTargetByAssociationProperty([IdlProviders] string context)
+		{
+			TestUpdateByAssociationProperty(context, false);
+		}
+
+		private void TestUpdateByAssociationProperty(string context, bool useUpdateWithTarget)
+		{
+			using (var db = new TestDataConnection(context))
+			{
+				const int childId = 10000;
+				const int parentId = 20000;
+
+				try
+				{
+					db.Parent.Insert(() => new Parent { ParentID = parentId });
+					db.Child. Insert(() => new Child  { ChildID = childId, ParentID = parentId });
+
+					var parents = from child in db.Child
+								  where child.ChildID == childId
+								  select child.Parent;
+
+					if (useUpdateWithTarget)
+					{
+						// this failed for MySql and SQLite but works with MS SQL
+						Assert.DoesNotThrow(() => parents.Update(db.Parent, x => new Parent { Value1 = 5 }));
+					}
+					else
+					{
+						// this works with MySql but failed for SQLite and MS SQL
+						Assert.DoesNotThrow(() => parents.Set(x => x.Value1, 5).Update());
+					}
+				}
+				finally
+				{
+					db.Child. Delete(x => x.ChildID  == childId);
+					db.Parent.Delete(x => x.ParentID == parentId);
+				}
+			}
+		}
+
+		private IQueryable<T> FilterSourceByIdDefinedInBaseClass<T>(IQueryable<T> source, int id) where T : WithObjectIdBase
+		{
+			return from x in source where x.Id == id select x;
+		}
+
+		private IQueryable<T> FilterSourceByIdDefinedInInterface1<T>(IQueryable<T> source, int id) where T : IHasObjectId1
+		{
+			return from x in source where x.Id == id select x;
+		}
+
+		private IQueryable<T> FilterSourceByIdDefinedInInterface2<T>(IQueryable<T> source, int id) where T : IHasObjectId2
+		{
+			return from x in source where x.Id == id select x;
+		}
+
+		[Test]
+		public void TestComparePropertyOfEnumTypeToVariableInSubquery([IdlProviders] string context)
+		{
+			using (var db = new TestDataConnection(context))
+			{
+				var gender = Gender.Other;
+				var q = from x in db.Patient
+						join y in db.Person.Where(x1 => x1.Gender == gender) on x.PersonID equals y.ID
+						select x;
+
+				var r = q.ToList();
+				Assert.That(r, Is.Not.Null);
+			}
+		}
+
+		[Test]
+		public void ConcatOrderByTest([IdlProviders] string context)
+		{
+			using (var db = new TestDataConnection(context))
+			{
+				var q = from p in db.Person
+							where p.ID < 0
+							select new { Rank = 0, FirstName = (string)null, LastName = (string)null };
+				var q2 =
+					q.Concat(
+						from p in db.Person
+						select new { Rank = p.ID, p.FirstName, p.LastName });
+
+				var resultquery = (from x in q2 orderby x.Rank, x.FirstName, x.LastName select x).ToString();
+
+				var rqr = resultquery.LastIndexOf("ORDER BY", System.StringComparison.OrdinalIgnoreCase);
+				var rqp = (resultquery.Substring(rqr + "ORDER BY".Length).Split(',')).Select(p => p.Trim()).ToArray();
+
+				Assert.That(rqp.Count(),  Is.EqualTo(3));
+			}
+		}
+
+		[Test]
+		public void TestContainsForNullableDateTimeWithOnlyNullValue1([IdlProviders] string context)
+		{
+			using (var db = new TestDataConnection(context))
+			{
+				var dates = new DateTime?[] { null };
+
+				// Ensures that  the query works properly in memory
+				// ReSharper disable RemoveToList.2
+				var resultCount = db.Types2.ToList().Count(x => dates.Contains(x.DateTimeValue2));
+				// ReSharper restore RemoveToList.2
+				Assert.That(resultCount, Is.GreaterThan(0));
+
+				var result = db.Types2.Count(x => dates.Contains(x.DateTimeValue2));
+				Assert.That(result, Is.EqualTo(resultCount));
+			}
+		}
+
+		[Test]
+		public void TestContainsForNullableDateTimeWithOnlyNullValue2([IdlProviders] string context)
+		{
+			using (var db = new TestDataConnection(context))
+			{
+				// Ensures that  the query works properly in memory
+				// ReSharper disable RemoveToList.2
+				var resultCount = db.Types2.ToList().Count(x => new DateTime?[] { null }.Contains(x.DateTimeValue2));
+				// ReSharper restore RemoveToList.2
+				Assert.That(resultCount, Is.GreaterThan(0));
+
+				var result = db.Types2.Count(x => new DateTime?[] { null }.Contains(x.DateTimeValue2));
+				Assert.That(result, Is.EqualTo(resultCount));
+			}
+		}
+
+		[Test]
+		public void TestContainsForNullableDateTimeWithNullAndNotNullValues1([IdlProviders] string context)
+		{
+			using (var db = new TestDataConnection(context))
+			{
+				var date  = new DateTime(2009,  9,  24,  9, 19, 29,  90);
+				var dates = new DateTime?[] { null, date };
+
+				// Ensures that  the query works properly in memory
+				// ReSharper disable RemoveToList.2
+				var resultCount = db.Types2.ToList().Count(x => dates.Contains(x.DateTimeValue2));
+				// ReSharper restore RemoveToList.2
+				Assert.That(resultCount, Is.GreaterThan(0));
+
+				var result = db.Types2.Count(x => dates.Contains(x.DateTimeValue2));
+				Assert.That(result, Is.EqualTo(resultCount));
+			}
+		}
+
+		[Test]
+		public void TestContainsForNullableDateTimeWithNullAndNotNullValues2([IdlProviders] string context)
+		{
+			using (var db = new TestDataConnection(context))
+			{
+				// Ensures that  the query works properly in memory
+				// ReSharper disable RemoveToList.2
+				var resultCount = db.Types2.ToList().Count(x => new DateTime?[] { null, new DateTime(2009,  9,  24,  9, 19, 29,  90) }.Contains(x.DateTimeValue2));
+				// ReSharper restore RemoveToList.2
+				Assert.That(resultCount, Is.GreaterThan(0));
+
+				var result = db.Types2.Count(x => new DateTime?[] { null, new DateTime(2009,  9,  24,  9, 19, 29,  90) }.Contains(x.DateTimeValue2));
+				Assert.That(result, Is.EqualTo(resultCount));
+			}
+		}
+
+		#region GenericQuery classes
+
+		public abstract partial class GenericQueryBase
+		{
+			private readonly IdlPatientSource m_ds;
+
+			protected GenericQueryBase(ITestDataContext ds)
+			{
+				m_ds = new IdlPatientSource(ds);
+			}
+
+			#region Object sources
+
+			protected IQueryable<IdlPerson>     AllPersons     => m_ds.Persons();
+			protected IQueryable<IdlPatient>    AllPatients    => m_ds.Patients();
+			protected IQueryable<IdlGrandChild> AllGrandChilds => m_ds.GrandChilds();
+
+			#endregion
+
+			public abstract IEnumerable<object> Query();
+		}
+
+		public class GenericConcatQuery : GenericQueryBase
+		{
+			private string @p1;
+			private int    @p2;
+
+			public GenericConcatQuery(ITestDataContext ds, object[] args)
+				: base(ds)
+			{
+				@p1 = (System.String)args[0];
+				@p2 = (System.Int32)args[1];
+			}
+
+			public override IEnumerable<object> Query()
+			{
+				return (from y in AllPersons
+						select y.Name)
+							.Concat(
+								from x in AllPersons
+								from z in AllPatients
+								where (x.Name == @p1 || z.Id == new ObjectId { Value = @p2 })
+								select x.Name
+							);
+			}
+		}
+
+		[Test]
+		public void TestMono01([IdlProviders] string context)
+		{
+			using (var db = new TestDataConnection(context))
+			{
+				var ds = new IdlPatientSource(db);
+				var t = "A";
+				var query =
+					(from y in ds.Persons()
+					select y.Name)
+						.Concat(
+							from x in ds.Persons()
+							where x.Name == t
+							select x.Name
+						);
+
+				Assert.That(query.ToList(), Is.Not.Null);
+			}
+		}
+
+		[Test]
+		public void TestMono03([IdlProviders] string context)
+		{
+			using (var db = new TestDataConnection(context))
+				Assert.That(new GenericConcatQuery(db, new object[] { "A", 1 }).Query().ToList(), Is.Not.Null);
+		}
+
+		public static IQueryable<TSource> Concat2<TSource>(IQueryable<TSource> source1, IEnumerable<TSource> source2)
+		{
+			return source1.Provider.CreateQuery<TSource>(
+				Expression.Call(
+					null,
+					typeof(Queryable).GetMethodEx("Concat").MakeGenericMethod(typeof(TSource)),
+					new[] { source1.Expression, Expression.Constant(source2, typeof (IEnumerable<TSource>)) }));
+		}
+
+		[Test]
+		public void TestMonoConcat([IdlProviders] string context)
+		{
+			using (var db = new TestDataConnection(context))
+			{
+				var ds = new IdlPatientSource(db);
+				var t  = "A";
+				var query = Concat2(
+					from y in ds.Persons() select y.Name,
+					from x in ds.Persons() where x.Name == t select x.Name);
+
+				Assert.That(query.ToList(), Is.Not.Null);
+			}
+		}
+
+		[Test]
+		public void TestMonoConcat2([IdlProviders] string context)
+		{
+			using (var db = new TestDataConnection(context))
+			{
+				var ds = new IdlPatientSource(db);
+				var t  = "A";
+				var query1 = Concat2(
+					from y in ds.Persons() select y.Name,
+					from x in ds.Persons() where x.Name == t select x.Name);
+
+				Assert.That(query1.ToList(), Is.Not.Null);
+			}
+
+			using (var db = new TestDataConnection(context))
+			{
+				var ds = new IdlPatientSource(db);
+				var t  = "A";
+				var query2 = Concat2(
+					from y in ds.Persons() select y.Name,
+					from x in ds.Persons() where x.Name == t select x.Name);
+
+				Assert.That(query2.ToList(), Is.Not.Null);
+			}
+		}
+
+		#endregion
+	}
+
+	#region TestConvertFunction classes
+
+	public class IdlPatient
+	{
+		public IdlTests.ObjectId Id { get; set; }
+	}
+
+	public class IdlPerson
+	{
+		public IdlTests.ObjectId Id { get; set; }
+		public string Name { get; set; }
+	}
+
+	public class IdlGrandChild
+	{
+		public IdlTests.ObjectId ParentID { get; set; }
+		public IdlTests.ObjectId ChildID { get; set; }
+		public IdlTests.ObjectId GrandChildID { get; set; }
+	}
+
+	public class IdlPatientEx : IdlPatient
+	{
+		public IdlPerson Person { get; set; }
+	}
+
+	public class IdlPatientSource
+	{
+		private readonly ITestDataContext m_dc;
+
+		public IdlPatientSource(ITestDataContext dc)
+		{
+			m_dc = dc;
+		}
+
+		public IQueryable<IdlGrandChild> GrandChilds()
+		{
+				return m_dc.GrandChild.Select(x => new IdlGrandChild
+					{
+						ChildID = new IdlTests.ObjectId {Value = x.ChildID.Value},
+						GrandChildID = new IdlTests.ObjectId { Value = x.GrandChildID.Value },
+						ParentID = new IdlTests.ObjectId { Value = x.ParentID.Value }
+					});
+		}
+
+		public IQueryable<IdlPatient> Patients()
+		{
+			return m_dc.Patient.Select(x => new IdlPatient { Id = new IdlTests.ObjectId { Value = x.PersonID }, });
+		}
+
+		public IQueryable<IdlPerson> Persons()
+		{
+			return
+				m_dc.Person.Select(
+					x => new IdlPerson { Id = new IdlTests.ObjectId { Value = x.ID }, Name = x.FirstName, });
+		}
+	}
+
+	public static class IdlPersonConverterExtensions
+	{
+		public static IEnumerable<IdlPatientEx> ToIdlPatientEx(this IQueryable<IdlPatient> list, IdlPatientSource source)
+		{
+			return from x in list
+				   join person in source.Persons() on x.Id.Value equals person.Id.Value
+				   select new IdlPatientEx
+					   {
+						   Id = x.Id,
+						   Person = new IdlPerson { Id = new IdlTests.ObjectId { Value = person.Id }, Name = person.Name,},
+					   };
+		}
+	}
+
+	#endregion
+}