--- conflicted
+++ resolved
@@ -2113,21 +2113,12 @@
 			using var db = new NorthwindDB(context);
 
 			var query =
-<<<<<<< HEAD
-				from thing in db.Product
-				from item in db.Category
-					.Where(salesOrder => salesOrder.CategoryID == thing.CategoryID)
-					.DefaultIfEmpty()
-				from entity in db.OrderDetail
-					.Where(a => a.ProductID == thing.ProductID)
-=======
 				from thing in db.Category
 				from item in db.Category
 					.Where(salesOrder => salesOrder.CategoryID == thing.CategoryID)
 					.DefaultIfEmpty()
 				from entity in db.Category
 					.Where(a => a.CategoryID == thing.CategoryID)
->>>>>>> cb98efca
 				select new { item, thing, entity };
 
 			const string term = "\"test\"";
@@ -2137,11 +2128,7 @@
 				Sql.Ext.SqlServer().Contains(term, row.entity) ||
 				Sql.Ext.SqlServer().Contains(term, row.item));
 
-<<<<<<< HEAD
-			query.Select(tables => tables.thing.ProductID).ToList();
-=======
 			query.Select(tables => tables.thing.CategoryID).ToList();
->>>>>>> cb98efca
 		}
 
 		#endregion
