--- conflicted
+++ resolved
@@ -1692,17 +1692,8 @@
 			TestProvName.AllSybase,
 			ProviderName.SqlCe,
 			TestProvName.AllAccess,
-<<<<<<< HEAD
-			// All Firebird excluded because of #2839, test data is inserted with padding and then expectations fail
-			TestProvName.AllFirebird,
+			ProviderName.Firebird,
 			TestProvName.AllMySql55)] string context)
-=======
-#if NETFRAMEWORK
-			ProviderName.SQLiteMS, // TODO: time to switch to modern sqlite.ms version for netfx
-#endif
-			ProviderName.Firebird,
-			TestProvName.MySql55)] string context)
->>>>>>> f4350ed7
 		{
 			var data = new Issue1799Table3[] 
 			{
