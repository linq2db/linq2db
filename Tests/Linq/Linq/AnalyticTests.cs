--- conflicted
+++ resolved
@@ -1269,9 +1269,8 @@
 			}
 		}
 
-<<<<<<< HEAD
-		[Test, IncludeDataContextSource(ProviderName.SqlServer2000, ProviderName.SqlServer2005, ProviderName.SqlServer2008, ProviderName.SqlServer2012, ProviderName.Oracle)]
-		public void NestedQueries(string context)
+		[Test]
+		public void NestedQueries([IncludeDataSources(TestProvName.AllSqlServer2008Plus, ProviderName.Oracle)]string context)
 		{
 			using (var db = GetDataContext(context))
 			{
@@ -1298,7 +1297,6 @@
 			}
 		}
 
-=======
 		[Table]
 		class Position
 		{
@@ -1520,6 +1518,5 @@
 				Assert.IsNull(res[3].PreviousId);
 			}
 		}
->>>>>>> 9998c627
 	}
-}+}