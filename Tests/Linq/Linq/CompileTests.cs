--- conflicted
+++ resolved
@@ -1,4 +1,3 @@
-<<<<<<< HEAD
 ﻿using System;
 using System.Collections.Generic;
 using System.Linq;
@@ -460,467 +459,4 @@
 			}
 		}
 	}
-}
-=======
-﻿using System;
-using System.Collections.Generic;
-using System.Linq;
-using System.Linq.Expressions;
-using System.Threading;
-using System.Threading.Tasks;
-
-using LinqToDB;
-
-using NUnit.Framework;
-
-namespace Tests.Linq
-{
-	using Model;
-
-	[TestFixture]
-	public class CompileTests : TestBase
-	{
-		[Test]
-		public void CompiledTest1([DataSources] string context)
-		{
-			var query = CompiledQuery.Compile((ITestDataContext db, string n1, int n2) =>
-				n1 + n2);
-
-			using (var db = GetDataContext(context))
-			{
-				Assert.AreEqual("11", query(db, "1", 1));
-				Assert.AreEqual("22", query(db, "2", 2));
-			}
-		}
-
-		[Test]
-		public void CompiledTest2([DataSources] string context)
-		{
-			var query = CompiledQuery.Compile((ITestDataContext db, int n) =>
-				db.Child.Where(c => c.ParentID == n).Take(n));
-
-			using (var db = GetDataContext(context))
-			{
-				Assert.AreEqual(1, query(db, 1).ToList().Count());
-				Assert.AreEqual(2, query(db, 2).ToList().Count());
-			}
-		}
-
-		[Test]
-		public void CompiledTest3([DataSources] string context)
-		{
-			var query = CompiledQuery.Compile((ITestDataContext db, int n) =>
-				db.GetTable<Child>().Where(c => c.ParentID == n).Take(n));
-
-			using (var db = GetDataContext(context))
-			{
-				Assert.AreEqual(1, query(db, 1).ToList().Count());
-				Assert.AreEqual(2, query(db, 2).ToList().Count());
-			}
-		}
-
-		[Test]
-		public async Task CompiledTest3Async([DataSources] string context)
-		{
-			var query = CompiledQuery.Compile((ITestDataContext db, int n) =>
-				db.GetTable<Child>().Where(c => c.ParentID == n).Take(n).ToListAsync(default));
-
-			using (var db = GetDataContext(context))
-			{
-				Assert.AreEqual(1, (await query(db, 1)).Count());
-				Assert.AreEqual(2, (await query(db, 2)).Count());
-			}
-		}
-
-		[Test]
-		public void CompiledTest4([DataSources] string context)
-		{
-			var query = CompiledQuery.Compile((ITestDataContext db, int[] n) =>
-				db.GetTable<Child>().Where(c => n.Contains(c.ParentID)));
-
-			using (var db = GetDataContext(context))
-				Assert.AreEqual(3, query(db, new[] { 1, 2 }).ToList().Count());
-		}
-
-		[Test]
-		public void CompiledTest5([DataSources] string context)
-		{
-			var query = CompiledQuery.Compile((ITestDataContext db, object[] ps) =>
-				db.Parent.Where(p => p.ParentID == (int)ps[0] && p.Value1 == (int?)ps[1]));
-
-			using (var db = GetDataContext(context))
-			{
-				Assert.AreEqual(1, query(db, new object[] { 1, 1    }).ToList().Count());
-				Assert.AreEqual(1, query(db, new object[] { 2, null }).ToList().Count());
-			}
-		}
-
-		[Test]
-		public void CompiledTable1([DataSources] string context)
-		{
-			var query = CompiledQuery.Compile((ITestDataContext db) =>
-				db.Child);
-
-			using (var db = GetDataContext(context))
-			{
-				var _ = query(db).ToList().Count();
-			}
-		}
-
-		[Test]
-		public void CompiledTable2([DataSources] string context)
-		{
-			var query = CompiledQuery.Compile((ITestDataContext db) =>
-				db.GetTable<Child>());
-
-			using (var db = GetDataContext(context))
-				query(db).ToList().Count();
-		}
-
-		// NS16 disabled due to intermittent crashes
-		// System.InvalidCastException: Unable to cast object of type 'System.Int64' to type 'System.Int32'.
-#if !NETSTANDARD1_6 && !NETSTANDARD2_0
-		[Test, Order(100)]
-		public void ConcurrentTest1([IncludeDataSources(TestProvName.AllSQLite)] string context)
-		{
-			var query = CompiledQuery.Compile((ITestDataContext db, int n) =>
-				db.GetTable<Parent>().Where(p => p.ParentID == n).First().ParentID);
-
-			const int count = 100;
-
-			var threads = new Thread[count];
-			var results = new int   [count, 2];
-
-			for (var i = 0; i < count; i++)
-			{
-				var n = i;
-
-				threads[i] = new Thread(() =>
-				{
-					using (var db = GetDataContext(context))
-					{
-						var id = (n % 6) + 1;
-						results[n,0] = id;
-						results[n,1] = query(db, id);
-					}
-				});
-			}
-
-			for (var i = 0; i < count; i++)
-				threads[i].Start();
-
-			for (var i = 0; i < count; i++)
-				threads[i].Join();
-
-			for (var i = 0; i < count; i++)
-				Assert.AreEqual(results[i,0], results[i,1]);
-		}
-
-		[Test]
-		public void ConcurrentTest2([IncludeDataSources(TestProvName.AllSQLite)] string context)
-		{
-			var threads = new Thread[100];
-			var results = new int   [100,2];
-
-			for (var i = 0; i < 100; i++)
-			{
-				var n = i;
-
-				threads[i] = new Thread(() =>
-				{
-					using (var db = GetDataContext(context))
-					{
-						var id = (n % 6) + 1;
-						results[n,0] = id;
-						results[n,1] = db.Parent.Where(p => p.ParentID == id).First().ParentID;
-					}
-				});
-			}
-
-			for (var i = 0; i < 100; i++)
-				threads[i].Start();
-
-			for (var i = 0; i < 100; i++)
-				threads[i].Join();
-
-			for (var i = 0; i < 100; i++)
-				Assert.AreEqual(results[i,0], results[i,1]);
-		}
-#endif
-
-		[Test]
-		public void ParamTest1([DataSources] string context)
-		{
-			var query = CompiledQuery.Compile<ITestDataContext,int,IEnumerable<Child>>((db, id) =>
-				from c in db.Child
-				where c.ParentID == id
-				select new Child
-				{
-					ParentID = id,
-					ChildID  = c.ChildID
-				});
-
-			using (var db = GetDataContext(context))
-				Assert.AreEqual(2, query(db, 2).ToList().Count());
-		}
-
-		[Test]
-		public void ElementTest1([DataSources] string context)
-		{
-			var query = CompiledQuery.Compile((ITestDataContext db, int n) =>
-				db.Child.Where(c => c.ParentID == n).First());
-
-			using (var db = GetDataContext(context))
-			{
-				Assert.AreEqual(1, query(db, 1).ParentID);
-				Assert.AreEqual(2, query(db, 2).ParentID);
-			}
-		}
-
-		[Test]
-		public async Task ElementTestAsync1([DataSources] string context)
-		{
-			var query = CompiledQuery.Compile((ITestDataContext db, int n) =>
-				db.Child.Where(c => c.ParentID == n).FirstAsync(default));
-
-			using (var db = GetDataContext(context))
-			{
-				Assert.AreEqual(1, (await query(db, 1)).ParentID);
-				Assert.AreEqual(2, (await query(db, 2)).ParentID);
-			}
-		}
-
-		[Test]
-		public async Task ElementTestAsync2([DataSources] string context)
-		{
-			var query = CompiledQuery.Compile((ITestDataContext db, int n) =>
-				db.Child.FirstAsync(c => c.ParentID == n, default));
-
-			using (var db = GetDataContext(context))
-			{
-				Assert.AreEqual(1, (await query(db, 1)).ParentID);
-				Assert.AreEqual(2, (await query(db, 2)).ParentID);
-			}
-		}
-
-		[Test]
-		public void CompiledQueryWithExpressionMethodTest([DataSources] string context)
-		{
-			using (var db = GetDataContext(context))
-			{
-				var query = CompiledQuery.Compile((ITestDataContext xdb, int id) => Filter(xdb, id).FirstOrDefault());
-
-				query(db, 1);
-			}
-		}
-
-		[Test]
-		public async Task CompiledQueryWithExpressionMethoAsyncdTest([DataSources] string context)
-		{
-			using (var db = GetDataContext(context))
-			{
-				var query = CompiledQuery.Compile((ITestDataContext xdb, int id) => Filter(xdb, id).FirstOrDefaultAsync(default));
-
-				await query(db, 1);
-			}
-		}
-
-		[ExpressionMethod(nameof(FilterExpression))]
-		public static IQueryable<Parent> Filter(ITestDataContext db, int date)
-		{
-			throw new NotImplementedException();
-		}
-
-		static Expression<Func<ITestDataContext,int,IQueryable<Parent>>> FilterExpression()
-		{
-			return (db, id) =>
-				from x in db.GetTable<Parent>()
-				where x.ParentID == id
-				orderby x.ParentID descending
-				select x;
-		}
-
-		[Test]
-		public void ContainsTest([DataSources] string context)
-		{
-			var query = CompiledQuery.Compile((ITestDataContext db, int n) =>
-				db.Child.Select(c => c.ParentID).Contains(n));
-
-			using (var db = GetDataContext(context))
-			{
-				Assert.IsTrue (query(db,  1));
-				Assert.IsFalse(query(db, -1));
-			}
-		}
-
-		[Test]
-		public async Task ContainsTestAsync([DataSources] string context)
-		{
-			var query = CompiledQuery.Compile((ITestDataContext db, int n) =>
-				db.Child.Select(c => c.ParentID).ContainsAsync(n, default));
-
-			using (var db = GetDataContext(context))
-			{
-				Assert.IsTrue (await query(db,  1));
-				Assert.IsFalse(await query(db, -1));
-			}
-		}
-
-		[Test]
-		public void AnyTest([DataSources] string context)
-		{
-			var query = CompiledQuery.Compile((ITestDataContext db, int n) =>
-				db.Child.Any(c => c.ParentID == n));
-
-			using (var db = GetDataContext(context))
-			{
-				Assert.IsTrue (query(db,  1));
-				Assert.IsFalse(query(db, -1));
-			}
-		}
-
-		[Test]
-		public async Task AnyTestAsync([DataSources] string context)
-		{
-			var query = CompiledQuery.Compile((ITestDataContext db, int n) =>
-				db.Child.AnyAsync(c => c.ParentID == n, default));
-
-			using (var db = GetDataContext(context))
-			{
-				Assert.IsTrue (await query(db,  1));
-				Assert.IsFalse(await query(db, -1));
-			}
-		}
-
-		[Test]
-		public void AnyTest2([DataSources] string context)
-		{
-			var query = CompiledQuery.Compile((ITestDataContext db, int n) =>
-				db.Child.Where(c => c.ParentID == n).Any());
-
-			using (var db = GetDataContext(context))
-			{
-				Assert.IsTrue (query(db,  1));
-				Assert.IsFalse(query(db, -1));
-			}
-		}
-
-		[Test]
-		public async Task AnyTestAsync2([DataSources] string context)
-		{
-			var query = CompiledQuery.Compile((ITestDataContext db, int n) =>
-				db.Child.Where(c => c.ParentID == n).AnyAsync(default));
-
-			using (var db = GetDataContext(context))
-			{
-				Assert.IsTrue (await query(db,  1));
-				Assert.IsFalse(await query(db, -1));
-			}
-		}
-
-		[Test]
-		public void CountTest([DataSources] string context)
-		{
-			var query = CompiledQuery.Compile((ITestDataContext db, int n) =>
-				db.Child.Count(c => c.ParentID == n));
-
-			using (var db = GetDataContext(context))
-			{
-				Assert.That(query(db,  1), Is.EqualTo(1));
-				Assert.That(query(db, -1), Is.EqualTo(0));
-			}
-		}
-
-		[Test]
-		public async Task CountTestAsync([DataSources] string context)
-		{
-			var query = CompiledQuery.Compile((ITestDataContext db, int n) =>
-				db.Child.LongCountAsync(c => c.ParentID == n, default));
-
-			using (var db = GetDataContext(context))
-			{
-				Assert.That(await query(db,  1), Is.EqualTo(1L));
-				Assert.That(await query(db, -1), Is.EqualTo(0L));
-			}
-		}
-
-		[Test]
-		public void CountTest2([DataSources] string context)
-		{
-			var query = CompiledQuery.Compile((ITestDataContext db, int n) =>
-				db.Child.Where(c => c.ParentID == n).Count());
-
-			using (var db = GetDataContext(context))
-			{
-				Assert.That(query(db,  1), Is.EqualTo(1));
-				Assert.That(query(db, -1), Is.EqualTo(0));
-			}
-		}
-
-		[Test]
-		public async Task CountTestAsync2([DataSources] string context)
-		{
-			var query = CompiledQuery.Compile((ITestDataContext db, int n) =>
-				db.Child.Where(c => c.ParentID == n).CountAsync(default));
-
-			using (var db = GetDataContext(context))
-			{
-				Assert.That(await query(db,  1), Is.EqualTo(1));
-				Assert.That(await query(db, -1), Is.EqualTo(0));
-			}
-		}
-
-		[Test]
-		public void MaxTest([DataSources] string context)
-		{
-			var query = CompiledQuery.Compile((ITestDataContext db, int n) =>
-				db.Child.Where(c => c.ParentID == n).Max(p => (int?)p.ParentID));
-
-			using (var db = GetDataContext(context))
-			{
-				Assert.That(query(db,  1), Is.EqualTo(1));
-				Assert.That(query(db, -1), Is.EqualTo(null));
-			}
-		}
-
-		[Test]
-		public async Task MaxTestAsync([DataSources] string context)
-		{
-			var query = CompiledQuery.Compile((ITestDataContext db, int n) =>
-				db.Child.Where(c => c.ParentID == n).MaxAsync(p => (int?)p.ParentID, default));
-
-			using (var db = GetDataContext(context))
-			{
-				Assert.That(await query(db,  1), Is.EqualTo(1));
-				Assert.That(await query(db, -1), Is.EqualTo(null));
-			}
-		}
-
-		[Test]
-		public void MaxTest2([DataSources] string context)
-		{
-			var query = CompiledQuery.Compile((ITestDataContext db, int n) =>
-				db.Child.Where(c => c.ParentID == n).Select(p => (int?)p.ParentID).Max());
-
-			using (var db = GetDataContext(context))
-			{
-				Assert.That(query(db,  1), Is.EqualTo(1));
-				Assert.That(query(db, -1), Is.EqualTo(null));
-			}
-		}
-
-		[Test]
-		public async Task MaxTestAsync2([DataSources] string context)
-		{
-			var query = CompiledQuery.Compile((ITestDataContext db, int n) =>
-				db.Child.Where(c => c.ParentID == n).Select(p => (int?)p.ParentID).MaxAsync(default));
-
-			using (var db = GetDataContext(context))
-			{
-				Assert.That(await query(db,  1), Is.EqualTo(1));
-				Assert.That(await query(db, -1), Is.EqualTo(null));
-			}
-		}
-	}
-}
->>>>>>> 50334847
+}