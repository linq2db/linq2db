﻿using System;
using System.Collections.Generic;
using System.Linq;
using System.Linq.Expressions;

using LinqToDB;
using LinqToDB.Expressions;
using LinqToDB.Mapping;
using LinqToDB.Tools;
using NUnit.Framework;

namespace Tests.Linq
{
	using FluentAssertions;

	using LinqToDB.Data;
	using LinqToDB.Linq;
	using Model;

	public class CteTests : TestBase
	{
		public static string[] CteSupportedProviders = new[]
		{
			TestProvName.AllSqlServer,
			TestProvName.AllFirebird,
			TestProvName.AllPostgreSQL,
			ProviderName.DB2,
			TestProvName.AllSQLite,
			TestProvName.AllOracle,
			TestProvName.AllClickHouse,
			TestProvName.AllMySqlWithCTE,
			// TODO: v14
			//TestProvName.AllInformix,
			// Will be supported in SQL 8.0 - ProviderName.MySql
		}.SelectMany(_ => _.Split(',')).ToArray();

		public class CteContextSourceAttribute : IncludeDataSourcesAttribute
		{
			public CteContextSourceAttribute() : this(true)
			{
			}

			public CteContextSourceAttribute(bool includeLinqService)
				: base(includeLinqService, CteSupportedProviders)
			{
			}

			public CteContextSourceAttribute(params string[] excludedProviders)
				: base(CteSupportedProviders.Except(excludedProviders.SelectMany(_ => _.Split(','))).ToArray())
			{
			}

			public CteContextSourceAttribute(bool includeLinqService, params string[] excludedProviders)
				: base(includeLinqService, CteSupportedProviders.Except(excludedProviders.SelectMany(_ => _.Split(','))).ToArray())
			{
			}
		}

		[Test]
		public void Test1([CteContextSource] string context)
		{
			using (var db = GetDataContext(context))
			{
				var cte1 = db.GetTable<Child>().Where(c => c.ParentID > 1).AsCte();
				var query = from p in db.Parent
					join c in cte1 on p.ParentID equals c.ParentID
					join c2 in cte1 on p.ParentID equals c2.ParentID
					select p;

				var cte1_ = db.GetTable<Child>().Where(c => c.ParentID > 1);

				var expected =
					from p in db.Parent
					join c in cte1_ on p.ParentID equals c.ParentID
					join c2 in cte1_ on p.ParentID equals c2.ParentID
					select p;

				AreEqual(expected, query);
			}
		}

		[Test]
		public void Test2([CteContextSource(TestProvName.AllClickHouse)] string context)
		{
			using (var db = GetDataContext(context))
			{
				var cte1 = db.GetTable<Child>().Where(c => c.ParentID > 1).AsCte("CTE1_");
				var cte2 = db.Parent.Where(p => cte1.Any(c => c.ParentID == p.ParentID)).AsCte("CTE2_");
				var cte3 = db.Parent.Where(p => cte2.Any(c => c.ParentID == p.ParentID)).AsCte("CTE3_");
				var result = from p in cte2
					join c in cte1 on p.ParentID equals c.ParentID
					join c2 in cte2 on p.ParentID equals c2.ParentID
					join c3 in cte3 on p.ParentID equals c3.ParentID
					from c4 in db.Child.Where(c4 => c4.ParentID % 2 == 0).AsCte("LATEST").InnerJoin(c4 => c4.ParentID == c3.ParentID)
					select c3;

				var ncte1 = db.GetTable<Child>().Where(c => c.ParentID > 1);
				var ncte2 = db.Parent.Where(p => ncte1.Any(c => c.ParentID == p.ParentID));
				var ncte3 = db.Parent.Where(p => ncte2.Any(c => c.ParentID == p.ParentID));
				var expected = from p in ncte2
					join c in ncte1 on p.ParentID equals c.ParentID
					join c2 in ncte2 on p.ParentID equals c2.ParentID
					join c3 in ncte3 on p.ParentID equals c3.ParentID
					from c4 in db.Child.Where(c4 => c4.ParentID % 2 == 0).InnerJoin(c4 => c4.ParentID == c3.ParentID)
					select c3;

				var expectedStr = expected.ToString();
				var resultdStr  = result.ToString();

				// Looks like we do not populate needed field for CTE. It is aproblem that needs to be solved
				AreEqual(expected, result);
			}
		}

		[Test]
		public void TestAsTable([CteContextSource] string context)
		{
			using (var db = GetDataContext(context))
			{
				var cte1 = db.GetTable<Child>().AsCte("CTE1_");
				var expected = db.GetTable<Child>();

				AreEqual(expected, cte1);
			}
		}

		// MariaDB allows CTE ordering but do not respect it
		[Test]
		public void WithOrderBy([CteContextSource(TestProvName.AllMariaDB)] string context)
		{
			using (var db = GetDataContext(context))
			{
				var query = db.Parent
					.OrderByDescending(p => p.ParentID)
					.AsCte();

				if (!db.SqlProviderFlags.IsCTESupportsOrdering)
					FluentActions.Enumerating(() => query).Should().NotThrow();
				else
				{
					var result = query.ToList();

					var expected = Parent
						.OrderByDescending(p => p.ParentID)
						.ToList();

					AreSame(expected, result);
				}
			}
		}

		[Test]
		public void WithLimitedOrderBy([CteContextSource] string context)
		{
			using (var db = GetDataContext(context))
			{
				var query = db.Parent
					.OrderByDescending(p => p.ParentID)
					.Take(3)
					.AsCte();

				var result = query.ToList();

				var expected = Parent
					.OrderByDescending(p => p.ParentID)
					.Take(3)
					.ToList();

				AreSame(expected, result);
			}
		}

		static IQueryable<TSource> RemoveCte<TSource>(IQueryable<TSource> source)
		{
			var newExpr = source.Expression.Transform<object?>(null, static (_, e) =>
			{
				if (e is MethodCallExpression methodCall && methodCall.Method.Name == "AsCte")
					return methodCall.Arguments[0];
				return e;
			});

			return source.Provider.CreateQuery<TSource>(newExpr);
		}

		[Test]
		public void ProductAndCategoryNamesOverTenDollars([NorthwindDataContext] string context)
		{
			using (var db = new NorthwindDB(context))
			{
				var cteQuery =
					from p in db.Product
					where p.UnitPrice!.Value > 10
					select new
					{
						p.ProductName,
						p.Category!.CategoryName,
						p.UnitPrice
					};

				var result =
					from p in cteQuery.AsCte("ProductAndCategoryNamesOverTenDollars")
					orderby p.CategoryName, p.UnitPrice, p.ProductName
					select p;

				var expected =
					from p in cteQuery
					orderby p.CategoryName, p.UnitPrice, p.ProductName
					select p;

				var expectedStr = expected.ToString();
				var resultdStr  = result.ToString();

				AreEqual(expected, result);
			}
		}

		[Test]
		public void ProductAndCategoryNamesOverTenDollars2([NorthwindDataContext] string context)
		{
			using (var db = new NorthwindDB(context))
			{
				var cteQuery =
					from p in db.Product
					where p.UnitPrice!.Value > 10
					select new
					{
						p.ProductName,
						p.Category!.CategoryName,
						p.UnitPrice
					};

				var result =
					from p in cteQuery.AsCte("ProductAndCategoryNamesOverTenDollars")
					orderby p.CategoryName, p.UnitPrice, p.ProductName
					select new
					{
						p.ProductName,
						p.CategoryName,
						p.UnitPrice
					};

				var expected =
					from p in cteQuery
					orderby p.CategoryName, p.UnitPrice, p.ProductName
					select new
					{
						p.ProductName,
						p.CategoryName,
						p.UnitPrice
					};

				var expectedStr = expected.ToString();
				var resultdStr  = result.ToString();

				AreEqual(expected, result);
			}
		}

		[Test]
		public void ProductsOverTenDollars([NorthwindDataContext] string context)
		{
			using (var db = new NorthwindDB(context))
			{
				var categoryAndNumberOfProducts =
					from c in db.Category
					select new
					{
						c.CategoryID,
						c.CategoryName,
						NumberOfProducts = db.Product.Where(p => p.CategoryID == c.CategoryID).Count()
					};

				var productsOverTenDollars =
					from p in db.Product
					where p.UnitPrice!.Value > 10
					select p;

				var result =
					from p in productsOverTenDollars.AsCte("ProductsOverTenDollars")
					from c in categoryAndNumberOfProducts.AsCte("CategoryAndNumberOfProducts").InnerJoin(c => c.CategoryID == p.CategoryID)
					orderby p.ProductName
					select new
					{
						c.CategoryName,
						c.NumberOfProducts,
						p.ProductName,
						p.UnitPrice
					};

				var expected =
					from p in productsOverTenDollars
					from c in categoryAndNumberOfProducts.InnerJoin(c => c.CategoryID == p.CategoryID)
					orderby p.ProductName
					select new
					{
						c.CategoryName,
						c.NumberOfProducts,
						p.ProductName,
						p.UnitPrice
					};

				var expectedStr = expected.ToString();
				var resultdStr  = result.ToString();

				AreEqual(expected, result);
			}
		}


		[Test]
		public void EmployeeSubordinatesReport([NorthwindDataContext] string context)
		{
			using (var db = new NorthwindDB(context))
			{
				var employeeSubordinatesReport  =
					from e in db.Employee
					select new
					{
						e.EmployeeID,
						e.LastName,
						e.FirstName,
						NumberOfSubordinates = db.Employee.Where(e2 => e2.ReportsTo == e.ReportsTo && e2.ReportsTo != null).Count(),
						e.ReportsTo
					};

				var employeeSubordinatesReportCte = employeeSubordinatesReport.AsCte("EmployeeSubordinatesReport");

				var actualQuery =
					from employee in employeeSubordinatesReportCte
					from manager in employeeSubordinatesReportCte.LeftJoin(manager => employee.ReportsTo == manager.EmployeeID)
					select new
					{
						employee.LastName,
						employee.FirstName,
						employee.NumberOfSubordinates,
						ManagerLastName = manager.LastName,
						ManagerFirstName = manager.FirstName,
						ManagerNumberOfSubordinates = manager.NumberOfSubordinates
					};

				var expectedQuery =
					from employee in employeeSubordinatesReport
					from manager in employeeSubordinatesReport.LeftJoin(manager => employee.ReportsTo == manager.EmployeeID)
					select new
					{
						employee.LastName,
						employee.FirstName,
						employee.NumberOfSubordinates,
						ManagerLastName = manager.LastName,
						ManagerFirstName = manager.FirstName,
						ManagerNumberOfSubordinates = manager.NumberOfSubordinates
					};

				var actual   = actualQuery.ToArray();
				var expected = expectedQuery.ToArray();

				AreEqual(expected, actual);
			}
		}

		sealed class EmployeeHierarchyCTE
		{
			public int EmployeeID;
			public string LastName  = null!;
			public string FirstName = null!;
			public int? ReportsTo;
			public int HierarchyLevel;
		}

		[Test]
		public void EmployeeHierarchy([NorthwindDataContext(true)] string context)
		{
			using (var db = new NorthwindDB(context))
			{
				// just create another CTE
				var employeeCte = db.Employee.Where(e => e.EmployeeID > 0).AsCte();

				var employeeHierarchyCte = db.GetCte<EmployeeHierarchyCTE>(employeeHierarchy =>
				{
					return
						(
							from e in employeeCte
							where e.ReportsTo == null
							select new EmployeeHierarchyCTE
							{
								EmployeeID = e.EmployeeID,
								LastName = e.LastName,
								FirstName = e.FirstName,
								ReportsTo = e.ReportsTo,
								HierarchyLevel = 1
							}
						)
						.Concat
						(
							from e in employeeCte
							from eh in employeeHierarchy.InnerJoin(eh => e.ReportsTo == eh.EmployeeID)
							select new EmployeeHierarchyCTE
							{
								EmployeeID = e.EmployeeID,
								LastName = e.LastName,
								FirstName = e.FirstName,
								ReportsTo = e.ReportsTo,
								HierarchyLevel = eh.HierarchyLevel + 1
							}
						);
				});

				var result =
					from eh in employeeHierarchyCte
					orderby eh.HierarchyLevel, eh.LastName, eh.FirstName
					select eh;

				var resultdStr  = result.ToString();

				var data = result.ToArray();
			}
		}

		[Test]
		public void Test4([CteContextSource] string context)
		{
			using (var db = GetDataContext(context))
			{
				var cte1 = db.GetTable<Child>().Where(c => c.ParentID > 1).AsCte("CTE1_");
				var result = from p in cte1
					from c4 in db.Child.Where(c4 => c4.ParentID % 2 == 0).AsCte("LAST").InnerJoin(c4 => c4.ParentID == p.ParentID)
					select c4;

				var _cte1 = db.GetTable<Child>().Where(c => c.ParentID > 1);
				var expected = from p in _cte1
					from c4 in db.Child.Where(c4 => c4.ParentID % 2 == 0).InnerJoin(c4 => c4.ParentID == p.ParentID)
					select c4;

				var expectedStr = expected.ToString();
				var resultdStr  = result.ToString();

				AreEqual(expected, result);
			}
		}

		[Test]
		public void Test5([CteContextSource] string context)
		{
			using (var db = GetDataContext(context))
			{
				var cte1 = db.GetTable<Child>()
					.Where(c => c.ParentID > 1)
					.Select(child => new
					{
						child.ParentID,
						child.ChildID
					}).Distinct()
					.AsCte();
				var query = from p in db.Parent
					join c in cte1 on p.ParentID equals c.ParentID
					join c2 in cte1 on p.ParentID equals c2.ParentID
					select p;

				var cte1_ = db.GetTable<Child>().Where(c => c.ParentID > 1).Select(child => new
				{
					child.ParentID,
					child.ChildID
				}).Distinct();

				var expected =
					from p in db.Parent
					join c in cte1_ on p.ParentID equals c.ParentID
					join c2 in cte1_ on p.ParentID equals c2.ParentID
					select p;

				Assert.That(query.Count(), Is.EqualTo(expected.Count()));
			}
		}

		[Test]
		public void TestCustomCount([CteContextSource] string context)
		{
			using (var db = GetDataContext(context))
			{
				var cte1 = db.GetTable<Child>()
					.Where(c => c.ParentID > 1)
					.Select(child => new
					{
						child.ParentID,
						child.ChildID
					}).Distinct()
					.AsCte();

				var query = from c in cte1
					select new
					{
						Count = Sql.Ext.Count().ToValue()
					};


				var expected = Child
					.Where(c => c.ParentID > 1)
					.Select(child => new
					{
						child.ParentID,
						child.ChildID
					}).Distinct().Count();


				var actual = query.AsEnumerable().Select(c => c.Count).First();

				Assert.That(actual, Is.EqualTo(expected));
			}
		}

		private sealed class CteDMLTests
		{
			private bool Equals(CteDMLTests other)
			{
				return ChildID == other.ChildID && ParentID == other.ParentID;
			}

			public override bool Equals(object? obj)
			{
				if (ReferenceEquals(null, obj)) return false;
				if (ReferenceEquals(this, obj)) return true;
				if (obj.GetType() != GetType()) return false;
				return Equals((CteDMLTests)obj);
			}

			public override int GetHashCode()
			{
				unchecked
				{
					return (ChildID * 397) ^ ParentID;
				}
			}

			public int ChildID  { get; set; }
			public int ParentID { get; set; }
		}

		[Test]
		public void TestNoColumns([CteContextSource(true, ProviderName.DB2)] string context)
		{
			using (var db = GetDataContext(context))
			//using (var testTable = db.CreateLocalTable<CteDMLTests>("CteChild"))
			{
				var expected = db.GetTable<Child>().Count();

				var cte1 = db.GetTable<Child>().AsCte("CTE1_");
				var cnt1 = cte1.Count();

				Assert.That(cnt1, Is.EqualTo(expected));

				var query = db.GetTable<Child>().Select(c => new { C = new { c.ChildID }});
				var cte2 = query.AsCte("CTE1_");
				var cnt2 = cte2.Count();

				Assert.That(cnt2, Is.EqualTo(expected));

				var any  = cte2.Any();

				Assert.That(any, Is.True);
			}
		}

		[Test]
		public void TestCondition([CteContextSource(true)] string context)
		{
			using (var db = GetDataContext(context))
			{
				int? var3 = 1;
				var cte = db.GetTable<Child>().AsCte();

				var query = cte.Where(t => t.ChildID == var3 || var3 == null);
				var str = query.ToString()!;

				TestContext.WriteLine(str);

				Assert.That(str.Contains("WITH"), Is.EqualTo(true));
			}
		}

		[Test]
		public void TestInsert([CteContextSource(true, ProviderName.DB2)] string context)
		{
			using (var db = GetDataContext(context))
			using (var testTable = db.CreateLocalTable<CteDMLTests>("CteChild"))
			{
				var cte1 = db.GetTable<Child>().Where(c => c.ParentID > 1).AsCte("CTE1_");
				var toInsert = from p in cte1
					from c4 in db.Child.Where(c4 => c4.ParentID % 2 == 0).AsCte("LAST").InnerJoin(c4 => c4.ParentID == p.ParentID)
					select new CteDMLTests
					{
						ChildID = c4.ChildID,
						ParentID = c4.ParentID
					};

				var affected = toInsert.Insert(testTable, c => c);

				var _cte1 = db.GetTable<Child>().Where(c => c.ParentID > 1);
				var expected = from p in _cte1
					from c4 in db.Child.Where(c4 => c4.ParentID % 2 == 0).InnerJoin(c4 => c4.ParentID == p.ParentID)
					select new CteDMLTests
					{
						ChildID = c4.ChildID,
						ParentID = c4.ParentID
					};

				var result = testTable.OrderBy(c => c.ChildID).ThenBy(c => c.ParentID);
				expected   = expected. OrderBy(c => c.ChildID).ThenBy(c => c.ParentID);

				AreEqual(expected, result);
			}
		}

		// MariaDB support expected in v10.6 : https://jira.mariadb.org/browse/MDEV-18511
		[Test]
		public void TestDelete([CteContextSource(TestProvName.AllFirebird, ProviderName.DB2, TestProvName.AllMariaDB, TestProvName.AllClickHouse)] string context)
		{
			using (var db  = GetDataContext(context))
			using (var tmp = db.CreateLocalTable("CteChild",
				Enumerable.Range(0, 10).Select(i => new CteDMLTests { ParentID = i, ChildID = 1000 + i })))
			{
				var cte = tmp.Where(c => c.ParentID % 2 == 0).AsCte();

				var toDelete =
					from c in tmp
					from ct in cte.InnerJoin(ct => ct.ParentID == c.ParentID)
					select c;

				var recordsAffected = toDelete.Delete();
				Assert.That(recordsAffected, Is.EqualTo(5));
			}
		}

		// MariaDB support expected in v10.6 : https://jira.mariadb.org/browse/MDEV-18511
		[ActiveIssue(Configuration = TestProvName.AllOracle, Details = "Oracle needs special syntax for CTE + UPDATE")]
		[Test]
		public void TestUpdate(
			[CteContextSource(TestProvName.AllFirebird, ProviderName.DB2, TestProvName.AllClickHouse, TestProvName.AllOracle, TestProvName.AllMariaDB)]
			string context)
		{
			using (var db = GetDataContext(context))
			using (var testTable = db.CreateLocalTable("CteChild",
				Enumerable.Range(0, 10).Select(i => new CteDMLTests { ParentID = i, ChildID = 1000 + i })))
			{
				var cte = testTable.Where(c => c.ParentID % 2 == 0).AsCte();
				var toUpdate =
					from c in testTable
					from ct in cte.InnerJoin(ct => ct.ParentID == c.ParentID)
					select c;

				toUpdate.Update(prev => new CteDMLTests {ParentID = prev.ChildID});

				var expected = testTable.Where(c => c.ParentID % 2 == 0)
					.Select(c => new CteDMLTests { ParentID = c.ChildID, ChildID = c.ChildID });

				var result = testTable.Where(c => c.ParentID % 2 == 0);

				AreEqual(expected, result);
			}
		}

		sealed class RecursiveCTE
		{
			public int? ParentID     { get; set; }
			public int? ChildID      { get; set; }
			public int? GrandChildID { get; set; }
		}

		[Test]
		public void RecursiveTest([CteContextSource(true, ProviderName.DB2)] string context)
		{
			using (var db = GetDataContext(context))
			{
				var cteRecursive = db.GetCte<RecursiveCTE>(cte =>
						(
							from gc1 in db.GrandChild
							select new RecursiveCTE
							{
								ChildID      = gc1.ChildID,
								ParentID     = gc1.GrandChildID,
								GrandChildID = gc1.GrandChildID,
							}
						)
						.Concat
						(
							from gc in db.GrandChild
							from p in db.Parent.InnerJoin(p => p.ParentID == gc.ParentID)
							from ct in cte.InnerJoin(ct => Sql.AsNotNull(ct.ChildID) == gc.ChildID)
							where ct.GrandChildID <= 10
							select new RecursiveCTE
							{
								ChildID      = ct.ChildID,
								ParentID     = ct.ParentID,
								GrandChildID = ct.ChildID + 1
							}
						)
					, "MY_CTE");

				var str = cteRecursive.ToString();
				var result = cteRecursive.ToArray();
			}
		}

		public class HierarchyTree
		{
			public int Id { get; set; }
			public int? ParentId { get; set; }
		}

		HierarchyTree[] GeHirarchyData()
		{
			return new[]
			{
				new HierarchyTree { Id = 1, ParentId = null },
				new HierarchyTree { Id = 2, ParentId = null },

				// level 1

				new HierarchyTree { Id = 10, ParentId = 1 },
				new HierarchyTree { Id = 11, ParentId = 1 },

				new HierarchyTree { Id = 20, ParentId = 2 },
				new HierarchyTree { Id = 22, ParentId = 2 },

				// level 2

				new HierarchyTree { Id = 100, ParentId = 10 },
				new HierarchyTree { Id = 101, ParentId = 10 },
				new HierarchyTree { Id = 102, ParentId = 10 },

				new HierarchyTree { Id = 110, ParentId = 11 },
				new HierarchyTree { Id = 111, ParentId = 11 },
				new HierarchyTree { Id = 112, ParentId = 11 },

				new HierarchyTree { Id = 200, ParentId = 20 },
				new HierarchyTree { Id = 201, ParentId = 20 },
				new HierarchyTree { Id = 202, ParentId = 20 },

				new HierarchyTree { Id = 210, ParentId = 21 },
				new HierarchyTree { Id = 211, ParentId = 21 },
				new HierarchyTree { Id = 212, ParentId = 21 },
			};
		}

		sealed class HierarchyData
		{
			public int Id { get; set; }
			public int Level { get; set; }
		}

		IQueryable<HierarchyData> GetHierarchyDown(IQueryable<HierarchyTree> tree, IDataContext db)
		{
			var subCte1 = tree.Where(t => t.ParentId == null).AsCte();
			var subCte2 = tree.AsCte();

			var cte = db.GetCte<HierarchyData>(hierarchyDown =>
				{
					return subCte1.Select(t => new HierarchyData
						{
							Id = t.Id,
							Level = 0
						})
						.Concat(
							from h in hierarchyDown
							from t in subCte2.InnerJoin(t => t.ParentId == h.Id)
							select new HierarchyData
							{
								Id = t.Id,
								Level = h.Level + 1
							}
						);
				}
			);

			return cte;
		}

		IEnumerable<HierarchyData> EnumerateDown(HierarchyTree[] items, int currentLevel, int? currentParent)
		{
			foreach (var i in items.Where(i => i.ParentId == currentParent))
			{
				yield return new HierarchyData { Id = i.Id, Level = currentLevel };

				foreach (var c in EnumerateDown(items, currentLevel + 1, i.Id))
				{
					yield return c;
				}
			}
		}

		[Test]
		public void RecursiveTest2([CteContextSource(true, ProviderName.DB2)] string context)
		{
			var hierarchyData = GeHirarchyData();

			using (var db = GetDataContext(context))
			using (var tree = db.CreateLocalTable(hierarchyData))
			{
				var hierarchy = GetHierarchyDown(tree, db);

				var result = hierarchy.OrderBy(h => h.Id);
				var expected = EnumerateDown(hierarchyData, 0, null).OrderBy(h => h.Id);

				AreEqualWithComparer(expected, result);
			}
		}

		[Test]
		public void TestDoubleRecursion([CteContextSource(true, ProviderName.DB2)] string context)
		{
			var hierarchyData = GeHirarchyData();

			using (var db = GetDataContext(context))
			using (var tree = db.CreateLocalTable(hierarchyData))
			{
				var hierarchy1 = GetHierarchyDown(tree, db);
				var hierarchy2 = GetHierarchyDown(tree, db);

				var query = from h1 in hierarchy1
					from h2 in hierarchy2.InnerJoin(h2 => h2.Id == h1.Id)
					select new
					{
						h1.Id,
						LevelSum = h2.Level + h1.Level
					};

				var count = query.Count();

				Assert.That(count, Is.GreaterThan(0));
			}
		}

		[Test]
		public void RecursiveCount([CteContextSource(true, ProviderName.DB2)] string context)
		{
			var hierarchyData = GeHirarchyData();

			using (var db = GetDataContext(context))
			using (var tree = db.CreateLocalTable(hierarchyData))
			{
				var hierarchy = GetHierarchyDown(tree, db);
				var expected = EnumerateDown(hierarchyData, 0, null);

				Assert.That(hierarchy.Count(), Is.EqualTo(expected.Count()));
			}
		}

		[Test]
		public void RecursiveInsertInto([CteContextSource(true, ProviderName.DB2)] string context)
		{
			var hierarchyData = GeHirarchyData();

			using (var db          = GetDataContext(context))
			using (var tree        = db.CreateLocalTable(hierarchyData))
			using (var resultTable = db.CreateLocalTable<HierarchyData>())
			{
				var hierarchy = GetHierarchyDown(tree, db);
				hierarchy.Insert(resultTable, r => r);

				var result = resultTable.OrderBy(h => h.Id);
				var expected = EnumerateDown(hierarchyData, 0, null).OrderBy(h => h.Id);

				AreEqualWithComparer(expected, result);
			}
		}

		[Test]
		public void RecursiveDeepNesting([CteContextSource(true, ProviderName.DB2)] string context)
		{
			using (var db   = GetDataContext(context))
			using (var tree = db.CreateLocalTable<HierarchyTree>())
			{
				var hierarchy = GetHierarchyDown(tree, db);

				var query = from q in hierarchy
					from data1 in tree.InnerJoin(data1 => data1.Id == q.Id)
					from data2 in tree.InnerJoin(data2 => data2.Id == q.Id)
					from data3 in tree.InnerJoin(data3 => data3.Id == q.Id)
					from data4 in tree.InnerJoin(data4 => data4.Id == q.Id)
					select new
					{
						q.Id,
						q.Level
					};

				Assert.DoesNotThrow(() => TestContext.WriteLine(query.ToString()));
			}
		}

		private sealed class TestWrapper
		{
			public Child? Child { get; set; }

			private bool Equals(TestWrapper other)
			{
				return Equals(Child, other.Child);
			}

			public override bool Equals(object? obj)
			{
				if (ReferenceEquals(null, obj)) return false;
				if (ReferenceEquals(this, obj)) return true;
				if (obj.GetType() != GetType()) return false;
				var result = Equals((TestWrapper)obj);
				return result;
			}

			public override int GetHashCode()
			{
				return (Child != null ? Child.GetHashCode() : 0);
			}
		}

		private sealed class TestWrapper2
		{
			public Child?  Child   { get; set; }
			public Parent? Parent { get; set; }

			private bool Equals(TestWrapper2 other)
			{
				return Equals(Child, other.Child) && Equals(Parent, other.Parent);
			}

			public override bool Equals(object? obj)
			{
				if (ReferenceEquals(null, obj)) return false;
				if (ReferenceEquals(this, obj)) return true;
				if (obj.GetType() != GetType()) return false;
				return Equals((TestWrapper2)obj);
			}

			public override int GetHashCode()
			{
				unchecked
				{
					return ((Child != null ? Child.GetHashCode() : 0) * 397) ^ (Parent != null ? Parent.GetHashCode() : 0);
				}
			}
		}

		[Test]
		public void TestWithWrapper([CteContextSource] string context)
		{
			using (var db = GetDataContext(context))
			{
				var cteQuery = db.GetTable<Child>()
					.Select(child => new TestWrapper()
					{
						Child = child
					});

				var cte1 = cteQuery.AsCte();

				var query = from p in db.Parent
					join c in cte1 on p.ParentID equals c.Child!.ParentID
					select new {p, c};

				var result = query.ToArray();

				var expected =
					from p in db.Parent
					join c in cteQuery on p.ParentID equals c.Child!.ParentID
					select new {p, c};

				Assert.That(result.OrderBy(_ => _.p.ParentID).ThenBy(_ => _.c.Child?.ChildID), Is.EqualTo(expected.ToList().OrderBy(_ => _.p.ParentID).ThenBy(_ => _.c.Child?.ChildID)));
			}
		}

		[Test]
		public void TestWithWrapperUnion([CteContextSource] string context)
		{
			using (var db = GetDataContext(context))
			{
				var cte1 = db.GetTable<Child>()
					.Select(child => new TestWrapper2()
					{
						Child = child,
						Parent = child.Parent
					})
					.AsCte();

				var simpleQuery = db.Child.Select(child => new TestWrapper2
				{
					Parent = child.Parent,
					Child = child
				});

				var query1 = simpleQuery.Union(cte1);
				var query2 = cte1.Union(simpleQuery);

				var cte1_ = Child
					.Select(child => new TestWrapper2()
					{
						Child = child,
						Parent = child.Parent
					});

				var simpleQuery_ = Child.Select(child => new TestWrapper2
				{
					Parent = child.Parent,
					Child = child
				});

				var query1_ = simpleQuery_.Union(cte1_);
				var query2_ = cte1_.Union(simpleQuery_);


				AreEqual(query1_, query1);
				AreEqual(query2_, query2);
			}
		}

		[Test]
		public void TestEmbedded([CteContextSource] string context)
		{
			using (var db = GetDataContext(context))
			{
				var cte1 = db.GetTable<Child>().Select(c => c.ChildID).AsCte("CTE_1");
				var cte2 = cte1.Distinct().AsCte("CTE_2");
				var cte3 = cte2.Distinct().AsCte("CTE_3");
				var cte4 = cte3.Distinct().AsCte("CTE_3");

				var qCte = db.Child.Where(w => w.ChildID.NotIn(cte4)).ToList();
			}
		}

		[Test]
		public void TestCteOptimization([IncludeDataSources(TestProvName.AllSQLite)] string context)
		{
			using (var db = GetDataContext(context))
			{
				var children = db.Child.Where(c => c.ChildID > 1).AsCte().HasUniqueKey(ct => ct.ChildID);

				var query =
					from c in db.Child
					from ct in children.LeftJoin(ct => c.ChildID == ct.ChildID)
					select c;

				var sql = query.ToString();
				TestContext.WriteLine(sql);

				Assert.That(sql, Is.Not.Contains("WITH"));
			}
		}

		[Test]
		public void TestRecursiveScalar([CteContextSource] string context)
		{
			using (var db = GetDataContext(context))
			{
				var cteRecursive = db.GetCte<int>(cte =>
						(
							from c in db.Child.Take(1)
							select c.ChildID
						)
						.Concat
						(
							from c in db.Child
							from ct in cte.InnerJoin(ct => ct == c.ChildID + 1)
							select c.ChildID + 1
						)
					, "MY_CTE");

				var result = cteRecursive.ToArray();
			}
		}

		sealed class OrgGroupDepthWrapper
		{
			public OrgGroup? OrgGroup { get; set; }
			public int Depth { get; set; }
		}

		sealed class OrgGroup
		{
			[PrimaryKey]
			public int Id { get; set; }
			public int ParentId { get; set; }
			public string? GroupName { get; set; }
		}

		[Test]
		public void TestRecursiveObjects([IncludeDataSources(TestProvName.AllPostgreSQL, TestProvName.AllSQLite, TestProvName.AllMySqlWithCTE)] string context)
		{
			using (var db = GetDataContext(context))
			using (db.CreateLocalTable<OrgGroup>())
			{
				var queryable = db.GetTable<OrgGroup>();
				var cte = db.GetCte<OrgGroupDepthWrapper>(previous =>
				    {
				        var parentQuery = from parent in queryable
				            select new OrgGroupDepthWrapper
				            {
				                OrgGroup = parent,
				                Depth = 0
				            };

				        var childQuery = from child in queryable
				            from parent in previous.InnerJoin(parent => parent.OrgGroup!.Id == child.ParentId)
				            orderby parent.Depth + 1, child.GroupName
				            select new OrgGroupDepthWrapper
				            {
				                OrgGroup = child,
				                Depth = parent.Depth + 1
				            };

				        return parentQuery.Union(childQuery);
				    })
				    .Select(wrapper => wrapper.OrgGroup);

				var result = cte.ToList();

			}
		}


		class NestingA
		{
			public string? Property1 { get; set; }
		}

		class NestingB : NestingA
		{
			public string? Property2 { get; set; }
		}

		sealed class NestingC : NestingB
		{
			public string? Property3 { get; set; }
		}

		[Test]
		public void TestNesting([CteContextSource] string context)
		{
			using (var db = GetDataContext(context))
			using (db.CreateLocalTable<NestingA>())
			using (db.CreateLocalTable<NestingB>())
			using (db.CreateLocalTable<NestingC>())
			{
				var cte1 = db.GetTable<NestingC>().Select(a => new NestingB { Property1 = a.Property2 }).AsCte();
				var cte2 =
					from c1 in cte1
					from t in db.GetTable<NestingC>()
					select new NestingB
					{
						Property1 = c1.Property1,
						Property2 = t.Property2
					};
				var cte3 =
					from c2 in cte2
					from t in db.GetTable<NestingC>()
					select new NestingC
					{
						Property1 = c2.Property1,
						Property2 = t.Property2,
						Property3 = t.Property3
					};

				var sql = cte3.ToArray();
			}
		}

		#region Issue 2029
		[Test]
		public void Issue2029Test([CteContextSource(TestProvName.AllClickHouse)] string context)
		{
			using (new GenerateFinalAliases(true))
			using (var db = GetDataContext(context))
			using (db.CreateLocalTable<NcCode>())
			using (db.CreateLocalTable<NcGroupMember>())
			{
				var wipCte = new WipCte(db);

				var ncCodeBo = "NCCodeBO:8110,SETUP_OSCILLOSCO";

				var result = from item in wipCte.AllowedNcCode() where item.NcCodeBo == ncCodeBo select item;
				var sql = ((IExpressionQuery)result).SqlText;

				Assert.That(sql.Replace("\"", "").Replace("`", "").Replace("[", "").Replace("]", "").ToLowerInvariant(), Does.Contain("WITH AllowedNcCode (NcCodeBo, NcCode, NcCodeDescription)".ToLowerInvariant()));
			}
		}

		internal sealed class WipCte
		{
			private readonly IDataContext db;

			internal WipCte(IDataContext db)
			{
				this.db = db;
			}

			internal IQueryable<AllowedNcCodeOutput> AllowedNcCode()
			{
				return (from ncCode in db.GetTable<NcCode>()
						join ncGroupMember in db.GetTable<NcGroupMember>()
						on ncCode.Handle equals ncGroupMember.NcCodeOrGroupGbo
						where
							ncGroupMember.NcGroupBo == "NCGroupBO:" + ncCode.Site + ",CATAN_AUTO" ||
							ncGroupMember.NcGroupBo == "NCGroupBO:" + ncCode.Site + ",CATAN_MAN" ||
							ncGroupMember.NcGroupBo == "NCGroupBO:" + ncCode.Site + ",CATAN_ALL"
						select new AllowedNcCodeOutput { NcCodeBo = ncCode.Handle, NcCode = ncCode.NcCodeColumn, NcCodeDescription = ncCode.Description }).Distinct().AsCte(nameof(AllowedNcCode));
			}

			internal sealed class AllowedNcCodeOutput
			{
				internal string? NcCodeBo          { get; set; }
				internal string? NcCode            { get; set; }
				internal string? NcCodeDescription { get; set; }
			}
		}

		[Table(Name = "NC_CODE")]
		public partial class NcCode
		{
			[Column("HANDLE"), NotNull             ] public string    Handle           { get; set; } = null!; // NVARCHAR2(1236)
			[Column("CHANGE_STAMP"), Nullable      ] public decimal?  ChangeStamp      { get; set; } // NUMBER (38,0)
			[Column("SITE", Length = 18),          ] public string?   Site             { get; set; } // NVARCHAR2(18)
			[Column("NC_CODE", Length = 48),       ] public string?   NcCodeColumn     { get; set; } // NVARCHAR2(48)
			[Column("DESCRIPTION", Length = 120)   ] public string?   Description      { get; set; } // NVARCHAR2(120)
			[Column("STATUS_BO")                   ] public string?   StatusBo         { get; set; } // NVARCHAR2(1236)
			[Column("CREATED_DATE_TIME"), Nullable ] public DateTime? CreatedDateTime  { get; set; } // DATE
			[Column("MODIFIED_DATE_TIME"), Nullable] public DateTime? ModifiedDateTime { get; set; } // DATE
			[Column("NC_CATEGORY"), Nullable       ] public string?   NcCategory       { get; set; } // NVARCHAR2(60)
			[Column("DPMO_CATEGORY_BO"), Nullable  ] public string?   DpmoCategoryBo   { get; set; } // NVARCHAR2(1236)
		}
		[Table(Name = "NC_GROUP_MEMBER")]
		public partial class NcGroupMember
		{
			[Column("HANDLE"), NotNull               ] public string   Handle           { get; set; } = null!; // NVARCHAR2(1236)
			[Column("NC_GROUP_BO"), Nullable         ] public string?  NcGroupBo        { get; set; } // NVARCHAR2(1236)
			[Column("NC_CODE_OR_GROUP_GBO"), Nullable] public string?  NcCodeOrGroupGbo { get; set; } // NVARCHAR2(1236)
			[Column("SEQUENCE"), Nullable            ] public decimal? Sequence         { get; set; } // NUMBER (38,0)
		}
		#endregion

		private sealed class Issue3359Projection
		{
			public string FirstName { get; set; } = null!;
			public string LastName  { get; set; } = null!;
		}

		[Test(Description = "Test that we generate plain UNION without sub-queries (or query will be invalid)")]
		public void Issue3359_MultipleSets([CteContextSource(
			TestProvName.AllOracle, // too many unions (ORA-32041: UNION ALL operation in recursive WITH clause must have only two branches)
			TestProvName.AllPostgreSQL, // too many joins? (42P19: recursive reference to query "cte" must not appear within its non-recursive term)
			ProviderName.DB2 // joins (SQL0345N  The fullselect of the recursive common table expression "cte" must be the UNION of two or more fullselects and cannot include column functions, GROUP BY clause, HAVING clause, ORDER BY clause, or an explicit join including an ON clause.)
			)] string context)
		{
			if (context.IsAnyOf(TestProvName.AllSQLite))
			{
				using var dc = (TestDataConnection)GetDataContext(context.StripRemote());
				if (TestUtils.GetSqliteVersion(dc) < new Version(3, 34))
				{
					// SQLite Error 1: 'circular reference: cte'.
					Assert.Inconclusive("SQLite version 3.34.0 or greater required");
				}
			}

			using var db = GetDataContext(context);

			var query = db.GetCte<Issue3359Projection>(cte =>
			{
				return db.Person.Select(p => new Issue3359Projection() { FirstName = p.FirstName, LastName = p.LastName })
				.Concat(
					from p in cte
					join d in db.Doctor on p.FirstName equals d.Taxonomy
					select new Issue3359Projection() { FirstName = p.FirstName, LastName = p.LastName }
					)
				.Concat(
					from p in cte
					join pat in db.Patient on p.FirstName equals pat.Diagnosis
					select new Issue3359Projection() { FirstName = p.FirstName, LastName = p.LastName }
					);
			});

			query.ToArray();

			if (db is TestDataConnection cn)
				cn.LastQuery!.Should().Contain("SELECT", Exactly.Times(4));
		}



		public record class  Issue3357RecordClass (int Id, string FirstName, string LastName);
		public class Issue3357RecordLike
		{
			public Issue3357RecordLike(int Id, string FirstName, string LastName)
			{
				this.Id        = Id;
				this.FirstName = FirstName;
				this.LastName  = LastName;
			}

			public int    Id        { get; }
			public string FirstName { get; }
			public string LastName  { get; }
		}

		[Test(Description = "record type support")]
		public void Issue3357_RecordClass([CteContextSource] string context)
		{
			using var db = GetDataContext(context);

			var query = db.GetCte<Issue3357RecordClass>(cte =>
			{
				return db.Person.Select(p => new Issue3357RecordClass(p.ID, p.FirstName, p.LastName))
				.Concat(
					from p in cte
					join r in db.Person on p.FirstName equals r.LastName
					select new Issue3357RecordClass(r.ID, r.FirstName, r.LastName)
					);
			});

			AreEqual(
				Person.Select(p => new Issue3357RecordClass(p.ID, p.FirstName, p.LastName)),
				query.ToArray());
		}

		[Test(Description = "record type support")]
		public void Issue3357_RecordLikeClass([CteContextSource] string context)
		{
			using var db = GetDataContext(context);

			var query = db.GetCte<Issue3357RecordLike>(cte =>
			{
				return db.Person.Select(p => new Issue3357RecordLike(p.ID, p.FirstName, p.LastName))
				.Concat(
					from p in cte
					join r in db.Person on p.FirstName equals r.LastName
					select new Issue3357RecordLike(r.ID, r.FirstName, r.LastName)
					);
			});

			AreEqualWithComparer(
				Person.Select(p => new Issue3357RecordLike(p.ID, p.FirstName, p.LastName)),
				query.ToArray());
		}

		[Table]
		private class Issue3360Table
		{
			[PrimaryKey] public int Id { get; set; }
			// by default we generate N-literal, which is not compatible with (var)char
			[Column(DataType = DataType.VarChar)] public string? Str { get; set; }
		}

		private class Issue3360Projection
		{
			public int     Id   { get; set; }
			public string? Str  { get; set; }
		}

		// SqlException : Types don't match between the anchor and the recursive part in column "Str" of recursive query "cte".
		[ActiveIssue]
		[Test(Description = "Test that we type literal/parameter in set query column properly")]
		public void Issue3360_TypeByOtherQuery([IncludeDataSources(true, TestProvName.AllSqlServer2008Plus)] string context)
		{
			using var db = GetDataContext(context);
			using var tb = db.CreateLocalTable<Issue3360Table>();

			var query = db.GetCte<Issue3360Projection>(cte =>
			{
				return tb.Select(p => new Issue3360Projection() { Id = p.Id, Str = p.Str })
				.Concat(
					from p in cte
					join r in tb on p.Id equals r.Id + 1
					select new Issue3360Projection() { Id = p.Id, Str = "Str" }
					);
			});

			query.ToArray();

			if (db is TestDataConnection dc)
			{
				dc.LastQuery!.Should().NotContain("N'");
				dc.LastQuery!.ToUpperInvariant().Should().Contain("AS VARCHAR(MAX))", Exactly.Twice());
			}
		}

		[ActiveIssue]
		[Test(Description = "Test that we don't need typing for non-sqlserver providers")]
		public void Issue3360_TypeByOtherQuery_DB2([IncludeDataSources(true, ProviderName.DB2)] string context)
		{
			using var db = GetDataContext(context);
			using var tb = db.CreateLocalTable<Issue3360Table>();

			var query = db.GetCte<Issue3360Projection>(cte =>
			{
				return tb.Select(p => new Issue3360Projection() { Id = p.Id, Str = p.Str })
				.Concat(
					from p in cte
					join r in tb on p.Id equals r.Id + 1
					select new Issue3360Projection() { Id = p.Id, Str = "Str" }
					);
			});

			query.ToArray();
		}

		[ActiveIssue(Configurations = [TestProvName.AllSqlServer])]
		[Test(Description = "Test that we don't need typing for non-sqlserver providers")]
		public void Issue3360_TypeByOtherQuery_AllProviders([CteContextSource(ProviderName.DB2)] string context)
		{
			using var db = GetDataContext(context);
			using var tb = db.CreateLocalTable<Issue3360Table>();

			var query = db.GetCte<Issue3360Projection>(cte =>
			{
				return tb.Select(p => new Issue3360Projection() { Id = p.Id, Str = p.Str })
				.Concat(
					from p in cte
					from r in tb
					where p.Id == r.Id + 1
					select new Issue3360Projection() { Id = p.Id, Str = "Str" }
					);
			});

			query.ToArray();
		}

		[Table]
		private class Issue3360WithEnum
		{
			[Column                                          ] public int     Id  { get; set; }
			[Column(DataType = DataType.VarChar, Length = 50)] public StrEnum Str { get; set; }
		}

		enum StrEnum
		{
			[MapValue("THIS_IS_ONE")]
			One = 1,
			[MapValue("THIS_IS_TWO")]
			Two
		}

		private class Issue3360WithEnumProjection
		{
			public int     Id  { get; set; }
			public StrEnum Str { get; set; }
		}

		[ActiveIssue]
		[Test(Description = "Test that we type literal/parameter in set query column properly")]
		public void Issue3360_TypeStringEnum([IncludeDataSources(true, TestProvName.AllSqlServer2008Plus)] string context)
		{
			using var db = GetDataContext(context);
			using var tb = db.CreateLocalTable<Issue3360WithEnum>();

			var query = db.GetCte<Issue3360WithEnumProjection>(cte =>
			{
				return tb.Select(p => new Issue3360WithEnumProjection() { Id = p.Id, Str = p.Str })
				.Concat(
					from p in cte
					join r in tb on p.Id equals r.Id + 1
					select new Issue3360WithEnumProjection() { Id = p.Id, Str = StrEnum.Two }
					);
			});

			query.ToArray();

			if (db is TestDataConnection dc)
			{
				dc.LastQuery!.Should().NotContain("N'");
				dc.LastQuery!.Should().Contain("'THIS_IS_TWO'");
				dc.LastQuery!.ToUpperInvariant().Should().Contain("AS VARCHAR(MAX))", Exactly.Twice());
			}
		}

		[ActiveIssue(Configurations = [TestProvName.AllPostgreSQL, TestProvName.AllSqlServer])]
		[Test(Description = "Test that we don't need typing for non-sqlserver providers")]
		public void Issue3360_TypeStringEnum_AllProviders([CteContextSource(ProviderName.DB2)] string context)
		{
			using var db = GetDataContext(context);
			using var tb = db.CreateLocalTable<Issue3360WithEnum>();

			var query = db.GetCte<Issue3360WithEnumProjection>(cte =>
			{
				return tb.Select(p => new Issue3360WithEnumProjection() { Id = p.Id, Str = p.Str })
				.Concat(
					from p in cte
					join r in tb on p.Id equals r.Id + 1
					select new Issue3360WithEnumProjection() { Id = p.Id, Str = StrEnum.Two }
					);
			});

			query.ToArray();
		}

		[Test(Description = "Test that we don't need typing for non-sqlserver providers")]
		public void Issue3360_TypeStringEnum_DB2([IncludeDataSources(true, ProviderName.DB2)] string context)
		{
			using var db = GetDataContext(context);
			using var tb = db.CreateLocalTable<Issue3360WithEnum>();

			var query = db.GetCte<Issue3360WithEnumProjection>(cte =>
			{
				return tb.Select(p => new Issue3360WithEnumProjection() { Id = p.Id, Str = p.Str })
				.Concat(
					from p in cte
					from r in tb
					where p.Id == r.Id + 1
					select new Issue3360WithEnumProjection() { Id = p.Id, Str = StrEnum.Two }
					);
			});

			query.ToArray();
		}

		[ActiveIssue]
		[Test(Description = "Test that we type literal/parameter in set query column properly")]
		public void Issue3360_TypeByProjectionProperty([IncludeDataSources(true, TestProvName.AllSqlServer2008Plus)] string context)
		{
			using var db = GetDataContext(context);
			using var tb = db.CreateLocalTable<Issue3360Table>();

			var query = db.GetCte<Issue3360Table>(cte =>
			{
				return tb.Select(p => new Issue3360Table() { Id = p.Id, Str = "Str1" })
				.Concat(
					from p in cte
					join r in tb on p.Id equals r.Id + 1
					select new Issue3360Table() { Id = p.Id, Str = "Str2" }
					);
			});

			query.ToArray();
			if (db is TestDataConnection dc)
			{
				dc.LastQuery!.Should().NotContain("N'");
				dc.LastQuery!.ToUpperInvariant().Should().Contain("AS VARCHAR(MAX))", Exactly.Twice());
			}
		}

		[Test(Description = "Test that we don't need typing for non-sqlserver providers")]
		public void Issue3360_TypeByProjectionProperty_AllProviders([CteContextSource(ProviderName.DB2)] string context)
		{
			using var db = GetDataContext(context);
			using var tb = db.CreateLocalTable<Issue3360Table>();

			var query = db.GetCte<Issue3360Table>(cte =>
			{
				return tb.Select(p => new Issue3360Table() { Id = p.Id, Str = "Str1" })
				.Concat(
					from p in cte
					join r in tb on p.Id equals r.Id + 1
					select new Issue3360Table() { Id = p.Id, Str = "Str2" }
					);
			});

			query.ToArray();
		}

		[ActiveIssue]
		[Test(Description = "Test that we don't need typing for non-sqlserver providers")]
		public void Issue3360_TypeByProjectionProperty_DB2([IncludeDataSources(true, ProviderName.DB2)] string context)
		{
			using var db = GetDataContext(context);
			using var tb = db.CreateLocalTable<Issue3360Table>();

			var query = db.GetCte<Issue3360Table>(cte =>
			{
				return tb.Select(p => new Issue3360Table() { Id = p.Id, Str = "Str1" })
				.Concat(
					from p in cte
					from r in tb
					where p.Id == r.Id + 1
					select new Issue3360Table() { Id = p.Id, Str = "Str2" }
					);
			});

			query.ToArray();
		}

		[Table]
		private class Issue3360NullInAnchor
		{
			[Column                                          ] public int       Id    { get; set; }
			[NotColumn(Configuration = ProviderName.Firebird)]
			[NotColumn(Configuration = ProviderName.DB2)     ]
			[Column                                          ] public Guid?     Guid  { get; set; }
			[Column(DataType = DataType.VarChar, Length = 50)] public StrEnum?  Enum1 { get; set; }
		}

		[ActiveIssue(Configurations = [TestProvName.AllSqlServer])]
		[Test(Description = "Test CTE columns typing")]
		public void Issue3360_NullGuidInAnchor([CteContextSource(TestProvName.AllFirebird, ProviderName.DB2)] string context)
		{
			using var db = GetDataContext(context);
			using var tb = db.CreateLocalTable<Issue3360NullInAnchor>();

			var query = db.GetCte<Issue3360NullInAnchor>(cte =>
			{
				return tb.Select(p => new Issue3360NullInAnchor() { Id = p.Id, Guid = null })
				.Concat(
					from p in cte
					join r in tb on p.Id equals r.Id + 100
					select new Issue3360NullInAnchor() { Id = p.Id, Guid = r.Guid }
					);
			});

			query.ToArray();
		}

		[ActiveIssue(Configurations = [TestProvName.AllPostgreSQL, TestProvName.AllSqlServer])]
		[Test(Description = "Test CTE columns typing")]
		public void Issue3360_NullEnumInAnchor([CteContextSource(ProviderName.DB2)] string context)
		{
			using var db = GetDataContext(context);
			using var tb = db.CreateLocalTable<Issue3360NullInAnchor>();

			var query = db.GetCte<Issue3360NullInAnchor>(cte =>
			{
				return tb.Select(p => new Issue3360NullInAnchor() { Id = p.Id, Enum1 = null })
				.Concat(
					from p in cte
					join r in tb on p.Id equals r.Id + 100
					select new Issue3360NullInAnchor() { Id = p.Id, Enum1 = StrEnum.One }
					);
			});

			query.ToArray();
		}

		[Test(Description = "Test CTE columns typing")]
		public void Issue3360_NullEnumInAnchor_DB2([IncludeDataSources(true, ProviderName.DB2)] string context)
		{
			using var db = GetDataContext(context);
			using var tb = db.CreateLocalTable<Issue3360NullInAnchor>();

			var query = db.GetCte<Issue3360NullInAnchor>(cte =>
			{
				return tb.Select(p => new Issue3360NullInAnchor() { Id = p.Id, Enum1 = null })
				.Concat(
					from p in cte
					from r in tb
					where p.Id == r.Id + 100
					select new Issue3360NullInAnchor() { Id = p.Id, Enum1 = StrEnum.One }
					);
			});

			query.ToArray();
		}

		#region InvalidColumnIndexMapping issue
		public enum InvalidColumnIndexMappingEnum1
		{
			[MapValue("ENUM1_VALUE")]
			Value
		}

		public enum InvalidColumnIndexMappingEnum2
		{
			[MapValue("ENUM2_VALUE")]
			Value
		}

		[Table]
		public class InvalidColumnIndexMappingTable1
		{
			[PrimaryKey] public Guid Id      { get; set; }
			[Column    ] public Guid ChildId { get; set; }
		}

		[Table]
		public class InvalidColumnIndexMappingTable2
		{
			[PrimaryKey                         ] public Guid                           Id    { get; set; }
			[Column(DataType = DataType.VarChar)] public InvalidColumnIndexMappingEnum2 Enum2 { get; set; }
		}

		[Table]
		public class InvalidColumnIndexMappingTable3
		{
			[PrimaryKey                         ] public Guid                           Id    { get; set; }
			[Column(DataType = DataType.VarChar)] public InvalidColumnIndexMappingEnum1 Enum1 { get; set; }
		}

		[Table]
		public class InvalidColumnIndexMappingTable4
		{
			[PrimaryKey] public Guid Id { get; set; }
		}

		private record InvalidColumnIndexMappingRecord(Guid Id, Guid? ChildId, InvalidColumnIndexMappingEnum1? Enum1, InvalidColumnIndexMappingEnum2? Enum2);

		[ActiveIssue]
		[Test(Description = "LinqToDBConvertException : Cannot convert value 'ENUM1_VALUE: System.String' to type 'Tests.Linq.CteTests+InvalidColumnIndexMappingEnum2'")]
		public void Issue3360_InvalidColumnIndexMapping([IncludeDataSources(true, TestProvName.AllSqlServer2008Plus)] string context)
		{
			using var db = GetDataContext(context);

			using var table1 = db.CreateLocalTable<InvalidColumnIndexMappingTable1>();
			using var table2 = db.CreateLocalTable<InvalidColumnIndexMappingTable2>();
			using var table3 = db.CreateLocalTable<InvalidColumnIndexMappingTable3>();
			using var table4 = db.CreateLocalTable<InvalidColumnIndexMappingTable4>();

			db.Insert(new InvalidColumnIndexMappingTable1() { Id = TestData.Guid1, ChildId = TestData.Guid2 });
			db.Insert(new InvalidColumnIndexMappingTable4() { Id = TestData.Guid2 });

			var query = from node in db.GetCte<InvalidColumnIndexMappingRecord>(cte =>
			{
				return table1
							.Select(s => new InvalidColumnIndexMappingRecord(s.Id, s.ChildId, null, null))
							.Concat(
								from t1 in table2
								join t3 in table3 on t1.Id equals t3.Id
								join parent in cte on t1.Id equals parent.ChildId
								select new InvalidColumnIndexMappingRecord(t1.Id, null, t3.Enum1, t1.Enum2))
							.Concat(
								from t4 in table4
								join parent in cte on t4.Id equals parent.ChildId
								select new InvalidColumnIndexMappingRecord(t4.Id, null, InvalidColumnIndexMappingEnum1.Value, null))
							;
			})
				join t2 in table2 on node.Id equals t2.Id into t2records
				from table in t2records.DefaultIfEmpty()
				select new InvalidColumnIndexMappingRecord(node.Id, node.ChildId, node.Enum1, node.Enum2);

			var res = query.ToArray();
		}

		[Table]
		public class Issue3360Table1
		{
			[PrimaryKey] public int                             Id    { get; set; }
			[Column    ] public byte                            Byte  { get; set; }
			[Column    ] public byte?                           ByteN { get; set; }
			[Column    ] public Guid                            Guid  { get; set; }
			[Column    ] public Guid?                           GuidN { get; set; }
			[Column    ] public InvalidColumnIndexMappingEnum1  Enum  { get; set; }
			[Column    ] public InvalidColumnIndexMappingEnum2? EnumN { get; set; }
			[Column    ] public bool                            Bool  { get; set; }
			[Column    ] public bool?                           BoolN { get; set; }

			public static Issue3360Table1[] Items = new[]
			{
				new Issue3360Table1() { Id = 1 },
				new Issue3360Table1() { Id = 2, Byte = 1, ByteN = 2, Guid = TestData.Guid1, GuidN = TestData.Guid2, Enum = InvalidColumnIndexMappingEnum1.Value, EnumN = InvalidColumnIndexMappingEnum2.Value, Bool = true, BoolN = false },
				new Issue3360Table1() { Id = 4, Byte = 3, ByteN = 4, Guid = TestData.Guid3, GuidN = TestData.Guid1, Enum = InvalidColumnIndexMappingEnum1.Value, EnumN = InvalidColumnIndexMappingEnum2.Value, Bool = false, BoolN = true },
			};
		}

		private record Issue3360NullsRecord(int Id, byte? Byte, byte? ByteN, Guid? Guid, Guid? GuidN, InvalidColumnIndexMappingEnum1? Enum, InvalidColumnIndexMappingEnum2? EnumN, bool? Bool, bool? BoolN);

		[ActiveIssue(Configurations = [TestProvName.AllClickHouse, TestProvName.AllFirebird, TestProvName.AllMySql, TestProvName.AllPostgreSQL, TestProvName.AllSqlServer])]
		[Test(Description = "null literals in anchor query (for known problematic types)")]
		public void Issue3360_NullsInAnchor([CteContextSource] string context)
		{
			using var db    = GetDataContext(context);
			using var table = db.CreateLocalTable(Issue3360Table1.Items);

			var query = from record in db.GetCte<Issue3360NullsRecord>(cte =>
			{
				return table.Where(r => r.Id == 1)
							.Select(r => new Issue3360NullsRecord(r.Id, null, null, null, null, null, null, null, null))
							.Concat(
								from r in table
								join parent in cte on r.Id equals parent.Id + 1
								select new Issue3360NullsRecord(r.Id, r.Byte, r.ByteN, r.Guid, r.GuidN, r.Enum, r.EnumN, r.Bool, r.BoolN));
			})
						orderby record.Id
						select record;

			var data = query.ToArray();

			Assert.That(data, Has.Length.EqualTo(2));

			Assert.Multiple(() =>
			{
				Assert.That(data[0].Id, Is.EqualTo(1));
				Assert.That(data[0].Byte, Is.Null);
				Assert.That(data[0].ByteN, Is.Null);
				Assert.That(data[0].Guid, Is.Null);
				Assert.That(data[0].GuidN, Is.Null);
				Assert.That(data[0].Enum, Is.Null);
				Assert.That(data[0].EnumN, Is.Null);
				Assert.That(data[0].Bool, Is.Null);
				Assert.That(data[0].BoolN, Is.Null);

				Assert.That(data[1].Id, Is.EqualTo(2));
				Assert.That(data[1].Byte, Is.EqualTo(1));
				Assert.That(data[1].ByteN, Is.EqualTo(2));
				Assert.That(data[1].Guid, Is.EqualTo(TestData.Guid1));
				Assert.That(data[1].GuidN, Is.EqualTo(TestData.Guid2));
				Assert.That(data[1].Enum, Is.EqualTo(InvalidColumnIndexMappingEnum1.Value));
				Assert.That(data[1].EnumN, Is.EqualTo(InvalidColumnIndexMappingEnum2.Value));
				Assert.That(data[1].Bool, Is.EqualTo(true));
				Assert.That(data[1].BoolN, Is.EqualTo(false));
			});
		}

		[ActiveIssue(Configurations = [TestProvName.AllClickHouse, TestProvName.AllFirebird, TestProvName.AllMySql, TestProvName.AllSqlServer])]
		[Test(Description = "double columns in anchor query")]
		public void Issue3360_DoubleColumnSelection([CteContextSource] string context)
		{
			using var db    = GetDataContext(context);
			using var table = db.CreateLocalTable(Issue3360Table1.Items);

			var query = from record in db.GetCte<Issue3360NullsRecord>(cte =>
			{
				return table.Where(r => r.Id == 2)
							.Select(r => new Issue3360NullsRecord(r.Id, r.Byte, r.Byte, r.Guid, r.Guid, null, null, r.Bool, r.Bool))
							.Concat(
								from r in table
								join parent in cte on r.Id equals parent.Id + 2
								select new Issue3360NullsRecord(r.Id, r.Byte, r.ByteN, r.Guid, r.GuidN, r.Enum, r.EnumN, r.Bool, r.BoolN));
			})
						orderby record.Id
						select record;

			var data = query.ToArray();

			Assert.That(data, Has.Length.EqualTo(2));

			Assert.Multiple(() =>
			{
				Assert.That(data[0].Id, Is.EqualTo(2));
				Assert.That(data[0].Byte, Is.EqualTo(1));
				Assert.That(data[0].ByteN, Is.EqualTo(1));
				Assert.That(data[0].Guid, Is.EqualTo(TestData.Guid1));
				Assert.That(data[0].GuidN, Is.EqualTo(TestData.Guid1));
				Assert.That(data[0].Enum, Is.Null);
				Assert.That(data[0].EnumN, Is.Null);
				Assert.That(data[0].Bool, Is.EqualTo(true));
				Assert.That(data[0].BoolN, Is.EqualTo(true));

				Assert.That(data[1].Id, Is.EqualTo(4));
				Assert.That(data[1].Byte, Is.EqualTo(3));
				Assert.That(data[1].ByteN, Is.EqualTo(4));
				Assert.That(data[1].Guid, Is.EqualTo(TestData.Guid3));
				Assert.That(data[1].GuidN, Is.EqualTo(TestData.Guid1));
				Assert.That(data[1].Enum, Is.EqualTo(InvalidColumnIndexMappingEnum1.Value));
				Assert.That(data[1].EnumN, Is.EqualTo(InvalidColumnIndexMappingEnum2.Value));
				Assert.That(data[1].Bool, Is.EqualTo(false));
				Assert.That(data[1].BoolN, Is.EqualTo(true));
			});
		}

		[ActiveIssue(Configurations = [TestProvName.AllOracle, TestProvName.AllSqlServer])]
		[Test(Description = "literals in anchor query")]
		public void Issue3360_LiteralsInAnchor([CteContextSource] string context)
		{
			using var db    = GetDataContext(context);
			using var table = db.CreateLocalTable(Issue3360Table1.Items);

			var query = from record in db.GetCte<Issue3360NullsRecord>(cte =>
			{
				return table.Where(r => r.Id == 2)
							.Select(r => new Issue3360NullsRecord(r.Id, 5, 5, new Guid("0B8AFE27-481C-442E-B8CF-729DDFEECE29"), new Guid("0B8AFE27-481C-442E-B8CF-729DDFEECE30"), InvalidColumnIndexMappingEnum1.Value, InvalidColumnIndexMappingEnum2.Value, true, false))
							.Concat(
								from r in table
								join parent in cte on r.Id equals parent.Id + 2
								select new Issue3360NullsRecord(r.Id, r.Byte, r.ByteN, r.Guid, r.GuidN, r.Enum, r.EnumN, r.Bool, r.BoolN));
			})
						orderby record.Id
						select record;

			var data = query.ToArray();

			Assert.That(data, Has.Length.EqualTo(2));

			Assert.Multiple(() =>
			{
				Assert.That(data[0].Id, Is.EqualTo(2));
				Assert.That(data[0].Byte, Is.EqualTo(5));
				Assert.That(data[0].ByteN, Is.EqualTo(5));
				Assert.That(data[0].Guid, Is.EqualTo(new Guid("0B8AFE27-481C-442E-B8CF-729DDFEECE29")));
				Assert.That(data[0].GuidN, Is.EqualTo(new Guid("0B8AFE27-481C-442E-B8CF-729DDFEECE30")));
				Assert.That(data[0].Enum, Is.EqualTo(InvalidColumnIndexMappingEnum1.Value));
				Assert.That(data[0].EnumN, Is.EqualTo(InvalidColumnIndexMappingEnum2.Value));
				Assert.That(data[0].Bool, Is.EqualTo(true));
				Assert.That(data[0].BoolN, Is.EqualTo(false));

				Assert.That(data[1].Id, Is.EqualTo(4));
				Assert.That(data[1].Byte, Is.EqualTo(3));
				Assert.That(data[1].ByteN, Is.EqualTo(4));
				Assert.That(data[1].Guid, Is.EqualTo(TestData.Guid3));
				Assert.That(data[1].GuidN, Is.EqualTo(TestData.Guid1));
				Assert.That(data[1].Enum, Is.EqualTo(InvalidColumnIndexMappingEnum1.Value));
				Assert.That(data[1].EnumN, Is.EqualTo(InvalidColumnIndexMappingEnum2.Value));
				Assert.That(data[1].Bool, Is.EqualTo(false));
				Assert.That(data[1].BoolN, Is.EqualTo(true));
			});
		}

		#endregion

		[ActiveIssue]
		[Test(Description = "Test that we type non-field union column properly")]
		public void Issue2451_ComplexColumn([IncludeDataSources(true, TestProvName.AllSqlServer2008Plus)] string context)
		{
			using var db = GetDataContext(context);

			var query = db.GetCte<Person>(cte =>
			{
				return db.Person.Select(p => new Person() { FirstName = p.FirstName })
				.Concat(
					from p in cte
					join r in db.Person on p.FirstName equals r.LastName
					select new Person() { FirstName = r.FirstName + '/' + r.LastName }
					);
			});

			query.ToArray();

			if (db is TestDataConnection dc)
			{
				dc.LastQuery!.Should().NotContain("Convert(VarChar");
				dc.LastQuery!.ToUpperInvariant().Should().Contain("AS NVARCHAR(MAX))", Exactly.Twice());
			}
		}

		[ActiveIssue(Configurations = [TestProvName.AllPostgreSQL, TestProvName.AllSqlServer])]
		[Test(Description = "Test that other providers work")]
		public void Issue2451_ComplexColumn_All([CteContextSource(ProviderName.DB2)] string context)
		{
			using var db = GetDataContext(context);

			var query = db.GetCte<Person>(cte =>
			{
				return db.Person.Select(p => new Person() { FirstName = p.FirstName })
				.Concat(
					from p in cte
					join r in db.Person on p.FirstName equals r.LastName
					select new Person() { FirstName = r.FirstName + '/' + r.LastName }
					);
			});

			query.ToArray();
		}

		[Test(Description = "Test that other providers work")]
		public void Issue2451_ComplexColumn_DB2([IncludeDataSources(true, ProviderName.DB2)] string context)
		{
			using var db = GetDataContext(context);

			var query = db.GetCte<Person>(cte =>
			{
				return db.Person.Select(p => new Person() { FirstName = p.FirstName })
				.Concat(
					from p in cte
					from r in db.Person
					where p.FirstName == r.LastName
					select new Person() { FirstName = r.FirstName + '/' + r.LastName }
					);
			});

			query.ToArray();
		}

		sealed class CteEntity<TEntity> where TEntity : class
		{
			public TEntity Entity   { get; set; } = null!;
			public Guid    Id       { get; set; }
			public Guid?   ParentId { get; set; }
			public int     Level    { get; set; }
			public string? Label    { get; set; }
		}

		[Table]
		sealed class TestFolder
		{
			[Column] public Guid        Id       { get; set; }
			[Column] public string?     Label    { get; set; }
			[Column] public Guid?       ParentId { get; set; }

			[Association(ThisKey = nameof(ParentId), OtherKey = nameof(Id))]
			public TestFolder? Parent { get; set; }
		}

		[Test(Description = "Recursive common table expression 'CTE' does not contain a top-level UNION ALL operator.")]
		public void Issue2264([CteContextSource] string context)
		{
			using var db = GetDataContext(context);
			using var tb = db.CreateLocalTable<TestFolder>();

			var query = db.GetCte<CteEntity<TestFolder>>("CTE", cte =>
			{
				return (tb
					.Where(c => c.ParentId == null)
					.Select(c =>
						new CteEntity<TestFolder>()
						{
							Level     = 0,
							Id        = c.Id,
							ParentId  = c.ParentId,
							Label     = c.Label,
							Entity    = c
						}))
				.Concat(tb
					.SelectMany(c => cte.InnerJoin(r => c.ParentId == r.Id),
						(c, r)    => new CteEntity<TestFolder>
						{
							Level    = r.Level + 1,
							Id       = c.Id,
							ParentId = c.ParentId,
							Label    = r.Label + '/' + c.Label,
							Entity   = c
						}));
			});

			query.ToArray();
		}

		[Test]
		public void Issue3945([CteContextSource] string context)
		{
			using var db = GetDataContext(context);
			using var tb = db.CreateLocalTable<TestFolder>();

			var cte = db.GetCte<TestFolder>("CTE", cte => tb.Where(c => c.ParentId != null));
			var join = from child in cte
					   join parent in tb on child.ParentId equals parent.Id
					   select new TestFolder
					   {
						   Id = TestData.Guid1,
						   Label = parent.Label + "/" + child.Label,
					   };
			join.Insert(tb, x => x);
		}

		[Table]
		private class Issue4167Table
		{
			[PrimaryKey] public int      ID        { get; set; }
			[Column    ] public string?  Value     { get; set; }
			[Column    ] public TaxType? EnumValue { get; set; }

			public enum TaxType
			{
				NoTax       = 0,
				NonResident = 3,
			}

			public static readonly Issue4167Table[] Data = new []
			{
				new Issue4167Table() { ID = 1, Value = "000001", EnumValue = TaxType.NoTax },
				new Issue4167Table() { ID = 2, Value = "000001", EnumValue = TaxType.NonResident },
				new Issue4167Table() { ID = 3, Value = "000001", EnumValue = null },
				new Issue4167Table() { ID = 4, Value = "000002", EnumValue = TaxType.NoTax },
			};
		}

		[Test]
		public void Issue4167([CteContextSource] string context, [Values] bool withCte)
		{
			using var db = GetDataContext(context);
			using var tb = db.CreateLocalTable(Issue4167Table.Data);

			var query = (
				from t in tb
				where t.Value == "000001"
				group t by new { t.Value, t.EnumValue } into g
				select new
				{
					EnumValue = g.Key.EnumValue.GetValueOrDefault(),
				});

			if (withCte)
				query = query.AsCte();

			var result = (
				from r in query
				select new
				{
					r.EnumValue
				}).OrderBy(r => r.EnumValue)
				.ToList();

			Assert.That(result, Has.Count.EqualTo(3));
			Assert.Multiple(() =>
			{
				Assert.That(result[0].EnumValue, Is.EqualTo(Issue4167Table.TaxType.NoTax));
				Assert.That(result[1].EnumValue, Is.EqualTo(Issue4167Table.TaxType.NoTax));
				Assert.That(result[2].EnumValue, Is.EqualTo(Issue4167Table.TaxType.NonResident));
			});
		}

<<<<<<< HEAD
		#region Issue 4366
		sealed class Dto
		{
			public int id { get; set; }
			public string name { get; set; } = null!;
			public int? parent_id { get; set; }
			public string? FullName;
		}

		class DtoMapped
		{
			public Dto Dto { get; set; } = null!;
			public string? FullName;
		}

		[Test(Description = "https://github.com/linq2db/linq2db/issues/4366")]
		public void Issue4366Test1([CteContextSource] string context)
		{
			using var db = GetDataContext(context);
			using var tb = db.CreateLocalTable<Dto>();

			db.GetCte<Dto>(d =>
			(from a in tb
			 where a.parent_id == null
			 select new Dto
			 {
				 id = a.id,
				 parent_id = a.parent_id,
				 name = a.name,
				 FullName = a.name
			 })
			 .Concat(
				from b in tb
				from recur in d.InnerJoin(dd => dd.id == b.parent_id)
				select new Dto
				{
					id = b.id,
					parent_id = b.parent_id,
					name = b.name,
					FullName = recur.FullName + " > " + b.name
				})).ToList();
		}

		[Test(Description = "https://github.com/linq2db/linq2db/issues/4366")]
		public void Issue4366Test2([CteContextSource] string context)
		{
			using var db = GetDataContext(context);
			using var tb = db.CreateLocalTable<Dto>();

			db.GetCte<DtoMapped>(d =>
			(from a in tb
			 where a.parent_id == null
			 select new DtoMapped
			 {
				 Dto = a,
				 FullName = a.name
			 })
			 .Concat(
				from b in tb
				from recur in d.InnerJoin(dd => dd.Dto.id == b.parent_id)
				select new DtoMapped
				{
					Dto = b,
					FullName = recur.FullName + " > " + b.name
				})).ToList();
		}
		#endregion
=======
		[Test]
		public void Issue2145Test1([CteContextSource] string context)
		{
			using var db = GetDataContext(context);

			var persons = new Person[]
			{
				new Person() { ID = 10, FirstName = "FN1", LastName = "LN1", Gender = Gender.Male },
				new Person() { ID = 11, FirstName = "FN2", Gender = Gender.Female },
			};

			var cte = persons.AsQueryable().AsCte();

			var query = from p in cte
						where p.ID == 11
						select p;

			Assert.That(() => query.ToArray(), Throws.InvalidOperationException);
		}

		[Test]
		public void Issue2145Test2([CteContextSource] string context)
		{
			using var db = GetDataContext(context);

			var persons = new Person[]
			{
				new Person() { ID = 10, FirstName = "FN1", LastName = "LN1", Gender = Gender.Male },
				new Person() { ID = 11, FirstName = "FN2", Gender = Gender.Female },
			};

			var cte = persons.AsQueryable(db).AsCte();

			var query = from p in cte
						where p.ID == 11
						select p;

			var result = query.ToArray();

			Assert.That(result, Has.Length.EqualTo(1));
			Assert.Multiple(() =>
			{
				Assert.That(result[0].ID, Is.EqualTo(11));
				Assert.That(result[0].FirstName, Is.EqualTo("FN2"));
				Assert.That(result[0].LastName, Is.Null);
				Assert.That(result[0].MiddleName, Is.Null);
				Assert.That(result[0].Gender, Is.EqualTo(Gender.Female));
			});

			if (db is DataConnection dc)
			{
				Assert.That(dc.LastQuery, Contains.Substring("WITH"));
			}
		}

		[Test(Description = "https://github.com/linq2db/linq2db/issues/3407")]
		public void Issue3407Test([CteContextSource] string context)
		{
			using var db = GetDataContext(context);

			var cte = db.Person.LoadWith(p => p.Patient).AsCte();

			var data = cte.Where(r => r.ID == 2).ToList();

			var count = cte.Count();

			Assert.That(data, Has.Count.EqualTo(1));
			Assert.That(data[0].Patient, Is.Not.Null);
			Assert.Multiple(() =>
			{
				Assert.That(data[0].Patient!.Diagnosis, Is.Not.Null);
				Assert.That(count, Is.EqualTo(4));
			});
		}
>>>>>>> 32e2b775
	}
}<|MERGE_RESOLUTION|>--- conflicted
+++ resolved
@@ -4,17 +4,16 @@
 using System.Linq.Expressions;
 
 using LinqToDB;
+using LinqToDB.Data;
 using LinqToDB.Expressions;
+using LinqToDB.Linq;
 using LinqToDB.Mapping;
 using LinqToDB.Tools;
 using NUnit.Framework;
+using FluentAssertions;
 
 namespace Tests.Linq
 {
-	using FluentAssertions;
-
-	using LinqToDB.Data;
-	using LinqToDB.Linq;
 	using Model;
 
 	public class CteTests : TestBase
@@ -2075,7 +2074,81 @@
 			});
 		}
 
-<<<<<<< HEAD
+		[Test]
+		public void Issue2145Test1([CteContextSource] string context)
+		{
+			using var db = GetDataContext(context);
+
+			var persons = new Person[]
+			{
+				new Person() { ID = 10, FirstName = "FN1", LastName = "LN1", Gender = Gender.Male },
+				new Person() { ID = 11, FirstName = "FN2", Gender = Gender.Female },
+			};
+
+			var cte = persons.AsQueryable().AsCte();
+
+			var query = from p in cte
+						where p.ID == 11
+						select p;
+
+			Assert.That(() => query.ToArray(), Throws.InvalidOperationException);
+		}
+
+		[Test]
+		public void Issue2145Test2([CteContextSource] string context)
+		{
+			using var db = GetDataContext(context);
+
+			var persons = new Person[]
+			{
+				new Person() { ID = 10, FirstName = "FN1", LastName = "LN1", Gender = Gender.Male },
+				new Person() { ID = 11, FirstName = "FN2", Gender = Gender.Female },
+			};
+
+			var cte = persons.AsQueryable(db).AsCte();
+
+			var query = from p in cte
+						where p.ID == 11
+						select p;
+
+			var result = query.ToArray();
+
+			Assert.That(result, Has.Length.EqualTo(1));
+			Assert.Multiple(() =>
+			{
+				Assert.That(result[0].ID, Is.EqualTo(11));
+				Assert.That(result[0].FirstName, Is.EqualTo("FN2"));
+				Assert.That(result[0].LastName, Is.Null);
+				Assert.That(result[0].MiddleName, Is.Null);
+				Assert.That(result[0].Gender, Is.EqualTo(Gender.Female));
+			});
+
+			if (db is DataConnection dc)
+			{
+				Assert.That(dc.LastQuery, Contains.Substring("WITH"));
+			}
+		}
+
+		[Test(Description = "https://github.com/linq2db/linq2db/issues/3407")]
+		public void Issue3407Test([CteContextSource] string context)
+		{
+			using var db = GetDataContext(context);
+
+			var cte = db.Person.LoadWith(p => p.Patient).AsCte();
+
+			var data = cte.Where(r => r.ID == 2).ToList();
+
+			var count = cte.Count();
+
+			Assert.That(data, Has.Count.EqualTo(1));
+			Assert.That(data[0].Patient, Is.Not.Null);
+			Assert.Multiple(() =>
+			{
+				Assert.That(data[0].Patient!.Diagnosis, Is.Not.Null);
+				Assert.That(count, Is.EqualTo(4));
+			});
+		}
+
 		#region Issue 4366
 		sealed class Dto
 		{
@@ -2143,81 +2216,5 @@
 				})).ToList();
 		}
 		#endregion
-=======
-		[Test]
-		public void Issue2145Test1([CteContextSource] string context)
-		{
-			using var db = GetDataContext(context);
-
-			var persons = new Person[]
-			{
-				new Person() { ID = 10, FirstName = "FN1", LastName = "LN1", Gender = Gender.Male },
-				new Person() { ID = 11, FirstName = "FN2", Gender = Gender.Female },
-			};
-
-			var cte = persons.AsQueryable().AsCte();
-
-			var query = from p in cte
-						where p.ID == 11
-						select p;
-
-			Assert.That(() => query.ToArray(), Throws.InvalidOperationException);
-		}
-
-		[Test]
-		public void Issue2145Test2([CteContextSource] string context)
-		{
-			using var db = GetDataContext(context);
-
-			var persons = new Person[]
-			{
-				new Person() { ID = 10, FirstName = "FN1", LastName = "LN1", Gender = Gender.Male },
-				new Person() { ID = 11, FirstName = "FN2", Gender = Gender.Female },
-			};
-
-			var cte = persons.AsQueryable(db).AsCte();
-
-			var query = from p in cte
-						where p.ID == 11
-						select p;
-
-			var result = query.ToArray();
-
-			Assert.That(result, Has.Length.EqualTo(1));
-			Assert.Multiple(() =>
-			{
-				Assert.That(result[0].ID, Is.EqualTo(11));
-				Assert.That(result[0].FirstName, Is.EqualTo("FN2"));
-				Assert.That(result[0].LastName, Is.Null);
-				Assert.That(result[0].MiddleName, Is.Null);
-				Assert.That(result[0].Gender, Is.EqualTo(Gender.Female));
-			});
-
-			if (db is DataConnection dc)
-			{
-				Assert.That(dc.LastQuery, Contains.Substring("WITH"));
-			}
-		}
-
-		[Test(Description = "https://github.com/linq2db/linq2db/issues/3407")]
-		public void Issue3407Test([CteContextSource] string context)
-		{
-			using var db = GetDataContext(context);
-
-			var cte = db.Person.LoadWith(p => p.Patient).AsCte();
-
-			var data = cte.Where(r => r.ID == 2).ToList();
-
-			var count = cte.Count();
-
-			Assert.That(data, Has.Count.EqualTo(1));
-			Assert.That(data[0].Patient, Is.Not.Null);
-			Assert.Multiple(() =>
-			{
-				Assert.That(data[0].Patient!.Diagnosis, Is.Not.Null);
-				Assert.That(count, Is.EqualTo(4));
-			});
-		}
->>>>>>> 32e2b775
 	}
 }