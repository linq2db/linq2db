﻿using System;
using System.Collections.Generic;
using System.Linq;
using System.Linq.Expressions;

using LinqToDB;
using LinqToDB.Data;
using LinqToDB.Expressions;
using LinqToDB.Linq;
using LinqToDB.Mapping;
using LinqToDB.Tools;
using NUnit.Framework;
using FluentAssertions;

namespace Tests.Linq
{
	using Model;

	public class CteTests : TestBase
	{
		public static string[] CteSupportedProviders = new[]
		{
			TestProvName.AllSqlServer,
			TestProvName.AllFirebird,
			TestProvName.AllPostgreSQL,
			ProviderName.DB2,
			TestProvName.AllSQLite,
			TestProvName.AllOracle,
			TestProvName.AllClickHouse,
			TestProvName.AllMySqlWithCTE,
			TestProvName.AllInformix,
			TestProvName.AllSapHana,
		}.SelectMany(_ => _.Split(',')).ToArray();

		public class CteContextSourceAttribute : IncludeDataSourcesAttribute
		{
			public CteContextSourceAttribute() : this(true)
			{
			}

			public CteContextSourceAttribute(bool includeLinqService)
				: base(includeLinqService, CteSupportedProviders)
			{
			}

			public CteContextSourceAttribute(params string[] excludedProviders)
				: base(CteSupportedProviders.Except(excludedProviders.SelectMany(_ => _.Split(','))).ToArray())
			{
			}

			public CteContextSourceAttribute(bool includeLinqService, params string[] excludedProviders)
				: base(includeLinqService, CteSupportedProviders.Except(excludedProviders.SelectMany(_ => _.Split(','))).ToArray())
			{
			}
		}

		[Test]
		public void Test1([CteContextSource] string context)
		{
			using (var db = GetDataContext(context))
			{
				var cte1 = db.GetTable<Child>().Where(c => c.ParentID > 1).AsCte();
				var query = from p in db.Parent
					join c in cte1 on p.ParentID equals c.ParentID
					join c2 in cte1 on p.ParentID equals c2.ParentID
					select p;

				var cte1_ = db.GetTable<Child>().Where(c => c.ParentID > 1);

				var expected =
					from p in db.Parent
					join c in cte1_ on p.ParentID equals c.ParentID
					join c2 in cte1_ on p.ParentID equals c2.ParentID
					select p;

				AreEqual(expected, query);
			}
		}

		[Test]
		public void Test2([CteContextSource(TestProvName.AllClickHouse)] string context)
		{
			using (var db = GetDataContext(context))
			{
				var cte1 = db.GetTable<Child>().Where(c => c.ParentID > 1).AsCte("CTE1_");
				var cte2 = db.Parent.Where(p => cte1.Any(c => c.ParentID == p.ParentID)).AsCte("CTE2_");
				var cte3 = db.Parent.Where(p => cte2.Any(c => c.ParentID == p.ParentID)).AsCte("CTE3_");
				var result = from p in cte2
					join c in cte1 on p.ParentID equals c.ParentID
					join c2 in cte2 on p.ParentID equals c2.ParentID
					join c3 in cte3 on p.ParentID equals c3.ParentID
					from c4 in db.Child.Where(c4 => c4.ParentID % 2 == 0).AsCte("LATEST").InnerJoin(c4 => c4.ParentID == c3.ParentID)
					select c3;

				var ncte1 = db.GetTable<Child>().Where(c => c.ParentID > 1);
				var ncte2 = db.Parent.Where(p => ncte1.Any(c => c.ParentID == p.ParentID));
				var ncte3 = db.Parent.Where(p => ncte2.Any(c => c.ParentID == p.ParentID));
				var expected = from p in ncte2
					join c in ncte1 on p.ParentID equals c.ParentID
					join c2 in ncte2 on p.ParentID equals c2.ParentID
					join c3 in ncte3 on p.ParentID equals c3.ParentID
					from c4 in db.Child.Where(c4 => c4.ParentID % 2 == 0).InnerJoin(c4 => c4.ParentID == c3.ParentID)
					select c3;

				var expectedStr = expected.ToString();
				var resultdStr  = result.ToString();

				// Looks like we do not populate needed field for CTE. It is aproblem that needs to be solved
				AreEqual(expected, result);
			}
		}

		[Test]
		public void TestAsTable([CteContextSource] string context)
		{
			using (var db = GetDataContext(context))
			{
				var cte1 = db.GetTable<Child>().AsCte("CTE1_");
				var expected = db.GetTable<Child>();

				AreEqual(expected, cte1);
			}
		}

		// MariaDB allows CTE ordering but do not respect it
		[Test]
		public void WithOrderBy([CteContextSource(TestProvName.AllMariaDB)] string context)
		{
			using (var db = GetDataContext(context))
			{
				var query = db.Parent
					.OrderByDescending(p => p.ParentID)
					.AsCte();

				if (!db.SqlProviderFlags.IsCTESupportsOrdering)
					FluentActions.Enumerating(() => query).Should().NotThrow();
				else
				{
					var result = query.ToList();

					var expected = Parent
						.OrderByDescending(p => p.ParentID)
						.ToList();

					AreSame(expected, result);
				}
			}
		}

		[Test]
		public void WithLimitedOrderBy([CteContextSource] string context)
		{
			using (var db = GetDataContext(context))
			{
				var query = db.Parent
					.OrderByDescending(p => p.ParentID)
					.Take(3)
					.AsCte();

				var result = query.ToList();

				var expected = Parent
					.OrderByDescending(p => p.ParentID)
					.Take(3)
					.ToList();

				AreSame(expected, result);
			}
		}

		static IQueryable<TSource> RemoveCte<TSource>(IQueryable<TSource> source)
		{
			var newExpr = source.Expression.Transform<object?>(null, static (_, e) =>
			{
				if (e is MethodCallExpression methodCall && methodCall.Method.Name == "AsCte")
					return methodCall.Arguments[0];
				return e;
			});

			return source.Provider.CreateQuery<TSource>(newExpr);
		}

		[Test]
		public void ProductAndCategoryNamesOverTenDollars([NorthwindDataContext] string context)
		{
			using (var db = new NorthwindDB(context))
			{
				var cteQuery =
					from p in db.Product
					where p.UnitPrice!.Value > 10
					select new
					{
						p.ProductName,
						p.Category!.CategoryName,
						p.UnitPrice
					};

				var result =
					from p in cteQuery.AsCte("ProductAndCategoryNamesOverTenDollars")
					orderby p.CategoryName, p.UnitPrice, p.ProductName
					select p;

				var expected =
					from p in cteQuery
					orderby p.CategoryName, p.UnitPrice, p.ProductName
					select p;

				var expectedStr = expected.ToString();
				var resultdStr  = result.ToString();

				AreEqual(expected, result);
			}
		}

		[Test]
		public void ProductAndCategoryNamesOverTenDollars2([NorthwindDataContext] string context)
		{
			using (var db = new NorthwindDB(context))
			{
				var cteQuery =
					from p in db.Product
					where p.UnitPrice!.Value > 10
					select new
					{
						p.ProductName,
						p.Category!.CategoryName,
						p.UnitPrice
					};

				var result =
					from p in cteQuery.AsCte("ProductAndCategoryNamesOverTenDollars")
					orderby p.CategoryName, p.UnitPrice, p.ProductName
					select new
					{
						p.ProductName,
						p.CategoryName,
						p.UnitPrice
					};

				var expected =
					from p in cteQuery
					orderby p.CategoryName, p.UnitPrice, p.ProductName
					select new
					{
						p.ProductName,
						p.CategoryName,
						p.UnitPrice
					};

				var expectedStr = expected.ToString();
				var resultdStr  = result.ToString();

				AreEqual(expected, result);
			}
		}

		[Test]
		public void ProductsOverTenDollars([NorthwindDataContext] string context)
		{
			using (var db = new NorthwindDB(context))
			{
				var categoryAndNumberOfProducts =
					from c in db.Category
					select new
					{
						c.CategoryID,
						c.CategoryName,
						NumberOfProducts = db.Product.Where(p => p.CategoryID == c.CategoryID).Count()
					};

				var productsOverTenDollars =
					from p in db.Product
					where p.UnitPrice!.Value > 10
					select p;

				var result =
					from p in productsOverTenDollars.AsCte("ProductsOverTenDollars")
					from c in categoryAndNumberOfProducts.AsCte("CategoryAndNumberOfProducts").InnerJoin(c => c.CategoryID == p.CategoryID)
					orderby p.ProductName
					select new
					{
						c.CategoryName,
						c.NumberOfProducts,
						p.ProductName,
						p.UnitPrice
					};

				var expected =
					from p in productsOverTenDollars
					from c in categoryAndNumberOfProducts.InnerJoin(c => c.CategoryID == p.CategoryID)
					orderby p.ProductName
					select new
					{
						c.CategoryName,
						c.NumberOfProducts,
						p.ProductName,
						p.UnitPrice
					};

				var expectedStr = expected.ToString();
				var resultdStr  = result.ToString();

				AreEqual(expected, result);
			}
		}


		[Test]
		public void EmployeeSubordinatesReport([NorthwindDataContext] string context)
		{
			using (var db = new NorthwindDB(context))
			{
				var employeeSubordinatesReport  =
					from e in db.Employee
					select new
					{
						e.EmployeeID,
						e.LastName,
						e.FirstName,
						NumberOfSubordinates = db.Employee.Where(e2 => e2.ReportsTo == e.ReportsTo && e2.ReportsTo != null).Count(),
						e.ReportsTo
					};

				var employeeSubordinatesReportCte = employeeSubordinatesReport.AsCte("EmployeeSubordinatesReport");

				var actualQuery =
					from employee in employeeSubordinatesReportCte
					from manager in employeeSubordinatesReportCte.LeftJoin(manager => employee.ReportsTo == manager.EmployeeID)
					select new
					{
						employee.LastName,
						employee.FirstName,
						employee.NumberOfSubordinates,
						ManagerLastName = manager.LastName,
						ManagerFirstName = manager.FirstName,
						ManagerNumberOfSubordinates = manager.NumberOfSubordinates
					};

				var expectedQuery =
					from employee in employeeSubordinatesReport
					from manager in employeeSubordinatesReport.LeftJoin(manager => employee.ReportsTo == manager.EmployeeID)
					select new
					{
						employee.LastName,
						employee.FirstName,
						employee.NumberOfSubordinates,
						ManagerLastName = manager.LastName,
						ManagerFirstName = manager.FirstName,
						ManagerNumberOfSubordinates = manager.NumberOfSubordinates
					};

				var actual   = actualQuery.ToArray();
				var expected = expectedQuery.ToArray();

				AreEqual(expected, actual);
			}
		}

		sealed class EmployeeHierarchyCTE
		{
			public int EmployeeID;
			public string LastName  = null!;
			public string FirstName = null!;
			public int? ReportsTo;
			public int HierarchyLevel;
		}

		[Test]
		public void EmployeeHierarchy([NorthwindDataContext(true)] string context)
		{
			using (var db = new NorthwindDB(context))
			{
				// just create another CTE
				var employeeCte = db.Employee.Where(e => e.EmployeeID > 0).AsCte();

				var employeeHierarchyCte = db.GetCte<EmployeeHierarchyCTE>(employeeHierarchy =>
				{
					return
						(
							from e in employeeCte
							where e.ReportsTo == null
							select new EmployeeHierarchyCTE
							{
								EmployeeID = e.EmployeeID,
								LastName = e.LastName,
								FirstName = e.FirstName,
								ReportsTo = e.ReportsTo,
								HierarchyLevel = 1
							}
						)
						.Concat
						(
							from e in employeeCte
							from eh in employeeHierarchy.InnerJoin(eh => e.ReportsTo == eh.EmployeeID)
							select new EmployeeHierarchyCTE
							{
								EmployeeID = e.EmployeeID,
								LastName = e.LastName,
								FirstName = e.FirstName,
								ReportsTo = e.ReportsTo,
								HierarchyLevel = eh.HierarchyLevel + 1
							}
						);
				});

				var result =
					from eh in employeeHierarchyCte
					orderby eh.HierarchyLevel, eh.LastName, eh.FirstName
					select eh;

				var resultdStr  = result.ToString();

				var data = result.ToArray();
			}
		}

		[Test]
		public void Test4([CteContextSource] string context)
		{
			using (var db = GetDataContext(context))
			{
				var cte1 = db.GetTable<Child>().Where(c => c.ParentID > 1).AsCte("CTE1_");
				var result = from p in cte1
					from c4 in db.Child.Where(c4 => c4.ParentID % 2 == 0).AsCte("LAST").InnerJoin(c4 => c4.ParentID == p.ParentID)
					select c4;

				var _cte1 = db.GetTable<Child>().Where(c => c.ParentID > 1);
				var expected = from p in _cte1
					from c4 in db.Child.Where(c4 => c4.ParentID % 2 == 0).InnerJoin(c4 => c4.ParentID == p.ParentID)
					select c4;

				var expectedStr = expected.ToString();
				var resultdStr  = result.ToString();

				AreEqual(expected, result);
			}
		}

		[Test]
		public void Test5([CteContextSource] string context)
		{
			using (var db = GetDataContext(context))
			{
				var cte1 = db.GetTable<Child>()
					.Where(c => c.ParentID > 1)
					.Select(child => new
					{
						child.ParentID,
						child.ChildID
					}).Distinct()
					.AsCte();
				var query = from p in db.Parent
					join c in cte1 on p.ParentID equals c.ParentID
					join c2 in cte1 on p.ParentID equals c2.ParentID
					select p;

				var cte1_ = db.GetTable<Child>().Where(c => c.ParentID > 1).Select(child => new
				{
					child.ParentID,
					child.ChildID
				}).Distinct();

				var expected =
					from p in db.Parent
					join c in cte1_ on p.ParentID equals c.ParentID
					join c2 in cte1_ on p.ParentID equals c2.ParentID
					select p;

				Assert.That(query.Count(), Is.EqualTo(expected.Count()));
			}
		}

		[Test]
		public void TestCustomCount([CteContextSource] string context)
		{
			using (var db = GetDataContext(context))
			{
				var cte1 = db.GetTable<Child>()
					.Where(c => c.ParentID > 1)
					.Select(child => new
					{
						child.ParentID,
						child.ChildID
					}).Distinct()
					.AsCte();

				var query = from c in cte1
					select new
					{
						Count = Sql.Ext.Count().ToValue()
					};


				var expected = Child
					.Where(c => c.ParentID > 1)
					.Select(child => new
					{
						child.ParentID,
						child.ChildID
					}).Distinct().Count();


				var actual = query.AsEnumerable().Select(c => c.Count).First();

				Assert.That(actual, Is.EqualTo(expected));
			}
		}

		private sealed class CteDMLTests
		{
			private bool Equals(CteDMLTests other)
			{
				return ChildID == other.ChildID && ParentID == other.ParentID;
			}

			public override bool Equals(object? obj)
			{
				if (ReferenceEquals(null, obj)) return false;
				if (ReferenceEquals(this, obj)) return true;
				if (obj.GetType() != GetType()) return false;
				return Equals((CteDMLTests)obj);
			}

			public override int GetHashCode()
			{
				unchecked
				{
					return (ChildID * 397) ^ ParentID;
				}
			}

			public int ChildID  { get; set; }
			public int ParentID { get; set; }
		}

		[Test]
		public void TestNoColumns([CteContextSource(true, ProviderName.DB2)] string context)
		{
			using (var db = GetDataContext(context))
			//using (var testTable = db.CreateLocalTable<CteDMLTests>("CteChild"))
			{
				var expected = db.GetTable<Child>().Count();

				var cte1 = db.GetTable<Child>().AsCte("CTE1_");
				var cnt1 = cte1.Count();

				Assert.That(cnt1, Is.EqualTo(expected));

				var query = db.GetTable<Child>().Select(c => new { C = new { c.ChildID }});
				var cte2 = query.AsCte("CTE1_");
				var cnt2 = cte2.Count();

				Assert.That(cnt2, Is.EqualTo(expected));

				var any  = cte2.Any();

				Assert.That(any, Is.True);
			}
		}

		[Test]
		public void TestCondition([CteContextSource(true)] string context)
		{
			using (var db = GetDataContext(context))
			{
				int? var3 = 1;
				var cte = db.GetTable<Child>().AsCte();

				var query = cte.Where(t => t.ChildID == var3 || var3 == null);
				var str = query.ToString()!;

				TestContext.Out.WriteLine(str);

				Assert.That(str.Contains("WITH"), Is.EqualTo(true));
			}
		}

		[ActiveIssue(3015, Configurations = [TestProvName.AllSapHana, TestProvName.AllInformix])]
		[Test]
		public void TestInsert([CteContextSource(true, ProviderName.DB2)] string context)
		{
			using (var db = GetDataContext(context))
			using (var testTable = db.CreateLocalTable<CteDMLTests>("CteChild"))
			{
				var cte1 = db.GetTable<Child>().Where(c => c.ParentID > 1).AsCte("CTE1_");
				var toInsert = from p in cte1
					from c4 in db.Child.Where(c4 => c4.ParentID % 2 == 0).AsCte("LAST").InnerJoin(c4 => c4.ParentID == p.ParentID)
					select new CteDMLTests
					{
						ChildID = c4.ChildID,
						ParentID = c4.ParentID
					};

				var affected = toInsert.Insert(testTable, c => c);

				var _cte1 = db.GetTable<Child>().Where(c => c.ParentID > 1);
				var expected = from p in _cte1
					from c4 in db.Child.Where(c4 => c4.ParentID % 2 == 0).InnerJoin(c4 => c4.ParentID == p.ParentID)
					select new CteDMLTests
					{
						ChildID = c4.ChildID,
						ParentID = c4.ParentID
					};

				var result = testTable.OrderBy(c => c.ChildID).ThenBy(c => c.ParentID);
				expected   = expected. OrderBy(c => c.ChildID).ThenBy(c => c.ParentID);

				AreEqual(expected, result);
			}
		}

		// MariaDB support expected in v10.6 : https://jira.mariadb.org/browse/MDEV-18511
		[ActiveIssue(3015, Configurations = [TestProvName.AllSapHana, TestProvName.AllInformix])]
		[Test]
		public void TestDelete([CteContextSource(TestProvName.AllFirebird, ProviderName.DB2, TestProvName.AllMariaDB, TestProvName.AllClickHouse)] string context)
		{
			using (var db  = GetDataContext(context))
			using (var tmp = db.CreateLocalTable("CteChild",
				Enumerable.Range(0, 10).Select(i => new CteDMLTests { ParentID = i, ChildID = 1000 + i })))
			{
				var cte = tmp.Where(c => c.ParentID % 2 == 0).AsCte();

				var toDelete =
					from c in tmp
					from ct in cte.InnerJoin(ct => ct.ParentID == c.ParentID)
					select c;

				var recordsAffected = toDelete.Delete();
				Assert.That(recordsAffected, Is.EqualTo(5));
			}
		}

		// MariaDB support expected in v10.6 : https://jira.mariadb.org/browse/MDEV-18511
		[ActiveIssue(3015, Configurations = [TestProvName.AllOracle, TestProvName.AllSapHana, TestProvName.AllInformix], Details = "Oracle needs special syntax for CTE + UPDATE")]
		[Test]
		public void TestUpdate(
			[CteContextSource(TestProvName.AllFirebird, ProviderName.DB2, TestProvName.AllClickHouse, TestProvName.AllOracle, TestProvName.AllMariaDB)]
			string context)
		{
			using (var db = GetDataContext(context))
			using (var testTable = db.CreateLocalTable("CteChild",
				Enumerable.Range(0, 10).Select(i => new CteDMLTests { ParentID = i, ChildID = 1000 + i })))
			{
				var cte = testTable.Where(c => c.ParentID % 2 == 0).AsCte();
				var toUpdate =
					from c in testTable
					from ct in cte.InnerJoin(ct => ct.ParentID == c.ParentID)
					select c;

				toUpdate.Update(prev => new CteDMLTests {ParentID = prev.ChildID});

				var expected = testTable.Where(c => c.ParentID % 2 == 0)
					.Select(c => new CteDMLTests { ParentID = c.ChildID, ChildID = c.ChildID });

				var result = testTable.Where(c => c.ParentID % 2 == 0);

				AreEqual(expected, result);
			}
		}

		sealed class RecursiveCTE
		{
			public int? ParentID     { get; set; }
			public int? ChildID      { get; set; }
			public int? GrandChildID { get; set; }
		}

		[Test]
<<<<<<< HEAD
		public void RecursiveTest([CteContextSource(true, ProviderName.DB2)] string context)
=======
		public void RecursiveTest([CteContextSource(true, ProviderName.DB2, TestProvName.AllClickHouse, TestProvName.AllInformix, TestProvName.AllSapHana)] string context)
>>>>>>> 79dcfe43
		{
			using (var db = GetDataContext(context))
			{
				var cteRecursive = db.GetCte<RecursiveCTE>(cte =>
						(
							from gc1 in db.GrandChild
							select new RecursiveCTE
							{
								ChildID      = gc1.ChildID,
								ParentID     = gc1.GrandChildID,
								GrandChildID = gc1.GrandChildID,
							}
						)
						.Concat
						(
							from gc in db.GrandChild
							from p in db.Parent.InnerJoin(p => p.ParentID == gc.ParentID)
							from ct in cte.InnerJoin(ct => Sql.AsNotNull(ct.ChildID) == gc.ChildID)
							where ct.GrandChildID <= 10
							select new RecursiveCTE
							{
								ChildID      = ct.ChildID,
								ParentID     = ct.ParentID,
								GrandChildID = ct.ChildID + 1
							}
						)
					, "MY_CTE");

				var str = cteRecursive.ToString();
				var result = cteRecursive.ToArray();
			}
		}

		public class HierarchyTree
		{
			public int Id { get; set; }
			public int? ParentId { get; set; }
		}

		HierarchyTree[] GeHirarchyData()
		{
			return new[]
			{
				new HierarchyTree { Id = 1, ParentId = null },
				new HierarchyTree { Id = 2, ParentId = null },

				// level 1

				new HierarchyTree { Id = 10, ParentId = 1 },
				new HierarchyTree { Id = 11, ParentId = 1 },

				new HierarchyTree { Id = 20, ParentId = 2 },
				new HierarchyTree { Id = 22, ParentId = 2 },

				// level 2

				new HierarchyTree { Id = 100, ParentId = 10 },
				new HierarchyTree { Id = 101, ParentId = 10 },
				new HierarchyTree { Id = 102, ParentId = 10 },

				new HierarchyTree { Id = 110, ParentId = 11 },
				new HierarchyTree { Id = 111, ParentId = 11 },
				new HierarchyTree { Id = 112, ParentId = 11 },

				new HierarchyTree { Id = 200, ParentId = 20 },
				new HierarchyTree { Id = 201, ParentId = 20 },
				new HierarchyTree { Id = 202, ParentId = 20 },

				new HierarchyTree { Id = 210, ParentId = 21 },
				new HierarchyTree { Id = 211, ParentId = 21 },
				new HierarchyTree { Id = 212, ParentId = 21 },
			};
		}

		sealed class HierarchyData
		{
			public int Id { get; set; }
			public int Level { get; set; }
		}

		IQueryable<HierarchyData> GetHierarchyDown(IQueryable<HierarchyTree> tree, IDataContext db)
		{
			var subCte1 = tree.Where(t => t.ParentId == null).AsCte();
			var subCte2 = tree.AsCte();

			var cte = db.GetCte<HierarchyData>(hierarchyDown =>
				{
					return subCte1.Select(t => new HierarchyData
						{
							Id = t.Id,
							Level = 0
						})
						.Concat(
							from h in hierarchyDown
							from t in subCte2.InnerJoin(t => t.ParentId == h.Id)
							select new HierarchyData
							{
								Id = t.Id,
								Level = h.Level + 1
							}
						);
				}
			);

			return cte;
		}

		IEnumerable<HierarchyData> EnumerateDown(HierarchyTree[] items, int currentLevel, int? currentParent)
		{
			foreach (var i in items.Where(i => i.ParentId == currentParent))
			{
				yield return new HierarchyData { Id = i.Id, Level = currentLevel };

				foreach (var c in EnumerateDown(items, currentLevel + 1, i.Id))
				{
					yield return c;
				}
			}
		}

		[ActiveIssue(3015, Configuration = TestProvName.AllSapHana)]
		[Test]
		public void RecursiveTest2([CteContextSource(true, ProviderName.DB2)] string context)
		{
			var hierarchyData = GeHirarchyData();

			using (var db = GetDataContext(context))
			using (var tree = db.CreateLocalTable(hierarchyData))
			{
				var hierarchy = GetHierarchyDown(tree, db);

				var result = hierarchy.OrderBy(h => h.Id);
				var expected = EnumerateDown(hierarchyData, 0, null).OrderBy(h => h.Id);

				AreEqualWithComparer(expected, result);
			}
		}

		[ActiveIssue(3015, Configuration = TestProvName.AllSapHana)]
		[Test]
		public void TestDoubleRecursion([CteContextSource(true, ProviderName.DB2)] string context)
		{
			var hierarchyData = GeHirarchyData();

			using (var db = GetDataContext(context))
			using (var tree = db.CreateLocalTable(hierarchyData))
			{
				var hierarchy1 = GetHierarchyDown(tree, db);
				var hierarchy2 = GetHierarchyDown(tree, db);

				var query = from h1 in hierarchy1
					from h2 in hierarchy2.InnerJoin(h2 => h2.Id == h1.Id)
					select new
					{
						h1.Id,
						LevelSum = h2.Level + h1.Level
					};

				var count = query.Count();

				Assert.That(count, Is.GreaterThan(0));
			}
		}

		[ActiveIssue(3015, Configuration = TestProvName.AllSapHana)]
		[Test]
		public void RecursiveCount([CteContextSource(true, ProviderName.DB2)] string context)
		{
			var hierarchyData = GeHirarchyData();

			using (var db = GetDataContext(context))
			using (var tree = db.CreateLocalTable(hierarchyData))
			{
				var hierarchy = GetHierarchyDown(tree, db);
				var expected = EnumerateDown(hierarchyData, 0, null);

				Assert.That(hierarchy.Count(), Is.EqualTo(expected.Count()));
			}
		}

		[ActiveIssue(3015, Configurations = [TestProvName.AllSapHana, TestProvName.AllInformix])]
		[Test]
		public void RecursiveInsertInto([CteContextSource(true, ProviderName.DB2)] string context)
		{
			var hierarchyData = GeHirarchyData();

			using (var db          = GetDataContext(context))
			using (var tree        = db.CreateLocalTable(hierarchyData))
			using (var resultTable = db.CreateLocalTable<HierarchyData>())
			{
				var hierarchy = GetHierarchyDown(tree, db);
				hierarchy.Insert(resultTable, r => r);

				var result = resultTable.OrderBy(h => h.Id);
				var expected = EnumerateDown(hierarchyData, 0, null).OrderBy(h => h.Id);

				AreEqualWithComparer(expected, result);
			}
		}

		[Test]
		public void RecursiveDeepNesting([CteContextSource(true, ProviderName.DB2)] string context)
		{
			using (var db   = GetDataContext(context))
			using (var tree = db.CreateLocalTable<HierarchyTree>())
			{
				var hierarchy = GetHierarchyDown(tree, db);

				var query = from q in hierarchy
					from data1 in tree.InnerJoin(data1 => data1.Id == q.Id)
					from data2 in tree.InnerJoin(data2 => data2.Id == q.Id)
					from data3 in tree.InnerJoin(data3 => data3.Id == q.Id)
					from data4 in tree.InnerJoin(data4 => data4.Id == q.Id)
					select new
					{
						q.Id,
						q.Level
					};

				Assert.DoesNotThrow(() => TestContext.Out.WriteLine(query.ToString()));
			}
		}

		private sealed class TestWrapper
		{
			public Child? Child { get; set; }

			private bool Equals(TestWrapper other)
			{
				return Equals(Child, other.Child);
			}

			public override bool Equals(object? obj)
			{
				if (ReferenceEquals(null, obj)) return false;
				if (ReferenceEquals(this, obj)) return true;
				if (obj.GetType() != GetType()) return false;
				var result = Equals((TestWrapper)obj);
				return result;
			}

			public override int GetHashCode()
			{
				return (Child != null ? Child.GetHashCode() : 0);
			}
		}

		private sealed class TestWrapper2
		{
			public Child?  Child   { get; set; }
			public Parent? Parent { get; set; }

			private bool Equals(TestWrapper2 other)
			{
				return Equals(Child, other.Child) && Equals(Parent, other.Parent);
			}

			public override bool Equals(object? obj)
			{
				if (ReferenceEquals(null, obj)) return false;
				if (ReferenceEquals(this, obj)) return true;
				if (obj.GetType() != GetType()) return false;
				return Equals((TestWrapper2)obj);
			}

			public override int GetHashCode()
			{
				unchecked
				{
					return ((Child != null ? Child.GetHashCode() : 0) * 397) ^ (Parent != null ? Parent.GetHashCode() : 0);
				}
			}
		}

		[Test]
		public void TestWithWrapper([CteContextSource] string context)
		{
			using (var db = GetDataContext(context))
			{
				var cteQuery = db.GetTable<Child>()
					.Select(child => new TestWrapper()
					{
						Child = child
					});

				var cte1 = cteQuery.AsCte();

				var query = from p in db.Parent
					join c in cte1 on p.ParentID equals c.Child!.ParentID
					select new {p, c};

				var result = query.ToArray();

				var expected =
					from p in db.Parent
					join c in cteQuery on p.ParentID equals c.Child!.ParentID
					select new {p, c};

				Assert.That(result.OrderBy(_ => _.p.ParentID).ThenBy(_ => _.c.Child?.ChildID), Is.EqualTo(expected.ToList().OrderBy(_ => _.p.ParentID).ThenBy(_ => _.c.Child?.ChildID)));
			}
		}

		[Test]
		public void TestWithWrapperUnion([CteContextSource] string context)
		{
			using (var db = GetDataContext(context))
			{
				var cte1 = db.GetTable<Child>()
					.Select(child => new TestWrapper2()
					{
						Child = child,
						Parent = child.Parent
					})
					.AsCte();

				var simpleQuery = db.Child.Select(child => new TestWrapper2
				{
					Parent = child.Parent,
					Child = child
				});

				var query1 = simpleQuery.Union(cte1);
				var query2 = cte1.Union(simpleQuery);

				var cte1_ = Child
					.Select(child => new TestWrapper2()
					{
						Child = child,
						Parent = child.Parent
					});

				var simpleQuery_ = Child.Select(child => new TestWrapper2
				{
					Parent = child.Parent,
					Child = child
				});

				var query1_ = simpleQuery_.Union(cte1_);
				var query2_ = cte1_.Union(simpleQuery_);


				AreEqual(query1_, query1);
				AreEqual(query2_, query2);
			}
		}

		[Test]
		public void TestEmbedded([CteContextSource] string context)
		{
			using (var db = GetDataContext(context))
			{
				var cte1 = db.GetTable<Child>().Select(c => c.ChildID).AsCte("CTE_1");
				var cte2 = cte1.Distinct().AsCte("CTE_2");
				var cte3 = cte2.Distinct().AsCte("CTE_3");
				var cte4 = cte3.Distinct().AsCte("CTE_3");

				var qCte = db.Child.Where(w => w.ChildID.NotIn(cte4)).ToList();
			}
		}

		[Test]
		public void TestCteOptimization([IncludeDataSources(TestProvName.AllSQLite)] string context)
		{
			using (var db = GetDataContext(context))
			{
				var children = db.Child.Where(c => c.ChildID > 1).AsCte().HasUniqueKey(ct => ct.ChildID);

				var query =
					from c in db.Child
					from ct in children.LeftJoin(ct => c.ChildID == ct.ChildID)
					select c;

				var sql = query.ToString();
				TestContext.Out.WriteLine(sql);

				Assert.That(sql, Is.Not.Contains("WITH"));
			}
		}

		[ActiveIssue(3015, Configuration = TestProvName.AllSapHana)]
		[Test]
		public void TestRecursiveScalar([CteContextSource] string context)
		{
			using (var db = GetDataContext(context))
			{
				var cteRecursive = db.GetCte<int>(cte =>
						(
							from c in db.Child.Take(1)
							select c.ChildID
						)
						.Concat
						(
							from c in db.Child
							from ct in cte.InnerJoin(ct => ct == c.ChildID + 1)
							select c.ChildID + 1
						)
					, "MY_CTE");

				var result = cteRecursive.ToArray();
			}
		}

		sealed class OrgGroupDepthWrapper
		{
			public OrgGroup? OrgGroup { get; set; }
			public int Depth { get; set; }
		}

		sealed class OrgGroup
		{
			[PrimaryKey]
			public int Id { get; set; }
			public int ParentId { get; set; }
			public string? GroupName { get; set; }
		}

		[Test]
		public void TestRecursiveObjects([IncludeDataSources(TestProvName.AllPostgreSQL, TestProvName.AllSQLite, TestProvName.AllMySqlWithCTE)] string context)
		{
			using (var db = GetDataContext(context))
			using (db.CreateLocalTable<OrgGroup>())
			{
				var queryable = db.GetTable<OrgGroup>();
				var cte = db.GetCte<OrgGroupDepthWrapper>(previous =>
				    {
				        var parentQuery = from parent in queryable
				            select new OrgGroupDepthWrapper
				            {
				                OrgGroup = parent,
				                Depth = 0
				            };

				        var childQuery = from child in queryable
				            from parent in previous.InnerJoin(parent => parent.OrgGroup!.Id == child.ParentId)
				            orderby parent.Depth + 1, child.GroupName
				            select new OrgGroupDepthWrapper
				            {
				                OrgGroup = child,
				                Depth = parent.Depth + 1
				            };

				        return parentQuery.Union(childQuery);
				    })
				    .Select(wrapper => wrapper.OrgGroup);

				var result = cte.ToList();

			}
		}


		class NestingA
		{
			public string? Property1 { get; set; }
		}

		class NestingB : NestingA
		{
			public string? Property2 { get; set; }
		}

		sealed class NestingC : NestingB
		{
			public string? Property3 { get; set; }
		}

		[Test]
		public void TestNesting([CteContextSource] string context)
		{
			using (var db = GetDataContext(context))
			using (db.CreateLocalTable<NestingA>())
			using (db.CreateLocalTable<NestingB>())
			using (db.CreateLocalTable<NestingC>())
			{
				var cte1 = db.GetTable<NestingC>().Select(a => new NestingB { Property1 = a.Property2 }).AsCte();
				var cte2 =
					from c1 in cte1
					from t in db.GetTable<NestingC>()
					select new NestingB
					{
						Property1 = c1.Property1,
						Property2 = t.Property2
					};
				var cte3 =
					from c2 in cte2
					from t in db.GetTable<NestingC>()
					select new NestingC
					{
						Property1 = c2.Property1,
						Property2 = t.Property2,
						Property3 = t.Property3
					};

				var sql = cte3.ToArray();
			}
		}

		#region Issue 2029
		[Test]
		public void Issue2029Test([CteContextSource(TestProvName.AllClickHouse)] string context)
		{
			using (new GenerateFinalAliases(true))
			using (var db = GetDataContext(context))
			using (db.CreateLocalTable<NcCode>())
			using (db.CreateLocalTable<NcGroupMember>())
			{
				var wipCte = new WipCte(db);

				var ncCodeBo = "NCCodeBO:8110,SETUP_OSCILLOSCO";

				var result = from item in wipCte.AllowedNcCode() where item.NcCodeBo == ncCodeBo select item;
				var sql = ((IExpressionQuery)result).SqlText;

				Assert.That(sql.Replace("\"", "").Replace("`", "").Replace("[", "").Replace("]", "").ToLowerInvariant(), Does.Contain("WITH AllowedNcCode (NcCodeBo, NcCode, NcCodeDescription)".ToLowerInvariant()));
			}
		}

		internal sealed class WipCte
		{
			private readonly IDataContext db;

			internal WipCte(IDataContext db)
			{
				this.db = db;
			}

			internal IQueryable<AllowedNcCodeOutput> AllowedNcCode()
			{
				return (from ncCode in db.GetTable<NcCode>()
						join ncGroupMember in db.GetTable<NcGroupMember>()
						on ncCode.Handle equals ncGroupMember.NcCodeOrGroupGbo
						where
							ncGroupMember.NcGroupBo == "NCGroupBO:" + ncCode.Site + ",CATAN_AUTO" ||
							ncGroupMember.NcGroupBo == "NCGroupBO:" + ncCode.Site + ",CATAN_MAN" ||
							ncGroupMember.NcGroupBo == "NCGroupBO:" + ncCode.Site + ",CATAN_ALL"
						select new AllowedNcCodeOutput { NcCodeBo = ncCode.Handle, NcCode = ncCode.NcCodeColumn, NcCodeDescription = ncCode.Description }).Distinct().AsCte(nameof(AllowedNcCode));
			}

			internal sealed class AllowedNcCodeOutput
			{
				internal string? NcCodeBo          { get; set; }
				internal string? NcCode            { get; set; }
				internal string? NcCodeDescription { get; set; }
			}
		}

		[Table(Name = "NC_CODE")]
		public partial class NcCode
		{
			[Column("HANDLE"), NotNull             ] public string    Handle           { get; set; } = null!; // NVARCHAR2(1236)
			[Column("CHANGE_STAMP"), Nullable      ] public decimal?  ChangeStamp      { get; set; } // NUMBER (38,0)
			[Column("SITE", Length = 18),          ] public string?   Site             { get; set; } // NVARCHAR2(18)
			[Column("NC_CODE", Length = 48),       ] public string?   NcCodeColumn     { get; set; } // NVARCHAR2(48)
			[Column("DESCRIPTION", Length = 120)   ] public string?   Description      { get; set; } // NVARCHAR2(120)
			[Column("STATUS_BO")                   ] public string?   StatusBo         { get; set; } // NVARCHAR2(1236)
			[Column("CREATED_DATE_TIME"), Nullable ] public DateTime? CreatedDateTime  { get; set; } // DATE
			[Column("MODIFIED_DATE_TIME"), Nullable] public DateTime? ModifiedDateTime { get; set; } // DATE
			[Column("NC_CATEGORY"), Nullable       ] public string?   NcCategory       { get; set; } // NVARCHAR2(60)
			[Column("DPMO_CATEGORY_BO"), Nullable  ] public string?   DpmoCategoryBo   { get; set; } // NVARCHAR2(1236)
		}
		[Table(Name = "NC_GROUP_MEMBER")]
		public partial class NcGroupMember
		{
			[Column("HANDLE"), NotNull               ] public string   Handle           { get; set; } = null!; // NVARCHAR2(1236)
			[Column("NC_GROUP_BO"), Nullable         ] public string?  NcGroupBo        { get; set; } // NVARCHAR2(1236)
			[Column("NC_CODE_OR_GROUP_GBO"), Nullable] public string?  NcCodeOrGroupGbo { get; set; } // NVARCHAR2(1236)
			[Column("SEQUENCE"), Nullable            ] public decimal? Sequence         { get; set; } // NUMBER (38,0)
		}
		#endregion

		private sealed class Issue3359Projection
		{
			public string FirstName { get; set; } = null!;
			public string LastName  { get; set; } = null!;
		}

		[Test(Description = "Test that we generate plain UNION without sub-queries (or query will be invalid)")]
		public void Issue3359_MultipleSets([CteContextSource(
<<<<<<< HEAD
=======
			TestProvName.AllClickHouse,
			TestProvName.AllInformix,
			TestProvName.AllSapHana,
>>>>>>> 79dcfe43
			TestProvName.AllOracle, // too many unions (ORA-32041: UNION ALL operation in recursive WITH clause must have only two branches)
			TestProvName.AllPostgreSQL, // too many joins? (42P19: recursive reference to query "cte" must not appear within its non-recursive term)
			ProviderName.DB2 // joins (SQL0345N  The fullselect of the recursive common table expression "cte" must be the UNION of two or more fullselects and cannot include column functions, GROUP BY clause, HAVING clause, ORDER BY clause, or an explicit join including an ON clause.)
			)] string context)
		{
			if (context.IsAnyOf(TestProvName.AllSQLite))
			{
				using var dc = (TestDataConnection)GetDataContext(context.StripRemote());
				if (TestUtils.GetSqliteVersion(dc) < new Version(3, 34))
				{
					// SQLite Error 1: 'circular reference: cte'.
					Assert.Inconclusive("SQLite version 3.34.0 or greater required");
				}
			}

			using var db = GetDataContext(context);

			var query = db.GetCte<Issue3359Projection>(cte =>
			{
				return db.Person.Select(p => new Issue3359Projection() { FirstName = p.FirstName, LastName = p.LastName })
				.Concat(
					from p in cte
					join d in db.Doctor on p.FirstName equals d.Taxonomy
					select new Issue3359Projection() { FirstName = p.FirstName, LastName = p.LastName }
					)
				.Concat(
					from p in cte
					join pat in db.Patient on p.FirstName equals pat.Diagnosis
					select new Issue3359Projection() { FirstName = p.FirstName, LastName = p.LastName }
					);
			});

			query.ToArray();

			if (db is TestDataConnection cn)
				cn.LastQuery!.Should().Contain("SELECT", Exactly.Times(4));
		}



		public record class  Issue3357RecordClass (int Id, string FirstName, string LastName);
		public class Issue3357RecordLike
		{
			public Issue3357RecordLike(int Id, string FirstName, string LastName)
			{
				this.Id        = Id;
				this.FirstName = FirstName;
				this.LastName  = LastName;
			}

			public int    Id        { get; }
			public string FirstName { get; }
			public string LastName  { get; }
		}

		[ActiveIssue(3015, Configuration = TestProvName.AllSapHana)]
		[Test(Description = "record type support")]
		public void Issue3357_RecordClass([CteContextSource] string context)
		{
			using var db = GetDataContext(context);

			var query = db.GetCte<Issue3357RecordClass>(cte =>
			{
				return db.Person.Select(p => new Issue3357RecordClass(p.ID, p.FirstName, p.LastName))
				.Concat(
					from p in cte
					join r in db.Person on p.FirstName equals r.LastName
					select new Issue3357RecordClass(r.ID, r.FirstName, r.LastName)
					);
			});

			AreEqual(
				Person.Select(p => new Issue3357RecordClass(p.ID, p.FirstName, p.LastName)),
				query.ToArray());
		}

		[ActiveIssue(3015, Configuration = TestProvName.AllSapHana)]
		[Test(Description = "record type support")]
		public void Issue3357_RecordLikeClass([CteContextSource] string context)
		{
			using var db = GetDataContext(context);

			var query = db.GetCte<Issue3357RecordLike>(cte =>
			{
				return db.Person.Select(p => new Issue3357RecordLike(p.ID, p.FirstName, p.LastName))
				.Concat(
					from p in cte
					join r in db.Person on p.FirstName equals r.LastName
					select new Issue3357RecordLike(r.ID, r.FirstName, r.LastName)
					);
			});

			AreEqualWithComparer(
				Person.Select(p => new Issue3357RecordLike(p.ID, p.FirstName, p.LastName)),
				query.ToArray());
		}

		[Table]
		private class Issue3360Table
		{
			[PrimaryKey] public int Id { get; set; }
			// by default we generate N-literal, which is not compatible with (var)char
			[Column(DataType = DataType.VarChar)] public string? Str { get; set; }
		}

		private class Issue3360Projection
		{
			public int     Id   { get; set; }
			public string? Str  { get; set; }
		}

		// SqlException : Types don't match between the anchor and the recursive part in column "Str" of recursive query "cte".
		[ActiveIssue]
		[Test(Description = "Test that we type literal/parameter in set query column properly")]
		public void Issue3360_TypeByOtherQuery([IncludeDataSources(true, TestProvName.AllSqlServer2008Plus)] string context)
		{
			using var db = GetDataContext(context);
			using var tb = db.CreateLocalTable<Issue3360Table>();

			var query = db.GetCte<Issue3360Projection>(cte =>
			{
				return tb.Select(p => new Issue3360Projection() { Id = p.Id, Str = p.Str })
				.Concat(
					from p in cte
					join r in tb on p.Id equals r.Id + 1
					select new Issue3360Projection() { Id = p.Id, Str = "Str" }
					);
			});

			query.ToArray();

			if (db is TestDataConnection dc)
			{
				dc.LastQuery!.Should().NotContain("N'");
				dc.LastQuery!.ToUpperInvariant().Should().Contain("AS VARCHAR(MAX))", Exactly.Twice());
			}
		}

		[ActiveIssue]
		[Test(Description = "Test that we don't need typing for non-sqlserver providers")]
		public void Issue3360_TypeByOtherQuery_DB2([IncludeDataSources(true, ProviderName.DB2)] string context)
		{
			using var db = GetDataContext(context);
			using var tb = db.CreateLocalTable<Issue3360Table>();

			var query = db.GetCte<Issue3360Projection>(cte =>
			{
				return tb.Select(p => new Issue3360Projection() { Id = p.Id, Str = p.Str })
				.Concat(
					from p in cte
					join r in tb on p.Id equals r.Id + 1
					select new Issue3360Projection() { Id = p.Id, Str = "Str" }
					);
			});

			query.ToArray();
		}

<<<<<<< HEAD
		[ActiveIssue(Configurations = [TestProvName.AllSqlServer])]
=======
		[ActiveIssue(3015, Configurations = [TestProvName.AllClickHouse, TestProvName.AllSqlServer, TestProvName.AllSapHana])]
>>>>>>> 79dcfe43
		[Test(Description = "Test that we don't need typing for non-sqlserver providers")]
		public void Issue3360_TypeByOtherQuery_AllProviders([CteContextSource(ProviderName.DB2)] string context)
		{
			using var db = GetDataContext(context);
			using var tb = db.CreateLocalTable<Issue3360Table>();

			var query = db.GetCte<Issue3360Projection>(cte =>
			{
				return tb.Select(p => new Issue3360Projection() { Id = p.Id, Str = p.Str })
				.Concat(
					from p in cte
					from r in tb
					where p.Id == r.Id + 1
					select new Issue3360Projection() { Id = p.Id, Str = "Str" }
					);
			});

			query.ToArray();
		}

		[Table]
		private class Issue3360WithEnum
		{
			[Column                                          ] public int     Id  { get; set; }
			[Column(DataType = DataType.VarChar, Length = 50)] public StrEnum Str { get; set; }
		}

		enum StrEnum
		{
			[MapValue("THIS_IS_ONE")]
			One = 1,
			[MapValue("THIS_IS_TWO")]
			Two
		}

		private class Issue3360WithEnumProjection
		{
			public int     Id  { get; set; }
			public StrEnum Str { get; set; }
		}

		[ActiveIssue]
		[Test(Description = "Test that we type literal/parameter in set query column properly")]
		public void Issue3360_TypeStringEnum([IncludeDataSources(true, TestProvName.AllSqlServer2008Plus)] string context)
		{
			using var db = GetDataContext(context);
			using var tb = db.CreateLocalTable<Issue3360WithEnum>();

			var query = db.GetCte<Issue3360WithEnumProjection>(cte =>
			{
				return tb.Select(p => new Issue3360WithEnumProjection() { Id = p.Id, Str = p.Str })
				.Concat(
					from p in cte
					join r in tb on p.Id equals r.Id + 1
					select new Issue3360WithEnumProjection() { Id = p.Id, Str = StrEnum.Two }
					);
			});

			query.ToArray();

			if (db is TestDataConnection dc)
			{
				dc.LastQuery!.Should().NotContain("N'");
				dc.LastQuery!.Should().Contain("'THIS_IS_TWO'");
				dc.LastQuery!.ToUpperInvariant().Should().Contain("AS VARCHAR(MAX))", Exactly.Twice());
			}
		}

<<<<<<< HEAD
		[ActiveIssue(Configurations = [TestProvName.AllPostgreSQL, TestProvName.AllSqlServer])]
=======
		[ActiveIssue(3015, Configurations = [TestProvName.AllClickHouse, TestProvName.AllPostgreSQL, TestProvName.AllSqlServer, TestProvName.AllSapHana])]
>>>>>>> 79dcfe43
		[Test(Description = "Test that we don't need typing for non-sqlserver providers")]
		public void Issue3360_TypeStringEnum_AllProviders([CteContextSource(ProviderName.DB2)] string context)
		{
			using var db = GetDataContext(context);
			using var tb = db.CreateLocalTable<Issue3360WithEnum>();

			var query = db.GetCte<Issue3360WithEnumProjection>(cte =>
			{
				return tb.Select(p => new Issue3360WithEnumProjection() { Id = p.Id, Str = p.Str })
				.Concat(
					from p in cte
					join r in tb on p.Id equals r.Id + 1
					select new Issue3360WithEnumProjection() { Id = p.Id, Str = StrEnum.Two }
					);
			});

			query.ToArray();
		}

		[Test(Description = "Test that we don't need typing for non-sqlserver providers")]
		public void Issue3360_TypeStringEnum_DB2([IncludeDataSources(true, ProviderName.DB2)] string context)
		{
			using var db = GetDataContext(context);
			using var tb = db.CreateLocalTable<Issue3360WithEnum>();

			var query = db.GetCte<Issue3360WithEnumProjection>(cte =>
			{
				return tb.Select(p => new Issue3360WithEnumProjection() { Id = p.Id, Str = p.Str })
				.Concat(
					from p in cte
					from r in tb
					where p.Id == r.Id + 1
					select new Issue3360WithEnumProjection() { Id = p.Id, Str = StrEnum.Two }
					);
			});

			query.ToArray();
		}

		[ActiveIssue]
		[Test(Description = "Test that we type literal/parameter in set query column properly")]
		public void Issue3360_TypeByProjectionProperty([IncludeDataSources(true, TestProvName.AllSqlServer2008Plus)] string context)
		{
			using var db = GetDataContext(context);
			using var tb = db.CreateLocalTable<Issue3360Table>();

			var query = db.GetCte<Issue3360Table>(cte =>
			{
				return tb.Select(p => new Issue3360Table() { Id = p.Id, Str = "Str1" })
				.Concat(
					from p in cte
					join r in tb on p.Id equals r.Id + 1
					select new Issue3360Table() { Id = p.Id, Str = "Str2" }
					);
			});

			query.ToArray();
			if (db is TestDataConnection dc)
			{
				dc.LastQuery!.Should().NotContain("N'");
				dc.LastQuery!.ToUpperInvariant().Should().Contain("AS VARCHAR(MAX))", Exactly.Twice());
			}
		}

<<<<<<< HEAD
=======
		[ActiveIssue(3015, Configurations = [TestProvName.AllClickHouse, TestProvName.AllSapHana])]
>>>>>>> 79dcfe43
		[Test(Description = "Test that we don't need typing for non-sqlserver providers")]
		public void Issue3360_TypeByProjectionProperty_AllProviders([CteContextSource(ProviderName.DB2)] string context)
		{
			using var db = GetDataContext(context);
			using var tb = db.CreateLocalTable<Issue3360Table>();

			var query = db.GetCte<Issue3360Table>(cte =>
			{
				return tb.Select(p => new Issue3360Table() { Id = p.Id, Str = "Str1" })
				.Concat(
					from p in cte
					join r in tb on p.Id equals r.Id + 1
					select new Issue3360Table() { Id = p.Id, Str = "Str2" }
					);
			});

			query.ToArray();
		}

		[ActiveIssue]
		[Test(Description = "Test that we don't need typing for non-sqlserver providers")]
		public void Issue3360_TypeByProjectionProperty_DB2([IncludeDataSources(true, ProviderName.DB2)] string context)
		{
			using var db = GetDataContext(context);
			using var tb = db.CreateLocalTable<Issue3360Table>();

			var query = db.GetCte<Issue3360Table>(cte =>
			{
				return tb.Select(p => new Issue3360Table() { Id = p.Id, Str = "Str1" })
				.Concat(
					from p in cte
					from r in tb
					where p.Id == r.Id + 1
					select new Issue3360Table() { Id = p.Id, Str = "Str2" }
					);
			});

			query.ToArray();
		}

		[Table]
		private class Issue3360NullInAnchor
		{
			[Column                                          ] public int       Id    { get; set; }
			[NotColumn(Configuration = ProviderName.Firebird)]
			[NotColumn(Configuration = ProviderName.DB2)     ]
			[Column                                          ] public Guid?     Guid  { get; set; }
			[Column(DataType = DataType.VarChar, Length = 50)] public StrEnum?  Enum1 { get; set; }
		}

<<<<<<< HEAD
		[ActiveIssue(Configurations = [TestProvName.AllSqlServer])]
=======
		[ActiveIssue(3015, Configurations = [TestProvName.AllClickHouse, TestProvName.AllSqlServer, TestProvName.AllSapHana])]
>>>>>>> 79dcfe43
		[Test(Description = "Test CTE columns typing")]
		public void Issue3360_NullGuidInAnchor([CteContextSource(TestProvName.AllFirebird, ProviderName.DB2)] string context)
		{
			using var db = GetDataContext(context);
			using var tb = db.CreateLocalTable<Issue3360NullInAnchor>();

			var query = db.GetCte<Issue3360NullInAnchor>(cte =>
			{
				return tb.Select(p => new Issue3360NullInAnchor() { Id = p.Id, Guid = null })
				.Concat(
					from p in cte
					join r in tb on p.Id equals r.Id + 100
					select new Issue3360NullInAnchor() { Id = p.Id, Guid = r.Guid }
					);
			});

			query.ToArray();
		}

<<<<<<< HEAD
		[ActiveIssue(Configurations = [TestProvName.AllPostgreSQL, TestProvName.AllSqlServer])]
=======
		[ActiveIssue(3015, Configurations = [TestProvName.AllClickHouse, TestProvName.AllPostgreSQL, TestProvName.AllSqlServer, TestProvName.AllSapHana])]
>>>>>>> 79dcfe43
		[Test(Description = "Test CTE columns typing")]
		public void Issue3360_NullEnumInAnchor([CteContextSource(ProviderName.DB2)] string context)
		{
			using var db = GetDataContext(context);
			using var tb = db.CreateLocalTable<Issue3360NullInAnchor>();

			var query = db.GetCte<Issue3360NullInAnchor>(cte =>
			{
				return tb.Select(p => new Issue3360NullInAnchor() { Id = p.Id, Enum1 = null })
				.Concat(
					from p in cte
					join r in tb on p.Id equals r.Id + 100
					select new Issue3360NullInAnchor() { Id = p.Id, Enum1 = StrEnum.One }
					);
			});

			query.ToArray();
		}

		[Test(Description = "Test CTE columns typing")]
		public void Issue3360_NullEnumInAnchor_DB2([IncludeDataSources(true, ProviderName.DB2)] string context)
		{
			using var db = GetDataContext(context);
			using var tb = db.CreateLocalTable<Issue3360NullInAnchor>();

			var query = db.GetCte<Issue3360NullInAnchor>(cte =>
			{
				return tb.Select(p => new Issue3360NullInAnchor() { Id = p.Id, Enum1 = null })
				.Concat(
					from p in cte
					from r in tb
					where p.Id == r.Id + 100
					select new Issue3360NullInAnchor() { Id = p.Id, Enum1 = StrEnum.One }
					);
			});

			query.ToArray();
		}

		#region InvalidColumnIndexMapping issue
		public enum InvalidColumnIndexMappingEnum1
		{
			[MapValue("ENUM1_VALUE")]
			Value
		}

		public enum InvalidColumnIndexMappingEnum2
		{
			[MapValue("ENUM2_VALUE")]
			Value
		}

		[Table]
		public class InvalidColumnIndexMappingTable1
		{
			[PrimaryKey] public Guid Id      { get; set; }
			[Column    ] public Guid ChildId { get; set; }
		}

		[Table]
		public class InvalidColumnIndexMappingTable2
		{
			[PrimaryKey                         ] public Guid                           Id    { get; set; }
			[Column(DataType = DataType.VarChar)] public InvalidColumnIndexMappingEnum2 Enum2 { get; set; }
		}

		[Table]
		public class InvalidColumnIndexMappingTable3
		{
			[PrimaryKey                         ] public Guid                           Id    { get; set; }
			[Column(DataType = DataType.VarChar)] public InvalidColumnIndexMappingEnum1 Enum1 { get; set; }
		}

		[Table]
		public class InvalidColumnIndexMappingTable4
		{
			[PrimaryKey] public Guid Id { get; set; }
		}

		private record InvalidColumnIndexMappingRecord(Guid Id, Guid? ChildId, InvalidColumnIndexMappingEnum1? Enum1, InvalidColumnIndexMappingEnum2? Enum2);

		[ActiveIssue]
		[Test(Description = "LinqToDBConvertException : Cannot convert value 'ENUM1_VALUE: System.String' to type 'Tests.Linq.CteTests+InvalidColumnIndexMappingEnum2'")]
		public void Issue3360_InvalidColumnIndexMapping([IncludeDataSources(true, TestProvName.AllSqlServer2008Plus)] string context)
		{
			using var db = GetDataContext(context);

			using var table1 = db.CreateLocalTable<InvalidColumnIndexMappingTable1>();
			using var table2 = db.CreateLocalTable<InvalidColumnIndexMappingTable2>();
			using var table3 = db.CreateLocalTable<InvalidColumnIndexMappingTable3>();
			using var table4 = db.CreateLocalTable<InvalidColumnIndexMappingTable4>();

			db.Insert(new InvalidColumnIndexMappingTable1() { Id = TestData.Guid1, ChildId = TestData.Guid2 });
			db.Insert(new InvalidColumnIndexMappingTable4() { Id = TestData.Guid2 });

			var query = from node in db.GetCte<InvalidColumnIndexMappingRecord>(cte =>
			{
				return table1
							.Select(s => new InvalidColumnIndexMappingRecord(s.Id, s.ChildId, null, null))
							.Concat(
								from t1 in table2
								join t3 in table3 on t1.Id equals t3.Id
								join parent in cte on t1.Id equals parent.ChildId
								select new InvalidColumnIndexMappingRecord(t1.Id, null, t3.Enum1, t1.Enum2))
							.Concat(
								from t4 in table4
								join parent in cte on t4.Id equals parent.ChildId
								select new InvalidColumnIndexMappingRecord(t4.Id, null, InvalidColumnIndexMappingEnum1.Value, null))
							;
			})
				join t2 in table2 on node.Id equals t2.Id into t2records
				from table in t2records.DefaultIfEmpty()
				select new InvalidColumnIndexMappingRecord(node.Id, node.ChildId, node.Enum1, node.Enum2);

			var res = query.ToArray();
		}

		[Table]
		public class Issue3360Table1
		{
			[PrimaryKey] public int                             Id    { get; set; }
			[Column    ] public byte                            Byte  { get; set; }
			[Column    ] public byte?                           ByteN { get; set; }
			[Column    ] public Guid                            Guid  { get; set; }
			[Column    ] public Guid?                           GuidN { get; set; }
			[Column    ] public InvalidColumnIndexMappingEnum1  Enum  { get; set; }
			[Column    ] public InvalidColumnIndexMappingEnum2? EnumN { get; set; }
			[Column    ] public bool                            Bool  { get; set; }
			[Column    ] public bool?                           BoolN { get; set; }

			public static Issue3360Table1[] Items = new[]
			{
				new Issue3360Table1() { Id = 1 },
				new Issue3360Table1() { Id = 2, Byte = 1, ByteN = 2, Guid = TestData.Guid1, GuidN = TestData.Guid2, Enum = InvalidColumnIndexMappingEnum1.Value, EnumN = InvalidColumnIndexMappingEnum2.Value, Bool = true, BoolN = false },
				new Issue3360Table1() { Id = 4, Byte = 3, ByteN = 4, Guid = TestData.Guid3, GuidN = TestData.Guid1, Enum = InvalidColumnIndexMappingEnum1.Value, EnumN = InvalidColumnIndexMappingEnum2.Value, Bool = false, BoolN = true },
			};
		}

		private record Issue3360NullsRecord(int Id, byte? Byte, byte? ByteN, Guid? Guid, Guid? GuidN, InvalidColumnIndexMappingEnum1? Enum, InvalidColumnIndexMappingEnum2? EnumN, bool? Bool, bool? BoolN);

		[ActiveIssue(3015, Configurations = [TestProvName.AllClickHouse, TestProvName.AllFirebird, TestProvName.AllMySql, TestProvName.AllPostgreSQL, TestProvName.AllSqlServer, TestProvName.AllSapHana])]
		[Test(Description = "null literals in anchor query (for known problematic types)")]
		public void Issue3360_NullsInAnchor([CteContextSource] string context)
		{
			using var db    = GetDataContext(context);
			using var table = db.CreateLocalTable(Issue3360Table1.Items);

			var query = from record in db.GetCte<Issue3360NullsRecord>(cte =>
			{
				return table.Where(r => r.Id == 1)
							.Select(r => new Issue3360NullsRecord(r.Id, null, null, null, null, null, null, null, null))
							.Concat(
								from r in table
								join parent in cte on r.Id equals parent.Id + 1
								select new Issue3360NullsRecord(r.Id, r.Byte, r.ByteN, r.Guid, r.GuidN, r.Enum, r.EnumN, r.Bool, r.BoolN));
			})
						orderby record.Id
						select record;

			var data = query.ToArray();

			Assert.That(data, Has.Length.EqualTo(2));

			Assert.Multiple(() =>
			{
				Assert.That(data[0].Id, Is.EqualTo(1));
				Assert.That(data[0].Byte, Is.Null);
				Assert.That(data[0].ByteN, Is.Null);
				Assert.That(data[0].Guid, Is.Null);
				Assert.That(data[0].GuidN, Is.Null);
				Assert.That(data[0].Enum, Is.Null);
				Assert.That(data[0].EnumN, Is.Null);
				Assert.That(data[0].Bool, Is.Null);
				Assert.That(data[0].BoolN, Is.Null);

				Assert.That(data[1].Id, Is.EqualTo(2));
				Assert.That(data[1].Byte, Is.EqualTo(1));
				Assert.That(data[1].ByteN, Is.EqualTo(2));
				Assert.That(data[1].Guid, Is.EqualTo(TestData.Guid1));
				Assert.That(data[1].GuidN, Is.EqualTo(TestData.Guid2));
				Assert.That(data[1].Enum, Is.EqualTo(InvalidColumnIndexMappingEnum1.Value));
				Assert.That(data[1].EnumN, Is.EqualTo(InvalidColumnIndexMappingEnum2.Value));
				Assert.That(data[1].Bool, Is.EqualTo(true));
				Assert.That(data[1].BoolN, Is.EqualTo(false));
			});
		}

		[ActiveIssue(3015, Configurations = [TestProvName.AllClickHouse, TestProvName.AllFirebird, TestProvName.AllMySql, TestProvName.AllSqlServer, TestProvName.AllSapHana])]
		[Test(Description = "double columns in anchor query")]
		public void Issue3360_DoubleColumnSelection([CteContextSource] string context)
		{
			using var db    = GetDataContext(context);
			using var table = db.CreateLocalTable(Issue3360Table1.Items);

			var query = from record in db.GetCte<Issue3360NullsRecord>(cte =>
			{
				return table.Where(r => r.Id == 2)
							.Select(r => new Issue3360NullsRecord(r.Id, r.Byte, r.Byte, r.Guid, r.Guid, null, null, r.Bool, r.Bool))
							.Concat(
								from r in table
								join parent in cte on r.Id equals parent.Id + 2
								select new Issue3360NullsRecord(r.Id, r.Byte, r.ByteN, r.Guid, r.GuidN, r.Enum, r.EnumN, r.Bool, r.BoolN));
			})
						orderby record.Id
						select record;

			var data = query.ToArray();

			Assert.That(data, Has.Length.EqualTo(2));

			Assert.Multiple(() =>
			{
				Assert.That(data[0].Id, Is.EqualTo(2));
				Assert.That(data[0].Byte, Is.EqualTo(1));
				Assert.That(data[0].ByteN, Is.EqualTo(1));
				Assert.That(data[0].Guid, Is.EqualTo(TestData.Guid1));
				Assert.That(data[0].GuidN, Is.EqualTo(TestData.Guid1));
				Assert.That(data[0].Enum, Is.Null);
				Assert.That(data[0].EnumN, Is.Null);
				Assert.That(data[0].Bool, Is.EqualTo(true));
				Assert.That(data[0].BoolN, Is.EqualTo(true));

				Assert.That(data[1].Id, Is.EqualTo(4));
				Assert.That(data[1].Byte, Is.EqualTo(3));
				Assert.That(data[1].ByteN, Is.EqualTo(4));
				Assert.That(data[1].Guid, Is.EqualTo(TestData.Guid3));
				Assert.That(data[1].GuidN, Is.EqualTo(TestData.Guid1));
				Assert.That(data[1].Enum, Is.EqualTo(InvalidColumnIndexMappingEnum1.Value));
				Assert.That(data[1].EnumN, Is.EqualTo(InvalidColumnIndexMappingEnum2.Value));
				Assert.That(data[1].Bool, Is.EqualTo(false));
				Assert.That(data[1].BoolN, Is.EqualTo(true));
			});
		}

		[ActiveIssue(Configurations = [TestProvName.AllOracle, TestProvName.AllSqlServer])]
		[Test(Description = "literals in anchor query")]
		public void Issue3360_LiteralsInAnchor([CteContextSource(TestProvName.AllInformix, TestProvName.AllSapHana)] string context)
		{
			using var db    = GetDataContext(context);
			using var table = db.CreateLocalTable(Issue3360Table1.Items);

			var query = from record in db.GetCte<Issue3360NullsRecord>(cte =>
			{
				return table.Where(r => r.Id == 2)
							.Select(r => new Issue3360NullsRecord(r.Id, 5, 5, new Guid("0B8AFE27-481C-442E-B8CF-729DDFEECE29"), new Guid("0B8AFE27-481C-442E-B8CF-729DDFEECE30"), InvalidColumnIndexMappingEnum1.Value, InvalidColumnIndexMappingEnum2.Value, true, false))
							.Concat(
								from r in table
								join parent in cte on r.Id equals parent.Id + 2
								select new Issue3360NullsRecord(r.Id, r.Byte, r.ByteN, r.Guid, r.GuidN, r.Enum, r.EnumN, r.Bool, r.BoolN));
			})
						orderby record.Id
						select record;

			var data = query.ToArray();

			Assert.That(data, Has.Length.EqualTo(2));

			Assert.Multiple(() =>
			{
				Assert.That(data[0].Id, Is.EqualTo(2));
				Assert.That(data[0].Byte, Is.EqualTo(5));
				Assert.That(data[0].ByteN, Is.EqualTo(5));
				Assert.That(data[0].Guid, Is.EqualTo(new Guid("0B8AFE27-481C-442E-B8CF-729DDFEECE29")));
				Assert.That(data[0].GuidN, Is.EqualTo(new Guid("0B8AFE27-481C-442E-B8CF-729DDFEECE30")));
				Assert.That(data[0].Enum, Is.EqualTo(InvalidColumnIndexMappingEnum1.Value));
				Assert.That(data[0].EnumN, Is.EqualTo(InvalidColumnIndexMappingEnum2.Value));
				Assert.That(data[0].Bool, Is.EqualTo(true));
				Assert.That(data[0].BoolN, Is.EqualTo(false));

				Assert.That(data[1].Id, Is.EqualTo(4));
				Assert.That(data[1].Byte, Is.EqualTo(3));
				Assert.That(data[1].ByteN, Is.EqualTo(4));
				Assert.That(data[1].Guid, Is.EqualTo(TestData.Guid3));
				Assert.That(data[1].GuidN, Is.EqualTo(TestData.Guid1));
				Assert.That(data[1].Enum, Is.EqualTo(InvalidColumnIndexMappingEnum1.Value));
				Assert.That(data[1].EnumN, Is.EqualTo(InvalidColumnIndexMappingEnum2.Value));
				Assert.That(data[1].Bool, Is.EqualTo(false));
				Assert.That(data[1].BoolN, Is.EqualTo(true));
			});
		}

		#endregion

		[ActiveIssue]
		[Test(Description = "Test that we type non-field union column properly")]
		public void Issue2451_ComplexColumn([IncludeDataSources(true, TestProvName.AllSqlServer2008Plus)] string context)
		{
			using var db = GetDataContext(context);

			var query = db.GetCte<Person>(cte =>
			{
				return db.Person.Select(p => new Person() { FirstName = p.FirstName })
				.Concat(
					from p in cte
					join r in db.Person on p.FirstName equals r.LastName
					select new Person() { FirstName = r.FirstName + '/' + r.LastName }
					);
			});

			query.ToArray();

			if (db is TestDataConnection dc)
			{
				dc.LastQuery!.Should().NotContain("Convert(VarChar");
				dc.LastQuery!.ToUpperInvariant().Should().Contain("AS NVARCHAR(MAX))", Exactly.Twice());
			}
		}

<<<<<<< HEAD
		[ActiveIssue(Configurations = [TestProvName.AllPostgreSQL, TestProvName.AllSqlServer])]
=======
		[ActiveIssue(3015, Configurations = [TestProvName.AllClickHouse, TestProvName.AllPostgreSQL, TestProvName.AllSqlServer, TestProvName.AllSapHana])]
>>>>>>> 79dcfe43
		[Test(Description = "Test that other providers work")]
		public void Issue2451_ComplexColumn_All([CteContextSource(ProviderName.DB2)] string context)
		{
			using var db = GetDataContext(context);

			var query = db.GetCte<Person>(cte =>
			{
				return db.Person.Select(p => new Person() { FirstName = p.FirstName })
				.Concat(
					from p in cte
					join r in db.Person on p.FirstName equals r.LastName
					select new Person() { FirstName = r.FirstName + '/' + r.LastName }
					);
			});

			query.ToArray();
		}

		[Test(Description = "Test that other providers work")]
		public void Issue2451_ComplexColumn_DB2([IncludeDataSources(true, ProviderName.DB2)] string context)
		{
			using var db = GetDataContext(context);

			var query = db.GetCte<Person>(cte =>
			{
				return db.Person.Select(p => new Person() { FirstName = p.FirstName })
				.Concat(
					from p in cte
					from r in db.Person
					where p.FirstName == r.LastName
					select new Person() { FirstName = r.FirstName + '/' + r.LastName }
					);
			});

			query.ToArray();
		}

		sealed class CteEntity<TEntity> where TEntity : class
		{
			public TEntity Entity   { get; set; } = null!;
			public Guid    Id       { get; set; }
			public Guid?   ParentId { get; set; }
			public int     Level    { get; set; }
			public string? Label    { get; set; }
		}

		[Table]
		sealed class TestFolder
		{
			[Column] public Guid        Id       { get; set; }
			[Column] public string?     Label    { get; set; }
			[Column] public Guid?       ParentId { get; set; }

			[Association(ThisKey = nameof(ParentId), OtherKey = nameof(Id))]
			public TestFolder? Parent { get; set; }
		}

		[ActiveIssue(3015, Configuration = TestProvName.AllSapHana)]
		[Test(Description = "Recursive common table expression 'CTE' does not contain a top-level UNION ALL operator.")]
		public void Issue2264([CteContextSource] string context)
		{
			using var db = GetDataContext(context);
			using var tb = db.CreateLocalTable<TestFolder>();

			var query = db.GetCte<CteEntity<TestFolder>>("CTE", cte =>
			{
				return (tb
					.Where(c => c.ParentId == null)
					.Select(c =>
						new CteEntity<TestFolder>()
						{
							Level     = 0,
							Id        = c.Id,
							ParentId  = c.ParentId,
							Label     = c.Label,
							Entity    = c
						}))
				.Concat(tb
					.SelectMany(c => cte.InnerJoin(r => c.ParentId == r.Id),
						(c, r)    => new CteEntity<TestFolder>
						{
							Level    = r.Level + 1,
							Id       = c.Id,
							ParentId = c.ParentId,
							Label    = r.Label + '/' + c.Label,
							Entity   = c
						}));
			});

			query.ToArray();
		}

		[ActiveIssue(3015, Configurations = [TestProvName.AllSapHana, TestProvName.AllInformix])]
		[Test]
		public void Issue3945([CteContextSource] string context)
		{
			using var db = GetDataContext(context);
			using var tb = db.CreateLocalTable<TestFolder>();

			var cte = db.GetCte<TestFolder>("CTE", cte => tb.Where(c => c.ParentId != null));
			var join = from child in cte
					   join parent in tb on child.ParentId equals parent.Id
					   select new TestFolder
					   {
						   Id = TestData.Guid1,
						   Label = parent.Label + "/" + child.Label,
					   };
			join.Insert(tb, x => x);
		}

		[Table]
		private class Issue4167Table
		{
			[PrimaryKey] public int      ID        { get; set; }
			[Column    ] public string?  Value     { get; set; }
			[Column    ] public TaxType? EnumValue { get; set; }

			public enum TaxType
			{
				NoTax       = 0,
				NonResident = 3,
			}

			public static readonly Issue4167Table[] Data = new []
			{
				new Issue4167Table() { ID = 1, Value = "000001", EnumValue = TaxType.NoTax },
				new Issue4167Table() { ID = 2, Value = "000001", EnumValue = TaxType.NonResident },
				new Issue4167Table() { ID = 3, Value = "000001", EnumValue = null },
				new Issue4167Table() { ID = 4, Value = "000002", EnumValue = TaxType.NoTax },
			};
		}

		[Test]
		public void Issue4167([CteContextSource] string context, [Values] bool withCte)
		{
			using var db = GetDataContext(context);
			using var tb = db.CreateLocalTable(Issue4167Table.Data);

			var query = (
				from t in tb
				where t.Value == "000001"
				group t by new { t.Value, t.EnumValue } into g
				select new
				{
					EnumValue = g.Key.EnumValue.GetValueOrDefault(),
				});

			if (withCte)
				query = query.AsCte();

			var result = (
				from r in query
				select new
				{
					r.EnumValue
				}).OrderBy(r => r.EnumValue)
				.ToList();

			Assert.That(result, Has.Count.EqualTo(3));
			Assert.Multiple(() =>
			{
				Assert.That(result[0].EnumValue, Is.EqualTo(Issue4167Table.TaxType.NoTax));
				Assert.That(result[1].EnumValue, Is.EqualTo(Issue4167Table.TaxType.NoTax));
				Assert.That(result[2].EnumValue, Is.EqualTo(Issue4167Table.TaxType.NonResident));
			});
		}

		[Test]
		public void Issue2145Test1([CteContextSource] string context)
		{
			using var db = GetDataContext(context);

			var persons = new Person[]
			{
				new Person() { ID = 10, FirstName = "FN1", LastName = "LN1", Gender = Gender.Male },
				new Person() { ID = 11, FirstName = "FN2", Gender = Gender.Female },
			};

			var cte = persons.AsQueryable().AsCte();

			var query = from p in cte
						where p.ID == 11
						select p;

			Assert.That(() => query.ToArray(), Throws.InvalidOperationException);
		}

		[Test]
		public void Issue2145Test2([CteContextSource] string context)
		{
			using var db = GetDataContext(context);

			var persons = new Person[]
			{
				new Person() { ID = 10, FirstName = "FN1", LastName = "LN1", Gender = Gender.Male },
				new Person() { ID = 11, FirstName = "FN2", Gender = Gender.Female },
			};

			var cte = persons.AsQueryable(db).AsCte();

			var query = from p in cte
						where p.ID == 11
						select p;

			var result = query.ToArray();

			Assert.That(result, Has.Length.EqualTo(1));
			Assert.Multiple(() =>
			{
				Assert.That(result[0].ID, Is.EqualTo(11));
				Assert.That(result[0].FirstName, Is.EqualTo("FN2"));
				Assert.That(result[0].LastName, Is.Null);
				Assert.That(result[0].MiddleName, Is.Null);
				Assert.That(result[0].Gender, Is.EqualTo(Gender.Female));
			});

			if (db is DataConnection dc)
			{
				Assert.That(dc.LastQuery, Contains.Substring("WITH"));
			}
		}

		[Test(Description = "https://github.com/linq2db/linq2db/issues/3407")]
		public void Issue3407Test([CteContextSource] string context)
		{
			using var db = GetDataContext(context);

			var cte = db.Person.LoadWith(p => p.Patient).AsCte();

			var data = cte.Where(r => r.ID == 2).ToList();

			var count = cte.Count();

			Assert.That(data, Has.Count.EqualTo(1));
			Assert.That(data[0].Patient, Is.Not.Null);
			Assert.Multiple(() =>
			{
				Assert.That(data[0].Patient!.Diagnosis, Is.Not.Null);
				Assert.That(count, Is.EqualTo(4));
			});
		}

		#region Issue 4366
		sealed class Dto
		{
			public int id { get; set; }
			public string name { get; set; } = null!;
			public int? parent_id { get; set; }
			public string? FullName;
		}

		class DtoMapped
		{
			public Dto Dto { get; set; } = null!;
			public string? FullName;
		}

		[Test(Description = "https://github.com/linq2db/linq2db/issues/4366")]
		public void Issue4366Test1([CteContextSource] string context)
		{
			using var db = GetDataContext(context);
			using var tb = db.CreateLocalTable<Dto>();

			db.GetCte<Dto>(d =>
			(from a in tb
			 where a.parent_id == null
			 select new Dto
			 {
				 id = a.id,
				 parent_id = a.parent_id,
				 name = a.name,
				 FullName = a.name
			 })
			 .Concat(
				from b in tb
				from recur in d.InnerJoin(dd => dd.id == b.parent_id)
				select new Dto
				{
					id = b.id,
					parent_id = b.parent_id,
					name = b.name,
					FullName = recur.FullName + " > " + b.name
				})).ToList();
		}

		[Test(Description = "https://github.com/linq2db/linq2db/issues/4366")]
		public void Issue4366Test2([CteContextSource] string context)
		{
			using var db = GetDataContext(context);
			using var tb = db.CreateLocalTable<Dto>();

			db.GetCte<DtoMapped>(d =>
			(from a in tb
			 where a.parent_id == null
			 select new DtoMapped
			 {
				 Dto = a,
				 FullName = a.name
			 })
			 .Concat(
				from b in tb
				from recur in d.InnerJoin(dd => dd.Dto.id == b.parent_id)
				select new DtoMapped
				{
					Dto = b,
					FullName = recur.FullName + " > " + b.name
				})).ToList();
		}
		#endregion

		#region Issue 1845
		[Test(Description = "https://github.com/linq2db/linq2db/issues/1845")]
		public void Issue1845Test([CteContextSource] string context)
		{
			using var db = GetDataContext(context);

			var someCte = db.Person.Select(o => new CustomObject()
			{
				Value1 = o.FirstName,
				Value2 = o.LastName,
			}).AsCte();

			var defaultValue1 = "Somebody";
			var defaultValue2 = "Unimportant";
			var defaultValue = new List<CustomObject>()
			{
				new CustomObject()
				{
					Value1 = defaultValue1,
					Value2 = defaultValue2,
				}
			};

			var query = someCte.Union(defaultValue).AsCte();

			query.ToList();
		}

		sealed class CustomObject
		{
			public string? Value1 { get; set; }
			public string? Value2 { get; set; }
		}
		#endregion

		// TODO: it currently works, need to re-test with efcore integration
		[Test(Description = "https://github.com/linq2db/linq2db/issues/4012")]
		public void Issue4012Test([CteContextSource] string context)
		{
			using var db = GetDataContext(context);

			var cte1 = db.GetCte<Child>(cte =>
			{
				return db.Child
				.Concat
				(
					from c in db.Child
					from c2 in cte.InnerJoin(eh => c.ChildID == eh.ParentID)
					select c
				);
			});
			var cte2 = db.GetCte<Child>(cte =>
			{
				return db.Child
				.Concat
				(
					from c in db.Child
					from c2 in cte.InnerJoin(eh => c.ParentID == eh.ChildID)
					select c
				);
			});

			var result = cte1.Union(cte2);

			var resultList = result.LoadWith(c => c.GrandChildren).ToList();
		}
	}
}<|MERGE_RESOLUTION|>--- conflicted
+++ resolved
@@ -666,11 +666,7 @@
 		}
 
 		[Test]
-<<<<<<< HEAD
 		public void RecursiveTest([CteContextSource(true, ProviderName.DB2)] string context)
-=======
-		public void RecursiveTest([CteContextSource(true, ProviderName.DB2, TestProvName.AllClickHouse, TestProvName.AllInformix, TestProvName.AllSapHana)] string context)
->>>>>>> 79dcfe43
 		{
 			using (var db = GetDataContext(context))
 			{
@@ -1249,12 +1245,6 @@
 
 		[Test(Description = "Test that we generate plain UNION without sub-queries (or query will be invalid)")]
 		public void Issue3359_MultipleSets([CteContextSource(
-<<<<<<< HEAD
-=======
-			TestProvName.AllClickHouse,
-			TestProvName.AllInformix,
-			TestProvName.AllSapHana,
->>>>>>> 79dcfe43
 			TestProvName.AllOracle, // too many unions (ORA-32041: UNION ALL operation in recursive WITH clause must have only two branches)
 			TestProvName.AllPostgreSQL, // too many joins? (42P19: recursive reference to query "cte" must not appear within its non-recursive term)
 			ProviderName.DB2 // joins (SQL0345N  The fullselect of the recursive common table expression "cte" must be the UNION of two or more fullselects and cannot include column functions, GROUP BY clause, HAVING clause, ORDER BY clause, or an explicit join including an ON clause.)
@@ -1413,11 +1403,7 @@
 			query.ToArray();
 		}
 
-<<<<<<< HEAD
 		[ActiveIssue(Configurations = [TestProvName.AllSqlServer])]
-=======
-		[ActiveIssue(3015, Configurations = [TestProvName.AllClickHouse, TestProvName.AllSqlServer, TestProvName.AllSapHana])]
->>>>>>> 79dcfe43
 		[Test(Description = "Test that we don't need typing for non-sqlserver providers")]
 		public void Issue3360_TypeByOtherQuery_AllProviders([CteContextSource(ProviderName.DB2)] string context)
 		{
@@ -1486,11 +1472,7 @@
 			}
 		}
 
-<<<<<<< HEAD
 		[ActiveIssue(Configurations = [TestProvName.AllPostgreSQL, TestProvName.AllSqlServer])]
-=======
-		[ActiveIssue(3015, Configurations = [TestProvName.AllClickHouse, TestProvName.AllPostgreSQL, TestProvName.AllSqlServer, TestProvName.AllSapHana])]
->>>>>>> 79dcfe43
 		[Test(Description = "Test that we don't need typing for non-sqlserver providers")]
 		public void Issue3360_TypeStringEnum_AllProviders([CteContextSource(ProviderName.DB2)] string context)
 		{
@@ -1555,10 +1537,6 @@
 			}
 		}
 
-<<<<<<< HEAD
-=======
-		[ActiveIssue(3015, Configurations = [TestProvName.AllClickHouse, TestProvName.AllSapHana])]
->>>>>>> 79dcfe43
 		[Test(Description = "Test that we don't need typing for non-sqlserver providers")]
 		public void Issue3360_TypeByProjectionProperty_AllProviders([CteContextSource(ProviderName.DB2)] string context)
 		{
@@ -1609,11 +1587,7 @@
 			[Column(DataType = DataType.VarChar, Length = 50)] public StrEnum?  Enum1 { get; set; }
 		}
 
-<<<<<<< HEAD
 		[ActiveIssue(Configurations = [TestProvName.AllSqlServer])]
-=======
-		[ActiveIssue(3015, Configurations = [TestProvName.AllClickHouse, TestProvName.AllSqlServer, TestProvName.AllSapHana])]
->>>>>>> 79dcfe43
 		[Test(Description = "Test CTE columns typing")]
 		public void Issue3360_NullGuidInAnchor([CteContextSource(TestProvName.AllFirebird, ProviderName.DB2)] string context)
 		{
@@ -1633,11 +1607,7 @@
 			query.ToArray();
 		}
 
-<<<<<<< HEAD
 		[ActiveIssue(Configurations = [TestProvName.AllPostgreSQL, TestProvName.AllSqlServer])]
-=======
-		[ActiveIssue(3015, Configurations = [TestProvName.AllClickHouse, TestProvName.AllPostgreSQL, TestProvName.AllSqlServer, TestProvName.AllSapHana])]
->>>>>>> 79dcfe43
 		[Test(Description = "Test CTE columns typing")]
 		public void Issue3360_NullEnumInAnchor([CteContextSource(ProviderName.DB2)] string context)
 		{
@@ -1946,11 +1916,7 @@
 			}
 		}
 
-<<<<<<< HEAD
 		[ActiveIssue(Configurations = [TestProvName.AllPostgreSQL, TestProvName.AllSqlServer])]
-=======
-		[ActiveIssue(3015, Configurations = [TestProvName.AllClickHouse, TestProvName.AllPostgreSQL, TestProvName.AllSqlServer, TestProvName.AllSapHana])]
->>>>>>> 79dcfe43
 		[Test(Description = "Test that other providers work")]
 		public void Issue2451_ComplexColumn_All([CteContextSource(ProviderName.DB2)] string context)
 		{
