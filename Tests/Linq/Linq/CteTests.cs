<<<<<<< HEAD
﻿using System;
using System.Collections.Generic;
using System.Linq;
using System.Linq.Expressions;

using LinqToDB;
using LinqToDB.Expressions;
using LinqToDB.Mapping;
using LinqToDB.Tools;
using NUnit.Framework;

namespace Tests.Linq
{
	using Model;
	using Tools;

	public class CteTests : TestBase
	{
		public static string[] CteSupportedProviders = new[]
		{
			ProviderName.SqlServer2008, ProviderName.SqlServer2012, ProviderName.SqlServer2014, ProviderName.SqlServer2017,
			ProviderName.Firebird,
			ProviderName.PostgreSQL, ProviderName.PostgreSQL92, ProviderName.PostgreSQL93, ProviderName.PostgreSQL95, TestProvName.PostgreSQL10, TestProvName.PostgreSQL11, TestProvName.PostgreSQLLatest,
			ProviderName.DB2,
			ProviderName.SQLite, ProviderName.SQLiteClassic, ProviderName.SQLiteMS,
			ProviderName.OracleManaged, ProviderName.OracleNative
			//ProviderName.Informix,
			// Will be supported in SQL 8.0 - ProviderName.MySql
		};

		public class CteContextSourceAttribute : IncludeDataSourcesAttribute
		{
			public CteContextSourceAttribute() : this(true)
			{
			}

			public CteContextSourceAttribute(bool includeLinqService)
				: base(includeLinqService, CteSupportedProviders)
			{
			}

			public CteContextSourceAttribute(params string[] excludedProviders)
				: base(CteSupportedProviders.Except(excludedProviders).ToArray())
			{
			}

			public CteContextSourceAttribute(bool includeLinqService, params string[] excludedProviders)
				: base(includeLinqService, CteSupportedProviders.Except(excludedProviders).ToArray())
			{
			}
		}

		[Test]
		public void Test1([CteContextSource] string context)
		{
			using (var db = GetDataContext(context))
			{
				var cte1 = db.GetTable<Child>().Where(c => c.ParentID > 1).AsCte();
				var query = from p in db.Parent
					join c in cte1 on p.ParentID equals c.ParentID
					join c2 in cte1 on p.ParentID equals c2.ParentID
					select p;

				var cte1_ = db.GetTable<Child>().Where(c => c.ParentID > 1);

				var expected =
					from p in db.Parent
					join c in cte1_ on p.ParentID equals c.ParentID
					join c2 in cte1_ on p.ParentID equals c2.ParentID
					select p;

				AreEqual(expected, query);
			}
		}

		[Test]
		public void Test2([CteContextSource] string context)
		{
			using (var db = GetDataContext(context))
			{
				var cte1 = db.GetTable<Child>().Where(c => c.ParentID > 1).AsCte("CTE1_");
				var cte2 = db.Parent.Where(p => cte1.Any(c => c.ParentID == p.ParentID)).AsCte("CTE2_");
				var cte3 = db.Parent.Where(p => cte2.Any(c => c.ParentID == p.ParentID)).AsCte("CTE3_");
				var result = from p in cte2
					join c in cte1 on p.ParentID equals c.ParentID
					join c2 in cte2 on p.ParentID equals c2.ParentID
					join c3 in cte3 on p.ParentID equals c3.ParentID
					from c4 in db.Child.Where(c4 => c4.ParentID % 2 == 0).AsCte("LAST").InnerJoin(c4 => c4.ParentID == c3.ParentID)
					select c3;

				var ncte1 = db.GetTable<Child>().Where(c => c.ParentID > 1);
				var ncte2 = db.Parent.Where(p => ncte1.Any(c => c.ParentID == p.ParentID));
				var ncte3 = db.Parent.Where(p => ncte2.Any(c => c.ParentID == p.ParentID));
				var expected = from p in ncte2
					join c in ncte1 on p.ParentID equals c.ParentID
					join c2 in ncte2 on p.ParentID equals c2.ParentID
					join c3 in ncte3 on p.ParentID equals c3.ParentID
					from c4 in db.Child.Where(c4 => c4.ParentID % 2 == 0).InnerJoin(c4 => c4.ParentID == c3.ParentID)
					select c3;

				var expectedStr = expected.ToString();
				var resultdStr  = result.ToString();

				// Looks like we do not populate needed field for CTE. It is aproblem that needs to be solved
				AreEqual(expected, result);
			}
		}

		[Test]
		public void TestAsTable([CteContextSource] string context)
		{
			using (var db = GetDataContext(context))
			{
				var cte1 = db.GetTable<Child>().AsCte("CTE1_");
				var expected = db.GetTable<Child>();

				AreEqual(expected, cte1);
			}
		}

		static IQueryable<TSource> RemoveCte<TSource>(IQueryable<TSource> source)
		{
			var newExpr = source.Expression.Transform(e =>
			{
				if (e is MethodCallExpression methodCall && methodCall.Method.Name == "AsCte")
					return methodCall.Arguments[0];
				return e;
			});

			return source.Provider.CreateQuery<TSource>(newExpr);
		}

		[Test]
		public void ProductAndCategoryNamesOverTenDollars([NorthwindDataContext] string context)
		{
			using (var db = new NorthwindDB(context))
			{
				var cteQuery =
					from p in db.Product
					where p.UnitPrice.Value > 10
					select new
					{
						p.ProductName,
						p.Category.CategoryName,
						p.UnitPrice
					};

				var result =
					from p in cteQuery.AsCte("ProductAndCategoryNamesOverTenDollars")
					orderby p.CategoryName, p.UnitPrice, p.ProductName
					select p;

				var expected =
					from p in cteQuery
					orderby p.CategoryName, p.UnitPrice, p.ProductName
					select p;

				var expectedStr = expected.ToString();
				var resultdStr  = result.ToString();

				AreEqual(expected, result);
			}
		}

		[Test]
		public void ProductAndCategoryNamesOverTenDollars2([NorthwindDataContext] string context)
		{
			using (var db = new NorthwindDB(context))
			{
				var cteQuery =
					from p in db.Product
					where p.UnitPrice.Value > 10
					select new
					{
						p.ProductName,
						p.Category.CategoryName,
						p.UnitPrice
					};

				var result =
					from p in cteQuery.AsCte("ProductAndCategoryNamesOverTenDollars")
					orderby p.CategoryName, p.UnitPrice, p.ProductName
					select new
					{
						p.ProductName,
						p.CategoryName,
						p.UnitPrice
					};

				var expected =
					from p in cteQuery
					orderby p.CategoryName, p.UnitPrice, p.ProductName
					select new
					{
						p.ProductName,
						p.CategoryName,
						p.UnitPrice
					};

				var expectedStr = expected.ToString();
				var resultdStr  = result.ToString();

				AreEqual(expected, result);
			}
		}

		[Test]
		public void ProductsOverTenDollars([NorthwindDataContext] string context)
		{
			using (var db = new NorthwindDB(context))
			{
				var categoryAndNumberOfProducts =
					from c in db.Category
					select new
					{
						c.CategoryID,
						c.CategoryName,
						NumberOfProducts = db.Product.Where(p => p.CategoryID == c.CategoryID).Count()
					};

				var productsOverTenDollars =
					from p in db.Product
					where p.UnitPrice.Value > 10
					select p;

				var result =
					from p in productsOverTenDollars.AsCte("ProductsOverTenDollars")
					from c in categoryAndNumberOfProducts.AsCte("CategoryAndNumberOfProducts").InnerJoin(c => c.CategoryID == p.CategoryID)
					orderby p.ProductName
					select new
					{
						c.CategoryName,
						c.NumberOfProducts,
						p.ProductName,
						p.UnitPrice
					};

				var expected =
					from p in productsOverTenDollars
					from c in categoryAndNumberOfProducts.InnerJoin(c => c.CategoryID == p.CategoryID)
					orderby p.ProductName
					select new
					{
						c.CategoryName,
						c.NumberOfProducts,
						p.ProductName,
						p.UnitPrice
					};

				var expectedStr = expected.ToString();
				var resultdStr  = result.ToString();

				AreEqual(expected, result);
			}
		}


		[Test]
		public void EmployeeSubordinatesReport([NorthwindDataContext] string context)
		{
			using (var db = new NorthwindDB(context))
			{
				var employeeSubordinatesReport  =
					from e in db.Employee
					select new
					{
						e.EmployeeID,
						e.LastName,
						e.FirstName,
						NumberOfSubordinates = db.Employee.Where(e2 => e2.ReportsTo == e.ReportsTo).Count(),
						e.ReportsTo
					};

				var employeeSubordinatesReportCte = employeeSubordinatesReport.AsCte("EmployeeSubordinatesReport");

				var result =
					from employee in employeeSubordinatesReportCte
					from manager in employeeSubordinatesReportCte.LeftJoin(manager => employee.ReportsTo == manager.EmployeeID)
					select new
					{
						employee.LastName,
						employee.FirstName,
						employee.NumberOfSubordinates,
						ManagerLastName = manager.LastName,
						ManagerFirstName = manager.FirstName,
						ManagerNumberOfSubordinates = manager.NumberOfSubordinates
					};

				var expected =
					from employee in employeeSubordinatesReport
					from manager in employeeSubordinatesReport.LeftJoin(manager => employee.ReportsTo == manager.EmployeeID)
					select new
					{
						employee.LastName,
						employee.FirstName,
						employee.NumberOfSubordinates,
						ManagerLastName = manager.LastName,
						ManagerFirstName = manager.FirstName,
						ManagerNumberOfSubordinates = manager.NumberOfSubordinates
					};

				var expectedStr = expected.ToString();
				var resultdStr  = result.ToString();

				AreEqual(expected, result);
			}
		}

		class EmployeeHierarchyCTE
		{
			public int EmployeeID;
			public string LastName;
			public string FirstName;
			public int? ReportsTo;
			public int HierarchyLevel;
		}

		[Test]
		public void EmployeeHierarchy([NorthwindDataContext(true)] string context)
		{
			using (var db = new NorthwindDB(context))
			{
				// just create another CTE
				var employeeCte = db.Employee.Where(e => e.EmployeeID > 0).AsCte();

				var employeeHierarchyCte = db.GetCte<EmployeeHierarchyCTE>(employeeHierarchy =>
				{
					return
						(
							from e in employeeCte
							where e.ReportsTo == null
							select new EmployeeHierarchyCTE
							{
								EmployeeID = e.EmployeeID,
								LastName = e.LastName,
								FirstName = e.FirstName,
								ReportsTo = e.ReportsTo,
								HierarchyLevel = 1
							}
						)
						.Concat
						(
							from e in employeeCte
							from eh in employeeHierarchy.InnerJoin(eh => e.ReportsTo == eh.EmployeeID)
							select new EmployeeHierarchyCTE
							{
								EmployeeID = e.EmployeeID,
								LastName = e.LastName,
								FirstName = e.FirstName,
								ReportsTo = e.ReportsTo,
								HierarchyLevel = eh.HierarchyLevel + 1
							}
						);
				});

				var result =
					from eh in employeeHierarchyCte
					orderby eh.HierarchyLevel, eh.LastName, eh.FirstName
					select eh;

				var resultdStr  = result.ToString();

				var data = result.ToArray();
			}
		}

		[Test]
		public void Test4([CteContextSource] string context)
		{
			using (var db = GetDataContext(context))
			{
				var cte1 = db.GetTable<Child>().Where(c => c.ParentID > 1).AsCte("CTE1_");
				var result = from p in cte1
					from c4 in db.Child.Where(c4 => c4.ParentID % 2 == 0).AsCte("LAST").InnerJoin(c4 => c4.ParentID == p.ParentID)
					select c4;

				var _cte1 = db.GetTable<Child>().Where(c => c.ParentID > 1);
				var expected = from p in _cte1
					from c4 in db.Child.Where(c4 => c4.ParentID % 2 == 0).InnerJoin(c4 => c4.ParentID == p.ParentID)
					select c4;

				var expectedStr = expected.ToString();
				var resultdStr  = result.ToString();

				AreEqual(expected, result);
			}
		}

		[Test]
		public void Test5([CteContextSource] string context)
		{
			using (var db = GetDataContext(context))
			{
				var cte1 = db.GetTable<Child>()
					.Where(c => c.ParentID > 1)
					.Select(child => new
					{
						child.ParentID,
						child.ChildID
					}).Distinct()
					.AsCte();
				var query = from p in db.Parent
					join c in cte1 on p.ParentID equals c.ParentID
					join c2 in cte1 on p.ParentID equals c2.ParentID
					select p;

				var cte1_ = db.GetTable<Child>().Where(c => c.ParentID > 1).Select(child => new
				{
					child.ParentID,
					child.ChildID
				}).Distinct();

				var expected =
					from p in db.Parent
					join c in cte1_ on p.ParentID equals c.ParentID
					join c2 in cte1_ on p.ParentID equals c2.ParentID
					select p;

				Assert.AreEqual(expected.Count(), query.Count());
			}
		}

		private class CteDMLTests
		{
			protected bool Equals(CteDMLTests other)
			{
				return ChildID == other.ChildID && ParentID == other.ParentID;
			}

			public override bool Equals(object obj)
			{
				if (ReferenceEquals(null, obj)) return false;
				if (ReferenceEquals(this, obj)) return true;
				if (obj.GetType() != this.GetType()) return false;
				return Equals((CteDMLTests)obj);
			}

			public override int GetHashCode()
			{
				unchecked
				{
					return (ChildID * 397) ^ ParentID;
				}
			}

			public int ChildID  { get; set; }
			public int ParentID { get; set; }
		}

		[Test]
		public void TestNoColumns([CteContextSource(true, ProviderName.DB2)] string context)
		{
			using (var db = GetDataContext(context))
			//using (var testTable = db.CreateLocalTable<CteDMLTests>("CteChild"))
			{
				var expected = db.GetTable<Child>().Count();

				var cte1 = db.GetTable<Child>().AsCte("CTE1_");
				var cnt1 = cte1.Count();

				Assert.AreEqual(expected, cnt1);

				var query = db.GetTable<Child>().Select(c => new { C = new { c.ChildID }});
				var cte2 = query.AsCte("CTE1_");
				var cnt2 = cte2.Count();

				Assert.AreEqual(expected, cnt2);

				var any  = cte2.Any();

				Assert.IsTrue(any);
			}
		}

		[Test]
		public void TestCondition([CteContextSource(true)] string context)
		{
			using (var db = GetDataContext(context))
			{
				int? var3 = 1;
				var cte = db.GetTable<Child>().AsCte();

				var query = cte.Where(t => t.ChildID == var3 || var3 == null);
				var str = query.ToString();
				Assert.That(str.Contains("WITH"), Is.EqualTo(true));
			}
		}

		[Test]
		public void TestInsert([CteContextSource(true, ProviderName.DB2)] string context)
		{
			using (var db = GetDataContext(context))
			using (var testTable = db.CreateLocalTable<CteDMLTests>("CteChild"))
			{
				var cte1 = db.GetTable<Child>().Where(c => c.ParentID > 1).AsCte("CTE1_");
				var toInsert = from p in cte1
					from c4 in db.Child.Where(c4 => c4.ParentID % 2 == 0).AsCte("LAST").InnerJoin(c4 => c4.ParentID == p.ParentID)
					select new CteDMLTests
					{
						ChildID = c4.ChildID,
						ParentID = c4.ParentID
					};

				var affected = toInsert.Insert(testTable, c => c);

				var _cte1 = db.GetTable<Child>().Where(c => c.ParentID > 1);
				var expected = from p in _cte1
					from c4 in db.Child.Where(c4 => c4.ParentID % 2 == 0).InnerJoin(c4 => c4.ParentID == p.ParentID)
					select new CteDMLTests
					{
						ChildID = c4.ChildID,
						ParentID = c4.ParentID
					};

				var result = testTable.OrderBy(c => c.ChildID).ThenBy(c => c.ParentID);
				expected   = expected. OrderBy(c => c.ChildID).ThenBy(c => c.ParentID);

				AreEqual(expected, result);
			}
		}

		[Test]
		public void TestDelete([CteContextSource(ProviderName.Firebird, ProviderName.DB2)] string context)
		{
			using (var db  = GetDataContext(context))
			using (var tmp = db.CreateLocalTable("CteChild",
				Enumerable.Range(0, 10).Select(i => new CteDMLTests { ParentID = i, ChildID = 1000 + i })))
			{
				var cte = tmp.Where(c => c.ParentID % 2 == 0).AsCte();

				var toDelete =
					from c in tmp
					from ct in cte.InnerJoin(ct => ct.ParentID == c.ParentID)
					select c;

				var recordsAffected = toDelete.Delete();
				Assert.AreEqual(5, recordsAffected);
			}
		}

		[Test]
		public void TestUpdate(
			[CteContextSource(ProviderName.Firebird, ProviderName.DB2, ProviderName.OracleManaged, ProviderName.OracleNative)]
			string context)
		{
			using (var db = GetDataContext(context))
			using (var testTable = db.CreateLocalTable("CteChild",
				Enumerable.Range(0, 10).Select(i => new CteDMLTests { ParentID = i, ChildID = 1000 + i })))
			{
				var cte = testTable.Where(c => c.ParentID % 2 == 0).AsCte();
				var toUpdate =
					from c in testTable
					from ct in cte.InnerJoin(ct => ct.ParentID == c.ParentID)
					select c;

				toUpdate.Update(prev => new CteDMLTests {ParentID = prev.ChildID});

				var expected = testTable.Where(c => c.ParentID % 2 == 0)
					.Select(c => new CteDMLTests { ParentID = c.ChildID, ChildID = c.ChildID });

				var result = testTable.Where(c => c.ParentID % 2 == 0);

				AreEqual(expected, result);
			}
		}

		class RecursiveCTE
		{
			public int? ParentID;
			public int? ChildID;
			public int? GrandChildID;
		}

		[Test]
		public void RecursiveTest([CteContextSource(true, ProviderName.DB2)] string context)
		{
			using (var db = GetDataContext(context))
			{
				var cteRecursive = db.GetCte<RecursiveCTE>(cte =>
						(
							from gc1 in db.GrandChild
							select new RecursiveCTE
							{
								ChildID = gc1.ChildID,
								ParentID = gc1.GrandChildID,
								GrandChildID = gc1.GrandChildID,
							}
						)
						.Concat
						(
							from gc in db.GrandChild
							from p in db.Parent.InnerJoin(p => p.ParentID == gc.ParentID)
							from ct in cte.InnerJoin(ct => Sql.AsNotNull(ct.ChildID) == gc.ChildID)
							where ct.GrandChildID <= 10
							select new RecursiveCTE
							{
								ChildID = ct.ChildID,
								ParentID = ct.ParentID,
								GrandChildID = ct.ChildID + 1
							}
						)
					, "MY_CTE");

				var str = cteRecursive.ToString();
				var result = cteRecursive.ToArray();
			}
		}

		public class HierarchyTree
		{
			public int Id { get; set; }
			public int? ParentId { get; set; }
		}

		HierarchyTree[] GeHirarchyData()
		{
			return new[]
			{
				new HierarchyTree { Id = 1, ParentId = null },
				new HierarchyTree { Id = 2, ParentId = null },

				// level 1

				new HierarchyTree { Id = 10, ParentId = 1 },
				new HierarchyTree { Id = 11, ParentId = 1 },

				new HierarchyTree { Id = 20, ParentId = 2 },
				new HierarchyTree { Id = 22, ParentId = 2 },

				// level 2

				new HierarchyTree { Id = 100, ParentId = 10 },
				new HierarchyTree { Id = 101, ParentId = 10 },
				new HierarchyTree { Id = 102, ParentId = 10 },

				new HierarchyTree { Id = 110, ParentId = 11 },
				new HierarchyTree { Id = 111, ParentId = 11 },
				new HierarchyTree { Id = 112, ParentId = 11 },

				new HierarchyTree { Id = 200, ParentId = 20 },
				new HierarchyTree { Id = 201, ParentId = 20 },
				new HierarchyTree { Id = 202, ParentId = 20 },

				new HierarchyTree { Id = 210, ParentId = 21 },
				new HierarchyTree { Id = 211, ParentId = 21 },
				new HierarchyTree { Id = 212, ParentId = 21 },
			};
		}

		class HierarchyData
		{
			public int Id { get; set; }
			public int Level { get; set; }
		}

		IQueryable<HierarchyData> GetHierarchyDown(IQueryable<HierarchyTree> tree, IDataContext db)
		{
			var subCte1 = tree.Where(t => t.ParentId == null).AsCte();
			var subCte2 = tree.AsCte();

			var cte = db.GetCte<HierarchyData>(hierarchyDown =>
				{
					return subCte1.Select(t => new HierarchyData
						{
							Id = t.Id,
							Level = 0
						})
						.Concat(
							from h in hierarchyDown
							from t in subCte2.InnerJoin(t => t.ParentId == h.Id)
							select new HierarchyData
							{
								Id = t.Id,
								Level = h.Level + 1
							}
						);
				}
			);

			return cte;
		}

		IEnumerable<HierarchyData> EnumerateDown(HierarchyTree[] items, int currentLevel, int? currentParent)
		{
			foreach (var i in items.Where(i => i.ParentId == currentParent))
			{
				yield return new HierarchyData { Id = i.Id, Level = currentLevel };

				foreach (var c in EnumerateDown(items, currentLevel + 1, i.Id))
				{
					yield return c;
				}
			}
		}

		[Test]
		public void RecursiveTest2([CteContextSource(true, ProviderName.DB2)] string context)
		{
			var hierarchyData = GeHirarchyData();

			using (var db = GetDataContext(context))
			using (var tree = db.CreateLocalTable(hierarchyData))
			{
				var hierarchy = GetHierarchyDown(tree, db);

				var result = hierarchy.OrderBy(h => h.Id);
				var expected = EnumerateDown(hierarchyData, 0, null).OrderBy(h => h.Id);

				AreEqualWithComparer(expected, result);
			}
		}

		[Test]
		public void TestDoubleRecursion([CteContextSource(true, ProviderName.DB2)] string context)
		{
			var hierarchyData = GeHirarchyData();

			using (var db = GetDataContext(context))
			using (var tree = db.CreateLocalTable(hierarchyData))
			{
				var hierarchy1 = GetHierarchyDown(tree, db);
				var hierarchy2 = GetHierarchyDown(tree, db);

				var query = from h1 in hierarchy1
					from h2 in hierarchy2.InnerJoin(h2 => h2.Id == h1.Id)
					select new
					{
						h1.Id,
						LevelSum = h2.Level + h1.Level
					};

				var count = query.Count();

				Assert.Greater(count, 0);
			}
		}

		[Test]
		public void RecursiveCount([CteContextSource(true, ProviderName.DB2)] string context)
		{
			var hierarchyData = GeHirarchyData();

			using (var db = GetDataContext(context))
			using (var tree = db.CreateLocalTable(hierarchyData))
			{
				var hierarchy = GetHierarchyDown(tree, db);
				var expected = EnumerateDown(hierarchyData, 0, null);

				Assert.AreEqual(expected.Count(), hierarchy.Count());
			}
		}

		[Test]
		public void RecursiveInsertInto([CteContextSource(true, ProviderName.DB2)] string context)
		{
			var hierarchyData = GeHirarchyData();

			using (var db          = GetDataContext(context))
			using (var tree        = db.CreateLocalTable(hierarchyData))
			using (var resultTable = db.CreateLocalTable<HierarchyData>())
			{
				var hierarchy = GetHierarchyDown(tree, db);
				hierarchy.Insert(resultTable, r => r);

				var result = resultTable.OrderBy(h => h.Id);
				var expected = EnumerateDown(hierarchyData, 0, null).OrderBy(h => h.Id);

				AreEqualWithComparer(expected, result);
			}
		}

		[Test]
		public void RecursiveDeepNesting([CteContextSource(true, ProviderName.DB2)] string context)
		{
			using (var db   = GetDataContext(context))
			using (var tree = db.CreateLocalTable<HierarchyTree>())
			{
				var hierarchy = GetHierarchyDown(tree, db);

				var query = from q in hierarchy
					from data1 in tree.InnerJoin(data1 => data1.Id == q.Id)
					from data2 in tree.InnerJoin(data2 => data2.Id == q.Id)
					from data3 in tree.InnerJoin(data3 => data3.Id == q.Id)
					from data4 in tree.InnerJoin(data4 => data4.Id == q.Id)
					select new
					{
						q.Id,
						q.Level
					};

				Assert.DoesNotThrow(() => Console.WriteLine(query.ToString()));
			}
		}

		private class TestWrapper
		{
			public Child Child { get; set; }

			protected bool Equals(TestWrapper other)
			{
				return Equals(Child, other.Child);
			}

			public override bool Equals(object obj)
			{
				if (ReferenceEquals(null, obj)) return false;
				if (ReferenceEquals(this, obj)) return true;
				if (obj.GetType() != this.GetType()) return false;
				var result = Equals((TestWrapper)obj);
				return result;
			}

			public override int GetHashCode()
			{
				return (Child != null ? Child.GetHashCode() : 0);
			}
		}

		private class TestWrapper2
		{
			public Child Child   { get; set; }
			public Parent Parent { get; set; }

			protected bool Equals(TestWrapper2 other)
			{
				return Equals(Child, other.Child) && Equals(Parent, other.Parent);
			}

			public override bool Equals(object obj)
			{
				if (ReferenceEquals(null, obj)) return false;
				if (ReferenceEquals(this, obj)) return true;
				if (obj.GetType() != this.GetType()) return false;
				return Equals((TestWrapper2)obj);
			}

			public override int GetHashCode()
			{
				unchecked
				{
					return ((Child != null ? Child.GetHashCode() : 0) * 397) ^ (Parent != null ? Parent.GetHashCode() : 0);
				}
			}
		}

		[Test]
		public void TestWithWrapper([CteContextSource] string context)
		{
			using (var db = GetDataContext(context))
			{
				var cteQuery = db.GetTable<Child>()
					.Select(child => new TestWrapper()
					{
						Child = child
					});

				var cte1 = cteQuery.AsCte();

				var query = from p in db.Parent
					join c in cte1 on p.ParentID equals c.Child.ParentID
					select new {p, c};

				var result = query.ToArray();

				var expected =
					from p in db.Parent
					join c in cteQuery on p.ParentID equals c.Child.ParentID
					select new {p, c};

				Assert.AreEqual(expected, result);
			}
		}

		[Test]
		public void TestWithWrapperUnion([CteContextSource] string context)
		{
			using (var db = GetDataContext(context))
			{
				var cte1 = db.GetTable<Child>()
					.Select(child => new TestWrapper2()
					{
						Child = child,
						Parent = child.Parent
					})
					.AsCte();

				var simpleQuery = db.Child.Select(child => new TestWrapper2
				{
					Parent = child.Parent,
					Child = child
				});

				var query1 = simpleQuery.Union(cte1);
				var query2 = cte1.Union(simpleQuery);

				var cte1_ = Child
					.Select(child => new TestWrapper2()
					{
						Child = child,
						Parent = child.Parent
					});

				var simpleQuery_ = Child.Select(child => new TestWrapper2
				{
					Parent = child.Parent,
					Child = child
				});

				var query1_ = simpleQuery_.Union(cte1_);
				var query2_ = cte1_.Union(simpleQuery_);


				AreEqual(query1_, query1);
				AreEqual(query2_, query2);
			}
		}

		[Test]
		public void TestEmbedded([CteContextSource] string context)
		{
			using (var db = GetDataContext(context))
			{
				var cte1 = db.GetTable<Child>().Select(c => c.ChildID).AsCte("CTE_1");
				var cte2 = cte1.Distinct().AsCte("CTE_2");
				var cte3 = cte2.Distinct().AsCte("CTE_3");
				var cte4 = cte3.Distinct().AsCte("CTE_3");

				var qCte = db.Child.Where(w => w.ChildID.NotIn(cte4)).ToList();
			}
		}

		class OrgGroupDepthWrapper
		{
			public OrgGroup OrgGroup { get; set; }
			public int Depth { get; set; }
		}

		class OrgGroup
		{
			[PrimaryKey]
			public int Id { get; set; }
			public int ParentId { get; set; }
			public string GroupName { get; set; }
		}

		[ActiveIssue(1644)]
		[Test]
		public void TestRecursiveObjects([CteContextSource] string context)
		{
			using (var db = GetDataContext(context))
			using (db.CreateLocalTable<OrgGroup>())
			{
				var queryable = db.GetTable<OrgGroup>();
				var cte = db.GetCte<OrgGroupDepthWrapper>(previous =>
				    {
				        var parentQuery = from parent in queryable
				            select new OrgGroupDepthWrapper
				            {
				                OrgGroup = parent,
				                Depth = 0
				            };

				        var childQuery = from child in queryable
				            from parent in previous.InnerJoin(parent => parent.OrgGroup.Id == child.ParentId)
				            orderby parent.Depth + 1, child.GroupName
				            select new OrgGroupDepthWrapper
				            {
				                OrgGroup = child,
				                Depth = parent.Depth + 1
				            };

				        return parentQuery.Union(childQuery);
				    })
				    .Select(wrapper => wrapper.OrgGroup);

				var result = cte.ToList();

			}
		}

	}
}
=======
﻿using System;
using System.Collections.Generic;
using System.Linq;
using System.Linq.Expressions;

using LinqToDB;
using LinqToDB.Expressions;
using LinqToDB.Mapping;
using LinqToDB.Tools;
using NUnit.Framework;

namespace Tests.Linq
{
	using Model;
	using Tools;

	public class CteTests : TestBase
	{
		public static string[] CteSupportedProviders = new[]
		{
			TestProvName.AllSqlServer2008Plus,
			ProviderName.Firebird,
			TestProvName.AllPostgreSQL,
			ProviderName.DB2,
			TestProvName.AllSQLite,
			TestProvName.AllOracle 
			//ProviderName.Informix,
			// Will be supported in SQL 8.0 - ProviderName.MySql
		};

		public class CteContextSourceAttribute : IncludeDataSourcesAttribute
		{
			public CteContextSourceAttribute() : this(true)
			{
			}

			public CteContextSourceAttribute(bool includeLinqService)
				: base(includeLinqService, CteSupportedProviders)
			{
			}

			public CteContextSourceAttribute(params string[] excludedProviders)
				: base(CteSupportedProviders.Except(excludedProviders).ToArray())
			{
			}

			public CteContextSourceAttribute(bool includeLinqService, params string[] excludedProviders)
				: base(includeLinqService, CteSupportedProviders.Except(excludedProviders).ToArray())
			{
			}
		}

		[Test]
		public void Test1([CteContextSource] string context)
		{
			using (var db = GetDataContext(context))
			{
				var cte1 = db.GetTable<Child>().Where(c => c.ParentID > 1).AsCte();
				var query = from p in db.Parent
					join c in cte1 on p.ParentID equals c.ParentID
					join c2 in cte1 on p.ParentID equals c2.ParentID
					select p;

				var cte1_ = db.GetTable<Child>().Where(c => c.ParentID > 1);

				var expected =
					from p in db.Parent
					join c in cte1_ on p.ParentID equals c.ParentID
					join c2 in cte1_ on p.ParentID equals c2.ParentID
					select p;

				AreEqual(expected, query);
			}
		}

		[Test]
		public void Test2([CteContextSource] string context)
		{
			using (var db = GetDataContext(context))
			{
				var cte1 = db.GetTable<Child>().Where(c => c.ParentID > 1).AsCte("CTE1_");
				var cte2 = db.Parent.Where(p => cte1.Any(c => c.ParentID == p.ParentID)).AsCte("CTE2_");
				var cte3 = db.Parent.Where(p => cte2.Any(c => c.ParentID == p.ParentID)).AsCte("CTE3_");
				var result = from p in cte2
					join c in cte1 on p.ParentID equals c.ParentID
					join c2 in cte2 on p.ParentID equals c2.ParentID
					join c3 in cte3 on p.ParentID equals c3.ParentID
					from c4 in db.Child.Where(c4 => c4.ParentID % 2 == 0).AsCte("LAST").InnerJoin(c4 => c4.ParentID == c3.ParentID)
					select c3;

				var ncte1 = db.GetTable<Child>().Where(c => c.ParentID > 1);
				var ncte2 = db.Parent.Where(p => ncte1.Any(c => c.ParentID == p.ParentID));
				var ncte3 = db.Parent.Where(p => ncte2.Any(c => c.ParentID == p.ParentID));
				var expected = from p in ncte2
					join c in ncte1 on p.ParentID equals c.ParentID
					join c2 in ncte2 on p.ParentID equals c2.ParentID
					join c3 in ncte3 on p.ParentID equals c3.ParentID
					from c4 in db.Child.Where(c4 => c4.ParentID % 2 == 0).InnerJoin(c4 => c4.ParentID == c3.ParentID)
					select c3;

				var expectedStr = expected.ToString();
				var resultdStr  = result.ToString();

				// Looks like we do not populate needed field for CTE. It is aproblem that needs to be solved
				AreEqual(expected, result);
			}
		}

		[Test]
		public void TestAsTable([CteContextSource] string context)
		{
			using (var db = GetDataContext(context))
			{
				var cte1 = db.GetTable<Child>().AsCte("CTE1_");
				var expected = db.GetTable<Child>();

				AreEqual(expected, cte1);
			}
		}

		static IQueryable<TSource> RemoveCte<TSource>(IQueryable<TSource> source)
		{
			var newExpr = source.Expression.Transform(e =>
			{
				if (e is MethodCallExpression methodCall && methodCall.Method.Name == "AsCte")
					return methodCall.Arguments[0];
				return e;
			});

			return source.Provider.CreateQuery<TSource>(newExpr);
		}

		[Test]
		public void ProductAndCategoryNamesOverTenDollars([NorthwindDataContext] string context)
		{
			using (var db = new NorthwindDB(context))
			{
				var cteQuery =
					from p in db.Product
					where p.UnitPrice.Value > 10
					select new
					{
						p.ProductName,
						p.Category.CategoryName,
						p.UnitPrice
					};

				var result =
					from p in cteQuery.AsCte("ProductAndCategoryNamesOverTenDollars")
					orderby p.CategoryName, p.UnitPrice, p.ProductName
					select p;

				var expected =
					from p in cteQuery
					orderby p.CategoryName, p.UnitPrice, p.ProductName
					select p;

				var expectedStr = expected.ToString();
				var resultdStr  = result.ToString();

				AreEqual(expected, result);
			}
		}

		[Test]
		public void ProductAndCategoryNamesOverTenDollars2([NorthwindDataContext] string context)
		{
			using (var db = new NorthwindDB(context))
			{
				var cteQuery =
					from p in db.Product
					where p.UnitPrice.Value > 10
					select new
					{
						p.ProductName,
						p.Category.CategoryName,
						p.UnitPrice
					};

				var result =
					from p in cteQuery.AsCte("ProductAndCategoryNamesOverTenDollars")
					orderby p.CategoryName, p.UnitPrice, p.ProductName
					select new
					{
						p.ProductName,
						p.CategoryName,
						p.UnitPrice
					};

				var expected =
					from p in cteQuery
					orderby p.CategoryName, p.UnitPrice, p.ProductName
					select new
					{
						p.ProductName,
						p.CategoryName,
						p.UnitPrice
					};

				var expectedStr = expected.ToString();
				var resultdStr  = result.ToString();

				AreEqual(expected, result);
			}
		}

		[Test]
		public void ProductsOverTenDollars([NorthwindDataContext] string context)
		{
			using (var db = new NorthwindDB(context))
			{
				var categoryAndNumberOfProducts =
					from c in db.Category
					select new
					{
						c.CategoryID,
						c.CategoryName,
						NumberOfProducts = db.Product.Where(p => p.CategoryID == c.CategoryID).Count()
					};

				var productsOverTenDollars =
					from p in db.Product
					where p.UnitPrice.Value > 10
					select p;

				var result =
					from p in productsOverTenDollars.AsCte("ProductsOverTenDollars")
					from c in categoryAndNumberOfProducts.AsCte("CategoryAndNumberOfProducts").InnerJoin(c => c.CategoryID == p.CategoryID)
					orderby p.ProductName
					select new
					{
						c.CategoryName,
						c.NumberOfProducts,
						p.ProductName,
						p.UnitPrice
					};

				var expected =
					from p in productsOverTenDollars
					from c in categoryAndNumberOfProducts.InnerJoin(c => c.CategoryID == p.CategoryID)
					orderby p.ProductName
					select new
					{
						c.CategoryName,
						c.NumberOfProducts,
						p.ProductName,
						p.UnitPrice
					};

				var expectedStr = expected.ToString();
				var resultdStr  = result.ToString();

				AreEqual(expected, result);
			}
		}


		[Test]
		public void EmployeeSubordinatesReport([NorthwindDataContext] string context)
		{
			using (var db = new NorthwindDB(context))
			{
				var employeeSubordinatesReport  =
					from e in db.Employee
					select new
					{
						e.EmployeeID,
						e.LastName,
						e.FirstName,
						NumberOfSubordinates = db.Employee.Where(e2 => e2.ReportsTo == e.ReportsTo).Count(),
						e.ReportsTo
					};

				var employeeSubordinatesReportCte = employeeSubordinatesReport.AsCte("EmployeeSubordinatesReport");

				var result =
					from employee in employeeSubordinatesReportCte
					from manager in employeeSubordinatesReportCte.LeftJoin(manager => employee.ReportsTo == manager.EmployeeID)
					select new
					{
						employee.LastName,
						employee.FirstName,
						employee.NumberOfSubordinates,
						ManagerLastName = manager.LastName,
						ManagerFirstName = manager.FirstName,
						ManagerNumberOfSubordinates = manager.NumberOfSubordinates
					};

				var expected =
					from employee in employeeSubordinatesReport
					from manager in employeeSubordinatesReport.LeftJoin(manager => employee.ReportsTo == manager.EmployeeID)
					select new
					{
						employee.LastName,
						employee.FirstName,
						employee.NumberOfSubordinates,
						ManagerLastName = manager.LastName,
						ManagerFirstName = manager.FirstName,
						ManagerNumberOfSubordinates = manager.NumberOfSubordinates
					};

				var expectedStr = expected.ToString();
				var resultdStr  = result.ToString();

				AreEqual(expected, result);
			}
		}

		class EmployeeHierarchyCTE
		{
			public int EmployeeID;
			public string LastName;
			public string FirstName;
			public int? ReportsTo;
			public int HierarchyLevel;
		}

		[Test]
		public void EmployeeHierarchy([NorthwindDataContext(true)] string context)
		{
			using (var db = new NorthwindDB(context))
			{
				// just create another CTE
				var employeeCte = db.Employee.Where(e => e.EmployeeID > 0).AsCte();

				var employeeHierarchyCte = db.GetCte<EmployeeHierarchyCTE>(employeeHierarchy =>
				{
					return
						(
							from e in employeeCte
							where e.ReportsTo == null
							select new EmployeeHierarchyCTE
							{
								EmployeeID = e.EmployeeID,
								LastName = e.LastName,
								FirstName = e.FirstName,
								ReportsTo = e.ReportsTo,
								HierarchyLevel = 1
							}
						)
						.Concat
						(
							from e in employeeCte
							from eh in employeeHierarchy.InnerJoin(eh => e.ReportsTo == eh.EmployeeID)
							select new EmployeeHierarchyCTE
							{
								EmployeeID = e.EmployeeID,
								LastName = e.LastName,
								FirstName = e.FirstName,
								ReportsTo = e.ReportsTo,
								HierarchyLevel = eh.HierarchyLevel + 1
							}
						);
				});

				var result =
					from eh in employeeHierarchyCte
					orderby eh.HierarchyLevel, eh.LastName, eh.FirstName
					select eh;

				var resultdStr  = result.ToString();

				var data = result.ToArray();
			}
		}

		[Test]
		public void Test4([CteContextSource] string context)
		{
			using (var db = GetDataContext(context))
			{
				var cte1 = db.GetTable<Child>().Where(c => c.ParentID > 1).AsCte("CTE1_");
				var result = from p in cte1
					from c4 in db.Child.Where(c4 => c4.ParentID % 2 == 0).AsCte("LAST").InnerJoin(c4 => c4.ParentID == p.ParentID)
					select c4;

				var _cte1 = db.GetTable<Child>().Where(c => c.ParentID > 1);
				var expected = from p in _cte1
					from c4 in db.Child.Where(c4 => c4.ParentID % 2 == 0).InnerJoin(c4 => c4.ParentID == p.ParentID)
					select c4;

				var expectedStr = expected.ToString();
				var resultdStr  = result.ToString();

				AreEqual(expected, result);
			}
		}

		[Test]
		public void Test5([CteContextSource] string context)
		{
			using (var db = GetDataContext(context))
			{
				var cte1 = db.GetTable<Child>()
					.Where(c => c.ParentID > 1)
					.Select(child => new
					{
						child.ParentID,
						child.ChildID
					}).Distinct()
					.AsCte();
				var query = from p in db.Parent
					join c in cte1 on p.ParentID equals c.ParentID
					join c2 in cte1 on p.ParentID equals c2.ParentID
					select p;

				var cte1_ = db.GetTable<Child>().Where(c => c.ParentID > 1).Select(child => new
				{
					child.ParentID,
					child.ChildID
				}).Distinct();

				var expected =
					from p in db.Parent
					join c in cte1_ on p.ParentID equals c.ParentID
					join c2 in cte1_ on p.ParentID equals c2.ParentID
					select p;

				Assert.AreEqual(expected.Count(), query.Count());
			}
		}

		private class CteDMLTests
		{
			protected bool Equals(CteDMLTests other)
			{
				return ChildID == other.ChildID && ParentID == other.ParentID;
			}

			public override bool Equals(object obj)
			{
				if (ReferenceEquals(null, obj)) return false;
				if (ReferenceEquals(this, obj)) return true;
				if (obj.GetType() != this.GetType()) return false;
				return Equals((CteDMLTests)obj);
			}

			public override int GetHashCode()
			{
				unchecked
				{
					return (ChildID * 397) ^ ParentID;
				}
			}

			public int ChildID  { get; set; }
			public int ParentID { get; set; }
		}

		[Test]
		public void TestNoColumns([CteContextSource(true, ProviderName.DB2)] string context)
		{
			using (var db = GetDataContext(context))
			//using (var testTable = db.CreateLocalTable<CteDMLTests>("CteChild"))
			{
				var expected = db.GetTable<Child>().Count();

				var cte1 = db.GetTable<Child>().AsCte("CTE1_");
				var cnt1 = cte1.Count();

				Assert.AreEqual(expected, cnt1);

				var query = db.GetTable<Child>().Select(c => new { C = new { c.ChildID }});
				var cte2 = query.AsCte("CTE1_");
				var cnt2 = cte2.Count();

				Assert.AreEqual(expected, cnt2);

				var any  = cte2.Any();

				Assert.IsTrue(any);
			}
		}

		[Test]
		public void TestCondition([CteContextSource(true)] string context)
		{
			using (var db = GetDataContext(context))
			{
				int? var3 = 1;
				var cte = db.GetTable<Child>().AsCte();

				var query = cte.Where(t => t.ChildID == var3 || var3 == null);
				var str = query.ToString();
				Assert.That(str.Contains("WITH"), Is.EqualTo(true));
			}
		}

		[Test]
		public void TestInsert([CteContextSource(true, ProviderName.DB2)] string context)
		{
			using (var db = GetDataContext(context))
			using (var testTable = db.CreateLocalTable<CteDMLTests>("CteChild"))
			{
				var cte1 = db.GetTable<Child>().Where(c => c.ParentID > 1).AsCte("CTE1_");
				var toInsert = from p in cte1
					from c4 in db.Child.Where(c4 => c4.ParentID % 2 == 0).AsCte("LAST").InnerJoin(c4 => c4.ParentID == p.ParentID)
					select new CteDMLTests
					{
						ChildID = c4.ChildID,
						ParentID = c4.ParentID
					};

				var affected = toInsert.Insert(testTable, c => c);

				var _cte1 = db.GetTable<Child>().Where(c => c.ParentID > 1);
				var expected = from p in _cte1
					from c4 in db.Child.Where(c4 => c4.ParentID % 2 == 0).InnerJoin(c4 => c4.ParentID == p.ParentID)
					select new CteDMLTests
					{
						ChildID = c4.ChildID,
						ParentID = c4.ParentID
					};

				var result = testTable.OrderBy(c => c.ChildID).ThenBy(c => c.ParentID);
				expected   = expected. OrderBy(c => c.ChildID).ThenBy(c => c.ParentID);

				AreEqual(expected, result);
			}
		}

		[Test]
		public void TestDelete([CteContextSource(ProviderName.Firebird, ProviderName.DB2)] string context)
		{
			using (var db  = GetDataContext(context))
			using (var tmp = db.CreateLocalTable("CteChild",
				Enumerable.Range(0, 10).Select(i => new CteDMLTests { ParentID = i, ChildID = 1000 + i })))
			{
				var cte = tmp.Where(c => c.ParentID % 2 == 0).AsCte();

				var toDelete =
					from c in tmp
					from ct in cte.InnerJoin(ct => ct.ParentID == c.ParentID)
					select c;

				var recordsAffected = toDelete.Delete();
				Assert.AreEqual(5, recordsAffected);
			}
		}

		[ActiveIssue(Configuration = TestProvName.AllOracle, Details = "Oracle needs special syntax for CTE + UPDATE")]
		[Test]
		public void TestUpdate(
			[CteContextSource(ProviderName.Firebird, ProviderName.DB2, ProviderName.Oracle, ProviderName.OracleManaged, ProviderName.OracleNative)]
			string context)
		{
			using (var db = GetDataContext(context))
			using (var testTable = db.CreateLocalTable("CteChild",
				Enumerable.Range(0, 10).Select(i => new CteDMLTests { ParentID = i, ChildID = 1000 + i })))
			{
				var cte = testTable.Where(c => c.ParentID % 2 == 0).AsCte();
				var toUpdate =
					from c in testTable
					from ct in cte.InnerJoin(ct => ct.ParentID == c.ParentID)
					select c;

				toUpdate.Update(prev => new CteDMLTests {ParentID = prev.ChildID});

				var expected = testTable.Where(c => c.ParentID % 2 == 0)
					.Select(c => new CteDMLTests { ParentID = c.ChildID, ChildID = c.ChildID });

				var result = testTable.Where(c => c.ParentID % 2 == 0);

				AreEqual(expected, result);
			}
		}

		class RecursiveCTE
		{
			public int? ParentID;
			public int? ChildID;
			public int? GrandChildID;
		}

		[Test]
		public void RecursiveTest([CteContextSource(true, ProviderName.DB2)] string context)
		{
			using (var db = GetDataContext(context))
			{
				var cteRecursive = db.GetCte<RecursiveCTE>(cte =>
						(
							from gc1 in db.GrandChild
							select new RecursiveCTE
							{
								ChildID = gc1.ChildID,
								ParentID = gc1.GrandChildID,
								GrandChildID = gc1.GrandChildID,
							}
						)
						.Concat
						(
							from gc in db.GrandChild
							from p in db.Parent.InnerJoin(p => p.ParentID == gc.ParentID)
							from ct in cte.InnerJoin(ct => Sql.AsNotNull(ct.ChildID) == gc.ChildID)
							where ct.GrandChildID <= 10
							select new RecursiveCTE
							{
								ChildID = ct.ChildID,
								ParentID = ct.ParentID,
								GrandChildID = ct.ChildID + 1
							}
						)
					, "MY_CTE");

				var str = cteRecursive.ToString();
				var result = cteRecursive.ToArray();
			}
		}

		public class HierarchyTree
		{
			public int Id { get; set; }
			public int? ParentId { get; set; }
		}

		HierarchyTree[] GeHirarchyData()
		{
			return new[]
			{
				new HierarchyTree { Id = 1, ParentId = null },
				new HierarchyTree { Id = 2, ParentId = null },

				// level 1

				new HierarchyTree { Id = 10, ParentId = 1 },
				new HierarchyTree { Id = 11, ParentId = 1 },

				new HierarchyTree { Id = 20, ParentId = 2 },
				new HierarchyTree { Id = 22, ParentId = 2 },

				// level 2

				new HierarchyTree { Id = 100, ParentId = 10 },
				new HierarchyTree { Id = 101, ParentId = 10 },
				new HierarchyTree { Id = 102, ParentId = 10 },

				new HierarchyTree { Id = 110, ParentId = 11 },
				new HierarchyTree { Id = 111, ParentId = 11 },
				new HierarchyTree { Id = 112, ParentId = 11 },

				new HierarchyTree { Id = 200, ParentId = 20 },
				new HierarchyTree { Id = 201, ParentId = 20 },
				new HierarchyTree { Id = 202, ParentId = 20 },

				new HierarchyTree { Id = 210, ParentId = 21 },
				new HierarchyTree { Id = 211, ParentId = 21 },
				new HierarchyTree { Id = 212, ParentId = 21 },
			};
		}

		class HierarchyData
		{
			public int Id { get; set; }
			public int Level { get; set; }
		}

		IQueryable<HierarchyData> GetHierarchyDown(IQueryable<HierarchyTree> tree, IDataContext db)
		{
			var subCte1 = tree.Where(t => t.ParentId == null).AsCte();
			var subCte2 = tree.AsCte();

			var cte = db.GetCte<HierarchyData>(hierarchyDown =>
				{
					return subCte1.Select(t => new HierarchyData
						{
							Id = t.Id,
							Level = 0
						})
						.Concat(
							from h in hierarchyDown
							from t in subCte2.InnerJoin(t => t.ParentId == h.Id)
							select new HierarchyData
							{
								Id = t.Id,
								Level = h.Level + 1
							}
						);
				}
			);

			return cte;
		}

		IEnumerable<HierarchyData> EnumerateDown(HierarchyTree[] items, int currentLevel, int? currentParent)
		{
			foreach (var i in items.Where(i => i.ParentId == currentParent))
			{
				yield return new HierarchyData { Id = i.Id, Level = currentLevel };

				foreach (var c in EnumerateDown(items, currentLevel + 1, i.Id))
				{
					yield return c;
				}
			}
		}

		[Test]
		public void RecursiveTest2([CteContextSource(true, ProviderName.DB2)] string context)
		{
			var hierarchyData = GeHirarchyData();

			using (var db = GetDataContext(context))
			using (var tree = db.CreateLocalTable(hierarchyData))
			{
				var hierarchy = GetHierarchyDown(tree, db);

				var result = hierarchy.OrderBy(h => h.Id);
				var expected = EnumerateDown(hierarchyData, 0, null).OrderBy(h => h.Id);

				AreEqualWithComparer(expected, result);
			}
		}

		[Test]
		public void TestDoubleRecursion([CteContextSource(true, ProviderName.DB2)] string context)
		{
			var hierarchyData = GeHirarchyData();

			using (var db = GetDataContext(context))
			using (var tree = db.CreateLocalTable(hierarchyData))
			{
				var hierarchy1 = GetHierarchyDown(tree, db);
				var hierarchy2 = GetHierarchyDown(tree, db);

				var query = from h1 in hierarchy1
					from h2 in hierarchy2.InnerJoin(h2 => h2.Id == h1.Id)
					select new
					{
						h1.Id,
						LevelSum = h2.Level + h1.Level
					};

				var count = query.Count();

				Assert.Greater(count, 0);
			}
		}

		[Test]
		public void RecursiveCount([CteContextSource(true, ProviderName.DB2)] string context)
		{
			var hierarchyData = GeHirarchyData();

			using (var db = GetDataContext(context))
			using (var tree = db.CreateLocalTable(hierarchyData))
			{
				var hierarchy = GetHierarchyDown(tree, db);
				var expected = EnumerateDown(hierarchyData, 0, null);

				Assert.AreEqual(expected.Count(), hierarchy.Count());
			}
		}

		[Test]
		public void RecursiveInsertInto([CteContextSource(true, ProviderName.DB2)] string context)
		{
			var hierarchyData = GeHirarchyData();

			using (var db          = GetDataContext(context))
			using (var tree        = db.CreateLocalTable(hierarchyData))
			using (var resultTable = db.CreateLocalTable<HierarchyData>())
			{
				var hierarchy = GetHierarchyDown(tree, db);
				hierarchy.Insert(resultTable, r => r);

				var result = resultTable.OrderBy(h => h.Id);
				var expected = EnumerateDown(hierarchyData, 0, null).OrderBy(h => h.Id);

				AreEqualWithComparer(expected, result);
			}
		}

		[Test]
		public void RecursiveDeepNesting([CteContextSource(true, ProviderName.DB2)] string context)
		{
			using (var db   = GetDataContext(context))
			using (var tree = db.CreateLocalTable<HierarchyTree>())
			{
				var hierarchy = GetHierarchyDown(tree, db);

				var query = from q in hierarchy
					from data1 in tree.InnerJoin(data1 => data1.Id == q.Id)
					from data2 in tree.InnerJoin(data2 => data2.Id == q.Id)
					from data3 in tree.InnerJoin(data3 => data3.Id == q.Id)
					from data4 in tree.InnerJoin(data4 => data4.Id == q.Id)
					select new
					{
						q.Id,
						q.Level
					};

				Assert.DoesNotThrow(() => Console.WriteLine(query.ToString()));
			}
		}

		private class TestWrapper
		{
			public Child Child { get; set; }

			protected bool Equals(TestWrapper other)
			{
				return Equals(Child, other.Child);
			}

			public override bool Equals(object obj)
			{
				if (ReferenceEquals(null, obj)) return false;
				if (ReferenceEquals(this, obj)) return true;
				if (obj.GetType() != this.GetType()) return false;
				var result = Equals((TestWrapper)obj);
				return result;
			}

			public override int GetHashCode()
			{
				return (Child != null ? Child.GetHashCode() : 0);
			}
		}

		private class TestWrapper2
		{
			public Child Child   { get; set; }
			public Parent Parent { get; set; }

			protected bool Equals(TestWrapper2 other)
			{
				return Equals(Child, other.Child) && Equals(Parent, other.Parent);
			}

			public override bool Equals(object obj)
			{
				if (ReferenceEquals(null, obj)) return false;
				if (ReferenceEquals(this, obj)) return true;
				if (obj.GetType() != this.GetType()) return false;
				return Equals((TestWrapper2)obj);
			}

			public override int GetHashCode()
			{
				unchecked
				{
					return ((Child != null ? Child.GetHashCode() : 0) * 397) ^ (Parent != null ? Parent.GetHashCode() : 0);
				}
			}
		}

		[Test]
		public void TestWithWrapper([CteContextSource] string context)
		{
			using (var db = GetDataContext(context))
			{
				var cteQuery = db.GetTable<Child>()
					.Select(child => new TestWrapper()
					{
						Child = child
					});

				var cte1 = cteQuery.AsCte();

				var query = from p in db.Parent
					join c in cte1 on p.ParentID equals c.Child.ParentID
					select new {p, c};

				var result = query.ToArray();

				var expected =
					from p in db.Parent
					join c in cteQuery on p.ParentID equals c.Child.ParentID
					select new {p, c};

				Assert.AreEqual(expected, result);
			}
		}

		[Test]
		public void TestWithWrapperUnion([CteContextSource] string context)
		{
			using (var db = GetDataContext(context))
			{
				var cte1 = db.GetTable<Child>()
					.Select(child => new TestWrapper2()
					{
						Child = child,
						Parent = child.Parent
					})
					.AsCte();

				var simpleQuery = db.Child.Select(child => new TestWrapper2
				{
					Parent = child.Parent,
					Child = child
				});

				var query1 = simpleQuery.Union(cte1);
				var query2 = cte1.Union(simpleQuery);

				var cte1_ = Child
					.Select(child => new TestWrapper2()
					{
						Child = child,
						Parent = child.Parent
					});

				var simpleQuery_ = Child.Select(child => new TestWrapper2
				{
					Parent = child.Parent,
					Child = child
				});

				var query1_ = simpleQuery_.Union(cte1_);
				var query2_ = cte1_.Union(simpleQuery_);


				AreEqual(query1_, query1);
				AreEqual(query2_, query2);
			}
		}

		[Test]
		public void TestEmbedded([CteContextSource] string context)
		{
			using (var db = GetDataContext(context))
			{
				var cte1 = db.GetTable<Child>().Select(c => c.ChildID).AsCte("CTE_1");
				var cte2 = cte1.Distinct().AsCte("CTE_2");
				var cte3 = cte2.Distinct().AsCte("CTE_3");
				var cte4 = cte3.Distinct().AsCte("CTE_3");

				var qCte = db.Child.Where(w => w.ChildID.NotIn(cte4)).ToList();
			}
		}

		class OrgGroupDepthWrapper
		{
			public OrgGroup OrgGroup { get; set; }
			public int Depth { get; set; }
		}

		class OrgGroup
		{
			[PrimaryKey]
			public int Id { get; set; }
			public int ParentId { get; set; }
			public string GroupName { get; set; }
		}

		[ActiveIssue(1644)]
		[Test]
		public void TestRecursiveObjects([CteContextSource] string context)
		{
			using (var db = GetDataContext(context))
			using (db.CreateLocalTable<OrgGroup>())
			{
				var queryable = db.GetTable<OrgGroup>();
				var cte = db.GetCte<OrgGroupDepthWrapper>(previous =>
				    {
				        var parentQuery = from parent in queryable
				            select new OrgGroupDepthWrapper
				            {
				                OrgGroup = parent,
				                Depth = 0
				            };

				        var childQuery = from child in queryable
				            from parent in previous.InnerJoin(parent => parent.OrgGroup.Id == child.ParentId)
				            orderby parent.Depth + 1, child.GroupName
				            select new OrgGroupDepthWrapper
				            {
				                OrgGroup = child,
				                Depth = parent.Depth + 1
				            };

				        return parentQuery.Union(childQuery);
				    })
				    .Select(wrapper => wrapper.OrgGroup);

				var result = cte.ToList();

			}
		}

	}
}
>>>>>>> 5e26fa16
<|MERGE_RESOLUTION|>--- conflicted
+++ resolved
@@ -1,4 +1,3 @@
-<<<<<<< HEAD
 ﻿using System;
 using System.Collections.Generic;
 using System.Linq;
@@ -19,12 +18,12 @@
 	{
 		public static string[] CteSupportedProviders = new[]
 		{
-			ProviderName.SqlServer2008, ProviderName.SqlServer2012, ProviderName.SqlServer2014, ProviderName.SqlServer2017,
+			TestProvName.AllSqlServer2008Plus,
 			ProviderName.Firebird,
-			ProviderName.PostgreSQL, ProviderName.PostgreSQL92, ProviderName.PostgreSQL93, ProviderName.PostgreSQL95, TestProvName.PostgreSQL10, TestProvName.PostgreSQL11, TestProvName.PostgreSQLLatest,
+			TestProvName.AllPostgreSQL,
 			ProviderName.DB2,
-			ProviderName.SQLite, ProviderName.SQLiteClassic, ProviderName.SQLiteMS,
-			ProviderName.OracleManaged, ProviderName.OracleNative
+			TestProvName.AllSQLite,
+			TestProvName.AllOracle 
 			//ProviderName.Informix,
 			// Will be supported in SQL 8.0 - ProviderName.MySql
 		};
@@ -539,6 +538,7 @@
 			}
 		}
 
+		[ActiveIssue(Configuration = TestProvName.AllOracle, Details = "Oracle needs special syntax for CTE + UPDATE")]
 		[Test]
 		public void TestUpdate(
 			[CteContextSource(ProviderName.Firebird, ProviderName.DB2, ProviderName.OracleManaged, ProviderName.OracleNative)]
@@ -980,989 +980,4 @@
 		}
 
 	}
-}
-=======
-﻿using System;
-using System.Collections.Generic;
-using System.Linq;
-using System.Linq.Expressions;
-
-using LinqToDB;
-using LinqToDB.Expressions;
-using LinqToDB.Mapping;
-using LinqToDB.Tools;
-using NUnit.Framework;
-
-namespace Tests.Linq
-{
-	using Model;
-	using Tools;
-
-	public class CteTests : TestBase
-	{
-		public static string[] CteSupportedProviders = new[]
-		{
-			TestProvName.AllSqlServer2008Plus,
-			ProviderName.Firebird,
-			TestProvName.AllPostgreSQL,
-			ProviderName.DB2,
-			TestProvName.AllSQLite,
-			TestProvName.AllOracle 
-			//ProviderName.Informix,
-			// Will be supported in SQL 8.0 - ProviderName.MySql
-		};
-
-		public class CteContextSourceAttribute : IncludeDataSourcesAttribute
-		{
-			public CteContextSourceAttribute() : this(true)
-			{
-			}
-
-			public CteContextSourceAttribute(bool includeLinqService)
-				: base(includeLinqService, CteSupportedProviders)
-			{
-			}
-
-			public CteContextSourceAttribute(params string[] excludedProviders)
-				: base(CteSupportedProviders.Except(excludedProviders).ToArray())
-			{
-			}
-
-			public CteContextSourceAttribute(bool includeLinqService, params string[] excludedProviders)
-				: base(includeLinqService, CteSupportedProviders.Except(excludedProviders).ToArray())
-			{
-			}
-		}
-
-		[Test]
-		public void Test1([CteContextSource] string context)
-		{
-			using (var db = GetDataContext(context))
-			{
-				var cte1 = db.GetTable<Child>().Where(c => c.ParentID > 1).AsCte();
-				var query = from p in db.Parent
-					join c in cte1 on p.ParentID equals c.ParentID
-					join c2 in cte1 on p.ParentID equals c2.ParentID
-					select p;
-
-				var cte1_ = db.GetTable<Child>().Where(c => c.ParentID > 1);
-
-				var expected =
-					from p in db.Parent
-					join c in cte1_ on p.ParentID equals c.ParentID
-					join c2 in cte1_ on p.ParentID equals c2.ParentID
-					select p;
-
-				AreEqual(expected, query);
-			}
-		}
-
-		[Test]
-		public void Test2([CteContextSource] string context)
-		{
-			using (var db = GetDataContext(context))
-			{
-				var cte1 = db.GetTable<Child>().Where(c => c.ParentID > 1).AsCte("CTE1_");
-				var cte2 = db.Parent.Where(p => cte1.Any(c => c.ParentID == p.ParentID)).AsCte("CTE2_");
-				var cte3 = db.Parent.Where(p => cte2.Any(c => c.ParentID == p.ParentID)).AsCte("CTE3_");
-				var result = from p in cte2
-					join c in cte1 on p.ParentID equals c.ParentID
-					join c2 in cte2 on p.ParentID equals c2.ParentID
-					join c3 in cte3 on p.ParentID equals c3.ParentID
-					from c4 in db.Child.Where(c4 => c4.ParentID % 2 == 0).AsCte("LAST").InnerJoin(c4 => c4.ParentID == c3.ParentID)
-					select c3;
-
-				var ncte1 = db.GetTable<Child>().Where(c => c.ParentID > 1);
-				var ncte2 = db.Parent.Where(p => ncte1.Any(c => c.ParentID == p.ParentID));
-				var ncte3 = db.Parent.Where(p => ncte2.Any(c => c.ParentID == p.ParentID));
-				var expected = from p in ncte2
-					join c in ncte1 on p.ParentID equals c.ParentID
-					join c2 in ncte2 on p.ParentID equals c2.ParentID
-					join c3 in ncte3 on p.ParentID equals c3.ParentID
-					from c4 in db.Child.Where(c4 => c4.ParentID % 2 == 0).InnerJoin(c4 => c4.ParentID == c3.ParentID)
-					select c3;
-
-				var expectedStr = expected.ToString();
-				var resultdStr  = result.ToString();
-
-				// Looks like we do not populate needed field for CTE. It is aproblem that needs to be solved
-				AreEqual(expected, result);
-			}
-		}
-
-		[Test]
-		public void TestAsTable([CteContextSource] string context)
-		{
-			using (var db = GetDataContext(context))
-			{
-				var cte1 = db.GetTable<Child>().AsCte("CTE1_");
-				var expected = db.GetTable<Child>();
-
-				AreEqual(expected, cte1);
-			}
-		}
-
-		static IQueryable<TSource> RemoveCte<TSource>(IQueryable<TSource> source)
-		{
-			var newExpr = source.Expression.Transform(e =>
-			{
-				if (e is MethodCallExpression methodCall && methodCall.Method.Name == "AsCte")
-					return methodCall.Arguments[0];
-				return e;
-			});
-
-			return source.Provider.CreateQuery<TSource>(newExpr);
-		}
-
-		[Test]
-		public void ProductAndCategoryNamesOverTenDollars([NorthwindDataContext] string context)
-		{
-			using (var db = new NorthwindDB(context))
-			{
-				var cteQuery =
-					from p in db.Product
-					where p.UnitPrice.Value > 10
-					select new
-					{
-						p.ProductName,
-						p.Category.CategoryName,
-						p.UnitPrice
-					};
-
-				var result =
-					from p in cteQuery.AsCte("ProductAndCategoryNamesOverTenDollars")
-					orderby p.CategoryName, p.UnitPrice, p.ProductName
-					select p;
-
-				var expected =
-					from p in cteQuery
-					orderby p.CategoryName, p.UnitPrice, p.ProductName
-					select p;
-
-				var expectedStr = expected.ToString();
-				var resultdStr  = result.ToString();
-
-				AreEqual(expected, result);
-			}
-		}
-
-		[Test]
-		public void ProductAndCategoryNamesOverTenDollars2([NorthwindDataContext] string context)
-		{
-			using (var db = new NorthwindDB(context))
-			{
-				var cteQuery =
-					from p in db.Product
-					where p.UnitPrice.Value > 10
-					select new
-					{
-						p.ProductName,
-						p.Category.CategoryName,
-						p.UnitPrice
-					};
-
-				var result =
-					from p in cteQuery.AsCte("ProductAndCategoryNamesOverTenDollars")
-					orderby p.CategoryName, p.UnitPrice, p.ProductName
-					select new
-					{
-						p.ProductName,
-						p.CategoryName,
-						p.UnitPrice
-					};
-
-				var expected =
-					from p in cteQuery
-					orderby p.CategoryName, p.UnitPrice, p.ProductName
-					select new
-					{
-						p.ProductName,
-						p.CategoryName,
-						p.UnitPrice
-					};
-
-				var expectedStr = expected.ToString();
-				var resultdStr  = result.ToString();
-
-				AreEqual(expected, result);
-			}
-		}
-
-		[Test]
-		public void ProductsOverTenDollars([NorthwindDataContext] string context)
-		{
-			using (var db = new NorthwindDB(context))
-			{
-				var categoryAndNumberOfProducts =
-					from c in db.Category
-					select new
-					{
-						c.CategoryID,
-						c.CategoryName,
-						NumberOfProducts = db.Product.Where(p => p.CategoryID == c.CategoryID).Count()
-					};
-
-				var productsOverTenDollars =
-					from p in db.Product
-					where p.UnitPrice.Value > 10
-					select p;
-
-				var result =
-					from p in productsOverTenDollars.AsCte("ProductsOverTenDollars")
-					from c in categoryAndNumberOfProducts.AsCte("CategoryAndNumberOfProducts").InnerJoin(c => c.CategoryID == p.CategoryID)
-					orderby p.ProductName
-					select new
-					{
-						c.CategoryName,
-						c.NumberOfProducts,
-						p.ProductName,
-						p.UnitPrice
-					};
-
-				var expected =
-					from p in productsOverTenDollars
-					from c in categoryAndNumberOfProducts.InnerJoin(c => c.CategoryID == p.CategoryID)
-					orderby p.ProductName
-					select new
-					{
-						c.CategoryName,
-						c.NumberOfProducts,
-						p.ProductName,
-						p.UnitPrice
-					};
-
-				var expectedStr = expected.ToString();
-				var resultdStr  = result.ToString();
-
-				AreEqual(expected, result);
-			}
-		}
-
-
-		[Test]
-		public void EmployeeSubordinatesReport([NorthwindDataContext] string context)
-		{
-			using (var db = new NorthwindDB(context))
-			{
-				var employeeSubordinatesReport  =
-					from e in db.Employee
-					select new
-					{
-						e.EmployeeID,
-						e.LastName,
-						e.FirstName,
-						NumberOfSubordinates = db.Employee.Where(e2 => e2.ReportsTo == e.ReportsTo).Count(),
-						e.ReportsTo
-					};
-
-				var employeeSubordinatesReportCte = employeeSubordinatesReport.AsCte("EmployeeSubordinatesReport");
-
-				var result =
-					from employee in employeeSubordinatesReportCte
-					from manager in employeeSubordinatesReportCte.LeftJoin(manager => employee.ReportsTo == manager.EmployeeID)
-					select new
-					{
-						employee.LastName,
-						employee.FirstName,
-						employee.NumberOfSubordinates,
-						ManagerLastName = manager.LastName,
-						ManagerFirstName = manager.FirstName,
-						ManagerNumberOfSubordinates = manager.NumberOfSubordinates
-					};
-
-				var expected =
-					from employee in employeeSubordinatesReport
-					from manager in employeeSubordinatesReport.LeftJoin(manager => employee.ReportsTo == manager.EmployeeID)
-					select new
-					{
-						employee.LastName,
-						employee.FirstName,
-						employee.NumberOfSubordinates,
-						ManagerLastName = manager.LastName,
-						ManagerFirstName = manager.FirstName,
-						ManagerNumberOfSubordinates = manager.NumberOfSubordinates
-					};
-
-				var expectedStr = expected.ToString();
-				var resultdStr  = result.ToString();
-
-				AreEqual(expected, result);
-			}
-		}
-
-		class EmployeeHierarchyCTE
-		{
-			public int EmployeeID;
-			public string LastName;
-			public string FirstName;
-			public int? ReportsTo;
-			public int HierarchyLevel;
-		}
-
-		[Test]
-		public void EmployeeHierarchy([NorthwindDataContext(true)] string context)
-		{
-			using (var db = new NorthwindDB(context))
-			{
-				// just create another CTE
-				var employeeCte = db.Employee.Where(e => e.EmployeeID > 0).AsCte();
-
-				var employeeHierarchyCte = db.GetCte<EmployeeHierarchyCTE>(employeeHierarchy =>
-				{
-					return
-						(
-							from e in employeeCte
-							where e.ReportsTo == null
-							select new EmployeeHierarchyCTE
-							{
-								EmployeeID = e.EmployeeID,
-								LastName = e.LastName,
-								FirstName = e.FirstName,
-								ReportsTo = e.ReportsTo,
-								HierarchyLevel = 1
-							}
-						)
-						.Concat
-						(
-							from e in employeeCte
-							from eh in employeeHierarchy.InnerJoin(eh => e.ReportsTo == eh.EmployeeID)
-							select new EmployeeHierarchyCTE
-							{
-								EmployeeID = e.EmployeeID,
-								LastName = e.LastName,
-								FirstName = e.FirstName,
-								ReportsTo = e.ReportsTo,
-								HierarchyLevel = eh.HierarchyLevel + 1
-							}
-						);
-				});
-
-				var result =
-					from eh in employeeHierarchyCte
-					orderby eh.HierarchyLevel, eh.LastName, eh.FirstName
-					select eh;
-
-				var resultdStr  = result.ToString();
-
-				var data = result.ToArray();
-			}
-		}
-
-		[Test]
-		public void Test4([CteContextSource] string context)
-		{
-			using (var db = GetDataContext(context))
-			{
-				var cte1 = db.GetTable<Child>().Where(c => c.ParentID > 1).AsCte("CTE1_");
-				var result = from p in cte1
-					from c4 in db.Child.Where(c4 => c4.ParentID % 2 == 0).AsCte("LAST").InnerJoin(c4 => c4.ParentID == p.ParentID)
-					select c4;
-
-				var _cte1 = db.GetTable<Child>().Where(c => c.ParentID > 1);
-				var expected = from p in _cte1
-					from c4 in db.Child.Where(c4 => c4.ParentID % 2 == 0).InnerJoin(c4 => c4.ParentID == p.ParentID)
-					select c4;
-
-				var expectedStr = expected.ToString();
-				var resultdStr  = result.ToString();
-
-				AreEqual(expected, result);
-			}
-		}
-
-		[Test]
-		public void Test5([CteContextSource] string context)
-		{
-			using (var db = GetDataContext(context))
-			{
-				var cte1 = db.GetTable<Child>()
-					.Where(c => c.ParentID > 1)
-					.Select(child => new
-					{
-						child.ParentID,
-						child.ChildID
-					}).Distinct()
-					.AsCte();
-				var query = from p in db.Parent
-					join c in cte1 on p.ParentID equals c.ParentID
-					join c2 in cte1 on p.ParentID equals c2.ParentID
-					select p;
-
-				var cte1_ = db.GetTable<Child>().Where(c => c.ParentID > 1).Select(child => new
-				{
-					child.ParentID,
-					child.ChildID
-				}).Distinct();
-
-				var expected =
-					from p in db.Parent
-					join c in cte1_ on p.ParentID equals c.ParentID
-					join c2 in cte1_ on p.ParentID equals c2.ParentID
-					select p;
-
-				Assert.AreEqual(expected.Count(), query.Count());
-			}
-		}
-
-		private class CteDMLTests
-		{
-			protected bool Equals(CteDMLTests other)
-			{
-				return ChildID == other.ChildID && ParentID == other.ParentID;
-			}
-
-			public override bool Equals(object obj)
-			{
-				if (ReferenceEquals(null, obj)) return false;
-				if (ReferenceEquals(this, obj)) return true;
-				if (obj.GetType() != this.GetType()) return false;
-				return Equals((CteDMLTests)obj);
-			}
-
-			public override int GetHashCode()
-			{
-				unchecked
-				{
-					return (ChildID * 397) ^ ParentID;
-				}
-			}
-
-			public int ChildID  { get; set; }
-			public int ParentID { get; set; }
-		}
-
-		[Test]
-		public void TestNoColumns([CteContextSource(true, ProviderName.DB2)] string context)
-		{
-			using (var db = GetDataContext(context))
-			//using (var testTable = db.CreateLocalTable<CteDMLTests>("CteChild"))
-			{
-				var expected = db.GetTable<Child>().Count();
-
-				var cte1 = db.GetTable<Child>().AsCte("CTE1_");
-				var cnt1 = cte1.Count();
-
-				Assert.AreEqual(expected, cnt1);
-
-				var query = db.GetTable<Child>().Select(c => new { C = new { c.ChildID }});
-				var cte2 = query.AsCte("CTE1_");
-				var cnt2 = cte2.Count();
-
-				Assert.AreEqual(expected, cnt2);
-
-				var any  = cte2.Any();
-
-				Assert.IsTrue(any);
-			}
-		}
-
-		[Test]
-		public void TestCondition([CteContextSource(true)] string context)
-		{
-			using (var db = GetDataContext(context))
-			{
-				int? var3 = 1;
-				var cte = db.GetTable<Child>().AsCte();
-
-				var query = cte.Where(t => t.ChildID == var3 || var3 == null);
-				var str = query.ToString();
-				Assert.That(str.Contains("WITH"), Is.EqualTo(true));
-			}
-		}
-
-		[Test]
-		public void TestInsert([CteContextSource(true, ProviderName.DB2)] string context)
-		{
-			using (var db = GetDataContext(context))
-			using (var testTable = db.CreateLocalTable<CteDMLTests>("CteChild"))
-			{
-				var cte1 = db.GetTable<Child>().Where(c => c.ParentID > 1).AsCte("CTE1_");
-				var toInsert = from p in cte1
-					from c4 in db.Child.Where(c4 => c4.ParentID % 2 == 0).AsCte("LAST").InnerJoin(c4 => c4.ParentID == p.ParentID)
-					select new CteDMLTests
-					{
-						ChildID = c4.ChildID,
-						ParentID = c4.ParentID
-					};
-
-				var affected = toInsert.Insert(testTable, c => c);
-
-				var _cte1 = db.GetTable<Child>().Where(c => c.ParentID > 1);
-				var expected = from p in _cte1
-					from c4 in db.Child.Where(c4 => c4.ParentID % 2 == 0).InnerJoin(c4 => c4.ParentID == p.ParentID)
-					select new CteDMLTests
-					{
-						ChildID = c4.ChildID,
-						ParentID = c4.ParentID
-					};
-
-				var result = testTable.OrderBy(c => c.ChildID).ThenBy(c => c.ParentID);
-				expected   = expected. OrderBy(c => c.ChildID).ThenBy(c => c.ParentID);
-
-				AreEqual(expected, result);
-			}
-		}
-
-		[Test]
-		public void TestDelete([CteContextSource(ProviderName.Firebird, ProviderName.DB2)] string context)
-		{
-			using (var db  = GetDataContext(context))
-			using (var tmp = db.CreateLocalTable("CteChild",
-				Enumerable.Range(0, 10).Select(i => new CteDMLTests { ParentID = i, ChildID = 1000 + i })))
-			{
-				var cte = tmp.Where(c => c.ParentID % 2 == 0).AsCte();
-
-				var toDelete =
-					from c in tmp
-					from ct in cte.InnerJoin(ct => ct.ParentID == c.ParentID)
-					select c;
-
-				var recordsAffected = toDelete.Delete();
-				Assert.AreEqual(5, recordsAffected);
-			}
-		}
-
-		[ActiveIssue(Configuration = TestProvName.AllOracle, Details = "Oracle needs special syntax for CTE + UPDATE")]
-		[Test]
-		public void TestUpdate(
-			[CteContextSource(ProviderName.Firebird, ProviderName.DB2, ProviderName.Oracle, ProviderName.OracleManaged, ProviderName.OracleNative)]
-			string context)
-		{
-			using (var db = GetDataContext(context))
-			using (var testTable = db.CreateLocalTable("CteChild",
-				Enumerable.Range(0, 10).Select(i => new CteDMLTests { ParentID = i, ChildID = 1000 + i })))
-			{
-				var cte = testTable.Where(c => c.ParentID % 2 == 0).AsCte();
-				var toUpdate =
-					from c in testTable
-					from ct in cte.InnerJoin(ct => ct.ParentID == c.ParentID)
-					select c;
-
-				toUpdate.Update(prev => new CteDMLTests {ParentID = prev.ChildID});
-
-				var expected = testTable.Where(c => c.ParentID % 2 == 0)
-					.Select(c => new CteDMLTests { ParentID = c.ChildID, ChildID = c.ChildID });
-
-				var result = testTable.Where(c => c.ParentID % 2 == 0);
-
-				AreEqual(expected, result);
-			}
-		}
-
-		class RecursiveCTE
-		{
-			public int? ParentID;
-			public int? ChildID;
-			public int? GrandChildID;
-		}
-
-		[Test]
-		public void RecursiveTest([CteContextSource(true, ProviderName.DB2)] string context)
-		{
-			using (var db = GetDataContext(context))
-			{
-				var cteRecursive = db.GetCte<RecursiveCTE>(cte =>
-						(
-							from gc1 in db.GrandChild
-							select new RecursiveCTE
-							{
-								ChildID = gc1.ChildID,
-								ParentID = gc1.GrandChildID,
-								GrandChildID = gc1.GrandChildID,
-							}
-						)
-						.Concat
-						(
-							from gc in db.GrandChild
-							from p in db.Parent.InnerJoin(p => p.ParentID == gc.ParentID)
-							from ct in cte.InnerJoin(ct => Sql.AsNotNull(ct.ChildID) == gc.ChildID)
-							where ct.GrandChildID <= 10
-							select new RecursiveCTE
-							{
-								ChildID = ct.ChildID,
-								ParentID = ct.ParentID,
-								GrandChildID = ct.ChildID + 1
-							}
-						)
-					, "MY_CTE");
-
-				var str = cteRecursive.ToString();
-				var result = cteRecursive.ToArray();
-			}
-		}
-
-		public class HierarchyTree
-		{
-			public int Id { get; set; }
-			public int? ParentId { get; set; }
-		}
-
-		HierarchyTree[] GeHirarchyData()
-		{
-			return new[]
-			{
-				new HierarchyTree { Id = 1, ParentId = null },
-				new HierarchyTree { Id = 2, ParentId = null },
-
-				// level 1
-
-				new HierarchyTree { Id = 10, ParentId = 1 },
-				new HierarchyTree { Id = 11, ParentId = 1 },
-
-				new HierarchyTree { Id = 20, ParentId = 2 },
-				new HierarchyTree { Id = 22, ParentId = 2 },
-
-				// level 2
-
-				new HierarchyTree { Id = 100, ParentId = 10 },
-				new HierarchyTree { Id = 101, ParentId = 10 },
-				new HierarchyTree { Id = 102, ParentId = 10 },
-
-				new HierarchyTree { Id = 110, ParentId = 11 },
-				new HierarchyTree { Id = 111, ParentId = 11 },
-				new HierarchyTree { Id = 112, ParentId = 11 },
-
-				new HierarchyTree { Id = 200, ParentId = 20 },
-				new HierarchyTree { Id = 201, ParentId = 20 },
-				new HierarchyTree { Id = 202, ParentId = 20 },
-
-				new HierarchyTree { Id = 210, ParentId = 21 },
-				new HierarchyTree { Id = 211, ParentId = 21 },
-				new HierarchyTree { Id = 212, ParentId = 21 },
-			};
-		}
-
-		class HierarchyData
-		{
-			public int Id { get; set; }
-			public int Level { get; set; }
-		}
-
-		IQueryable<HierarchyData> GetHierarchyDown(IQueryable<HierarchyTree> tree, IDataContext db)
-		{
-			var subCte1 = tree.Where(t => t.ParentId == null).AsCte();
-			var subCte2 = tree.AsCte();
-
-			var cte = db.GetCte<HierarchyData>(hierarchyDown =>
-				{
-					return subCte1.Select(t => new HierarchyData
-						{
-							Id = t.Id,
-							Level = 0
-						})
-						.Concat(
-							from h in hierarchyDown
-							from t in subCte2.InnerJoin(t => t.ParentId == h.Id)
-							select new HierarchyData
-							{
-								Id = t.Id,
-								Level = h.Level + 1
-							}
-						);
-				}
-			);
-
-			return cte;
-		}
-
-		IEnumerable<HierarchyData> EnumerateDown(HierarchyTree[] items, int currentLevel, int? currentParent)
-		{
-			foreach (var i in items.Where(i => i.ParentId == currentParent))
-			{
-				yield return new HierarchyData { Id = i.Id, Level = currentLevel };
-
-				foreach (var c in EnumerateDown(items, currentLevel + 1, i.Id))
-				{
-					yield return c;
-				}
-			}
-		}
-
-		[Test]
-		public void RecursiveTest2([CteContextSource(true, ProviderName.DB2)] string context)
-		{
-			var hierarchyData = GeHirarchyData();
-
-			using (var db = GetDataContext(context))
-			using (var tree = db.CreateLocalTable(hierarchyData))
-			{
-				var hierarchy = GetHierarchyDown(tree, db);
-
-				var result = hierarchy.OrderBy(h => h.Id);
-				var expected = EnumerateDown(hierarchyData, 0, null).OrderBy(h => h.Id);
-
-				AreEqualWithComparer(expected, result);
-			}
-		}
-
-		[Test]
-		public void TestDoubleRecursion([CteContextSource(true, ProviderName.DB2)] string context)
-		{
-			var hierarchyData = GeHirarchyData();
-
-			using (var db = GetDataContext(context))
-			using (var tree = db.CreateLocalTable(hierarchyData))
-			{
-				var hierarchy1 = GetHierarchyDown(tree, db);
-				var hierarchy2 = GetHierarchyDown(tree, db);
-
-				var query = from h1 in hierarchy1
-					from h2 in hierarchy2.InnerJoin(h2 => h2.Id == h1.Id)
-					select new
-					{
-						h1.Id,
-						LevelSum = h2.Level + h1.Level
-					};
-
-				var count = query.Count();
-
-				Assert.Greater(count, 0);
-			}
-		}
-
-		[Test]
-		public void RecursiveCount([CteContextSource(true, ProviderName.DB2)] string context)
-		{
-			var hierarchyData = GeHirarchyData();
-
-			using (var db = GetDataContext(context))
-			using (var tree = db.CreateLocalTable(hierarchyData))
-			{
-				var hierarchy = GetHierarchyDown(tree, db);
-				var expected = EnumerateDown(hierarchyData, 0, null);
-
-				Assert.AreEqual(expected.Count(), hierarchy.Count());
-			}
-		}
-
-		[Test]
-		public void RecursiveInsertInto([CteContextSource(true, ProviderName.DB2)] string context)
-		{
-			var hierarchyData = GeHirarchyData();
-
-			using (var db          = GetDataContext(context))
-			using (var tree        = db.CreateLocalTable(hierarchyData))
-			using (var resultTable = db.CreateLocalTable<HierarchyData>())
-			{
-				var hierarchy = GetHierarchyDown(tree, db);
-				hierarchy.Insert(resultTable, r => r);
-
-				var result = resultTable.OrderBy(h => h.Id);
-				var expected = EnumerateDown(hierarchyData, 0, null).OrderBy(h => h.Id);
-
-				AreEqualWithComparer(expected, result);
-			}
-		}
-
-		[Test]
-		public void RecursiveDeepNesting([CteContextSource(true, ProviderName.DB2)] string context)
-		{
-			using (var db   = GetDataContext(context))
-			using (var tree = db.CreateLocalTable<HierarchyTree>())
-			{
-				var hierarchy = GetHierarchyDown(tree, db);
-
-				var query = from q in hierarchy
-					from data1 in tree.InnerJoin(data1 => data1.Id == q.Id)
-					from data2 in tree.InnerJoin(data2 => data2.Id == q.Id)
-					from data3 in tree.InnerJoin(data3 => data3.Id == q.Id)
-					from data4 in tree.InnerJoin(data4 => data4.Id == q.Id)
-					select new
-					{
-						q.Id,
-						q.Level
-					};
-
-				Assert.DoesNotThrow(() => Console.WriteLine(query.ToString()));
-			}
-		}
-
-		private class TestWrapper
-		{
-			public Child Child { get; set; }
-
-			protected bool Equals(TestWrapper other)
-			{
-				return Equals(Child, other.Child);
-			}
-
-			public override bool Equals(object obj)
-			{
-				if (ReferenceEquals(null, obj)) return false;
-				if (ReferenceEquals(this, obj)) return true;
-				if (obj.GetType() != this.GetType()) return false;
-				var result = Equals((TestWrapper)obj);
-				return result;
-			}
-
-			public override int GetHashCode()
-			{
-				return (Child != null ? Child.GetHashCode() : 0);
-			}
-		}
-
-		private class TestWrapper2
-		{
-			public Child Child   { get; set; }
-			public Parent Parent { get; set; }
-
-			protected bool Equals(TestWrapper2 other)
-			{
-				return Equals(Child, other.Child) && Equals(Parent, other.Parent);
-			}
-
-			public override bool Equals(object obj)
-			{
-				if (ReferenceEquals(null, obj)) return false;
-				if (ReferenceEquals(this, obj)) return true;
-				if (obj.GetType() != this.GetType()) return false;
-				return Equals((TestWrapper2)obj);
-			}
-
-			public override int GetHashCode()
-			{
-				unchecked
-				{
-					return ((Child != null ? Child.GetHashCode() : 0) * 397) ^ (Parent != null ? Parent.GetHashCode() : 0);
-				}
-			}
-		}
-
-		[Test]
-		public void TestWithWrapper([CteContextSource] string context)
-		{
-			using (var db = GetDataContext(context))
-			{
-				var cteQuery = db.GetTable<Child>()
-					.Select(child => new TestWrapper()
-					{
-						Child = child
-					});
-
-				var cte1 = cteQuery.AsCte();
-
-				var query = from p in db.Parent
-					join c in cte1 on p.ParentID equals c.Child.ParentID
-					select new {p, c};
-
-				var result = query.ToArray();
-
-				var expected =
-					from p in db.Parent
-					join c in cteQuery on p.ParentID equals c.Child.ParentID
-					select new {p, c};
-
-				Assert.AreEqual(expected, result);
-			}
-		}
-
-		[Test]
-		public void TestWithWrapperUnion([CteContextSource] string context)
-		{
-			using (var db = GetDataContext(context))
-			{
-				var cte1 = db.GetTable<Child>()
-					.Select(child => new TestWrapper2()
-					{
-						Child = child,
-						Parent = child.Parent
-					})
-					.AsCte();
-
-				var simpleQuery = db.Child.Select(child => new TestWrapper2
-				{
-					Parent = child.Parent,
-					Child = child
-				});
-
-				var query1 = simpleQuery.Union(cte1);
-				var query2 = cte1.Union(simpleQuery);
-
-				var cte1_ = Child
-					.Select(child => new TestWrapper2()
-					{
-						Child = child,
-						Parent = child.Parent
-					});
-
-				var simpleQuery_ = Child.Select(child => new TestWrapper2
-				{
-					Parent = child.Parent,
-					Child = child
-				});
-
-				var query1_ = simpleQuery_.Union(cte1_);
-				var query2_ = cte1_.Union(simpleQuery_);
-
-
-				AreEqual(query1_, query1);
-				AreEqual(query2_, query2);
-			}
-		}
-
-		[Test]
-		public void TestEmbedded([CteContextSource] string context)
-		{
-			using (var db = GetDataContext(context))
-			{
-				var cte1 = db.GetTable<Child>().Select(c => c.ChildID).AsCte("CTE_1");
-				var cte2 = cte1.Distinct().AsCte("CTE_2");
-				var cte3 = cte2.Distinct().AsCte("CTE_3");
-				var cte4 = cte3.Distinct().AsCte("CTE_3");
-
-				var qCte = db.Child.Where(w => w.ChildID.NotIn(cte4)).ToList();
-			}
-		}
-
-		class OrgGroupDepthWrapper
-		{
-			public OrgGroup OrgGroup { get; set; }
-			public int Depth { get; set; }
-		}
-
-		class OrgGroup
-		{
-			[PrimaryKey]
-			public int Id { get; set; }
-			public int ParentId { get; set; }
-			public string GroupName { get; set; }
-		}
-
-		[ActiveIssue(1644)]
-		[Test]
-		public void TestRecursiveObjects([CteContextSource] string context)
-		{
-			using (var db = GetDataContext(context))
-			using (db.CreateLocalTable<OrgGroup>())
-			{
-				var queryable = db.GetTable<OrgGroup>();
-				var cte = db.GetCte<OrgGroupDepthWrapper>(previous =>
-				    {
-				        var parentQuery = from parent in queryable
-				            select new OrgGroupDepthWrapper
-				            {
-				                OrgGroup = parent,
-				                Depth = 0
-				            };
-
-				        var childQuery = from child in queryable
-				            from parent in previous.InnerJoin(parent => parent.OrgGroup.Id == child.ParentId)
-				            orderby parent.Depth + 1, child.GroupName
-				            select new OrgGroupDepthWrapper
-				            {
-				                OrgGroup = child,
-				                Depth = parent.Depth + 1
-				            };
-
-				        return parentQuery.Union(childQuery);
-				    })
-				    .Select(wrapper => wrapper.OrgGroup);
-
-				var result = cte.ToList();
-
-			}
-		}
-
-	}
-}
->>>>>>> 5e26fa16
+}