--- conflicted
+++ resolved
@@ -1,4 +1,3 @@
-<<<<<<< HEAD
 ﻿using System;
 using System.Linq;
 
@@ -481,484 +480,4 @@
 
 		}
 	}
-}
-=======
-﻿using System;
-using System.Linq;
-
-using LinqToDB;
-using LinqToDB.Mapping;
-using LinqToDB.SqlQuery;
-
-using NUnit.Framework;
-
-namespace Tests.Linq
-{
-	[TestFixture]
-	public class OrderByDistinctTests : TestBase
-	{
-		class OrderByDistinctData
-		{
-			[PrimaryKey]
-			public int Id { get; set; }
-
-			[Column]
-			public string DuplicateData { get; set; }
-
-			[Column]
-			public int OrderData1 { get; set; }
-
-			[Column]
-			public int OrderData2 { get; set; }
-		}
-
-		static OrderByDistinctData[] GetTestData()
-		{
-			return new[]
-			{
-				new OrderByDistinctData { Id = 1,  DuplicateData = "One",    OrderData1 = 1, OrderData2 = 1 },
-				new OrderByDistinctData { Id = 2,  DuplicateData = "One",    OrderData1 = 1, OrderData2 = 10 },
-				new OrderByDistinctData { Id = 3,  DuplicateData = "One",    OrderData1 = 2, OrderData2 = 2 },
-				new OrderByDistinctData { Id = 4,  DuplicateData = "One",    OrderData1 = 3, OrderData2 = 3 },
-				new OrderByDistinctData { Id = 5,  DuplicateData = "One",    OrderData1 = 4, OrderData2 = 4 },
-				new OrderByDistinctData { Id = 6,  DuplicateData = "One",    OrderData1 = 5, OrderData2 = 5 },
-
-				new OrderByDistinctData { Id = 10, DuplicateData = "Two",    OrderData1 = 1, OrderData2 = 1 },
-				new OrderByDistinctData { Id = 20, DuplicateData = "Two",    OrderData1 = 1, OrderData2 = 10 },
-				new OrderByDistinctData { Id = 30, DuplicateData = "Two",    OrderData1 = 2, OrderData2 = 2 },
-				new OrderByDistinctData { Id = 40, DuplicateData = "Two",    OrderData1 = 3, OrderData2 = 3 },
-				new OrderByDistinctData { Id = 50, DuplicateData = "Two",    OrderData1 = 4, OrderData2 = 4 },
-				new OrderByDistinctData { Id = 60, DuplicateData = "Two",    OrderData1 = 5, OrderData2 = 5 },
-
-				new OrderByDistinctData { Id = 100, DuplicateData = "Three", OrderData1 = 1, OrderData2 = 1 },
-				new OrderByDistinctData { Id = 200, DuplicateData = "Three", OrderData1 = 1, OrderData2 = 10 },
-				new OrderByDistinctData { Id = 300, DuplicateData = "Three", OrderData1 = 2, OrderData2 = 2 },
-				new OrderByDistinctData { Id = 400, DuplicateData = "Three", OrderData1 = 3, OrderData2 = 3 },
-				new OrderByDistinctData { Id = 500, DuplicateData = "Three", OrderData1 = 4, OrderData2 = 4 },
-				new OrderByDistinctData { Id = 600, DuplicateData = "Three", OrderData1 = 5, OrderData2 = 5 },
-
-			};
-		}
-
-		static OrderByDistinctData[] GetUniqueTestData()
-		{
-			return GetTestData().Where(t => t.Id == 1 || t.Id == 10 || t.Id == 100).ToArray();
-		}
-
-		[Test]
-		public void OrderByDistinctTestOrdering([DataSources(ProviderName.SqlCe)] string context)
-		{
-			var testData = GetUniqueTestData();
-
-			using (var db = GetDataContext(context))
-			using (var table = db.CreateLocalTable(testData))
-			{
-				var actual = table
-					.OrderBy(x => x.OrderData1)
-					.Select(x => x.DuplicateData)
-					.Distinct()
-					.Skip(0)
-					.Take(3)
-					.ToArray();
-
-				var expected = table
-					.OrderBy(x => x.OrderData1)
-					.Select(x => x.DuplicateData)
-					.Skip(0)
-					.Take(3)
-					.ToArray();
-
-				AreEqual(expected, actual);
-
-				actual = table
-					.OrderByDescending(x => x.OrderData1)
-					.Select(x => x.DuplicateData)
-					.Distinct()
-					.Skip(0)
-					.Take(3)
-					.ToArray();
-
-				expected = table
-					.OrderByDescending(x => x.OrderData1)
-					.Select(x => x.DuplicateData)
-					.Skip(0)
-					.Take(3)
-					.ToArray();
-
-				AreEqual(expected, actual);
-
-				actual = table
-					.OrderBy(x => x.OrderData1)
-					.ThenBy(x => x.OrderData2)
-					.Select(x => x.DuplicateData)
-					.Distinct()
-					.Skip(0)
-					.Take(3)
-					.ToArray();
-
-				expected = table
-					.OrderBy(x => x.OrderData1)
-					.ThenBy(x => x.OrderData2)
-					.Select(x => x.DuplicateData)
-					.Skip(0)
-					.Take(3)
-					.ToArray();
-
-				AreEqual(expected, actual);
-
-				actual = table
-					.OrderBy(x => x.OrderData1)
-					.ThenByDescending(x => x.OrderData2)
-					.Select(x => x.DuplicateData)
-					.Distinct()
-					.Skip(0)
-					.Take(3)
-					.ToArray();
-
-				expected = table
-					.OrderBy(x => x.OrderData1)
-					.ThenByDescending(x => x.OrderData2)
-					.Select(x => x.DuplicateData)
-					.Skip(0)
-					.Take(3)
-					.ToArray();
-
-				AreEqual(expected, actual);
-
-				actual = table
-					.OrderByDescending(x => x.OrderData1)
-					.ThenByDescending(x => x.OrderData2)
-					.Select(x => x.DuplicateData)
-					.Distinct()
-					.Skip(0)
-					.Take(3)
-					.ToArray();
-
-				expected = table
-					.OrderByDescending(x => x.OrderData1)
-					.ThenByDescending(x => x.OrderData2)
-					.Select(x => x.DuplicateData)
-					.Skip(0)
-					.Take(3)
-					.ToArray();
-
-				AreEqual(expected, actual);
-
-				actual = table
-					.OrderBy(x => x.OrderData1)
-					.ThenByDescending(x => x.OrderData2)
-					.Select(x => x.DuplicateData)
-					.Distinct()
-					.Skip(0)
-					.Take(3)
-					.ToArray();
-
-				expected = table
-					.OrderBy(x => x.OrderData1)
-					.ThenByDescending(x => x.OrderData2)
-					.Select(x => x.DuplicateData)
-					.Skip(0)
-					.Take(3)
-					.ToArray();
-
-				AreEqual(expected, actual);
-			}
-		}
-
-		[Test]
-		public void OrderByDistinctTest([DataSources(ProviderName.SqlCe)] string context)
-		{
-			var testData = GetTestData();
-
-			using (var db = GetDataContext(context))
-			using (var table = db.CreateLocalTable(testData))
-			{
-				var actual = table
-					.OrderBy(x => x.OrderData1)
-					.Select(x => x.DuplicateData)
-					.Distinct()
-					.Skip(0)
-					.Take(3)
-					.ToArray();
-
-				var expected = table
-					.GroupBy(x => x.DuplicateData)
-					.Select(g => new
-					{
-						DuplicateData = g.Key,
-						OrderData1 = g.Max(i => i.OrderData1)
-					})
-					.OrderBy(x => x.OrderData1)
-					.Select(x => x.DuplicateData)
-					.Skip(0)
-					.Take(3)
-					.ToArray();
-
-				AreEqual(expected, actual);
-
-				actual = table
-					.OrderByDescending(x => x.OrderData1)
-					.Select(x => x.DuplicateData)
-					.Distinct()
-					.Skip(0)
-					.Take(3)
-					.ToArray();
-
-				expected = table
-					.GroupBy(x => x.DuplicateData)
-					.Select(g => new
-					{
-						DuplicateData = g.Key,
-						OrderData1 = g.Min(i => i.OrderData1)
-					})
-					.OrderByDescending(x => x.OrderData1)
-					.Select(x => x.DuplicateData)
-					.Skip(0)
-					.Take(3)
-					.ToArray();
-
-				AreEqual(expected, actual);
-			}
-		}
-
-		[Test]
-		public void OrderByDistinctFailTest([IncludeDataSources(true, ProviderName.SqlCe)] string context)
-		{
-			var testData = GetTestData();
-
-			using (var db = GetDataContext(context))
-			using (var table = db.CreateLocalTable(testData))
-			{
-				Assert.Throws<LinqToDBException>(() =>
-				{
-					table
-						.OrderBy(x => x.OrderData1)
-						.Select(x => x.DuplicateData)
-						.Distinct()
-						.Skip(0)
-						.Take(3)
-						.ToArray();
-				});
-			}
-		}
-
-		[Test]
-		public void OrderByExpressionDistinctTests([DataSources(ProviderName.SqlCe)] string context)
-		{
-			var testData = GetTestData();
-
-			using (var db = GetDataContext(context))
-			using (var table = db.CreateLocalTable(testData))
-			{
-				var actual = table
-					.OrderBy(x => x.OrderData1 % 3)
-					.Select(x => x.DuplicateData)
-					.Distinct()
-					.Skip(0)
-					.Take(3)
-					.ToArray();
-
-				var expected = table
-					.GroupBy(x => x.DuplicateData)
-					.Select(g => new
-					{
-						DuplicateData = g.Key,
-						OrderData1 = g.Max(i => i.OrderData1 % 3)
-					})
-					.OrderBy(x => x.OrderData1)
-					.Select(x => x.DuplicateData)
-					.Skip(0)
-					.Take(3)
-					.ToArray();
-
-				AreEqual(expected, actual);
-			}
-		}
-
-		[Test]
-		public void OrderByDistinctNoTransformTests(
-			[DataSources(TestProvName.AllFirebird, ProviderName.SqlCe)]  // Firebird incorrectly sorts strings
-			string context)
-		{
-			var testData = GetTestData();
-
-			using (var db = GetDataContext(context))
-			using (var table = db.CreateLocalTable(testData))
-			{
-				var actual = table
-					.OrderBy(x => x.OrderData1)
-					.Select(x => new { x.DuplicateData, x.OrderData1 })
-					.Distinct()
-					.Skip(0)
-					.Take(3)
-					.ToArray();
-
-				var expected = testData
-					.Select(x => new { x.DuplicateData, x.OrderData1 })
-					.Distinct()
-					.OrderBy(x => x.OrderData1)
-					.Skip(0)
-					.Take(3)
-					.ToArray();
-
-				AreEqual(expected, actual);
-			}
-		}
-
-		[Test]
-		public void OrderByDistinctPartialTransformTests(
-			[DataSources(TestProvName.AllFirebird, ProviderName.SqlCe)]  // Firebird incorrectly sorts strings
-			string context)
-		{
-			var testData = GetTestData();
-
-			using (var db = GetDataContext(context))
-			using (var table = db.CreateLocalTable(testData))
-			{
-				var actual = table
-					.OrderBy(x => x.OrderData1)
-					.ThenByDescending(x => x.OrderData2)
-					.Select(x => new { x.DuplicateData, x.OrderData2 })
-					.Distinct()
-					.Skip(0)
-					.Take(3)
-					.ToArray();
-
-				var expected = testData
-					.GroupBy(x => new {x.DuplicateData, x.OrderData2})
-					.Select(g => new
-					{
-						g.Key.DuplicateData,
-						g.Key.OrderData2,
-						OrderData1 = g.Max(i => i.OrderData1)
-					})
-					.OrderBy(x => x.OrderData1)
-					.ThenByDescending(x => x.OrderData2)
-					.Select(x => new { x.DuplicateData, x.OrderData2 })
-					.Skip(0)
-					.Take(3)
-					.ToArray();
-
-				AreEqual(expected, actual);
-			}
-		}
-
-		[Test]
-		public void OrderByUnionOptimization([DataSources(ProviderName.SqlCe)] string context)
-		{
-			var testData = GetTestData();
-
-			using (var db = GetDataContext(context))
-			using (var table = db.CreateLocalTable(testData))
-			{
-				var actualQuery = table
-					.Where(x => x.Id.Between(1, 9))
-					.OrderBy(x => x.OrderData1)
-					.Concat(table
-						.Where(x => x.Id.Between(10, 90))
-						.OrderBy(x => x.OrderData2))
-					.Union(table
-						.Where(x => x.Id.Between(100, 900))
-						.OrderBy(x => x.DuplicateData))
-					.OrderBy(x => x.DuplicateData)
-					.Select(x => x.Id)
-					.Distinct();
-
-				//TODO: There is issue with this distinct. It contain duplicate field. Looks like after call sequence.ConvertToIndex(null, 0, ConvertFlags.All) in DistinctBuilder we have introduced duplicate.
-
-				//var selectQuery = actualQuery.GetSelectQuery();
-				//if (selectQuery.Select.IsDistinct)
-				//{
-				//	Assert.That(selectQuery.Select.Columns.Count, Is.EqualTo(1));
-				//}
-
-				var actual = actualQuery.ToArray();
-
-				var expected = testData
-					.Where(x => x.Id.Between(1, 9))
-					.OrderBy(x => x.OrderData1)
-					.Concat(testData
-						.Where(x => x.Id.Between(10, 90))
-						.OrderBy(x => x.OrderData2))
-					.Union(testData
-						.Where(x => x.Id.Between(100, 900))
-						.OrderBy(x => x.DuplicateData))
-					.OrderBy(x => x.DuplicateData)
-					.Select(x => x.Id)
-					.Distinct()
-					.ToArray();
-
-				AreEqual(expected, actual);
-			}
-		}
-
-		[Test]
-		public void OrderBySubQuery([DataSources(ProviderName.SqlCe)] string context)
-		{
-			var testData = GetTestData();
-
-			using (var db = GetDataContext(context))
-			using (var table = db.CreateLocalTable(testData))
-			{
-				var subQuery1 =
-					table.OrderBy(t => t.OrderData1)
-						.Select(c => new OrderByDistinctData
-						{
-							Id = c.Id * 1,
-							DuplicateData = c.DuplicateData,
-							OrderData1 = c.OrderData1,
-							OrderData2 = c.OrderData2
-						});
-
-				var subQuery2 =
-					subQuery1.OrderBy(t => t.OrderData1);
-
-				var query = from t in table.Take(2)
-					orderby t.Id descending
-					select new
-					{
-						t.DuplicateData,
-						Count = subQuery2.Where(s => s.DuplicateData == t.DuplicateData).Count()
-					};
-
-				var selectQuery = query.GetSelectQuery();
-				var info = new QueryInformation(selectQuery);
-				info.GetParentQuery(selectQuery);
-
-				var result = query.ToArray();
-			}
-
-		}
-
-
-		[Test]
-		public void DoubleOrderBy([DataSources(TestProvName.AllSybase)] string context)
-		{
-			var testData = GetTestData();
-
-			using (var db = GetDataContext(context))
-			using (var table = db.CreateLocalTable(testData))
-			{
-				var subQuery1 =
-					table.OrderBy(t => t.OrderData1)
-						.Select(c => new OrderByDistinctData
-						{
-							Id = c.Id * 1,
-							DuplicateData = c.DuplicateData,
-							OrderData1 = c.OrderData1,
-							OrderData2 = c.OrderData2
-						});
-
-				var subQuery2 = table.OrderBy(t => t.OrderData2).Take(3);
-
-				var query = from q2 in subQuery2
-					from q1 in subQuery1.InnerJoin(q1 => q1.Id == q2.Id)
-					select q1;
-
-				var result = query.ToArray();
-			}
-
-		}
-	}
-}
->>>>>>> 5e26fa16
+}