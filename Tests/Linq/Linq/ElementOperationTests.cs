--- conflicted
+++ resolved
@@ -126,13 +126,7 @@
 					});
 		}
 
-<<<<<<< HEAD
-		[ActiveIssue(
-			SkipForNonLinqService = true,
-			Details = "SELECT * query")]
-=======
 		[ActiveIssue(SkipForNonLinqService = true, Details = "SELECT * query")]
->>>>>>> f3cd07aa
 		[Test]
 		public void NestedFirstOrDefault1([DataSources] string context)
 		{
