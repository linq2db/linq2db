﻿using System;
#if NET472
using System.Data.Linq.SqlClient;
#else
using System.Data;
#endif

using System.Linq;
using FluentAssertions;
using LinqToDB;
using LinqToDB.Mapping;

using NUnit.Framework;

namespace Tests.Linq
{
	using Model;

	[TestFixture]
	public class StringFunctionTests : TestBase
	{
		#region Non-Database tests

		[Test]
		public void Length()
		{
			Assert.AreEqual(null, Sql.Length((string)null!));
			Assert.AreEqual(0,    Sql.Length(string.Empty));
			Assert.AreEqual(4,    Sql.Length("test"));
		}

		[Test]
		public void Substring()
		{
			Assert.AreEqual(null, Sql.Substring(null,   0,    0));
			Assert.AreEqual(null, Sql.Substring("test", null, 0));
			Assert.AreEqual(null, Sql.Substring("test", -1,   0));
			Assert.AreEqual(null, Sql.Substring("test", 5,    0));
			Assert.AreEqual(null, Sql.Substring("test", 0,    null));
			Assert.AreEqual(null, Sql.Substring("test", 0,    -1));

			Assert.AreEqual("",   Sql.Substring("test", 3,    0));
			Assert.AreEqual("s",  Sql.Substring("test", 3,    1));
			Assert.AreEqual("st", Sql.Substring("test", 3,    2));
			Assert.AreEqual("st", Sql.Substring("test", 3,    3));
		}

		[Test]
		public void Like()
		{
#if !NETFRAMEWORK
			Assert.Throws<InvalidOperationException>(() => Sql.Like(null, null));
			Assert.Throws<InvalidOperationException>(() => Sql.Like(null, null, null));
#else
			Assert.Pass("We don't test server-side method here.");
#endif
		}

		[Test]
		public void CharIndex1()
		{
			Assert.AreEqual(null, Sql.CharIndex("",            null));
			Assert.AreEqual(null, Sql.CharIndex((string)null!, "test"));

			Assert.AreEqual(0,    Sql.CharIndex("",            "test"));
			Assert.AreEqual(0,    Sql.CharIndex("g",           "test"));
			Assert.AreEqual(3,    Sql.CharIndex("st",          "test"));
		}

		[Test]
		public void CharIndex2()
		{
			Assert.AreEqual(null, Sql.CharIndex("",            null,   0));
			Assert.AreEqual(null, Sql.CharIndex((string)null!, "test", 0));
			Assert.AreEqual(null, Sql.CharIndex("st",          "test", null));

			Assert.AreEqual(0,    Sql.CharIndex("",            "test", 0));
			Assert.AreEqual(0,    Sql.CharIndex("g",           "test", 0));
			Assert.AreEqual(3,    Sql.CharIndex("st",          "test", -1));
			Assert.AreEqual(3,    Sql.CharIndex("st",          "test", 2));
			Assert.AreEqual(0,    Sql.CharIndex("st",          "test", 4));
			Assert.AreEqual(0,    Sql.CharIndex("st",          "test", 5));
		}

		[Test]
		public void CharIndex3()
		{
			Assert.AreEqual(null, Sql.CharIndex('t',           null));
			Assert.AreEqual(null, Sql.CharIndex((char?)null!,  "test"));

			Assert.AreEqual(0,    Sql.CharIndex(Char.MinValue, "test"));
			Assert.AreEqual(0,    Sql.CharIndex('g',           "test"));
			Assert.AreEqual(3,    Sql.CharIndex('s',           "test"));
		}

		[Test]
		public void CharIndex4()
		{
			Assert.AreEqual(null, Sql.CharIndex('t',           null,   0));
			Assert.AreEqual(null, Sql.CharIndex((char?)null!,  "test", 0));
			Assert.AreEqual(null, Sql.CharIndex('t',           "test", null));

			Assert.AreEqual(0,    Sql.CharIndex(Char.MinValue, "test", 0));
			Assert.AreEqual(0,    Sql.CharIndex('g',           "test", 0));
			Assert.AreEqual(3,    Sql.CharIndex('s',           "test", -1));
			Assert.AreEqual(3,    Sql.CharIndex('s',           "test", 2));
			Assert.AreEqual(0,    Sql.CharIndex('s',           "test", 4));
			Assert.AreEqual(0,    Sql.CharIndex('s',           "test", 5));
		}

		[Test]
		public void Reverse()
		{
			Assert.AreEqual(null,         Sql.Reverse(null));
			Assert.AreEqual(string.Empty, Sql.Reverse(string.Empty));
			Assert.AreEqual("dcba",       Sql.Reverse("abcd"));
		}

		[Test]
		public void Left()
		{
			Assert.AreEqual(null,   Sql.Left(null,   0));
			Assert.AreEqual(null,   Sql.Left("test", null));
			Assert.AreEqual(null,   Sql.Left("test", -1));
			Assert.AreEqual("",     Sql.Left("test", 0));
			Assert.AreEqual("te",   Sql.Left("test", 2));
			Assert.AreEqual("test", Sql.Left("test", 5));
		}

		[Test]
		public void Right()
		{
			Assert.AreEqual(null,   Sql.Right(null,   0));
			Assert.AreEqual(null,   Sql.Right("test", null));
			Assert.AreEqual(null,   Sql.Right("test", -1));
			Assert.AreEqual("",     Sql.Right("test", 0));
			Assert.AreEqual("st",   Sql.Right("test", 2));
			Assert.AreEqual("test", Sql.Right("test", 5));
		}

		[Test]
		public void Stuff1()
		{
			// Disallowed null parameters
			Assert.AreEqual(null,       Sql.Stuff((string)null!, 1,    1,    "test"));
			Assert.AreEqual(null,       Sql.Stuff("test",        null, 1,    "test"));
			Assert.AreEqual(null,       Sql.Stuff("test",        1,    null, "test"));
			Assert.AreEqual(null,       Sql.Stuff("test",        1,    1,    null));

			// Disallowed start
			Assert.AreEqual(null,       Sql.Stuff("test",        0,    1,    "test"));
			Assert.AreEqual(null,       Sql.Stuff("test",        5,    1,    "test"));

			// Disallowed length
			Assert.AreEqual(null,       Sql.Stuff("test",        1,    -1,   "test"));

			// Correct start and length
			Assert.AreEqual("5678",     Sql.Stuff("1234",        1,    4,    "5678"));

			// Correct start
			Assert.AreEqual("12356784", Sql.Stuff("1234",        4,    0,    "5678"));

			// Correct length												 
			Assert.AreEqual("125678",   Sql.Stuff("1234",        3,    5,    "5678"));
		}

		[Test]
		public void Stuff2()
		{
			var expression = Enumerable.Empty<string>();
			Assert.Throws<NotImplementedException>(() => Sql.Stuff(expression, 1, 1, "")); // ServerSideOnly
		}

		[Test]
		public void Space()
		{
			Assert.AreEqual(null, Sql.Space(null));
			Assert.AreEqual(null, Sql.Space(-1));
			Assert.AreEqual("",   Sql.Space(0));
			Assert.AreEqual(" ",  Sql.Space(1));
		}

		[Test]
		public void PadLeft()
		{
			Assert.AreEqual(null,     Sql.PadLeft(null,   1,    '.'));
			Assert.AreEqual(null,     Sql.PadLeft("test", null, '.'));
			Assert.AreEqual(null,     Sql.PadLeft("test", 1,    null));

			Assert.AreEqual(null,     Sql.PadLeft("test", -1,   '.'));
			Assert.AreEqual("",       Sql.PadLeft("test", 0,    '.'));
			Assert.AreEqual("tes",    Sql.PadLeft("test", 3,    '.'));
			Assert.AreEqual("test",   Sql.PadLeft("test", 4,    '.'));
			Assert.AreEqual(".test",  Sql.PadLeft("test", 5,    '.'));
		}

		[Test]
		public void PadRight()
		{
			Assert.AreEqual(null,     Sql.PadRight(null,   1,    '.'));
			Assert.AreEqual(null,     Sql.PadRight("test", null, '.'));
			Assert.AreEqual(null,     Sql.PadRight("test", 1,    null));

			Assert.AreEqual(null,     Sql.PadRight("test", -1,   '.'));
			Assert.AreEqual("",       Sql.PadRight("test", 0,    '.'));
			Assert.AreEqual("tes",    Sql.PadRight("test", 3,    '.'));
			Assert.AreEqual("test",   Sql.PadRight("test", 4,    '.'));
			Assert.AreEqual("test.",  Sql.PadRight("test", 5,    '.'));
		}

		[Test]
		public void Replace1()
		{
			Assert.AreEqual(null,    Sql.Replace(null,   "e",  "oa"));
			Assert.AreEqual(null,    Sql.Replace("test", null, "oa"));
			Assert.AreEqual(null,    Sql.Replace("test", "e",  null));

			Assert.AreEqual("",      Sql.Replace("",     "e",  "oa"));
			Assert.AreEqual("test",  Sql.Replace("test", "",   "oa"));
			Assert.AreEqual("test",  Sql.Replace("test", "g",  "oa"));
			Assert.AreEqual("toast", Sql.Replace("test", "e",  "oa"));
		}

		[Test]
		public void Replace2()
		{
			Assert.AreEqual(null,    Sql.Replace(null,   'e',  'o'));
			Assert.AreEqual(null,    Sql.Replace("test", null, 'o'));
			Assert.AreEqual(null,    Sql.Replace("test", 'e',  null));

			Assert.AreEqual("",      Sql.Replace("",     'e',  'o'));
			Assert.AreEqual("test",  Sql.Replace("test", 'g',  'o'));
			Assert.AreEqual("tost",  Sql.Replace("test", 'e',  'o'));
		}

		#endregion

		[Test]
		public void Length([DataSources] string context)
		{
			using (var db = GetDataContext(context))
			{
				var q = from p in db.Person where p.FirstName.Length == "John".Length && p.ID == 1 select p;
				Assert.AreEqual(1, q.ToList().First().ID);
			}
		}

		[Test]
		public void ContainsConstant([DataSources] string context)
		{
			using (var db = GetDataContext(context))
			{
				db.Person.Count(p => p.FirstName.Contains("jOh") && p.ID == 1).Should().Be(IsCaseSensitiveComparison(context) ? 0 : 1);
				db.Person.Count(p => !p.FirstName.Contains("jOh") && p.ID == 1).Should().Be(IsCaseSensitiveComparison(context) ? 1 : 0);
			}
		}

#if NETSTANDARD2_1PLUS
		[Test]
		public void ContainsConstantWithCase1([DataSources(ProviderName.SqlCe)] string context)
		{
			using (var db = GetDataContext(context))
			{
				//db.Person.Count(p =>  p.FirstName.Contains("Joh", StringComparison.Ordinal) && p.ID == 1).Should().Be(1);
				db.Person.Count(p => !p.FirstName.Contains("Joh", StringComparison.Ordinal) && p.ID == 1).Should().Be(0);

				// db.Person.Count(p =>  p.FirstName.Contains("joh", StringComparison.Ordinal) && p.ID == 1).Should().Be(0);
				// db.Person.Count(p => !p.FirstName.Contains("joh", StringComparison.Ordinal) && p.ID == 1).Should().Be(1);
			}
		}
#endif
		[Test]
		public void ContainsConstantWithCase2([DataSources(ProviderName.SqlCe)] string context)
		{
			using (var db = GetDataContext(context))
			{
				db.Person.Count(p => p.FirstName.Contains("Joh") && p.ID == 1).Should().Be(1);
				db.Person.Count(p => !p.FirstName.Contains("Joh") && p.ID == 1).Should().Be(0);
			}
		}


		[Test]
		public void ContainsConstant2([DataSources] string context)
		{
			using (var db = GetDataContext(context))
			{
				db.Person.Count(p => p.FirstName.Contains("o%h") && p.ID == 1).Should().Be(0);
				db.Person.Count(p => !p.FirstName.Contains("o%h") && p.ID == 1).Should().Be(1);
			}
		}

		[Test]
		public void ContainsConstant3([DataSources] string context)
		{
			using (var db = GetDataContext(context))
			{
				var arr = new[] { "oh", "oh'", "oh\\" };

				var q = from p in db.Person where  arr.Contains(p.FirstName) select p;
				Assert.AreEqual(0, q.Count());
			}
		}

		[Test]
		public void ContainsConstant4([DataSources] string context)
		{
			using (var db = GetDataContext(context))
			{
				var s = "123[456";

				db.Person.Count(p => p.ID == 1 && s.Contains("[")).Should().Be(1);
				db.Person.Count(p => p.ID == 1 && !s.Contains("[")).Should().Be(0);
			}
		}

		[Test]
		public void ContainsConstant5([DataSources] string context)
		{
			using (var db = GetDataContext(context))
			{
				db.Person.Count(p => p.ID == 1 && "123[456".Contains("[")).Should().Be(1);
			}
		}

		[Test]
		public void ContainsConstant41([DataSources] string context)
		{
			using (var db = GetDataContext(context))
			{
				var s  = "123[456";
				var ps = "[";

				db.Person.Count(p => p.ID == 1 && s.Contains(ps)).Should().Be(1);
			}
		}

		[Test]
		public void ContainsValueAll([DataSources] string context,
			[Values("n", "-", "*", "?", "#", "%", "[", "]", "[]", "[[", "]]")]string toTest)
		{
			using (var db = GetDataContext(context))
			{
				var s  = "123" + toTest + "456";

				db.Person.Count(p => p.ID == 1 && s.Contains(Sql.ToSql(toTest))).Should().Be(1);
				db.Person.Count(p => p.ID == 1 && !s.Contains(Sql.ToSql(toTest))).Should().Be(0);
			}
		}


		[Test]
		public void ContainsParameterAll([DataSources] string context,
			[Values("n", "-", "*", "?", "#", "%", "[", "]", "[]", "[[", "]]")]string toTest)
		{
			using (var db = GetDataContext(context))
			{
				var s  = "123" + toTest + "456";

				db.Person.Count(p => p.ID == 1 && s.Contains(toTest)).Should().Be(1);
			}
		}

		[Test]
		public void ContainsConstant51([DataSources] string context)
		{
			using (var db = GetDataContext(context))
			{
				var ps = "[";

				db.Person.Count(p => p.ID == 1 && "123[456".Contains(ps)).Should().Be(1);
			}
		}

		[Test]
		public void ContainsParameter1([DataSources] string context)
		{
			var str = "oh";

			using (var db = GetDataContext(context))
			{
				var q = from p in db.Person where p.FirstName.Contains(str) && p.ID == 1 select new { p, str };
				var r = q.ToList().First();
				Assert.AreEqual(1,   r.p.ID);
				Assert.AreEqual(str, r.str);
			}
		}

		[Test]
		public void ContainsParameter2([DataSources] string context)
		{
			var str = "o%h";

			using (var db = GetDataContext(context))
			{
				var q = from p in db.Person where !p.FirstName.Contains(str) && p.ID == 1 select p;
				Assert.AreEqual(1, q.ToList().First().ID);
			}
		}

		[Test]
		public void ContainsParameter3()
		{
			var str = "o";

			using (var db = new TestDataConnection())
			{
				var q =
					from d in db.Doctor
					join p in db.Person.Where(p => p.FirstName.Contains(str))
					on d.PersonID equals p.ID
					select p;

				Assert.AreEqual(1, q.ToList().First().ID);
			}
		}

		[Test]
		public void ContainsParameter4([DataSources] string context)
		{
			using (var db = GetDataContext(context))
			{
				AreEqual(
					from p in Person
					select new
					{
						p,
						Field1 = p.FirstName.Contains("Jo")
					} into p
					where p.Field1
					orderby p.Field1
					select p,
					from p in db.Person
					select new
					{
						p,
						Field1 = p.FirstName.Contains("Jo")
					} into p
					where p.Field1
					orderby p.Field1
					select p);
			}
		}

		[Test]
		public void ContainsNull([DataSources(ProviderName.Access)] string context)
		{
			using (var db = GetDataContext(context))
			{
				string? firstName = null;
				int?    id        = null;

				var _ =
				(
					from p in db.Person
					where
						(int?)p.ID == id &&
						(string.IsNullOrEmpty(firstName) || p.FirstName.Contains(firstName))
					select p
				).ToList();
			}
		}

		[Test]
		public void StartsWithCacheCheck([DataSources] string context, [Values(StringComparison.OrdinalIgnoreCase, StringComparison.Ordinal, StringComparison.InvariantCultureIgnoreCase, StringComparison.InvariantCulture)] StringComparison comparison)
		{
			using (var db = GetDataContext(context))
			{
				var firstName = db.Person.Where(p => p.ID == 1).Select(p => p.FirstName).Single();
				var nameToCheck = firstName.Substring(0, 3);
				switch (comparison)
				{
					case StringComparison.OrdinalIgnoreCase : 
					case StringComparison.InvariantCultureIgnoreCase : 
					case StringComparison.CurrentCultureIgnoreCase : 
						nameToCheck = nameToCheck.ToUpper();
						break;
				}

				db.Person.Count(p => p.FirstName.StartsWith(nameToCheck, comparison)  && p.ID == 1).Should().Be(1);
				db.Person.Count(p => !p.FirstName.StartsWith(nameToCheck, comparison) && p.ID == 1).Should().Be(0);

				switch (comparison)
				{
					case StringComparison.Ordinal : 
					case StringComparison.CurrentCulture : 
					case StringComparison.InvariantCulture : 
					{
						nameToCheck = firstName.Substring(0, 3);
						nameToCheck = nameToCheck.ToUpper();

						db.Person.Count(p => p.FirstName.StartsWith(nameToCheck, comparison)  && p.ID == 1).Should().Be(0);
						db.Person.Count(p => !p.FirstName.StartsWith(nameToCheck, comparison) && p.ID == 1).Should().Be(1);

						break;
					}
				}

			}
		}

		[Test]
		public void StartsWith1([DataSources] string context)
		{
			using (var db = GetDataContext(context))
			{
				var q = from p in db.Person where p.FirstName.StartsWith("Jo") && p.ID == 1 select p;
				Assert.AreEqual(1, q.ToList().First().ID);
			}
		}

		[Test]
		public void StartsWith1IgnoreCase([DataSources] string context)
		{
<<<<<<< HEAD
			using (var db = GetDataConnection(context))
=======
			using (var db = GetDataContext(context))
>>>>>>> d31af520
			{
				db.Person.Count(p => p.FirstName.StartsWith("joH", StringComparison.OrdinalIgnoreCase) && p.ID == 1).Should().Be(1);
				db.Person.Count(p => !p.FirstName.StartsWith("joH", StringComparison.OrdinalIgnoreCase) && p.ID == 1).Should().Be(0);
			}
		}

		[Test]
		public void StartsWith1Case([DataSources] string context)
		{
			using (var db = GetDataContext(context))
			{
				db.Person.Count(p => p.FirstName.StartsWith("Jo", StringComparison.Ordinal) && p.ID == 1).Should().Be(1);
				db.Person.Count(p => p.FirstName.StartsWith("jo", StringComparison.Ordinal) && p.ID == 1).Should().Be(0);

				db.Person.Count(p => !p.FirstName.StartsWith("Jo", StringComparison.Ordinal) && p.ID == 1).Should().Be(0);
			}
		}

		[Test]
		public void StartsWith2([DataSources(ProviderName.DB2, TestProvName.AllAccess)] string context)
		{
			using (var db = GetDataContext(context))
				AreEqual(
					from p in    Person where "John123".StartsWith(p.FirstName) select p,
					from p in db.Person where "John123".StartsWith(p.FirstName) select p);
		}

		[Test]
		public void StartsWith3([DataSources(ProviderName.DB2, TestProvName.AllAccess)] string context)
		{
			var str = "John123";

			using (var db = GetDataContext(context))
				AreEqual(
					from p in    Person where str.StartsWith(p.FirstName) select p,
					from p in db.Person where str.StartsWith(p.FirstName) select p);
		}

		[Test]
		public void StartsWith4([DataSources(ProviderName.DB2, TestProvName.AllAccess)] string context)
		{
			using (var db = GetDataContext(context))
				AreEqual(
					from p1 in    Person
					from p2 in    Person
					where p1.ID == p2.ID && p1.FirstName.StartsWith(p2.FirstName)
					select p1,
					from p1 in db.Person
					from p2 in db.Person
					where p1.ID == p2.ID &&
						Sql.Like(p1.FirstName, p2.FirstName.Replace("%", "~%"), '~')
					select p1);
		}

		[Test]
		public void StartsWith5([DataSources(ProviderName.DB2, TestProvName.AllAccess)] string context)
		{
			using (var db = GetDataContext(context))
				AreEqual(
					from p1 in    Person
					from p2 in    Person
					where p1.ID == p2.ID && p1.FirstName.Replace("J", "%").StartsWith(p2.FirstName.Replace("J", "%"))
					select p1,
					from p1 in db.Person
					from p2 in db.Person
					where p1.ID == p2.ID && p1.FirstName.Replace("J", "%").StartsWith(p2.FirstName.Replace("J", "%"))
					select p1);
		}

		[Test]
		public void EndsWithIgnoreCase([DataSources] string context)
		{
			using (var db = GetDataContext(context))
			{
				db.Person.Count(p => p.FirstName.EndsWith("JOHN") && p.ID == 1).Should().Be(IsCaseSensitiveComparison(context) ? 0 : 1);
				db.Person.Count(p => !p.FirstName.EndsWith("JOHN") && p.ID == 1).Should().Be(IsCaseSensitiveComparison(context) ? 1 : 0);
			}
		}

		[Test]
		public void EndsWithWithCase([DataSources] string context)
		{
			using (var db = GetDataContext(context))
			{
				db.Patient.Count(p =>  p.Diagnosis.EndsWith("Persecution", StringComparison.Ordinal) && p.PersonID == 2).Should().Be(1);
				db.Patient.Count(p => !p.Diagnosis.EndsWith("Persecution", StringComparison.Ordinal) && p.PersonID == 2).Should().Be(0);

				db.Patient.Count(p =>  p.Diagnosis.EndsWith("persecution", StringComparison.Ordinal) && p.PersonID == 2).Should().Be(0);
				db.Patient.Count(p => !p.Diagnosis.EndsWith("persecution", StringComparison.Ordinal) && p.PersonID == 2).Should().Be(1);
			}
		}

#if NET472
		[Test]
		public void Like11([DataSources] string context)
		{
			using (var db = GetDataContext(context))
			{
				var q = from p in db.Person where SqlMethods.Like(p.FirstName, "%hn%") && p.ID == 1 select p;
				Assert.AreEqual(1, q.ToList().First().ID);
			}
		}

		[Test]
		public void Like12([DataSources] string context)
		{
			using (var db = GetDataContext(context))
			{
				var q = from p in db.Person where !SqlMethods.Like(p.FirstName, @"%h~%n%", '~') && p.ID == 1 select p;
				Assert.AreEqual(1, q.ToList().First().ID);
			}
		}
#endif

		[Test]
		public void Like21([DataSources] string context)
		{
			using (var db = GetDataContext(context))
			{
				var q = from p in db.Person where Sql.Like(p.FirstName, "%hn%") && p.ID == 1 select p;
				Assert.AreEqual(1, q.ToList().First().ID);
			}
		}

		[Test]
		public void Like22([DataSources] string context)
		{
			using (var db = GetDataContext(context))
			{
				var q = from p in db.Person where !Sql.Like(p.FirstName, @"%h~%n%", '~') && p.ID == 1 select p;
				Assert.AreEqual(1, q.ToList().First().ID);
			}
		}

		[Test]
		public void Like23([DataSources] string context)
		{
			var pattern = @"%h~%n%";
			using (var db = GetDataContext(context))
			{
				var q = from p in db.Person where !Sql.Like(p.FirstName, pattern, '~') && p.ID == 1 select p;
				Assert.AreEqual(1, q.ToList().First().ID);
			}
		}

		[Test]
		public void IndexOf11([DataSources(ProviderName.SQLiteMS)] string context)
		{
			using (var db = GetDataContext(context))
			{
				var q = from p in db.Person where p.FirstName.IndexOf("oh") == 1 && p.ID == 1 select p;
				Assert.AreEqual(1, q.ToList().First().ID);
			}
		}

		[Test]
		public void IndexOf12([DataSources(ProviderName.SQLiteMS)] string context)
		{
			using (var db = GetDataContext(context))
			{
				var q = from p in db.Person where p.FirstName.IndexOf("") == 0 && p.ID == 1 select p;
				Assert.AreEqual(1, q.ToList().First().ID);
			}
		}

		[Test]
		public void IndexOf2([DataSources(ProviderName.SQLiteMS)] string context)
		{
			using (var db = GetDataContext(context))
			{
				var q = from p in db.Person where p.LastName.IndexOf("e", 2) == 4 && p.ID == 2 select p;
				Assert.AreEqual(2, q.ToList().First().ID);
			}
		}

		[ActiveIssue(Details = "Sql.CharIndex(string, string, int) have incorrect SQL logic for all providers (except HANA)")]
		[Test]
		public void IndexOf3([DataSources(
			ProviderName.DB2, TestProvName.AllFirebird,
			ProviderName.SqlCe, TestProvName.AllAccess, ProviderName.SQLiteMS)]
			string context)
		{
			var s = "e";
			var n1 = 2;
			var n2 = 5;

			using (var db = GetDataContext(context))
			{
				var q = from p in db.Person where p.LastName.IndexOf(s, n1, n2) == 4 && p.ID == 2 select p;
				Assert.AreEqual(2, q.ToList().First().ID);
			}
		}

		[Test]
		public void LastIndexOf1([DataSources(
			ProviderName.DB2,
			ProviderName.SqlCe, TestProvName.AllAccess, TestProvName.AllSapHana, ProviderName.SQLiteMS)]
			string context)
		{
			using (var db = GetDataContext(context))
			{
				var q = from p in db.Person where p.LastName.LastIndexOf("p") == 2 && p.ID == 1 select p;
				Assert.AreEqual(1, q.ToList().First().ID);
			}
		}

		[Test]
		public void LastIndexOf2([DataSources(
			ProviderName.DB2, ProviderName.SqlCe,
			TestProvName.AllAccess, TestProvName.AllSapHana, ProviderName.SQLiteMS)]
			string context)
		{
			using (var db = GetDataContext(context))
			{
				var q = from p in db.Person where p.ID == 1 select new { p.ID, FirstName = "123" + p.FirstName + "012345" };
				q = q.Where(p => p.FirstName.LastIndexOf("123", 5) == 8);
				Assert.AreEqual(1, q.ToList().First().ID);
			}
		}

		[Test]
		public void LastIndexOf3([DataSources(
			ProviderName.DB2, ProviderName.SqlCe,
			TestProvName.AllAccess, TestProvName.AllSapHana, ProviderName.SQLiteMS)]
			string context)
		{
			using (var db = GetDataContext(context))
			{
				var q = from p in db.Person where p.ID == 1 select new { p.ID, FirstName = "123" + p.FirstName + "0123451234" };
				q = q.Where(p => p.FirstName.LastIndexOf("123", 5, 6) == 8);
				Assert.AreEqual(1, q.ToList().First().ID);
			}
		}

		[Test]
		public void CharIndex1([DataSources(ProviderName.SQLiteMS)] string context)
		{
			using (var db = GetDataContext(context))
			{
				var q = from p in db.Person where Sql.CharIndex("oh", p.FirstName) == 2 && p.ID == 1 select p;
				Assert.AreEqual(1, q.ToList().First().ID);
			}
		}

		[Test]
		public void CharIndex2([DataSources(ProviderName.SQLiteMS)] string context)
		{
			using (var db = GetDataContext(context))
			{
				var q = from p in db.Person where Sql.CharIndex("p", p.LastName, 2) == 3 && p.ID == 1 select p;
				Assert.AreEqual(1, q.ToList().First().ID);
			}
		}

		[Test]
		public void Left([DataSources(ProviderName.SQLiteMS)] string context)
		{
			using (var db = GetDataContext(context))
			{
				var q = from p in db.Person where Sql.Left(p.FirstName, 2) == "Jo" && p.ID == 1 select p;
				Assert.AreEqual(1, q.ToList().First().ID);
			}
		}

		[Test]
		public void Right([DataSources(ProviderName.SQLiteMS)] string context)
		{
			using (var db = GetDataContext(context))
			{
				var q = from p in db.Person where Sql.Right(p.FirstName, 3) == "ohn" && p.ID == 1 select p;
				Assert.AreEqual(1, q.ToList().First().ID);
			}
		}

		[Test]
		public void RightInSelect([DataSources(ProviderName.SQLiteMS)] string context)
		{
			using (var db = GetDataContext(context))
			{
				var q = from p in db.Person where p.ID == 1 select Sql.Right(p.FirstName, 3);
				Assert.AreEqual("ohn", q.ToList().First());
			}
		}

		[Test]
		public void Substring1([DataSources] string context)
		{
			using (var db = GetDataContext(context))
			{
				var q = from p in db.Person where p.FirstName.Substring(1) == "ohn" && p.ID == 1 select p;
				Assert.AreEqual(1, q.ToList().First().ID);
			}
		}

		[Test]
		public void Substring2([DataSources] string context)
		{
			using (var db = GetDataContext(context))
			{
				var q = from p in db.Person where p.FirstName.Substring(1, 2) == "oh" && p.ID == 1 select p;
				Assert.AreEqual(1, q.ToList().First().ID);
			}
		}

		[Test]
		public void Reverse([DataSources(
			ProviderName.DB2, ProviderName.SqlCe,
			TestProvName.AllAccess, TestProvName.AllSapHana, ProviderName.SQLiteMS)]
			string context)
		{
			using (var db = GetDataContext(context))
			{
				var q = from p in db.Person where Sql.Reverse(p.FirstName) == "nhoJ" && p.ID == 1 select p;
				Assert.AreEqual(1, q.ToList().First().ID);
			}
		}

		[Test]
		public void Stuff1([DataSources(ProviderName.SQLiteMS)] string context)
		{
			using (var db = GetDataContext(context))
			{
				var q = from p in db.Person where Sql.Stuff(p.FirstName, 3, 1, "123") == "Jo123n" && p.ID == 1 select p;
				Assert.AreEqual(1, q.ToList().First().ID);
			}
		}

		class Category
		{
			[PrimaryKey, Identity] public int     Id;
			[Column, NotNull]      public string? Name;
		}

		class Task
		{
			[PrimaryKey, Identity] public int     Id;
			[Column, NotNull]      public string? Name;
		}

		class TaskCategory
		{
			[Column, NotNull] public int Id;
			[Column, NotNull] public int TaskId;
			[Column, NotNull] public int CategoryId;
		}

		[Test]
		public void Stuff2([IncludeDataSources(TestProvName.AllSqlServer2008Plus)] string context)
		{
			using (var db = GetDataContext(context))
			{
				var q =
					from t in db.GetTable<Task>()
					join tc in db.GetTable<TaskCategory>() on t.Id equals tc.TaskId into g
					from tc in g.DefaultIfEmpty()
					select new
					{
						t.Id,
						t.Name,
						Categories = Sql.Stuff(
							from c in db.GetTable<Category>()
							where c.Id == tc.CategoryId
							select "," + c.Name, 1, 1, "")
					};

				TestContext.WriteLine(q.ToString());
			}
		}

		[Test]
		public void Insert([DataSources(ProviderName.SQLiteMS)] string context)
		{
			using (var db = GetDataContext(context))
			{
				var q = from p in db.Person where p.FirstName.Insert(2, "123") == "Jo123hn" && p.ID == 1 select p;
				Assert.AreEqual(1, q.ToList().First().ID);
			}
		}

		[Test]
		public void Remove1([DataSources(ProviderName.SQLiteMS)] string context)
		{
			using (var db = GetDataContext(context))
			{
				var q = from p in db.Person where p.FirstName.Remove(2) == "Jo" && p.ID == 1 select p;
				Assert.AreEqual(1, q.ToList().First().ID);
			}
		}

		[Test]
		public void Remove2([DataSources(ProviderName.SQLiteMS)] string context)
		{
			using (var db = GetDataContext(context))
			{
				var q = from p in db.Person where p.FirstName.Remove(1, 2) == "Jn" && p.ID == 1 select p;
				Assert.AreEqual(1, q.ToList().First().ID);
			}
		}

		[Test]
		public void Space([DataSources(ProviderName.SQLiteMS)] string context)
		{
			using (var db = GetDataContext(context))
			{
				var q = from p in db.Person where p.FirstName + Sql.Space(p.ID + 1) + "123" == "John  123" && p.ID == 1 select p;
				Assert.AreEqual(1, q.ToList().First().ID);
			}
		}

		[Test]
		public void PadRight([DataSources(ProviderName.SQLiteMS)] string context)
		{
			using (var db = GetDataContext(context))
			{
				var q = from p in db.Person where Sql.PadRight(p.FirstName, 6, ' ') + "123" == "John  123" && p.ID == 1 select p;
				Assert.AreEqual(1, q.ToList().First().ID);
			}
		}

		[Test]
		public void PadRight1([DataSources(ProviderName.SQLiteMS)] string context)
		{
			using (var db = GetDataContext(context))
			{
				var q = from p in db.Person where p.FirstName.PadRight(6) + "123" == "John  123" && p.ID == 1 select p;
				Assert.AreEqual(1, q.ToList().First().ID);
			}
		}

		[Test]
		public void PadRight2([DataSources(ProviderName.SQLiteMS)] string context)
		{
			using (var db = GetDataContext(context))
			{
				var q = from p in db.Person where p.FirstName.PadRight(6, '*') + "123" == "John**123" && p.ID == 1 select p;
				Assert.AreEqual(1, q.ToList().First().ID);
			}
		}

		[Test]
		public void PadLeft([DataSources(ProviderName.SQLiteMS)] string context)
		{
			using (var db = GetDataContext(context))
			{
				var q = from p in db.Person where "123" + Sql.PadLeft(p.FirstName, 6, ' ') == "123  John" && p.ID == 1 select p;
				Assert.AreEqual(1, q.ToList().First().ID);
			}
		}

		[Test]
		public void PadLeft1([DataSources(ProviderName.SQLiteMS)] string context)
		{
			using (var db = GetDataContext(context))
			{
				var q = from p in db.Person where "123" + p.FirstName.PadLeft(6) == "123  John" && p.ID == 1 select p;
				Assert.AreEqual(1, q.ToList().First().ID);
			}
		}

		[Test]
		public void PadLeft2([DataSources(ProviderName.SQLiteMS)] string context)
		{
			using (var db = GetDataContext(context))
			{
				var q = from p in db.Person where "123" + p.FirstName.PadLeft(6, '*') == "123**John" && p.ID == 1 select p;
				Assert.AreEqual(1, q.ToList().First().ID);
			}
		}

		[Test]
		public void Replace([DataSources(TestProvName.AllAccess)] string context)
		{
			using (var db = GetDataContext(context))
			{
				var q = from p in db.Person where p.FirstName.Replace("hn", "lie") == "Jolie" && p.ID == 1 select p;
				Assert.AreEqual(1, q.ToList().First().ID);
			}
		}

		[Test]
		public void Trim([DataSources] string context)
		{
			using (var db = GetDataContext(context))
			{
				var q =
					from p in db.Person where p.ID == 1 select new { p.ID, Name = "  " + p.FirstName + " " } into pp
					where pp.Name.Trim() == "John" select pp;
				Assert.AreEqual(1, q.ToList().First().ID);
			}
		}

		[Test]
		public void TrimLeft([DataSources] string context)
		{
			using (var db = GetDataContext(context))
			{
				var q =
					from p in db.Person where p.ID == 1 select new { p.ID, Name = "  " + p.FirstName + " " } into pp
					where pp.Name.TrimStart() == "John " select pp;
				Assert.AreEqual(1, q.ToList().First().ID);
			}
		}

		[Test]
		public void TrimRight([DataSources] string context)
		{
			using (var db = GetDataContext(context))
			{
				var q =
					from p in db.Person where p.ID == 1 select new { p.ID, Name = "  " + p.FirstName + " " } into pp
					where pp.Name.TrimEnd() == "  John" select pp;
				Assert.AreEqual(1, q.ToList().First().ID);
			}
		}

		[Test]
		public void ToLower([DataSources] string context)
		{
			using (var db = GetDataContext(context))
			{
				var q = from p in db.Person where p.FirstName.ToLower() == "john" && p.ID == 1 select p;
				Assert.AreEqual(1, q.ToList().First().ID);
			}
		}

		[Test]
		public void ToLowerParameter([DataSources] string context)
		{
			using (var db = GetDataContext(context))
			{
				var param = "JOHN";
				var q = from p in db.Person where p.FirstName.ToLower() == param.ToLower() && p.ID == 1 select p;
				Assert.AreEqual(1, q.ToList().First().ID);
			}
		}

		[Test]
		public void ToUpper([DataSources] string context)
		{
			using (var db = GetDataContext(context))
			{
				var q = from p in db.Person where p.FirstName.ToUpper() == "JOHN" && p.ID == 1 select p;
				Assert.AreEqual(1, q.ToList().First().ID);
			}
		}

		[Test]
		public void ToUpperParam([DataSources] string context)
		{
			using (var db = GetDataContext(context))
			{
				var param = "john";
				var q = from p in db.Person where p.FirstName.ToUpper() == param.ToUpper() && p.ID == 1 select p;
				Assert.AreEqual(1, q.ToList().First().ID);
			}
		}

		[Test]
		public void CompareTo([DataSources] string context)
		{
			using (var db = GetDataContext(context))
			{
				var q = from p in db.Person where p.FirstName.CompareTo("John") == 0 && p.ID == 1 select p;
				Assert.AreEqual(1, q.ToList().First().ID);
			}
		}

		[Test]
		public void CompareToNotEqual1([DataSources] string context)
		{
			using (var db = GetDataContext(context))
			{
				var q = from p in db.Person where p.FirstName.CompareTo("Jo") != 0 && p.ID == 1 select p;
				Assert.AreEqual(1, q.ToList().First().ID);
			}
		}

		[Test]
		public void CompareToNotEqual2([DataSources] string context)
		{
			using (var db = GetDataContext(context))
			{
				var q = from p in db.Person where 0 != p.FirstName.CompareTo("Jo") && p.ID == 1 select p;
				Assert.AreEqual(1, q.ToList().First().ID);
			}
		}

		[Test]
		public void CompareTo1([DataSources] string context)
		{
			using (var db = GetDataContext(context))
			{
				var q = from p in db.Person where p.FirstName.CompareTo("Joh") > 0 && p.ID == 1 select p;
				Assert.AreEqual(1, q.ToList().First().ID);
			}
		}

		[Test]
		public void CompareTo2([DataSources] string context)
		{
			using (var db = GetDataContext(context))
			{
				var q = from p in db.Person where p.FirstName.CompareTo("Johnn") < 0 && p.ID == 1 select p;
				Assert.AreEqual(1, q.ToList().First().ID);
			}
		}

		[Test]
		public void CompareTo21([DataSources] string context)
		{
			using (var db = GetDataContext(context))
			{
				var q = from p in db.Person where p.FirstName.CompareTo("Johnn") <= 0 && p.ID == 1 select p;
				Assert.AreEqual(1, q.ToList().First().ID);
			}
		}

		[Test]
		public void CompareTo22([DataSources] string context)
		{
			using (var db = GetDataContext(context))
			{
				var q = from p in db.Person where 0 >= p.FirstName.CompareTo("Johnn") && p.ID == 1 select p;
				Assert.AreEqual(1, q.ToList().First().ID);
			}
		}

		[Test]
		public void CompareTo3([DataSources] string context)
		{
			using (var db = GetDataContext(context))
			{
				var q = from p in db.Person where p.FirstName.CompareTo(55) > 0 && p.ID == 1 select p;
				Assert.AreEqual(1, q.ToList().First().ID);
			}
		}

		[Test]
		public void CompareTo31([DataSources] string context)
		{
			using (var db = GetDataContext(context))
			{
				var q = from p in db.Person where p.FirstName.CompareTo(55) >= 0 && p.ID == 1 select p;
				Assert.AreEqual(1, q.ToList().First().ID);
			}
		}

		[Test]
		public void CompareTo32([DataSources] string context)
		{
			using (var db = GetDataContext(context))
			{
				var q = from p in db.Person where 0 <= p.FirstName.CompareTo(55) && p.ID == 1 select p;
				Assert.AreEqual(1, q.ToList().First().ID);
			}
		}

		[Test]
		public void CompareOrdinal1([DataSources] string context)
		{
			using (var db = GetDataContext(context))
			{
				var q = from p in db.Person where string.CompareOrdinal(p.FirstName, "Joh") > 0 && p.ID == 1 select p;
				Assert.AreEqual(1, q.ToList().First().ID);
			}
		}

		[Test]
		public void CompareOrdinal2([DataSources] string context)
		{
			using (var db = GetDataContext(context))
			{
				var q = from p in db.Person where string.CompareOrdinal(p.FirstName, 1, "Joh", 1, 2) == 0 && p.ID == 1 select p;
				Assert.AreEqual(1, q.ToList().First().ID);
			}
		}

		[Test]
		public void Compare1([DataSources] string context)
		{
			using (var db = GetDataContext(context))
			{
				var q = from p in db.Person where string.Compare(p.FirstName, "Joh") > 0 && p.ID == 1 select p;
				Assert.AreEqual(1, q.ToList().First().ID);
			}
		}

		[Test]
		public void Compare2([DataSources] string context)
		{
			using (var db = GetDataContext(context))
			{
				var q = from p in db.Person where string.Compare(p.FirstName, "joh", true) > 0 && p.ID == 1 select p;
				Assert.AreEqual(1, q.ToList().First().ID);
			}
		}

		[Test]
		public void Compare3([DataSources] string context)
		{
			using (var db = GetDataContext(context))
			{
				var q = from p in db.Person where string.Compare(p.FirstName, 1, "Joh", 1, 2) == 0 && p.ID == 1 select p;
				Assert.AreEqual(1, q.ToList().First().ID);
			}
		}

		[Test]
		public void Compare4([DataSources] string context)
		{
			using (var db = GetDataContext(context))
			{
				var q = from p in db.Person where string.Compare(p.FirstName, 1, "Joh", 1, 2, true) == 0 && p.ID == 1 select p;
				Assert.AreEqual(1, q.ToList().First().ID);
			}
		}

		[Test]
		public void IsNullOrEmpty1([DataSources] string context)
		{
			using (var db = GetDataContext(context))
			{
				var q = from p in db.Person where !string.IsNullOrEmpty(p.FirstName) && p.ID == 1 select p;
				Assert.AreEqual(1, q.ToList().First().ID);
			}
		}

		[Test]
		public void IsNullOrEmpty2([DataSources] string context)
		{
			using (var db = GetDataContext(context))
			{
				var q = from p in db.Person where p.ID == 1 select string.IsNullOrEmpty(p.FirstName);
				Assert.AreEqual(false, q.ToList().First());
			}
		}

		[Table]
		class CollatedTable
		{
			[Column, PrimaryKey] public int    Id              { get; set; }
			[Column            ] public string CaseSensitive   { get; set; } = null!;
			[Column            ] public string CaseInsensitive { get; set; } = null!;

			public static readonly CollatedTable TestData = new () { Id = 1, CaseSensitive = "TestString", CaseInsensitive = "TestString" };
		}

#if NETSTANDARD2_1PLUS
		[Test]
		public void ExplicitOrdinalIgnoreCase_Contains([DataSources] string context)
		{
			using (var db = GetDataContext(context))
			{
				db.GetTable<CollatedTable>().Delete();
				db.Insert(CollatedTable.TestData);

				db.GetTable<CollatedTable>()
					.Count(r => r.CaseSensitive.Contains("stSt", StringComparison.OrdinalIgnoreCase)).Should().Be(1);
				db.GetTable<CollatedTable>()
					.Count(r => r.CaseInsensitive.Contains("stSt", StringComparison.OrdinalIgnoreCase)).Should().Be(1);
				db.GetTable<CollatedTable>()
					.Count(r => r.CaseSensitive.Contains("stst", StringComparison.OrdinalIgnoreCase)).Should().Be(1);
				db.GetTable<CollatedTable>()
					.Count(r => r.CaseInsensitive.Contains("stst", StringComparison.OrdinalIgnoreCase)).Should().Be(1);
			}
		}

		[Test]
		public void ExplicitOrdinal_Contains([DataSources] string context)
		{
			using (var db = GetDataContext(context))
			{
				db.GetTable<CollatedTable>().Delete();
				db.Insert(CollatedTable.TestData);

				db.GetTable<CollatedTable>()
					.Count(r => r.CaseSensitive.Contains("stSt", StringComparison.Ordinal)).Should().Be(1);
				db.GetTable<CollatedTable>()
					.Count(r => r.CaseInsensitive.Contains("stSt", StringComparison.Ordinal)).Should().Be(1);
				db.GetTable<CollatedTable>()
					.Count(r => r.CaseSensitive.Contains("stst", StringComparison.Ordinal)).Should().Be(0);
				db.GetTable<CollatedTable>()
					.Count(r => r.CaseInsensitive.Contains("stst", StringComparison.Ordinal)).Should().Be(0);
			}
		}

		[Test]
		public void Explicit_Contains([DataSources] string context)
		{
			using (var db = GetDataContext(context))
			{
				db.Patient
					.Count(r => r.Diagnosis.Contains("Paranoid", StringComparison.Ordinal)).Should().Be(1);
				db.Patient
					.Count(r => r.Diagnosis.Contains("paranoid", StringComparison.Ordinal)).Should().Be(0);
				db.Patient
					.Count(r => r.Diagnosis.Contains("paranoid", StringComparison.OrdinalIgnoreCase)).Should().Be(1);
				db.Patient
					.Count(r => r.Diagnosis.Contains("Paranoid", StringComparison.OrdinalIgnoreCase)).Should().Be(1);
			}
		}
#endif

		[Test]
		public void Default_Contains([DataSources] string context)
		{
			using (var db = GetDataContext(context))
			{
				db.GetTable<CollatedTable>().Delete();
				db.Insert(CollatedTable.TestData);

				db.GetTable<CollatedTable>()
					.Count(r => r.CaseSensitive.Contains("stSt")).Should().Be(1);
				db.GetTable<CollatedTable>()
					.Count(r => r.CaseInsensitive.Contains("stSt")).Should().Be(1);
				db.GetTable<CollatedTable>()
					.Count(r => r.CaseSensitive.Contains("stst")).Should().Be(IsCollatedTableConfigured(context) || IsCaseSensitiveComparison(context) ? 0 : 1);
				db.GetTable<CollatedTable>()
					.Count(r => r.CaseInsensitive.Contains("stst")).Should().Be(IsCollatedTableConfigured(context) || !IsCaseSensitiveComparison(context) ? 1 : 0);
			}
		}

		[Test]
		public void ExplicitOrdinalIgnoreCase_StartsWith([DataSources] string context)
		{
			using (var db = GetDataContext(context))
			{
				db.GetTable<CollatedTable>().Delete();
				db.Insert(CollatedTable.TestData);

				db.GetTable<CollatedTable>()
					.Count(r => r.CaseSensitive.StartsWith("TestSt", StringComparison.OrdinalIgnoreCase)).Should().Be(1);
				db.GetTable<CollatedTable>()
					.Count(r => r.CaseInsensitive.StartsWith("TestSt", StringComparison.OrdinalIgnoreCase)).Should().Be(1);
				db.GetTable<CollatedTable>()
					.Count(r => r.CaseSensitive.StartsWith("testst", StringComparison.OrdinalIgnoreCase)).Should().Be(1);
				db.GetTable<CollatedTable>()
					.Count(r => r.CaseInsensitive.StartsWith("testst", StringComparison.OrdinalIgnoreCase)).Should().Be(1);
			}
		}

		[Test]
		public void ExplicitOrdinal_StartsWith([DataSources] string context)
		{
			using (var db = GetDataContext(context))
			{
				db.GetTable<CollatedTable>().Delete();
				db.Insert(CollatedTable.TestData);

				db.GetTable<CollatedTable>()
					.Count(r => r.CaseSensitive.StartsWith("TestSt", StringComparison.Ordinal)).Should().Be(1);
				db.GetTable<CollatedTable>()
					.Count(r => r.CaseInsensitive.StartsWith("TestSt", StringComparison.Ordinal)).Should().Be(1);
				db.GetTable<CollatedTable>()
					.Count(r => r.CaseSensitive.StartsWith("testst", StringComparison.Ordinal)).Should().Be(0);
				db.GetTable<CollatedTable>()
					.Count(r => r.CaseInsensitive.StartsWith("testst", StringComparison.Ordinal)).Should().Be(0);
			}
		}

		[Test]
		public void Default_StartsWith([DataSources] string context)
		{
			using (var db = GetDataContext(context))
			{
				db.GetTable<CollatedTable>().Delete();
				db.Insert(CollatedTable.TestData);

				db.GetTable<CollatedTable>()
					.Count(r => r.CaseSensitive.StartsWith("TestSt")).Should().Be(1);
				db.GetTable<CollatedTable>()
					.Count(r => r.CaseInsensitive.StartsWith("TestSt")).Should().Be(1);
				db.GetTable<CollatedTable>()
					.Count(r => r.CaseSensitive.StartsWith("testst")).Should().Be(IsCollatedTableConfigured(context) || IsCaseSensitiveComparison(context) ? 0 : 1);
				db.GetTable<CollatedTable>()
					.Count(r => r.CaseInsensitive.StartsWith("testst")).Should().Be(IsCollatedTableConfigured(context) || !IsCaseSensitiveComparison(context) ? 1 : 0);
			}
		}

		[Test]
		public void Explicit_StartsWith([DataSources] string context)
		{
			using (var db = GetDataContext(context))
			{
				db.Patient
					.Count(r => r.Diagnosis.StartsWith("Hall", StringComparison.Ordinal)).Should().Be(1);
				db.Patient
					.Count(r => r.Diagnosis.StartsWith("hall", StringComparison.Ordinal)).Should().Be(0);
				db.Patient
					.Count(r => r.Diagnosis.StartsWith("hall", StringComparison.OrdinalIgnoreCase)).Should().Be(1);
				db.Patient
					.Count(r => r.Diagnosis.StartsWith("Hall", StringComparison.OrdinalIgnoreCase)).Should().Be(1);
			}
		}

		[Test]
		public void ExplicitOrdinalIgnoreCase_EndsWith([DataSources] string context)
		{
			using (var db = GetDataContext(context))
			{
				db.GetTable<CollatedTable>().Delete();
				db.Insert(CollatedTable.TestData);

				db.GetTable<CollatedTable>()
					.Count(r => r.CaseSensitive.EndsWith("stString", StringComparison.OrdinalIgnoreCase)).Should().Be(1);
				db.GetTable<CollatedTable>()
					.Count(r => r.CaseInsensitive.EndsWith("stString", StringComparison.OrdinalIgnoreCase)).Should().Be(1);
				db.GetTable<CollatedTable>()
					.Count(r => r.CaseSensitive.EndsWith("ststring", StringComparison.OrdinalIgnoreCase)).Should().Be(1);
				db.GetTable<CollatedTable>()
					.Count(r => r.CaseInsensitive.EndsWith("ststring", StringComparison.OrdinalIgnoreCase)).Should().Be(1);
			}
		}

		[Test]
		public void ExplicitOrdinal_EndsWith([DataSources] string context)
		{
			using (var db = GetDataContext(context))
			{
				db.GetTable<CollatedTable>().Delete();
				db.Insert(CollatedTable.TestData);

				db.GetTable<CollatedTable>()
					.Count(r => r.CaseSensitive.EndsWith("stString", StringComparison.Ordinal)).Should().Be(1);
				db.GetTable<CollatedTable>()
					.Count(r => r.CaseInsensitive.EndsWith("stString", StringComparison.Ordinal)).Should().Be(1);
				db.GetTable<CollatedTable>()
					.Count(r => r.CaseSensitive.EndsWith("ststring", StringComparison.Ordinal)).Should().Be(0);
				db.GetTable<CollatedTable>()
					.Count(r => r.CaseInsensitive.EndsWith("ststring", StringComparison.Ordinal)).Should().Be(0);
			}
		}

		[Test]
		public void Default_EndsWith([DataSources] string context)
		{
			using (var db = GetDataContext(context))
			{
				db.GetTable<CollatedTable>().Delete();
				db.Insert(CollatedTable.TestData);

				db.GetTable<CollatedTable>()
					.Count(r => r.CaseSensitive.EndsWith("stString")).Should().Be(1);
				db.GetTable<CollatedTable>()
					.Count(r => r.CaseInsensitive.EndsWith("stString")).Should().Be(1);
				db.GetTable<CollatedTable>()
					.Count(r => r.CaseSensitive.EndsWith("ststring")).Should().Be(IsCollatedTableConfigured(context) || IsCaseSensitiveComparison(context) ? 0 : 1);
				db.GetTable<CollatedTable>()
					.Count(r => r.CaseInsensitive.EndsWith("ststring")).Should().Be(IsCollatedTableConfigured(context) || !IsCaseSensitiveComparison(context) ? 1 : 0);
			}
		}

		[Test]
		public void Explicit_EndsWith([DataSources] string context)
		{
			using (var db = GetDataContext(context))
			{
				db.Patient
					.Count(r => r.Diagnosis.EndsWith("Persecution", StringComparison.Ordinal)).Should().Be(1);
				db.Patient
					.Count(r => r.Diagnosis.EndsWith("persecution", StringComparison.Ordinal)).Should().Be(0);
				db.Patient
					.Count(r => r.Diagnosis.EndsWith("persecution", StringComparison.OrdinalIgnoreCase)).Should().Be(1);
				db.Patient
					.Count(r => r.Diagnosis.EndsWith("Persecution", StringComparison.OrdinalIgnoreCase)).Should().Be(1);
			}
		}

		#region Issue 3002
		public abstract class MySpecialBaseClass : IConvertible, IEquatable<MySpecialBaseClass>
		{
			[NotNull]
			public string Value { get; set; }

			protected MySpecialBaseClass(string value)
			{
				if (value == null)
					throw new ArgumentNullException(nameof(value));
				Value = value;
			}

			public static bool operator ==(MySpecialBaseClass? leftSide, string? rightSide)
				=> leftSide?.Value == rightSide;

			public static bool operator !=(MySpecialBaseClass? leftSide, string? rightSide)
				=> leftSide?.Value != rightSide;

			public override string ToString() => Value;

			public override int GetHashCode() => Value.GetHashCode();

			public override bool Equals(object? obj)
			{
				if (obj == null)
					return false;

				if (obj is string str)
					return Value.Equals(str);

				if (obj.GetType() == GetType())
					return string.Equals(((MySpecialBaseClass)obj).Value, Value);

				return base.Equals(obj);
			}

			public bool Equals(MySpecialBaseClass? other)
			{
				if (other?.GetType() != GetType())
					return false;

				return string.Equals(other.Value, Value);
			}

			#region IConvertible
			public TypeCode GetTypeCode() => TypeCode.String;

			public string ToString(IFormatProvider? provider) => Value;

			public object ToType(Type conversionType, IFormatProvider? provider)
			{
				if (conversionType.IsSubclassOf(typeof(MySpecialBaseClass))
					|| conversionType == typeof(MySpecialBaseClass))
					return this;

				return Value;
			}

			public bool     ToBoolean (IFormatProvider? provider) { throw new NotImplementedException(); }
			public char     ToChar    (IFormatProvider? provider) { throw new NotImplementedException(); }
			public sbyte    ToSByte   (IFormatProvider? provider) { throw new NotImplementedException(); }
			public byte     ToByte    (IFormatProvider? provider) { throw new NotImplementedException(); }
			public short    ToInt16   (IFormatProvider? provider) { throw new NotImplementedException(); }
			public ushort   ToUInt16  (IFormatProvider? provider) { throw new NotImplementedException(); }
			public int      ToInt32   (IFormatProvider? provider) { throw new NotImplementedException(); }
			public uint     ToUInt32  (IFormatProvider? provider) { throw new NotImplementedException(); }
			public long     ToInt64   (IFormatProvider? provider) { throw new NotImplementedException(); }
			public ulong    ToUInt64  (IFormatProvider? provider) { throw new NotImplementedException(); }
			public float    ToSingle  (IFormatProvider? provider) { throw new NotImplementedException(); }
			public double   ToDouble  (IFormatProvider? provider) { throw new NotImplementedException(); }
			public decimal  ToDecimal (IFormatProvider? provider) { throw new NotImplementedException(); }
			public DateTime ToDateTime(IFormatProvider? provider) { throw new NotImplementedException(); }
			#endregion
		}

		public class MyClass : MySpecialBaseClass
		{
			public MyClass(string value)
				: base(value)
			{
			}

			public static implicit operator MyClass?(string? value)
			{
				if (value == null)
					return null;
				return new MyClass(value);
			}

			public static implicit operator string?(MyClass? auswahlliste)
				=> auswahlliste?.Value;
		}

		[Table]
		class SampleClass
		{
			[Column] public int Id { get; set; }
			[Column(DataType = DataType.NVarChar, Length = 50)] public MyClass? Value { get; set; }
			[Column] public string? Value2 { get; set; }
		}

		[Test]
		public void Issue3002Test([DataSources(
			// providers doesn't support IConvertible parameter coercion
			ProviderName.SQLiteMS,
			ProviderName.DB2,
			ProviderName.MySqlConnector,
			TestProvName.AllPostgreSQL,
			TestProvName.AllInformix,
			TestProvName.AllSybase)] string context)
		{
			using (var db    = GetDataContext(context))
			using (var table = db.CreateLocalTable<SampleClass>())
			{
				table.Insert(() => new SampleClass()
				{
					Id          = 1,
					Value       = "Test",
					Value2      = "SampleClass"
				});
				table.Insert(() => new SampleClass()
				{
					Id     = 2,
					Value  = "Value",
					Value2 = "SomeTest"
				});

				var test = "Test";

				Assert.True(table.Any(sampleClass => sampleClass.Value == test || sampleClass.Value2!.Contains(test)));
				Assert.AreEqual(2, table.Count(sampleClass => sampleClass.Value == test || sampleClass.Value2!.Contains(test)));

				test = "Value";
				Assert.True(table.Any(sampleClass => sampleClass.Value == test || sampleClass.Value2!.Contains(test)));
				Assert.AreEqual(1, table.Count(sampleClass => sampleClass.Value == test || sampleClass.Value2!.Contains(test)));

				test = "Class";
				Assert.True(table.Any(sampleClass => sampleClass.Value == test || sampleClass.Value2!.Contains(test)));
				Assert.AreEqual(1, table.Count(sampleClass => sampleClass.Value == test || sampleClass.Value2!.Contains(test)));
			}
		}
		#endregion
	}
}<|MERGE_RESOLUTION|>--- conflicted
+++ resolved
@@ -512,22 +512,18 @@
 		[Test]
 		public void StartsWith1IgnoreCase([DataSources] string context)
 		{
-<<<<<<< HEAD
-			using (var db = GetDataConnection(context))
-=======
-			using (var db = GetDataContext(context))
->>>>>>> d31af520
-			{
+			using (var db = GetDataContext(context))
+				{
 				db.Person.Count(p => p.FirstName.StartsWith("joH", StringComparison.OrdinalIgnoreCase) && p.ID == 1).Should().Be(1);
 				db.Person.Count(p => !p.FirstName.StartsWith("joH", StringComparison.OrdinalIgnoreCase) && p.ID == 1).Should().Be(0);
-			}
-		}
+				}
+				}
 
 		[Test]
 		public void StartsWith1Case([DataSources] string context)
-		{
-			using (var db = GetDataContext(context))
-			{
+				{
+			using (var db = GetDataContext(context))
+				{
 				db.Person.Count(p => p.FirstName.StartsWith("Jo", StringComparison.Ordinal) && p.ID == 1).Should().Be(1);
 				db.Person.Count(p => p.FirstName.StartsWith("jo", StringComparison.Ordinal) && p.ID == 1).Should().Be(0);
 
