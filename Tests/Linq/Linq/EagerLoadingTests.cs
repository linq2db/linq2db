--- conflicted
+++ resolved
@@ -355,19 +355,15 @@
 		{
 			using var db = GetDataContext(context);
 
-<<<<<<< HEAD
 			var query = db.Person.LoadWith(p => p.Patient).AsQueryable();
 			var sql   = query.ToString()!;
 			TestContext.WriteLine(sql);
-=======
-				Assert.That(sql, Does.Not.Contain("LoadWithQueryable"));
->>>>>>> 48c35f24
 
 			sql.Should().NotContain("LoadWithQueryable");
 
 			var select = query.GetSelectQuery();
 
-			// one query with join generated
+				// one query with join generated
 
 			select.From.Tables.Should().HaveCount(1);
 			select.From.Tables[0].Joins.Should().HaveCount(1);
