--- conflicted
+++ resolved
@@ -114,30 +114,20 @@
 				var proj1 = q.Select(v => v.OrderID);
 				TestContext.WriteLine(proj1.ToString());
 				var sq1 = proj1.GetSelectQuery();
-<<<<<<< HEAD
-				Assert.AreEqual(1, sq1.GetTableSource().Joins.Count);
-				Assert.AreEqual(0, sq1.GetWhere().Predicates.Count);
-=======
 				Assert.Multiple(() =>
 				{
 					Assert.That(sq1.GetTableSource().Joins, Has.Count.EqualTo(1));
-					Assert.That(sq1.GetWhere().Conditions, Is.Empty);
+					Assert.That(sq1.GetWhere().Predicates, Is.Empty);
 				});
->>>>>>> 48c35f24
 
 				var proj2 = q.Select(v => v.OrderDate);
 				TestContext.WriteLine(proj2.ToString());
 				var sq2 = proj2.GetSelectQuery();
-<<<<<<< HEAD
-				Assert.AreEqual(1, sq2.GetTableSource().Joins.Count);
-				Assert.AreEqual(0, sq2.GetWhere().Predicates.Count);
-=======
 				Assert.Multiple(() =>
 				{
 					Assert.That(sq2.GetTableSource().Joins, Has.Count.EqualTo(1));
-					Assert.That(sq2.GetWhere().Conditions, Is.Empty);
+					Assert.That(sq2.GetWhere().Predicates, Is.Empty);
 				});
->>>>>>> 48c35f24
 			}
 		}
 
@@ -378,21 +368,11 @@
 					};
 
 				var sql = q.GetSelectQuery();
-<<<<<<< HEAD
-				Assert.AreEqual(1, sql.GetTableSource().Joins.Count);
-				Assert.AreEqual(2, sql.GetTableSource().Joins.First().Condition.Predicates.Count);
-				Assert.AreEqual(0, sql.GetWhere().Predicates.Count);
-
-				var proj1 = q.Select(v => v.OrderID);
-				var sql1 = proj1.GetSelectQuery();
-				Assert.AreEqual(1, sql1.GetTableSource().Joins.Count);
-				Assert.AreEqual(0, sql1.GetWhere().Predicates.Count);
-=======
 				Assert.That(sql.GetTableSource().Joins, Has.Count.EqualTo(1));
 				Assert.Multiple(() =>
 				{
-					Assert.That(sql.GetTableSource().Joins.First().Condition.Conditions, Has.Count.EqualTo(2));
-					Assert.That(sql.GetWhere().Conditions, Is.Empty);
+					Assert.That(sql.GetTableSource().Joins.First().Condition.Predicates, Has.Count.EqualTo(2));
+					Assert.That(sql.GetWhere().Predicates, Is.Empty);
 				});
 
 				var proj1 = q.Select(v => v.OrderID);
@@ -400,9 +380,8 @@
 				Assert.Multiple(() =>
 				{
 					Assert.That(sql1.GetTableSource().Joins, Has.Count.EqualTo(1));
-					Assert.That(sql1.GetWhere().Conditions, Is.Empty);
+					Assert.That(sql1.GetWhere().Predicates, Is.Empty);
 				});
->>>>>>> 48c35f24
 			}
 		}
 
