<<<<<<< HEAD
﻿using System;
using System.Linq;

using LinqToDB;
using LinqToDB.Mapping;
using LinqToDB.SqlQuery;

using NUnit.Framework;

namespace Tests.Linq
{

	using Model;

	[TestFixture]
	public class JoinOptimizeTests : TestBase
	{
		[Test]
		public void InnerJoinToSelf([NorthwindDataContext] string context)
		{
			using (var db = new NorthwindDB(context))
			{
				var dd = GetNorthwindAsList(context);
				//Configuration.Linq.OptimizeJoins = false;

				var q = from od in db.OrderDetail
					join o1 in db.Order on od.OrderID equals o1.OrderID
					join o2 in db.Order on o1.OrderID equals o2.OrderID
					join o3 in db.Order on new {o1.OrderID, ID2 = o2.OrderID} equals new {o3.OrderID, ID2 = o3.OrderID}
					join od1 in db.OrderDetail on new {o1.OrderID, od.ProductID} equals new {od1.OrderID, od1.ProductID}
					join od2 in db.OrderDetail on new {od1.OrderID, od.ProductID} equals new {od2.OrderID, od2.ProductID}
					join od3 in db.OrderDetail on new {od1.OrderID, od2.ProductID} equals new {od3.OrderID, od3.ProductID}
					orderby od.OrderID, od.ProductID
					select new
					{
						OrderID = od.OrderID,
						ProductID = od.ProductID,
						OrderID1 = od3.OrderID,
						OrderID2 = od2.OrderID,
					};

				var q2 = from od in dd.OrderDetail
					join o1 in dd.Order on od.OrderID equals o1.OrderID
					join o2 in dd.Order on o1.OrderID equals o2.OrderID
					join o3 in dd.Order on new {o1.OrderID, ID2 = o2.OrderID} equals new {o3.OrderID, ID2 = o3.OrderID}
					join od1 in dd.OrderDetail on new {o1.OrderID, od.ProductID} equals new {od1.OrderID, od1.ProductID}
					join od2 in dd.OrderDetail on new {od1.OrderID, od.ProductID} equals new {od2.OrderID, od2.ProductID}
					join od3 in dd.OrderDetail on new {od1.OrderID, od2.ProductID} equals new {od3.OrderID, od3.ProductID}
					orderby od.OrderID, od.ProductID
					select new
					{
						OrderID = od.OrderID,
						ProductID = od.ProductID,
						OrderID1 = od3.OrderID,
						OrderID2 = od2.OrderID,
					};

				Assert.AreEqual(q, q2);

				var ts = q.GetTableSource();
				Assert.AreEqual(1, ts.Joins.Count);
			}
		}
		[Test]
		public void InnerJoin([NorthwindDataContext] string context)
		{
			using (var db = new NorthwindDB(context))
			{
				var dd = GetNorthwindAsList(context);
				//Configuration.Linq.OptimizeJoins = false;

				var q = from od in db.OrderDetail
					join o1 in db.Order on od.OrderID equals o1.OrderID
					join o2 in db.Order on new {od.OrderID, od.ProductID} equals new {OrderID = o2.OrderID, ProductID = 1}
					join o3 in db.Order on od.OrderID equals o3.OrderID
					join od2 in db.OrderDetail on new {od.OrderID, od.ProductID} equals new {od2.OrderID, od2.ProductID}
					join od3 in db.OrderDetail on new {od2.OrderID, od2.ProductID} equals new {od3.OrderID, od3.ProductID}
					select new
					{
						OrderID = od.OrderID,
						OrderDate = o3.OrderDate,
						ProductID = od3.ProductID,
						OrderID1 = o1.OrderID,
						OrderID2 = o2.OrderID,
						OrderID3 = o3.OrderID,
					};


				var sql = q.ToString();

				var q2 = from od in dd.OrderDetail
					join o1 in dd.Order on od.OrderID equals o1.OrderID
					join o2 in dd.Order on new {od.OrderID, od.ProductID} equals new {OrderID = o2.OrderID, ProductID = 1}
					join o3 in dd.Order on od.OrderID equals o3.OrderID
					join od2 in dd.OrderDetail on new {od.OrderID, od.ProductID} equals new {od2.OrderID, od2.ProductID}
					join od3 in dd.OrderDetail on new {od2.OrderID, od2.ProductID} equals new {od3.OrderID, od3.ProductID}
					select new
					{
						OrderID = od.OrderID,
						OrderDate = o3.OrderDate,
						ProductID = od3.ProductID,
						OrderID1 = o1.OrderID,
						OrderID2 = o2.OrderID,
						OrderID3 = o3.OrderID,
					};

				Assert.AreEqual(q, q2);

				Assert.AreEqual(1, q.GetTableSource().Joins.Count);

				var proj1 = q.Select(v => v.OrderID);
				Console.WriteLine(proj1.ToString());
				var sq1 = proj1.GetSelectQuery();
				Assert.AreEqual(1, sq1.GetTableSource().Joins.Count);
				Assert.AreEqual(0, sq1.GetWhere().Conditions.Count);

				var proj2 = q.Select(v => v.OrderDate);
				Console.WriteLine(proj2.ToString());
				var sq2 = proj2.GetSelectQuery();
				Assert.AreEqual(1, sq2.GetTableSource().Joins.Count);
				Assert.AreEqual(0, sq2.GetWhere().Conditions.Count);
			}
		}


		[Test]
		public void InnerJoinFalse([NorthwindDataContext] string context)
		{
			using (var db = new NorthwindDB(context))
			{
				var dd = GetNorthwindAsList(context);
				//Configuration.Linq.OptimizeJoins = false;

				var q = from od in db.OrderDetail
					join o1 in db.Order on od.OrderID equals o1.OrderID
					join od1 in db.OrderDetail on new { o1.OrderID, od.ProductID } equals new { od1.OrderID, od1.ProductID }
					join od2 in db.OrderDetail on new { od.OrderID, od.ProductID } equals new { od2.OrderID, od2.ProductID }
					orderby o1.OrderID, od.ProductID
					select new
					{
						OrderID = od.OrderID,
						ProductID = od.ProductID,
						OrderID1 = o1.OrderID,
						OrderID2 = od2.OrderID,
					};

				var str = q.ToString();

				var q2 = from od in dd.OrderDetail
					join o1 in dd.Order on od.OrderID equals o1.OrderID
					join od1 in dd.OrderDetail on new { o1.OrderID, od.ProductID } equals new { od1.OrderID, od1.ProductID }
					join od2 in dd.OrderDetail on new { o1.OrderID, od.ProductID } equals new { od2.OrderID, od2.ProductID }
					orderby o1.OrderID, od.ProductID
					select new
					{
						OrderID = od.OrderID,
						ProductID = od.ProductID,
						OrderID1 = o1.OrderID,
						OrderID2 = od2.OrderID,
					};

				Assert.AreEqual(q, q2);

				var ts = q.GetTableSource();
				Assert.AreEqual(1, ts.Joins.Count);
			}
		}

		[Test]
		public void LeftJoin([NorthwindDataContext] string context)
		{
			using (var db = new NorthwindDB(context))
			{
				var dd = GetNorthwindAsList(context);
				//Configuration.Linq.OptimizeJoins = false;

				var q = from od in db.OrderDetail
					join o1 in db.Order on new {od.OrderID, od.ProductID} equals new {o1.OrderID, ProductID = 39}
					join e1 in db.Employee on o1.EmployeeID equals e1.EmployeeID
					from o2 in db.Order.Where(o => o.OrderID == od.OrderID).DefaultIfEmpty()
					from o3 in db.Order.Where(o => o.OrderID == od.OrderID && od.ProductID == 1).DefaultIfEmpty()
					from o4 in db.Order.Where(o => o.OrderID == od.OrderID).DefaultIfEmpty()
					from o5 in db.Order.Where(o => o.OrderID == od.OrderID).DefaultIfEmpty()
					from o6 in db.Order.Where(o => o.OrderID == od.OrderID && od.ProductID == 1).DefaultIfEmpty()
					from o7 in db.Order.Where(o => o.OrderID == od.OrderID).DefaultIfEmpty()
					join o8 in db.Order on od.OrderID equals o8.OrderID
					join e2 in db.Employee on o8.EmployeeID equals e2.EmployeeID
					from o9 in db.OrderDetail.Where(d => d.OrderID == od.OrderID && d.ProductID == od.ProductID).DefaultIfEmpty()
					from o10 in db.OrderDetail.Where(d => d.OrderID == od.OrderID && d.ProductID == od.ProductID).DefaultIfEmpty()
					where o5 != null && o5.OrderID > 1000
					orderby od.OrderID
					select new
					{
						OrderID = od.OrderID,
						OrderID1 = o1 == null ? 0 : o1.OrderID,
						OrderID2 = o2 == null ? 0 : o2.OrderID,
						OrderID3 = o3 == null ? 0 : o3.OrderID,
						OrderID4 = o4 == null ? 0 : o4.OrderID,
					};

				var str = q.ToString();

				var q2 = from od in dd.OrderDetail
					join o1 in dd.Order on new {od.OrderID, od.ProductID} equals new {o1.OrderID, ProductID = 39}
					from o2 in dd.Order.Where(o => o.OrderID == od.OrderID).DefaultIfEmpty()
					from o3 in dd.Order.Where(o => o.OrderID == od.OrderID && od.ProductID == 1).DefaultIfEmpty()
					from o4 in dd.Order.Where(o => o.OrderID == od.OrderID).DefaultIfEmpty()
					from o5 in dd.Order.Where(o => o.OrderID == od.OrderID).DefaultIfEmpty()
					from o6 in dd.Order.Where(o => o.OrderID == od.OrderID && od.ProductID == 1).DefaultIfEmpty()
					from o7 in dd.Order.Where(o => o.OrderID == od.OrderID).DefaultIfEmpty()
					join o8 in dd.Order on od.OrderID equals o8.OrderID
					from o9 in dd.OrderDetail.Where(d => d.OrderID == od.OrderID && d.ProductID == od.ProductID).DefaultIfEmpty()
					from o10 in dd.OrderDetail.Where(d => d.OrderID == od.OrderID && d.ProductID == od.ProductID).DefaultIfEmpty()
					where o5 != null && o5.OrderID > 1000
					orderby o1.OrderID
					select new
					{
						OrderID = od.OrderID,
						OrderID1 = o1 == null ? 0 : o1.OrderID,
						OrderID2 = o2 == null ? 0 : o2.OrderID,
						OrderID3 = o3 == null ? 0 : o3.OrderID,
						OrderID4 = o4 == null ? 0 : o4.OrderID,
					};

				Assert.AreEqual(q, q2);

				var ts = q.GetTableSource();
				Assert.AreEqual(2, ts.Joins.Count(j => j.JoinType == JoinType.Inner));
				Assert.AreEqual(3, ts.Joins.Count(j => j.JoinType == JoinType.Left));
			}
		}

		[Test]
		public void InnerJoin1([NorthwindDataContext] string context)
		{
			using (var db = new NorthwindDB(context))
			{
				var q = from od in db.OrderDetail
					join o1 in db.Order on od.OrderID equals o1.OrderID
					join o2 in db.Order on od.OrderID equals o2.OrderID
					orderby od.OrderID
					select new
					{
						od.OrderID,
						o1.OrderDate,
						OrderID1 = o1.OrderID,
						OrderID2 = o2.OrderID,
					};

				Assert.AreEqual(1, q.GetTableSource().Joins.Count);

				var proj1 = q.Select(v => v.OrderID);
				Assert.AreEqual(1, proj1.GetTableSource().Joins.Count);
			}
		}

		[Test]
		public void InnerJoinSubquery([NorthwindDataContext] string context)
		{
			using (var db = new NorthwindDB(context))
			{
				var q1 = from od in db.OrderDetail
					join o1 in db.Order on od.OrderID equals o1.OrderID
					join o2 in db.Order on od.OrderID equals o2.OrderID
					orderby od.OrderID
					select new
					{
						od.OrderID,
						o1.OrderDate,
						OrderID1 = o1.OrderID,
						OrderID2 = o2.OrderID,
					};

				var q2 = from e in q1.Take(10)
					join o1 in db.Order on e.OrderID equals o1.OrderID
					select e;

				Console.WriteLine(q2.ToString());
				var ts = q2.GetTableSource();
				Assert.AreEqual(1, ts.Joins.Count);
			}
		}

		[Test]
		public void InnerJoinMixKeys([NorthwindDataContext] string context)
		{
			using (var db = new NorthwindDB(context))
			{
				var q = from od in db.OrderDetail
					join o1 in db.Order on od.OrderID equals o1.OrderID
					join o2 in db.Order on o1.OrderID equals o2.OrderID
					join o3 in db.Order on o2.OrderID equals o3.OrderID
					orderby od.OrderID
					select new
					{
						od.OrderID,
						o1.OrderDate,
						OrderID1 = o1.OrderID,
						OrderID2 = o2.OrderID,
						OrderID3 = o3.OrderID,
					};

				var str = q.ToString();

				Assert.AreEqual(1, q.GetTableSource().Joins.Count);

				var proj1 = q.Select(v => v.OrderID);
				Assert.AreEqual(1, proj1.GetTableSource().Joins.Count);
			}
		}

		[Test]
		public void InnerAndLeftMixed([NorthwindDataContext] string context)
		{
			using (var db = new NorthwindDB(context))
			{
				var q = from od in db.OrderDetail
					join o1 in db.Order on od.OrderID equals o1.OrderID
					from o2 in db.Order.Where(o => o.OrderID == od.OrderID).DefaultIfEmpty()
					from o3 in db.Order.Where(o => o.OrderID == od.OrderID).DefaultIfEmpty()
					join o4 in db.Order on o1.OrderID equals o4.OrderID
					orderby od.OrderID
					select new
					{
						od.OrderID,
						o1.OrderDate,
						OrderID1 = o1.OrderID,
						OrderID2 = o2.OrderID,
						OrderID3 = o3.OrderID,
						OrderID4 = o4.OrderID,
					};

				Console.WriteLine(q.ToString());
				Assert.AreEqual(1, q.GetTableSource().Joins.Count);

				var proj1 = q.Select(v => v.OrderID);
				Console.WriteLine(proj1.ToString());
				Assert.AreEqual(1, proj1.GetTableSource().Joins.Count);
			}
		}

		[Test]
		public void InnerJoin2([NorthwindDataContext] string context)
		{
			using (var db = new NorthwindDB(context))
			{
				var q = from od in db.OrderDetail
					join o1 in db.Order on new { od.OrderID, od.ProductID} equals new { o1.OrderID, ProductID = 100 }
					join o2 in db.Order on od.OrderID equals o2.OrderID
					orderby od.OrderID
					select new
					{
						od.OrderID,
						o1.OrderDate,
						OrderID1 = o1.OrderID,
						OrderID2 = o2.OrderID,
					};

				var sql = q.GetSelectQuery();
				Assert.AreEqual(1, sql.GetTableSource().Joins.Count);
				Assert.AreEqual(2, sql.GetTableSource().Joins.First().Condition.Conditions.Count);
				Assert.AreEqual(0, sql.GetWhere().Conditions.Count);

				var proj1 = q.Select(v => v.OrderID);
				var sql1 = proj1.GetSelectQuery();
				Assert.AreEqual(1, sql1.GetTableSource().Joins.Count);
				Assert.AreEqual(0, sql1.GetWhere().Conditions.Count);
			}
		}


		[Test]
		public void InnerJoin3([NorthwindDataContext] string context)
		{
			using (var db = new NorthwindDB(context))
			{
				var q = from od in db.OrderDetail
					join o1 in db.Order on od.OrderID equals o1.OrderID
					join o2 in db.Order on od.OrderID equals o2.OrderID
					join o3 in db.Order on od.OrderID equals o3.OrderID
					where o1.OrderDate == DateTime.Now || o2.OrderDate < DateTime.Now && o3.EmployeeID != null
					orderby od.OrderID
					select new
					{
						od.OrderID,
						o1.OrderDate,
						OrderID1 = o1.OrderID,
						OrderID2 = o2.OrderID,
						OrderID3 = o3.OrderID,
					};

				Assert.AreEqual(1, q.GetTableSource().Joins.Count);
			}
		}

		[Test]
		public void LeftJoin1([NorthwindDataContext] string context)
		{
			using (var db = new NorthwindDB(context))
			{
				var q = from od in db.OrderDetail
					from o1 in db.Order.Where(o => o.OrderID == od.OrderID).DefaultIfEmpty()
					from o2 in db.Order.Where(o => o.OrderID == od.OrderID).DefaultIfEmpty()
					orderby od.OrderID
					select new
					{
						od.OrderID,
						o1.OrderDate,
						OrderID1 = o1.OrderID,
						OrderID2 = o2.OrderID,
					};

				var ts = q.GetTableSource();
				Assert.AreEqual(1, ts.Joins.Count(j => j.JoinType == JoinType.Left));
			}
		}

		[Test]
		public void LeftJoin2([NorthwindDataContext] string context)
		{
			using (var db = new NorthwindDB(context))
			{
				var q = from od in db.OrderDetail
					from o1 in db.Order.Where(o => o.OrderID == od.OrderID).DefaultIfEmpty()
					from o2 in db.Order.Where(o => o.OrderID == od.OrderID && od.ProductID == 100).DefaultIfEmpty()
					orderby od.OrderID
					select new
					{
						od.OrderID,
						o1.OrderDate,
						OrderID1 = o1.OrderID,
						OrderID2 = o2.OrderID,
					};

				var ts = q.GetTableSource();
				Assert.AreEqual(2, ts.Joins.Count(j => j.JoinType == JoinType.Left));
			}
		}

		[Test]
		public void LeftJoinProjection([NorthwindDataContext] string context)
		{
			using (var db = new NorthwindDB(context))
			{
				var q = from od in db.OrderDetail
					from o1 in db.Order.Where(o => o.OrderID == od.OrderID).DefaultIfEmpty()
					from o2 in db.Order.Where(o => o.OrderID == od.OrderID).DefaultIfEmpty()
					orderby od.OrderID
					select new
					{
						od.OrderID,
						o1.OrderDate,
						OrderID1 = o1.OrderID,
						OrderID2 = o2.OrderID,
					};

				Assert.AreEqual(1, q.GetTableSource().Joins.Count, "Join not optimized");

				var qw = q.Where(v => v.OrderDate != null);
				Assert.AreEqual(2, qw.GetTableSource().Joins.Count, "If LEFT join is used in where condition - it can not be optimized");

				var proj1 = q.Select(v => v.OrderID1);
				Assert.AreEqual(1, proj1.GetTableSource().Joins.Count);

				var proj2 = qw.Select(v => v.OrderID1);
				Assert.AreEqual(1, proj2.GetTableSource().Joins.Count);

				var proj3 = q.Select(v => v.OrderID);
				Assert.AreEqual(0, proj3.GetTableSource().Joins.Count, "All joins should be optimized");
			}
		}

		[Test]
		public void LeftJoinProjectionSubquery([NorthwindDataContext] string context)
		{
			using (var db = new NorthwindDB(context))
			{
				var q1 = from od in db.OrderDetail
					from o1 in db.Order.Where(o => o.OrderID == od.OrderID).DefaultIfEmpty()
					from o2 in db.Order.Where(o => o.OrderID == od.OrderID).DefaultIfEmpty()
					orderby od.OrderID
					select new
					{
						od.OrderID,
						o1.OrderDate,
						OrderID1 = o1.OrderID,
						OrderID2 = o2.OrderID,
					};

				var q = from od in q1.Take(10)
					from o1 in db.Order.Where(o => o.OrderID == od.OrderID).DefaultIfEmpty()
					from o2 in db.Order.Where(o => o.OrderID == od.OrderID).DefaultIfEmpty()
					orderby od.OrderID
					select new
					{
						od.OrderID,
						od.OrderDate,
						OrderID1 = o1.OrderID,
						OrderID2 = o2.OrderID,
					};

				Console.WriteLine(q.ToString());

				Assert.AreEqual(1, q.GetTableSource().Joins.Count, "Join not optimized");

				var ts = q.GetTableSource();
				Assert.AreEqual(1, ts.Joins.Count, "Join should be optimized");

#pragma warning disable CS0472 // The result of the expression is always the same since a value of this type is never equal to 'null'
				var qw = q.Where(v => v.OrderID1 != null);
#pragma warning restore CS0472 // The result of the expression is always the same since a value of this type is never equal to 'null'
				var str = qw.ToString();
				Assert.AreEqual(2, qw.GetTableSource().Joins.Count, "If LEFT join is used in where condition - it can not be optimized");

				var proj1 = q.Select(v => v.OrderID1);
				Assert.AreEqual(1, proj1.GetTableSource().Joins.Count);

				var proj2 = qw.Select(v => v.OrderID1);
				Assert.AreEqual(1, proj2.GetTableSource().Joins.Count);

				var proj3 = q.Select(v => v.OrderID);
				Assert.AreEqual(0, proj3.GetTableSource().Joins.Count, "All joins should be optimized");
			}
		}

		[Test]
		public void SelftJoinFail([NorthwindDataContext] string context)
		{
			using (var db = new NorthwindDB(context))
			{
				var q1 = from od in db.Order
					join od2 in db.Order on od.EmployeeID equals od2.OrderID
					select od;

				Assert.AreEqual(1, q1.GetTableSource().Joins.Count);

				var q2 = from od in db.Order
					join od2 in db.Order on od.OrderID equals od2.EmployeeID
					select od;

				Assert.AreEqual(1, q2.GetTableSource().Joins.Count);

				var q3 = from od in db.Order
					join od2 in db.Order on new {ID1 = od.OrderID, ID2 = od.EmployeeID.Value} equals new {ID1 = od2.EmployeeID.Value, ID2 = od2.OrderID}
					select od;

				Assert.AreEqual(1, q3.GetTableSource().Joins.Count);

			}
		}

		[Test]
		public void SelftJoinOptimized([NorthwindDataContext] string context)
		{
			using (var db = new NorthwindDB(context))
			{
				var q1 = from od in db.Order
					join od2 in db.Order on od.OrderID equals od2.OrderID
					select od;

				Assert.AreEqual(0, q1.GetTableSource().Joins.Count);

				var q2 = from od in db.Order
					join od2 in db.Order on new {od.OrderID, od.EmployeeID} equals new {od2.OrderID, od2.EmployeeID}
					select od;

				Assert.AreEqual(0, q2.GetTableSource().Joins.Count);
			}
		}


		[Table(Name = "Person")]
		public class PersonEntity
		{
			[Column]
			[PrimaryKey]
			[Identity]
			public int Id { get; set; }

			[Column]
			public string Name { get; set; }
		}


		[Table(Name = "Adress")]
		public class AdressEntity
		{
			[Column]
			[PrimaryKey]
			public int Id { get; set; }

			[Column]
			public int PersonId { get; set; }
		}

		[Test]
		public void JoinWithHint([NorthwindDataContext] string context)
		{
			using (var db = new NorthwindDB(context))
			{
				var query = from p in db.GetTable<PersonEntity>().With("READUNCOMMITTED")
						 join a in db.GetTable<AdressEntity>().With("READUNCOMMITTED")
						 on p.Id equals a.Id //PK column
						 select p;

				Assert.AreEqual(1, query.GetTableSource().Joins.Count);
			}
		}

		[Test]
		public void SelfJoinWithHint([NorthwindDataContext] string context)
		{
			using (var db = new NorthwindDB(context))
			{
				var query = from p in db.GetTable<AdressEntity>().With("READUNCOMMITTED")
						 join a in db.GetTable<AdressEntity>().With("READUNCOMMITTED")
						 on p.Id equals a.Id //PK column
						 select p;

				Assert.AreEqual(0, query.GetTableSource().Joins.Count);
			}
		}

		[Test]
		public void SelfJoinWithDifferentHint([NorthwindDataContext] string context)
		{
			using (var db = new NorthwindDB(context))
			{
				var query = from p in db.GetTable<AdressEntity>().With("NOLOCK")
						 join a in db.GetTable<AdressEntity>().With("READUNCOMMITTED")
						 on p.Id equals a.Id //PK column
						 select p;

				Assert.AreEqual(1, query.GetTableSource().Joins.Count);
			}
		}
	}
}
=======
﻿using System;
using System.Linq;

using LinqToDB;
using LinqToDB.Mapping;
using LinqToDB.SqlQuery;

using NUnit.Framework;

namespace Tests.Linq
{

	using Model;

	[TestFixture]
	public class JoinOptimizeTests : TestBase
	{
		[Test]
		public void InnerJoinToSelf([NorthwindDataContext] string context)
		{
			using (var db = new NorthwindDB(context))
			{
				var dd = GetNorthwindAsList(context);
				//Configuration.Linq.OptimizeJoins = false;

				var q = from od in db.OrderDetail
					join o1 in db.Order on od.OrderID equals o1.OrderID
					join o2 in db.Order on o1.OrderID equals o2.OrderID
					join o3 in db.Order on new {o1.OrderID, ID2 = o2.OrderID} equals new {o3.OrderID, ID2 = o3.OrderID}
					join od1 in db.OrderDetail on new {o1.OrderID, od.ProductID} equals new {od1.OrderID, od1.ProductID}
					join od2 in db.OrderDetail on new {od1.OrderID, od.ProductID} equals new {od2.OrderID, od2.ProductID}
					join od3 in db.OrderDetail on new {od1.OrderID, od2.ProductID} equals new {od3.OrderID, od3.ProductID}
					orderby od.OrderID, od.ProductID
					select new
					{
						OrderID = od.OrderID,
						ProductID = od.ProductID,
						OrderID1 = od3.OrderID,
						OrderID2 = od2.OrderID,
					};

				var q2 = from od in dd.OrderDetail
					join o1 in dd.Order on od.OrderID equals o1.OrderID
					join o2 in dd.Order on o1.OrderID equals o2.OrderID
					join o3 in dd.Order on new {o1.OrderID, ID2 = o2.OrderID} equals new {o3.OrderID, ID2 = o3.OrderID}
					join od1 in dd.OrderDetail on new {o1.OrderID, od.ProductID} equals new {od1.OrderID, od1.ProductID}
					join od2 in dd.OrderDetail on new {od1.OrderID, od.ProductID} equals new {od2.OrderID, od2.ProductID}
					join od3 in dd.OrderDetail on new {od1.OrderID, od2.ProductID} equals new {od3.OrderID, od3.ProductID}
					orderby od.OrderID, od.ProductID
					select new
					{
						OrderID = od.OrderID,
						ProductID = od.ProductID,
						OrderID1 = od3.OrderID,
						OrderID2 = od2.OrderID,
					};

				Assert.AreEqual(q, q2);

				var ts = q.GetTableSource();
				Assert.AreEqual(1, ts.Joins.Count);
			}
		}
		[Test]
		public void InnerJoin([NorthwindDataContext] string context)
		{
			using (var db = new NorthwindDB(context))
			{
				var dd = GetNorthwindAsList(context);
				//Configuration.Linq.OptimizeJoins = false;

				var q = from od in db.OrderDetail
					join o1 in db.Order on od.OrderID equals o1.OrderID
					join o2 in db.Order on new {od.OrderID, od.ProductID} equals new {OrderID = o2.OrderID, ProductID = 1}
					join o3 in db.Order on od.OrderID equals o3.OrderID
					join od2 in db.OrderDetail on new {od.OrderID, od.ProductID} equals new {od2.OrderID, od2.ProductID}
					join od3 in db.OrderDetail on new {od2.OrderID, od2.ProductID} equals new {od3.OrderID, od3.ProductID}
					select new
					{
						OrderID = od.OrderID,
						OrderDate = o3.OrderDate,
						ProductID = od3.ProductID,
						OrderID1 = o1.OrderID,
						OrderID2 = o2.OrderID,
						OrderID3 = o3.OrderID,
					};


				var sql = q.ToString();

				var q2 = from od in dd.OrderDetail
					join o1 in dd.Order on od.OrderID equals o1.OrderID
					join o2 in dd.Order on new {od.OrderID, od.ProductID} equals new {OrderID = o2.OrderID, ProductID = 1}
					join o3 in dd.Order on od.OrderID equals o3.OrderID
					join od2 in dd.OrderDetail on new {od.OrderID, od.ProductID} equals new {od2.OrderID, od2.ProductID}
					join od3 in dd.OrderDetail on new {od2.OrderID, od2.ProductID} equals new {od3.OrderID, od3.ProductID}
					select new
					{
						OrderID = od.OrderID,
						OrderDate = o3.OrderDate,
						ProductID = od3.ProductID,
						OrderID1 = o1.OrderID,
						OrderID2 = o2.OrderID,
						OrderID3 = o3.OrderID,
					};

				Assert.AreEqual(q, q2);

				Assert.AreEqual(1, q.GetTableSource().Joins.Count);

				var proj1 = q.Select(v => v.OrderID);
				Console.WriteLine(proj1.ToString());
				var sq1 = proj1.GetSelectQuery();
				Assert.AreEqual(1, sq1.GetTableSource().Joins.Count);
				Assert.AreEqual(0, sq1.GetWhere().Conditions.Count);

				var proj2 = q.Select(v => v.OrderDate);
				Console.WriteLine(proj2.ToString());
				var sq2 = proj2.GetSelectQuery();
				Assert.AreEqual(1, sq2.GetTableSource().Joins.Count);
				Assert.AreEqual(0, sq2.GetWhere().Conditions.Count);
			}
		}


		[Test]
		public void InnerJoinFalse([NorthwindDataContext] string context)
		{
			using (var db = new NorthwindDB(context))
			{
				var dd = GetNorthwindAsList(context);
				//Configuration.Linq.OptimizeJoins = false;

				var q = from od in db.OrderDetail
					join o1 in db.Order on od.OrderID equals o1.OrderID
					join od1 in db.OrderDetail on new { o1.OrderID, od.ProductID } equals new { od1.OrderID, od1.ProductID }
					join od2 in db.OrderDetail on new { od.OrderID, od.ProductID } equals new { od2.OrderID, od2.ProductID }
					orderby o1.OrderID, od.ProductID
					select new
					{
						OrderID = od.OrderID,
						ProductID = od.ProductID,
						OrderID1 = o1.OrderID,
						OrderID2 = od2.OrderID,
					};

				var str = q.ToString();

				var q2 = from od in dd.OrderDetail
					join o1 in dd.Order on od.OrderID equals o1.OrderID
					join od1 in dd.OrderDetail on new { o1.OrderID, od.ProductID } equals new { od1.OrderID, od1.ProductID }
					join od2 in dd.OrderDetail on new { o1.OrderID, od.ProductID } equals new { od2.OrderID, od2.ProductID }
					orderby o1.OrderID, od.ProductID
					select new
					{
						OrderID = od.OrderID,
						ProductID = od.ProductID,
						OrderID1 = o1.OrderID,
						OrderID2 = od2.OrderID,
					};

				Assert.AreEqual(q, q2);

				var ts = q.GetTableSource();
				Assert.AreEqual(1, ts.Joins.Count);
			}
		}

		[Test]
		public void LeftJoin([NorthwindDataContext] string context)
		{
			using (var db = new NorthwindDB(context))
			{
				var dd = GetNorthwindAsList(context);
				//Configuration.Linq.OptimizeJoins = false;

				var q = from od in db.OrderDetail
					join o1 in db.Order on new {od.OrderID, od.ProductID} equals new {o1.OrderID, ProductID = 39}
					join e1 in db.Employee on o1.EmployeeID equals e1.EmployeeID
					from o2 in db.Order.Where(o => o.OrderID == od.OrderID).DefaultIfEmpty()
					from o3 in db.Order.Where(o => o.OrderID == od.OrderID && od.ProductID == 1).DefaultIfEmpty()
					from o4 in db.Order.Where(o => o.OrderID == od.OrderID).DefaultIfEmpty()
					from o5 in db.Order.Where(o => o.OrderID == od.OrderID).DefaultIfEmpty()
					from o6 in db.Order.Where(o => o.OrderID == od.OrderID && od.ProductID == 1).DefaultIfEmpty()
					from o7 in db.Order.Where(o => o.OrderID == od.OrderID).DefaultIfEmpty()
					join o8 in db.Order on od.OrderID equals o8.OrderID
					join e2 in db.Employee on o8.EmployeeID equals e2.EmployeeID
					from o9 in db.OrderDetail.Where(d => d.OrderID == od.OrderID && d.ProductID == od.ProductID).DefaultIfEmpty()
					from o10 in db.OrderDetail.Where(d => d.OrderID == od.OrderID && d.ProductID == od.ProductID).DefaultIfEmpty()
					where o5 != null && o5.OrderID > 1000
					orderby od.OrderID
					select new
					{
						OrderID = od.OrderID,
						OrderID1 = o1 == null ? 0 : o1.OrderID,
						OrderID2 = o2 == null ? 0 : o2.OrderID,
						OrderID3 = o3 == null ? 0 : o3.OrderID,
						OrderID4 = o4 == null ? 0 : o4.OrderID,
					};

				var str = q.ToString();

				var q2 = from od in dd.OrderDetail
					join o1 in dd.Order on new {od.OrderID, od.ProductID} equals new {o1.OrderID, ProductID = 39}
					from o2 in dd.Order.Where(o => o.OrderID == od.OrderID).DefaultIfEmpty()
					from o3 in dd.Order.Where(o => o.OrderID == od.OrderID && od.ProductID == 1).DefaultIfEmpty()
					from o4 in dd.Order.Where(o => o.OrderID == od.OrderID).DefaultIfEmpty()
					from o5 in dd.Order.Where(o => o.OrderID == od.OrderID).DefaultIfEmpty()
					from o6 in dd.Order.Where(o => o.OrderID == od.OrderID && od.ProductID == 1).DefaultIfEmpty()
					from o7 in dd.Order.Where(o => o.OrderID == od.OrderID).DefaultIfEmpty()
					join o8 in dd.Order on od.OrderID equals o8.OrderID
					from o9 in dd.OrderDetail.Where(d => d.OrderID == od.OrderID && d.ProductID == od.ProductID).DefaultIfEmpty()
					from o10 in dd.OrderDetail.Where(d => d.OrderID == od.OrderID && d.ProductID == od.ProductID).DefaultIfEmpty()
					where o5 != null && o5.OrderID > 1000
					orderby o1.OrderID
					select new
					{
						OrderID = od.OrderID,
						OrderID1 = o1 == null ? 0 : o1.OrderID,
						OrderID2 = o2 == null ? 0 : o2.OrderID,
						OrderID3 = o3 == null ? 0 : o3.OrderID,
						OrderID4 = o4 == null ? 0 : o4.OrderID,
					};

				Assert.AreEqual(q, q2);

				var ts = q.GetTableSource();
				Assert.AreEqual(2, ts.Joins.Count(j => j.JoinType == JoinType.Inner));
				Assert.AreEqual(3, ts.Joins.Count(j => j.JoinType == JoinType.Left));
			}
		}

		[Test]
		public void InnerJoin1([NorthwindDataContext] string context)
		{
			using (var db = new NorthwindDB(context))
			{
				var q = from od in db.OrderDetail
					join o1 in db.Order on od.OrderID equals o1.OrderID
					join o2 in db.Order on od.OrderID equals o2.OrderID
					orderby od.OrderID
					select new
					{
						od.OrderID,
						o1.OrderDate,
						OrderID1 = o1.OrderID,
						OrderID2 = o2.OrderID,
					};

				Assert.AreEqual(1, q.GetTableSource().Joins.Count);

				var proj1 = q.Select(v => v.OrderID);
				Assert.AreEqual(1, proj1.GetTableSource().Joins.Count);
			}
		}

		[Test]
		public void InnerJoinSubquery([NorthwindDataContext] string context)
		{
			using (var db = new NorthwindDB(context))
			{
				var q1 = from od in db.OrderDetail
					join o1 in db.Order on od.OrderID equals o1.OrderID
					join o2 in db.Order on od.OrderID equals o2.OrderID
					orderby od.OrderID
					select new
					{
						od.OrderID,
						o1.OrderDate,
						OrderID1 = o1.OrderID,
						OrderID2 = o2.OrderID,
					};

				var q2 = from e in q1.Take(10)
					join o1 in db.Order on e.OrderID equals o1.OrderID
					select e;

				var ts = q2.GetTableSource();
				Assert.AreEqual(1, ((SelectQuery)ts.Source).From.Tables.Single().Joins.Count);
			}
		}

		[Test]
		public void InnerJoinMixKeys([NorthwindDataContext] string context)
		{
			using (var db = new NorthwindDB(context))
			{
				var q = from od in db.OrderDetail
					join o1 in db.Order on od.OrderID equals o1.OrderID
					join o2 in db.Order on o1.OrderID equals o2.OrderID
					join o3 in db.Order on o2.OrderID equals o3.OrderID
					orderby od.OrderID
					select new
					{
						od.OrderID,
						o1.OrderDate,
						OrderID1 = o1.OrderID,
						OrderID2 = o2.OrderID,
						OrderID3 = o3.OrderID,
					};

				var str = q.ToString();

				Assert.AreEqual(1, q.GetTableSource().Joins.Count);

				var proj1 = q.Select(v => v.OrderID);
				Assert.AreEqual(1, proj1.GetTableSource().Joins.Count);
			}
		}

		[Test]
		public void InnerAndLeftMixed([NorthwindDataContext] string context)
		{
			using (var db = new NorthwindDB(context))
			{
				var q = from od in db.OrderDetail
					join o1 in db.Order on od.OrderID equals o1.OrderID
					from o2 in db.Order.Where(o => o.OrderID == od.OrderID).DefaultIfEmpty()
					from o3 in db.Order.Where(o => o.OrderID == od.OrderID).DefaultIfEmpty()
					join o4 in db.Order on o1.OrderID equals o4.OrderID
					orderby od.OrderID
					select new
					{
						od.OrderID,
						o1.OrderDate,
						OrderID1 = o1.OrderID,
						OrderID2 = o2.OrderID,
						OrderID3 = o3.OrderID,
						OrderID4 = o4.OrderID,
					};

				Console.WriteLine(q.ToString());
				Assert.AreEqual(1, q.GetTableSource().Joins.Count);

				var proj1 = q.Select(v => v.OrderID);
				Console.WriteLine(proj1.ToString());
				Assert.AreEqual(1, proj1.GetTableSource().Joins.Count);
			}
		}

		[Test]
		public void InnerJoin2([NorthwindDataContext] string context)
		{
			using (var db = new NorthwindDB(context))
			{
				var q = from od in db.OrderDetail
					join o1 in db.Order on new { od.OrderID, od.ProductID} equals new { o1.OrderID, ProductID = 100 }
					join o2 in db.Order on od.OrderID equals o2.OrderID
					orderby od.OrderID
					select new
					{
						od.OrderID,
						o1.OrderDate,
						OrderID1 = o1.OrderID,
						OrderID2 = o2.OrderID,
					};

				var sql = q.GetSelectQuery();
				Assert.AreEqual(1, sql.GetTableSource().Joins.Count);
				Assert.AreEqual(2, sql.GetTableSource().Joins.First().Condition.Conditions.Count);
				Assert.AreEqual(0, sql.GetWhere().Conditions.Count);

				var proj1 = q.Select(v => v.OrderID);
				var sql1 = proj1.GetSelectQuery();
				Assert.AreEqual(1, sql1.GetTableSource().Joins.Count);
				Assert.AreEqual(0, sql1.GetWhere().Conditions.Count);
			}
		}


		[Test]
		public void InnerJoin3([NorthwindDataContext] string context)
		{
			using (var db = new NorthwindDB(context))
			{
				var q = from od in db.OrderDetail
					join o1 in db.Order on od.OrderID equals o1.OrderID
					join o2 in db.Order on od.OrderID equals o2.OrderID
					join o3 in db.Order on od.OrderID equals o3.OrderID
					where o1.OrderDate == DateTime.Now || o2.OrderDate < DateTime.Now && o3.EmployeeID != null
					orderby od.OrderID
					select new
					{
						od.OrderID,
						o1.OrderDate,
						OrderID1 = o1.OrderID,
						OrderID2 = o2.OrderID,
						OrderID3 = o3.OrderID,
					};

				Assert.AreEqual(1, q.GetTableSource().Joins.Count);
			}
		}

		[Test]
		public void LeftJoin1([NorthwindDataContext] string context)
		{
			using (var db = new NorthwindDB(context))
			{
				var q = from od in db.OrderDetail
					from o1 in db.Order.Where(o => o.OrderID == od.OrderID).DefaultIfEmpty()
					from o2 in db.Order.Where(o => o.OrderID == od.OrderID).DefaultIfEmpty()
					orderby od.OrderID
					select new
					{
						od.OrderID,
						o1.OrderDate,
						OrderID1 = o1.OrderID,
						OrderID2 = o2.OrderID,
					};

				var ts = q.GetTableSource();
				Assert.AreEqual(1, ts.Joins.Count(j => j.JoinType == JoinType.Left));
			}
		}

		[Test]
		public void LeftJoin2([NorthwindDataContext] string context)
		{
			using (var db = new NorthwindDB(context))
			{
				var q = from od in db.OrderDetail
					from o1 in db.Order.Where(o => o.OrderID == od.OrderID).DefaultIfEmpty()
					from o2 in db.Order.Where(o => o.OrderID == od.OrderID && od.ProductID == 100).DefaultIfEmpty()
					orderby od.OrderID
					select new
					{
						od.OrderID,
						o1.OrderDate,
						OrderID1 = o1.OrderID,
						OrderID2 = o2.OrderID,
					};

				var ts = q.GetTableSource();
				Assert.AreEqual(2, ts.Joins.Count(j => j.JoinType == JoinType.Left));
			}
		}

		[Test]
		public void LeftJoinProjection([NorthwindDataContext] string context)
		{
			using (var db = new NorthwindDB(context))
			{
				var q = from od in db.OrderDetail
					from o1 in db.Order.Where(o => o.OrderID == od.OrderID).DefaultIfEmpty()
					from o2 in db.Order.Where(o => o.OrderID == od.OrderID).DefaultIfEmpty()
					orderby od.OrderID
					select new
					{
						od.OrderID,
						o1.OrderDate,
						OrderID1 = o1.OrderID,
						OrderID2 = o2.OrderID,
					};

				Assert.AreEqual(1, q.GetTableSource().Joins.Count, "Join not optimized");

				var qw = q.Where(v => v.OrderDate != null);
				Assert.AreEqual(2, qw.GetTableSource().Joins.Count, "If LEFT join is used in where condition - it can not be optimized");

				var proj1 = q.Select(v => v.OrderID1);
				Assert.AreEqual(1, proj1.GetTableSource().Joins.Count);

				var proj2 = qw.Select(v => v.OrderID1);
				Assert.AreEqual(1, proj2.GetTableSource().Joins.Count);

				var proj3 = q.Select(v => v.OrderID);
				Assert.AreEqual(0, proj3.GetTableSource().Joins.Count, "All joins should be optimized");
			}
		}

		[Test]
		public void LeftJoinProjectionSubquery([NorthwindDataContext] string context)
		{
			using (var db = new NorthwindDB(context))
			{
				var q1 = from od in db.OrderDetail
					from o1 in db.Order.Where(o => o.OrderID == od.OrderID).DefaultIfEmpty()
					from o2 in db.Order.Where(o => o.OrderID == od.OrderID).DefaultIfEmpty()
					orderby od.OrderID
					select new
					{
						od.OrderID,
						o1.OrderDate,
						OrderID1 = o1.OrderID,
						OrderID2 = o2.OrderID,
					};

				var q = from od in q1.Take(10)
					from o1 in db.Order.Where(o => o.OrderID == od.OrderID).DefaultIfEmpty()
					from o2 in db.Order.Where(o => o.OrderID == od.OrderID).DefaultIfEmpty()
					orderby od.OrderID
					select new
					{
						od.OrderID,
						od.OrderDate,
						OrderID1 = o1.OrderID,
						OrderID2 = o2.OrderID,
					};

				Assert.AreEqual(1, q.GetTableSource().Joins.Count, "Join not optimized");

				var ts = q.GetTableSource();
				Assert.AreEqual(1, ((SelectQuery)ts.Source).From.Tables.Single().Joins.Count, "Join should be optimized");

#pragma warning disable CS0472 // The result of the expression is always the same since a value of this type is never equal to 'null'
				var qw = q.Where(v => v.OrderID1 != null);
#pragma warning restore CS0472 // The result of the expression is always the same since a value of this type is never equal to 'null'
				var str = qw.ToString();
				Assert.AreEqual(2, qw.GetTableSource().Joins.Count, "If LEFT join is used in where condition - it can not be optimized");

				var proj1 = q.Select(v => v.OrderID1);
				Assert.AreEqual(1, proj1.GetTableSource().Joins.Count);

				var proj2 = qw.Select(v => v.OrderID1);
				Assert.AreEqual(1, proj2.GetTableSource().Joins.Count);

				var proj3 = q.Select(v => v.OrderID);
				Assert.AreEqual(0, proj3.GetTableSource().Joins.Count, "All joins should be optimized");
			}
		}

		[Test]
		public void SelftJoinFail([NorthwindDataContext] string context)
		{
			using (var db = new NorthwindDB(context))
			{
				var q1 = from od in db.Order
					join od2 in db.Order on od.EmployeeID equals od2.OrderID
					select od;

				Assert.AreEqual(1, q1.GetTableSource().Joins.Count);

				var q2 = from od in db.Order
					join od2 in db.Order on od.OrderID equals od2.EmployeeID
					select od;

				Assert.AreEqual(1, q2.GetTableSource().Joins.Count);

				var q3 = from od in db.Order
					join od2 in db.Order on new {ID1 = od.OrderID, ID2 = od.EmployeeID.Value} equals new {ID1 = od2.EmployeeID.Value, ID2 = od2.OrderID}
					select od;

				Assert.AreEqual(1, q3.GetTableSource().Joins.Count);

			}
		}

		[Test]
		public void SelftJoinOptimized([NorthwindDataContext] string context)
		{
			using (var db = new NorthwindDB(context))
			{
				var q1 = from od in db.Order
					join od2 in db.Order on od.OrderID equals od2.OrderID
					select od;

				Assert.AreEqual(0, q1.GetTableSource().Joins.Count);

				var q2 = from od in db.Order
					join od2 in db.Order on new {od.OrderID, od.EmployeeID} equals new {od2.OrderID, od2.EmployeeID}
					select od;

				Assert.AreEqual(0, q2.GetTableSource().Joins.Count);
			}
		}


		[Table(Name = "Person")]
		public class PersonEntity
		{
			[Column]
			[PrimaryKey]
			[Identity]
			public int Id { get; set; }

			[Column]
			public string Name { get; set; }
		}


		[Table(Name = "Adress")]
		public class AdressEntity
		{
			[Column]
			[PrimaryKey]
			public int Id { get; set; }

			[Column]
			public int PersonId { get; set; }
		}

		[Test]
		public void JoinWithHint([NorthwindDataContext] string context)
		{
			using (var db = new NorthwindDB(context))
			{
				var query = from p in db.GetTable<PersonEntity>().With("READUNCOMMITTED")
						 join a in db.GetTable<AdressEntity>().With("READUNCOMMITTED")
						 on p.Id equals a.Id //PK column
						 select p;

				Assert.AreEqual(1, query.GetTableSource().Joins.Count);
			}
		}

		[Test]
		public void SelfJoinWithHint([NorthwindDataContext] string context)
		{
			using (var db = new NorthwindDB(context))
			{
				var query = from p in db.GetTable<AdressEntity>().With("READUNCOMMITTED")
						 join a in db.GetTable<AdressEntity>().With("READUNCOMMITTED")
						 on p.Id equals a.Id //PK column
						 select p;

				Assert.AreEqual(0, query.GetTableSource().Joins.Count);
			}
		}

		[Test]
		public void SelfJoinWithDifferentHint([NorthwindDataContext] string context)
		{
			using (var db = new NorthwindDB(context))
			{
				var query = from p in db.GetTable<AdressEntity>().With("NOLOCK")
						 join a in db.GetTable<AdressEntity>().With("READUNCOMMITTED")
						 on p.Id equals a.Id //PK column
						 select p;

				Assert.AreEqual(1, query.GetTableSource().Joins.Count);
			}
		}
	}
}
>>>>>>> 50334847
<|MERGE_RESOLUTION|>--- conflicted
+++ resolved
@@ -1,4 +1,3 @@
-<<<<<<< HEAD
 ﻿using System;
 using System.Linq;
 
@@ -636,641 +635,4 @@
 			}
 		}
 	}
-}
-=======
-﻿using System;
-using System.Linq;
-
-using LinqToDB;
-using LinqToDB.Mapping;
-using LinqToDB.SqlQuery;
-
-using NUnit.Framework;
-
-namespace Tests.Linq
-{
-
-	using Model;
-
-	[TestFixture]
-	public class JoinOptimizeTests : TestBase
-	{
-		[Test]
-		public void InnerJoinToSelf([NorthwindDataContext] string context)
-		{
-			using (var db = new NorthwindDB(context))
-			{
-				var dd = GetNorthwindAsList(context);
-				//Configuration.Linq.OptimizeJoins = false;
-
-				var q = from od in db.OrderDetail
-					join o1 in db.Order on od.OrderID equals o1.OrderID
-					join o2 in db.Order on o1.OrderID equals o2.OrderID
-					join o3 in db.Order on new {o1.OrderID, ID2 = o2.OrderID} equals new {o3.OrderID, ID2 = o3.OrderID}
-					join od1 in db.OrderDetail on new {o1.OrderID, od.ProductID} equals new {od1.OrderID, od1.ProductID}
-					join od2 in db.OrderDetail on new {od1.OrderID, od.ProductID} equals new {od2.OrderID, od2.ProductID}
-					join od3 in db.OrderDetail on new {od1.OrderID, od2.ProductID} equals new {od3.OrderID, od3.ProductID}
-					orderby od.OrderID, od.ProductID
-					select new
-					{
-						OrderID = od.OrderID,
-						ProductID = od.ProductID,
-						OrderID1 = od3.OrderID,
-						OrderID2 = od2.OrderID,
-					};
-
-				var q2 = from od in dd.OrderDetail
-					join o1 in dd.Order on od.OrderID equals o1.OrderID
-					join o2 in dd.Order on o1.OrderID equals o2.OrderID
-					join o3 in dd.Order on new {o1.OrderID, ID2 = o2.OrderID} equals new {o3.OrderID, ID2 = o3.OrderID}
-					join od1 in dd.OrderDetail on new {o1.OrderID, od.ProductID} equals new {od1.OrderID, od1.ProductID}
-					join od2 in dd.OrderDetail on new {od1.OrderID, od.ProductID} equals new {od2.OrderID, od2.ProductID}
-					join od3 in dd.OrderDetail on new {od1.OrderID, od2.ProductID} equals new {od3.OrderID, od3.ProductID}
-					orderby od.OrderID, od.ProductID
-					select new
-					{
-						OrderID = od.OrderID,
-						ProductID = od.ProductID,
-						OrderID1 = od3.OrderID,
-						OrderID2 = od2.OrderID,
-					};
-
-				Assert.AreEqual(q, q2);
-
-				var ts = q.GetTableSource();
-				Assert.AreEqual(1, ts.Joins.Count);
-			}
-		}
-		[Test]
-		public void InnerJoin([NorthwindDataContext] string context)
-		{
-			using (var db = new NorthwindDB(context))
-			{
-				var dd = GetNorthwindAsList(context);
-				//Configuration.Linq.OptimizeJoins = false;
-
-				var q = from od in db.OrderDetail
-					join o1 in db.Order on od.OrderID equals o1.OrderID
-					join o2 in db.Order on new {od.OrderID, od.ProductID} equals new {OrderID = o2.OrderID, ProductID = 1}
-					join o3 in db.Order on od.OrderID equals o3.OrderID
-					join od2 in db.OrderDetail on new {od.OrderID, od.ProductID} equals new {od2.OrderID, od2.ProductID}
-					join od3 in db.OrderDetail on new {od2.OrderID, od2.ProductID} equals new {od3.OrderID, od3.ProductID}
-					select new
-					{
-						OrderID = od.OrderID,
-						OrderDate = o3.OrderDate,
-						ProductID = od3.ProductID,
-						OrderID1 = o1.OrderID,
-						OrderID2 = o2.OrderID,
-						OrderID3 = o3.OrderID,
-					};
-
-
-				var sql = q.ToString();
-
-				var q2 = from od in dd.OrderDetail
-					join o1 in dd.Order on od.OrderID equals o1.OrderID
-					join o2 in dd.Order on new {od.OrderID, od.ProductID} equals new {OrderID = o2.OrderID, ProductID = 1}
-					join o3 in dd.Order on od.OrderID equals o3.OrderID
-					join od2 in dd.OrderDetail on new {od.OrderID, od.ProductID} equals new {od2.OrderID, od2.ProductID}
-					join od3 in dd.OrderDetail on new {od2.OrderID, od2.ProductID} equals new {od3.OrderID, od3.ProductID}
-					select new
-					{
-						OrderID = od.OrderID,
-						OrderDate = o3.OrderDate,
-						ProductID = od3.ProductID,
-						OrderID1 = o1.OrderID,
-						OrderID2 = o2.OrderID,
-						OrderID3 = o3.OrderID,
-					};
-
-				Assert.AreEqual(q, q2);
-
-				Assert.AreEqual(1, q.GetTableSource().Joins.Count);
-
-				var proj1 = q.Select(v => v.OrderID);
-				Console.WriteLine(proj1.ToString());
-				var sq1 = proj1.GetSelectQuery();
-				Assert.AreEqual(1, sq1.GetTableSource().Joins.Count);
-				Assert.AreEqual(0, sq1.GetWhere().Conditions.Count);
-
-				var proj2 = q.Select(v => v.OrderDate);
-				Console.WriteLine(proj2.ToString());
-				var sq2 = proj2.GetSelectQuery();
-				Assert.AreEqual(1, sq2.GetTableSource().Joins.Count);
-				Assert.AreEqual(0, sq2.GetWhere().Conditions.Count);
-			}
-		}
-
-
-		[Test]
-		public void InnerJoinFalse([NorthwindDataContext] string context)
-		{
-			using (var db = new NorthwindDB(context))
-			{
-				var dd = GetNorthwindAsList(context);
-				//Configuration.Linq.OptimizeJoins = false;
-
-				var q = from od in db.OrderDetail
-					join o1 in db.Order on od.OrderID equals o1.OrderID
-					join od1 in db.OrderDetail on new { o1.OrderID, od.ProductID } equals new { od1.OrderID, od1.ProductID }
-					join od2 in db.OrderDetail on new { od.OrderID, od.ProductID } equals new { od2.OrderID, od2.ProductID }
-					orderby o1.OrderID, od.ProductID
-					select new
-					{
-						OrderID = od.OrderID,
-						ProductID = od.ProductID,
-						OrderID1 = o1.OrderID,
-						OrderID2 = od2.OrderID,
-					};
-
-				var str = q.ToString();
-
-				var q2 = from od in dd.OrderDetail
-					join o1 in dd.Order on od.OrderID equals o1.OrderID
-					join od1 in dd.OrderDetail on new { o1.OrderID, od.ProductID } equals new { od1.OrderID, od1.ProductID }
-					join od2 in dd.OrderDetail on new { o1.OrderID, od.ProductID } equals new { od2.OrderID, od2.ProductID }
-					orderby o1.OrderID, od.ProductID
-					select new
-					{
-						OrderID = od.OrderID,
-						ProductID = od.ProductID,
-						OrderID1 = o1.OrderID,
-						OrderID2 = od2.OrderID,
-					};
-
-				Assert.AreEqual(q, q2);
-
-				var ts = q.GetTableSource();
-				Assert.AreEqual(1, ts.Joins.Count);
-			}
-		}
-
-		[Test]
-		public void LeftJoin([NorthwindDataContext] string context)
-		{
-			using (var db = new NorthwindDB(context))
-			{
-				var dd = GetNorthwindAsList(context);
-				//Configuration.Linq.OptimizeJoins = false;
-
-				var q = from od in db.OrderDetail
-					join o1 in db.Order on new {od.OrderID, od.ProductID} equals new {o1.OrderID, ProductID = 39}
-					join e1 in db.Employee on o1.EmployeeID equals e1.EmployeeID
-					from o2 in db.Order.Where(o => o.OrderID == od.OrderID).DefaultIfEmpty()
-					from o3 in db.Order.Where(o => o.OrderID == od.OrderID && od.ProductID == 1).DefaultIfEmpty()
-					from o4 in db.Order.Where(o => o.OrderID == od.OrderID).DefaultIfEmpty()
-					from o5 in db.Order.Where(o => o.OrderID == od.OrderID).DefaultIfEmpty()
-					from o6 in db.Order.Where(o => o.OrderID == od.OrderID && od.ProductID == 1).DefaultIfEmpty()
-					from o7 in db.Order.Where(o => o.OrderID == od.OrderID).DefaultIfEmpty()
-					join o8 in db.Order on od.OrderID equals o8.OrderID
-					join e2 in db.Employee on o8.EmployeeID equals e2.EmployeeID
-					from o9 in db.OrderDetail.Where(d => d.OrderID == od.OrderID && d.ProductID == od.ProductID).DefaultIfEmpty()
-					from o10 in db.OrderDetail.Where(d => d.OrderID == od.OrderID && d.ProductID == od.ProductID).DefaultIfEmpty()
-					where o5 != null && o5.OrderID > 1000
-					orderby od.OrderID
-					select new
-					{
-						OrderID = od.OrderID,
-						OrderID1 = o1 == null ? 0 : o1.OrderID,
-						OrderID2 = o2 == null ? 0 : o2.OrderID,
-						OrderID3 = o3 == null ? 0 : o3.OrderID,
-						OrderID4 = o4 == null ? 0 : o4.OrderID,
-					};
-
-				var str = q.ToString();
-
-				var q2 = from od in dd.OrderDetail
-					join o1 in dd.Order on new {od.OrderID, od.ProductID} equals new {o1.OrderID, ProductID = 39}
-					from o2 in dd.Order.Where(o => o.OrderID == od.OrderID).DefaultIfEmpty()
-					from o3 in dd.Order.Where(o => o.OrderID == od.OrderID && od.ProductID == 1).DefaultIfEmpty()
-					from o4 in dd.Order.Where(o => o.OrderID == od.OrderID).DefaultIfEmpty()
-					from o5 in dd.Order.Where(o => o.OrderID == od.OrderID).DefaultIfEmpty()
-					from o6 in dd.Order.Where(o => o.OrderID == od.OrderID && od.ProductID == 1).DefaultIfEmpty()
-					from o7 in dd.Order.Where(o => o.OrderID == od.OrderID).DefaultIfEmpty()
-					join o8 in dd.Order on od.OrderID equals o8.OrderID
-					from o9 in dd.OrderDetail.Where(d => d.OrderID == od.OrderID && d.ProductID == od.ProductID).DefaultIfEmpty()
-					from o10 in dd.OrderDetail.Where(d => d.OrderID == od.OrderID && d.ProductID == od.ProductID).DefaultIfEmpty()
-					where o5 != null && o5.OrderID > 1000
-					orderby o1.OrderID
-					select new
-					{
-						OrderID = od.OrderID,
-						OrderID1 = o1 == null ? 0 : o1.OrderID,
-						OrderID2 = o2 == null ? 0 : o2.OrderID,
-						OrderID3 = o3 == null ? 0 : o3.OrderID,
-						OrderID4 = o4 == null ? 0 : o4.OrderID,
-					};
-
-				Assert.AreEqual(q, q2);
-
-				var ts = q.GetTableSource();
-				Assert.AreEqual(2, ts.Joins.Count(j => j.JoinType == JoinType.Inner));
-				Assert.AreEqual(3, ts.Joins.Count(j => j.JoinType == JoinType.Left));
-			}
-		}
-
-		[Test]
-		public void InnerJoin1([NorthwindDataContext] string context)
-		{
-			using (var db = new NorthwindDB(context))
-			{
-				var q = from od in db.OrderDetail
-					join o1 in db.Order on od.OrderID equals o1.OrderID
-					join o2 in db.Order on od.OrderID equals o2.OrderID
-					orderby od.OrderID
-					select new
-					{
-						od.OrderID,
-						o1.OrderDate,
-						OrderID1 = o1.OrderID,
-						OrderID2 = o2.OrderID,
-					};
-
-				Assert.AreEqual(1, q.GetTableSource().Joins.Count);
-
-				var proj1 = q.Select(v => v.OrderID);
-				Assert.AreEqual(1, proj1.GetTableSource().Joins.Count);
-			}
-		}
-
-		[Test]
-		public void InnerJoinSubquery([NorthwindDataContext] string context)
-		{
-			using (var db = new NorthwindDB(context))
-			{
-				var q1 = from od in db.OrderDetail
-					join o1 in db.Order on od.OrderID equals o1.OrderID
-					join o2 in db.Order on od.OrderID equals o2.OrderID
-					orderby od.OrderID
-					select new
-					{
-						od.OrderID,
-						o1.OrderDate,
-						OrderID1 = o1.OrderID,
-						OrderID2 = o2.OrderID,
-					};
-
-				var q2 = from e in q1.Take(10)
-					join o1 in db.Order on e.OrderID equals o1.OrderID
-					select e;
-
-				var ts = q2.GetTableSource();
-				Assert.AreEqual(1, ((SelectQuery)ts.Source).From.Tables.Single().Joins.Count);
-			}
-		}
-
-		[Test]
-		public void InnerJoinMixKeys([NorthwindDataContext] string context)
-		{
-			using (var db = new NorthwindDB(context))
-			{
-				var q = from od in db.OrderDetail
-					join o1 in db.Order on od.OrderID equals o1.OrderID
-					join o2 in db.Order on o1.OrderID equals o2.OrderID
-					join o3 in db.Order on o2.OrderID equals o3.OrderID
-					orderby od.OrderID
-					select new
-					{
-						od.OrderID,
-						o1.OrderDate,
-						OrderID1 = o1.OrderID,
-						OrderID2 = o2.OrderID,
-						OrderID3 = o3.OrderID,
-					};
-
-				var str = q.ToString();
-
-				Assert.AreEqual(1, q.GetTableSource().Joins.Count);
-
-				var proj1 = q.Select(v => v.OrderID);
-				Assert.AreEqual(1, proj1.GetTableSource().Joins.Count);
-			}
-		}
-
-		[Test]
-		public void InnerAndLeftMixed([NorthwindDataContext] string context)
-		{
-			using (var db = new NorthwindDB(context))
-			{
-				var q = from od in db.OrderDetail
-					join o1 in db.Order on od.OrderID equals o1.OrderID
-					from o2 in db.Order.Where(o => o.OrderID == od.OrderID).DefaultIfEmpty()
-					from o3 in db.Order.Where(o => o.OrderID == od.OrderID).DefaultIfEmpty()
-					join o4 in db.Order on o1.OrderID equals o4.OrderID
-					orderby od.OrderID
-					select new
-					{
-						od.OrderID,
-						o1.OrderDate,
-						OrderID1 = o1.OrderID,
-						OrderID2 = o2.OrderID,
-						OrderID3 = o3.OrderID,
-						OrderID4 = o4.OrderID,
-					};
-
-				Console.WriteLine(q.ToString());
-				Assert.AreEqual(1, q.GetTableSource().Joins.Count);
-
-				var proj1 = q.Select(v => v.OrderID);
-				Console.WriteLine(proj1.ToString());
-				Assert.AreEqual(1, proj1.GetTableSource().Joins.Count);
-			}
-		}
-
-		[Test]
-		public void InnerJoin2([NorthwindDataContext] string context)
-		{
-			using (var db = new NorthwindDB(context))
-			{
-				var q = from od in db.OrderDetail
-					join o1 in db.Order on new { od.OrderID, od.ProductID} equals new { o1.OrderID, ProductID = 100 }
-					join o2 in db.Order on od.OrderID equals o2.OrderID
-					orderby od.OrderID
-					select new
-					{
-						od.OrderID,
-						o1.OrderDate,
-						OrderID1 = o1.OrderID,
-						OrderID2 = o2.OrderID,
-					};
-
-				var sql = q.GetSelectQuery();
-				Assert.AreEqual(1, sql.GetTableSource().Joins.Count);
-				Assert.AreEqual(2, sql.GetTableSource().Joins.First().Condition.Conditions.Count);
-				Assert.AreEqual(0, sql.GetWhere().Conditions.Count);
-
-				var proj1 = q.Select(v => v.OrderID);
-				var sql1 = proj1.GetSelectQuery();
-				Assert.AreEqual(1, sql1.GetTableSource().Joins.Count);
-				Assert.AreEqual(0, sql1.GetWhere().Conditions.Count);
-			}
-		}
-
-
-		[Test]
-		public void InnerJoin3([NorthwindDataContext] string context)
-		{
-			using (var db = new NorthwindDB(context))
-			{
-				var q = from od in db.OrderDetail
-					join o1 in db.Order on od.OrderID equals o1.OrderID
-					join o2 in db.Order on od.OrderID equals o2.OrderID
-					join o3 in db.Order on od.OrderID equals o3.OrderID
-					where o1.OrderDate == DateTime.Now || o2.OrderDate < DateTime.Now && o3.EmployeeID != null
-					orderby od.OrderID
-					select new
-					{
-						od.OrderID,
-						o1.OrderDate,
-						OrderID1 = o1.OrderID,
-						OrderID2 = o2.OrderID,
-						OrderID3 = o3.OrderID,
-					};
-
-				Assert.AreEqual(1, q.GetTableSource().Joins.Count);
-			}
-		}
-
-		[Test]
-		public void LeftJoin1([NorthwindDataContext] string context)
-		{
-			using (var db = new NorthwindDB(context))
-			{
-				var q = from od in db.OrderDetail
-					from o1 in db.Order.Where(o => o.OrderID == od.OrderID).DefaultIfEmpty()
-					from o2 in db.Order.Where(o => o.OrderID == od.OrderID).DefaultIfEmpty()
-					orderby od.OrderID
-					select new
-					{
-						od.OrderID,
-						o1.OrderDate,
-						OrderID1 = o1.OrderID,
-						OrderID2 = o2.OrderID,
-					};
-
-				var ts = q.GetTableSource();
-				Assert.AreEqual(1, ts.Joins.Count(j => j.JoinType == JoinType.Left));
-			}
-		}
-
-		[Test]
-		public void LeftJoin2([NorthwindDataContext] string context)
-		{
-			using (var db = new NorthwindDB(context))
-			{
-				var q = from od in db.OrderDetail
-					from o1 in db.Order.Where(o => o.OrderID == od.OrderID).DefaultIfEmpty()
-					from o2 in db.Order.Where(o => o.OrderID == od.OrderID && od.ProductID == 100).DefaultIfEmpty()
-					orderby od.OrderID
-					select new
-					{
-						od.OrderID,
-						o1.OrderDate,
-						OrderID1 = o1.OrderID,
-						OrderID2 = o2.OrderID,
-					};
-
-				var ts = q.GetTableSource();
-				Assert.AreEqual(2, ts.Joins.Count(j => j.JoinType == JoinType.Left));
-			}
-		}
-
-		[Test]
-		public void LeftJoinProjection([NorthwindDataContext] string context)
-		{
-			using (var db = new NorthwindDB(context))
-			{
-				var q = from od in db.OrderDetail
-					from o1 in db.Order.Where(o => o.OrderID == od.OrderID).DefaultIfEmpty()
-					from o2 in db.Order.Where(o => o.OrderID == od.OrderID).DefaultIfEmpty()
-					orderby od.OrderID
-					select new
-					{
-						od.OrderID,
-						o1.OrderDate,
-						OrderID1 = o1.OrderID,
-						OrderID2 = o2.OrderID,
-					};
-
-				Assert.AreEqual(1, q.GetTableSource().Joins.Count, "Join not optimized");
-
-				var qw = q.Where(v => v.OrderDate != null);
-				Assert.AreEqual(2, qw.GetTableSource().Joins.Count, "If LEFT join is used in where condition - it can not be optimized");
-
-				var proj1 = q.Select(v => v.OrderID1);
-				Assert.AreEqual(1, proj1.GetTableSource().Joins.Count);
-
-				var proj2 = qw.Select(v => v.OrderID1);
-				Assert.AreEqual(1, proj2.GetTableSource().Joins.Count);
-
-				var proj3 = q.Select(v => v.OrderID);
-				Assert.AreEqual(0, proj3.GetTableSource().Joins.Count, "All joins should be optimized");
-			}
-		}
-
-		[Test]
-		public void LeftJoinProjectionSubquery([NorthwindDataContext] string context)
-		{
-			using (var db = new NorthwindDB(context))
-			{
-				var q1 = from od in db.OrderDetail
-					from o1 in db.Order.Where(o => o.OrderID == od.OrderID).DefaultIfEmpty()
-					from o2 in db.Order.Where(o => o.OrderID == od.OrderID).DefaultIfEmpty()
-					orderby od.OrderID
-					select new
-					{
-						od.OrderID,
-						o1.OrderDate,
-						OrderID1 = o1.OrderID,
-						OrderID2 = o2.OrderID,
-					};
-
-				var q = from od in q1.Take(10)
-					from o1 in db.Order.Where(o => o.OrderID == od.OrderID).DefaultIfEmpty()
-					from o2 in db.Order.Where(o => o.OrderID == od.OrderID).DefaultIfEmpty()
-					orderby od.OrderID
-					select new
-					{
-						od.OrderID,
-						od.OrderDate,
-						OrderID1 = o1.OrderID,
-						OrderID2 = o2.OrderID,
-					};
-
-				Assert.AreEqual(1, q.GetTableSource().Joins.Count, "Join not optimized");
-
-				var ts = q.GetTableSource();
-				Assert.AreEqual(1, ((SelectQuery)ts.Source).From.Tables.Single().Joins.Count, "Join should be optimized");
-
-#pragma warning disable CS0472 // The result of the expression is always the same since a value of this type is never equal to 'null'
-				var qw = q.Where(v => v.OrderID1 != null);
-#pragma warning restore CS0472 // The result of the expression is always the same since a value of this type is never equal to 'null'
-				var str = qw.ToString();
-				Assert.AreEqual(2, qw.GetTableSource().Joins.Count, "If LEFT join is used in where condition - it can not be optimized");
-
-				var proj1 = q.Select(v => v.OrderID1);
-				Assert.AreEqual(1, proj1.GetTableSource().Joins.Count);
-
-				var proj2 = qw.Select(v => v.OrderID1);
-				Assert.AreEqual(1, proj2.GetTableSource().Joins.Count);
-
-				var proj3 = q.Select(v => v.OrderID);
-				Assert.AreEqual(0, proj3.GetTableSource().Joins.Count, "All joins should be optimized");
-			}
-		}
-
-		[Test]
-		public void SelftJoinFail([NorthwindDataContext] string context)
-		{
-			using (var db = new NorthwindDB(context))
-			{
-				var q1 = from od in db.Order
-					join od2 in db.Order on od.EmployeeID equals od2.OrderID
-					select od;
-
-				Assert.AreEqual(1, q1.GetTableSource().Joins.Count);
-
-				var q2 = from od in db.Order
-					join od2 in db.Order on od.OrderID equals od2.EmployeeID
-					select od;
-
-				Assert.AreEqual(1, q2.GetTableSource().Joins.Count);
-
-				var q3 = from od in db.Order
-					join od2 in db.Order on new {ID1 = od.OrderID, ID2 = od.EmployeeID.Value} equals new {ID1 = od2.EmployeeID.Value, ID2 = od2.OrderID}
-					select od;
-
-				Assert.AreEqual(1, q3.GetTableSource().Joins.Count);
-
-			}
-		}
-
-		[Test]
-		public void SelftJoinOptimized([NorthwindDataContext] string context)
-		{
-			using (var db = new NorthwindDB(context))
-			{
-				var q1 = from od in db.Order
-					join od2 in db.Order on od.OrderID equals od2.OrderID
-					select od;
-
-				Assert.AreEqual(0, q1.GetTableSource().Joins.Count);
-
-				var q2 = from od in db.Order
-					join od2 in db.Order on new {od.OrderID, od.EmployeeID} equals new {od2.OrderID, od2.EmployeeID}
-					select od;
-
-				Assert.AreEqual(0, q2.GetTableSource().Joins.Count);
-			}
-		}
-
-
-		[Table(Name = "Person")]
-		public class PersonEntity
-		{
-			[Column]
-			[PrimaryKey]
-			[Identity]
-			public int Id { get; set; }
-
-			[Column]
-			public string Name { get; set; }
-		}
-
-
-		[Table(Name = "Adress")]
-		public class AdressEntity
-		{
-			[Column]
-			[PrimaryKey]
-			public int Id { get; set; }
-
-			[Column]
-			public int PersonId { get; set; }
-		}
-
-		[Test]
-		public void JoinWithHint([NorthwindDataContext] string context)
-		{
-			using (var db = new NorthwindDB(context))
-			{
-				var query = from p in db.GetTable<PersonEntity>().With("READUNCOMMITTED")
-						 join a in db.GetTable<AdressEntity>().With("READUNCOMMITTED")
-						 on p.Id equals a.Id //PK column
-						 select p;
-
-				Assert.AreEqual(1, query.GetTableSource().Joins.Count);
-			}
-		}
-
-		[Test]
-		public void SelfJoinWithHint([NorthwindDataContext] string context)
-		{
-			using (var db = new NorthwindDB(context))
-			{
-				var query = from p in db.GetTable<AdressEntity>().With("READUNCOMMITTED")
-						 join a in db.GetTable<AdressEntity>().With("READUNCOMMITTED")
-						 on p.Id equals a.Id //PK column
-						 select p;
-
-				Assert.AreEqual(0, query.GetTableSource().Joins.Count);
-			}
-		}
-
-		[Test]
-		public void SelfJoinWithDifferentHint([NorthwindDataContext] string context)
-		{
-			using (var db = new NorthwindDB(context))
-			{
-				var query = from p in db.GetTable<AdressEntity>().With("NOLOCK")
-						 join a in db.GetTable<AdressEntity>().With("READUNCOMMITTED")
-						 on p.Id equals a.Id //PK column
-						 select p;
-
-				Assert.AreEqual(1, query.GetTableSource().Joins.Count);
-			}
-		}
-	}
-}
->>>>>>> 50334847
+}