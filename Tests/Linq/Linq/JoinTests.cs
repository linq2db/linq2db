--- conflicted
+++ resolved
@@ -1,1558 +1,1547 @@
-﻿using System;
-using System.Collections.Generic;
-using System.Linq;
-
-using LinqToDB;
-using LinqToDB.Mapping;
-
-using NUnit.Framework;
-
-namespace Tests.Linq
-{
-	using Model;
-
-	public static class EnumerableExtensions
-	{
-		public static IEnumerable<TResult> SqlJoinInternal<TOuter, TInner, TResult>(
-			[JetBrains.Annotations.NotNull] this IEnumerable<TOuter>      outer,
-			[JetBrains.Annotations.NotNull] IEnumerable<TInner>           inner,
-			                                SqlJoinType                   joinType,
-			[JetBrains.Annotations.NotNull] Func<TOuter, TInner, bool>    predicate,
-			[JetBrains.Annotations.NotNull] Func<TOuter, TInner, TResult> resultSelector)
-		{
-			if (outer          == null) throw new ArgumentNullException(nameof(outer));
-			if (inner          == null) throw new ArgumentNullException(nameof(inner));
-			if (predicate      == null) throw new ArgumentNullException(nameof(predicate));
-			if (resultSelector == null) throw new ArgumentNullException(nameof(resultSelector));
-
-			switch (joinType)
-			{
-				case SqlJoinType.Inner:
-					return outer.SelectMany(f => inner.Where(s => predicate(f, s)).Select(s => resultSelector(f, s)));
-				case SqlJoinType.Left:
-					return outer.SelectMany(f => inner.Where(s => predicate(f, s)).DefaultIfEmpty().Select(s => resultSelector(f, s)));
-				case SqlJoinType.Right:
-					return inner.SelectMany(s => outer.Where(f => predicate(f, s)).DefaultIfEmpty().Select(f => resultSelector(f, s)));
-				case SqlJoinType.Full:
-					var firstItems = outer.ToList();
-					var secondItems = inner.ToList();
-					var firstResult = firstItems.SelectMany(f =>
-						secondItems.Where(s => predicate(f, s)).DefaultIfEmpty().Select(s => new {First = f, Second = s}));
-
-					var secondResult = secondItems.Where(s => !firstItems.Any(f => predicate(f, s)))
-						.Select(s => new {First = default(TOuter), Second = s});
-
-					var res = firstResult.Concat(secondResult).Select(r => resultSelector(r.First, r.Second));
-					return res;
-				default:
-					throw new ArgumentOutOfRangeException(nameof(joinType), joinType, null);
-			}
-		}
-
-		public static IEnumerable<TResult> SqlJoinInternal<TOuter, TInner, TKey, TResult>(
-			[JetBrains.Annotations.NotNull] this IEnumerable<TOuter>      outer,
-			[JetBrains.Annotations.NotNull] IEnumerable<TInner>           inner,
-			                                SqlJoinType                   joinType,
-			[JetBrains.Annotations.NotNull] Func<TOuter, TKey>            outerKeySelector,
-			[JetBrains.Annotations.NotNull] Func<TInner, TKey>            innerKeySelector,
-			[JetBrains.Annotations.NotNull] Func<TOuter, TInner, TResult> resultSelector)
-		{
-			if (outer            == null) throw new ArgumentNullException(nameof(outer));
-			if (inner            == null) throw new ArgumentNullException(nameof(inner));
-			if (outerKeySelector == null) throw new ArgumentNullException(nameof(outerKeySelector));
-			if (innerKeySelector == null) throw new ArgumentNullException(nameof(innerKeySelector));
-			if (resultSelector   == null) throw new ArgumentNullException(nameof(resultSelector));
-
-			switch (joinType)
-			{
-				case SqlJoinType.Inner:
-					return outer.Join(inner, outerKeySelector, innerKeySelector, resultSelector);
-				case SqlJoinType.Left:
-					return outer
-						.GroupJoin(inner, outerKeySelector, innerKeySelector, (o, gr) => new {o, gr})
-						.SelectMany(t => t.gr.DefaultIfEmpty(), (t1, t2) => resultSelector(t1.o, t2));
-				case SqlJoinType.Right:
-					return inner
-						.GroupJoin(outer, innerKeySelector, outerKeySelector, (o, gr) => new { o, gr })
-						.SelectMany(t => t.gr.DefaultIfEmpty(), (t1, t2) => resultSelector(t2, t1.o));
-				case SqlJoinType.Full:
-					var keys1 = outer.ToLookup(outerKeySelector);
-					var keys2 = inner.ToLookup(innerKeySelector);
-					var res = new List<TResult>();
-					foreach (var pair1 in keys1)
-					{
-						if (keys2.Contains(pair1.Key))
-						{
-							res.AddRange(pair1.Join(keys2[pair1.Key], outerKeySelector, innerKeySelector, resultSelector));
-							continue;
-						}
-						res.AddRange(pair1.Select(r => resultSelector(r, default)));
-					}
-
-					foreach (var pair2 in keys2)
-					{
-						if (keys1.Contains(pair2.Key))
-						{
-							continue;
-						}
-						res.AddRange(pair2.Select(r => resultSelector(default, r)));
-					}
-
-					return res;
-				default:
-					throw new ArgumentOutOfRangeException(nameof(joinType), joinType, null);
-			}
-		}
-	}
-
-	[TestFixture]
-	public class JoinTests : TestBase
-	{
-		[Test]
-		public void InnerJoin1([DataSources] string context)
-		{
-			using (var db = GetDataContext(context))
-				TestJohn(
-					from p1 in db.Person
-						join p2 in db.Person on p1.ID equals p2.ID
-					where p1.ID == 1
-					select new Person { ID = p1.ID, FirstName = p2.FirstName });
-		}
-
-		[Test]
-		public void InnerJoin2([DataSources] string context)
-		{
-			using (var db = GetDataContext(context))
-				TestJohn(
-					from p1 in db.Person
-						join p2 in db.Person on new { p1.ID, p1.FirstName } equals new { p2.ID, p2.FirstName }
-					where p1.ID == 1
-					select new Person { ID = p1.ID, FirstName = p2.FirstName });
-		}
-
-		[Test]
-		public void InnerJoin3([DataSources] string context)
-		{
-			using (var db = GetDataContext(context))
-				TestJohn(
-					from p1 in db.Person
-						join p2 in
-							from p2 in db.Person join p3 in db.Person on new { p2.ID, p2.LastName } equals new { p3.ID, p3.LastName } select new { p2, p3 }
-						on new { p1.ID, p1.FirstName } equals new { p2.p2.ID, p2.p2.FirstName }
-					where p1.ID == 1
-					select new Person { ID = p1.ID, FirstName = p2.p2.FirstName, LastName = p2.p3.LastName });
-		}
-
-		[Test]
-		public void InnerJoin4([DataSources] string context)
-		{
-			using (var db = GetDataContext(context))
-				TestJohn(
-					from p1 in db.Person
-						join p2 in db.Person on new { p1.ID, p1.FirstName } equals new { p2.ID, p2.FirstName }
-							join p3 in db.Person on new { p2.ID, p2.LastName } equals new { p3.ID, p3.LastName }
-					where p1.ID == 1
-					select new Person { ID = p1.ID, FirstName = p2.FirstName, LastName = p3.LastName });
-		}
-
-		[Test]
-		public void InnerJoin5([DataSources] string context)
-		{
-			using (var db = GetDataContext(context))
-				TestJohn(
-					from p1 in db.Person
-					join p2 in db.Person on new { p1.ID, p1.FirstName } equals new { p2.ID, p2.FirstName }
-					join p3 in db.Person on new { p1.ID, p2.LastName  } equals new { p3.ID, p3.LastName  }
-					where p1.ID == 1
-					select new Person { ID = p1.ID, FirstName = p2.FirstName, LastName = p3.LastName });
-		}
-
-		[Test]
-		public void InnerJoin6([DataSources] string context)
-		{
-			using (var db = GetDataContext(context))
-				TestJohn(
-					from p1 in db.Person
-						join p2 in from p3 in db.Person select new { ID = p3.ID + 1, p3.FirstName } on p1.ID equals p2.ID - 1
-					where p1.ID == 1
-					select new Person { ID = p1.ID, FirstName = p2.FirstName });
-		}
-
-		[Test]
-		public void InnerJoin7([DataSources] string context)
-		{
-			using (var db = GetDataContext(context))
-				AreEqual(
-					from t in
-						from ch in Child
-							join p in Parent on ch.ParentID equals p.ParentID
-						select ch.ParentID + p.ParentID
-					where t > 2
-					select t
-					,
-					from t in
-						from ch in db.Child
-							join p in db.Parent on ch.ParentID equals p.ParentID
-						select ch.ParentID + p.ParentID
-					where t > 2
-					select t);
-		}
-
-		[Test]
-		public void InnerJoin8([DataSources] string context)
-		{
-			using (var db = GetDataContext(context))
-				AreEqual(
-					from t in
-						from ch in Child
-							join p in Parent on ch.ParentID equals p.ParentID
-						select new { ID = ch.ParentID + p.ParentID }
-					where t.ID > 2
-					select t,
-					from t in
-						from ch in db.Child
-							join p in db.Parent on ch.ParentID equals p.ParentID
-						select new { ID = ch.ParentID + p.ParentID }
-					where t.ID > 2
-					select t);
-		}
-
-		[Test]
-		public void InnerJoin9([DataSources(ProviderName.Access)] string context)
-		{
-			using (var db = GetDataContext(context))
-				AreEqual(
-					from g in GrandChild
-					join p in Parent4 on g.Child.ParentID equals p.ParentID
-					where g.ParentID < 10 && p.Value1 == TypeValue.Value3
-					select g,
-					from g in db.GrandChild
-					join p in db.Parent4 on g.Child.ParentID equals p.ParentID
-					where g.ParentID < 10 && p.Value1 == TypeValue.Value3
-					select g);
-		}
-
-		[Test]
-		public void InnerJoin10([DataSources] string context)
-		{
-			using (var db = GetDataContext(context))
-				AreEqual(
-					from p in    Parent
-					join g in    GrandChild on p.ParentID equals g.ParentID into q
-					from q1 in q
-					select new { p.ParentID, q1.GrandChildID },
-					from p in db.Parent
-					join g in db.GrandChild on p.ParentID equals g.ParentID into q
-					from q1 in q
-					select new { p.ParentID, q1.GrandChildID });
-		}
-
-		[Test]
-		public void GroupJoin1([DataSources] string context)
-		{
-			using (var db = GetDataContext(context))
-				AreEqual(
-					from p in Parent
-						join ch in Child on p.ParentID equals ch.ParentID into lj1
-					where p.ParentID == 1
-					select p,
-					from p in db.Parent
-						join ch in db.Child on p.ParentID equals ch.ParentID into lj1
-					where p.ParentID == 1
-					select p);
-		}
-
-		[Test]
-		public void GroupJoin2([DataSources] string context)
-		{
-			using (var db = GetDataContext(context))
-			{
-				var q =
-					from p in db.Parent
-						join c in db.Child on p.ParentID equals c.ParentID into lj
-					where p.ParentID == 1
-					select new { p, lj };
-
-				var list = q.ToList();
-
-				Assert.AreEqual(1, list.Count);
-				Assert.AreEqual(1, list[0].p.ParentID);
-				Assert.AreEqual(1, list[0].lj.Count());
-
-				var ch = list[0].lj.ToList();
-
-				Assert.AreEqual( 1, ch[0].ParentID);
-				Assert.AreEqual(11, ch[0].ChildID);
-			}
-		}
-
-		[Test]
-		public void GroupJoin3([DataSources] string context)
-		{
-			using (var db = GetDataContext(context))
-			{
-				var q1 = Parent
-					.GroupJoin(
-						Child,
-						p  => p.ParentID,
-						ch => ch.ParentID,
-						(p, lj1) => new { p, lj1 = new { lj1 } }
-					)
-					.Where (t => t.p.ParentID == 2)
-					.Select(t => new { t.p, t.lj1 });
-
-				var list1 = q1.ToList();
-
-				var q2 = db.Parent
-					.GroupJoin(
-						db.Child,
-						p  => p.ParentID,
-						ch => ch.ParentID,
-						(p, lj1) => new { p, lj1 = new { lj1 } }
-					)
-					.Where (t => t.p.ParentID == 2)
-					.Select(t => new { t.p, t.lj1 });
-
-				var list2 = q2.ToList();
-
-				Assert.AreEqual(list1.Count,              list2.Count);
-				Assert.AreEqual(list1[0].p.ParentID,      list2[0].p.ParentID);
-				Assert.AreEqual(list1[0].lj1.lj1.Count(), list2[0].lj1.lj1.Count());
-			}
-		}
-
-		[Test]
-		public void GroupJoin4([DataSources] string context)
-		{
-			using (var db = GetDataContext(context))
-			{
-				var q1 =
-					from p in Parent
-						join ch in
-							from c in Child select new { c.ParentID, c.ChildID }
-						on p.ParentID equals ch.ParentID into lj1
-					where p.ParentID == 3
-					select new { p, lj1 };
-
-				var list1 = q1.ToList();
-
-				var q2 =
-					from p in db.Parent
-						join ch in
-							from c in db.Child select new { c.ParentID, c.ChildID }
-						on p.ParentID equals ch.ParentID into lj1
-					where p.ParentID == 3
-					select new { p, lj1 };
-
-				var list2 = q2.ToList();
-
-				Assert.AreEqual(list1.Count,          list2.Count);
-				Assert.AreEqual(list1[0].p.ParentID,  list2[0].p.ParentID);
-				Assert.AreEqual(list1[0].lj1.Count(), list2[0].lj1.Count());
-			}
-		}
-
-		[Test]
-		public void GroupJoin5([DataSources] string context)
-		{
-			using (new AllowMultipleQuery())
-			using (var db = GetDataContext(context))
-				AreEqual(
-					from p in Parent
-						join ch in Child on p.ParentID equals ch.ParentID into lj1
-					where p.ParentID == 1
-					select lj1.First()
-					,
-					from p in db.Parent
-						join ch in db.Child on p.ParentID equals ch.ParentID into lj1
-					where p.ParentID == 1
-					select lj1.First());
-		}
-
-		[Test]
-		public void GroupJoin51([DataSources] string context)
-		{
-			using (new AllowMultipleQuery())
-			using (var db = GetDataContext(context))
-			{
-				var result =
-				(
-					from p in db.Parent
-						join ch in db.Child on p.ParentID equals ch.ParentID into lj1
-					where p.ParentID == 1
-					select new { p1 = lj1, p2 = lj1.First() }
-				).ToList();
-
-				var expected =
-				(
-					from p in Parent
-						join ch in Child on p.ParentID equals ch.ParentID into lj1
-					where p.ParentID == 1
-					select new { p1 = lj1, p2 = lj1.First() }
-				).ToList();
-
-				Assert.AreEqual(expected.Count, result.Count);
-				AreEqual(expected[0].p1, result[0].p1);
-			}
-		}
-
-		[Test]
-		public void GroupJoin52([DataSources] string context)
-		{
-			using (var db = GetDataContext(context))
-				AreEqual(
-					from p in Parent
-						join ch in Child on p.ParentID equals ch.ParentID into lj1
-					where p.ParentID == 1
-					select lj1.First().ParentID
-					,
-					from p in db.Parent
-						join ch in db.Child on p.ParentID equals ch.ParentID into lj1
-					where p.ParentID == 1
-					select lj1.First().ParentID);
-		}
-
-		[Test]
-		public void GroupJoin53([DataSources] string context)
-		{
-			using (var db = GetDataContext(context))
-				AreEqual(
-					from p in Parent
-						join ch in Child on p.ParentID equals ch.ParentID into lj1
-					where p.ParentID == 1
-					select lj1.Select(_ => _.ParentID).First()
-					,
-					from p in db.Parent
-						join ch in db.Child on p.ParentID equals ch.ParentID into lj1
-					where p.ParentID == 1
-					select lj1.Select(_ => _.ParentID).First());
-		}
-
-		[Test]
-		public void GroupJoin54([DataSources] string context)
-		{
-			using (new AllowMultipleQuery())
-			using (var db = GetDataContext(context))
-				AreEqual(
-					from p in Parent
-						join ch in Child on p.ParentID equals ch.ParentID into lj1
-					where p.ParentID == 1
-					select new { p1 = lj1.Count(), p2 = lj1.First() }
-					,
-					from p in db.Parent
-						join ch in db.Child on p.ParentID equals ch.ParentID into lj1
-					where p.ParentID == 1
-					select new { p1 = lj1.Count(), p2 = lj1.First() });
-		}
-
-		[Test]
-		public void GroupJoin6([DataSources] string context)
-		{
-			var n = 1;
-
-			using (var db = GetDataContext(context))
-			{
-				var q1 =
-					from p in Parent
-						join c in Child on p.ParentID + n equals c.ParentID into lj
-					where p.ParentID == 1
-					select new { p, lj };
-
-				var list1 = q1.ToList();
-				var ch1   = list1[0].lj.ToList();
-
-				var q2 =
-					from p in db.Parent
-						join c in db.Child on p.ParentID + n equals c.ParentID into lj
-					where p.ParentID == 1
-					select new { p, lj };
-
-				var list2 = q2.ToList();
-
-				Assert.AreEqual(list1.Count,         list2.Count);
-				Assert.AreEqual(list1[0].p.ParentID, list2[0].p.ParentID);
-				Assert.AreEqual(list1[0].lj.Count(), list2[0].lj.Count());
-
-				var ch2 = list2[0].lj.ToList();
-
-				Assert.AreEqual(ch1[0].ParentID, ch2[0].ParentID);
-				Assert.AreEqual(ch1[0].ChildID,  ch2[0].ChildID);
-			}
-		}
-
-		[Test]
-		public void GroupJoin7([DataSources(ProviderName.Firebird, TestProvName.Firebird3)] string context)
-		{
-			var n = 1;
-
-			using (var db = GetDataContext(context))
-			{
-				var q1 =
-					from p in Parent
-						join c in Child on new { id = p.ParentID } equals new { id = c.ParentID - n } into j
-					where p.ParentID == 1
-					select new { p, j };
-
-				var list1 = q1.ToList();
-				var ch1   = list1[0].j.ToList();
-
-				var q2 =
-					from p in db.Parent
-						join c in db.Child on new { id = p.ParentID } equals new { id = c.ParentID - n } into j
-					where p.ParentID == 1
-					select new { p, j };
-
-				var list2 = q2.ToList();
-
-				Assert.AreEqual(list1.Count,         list2.Count);
-				Assert.AreEqual(list1[0].p.ParentID, list2[0].p.ParentID);
-				Assert.AreEqual(list1[0].j.Count(),  list2[0].j.Count());
-
-				var ch2 = list2[0].j.ToList();
-
-				Assert.AreEqual(ch1[0].ParentID, ch2[0].ParentID);
-				Assert.AreEqual(ch1[0].ChildID,  ch2[0].ChildID);
-			}
-		}
-
-		[ActiveIssue(Configurations = new[] { ProviderName.SapHana })]
-		[Test]
-		public void GroupJoin8([DataSources] string context)
-		{
-			using (new AllowMultipleQuery())
-			using (var db = GetDataContext(context))
-				AreEqual(
-					from p in Parent
-					join c in Child on p.ParentID equals c.ParentID into g
-					select new { Child = g.FirstOrDefault() }
-					,
-					from p in db.Parent
-					join c in db.Child on p.ParentID equals c.ParentID into g
-					select new { Child = g.FirstOrDefault() });
-		}
-
-		[Test]
-		public void GroupJoin9([DataSources] string context)
-		{
-			using (var db = GetDataContext(context))
-				AreEqual(
-					Parent
-						.GroupJoin(
-							Parent,
-							x => new { Id = x.ParentID },
-							y => new { Id = y.ParentID },
-							(xid, yid) => new { xid, yid }
-						)
-						.SelectMany(
-							y => y.yid.DefaultIfEmpty(),
-							(x1, y) => new { x1.xid, y }
-						)
-						.GroupJoin(
-							Parent,
-							x => new { Id = x.xid.ParentID },
-							y => new { Id = y.ParentID     },
-							(x2, y) => new { x2.xid, x2.y, h = y }
-						)
-						.SelectMany(
-							a => a.h.DefaultIfEmpty(),
-							(x3, a) => new { x3.xid, x3.y, a }
-						)
-						.GroupJoin(
-							Parent,
-							x => new { Id = x.xid.ParentID },
-							y => new { Id = y.ParentID     },
-							(x4, y) => new { x4.xid, x4.y, x4.a, p = y }
-						)
-						.SelectMany(
-							z => z.p.DefaultIfEmpty(),
-							(x5, z) => new { x5.xid, z, x5.y, x5.a }
-						)
-						.GroupJoin(
-							Parent,
-							x => new { Id = x.xid.ParentID },
-							y => new { Id = y.Value1 ?? 1 },
-							(x6, y) => new { x6.xid, xy = x6.y, x6.a, x6.z, y }
-						)
-						.SelectMany(
-							z => z.y.DefaultIfEmpty(),
-							(x7, z) => new { x7.xid, z, x7.xy, x7.a, xz = x7.z }
-						)
-						.GroupJoin(
-							Parent,
-							x => new { Id = x.xid.ParentID },
-							y => new { Id = y.ParentID     },
-							(x8, y) => new { x8.xid, x8.z, x8.xy, x8.a, x8.xz, y }
-						)
-						.SelectMany(
-							a => a.y.DefaultIfEmpty(),
-							(x9, a) => new { x9.xid, x9.z, x9.xy, xa = x9.a, x9.xz, a }
-						),
-					db.Parent
-						.GroupJoin(
-							db.Parent,
-							x => new { Id = x.ParentID },
-							y => new { Id = y.ParentID },
-							(xid, yid) => new { xid, yid }
-						)
-						.SelectMany(
-							y => y.yid.DefaultIfEmpty(),
-							(x1, y) => new { x1.xid, y }
-						)
-						.GroupJoin(
-							db.Parent,
-							x => new { Id = x.xid.ParentID },
-							y => new { Id = y.ParentID     },
-							(x2, y) => new { x2.xid, x2.y, h = y }
-						)
-						.SelectMany(
-							a => a.h.DefaultIfEmpty(),
-							(x3, a) => new { x3.xid, x3.y, a }
-						)
-						.GroupJoin(
-							db.Parent,
-							x => new { Id = x.xid.ParentID },
-							y => new { Id = y.ParentID     },
-							(x4, y) => new { x4.xid, x4.y, x4.a, p = y }
-						)
-						.SelectMany(
-							z => z.p.DefaultIfEmpty(),
-							(x5, z) => new { x5.xid, z, x5.y, x5.a }
-						)
-						.GroupJoin(
-							db.Parent,
-							x => new { Id = x.xid.ParentID },
-							y => new { Id = y.Value1 ?? 1 },
-							(x6, y) => new { x6.xid, xy = x6.y, x6.a, x6.z, y }
-						)
-						.SelectMany(
-							z => z.y.DefaultIfEmpty(),
-							(x7, z) => new { x7.xid, z, x7.xy, x7.a, xz = x7.z }
-						)
-						.GroupJoin(
-							db.Parent,
-							x => new { Id = x.xid.ParentID },
-							y => new { Id = y.ParentID     },
-							(x8, y) => new { x8.xid, x8.z, x8.xy, x8.a, x8.xz, y }
-						)
-						.SelectMany(
-							a => a.y.DefaultIfEmpty(),
-							(x9, a) => new { x9.xid, x9.z, x9.xy, xa = x9.a, x9.xz, a }
-						));
-		}
-
-		[Test]
-		public void GroupJoinAny1([DataSources] string context)
-		{
-			using (var db = GetDataContext(context))
-				AreEqual(
-					from p in    Parent
-					join c in    Child on p.ParentID equals c.ParentID into t
-					select new { p.ParentID, n = t.Any() },
-					from p in db.Parent
-					join c in db.Child on p.ParentID equals c.ParentID into t
-					select new { p.ParentID, n = t.Any() });
-		}
-
-		[Test]
-		public void GroupJoinAny2([DataSources] string context)
-		{
-			using (var db = GetDataContext(context))
-				AreEqual(
-					from p in    Parent
-					join c in    Child on p.ParentID equals c.ParentID into t
-					select new { p.ParentID, n = t.Select(t1 => t1.ChildID > 0).Any() },
-					from p in db.Parent
-					join c in db.Child on p.ParentID equals c.ParentID into t
-					select new { p.ParentID, n = t.Select(t1 => t1.ChildID > 0).Any() });
-		}
-
-		[Test]
-		public void GroupJoinAny3([DataSources] string context)
-		{
-			using (var db = GetDataContext(context))
-				AreEqual(
-					from p in    Parent
-					let c = from c in    Child where p.ParentID == c.ParentID select c
-					select new { p.ParentID, n = c.Any() },
-					from p in db.Parent
-					let c = from c in db.Child where p.ParentID == c.ParentID select c
-					select new { p.ParentID, n = c.Any() });
-		}
-
-		[Test]
-		public void GroupJoinAny4([DataSources] string context)
-		{
-			using (var db = GetDataContext(context))
-				AreEqual(
-					from p in    Parent
-					select new { p.ParentID, n = (from c in    Child where p.ParentID == c.ParentID select c).Any() },
-					from p in db.Parent
-					select new { p.ParentID, n = (from c in db.Child where p.ParentID == c.ParentID select c).Any() });
-		}
-
-		[Test]
-		public void GroupJoinAny5([DataSources] string context)
-		{
-			using (var db = GetDataContext(context))
-				AreEqual(
-					from p in    Parent
-					join c in    Child on p.ParentID equals c.ParentID into t
-					select new { n = t.Any() },
-					from p in db.Parent
-					join c in db.Child on p.ParentID equals c.ParentID into t
-					where 1 > 0
-					select new { n = t.Any() });
-		}
-
-		[Test]
-		public void LeftJoin1([DataSources] string context)
-		{
-			using (var db = GetDataContext(context))
-				AreEqual(
-					from p in Parent
-						join ch in Child on p.ParentID equals ch.ParentID into lj1
-						from ch in lj1.DefaultIfEmpty()
-					where p.ParentID >= 4
-					select new { p, ch }
-					,
-					from p in db.Parent
-						join ch in db.Child on p.ParentID equals ch.ParentID into lj1
-						from ch in lj1.DefaultIfEmpty()
-					where p.ParentID >= 4
-					select new { p, ch });
-		}
-
-		[Test]
-		public void LeftJoin2([DataSources] string context)
-		{
-			using (var db = GetDataContext(context))
-				AreEqual(
-					from p in Parent
-						join ch in Child on p.ParentID equals ch.ParentID into lj1
-						from ch in lj1.DefaultIfEmpty()
-					select new { p, ch }
-					,
-					from p in db.Parent
-						join ch in db.Child on p.ParentID equals ch.ParentID into lj1
-						from ch in lj1.DefaultIfEmpty()
-					select new { p, ch });
-		}
-
-		[Test]
-		public void LeftJoin3([DataSources] string context)
-		{
-			using (var db = GetDataContext(context))
-				AreEqual(
-					from c in    Child select c.Parent,
-					from c in db.Child select c.Parent);
-		}
-
-		[Test]
-		public void LeftJoin4([DataSources] string context)
-		{
-			using (new AllowMultipleQuery())
-			using (var db = GetDataContext(context))
-				AreEqual(
-					Parent
-						.GroupJoin(Child,
-							x => new { x.ParentID, x.Value1 },
-							y => new { y.ParentID, Value1 = (int?)y.ParentID },
-							(x1, y1) => new { Parent = x1, Child = y1 })
-						.SelectMany(
-							y2 => y2.Child.DefaultIfEmpty(),
-							(x3, y3) => new { x3.Parent, Child = x3.Child.FirstOrDefault() })
-						.Where(x4 => x4.Parent.ParentID == 1 && x4.Parent.Value1 != null)
-						.OrderBy(x5 => x5.Parent.ParentID)
-					,
-					db.Parent
-						.GroupJoin(db.Child,
-							x1 => new { x1.ParentID, x1.Value1 },
-							y1 => new { y1.ParentID, Value1 = (int?)y1.ParentID },
-							(x2, y2) => new { Parent = x2, Child = y2 })
-						.SelectMany(
-							y3 => y3.Child.DefaultIfEmpty(),
-							(x4, y4) => new { x4.Parent, Child = x4.Child.FirstOrDefault() })
-						.Where(x5 => x5.Parent.ParentID == 1 && x5.Parent.Value1 != null)
-						.OrderBy(x6 => x6.Parent.ParentID));
-		}
-
-		[Table("Child")]
-		public class CountedChild
-		{
-			public static int Count;
-
-			public CountedChild()
-			{
-				Count++;
-			}
-
-			[Column] public int ParentID;
-			[Column] public int ChildID;
-		}
-
-		[Test]
-		public void LeftJoin5([DataSources] string context)
-		{
-			using (var db = GetDataContext(context))
-			{
-				var q =
-					from p in db.Parent
-						join ch in db.GetTable<CountedChild>() on p.ParentID equals ch.ParentID into lj1
-						from ch in lj1.DefaultIfEmpty()
-					where ch == null
-					select new { p, ch, ch1 = ch };
-
-				CountedChild.Count = 0;
-
-				var _ = q.ToList();
-
-				Assert.AreEqual(0, CountedChild.Count);
-			}
-		}
-
-		[Test]
-		public void LeftJoin6([DataSources] string context)
-		{
-			using (var db = GetDataContext(context))
-				AreEqual(
-					from p in Parent
-					from ch in Child.Where(c => p.ParentID == c.ParentID).DefaultIfEmpty()
-					where p.ParentID >= 4
-					select new { p, ch }
-					,
-					from p in db.Parent
-					from ch in db.Child.Where(c => p.ParentID == c.ParentID).DefaultIfEmpty()
-					where p.ParentID >= 4
-					select new { p, ch });
-		}
-
-		[ActiveIssue(577)]
-		[Test]
-		public void MultipleLeftJoin([DataSources] string context)
-		{
-			using (var db = GetDataContext(context))
-			{
-				var result =
-					from parent             in db.Parent
-					join child              in db.Child      on parent.ParentID equals child.ParentID      into childTemp
-					join grandChild         in db.GrandChild on parent.ParentID equals grandChild.ParentID into grandChildTemp
-					from grandChildLeftJoin in grandChildTemp.DefaultIfEmpty()
-					from childLeftJoin      in childTemp.DefaultIfEmpty()
-					select new { parent.ParentID, ChildID = (int?)childLeftJoin.ChildID, GrandChildID = (int?)grandChildLeftJoin.GrandChildID };
-
-				var expected =
-					from parent             in Parent
-					join child              in Child      on parent.ParentID equals child.ParentID      into childTemp
-					join grandChild         in GrandChild on parent.ParentID equals grandChild.ParentID into grandChildTemp
-					from grandChildLeftJoin in grandChildTemp.DefaultIfEmpty()
-					from childLeftJoin      in childTemp.DefaultIfEmpty()
-					select new { parent.ParentID, childLeftJoin?.ChildID, grandChildLeftJoin?.GrandChildID };
-
-				AreEqual(expected, result);
-			}
-		}
-
-		[Test]
-		public void SubQueryJoin([DataSources] string context)
-		{
-			using (var db = GetDataContext(context))
-				AreEqual(
-					from p in Parent
-						join ch in
-							from c in Child
-							where c.ParentID > 0
-							select new { c.ParentID, c.ChildID }
-						on p.ParentID equals ch.ParentID into lj1
-						from ch in lj1.DefaultIfEmpty()
-					select p
-					,
-					from p in db.Parent
-						join ch in
-							from c in db.Child
-							where c.ParentID > 0
-							select new { c.ParentID, c.ChildID }
-						on p.ParentID equals ch.ParentID into lj1
-						from ch in lj1.DefaultIfEmpty()
-					select p);
-		}
-
-		[Test]
-		public void ReferenceJoin1([DataSources(ProviderName.Access)] string context)
-		{
-			using (var db = GetDataContext(context))
-				AreEqual(
-					from c in    Child join g in    GrandChild on c equals g.Child select new { c.ParentID, g.GrandChildID },
-					from c in db.Child join g in db.GrandChild on c equals g.Child select new { c.ParentID, g.GrandChildID });
-		}
-
-		[Test]
-		public void ReferenceJoin2([DataSources(ProviderName.Access)] string context)
-		{
-			using (var db = GetDataContext(context))
-				AreEqual(
-					from g in    GrandChild
-						join c in    Child on g.Child equals c
-					select new { c.ParentID, g.GrandChildID },
-					from g in db.GrandChild
-						join c in db.Child on g.Child equals c
-					select new { c.ParentID, g.GrandChildID });
-		}
-
-		[Test]
-		public void JoinByAnonymousTest([DataSources(ProviderName.Access)] string context)
-		{
-			using (var db = GetDataContext(context))
-				AreEqual(
-					from p in    Parent
-					join c in    Child on new { Parent = p, p.ParentID } equals new { c.Parent, c.ParentID }
-					select new { p.ParentID, c.ChildID },
-					from p in db.Parent
-					join c in db.Child on new { Parent = p, p.ParentID } equals new { c.Parent, c.ParentID }
-					select new { p.ParentID, c.ChildID });
-		}
-
-		[Test]
-		public void FourTableJoin([DataSources(ProviderName.Access)] string context)
-		{
-			using (var db = GetDataContext(context))
-				AreEqual(
-					from p in Parent
-					join c1 in Child      on p.ParentID  equals c1.ParentID
-					join c2 in GrandChild on c1.ParentID equals c2.ParentID
-					join c3 in GrandChild on c2.ParentID equals c3.ParentID
-					select new { p, c1Key = c1.ChildID, c2Key = c2.GrandChildID, c3Key = c3.GrandChildID }
-					,
-					from p in db.Parent
-					join c1 in db.Child      on p.ParentID  equals c1.ParentID
-					join c2 in db.GrandChild on c1.ParentID equals c2.ParentID
-					join c3 in db.GrandChild on c2.ParentID equals c3.ParentID
-					select new { p, c1Key = c1.ChildID, c2Key = c2.GrandChildID, c3Key = c3.GrandChildID });
-		}
-
-		[Test]
-		public void ProjectionTest1([DataSources] string context)
-		{
-			using (var db = GetDataContext(context))
-				AreEqual(
-					from p1 in Person
-					join p2 in Person on p1.ID equals p2.ID
-					select new { ID1 = new { Value = p1.ID }, FirstName2 = p2.FirstName, } into p1
-					select p1.ID1.Value
-					,
-					from p1 in db.Person
-					join p2 in db.Person on p1.ID equals p2.ID
-					select new { ID1 = new { Value = p1.ID }, FirstName2 = p2.FirstName, } into p1
-					select p1.ID1.Value);
-		}
-
-		[Test]
-		public void LeftJoinTest([DataSources] string context)
-		{
-			// Reproduces the problem described here: http://rsdn.ru/forum/prj.rfd/4221837.flat.aspx
-			using (var db = GetDataContext(context))
-			{
-				var q =
-					from p1 in db.Person
-					join p2 in db.Person on p1.ID equals p2.ID into g
-					from p2 in g.DefaultIfEmpty() // yes I know the join will always succeed and it'll never be null, but just for test's sake :)
-					select new { p1, p2 };
-
-				var list = q.ToList(); // NotImplementedException? :(
-				Assert.That(list, Is.Not.Empty);
-			}
-		}
-
-		[Test]
-		public void LeftJoinTest2([IncludeDataSources(ProviderName.SQLiteClassic, ProviderName.SQLiteMS)]
-			string context)
-		{
-			// THIS TEST MUST BE RUN IN RELEASE CONFIGURATION (BECAUSE IT PASSES UNDER DEBUG CONFIGURATION)
-			// Reproduces the problem described here: http://rsdn.ru/forum/prj.rfd/4221837.flat.aspx
-
-			using (var db = GetDataContext(context))
-			{
-				var q =
-					from p1 in db.Patient
-					join p2 in db.Patient on p1.Diagnosis equals p2.Diagnosis into g
-					from p2 in g.DefaultIfEmpty() // yes I know the join will always succeed and it'll never be null, but just for test's sake :)
-					join p3 in db.Person on p2.PersonID equals p3.ID
-					select new { p1, p2, p3 };
-
-				var arr = q.ToArray(); // NotImplementedException? :(
-				Assert.That(arr, Is.Not.Empty);
-			}
-		}
-
-		[Test, Explicit]
-		public void StackOverflow([IncludeDataSources(
-			ProviderName.SqlServer2008, ProviderName.SqlServer2012/*, ProviderName.SqlServer2014*/)]
-			string context)
-		{
-			using (var db = GetDataContext(context))
-			{
-				var q =
-					from c in db.Child
-					join p in db.Parent on c.ParentID equals p.ParentID
-					select new { p, c };
-
-				for (var i = 0; i < 100; i++)
-				{
-					q =
-						from c in q
-						join p in db.Parent on c.p.ParentID equals p.ParentID
-						select new { p, c.c };
-				}
-
-				var list = q.ToList();
-				Assert.IsNotEmpty(list);
-			}
-		}
-
-		[Test]
-<<<<<<< HEAD
-		public void ApplyJoin([IncludeDataSources(
-			ProviderName.SqlServer2008, ProviderName.SqlServer2012,
-			ProviderName.SqlServer2014, ProviderName.PostgreSQL)]
-=======
-		public void ApplyJoin(
-			[IncludeDataSources(
-				false,
-				ProviderName.SqlServer2008, ProviderName.SqlServer2012, ProviderName.SqlServer2014,
-				ProviderName.PostgreSQL, ProviderName.PostgreSQL93, ProviderName.PostgreSQL95, TestProvName.PostgreSQL10, TestProvName.PostgreSQL11, TestProvName.PostgreSQLLatest)]
->>>>>>> 1c5390de
-			string context)
-		{
-			using (var db = GetDataContext(context))
-			{
-				var q =
-					from ch in db.Child
-					from p in new Model.Functions(db).GetParentByID(ch.Parent.ParentID)
-					select p;
-
-				var _ = q.ToList();
-			}
-		}
-
-		[Test]
-		public void BltIssue257([DataSources] string context)
-		{
-			using (var db = GetDataContext(context))
-			{
-				var q =
-					from m in db.Types
-						join p in db.Parent on m.ID equals p.ParentID
-					group m by new
-					{
-						m.DateTimeValue.Date
-					}
-					into b
-					select new
-					{
-						QualiStatusByDate = b.Key,
-						Count             = b.Count()
-					};
-
-				var _ = q.ToList();
-			}
-		}
-
-		[Test]
-		public void NullJoin1([DataSources] string context)
-		{
-			using (var db = GetDataContext(context))
-				AreEqual(
-					from p1 in    Parent
-					join p2 in    Parent on new { p1.ParentID, p1.Value1 } equals new { p2.ParentID, p2.Value1 }
-					select p2
-					,
-					from p1 in db.Parent
-					join p2 in db.Parent on new { p1.ParentID, p1.Value1 } equals new { p2.ParentID, p2.Value1 }
-					select p2);
-		}
-
-		[Test]
-		public void NullJoin2([DataSources] string context)
-		{
-			using (var db = GetDataContext(context))
-				AreEqual(
-					from p1 in    Parent
-					join p2 in    Parent
-						on     new { a = new { p1.ParentID, p1.Value1 } }
-						equals new { a = new { p2.ParentID, p2.Value1 } }
-					select p2
-					,
-					from p1 in db.Parent
-					join p2 in db.Parent
-						on     new { a = new { p1.ParentID, p1.Value1 } }
-						equals new { a = new { p2.ParentID, p2.Value1 } }
-					select p2);
-		}
-
-		[Test]
-		public void NullWhereJoin([DataSources] string context)
-		{
-			using (var db = GetDataContext(context))
-				AreEqual(
-					from p1 in    Parent
-					from p2 in    Parent.Where(p => p1.ParentID == p.ParentID && p1.Value1 == p.Value1)
-					select p2
-					,
-					from p1 in db.Parent
-					from p2 in db.Parent.Where(p => p1.ParentID == p.ParentID && p1.Value1 == p.Value1)
-					select p2);
-		}
-
-		[Test]
-		public void JoinSubQueryCount([DataSources(
-			ProviderName.Access, ProviderName.SqlCe, ProviderName.SqlServer2000)]
-			string context)
-		{
-			var n = 1;
-
-			using (var db = GetDataContext(context))
-				AreEqual(
-					from p in    Parent
-					where p.ParentID > 0
-					join c in Child on p.ParentID equals c.ParentID into t
-					//select new { p.ParentID, count = t.Count() }
-					select new { p.ParentID, count = t.Where(c => c.ChildID != p.ParentID * 10 + n).Count() }
-					,
-					from p in db.Parent
-					where p.ParentID > 0
-					join c in db.Child on p.ParentID equals c.ParentID into t
-					//select new { p.ParentID, count = t.Count() }
-					select new { p.ParentID, count = t.Where(c => c.ChildID != p.ParentID * 10 + n).Count() }
-					);
-		}
-
-		[Test]
-		public void JoinSubQuerySum([DataSources(ProviderName.SqlCe)] string context)
-		{
-			using (var db = GetDataContext(context))
-				AreEqual(
-					from p in    Parent
-					where p.ParentID > 0
-					join c in Child on p.ParentID equals c.ParentID into t
-					//select new { p.ParentID, count = t.Count() }
-					select new { p.ParentID, count = t.Where(c => c.ChildID != p.ParentID * 10 + 1).Sum(c => c.ChildID) }
-					,
-					from p in db.Parent
-					where p.ParentID > 0
-					join c in db.Child on p.ParentID equals c.ParentID into t
-					//select new { p.ParentID, count = t.Count() }
-					select new { p.ParentID, count = t.Where(c => c.ChildID != p.ParentID * 10 + 1).Sum(c => c.ChildID) }
-					);
-		}
-
-		[Test]
-		public void FromLeftJoinTest([IncludeDataSources(true, ProviderName.SqlServer2012)] string context)
-		{
-			using (var db = GetDataContext(context))
-			{
-				var q =
-					from p in db.Parent
-					join c in db.Child on p.ParentID equals c.ParentID
-					from g in db.GrandChild
-						.Where(t =>
-							db.Person
-								.Select(r => r.ID)
-								.Contains(c.ChildID))
-						.DefaultIfEmpty()
-					select new { p.ParentID }
-					;
-
-				var _ = q.ToList();
-			}
-		}
-
-		public class AllJoinsSourceAttribute : IncludeDataSourcesAttribute
-		{
-<<<<<<< HEAD
-			public AllJoinsSourceAttribute() : base(true, ProviderName.SqlServer2005, ProviderName.SqlServer2008, ProviderName.SqlServer2012, ProviderName.SqlServer2014,
-				ProviderName.Oracle, ProviderName.OracleManaged, ProviderName.OracleNative, ProviderName.Firebird, ProviderName.PostgreSQL)
-=======
-			public AllJoinsSourceAttribute() : base(ProviderName.SqlServer2005, ProviderName.SqlServer2008, ProviderName.SqlServer2012, ProviderName.SqlServer2014,
-				ProviderName.Oracle, ProviderName.OracleManaged, ProviderName.OracleNative, ProviderName.Firebird,
-				ProviderName.PostgreSQL, ProviderName.PostgreSQL92, ProviderName.PostgreSQL93, ProviderName.PostgreSQL95, TestProvName.PostgreSQL10, TestProvName.PostgreSQL11, TestProvName.PostgreSQLLatest)
->>>>>>> 1c5390de
-			{
-			}
-		}
-
-		[Test]
-		public void SqlJoinSimple([AllJoinsSource] string context, [Values] SqlJoinType joinType)
-		{
-			using (var db = GetDataContext(context))
-			{
-				var expected = from p in Parent
-						.SqlJoinInternal(Child, joinType, (p, c) => p.ParentID == c.ParentID, (p, c) => new {p, c})
-					select new { ParentID = p.p == null ? (int?) null : p.p.ParentID, ChildID = p.c == null ? (int?) null : p.c.ChildID};
-
-				var actual = from p in db.Parent
-					from c in db.Child.Join(joinType, r => p.ParentID == r.ParentID)
-					select new {ParentID = (int?) p.ParentID, ChildID = (int?) c.ChildID};
-
-				AreEqual(expected.ToList().OrderBy(r => r.ParentID).ThenBy(r => r.ChildID),
-					actual.ToList().OrderBy(r => r.ParentID).ThenBy(r => r.ChildID));
-			}
-		}
-
-		[Test]
-		public void SqlLeftJoinSimple1([DataSources] string context)
-		{
-			using (var db = GetDataContext(context))
-			{
-				var expected =
-					from p in Parent.SqlJoinInternal(Child, SqlJoinType.Left, (p, c) => p.ParentID == c.ParentID, (p, c) => new {p, c})
-					select new { p.p?.ParentID, p.c?.ChildID };
-
-				var actual =
-					from p in db.Parent
-					from c in db.Child.Join(SqlJoinType.Left, r => p.ParentID == r.ParentID)
-					select new {ParentID = (int?)p.ParentID, ChildID = (int?)c.ChildID};
-
-				AreEqual(expected.ToList().OrderBy(r => r.ParentID).ThenBy(r => r.ChildID),
-					actual.ToList().OrderBy(r => r.ParentID).ThenBy(r => r.ChildID));
-			}
-		}
-
-		[Test]
-		public void SqlLeftJoinSimple2([DataSources] string context)
-		{
-			using (var db = GetDataContext(context))
-			{
-				var expected =
-					from p in Parent.SqlJoinInternal(Child, SqlJoinType.Left, (p, c) => p.ParentID == c.ParentID, (p, c) => new {p, c})
-					select new { p.p?.ParentID, p.c?.ChildID };
-
-				var actual =
-					from p in db.Parent
-					from c in db.Child.LeftJoin(r => p.ParentID == r.ParentID)
-					select new {ParentID = (int?)p.ParentID, ChildID = (int?)c.ChildID};
-
-				AreEqual(expected.ToList().OrderBy(r => r.ParentID).ThenBy(r => r.ChildID),
-					actual.ToList().OrderBy(r => r.ParentID).ThenBy(r => r.ChildID));
-			}
-		}
-
-		[Test]
-		public void SqlJoinSubQuery([AllJoinsSource] string context, [Values] SqlJoinType joinType)
-		{
-			using (var db = GetDataContext(context))
-			{
-				var expected = from p in Parent.Where(p => p.ParentID > 0).Take(10)
-						.SqlJoinInternal(Child, joinType, (p, c) => p.ParentID == c.ParentID, (p, c) => new { p, c })
-					select new { ParentID = p.p == null ? (int?)null : p.p.ParentID, ChildID = p.c == null ? (int?)null : p.c.ChildID };
-
-				var actual = from p in db.Parent.Where(p => p.ParentID > 0).Take(10)
-					from c in db.Child.Join(joinType, r => p.ParentID == r.ParentID)
-					select new { ParentID = (int?)p.ParentID, ChildID = (int?)c.ChildID };
-
-				AreEqual(expected.ToList().OrderBy(r => r.ParentID).ThenBy(r => r.ChildID),
-					actual.ToList().OrderBy(r => r.ParentID).ThenBy(r => r.ChildID));
-			}
-		}
-
-		[Test]
-		public void SqlNullWhereJoin([AllJoinsSource] string context, [Values] SqlJoinType joinType)
-		{
-			using (var db = GetDataContext(context))
-			{
-				var expected = Parent.SqlJoinInternal(Parent, joinType, (p1, p) => p1.ParentID == p.ParentID && p1.Value1 == p.Value1, (p1, p2) => p2);
-
-				var actual =
-					from p1 in db.Parent
-					from p2 in db.Parent.Join(joinType, p => p1.ParentID == p.ParentID && p1.Value1 == p.Value1)
-					select p2;
-
-				AreEqual(expected.ToList().OrderBy(r => r.ParentID).ThenBy(r => r.Value1),
-					actual.ToList().OrderBy(r => r.ParentID).ThenBy(r => r.Value1));
-			}
-		}
-
-		[Test]
-		public void SqlNullWhereSubqueryJoin([AllJoinsSource] string context, [Values] SqlJoinType joinType)
-		{
-			using (var db = GetDataContext(context))
-			{
-				var expected = Parent.Take(10).SqlJoinInternal(Parent.Take(10), joinType, (p1, p) => p1.ParentID == p.ParentID && p1.Value1 == p.Value1, (p1, p2) => p2);
-
-				var actual =
-					from p1 in db.Parent.Take(10)
-					from p2 in db.Parent.Take(10).Join(joinType, p => p1.ParentID == p.ParentID && p1.Value1 == p.Value1)
-					select p2;
-
-				AreEqual(expected.ToList().OrderBy(r => r.ParentID).ThenBy(r => r.Value1),
-					actual.ToList().OrderBy(r => r.ParentID).ThenBy(r => r.Value1));
-			}
-		}
-
-		[Test]
-		public void SqlLinqJoinSimple([AllJoinsSource] string context, [Values] SqlJoinType joinType)
-		{
-			using (var db = GetDataContext(context))
-			{
-				var expected = from p in Parent
-						.SqlJoinInternal(Child, joinType, (p, c) => p.ParentID == c.ParentID, (p, c) => new {p, c})
-					select new { ParentID = p.p == null ? (int?) null : p.p.ParentID, ChildID = p.c == null ? (int?) null : p.c.ChildID};
-
-				var actual = db.Parent.Join(db.Child, joinType, (p, c) => p.ParentID == c.ParentID,
-					(p, c) => new {ParentID = (int?)p.ParentID, ChildID = (int?)c.ChildID});
-
-				AreEqual(expected.ToList().OrderBy(r => r.ParentID).ThenBy(r => r.ChildID),
-					actual.ToList().OrderBy(r => r.ParentID).ThenBy(r => r.ChildID));
-			}
-		}
-
-		[Test]
-		public void SqlLinqLeftJoinSimple1([DataSources] string context)
-		{
-			using (var db = GetDataContext(context))
-			{
-				var expected =
-					from p in Parent.SqlJoinInternal(Child, SqlJoinType.Left, (p, c) => p.ParentID == c.ParentID, (p, c) => new {p, c})
-					select new { p.p?.ParentID, p.c?.ChildID };
-
-				var actual = db.Parent.Join(db.Child, SqlJoinType.Left, (p, c) => p.ParentID == c.ParentID,
-					(p, c) => new {ParentID = (int?)p.ParentID, ChildID = (int?)c.ChildID});
-
-				AreEqual(expected.ToList().OrderBy(r => r.ParentID).ThenBy(r => r.ChildID),
-					actual.ToList().OrderBy(r => r.ParentID).ThenBy(r => r.ChildID));
-			}
-		}
-
-		[Test]
-		public void SqlLinqLeftJoinSimple2([DataSources] string context)
-		{
-			using (var db = GetDataContext(context))
-			{
-				var expected =
-					from p in Parent.SqlJoinInternal(Child, SqlJoinType.Left, (p, c) => p.ParentID == c.ParentID, (p, c) => new {p, c})
-					select new { p.p?.ParentID, p.c?.ChildID };
-
-				var actual = db.Parent.LeftJoin(db.Child, (p, c) => p.ParentID == c.ParentID,
-					(p, c) => new {ParentID = (int?)p.ParentID, ChildID = (int?)c.ChildID});
-
-				AreEqual(expected.ToList().OrderBy(r => r.ParentID).ThenBy(r => r.ChildID),
-					actual.ToList().OrderBy(r => r.ParentID).ThenBy(r => r.ChildID));
-			}
-		}
-
-		[Test]
-		public void SqlLinqJoinSubQuery([AllJoinsSource] string context, [Values] SqlJoinType joinType)
-		{
-			using (var db = GetDataContext(context))
-			{
-				var expected = from p in Parent.Where(p => p.ParentID > 0).Take(10)
-						.SqlJoinInternal(Child, joinType, (p, c) => p.ParentID == c.ParentID, (p, c) => new { p, c })
-					select new { ParentID = p.p == null ? (int?)null : p.p.ParentID, ChildID = p.c == null ? (int?)null : p.c.ChildID };
-
-				var actual = db.Parent.Where(p => p.ParentID > 0).Take(10)
-					.Join(db.Child, joinType, (p, c) => p.ParentID == c.ParentID,
-						(p, c) => new { ParentID = (int?)p.ParentID, ChildID = (int?)c.ChildID });
-
-				AreEqual(expected.ToList().OrderBy(r => r.ParentID).ThenBy(r => r.ChildID),
-					actual.ToList().OrderBy(r => r.ParentID).ThenBy(r => r.ChildID));
-			}
-		}
-
-		[Test]
-		public void SqlLinqNullWhereJoin([AllJoinsSource] string context, [Values] SqlJoinType joinType)
-		{
-			using (var db = GetDataContext(context))
-			{
-				var expected = Parent.SqlJoinInternal(Parent, joinType, (p1, p) => p1.ParentID == p.ParentID && p1.Value1 == p.Value1, (p1, p2) => p2);
-
-				var actual = db.Parent.Join(db.Parent, joinType, (p1, p2) => p1.ParentID == p2.ParentID && p1.Value1 == p2.Value1,
-					(p1, p2) => p2);
-
-				AreEqual(expected.ToList().OrderBy(r => r.ParentID).ThenBy(r => r.Value1),
-					actual.ToList().OrderBy(r => r.ParentID).ThenBy(r => r.Value1));
-			}
-		}
-
-		[Test]
-		public void SqlLinqNullWhereSubqueryJoin([AllJoinsSource] string context, [Values] SqlJoinType joinType)
-		{
-			using (var db = GetDataContext(context))
-			{
-				var expected = Parent.Take(10).SqlJoinInternal(Parent.Take(10), joinType,
-					(p1, p) => p1.ParentID == p.ParentID && p1.Value1 == p.Value1, (p1, p2) => p2);
-
-				var actual = db.Parent.Take(10).Join(db.Parent.Take(10), joinType,
-					(p1, p2) => p1.ParentID == p2.ParentID && p1.Value1 == p2.Value1, (p1, p2) => p2);
-
-				AreEqual(expected.ToList().OrderBy(r => r.ParentID).ThenBy(r => r.Value1),
-					actual.ToList().OrderBy(r => r.ParentID).ThenBy(r => r.Value1));
-			}
-		}
-
-		// https://imgflip.com/i/2a6oc8
-		[ActiveIssue(
-			Configurations = new[] { ProviderName.Sybase, ProviderName.SybaseManaged },
-			Details        = "Cross-join doesn't work in Sybase")]
-		[Test]
-		public void SqlLinqCrossJoinSubQuery([DataSources] string context)
-		{
-			using (var db = GetDataContext(context))
-			{
-				var expected = from p in Parent.Where(p => p.ParentID > 0).Take(10)
-						.SqlJoinInternal(Child.Take(10), SqlJoinType.Inner, (p, c) => true, (p, c) => new { p, c })
-					select new { ParentID = p.p == null ? (int?)null : p.p.ParentID, ChildID = p.c == null ? (int?)null : p.c.ChildID };
-
-				var actual = db.Parent.Where(p => p.ParentID > 0).Take(10)
-					.CrossJoin(db.Child.Take(10), (p, c) => new { ParentID = (int?)p.ParentID, ChildID = (int?)c.ChildID });
-
-				AreEqual(expected.ToList().OrderBy(r => r.ParentID).ThenBy(r => r.ChildID),
-					actual.ToList().OrderBy(r => r.ParentID).ThenBy(r => r.ChildID));
-			}
-		}
-
-		[Test]
-		public void SqlFullJoinWithCount1([AllJoinsSource] string context)
-		{
-			using (var db = GetDataContext(context))
-			{
-				var areEqual =
-					(from left in db.Parent
-					from right in db.Parent.FullJoin(p => p.ParentID == left.ParentID)
-					select Sql.Ext.Count(left.ParentID, Sql.AggregateModifier.None).ToValue() == Sql.Ext.Count(right.ParentID, Sql.AggregateModifier.None).ToValue()
-					&& Sql.Ext.Count(left.ParentID, Sql.AggregateModifier.None).ToValue() == Sql.Ext.Count().ToValue())
-					.Single();
-
-				Assert.True(areEqual);
-			}
-		}
-
-		[Test]
-		public void SqlFullJoinWithCount2([AllJoinsSource] string context)
-		{
-			using (var db = GetDataContext(context))
-			{
-				var id = Parent.First().ParentID;
-
-				var areEqual =
-					(from left in db.Parent.Where(p => p.ParentID != id)
-					 from right in db.Parent.FullJoin(p => p.ParentID == left.ParentID)
-					 select Sql.Ext.Count(left.ParentID, Sql.AggregateModifier.None).ToValue() == Sql.Ext.Count(right.ParentID, Sql.AggregateModifier.None).ToValue()
-					 && Sql.Ext.Count(left.ParentID, Sql.AggregateModifier.None).ToValue() == Sql.Ext.Count().ToValue())
-					.Single();
-
-				Assert.False(areEqual);
-			}
-		}
-
-		[Test]
-		public void SqlFullJoinWithCount3([AllJoinsSource] string context)
-		{
-			using (var db = GetDataContext(context))
-			{
-				var id = Parent.First().ParentID;
-
-				var areEqual =
-					(from left in db.Parent
-					 from right in db.Parent.Where(p => p.ParentID != id).FullJoin(p => p.ParentID == left.ParentID)
-					 select Sql.Ext.Count(left.ParentID, Sql.AggregateModifier.None).ToValue() == Sql.Ext.Count(right.ParentID, Sql.AggregateModifier.None).ToValue()
-					 && Sql.Ext.Count(left.ParentID, Sql.AggregateModifier.None).ToValue() == Sql.Ext.Count().ToValue())
-					.Single();
-
-				Assert.False(areEqual);
-			}
-		}
-
-		[Test]
-		public void SqlFullJoinWithCount4([AllJoinsSource] string context)
-		{
-			using (var db = GetDataContext(context))
-			{
-				var id1 = Parent.First().ParentID;
-				var id2 = Parent.Skip(1).First().ParentID;
-
-				var areEqual =
-					(from left in db.Parent.Where(p => p.ParentID != id1)
-					 from right in db.Parent.Where(p => p.ParentID != id2).FullJoin(p => p.ParentID == left.ParentID)
-					 select Sql.Ext.Count(left.ParentID, Sql.AggregateModifier.None).ToValue() == Sql.Ext.Count(right.ParentID, Sql.AggregateModifier.None).ToValue()
-					 && Sql.Ext.Count(left.ParentID, Sql.AggregateModifier.None).ToValue() == Sql.Ext.Count().ToValue())
-					.Single();
-
-				Assert.False(areEqual);
-			}
-		}
-
-		[Test]
-		public void SqlFullJoinWithCount5([AllJoinsSource] string context)
-		{
-			using (var db = GetDataContext(context))
-			{
-				var id = Parent.First().ParentID;
-
-				var areEqual =
-					(from left in db.Parent.Where(p => p.ParentID != id)
-					 from right in db.Parent.Where(p => p.ParentID != id).FullJoin(p => p.ParentID == left.ParentID)
-					 select Sql.Ext.Count(left.ParentID, Sql.AggregateModifier.None).ToValue() == Sql.Ext.Count(right.ParentID, Sql.AggregateModifier.None).ToValue()
-					 && Sql.Ext.Count(left.ParentID, Sql.AggregateModifier.None).ToValue() == Sql.Ext.Count().ToValue())
-					.Single();
-
-				Assert.True(areEqual);
-			}
-		}
-
-		[Test]
-		public void SqlFullJoinWithBothFilters([AllJoinsSource] string context)
-		{
-			using (var db = GetDataContext(context))
-			{
-				var id1 = Parent.First().ParentID;
-				var id2 = Parent.Skip(1).First().ParentID;
-
-				var actual =
-					from left in db.Parent.Where(p => p.ParentID != id1)
-					from right in db.Parent.Where(p => p.ParentID != id2).FullJoin(p => p.ParentID == left.ParentID)
-					select new
-					{
-						Left = left != null ? (int?)left.ParentID : null,
-						Right = right != null ? (int?)right.ParentID : null,
-					};
-
-				var expected =
-					Parent.Where(p => p.ParentID != id1)
-						.SqlJoinInternal(
-							Parent.Where(p => p.ParentID != id2), SqlJoinType.Full, o => o.ParentID, i => i.ParentID, (left, right) => new
-							{
-								Left = left?.ParentID,
-								Right = right?.ParentID
-							});
-
-				AreEqual(expected.OrderBy(p => p.Left), actual.OrderBy(p => p.Left));
-			}
-		}
-
-		/// <summary>
-		/// Tests that AllJoinsBuilder do not handle standard Joins
-		/// </summary>
-		/// <param name="context"></param>
-		[Test]
-		public void JoinBuildersConflicts([IncludeDataSources(false, ProviderName.SQLiteClassic)] string context)
-		{
-			using (var db = GetDataContext(context))
-			{
-				var query1 = db.Parent.Join(db.Child, SqlJoinType.Inner,
-						(p, c) => p.ParentID == c.ChildID,
-						(p, c) => new { p, c });
-
-				var result1 = query1.ToArray();
-
-				var query2 = from p in db.Parent
-					join c in db.Child on p.ParentID equals c.ChildID
-					select new
-					{
-						p,
-						c
-					};
-
-				var result2 = query2.ToArray();
-			}
-		}
-
-	}
-}
+﻿using System;
+using System.Collections.Generic;
+using System.Linq;
+
+using LinqToDB;
+using LinqToDB.Mapping;
+
+using NUnit.Framework;
+
+namespace Tests.Linq
+{
+	using Model;
+
+	public static class EnumerableExtensions
+	{
+		public static IEnumerable<TResult> SqlJoinInternal<TOuter, TInner, TResult>(
+			[JetBrains.Annotations.NotNull] this IEnumerable<TOuter>      outer,
+			[JetBrains.Annotations.NotNull] IEnumerable<TInner>           inner,
+			                                SqlJoinType                   joinType, 
+			[JetBrains.Annotations.NotNull] Func<TOuter, TInner, bool>    predicate,
+			[JetBrains.Annotations.NotNull] Func<TOuter, TInner, TResult> resultSelector)
+		{
+			if (outer          == null) throw new ArgumentNullException(nameof(outer));
+			if (inner          == null) throw new ArgumentNullException(nameof(inner));
+			if (predicate      == null) throw new ArgumentNullException(nameof(predicate));
+			if (resultSelector == null) throw new ArgumentNullException(nameof(resultSelector));
+
+			switch (joinType)
+			{
+				case SqlJoinType.Inner:
+					return outer.SelectMany(f => inner.Where(s => predicate(f, s)).Select(s => resultSelector(f, s)));
+				case SqlJoinType.Left:
+					return outer.SelectMany(f => inner.Where(s => predicate(f, s)).DefaultIfEmpty().Select(s => resultSelector(f, s)));
+				case SqlJoinType.Right:
+					return inner.SelectMany(s => outer.Where(f => predicate(f, s)).DefaultIfEmpty().Select(f => resultSelector(f, s)));
+				case SqlJoinType.Full:
+					var firstItems = outer.ToList();
+					var secondItems = inner.ToList();
+					var firstResult = firstItems.SelectMany(f =>
+						secondItems.Where(s => predicate(f, s)).DefaultIfEmpty().Select(s => new {First = f, Second = s}));
+
+					var secondResult = secondItems.Where(s => !firstItems.Any(f => predicate(f, s)))
+						.Select(s => new {First = default(TOuter), Second = s});
+
+					var res = firstResult.Concat(secondResult).Select(r => resultSelector(r.First, r.Second));
+					return res;
+				default:
+					throw new ArgumentOutOfRangeException(nameof(joinType), joinType, null);
+			}
+		}
+
+		public static IEnumerable<TResult> SqlJoinInternal<TOuter, TInner, TKey, TResult>(
+			[JetBrains.Annotations.NotNull] this IEnumerable<TOuter>      outer,
+			[JetBrains.Annotations.NotNull] IEnumerable<TInner>           inner, 
+			                                SqlJoinType                   joinType,
+			[JetBrains.Annotations.NotNull] Func<TOuter, TKey>            outerKeySelector, 
+			[JetBrains.Annotations.NotNull] Func<TInner, TKey>            innerKeySelector,
+			[JetBrains.Annotations.NotNull] Func<TOuter, TInner, TResult> resultSelector)
+		{
+			if (outer            == null) throw new ArgumentNullException(nameof(outer));
+			if (inner            == null) throw new ArgumentNullException(nameof(inner));
+			if (outerKeySelector == null) throw new ArgumentNullException(nameof(outerKeySelector));
+			if (innerKeySelector == null) throw new ArgumentNullException(nameof(innerKeySelector));
+			if (resultSelector   == null) throw new ArgumentNullException(nameof(resultSelector));
+
+			switch (joinType)
+			{
+				case SqlJoinType.Inner:
+					return outer.Join(inner, outerKeySelector, innerKeySelector, resultSelector);
+				case SqlJoinType.Left:
+					return outer
+						.GroupJoin(inner, outerKeySelector, innerKeySelector, (o, gr) => new {o, gr})
+						.SelectMany(t => t.gr.DefaultIfEmpty(), (t1, t2) => resultSelector(t1.o, t2));
+				case SqlJoinType.Right:
+					return inner
+						.GroupJoin(outer, innerKeySelector, outerKeySelector, (o, gr) => new { o, gr })
+						.SelectMany(t => t.gr.DefaultIfEmpty(), (t1, t2) => resultSelector(t2, t1.o));
+				case SqlJoinType.Full:
+					var keys1 = outer.ToLookup(outerKeySelector);
+					var keys2 = inner.ToLookup(innerKeySelector);
+					var res = new List<TResult>();
+					foreach (var pair1 in keys1)
+					{
+						if (keys2.Contains(pair1.Key))
+						{
+							res.AddRange(pair1.Join(keys2[pair1.Key], outerKeySelector, innerKeySelector, resultSelector));
+							continue;
+						}
+						res.AddRange(pair1.Select(r => resultSelector(r, default)));
+					}
+
+					foreach (var pair2 in keys2)
+					{
+						if (keys1.Contains(pair2.Key))
+						{
+							continue;
+						}
+						res.AddRange(pair2.Select(r => resultSelector(default, r)));
+					}
+
+					return res;
+				default:
+					throw new ArgumentOutOfRangeException(nameof(joinType), joinType, null);
+			}
+		}
+	}
+
+	[TestFixture]
+	public class JoinTests : TestBase
+	{
+		[Test]
+		public void InnerJoin1([DataSources] string context)
+		{
+			using (var db = GetDataContext(context))
+				TestJohn(
+					from p1 in db.Person
+						join p2 in db.Person on p1.ID equals p2.ID
+					where p1.ID == 1
+					select new Person { ID = p1.ID, FirstName = p2.FirstName });
+		}
+
+		[Test]
+		public void InnerJoin2([DataSources] string context)
+		{
+			using (var db = GetDataContext(context))
+				TestJohn(
+					from p1 in db.Person
+						join p2 in db.Person on new { p1.ID, p1.FirstName } equals new { p2.ID, p2.FirstName }
+					where p1.ID == 1
+					select new Person { ID = p1.ID, FirstName = p2.FirstName });
+		}
+
+		[Test]
+		public void InnerJoin3([DataSources] string context)
+		{
+			using (var db = GetDataContext(context))
+				TestJohn(
+					from p1 in db.Person
+						join p2 in
+							from p2 in db.Person join p3 in db.Person on new { p2.ID, p2.LastName } equals new { p3.ID, p3.LastName } select new { p2, p3 }
+						on new { p1.ID, p1.FirstName } equals new { p2.p2.ID, p2.p2.FirstName }
+					where p1.ID == 1
+					select new Person { ID = p1.ID, FirstName = p2.p2.FirstName, LastName = p2.p3.LastName });
+		}
+
+		[Test]
+		public void InnerJoin4([DataSources] string context)
+		{
+			using (var db = GetDataContext(context))
+				TestJohn(
+					from p1 in db.Person
+						join p2 in db.Person on new { p1.ID, p1.FirstName } equals new { p2.ID, p2.FirstName }
+							join p3 in db.Person on new { p2.ID, p2.LastName } equals new { p3.ID, p3.LastName }
+					where p1.ID == 1
+					select new Person { ID = p1.ID, FirstName = p2.FirstName, LastName = p3.LastName });
+		}
+
+		[Test]
+		public void InnerJoin5([DataSources] string context)
+		{
+			using (var db = GetDataContext(context))
+				TestJohn(
+					from p1 in db.Person
+					join p2 in db.Person on new { p1.ID, p1.FirstName } equals new { p2.ID, p2.FirstName }
+					join p3 in db.Person on new { p1.ID, p2.LastName  } equals new { p3.ID, p3.LastName  }
+					where p1.ID == 1
+					select new Person { ID = p1.ID, FirstName = p2.FirstName, LastName = p3.LastName });
+		}
+
+		[Test]
+		public void InnerJoin6([DataSources] string context)
+		{
+			using (var db = GetDataContext(context))
+				TestJohn(
+					from p1 in db.Person
+						join p2 in from p3 in db.Person select new { ID = p3.ID + 1, p3.FirstName } on p1.ID equals p2.ID - 1
+					where p1.ID == 1
+					select new Person { ID = p1.ID, FirstName = p2.FirstName });
+		}
+
+		[Test]
+		public void InnerJoin7([DataSources] string context)
+		{
+			using (var db = GetDataContext(context))
+				AreEqual(
+					from t in
+						from ch in Child
+							join p in Parent on ch.ParentID equals p.ParentID
+						select ch.ParentID + p.ParentID
+					where t > 2
+					select t
+					,
+					from t in
+						from ch in db.Child
+							join p in db.Parent on ch.ParentID equals p.ParentID
+						select ch.ParentID + p.ParentID
+					where t > 2
+					select t);
+		}
+
+		[Test]
+		public void InnerJoin8([DataSources] string context)
+		{
+			using (var db = GetDataContext(context))
+				AreEqual(
+					from t in
+						from ch in Child
+							join p in Parent on ch.ParentID equals p.ParentID
+						select new { ID = ch.ParentID + p.ParentID }
+					where t.ID > 2
+					select t,
+					from t in
+						from ch in db.Child
+							join p in db.Parent on ch.ParentID equals p.ParentID
+						select new { ID = ch.ParentID + p.ParentID }
+					where t.ID > 2
+					select t);
+		}
+
+		[Test]
+		public void InnerJoin9([DataSources(ProviderName.Access)] string context)
+		{
+			using (var db = GetDataContext(context))
+				AreEqual(
+					from g in GrandChild
+					join p in Parent4 on g.Child.ParentID equals p.ParentID
+					where g.ParentID < 10 && p.Value1 == TypeValue.Value3
+					select g,
+					from g in db.GrandChild
+					join p in db.Parent4 on g.Child.ParentID equals p.ParentID
+					where g.ParentID < 10 && p.Value1 == TypeValue.Value3
+					select g);
+		}
+
+		[Test]
+		public void InnerJoin10([DataSources] string context)
+		{
+			using (var db = GetDataContext(context))
+				AreEqual(
+					from p in    Parent
+					join g in    GrandChild on p.ParentID equals g.ParentID into q
+					from q1 in q
+					select new { p.ParentID, q1.GrandChildID },
+					from p in db.Parent
+					join g in db.GrandChild on p.ParentID equals g.ParentID into q
+					from q1 in q
+					select new { p.ParentID, q1.GrandChildID });
+		}
+
+		[Test]
+		public void GroupJoin1([DataSources] string context)
+		{
+			using (var db = GetDataContext(context))
+				AreEqual(
+					from p in Parent
+						join ch in Child on p.ParentID equals ch.ParentID into lj1
+					where p.ParentID == 1
+					select p,
+					from p in db.Parent
+						join ch in db.Child on p.ParentID equals ch.ParentID into lj1
+					where p.ParentID == 1
+					select p);
+		}
+
+		[Test]
+		public void GroupJoin2([DataSources] string context)
+		{
+			using (var db = GetDataContext(context))
+			{
+				var q =
+					from p in db.Parent
+						join c in db.Child on p.ParentID equals c.ParentID into lj
+					where p.ParentID == 1
+					select new { p, lj };
+
+				var list = q.ToList();
+
+				Assert.AreEqual(1, list.Count);
+				Assert.AreEqual(1, list[0].p.ParentID);
+				Assert.AreEqual(1, list[0].lj.Count());
+
+				var ch = list[0].lj.ToList();
+
+				Assert.AreEqual( 1, ch[0].ParentID);
+				Assert.AreEqual(11, ch[0].ChildID);
+			}
+		}
+
+		[Test]
+		public void GroupJoin3([DataSources] string context)
+		{
+			using (var db = GetDataContext(context))
+			{
+				var q1 = Parent
+					.GroupJoin(
+						Child,
+						p  => p.ParentID,
+						ch => ch.ParentID,
+						(p, lj1) => new { p, lj1 = new { lj1 } }
+					)
+					.Where (t => t.p.ParentID == 2)
+					.Select(t => new { t.p, t.lj1 });
+
+				var list1 = q1.ToList();
+
+				var q2 = db.Parent
+					.GroupJoin(
+						db.Child,
+						p  => p.ParentID,
+						ch => ch.ParentID,
+						(p, lj1) => new { p, lj1 = new { lj1 } }
+					)
+					.Where (t => t.p.ParentID == 2)
+					.Select(t => new { t.p, t.lj1 });
+
+				var list2 = q2.ToList();
+
+				Assert.AreEqual(list1.Count,              list2.Count);
+				Assert.AreEqual(list1[0].p.ParentID,      list2[0].p.ParentID);
+				Assert.AreEqual(list1[0].lj1.lj1.Count(), list2[0].lj1.lj1.Count());
+			}
+		}
+
+		[Test]
+		public void GroupJoin4([DataSources] string context)
+		{
+			using (var db = GetDataContext(context))
+			{
+				var q1 =
+					from p in Parent
+						join ch in
+							from c in Child select new { c.ParentID, c.ChildID }
+						on p.ParentID equals ch.ParentID into lj1
+					where p.ParentID == 3
+					select new { p, lj1 };
+
+				var list1 = q1.ToList();
+
+				var q2 =
+					from p in db.Parent
+						join ch in
+							from c in db.Child select new { c.ParentID, c.ChildID }
+						on p.ParentID equals ch.ParentID into lj1
+					where p.ParentID == 3
+					select new { p, lj1 };
+
+				var list2 = q2.ToList();
+
+				Assert.AreEqual(list1.Count,          list2.Count);
+				Assert.AreEqual(list1[0].p.ParentID,  list2[0].p.ParentID);
+				Assert.AreEqual(list1[0].lj1.Count(), list2[0].lj1.Count());
+			}
+		}
+
+		[Test]
+		public void GroupJoin5([DataSources] string context)
+		{
+			using (new AllowMultipleQuery())
+			using (var db = GetDataContext(context))
+				AreEqual(
+					from p in Parent
+						join ch in Child on p.ParentID equals ch.ParentID into lj1
+					where p.ParentID == 1
+					select lj1.First()
+					,
+					from p in db.Parent
+						join ch in db.Child on p.ParentID equals ch.ParentID into lj1
+					where p.ParentID == 1
+					select lj1.First());
+		}
+
+		[Test]
+		public void GroupJoin51([DataSources] string context)
+		{
+			using (new AllowMultipleQuery())
+			using (var db = GetDataContext(context))
+			{
+				var result =
+				(
+					from p in db.Parent
+						join ch in db.Child on p.ParentID equals ch.ParentID into lj1
+					where p.ParentID == 1
+					select new { p1 = lj1, p2 = lj1.First() }
+				).ToList();
+
+				var expected =
+				(
+					from p in Parent
+						join ch in Child on p.ParentID equals ch.ParentID into lj1
+					where p.ParentID == 1
+					select new { p1 = lj1, p2 = lj1.First() }
+				).ToList();
+
+				Assert.AreEqual(expected.Count, result.Count);
+				AreEqual(expected[0].p1, result[0].p1);
+			}
+		}
+
+		[Test]
+		public void GroupJoin52([DataSources] string context)
+		{
+			using (var db = GetDataContext(context))
+				AreEqual(
+					from p in Parent
+						join ch in Child on p.ParentID equals ch.ParentID into lj1
+					where p.ParentID == 1
+					select lj1.First().ParentID
+					,
+					from p in db.Parent
+						join ch in db.Child on p.ParentID equals ch.ParentID into lj1
+					where p.ParentID == 1
+					select lj1.First().ParentID);
+		}
+
+		[Test]
+		public void GroupJoin53([DataSources] string context)
+		{
+			using (var db = GetDataContext(context))
+				AreEqual(
+					from p in Parent
+						join ch in Child on p.ParentID equals ch.ParentID into lj1
+					where p.ParentID == 1
+					select lj1.Select(_ => _.ParentID).First()
+					,
+					from p in db.Parent
+						join ch in db.Child on p.ParentID equals ch.ParentID into lj1
+					where p.ParentID == 1
+					select lj1.Select(_ => _.ParentID).First());
+		}
+
+		[Test]
+		public void GroupJoin54([DataSources] string context)
+		{
+			using (new AllowMultipleQuery())
+			using (var db = GetDataContext(context))
+				AreEqual(
+					from p in Parent
+						join ch in Child on p.ParentID equals ch.ParentID into lj1
+					where p.ParentID == 1
+					select new { p1 = lj1.Count(), p2 = lj1.First() }
+					,
+					from p in db.Parent
+						join ch in db.Child on p.ParentID equals ch.ParentID into lj1
+					where p.ParentID == 1
+					select new { p1 = lj1.Count(), p2 = lj1.First() });
+		}
+
+		[Test]
+		public void GroupJoin6([DataSources] string context)
+		{
+			var n = 1;
+
+			using (var db = GetDataContext(context))
+			{
+				var q1 =
+					from p in Parent
+						join c in Child on p.ParentID + n equals c.ParentID into lj
+					where p.ParentID == 1
+					select new { p, lj };
+
+				var list1 = q1.ToList();
+				var ch1   = list1[0].lj.ToList();
+
+				var q2 =
+					from p in db.Parent
+						join c in db.Child on p.ParentID + n equals c.ParentID into lj
+					where p.ParentID == 1
+					select new { p, lj };
+
+				var list2 = q2.ToList();
+
+				Assert.AreEqual(list1.Count,         list2.Count);
+				Assert.AreEqual(list1[0].p.ParentID, list2[0].p.ParentID);
+				Assert.AreEqual(list1[0].lj.Count(), list2[0].lj.Count());
+
+				var ch2 = list2[0].lj.ToList();
+
+				Assert.AreEqual(ch1[0].ParentID, ch2[0].ParentID);
+				Assert.AreEqual(ch1[0].ChildID,  ch2[0].ChildID);
+			}
+		}
+
+		[Test]
+		public void GroupJoin7([DataSources(ProviderName.Firebird, TestProvName.Firebird3)] string context)
+		{
+			var n = 1;
+
+			using (var db = GetDataContext(context))
+			{
+				var q1 =
+					from p in Parent
+						join c in Child on new { id = p.ParentID } equals new { id = c.ParentID - n } into j
+					where p.ParentID == 1
+					select new { p, j };
+
+				var list1 = q1.ToList();
+				var ch1   = list1[0].j.ToList();
+
+				var q2 =
+					from p in db.Parent
+						join c in db.Child on new { id = p.ParentID } equals new { id = c.ParentID - n } into j
+					where p.ParentID == 1
+					select new { p, j };
+
+				var list2 = q2.ToList();
+
+				Assert.AreEqual(list1.Count,         list2.Count);
+				Assert.AreEqual(list1[0].p.ParentID, list2[0].p.ParentID);
+				Assert.AreEqual(list1[0].j.Count(),  list2[0].j.Count());
+
+				var ch2 = list2[0].j.ToList();
+
+				Assert.AreEqual(ch1[0].ParentID, ch2[0].ParentID);
+				Assert.AreEqual(ch1[0].ChildID,  ch2[0].ChildID);
+			}
+		}
+
+		[ActiveIssue(Configurations = new[] { ProviderName.SapHana })]
+		[Test]
+		public void GroupJoin8([DataSources] string context)
+		{
+			using (new AllowMultipleQuery())
+			using (var db = GetDataContext(context))
+				AreEqual(
+					from p in Parent
+					join c in Child on p.ParentID equals c.ParentID into g
+					select new { Child = g.FirstOrDefault() }
+					,
+					from p in db.Parent
+					join c in db.Child on p.ParentID equals c.ParentID into g
+					select new { Child = g.FirstOrDefault() });
+		}
+
+		[Test]
+		public void GroupJoin9([DataSources] string context)
+		{
+			using (var db = GetDataContext(context))
+				AreEqual(
+					Parent
+						.GroupJoin(
+							Parent,
+							x => new { Id = x.ParentID },
+							y => new { Id = y.ParentID },
+							(xid, yid) => new { xid, yid }
+						)
+						.SelectMany(
+							y => y.yid.DefaultIfEmpty(),
+							(x1, y) => new { x1.xid, y }
+						)
+						.GroupJoin(
+							Parent,
+							x => new { Id = x.xid.ParentID },
+							y => new { Id = y.ParentID     },
+							(x2, y) => new { x2.xid, x2.y, h = y }
+						)
+						.SelectMany(
+							a => a.h.DefaultIfEmpty(),
+							(x3, a) => new { x3.xid, x3.y, a }
+						)
+						.GroupJoin(
+							Parent,
+							x => new { Id = x.xid.ParentID },
+							y => new { Id = y.ParentID     },
+							(x4, y) => new { x4.xid, x4.y, x4.a, p = y }
+						)
+						.SelectMany(
+							z => z.p.DefaultIfEmpty(),
+							(x5, z) => new { x5.xid, z, x5.y, x5.a }
+						)
+						.GroupJoin(
+							Parent,
+							x => new { Id = x.xid.ParentID },
+							y => new { Id = y.Value1 ?? 1 },
+							(x6, y) => new { x6.xid, xy = x6.y, x6.a, x6.z, y }
+						)
+						.SelectMany(
+							z => z.y.DefaultIfEmpty(),
+							(x7, z) => new { x7.xid, z, x7.xy, x7.a, xz = x7.z }
+						)
+						.GroupJoin(
+							Parent,
+							x => new { Id = x.xid.ParentID },
+							y => new { Id = y.ParentID     },
+							(x8, y) => new { x8.xid, x8.z, x8.xy, x8.a, x8.xz, y }
+						)
+						.SelectMany(
+							a => a.y.DefaultIfEmpty(),
+							(x9, a) => new { x9.xid, x9.z, x9.xy, xa = x9.a, x9.xz, a }
+						),
+					db.Parent
+						.GroupJoin(
+							db.Parent,
+							x => new { Id = x.ParentID },
+							y => new { Id = y.ParentID },
+							(xid, yid) => new { xid, yid }
+						)
+						.SelectMany(
+							y => y.yid.DefaultIfEmpty(),
+							(x1, y) => new { x1.xid, y }
+						)
+						.GroupJoin(
+							db.Parent,
+							x => new { Id = x.xid.ParentID },
+							y => new { Id = y.ParentID     },
+							(x2, y) => new { x2.xid, x2.y, h = y }
+						)
+						.SelectMany(
+							a => a.h.DefaultIfEmpty(),
+							(x3, a) => new { x3.xid, x3.y, a }
+						)
+						.GroupJoin(
+							db.Parent,
+							x => new { Id = x.xid.ParentID },
+							y => new { Id = y.ParentID     },
+							(x4, y) => new { x4.xid, x4.y, x4.a, p = y }
+						)
+						.SelectMany(
+							z => z.p.DefaultIfEmpty(),
+							(x5, z) => new { x5.xid, z, x5.y, x5.a }
+						)
+						.GroupJoin(
+							db.Parent,
+							x => new { Id = x.xid.ParentID },
+							y => new { Id = y.Value1 ?? 1 },
+							(x6, y) => new { x6.xid, xy = x6.y, x6.a, x6.z, y }
+						)
+						.SelectMany(
+							z => z.y.DefaultIfEmpty(),
+							(x7, z) => new { x7.xid, z, x7.xy, x7.a, xz = x7.z }
+						)
+						.GroupJoin(
+							db.Parent,
+							x => new { Id = x.xid.ParentID },
+							y => new { Id = y.ParentID     },
+							(x8, y) => new { x8.xid, x8.z, x8.xy, x8.a, x8.xz, y }
+						)
+						.SelectMany(
+							a => a.y.DefaultIfEmpty(),
+							(x9, a) => new { x9.xid, x9.z, x9.xy, xa = x9.a, x9.xz, a }
+						));
+		}
+
+		[Test]
+		public void GroupJoinAny1([DataSources] string context)
+		{
+			using (var db = GetDataContext(context))
+				AreEqual(
+					from p in    Parent
+					join c in    Child on p.ParentID equals c.ParentID into t
+					select new { p.ParentID, n = t.Any() },
+					from p in db.Parent
+					join c in db.Child on p.ParentID equals c.ParentID into t
+					select new { p.ParentID, n = t.Any() });
+		}
+
+		[Test]
+		public void GroupJoinAny2([DataSources] string context)
+		{
+			using (var db = GetDataContext(context))
+				AreEqual(
+					from p in    Parent
+					join c in    Child on p.ParentID equals c.ParentID into t
+					select new { p.ParentID, n = t.Select(t1 => t1.ChildID > 0).Any() },
+					from p in db.Parent
+					join c in db.Child on p.ParentID equals c.ParentID into t
+					select new { p.ParentID, n = t.Select(t1 => t1.ChildID > 0).Any() });
+		}
+
+		[Test]
+		public void GroupJoinAny3([DataSources] string context)
+		{
+			using (var db = GetDataContext(context))
+				AreEqual(
+					from p in    Parent
+					let c = from c in    Child where p.ParentID == c.ParentID select c
+					select new { p.ParentID, n = c.Any() },
+					from p in db.Parent
+					let c = from c in db.Child where p.ParentID == c.ParentID select c
+					select new { p.ParentID, n = c.Any() });
+		}
+
+		[Test]
+		public void GroupJoinAny4([DataSources] string context)
+		{
+			using (var db = GetDataContext(context))
+				AreEqual(
+					from p in    Parent
+					select new { p.ParentID, n = (from c in    Child where p.ParentID == c.ParentID select c).Any() },
+					from p in db.Parent
+					select new { p.ParentID, n = (from c in db.Child where p.ParentID == c.ParentID select c).Any() });
+		}
+
+		[Test]
+		public void GroupJoinAny5([DataSources] string context)
+		{
+			using (var db = GetDataContext(context))
+				AreEqual(
+					from p in    Parent
+					join c in    Child on p.ParentID equals c.ParentID into t
+					select new { n = t.Any() },
+					from p in db.Parent
+					join c in db.Child on p.ParentID equals c.ParentID into t
+					where 1 > 0
+					select new { n = t.Any() });
+		}
+
+		[Test]
+		public void LeftJoin1([DataSources] string context)
+		{
+			using (var db = GetDataContext(context))
+				AreEqual(
+					from p in Parent
+						join ch in Child on p.ParentID equals ch.ParentID into lj1
+						from ch in lj1.DefaultIfEmpty()
+					where p.ParentID >= 4
+					select new { p, ch }
+					,
+					from p in db.Parent
+						join ch in db.Child on p.ParentID equals ch.ParentID into lj1
+						from ch in lj1.DefaultIfEmpty()
+					where p.ParentID >= 4
+					select new { p, ch });
+		}
+
+		[Test]
+		public void LeftJoin2([DataSources] string context)
+		{
+			using (var db = GetDataContext(context))
+				AreEqual(
+					from p in Parent
+						join ch in Child on p.ParentID equals ch.ParentID into lj1
+						from ch in lj1.DefaultIfEmpty()
+					select new { p, ch }
+					,
+					from p in db.Parent
+						join ch in db.Child on p.ParentID equals ch.ParentID into lj1
+						from ch in lj1.DefaultIfEmpty()
+					select new { p, ch });
+		}
+
+		[Test]
+		public void LeftJoin3([DataSources] string context)
+		{
+			using (var db = GetDataContext(context))
+				AreEqual(
+					from c in    Child select c.Parent,
+					from c in db.Child select c.Parent);
+		}
+
+		[Test]
+		public void LeftJoin4([DataSources] string context)
+		{
+			using (new AllowMultipleQuery())
+			using (var db = GetDataContext(context))
+				AreEqual(
+					Parent
+						.GroupJoin(Child,
+							x => new { x.ParentID, x.Value1 },
+							y => new { y.ParentID, Value1 = (int?)y.ParentID },
+							(x1, y1) => new { Parent = x1, Child = y1 })
+						.SelectMany(
+							y2 => y2.Child.DefaultIfEmpty(),
+							(x3, y3) => new { x3.Parent, Child = x3.Child.FirstOrDefault() })
+						.Where(x4 => x4.Parent.ParentID == 1 && x4.Parent.Value1 != null)
+						.OrderBy(x5 => x5.Parent.ParentID)
+					,
+					db.Parent
+						.GroupJoin(db.Child,
+							x1 => new { x1.ParentID, x1.Value1 },
+							y1 => new { y1.ParentID, Value1 = (int?)y1.ParentID },
+							(x2, y2) => new { Parent = x2, Child = y2 })
+						.SelectMany(
+							y3 => y3.Child.DefaultIfEmpty(),
+							(x4, y4) => new { x4.Parent, Child = x4.Child.FirstOrDefault() })
+						.Where(x5 => x5.Parent.ParentID == 1 && x5.Parent.Value1 != null)
+						.OrderBy(x6 => x6.Parent.ParentID));
+		}
+
+		[Table("Child")]
+		public class CountedChild
+		{
+			public static int Count;
+
+			public CountedChild()
+			{
+				Count++;
+			}
+
+			[Column] public int ParentID;
+			[Column] public int ChildID;
+		}
+
+		[Test]
+		public void LeftJoin5([DataSources] string context)
+		{
+			using (var db = GetDataContext(context))
+			{
+				var q =
+					from p in db.Parent
+						join ch in db.GetTable<CountedChild>() on p.ParentID equals ch.ParentID into lj1
+						from ch in lj1.DefaultIfEmpty()
+					where ch == null
+					select new { p, ch, ch1 = ch };
+
+				CountedChild.Count = 0;
+
+				var _ = q.ToList();
+
+				Assert.AreEqual(0, CountedChild.Count);
+			}
+		}
+
+		[Test]
+		public void LeftJoin6([DataSources] string context)
+		{
+			using (var db = GetDataContext(context))
+				AreEqual(
+					from p in Parent
+					from ch in Child.Where(c => p.ParentID == c.ParentID).DefaultIfEmpty()
+					where p.ParentID >= 4
+					select new { p, ch }
+					,
+					from p in db.Parent
+					from ch in db.Child.Where(c => p.ParentID == c.ParentID).DefaultIfEmpty()
+					where p.ParentID >= 4
+					select new { p, ch });
+		}
+
+		[ActiveIssue(577)]
+		[Test]
+		public void MultipleLeftJoin([DataSources] string context)
+		{
+			using (var db = GetDataContext(context))
+			{
+				var result =
+					from parent             in db.Parent
+					join child              in db.Child      on parent.ParentID equals child.ParentID      into childTemp
+					join grandChild         in db.GrandChild on parent.ParentID equals grandChild.ParentID into grandChildTemp
+					from grandChildLeftJoin in grandChildTemp.DefaultIfEmpty()
+					from childLeftJoin      in childTemp.DefaultIfEmpty()
+					select new { parent.ParentID, ChildID = (int?)childLeftJoin.ChildID, GrandChildID = (int?)grandChildLeftJoin.GrandChildID };
+
+				var expected =
+					from parent             in Parent
+					join child              in Child      on parent.ParentID equals child.ParentID      into childTemp
+					join grandChild         in GrandChild on parent.ParentID equals grandChild.ParentID into grandChildTemp
+					from grandChildLeftJoin in grandChildTemp.DefaultIfEmpty()
+					from childLeftJoin      in childTemp.DefaultIfEmpty()
+					select new { parent.ParentID, childLeftJoin?.ChildID, grandChildLeftJoin?.GrandChildID };
+
+				AreEqual(expected, result);
+			}
+		}
+
+		[Test]
+		public void SubQueryJoin([DataSources] string context)
+		{
+			using (var db = GetDataContext(context))
+				AreEqual(
+					from p in Parent
+						join ch in
+							from c in Child
+							where c.ParentID > 0
+							select new { c.ParentID, c.ChildID }
+						on p.ParentID equals ch.ParentID into lj1
+						from ch in lj1.DefaultIfEmpty()
+					select p
+					,
+					from p in db.Parent
+						join ch in
+							from c in db.Child
+							where c.ParentID > 0
+							select new { c.ParentID, c.ChildID }
+						on p.ParentID equals ch.ParentID into lj1
+						from ch in lj1.DefaultIfEmpty()
+					select p);
+		}
+
+		[Test]
+		public void ReferenceJoin1([DataSources(ProviderName.Access)] string context)
+		{
+			using (var db = GetDataContext(context))
+				AreEqual(
+					from c in    Child join g in    GrandChild on c equals g.Child select new { c.ParentID, g.GrandChildID },
+					from c in db.Child join g in db.GrandChild on c equals g.Child select new { c.ParentID, g.GrandChildID });
+		}
+
+		[Test]
+		public void ReferenceJoin2([DataSources(ProviderName.Access)] string context)
+		{
+			using (var db = GetDataContext(context))
+				AreEqual(
+					from g in    GrandChild
+						join c in    Child on g.Child equals c
+					select new { c.ParentID, g.GrandChildID },
+					from g in db.GrandChild
+						join c in db.Child on g.Child equals c
+					select new { c.ParentID, g.GrandChildID });
+		}
+
+		[Test]
+		public void JoinByAnonymousTest([DataSources(ProviderName.Access)] string context)
+		{
+			using (var db = GetDataContext(context))
+				AreEqual(
+					from p in    Parent
+					join c in    Child on new { Parent = p, p.ParentID } equals new { c.Parent, c.ParentID }
+					select new { p.ParentID, c.ChildID },
+					from p in db.Parent
+					join c in db.Child on new { Parent = p, p.ParentID } equals new { c.Parent, c.ParentID }
+					select new { p.ParentID, c.ChildID });
+		}
+
+		[Test]
+		public void FourTableJoin([DataSources(ProviderName.Access)] string context)
+		{
+			using (var db = GetDataContext(context))
+				AreEqual(
+					from p in Parent
+					join c1 in Child      on p.ParentID  equals c1.ParentID
+					join c2 in GrandChild on c1.ParentID equals c2.ParentID
+					join c3 in GrandChild on c2.ParentID equals c3.ParentID
+					select new { p, c1Key = c1.ChildID, c2Key = c2.GrandChildID, c3Key = c3.GrandChildID }
+					,
+					from p in db.Parent
+					join c1 in db.Child      on p.ParentID  equals c1.ParentID
+					join c2 in db.GrandChild on c1.ParentID equals c2.ParentID
+					join c3 in db.GrandChild on c2.ParentID equals c3.ParentID
+					select new { p, c1Key = c1.ChildID, c2Key = c2.GrandChildID, c3Key = c3.GrandChildID });
+		}
+
+		[Test]
+		public void ProjectionTest1([DataSources] string context)
+		{
+			using (var db = GetDataContext(context))
+				AreEqual(
+					from p1 in Person
+					join p2 in Person on p1.ID equals p2.ID
+					select new { ID1 = new { Value = p1.ID }, FirstName2 = p2.FirstName, } into p1
+					select p1.ID1.Value
+					,
+					from p1 in db.Person
+					join p2 in db.Person on p1.ID equals p2.ID
+					select new { ID1 = new { Value = p1.ID }, FirstName2 = p2.FirstName, } into p1
+					select p1.ID1.Value);
+		}
+
+		[Test]
+		public void LeftJoinTest([DataSources] string context)
+		{
+			// Reproduces the problem described here: http://rsdn.ru/forum/prj.rfd/4221837.flat.aspx
+			using (var db = GetDataContext(context))
+			{
+				var q =
+					from p1 in db.Person
+					join p2 in db.Person on p1.ID equals p2.ID into g
+					from p2 in g.DefaultIfEmpty() // yes I know the join will always succeed and it'll never be null, but just for test's sake :)
+					select new { p1, p2 };
+
+				var list = q.ToList(); // NotImplementedException? :(
+				Assert.That(list, Is.Not.Empty);
+			}
+		}
+
+		[Test]
+		public void LeftJoinTest2([IncludeDataSources(ProviderName.SQLiteClassic, ProviderName.SQLiteMS)]
+			string context)
+		{
+			// THIS TEST MUST BE RUN IN RELEASE CONFIGURATION (BECAUSE IT PASSES UNDER DEBUG CONFIGURATION)
+			// Reproduces the problem described here: http://rsdn.ru/forum/prj.rfd/4221837.flat.aspx
+
+			using (var db = GetDataContext(context))
+			{
+				var q =
+					from p1 in db.Patient
+					join p2 in db.Patient on p1.Diagnosis equals p2.Diagnosis into g
+					from p2 in g.DefaultIfEmpty() // yes I know the join will always succeed and it'll never be null, but just for test's sake :)
+					join p3 in db.Person on p2.PersonID equals p3.ID
+					select new { p1, p2, p3 };
+
+				var arr = q.ToArray(); // NotImplementedException? :(
+				Assert.That(arr, Is.Not.Empty);
+			}
+		}
+
+		[Test, Explicit]
+		public void StackOverflow([IncludeDataSources(
+			ProviderName.SqlServer2008, ProviderName.SqlServer2012/*, ProviderName.SqlServer2014*/)]
+			string context)
+		{
+			using (var db = GetDataContext(context))
+			{
+				var q =
+					from c in db.Child
+					join p in db.Parent on c.ParentID equals p.ParentID
+					select new { p, c };
+
+				for (var i = 0; i < 100; i++)
+				{
+					q =
+						from c in q
+						join p in db.Parent on c.p.ParentID equals p.ParentID
+						select new { p, c.c };
+				}
+
+				var list = q.ToList();
+				Assert.IsNotEmpty(list);
+			}
+		}
+
+		[Test]
+		public void ApplyJoin(
+			[IncludeDataSources(
+				false,
+				ProviderName.SqlServer2008, ProviderName.SqlServer2012, ProviderName.SqlServer2014,
+				ProviderName.PostgreSQL, ProviderName.PostgreSQL93, ProviderName.PostgreSQL95, TestProvName.PostgreSQL10, TestProvName.PostgreSQL11, TestProvName.PostgreSQLLatest)]
+			string context)
+		{
+			using (var db = GetDataContext(context))
+			{
+				var q =
+					from ch in db.Child
+					from p in new Model.Functions(db).GetParentByID(ch.Parent.ParentID)
+					select p;
+
+				var _ = q.ToList();
+			}
+		}
+
+		[Test]
+		public void BltIssue257([DataSources] string context)
+		{
+			using (var db = GetDataContext(context))
+			{
+				var q =
+					from m in db.Types
+						join p in db.Parent on m.ID equals p.ParentID
+					group m by new
+					{
+						m.DateTimeValue.Date
+					}
+					into b
+					select new
+					{
+						QualiStatusByDate = b.Key,
+						Count             = b.Count()
+					};
+
+				var _ = q.ToList();
+			}
+		}
+
+		[Test]
+		public void NullJoin1([DataSources] string context)
+		{
+			using (var db = GetDataContext(context))
+				AreEqual(
+					from p1 in    Parent
+					join p2 in    Parent on new { p1.ParentID, p1.Value1 } equals new { p2.ParentID, p2.Value1 }
+					select p2
+					,
+					from p1 in db.Parent
+					join p2 in db.Parent on new { p1.ParentID, p1.Value1 } equals new { p2.ParentID, p2.Value1 }
+					select p2);
+		}
+
+		[Test]
+		public void NullJoin2([DataSources] string context)
+		{
+			using (var db = GetDataContext(context))
+				AreEqual(
+					from p1 in    Parent
+					join p2 in    Parent
+						on     new { a = new { p1.ParentID, p1.Value1 } }
+						equals new { a = new { p2.ParentID, p2.Value1 } }
+					select p2
+					,
+					from p1 in db.Parent
+					join p2 in db.Parent
+						on     new { a = new { p1.ParentID, p1.Value1 } }
+						equals new { a = new { p2.ParentID, p2.Value1 } }
+					select p2);
+		}
+
+		[Test]
+		public void NullWhereJoin([DataSources] string context)
+		{
+			using (var db = GetDataContext(context))
+				AreEqual(
+					from p1 in    Parent
+					from p2 in    Parent.Where(p => p1.ParentID == p.ParentID && p1.Value1 == p.Value1)
+					select p2
+					,
+					from p1 in db.Parent
+					from p2 in db.Parent.Where(p => p1.ParentID == p.ParentID && p1.Value1 == p.Value1)
+					select p2);
+		}
+
+		[Test]
+		public void JoinSubQueryCount([DataSources(
+			ProviderName.Access, ProviderName.SqlCe, ProviderName.SqlServer2000)]
+			string context)
+		{
+			var n = 1;
+
+			using (var db = GetDataContext(context))
+				AreEqual(
+					from p in    Parent
+					where p.ParentID > 0
+					join c in Child on p.ParentID equals c.ParentID into t
+					//select new { p.ParentID, count = t.Count() }
+					select new { p.ParentID, count = t.Where(c => c.ChildID != p.ParentID * 10 + n).Count() }
+					,
+					from p in db.Parent
+					where p.ParentID > 0
+					join c in db.Child on p.ParentID equals c.ParentID into t
+					//select new { p.ParentID, count = t.Count() }
+					select new { p.ParentID, count = t.Where(c => c.ChildID != p.ParentID * 10 + n).Count() }
+					);
+		}
+
+		[Test]
+		public void JoinSubQuerySum([DataSources(ProviderName.SqlCe)] string context)
+		{
+			using (var db = GetDataContext(context))
+				AreEqual(
+					from p in    Parent
+					where p.ParentID > 0
+					join c in Child on p.ParentID equals c.ParentID into t
+					//select new { p.ParentID, count = t.Count() }
+					select new { p.ParentID, count = t.Where(c => c.ChildID != p.ParentID * 10 + 1).Sum(c => c.ChildID) }
+					,
+					from p in db.Parent
+					where p.ParentID > 0
+					join c in db.Child on p.ParentID equals c.ParentID into t
+					//select new { p.ParentID, count = t.Count() }
+					select new { p.ParentID, count = t.Where(c => c.ChildID != p.ParentID * 10 + 1).Sum(c => c.ChildID) }
+					);
+		}
+
+		[Test]
+		public void FromLeftJoinTest([IncludeDataSources(true, ProviderName.SqlServer2012)] string context)
+		{
+			using (var db = GetDataContext(context))
+			{
+				var q =
+					from p in db.Parent
+					join c in db.Child on p.ParentID equals c.ParentID
+					from g in db.GrandChild
+						.Where(t =>
+							db.Person
+								.Select(r => r.ID)
+								.Contains(c.ChildID))
+						.DefaultIfEmpty()
+					select new { p.ParentID }
+					;
+
+				var _ = q.ToList();
+			}
+		}
+
+		public class AllJoinsSourceAttribute : IncludeDataSourcesAttribute
+		{
+			public AllJoinsSourceAttribute() : base(ProviderName.SqlServer2005, ProviderName.SqlServer2008, ProviderName.SqlServer2012, ProviderName.SqlServer2014,
+				ProviderName.Oracle, ProviderName.OracleManaged, ProviderName.OracleNative, ProviderName.Firebird,
+				ProviderName.PostgreSQL, ProviderName.PostgreSQL92, ProviderName.PostgreSQL93, ProviderName.PostgreSQL95, TestProvName.PostgreSQL10, TestProvName.PostgreSQL11, TestProvName.PostgreSQLLatest)
+			{
+			}
+		}
+
+		[Test]
+		public void SqlJoinSimple([AllJoinsSource] string context, [Values] SqlJoinType joinType)
+		{
+			using (var db = GetDataContext(context))
+			{
+				var expected = from p in Parent
+						.SqlJoinInternal(Child, joinType, (p, c) => p.ParentID == c.ParentID, (p, c) => new {p, c})
+					select new { ParentID = p.p == null ? (int?) null : p.p.ParentID, ChildID = p.c == null ? (int?) null : p.c.ChildID};
+
+				var actual = from p in db.Parent
+					from c in db.Child.Join(joinType, r => p.ParentID == r.ParentID)
+					select new {ParentID = (int?) p.ParentID, ChildID = (int?) c.ChildID};
+
+				AreEqual(expected.ToList().OrderBy(r => r.ParentID).ThenBy(r => r.ChildID),
+					actual.ToList().OrderBy(r => r.ParentID).ThenBy(r => r.ChildID));
+			}
+		}
+
+		[Test]
+		public void SqlLeftJoinSimple1([DataSources] string context)
+		{
+			using (var db = GetDataContext(context))
+			{
+				var expected =
+					from p in Parent.SqlJoinInternal(Child, SqlJoinType.Left, (p, c) => p.ParentID == c.ParentID, (p, c) => new {p, c})
+					select new { p.p?.ParentID, p.c?.ChildID };
+
+				var actual =
+					from p in db.Parent
+					from c in db.Child.Join(SqlJoinType.Left, r => p.ParentID == r.ParentID)
+					select new {ParentID = (int?)p.ParentID, ChildID = (int?)c.ChildID};
+
+				AreEqual(expected.ToList().OrderBy(r => r.ParentID).ThenBy(r => r.ChildID),
+					actual.ToList().OrderBy(r => r.ParentID).ThenBy(r => r.ChildID));
+			}
+		}
+
+		[Test]
+		public void SqlLeftJoinSimple2([DataSources] string context)
+		{
+			using (var db = GetDataContext(context))
+			{
+				var expected =
+					from p in Parent.SqlJoinInternal(Child, SqlJoinType.Left, (p, c) => p.ParentID == c.ParentID, (p, c) => new {p, c})
+					select new { p.p?.ParentID, p.c?.ChildID };
+
+				var actual =
+					from p in db.Parent
+					from c in db.Child.LeftJoin(r => p.ParentID == r.ParentID)
+					select new {ParentID = (int?)p.ParentID, ChildID = (int?)c.ChildID};
+
+				AreEqual(expected.ToList().OrderBy(r => r.ParentID).ThenBy(r => r.ChildID),
+					actual.ToList().OrderBy(r => r.ParentID).ThenBy(r => r.ChildID));
+			}
+		}
+
+		[Test]
+		public void SqlJoinSubQuery([AllJoinsSource] string context, [Values] SqlJoinType joinType)
+		{
+			using (var db = GetDataContext(context))
+			{
+				var expected = from p in Parent.Where(p => p.ParentID > 0).Take(10)
+						.SqlJoinInternal(Child, joinType, (p, c) => p.ParentID == c.ParentID, (p, c) => new { p, c })
+					select new { ParentID = p.p == null ? (int?)null : p.p.ParentID, ChildID = p.c == null ? (int?)null : p.c.ChildID };
+
+				var actual = from p in db.Parent.Where(p => p.ParentID > 0).Take(10)
+					from c in db.Child.Join(joinType, r => p.ParentID == r.ParentID)
+					select new { ParentID = (int?)p.ParentID, ChildID = (int?)c.ChildID };
+
+				AreEqual(expected.ToList().OrderBy(r => r.ParentID).ThenBy(r => r.ChildID),
+					actual.ToList().OrderBy(r => r.ParentID).ThenBy(r => r.ChildID));
+			}
+		}
+
+		[Test]
+		public void SqlNullWhereJoin([AllJoinsSource] string context, [Values] SqlJoinType joinType)
+		{
+			using (var db = GetDataContext(context))
+			{
+				var expected = Parent.SqlJoinInternal(Parent, joinType, (p1, p) => p1.ParentID == p.ParentID && p1.Value1 == p.Value1, (p1, p2) => p2);
+
+				var actual =
+					from p1 in db.Parent
+					from p2 in db.Parent.Join(joinType, p => p1.ParentID == p.ParentID && p1.Value1 == p.Value1)
+					select p2;
+
+				AreEqual(expected.ToList().OrderBy(r => r.ParentID).ThenBy(r => r.Value1),
+					actual.ToList().OrderBy(r => r.ParentID).ThenBy(r => r.Value1));
+			}
+		}
+
+		[Test]
+		public void SqlNullWhereSubqueryJoin([AllJoinsSource] string context, [Values] SqlJoinType joinType)
+		{
+			using (var db = GetDataContext(context))
+			{
+				var expected = Parent.Take(10).SqlJoinInternal(Parent.Take(10), joinType, (p1, p) => p1.ParentID == p.ParentID && p1.Value1 == p.Value1, (p1, p2) => p2);
+
+				var actual =
+					from p1 in db.Parent.Take(10)
+					from p2 in db.Parent.Take(10).Join(joinType, p => p1.ParentID == p.ParentID && p1.Value1 == p.Value1)
+					select p2;
+
+				AreEqual(expected.ToList().OrderBy(r => r.ParentID).ThenBy(r => r.Value1),
+					actual.ToList().OrderBy(r => r.ParentID).ThenBy(r => r.Value1));
+			}
+		}
+
+		[Test]
+		public void SqlLinqJoinSimple([AllJoinsSource] string context, [Values] SqlJoinType joinType)
+		{
+			using (var db = GetDataContext(context))
+			{
+				var expected = from p in Parent
+						.SqlJoinInternal(Child, joinType, (p, c) => p.ParentID == c.ParentID, (p, c) => new {p, c})
+					select new { ParentID = p.p == null ? (int?) null : p.p.ParentID, ChildID = p.c == null ? (int?) null : p.c.ChildID};
+
+				var actual = db.Parent.Join(db.Child, joinType, (p, c) => p.ParentID == c.ParentID,
+					(p, c) => new {ParentID = (int?)p.ParentID, ChildID = (int?)c.ChildID});
+
+				AreEqual(expected.ToList().OrderBy(r => r.ParentID).ThenBy(r => r.ChildID),
+					actual.ToList().OrderBy(r => r.ParentID).ThenBy(r => r.ChildID));
+			}
+		}
+
+		[Test]
+		public void SqlLinqLeftJoinSimple1([DataSources] string context)
+		{
+			using (var db = GetDataContext(context))
+			{
+				var expected =
+					from p in Parent.SqlJoinInternal(Child, SqlJoinType.Left, (p, c) => p.ParentID == c.ParentID, (p, c) => new {p, c})
+					select new { p.p?.ParentID, p.c?.ChildID };
+
+				var actual = db.Parent.Join(db.Child, SqlJoinType.Left, (p, c) => p.ParentID == c.ParentID,
+					(p, c) => new {ParentID = (int?)p.ParentID, ChildID = (int?)c.ChildID});
+
+				AreEqual(expected.ToList().OrderBy(r => r.ParentID).ThenBy(r => r.ChildID),
+					actual.ToList().OrderBy(r => r.ParentID).ThenBy(r => r.ChildID));
+			}
+		}
+
+		[Test]
+		public void SqlLinqLeftJoinSimple2([DataSources] string context)
+		{
+			using (var db = GetDataContext(context))
+			{
+				var expected =
+					from p in Parent.SqlJoinInternal(Child, SqlJoinType.Left, (p, c) => p.ParentID == c.ParentID, (p, c) => new {p, c})
+					select new { p.p?.ParentID, p.c?.ChildID };
+
+				var actual = db.Parent.LeftJoin(db.Child, (p, c) => p.ParentID == c.ParentID,
+					(p, c) => new {ParentID = (int?)p.ParentID, ChildID = (int?)c.ChildID});
+
+				AreEqual(expected.ToList().OrderBy(r => r.ParentID).ThenBy(r => r.ChildID),
+					actual.ToList().OrderBy(r => r.ParentID).ThenBy(r => r.ChildID));
+			}
+		}
+
+		[Test]
+		public void SqlLinqJoinSubQuery([AllJoinsSource] string context, [Values] SqlJoinType joinType)
+		{
+			using (var db = GetDataContext(context))
+			{
+				var expected = from p in Parent.Where(p => p.ParentID > 0).Take(10)
+						.SqlJoinInternal(Child, joinType, (p, c) => p.ParentID == c.ParentID, (p, c) => new { p, c })
+					select new { ParentID = p.p == null ? (int?)null : p.p.ParentID, ChildID = p.c == null ? (int?)null : p.c.ChildID };
+
+				var actual = db.Parent.Where(p => p.ParentID > 0).Take(10)
+					.Join(db.Child, joinType, (p, c) => p.ParentID == c.ParentID, 
+						(p, c) => new { ParentID = (int?)p.ParentID, ChildID = (int?)c.ChildID });
+
+				AreEqual(expected.ToList().OrderBy(r => r.ParentID).ThenBy(r => r.ChildID),
+					actual.ToList().OrderBy(r => r.ParentID).ThenBy(r => r.ChildID));
+			}
+		}
+
+		[Test]
+		public void SqlLinqNullWhereJoin([AllJoinsSource] string context, [Values] SqlJoinType joinType)
+		{
+			using (var db = GetDataContext(context))
+			{
+				var expected = Parent.SqlJoinInternal(Parent, joinType, (p1, p) => p1.ParentID == p.ParentID && p1.Value1 == p.Value1, (p1, p2) => p2);
+
+				var actual = db.Parent.Join(db.Parent, joinType, (p1, p2) => p1.ParentID == p2.ParentID && p1.Value1 == p2.Value1,
+					(p1, p2) => p2);
+
+				AreEqual(expected.ToList().OrderBy(r => r.ParentID).ThenBy(r => r.Value1),
+					actual.ToList().OrderBy(r => r.ParentID).ThenBy(r => r.Value1));
+			}
+		}
+
+		[Test]
+		public void SqlLinqNullWhereSubqueryJoin([AllJoinsSource] string context, [Values] SqlJoinType joinType)
+		{
+			using (var db = GetDataContext(context))
+			{
+				var expected = Parent.Take(10).SqlJoinInternal(Parent.Take(10), joinType,
+					(p1, p) => p1.ParentID == p.ParentID && p1.Value1 == p.Value1, (p1, p2) => p2);
+
+				var actual = db.Parent.Take(10).Join(db.Parent.Take(10), joinType,
+					(p1, p2) => p1.ParentID == p2.ParentID && p1.Value1 == p2.Value1, (p1, p2) => p2);
+
+				AreEqual(expected.ToList().OrderBy(r => r.ParentID).ThenBy(r => r.Value1),
+					actual.ToList().OrderBy(r => r.ParentID).ThenBy(r => r.Value1));
+			}
+		}
+
+		// https://imgflip.com/i/2a6oc8
+		[ActiveIssue(
+			Configurations = new[] { ProviderName.Sybase, ProviderName.SybaseManaged },
+			Details        = "Cross-join doesn't work in Sybase")]
+		[Test]
+		public void SqlLinqCrossJoinSubQuery([DataSources] string context)
+		{
+			using (var db = GetDataContext(context))
+			{
+				var expected = from p in Parent.Where(p => p.ParentID > 0).Take(10)
+						.SqlJoinInternal(Child.Take(10), SqlJoinType.Inner, (p, c) => true, (p, c) => new { p, c })
+					select new { ParentID = p.p == null ? (int?)null : p.p.ParentID, ChildID = p.c == null ? (int?)null : p.c.ChildID };
+
+				var actual = db.Parent.Where(p => p.ParentID > 0).Take(10)
+					.CrossJoin(db.Child.Take(10), (p, c) => new { ParentID = (int?)p.ParentID, ChildID = (int?)c.ChildID });
+
+				AreEqual(expected.ToList().OrderBy(r => r.ParentID).ThenBy(r => r.ChildID),
+					actual.ToList().OrderBy(r => r.ParentID).ThenBy(r => r.ChildID));
+			}
+		}
+
+		[Test]
+		public void SqlFullJoinWithCount1([AllJoinsSource] string context)
+		{
+			using (var db = GetDataContext(context))
+			{
+				var areEqual =
+					(from left in db.Parent
+					from right in db.Parent.FullJoin(p => p.ParentID == left.ParentID)
+					select Sql.Ext.Count(left.ParentID, Sql.AggregateModifier.None).ToValue() == Sql.Ext.Count(right.ParentID, Sql.AggregateModifier.None).ToValue()
+					&& Sql.Ext.Count(left.ParentID, Sql.AggregateModifier.None).ToValue() == Sql.Ext.Count().ToValue())
+					.Single();
+
+				Assert.True(areEqual);
+			}
+		}
+
+		[Test]
+		public void SqlFullJoinWithCount2([AllJoinsSource] string context)
+		{
+			using (var db = GetDataContext(context))
+			{
+				var id = Parent.First().ParentID;
+
+				var areEqual =
+					(from left in db.Parent.Where(p => p.ParentID != id)
+					 from right in db.Parent.FullJoin(p => p.ParentID == left.ParentID)
+					 select Sql.Ext.Count(left.ParentID, Sql.AggregateModifier.None).ToValue() == Sql.Ext.Count(right.ParentID, Sql.AggregateModifier.None).ToValue()
+					 && Sql.Ext.Count(left.ParentID, Sql.AggregateModifier.None).ToValue() == Sql.Ext.Count().ToValue())
+					.Single();
+
+				Assert.False(areEqual);
+			}
+		}
+
+		[Test]
+		public void SqlFullJoinWithCount3([AllJoinsSource] string context)
+		{
+			using (var db = GetDataContext(context))
+			{
+				var id = Parent.First().ParentID;
+
+				var areEqual =
+					(from left in db.Parent
+					 from right in db.Parent.Where(p => p.ParentID != id).FullJoin(p => p.ParentID == left.ParentID)
+					 select Sql.Ext.Count(left.ParentID, Sql.AggregateModifier.None).ToValue() == Sql.Ext.Count(right.ParentID, Sql.AggregateModifier.None).ToValue()
+					 && Sql.Ext.Count(left.ParentID, Sql.AggregateModifier.None).ToValue() == Sql.Ext.Count().ToValue())
+					.Single();
+
+				Assert.False(areEqual);
+			}
+		}
+
+		[Test]
+		public void SqlFullJoinWithCount4([AllJoinsSource] string context)
+		{
+			using (var db = GetDataContext(context))
+			{
+				var id1 = Parent.First().ParentID;
+				var id2 = Parent.Skip(1).First().ParentID;
+
+				var areEqual =
+					(from left in db.Parent.Where(p => p.ParentID != id1)
+					 from right in db.Parent.Where(p => p.ParentID != id2).FullJoin(p => p.ParentID == left.ParentID)
+					 select Sql.Ext.Count(left.ParentID, Sql.AggregateModifier.None).ToValue() == Sql.Ext.Count(right.ParentID, Sql.AggregateModifier.None).ToValue()
+					 && Sql.Ext.Count(left.ParentID, Sql.AggregateModifier.None).ToValue() == Sql.Ext.Count().ToValue())
+					.Single();
+
+				Assert.False(areEqual);
+			}
+		}
+
+		[Test]
+		public void SqlFullJoinWithCount5([AllJoinsSource] string context)
+		{
+			using (var db = GetDataContext(context))
+			{
+				var id = Parent.First().ParentID;
+
+				var areEqual =
+					(from left in db.Parent.Where(p => p.ParentID != id)
+					 from right in db.Parent.Where(p => p.ParentID != id).FullJoin(p => p.ParentID == left.ParentID)
+					 select Sql.Ext.Count(left.ParentID, Sql.AggregateModifier.None).ToValue() == Sql.Ext.Count(right.ParentID, Sql.AggregateModifier.None).ToValue()
+					 && Sql.Ext.Count(left.ParentID, Sql.AggregateModifier.None).ToValue() == Sql.Ext.Count().ToValue())
+					.Single();
+
+				Assert.True(areEqual);
+			}
+		}
+
+		[Test]
+		public void SqlFullJoinWithBothFilters([AllJoinsSource] string context)
+		{
+			using (var db = GetDataContext(context))
+			{
+				var id1 = Parent.First().ParentID;
+				var id2 = Parent.Skip(1).First().ParentID;
+
+				var actual =
+					from left in db.Parent.Where(p => p.ParentID != id1)
+					from right in db.Parent.Where(p => p.ParentID != id2).FullJoin(p => p.ParentID == left.ParentID)
+					select new
+					{
+						Left = left != null ? (int?)left.ParentID : null,
+						Right = right != null ? (int?)right.ParentID : null,
+					};
+
+				var expected =
+					Parent.Where(p => p.ParentID != id1)
+						.SqlJoinInternal(
+							Parent.Where(p => p.ParentID != id2), SqlJoinType.Full, o => o.ParentID, i => i.ParentID, (left, right) => new
+							{
+								Left = left?.ParentID,
+								Right = right?.ParentID
+							});
+
+				AreEqual(expected.OrderBy(p => p.Left), actual.OrderBy(p => p.Left));
+			}
+		}
+
+		/// <summary>
+		/// Tests that AllJoinsBuilder do not handle standard Joins
+		/// </summary>
+		/// <param name="context"></param>
+		[Test]
+		public void JoinBuildersConflicts([IncludeDataSources(false, ProviderName.SQLiteClassic)] string context)
+		{
+			using (var db = GetDataContext(context))
+			{
+				var query1 = db.Parent.Join(db.Child, SqlJoinType.Inner,
+						(p, c) => p.ParentID == c.ChildID,
+						(p, c) => new { p, c });
+
+				var result1 = query1.ToArray();
+
+				var query2 = from p in db.Parent
+					join c in db.Child on p.ParentID equals c.ChildID
+					select new
+					{
+						p,
+						c
+					};
+
+				var result2 = query2.ToArray();
+			}
+		}
+
+	}
+}