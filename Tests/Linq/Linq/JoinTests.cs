﻿using System;
using System.Collections.Generic;
using System.Linq;

using LinqToDB;
using LinqToDB.Mapping;
using NUnit.Framework;

namespace Tests.Linq
{
	using Model;

	public static class EnumerableExtensions
	{
		public static IEnumerable<TResult> SqlJoinInternal<TOuter, TInner, TResult>(
			this IEnumerable<TOuter>      outer,
			IEnumerable<TInner>           inner,
			SqlJoinType                   joinType,
			Func<TOuter, TInner, bool>    predicate,
			Func<TOuter, TInner, TResult> resultSelector)
			where TOuter : class
		{
			if (outer          == null) throw new ArgumentNullException(nameof(outer));
			if (inner          == null) throw new ArgumentNullException(nameof(inner));
			if (predicate      == null) throw new ArgumentNullException(nameof(predicate));
			if (resultSelector == null) throw new ArgumentNullException(nameof(resultSelector));

			switch (joinType)
			{
				case SqlJoinType.Inner:
					return outer.SelectMany(f => inner.Where(s => predicate(f, s)).Select(s => resultSelector(f, s)));
				case SqlJoinType.Left:
					return outer.SelectMany(f => inner.Where(s => predicate(f, s)).DefaultIfEmpty().Select(s => resultSelector(f, s)));
				case SqlJoinType.Right:
					return inner.SelectMany(s => outer.Where(f => predicate(f, s)).DefaultIfEmpty().Select(f => resultSelector(f, s)));
				case SqlJoinType.Full:
					var firstItems = outer.ToList();
					var secondItems = inner.ToList();
					var firstResult = firstItems.SelectMany(f =>
						secondItems.Where(s => predicate(f, s)).DefaultIfEmpty().Select(s => new {First = (TOuter?)f, Second = s}));

					var secondResult = secondItems.Where(s => !firstItems.Any(f => predicate(f, s)))
						.Select(s => new {First = default(TOuter), Second = s});

					var res = firstResult.Concat(secondResult).Select(r => resultSelector(r.First!, r.Second));
					return res;
				default:
					throw new ArgumentOutOfRangeException(nameof(joinType), joinType, null);
			}
		}

		public static IEnumerable<TResult> SqlJoinInternal<TOuter, TInner, TKey, TResult>(
			this IEnumerable<TOuter>      outer,
			IEnumerable<TInner>           inner,
			SqlJoinType                   joinType,
			Func<TOuter, TKey>            outerKeySelector,
			Func<TInner, TKey>            innerKeySelector,
			Func<TOuter, TInner, TResult> resultSelector)
		{
			if (outer            == null) throw new ArgumentNullException(nameof(outer));
			if (inner            == null) throw new ArgumentNullException(nameof(inner));
			if (outerKeySelector == null) throw new ArgumentNullException(nameof(outerKeySelector));
			if (innerKeySelector == null) throw new ArgumentNullException(nameof(innerKeySelector));
			if (resultSelector   == null) throw new ArgumentNullException(nameof(resultSelector));

			switch (joinType)
			{
				case SqlJoinType.Inner:
					return outer.Join(inner, outerKeySelector, innerKeySelector, resultSelector);
				case SqlJoinType.Left:
					return outer
						.GroupJoin(inner, outerKeySelector, innerKeySelector, (o, gr) => new {o, gr})
						.SelectMany(t => t.gr.DefaultIfEmpty(), (t1, t2) => resultSelector(t1.o, t2));
				case SqlJoinType.Right:
					return inner
						.GroupJoin(outer, innerKeySelector, outerKeySelector, (o, gr) => new { o, gr })
						.SelectMany(t => t.gr.DefaultIfEmpty(), (t1, t2) => resultSelector(t2, t1.o));
				case SqlJoinType.Full:
					var keys1 = outer.ToLookup(outerKeySelector);
					var keys2 = inner.ToLookup(innerKeySelector);
					var res = new List<TResult>();
					foreach (var pair1 in keys1)
					{
						if (keys2.Contains(pair1.Key))
						{
							res.AddRange(pair1.Join(keys2[pair1.Key], outerKeySelector, innerKeySelector, resultSelector));
							continue;
						}
						res.AddRange(pair1.Select(r => resultSelector(r, default!)));
					}

					foreach (var pair2 in keys2)
					{
						if (keys1.Contains(pair2.Key))
						{
							continue;
						}
						res.AddRange(pair2.Select(r => resultSelector(default!, r)));
					}

					return res;
				default:
					throw new ArgumentOutOfRangeException(nameof(joinType), joinType, null);
			}
		}
	}

	[TestFixture]
	public class JoinTests : TestBase
	{
		[Test]
		public void InnerJoin1([DataSources] string context)
		{
			using (var db = GetDataContext(context))
				TestJohn(
					from p1 in db.Person
						join p2 in db.Person on p1.ID equals p2.ID
					where p1.ID == 1
					select new Person { ID = p1.ID, FirstName = p2.FirstName });
		}

		[Test]
		public void InnerJoin2([DataSources] string context)
		{
			using (var db = GetDataContext(context))
				TestJohn(
					from p1 in db.Person
						join p2 in db.Person on new { p1.ID, p1.FirstName } equals new { p2.ID, p2.FirstName }
					where p1.ID == 1
					select new Person { ID = p1.ID, FirstName = p2.FirstName });
		}

		[Test]
		public void InnerJoin3([DataSources] string context)
		{
			using (var db = GetDataContext(context))
				TestJohn(
					from p1 in db.Person
						join p2 in
							from p2 in db.Person join p3 in db.Person on new { p2.ID, p2.LastName } equals new { p3.ID, p3.LastName } select new { p2, p3 }
						on new { p1.ID, p1.FirstName } equals new { p2.p2.ID, p2.p2.FirstName }
					where p1.ID == 1
					select new Person { ID = p1.ID, FirstName = p2.p2.FirstName, LastName = p2.p3.LastName });
		}

		[Test]
		public void InnerJoin4([DataSources] string context)
		{
			using (var db = GetDataContext(context))
				TestJohn(
					from p1 in db.Person
						join p2 in db.Person on new { p1.ID, p1.FirstName } equals new { p2.ID, p2.FirstName }
							join p3 in db.Person on new { p2.ID, p2.LastName } equals new { p3.ID, p3.LastName }
					where p1.ID == 1
					select new Person { ID = p1.ID, FirstName = p2.FirstName, LastName = p3.LastName });
		}

		[Test]
		public void InnerJoin5([DataSources] string context)
		{
			using (var db = GetDataContext(context))
				TestJohn(
					from p1 in db.Person
					join p2 in db.Person on new { p1.ID, p1.FirstName } equals new { p2.ID, p2.FirstName }
					join p3 in db.Person on new { p1.ID, p2.LastName  } equals new { p3.ID, p3.LastName  }
					where p1.ID == 1
					select new Person { ID = p1.ID, FirstName = p2.FirstName, LastName = p3.LastName });
		}

		[Test]
		public void InnerJoin6([DataSources] string context)
		{
			using (var db = GetDataContext(context))
				TestJohn(
					from p1 in db.Person
						join p2 in from p3 in db.Person select new { ID = p3.ID + 1, p3.FirstName } on p1.ID equals p2.ID - 1
					where p1.ID == 1
					select new Person { ID = p1.ID, FirstName = p2.FirstName });
		}

		[Test]
		public void InnerJoin7([DataSources] string context)
		{
			using (var db = GetDataContext(context))
				AreEqual(
					from t in
						from ch in Child
							join p in Parent on ch.ParentID equals p.ParentID
						select ch.ParentID + p.ParentID
					where t > 2
					select t
					,
					from t in
						from ch in db.Child
							join p in db.Parent on ch.ParentID equals p.ParentID
						select ch.ParentID + p.ParentID
					where t > 2
					select t);
		}

		[Test]
		public void InnerJoin8([DataSources] string context)
		{
			using (var db = GetDataContext(context))
				AreEqual(
					from t in
						from ch in Child
							join p in Parent on ch.ParentID equals p.ParentID
						select new { ID = ch.ParentID + p.ParentID }
					where t.ID > 2
					select t,
					from t in
						from ch in db.Child
							join p in db.Parent on ch.ParentID equals p.ParentID
						select new { ID = ch.ParentID + p.ParentID }
					where t.ID > 2
					select t);
		}

		[Test]
		public void InnerJoin9([DataSources(TestProvName.AllAccess)] string context)
		{
			using (var db = GetDataContext(context))
				AreEqual(
					from g in GrandChild
					join p in Parent4 on g.Child!.ParentID equals p.ParentID
					where g.ParentID < 10 && p.Value1 == TypeValue.Value3
					select g,
					from g in db.GrandChild
					join p in db.Parent4 on g.Child!.ParentID equals p.ParentID
					where g.ParentID < 10 && p.Value1 == TypeValue.Value3
					select g);
		}

		[Test]
		public void InnerJoin10([DataSources] string context)
		{
			using (var db = GetDataContext(context))
				AreEqual(
					from p in    Parent
					join g in    GrandChild on p.ParentID equals g.ParentID into q
					from q1 in q
					select new { p.ParentID, q1.GrandChildID },
					from p in db.Parent
					join g in db.GrandChild on p.ParentID equals g.ParentID into q
					from q1 in q
					select new { p.ParentID, q1.GrandChildID });
		}

		[Test]
		public void GroupJoin1([DataSources] string context)
		{
			using (var db = GetDataContext(context))
				AreEqual(
					from p in Parent
						join ch in Child on p.ParentID equals ch.ParentID into lj1
					where p.ParentID == 1
					select p,
					from p in db.Parent
						join ch in db.Child on p.ParentID equals ch.ParentID into lj1
					where p.ParentID == 1
					select p);
		}

		[Test]
		public void GroupJoin2([DataSources] string context)
		{
			using (new AllowMultipleQuery())
			using (var db = GetDataContext(context))
			{
				var q =
					from p in db.Parent
						join c in db.Child on p.ParentID equals c.ParentID into lj
					where p.ParentID == 1
					select new { p, lj };

				var list = q.ToList();

				Assert.AreEqual(1, list.Count);
				Assert.AreEqual(1, list[0].p.ParentID);
				Assert.AreEqual(1, list[0].lj.Count());

				var ch = list[0].lj.ToList();

				Assert.AreEqual( 1, ch[0].ParentID);
				Assert.AreEqual(11, ch[0].ChildID);
			}
		}

		[Test]
		public void GroupJoin3([DataSources] string context)
		{
			using (new AllowMultipleQuery())
			using (var db = GetDataContext(context))
			{
				var q1 = Parent
					.GroupJoin(
						Child,
						p  => p.ParentID,
						ch => ch.ParentID,
						(p, lj1) => new { p, lj1 = new { lj1 } }
					)
					.Where (t => t.p.ParentID == 2)
					.Select(t => new { t.p, t.lj1 });

				var list1 = q1.ToList();

				var q2 = db.Parent
					.GroupJoin(
						db.Child,
						p  => p.ParentID,
						ch => ch.ParentID,
						(p, lj1) => new { p, lj1 = new { lj1 } }
					)
					.Where (t => t.p.ParentID == 2)
					.Select(t => new { t.p, t.lj1 });

				var list2 = q2.ToList();

				Assert.AreEqual(list1.Count,              list2.Count);
				Assert.AreEqual(list1[0].p.ParentID,      list2[0].p.ParentID);
				Assert.AreEqual(list1[0].lj1.lj1.Count(), list2[0].lj1.lj1.Count());
			}
		}

		[Test]
		public void GroupJoin4([DataSources] string context)
		{
			using (new AllowMultipleQuery())
			using (var db = GetDataContext(context))
			{
				var q1 =
					from p in Parent
						join ch in
							from c in Child select new { c.ParentID, c.ChildID }
						on p.ParentID equals ch.ParentID into lj1
					where p.ParentID == 3
					select new { p, lj1 };

				var list1 = q1.ToList();

				var q2 =
					from p in db.Parent
						join ch in
							from c in db.Child select new { c.ParentID, c.ChildID }
						on p.ParentID equals ch.ParentID into lj1
					where p.ParentID == 3
					select new { p, lj1 };

				var list2 = q2.ToList();

				Assert.AreEqual(list1.Count,          list2.Count);
				Assert.AreEqual(list1[0].p.ParentID,  list2[0].p.ParentID);
				Assert.AreEqual(list1[0].lj1.Count(), list2[0].lj1.Count());
			}
		}

		[Test]
		public void GroupJoin5([DataSources] string context)
		{
			using (new AllowMultipleQuery())
			using (var db = GetDataContext(context))
			{
				var expectedQuery = from p in Parent
					join ch in Child on p.ParentID equals ch.ParentID into lj1
					orderby p.ParentID
					where p.ParentID >= 1
					select lj1.OrderBy(c => c.ChildID).FirstOrDefault();

				var actualQuery = from p in db.Parent
					join ch in db.Child on p.ParentID equals ch.ParentID into lj1
					orderby p.ParentID
					where p.ParentID >= 1
					select lj1.OrderBy(c => c.ChildID).FirstOrDefault();

				var expected = expectedQuery.ToArray();
				var actual   = actualQuery.ToArray();

				AreEqual(expected, actual);
			}
		}

		[Test]
		public void GroupJoin51([DataSources] string context)
		{
			using (new AllowMultipleQuery())
			using (var db = GetDataContext(context))
			{
				var result =
				(
					from p in db.Parent
						join ch in db.Child on p.ParentID equals ch.ParentID into lj1
					where p.ParentID == 1
					select new { p1 = lj1, p2 = lj1.OrderByDescending(e => e.ChildID).First() }
				).ToList();

				var expected =
				(
					from p in Parent
						join ch in Child on p.ParentID equals ch.ParentID into lj1
					where p.ParentID == 1
					select new { p1 = lj1, p2 = lj1.OrderByDescending(e => e.ChildID).First() }
				).ToList();

				Assert.AreEqual(expected.Count, result.Count);
				AreEqual(expected[0].p1, result[0].p1);
			}
		}

		[Test]
		public void GroupJoin52([DataSources] string context)
		{
			using (var db = GetDataContext(context))
				AreEqual(
					from p in Parent
						join ch in Child on p.ParentID equals ch.ParentID into lj1
					where p.ParentID == 1
					select lj1.First().ParentID
					,
					from p in db.Parent
						join ch in db.Child on p.ParentID equals ch.ParentID into lj1
					where p.ParentID == 1
					select lj1.First().ParentID);
		}

		[Test]
		public void GroupJoin53([DataSources] string context)
		{
			using (new AllowMultipleQuery())
			using (var db = GetDataContext(context))
				AreEqual(
					from p in Parent
						join ch in Child on p.ParentID equals ch.ParentID into lj1
					where p.ParentID == 1
					select lj1.Select(_ => _.ParentID).First()
					,
					from p in db.Parent
						join ch in db.Child on p.ParentID equals ch.ParentID into lj1
					where p.ParentID == 1
					select lj1.Select(_ => _.ParentID).First());
		}

		[Test]
		public void GroupJoin54([DataSources] string context)
		{
			using (new AllowMultipleQuery())
			using (var db = GetDataContext(context))
				AreEqual(
					from p in Parent
						join ch in Child on p.ParentID equals ch.ParentID into lj1
					where p.ParentID == 1
					select new { p1 = lj1.Count(), p2 = lj1.First() }
					,
					from p in db.Parent
						join ch in db.Child on p.ParentID equals ch.ParentID into lj1
					where p.ParentID == 1
					select new { p1 = lj1.Count(), p2 = lj1.First() });
		}

		[Test]
		public void GroupJoin6([DataSources] string context)
		{
			var n = 1;

			using (new AllowMultipleQuery())
			using (var db = GetDataContext(context))
			{
				var q1 =
					from p in Parent
						join c in Child on p.ParentID + n equals c.ParentID into lj
					where p.ParentID == 1
					select new { p, lj };

				var list1 = q1.ToList();
				var ch1   = list1[0].lj.ToList();

				var q2 =
					from p in db.Parent
						join c in db.Child on p.ParentID + n equals c.ParentID into lj
					where p.ParentID == 1
					select new { p, lj };

				var list2 = q2.ToList();

				Assert.AreEqual(list1.Count,         list2.Count);
				Assert.AreEqual(list1[0].p.ParentID, list2[0].p.ParentID);
				Assert.AreEqual(list1[0].lj.Count(), list2[0].lj.Count());

				var ch2 = list2[0].lj.ToList();

				Assert.AreEqual(ch1[0].ParentID, ch2[0].ParentID);
				Assert.AreEqual(ch1[0].ChildID,  ch2[0].ChildID);
			}
		}

		[Test]
		public void GroupJoin7([DataSources(TestProvName.AllFirebird)] string context)
		{
			var n = 1;

			using (new AllowMultipleQuery())
			using (var db = GetDataContext(context))
			{
				var q1 =
					from p in Parent
						join c in Child on new { id = p.ParentID } equals new { id = c.ParentID - n } into j
					where p.ParentID == 1
					select new { p, j };

				var list1 = q1.ToList();
<<<<<<< HEAD
				var ch1   = list1[0].j.OrderBy(t => t.ChildID).ToList();
=======
				var ch1   = list1[0].j.OrderBy(_ => _.ChildID).ThenBy(_ => _.ParentID).ToList();
>>>>>>> 21f91f32

				var q2 =
					from p in db.Parent
						join c in db.Child on new { id = p.ParentID } equals new { id = c.ParentID - n } into j
					where p.ParentID == 1
					select new { p, j };

				var list2 = q2.ToList();

				Assert.AreEqual(list1.Count,         list2.Count);
				Assert.AreEqual(list1[0].p.ParentID, list2[0].p.ParentID);
				Assert.AreEqual(list1[0].j.Count(),  list2[0].j.Count());

<<<<<<< HEAD
				var ch2 = list2[0].j.OrderBy(t => t.ChildID).ToList();
=======
				var ch2 = list2[0].j.OrderBy(_ => _.ChildID).ThenBy(_ => _.ParentID).ToList();
>>>>>>> 21f91f32

				Assert.AreEqual(ch1[0].ParentID, ch2[0].ParentID);
				Assert.AreEqual(ch1[0].ChildID,  ch2[0].ChildID);
			}
		}

		[Test]
		public void GroupJoin8([DataSources] string context)
		{
			using (new AllowMultipleQuery())
			using (var db = GetDataContext(context))
				AreEqual(
					from p in Parent
					join c in Child on p.ParentID equals c.ParentID into g
					select new { Child = g.OrderBy(c => c.ChildID).FirstOrDefault() }
					,
					from p in db.Parent
					join c in db.Child on p.ParentID equals c.ParentID into g
					select new { Child = g.OrderBy(c => c.ChildID).FirstOrDefault() });
		}

		// Access has strange order strategy
		// Informix move constant column value from left-joined subquery to top level even for null records
		[Test]
		public void GroupJoin9([DataSources(TestProvName.AllAccess, TestProvName.AllInformix)] string context)
		{
			using (var db = GetDataContext(context))
				AreEqual(
					Parent
						.GroupJoin(
							Parent,
							x => new { Id = x.ParentID },
							y => new { Id = y.ParentID },
							(xid, yid) => new { xid, yid }
						)
						.SelectMany(
							y => y.yid.DefaultIfEmpty(),
							(x1, y) => new { x1.xid, y }
						)
						.GroupJoin(
							Parent,
							x => new { Id = x.xid.ParentID },
							y => new { Id = y.ParentID     },
							(x2, y) => new { x2.xid, x2.y, h = y }
						)
						.SelectMany(
							a => a.h.DefaultIfEmpty(),
							(x3, a) => new { x3.xid, x3.y, a }
						)
						.GroupJoin(
							Parent,
							x => new { Id = x.xid.ParentID },
							y => new { Id = y.ParentID     },
							(x4, y) => new { x4.xid, x4.y, x4.a, p = y }
						)
						.SelectMany(
							z => z.p.DefaultIfEmpty(),
							(x5, z) => new { x5.xid, z, x5.y, x5.a }
						)
						.GroupJoin(
							Parent,
							x => new { Id = x.xid.ParentID },
							y => new { Id = y.Value1 ?? 1 },
							(x6, y) => new { x6.xid, xy = x6.y, x6.a, x6.z, y }
						)
						.SelectMany(
							z => z.y.DefaultIfEmpty(),
							(x7, z) => new { x7.xid, z, x7.xy, x7.a, xz = x7.z }
						)
						.GroupJoin(
							Parent,
							x => new { Id = x.xid.ParentID },
							y => new { Id = y.ParentID     },
							(x8, y) => new { x8.xid, x8.z, x8.xy, x8.a, x8.xz, y }
						)
						.SelectMany(
							a => a.y.DefaultIfEmpty(),
							(x9, a) => new { x9.xid, x9.z, x9.xy, xa = x9.a, x9.xz, a }
						),
					db.Parent
						.GroupJoin(
							db.Parent,
							x => new { Id = x.ParentID },
							y => new { Id = y.ParentID },
							(xid, yid) => new { xid, yid }
						)
						.SelectMany(
							y => y.yid.DefaultIfEmpty(),
							(x1, y) => new { x1.xid, y }
						)
						.GroupJoin(
							db.Parent,
							x => new { Id = x.xid.ParentID },
							y => new { Id = y.ParentID     },
							(x2, y) => new { x2.xid, x2.y, h = y }
						)
						.SelectMany(
							a => a.h.DefaultIfEmpty(),
							(x3, a) => new { x3.xid, x3.y, a }
						)
						.GroupJoin(
							db.Parent,
							x => new { Id = x.xid.ParentID },
							y => new { Id = y.ParentID     },
							(x4, y) => new { x4.xid, x4.y, x4.a, p = y }
						)
						.SelectMany(
							z => z.p.DefaultIfEmpty(),
							(x5, z) => new { x5.xid, z, x5.y, x5.a }
						)
						.GroupJoin(
							db.Parent,
							x => new { Id = x.xid.ParentID },
							y => new { Id = y.Value1 ?? 1 },
							(x6, y) => new { x6.xid, xy = x6.y, x6.a, x6.z, y }
						)
						.SelectMany(
							z => z.y.DefaultIfEmpty(),
							(x7, z) => new { x7.xid, z, x7.xy, x7.a, xz = x7.z }
						)
						.GroupJoin(
							db.Parent,
							x => new { Id = x.xid.ParentID },
							y => new { Id = y.ParentID     },
							(x8, y) => new { x8.xid, x8.z, x8.xy, x8.a, x8.xz, y }
						)
						.SelectMany(
							a => a.y.DefaultIfEmpty(),
							(x9, a) => new { x9.xid, x9.z, x9.xy, xa = x9.a, x9.xz, a }
						)
					);
		}

		[Test]
		public void GroupJoinAny1([DataSources] string context)
		{
			using (var db = GetDataContext(context))
				AreEqual(
					from p in    Parent
					join c in    Child on p.ParentID equals c.ParentID into t
					select new { p.ParentID, n = t.Any() },
					from p in db.Parent
					join c in db.Child on p.ParentID equals c.ParentID into t
					select new { p.ParentID, n = t.Any() });
		}

		[Test]
		public void GroupJoinAny2([DataSources] string context)
		{
			using (var db = GetDataContext(context))
				AreEqual(
					from p in    Parent
					join c in    Child on p.ParentID equals c.ParentID into t
					select new { p.ParentID, n = t.Select(t1 => t1.ChildID > 0).Any() },
					from p in db.Parent
					join c in db.Child on p.ParentID equals c.ParentID into t
					select new { p.ParentID, n = t.Select(t1 => t1.ChildID > 0).Any() });
		}

		[Test]
		public void GroupJoinAny3([DataSources] string context)
		{
			using (var db = GetDataContext(context))
				AreEqual(
					from p in    Parent
					let c = from c in    Child where p.ParentID == c.ParentID select c
					select new { p.ParentID, n = c.Any() },
					from p in db.Parent
					let c = from c in db.Child where p.ParentID == c.ParentID select c
					select new { p.ParentID, n = c.Any() });
		}

		[Test]
		public void GroupJoinAny4([DataSources] string context)
		{
			using (var db = GetDataContext(context))
				AreEqual(
					from p in    Parent
					select new { p.ParentID, n = (from c in    Child where p.ParentID == c.ParentID select c).Any() },
					from p in db.Parent
					select new { p.ParentID, n = (from c in db.Child where p.ParentID == c.ParentID select c).Any() });
		}

		[Test]
		public void GroupJoinAny5([DataSources] string context)
		{
			using (var db = GetDataContext(context))
				AreEqual(
					from p in    Parent
					join c in    Child on p.ParentID equals c.ParentID into t
					select new { n = t.Any() },
					from p in db.Parent
					join c in db.Child on p.ParentID equals c.ParentID into t
					where 1 > 0
					select new { n = t.Any() });
		}

		[Test]
		public void LeftJoin1([DataSources] string context)
		{
			using (var db = GetDataContext(context))
				AreEqual(
					from p in Parent
						join ch in Child on p.ParentID equals ch.ParentID into lj1
						from ch in lj1.DefaultIfEmpty()
					where p.ParentID >= 4
					select new { p, ch }
					,
					from p in db.Parent
						join ch in db.Child on p.ParentID equals ch.ParentID into lj1
						from ch in lj1.DefaultIfEmpty()
					where p.ParentID >= 4
					select new { p, ch });
		}

		[Test]
		public void LeftJoin2([DataSources] string context)
		{
			using (var db = GetDataContext(context))
				AreEqual(
					from p in Parent
						join ch in Child on p.ParentID equals ch.ParentID into lj1
						from ch in lj1.DefaultIfEmpty()
					select new { p, ch }
					,
					from p in db.Parent
						join ch in db.Child on p.ParentID equals ch.ParentID into lj1
						from ch in lj1.DefaultIfEmpty()
					select new { p, ch });
		}

		[Test]
		public void LeftJoin3([DataSources] string context)
		{
			using (var db = GetDataContext(context))
				AreEqual(
					from c in    Child select c.Parent,
					from c in db.Child select c.Parent);
		}

		[Test]
		public void LeftJoin4([DataSources] string context)
		{
			using (new AllowMultipleQuery())
			using (var db = GetDataContext(context))
				AreEqual(
					Parent
						.GroupJoin(Child,
							x => new { x.ParentID, x.Value1 },
							y => new { y.ParentID, Value1 = (int?)y.ParentID },
							(x1, y1) => new { Parent = x1, Child = y1 })
						.SelectMany(
							y2 => y2.Child.DefaultIfEmpty(),
							(x3, y3) => new { x3.Parent, Child = x3.Child.FirstOrDefault() })
						.Where(x4 => x4.Parent.ParentID == 1 && x4.Parent.Value1 != null)
						.OrderBy(x5 => x5.Parent.ParentID)
					,
					db.Parent
						.GroupJoin(db.Child,
							x1 => new { x1.ParentID, x1.Value1 },
							y1 => new { y1.ParentID, Value1 = (int?)y1.ParentID },
							(x2, y2) => new { Parent = x2, Child = y2 })
						.SelectMany(
							y3 => y3.Child.DefaultIfEmpty(),
							(x4, y4) => new { x4.Parent, Child = x4.Child.FirstOrDefault() })
						.Where(x5 => x5.Parent.ParentID == 1 && x5.Parent.Value1 != null)
						.OrderBy(x6 => x6.Parent.ParentID));
		}

		[Table("Child")]
		public class CountedChild
		{
			public static int Count;

			public CountedChild()
			{
				Count++;
			}

			[Column] public int ParentID;
			[Column] public int ChildID;
		}

		[Test]
		public void LeftJoin5([DataSources] string context)
		{
			using (var db = GetDataContext(context))
			{
				var q =
					from p in db.Parent
						join ch in db.GetTable<CountedChild>() on p.ParentID equals ch.ParentID into lj1
						from ch in lj1.DefaultIfEmpty()
					where ch == null
					select new { p, ch, ch1 = ch };

				CountedChild.Count = 0;

				var _ = q.ToList();

				Assert.AreEqual(0, CountedChild.Count);
			}
		}

		[Test]
		public void LeftJoin6([DataSources] string context)
		{
			using (var db = GetDataContext(context))
				AreEqual(
					from p in Parent
					from ch in Child.Where(c => p.ParentID == c.ParentID).DefaultIfEmpty()
					where p.ParentID >= 4
					select new { p, ch }
					,
					from p in db.Parent
					from ch in db.Child.Where(c => p.ParentID == c.ParentID).DefaultIfEmpty()
					where p.ParentID >= 4
					select new { p, ch });
		}

		[Test]
		public void MultipleLeftJoin([DataSources] string context)
		{
			using (var db = GetDataContext(context))
			{
				var result =
					from parent             in db.Parent
					join child              in db.Child      on parent.ParentID equals child.ParentID      into childTemp
					join grandChild         in db.GrandChild on parent.ParentID equals grandChild.ParentID into grandChildTemp
					from grandChildLeftJoin in grandChildTemp.DefaultIfEmpty()
					from childLeftJoin      in childTemp.DefaultIfEmpty()
					select new { parent.ParentID, ChildID = (int?)childLeftJoin.ChildID, GrandChildID = (int?)grandChildLeftJoin.GrandChildID };

				var expected =
					from parent             in Parent
					join child              in Child      on parent.ParentID equals child.ParentID      into childTemp
					join grandChild         in GrandChild on parent.ParentID equals grandChild.ParentID into grandChildTemp
					from grandChildLeftJoin in grandChildTemp.DefaultIfEmpty()
					from childLeftJoin      in childTemp.DefaultIfEmpty()
					select new { parent.ParentID, childLeftJoin?.ChildID, grandChildLeftJoin?.GrandChildID };

				AreEqual(expected, result);
			}
		}

		[Test]
		public void SubQueryJoin([DataSources] string context)
		{
			using (var db = GetDataContext(context))
				AreEqual(
					from p in Parent
						join ch in
							from c in Child
							where c.ParentID > 0
							select new { c.ParentID, c.ChildID }
						on p.ParentID equals ch.ParentID into lj1
						from ch in lj1.DefaultIfEmpty()
					select p
					,
					from p in db.Parent
						join ch in
							from c in db.Child
							where c.ParentID > 0
							select new { c.ParentID, c.ChildID }
						on p.ParentID equals ch.ParentID into lj1
						from ch in lj1.DefaultIfEmpty()
					select p);
		}

		[Test]
		public void ReferenceJoin1([DataSources(TestProvName.AllAccess)] string context)
		{
			using (var db = GetDataContext(context))
				AreEqual(
					from c in    Child join g in    GrandChild on c equals g.Child select new { c.ParentID, g.GrandChildID },
					from c in db.Child join g in db.GrandChild on c equals g.Child select new { c.ParentID, g.GrandChildID });
		}

		[Test]
		public void ReferenceJoin2([DataSources(TestProvName.AllAccess)] string context)
		{
			using (var db = GetDataContext(context))
				AreEqual(
					from g in    GrandChild
						join c in    Child on g.Child equals c
					select new { c.ParentID, g.GrandChildID },
					from g in db.GrandChild
						join c in db.Child on g.Child equals c
					select new { c.ParentID, g.GrandChildID });
		}

		[Test]
		public void JoinByAnonymousTest([DataSources(TestProvName.AllAccess)] string context)
		{
			using (var db = GetDataContext(context))
				AreEqual(
					from p in    Parent
					join c in    Child on new { Parent = p, p.ParentID } equals new { c.Parent, c.ParentID }
					select new { p.ParentID, c.ChildID },
					from p in db.Parent
					join c in db.Child on new { Parent = p, p.ParentID } equals new { c.Parent, c.ParentID }
					select new { p.ParentID, c.ChildID });
		}

		[Test]
		public void FourTableJoin([DataSources(ProviderName.Access)] string context)
		{
			using (var db = GetDataContext(context))
				AreEqual(
					from p in Parent
					join c1 in Child      on p.ParentID  equals c1.ParentID
					join c2 in GrandChild on c1.ParentID equals c2.ParentID
					join c3 in GrandChild on c2.ParentID equals c3.ParentID
					select new { p, c1Key = c1.ChildID, c2Key = c2.GrandChildID, c3Key = c3.GrandChildID }
					,
					from p in db.Parent
					join c1 in db.Child      on p.ParentID  equals c1.ParentID
					join c2 in db.GrandChild on c1.ParentID equals c2.ParentID
					join c3 in db.GrandChild on c2.ParentID equals c3.ParentID
					select new { p, c1Key = c1.ChildID, c2Key = c2.GrandChildID, c3Key = c3.GrandChildID });
		}

		[Test]
		public void ProjectionTest1([DataSources] string context)
		{
			using (var db = GetDataContext(context))
				AreEqual(
					from p1 in Person
					join p2 in Person on p1.ID equals p2.ID
					select new { ID1 = new { Value = p1.ID }, FirstName2 = p2.FirstName, } into p1
					select p1.ID1.Value
					,
					from p1 in db.Person
					join p2 in db.Person on p1.ID equals p2.ID
					select new { ID1 = new { Value = p1.ID }, FirstName2 = p2.FirstName, } into p1
					select p1.ID1.Value);
		}

		[Test]
		public void LeftJoinTest([DataSources] string context)
		{
			// Reproduces the problem described here: http://rsdn.ru/forum/prj.rfd/4221837.flat.aspx
			using (var db = GetDataContext(context))
			{
				var q =
					from p1 in db.Person
					join p2 in db.Person on p1.ID equals p2.ID into g
					from p2 in g.DefaultIfEmpty() // yes I know the join will always succeed and it'll never be null, but just for test's sake :)
					select new { p1, p2 };

				var list = q.ToList(); // NotImplementedException? :(
				Assert.That(list, Is.Not.Empty);
			}
		}

		[Test]
		public void LeftJoinTest2([IncludeDataSources(TestProvName.AllSQLite)] string context)
		{
			// THIS TEST MUST BE RUN IN RELEASE CONFIGURATION (BECAUSE IT PASSES UNDER DEBUG CONFIGURATION)
			// Reproduces the problem described here: http://rsdn.ru/forum/prj.rfd/4221837.flat.aspx

			using (var db = GetDataContext(context))
			{
				var q =
					from p1 in db.Patient
					join p2 in db.Patient on p1.Diagnosis equals p2.Diagnosis into g
					from p2 in g.DefaultIfEmpty() // yes I know the join will always succeed and it'll never be null, but just for test's sake :)
					join p3 in db.Person on p2.PersonID equals p3.ID
					select new { p1, p2, p3 };

				var arr = q.ToArray(); // NotImplementedException? :(
				Assert.That(arr, Is.Not.Empty);
			}
		}

		[Test, Explicit]
		public void StackOverflow([IncludeDataSources(
			ProviderName.SqlServer2008, ProviderName.SqlServer2012/*, ProviderName.SqlServer2014*/)]
			string context)
		{
			using (var db = GetDataContext(context))
			{
				var q =
					from c in db.Child
					join p in db.Parent on c.ParentID equals p.ParentID
					select new { p, c };

				for (var i = 0; i < 100; i++)
				{
					q =
						from c in q
						join p in db.Parent on c.p.ParentID equals p.ParentID
						select new { p, c.c };
				}

				var list = q.ToList();
				Assert.IsNotEmpty(list);
			}
		}

		[Test]
		public void ApplyJoin([IncludeDataSources(TestProvName.AllSqlServer2008Plus, TestProvName.AllPostgreSQL93Plus)] string context)
		{
			using (var db = GetDataContext(context))
			{
				var q =
					from ch in db.Child
					from p in new Model.Functions(db).GetParentByID(ch.Parent!.ParentID)
					select p;

				var _ = q.ToList();
			}
		}

		[Test]
		public void BltIssue257([DataSources] string context)
		{
			using (var db = GetDataContext(context))
			{
				var q =
					from m in db.Types
						join p in db.Parent on m.ID equals p.ParentID
					group m by new
					{
						m.DateTimeValue.Date
					}
					into b
					select new
					{
						QualiStatusByDate = b.Key,
						Count             = b.Count()
					};

				var _ = q.ToList();
			}
		}

		[Test]
		public void NullJoin1([DataSources] string context)
		{
			using (var db = GetDataContext(context))
				AreEqual(
					from p1 in    Parent
					join p2 in    Parent on new { p1.ParentID, p1.Value1 } equals new { p2.ParentID, p2.Value1 }
					select p2
					,
					from p1 in db.Parent
					join p2 in db.Parent on new { p1.ParentID, p1.Value1 } equals new { p2.ParentID, p2.Value1 }
					select p2);
		}

		[Test]
		public void NullJoin2([DataSources] string context)
		{
			using (var db = GetDataContext(context))
				AreEqual(
					from p1 in    Parent
					join p2 in    Parent
						on     new { a = new { p1.ParentID, p1.Value1 } }
						equals new { a = new { p2.ParentID, p2.Value1 } }
					select p2
					,
					from p1 in db.Parent
					join p2 in db.Parent
						on     new { a = new { p1.ParentID, p1.Value1 } }
						equals new { a = new { p2.ParentID, p2.Value1 } }
					select p2);
		}

		[Test]
		public void NullWhereJoin([DataSources] string context)
		{
			using (var db = GetDataContext(context))
				AreEqual(
					from p1 in    Parent
					from p2 in    Parent.Where(p => p1.ParentID == p.ParentID && p1.Value1 == p.Value1)
					select p2
					,
					from p1 in db.Parent
					from p2 in db.Parent.Where(p => p1.ParentID == p.ParentID && p1.Value1 == p.Value1)
					select p2);
		}

		[Test]
		public void JoinSubQueryCount([DataSources(
			TestProvName.AllAccess, ProviderName.SqlCe, ProviderName.SqlServer2000)]
			string context)
		{
			var n = 1;

			using (var db = GetDataContext(context))
				AreEqual(
					from p in    Parent
					where p.ParentID > 0
					join c in Child on p.ParentID equals c.ParentID into t
					//select new { p.ParentID, count = t.Count() }
					select new { p.ParentID, count = t.Where(c => c.ChildID != p.ParentID * 10 + n).Count() }
					,
					from p in db.Parent
					where p.ParentID > 0
					join c in db.Child on p.ParentID equals c.ParentID into t
					//select new { p.ParentID, count = t.Count() }
					select new { p.ParentID, count = t.Where(c => c.ChildID != p.ParentID * 10 + n).Count() }
					);
		}

		[Test]
		public void JoinSubQuerySum([DataSources(ProviderName.SqlCe)] string context)
		{
			using (var db = GetDataContext(context))
				AreEqual(
					from p in    Parent
					where p.ParentID > 0
					join c in Child on p.ParentID equals c.ParentID into t
					//select new { p.ParentID, count = t.Count() }
					select new { p.ParentID, count = t.Where(c => c.ChildID != p.ParentID * 10 + 1).Sum(c => c.ChildID) }
					,
					from p in db.Parent
					where p.ParentID > 0
					join c in db.Child on p.ParentID equals c.ParentID into t
					//select new { p.ParentID, count = t.Count() }
					select new { p.ParentID, count = t.Where(c => c.ChildID != p.ParentID * 10 + 1).Sum(c => c.ChildID) }
					);
		}

		[Test]
		public void FromLeftJoinTest([IncludeDataSources(true, TestProvName.AllSqlServer2012Plus)] string context)
		{
			using (var db = GetDataContext(context))
			{
				var q =
					from p in db.Parent
					join c in db.Child on p.ParentID equals c.ParentID
					from g in db.GrandChild
						.Where(t =>
							db.Person
								.Select(r => r.ID)
								.Contains(c.ChildID))
						.DefaultIfEmpty()
					select new { p.ParentID }
					;

				var _ = q.ToList();
			}
		}

		public class AllJoinsSourceAttribute : IncludeDataSourcesAttribute
		{
			public AllJoinsSourceAttribute() : base(
				TestProvName.AllSqlServer2005Plus,
				TestProvName.AllOracle,
				TestProvName.AllFirebird,
				TestProvName.AllPostgreSQL)
			{
			}
		}

		[Test]
		public void SqlJoinSimple([AllJoinsSource] string context, [Values] SqlJoinType joinType)
		{
			using (var db = GetDataContext(context))
			{
				var expected = from p in Parent
						.SqlJoinInternal(Child, joinType, (p, c) => p.ParentID == c.ParentID, (p, c) => new {p, c})
					select new { ParentID = p.p == null ? (int?) null : p.p.ParentID, ChildID = p.c == null ? (int?) null : p.c.ChildID};

				var actual = from p in db.Parent
					from c in db.Child.Join(joinType, r => p.ParentID == r.ParentID)
					select new {ParentID = (int?) p.ParentID, ChildID = (int?) c.ChildID};

				AreEqual(expected.ToList().OrderBy(r => r.ParentID).ThenBy(r => r.ChildID),
					actual.ToList().OrderBy(r => r.ParentID).ThenBy(r => r.ChildID));
			}
		}

		[Test]
		public void SqlLeftJoinSimple1([DataSources] string context)
		{
			using (var db = GetDataContext(context))
			{
				var expected =
					from p in Parent.SqlJoinInternal(Child, SqlJoinType.Left, (p, c) => p.ParentID == c.ParentID, (p, c) => new {p, c})
					select new { p.p?.ParentID, p.c?.ChildID };

				var actual =
					from p in db.Parent
					from c in db.Child.Join(SqlJoinType.Left, r => p.ParentID == r.ParentID)
					select new {ParentID = (int?)p.ParentID, ChildID = (int?)c.ChildID};

				AreEqual(expected.ToList().OrderBy(r => r.ParentID).ThenBy(r => r.ChildID),
					actual.ToList().OrderBy(r => r.ParentID).ThenBy(r => r.ChildID));
			}
		}

		[Test]
		public void SqlLeftJoinSimple2([DataSources] string context)
		{
			using (var db = GetDataContext(context))
			{
				var expected =
					from p in Parent.SqlJoinInternal(Child, SqlJoinType.Left, (p, c) => p.ParentID == c.ParentID, (p, c) => new {p, c})
					select new { p.p?.ParentID, p.c?.ChildID };

				var actual =
					from p in db.Parent
					from c in db.Child.LeftJoin(r => p.ParentID == r.ParentID)
					select new {ParentID = (int?)p.ParentID, ChildID = (int?)c.ChildID};

				AreEqual(expected.ToList().OrderBy(r => r.ParentID).ThenBy(r => r.ChildID),
					actual.ToList().OrderBy(r => r.ParentID).ThenBy(r => r.ChildID));
			}
		}

		[Test]
		public void SqlJoinSubQuery([AllJoinsSource] string context, [Values] SqlJoinType joinType)
		{
			using (var db = GetDataContext(context))
			{
				var expected = from p in Parent.Where(p => p.ParentID > 0).Take(10)
						.SqlJoinInternal(Child, joinType, (p, c) => p.ParentID == c.ParentID, (p, c) => new { p, c })
					select new { ParentID = p.p == null ? (int?)null : p.p.ParentID, ChildID = p.c == null ? (int?)null : p.c.ChildID };

				var actual = from p in db.Parent.Where(p => p.ParentID > 0).Take(10)
					from c in db.Child.Join(joinType, r => p.ParentID == r.ParentID)
					select new { ParentID = (int?)p.ParentID, ChildID = (int?)c.ChildID };

				AreEqual(expected.ToList().OrderBy(r => r.ParentID).ThenBy(r => r.ChildID),
					actual.ToList().OrderBy(r => r.ParentID).ThenBy(r => r.ChildID));
			}
		}

		[Test]
		public void SqlNullWhereJoin([AllJoinsSource] string context, [Values] SqlJoinType joinType)
		{
			using (var db = GetDataContext(context))
			{
				var expected = Parent.SqlJoinInternal(Parent, joinType, (p1, p) => p1.ParentID == p.ParentID && p1.Value1 == p.Value1, (p1, p2) => p2);

				var actual =
					from p1 in db.Parent
					from p2 in db.Parent.Join(joinType, p => p1.ParentID == p.ParentID && p1.Value1 == p.Value1)
					select p2;

				AreEqual(expected.ToList().OrderBy(r => r.ParentID).ThenBy(r => r.Value1),
					actual.ToList().OrderBy(r => r.ParentID).ThenBy(r => r.Value1));
			}
		}

		[Test]
		public void SqlNullWhereSubqueryJoin([AllJoinsSource] string context, [Values] SqlJoinType joinType)
		{
			using (var db = GetDataContext(context))
			{
				var expected = Parent.Take(10).SqlJoinInternal(Parent.Take(10), joinType, (p1, p) => p1.ParentID == p.ParentID && p1.Value1 == p.Value1, (p1, p2) => p2);

				var actual =
					from p1 in db.Parent.Take(10)
					from p2 in db.Parent.Take(10).Join(joinType, p => p1.ParentID == p.ParentID && p1.Value1 == p.Value1)
					select p2;

				AreEqual(expected.ToList().OrderBy(r => r.ParentID).ThenBy(r => r.Value1),
					actual.ToList().OrderBy(r => r.ParentID).ThenBy(r => r.Value1));
			}
		}

		[Test]
		public void SqlLinqJoinSimple([AllJoinsSource] string context, [Values] SqlJoinType joinType)
		{
			using (var db = GetDataContext(context))
			{
				var expected = from p in Parent
						.SqlJoinInternal(Child, joinType, (p, c) => p.ParentID == c.ParentID, (p, c) => new {p, c})
					select new { ParentID = p.p == null ? (int?) null : p.p.ParentID, ChildID = p.c == null ? (int?) null : p.c.ChildID};

				var actual = db.Parent.Join(db.Child, joinType, (p, c) => p.ParentID == c.ParentID,
					(p, c) => new {ParentID = (int?)p.ParentID, ChildID = (int?)c.ChildID});

				AreEqual(expected.ToList().OrderBy(r => r.ParentID).ThenBy(r => r.ChildID),
					actual.ToList().OrderBy(r => r.ParentID).ThenBy(r => r.ChildID));
			}
		}

		[Test]
		public void SqlLinqLeftJoinSimple1([DataSources] string context)
		{
			using (var db = GetDataContext(context))
			{
				var expected =
					from p in Parent.SqlJoinInternal(Child, SqlJoinType.Left, (p, c) => p.ParentID == c.ParentID, (p, c) => new {p, c})
					select new { p.p?.ParentID, p.c?.ChildID };

				var actual = db.Parent.Join(db.Child, SqlJoinType.Left, (p, c) => p.ParentID == c.ParentID,
					(p, c) => new {ParentID = (int?)p.ParentID, ChildID = (int?)c.ChildID});

				AreEqual(expected.ToList().OrderBy(r => r.ParentID).ThenBy(r => r.ChildID),
					actual.ToList().OrderBy(r => r.ParentID).ThenBy(r => r.ChildID));
			}
		}

		[Test]
		public void SqlLinqLeftJoinSimple2([DataSources] string context)
		{
			using (var db = GetDataContext(context))
			{
				var expected =
					from p in Parent.SqlJoinInternal(Child, SqlJoinType.Left, (p, c) => p.ParentID == c.ParentID, (p, c) => new {p, c})
					select new { p.p?.ParentID, p.c?.ChildID };

				var actual = db.Parent.LeftJoin(db.Child, (p, c) => p.ParentID == c.ParentID,
					(p, c) => new {ParentID = (int?)p.ParentID, ChildID = (int?)c.ChildID});

				AreEqual(expected.ToList().OrderBy(r => r.ParentID).ThenBy(r => r.ChildID),
					actual.ToList().OrderBy(r => r.ParentID).ThenBy(r => r.ChildID));
			}
		}

		[Test]
		public void SqlLinqJoinSubQuery([AllJoinsSource] string context, [Values] SqlJoinType joinType)
		{
			using (var db = GetDataContext(context))
			{
				var expected = from p in Parent.Where(p => p.ParentID > 0).Take(10)
						.SqlJoinInternal(Child, joinType, (p, c) => p.ParentID == c.ParentID, (p, c) => new { p, c })
					select new { ParentID = p.p == null ? (int?)null : p.p.ParentID, ChildID = p.c == null ? (int?)null : p.c.ChildID };

				var actual = db.Parent.Where(p => p.ParentID > 0).Take(10)
					.Join(db.Child, joinType, (p, c) => p.ParentID == c.ParentID,
						(p, c) => new { ParentID = (int?)p.ParentID, ChildID = (int?)c.ChildID });

				AreEqual(expected.ToList().OrderBy(r => r.ParentID).ThenBy(r => r.ChildID),
					actual.ToList().OrderBy(r => r.ParentID).ThenBy(r => r.ChildID));
			}
		}

		[Test]
		public void SqlLinqNullWhereJoin([AllJoinsSource] string context, [Values] SqlJoinType joinType)
		{
			using (var db = GetDataContext(context))
			{
				var expected = Parent.SqlJoinInternal(Parent, joinType, (p1, p) => p1.ParentID == p.ParentID && p1.Value1 == p.Value1, (p1, p2) => p2);

				var actual = db.Parent.Join(db.Parent, joinType, (p1, p2) => p1.ParentID == p2.ParentID && p1.Value1 == p2.Value1,
					(p1, p2) => p2);

				AreEqual(expected.ToList().OrderBy(r => r.ParentID).ThenBy(r => r.Value1),
					actual.ToList().OrderBy(r => r.ParentID).ThenBy(r => r.Value1));
			}
		}

		[Test]
		public void SqlLinqNullWhereSubqueryJoin([AllJoinsSource] string context, [Values] SqlJoinType joinType)
		{
			using (var db = GetDataContext(context))
			{
				var expected = Parent.Take(10).SqlJoinInternal(Parent.Take(10), joinType,
					(p1, p) => p1.ParentID == p.ParentID && p1.Value1 == p.Value1, (p1, p2) => p2);

				var actual = db.Parent.Take(10).Join(db.Parent.Take(10), joinType,
					(p1, p2) => p1.ParentID == p2.ParentID && p1.Value1 == p2.Value1, (p1, p2) => p2);

				AreEqual(expected.ToList().OrderBy(r => r.ParentID).ThenBy(r => r.Value1),
					actual.ToList().OrderBy(r => r.ParentID).ThenBy(r => r.Value1));
			}
		}

		// https://imgflip.com/i/2a6oc8
		[ActiveIssue(
			Configuration = TestProvName.AllSybase,
			Details       = "Cross-join doesn't work in Sybase")]
		[Test]
		public void SqlLinqCrossJoinSubQuery([DataSources] string context)
		{
			using (var db = GetDataContext(context))
			{
				var expected = from p in Parent.Where(p => p.ParentID > 0).Take(10)
						.SqlJoinInternal(Child.Take(10), SqlJoinType.Inner, (p, c) => true, (p, c) => new { p, c })
					select new { ParentID = p.p == null ? (int?)null : p.p.ParentID, ChildID = p.c == null ? (int?)null : p.c.ChildID };

				var actual = db.Parent.Where(p => p.ParentID > 0).Take(10)
					.CrossJoin(db.Child.Take(10), (p, c) => new { ParentID = (int?)p.ParentID, ChildID = (int?)c.ChildID });

				AreEqual(expected.ToList().OrderBy(r => r.ParentID).ThenBy(r => r.ChildID),
					actual.ToList().OrderBy(r => r.ParentID).ThenBy(r => r.ChildID));
			}
		}

		[Test]
		public void SqlFullJoinWithCount1([DataSources(
			TestProvName.AllSQLite,
			TestProvName.AllAccess,
			ProviderName.SqlCe,
			TestProvName.AllMySql,
			TestProvName.AllSybase)] string context)
		{
			using (var db = GetDataContext(context))
			{
				var areEqual =
					(from left in db.Parent
					from right in db.Parent.FullJoin(p => p.ParentID == left.ParentID)
					select Sql.Ext.Count(left.ParentID, Sql.AggregateModifier.None).ToValue() == Sql.Ext.Count(right.ParentID, Sql.AggregateModifier.None).ToValue()
					&& Sql.Ext.Count(left.ParentID, Sql.AggregateModifier.None).ToValue() == Sql.Ext.Count().ToValue())
					.Single();

				Assert.True(areEqual);
			}
		}

		[Test]
		public void SqlFullJoinWithCount2([DataSources(
			TestProvName.AllSQLite,
			TestProvName.AllAccess,
			ProviderName.SqlCe,
			TestProvName.AllMySql,
			TestProvName.AllSybase)] string context)
		{
			using (var db = GetDataContext(context))
			{
				var id = Parent.First().ParentID;

				var areEqual =
					(from left in db.Parent.Where(p => p.ParentID != id)
					 from right in db.Parent.FullJoin(p => p.ParentID == left.ParentID)
					 select Sql.Ext.Count(left.ParentID, Sql.AggregateModifier.None).ToValue() == Sql.Ext.Count(right.ParentID, Sql.AggregateModifier.None).ToValue()
					 && Sql.Ext.Count(left.ParentID, Sql.AggregateModifier.None).ToValue() == Sql.Ext.Count().ToValue())
					.Single();

				Assert.False(areEqual);
			}
		}

		[Test]
		public void SqlFullJoinWithCount3([DataSources(
			TestProvName.AllSQLite,
			TestProvName.AllAccess,
			ProviderName.SqlCe,
			TestProvName.AllMySql,
			TestProvName.AllSybase)] string context)
		{
			using (var db = GetDataContext(context))
			{
				var id = Parent.First().ParentID;

				var areEqual =
					(from left in db.Parent
					 from right in db.Parent.Where(p => p.ParentID != id).FullJoin(p => p.ParentID == left.ParentID)
					 select Sql.Ext.Count(left.ParentID, Sql.AggregateModifier.None).ToValue() == Sql.Ext.Count(right.ParentID, Sql.AggregateModifier.None).ToValue()
					 && Sql.Ext.Count(left.ParentID, Sql.AggregateModifier.None).ToValue() == Sql.Ext.Count().ToValue())
					.Single();

				Assert.False(areEqual);
			}
		}

		[Test]
		public void SqlFullJoinWithCount4([DataSources(
			TestProvName.AllSQLite,
			TestProvName.AllAccess,
			ProviderName.SqlCe,
			TestProvName.AllMySql,
			TestProvName.AllSybase)] string context)
		{
			using (var db = GetDataContext(context))
			{
				var id1 = Parent.First().ParentID;
				var id2 = Parent.Skip(1).First().ParentID;

				var areEqual =
					(from left in db.Parent.Where(p => p.ParentID != id1)
					 from right in db.Parent.Where(p => p.ParentID != id2).FullJoin(p => p.ParentID == left.ParentID)
					 select Sql.Ext.Count(left.ParentID, Sql.AggregateModifier.None).ToValue() == Sql.Ext.Count(right.ParentID, Sql.AggregateModifier.None).ToValue()
					 && Sql.Ext.Count(left.ParentID, Sql.AggregateModifier.None).ToValue() == Sql.Ext.Count().ToValue())
					.Single();

				Assert.False(areEqual);
			}
		}

		[Test]
		public void SqlFullJoinWithCount5([DataSources(
			TestProvName.AllSQLite,
			TestProvName.AllAccess,
			ProviderName.SqlCe,
			TestProvName.AllMySql,
			TestProvName.AllSybase)] string context)
		{
			using (var db = GetDataContext(context))
			{
				var id = Parent.First().ParentID;

				var areEqual =
					(from left in db.Parent.Where(p => p.ParentID != id)
					 from right in db.Parent.Where(p => p.ParentID != id).FullJoin(p => p.ParentID == left.ParentID)
					 select Sql.Ext.Count(left.ParentID, Sql.AggregateModifier.None).ToValue() == Sql.Ext.Count(right.ParentID, Sql.AggregateModifier.None).ToValue()
					 && Sql.Ext.Count(left.ParentID, Sql.AggregateModifier.None).ToValue() == Sql.Ext.Count().ToValue())
					.Single();

				Assert.True(areEqual);
			}
		}

		[Test]
		public void SqlFullJoinWithBothFilters([DataSources(
			TestProvName.AllSQLite,
			TestProvName.AllAccess,
			ProviderName.SqlCe,
			TestProvName.AllMySql,
			TestProvName.AllSybase)] string context)
		{
			using (var db = GetDataContext(context))
			{
				var id1 = Parent.First().ParentID;
				var id2 = Parent.Skip(1).First().ParentID;

				var actual =
					from left in db.Parent.Where(p => p.ParentID != id1)
					from right in db.Parent.Where(p => p.ParentID != id2).FullJoin(p => p.ParentID == left.ParentID)
					select new
					{
						Left = left != null ? (int?)left.ParentID : null,
						Right = right != null ? (int?)right.ParentID : null,
					};

				var expected =
					Parent.Where(p => p.ParentID != id1)
						.SqlJoinInternal(
							Parent.Where(p => p.ParentID != id2), SqlJoinType.Full, o => o.ParentID, i => i.ParentID, (left, right) => new
							{
								Left = left?.ParentID,
								Right = right?.ParentID
							});

				AreEqual(expected.OrderBy(p => p.Left), actual.OrderBy(p => p.Left));
			}
		}

		[Test]
		public void SqlFullJoinWithBothFiltersAlternative([DataSources(
			TestProvName.AllSQLite,
			TestProvName.AllAccess,
			ProviderName.SqlCe,
			TestProvName.AllMySql,
			TestProvName.AllSybase)] string context)
		{
			using (var db = GetDataContext(context))
			{
				var id1 = Parent.First().ParentID;
				var id2 = Parent.Skip(1).First().ParentID;

				var actual =
					from lr in db.Parent.Where(p => p.ParentID != id1)
						.FullJoin(db.Parent.Where(p => p.ParentID != id2), (left, right) => right.ParentID == left.ParentID, (left, right) => new { left, right})
					select new
					{
						Left = lr.left != null ? (int?)lr.left.ParentID : null,
						Right = lr.right != null ? (int?)lr.right.ParentID : null,
					};

				var expected =
					Parent.Where(p => p.ParentID != id1)
						.SqlJoinInternal(
							Parent.Where(p => p.ParentID != id2), SqlJoinType.Full, o => o.ParentID, i => i.ParentID, (left, right) => new
							{
								Left = left?.ParentID,
								Right = right?.ParentID
							});

				AreEqual(expected.OrderBy(p => p.Left), actual.OrderBy(p => p.Left));
			}
		}

		[Test]
		public void SqlFullJoinWithInnerJoinOnLeftWithConditions([DataSources(
			TestProvName.AllSQLite,
			TestProvName.AllAccess,
			ProviderName.SqlCe,
			TestProvName.AllMySql,
			TestProvName.AllSybase)] string context)
		{
			using (var db = GetDataContext(context))
			{
				var id1 = Parent.First().ParentID;
				var id2 = Parent.Skip(1).First().ParentID;

				var actual =
					from left in db.Parent.Where(p => p.ParentID != id1)
					from right in (
						from right in db.Parent.Where(p => p.ParentID != id2)
						join right2 in db.Parent.Where(p => p.ParentID != id1)
							on right.Value1 equals right2.Value1 + 2
						select new { right, right2})
						.FullJoin(p => p.right.Value1 + 2 == left.Value1)
					select new
					{
						Left  = left != null ? (int?)left.ParentID : null,
						Right = right.right != null ? (int?)right.right.ParentID : null,
					};

				var expected =
					Parent.Where(p => p.ParentID != id1)
						.SqlJoinInternal(
							Parent.Where(p => p.ParentID != id2)
								.SqlJoinInternal(
								Parent.Where(p => p.ParentID != id1), SqlJoinType.Inner, o => o.Value1, i => i.Value1 + 2, (right, right2) => new
								{
									Right  = right?.ParentID,
									Right2 = right2?.ParentID,
									Value1 = right?.Value1
								}), SqlJoinType.Full, o => o.Value1, i => i.Value1 + 2, (left, right) => new
								{
									Left = left?.ParentID,
									Right = right?.Right
								});

				AreEqual(expected.OrderBy(p => p.Left), actual.OrderBy(p => p.Left));
			}
		}

		[Test]
		public void SqlFullJoinWithInnerJoinOnLeftWithoutConditions([DataSources(
			TestProvName.AllSQLite,
			TestProvName.AllAccess,
			ProviderName.SqlCe,
			TestProvName.AllMySql,
			TestProvName.AllSybase)] string context)
		{
			using (var db = GetDataContext(context))
			{
				var id1 = Parent.First().ParentID;

				var actual =
					from left in db.Parent.Where(p => p.ParentID != id1)
					from right in (
						from right in db.Parent
						join right2 in db.Parent
							on right.Value1 equals right2.Value1 + 2
						select new { right, right2 })
						.FullJoin(p => p.right.Value1 + 2 == left.Value1)
					select new
					{
						Left = left != null ? (int?)left.ParentID : null,
						Right = right.right != null ? (int?)right.right.ParentID : null,
					};

				var expected =
					Parent.Where(p => p.ParentID != id1)
						.SqlJoinInternal(
							Parent
								.SqlJoinInternal(
								Parent, SqlJoinType.Inner, o => o.Value1, i => i.Value1 + 2, (right, right2) => new
								{
									Right = right?.ParentID,
									Right2 = right2?.ParentID,
									Value1 = right?.Value1
								}), SqlJoinType.Full, o => o.Value1, i => i.Value1 + 2, (left, right) => new
								{
									Left = left?.ParentID,
									Right = right?.Right
								});

				AreEqual(expected.OrderBy(p => p.Left), actual.OrderBy(p => p.Left));
			}
		}

		[Test]
		public void SqlFullJoinWithInnerJoinOnLeftWithoutAllConditions([DataSources(
			TestProvName.AllSQLite,
			TestProvName.AllAccess,
			ProviderName.SqlCe,
			TestProvName.AllMySql,
			TestProvName.AllSybase)] string context)
		{
			using (var db = GetDataContext(context))
			{
				var actual =
					from left in db.Parent
					from right in (
						from right in db.Parent
						join right2 in db.Parent
							on right.Value1 equals right2.Value1 + 2
						select new { right, right2 })
						.FullJoin(p => p.right.Value1 + 2 == left.Value1)
					select new
					{
						Left = left != null ? (int?)left.ParentID : null,
						Right = right.right != null ? (int?)right.right.ParentID : null,
					};

				var expected =
					Parent
						.SqlJoinInternal(
							Parent
								.SqlJoinInternal(
								Parent, SqlJoinType.Inner, o => o.Value1, i => i.Value1 + 2, (right, right2) => new
								{
									Right = right?.ParentID,
									Right2 = right2?.ParentID,
									Value1 = right?.Value1
								}), SqlJoinType.Full, o => o.Value1, i => i.Value1 + 2, (left, right) => new
								{
									Left = left?.ParentID,
									Right = right?.Right
								});

				AreEqual(expected.OrderBy(p => p.Left), actual.OrderBy(p => p.Left));
			}
		}

		[Test]
		public void SqlFullJoinWithInnerJoinOnRightWithConditions([DataSources(
			TestProvName.AllSQLite,
			TestProvName.AllAccess,
			ProviderName.SqlCe,
			TestProvName.AllMySql,
			TestProvName.AllSybase)] string context)
		{
			using (var db = GetDataContext(context))
			{
				var id1 = Parent.First().ParentID;
				var id2 = Parent.Skip(1).First().ParentID;

				var actual =
					from left in (
						from left in db.Parent.Where(p => p.ParentID != id2)
						join left2 in db.Parent.Where(p => p.ParentID != id1)
							on left.Value1 equals left2.Value1 + 2
						select new { left, left2 })
					from right in db.Parent.Where(p => p.ParentID != id1)
						.FullJoin(p => p.Value1 + 2 == left.left.Value1)
					select new
					{
						Left  = left.left != null ? (int?)left.left.ParentID : null,
						Right = right != null ? (int?)right.ParentID : null,
					};

				var expected =
					Parent.Where(p => p.ParentID != id2)
						.SqlJoinInternal(
							Parent.Where(p => p.ParentID != id1), SqlJoinType.Inner, o => o.Value1, i => i.Value1 + 2, (left, left2) => new
							{
								Value1 = left?.Value1,
								Left = left?.ParentID,
								left2 = left2?.ParentID
							})
							.SqlJoinInternal(
								Parent.Where(p => p.ParentID != id1), SqlJoinType.Full, o => o.Value1, i => i.Value1 + 2, (left, right) => new
								{
									Left = left?.Left,
									Right = right?.ParentID
								});

				AreEqual(expected.OrderBy(p => p.Left), actual.OrderBy(p => p.Left));
			}
		}

		[Test]
		public void SqlFullJoinWithInnerJoinOnRightWithoutConditions([DataSources(
			TestProvName.AllSQLite,
			TestProvName.AllAccess,
			ProviderName.SqlCe,
			TestProvName.AllMySql,
			TestProvName.AllSybase)] string context)
		{
			using (var db = GetDataContext(context))
			{
				var id1 = Parent.First().ParentID;

				var actual =
					from left in (
						from left in db.Parent
						join left2 in db.Parent
							on left.Value1 equals left2.Value1 + 2
						select new { left, left2 })
					from right in db.Parent.Where(p => p.ParentID != id1)
						.FullJoin(p => p.Value1 + 2 == left.left.Value1)
					select new
					{
						Left  = left.left != null ? (int?)left.left.ParentID : null,
						Right = right != null ? (int?)right.ParentID : null,
					};

				var expected =
					Parent
						.SqlJoinInternal(
							Parent, SqlJoinType.Inner, o => o.Value1, i => i.Value1 + 2, (left, left2) => new
							{
								Value1 = left?.Value1,
								Left = left?.ParentID,
								left2 = left2?.ParentID
							})
							.SqlJoinInternal(
								Parent.Where(p => p.ParentID != id1), SqlJoinType.Full, o => o.Value1, i => i.Value1 + 2, (left, right) => new
								{
									Left = left?.Left,
									Right = right?.ParentID
								});

				AreEqual(expected.OrderBy(p => p.Left), actual.OrderBy(p => p.Left));
			}
		}

		[Test]
		public void SqlFullJoinWithInnerJoinOnRightWithoutAllConditions([DataSources(
			TestProvName.AllSQLite,
			TestProvName.AllAccess,
			ProviderName.SqlCe,
			TestProvName.AllMySql,
			TestProvName.AllSybase)] string context)
		{
			using (var db = GetDataContext(context))
			{
				var actual =
					from left in (
						from left in db.Parent
						join left2 in db.Parent
							on left.Value1 equals left2.Value1 + 2
						select new { left, left2 })
					from right in db.Parent
						.FullJoin(p => p.Value1 + 2 == left.left.Value1)
					select new
					{
						Left = left.left != null ? (int?)left.left.ParentID : null,
						Right = right != null ? (int?)right.ParentID : null,
					};

				var expected =
					Parent
						.SqlJoinInternal(
							Parent, SqlJoinType.Inner, o => o.Value1, i => i.Value1 + 2, (left, left2) => new
							{
								Value1 = left?.Value1,
								Left = left?.ParentID,
								left2 = left2?.ParentID
							})
							.SqlJoinInternal(
								Parent, SqlJoinType.Full, o => o.Value1, i => i.Value1 + 2, (left, right) => new
								{
									Left = left?.Left,
									Right = right?.ParentID
								});

				AreEqual(expected.OrderBy(p => p.Left), actual.OrderBy(p => p.Left));
			}
		}

		[Test]
		public void SqlRightJoinWithInnerJoinOnLeftWithConditions([DataSources(TestProvName.AllSQLite)] string context)
		{
			using (var db = GetDataContext(context))
			{
				var id1 = Parent.First().ParentID;
				var id2 = Parent.Skip(1).First().ParentID;

				var actual =
					from left in db.Parent.Where(p => p.ParentID != id1)
					from right in (
						from right in db.Parent.Where(p => p.ParentID != id2)
						join right2 in db.Parent.Where(p => p.ParentID != id1)
							on right.Value1 equals right2.Value1 + 2
						select new { right, right2 })
						.RightJoin(p => p.right.Value1 + 2 == left.Value1)
					select new
					{
						Left = left != null ? (int?)left.ParentID : null,
						Right = right.right != null ? (int?)right.right.ParentID : null,
					};

				var expected =
					Parent.Where(p => p.ParentID != id1)
						.SqlJoinInternal(
							Parent.Where(p => p.ParentID != id2)
								.SqlJoinInternal(
								Parent.Where(p => p.ParentID != id1), SqlJoinType.Inner, o => o.Value1, i => i.Value1 + 2, (right, right2) => new
								{
									Right = right?.ParentID,
									Right2 = right2?.ParentID,
									Value1 = right?.Value1
								}), SqlJoinType.Right, o => o.Value1, i => i.Value1 + 2, (left, right) => new
								{
									Left = left?.ParentID,
									Right = right?.Right
								});

				AreEqual(expected.OrderBy(p => p.Left), actual.OrderBy(p => p.Left));
			}
		}

		[Test]
		public void SqlRightJoinWithInnerJoinOnLeftWithoutConditions([DataSources(TestProvName.AllSQLite)] string context)
		{
			using (var db = GetDataContext(context))
			{
				var id1 = Parent.First().ParentID;

				var actual =
					from left in db.Parent.Where(p => p.ParentID != id1)
					from right in (
						from right in db.Parent
						join right2 in db.Parent
							on right.Value1 equals right2.Value1 + 2
						select new { right, right2 })
						.RightJoin(p => p.right.Value1 + 2 == left.Value1)
					select new
					{
						Left = left != null ? (int?)left.ParentID : null,
						Right = right.right != null ? (int?)right.right.ParentID : null,
					};

				var expected =
					Parent.Where(p => p.ParentID != id1)
						.SqlJoinInternal(
							Parent
								.SqlJoinInternal(
								Parent, SqlJoinType.Inner, o => o.Value1, i => i.Value1 + 2, (right, right2) => new
								{
									Right = right?.ParentID,
									Right2 = right2?.ParentID,
									Value1 = right?.Value1
								}), SqlJoinType.Right, o => o.Value1, i => i.Value1 + 2, (left, right) => new
								{
									Left = left?.ParentID,
									Right = right?.Right
								});

				AreEqual(expected.OrderBy(p => p.Left), actual.OrderBy(p => p.Left));
			}
		}

		[Test]
		public void SqlRightJoinWithInnerJoinOnLeftWithoutAllConditions([DataSources(TestProvName.AllSQLite)] string context)
		{
			using (var db = GetDataContext(context))
			{
				var actual =
					from left in db.Parent
					from right in (
						from right in db.Parent
						join right2 in db.Parent
							on right.Value1 equals right2.Value1 + 2
						select new { right, right2 })
						.RightJoin(p => p.right.Value1 + 2 == left.Value1)
					select new
					{
						Left = left != null ? (int?)left.ParentID : null,
						Right = right.right != null ? (int?)right.right.ParentID : null,
					};

				var expected =
					Parent
						.SqlJoinInternal(
							Parent
								.SqlJoinInternal(
								Parent, SqlJoinType.Inner, o => o.Value1, i => i.Value1 + 2, (right, right2) => new
								{
									Right = right?.ParentID,
									Right2 = right2?.ParentID,
									Value1 = right?.Value1
								}), SqlJoinType.Right, o => o.Value1, i => i.Value1 + 2, (left, right) => new
								{
									Left = left?.ParentID,
									Right = right?.Right
								});

				AreEqual(expected.OrderBy(p => p.Left), actual.OrderBy(p => p.Left));
			}
		}

		[Test]
		public void SqlRightJoinWithInnerJoinOnRightWithConditions([DataSources(TestProvName.AllSQLite, TestProvName.AllAccess)] string context)
		{
			using (var db = GetDataContext(context))
			{
				var id1 = Parent.First().ParentID;
				var id2 = Parent.Skip(1).First().ParentID;

				var actual =
					from left in (
						from left in db.Parent.Where(p => p.ParentID != id2)
						join left2 in db.Parent.Where(p => p.ParentID != id1)
							on left.Value1 equals left2.Value1 + 2
						select new { left, left2 })
					from right in db.Parent.Where(p => p.ParentID != id1)
						.RightJoin(p => p.Value1 + 2 == left.left.Value1)
					select new
					{
						Left = left.left != null ? (int?)left.left.ParentID : null,
						Right = right != null ? (int?)right.ParentID : null,
					};

				var expected =
					Parent.Where(p => p.ParentID != id2)
						.SqlJoinInternal(
							Parent.Where(p => p.ParentID != id1), SqlJoinType.Inner, o => o.Value1, i => i.Value1 + 2, (left, left2) => new
							{
								Value1 = left?.Value1,
								Left = left?.ParentID,
								left2 = left2?.ParentID
							})
							.SqlJoinInternal(
								Parent.Where(p => p.ParentID != id1), SqlJoinType.Right, o => o.Value1, i => i.Value1 + 2, (left, right) => new
								{
									Left = left?.Left,
									Right = right?.ParentID
								});

				AreEqual(expected.OrderBy(p => p.Left), actual.OrderBy(p => p.Left));
			}
		}

		[Test]
		public void SqlRightJoinWithInnerJoinOnRightWithoutConditions([DataSources(TestProvName.AllSQLite, TestProvName.AllAccess)] string context)
		{
			using (var db = GetDataContext(context))
			{
				var id1 = Parent.First().ParentID;

				var actual =
					from left in (
						from left in db.Parent
						join left2 in db.Parent
							on left.Value1 equals left2.Value1 + 2
						select new { left, left2 })
					from right in db.Parent.Where(p => p.ParentID != id1)
						.RightJoin(p => p.Value1 + 2 == left.left.Value1)
					select new
					{
						Left = left.left != null ? (int?)left.left.ParentID : null,
						Right = right != null ? (int?)right.ParentID : null,
					};

				var expected =
					Parent
						.SqlJoinInternal(
							Parent, SqlJoinType.Inner, o => o.Value1, i => i.Value1 + 2, (left, left2) => new
							{
								Value1 = left?.Value1,
								Left = left?.ParentID,
								left2 = left2?.ParentID
							})
							.SqlJoinInternal(
								Parent.Where(p => p.ParentID != id1), SqlJoinType.Right, o => o.Value1, i => i.Value1 + 2, (left, right) => new
								{
									Left = left?.Left,
									Right = right?.ParentID
								});

				AreEqual(expected.OrderBy(p => p.Left), actual.OrderBy(p => p.Left));
			}
		}

		[Test]
		public void SqlRightJoinWithInnerJoinOnRightWithoutAllConditions([DataSources(TestProvName.AllSQLite, TestProvName.AllAccess)] string context)
		{
			using (var db = GetDataContext(context))
			{
				var actual =
					from left in (
						from left in db.Parent
						join left2 in db.Parent
							on left.Value1 equals left2.Value1 + 2
						select new { left, left2 })
					from right in db.Parent
						.RightJoin(p => p.Value1 + 2 == left.left.Value1)
					select new
					{
						Left = left.left != null ? (int?)left.left.ParentID : null,
						Right = right != null ? (int?)right.ParentID : null,
					};

				var expected =
					Parent
						.SqlJoinInternal(
							Parent, SqlJoinType.Inner, o => o.Value1, i => i.Value1 + 2, (left, left2) => new
							{
								Value1 = left?.Value1,
								Left = left?.ParentID,
								left2 = left2?.ParentID
							})
							.SqlJoinInternal(
								Parent, SqlJoinType.Right, o => o.Value1, i => i.Value1 + 2, (left, right) => new
								{
									Left = left?.Left,
									Right = right?.ParentID
								});

				AreEqual(expected.OrderBy(p => p.Left), actual.OrderBy(p => p.Left));
			}
		}

		/// <summary>
		/// Tests that AllJoinsBuilder do not handle standard Joins
		/// </summary>
		/// <param name="context"></param>
		[Test]
		public void JoinBuildersConflicts([IncludeDataSources(TestProvName.AllSQLiteClassic)] string context)
		{
			using (var db = GetDataContext(context))
			{
				var query1 = db.Parent.Join(db.Child, SqlJoinType.Inner,
						(p, c) => p.ParentID == c.ChildID,
						(p, c) => new { p, c });

				var result1 = query1.ToArray();

				var query2 = from p in db.Parent
					join c in db.Child on p.ParentID equals c.ChildID
					select new
					{
						p,
						c
					};

				var result2 = query2.ToArray();
			}
		}

		[Table]
		public class Fact
		{
			[PrimaryKey] public int Id { get; set; }

			[Association(ThisKey = "Id", OtherKey = "FactId", CanBeNull = true, Relationship = Relationship.OneToMany, IsBackReference = true)]
			public IEnumerable<Tag> TagFactIdIds { get; set; } = null!;

			public static readonly Fact[] Data = new[]
			{
				new Fact() { Id = 3 },
				new Fact() { Id = 4 },
				new Fact() { Id = 5 }
			};
		}

		[Table]
		public partial class Tag
		{
			[PrimaryKey]      public int    Id     { get; set; }
			[Column]          public int    FactId { get; set; }
			[Column, NotNull] public string Name   { get; set; } = null!;

			public static readonly Tag[] Data = new[]
			{
				new Tag() { Id = 1, FactId = 3, Name = "Tag3" },
				new Tag() { Id = 2, FactId = 3, Name = "Tag3" },
				new Tag() { Id = 3, FactId = 4, Name = "Tag4" }
			};

			public static readonly Tag[] FullJoinData = new[]
			{
				new Tag() { Id = 1, FactId = 3, Name = "Tag3" },
				new Tag() { Id = 2, FactId = 3, Name = "Tag3" },
				new Tag() { Id = 3, FactId = 4, Name = "Tag4" },
				new Tag() { Id = 4, FactId = 6, Name = "Tag6" }
			};
		}


		// https://github.com/linq2db/linq2db/issues/1773
		[Test]
		public void LeftJoinWithRecordSelection1([DataSources] string context)
		{
			using (var db        = GetDataContext(context))
			using (var factTable = db.CreateLocalTable(Fact.Data))
			using (var tagTable  = db.CreateLocalTable(Tag.Data))
			{
				var t =
					from fact in factTable
					join tag in tagTable on fact.Id equals tag.FactId into tagGroup
					from leftTag in tagGroup.DefaultIfEmpty()
					where fact.Id > 3
					select new { fact, leftTag };

				var results = t.ToArray();

				Assert.AreEqual(2, results.Length);
				Assert.AreEqual(4, results[0].fact.Id);
				Assert.AreEqual("Tag4", results[0].leftTag.Name);
				Assert.AreEqual(5, results[1].fact.Id);
				Assert.IsNull(results[1].leftTag);
			}
		}

		[Test]
		public void LeftJoinWithRecordSelection2([DataSources] string context)
		{
			using (var db        = GetDataContext(context))
			using (var factTable = db.CreateLocalTable(Fact.Data))
			using (var tagTable  = db.CreateLocalTable(Tag.Data))
			{
				var t =
					from fact in factTable
					from leftTag in tagTable.LeftJoin(tag => tag.FactId == fact.Id)
					where fact.Id > 3
					select new { fact, leftTag };

				var results = t.ToArray();

				Assert.AreEqual(2, results.Length);
				Assert.AreEqual(4, results[0].fact.Id);
				Assert.AreEqual("Tag4", results[0].leftTag.Name);
				Assert.AreEqual(5, results[1].fact.Id);
				Assert.IsNull(results[1].leftTag);
			}
		}

		[Test]
		public void LeftJoinWithRecordSelection3([DataSources] string context)
		{
			using (var db        = GetDataContext(context))
			using (var factTable = db.CreateLocalTable(Fact.Data))
			using (var tagTable  = db.CreateLocalTable(Tag.Data))
			{
				var t =
					from fact in factTable
					from leftTag in tagTable.Where(tag => tag.FactId == fact.Id).DefaultIfEmpty()
					where fact.Id > 3
					select new { fact, leftTag };

				var results = t.ToArray();

				Assert.AreEqual(2, results.Length);
				Assert.AreEqual(4, results[0].fact.Id);
				Assert.AreEqual("Tag4", results[0].leftTag.Name);
				Assert.AreEqual(5, results[1].fact.Id);
				Assert.IsNull(results[1].leftTag);
			}
		}

		[Test]
		public void LeftJoinWithRecordSelection4([DataSources] string context)
		{
			using (var db        = GetDataContext(context))
			using (var factTable = db.CreateLocalTable(Fact.Data))
			using (var tagTable  = db.CreateLocalTable(Tag.Data))
			{
				var t =
					from fact in factTable
					from leftTag in tagTable.LeftJoin(tag => tag.FactId == fact.Id)
					where fact.Id > 3
					select new { fact, leftTag = leftTag != null ? leftTag : null };

				var results = t.ToArray();

				Assert.AreEqual(2, results.Length);
				Assert.AreEqual(4, results[0].fact.Id);
				Assert.AreEqual("Tag4", results[0].leftTag.Name);
				Assert.AreEqual(5, results[1].fact.Id);
				Assert.IsNull(results[1].leftTag);
			}
		}

		[Test]
		public void LeftJoinWithRecordSelection5([DataSources] string context)
		{
			using (var db = GetDataContext(context))
			using (var factTable = db.CreateLocalTable(Fact.Data))
			using (var tagTable = db.CreateLocalTable(Tag.Data))
			{
				var q =
					from ft in factTable.LeftJoin(tagTable, (f, t) => t.FactId == f.Id, (f, t) => new { fact = f, leftTag = t })
					where ft.fact.Id > 3
					select ft;

				var results = q.ToArray();

				Assert.AreEqual(2, results.Length);
				Assert.AreEqual(4, results[0].fact.Id);
				Assert.AreEqual("Tag4", results[0].leftTag.Name);
				Assert.AreEqual(5, results[1].fact.Id);
				Assert.IsNull(results[1].leftTag);
			}
		}

		[Test]
		public void LeftJoinWithRecordSelection6([DataSources] string context)
		{
			using (var db = GetDataContext(context))
			using (var factTable = db.CreateLocalTable(Fact.Data))
			using (var tagTable = db.CreateLocalTable(Tag.Data))
			{
				var q =
					from ft in factTable.Join(tagTable, SqlJoinType.Left, (f, t) => t.FactId == f.Id, (f, t) => new { fact = f, leftTag = t })
					where ft.fact.Id > 3
					select ft;

				var results = q.ToArray();

				Assert.AreEqual(2, results.Length);
				Assert.AreEqual(4, results[0].fact.Id);
				Assert.AreEqual("Tag4", results[0].leftTag.Name);
				Assert.AreEqual(5, results[1].fact.Id);
				Assert.IsNull(results[1].leftTag);
			}
		}

		[Test]
		public void LeftJoinWithRecordSelection7([DataSources] string context)
		{
			using (var db = GetDataContext(context))
			using (var factTable = db.CreateLocalTable(Fact.Data))
			using (var tagTable = db.CreateLocalTable(Tag.Data))
			{
				var t =
					from fact in factTable
					from leftTag in tagTable.Join(SqlJoinType.Left, tag => tag.FactId == fact.Id)
					where fact.Id > 3
					select new { fact, leftTag };

				var results = t.ToArray();

				Assert.AreEqual(2, results.Length);
				Assert.AreEqual(4, results[0].fact.Id);
				Assert.AreEqual("Tag4", results[0].leftTag.Name);
				Assert.AreEqual(5, results[1].fact.Id);
				Assert.IsNull(results[1].leftTag);
			}
		}

		[Test]
		public void RightJoinWithRecordSelection1([DataSources(TestProvName.AllSQLite)] string context)
		{
			using (var db = GetDataContext(context))
			using (var factTable = db.CreateLocalTable(Fact.Data))
			using (var tagTable = db.CreateLocalTable(Tag.Data))
			{
				var t =
					from leftTag in tagTable
					from fact in factTable.RightJoin(fact => leftTag.FactId == fact.Id)
					where fact.Id > 3
					select new { fact, leftTag };

				var results = t.ToArray();

				Assert.AreEqual(2, results.Length);
				Assert.AreEqual(4, results[0].fact.Id);
				Assert.AreEqual("Tag4", results[0].leftTag.Name);
				Assert.AreEqual(5, results[1].fact.Id);
				Assert.IsNull(results[1].leftTag);
			}
		}

		[Test]
		public void RightJoinWithRecordSelection2([DataSources(TestProvName.AllSQLite)] string context)
		{
			using (var db = GetDataContext(context))
			using (var factTable = db.CreateLocalTable(Fact.Data))
			using (var tagTable = db.CreateLocalTable(Tag.Data))
			{
				var t =
					from leftTag in tagTable
					from fact in factTable.Join(SqlJoinType.Right, fact => leftTag.FactId == fact.Id)
					where fact.Id > 3
					select new { fact, leftTag };

				var results = t.ToArray();

				Assert.AreEqual(2, results.Length);
				Assert.AreEqual(4, results[0].fact.Id);
				Assert.AreEqual("Tag4", results[0].leftTag.Name);
				Assert.AreEqual(5, results[1].fact.Id);
				Assert.IsNull(results[1].leftTag);
			}
		}

		[Test]
		public void RightJoinWithRecordSelection3([DataSources(TestProvName.AllSQLite)] string context)
		{
			using (var db = GetDataContext(context))
			using (var factTable = db.CreateLocalTable(Fact.Data))
			using (var tagTable = db.CreateLocalTable(Tag.Data))
			{
				var q =
					from ft in tagTable.RightJoin(factTable, (t, f) => t.FactId == f.Id, (t, f) => new { fact = f, leftTag = t })
					where ft.fact.Id > 3
					select ft;

				var results = q.ToArray();

				Assert.AreEqual(2, results.Length);
				Assert.AreEqual(4, results[0].fact.Id);
				Assert.AreEqual("Tag4", results[0].leftTag.Name);
				Assert.AreEqual(5, results[1].fact.Id);
				Assert.IsNull(results[1].leftTag);
			}
		}

		[Test]
		public void RightJoinWithRecordSelection4([DataSources(TestProvName.AllSQLite)] string context)
		{
			using (var db = GetDataContext(context))
			using (var factTable = db.CreateLocalTable(Fact.Data))
			using (var tagTable = db.CreateLocalTable(Tag.Data))
			{
				var q =
					from ft in tagTable.Join(factTable, SqlJoinType.Right, (t, f) => t.FactId == f.Id, (t, f) => new { fact = f, leftTag = t })
					where ft.fact.Id > 3
					select ft;

				var results = q.ToArray();

				Assert.AreEqual(2, results.Length);
				Assert.AreEqual(4, results[0].fact.Id);
				Assert.AreEqual("Tag4", results[0].leftTag.Name);
				Assert.AreEqual(5, results[1].fact.Id);
				Assert.IsNull(results[1].leftTag);
			}
		}

		[Test]
		public void FullJoinWithRecordSelection1([DataSources(
			TestProvName.AllSQLite,
			TestProvName.AllAccess,
			ProviderName.SqlCe,
			TestProvName.AllMySql,
			TestProvName.AllSybase)] string context)
		{
			using (var db = GetDataContext(context))
			using (var factTable = db.CreateLocalTable(Fact.Data))
			using (var tagTable = db.CreateLocalTable(Tag.FullJoinData))
			{
				var t =
					from leftTag in tagTable
					from fact in factTable.FullJoin(fact => leftTag.FactId == fact.Id)
					where fact.Id > 3 || leftTag.FactId > 3
					select new { fact, leftTag };

				var results = t.ToArray();

				Assert.AreEqual(3, results.Length);
				Assert.AreEqual(1, results.Count(r => r.fact != null && r.fact.Id == 5 && r.leftTag == null));
				Assert.AreEqual(1, results.Count(r => r.fact == null && r.leftTag != null && r.leftTag.Name == "Tag6"));
				Assert.AreEqual(1, results.Count(r => r.fact != null && r.fact.Id == 4 && r.leftTag != null && r.leftTag.Name == "Tag4"));
			}
		}

		[Test]
		public void FullJoinWithRecordSelection2([DataSources(
			TestProvName.AllSQLite,
			TestProvName.AllAccess,
			ProviderName.SqlCe,
			TestProvName.AllMySql,
			TestProvName.AllSybase)] string context)
		{
			using (var db = GetDataContext(context))
			using (var factTable = db.CreateLocalTable(Fact.Data))
			using (var tagTable = db.CreateLocalTable(Tag.FullJoinData))
			{
				var t =
					from leftTag in tagTable
					from fact in factTable.Join(SqlJoinType.Full, fact => leftTag.FactId == fact.Id)
					where fact.Id > 3 || leftTag.FactId > 3
					select new { fact, leftTag };

				var results = t.ToArray();

				Assert.AreEqual(3, results.Length);
				Assert.AreEqual(1, results.Count(r => r.fact != null && r.fact.Id == 5 && r.leftTag == null));
				Assert.AreEqual(1, results.Count(r => r.fact == null && r.leftTag != null && r.leftTag.Name == "Tag6"));
				Assert.AreEqual(1, results.Count(r => r.fact != null && r.fact.Id == 4 && r.leftTag != null && r.leftTag.Name == "Tag4"));
			}
		}

		[Test]
		public void FullJoinWithRecordSelection3([DataSources(
			TestProvName.AllSQLite,
			TestProvName.AllAccess,
			ProviderName.SqlCe,
			TestProvName.AllMySql,
			TestProvName.AllSybase)] string context)
		{
			using (var db = GetDataContext(context))
			using (var factTable = db.CreateLocalTable(Fact.Data))
			using (var tagTable = db.CreateLocalTable(Tag.FullJoinData))
			{
				var q =
					from ft in tagTable.FullJoin(factTable, (t, f) => t.FactId == f.Id, (t, f) => new { fact = f, leftTag = t })
					where ft.fact.Id > 3 || ft.leftTag.FactId > 3
					select ft;

				var results = q.ToArray();

				Assert.AreEqual(3, results.Length);
				Assert.AreEqual(1, results.Count(r => r.fact != null && r.fact.Id == 5 && r.leftTag == null));
				Assert.AreEqual(1, results.Count(r => r.fact == null && r.leftTag != null && r.leftTag.Name == "Tag6"));
				Assert.AreEqual(1, results.Count(r => r.fact != null && r.fact.Id == 4 && r.leftTag != null && r.leftTag.Name == "Tag4"));
			}
		}

		[Test]
		public void FullJoinWithRecordSelection4([DataSources(
			TestProvName.AllSQLite,
			TestProvName.AllAccess,
			ProviderName.SqlCe,
			TestProvName.AllMySql,
			TestProvName.AllSybase)] string context)
		{
			using (var db = GetDataContext(context))
			using (var factTable = db.CreateLocalTable(Fact.Data))
			using (var tagTable = db.CreateLocalTable(Tag.FullJoinData))
			{
				var q =
					from ft in tagTable.Join(factTable, SqlJoinType.Full, (t, f) => t.FactId == f.Id, (t, f) => new { fact = f, leftTag = t })
					where ft.fact.Id > 3 || ft.leftTag.FactId > 3
					select ft;

				var results = q.ToArray();

				Assert.AreEqual(3, results.Length);
				Assert.AreEqual(1, results.Count(r => r.fact != null && r.fact.Id == 5 && r.leftTag == null));
				Assert.AreEqual(1, results.Count(r => r.fact == null && r.leftTag != null && r.leftTag.Name == "Tag6"));
				Assert.AreEqual(1, results.Count(r => r.fact != null && r.fact.Id == 4 && r.leftTag != null && r.leftTag.Name == "Tag4"));
			}
		}

		[Table]
		public class StLink
		{
			[PrimaryKey] public int     InId          { get; set; }
			[Column]     public double? InMaxQuantity { get; set; }
			[Column]     public double? InMinQuantity { get; set; }

			public static StLink[] Data = new[]
			{
				new StLink { InId = 1, InMinQuantity = 1,    InMaxQuantity = 2    },
				new StLink { InId = 2, InMinQuantity = null, InMaxQuantity = null }
			};
		}

		[Table]
		public class EdtLink
		{
			[PrimaryKey] public int     InId          { get; set; }
			[Column]     public double? InMaxQuantity { get; set; }
			[Column]     public double? InMinQuantity { get; set; }

			public static EdtLink[] Data = new[]
			{
				new EdtLink { InId = 2, InMinQuantity = 3, InMaxQuantity = 4 }
			};
		}

		[Test]
		public void Issue1815([DataSources] string context)
		{
			using (var db = GetDataContext(context))
			using (var stLinks  = db.CreateLocalTable(StLink.Data))
			using (var edtLinks = db.CreateLocalTable(EdtLink.Data))
			{
				var query1 = from l in stLinks
							 from e in edtLinks.LeftJoin(j => l.InId == j.InId)
							 select new
							 {
								 LinkId = l.InId,
								 MinQuantity = e == null ? l.InMinQuantity : e.InMinQuantity,
								 MaxQuantity = e == null ? l.InMaxQuantity : e.InMaxQuantity
							 };

				var query2 = from q in query1
							 select new
							 {
								 q.LinkId,
								 q.MinQuantity,
								 q.MaxQuantity
							 };

				var r = query2.SingleOrDefault(x => x.LinkId == 1);
				Assert.IsNotNull(r);
				Assert.AreEqual(1, r.MinQuantity);
				Assert.AreEqual(2, r.MaxQuantity);

				var r2 = query2.SingleOrDefault(x => x.LinkId == 2);
				Assert.IsNotNull(r2);
				Assert.AreEqual(3, r2.MinQuantity);
				Assert.AreEqual(4, r2.MaxQuantity);
			}
		}

		[Test]
		public void Issue1815WithServerEvaluation1([DataSources] string context)
		{
			using (var db = GetDataContext(context))
			using (var stLinks = db.CreateLocalTable(StLink.Data))
			using (var edtLinks = db.CreateLocalTable(EdtLink.Data))
			{
				var query1 = from l in stLinks
							 from e in edtLinks.LeftJoin(j => l.InId == j.InId)
							 select new
							 {
								 LinkId = l.InId,
								 MinQuantity = Sql.AsSql(e == null ? l.InMinQuantity : e.InMinQuantity),
								 MaxQuantity = Sql.AsSql(e == null ? l.InMaxQuantity : e.InMaxQuantity)
							 };

				var query2 = from q in query1
							 select new
							 {
								 q.LinkId,
								 q.MinQuantity,
								 q.MaxQuantity
							 };

				var r = query2.SingleOrDefault(x => x.LinkId == 1);
				Assert.IsNotNull(r);
				Assert.AreEqual(1, r.MinQuantity);
				Assert.AreEqual(2, r.MaxQuantity);

				var r2 = query2.SingleOrDefault(x => x.LinkId == 2);
				Assert.IsNotNull(r2);
				Assert.AreEqual(3, r2.MinQuantity);
				Assert.AreEqual(4, r2.MaxQuantity);
			}
		}

		[Test]
		public void Issue1815WithServerEvaluation2([DataSources] string context)
		{
			using (var db = GetDataContext(context))
			using (var stLinks = db.CreateLocalTable(StLink.Data))
			using (var edtLinks = db.CreateLocalTable(EdtLink.Data))
			{
				var query1 = from l in stLinks
							 from e in edtLinks.LeftJoin(j => l.InId == j.InId)
							 select new
							 {
								 LinkId = l.InId,
								 MinQuantity = e == null ? l.InMinQuantity : e.InMinQuantity,
								 MaxQuantity = e == null ? l.InMaxQuantity : e.InMaxQuantity
							 };

				var query2 = from q in query1
							 select new
							 {
								 q.LinkId,
								 MinQuantity = Sql.AsSql(q.MinQuantity),
								 MaxQuantity = Sql.AsSql(q.MaxQuantity)
							 };

				var r = query2.SingleOrDefault(x => x.LinkId == 1);
				Assert.IsNotNull(r);
				Assert.AreEqual(1, r.MinQuantity);
				Assert.AreEqual(2, r.MaxQuantity);

				var r2 = query2.SingleOrDefault(x => x.LinkId == 2);
				Assert.IsNotNull(r2);
				Assert.AreEqual(3, r2.MinQuantity);
				Assert.AreEqual(4, r2.MaxQuantity);
			}
		}

		[Table("stVersions")]
		public class StVersion
		{
			[Column("inId"), PrimaryKey] public int InId { get; set; }
			[Column("inIdMain")]         public int InIdMain { get; set; }

			[Association(ThisKey = "InIdMain", OtherKey = "InId", CanBeNull = false, Relationship = Relationship.ManyToOne)]
			public StMain Main { get; set; } = null!;

			public static StVersion[] Data = new StVersion[]
			{
			};
		}

		[Table("rlStatesTypesAndUserGroups")]
		public class RlStatesTypesAndUserGroup
		{
			[Column("inIdState"), PrimaryKey(1)] public int InIdState { get; set; }
			[Column("inIdType"),  PrimaryKey(2)] public int InIdType { get; set; }

			public static RlStatesTypesAndUserGroup[] Data = new RlStatesTypesAndUserGroup[]
			{
			};
		}

		[Table("stMain")]
		public class StMain
		{
			[Column("inId"), PrimaryKey]  public int InId { get; set; }
			[Column("inIdType")]          public int InIdType { get; set; }

			public static StMain[] Data = new StMain[]
			{
			};
		}

		[Test]
		public void Issue1816v1([DataSources] string context)
		{
			using (var db                        = GetDataContext(context))
			using (var stVersion                 = db.CreateLocalTable(StVersion.Data))
			using (var rlStatesTypesAndUserGroup = db.CreateLocalTable(RlStatesTypesAndUserGroup.Data))
			using (var stMain                    = db.CreateLocalTable(StMain.Data))
			{
				var q = from v in stVersion
						from t in rlStatesTypesAndUserGroup.Where(r => r.InIdType == v.Main.InIdType).DefaultIfEmpty()
						select new
						{
							v.InId,
							t.InIdState
						};

				q.ToList();
			}
		}

		[Test]
		public void Issue1816v2([DataSources] string context)
		{
			using (var db                        = GetDataContext(context))
			using (var stVersion                 = db.CreateLocalTable(StVersion.Data))
			using (var rlStatesTypesAndUserGroup = db.CreateLocalTable(RlStatesTypesAndUserGroup.Data))
			using (var stMain                    = db.CreateLocalTable(StMain.Data))
			{
				var q = from v in stVersion
						from t in rlStatesTypesAndUserGroup.Where(r => r.InIdType == v.Main.InIdType).DefaultIfEmpty()
						select new
						{
							v.InId,
							t.InIdState,
							v.Main.InIdType
						};

				q.ToList();
			}
		}

		#region issue 1455
		public class Alert
		{
			public string?   AlertKey     { get; set; }
			public string?   AlertCode    { get; set; }
			public DateTime? CreationDate { get { return DateTime.Today; } }
		}
		public class AuditAlert : Alert
		{
			public DateTime? TransactionDate { get; set; }
		}
		public class Trade
		{
			public int     DealId       { get; set; }
			public int     ParcelId     { get; set; }
			public string? CounterParty { get; set; }
		}
		public class Nomin
		{
			public int     CargoId              { get; set; }
			public int     DeliveryId           { get; set; }
			public string? DeliveryCounterParty { get; set; }
		}
		public class Flat
		{
			public string?   AlertKey             { get; set; }
			public string?   AlertCode            { get; set; }
			public int?      CargoId              { get; set; }
			public int?      DeliveryId           { get; set; }
			public string?   DeliveryCounterParty { get; set; }
			public int?      DealId               { get; set; }
			public int?      ParcelId             { get; set; }
			public string?   CounterParty         { get; set; }
			public DateTime? TransactionDate      { get; set; }
		}

		[ActiveIssue(1455)]
		[Test]
		public void Issue1455Test1([DataSources] string context)
		{
			using (var db = GetDataContext(context))
			using (var queryLastUpd = db.CreateLocalTable<Alert>())
			using (db.CreateLocalTable<AuditAlert>())
			using (db.CreateLocalTable<Trade>())
			using (db.CreateLocalTable<Nomin>())
			using (db.CreateLocalTable<Flat>())
			{
				var queryAudit = from al in db.GetTable<Alert>()
								 from au in db.GetTable<AuditAlert>()
									.Where(au1 => au1.AlertKey == al.AlertKey && au1.AlertCode == au1.AlertCode).DefaultIfEmpty()
								 group au.TransactionDate by al into al_group
								 select new { alert = al_group.Key, LastUpdate = al_group.Max() ?? al_group.Key.CreationDate };

				var ungrouped =
					from al in queryAudit
					from trade in db.GetTable<Trade>()
						.Where(trade1 => al.alert.AlertKey == trade1.DealId.ToString()).DefaultIfEmpty()
					from nomin in db.GetTable<Nomin>()
						.Where(nomin1 => al.alert.AlertKey == nomin1.CargoId.ToString()).DefaultIfEmpty()
					select new { al, nomin, trade };

				string cpty = "C";

				if (!string.IsNullOrWhiteSpace(cpty))
					ungrouped = ungrouped
					.Where(u =>
						 u.nomin.DeliveryCounterParty!.Contains(cpty)
						 ||
						 u.trade.CounterParty!.Contains(cpty)
						 ||
						 u.al.alert.AlertCode!.Contains(cpty)
						 );

				var query =
					from u in ungrouped
					group new { u.nomin, u.trade, u.al.LastUpdate } by u.al.alert into al_group
					select new { alert = al_group.Key, first = al_group.FirstOrDefault() };
				var extract = query.ToArray();

				extract
					.Select(sql => new Flat()
					{
						AlertCode            = sql.alert.AlertCode,
						AlertKey             = sql.alert.AlertKey,
						TransactionDate      = sql.first?.LastUpdate,
						CargoId              = sql.first?.nomin?.CargoId,
						DeliveryId           = sql.first?.nomin?.DeliveryId,
						DeliveryCounterParty = sql.first?.nomin?.DeliveryCounterParty,
						DealId               = sql.first?.trade?.DealId,
						ParcelId             = sql.first?.trade?.ParcelId,
						CounterParty         = sql.first?.trade?.CounterParty
					}).ToArray();
			}
		}

		[Test]
		public void Issue1455Test2([DataSources] string context)
		{
			using (var db = GetDataContext(context))
			using (var queryLastUpd = db.CreateLocalTable<Alert>())
			using (db.CreateLocalTable<AuditAlert>())
			using (db.CreateLocalTable<Trade>())
			using (db.CreateLocalTable<Nomin>())
			using (db.CreateLocalTable<Flat>())
			{
				var queryAudit = from al in db.GetTable<Alert>()
								 from au in db.GetTable<AuditAlert>()
									.Where(au1 => au1.AlertKey == al.AlertKey && au1.AlertCode == au1.AlertCode).DefaultIfEmpty()
								 group au.TransactionDate by al into al_group
								 select new { alert = al_group.Key, LastUpdate = al_group.Max() ?? al_group.Key.CreationDate };

				var ungrouped =
					from al in queryAudit
					from trade in db.GetTable<Trade>()
						.Where(trade1 => al.alert.AlertKey == trade1.DealId.ToString()).DefaultIfEmpty()
					from nomin in db.GetTable<Nomin>()
						.Where(nomin1 => al.alert.AlertKey == nomin1.CargoId.ToString()).DefaultIfEmpty()
					select new { al, nomin, trade };

				string cpty = "C";

				if (!string.IsNullOrWhiteSpace(cpty))
					ungrouped = ungrouped
					.Where(u =>
						 Sql.Like(u.nomin.DeliveryCounterParty, $"%{cpty}%")
						 ||
						 Sql.Like(u.trade.CounterParty, $"%{cpty}%")
						 ||
						 Sql.Like(u.al.alert.AlertCode, $"%{cpty}%")
						 );

				var query =
					from u in ungrouped
					group new { u.nomin, u.trade, u.al.LastUpdate } by u.al.alert into al_group
					select new { alert = al_group.Key, first = al_group.FirstOrDefault() };
				var extract = query.ToArray();

				extract
					.Select(sql => new Flat()
					{
						AlertCode            = sql.alert.AlertCode,
						AlertKey             = sql.alert.AlertKey,
						TransactionDate      = sql.first?.LastUpdate,
						CargoId              = sql.first?.nomin?.CargoId,
						DeliveryId           = sql.first?.nomin?.DeliveryId,
						DeliveryCounterParty = sql.first?.nomin?.DeliveryCounterParty,
						DealId               = sql.first?.trade?.DealId,
						ParcelId             = sql.first?.trade?.ParcelId,
						CounterParty         = sql.first?.trade?.CounterParty
					}).ToArray();
			}
		}
		#endregion
	}
}<|MERGE_RESOLUTION|>--- conflicted
+++ resolved
@@ -508,11 +508,7 @@
 					select new { p, j };
 
 				var list1 = q1.ToList();
-<<<<<<< HEAD
-				var ch1   = list1[0].j.OrderBy(t => t.ChildID).ToList();
-=======
 				var ch1   = list1[0].j.OrderBy(_ => _.ChildID).ThenBy(_ => _.ParentID).ToList();
->>>>>>> 21f91f32
 
 				var q2 =
 					from p in db.Parent
@@ -526,11 +522,7 @@
 				Assert.AreEqual(list1[0].p.ParentID, list2[0].p.ParentID);
 				Assert.AreEqual(list1[0].j.Count(),  list2[0].j.Count());
 
-<<<<<<< HEAD
-				var ch2 = list2[0].j.OrderBy(t => t.ChildID).ToList();
-=======
 				var ch2 = list2[0].j.OrderBy(_ => _.ChildID).ThenBy(_ => _.ParentID).ToList();
->>>>>>> 21f91f32
 
 				Assert.AreEqual(ch1[0].ParentID, ch2[0].ParentID);
 				Assert.AreEqual(ch1[0].ChildID,  ch2[0].ChildID);
