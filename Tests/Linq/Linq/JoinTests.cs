--- conflicted
+++ resolved
@@ -1099,14 +1099,7 @@
 		}
 
 		[Test]
-<<<<<<< HEAD
-		public void JoinSubQueryCount([DataSources]
-=======
-		public void JoinSubQueryCount([DataSources(
-				TestProvName.AllClickHouse,
-				TestProvName.AllAccess,
-				ProviderName.SqlCe)]
->>>>>>> 17c99b67
+		public void JoinSubQueryCount([DataSources(TestProvName.AllClickHouse)]
 			string context)
 		{
 			var n = 1;
@@ -1128,11 +1121,7 @@
 		}
 
 		[Test]
-<<<<<<< HEAD
-		public void JoinSubQuerySum([DataSources] string context)
-=======
-		public void JoinSubQuerySum([DataSources(ProviderName.SqlCe, TestProvName.AllClickHouse)] string context)
->>>>>>> 17c99b67
+		public void JoinSubQuerySum([DataSources(TestProvName.AllClickHouse)] string context)
 		{
 			using (var db = GetDataContext(context))
 				AreEqual(
