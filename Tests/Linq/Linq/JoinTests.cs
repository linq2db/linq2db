﻿using System;
using System.Collections.Generic;
using System.Linq;

using LinqToDB;
using LinqToDB.Mapping;
using NUnit.Framework;

namespace Tests.Linq
{
	using LinqToDB.Common;
	using Model;

	public static class EnumerableExtensions
	{
		public static IEnumerable<TResult> SqlJoinInternal<TOuter, TInner, TResult>(
			this IEnumerable<TOuter>        outer,
			IEnumerable<TInner>             inner,
			SqlJoinType                     joinType,
			Func<TOuter, TInner, bool>      predicate,
			Func<TOuter?, TInner?, TResult> resultSelector)
			where TOuter : class
			where TInner : class
		{
			if (outer          == null) throw new ArgumentNullException(nameof(outer));
			if (inner          == null) throw new ArgumentNullException(nameof(inner));
			if (predicate      == null) throw new ArgumentNullException(nameof(predicate));
			if (resultSelector == null) throw new ArgumentNullException(nameof(resultSelector));

			switch (joinType)
			{
				case SqlJoinType.Inner:
					return outer.SelectMany(f => inner.Where(s => predicate(f, s)).Select(s => resultSelector(f, s)));
				case SqlJoinType.Left:
					return outer.SelectMany(f => inner.Where(s => predicate(f, s)).DefaultIfEmpty().Select(s => resultSelector(f, s)));
				case SqlJoinType.Right:
					return inner.SelectMany(s => outer.Where(f => predicate(f, s)).DefaultIfEmpty().Select(f => resultSelector(f, s)));
				case SqlJoinType.Full:
					var firstItems = outer.ToList();
					var secondItems = inner.ToList();
					var firstResult = firstItems.SelectMany(f =>
						secondItems.Where(s => predicate(f, s)).DefaultIfEmpty().Select(s => new {First = (TOuter?)f, Second = (TInner?)s }));

					var secondResult = secondItems.Where(s => !firstItems.Any(f => predicate(f, s)))
						.Select(s => new {First = default(TOuter), Second = (TInner?)s });

					var res = firstResult.Concat(secondResult).Select(r => resultSelector(r.First!, r.Second));
					return res;
				default:
					throw new ArgumentOutOfRangeException(nameof(joinType), joinType, null);
			}
		}

		public static IEnumerable<TResult> SqlJoinInternal<TOuter, TInner, TKey, TResult>(
			this IEnumerable<TOuter>        outer,
			IEnumerable<TInner>             inner,
			SqlJoinType                     joinType,
			Func<TOuter, TKey>              outerKeySelector,
			Func<TInner, TKey>              innerKeySelector,
			Func<TOuter?, TInner?, TResult> resultSelector)
			where TOuter: class
			where TInner: class
		{
			if (outer            == null) throw new ArgumentNullException(nameof(outer));
			if (inner            == null) throw new ArgumentNullException(nameof(inner));
			if (outerKeySelector == null) throw new ArgumentNullException(nameof(outerKeySelector));
			if (innerKeySelector == null) throw new ArgumentNullException(nameof(innerKeySelector));
			if (resultSelector   == null) throw new ArgumentNullException(nameof(resultSelector));

			switch (joinType)
			{
				case SqlJoinType.Inner:
					return outer.Join(inner, outerKeySelector, innerKeySelector, resultSelector);
				case SqlJoinType.Left:
					return outer
						.GroupJoin(inner, outerKeySelector, innerKeySelector, (o, gr) => new {o, gr})
						.SelectMany(t => t.gr.DefaultIfEmpty(), (t1, t2) => resultSelector(t1.o, t2));
				case SqlJoinType.Right:
					return inner
						.GroupJoin(outer, innerKeySelector, outerKeySelector, (o, gr) => new { o, gr })
						.SelectMany(t => t.gr.DefaultIfEmpty(), (t1, t2) => resultSelector(t2, t1.o));
				case SqlJoinType.Full:
					var keys1 = outer.ToLookup(outerKeySelector);
					var keys2 = inner.ToLookup(innerKeySelector);
					var res = new List<TResult>();
					foreach (var pair1 in keys1)
					{
						if (keys2.Contains(pair1.Key))
						{
							res.AddRange(pair1.Join(keys2[pair1.Key], outerKeySelector, innerKeySelector, resultSelector));
							continue;
						}
						res.AddRange(pair1.Select(r => resultSelector(r, default!)));
					}

					foreach (var pair2 in keys2)
					{
						if (keys1.Contains(pair2.Key))
						{
							continue;
						}
						res.AddRange(pair2.Select(r => resultSelector(default!, r)));
					}

					return res;
				default:
					throw new ArgumentOutOfRangeException(nameof(joinType), joinType, null);
			}
		}
	}

	[TestFixture]
	public class JoinTests : TestBase
	{
		[Test]
		public void InnerJoin1([DataSources] string context)
		{
			using (var db = GetDataContext(context))
				TestJohn(
					from p1 in db.Person
						join p2 in db.Person on p1.ID equals p2.ID
					where p1.ID == 1
					select new Person { ID = p1.ID, FirstName = p2.FirstName });
		}

		[Test]
		public void InnerJoin2([DataSources] string context)
		{
			using (var db = GetDataContext(context))
				TestJohn(
					from p1 in db.Person
						join p2 in db.Person on new { p1.ID, p1.FirstName } equals new { p2.ID, p2.FirstName }
					where p1.ID == 1
					select new Person { ID = p1.ID, FirstName = p2.FirstName });
		}

		[Test]
		public void InnerJoin3([DataSources] string context)
		{
			using (var db = GetDataContext(context))
				TestJohn(
					from p1 in db.Person
						join p2 in
							from p2 in db.Person join p3 in db.Person on new { p2.ID, p2.LastName } equals new { p3.ID, p3.LastName } select new { p2, p3 }
						on new { p1.ID, p1.FirstName } equals new { p2.p2.ID, p2.p2.FirstName }
					where p1.ID == 1
					select new Person { ID = p1.ID, FirstName = p2.p2.FirstName, LastName = p2.p3.LastName });
		}

		[Test]
		public void InnerJoin4([DataSources] string context)
		{
			using (var db = GetDataContext(context))
				TestJohn(
					from p1 in db.Person
						join p2 in db.Person on new { p1.ID, p1.FirstName } equals new { p2.ID, p2.FirstName }
							join p3 in db.Person on new { p2.ID, p2.LastName } equals new { p3.ID, p3.LastName }
					where p1.ID == 1
					select new Person { ID = p1.ID, FirstName = p2.FirstName, LastName = p3.LastName });
		}

		[Test]
		public void InnerJoin5([DataSources] string context)
		{
			using (var db = GetDataContext(context))
				TestJohn(
					from p1 in db.Person
					join p2 in db.Person on new { p1.ID, p1.FirstName } equals new { p2.ID, p2.FirstName }
					join p3 in db.Person on new { p1.ID, p2.LastName  } equals new { p3.ID, p3.LastName  }
					where p1.ID == 1
					select new Person { ID = p1.ID, FirstName = p2.FirstName, LastName = p3.LastName });
		}

		[Test]
		public void InnerJoin6([DataSources] string context)
		{
			using (var db = GetDataContext(context))
				TestJohn(
					from p1 in db.Person
						join p2 in from p3 in db.Person select new { ID = p3.ID + 1, p3.FirstName } on p1.ID equals p2.ID - 1
					where p1.ID == 1
					select new Person { ID = p1.ID, FirstName = p2.FirstName });
		}

		[Test]
		public void InnerJoin7([DataSources] string context)
		{
			using (var db = GetDataContext(context))
				AreEqual(
					from t in
						from ch in Child
							join p in Parent on ch.ParentID equals p.ParentID
						select ch.ParentID + p.ParentID
					where t > 2
					select t
					,
					from t in
						from ch in db.Child
							join p in db.Parent on ch.ParentID equals p.ParentID
						select ch.ParentID + p.ParentID
					where t > 2
					select t);
		}

		[Test]
		public void InnerJoin8([DataSources] string context)
		{
			using (var db = GetDataContext(context))
				AreEqual(
					from t in
						from ch in Child
							join p in Parent on ch.ParentID equals p.ParentID
						select new { ID = ch.ParentID + p.ParentID }
					where t.ID > 2
					select t,
					from t in
						from ch in db.Child
							join p in db.Parent on ch.ParentID equals p.ParentID
						select new { ID = ch.ParentID + p.ParentID }
					where t.ID > 2
					select t);
		}

		[Test]
		public void InnerJoin9([DataSources(TestProvName.AllAccess)] string context)
		{
			using (var db = GetDataContext(context))
				AreEqual(
					from g in GrandChild
					join p in Parent4 on g.Child!.ParentID equals p.ParentID
					where g.ParentID < 10 && p.Value1 == TypeValue.Value3
					select g,
					from g in db.GrandChild
					join p in db.Parent4 on g.Child!.ParentID equals p.ParentID
					where g.ParentID < 10 && p.Value1 == TypeValue.Value3
					select g);
		}

		[Test]
		public void InnerJoin10([DataSources] string context)
		{
			using (var db = GetDataContext(context))
				AreEqual(
					from p in    Parent
					join g in    GrandChild on p.ParentID equals g.ParentID into q
					from q1 in q
					select new { p.ParentID, q1.GrandChildID },
					from p in db.Parent
					join g in db.GrandChild on p.ParentID equals g.ParentID into q
					from q1 in q
					select new { p.ParentID, q1.GrandChildID });
		}

		[Test]
		public void GroupJoin1([DataSources] string context)
		{
			using (var db = GetDataContext(context))
				AreEqual(
					from p in Parent
						join ch in Child on p.ParentID equals ch.ParentID into lj1
					where p.ParentID == 1
					select p,
					from p in db.Parent
						join ch in db.Child on p.ParentID equals ch.ParentID into lj1
					where p.ParentID == 1
					select p);
		}

		[Test]
		public void GroupJoin2([DataSources] string context)
		{
			using (var db = GetDataContext(context))
			{
				var q =
					from p in db.Parent
						join c in db.Child on p.ParentID equals c.ParentID into lj
					where p.ParentID == 1
					select new { p, lj };

				var list = q.ToList();

				Assert.AreEqual(1, list.Count);
				Assert.AreEqual(1, list[0].p.ParentID);
				Assert.AreEqual(1, list[0].lj.Count());

				var ch = list[0].lj.ToList();

				Assert.AreEqual( 1, ch[0].ParentID);
				Assert.AreEqual(11, ch[0].ChildID);
			}
		}

		[Test]
		public void GroupJoin3([DataSources] string context)
		{
			using (var db = GetDataContext(context))
			{
				var q1 = Parent
					.GroupJoin(
						Child,
						p  => p.ParentID,
						ch => ch.ParentID,
						(p, lj1) => new { p, lj1 = new { lj1 } }
					)
					.Where (t => t.p.ParentID == 2)
					.Select(t => new { t.p, t.lj1 });

				var list1 = q1.ToList();

				var q2 = db.Parent
					.GroupJoin(
						db.Child,
						p  => p.ParentID,
						ch => ch.ParentID,
						(p, lj1) => new { p, lj1 = new { lj1 } }
					)
					.Where (t => t.p.ParentID == 2)
					.Select(t => new { t.p, t.lj1 });

				var list2 = q2.ToList();

				Assert.AreEqual(list1.Count,              list2.Count);
				Assert.AreEqual(list1[0].p.ParentID,      list2[0].p.ParentID);
				Assert.AreEqual(list1[0].lj1.lj1.Count(), list2[0].lj1.lj1.Count());
			}
		}

		[Test]
		public void GroupJoin4([DataSources] string context)
		{
			using (var db = GetDataContext(context))
			{
				var q1 =
					from p in Parent
						join ch in
							from c in Child select new { c.ParentID, c.ChildID }
						on p.ParentID equals ch.ParentID into lj1
					where p.ParentID == 3
					select new { p, lj1 };

				var list1 = q1.ToList();

				var q2 =
					from p in db.Parent
						join ch in
							from c in db.Child select new { c.ParentID, c.ChildID }
						on p.ParentID equals ch.ParentID into lj1
					where p.ParentID == 3
					select new { p, lj1 };

				var list2 = q2.ToList();

				Assert.AreEqual(list1.Count,          list2.Count);
				Assert.AreEqual(list1[0].p.ParentID,  list2[0].p.ParentID);
				Assert.AreEqual(list1[0].lj1.Count(), list2[0].lj1.Count());
			}
		}

		[Test]
		public void GroupJoin5([DataSources] string context)
		{
			using (var db = GetDataContext(context))
			{
				var expectedQuery = from p in Parent
					join ch in Child on p.ParentID equals ch.ParentID into lj1
					orderby p.ParentID
					where p.ParentID >= 1
					select lj1.OrderBy(c => c.ChildID).FirstOrDefault();

				var actualQuery = from p in db.Parent
					join ch in db.Child on p.ParentID equals ch.ParentID into lj1
					orderby p.ParentID
					where p.ParentID >= 1
					select lj1.OrderBy(c => c.ChildID).FirstOrDefault();

				var expected = expectedQuery.ToArray();
				var actual   = actualQuery.ToArray();

				AreEqual(expected, actual);
			}
		}

		[Test]
		public void GroupJoin51([DataSources] string context)
		{
			using (var db = GetDataContext(context))
			{
				var result =
				(
					from p in db.Parent
						join ch in db.Child on p.ParentID equals ch.ParentID into lj1
					where p.ParentID == 1
					select new { p1 = lj1, p2 = lj1.OrderByDescending(e => e.ChildID).First() }
				).ToList();

				var expected =
				(
					from p in Parent
						join ch in Child on p.ParentID equals ch.ParentID into lj1
					where p.ParentID == 1
					select new { p1 = lj1, p2 = lj1.OrderByDescending(e => e.ChildID).First() }
				).ToList();

				Assert.AreEqual(expected.Count, result.Count);
				AreEqual(expected[0].p1, result[0].p1);
			}
		}

		[Test]
		public void GroupJoin52([DataSources] string context)
		{
			using (var db = GetDataContext(context))
				AreEqual(
					from p in Parent
						join ch in Child on p.ParentID equals ch.ParentID into lj1
					where p.ParentID == 1
					select lj1.First().ParentID
					,
					from p in db.Parent
						join ch in db.Child on p.ParentID equals ch.ParentID into lj1
					where p.ParentID == 1
					select lj1.First().ParentID);
		}

		[Test]
		public void GroupJoin53([DataSources] string context)
		{
			using (var db = GetDataContext(context))
				AreEqual(
					from p in Parent
						join ch in Child on p.ParentID equals ch.ParentID into lj1
					where p.ParentID == 1
					select lj1.Select(_ => _.ParentID).First()
					,
					from p in db.Parent
						join ch in db.Child on p.ParentID equals ch.ParentID into lj1
					where p.ParentID == 1
					select lj1.Select(_ => _.ParentID).First());
		}

		[Test]
		public void GroupJoin54([DataSources] string context)
		{
			using (var db = GetDataContext(context))
				AreEqual(
					from p in Parent
						join ch in Child on p.ParentID equals ch.ParentID into lj1
					where p.ParentID == 1
					select new { p1 = lj1.Count(), p2 = lj1.First() }
					,
					from p in db.Parent
						join ch in db.Child on p.ParentID equals ch.ParentID into lj1
					where p.ParentID == 1
					select new { p1 = lj1.Count(), p2 = lj1.First() });
		}

		[Test]
		public void GroupJoin6([DataSources] string context)
		{
			var n = 1;

			using (var db = GetDataContext(context))
			{
				var q1 =
					from p in Parent
						join c in Child on p.ParentID + n equals c.ParentID into lj
					where p.ParentID == 1
					select new { p, lj };

				var list1 = q1.ToList();
				var ch1   = list1[0].lj.ToList();
 
				var q2 =
					from p in db.Parent
						join c in db.Child on p.ParentID + n equals c.ParentID into lj
					where p.ParentID == 1
					select new { p, lj };

				var list2 = q2.ToList();

				Assert.AreEqual(list1.Count,         list2.Count);
				Assert.AreEqual(list1[0].p.ParentID, list2[0].p.ParentID);
				Assert.AreEqual(list1[0].lj.Count(), list2[0].lj.Count());

				var ch2 = list2[0].lj.ToList();

				Assert.AreEqual(ch1[0].ParentID, ch2[0].ParentID);
				Assert.AreEqual(ch1[0].ChildID,  ch2[0].ChildID);
			}
		}

		[Test]
		public void GroupJoin7([DataSources(TestProvName.AllFirebird)] string context)
		{
			var n = 1;

			using (var db = GetDataContext(context))
			{
				var q1 =
					from p in Parent
						join c in Child on new { id = p.ParentID } equals new { id = c.ParentID - n } into j
					where p.ParentID == 1
					select new { p, j };

				var list1 = q1.ToList();
				var ch1   = list1[0].j.OrderBy(_ => _.ChildID).ThenBy(_ => _.ParentID).ToList();

				var q2 =
					from p in db.Parent
						join c in db.Child on new { id = p.ParentID } equals new { id = c.ParentID - n } into j
					where p.ParentID == 1
					select new { p, j };

				var list2 = q2.ToList();

				Assert.AreEqual(list1.Count,         list2.Count);
				Assert.AreEqual(list1[0].p.ParentID, list2[0].p.ParentID);
				Assert.AreEqual(list1[0].j.Count(),  list2[0].j.Count());

				var ch2 = list2[0].j.OrderBy(_ => _.ChildID).ThenBy(_ => _.ParentID).ToList();

				Assert.AreEqual(ch1[0].ParentID, ch2[0].ParentID);
				Assert.AreEqual(ch1[0].ChildID,  ch2[0].ChildID);
			}
		}

		[Test]
		public void GroupJoin8([DataSources] string context)
		{
			using (var db = GetDataContext(context))
				AreEqual(
					from p in Parent
					join c in Child on p.ParentID equals c.ParentID into g
					select new { Child = g.OrderBy(c => c.ChildID).FirstOrDefault() }
					,
					from p in db.Parent
					join c in db.Child on p.ParentID equals c.ParentID into g
					select new { Child = g.OrderBy(c => c.ChildID).FirstOrDefault() });
		}

		// Access has strange order strategy
		// Informix move constant column value from left-joined subquery to top level even for null records
		[Test]
		public void GroupJoin9([DataSources(TestProvName.AllAccess, TestProvName.AllInformix)] string context)
		{
			using (var db = GetDataContext(context))
				AreEqual(
					Parent
						.GroupJoin(
							Parent,
							x => new { Id = x.ParentID },
							y => new { Id = y.ParentID },
							(xid, yid) => new { xid, yid }
						)
						.SelectMany(
							y => y.yid.DefaultIfEmpty(),
							(x1, y) => new { x1.xid, y }
						)
						.GroupJoin(
							Parent,
							x => new { Id = x.xid.ParentID },
							y => new { Id = y.ParentID     },
							(x2, y) => new { x2.xid, x2.y, h = y }
						)
						.SelectMany(
							a => a.h.DefaultIfEmpty(),
							(x3, a) => new { x3.xid, x3.y, a }
						)
						.GroupJoin(
							Parent,
							x => new { Id = x.xid.ParentID },
							y => new { Id = y.ParentID     },
							(x4, y) => new { x4.xid, x4.y, x4.a, p = y }
						)
						.SelectMany(
							z => z.p.DefaultIfEmpty(),
							(x5, z) => new { x5.xid, z, x5.y, x5.a }
						)
						.GroupJoin(
							Parent,
							x => new { Id = x.xid.ParentID },
							y => new { Id = y.Value1 ?? 1 },
							(x6, y) => new { x6.xid, xy = x6.y, x6.a, x6.z, y }
						)
						.SelectMany(
							z => z.y.DefaultIfEmpty(),
							(x7, z) => new { x7.xid, z, x7.xy, x7.a, xz = x7.z }
						)
						.GroupJoin(
							Parent,
							x => new { Id = x.xid.ParentID },
							y => new { Id = y.ParentID     },
							(x8, y) => new { x8.xid, x8.z, x8.xy, x8.a, x8.xz, y }
						)
						.SelectMany(
							a => a.y.DefaultIfEmpty(),
							(x9, a) => new { x9.xid, x9.z, x9.xy, xa = x9.a, x9.xz, a }
						),
					db.Parent
						.GroupJoin(
							db.Parent,
							x => new { Id = x.ParentID },
							y => new { Id = y.ParentID },
							(xid, yid) => new { xid, yid }
						)
						.SelectMany(
							y => y.yid.DefaultIfEmpty(),
							(x1, y) => new { x1.xid, y }
						)
						.GroupJoin(
							db.Parent,
							x => new { Id = x.xid.ParentID },
							y => new { Id = y.ParentID     },
							(x2, y) => new { x2.xid, x2.y, h = y }
						)
						.SelectMany(
							a => a.h.DefaultIfEmpty(),
							(x3, a) => new { x3.xid, x3.y, a }
						)
						.GroupJoin(
							db.Parent,
							x => new { Id = x.xid.ParentID },
							y => new { Id = y.ParentID     },
							(x4, y) => new { x4.xid, x4.y, x4.a, p = y }
						)
						.SelectMany(
							z => z.p.DefaultIfEmpty(),
							(x5, z) => new { x5.xid, z, x5.y, x5.a }
						)
						.GroupJoin(
							db.Parent,
							x => new { Id = x.xid.ParentID },
							y => new { Id = y.Value1 ?? 1 },
							(x6, y) => new { x6.xid, xy = x6.y, x6.a, x6.z, y }
						)
						.SelectMany(
							z => z.y.DefaultIfEmpty(),
							(x7, z) => new { x7.xid, z, x7.xy, x7.a, xz = x7.z }
						)
						.GroupJoin(
							db.Parent,
							x => new { Id = x.xid.ParentID },
							y => new { Id = y.ParentID     },
							(x8, y) => new { x8.xid, x8.z, x8.xy, x8.a, x8.xz, y }
						)
						.SelectMany(
							a => a.y.DefaultIfEmpty(),
							(x9, a) => new { x9.xid, x9.z, x9.xy, xa = x9.a, x9.xz, a }
						)
					);
		}

		[Test]
		public void GroupJoinAny1([DataSources] string context)
		{
			using (var db = GetDataContext(context))
				AreEqual(
					from p in    Parent
					join c in    Child on p.ParentID equals c.ParentID into t
					select new { p.ParentID, n = t.Any() },
					from p in db.Parent
					join c in db.Child on p.ParentID equals c.ParentID into t
					select new { p.ParentID, n = t.Any() });
		}

		[Test]
		public void GroupJoinAny2([DataSources] string context)
		{
			using (var db = GetDataContext(context))
				AreEqual(
					from p in    Parent
					join c in    Child on p.ParentID equals c.ParentID into t
					select new { p.ParentID, n = t.Select(t1 => t1.ChildID > 0).Any() },
					from p in db.Parent
					join c in db.Child on p.ParentID equals c.ParentID into t
					select new { p.ParentID, n = t.Select(t1 => t1.ChildID > 0).Any() });
		}

		[Test]
		public void GroupJoinAny3([DataSources] string context)
		{
			using (var db = GetDataContext(context))
				AreEqual(
					from p in    Parent
					let c = from c in    Child where p.ParentID == c.ParentID select c
					select new { p.ParentID, n = c.Any() },
					from p in db.Parent
					let c = from c in db.Child where p.ParentID == c.ParentID select c
					select new { p.ParentID, n = c.Any() });
		}

		[Test]
		public void GroupJoinAny4([DataSources] string context)
		{
			using (var db = GetDataContext(context))
				AreEqual(
					from p in    Parent
					select new { p.ParentID, n = (from c in    Child where p.ParentID == c.ParentID select c).Any() },
					from p in db.Parent
					select new { p.ParentID, n = (from c in db.Child where p.ParentID == c.ParentID select c).Any() });
		}

		[Test]
		public void GroupJoinAny5([DataSources] string context)
		{
			using (var db = GetDataContext(context))
				AreEqual(
					from p in    Parent
					join c in    Child on p.ParentID equals c.ParentID into t
					select new { n = t.Any() },
					from p in db.Parent
					join c in db.Child on p.ParentID equals c.ParentID into t
					where 1 > 0
					select new { n = t.Any() });
		}

		[Test]
		public void LeftJoin1([DataSources] string context)
		{
			using (var db = GetDataContext(context))
				AreEqual(
					from p in Parent
						join ch in Child on p.ParentID equals ch.ParentID into lj1
						from ch in lj1.DefaultIfEmpty()
					where p.ParentID >= 4
					select new { p, ch }
					,
					from p in db.Parent
						join ch in db.Child on p.ParentID equals ch.ParentID into lj1
						from ch in lj1.DefaultIfEmpty()
					where p.ParentID >= 4
					select new { p, ch });
		}

		[Test]
		public void LeftJoin2([DataSources] string context)
		{
			using (var db = GetDataContext(context))
				AreEqual(
					from p in Parent
						join ch in Child on p.ParentID equals ch.ParentID into lj1
						from ch in lj1.DefaultIfEmpty()
					select new { p, ch }
					,
					from p in db.Parent
						join ch in db.Child on p.ParentID equals ch.ParentID into lj1
						from ch in lj1.DefaultIfEmpty()
					select new { p, ch });
		}

		[Test]
		public void LeftJoin3([DataSources] string context)
		{
			using (var db = GetDataContext(context))
				AreEqual(
					from c in    Child select c.Parent,
					from c in db.Child select c.Parent);
		}

		[Test]
		public void LeftJoin4([DataSources] string context)
		{
			using (var db = GetDataContext(context))
				AreEqual(
					Parent
						.GroupJoin(Child,
							x => new { x.ParentID, x.Value1 },
							y => new { y.ParentID, Value1 = (int?)y.ParentID },
							(x1, y1) => new { Parent = x1, Child = y1 })
						.SelectMany(
							y2 => y2.Child.DefaultIfEmpty(),
							(x3, y3) => new { x3.Parent, Child = x3.Child.FirstOrDefault() })
						.Where(x4 => x4.Parent.ParentID == 1 && x4.Parent.Value1 != null)
						.OrderBy(x5 => x5.Parent.ParentID)
					,
					db.Parent
						.GroupJoin(db.Child,
							x1 => new { x1.ParentID, x1.Value1 },
							y1 => new { y1.ParentID, Value1 = (int?)y1.ParentID },
							(x2, y2) => new { Parent = x2, Child = y2 })
						.SelectMany(
							y3 => y3.Child.DefaultIfEmpty(),
							(x4, y4) => new { x4.Parent, Child = x4.Child.FirstOrDefault() })
						.Where(x5 => x5.Parent.ParentID == 1 && x5.Parent.Value1 != null)
						.OrderBy(x6 => x6.Parent.ParentID));
		}

		[Table("Child")]
		public class CountedChild
		{
			public static int Count;

			public CountedChild()
			{
				Count++;
			}

			[Column] public int ParentID;
			[Column] public int ChildID;
		}

		[Test]
		public void LeftJoin5([DataSources] string context)
		{
			using (var db = GetDataContext(context))
			{
				var q =
					from p in db.Parent
						join ch in db.GetTable<CountedChild>() on p.ParentID equals ch.ParentID into lj1
						from ch in lj1.DefaultIfEmpty()
					where ch == null
					select new { p, ch, ch1 = ch };

				CountedChild.Count = 0;

				var _ = q.ToList();

				Assert.AreEqual(0, CountedChild.Count);
			}
		}

		[Test]
		public void LeftJoin6([DataSources] string context)
		{
			using (var db = GetDataContext(context))
				AreEqual(
					from p in Parent
					from ch in Child.Where(c => p.ParentID == c.ParentID).DefaultIfEmpty()
					where p.ParentID >= 4
					select new { p, ch }
					,
					from p in db.Parent
					from ch in db.Child.Where(c => p.ParentID == c.ParentID).DefaultIfEmpty()
					where p.ParentID >= 4
					select new { p, ch });
		}

		[Test]
		public void MultipleLeftJoin([DataSources] string context)
		{
			using (var db = GetDataContext(context))
			{
				var result =
					from parent             in db.Parent
					join child              in db.Child      on parent.ParentID equals child.ParentID      into childTemp
					join grandChild         in db.GrandChild on parent.ParentID equals grandChild.ParentID into grandChildTemp
					from grandChildLeftJoin in grandChildTemp.DefaultIfEmpty()
					from childLeftJoin      in childTemp.DefaultIfEmpty()
					select new { parent.ParentID, ChildID = (int?)childLeftJoin.ChildID, GrandChildID = (int?)grandChildLeftJoin.GrandChildID };

				var expected =
					from parent             in Parent
					join child              in Child      on parent.ParentID equals child.ParentID      into childTemp
					join grandChild         in GrandChild on parent.ParentID equals grandChild.ParentID into grandChildTemp
					from grandChildLeftJoin in grandChildTemp.DefaultIfEmpty()
					from childLeftJoin      in childTemp.DefaultIfEmpty()
					select new { parent.ParentID, childLeftJoin?.ChildID, grandChildLeftJoin?.GrandChildID };

				AreEqual(expected, result);
			}
		}

		[Test]
		public void SubQueryJoin([DataSources] string context)
		{
			using (var db = GetDataContext(context))
				AreEqual(
					from p in Parent
						join ch in
							from c in Child
							where c.ParentID > 0
							select new { c.ParentID, c.ChildID }
						on p.ParentID equals ch.ParentID into lj1
						from ch in lj1.DefaultIfEmpty()
					select p
					,
					from p in db.Parent
						join ch in
							from c in db.Child
							where c.ParentID > 0
							select new { c.ParentID, c.ChildID }
						on p.ParentID equals ch.ParentID into lj1
						from ch in lj1.DefaultIfEmpty()
					select p);
		}

		[Test]
		public void ReferenceJoin1([DataSources(TestProvName.AllAccess)] string context)
		{
			using (var db = GetDataContext(context))
				AreEqual(
					from c in    Child join g in    GrandChild on c equals g.Child select new { c.ParentID, g.GrandChildID },
					from c in db.Child join g in db.GrandChild on c equals g.Child select new { c.ParentID, g.GrandChildID });
		}

		[Test]
		public void ReferenceJoin2([DataSources(TestProvName.AllAccess)] string context)
		{
			using (var db = GetDataContext(context))
				AreEqual(
					from g in    GrandChild
						join c in    Child on g.Child equals c
					select new { c.ParentID, g.GrandChildID },
					from g in db.GrandChild
						join c in db.Child on g.Child equals c
					select new { c.ParentID, g.GrandChildID });
		}

		[Test]
		public void JoinByAnonymousTest([DataSources(TestProvName.AllAccess)] string context)
		{
			using (var db = GetDataContext(context))
				AreEqual(
					from p in    Parent
					join c in    Child on new { Parent = p, p.ParentID } equals new { c.Parent, c.ParentID }
					select new { p.ParentID, c.ChildID },
					from p in db.Parent
					join c in db.Child on new { Parent = p, p.ParentID } equals new { c.Parent, c.ParentID }
					select new { p.ParentID, c.ChildID });
		}

		[Test]
		public void FourTableJoin([DataSources(ProviderName.Access)] string context)
		{
			using (var db = GetDataContext(context))
				AreEqual(
					from p in Parent
					join c1 in Child      on p.ParentID  equals c1.ParentID
					join c2 in GrandChild on c1.ParentID equals c2.ParentID
					join c3 in GrandChild on c2.ParentID equals c3.ParentID
					select new { p, c1Key = c1.ChildID, c2Key = c2.GrandChildID, c3Key = c3.GrandChildID }
					,
					from p in db.Parent
					join c1 in db.Child      on p.ParentID  equals c1.ParentID
					join c2 in db.GrandChild on c1.ParentID equals c2.ParentID
					join c3 in db.GrandChild on c2.ParentID equals c3.ParentID
					select new { p, c1Key = c1.ChildID, c2Key = c2.GrandChildID, c3Key = c3.GrandChildID });
		}

		[Test]
		public void ProjectionTest1([DataSources] string context)
		{
			using (var db = GetDataContext(context))
				AreEqual(
					from p1 in Person
					join p2 in Person on p1.ID equals p2.ID
					select new { ID1 = new { Value = p1.ID }, FirstName2 = p2.FirstName, } into p1
					select p1.ID1.Value
					,
					from p1 in db.Person
					join p2 in db.Person on p1.ID equals p2.ID
					select new { ID1 = new { Value = p1.ID }, FirstName2 = p2.FirstName, } into p1
					select p1.ID1.Value);
		}

		[Test]
		public void LeftJoinTest([DataSources] string context)
		{
			// Reproduces the problem described here: http://rsdn.ru/forum/prj.rfd/4221837.flat.aspx
			using (var db = GetDataContext(context))
			{
				var q =
					from p1 in db.Person
					join p2 in db.Person on p1.ID equals p2.ID into g
					from p2 in g.DefaultIfEmpty() // yes I know the join will always succeed and it'll never be null, but just for test's sake :)
					select new { p1, p2 };

				var list = q.ToList(); // NotImplementedException? :(
				Assert.That(list, Is.Not.Empty);
			}
		}

		[Test]
		public void LeftJoinTest2([IncludeDataSources(TestProvName.AllSQLite)] string context)
		{
			// THIS TEST MUST BE RUN IN RELEASE CONFIGURATION (BECAUSE IT PASSES UNDER DEBUG CONFIGURATION)
			// Reproduces the problem described here: http://rsdn.ru/forum/prj.rfd/4221837.flat.aspx

			using (var db = GetDataContext(context))
			{
				var q =
					from p1 in db.Patient
					join p2 in db.Patient on p1.Diagnosis equals p2.Diagnosis into g
					from p2 in g.DefaultIfEmpty() // yes I know the join will always succeed and it'll never be null, but just for test's sake :)
					join p3 in db.Person on p2.PersonID equals p3.ID
					select new { p1, p2, p3 };

				var arr = q.ToArray(); // NotImplementedException? :(
				Assert.That(arr, Is.Not.Empty);
			}
		}

		[Test, Explicit]
		public void StackOverflow([IncludeDataSources(
			TestProvName.AllSqlServer2008, TestProvName.AllSqlServer2012)]
			string context)
		{
			using (var db = GetDataContext(context))
			{
				var q =
					from c in db.Child
					join p in db.Parent on c.ParentID equals p.ParentID
					select new { p, c };

				for (var i = 0; i < 100; i++)
				{
					q =
						from c in q
						join p in db.Parent on c.p.ParentID equals p.ParentID
						select new { p, c.c };
				}

				var list = q.ToList();
				Assert.IsNotEmpty(list);
			}
		}

		[Test]
		public void ApplyJoin([IncludeDataSources(TestProvName.AllSqlServer2008Plus, TestProvName.AllPostgreSQL93Plus)] string context)
		{
			using (var db = GetDataContext(context))
			{
				var q =
					from ch in db.Child
					from p in new Model.Functions(db).GetParentByID(ch.Parent!.ParentID)
					select p;

				var _ = q.ToList();
			}
		}

		[Test]
		public void BltIssue257([DataSources] string context)
		{
			using (var db = GetDataContext(context))
			{
				var q =
					from m in db.Types
						join p in db.Parent on m.ID equals p.ParentID
					group m by new
					{
						m.DateTimeValue.Date
					}
					into b
					select new
					{
						QualiStatusByDate = b.Key,
						Count             = b.Count()
					};

				var _ = q.ToList();
			}
		}

		[Test]
		public void NullJoin1([DataSources] string context)
		{
			using (var db = GetDataContext(context))
				AreEqual(
					from p1 in    Parent
					join p2 in    Parent on new { p1.ParentID, p1.Value1 } equals new { p2.ParentID, p2.Value1 }
					select p2
					,
					from p1 in db.Parent
					join p2 in db.Parent on new { p1.ParentID, p1.Value1 } equals new { p2.ParentID, p2.Value1 }
					select p2);
		}

		[Test]
		public void NullJoin2([DataSources] string context)
		{
			using (var db = GetDataContext(context))
				AreEqual(
					from p1 in    Parent
					join p2 in    Parent
						on     new { a = new { p1.ParentID, p1.Value1 } }
						equals new { a = new { p2.ParentID, p2.Value1 } }
					select p2
					,
					from p1 in db.Parent
					join p2 in db.Parent
						on     new { a = new { p1.ParentID, p1.Value1 } }
						equals new { a = new { p2.ParentID, p2.Value1 } }
					select p2);
		}

		[Test]
		public void NullWhereJoin([DataSources] string context)
		{
			using (var db = GetDataContext(context))
				AreEqual(
					from p1 in    Parent
					from p2 in    Parent.Where(p => p1.ParentID == p.ParentID && p1.Value1 == p.Value1)
					select p2
					,
					from p1 in db.Parent
					from p2 in db.Parent.Where(p => p1.ParentID == p.ParentID && p1.Value1 == p.Value1)
					select p2);
		}

		[Test]
<<<<<<< HEAD
		public void JoinSubQueryCount([DataSources]
=======
		public void JoinSubQueryCount([DataSources(
			TestProvName.AllAccess, ProviderName.SqlCe)]
>>>>>>> 8fb36cb7
			string context)
		{
			var n = 1;

			using (var db = GetDataContext(context))
				AreEqual(
					from p in    Parent
					where p.ParentID > 0
					join c in Child on p.ParentID equals c.ParentID into t
					//select new { p.ParentID, count = t.Count() }
					select new { p.ParentID, count = t.Where(c => c.ChildID != p.ParentID * 10 + n).Count() }
					,
					from p in db.Parent
					where p.ParentID > 0
					join c in db.Child on p.ParentID equals c.ParentID into t
					//select new { p.ParentID, count = t.Count() }
					select new { p.ParentID, count = t.Where(c => c.ChildID != p.ParentID * 10 + n).Count() }
					);
		}

		[Test]
		public void JoinSubQuerySum([DataSources] string context)
		{
			using (var db = GetDataContext(context))
				AreEqual(
					from p in    Parent
					where p.ParentID > 0
					join c in Child on p.ParentID equals c.ParentID into t
					//select new { p.ParentID, count = t.Count() }
					select new { p.ParentID, count = t.Where(c => c.ChildID != p.ParentID * 10 + 1).Sum(c => c.ChildID) }
					,
					from p in db.Parent
					where p.ParentID > 0
					join c in db.Child on p.ParentID equals c.ParentID into t
					//select new { p.ParentID, count = t.Count() }
					select new { p.ParentID, count = t.Where(c => c.ChildID != p.ParentID * 10 + 1).Sum(c => c.ChildID) }
					);
		}

		[Test]
		public void FromLeftJoinTest([IncludeDataSources(true, TestProvName.AllSqlServer2012Plus)] string context)
		{
			using (var db = GetDataContext(context))
			{
				var q =
					from p in db.Parent
					join c in db.Child on p.ParentID equals c.ParentID
					from g in db.GrandChild
						.Where(t =>
							db.Person
								.Select(r => r.ID)
								.Contains(c.ChildID))
						.DefaultIfEmpty()
					select new { p.ParentID }
					;

				var _ = q.ToList();
			}
		}

		public class AllJoinsSourceAttribute : IncludeDataSourcesAttribute
		{
			public AllJoinsSourceAttribute() : base(
				TestProvName.AllSqlServer,
				TestProvName.AllOracle,
				TestProvName.AllFirebird,
				TestProvName.AllPostgreSQL)
			{
			}
		}

		[Test]
		public void SqlJoinSimple([AllJoinsSource] string context, [Values] SqlJoinType joinType)
		{
			using (var db = GetDataContext(context))
			{
				var expected = from p in Parent
						.SqlJoinInternal(Child, joinType, (p, c) => p.ParentID == c.ParentID, (p, c) => new {p, c})
					select new { ParentID = p.p == null ? (int?) null : p.p.ParentID, ChildID = p.c == null ? (int?) null : p.c.ChildID};

				var actual = from p in db.Parent
					from c in db.Child.Join(joinType, r => p.ParentID == r.ParentID)
					select new {ParentID = (int?) p.ParentID, ChildID = (int?) c.ChildID};

				AreEqual(expected.ToList().OrderBy(r => r.ParentID).ThenBy(r => r.ChildID),
					actual.ToList().OrderBy(r => r.ParentID).ThenBy(r => r.ChildID));
			}
		}

		[Test]
		public void SqlLeftJoinSimple1([DataSources] string context)
		{
			using (var db = GetDataContext(context))
			{
				var expected =
					from p in Parent.SqlJoinInternal(Child, SqlJoinType.Left, (p, c) => p.ParentID == c.ParentID, (p, c) => new {p, c})
					select new { p.p?.ParentID, p.c?.ChildID };

				var actual =
					from p in db.Parent
					from c in db.Child.Join(SqlJoinType.Left, r => p.ParentID == r.ParentID)
					select new {ParentID = (int?)p.ParentID, ChildID = (int?)c.ChildID};

				AreEqual(expected.ToList().OrderBy(r => r.ParentID).ThenBy(r => r.ChildID),
					actual.ToList().OrderBy(r => r.ParentID).ThenBy(r => r.ChildID));
			}
		}

		[Test]
		public void SqlLeftJoinSimple2([DataSources] string context)
		{
			using (var db = GetDataContext(context))
			{
				var expected =
					from p in Parent.SqlJoinInternal(Child, SqlJoinType.Left, (p, c) => p.ParentID == c.ParentID, (p, c) => new {p, c})
					select new { p.p?.ParentID, p.c?.ChildID };

				var actual =
					from p in db.Parent
					from c in db.Child.LeftJoin(r => p.ParentID == r.ParentID)
					select new {ParentID = (int?)p.ParentID, ChildID = (int?)c.ChildID};

				AreEqual(expected.ToList().OrderBy(r => r.ParentID).ThenBy(r => r.ChildID),
					actual.ToList().OrderBy(r => r.ParentID).ThenBy(r => r.ChildID));
			}
		}

		[Test]
		public void SqlJoinSubQuery([AllJoinsSource] string context, [Values] SqlJoinType joinType)
		{
			using (var db = GetDataContext(context))
			{
				var expected = from p in Parent.Where(p => p.ParentID > 0).Take(10)
						.SqlJoinInternal(Child, joinType, (p, c) => p.ParentID == c.ParentID, (p, c) => new { p, c })
					select new { ParentID = p.p == null ? (int?)null : p.p.ParentID, ChildID = p.c == null ? (int?)null : p.c.ChildID };

				var actual = from p in db.Parent.Where(p => p.ParentID > 0).Take(10)
					from c in db.Child.Join(joinType, r => p.ParentID == r.ParentID)
					select new { ParentID = (int?)p.ParentID, ChildID = (int?)c.ChildID };

				AreEqual(expected.ToList().OrderBy(r => r.ParentID).ThenBy(r => r.ChildID),
					actual.ToList().OrderBy(r => r.ParentID).ThenBy(r => r.ChildID));
			}
		}

		[Test]
		public void SqlNullWhereJoin([AllJoinsSource] string context, [Values] SqlJoinType joinType)
		{
			using (var db = GetDataContext(context))
			{
				var expected = Parent.SqlJoinInternal(Parent, joinType, (p1, p) => p1.ParentID == p.ParentID && p1.Value1 == p.Value1, (p1, p2) => p2);

				var actual =
					from p1 in db.Parent
					from p2 in db.Parent.Join(joinType, p => p1.ParentID == p.ParentID && p1.Value1 == p.Value1)
					select p2;

				AreEqual(expected.ToList().OrderBy(r => r!.ParentID).ThenBy(r => r!.Value1),
					actual.ToList().OrderBy(r => r.ParentID).ThenBy(r => r.Value1));
			}
		}

		[Test]
		public void SqlNullWhereSubqueryJoin([AllJoinsSource] string context, [Values] SqlJoinType joinType)
		{
			using (var db = GetDataContext(context))
			{
				var expected = Parent.Take(10).SqlJoinInternal(Parent.Take(10), joinType, (p1, p) => p1.ParentID == p.ParentID && p1.Value1 == p.Value1, (p1, p2) => p2);

				var actual =
					from p1 in db.Parent.Take(10)
					from p2 in db.Parent.Take(10).Join(joinType, p => p1.ParentID == p.ParentID && p1.Value1 == p.Value1)
					select p2;

				AreEqual(expected.ToList().OrderBy(r => r!.ParentID).ThenBy(r => r!.Value1),
					actual.ToList().OrderBy(r => r.ParentID).ThenBy(r => r.Value1));
			}
		}

		[Test]
		public void SqlLinqJoinSimple([AllJoinsSource] string context, [Values] SqlJoinType joinType)
		{
			using (var db = GetDataContext(context))
			{
				var expected = from p in Parent
						.SqlJoinInternal(Child, joinType, (p, c) => p.ParentID == c.ParentID, (p, c) => new {p, c})
					select new { ParentID = p.p == null ? (int?) null : p.p.ParentID, ChildID = p.c == null ? (int?) null : p.c.ChildID};

				var actual = db.Parent.Join(db.Child, joinType, (p, c) => p.ParentID == c.ParentID,
					(p, c) => new {ParentID = (int?)p.ParentID, ChildID = (int?)c.ChildID});

				AreEqual(expected.ToList().OrderBy(r => r.ParentID).ThenBy(r => r.ChildID),
					actual.ToList().OrderBy(r => r.ParentID).ThenBy(r => r.ChildID));
			}
		}

		[Test]
		public void SqlLinqLeftJoinSimple1([DataSources] string context)
		{
			using (var db = GetDataContext(context))
			{
				var expected =
					from p in Parent.SqlJoinInternal(Child, SqlJoinType.Left, (p, c) => p.ParentID == c.ParentID, (p, c) => new {p, c})
					select new { p.p?.ParentID, p.c?.ChildID };

				var actual = db.Parent.Join(db.Child, SqlJoinType.Left, (p, c) => p.ParentID == c.ParentID,
					(p, c) => new {ParentID = (int?)p.ParentID, ChildID = (int?)c.ChildID});

				AreEqual(expected.ToList().OrderBy(r => r.ParentID).ThenBy(r => r.ChildID),
					actual.ToList().OrderBy(r => r.ParentID).ThenBy(r => r.ChildID));
			}
		}

		[Test]
		public void SqlLinqLeftJoinSimple2([DataSources] string context)
		{
			using (var db = GetDataContext(context))
			{
				var expected =
					from p in Parent.SqlJoinInternal(Child, SqlJoinType.Left, (p, c) => p.ParentID == c.ParentID, (p, c) => new {p, c})
					select new { p.p?.ParentID, p.c?.ChildID };

				var actual = db.Parent.LeftJoin(db.Child, (p, c) => p.ParentID == c.ParentID,
					(p, c) => new {ParentID = (int?)p.ParentID, ChildID = (int?)c.ChildID});

				AreEqual(expected.ToList().OrderBy(r => r.ParentID).ThenBy(r => r.ChildID),
					actual.ToList().OrderBy(r => r.ParentID).ThenBy(r => r.ChildID));
			}
		}

		[Test]
		public void SqlLinqJoinSubQuery([AllJoinsSource] string context, [Values] SqlJoinType joinType)
		{
			using (var db = GetDataContext(context))
			{
				var expected = from p in Parent.Where(p => p.ParentID > 0).Take(10)
						.SqlJoinInternal(Child, joinType, (p, c) => p.ParentID == c.ParentID, (p, c) => new { p, c })
					select new { ParentID = p.p == null ? (int?)null : p.p.ParentID, ChildID = p.c == null ? (int?)null : p.c.ChildID };

				var actual = db.Parent.Where(p => p.ParentID > 0).Take(10)
					.Join(db.Child, joinType, (p, c) => p.ParentID == c.ParentID,
						(p, c) => new { ParentID = (int?)p.ParentID, ChildID = (int?)c.ChildID });

				AreEqual(expected.ToList().OrderBy(r => r.ParentID).ThenBy(r => r.ChildID),
					actual.ToList().OrderBy(r => r.ParentID).ThenBy(r => r.ChildID));
			}
		}

		[Test]
		public void SqlLinqNullWhereJoin([AllJoinsSource] string context, [Values] SqlJoinType joinType)
		{
			using (var db = GetDataContext(context))
			{
				var expected = Parent.SqlJoinInternal(Parent, joinType, (p1, p) => p1.ParentID == p.ParentID && p1.Value1 == p.Value1, (p1, p2) => p2);

				var actual = db.Parent.Join(db.Parent, joinType, (p1, p2) => p1.ParentID == p2.ParentID && p1.Value1 == p2.Value1,
					(p1, p2) => p2);

				AreEqual(expected.ToList().OrderBy(r => r!.ParentID).ThenBy(r => r!.Value1),
					actual.ToList().OrderBy(r => r.ParentID).ThenBy(r => r.Value1));
			}
		}

		[Test]
		public void SqlLinqNullWhereSubqueryJoin([AllJoinsSource] string context, [Values] SqlJoinType joinType)
		{
			using (var db = GetDataContext(context))
			{
				var expected = Parent.Take(10).SqlJoinInternal(Parent.Take(10), joinType,
					(p1, p) => p1.ParentID == p.ParentID && p1.Value1 == p.Value1, (p1, p2) => p2);

				var actual = db.Parent.Take(10).Join(db.Parent.Take(10), joinType,
					(p1, p2) => p1.ParentID == p2.ParentID && p1.Value1 == p2.Value1, (p1, p2) => p2);

				AreEqual(expected.ToList().OrderBy(r => r!.ParentID).ThenBy(r => r!.Value1),
					actual.ToList().OrderBy(r => r.ParentID).ThenBy(r => r.Value1));
			}
		}

		// https://imgflip.com/i/2a6oc8
		[ActiveIssue(
			Configuration = TestProvName.AllSybase,
			Details       = "Cross-join doesn't work in Sybase")]
		[Test]
		public void SqlLinqCrossJoinSubQuery([DataSources] string context)
		{
			using (var db = GetDataContext(context))
			{
				var expected = from p in Parent.Where(p => p.ParentID > 0).Take(10)
						.SqlJoinInternal(Child.Take(10), SqlJoinType.Inner, (p, c) => true, (p, c) => new { p, c })
					select new { ParentID = p.p == null ? (int?)null : p.p.ParentID, ChildID = p.c == null ? (int?)null : p.c.ChildID };

				var actual = db.Parent.Where(p => p.ParentID > 0).Take(10)
					.CrossJoin(db.Child.Take(10), (p, c) => new { ParentID = (int?)p.ParentID, ChildID = (int?)c.ChildID });

				AreEqual(expected.ToList().OrderBy(r => r.ParentID).ThenBy(r => r.ChildID),
					actual.ToList().OrderBy(r => r.ParentID).ThenBy(r => r.ChildID));
			}
		}

		[Test]
		public void SqlFullJoinWithCount1([DataSources(
			TestProvName.AllSQLite,
			TestProvName.AllAccess,
			ProviderName.SqlCe,
			TestProvName.AllMySql,
			TestProvName.AllSybase)] string context)
		{
			using (var db = GetDataContext(context))
			{
				var areEqual =
					(from left in db.Parent
					from right in db.Parent.FullJoin(p => p.ParentID == left.ParentID)
					select Sql.Ext.Count(left.ParentID, Sql.AggregateModifier.None).ToValue() == Sql.Ext.Count(right.ParentID, Sql.AggregateModifier.None).ToValue()
					&& Sql.Ext.Count(left.ParentID, Sql.AggregateModifier.None).ToValue() == Sql.Ext.Count().ToValue())
					.Single();

				Assert.True(areEqual);
			}
		}

		[Test]
		public void SqlFullJoinWithCount2([DataSources(
			TestProvName.AllSQLite,
			TestProvName.AllAccess,
			ProviderName.SqlCe,
			TestProvName.AllMySql,
			TestProvName.AllSybase)] string context)
		{
			using (var db = GetDataContext(context))
			{
				var id = Parent.First().ParentID;

				var areEqual =
					(from left in db.Parent.Where(p => p.ParentID != id)
					 from right in db.Parent.FullJoin(p => p.ParentID == left.ParentID)
					 select Sql.Ext.Count(left.ParentID, Sql.AggregateModifier.None).ToValue() == Sql.Ext.Count(right.ParentID, Sql.AggregateModifier.None).ToValue()
					 && Sql.Ext.Count(left.ParentID, Sql.AggregateModifier.None).ToValue() == Sql.Ext.Count().ToValue())
					.Single();

				Assert.False(areEqual);
			}
		}

		[Test]
		public void SqlFullJoinWithCount3([DataSources(
			TestProvName.AllSQLite,
			TestProvName.AllAccess,
			ProviderName.SqlCe,
			TestProvName.AllMySql,
			TestProvName.AllSybase)] string context)
		{
			using (var db = GetDataContext(context))
			{
				var id = Parent.First().ParentID;

				var areEqual =
					(from left in db.Parent
					 from right in db.Parent.Where(p => p.ParentID != id).FullJoin(p => p.ParentID == left.ParentID)
					 select Sql.Ext.Count(left.ParentID, Sql.AggregateModifier.None).ToValue() == Sql.Ext.Count(right.ParentID, Sql.AggregateModifier.None).ToValue()
					 && Sql.Ext.Count(left.ParentID, Sql.AggregateModifier.None).ToValue() == Sql.Ext.Count().ToValue())
					.Single();

				Assert.False(areEqual);
			}
		}

		[Test]
		public void SqlFullJoinWithCount4([DataSources(
			TestProvName.AllSQLite,
			TestProvName.AllAccess,
			ProviderName.SqlCe,
			TestProvName.AllMySql,
			TestProvName.AllSybase)] string context)
		{
			using (var db = GetDataContext(context))
			{
				var id1 = Parent.First().ParentID;
				var id2 = Parent.Skip(1).First().ParentID;

				var areEqual =
					(from left in db.Parent.Where(p => p.ParentID != id1)
					 from right in db.Parent.Where(p => p.ParentID != id2).FullJoin(p => p.ParentID == left.ParentID)
					 select Sql.Ext.Count(left.ParentID, Sql.AggregateModifier.None).ToValue() == Sql.Ext.Count(right.ParentID, Sql.AggregateModifier.None).ToValue()
					 && Sql.Ext.Count(left.ParentID, Sql.AggregateModifier.None).ToValue() == Sql.Ext.Count().ToValue())
					.Single();

				Assert.False(areEqual);
			}
		}

		[Test]
		public void SqlFullJoinWithCount5([DataSources(
			TestProvName.AllSQLite,
			TestProvName.AllAccess,
			ProviderName.SqlCe,
			TestProvName.AllMySql,
			TestProvName.AllSybase)] string context)
		{
			using (var db = GetDataContext(context))
			{
				var id = Parent.First().ParentID;

				var areEqual =
					(from left in db.Parent.Where(p => p.ParentID != id)
					 from right in db.Parent.Where(p => p.ParentID != id).FullJoin(p => p.ParentID == left.ParentID)
					 select Sql.Ext.Count(left.ParentID, Sql.AggregateModifier.None).ToValue() == Sql.Ext.Count(right.ParentID, Sql.AggregateModifier.None).ToValue()
					 && Sql.Ext.Count(left.ParentID, Sql.AggregateModifier.None).ToValue() == Sql.Ext.Count().ToValue())
					.Single();

				Assert.True(areEqual);
			}
		}

		[Test]
		public void SqlFullJoinWithBothFilters([DataSources(
			TestProvName.AllSQLite,
			TestProvName.AllAccess,
			ProviderName.SqlCe,
			TestProvName.AllMySql,
			TestProvName.AllSybase)] string context)
		{
			using (var db = GetDataContext(context))
			{
				var id1 = Parent.First().ParentID;
				var id2 = Parent.Skip(1).First().ParentID;

				var actual =
					from left in db.Parent.Where(p => p.ParentID != id1)
					from right in db.Parent.Where(p => p.ParentID != id2).FullJoin(p => p.ParentID == left.ParentID)
					select new
					{
						Left = left != null ? (int?)left.ParentID : null,
						Right = right != null ? (int?)right.ParentID : null,
					};

				var expected =
					Parent.Where(p => p.ParentID != id1)
						.SqlJoinInternal(
							Parent.Where(p => p.ParentID != id2), SqlJoinType.Full, o => o.ParentID, i => i.ParentID, (left, right) => new
							{
								Left = left?.ParentID,
								Right = right?.ParentID
							});

				AreEqual(expected.OrderBy(p => p.Left), actual.OrderBy(p => p.Left));
			}
		}

		[Test]
		public void SqlFullJoinWithBothFiltersAlternative([DataSources(
			TestProvName.AllSQLite,
			TestProvName.AllAccess,
			ProviderName.SqlCe,
			TestProvName.AllMySql,
			TestProvName.AllSybase)] string context)
		{
			using (var db = GetDataContext(context))
			{
				var id1 = Parent.First().ParentID;
				var id2 = Parent.Skip(1).First().ParentID;

				var actual =
					from lr in db.Parent.Where(p => p.ParentID != id1)
						.FullJoin(db.Parent.Where(p => p.ParentID != id2), (left, right) => right.ParentID == left.ParentID, (left, right) => new { left, right})
					select new
					{
						Left = lr.left != null ? (int?)lr.left.ParentID : null,
						Right = lr.right != null ? (int?)lr.right.ParentID : null,
					};

				var expected =
					Parent.Where(p => p.ParentID != id1)
						.SqlJoinInternal(
							Parent.Where(p => p.ParentID != id2), SqlJoinType.Full, o => o.ParentID, i => i.ParentID, (left, right) => new
							{
								Left = left?.ParentID,
								Right = right?.ParentID
							});

				AreEqual(expected.OrderBy(p => p.Left), actual.OrderBy(p => p.Left));
			}
		}

		[Test]
		public void SqlFullJoinWithInnerJoinOnLeftWithConditions([DataSources(
			TestProvName.AllSQLite,
			TestProvName.AllAccess,
			ProviderName.SqlCe,
			TestProvName.AllMySql,
			TestProvName.AllSybase)] string context)
		{
			using (var db = GetDataContext(context))
			{
				var id1 = Parent.First().ParentID;
				var id2 = Parent.Skip(1).First().ParentID;

				var actual =
					from left in db.Parent.Where(p => p.ParentID != id1)
					from right in (
						from right in db.Parent.Where(p => p.ParentID != id2)
						join right2 in db.Parent.Where(p => p.ParentID != id1)
							on right.Value1 equals right2.Value1 + 2
						select new { right, right2})
						.FullJoin(p => p.right.Value1 + 2 == left.Value1)
					select new
					{
						Left  = left != null ? (int?)left.ParentID : null,
						Right = right.right != null ? (int?)right.right.ParentID : null,
					};

				var expected =
					Parent.Where(p => p.ParentID != id1)
						.SqlJoinInternal(
							Parent.Where(p => p.ParentID != id2)
								.SqlJoinInternal(
								Parent.Where(p => p.ParentID != id1), SqlJoinType.Inner, o => o.Value1, i => i.Value1 + 2, (right, right2) => new
								{
									Right  = right?.ParentID,
									Right2 = right2?.ParentID,
									Value1 = right?.Value1
								}), SqlJoinType.Full, o => o.Value1, i => i.Value1 + 2, (left, right) => new
								{
									Left = left?.ParentID,
									Right = right?.Right
								});

				AreEqual(expected.OrderBy(p => p.Left), actual.OrderBy(p => p.Left));
			}
		}

		[Test]
		public void SqlFullJoinWithInnerJoinOnLeftWithoutConditions([DataSources(
			TestProvName.AllSQLite,
			TestProvName.AllAccess,
			ProviderName.SqlCe,
			TestProvName.AllMySql,
			TestProvName.AllSybase)] string context)
		{
			using (var db = GetDataContext(context))
			{
				var id1 = Parent.First().ParentID;

				var actual =
					from left in db.Parent.Where(p => p.ParentID != id1)
					from right in (
						from right in db.Parent
						join right2 in db.Parent
							on right.Value1 equals right2.Value1 + 2
						select new { right, right2 })
						.FullJoin(p => p.right.Value1 + 2 == left.Value1)
					select new
					{
						Left = left != null ? (int?)left.ParentID : null,
						Right = right.right != null ? (int?)right.right.ParentID : null,
					};

				var expected =
					Parent.Where(p => p.ParentID != id1)
						.SqlJoinInternal(
							Parent
								.SqlJoinInternal(
								Parent, SqlJoinType.Inner, o => o.Value1, i => i.Value1 + 2, (right, right2) => new
								{
									Right = right?.ParentID,
									Right2 = right2?.ParentID,
									Value1 = right?.Value1
								}), SqlJoinType.Full, o => o.Value1, i => i.Value1 + 2, (left, right) => new
								{
									Left = left?.ParentID,
									Right = right?.Right
								});

				AreEqual(expected.OrderBy(p => p.Left), actual.OrderBy(p => p.Left));
			}
		}

		[Test]
		public void SqlFullJoinWithInnerJoinOnLeftWithoutAllConditions([DataSources(
			TestProvName.AllSQLite,
			TestProvName.AllAccess,
			ProviderName.SqlCe,
			TestProvName.AllMySql,
			TestProvName.AllSybase)] string context)
		{
			using (var db = GetDataContext(context))
			{
				var actual =
					from left in db.Parent
					from right in (
						from right in db.Parent
						join right2 in db.Parent
							on right.Value1 equals right2.Value1 + 2
						select new { right, right2 })
						.FullJoin(p => p.right.Value1 + 2 == left.Value1)
					select new
					{
						Left = left != null ? (int?)left.ParentID : null,
						Right = right.right != null ? (int?)right.right.ParentID : null,
					};

				var expected =
					Parent
						.SqlJoinInternal(
							Parent
								.SqlJoinInternal(
								Parent, SqlJoinType.Inner, o => o.Value1, i => i.Value1 + 2, (right, right2) => new
								{
									Right = right?.ParentID,
									Right2 = right2?.ParentID,
									Value1 = right?.Value1
								}), SqlJoinType.Full, o => o.Value1, i => i.Value1 + 2, (left, right) => new
								{
									Left = left?.ParentID,
									Right = right?.Right
								});

				AreEqual(expected.OrderBy(p => p.Left), actual.OrderBy(p => p.Left));
			}
		}

		[Test]
		public void SqlFullJoinWithInnerJoinOnRightWithConditions([DataSources(
			TestProvName.AllSQLite,
			TestProvName.AllAccess,
			ProviderName.SqlCe,
			TestProvName.AllMySql,
			TestProvName.AllSybase)] string context)
		{
			using (var db = GetDataContext(context))
			{
				var id1 = Parent.First().ParentID;
				var id2 = Parent.Skip(1).First().ParentID;

				var actual =
					from left in (
						from left in db.Parent.Where(p => p.ParentID != id2)
						join left2 in db.Parent.Where(p => p.ParentID != id1)
							on left.Value1 equals left2.Value1 + 2
						select new { left, left2 })
					from right in db.Parent.Where(p => p.ParentID != id1)
						.FullJoin(p => p.Value1 + 2 == left.left.Value1)
					select new
					{
						Left  = left.left != null ? (int?)left.left.ParentID : null,
						Right = right != null ? (int?)right.ParentID : null,
					};

				var expected =
					Parent.Where(p => p.ParentID != id2)
						.SqlJoinInternal(
							Parent.Where(p => p.ParentID != id1), SqlJoinType.Inner, o => o.Value1, i => i.Value1 + 2, (left, left2) => new
							{
								Value1 = left?.Value1,
								Left = left?.ParentID,
								left2 = left2?.ParentID
							})
							.SqlJoinInternal(
								Parent.Where(p => p.ParentID != id1), SqlJoinType.Full, o => o.Value1, i => i.Value1 + 2, (left, right) => new
								{
									Left = left?.Left,
									Right = right?.ParentID
								});

				AreEqual(expected.OrderBy(p => p.Left), actual.OrderBy(p => p.Left));
			}
		}

		[Test]
		public void SqlFullJoinWithInnerJoinOnRightWithoutConditions([DataSources(
			TestProvName.AllSQLite,
			TestProvName.AllAccess,
			ProviderName.SqlCe,
			TestProvName.AllMySql,
			TestProvName.AllSybase)] string context)
		{
			using (var db = GetDataContext(context))
			{
				var id1 = Parent.First().ParentID;

				var actual =
					from left in (
						from left in db.Parent
						join left2 in db.Parent
							on left.Value1 equals left2.Value1 + 2
						select new { left, left2 })
					from right in db.Parent.Where(p => p.ParentID != id1)
						.FullJoin(p => p.Value1 + 2 == left.left.Value1)
					select new
					{
						Left  = left.left != null ? (int?)left.left.ParentID : null,
						Right = right != null ? (int?)right.ParentID : null,
					};

				var expected =
					Parent
						.SqlJoinInternal(
							Parent, SqlJoinType.Inner, o => o.Value1, i => i.Value1 + 2, (left, left2) => new
							{
								Value1 = left?.Value1,
								Left = left?.ParentID,
								left2 = left2?.ParentID
							})
							.SqlJoinInternal(
								Parent.Where(p => p.ParentID != id1), SqlJoinType.Full, o => o.Value1, i => i.Value1 + 2, (left, right) => new
								{
									Left = left?.Left,
									Right = right?.ParentID
								});

				AreEqual(expected.OrderBy(p => p.Left), actual.OrderBy(p => p.Left));
			}
		}

		[Test]
		public void SqlFullJoinWithInnerJoinOnRightWithoutAllConditions([DataSources(
			TestProvName.AllSQLite,
			TestProvName.AllAccess,
			ProviderName.SqlCe,
			TestProvName.AllMySql,
			TestProvName.AllSybase)] string context)
		{
			using (var db = GetDataContext(context))
			{
				var actual =
					from left in (
						from left in db.Parent
						join left2 in db.Parent
							on left.Value1 equals left2.Value1 + 2
						select new { left, left2 })
					from right in db.Parent
						.FullJoin(p => p.Value1 + 2 == left.left.Value1)
					select new
					{
						Left = left.left != null ? (int?)left.left.ParentID : null,
						Right = right != null ? (int?)right.ParentID : null,
					};

				var expected =
					Parent
						.SqlJoinInternal(
							Parent, SqlJoinType.Inner, o => o.Value1, i => i.Value1 + 2, (left, left2) => new
							{
								Value1 = left?.Value1,
								Left = left?.ParentID,
								left2 = left2?.ParentID
							})
							.SqlJoinInternal(
								Parent, SqlJoinType.Full, o => o.Value1, i => i.Value1 + 2, (left, right) => new
								{
									Left = left?.Left,
									Right = right?.ParentID
								});

				AreEqual(expected.OrderBy(p => p.Left), actual.OrderBy(p => p.Left));
			}
		}

		[Test]
		public void SqlRightJoinWithInnerJoinOnLeftWithConditions([DataSources(ProviderName.Access, TestProvName.AllSQLite)] string context)
		{
			using (var db = GetDataContext(context))
			{
				var id1 = Parent.First().ParentID;
				var id2 = Parent.Skip(1).First().ParentID;

				var actual =
					from left in db.Parent.Where(p => p.ParentID != id1)
					from right in (
						from right in db.Parent.Where(p => p.ParentID != id2)
						join right2 in db.Parent.Where(p => p.ParentID != id1)
							on right.Value1 equals right2.Value1 + 2
						select new { right, right2 })
						.RightJoin(p => p.right.Value1 + 2 == left.Value1)
					select new
					{
						Left = left != null ? (int?)left.ParentID : null,
						Right = right.right != null ? (int?)right.right.ParentID : null,
					};

				var expected =
					Parent.Where(p => p.ParentID != id1)
						.SqlJoinInternal(
							Parent.Where(p => p.ParentID != id2)
								.SqlJoinInternal(
								Parent.Where(p => p.ParentID != id1), SqlJoinType.Inner, o => o.Value1, i => i.Value1 + 2, (right, right2) => new
								{
									Right = right?.ParentID,
									Right2 = right2?.ParentID,
									Value1 = right?.Value1
								}), SqlJoinType.Right, o => o.Value1, i => i.Value1 + 2, (left, right) => new
								{
									Left = left?.ParentID,
									Right = right?.Right
								});

				AreEqual(expected.OrderBy(p => p.Left), actual.OrderBy(p => p.Left));
			}
		}

		[Test]
		public void SqlRightJoinWithInnerJoinOnLeftWithoutConditions([DataSources(TestProvName.AllSQLite)] string context)
		{
			using (var db = GetDataContext(context))
			{
				var id1 = Parent.First().ParentID;

				var actual =
					from left in db.Parent.Where(p => p.ParentID != id1)
					from right in (
						from right in db.Parent
						join right2 in db.Parent
							on right.Value1 equals right2.Value1 + 2
						select new { right, right2 })
						.RightJoin(p => p.right.Value1 + 2 == left.Value1)
					select new
					{
						Left = left != null ? (int?)left.ParentID : null,
						Right = right.right != null ? (int?)right.right.ParentID : null,
					};

				var expected =
					Parent.Where(p => p.ParentID != id1)
						.SqlJoinInternal(
							Parent
								.SqlJoinInternal(
								Parent, SqlJoinType.Inner, o => o.Value1, i => i.Value1 + 2, (right, right2) => new
								{
									Right = right?.ParentID,
									Right2 = right2?.ParentID,
									Value1 = right?.Value1
								}), SqlJoinType.Right, o => o.Value1, i => i.Value1 + 2, (left, right) => new
								{
									Left = left?.ParentID,
									Right = right?.Right
								});

				AreEqual(expected.OrderBy(p => p.Left), actual.OrderBy(p => p.Left));
			}
		}

		[Test]
		public void SqlRightJoinWithInnerJoinOnLeftWithoutAllConditions([DataSources(TestProvName.AllSQLite)] string context)
		{
			using (var db = GetDataContext(context))
			{
				var actual =
					from left in db.Parent
					from right in (
						from right in db.Parent
						join right2 in db.Parent
							on right.Value1 equals right2.Value1 + 2
						select new { right, right2 })
						.RightJoin(p => p.right.Value1 + 2 == left.Value1)
					select new
					{
						Left = left != null ? (int?)left.ParentID : null,
						Right = right.right != null ? (int?)right.right.ParentID : null,
					};

				var expected =
					Parent
						.SqlJoinInternal(
							Parent
								.SqlJoinInternal(
								Parent, SqlJoinType.Inner, o => o.Value1, i => i.Value1 + 2, (right, right2) => new
								{
									Right = right?.ParentID,
									Right2 = right2?.ParentID,
									Value1 = right?.Value1
								}), SqlJoinType.Right, o => o.Value1, i => i.Value1 + 2, (left, right) => new
								{
									Left = left?.ParentID,
									Right = right?.Right
								});

				AreEqual(expected.OrderBy(p => p.Left), actual.OrderBy(p => p.Left));
			}
		}

		[Test]
		public void SqlRightJoinWithInnerJoinOnRightWithConditions([DataSources(TestProvName.AllSQLite, TestProvName.AllAccess)] string context)
		{
			using (var db = GetDataContext(context))
			{
				var id1 = Parent.First().ParentID;
				var id2 = Parent.Skip(1).First().ParentID;

				var actual =
					from left in (
						from left in db.Parent.Where(p => p.ParentID != id2)
						join left2 in db.Parent.Where(p => p.ParentID != id1)
							on left.Value1 equals left2.Value1 + 2
						select new { left, left2 })
					from right in db.Parent.Where(p => p.ParentID != id1)
						.RightJoin(p => p.Value1 + 2 == left.left.Value1)
					select new
					{
						Left = left.left != null ? (int?)left.left.ParentID : null,
						Right = right != null ? (int?)right.ParentID : null,
					};

				var expected =
					Parent.Where(p => p.ParentID != id2)
						.SqlJoinInternal(
							Parent.Where(p => p.ParentID != id1), SqlJoinType.Inner, o => o.Value1, i => i.Value1 + 2, (left, left2) => new
							{
								Value1 = left?.Value1,
								Left = left?.ParentID,
								left2 = left2?.ParentID
							})
							.SqlJoinInternal(
								Parent.Where(p => p.ParentID != id1), SqlJoinType.Right, o => o.Value1, i => i.Value1 + 2, (left, right) => new
								{
									Left = left?.Left,
									Right = right?.ParentID
								});

				AreEqual(expected.OrderBy(p => p.Left), actual.OrderBy(p => p.Left));
			}
		}

		[Test]
		public void SqlRightJoinWithInnerJoinOnRightWithoutConditions([DataSources(TestProvName.AllSQLite, TestProvName.AllAccess)] string context)
		{
			using (var db = GetDataContext(context))
			{
				var id1 = Parent.First().ParentID;

				var actual =
					from left in (
						from left in db.Parent
						join left2 in db.Parent
							on left.Value1 equals left2.Value1 + 2
						select new { left, left2 })
					from right in db.Parent.Where(p => p.ParentID != id1)
						.RightJoin(p => p.Value1 + 2 == left.left.Value1)
					select new
					{
						Left = left.left != null ? (int?)left.left.ParentID : null,
						Right = right != null ? (int?)right.ParentID : null,
					};

				var expected =
					Parent
						.SqlJoinInternal(
							Parent, SqlJoinType.Inner, o => o.Value1, i => i.Value1 + 2, (left, left2) => new
							{
								Value1 = left?.Value1,
								Left = left?.ParentID,
								left2 = left2?.ParentID
							})
							.SqlJoinInternal(
								Parent.Where(p => p.ParentID != id1), SqlJoinType.Right, o => o.Value1, i => i.Value1 + 2, (left, right) => new
								{
									Left = left?.Left,
									Right = right?.ParentID
								});

				AreEqual(expected.OrderBy(p => p.Left), actual.OrderBy(p => p.Left));
			}
		}

		[Test]
		public void SqlRightJoinWithInnerJoinOnRightWithoutAllConditions([DataSources(TestProvName.AllSQLite, TestProvName.AllAccess)] string context)
		{
			using (var db = GetDataContext(context))
			{
				var actual =
					from left in (
						from left in db.Parent
						join left2 in db.Parent
							on left.Value1 equals left2.Value1 + 2
						select new { left, left2 })
					from right in db.Parent
						.RightJoin(p => p.Value1 + 2 == left.left.Value1)
					select new
					{
						Left = left.left != null ? (int?)left.left.ParentID : null,
						Right = right != null ? (int?)right.ParentID : null,
					};

				var expected =
					Parent
						.SqlJoinInternal(
							Parent, SqlJoinType.Inner, o => o.Value1, i => i.Value1 + 2, (left, left2) => new
							{
								Value1 = left?.Value1,
								Left = left?.ParentID,
								left2 = left2?.ParentID
							})
							.SqlJoinInternal(
								Parent, SqlJoinType.Right, o => o.Value1, i => i.Value1 + 2, (left, right) => new
								{
									Left = left?.Left,
									Right = right?.ParentID
								});

				AreEqual(expected.OrderBy(p => p.Left), actual.OrderBy(p => p.Left));
			}
		}

		/// <summary>
		/// Tests that AllJoinsBuilder do not handle standard Joins
		/// </summary>
		/// <param name="context"></param>
		[Test]
		public void JoinBuildersConflicts([IncludeDataSources(TestProvName.AllSQLiteClassic)] string context)
		{
			using (var db = GetDataContext(context))
			{
				var query1 = db.Parent.Join(db.Child, SqlJoinType.Inner,
						(p, c) => p.ParentID == c.ChildID,
						(p, c) => new { p, c });

				var result1 = query1.ToArray();

				var query2 = from p in db.Parent
					join c in db.Child on p.ParentID equals c.ChildID
					select new
					{
						p,
						c
					};

				var result2 = query2.ToArray();
			}
		}

		[Table]
		public class Fact
		{
			[PrimaryKey] public int Id { get; set; }

			[Association(ThisKey = "Id", OtherKey = "FactId", CanBeNull = true, Relationship = Relationship.OneToMany, IsBackReference = true)]
			public IEnumerable<Tag> TagFactIdIds { get; set; } = null!;

			public static readonly Fact[] Data = new[]
			{
				new Fact() { Id = 3 },
				new Fact() { Id = 4 },
				new Fact() { Id = 5 }
			};
		}

		[Table]
		public partial class Tag
		{
			[PrimaryKey]      public int    Id     { get; set; }
			[Column]          public int    FactId { get; set; }
			[Column, NotNull] public string Name   { get; set; } = null!;

			public static readonly Tag[] Data = new[]
			{
				new Tag() { Id = 1, FactId = 3, Name = "Tag3" },
				new Tag() { Id = 2, FactId = 3, Name = "Tag3" },
				new Tag() { Id = 3, FactId = 4, Name = "Tag4" }
			};

			public static readonly Tag[] FullJoinData = new[]
			{
				new Tag() { Id = 1, FactId = 3, Name = "Tag3" },
				new Tag() { Id = 2, FactId = 3, Name = "Tag3" },
				new Tag() { Id = 3, FactId = 4, Name = "Tag4" },
				new Tag() { Id = 4, FactId = 6, Name = "Tag6" }
			};
		}


		// https://github.com/linq2db/linq2db/issues/1773
		[Test]
		public void LeftJoinWithRecordSelection1([DataSources] string context)
		{
			using (var db        = GetDataContext(context))
			using (var factTable = db.CreateLocalTable(Fact.Data))
			using (var tagTable  = db.CreateLocalTable(Tag.Data))
			{
				var t =
					from fact in factTable
					join tag in tagTable on fact.Id equals tag.FactId into tagGroup
					from leftTag in tagGroup.DefaultIfEmpty()
					where fact.Id > 3
					select new { fact, leftTag };

				var results = t.ToArray();

				Assert.AreEqual(2, results.Length);
				Assert.AreEqual(4, results[0].fact.Id);
				Assert.AreEqual("Tag4", results[0].leftTag.Name);
				Assert.AreEqual(5, results[1].fact.Id);
				Assert.IsNull(results[1].leftTag);
			}
		}

		[Test]
		public void LeftJoinWithRecordSelection2([DataSources] string context)
		{
			using (var db        = GetDataContext(context))
			using (var factTable = db.CreateLocalTable(Fact.Data))
			using (var tagTable  = db.CreateLocalTable(Tag.Data))
			{
				var t =
					from fact in factTable
					from leftTag in tagTable.LeftJoin(tag => tag.FactId == fact.Id)
					where fact.Id > 3
					select new { fact, leftTag };

				var results = t.ToArray();

				Assert.AreEqual(2, results.Length);
				Assert.AreEqual(4, results[0].fact.Id);
				Assert.AreEqual("Tag4", results[0].leftTag.Name);
				Assert.AreEqual(5, results[1].fact.Id);
				Assert.IsNull(results[1].leftTag);
			}
		}

		[Test]
		public void LeftJoinWithRecordSelection3([DataSources] string context)
		{
			using (var db        = GetDataContext(context))
			using (var factTable = db.CreateLocalTable(Fact.Data))
			using (var tagTable  = db.CreateLocalTable(Tag.Data))
			{
				var t =
					from fact in factTable
					from leftTag in tagTable.Where(tag => tag.FactId == fact.Id).DefaultIfEmpty()
					where fact.Id > 3
					select new { fact, leftTag };

				var results = t.ToArray();

				Assert.AreEqual(2, results.Length);
				Assert.AreEqual(4, results[0].fact.Id);
				Assert.AreEqual("Tag4", results[0].leftTag.Name);
				Assert.AreEqual(5, results[1].fact.Id);
				Assert.IsNull(results[1].leftTag);
			}
		}

		[Test]
		public void LeftJoinWithRecordSelection4([DataSources] string context)
		{
			using (var db        = GetDataContext(context))
			using (var factTable = db.CreateLocalTable(Fact.Data))
			using (var tagTable  = db.CreateLocalTable(Tag.Data))
			{
				var t =
					from fact in factTable
					from leftTag in tagTable.LeftJoin(tag => tag.FactId == fact.Id)
					where fact.Id > 3
					select new { fact, leftTag = leftTag != null ? leftTag : null };

				var results = t.ToArray();

				Assert.AreEqual(2, results.Length);
				Assert.AreEqual(4, results[0].fact.Id);
				Assert.AreEqual("Tag4", results[0].leftTag.Name);
				Assert.AreEqual(5, results[1].fact.Id);
				Assert.IsNull(results[1].leftTag);
			}
		}

		[Test]
		public void LeftJoinWithRecordSelection5([DataSources] string context)
		{
			using (var db = GetDataContext(context))
			using (var factTable = db.CreateLocalTable(Fact.Data))
			using (var tagTable = db.CreateLocalTable(Tag.Data))
			{
				var q =
					from ft in factTable.LeftJoin(tagTable, (f, t) => t.FactId == f.Id, (f, t) => new { fact = f, leftTag = t })
					where ft.fact.Id > 3
					select ft;

				var results = q.ToArray();

				Assert.AreEqual(2, results.Length);
				Assert.AreEqual(4, results[0].fact.Id);
				Assert.AreEqual("Tag4", results[0].leftTag.Name);
				Assert.AreEqual(5, results[1].fact.Id);
				Assert.IsNull(results[1].leftTag);
			}
		}

		[Test]
		public void LeftJoinWithRecordSelection6([DataSources] string context)
		{
			using (var db = GetDataContext(context))
			using (var factTable = db.CreateLocalTable(Fact.Data))
			using (var tagTable = db.CreateLocalTable(Tag.Data))
			{
				var q =
					from ft in factTable.Join(tagTable, SqlJoinType.Left, (f, t) => t.FactId == f.Id, (f, t) => new { fact = f, leftTag = t })
					where ft.fact.Id > 3
					select ft;

				var results = q.ToArray();

				Assert.AreEqual(2, results.Length);
				Assert.AreEqual(4, results[0].fact.Id);
				Assert.AreEqual("Tag4", results[0].leftTag.Name);
				Assert.AreEqual(5, results[1].fact.Id);
				Assert.IsNull(results[1].leftTag);
			}
		}

		[Test]
		public void LeftJoinWithRecordSelection7([DataSources] string context)
		{
			using (var db = GetDataContext(context))
			using (var factTable = db.CreateLocalTable(Fact.Data))
			using (var tagTable = db.CreateLocalTable(Tag.Data))
			{
				var t =
					from fact in factTable
					from leftTag in tagTable.Join(SqlJoinType.Left, tag => tag.FactId == fact.Id)
					where fact.Id > 3
					select new { fact, leftTag };

				var results = t.ToArray();

				Assert.AreEqual(2, results.Length);
				Assert.AreEqual(4, results[0].fact.Id);
				Assert.AreEqual("Tag4", results[0].leftTag.Name);
				Assert.AreEqual(5, results[1].fact.Id);
				Assert.IsNull(results[1].leftTag);
			}
		}

		[Test]
		public void RightJoinWithRecordSelection1([DataSources(TestProvName.AllSQLite)] string context)
		{
			using (var db = GetDataContext(context))
			using (var factTable = db.CreateLocalTable(Fact.Data))
			using (var tagTable = db.CreateLocalTable(Tag.Data))
			{
				var t =
					from leftTag in tagTable
					from fact in factTable.RightJoin(fact => leftTag.FactId == fact.Id)
					where fact.Id > 3
					select new { fact, leftTag };

				var results = t.ToArray();

				Assert.AreEqual(2, results.Length);
				Assert.AreEqual(4, results[0].fact.Id);
				Assert.AreEqual("Tag4", results[0].leftTag.Name);
				Assert.AreEqual(5, results[1].fact.Id);
				Assert.IsNull(results[1].leftTag);
			}
		}

		[Test]
		public void RightJoinWithRecordSelection2([DataSources(TestProvName.AllSQLite)] string context)
		{
			using (var db = GetDataContext(context))
			using (var factTable = db.CreateLocalTable(Fact.Data))
			using (var tagTable = db.CreateLocalTable(Tag.Data))
			{
				var t =
					from leftTag in tagTable
					from fact in factTable.Join(SqlJoinType.Right, fact => leftTag.FactId == fact.Id)
					where fact.Id > 3
					select new { fact, leftTag };

				var results = t.ToArray();

				Assert.AreEqual(2, results.Length);
				Assert.AreEqual(4, results[0].fact.Id);
				Assert.AreEqual("Tag4", results[0].leftTag.Name);
				Assert.AreEqual(5, results[1].fact.Id);
				Assert.IsNull(results[1].leftTag);
			}
		}

		[Test]
		public void RightJoinWithRecordSelection3([DataSources(TestProvName.AllSQLite)] string context)
		{
			using (var db = GetDataContext(context))
			using (var factTable = db.CreateLocalTable(Fact.Data))
			using (var tagTable = db.CreateLocalTable(Tag.Data))
			{
				var q =
					from ft in tagTable.RightJoin(factTable, (t, f) => t.FactId == f.Id, (t, f) => new { fact = f, leftTag = t })
					where ft.fact.Id > 3
					select ft;

				var results = q.ToArray();

				Assert.AreEqual(2, results.Length);
				Assert.AreEqual(4, results[0].fact.Id);
				Assert.AreEqual("Tag4", results[0].leftTag.Name);
				Assert.AreEqual(5, results[1].fact.Id);
				Assert.IsNull(results[1].leftTag);
			}
		}

		[Test]
		public void RightJoinWithRecordSelection4([DataSources(TestProvName.AllSQLite)] string context)
		{
			using (var db = GetDataContext(context))
			using (var factTable = db.CreateLocalTable(Fact.Data))
			using (var tagTable = db.CreateLocalTable(Tag.Data))
			{
				var q =
					from ft in tagTable.Join(factTable, SqlJoinType.Right, (t, f) => t.FactId == f.Id, (t, f) => new { fact = f, leftTag = t })
					where ft.fact.Id > 3
					select ft;

				var results = q.ToArray();

				Assert.AreEqual(2, results.Length);
				Assert.AreEqual(4, results[0].fact.Id);
				Assert.AreEqual("Tag4", results[0].leftTag.Name);
				Assert.AreEqual(5, results[1].fact.Id);
				Assert.IsNull(results[1].leftTag);
			}
		}

		[Test]
		public void FullJoinWithRecordSelection1([DataSources(
			TestProvName.AllSQLite,
			TestProvName.AllAccess,
			ProviderName.SqlCe,
			TestProvName.AllMySql,
			TestProvName.AllSybase)] string context)
		{
			using (var db = GetDataContext(context))
			using (var factTable = db.CreateLocalTable(Fact.Data))
			using (var tagTable = db.CreateLocalTable(Tag.FullJoinData))
			{
				var t =
					from leftTag in tagTable
					from fact in factTable.FullJoin(fact => leftTag.FactId == fact.Id)
					where fact.Id > 3 || leftTag.FactId > 3
					select new { fact, leftTag };

				var results = t.ToArray();

				Assert.AreEqual(3, results.Length);
				Assert.AreEqual(1, results.Count(r => r.fact != null && r.fact.Id == 5 && r.leftTag == null));
				Assert.AreEqual(1, results.Count(r => r.fact == null && r.leftTag != null && r.leftTag.Name == "Tag6"));
				Assert.AreEqual(1, results.Count(r => r.fact != null && r.fact.Id == 4 && r.leftTag != null && r.leftTag.Name == "Tag4"));
			}
		}

		[Test]
		public void FullJoinWithRecordSelection2([DataSources(
			TestProvName.AllSQLite,
			TestProvName.AllAccess,
			ProviderName.SqlCe,
			TestProvName.AllMySql,
			TestProvName.AllSybase)] string context)
		{
			using (var db = GetDataContext(context))
			using (var factTable = db.CreateLocalTable(Fact.Data))
			using (var tagTable = db.CreateLocalTable(Tag.FullJoinData))
			{
				var t =
					from leftTag in tagTable
					from fact in factTable.Join(SqlJoinType.Full, fact => leftTag.FactId == fact.Id)
					where fact.Id > 3 || leftTag.FactId > 3
					select new { fact, leftTag };

				var results = t.ToArray();

				Assert.AreEqual(3, results.Length);
				Assert.AreEqual(1, results.Count(r => r.fact != null && r.fact.Id == 5 && r.leftTag == null));
				Assert.AreEqual(1, results.Count(r => r.fact == null && r.leftTag != null && r.leftTag.Name == "Tag6"));
				Assert.AreEqual(1, results.Count(r => r.fact != null && r.fact.Id == 4 && r.leftTag != null && r.leftTag.Name == "Tag4"));
			}
		}

		[Test]
		public void FullJoinWithRecordSelection3([DataSources(
			TestProvName.AllSQLite,
			TestProvName.AllAccess,
			ProviderName.SqlCe,
			TestProvName.AllMySql,
			TestProvName.AllSybase)] string context)
		{
			using (var db = GetDataContext(context))
			using (var factTable = db.CreateLocalTable(Fact.Data))
			using (var tagTable = db.CreateLocalTable(Tag.FullJoinData))
			{
				var q =
					from ft in tagTable.FullJoin(factTable, (t, f) => t.FactId == f.Id, (t, f) => new { fact = f, leftTag = t })
					where ft.fact.Id > 3 || ft.leftTag.FactId > 3
					select ft;

				var results = q.ToArray();

				Assert.AreEqual(3, results.Length);
				Assert.AreEqual(1, results.Count(r => r.fact != null && r.fact.Id == 5 && r.leftTag == null));
				Assert.AreEqual(1, results.Count(r => r.fact == null && r.leftTag != null && r.leftTag.Name == "Tag6"));
				Assert.AreEqual(1, results.Count(r => r.fact != null && r.fact.Id == 4 && r.leftTag != null && r.leftTag.Name == "Tag4"));
			}
		}

		[Test]
		public void FullJoinWithRecordSelection4([DataSources(
			TestProvName.AllSQLite,
			TestProvName.AllAccess,
			ProviderName.SqlCe,
			TestProvName.AllMySql,
			TestProvName.AllSybase)] string context)
		{
			using (var db = GetDataContext(context))
			using (var factTable = db.CreateLocalTable(Fact.Data))
			using (var tagTable = db.CreateLocalTable(Tag.FullJoinData))
			{
				var q =
					from ft in tagTable.Join(factTable, SqlJoinType.Full, (t, f) => t.FactId == f.Id, (t, f) => new { fact = f, leftTag = t })
					where ft.fact.Id > 3 || ft.leftTag.FactId > 3
					select ft;

				var results = q.ToArray();

				Assert.AreEqual(3, results.Length);
				Assert.AreEqual(1, results.Count(r => r.fact != null && r.fact.Id == 5 && r.leftTag == null));
				Assert.AreEqual(1, results.Count(r => r.fact == null && r.leftTag != null && r.leftTag.Name == "Tag6"));
				Assert.AreEqual(1, results.Count(r => r.fact != null && r.fact.Id == 4 && r.leftTag != null && r.leftTag.Name == "Tag4"));
			}
		}

		[Table]
		public class StLink
		{
			[PrimaryKey] public int     InId          { get; set; }
			[Column]     public double? InMaxQuantity { get; set; }
			[Column]     public double? InMinQuantity { get; set; }

			public static StLink[] Data = new[]
			{
				new StLink { InId = 1, InMinQuantity = 1,    InMaxQuantity = 2    },
				new StLink { InId = 2, InMinQuantity = null, InMaxQuantity = null }
			};
		}

		[Table]
		public class EdtLink
		{
			[PrimaryKey] public int     InId          { get; set; }
			[Column]     public double? InMaxQuantity { get; set; }
			[Column]     public double? InMinQuantity { get; set; }

			public static EdtLink[] Data = new[]
			{
				new EdtLink { InId = 2, InMinQuantity = 3, InMaxQuantity = 4 }
			};
		}

		[Test]
		public void Issue1815([DataSources] string context)
		{
			using (var db = GetDataContext(context))
			using (var stLinks  = db.CreateLocalTable(StLink.Data))
			using (var edtLinks = db.CreateLocalTable(EdtLink.Data))
			{
				var query1 = from l in stLinks
							 from e in edtLinks.LeftJoin(j => l.InId == j.InId)
							 select new
							 {
								 LinkId = l.InId,
								 MinQuantity = e == null ? l.InMinQuantity : e.InMinQuantity,
								 MaxQuantity = e == null ? l.InMaxQuantity : e.InMaxQuantity
							 };

				var query2 = from q in query1
							 select new
							 {
								 q.LinkId,
								 q.MinQuantity,
								 q.MaxQuantity
							 };

				var r = query2.SingleOrDefault(x => x.LinkId == 1)!;
				Assert.IsNotNull(r);
				Assert.AreEqual(1, r.MinQuantity);
				Assert.AreEqual(2, r.MaxQuantity);

				var r2 = query2.SingleOrDefault(x => x.LinkId == 2)!;
				Assert.IsNotNull(r2);
				Assert.AreEqual(3, r2.MinQuantity);
				Assert.AreEqual(4, r2.MaxQuantity);
			}
		}

		[Test]
		public void Issue1815WithServerEvaluation1([DataSources] string context)
		{
			using (var db = GetDataContext(context))
			using (var stLinks = db.CreateLocalTable(StLink.Data))
			using (var edtLinks = db.CreateLocalTable(EdtLink.Data))
			{
				var query1 = from l in stLinks
							 from e in edtLinks.LeftJoin(j => l.InId == j.InId)
							 select new
							 {
								 LinkId = l.InId,
								 MinQuantity = Sql.AsSql(e == null ? l.InMinQuantity : e.InMinQuantity),
								 MaxQuantity = Sql.AsSql(e == null ? l.InMaxQuantity : e.InMaxQuantity)
							 };

				var query2 = from q in query1
							 select new
							 {
								 q.LinkId,
								 q.MinQuantity,
								 q.MaxQuantity
							 };

				var r = query2.SingleOrDefault(x => x.LinkId == 1)!;
				Assert.IsNotNull(r);
				Assert.AreEqual(1, r.MinQuantity);
				Assert.AreEqual(2, r.MaxQuantity);

				var r2 = query2.SingleOrDefault(x => x.LinkId == 2)!;
				Assert.IsNotNull(r2);
				Assert.AreEqual(3, r2.MinQuantity);
				Assert.AreEqual(4, r2.MaxQuantity);
			}
		}

		[Test]
		public void Issue1815WithServerEvaluation2([DataSources] string context)
		{
			using (var db = GetDataContext(context))
			using (var stLinks = db.CreateLocalTable(StLink.Data))
			using (var edtLinks = db.CreateLocalTable(EdtLink.Data))
			{
				var query1 = from l in stLinks
							 from e in edtLinks.LeftJoin(j => l.InId == j.InId)
							 select new
							 {
								 LinkId = l.InId,
								 MinQuantity = e == null ? l.InMinQuantity : e.InMinQuantity,
								 MaxQuantity = e == null ? l.InMaxQuantity : e.InMaxQuantity
							 };

				var query2 = from q in query1
							 select new
							 {
								 q.LinkId,
								 MinQuantity = Sql.AsSql(q.MinQuantity),
								 MaxQuantity = Sql.AsSql(q.MaxQuantity)
							 };

				var r = query2.SingleOrDefault(x => x.LinkId == 1)!;
				Assert.IsNotNull(r);
				Assert.AreEqual(1, r.MinQuantity);
				Assert.AreEqual(2, r.MaxQuantity);

				var r2 = query2.SingleOrDefault(x => x.LinkId == 2)!;
				Assert.IsNotNull(r2);
				Assert.AreEqual(3, r2.MinQuantity);
				Assert.AreEqual(4, r2.MaxQuantity);
			}
		}

		[Table("stVersions")]
		public class StVersion
		{
			[Column("inId"), PrimaryKey] public int InId { get; set; }
			[Column("inIdMain")]         public int InIdMain { get; set; }

			[Association(ThisKey = "InIdMain", OtherKey = "InId", CanBeNull = false, Relationship = Relationship.ManyToOne)]
			public StMain Main { get; set; } = null!;

			public static StVersion[] Data = Array<StVersion>.Empty;
		}

		[Table("rlStatesTypesAndUserGroups")]
		public class RlStatesTypesAndUserGroup
		{
			[Column("inIdState"), PrimaryKey(1)] public int InIdState { get; set; }
			[Column("inIdType"),  PrimaryKey(2)] public int InIdType { get; set; }

			public static RlStatesTypesAndUserGroup[] Data = Array<RlStatesTypesAndUserGroup>.Empty;
		}

		[Table("stMain")]
		public class StMain
		{
			[Column("inId"), PrimaryKey]  public int InId { get; set; }
			[Column("inIdType")]          public int InIdType { get; set; }

			public static StMain[] Data = Array<StMain>.Empty;
		}

		[Test]
		public void Issue1816v1([DataSources] string context)
		{
			using (var db                        = GetDataContext(context))
			using (var stVersion                 = db.CreateLocalTable(StVersion.Data))
			using (var rlStatesTypesAndUserGroup = db.CreateLocalTable(RlStatesTypesAndUserGroup.Data))
			using (var stMain                    = db.CreateLocalTable(StMain.Data))
			{
				var q = from v in stVersion
						from t in rlStatesTypesAndUserGroup.Where(r => r.InIdType == v.Main.InIdType).DefaultIfEmpty()
						select new
						{
							v.InId,
							t.InIdState
						};

				q.ToList();
			}
		}

		[Test]
		public void Issue1816v2([DataSources] string context)
		{
			using (var db                        = GetDataContext(context))
			using (var stVersion                 = db.CreateLocalTable(StVersion.Data))
			using (var rlStatesTypesAndUserGroup = db.CreateLocalTable(RlStatesTypesAndUserGroup.Data))
			using (var stMain                    = db.CreateLocalTable(StMain.Data))
			{
				var q = from v in stVersion
						from t in rlStatesTypesAndUserGroup.Where(r => r.InIdType == v.Main.InIdType).DefaultIfEmpty()
						select new
						{
							v.InId,
							t.InIdState,
							v.Main.InIdType
						};

				q.ToList();
			}
		}

		#region issue 1455
		public class Alert
		{
			public string?   AlertKey     { get; set; }
			public string?   AlertCode    { get; set; }
			public DateTime? CreationDate { get { return DateTime.Today; } }
		}
		public class AuditAlert : Alert
		{
			public DateTime? TransactionDate { get; set; }
		}
		public class Trade
		{
			public int     DealId       { get; set; }
			public int     ParcelId     { get; set; }
			public string? CounterParty { get; set; }
		}
		public class Nomin
		{
			public int     CargoId              { get; set; }
			public int     DeliveryId           { get; set; }
			public string? DeliveryCounterParty { get; set; }
		}
		public class Flat
		{
			public string?   AlertKey             { get; set; }
			public string?   AlertCode            { get; set; }
			public int?      CargoId              { get; set; }
			public int?      DeliveryId           { get; set; }
			public string?   DeliveryCounterParty { get; set; }
			public int?      DealId               { get; set; }
			public int?      ParcelId             { get; set; }
			public string?   CounterParty         { get; set; }
			public DateTime? TransactionDate      { get; set; }
		}

		[Test]
		public void Issue1455Test1([DataSources] string context)
		{
			using (var db = GetDataContext(context))
			using (var queryLastUpd = db.CreateLocalTable<Alert>())
			using (db.CreateLocalTable<AuditAlert>())
			using (db.CreateLocalTable<Trade>())
			using (db.CreateLocalTable<Nomin>())
			using (db.CreateLocalTable<Flat>())
			{
				var queryAudit = from al in db.GetTable<Alert>()
								 from au in db.GetTable<AuditAlert>()
									.Where(au1 => au1.AlertKey == al.AlertKey && au1.AlertCode == au1.AlertCode).DefaultIfEmpty()
								 group au.TransactionDate by al into al_group
								 select new { alert = al_group.Key, LastUpdate = al_group.Max() ?? al_group.Key.CreationDate };

				var ungrouped =
					from al in queryAudit
					from trade in db.GetTable<Trade>()
						.Where(trade1 => al.alert.AlertKey == trade1.DealId.ToString()).DefaultIfEmpty()
					from nomin in db.GetTable<Nomin>()
						.Where(nomin1 => al.alert.AlertKey == nomin1.CargoId.ToString()).DefaultIfEmpty()
					select new { al, nomin, trade };

				string cpty = "C";

				if (!string.IsNullOrWhiteSpace(cpty))
					ungrouped = ungrouped
					.Where(u =>
						 u.nomin.DeliveryCounterParty!.Contains(cpty)
						 ||
						 u.trade.CounterParty!.Contains(cpty)
						 ||
						 u.al.alert.AlertCode!.Contains(cpty)
						 );

				var query =
					from u in ungrouped
					group new { u.nomin, u.trade, u.al.LastUpdate } by u.al.alert into al_group
					select new { alert = al_group.Key, first = al_group.FirstOrDefault() };
				var extract = query.ToArray();

				extract
					.Select(sql => new Flat()
					{
						AlertCode            = sql.alert.AlertCode,
						AlertKey             = sql.alert.AlertKey,
						TransactionDate      = sql.first?.LastUpdate,
						CargoId              = sql.first?.nomin?.CargoId,
						DeliveryId           = sql.first?.nomin?.DeliveryId,
						DeliveryCounterParty = sql.first?.nomin?.DeliveryCounterParty,
						DealId               = sql.first?.trade?.DealId,
						ParcelId             = sql.first?.trade?.ParcelId,
						CounterParty         = sql.first?.trade?.CounterParty
					}).ToArray();
			}
		}

		[Test]
		public void Issue1455Test2([DataSources] string context)
		{
			using (var db = GetDataContext(context))
			using (var queryLastUpd = db.CreateLocalTable<Alert>())
			using (db.CreateLocalTable<AuditAlert>())
			using (db.CreateLocalTable<Trade>())
			using (db.CreateLocalTable<Nomin>())
			using (db.CreateLocalTable<Flat>())
			{
				var queryAudit = from al in db.GetTable<Alert>()
								 from au in db.GetTable<AuditAlert>()
									.Where(au1 => au1.AlertKey == al.AlertKey && au1.AlertCode == au1.AlertCode).DefaultIfEmpty()
								 group au.TransactionDate by al into al_group
								 select new { alert = al_group.Key, LastUpdate = al_group.Max() ?? al_group.Key.CreationDate };

				var ungrouped =
					from al in queryAudit
					from trade in db.GetTable<Trade>()
						.Where(trade1 => al.alert.AlertKey == trade1.DealId.ToString()).DefaultIfEmpty()
					from nomin in db.GetTable<Nomin>()
						.Where(nomin1 => al.alert.AlertKey == nomin1.CargoId.ToString()).DefaultIfEmpty()
					select new { al, nomin, trade };

				string cpty = "C";

				if (!string.IsNullOrWhiteSpace(cpty))
					ungrouped = ungrouped
					.Where(u =>
						 Sql.Like(u.nomin.DeliveryCounterParty, $"%{cpty}%")
						 ||
						 Sql.Like(u.trade.CounterParty, $"%{cpty}%")
						 ||
						 Sql.Like(u.al.alert.AlertCode, $"%{cpty}%")
						 );

				var query =
					from u in ungrouped
					group new { u.nomin, u.trade, u.al.LastUpdate } by u.al.alert into al_group
					select new { alert = al_group.Key, first = al_group.FirstOrDefault() };
				var extract = query.ToArray();

				extract
					.Select(sql => new Flat()
					{
						AlertCode            = sql.alert.AlertCode,
						AlertKey             = sql.alert.AlertKey,
						TransactionDate      = sql.first?.LastUpdate,
						CargoId              = sql.first?.nomin?.CargoId,
						DeliveryId           = sql.first?.nomin?.DeliveryId,
						DeliveryCounterParty = sql.first?.nomin?.DeliveryCounterParty,
						DealId               = sql.first?.trade?.DealId,
						ParcelId             = sql.first?.trade?.ParcelId,
						CounterParty         = sql.first?.trade?.CounterParty
					}).ToArray();
			}
		}
		#endregion


		[ActiveIssue(1224, Configurations = new[] 
		{
			TestProvName.AllSQLite,
			TestProvName.AllAccess,
			TestProvName.AllMySql,
			TestProvName.AllSybase,
			ProviderName.SqlCe
		}, Details = "FULL OUTER JOIN support. Also check and enable other tests that do full join on fix")]
		[Test(Description = "Tests regression in v3.3 when for RightCount generated SQL started to use same field as for LeftCount")]
		// InformixDB2 disabled due to serious bug in provider: while query returns 3, data reader returns 0 here
		public void FullJoinCondition_Regression([DataSources(ProviderName.InformixDB2)] string context)
		{
			using (var db = GetDataContext(context))
			{
				// query returns 0 if subqueries contain same values and number of non-matching records otherwise
				var count = LinqExtensions.FullJoin(
						db.Person.Select(p => p.ID).GroupBy(id => id).Select(g => new { g.Key, Count = g.Count() }),
						db.Patient.Select(p => p.PersonID).GroupBy(id => id).Select(g => new { g.Key, Count = g.Count() }),
						(q1, q2) => q1.Key == q2.Key && q1.Count == q2.Count,
						(q1, q2) => new { LeftCount = (int?)q1.Count, RightCount = (int?)q2.Count })
					.Where(q => q.LeftCount == null || q.RightCount == null)
					.Count();

				Assert.AreNotEqual(0, count);
			}
		}

	}
}<|MERGE_RESOLUTION|>--- conflicted
+++ resolved
@@ -1099,12 +1099,7 @@
 		}
 
 		[Test]
-<<<<<<< HEAD
 		public void JoinSubQueryCount([DataSources]
-=======
-		public void JoinSubQueryCount([DataSources(
-			TestProvName.AllAccess, ProviderName.SqlCe)]
->>>>>>> 8fb36cb7
 			string context)
 		{
 			var n = 1;
