<<<<<<< HEAD
﻿using System;
using System.Collections.Generic;
using System.Linq;
using System.Threading.Tasks;

using LinqToDB;
using LinqToDB.Data;

using NUnit.Framework;

namespace Tests.Linq
{
	using Model;
	using UserTests;

	[TestFixture]
	public class AsyncTests : TestBase
	{
		[Test]
		public void Test([DataSources(false)] string context)
		{
			TestImpl(context);
		}

		async void TestImpl(string context)
		{
			Test1(context);

			using (var db = GetDataContext(context + ".LinqService"))
			{
				var list = await db.Parent.ToArrayAsync();
				Assert.That(list.Length, Is.Not.EqualTo(0));
			}
		}

		[Test]
		public void Test1([DataSources(false)] string context)
		{
			using (var db = GetDataContext(context + ".LinqService"))
			{
				var list = db.Parent.ToArrayAsync().Result;
				Assert.That(list.Length, Is.Not.EqualTo(0));
			}
		}

		[Test]
		public void TestForEach([DataSources(false)] string context)
		{
			TestForEachImpl(context);
		}

		async void TestForEachImpl(string context)
		{
			using (var db = GetDataContext(context + ".LinqService"))
			{
				var list = new List<Parent>();

				await db.Parent.ForEachAsync(list.Add);

				Assert.That(list.Count, Is.Not.EqualTo(0));
			}
		}

		[Test]
		public void TestExecute1([DataSources(false)] string context)
		{
			TestExecute1Impl(context);
		}

		async void TestExecute1Impl(string context)
		{
			using (var conn = new TestDataConnection(context))
			{
				var sql = conn.Person.Where(p => p.ID == 1).Select(p => p.Name).Take(1).ToString().Replace("-- Access", "");

				var res = await conn.SetCommand(sql).ExecuteAsync<string>();

				Assert.That(res, Is.EqualTo("John"));
			}
		}

		[Test]
		public void TestExecute2([DataSources(false)] string context)
		{
			using (var conn = new TestDataConnection(context))
			{
				var sql = conn.Person.Where(p => p.ID == 1).Select(p => p.Name).Take(1).ToString().Replace("-- Access", "");

				var res = conn.SetCommand(sql).ExecuteAsync<string>().Result;

				Assert.That(res, Is.EqualTo("John"));
			}
		}

		[Test]
		public void TestQueryToArray([DataSources(false)] string context)
		{
			TestQueryToArrayImpl(context);
		}

		async void TestQueryToArrayImpl(string context)
		{
			using (var conn = new TestDataConnection(context))
			{
				var sql = conn.Person.Where(p => p.ID == 1).Select(p => p.Name).Take(1).ToString().Replace("-- Access", "");

				using (var rd = await conn.SetCommand(sql).ExecuteReaderAsync())
				{
					var list = await rd.QueryToArrayAsync<string>();

					Assert.That(list[0], Is.EqualTo("John"));
				}
			}
		}

		[Test]
		public async Task FirstAsyncTest([DataSources] string context)
		{
			using (var db = GetDataContext(context))
			{
				var person = await db.Person.FirstAsync(p => p.ID == 1);

				Assert.That(person.ID, Is.EqualTo(1));
			}
		}

		[Test]
		public async Task ContainsAsyncTest([DataSources] string context)
		{
			using (var db = GetDataContext(context))
			{
				var p = new Person { ID = 1 };

				var r = await db.Person.ContainsAsync(p);

				Assert.That(r, Is.True);
			}
		}

		[Test]
		public async Task TestFirstOrDefault([DataSources] string context)
		{
			using (var db = GetDataContext(context))
			{
				var param = 4;
				var resultQuery =
						from o in db.Parent
						where Sql.Ext.In(o.ParentID, 1, 2, 3, (int?)null) || o.ParentID == param
						select o;

				var _ = await resultQuery.FirstOrDefaultAsync();
			}
		}

		[ActiveIssue(SkipForNonLinqService = true, Details = "SELECT * query", Configurations = new[] { ProviderName.OracleManaged, ProviderName.OracleNative, ProviderName.DB2, ProviderName.SqlServer2005, ProviderName.SqlServer2008 })]
		[Test]
		public async Task TakeSkipTest([DataSources] string context)
		{
			using (var db = GetDataContext(context))
			{
				var resultQuery = db.Parent.OrderBy(p => p.ParentID).Skip(1).Take(2);

				AreEqual(
					resultQuery.ToArray(),
					await resultQuery.ToArrayAsync());
			}
		}
	}
}
=======
﻿using System;
using System.Collections.Generic;
using System.Linq;
using System.Threading.Tasks;

using LinqToDB;
using LinqToDB.Data;

using NUnit.Framework;

namespace Tests.Linq
{
	using Model;
	using UserTests;

	[TestFixture]
	public class AsyncTests : TestBase
	{
		[Test]
		public void Test([DataSources(false)] string context)
		{
			TestImpl(context);
		}

		async void TestImpl(string context)
		{
			Test1(context);

			using (var db = GetDataContext(context + ".LinqService"))
			{
				var list = await db.Parent.ToArrayAsync();
				Assert.That(list.Length, Is.Not.EqualTo(0));
			}
		}

		[Test]
		public void Test1([DataSources(false)] string context)
		{
			using (var db = GetDataContext(context + ".LinqService"))
			{
				var list = db.Parent.ToArrayAsync().Result;
				Assert.That(list.Length, Is.Not.EqualTo(0));
			}
		}

		[Test]
		public void TestForEach([DataSources(false)] string context)
		{
			TestForEachImpl(context);
		}

		async void TestForEachImpl(string context)
		{
			using (var db = GetDataContext(context + ".LinqService"))
			{
				var list = new List<Parent>();

				await db.Parent.ForEachAsync(list.Add);

				Assert.That(list.Count, Is.Not.EqualTo(0));
			}
		}

		[Test]
		public void TestExecute1([DataSources(false)] string context)
		{
			TestExecute1Impl(context);
		}

		async void TestExecute1Impl(string context)
		{
			using (var conn = new TestDataConnection(context))
			{
				var sql = conn.Person.Where(p => p.ID == 1).Select(p => p.Name).Take(1).ToString().Replace("-- Access", "");

				var res = await conn.SetCommand(sql).ExecuteAsync<string>();

				Assert.That(res, Is.EqualTo("John"));
			}
		}

		[Test]
		public void TestExecute2([DataSources(false)] string context)
		{
			using (var conn = new TestDataConnection(context))
			{
				var sql = conn.Person.Where(p => p.ID == 1).Select(p => p.Name).Take(1).ToString().Replace("-- Access", "");

				var res = conn.SetCommand(sql).ExecuteAsync<string>().Result;

				Assert.That(res, Is.EqualTo("John"));
			}
		}

		[Test]
		public void TestQueryToArray([DataSources(false)] string context)
		{
			TestQueryToArrayImpl(context);
		}

		async void TestQueryToArrayImpl(string context)
		{
			using (var conn = new TestDataConnection(context))
			{
				var sql = conn.Person.Where(p => p.ID == 1).Select(p => p.Name).Take(1).ToString().Replace("-- Access", "");

				using (var rd = await conn.SetCommand(sql).ExecuteReaderAsync())
				{
					var list = await rd.QueryToArrayAsync<string>();

					Assert.That(list[0], Is.EqualTo("John"));
				}
			}
		}

		[Test]
		public async Task FirstAsyncTest([DataSources] string context)
		{
			using (var db = GetDataContext(context))
			{
				var person = await db.Person.FirstAsync(p => p.ID == 1);

				Assert.That(person.ID, Is.EqualTo(1));
			}
		}

		[Test]
		public async Task ContainsAsyncTest([DataSources] string context)
		{
			using (var db = GetDataContext(context))
			{
				var p = new Person { ID = 1 };

				var r = await db.Person.ContainsAsync(p);

				Assert.That(r, Is.True);
			}
		}

		[Test]
		public async Task TestFirstOrDefault([DataSources] string context)
		{
			using (var db = GetDataContext(context))
			{
				var param = 4;
				var resultQuery =
						from o in db.Parent
						where Sql.Ext.In(o.ParentID, 1, 2, 3, (int?)null) || o.ParentID == param
						select o;

				var _ = await resultQuery.FirstOrDefaultAsync();
			}
		}

		[Test]
		public async Task TakeSkipTest([DataSources] string context)
		{
			using (var db = GetDataContext(context))
			{
				var resultQuery = db.Parent.OrderBy(p => p.ParentID).Skip(1).Take(2);

				AreEqual(
					resultQuery.ToArray(),
					await resultQuery.ToArrayAsync());
			}
		}
	}
}
>>>>>>> 5e26fa16
<|MERGE_RESOLUTION|>--- conflicted
+++ resolved
@@ -1,4 +1,3 @@
-<<<<<<< HEAD
 ﻿using System;
 using System.Collections.Generic;
 using System.Linq;
@@ -167,174 +166,4 @@
 			}
 		}
 	}
-}
-=======
-﻿using System;
-using System.Collections.Generic;
-using System.Linq;
-using System.Threading.Tasks;
-
-using LinqToDB;
-using LinqToDB.Data;
-
-using NUnit.Framework;
-
-namespace Tests.Linq
-{
-	using Model;
-	using UserTests;
-
-	[TestFixture]
-	public class AsyncTests : TestBase
-	{
-		[Test]
-		public void Test([DataSources(false)] string context)
-		{
-			TestImpl(context);
-		}
-
-		async void TestImpl(string context)
-		{
-			Test1(context);
-
-			using (var db = GetDataContext(context + ".LinqService"))
-			{
-				var list = await db.Parent.ToArrayAsync();
-				Assert.That(list.Length, Is.Not.EqualTo(0));
-			}
-		}
-
-		[Test]
-		public void Test1([DataSources(false)] string context)
-		{
-			using (var db = GetDataContext(context + ".LinqService"))
-			{
-				var list = db.Parent.ToArrayAsync().Result;
-				Assert.That(list.Length, Is.Not.EqualTo(0));
-			}
-		}
-
-		[Test]
-		public void TestForEach([DataSources(false)] string context)
-		{
-			TestForEachImpl(context);
-		}
-
-		async void TestForEachImpl(string context)
-		{
-			using (var db = GetDataContext(context + ".LinqService"))
-			{
-				var list = new List<Parent>();
-
-				await db.Parent.ForEachAsync(list.Add);
-
-				Assert.That(list.Count, Is.Not.EqualTo(0));
-			}
-		}
-
-		[Test]
-		public void TestExecute1([DataSources(false)] string context)
-		{
-			TestExecute1Impl(context);
-		}
-
-		async void TestExecute1Impl(string context)
-		{
-			using (var conn = new TestDataConnection(context))
-			{
-				var sql = conn.Person.Where(p => p.ID == 1).Select(p => p.Name).Take(1).ToString().Replace("-- Access", "");
-
-				var res = await conn.SetCommand(sql).ExecuteAsync<string>();
-
-				Assert.That(res, Is.EqualTo("John"));
-			}
-		}
-
-		[Test]
-		public void TestExecute2([DataSources(false)] string context)
-		{
-			using (var conn = new TestDataConnection(context))
-			{
-				var sql = conn.Person.Where(p => p.ID == 1).Select(p => p.Name).Take(1).ToString().Replace("-- Access", "");
-
-				var res = conn.SetCommand(sql).ExecuteAsync<string>().Result;
-
-				Assert.That(res, Is.EqualTo("John"));
-			}
-		}
-
-		[Test]
-		public void TestQueryToArray([DataSources(false)] string context)
-		{
-			TestQueryToArrayImpl(context);
-		}
-
-		async void TestQueryToArrayImpl(string context)
-		{
-			using (var conn = new TestDataConnection(context))
-			{
-				var sql = conn.Person.Where(p => p.ID == 1).Select(p => p.Name).Take(1).ToString().Replace("-- Access", "");
-
-				using (var rd = await conn.SetCommand(sql).ExecuteReaderAsync())
-				{
-					var list = await rd.QueryToArrayAsync<string>();
-
-					Assert.That(list[0], Is.EqualTo("John"));
-				}
-			}
-		}
-
-		[Test]
-		public async Task FirstAsyncTest([DataSources] string context)
-		{
-			using (var db = GetDataContext(context))
-			{
-				var person = await db.Person.FirstAsync(p => p.ID == 1);
-
-				Assert.That(person.ID, Is.EqualTo(1));
-			}
-		}
-
-		[Test]
-		public async Task ContainsAsyncTest([DataSources] string context)
-		{
-			using (var db = GetDataContext(context))
-			{
-				var p = new Person { ID = 1 };
-
-				var r = await db.Person.ContainsAsync(p);
-
-				Assert.That(r, Is.True);
-			}
-		}
-
-		[Test]
-		public async Task TestFirstOrDefault([DataSources] string context)
-		{
-			using (var db = GetDataContext(context))
-			{
-				var param = 4;
-				var resultQuery =
-						from o in db.Parent
-						where Sql.Ext.In(o.ParentID, 1, 2, 3, (int?)null) || o.ParentID == param
-						select o;
-
-				var _ = await resultQuery.FirstOrDefaultAsync();
-			}
-		}
-
-		[Test]
-		public async Task TakeSkipTest([DataSources] string context)
-		{
-			using (var db = GetDataContext(context))
-			{
-				var resultQuery = db.Parent.OrderBy(p => p.ParentID).Skip(1).Take(2);
-
-				AreEqual(
-					resultQuery.ToArray(),
-					await resultQuery.ToArrayAsync());
-			}
-		}
-	}
-}
->>>>>>> 5e26fa16
+}