--- conflicted
+++ resolved
@@ -1,14 +1,10 @@
-<<<<<<< HEAD
-﻿NorthwindSqlite * Data Source=Database\Northwind.sqlite     * SQLite
-=======
-﻿NorthwindSqliteMs * Data Source=Database\Northwind.sqlite    * SQLite
->>>>>>> 901cfc8a
-
-!SQLiteMs       * Data Source=Database\TestData.sqlite      * SQLite
-SQLite.Data     * Data Source=Database\Data\TestData.sqlite * SQLite
-
-MySql57         * Server=localhost;Port=3306;Database=TestData;Uid=root;Pwd=Password12!;charset=utf8;                                            * MySql.Data.MySqlClient
-PostgreSQL      * Server=localhost;Port=5432;Database=TestData;User Id=postgres;Password=Password12!;Pooling=true;MinPoolSize=10;MaxPoolSize=100 * Npgsql
-
-SqlServer.2012  * Server=localhost\SQL2012SP1;Database=TestData;User Id=sa;Password=Password12!;                                                 * System.Data.SqlClient 
---SqlServer.2008 * Server=localhost\SQL2008R2SP2;Database=TestData;User Id=sa;Password=Password12!;                                               * System.Data.SqlClient +﻿NorthwindSqliteMs * Data Source=Database\Northwind.sqlite     * SQLite
+
+!SQLiteMs       * Data Source=Database\TestData.sqlite      * SQLite
+SQLite.Data     * Data Source=Database\Data\TestData.sqlite * SQLite
+
+MySql57         * Server=localhost;Port=3306;Database=TestData;Uid=root;Pwd=Password12!;charset=utf8;                                            * MySql.Data.MySqlClient
+PostgreSQL      * Server=localhost;Port=5432;Database=TestData;User Id=postgres;Password=Password12!;Pooling=true;MinPoolSize=10;MaxPoolSize=100 * Npgsql
+
+SqlServer.2012  * Server=localhost\SQL2012SP1;Database=TestData;User Id=sa;Password=Password12!;                                                 * System.Data.SqlClient 
+--SqlServer.2008 * Server=localhost\SQL2008R2SP2;Database=TestData;User Id=sa;Password=Password12!;                                               * System.Data.SqlClient 