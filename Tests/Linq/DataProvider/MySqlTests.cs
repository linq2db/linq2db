--- conflicted
+++ resolved
@@ -1870,13 +1870,13 @@
 				// mysql.data cannot handle json procedure parameter
 				if (context == ProviderName.MySqlConnector)
 				{
-					assertColumn("Point"             , "byte[]", DataType.Undefined);
-					assertColumn("LineString"        , "byte[]", DataType.Undefined);
-					assertColumn("Polygon"           , "byte[]", DataType.Undefined);
-					assertColumn("MultiPoint"        , "byte[]", DataType.Undefined);
-					assertColumn("MultiLineString"   , "byte[]", DataType.Undefined);
-					assertColumn("MultiPolygon"      , "byte[]", DataType.Undefined);
-					assertColumn("Geometry"          , "byte[]", DataType.Undefined);
+					assertColumn("Point"               , "byte[]", DataType.Undefined);
+					assertColumn("LineString"          , "byte[]", DataType.Undefined);
+					assertColumn("Polygon"             , "byte[]", DataType.Undefined);
+					assertColumn("MultiPoint"          , "byte[]", DataType.Undefined);
+					assertColumn("MultiLineString"     , "byte[]", DataType.Undefined);
+					assertColumn("MultiPolygon"        , "byte[]", DataType.Undefined);
+					assertColumn("Geometry"            , "byte[]", DataType.Undefined);
 					assertColumn("GeometryCollection", "byte[]", DataType.Undefined);
 
 					assertColumn("Json"    , "string", DataType.Json);
@@ -1908,7 +1908,6 @@
 	{
 		public static int TestOutputParametersWithoutTableProcedure(this DataConnection dataConnection, string? aInParam, out sbyte? aOutParam)
 		{
-<<<<<<< HEAD
 			var parameters = new []
 			{
 				new DataParameter("aInParam",  aInParam,  LinqToDB.DataType.VarChar)
@@ -1921,15 +1920,7 @@
 				}
 			};
 
-			// WORKAROUND: db name needed for MySql.Data 8.0.21, as they managed to break already escaped procedure name handling
-			var dbName = dataConnection.DataProvider.CreateSqlBuilder(dataConnection.MappingSchema).ConvertInline(TestUtils.GetDatabaseName(dataConnection), ConvertType.NameToDatabase);
-=======
-			var ret = dataConnection.ExecuteProc("`TestOutputParametersWithoutTableProcedure`",
-				new DataParameter("aInParam", aInParam, DataType.VarChar),
-				new DataParameter("aOutParam", null, DataType.SByte) { Direction = ParameterDirection.Output });
->>>>>>> 43ca3371
-
-			var ret = dataConnection.ExecuteProc($"{dbName}.`TestOutputParametersWithoutTableProcedure`", parameters);
+			var ret = dataConnection.ExecuteProc("`TestOutputParametersWithoutTableProcedure`", parameters);
 
 			aOutParam = Converter.ChangeTypeTo<sbyte?>(parameters[1].Value);
 
@@ -1938,7 +1929,6 @@
 
 		public static IEnumerable<Person> TestProcedure(this DataConnection dataConnection, int? param3, ref int? param2, out int? param1)
 		{
-<<<<<<< HEAD
 			var parameters = new []
 			{
 				new DataParameter("param3", param3, LinqToDB.DataType.Int32),
@@ -1952,16 +1942,7 @@
 				}
 			};
 
-			// WORKAROUND: db name needed for MySql.Data 8.0.21, as they managed to break already escaped procedure name handling
-			var dbName = dataConnection.DataProvider.CreateSqlBuilder(dataConnection.MappingSchema).ConvertInline(TestUtils.GetDatabaseName(dataConnection), ConvertType.NameToDatabase);
-=======
-			var ret = dataConnection.QueryProc<Person>("`TestProcedure`",
-				new DataParameter("param3", param3, DataType.Int32),
-				new DataParameter("param2", param2, DataType.Int32) { Direction = ParameterDirection.InputOutput },
-				new DataParameter("param1", null, DataType.Int32) { Direction = ParameterDirection.Output }).ToList();
->>>>>>> 43ca3371
-
-			var ret = dataConnection.QueryProc<Person>($"{dbName}.`TestProcedure`", parameters).ToList();
+			var ret = dataConnection.QueryProc<Person>("`TestProcedure`", parameters).ToList();
 
 			param2 = Converter.ChangeTypeTo<int?>(parameters[1].Value);
 			param1 = Converter.ChangeTypeTo<int?>(parameters[2].Value);
