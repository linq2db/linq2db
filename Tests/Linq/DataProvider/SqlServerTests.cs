--- conflicted
+++ resolved
@@ -1,1291 +1,1251 @@
-﻿using System;
-using System.Collections.Generic;
-using System.Data;
-using System.Data.Linq;
-using System.Data.SqlClient;
-using System.Data.SqlTypes;
-using System.Diagnostics;
-using System.Globalization;
-using System.Linq;
-using System.Xml;
-using System.Xml.Linq;
-
-using LinqToDB;
-using LinqToDB.Common;
-using LinqToDB.Data;
-using LinqToDB.DataProvider.SqlServer;
-using LinqToDB.Mapping;
-
-<<<<<<< HEAD
-#if !NETSTANDARD && !NETSTANDARD2_0
-=======
-#if !NETSTANDARD1_6 && !NETSTANDARD2_0
->>>>>>> 1e2c937f
-using Microsoft.SqlServer.Types;
-using SqlServerTypes;
-#endif
-
-#if NETSTANDARD2_0
-using SqlDecimal = System.Data.SqlTypes.SqlDecimal;
-#endif
-
-using NUnit.Framework;
-
-namespace Tests.DataProvider
-{
-	[TestFixture]
-	public class SqlServerTests : DataProviderTestBase
-	{
-<<<<<<< HEAD
-#if !NETSTANDARD && !NETSTANDARD2_0 && !MONO
-=======
-#if !NETSTANDARD1_6 && !NETSTANDARD2_0 && !MONO
->>>>>>> 1e2c937f
-		[OneTimeSetUp]
-		protected void InitializeFixture()
-		{
-			// load spatial types support
-			Utilities.LoadNativeAssemblies(AppDomain.CurrentDomain.BaseDirectory);
-		}
-#endif
-
-		[AttributeUsage(AttributeTargets.Method)]
-		class SqlServerDataContextAttribute : IncludeDataContextSourceAttribute
-		{
-			public SqlServerDataContextAttribute()
-				: base(
-					ProviderName.SqlServer2000, ProviderName.SqlServer2005, ProviderName.SqlServer2008,
-					ProviderName.SqlServer2012, ProviderName.SqlServer2014, TestProvName.SqlAzure)
-			{
-			}
-		}
-
-		[Test, SqlServerDataContext]
-		public void TestParameters(string context)
-		{
-			using (var conn = new DataConnection(context))
-			{
-				Assert.That(conn.Execute<string>("SELECT @p",        new { p =  1  }), Is.EqualTo("1"));
-				Assert.That(conn.Execute<string>("SELECT @p",        new { p = "1" }), Is.EqualTo("1"));
-				Assert.That(conn.Execute<int>   ("SELECT @p",        new { p =  new DataParameter { Value = 1   } }), Is.EqualTo(1));
-				Assert.That(conn.Execute<string>("SELECT @p1",       new { p1 = new DataParameter { Value = "1" } }), Is.EqualTo("1"));
-				Assert.That(conn.Execute<int>   ("SELECT @p1 + @p2", new { p1 = 2, p2 = 3 }), Is.EqualTo(5));
-				Assert.That(conn.Execute<int>   ("SELECT @p2 + @p1", new { p2 = 2, p1 = 3 }), Is.EqualTo(5));
-			}
-		}
-
-		[Test, SqlServerDataContext]
-		public void TestDataTypes(string context)
-		{
-			using (var conn = new DataConnection(context))
-			{
-				Assert.That(TestType<long?>    (conn, "bigintDataType",           DataType.Int64),         Is.EqualTo(1000000L));
-				Assert.That(TestType<decimal?> (conn, "numericDataType",          DataType.Decimal),       Is.EqualTo(9999999m));
-				Assert.That(TestType<bool?>    (conn, "bitDataType",              DataType.Boolean),       Is.EqualTo(true));
-				Assert.That(TestType<short?>   (conn, "smallintDataType",         DataType.Int16),         Is.EqualTo(25555));
-				Assert.That(TestType<decimal?> (conn, "decimalDataType",          DataType.Decimal),       Is.EqualTo(2222222m));
-				Assert.That(TestType<decimal?> (conn, "smallmoneyDataType",       DataType.SmallMoney,
-					skipUndefinedNull : context == ProviderName.SqlServer2000),                            Is.EqualTo(100000m));
-				Assert.That(TestType<int?>     (conn, "intDataType",              DataType.Int32),         Is.EqualTo(7777777));
-				Assert.That(TestType<sbyte?>   (conn, "tinyintDataType",          DataType.SByte),         Is.EqualTo(100));
-				Assert.That(TestType<decimal?> (conn, "moneyDataType",            DataType.Money,
-					skipUndefinedNull : context == ProviderName.SqlServer2000),                            Is.EqualTo(100000m));
-				Assert.That(TestType<double?>  (conn, "floatDataType",            DataType.Double),        Is.EqualTo(20.31d));
-				Assert.That(TestType<float?>   (conn, "realDataType",             DataType.Single),        Is.EqualTo(16.2f));
-
-				Assert.That(TestType<DateTime?>(conn, "datetimeDataType",         DataType.DateTime),      Is.EqualTo(new DateTime(2012, 12, 12, 12, 12, 12)));
-				Assert.That(TestType<DateTime?>(conn, "smalldatetimeDataType",    DataType.SmallDateTime), Is.EqualTo(new DateTime(2012, 12, 12, 12, 12, 00)));
-
-				Assert.That(TestType<char?>    (conn, "charDataType",             DataType.Char),                   Is.EqualTo('1'));
-				Assert.That(TestType<string>   (conn, "varcharDataType",          DataType.VarChar),                Is.EqualTo("234"));
-				Assert.That(TestType<string>   (conn, "ncharDataType",            DataType.NVarChar),               Is.EqualTo("23233"));
-				Assert.That(TestType<string>   (conn, "nvarcharDataType",         DataType.NVarChar),               Is.EqualTo("3323"));
-				Assert.That(TestType<string>   (conn, "textDataType",             DataType.Text,  skipPass:true),   Is.EqualTo("567"));
-				Assert.That(TestType<string>   (conn, "ntextDataType",            DataType.NText, skipPass:true),   Is.EqualTo("111"));
-
-				Assert.That(TestType<byte[]>   (conn, "binaryDataType",           DataType.Binary),                 Is.EqualTo(new byte[] { 1 }));
-				Assert.That(TestType<byte[]>   (conn, "varbinaryDataType",        DataType.VarBinary),              Is.EqualTo(new byte[] { 2 }));
-				Assert.That(TestType<byte[]>   (conn, "imageDataType",            DataType.Image, skipPass:true),   Is.EqualTo(new byte[] { 0, 0, 0, 3 }));
-
-				Assert.That(TestType<Guid?>    (conn, "uniqueidentifierDataType", DataType.Guid),                   Is.EqualTo(new Guid("{6F9619FF-8B86-D011-B42D-00C04FC964FF}")));
-				Assert.That(TestType<object>   (conn, "sql_variantDataType",      DataType.Variant),                Is.EqualTo(10));
-
-				Assert.That(TestType<string>   (conn, "nvarchar_max_DataType",    DataType.NVarChar),               Is.EqualTo("22322"));
-				Assert.That(TestType<string>   (conn, "varchar_max_DataType",     DataType.VarChar),                Is.EqualTo("3333"));
-				Assert.That(TestType<byte[]>   (conn, "varbinary_max_DataType",   DataType.VarBinary),              Is.EqualTo(new byte[] { 0, 0, 9, 41 }));
-
-				Assert.That(TestType<string>   (conn, "xmlDataType",              DataType.Xml, skipPass:true),
-					Is.EqualTo(context == ProviderName.SqlServer2000 ?
-						"<root><element strattr=\"strvalue\" intattr=\"12345\"/></root>" :
-						"<root><element strattr=\"strvalue\" intattr=\"12345\" /></root>"));
-
-				Assert.That(conn.Execute<byte[]>("SELECT timestampDataType FROM AllTypes WHERE ID = 1").Length, Is.EqualTo(8));
-			}
-		}
-
-		[Test, IncludeDataContextSource(ProviderName.SqlServer2008, ProviderName.SqlServer2012, ProviderName.SqlServer2014, TestProvName.SqlAzure)]
-		public void TestDataTypes2(string context)
-		{
-			using (var conn = new DataConnection(context))
-			{
-				Assert.That(TestType<DateTime?>      (conn, "dateDataType",           DataType.Date,           "AllTypes2"), Is.EqualTo(new DateTime(2012, 12, 12)));
-				Assert.That(TestType<DateTimeOffset?>(conn, "datetimeoffsetDataType", DataType.DateTimeOffset, "AllTypes2"), Is.EqualTo(new DateTimeOffset(2012, 12, 12, 12, 12, 12, 12, new TimeSpan(5, 0, 0))));
-				Assert.That(TestType<DateTime?>      (conn, "datetime2DataType",      DataType.DateTime2,      "AllTypes2"), Is.EqualTo(new DateTime(2012, 12, 12, 12, 12, 12, 12)));
-				Assert.That(TestType<TimeSpan?>      (conn, "timeDataType",           DataType.Time,           "AllTypes2"), Is.EqualTo(new TimeSpan(0, 12, 12, 12, 12)));
-
-<<<<<<< HEAD
-#if !NETSTANDARD && !NETSTANDARD2_0
-=======
-#if !NETSTANDARD1_6 && !NETSTANDARD2_0
->>>>>>> 1e2c937f
-				Assert.That(TestType<SqlHierarchyId?>(conn, "hierarchyidDataType",              tableName:"AllTypes2"),            Is.EqualTo(SqlHierarchyId.Parse("/1/3/")));
-				Assert.That(TestType<SqlGeography>   (conn, "geographyDataType", skipPass:true, tableName:"AllTypes2").ToString(), Is.EqualTo("LINESTRING (-122.36 47.656, -122.343 47.656)"));
-				Assert.That(TestType<SqlGeometry>    (conn, "geometryDataType",  skipPass:true, tableName:"AllTypes2").ToString(), Is.EqualTo("LINESTRING (100 100, 20 180, 180 180)"));
-#endif
-			}
-		}
-
-		static void TestNumeric<T>(DataConnection conn, T expectedValue, DataType dataType, string skip = "")
-		{
-			var skipTypes = skip.Split(' ');
-
-			foreach (var sqlType in new[]
-				{
-					"bigint",
-					"bit",
-					"decimal",
-					"decimal(38)",
-					"int",
-					"money",
-					"numeric",
-					"numeric(38)",
-					"smallint",
-					"smallmoney",
-					"tinyint",
-
-					"float",
-					"real"
-				}.Except(skipTypes))
-			{
-				var sqlValue = expectedValue is bool ? (bool)(object)expectedValue? 1 : 0 : (object)expectedValue;
-
-				var sql = string.Format(CultureInfo.InvariantCulture, "SELECT Cast({0} as {1})", sqlValue ?? "NULL", sqlType);
-
-				Debug.WriteLine(sql + " -> " + typeof(T));
-
-				Assert.That(conn.Execute<T>(sql), Is.EqualTo(expectedValue));
-			}
-
-			Debug.WriteLine("{0} -> DataType.{1}",  typeof(T), dataType);
-			Assert.That(conn.Execute<T>("SELECT @p", new DataParameter { Name = "p", DataType = dataType, Value = expectedValue }), Is.EqualTo(expectedValue));
-			Debug.WriteLine("{0} -> auto", typeof(T));
-			Assert.That(conn.Execute<T>("SELECT @p", new DataParameter { Name = "p", Value = expectedValue }), Is.EqualTo(expectedValue));
-			Debug.WriteLine("{0} -> new",  typeof(T));
-			Assert.That(conn.Execute<T>("SELECT @p", new { p = expectedValue }), Is.EqualTo(expectedValue));
-		}
-
-		static void TestSimple<T>(DataConnection conn, T expectedValue, DataType dataType)
-			where T : struct
-		{
-			TestNumeric<T> (conn, expectedValue, dataType);
-			TestNumeric<T?>(conn, expectedValue, dataType);
-			TestNumeric<T?>(conn, (T?)null,      dataType);
-		}
-
-		[Test, SqlServerDataContext]
-		public void TestNumerics(string context)
-		{
-			using (var conn = new DataConnection(context))
-			{
-				TestSimple<bool>   (conn, true, DataType.Boolean);
-				TestSimple<sbyte>  (conn, 1,    DataType.SByte);
-				TestSimple<short>  (conn, 1,    DataType.Int16);
-				TestSimple<int>    (conn, 1,    DataType.Int32);
-				TestSimple<long>   (conn, 1L,   DataType.Int64);
-				TestSimple<byte>   (conn, 1,    DataType.Byte);
-				TestSimple<ushort> (conn, 1,    DataType.UInt16);
-				TestSimple<uint>   (conn, 1u,   DataType.UInt32);
-				TestSimple<ulong>  (conn, 1ul,  DataType.UInt64);
-				TestSimple<float>  (conn, 1,    DataType.Single);
-				TestSimple<double> (conn, 1d,   DataType.Double);
-				TestSimple<decimal>(conn, 1m,   DataType.Decimal);
-				TestSimple<decimal>(conn, 1m,   DataType.VarNumeric);
-				TestSimple<decimal>(conn, 1m,   DataType.Money);
-				TestSimple<decimal>(conn, 1m,   DataType.SmallMoney);
-
-				TestNumeric(conn, sbyte.MinValue,    DataType.SByte,      "bit tinyint");
-				TestNumeric(conn, sbyte.MaxValue,    DataType.SByte,      "bit");
-				TestNumeric(conn, short.MinValue,    DataType.Int16,      "bit tinyint");
-				TestNumeric(conn, short.MaxValue,    DataType.Int16,      "bit tinyint");
-				TestNumeric(conn, int.MinValue,      DataType.Int32,      "bit smallint smallmoney tinyint");
-				TestNumeric(conn, int.MaxValue,      DataType.Int32,      "bit smallint smallmoney tinyint real");
-				TestNumeric(conn, long.MinValue,     DataType.Int64,      "bit decimal int money numeric smallint smallmoney tinyint");
-				TestNumeric(conn, long.MaxValue,     DataType.Int64,      "bit decimal int money numeric smallint smallmoney tinyint float real");
-
-				TestNumeric(conn, byte.MaxValue,     DataType.Byte,       "bit");
-				TestNumeric(conn, ushort.MaxValue,   DataType.UInt16,     "bit smallint tinyint");
-				TestNumeric(conn, uint.MaxValue,     DataType.UInt32,     "bit int smallint smallmoney tinyint real");
-				TestNumeric(conn, ulong.MaxValue,    DataType.UInt64,     "bigint bit decimal int money numeric smallint smallmoney tinyint float real");
-
-				TestNumeric(conn, -3.40282306E+38f,  DataType.Single,     "bigint bit decimal decimal(38) int money numeric numeric(38) smallint smallmoney tinyint");
-				TestNumeric(conn,  3.40282306E+38f,  DataType.Single,     "bigint bit decimal decimal(38) int money numeric numeric(38) smallint smallmoney tinyint");
-				TestNumeric(conn, -1.79E+308d,       DataType.Double,     "bigint bit decimal decimal(38) int money numeric numeric(38) smallint smallmoney tinyint real");
-				TestNumeric(conn,  1.79E+308d,       DataType.Double,     "bigint bit decimal decimal(38) int money numeric numeric(38) smallint smallmoney tinyint real");
-				TestNumeric(conn, decimal.MinValue,  DataType.Decimal,    "bigint bit decimal int money numeric smallint smallmoney tinyint float real");
-				TestNumeric(conn, decimal.MaxValue,  DataType.Decimal,    "bigint bit decimal int money numeric smallint smallmoney tinyint float real");
-				TestNumeric(conn, decimal.MinValue,  DataType.VarNumeric, "bigint bit decimal int money numeric smallint smallmoney tinyint float real");
-				TestNumeric(conn, decimal.MaxValue,  DataType.VarNumeric, "bigint bit decimal int money numeric smallint smallmoney tinyint float real");
-				TestNumeric(conn, -922337203685477m, DataType.Money,      "bit int smallint smallmoney tinyint real");
-				TestNumeric(conn, +922337203685477m, DataType.Money,      "bit int smallint smallmoney tinyint real");
-				TestNumeric(conn, -214748m,          DataType.SmallMoney, "bit smallint tinyint");
-				TestNumeric(conn, +214748m,          DataType.SmallMoney, "bit smallint tinyint");
-			}
-		}
-
-		[Test, IncludeDataContextSource(ProviderName.SqlServer2008, ProviderName.SqlServer2012, ProviderName.SqlServer2014, TestProvName.SqlAzure)]
-		public void TestDate(string context)
-		{
-			using (var conn = new DataConnection(context))
-			{
-				var dateTime = new DateTime(2012, 12, 12);
-
-				Assert.That(conn.Execute<DateTime> ("SELECT Cast('2012-12-12' as date)"),                          Is.EqualTo(dateTime));
-				Assert.That(conn.Execute<DateTime?>("SELECT Cast('2012-12-12' as date)"),                          Is.EqualTo(dateTime));
-				Assert.That(conn.Execute<DateTime> ("SELECT @p", DataParameter.Date("p", dateTime)),               Is.EqualTo(dateTime));
-				Assert.That(conn.Execute<DateTime?>("SELECT @p", new DataParameter("p", dateTime, DataType.Date)), Is.EqualTo(dateTime));
-			}
-		}
-
-		[Test, SqlServerDataContext]
-		public void TestSmallDateTime(string context)
-		{
-			using (var conn = new DataConnection(context))
-			{
-				var dateTime = new DateTime(2012, 12, 12, 12, 12, 00);
-
-				Assert.That(conn.Execute<DateTime> ("SELECT Cast('2012-12-12 12:12:00' as smalldatetime)"),                 Is.EqualTo(dateTime));
-				Assert.That(conn.Execute<DateTime?>("SELECT Cast('2012-12-12 12:12:00' as smalldatetime)"),                 Is.EqualTo(dateTime));
-
-				Assert.That(conn.Execute<DateTime> ("SELECT @p", DataParameter.SmallDateTime("p", dateTime)),               Is.EqualTo(dateTime));
-				Assert.That(conn.Execute<DateTime?>("SELECT @p", new DataParameter("p", dateTime, DataType.SmallDateTime)), Is.EqualTo(dateTime));
-			}
-		}
-
-		[Test, SqlServerDataContext]
-		public void TestDateTime(string context)
-		{
-			using (var conn = new DataConnection(context))
-			{
-				var dateTime = new DateTime(2012, 12, 12, 12, 12, 12);
-
-				Assert.That(conn.Execute<DateTime> ("SELECT Cast('2012-12-12 12:12:12' as datetime)"),                 Is.EqualTo(dateTime));
-				Assert.That(conn.Execute<DateTime?>("SELECT Cast('2012-12-12 12:12:12' as datetime)"),                 Is.EqualTo(dateTime));
-
-				Assert.That(conn.Execute<DateTime> ("SELECT @p", DataParameter.DateTime("p", dateTime)),               Is.EqualTo(dateTime));
-				Assert.That(conn.Execute<DateTime?>("SELECT @p", new DataParameter("p", dateTime)),                    Is.EqualTo(dateTime));
-				Assert.That(conn.Execute<DateTime?>("SELECT @p", new DataParameter("p", dateTime, DataType.DateTime)), Is.EqualTo(dateTime));
-			}
-		}
-
-		[Test, IncludeDataContextSource(ProviderName.SqlServer2008, ProviderName.SqlServer2012, ProviderName.SqlServer2014, TestProvName.SqlAzure)]
-		public void TestDateTime2(string context)
-		{
-			using (var conn = new DataConnection(context))
-			{
-				var dateTime2 = new DateTime(2012, 12, 12, 12, 12, 12, 12);
-
-				Assert.That(conn.Execute<DateTime> ("SELECT Cast('2012-12-12 12:12:12.012' as datetime2)"), Is.EqualTo(dateTime2));
-				Assert.That(conn.Execute<DateTime?>("SELECT Cast('2012-12-12 12:12:12.012' as datetime2)"), Is.EqualTo(dateTime2));
-
-				Assert.That(conn.Execute<DateTime> ("SELECT @p", DataParameter.DateTime2("p", dateTime2)),               Is.EqualTo(dateTime2));
-				Assert.That(conn.Execute<DateTime> ("SELECT @p", DataParameter.Create   ("p", dateTime2)),               Is.EqualTo(dateTime2));
-				Assert.That(conn.Execute<DateTime?>("SELECT @p", new DataParameter("p", dateTime2, DataType.DateTime2)), Is.EqualTo(dateTime2));
-			}
-		}
-
-		[Test, IncludeDataContextSource(ProviderName.SqlServer2008, ProviderName.SqlServer2012, ProviderName.SqlServer2014, TestProvName.SqlAzure)]
-		public void TestDateTimeOffset(string context)
-		{
-			using (var conn = new DataConnection(context))
-			{
-				var dto = new DateTimeOffset(2012, 12, 12, 12, 12, 12, 12, new TimeSpan( 5, 0, 0));
-				var lto = new DateTimeOffset(2012, 12, 12, 13, 12, 12, 12, new TimeSpan(-4, 0, 0));
-
-				Assert.That(conn.Execute<DateTimeOffset>(
-					"SELECT Cast('2012-12-12 12:12:12.012' as datetime2)"),
-					Is.EqualTo(new DateTimeOffset(2012, 12, 12, 12, 12, 12, 12, TimeZoneInfo.Local.GetUtcOffset(new DateTime(2012, 12, 12, 12, 12, 12)))));
-
-				Assert.That(conn.Execute<DateTimeOffset?>(
-					"SELECT Cast('2012-12-12 12:12:12.012' as datetime2)"),
-					Is.EqualTo(new DateTimeOffset(2012, 12, 12, 12, 12, 12, 12, TimeZoneInfo.Local.GetUtcOffset(new DateTime(2012, 12, 12, 12, 12, 12)))));
-
-				Assert.That(conn.Execute<DateTime>(
-					"SELECT Cast('2012-12-12 13:12:12.012 -04:00' as datetimeoffset)"),
-					Is.EqualTo(lto.LocalDateTime));
-
-				Assert.That(conn.Execute<DateTime?>(
-					"SELECT Cast('2012-12-12 13:12:12.012 -04:00' as datetimeoffset)"),
-					Is.EqualTo(lto.LocalDateTime));
-
-				Assert.That(conn.Execute<DateTimeOffset>(
-					"SELECT Cast('2012-12-12 12:12:12.012 +05:00' as datetimeoffset)"),
-					Is.EqualTo(dto));
-
-				Assert.That(conn.Execute<DateTimeOffset?>(
-					"SELECT Cast('2012-12-12 12:12:12.012 +05:00' as datetimeoffset)"),
-					Is.EqualTo(dto));
-
-				Assert.That(conn.Execute<DateTime>(
-					"SELECT Cast(NULL as datetimeoffset)"),
-					Is.EqualTo(default(DateTime)));
-
-				Assert.That(conn.Execute<DateTime?>(
-					"SELECT Cast(NULL as datetimeoffset)"),
-					Is.EqualTo(default(DateTime?)));
-
-				Assert.That(conn.Execute<DateTimeOffset> ("SELECT @p", DataParameter.DateTimeOffset("p", dto)),               Is.EqualTo(dto));
-				Assert.That(conn.Execute<DateTimeOffset> ("SELECT @p", DataParameter.Create        ("p", dto)),               Is.EqualTo(dto));
-				Assert.That(conn.Execute<DateTimeOffset?>("SELECT @p", new DataParameter("p", dto)),                          Is.EqualTo(dto));
-				Assert.That(conn.Execute<DateTimeOffset?>("SELECT @p", new DataParameter("p", dto, DataType.DateTimeOffset)), Is.EqualTo(dto));
-			}
-		}
-
-		[Test, IncludeDataContextSource(ProviderName.SqlServer2008, ProviderName.SqlServer2012, ProviderName.SqlServer2014, TestProvName.SqlAzure)]
-		public void TestTimeSpan(string context)
-		{
-			using (var conn = new DataConnection(context))
-			{
-				var time = new TimeSpan(12, 12, 12);
-
-				Assert.That(conn.Execute<TimeSpan> ("SELECT Cast('12:12:12' as time)"), Is.EqualTo(time));
-				Assert.That(conn.Execute<TimeSpan?>("SELECT Cast('12:12:12' as time)"), Is.EqualTo(time));
-
-				Assert.That(conn.Execute<TimeSpan> ("SELECT @p", DataParameter.Time  ("p", time)),              Is.EqualTo(time));
-				Assert.That(conn.Execute<TimeSpan> ("SELECT @p", DataParameter.Create("p", time)),              Is.EqualTo(time));
-				Assert.That(conn.Execute<TimeSpan?>("SELECT @p", new DataParameter("p",  time, DataType.Time)), Is.EqualTo(time));
-				Assert.That(conn.Execute<TimeSpan?>("SELECT @p", new DataParameter("p",  time)),                Is.EqualTo(time));
-			}
-		}
-
-		[Test, SqlServerDataContext]
-		public void TestChar(string context)
-		{
-			using (var conn = new DataConnection(context))
-			{
-				Assert.That(conn.Execute<char> ("SELECT Cast('1' as char)"),         Is.EqualTo('1'));
-				Assert.That(conn.Execute<char?>("SELECT Cast('1' as char)"),         Is.EqualTo('1'));
-				Assert.That(conn.Execute<char> ("SELECT Cast('1' as char(1))"),      Is.EqualTo('1'));
-				Assert.That(conn.Execute<char?>("SELECT Cast('1' as char(1))"),      Is.EqualTo('1'));
-
-				Assert.That(conn.Execute<char> ("SELECT Cast('1' as varchar)"),      Is.EqualTo('1'));
-				Assert.That(conn.Execute<char?>("SELECT Cast('1' as varchar)"),      Is.EqualTo('1'));
-				Assert.That(conn.Execute<char> ("SELECT Cast('1' as varchar(20))"),  Is.EqualTo('1'));
-				Assert.That(conn.Execute<char?>("SELECT Cast('1' as varchar(20))"),  Is.EqualTo('1'));
-
-				Assert.That(conn.Execute<char> ("SELECT Cast('1' as nchar)"),        Is.EqualTo('1'));
-				Assert.That(conn.Execute<char?>("SELECT Cast('1' as nchar)"),        Is.EqualTo('1'));
-				Assert.That(conn.Execute<char> ("SELECT Cast('1' as nchar(20))"),    Is.EqualTo('1'));
-				Assert.That(conn.Execute<char?>("SELECT Cast('1' as nchar(20))"),    Is.EqualTo('1'));
-
-				Assert.That(conn.Execute<char> ("SELECT Cast('1' as nvarchar)"),     Is.EqualTo('1'));
-				Assert.That(conn.Execute<char?>("SELECT Cast('1' as nvarchar)"),     Is.EqualTo('1'));
-				Assert.That(conn.Execute<char> ("SELECT Cast('1' as nvarchar(20))"), Is.EqualTo('1'));
-				Assert.That(conn.Execute<char?>("SELECT Cast('1' as nvarchar(20))"), Is.EqualTo('1'));
-
-				Assert.That(conn.Execute<char> ("SELECT @p",                  DataParameter.Char("p",  '1')), Is.EqualTo('1'));
-				Assert.That(conn.Execute<char?>("SELECT @p",                  DataParameter.Char("p",  '1')), Is.EqualTo('1'));
-				Assert.That(conn.Execute<char> ("SELECT Cast(@p as char)",    DataParameter.Char("p",  '1')), Is.EqualTo('1'));
-				Assert.That(conn.Execute<char?>("SELECT Cast(@p as char)",    DataParameter.Char("p",  '1')), Is.EqualTo('1'));
-				Assert.That(conn.Execute<char> ("SELECT Cast(@p as char(1))", DataParameter.Char("@p", '1')), Is.EqualTo('1'));
-				Assert.That(conn.Execute<char?>("SELECT Cast(@p as char(1))", DataParameter.Char("@p", '1')), Is.EqualTo('1'));
-
-				Assert.That(conn.Execute<char> ("SELECT @p", DataParameter.VarChar ("p", '1')), Is.EqualTo('1'));
-				Assert.That(conn.Execute<char?>("SELECT @p", DataParameter.VarChar ("p", '1')), Is.EqualTo('1'));
-				Assert.That(conn.Execute<char> ("SELECT @p", DataParameter.NChar   ("p", '1')), Is.EqualTo('1'));
-				Assert.That(conn.Execute<char?>("SELECT @p", DataParameter.NChar   ("p", '1')), Is.EqualTo('1'));
-				Assert.That(conn.Execute<char> ("SELECT @p", DataParameter.NVarChar("p", '1')), Is.EqualTo('1'));
-				Assert.That(conn.Execute<char?>("SELECT @p", DataParameter.NVarChar("p", '1')), Is.EqualTo('1'));
-				Assert.That(conn.Execute<char> ("SELECT @p", DataParameter.Create  ("p", '1')), Is.EqualTo('1'));
-				Assert.That(conn.Execute<char?>("SELECT @p", DataParameter.Create  ("p", '1')), Is.EqualTo('1'));
-
-				Assert.That(conn.Execute<char> ("SELECT @p", new DataParameter { Name = "p", Value = '1' }), Is.EqualTo('1'));
-				Assert.That(conn.Execute<char?>("SELECT @p", new DataParameter { Name = "p", Value = '1' }), Is.EqualTo('1'));
-			}
-		}
-
-		[Test, SqlServerDataContext]
-		public void TestString(string context)
-		{
-			using (var conn = new DataConnection(context))
-			{
-				Assert.That(conn.Execute<string>("SELECT Cast('12345' as char)"),          Is.EqualTo("12345"));
-				Assert.That(conn.Execute<string>("SELECT Cast('12345' as char(20))"),      Is.EqualTo("12345"));
-				Assert.That(conn.Execute<string>("SELECT Cast(NULL    as char(20))"),      Is.Null);
-
-				Assert.That(conn.Execute<string>("SELECT Cast('12345' as varchar)"),       Is.EqualTo("12345"));
-				Assert.That(conn.Execute<string>("SELECT Cast('12345' as varchar(20))"),   Is.EqualTo("12345"));
-				Assert.That(conn.Execute<string>("SELECT Cast(NULL    as varchar(20))"),   Is.Null);
-
-				var isScCollation = conn.Execute<int>("SELECT COUNT(*) FROM sys.Databases WHERE database_id = DB_ID() AND collation_name LIKE '%_SC'") > 0;
-				if (isScCollation)
-				{
-					// explicit collation set for legacy text types as they doesn't support *_SC collations
-					Assert.That(conn.Execute<string>("SELECT Cast('12345' COLLATE Latin1_General_CI_AS as text)"),                Is.EqualTo("12345"));
-					Assert.That(conn.Execute<string>("SELECT Cast(CAST(NULL as nvarchar) COLLATE Latin1_General_CI_AS as text)"), Is.Null);
-				}
-				else
-				{
-					Assert.That(conn.Execute<string>("SELECT Cast('12345' as text)"),     Is.EqualTo("12345"));
-					Assert.That(conn.Execute<string>("SELECT Cast(NULL    as text)"),     Is.Null);
-				}
-
-				if (context != ProviderName.SqlServer2000)
-				{
-					Assert.That(conn.Execute<string>("SELECT Cast('12345' as varchar(max))"),  Is.EqualTo("12345"));
-					Assert.That(conn.Execute<string>("SELECT Cast(NULL    as varchar(max))"),  Is.Null);
-				}
-
-				Assert.That(conn.Execute<string>("SELECT Cast('12345' as nchar)"),         Is.EqualTo("12345"));
-				Assert.That(conn.Execute<string>("SELECT Cast('12345' as nchar(20))"),     Is.EqualTo("12345"));
-				Assert.That(conn.Execute<string>("SELECT Cast(NULL    as nchar(20))"),     Is.Null);
-
-				Assert.That(conn.Execute<string>("SELECT Cast('12345' as nvarchar)"),      Is.EqualTo("12345"));
-				Assert.That(conn.Execute<string>("SELECT Cast('12345' as nvarchar(20))"),  Is.EqualTo("12345"));
-				Assert.That(conn.Execute<string>("SELECT Cast(NULL    as nvarchar(20))"),  Is.Null);
-
-				if (isScCollation)
-				{
-					// explicit collation set for legacy text types as they doesn't support *_SC collations
-					Assert.That(conn.Execute<string>("SELECT Cast('12345' COLLATE Latin1_General_CI_AS as ntext)"),                Is.EqualTo("12345"));
-					Assert.That(conn.Execute<string>("SELECT Cast(CAST(NULL as nvarchar) COLLATE Latin1_General_CI_AS as ntext)"), Is.Null);
-				}
-				else
-				{
-					Assert.That(conn.Execute<string>("SELECT Cast('12345' as ntext)"), Is.EqualTo("12345"));
-					Assert.That(conn.Execute<string>("SELECT Cast(NULL    as ntext)"), Is.Null);
-				}
-
-				if (context != ProviderName.SqlServer2000)
-				{
-					Assert.That(conn.Execute<string>("SELECT Cast('12345' as nvarchar(max))"), Is.EqualTo("12345"));
-					Assert.That(conn.Execute<string>("SELECT Cast(NULL    as nvarchar(max))"), Is.Null);
-				}
-
-				Assert.That(conn.Execute<string>("SELECT @p", DataParameter.Char    ("p", "123")), Is.EqualTo("123"));
-				Assert.That(conn.Execute<string>("SELECT @p", DataParameter.VarChar ("p", "123")), Is.EqualTo("123"));
-				Assert.That(conn.Execute<string>("SELECT @p", DataParameter.Text    ("p", "123")), Is.EqualTo("123"));
-				Assert.That(conn.Execute<string>("SELECT @p", DataParameter.NChar   ("p", "123")), Is.EqualTo("123"));
-				Assert.That(conn.Execute<string>("SELECT @p", DataParameter.NVarChar("p", "123")), Is.EqualTo("123"));
-				Assert.That(conn.Execute<string>("SELECT @p", DataParameter.NText   ("p", "123")), Is.EqualTo("123"));
-				Assert.That(conn.Execute<string>("SELECT @p", DataParameter.Create  ("p", "123")), Is.EqualTo("123"));
-
-				Assert.That(conn.Execute<string>("SELECT @p", DataParameter.Create("p", (string)null)), Is.EqualTo(null));
-				Assert.That(conn.Execute<string>("SELECT @p", new DataParameter { Name = "p", Value = "1" }), Is.EqualTo("1"));
-			}
-		}
-
-		[Test, SqlServerDataContext]
-		public void TestBinary(string context)
-		{
-			var arr1 = new byte[] {       48, 57 };
-			var arr2 = new byte[] { 0, 0, 48, 57 };
-
-			using (var conn = new DataConnection(context))
-			{
-				Assert.That(conn.Execute<byte[]>("SELECT Cast(12345 as binary(2))"),    Is.EqualTo(           arr1));
-				Assert.That(conn.Execute<Binary>("SELECT Cast(12345 as binary(4))"),    Is.EqualTo(new Binary(arr2)));
-
-				Assert.That(conn.Execute<byte[]>("SELECT Cast(12345 as varbinary(2))"), Is.EqualTo(           arr1));
-				Assert.That(conn.Execute<Binary>("SELECT Cast(12345 as varbinary(4))"), Is.EqualTo(new Binary(arr2)));
-
-				Assert.That(conn.Execute<byte[]>("SELECT Cast(NULL as image)"),         Is.EqualTo(null));
-
-				Assert.That(conn.Execute<byte[]>(
-					context == ProviderName.SqlServer2000 ? "SELECT Cast(12345 as varbinary(4000))" : "SELECT Cast(12345 as varbinary(max))"),
-					Is.EqualTo(arr2));
-
-				Assert.That(conn.Execute<byte[]>("SELECT @p", DataParameter.Binary   ("p", arr1)), Is.EqualTo(arr1));
-				Assert.That(conn.Execute<byte[]>("SELECT @p", DataParameter.VarBinary("p", arr1)), Is.EqualTo(arr1));
-				Assert.That(conn.Execute<byte[]>("SELECT @p", DataParameter.Create   ("p", arr1)), Is.EqualTo(arr1));
-				Assert.That(conn.Execute<byte[]>("SELECT @p", DataParameter.VarBinary("p", null)), Is.EqualTo(null));
-				Assert.That(conn.Execute<byte[]>("SELECT Cast(@p as binary(1))", DataParameter.Binary("p", new byte[0])), Is.EqualTo(new byte[] {0}));
-				Assert.That(conn.Execute<byte[]>("SELECT @p", DataParameter.Binary   ("p", new byte[0])), Is.EqualTo(new byte[8000]));
-				Assert.That(conn.Execute<byte[]>("SELECT @p", DataParameter.VarBinary("p", new byte[0])), Is.EqualTo(new byte[0]));
-				Assert.That(conn.Execute<byte[]>("SELECT @p", DataParameter.Image    ("p", new byte[0])), Is.EqualTo(new byte[0]));
-				Assert.That(conn.Execute<byte[]>("SELECT @p", new DataParameter { Name = "p", Value = arr1 }), Is.EqualTo(arr1));
-				Assert.That(conn.Execute<byte[]>("SELECT @p", DataParameter.Create   ("p", new Binary(arr1))), Is.EqualTo(arr1));
-				Assert.That(conn.Execute<byte[]>("SELECT @p", new DataParameter("p", new Binary(arr1))), Is.EqualTo(arr1));
-			}
-		}
-
-		[Test, SqlServerDataContext]
-		public void TestSqlTypes(string context)
-		{
-			using (var conn = new DataConnection(context))
-			{
-				var arr = new byte[] { 48, 57 };
-
-				Assert.That(conn.Execute<SqlBinary> ("SELECT Cast(12345    as binary(2))").Value, Is.EqualTo(arr));
-				Assert.That(conn.Execute<SqlBoolean>("SELECT Cast(1        as bit)").      Value, Is.EqualTo(true));
-				Assert.That(conn.Execute<SqlByte>   ("SELECT Cast(1        as tinyint)").  Value, Is.EqualTo((byte)1));
-				Assert.That(conn.Execute<SqlDecimal>("SELECT Cast(1        as decimal)").  Value, Is.EqualTo(1));
-				Assert.That(conn.Execute<SqlDouble> ("SELECT Cast(1        as float)").    Value, Is.EqualTo(1.0));
-				Assert.That(conn.Execute<SqlInt16>  ("SELECT Cast(1        as smallint)"). Value, Is.EqualTo((short)1));
-				Assert.That(conn.Execute<SqlInt32>  ("SELECT Cast(1        as int)").      Value, Is.EqualTo((int)1));
-				Assert.That(conn.Execute<SqlInt64>  ("SELECT Cast(1        as bigint)").   Value, Is.EqualTo(1L));
-				Assert.That(conn.Execute<SqlMoney>  ("SELECT Cast(1        as money)").    Value, Is.EqualTo(1m));
-				Assert.That(conn.Execute<SqlSingle> ("SELECT Cast(1        as real)").     Value, Is.EqualTo((float)1));
-				Assert.That(conn.Execute<SqlString> ("SELECT Cast('12345'  as char(6))").  Value, Is.EqualTo("12345 "));
-
-				if (context != ProviderName.SqlServer2000)
-					Assert.That(conn.Execute<SqlXml>("SELECT Cast('<xml/>' as xml)").      Value, Is.EqualTo("<xml />"));
-
-				Assert.That(
-					conn.Execute<SqlDateTime>("SELECT Cast('2012-12-12 12:12:12' as datetime)").Value,
-					Is.EqualTo(new DateTime(2012, 12, 12, 12, 12, 12)));
-
-				Assert.That(
-					conn.Execute<SqlGuid>("SELECT Cast('6F9619FF-8B86-D011-B42D-00C04FC964FF' as uniqueidentifier)").Value,
-					Is.EqualTo(new Guid("6F9619FF-8B86-D011-B42D-00C04FC964FF")));
-
-				Assert.That(conn.Execute<SqlBinary> ("SELECT @p", new DataParameter("p", new SqlBinary(arr))).                    Value, Is.EqualTo(arr));
-				Assert.That(conn.Execute<SqlBinary> ("SELECT @p", new DataParameter("p", new SqlBinary(arr), DataType.VarBinary)).Value, Is.EqualTo(arr));
-
-				Assert.That(conn.Execute<SqlBoolean>("SELECT @p", new DataParameter("p", true)).                  Value, Is.EqualTo(true));
-				Assert.That(conn.Execute<SqlBoolean>("SELECT @p", new DataParameter("p", true, DataType.Boolean)).Value, Is.EqualTo(true));
-
-				if (context != ProviderName.SqlServer2000)
-				{
-					var conv = conn.MappingSchema.GetConverter<string,SqlXml>();
-
-					Assert.That(conn.Execute<SqlXml>("SELECT @p", new DataParameter("p", conv("<xml/>"))).              Value, Is.EqualTo("<xml />"));
-					Assert.That(conn.Execute<SqlXml>("SELECT @p", new DataParameter("p", conv("<xml/>"), DataType.Xml)).Value, Is.EqualTo("<xml />"));
-				}
-			}
-		}
-
-		[Test, SqlServerDataContext]
-		public void TestGuid(string context)
-		{
-			using (var conn = new DataConnection(context))
-			{
-				Assert.That(
-					conn.Execute<Guid>("SELECT Cast('6F9619FF-8B86-D011-B42D-00C04FC964FF' as uniqueidentifier)"),
-					Is.EqualTo(new Guid("6F9619FF-8B86-D011-B42D-00C04FC964FF")));
-
-				Assert.That(
-					conn.Execute<Guid?>("SELECT Cast('6F9619FF-8B86-D011-B42D-00C04FC964FF' as uniqueidentifier)"),
-					Is.EqualTo(new Guid("6F9619FF-8B86-D011-B42D-00C04FC964FF")));
-
-				var guid = Guid.NewGuid();
-
-				Assert.That(conn.Execute<Guid>("SELECT @p", DataParameter.Create("p", guid)),                Is.EqualTo(guid));
-				Assert.That(conn.Execute<Guid>("SELECT @p", new DataParameter { Name = "p", Value = guid }), Is.EqualTo(guid));
-			}
-		}
-
-		[Test, SqlServerDataContext]
-		public void TestTimestamp(string context)
-		{
-			using (var conn = new DataConnection(context))
-			{
-				var arr = new byte[] { 0, 0, 0, 0, 0, 0, 0, 1 };
-
-				Assert.That(conn.Execute<byte[]>("SELECT Cast(1 as timestamp)"),  Is.EqualTo(arr));
-				Assert.That(conn.Execute<byte[]>("SELECT Cast(1 as rowversion)"), Is.EqualTo(arr));
-
-				Assert.That(conn.Execute<byte[]>("SELECT @p", DataParameter.Timestamp("p", arr)),               Is.EqualTo(arr));
-				Assert.That(conn.Execute<byte[]>("SELECT @p", new DataParameter("p", arr, DataType.Timestamp)), Is.EqualTo(arr));
-			}
-		}
-
-		[Test, SqlServerDataContext]
-		public void TestSqlVariant(string context)
-		{
-			using (var conn = new DataConnection(context))
-			{
-				Assert.That(conn.Execute<object>("SELECT Cast(1 as sql_variant)"), Is.EqualTo(1));
-				Assert.That(conn.Execute<int>   ("SELECT Cast(1 as sql_variant)"), Is.EqualTo(1));
-				Assert.That(conn.Execute<int?>  ("SELECT Cast(1 as sql_variant)"), Is.EqualTo(1));
-				Assert.That(conn.Execute<string>("SELECT Cast(1 as sql_variant)"), Is.EqualTo("1"));
-
-				Assert.That(conn.Execute<string>("SELECT @p", DataParameter.Variant("p", 1)), Is.EqualTo("1"));
-			}
-		}
-
-<<<<<<< HEAD
-#if !NETSTANDARD && !NETSTANDARD2_0
-=======
-#if !NETSTANDARD1_6 && !NETSTANDARD2_0
->>>>>>> 1e2c937f
-		[Test, IncludeDataContextSource(ProviderName.SqlServer2008, ProviderName.SqlServer2012, ProviderName.SqlServer2014, TestProvName.SqlAzure)]
-		public void TestHierarchyID(string context)
-		{
-			using (var conn = new DataConnection(context))
-			{
-				var id = SqlHierarchyId.Parse("/1/3/");
-
-				Assert.That(conn.Execute<SqlHierarchyId> ("SELECT Cast('/1/3/' as hierarchyid)"),  Is.EqualTo(id));
-				Assert.That(conn.Execute<SqlHierarchyId?>("SELECT Cast('/1/3/' as hierarchyid)"),  Is.EqualTo(id));
-				Assert.That(conn.Execute<SqlHierarchyId> ("SELECT Cast(NULL as hierarchyid)"),     Is.EqualTo(SqlHierarchyId.Null));
-				Assert.That(conn.Execute<SqlHierarchyId?>("SELECT Cast(NULL as hierarchyid)"),     Is.EqualTo(null));
-
-				Assert.That(conn.Execute<SqlHierarchyId>("SELECT @p", new DataParameter("p", id)), Is.EqualTo(id));
-			}
-		}
-
-		[Test, IncludeDataContextSource(ProviderName.SqlServer2008, ProviderName.SqlServer2012, ProviderName.SqlServer2014, TestProvName.SqlAzure)]
-		public void TestGeometry(string context)
-		{
-			using (var conn = new DataConnection(context))
-			{
-				var id = SqlGeometry.Parse("LINESTRING (100 100, 20 180, 180 180)");
-
-				Assert.That(conn.Execute<SqlGeometry>("SELECT Cast(geometry::STGeomFromText('LINESTRING (100 100, 20 180, 180 180)', 0) as geometry)")
-					.ToString(), Is.EqualTo(id.ToString()));
-
-				Assert.That(conn.Execute<SqlGeometry>("SELECT Cast(NULL as geometry)").ToString(),
-					Is.EqualTo(SqlGeometry.Null.ToString()));
-
-				Assert.That(conn.Execute<SqlGeometry>("SELECT @p", new DataParameter("p", id)).ToString(),               Is.EqualTo(id.ToString()));
-				Assert.That(conn.Execute<SqlGeometry>("SELECT @p", new DataParameter("p", id, DataType.Udt)).ToString(), Is.EqualTo(id.ToString()));
-				Assert.That(conn.Execute<SqlGeometry>("SELECT @p", DataParameter.Udt("p", id)).ToString(),               Is.EqualTo(id.ToString()));
-			}
-		}
-
-		[Test, IncludeDataContextSource(ProviderName.SqlServer2008, ProviderName.SqlServer2012, ProviderName.SqlServer2014, TestProvName.SqlAzure)]
-		public void TestGeography(string context)
-		{
-			using (var conn = new DataConnection(context))
-			{
-				var id = SqlGeography.Parse("LINESTRING (-122.36 47.656, -122.343 47.656)");
-
-				Assert.That(conn.Execute<SqlGeography>("SELECT Cast(geography::STGeomFromText('LINESTRING(-122.360 47.656, -122.343 47.656)', 4326) as geography)")
-					.ToString(), Is.EqualTo(id.ToString()));
-
-				Assert.That(conn.Execute<SqlGeography>("SELECT Cast(NULL as geography)").ToString(),
-					Is.EqualTo(SqlGeography.Null.ToString()));
-
-				Assert.That(conn.Execute<SqlGeography>("SELECT @p", new DataParameter("p", id)).ToString(),               Is.EqualTo(id.ToString()));
-				Assert.That(conn.Execute<SqlGeography>("SELECT @p", new DataParameter("p", id, DataType.Udt)).ToString(), Is.EqualTo(id.ToString()));
-				Assert.That(conn.Execute<SqlGeography>("SELECT @p", DataParameter.Udt("p", id)).ToString(),               Is.EqualTo(id.ToString()));
-			}
-		}
-#endif
-
-		[Test, SqlServerDataContext]
-		public void TestXml(string context)
-		{
-			using (var conn = new DataConnection(context))
-			{
-				if (context != ProviderName.SqlServer2000)
-				{
-					Assert.That(conn.Execute<string>     ("SELECT Cast('<xml/>' as xml)"),            Is.EqualTo("<xml />"));
-					Assert.That(conn.Execute<XDocument>  ("SELECT Cast('<xml/>' as xml)").ToString(), Is.EqualTo("<xml />"));
-					Assert.That(conn.Execute<XmlDocument>("SELECT Cast('<xml/>' as xml)").InnerXml,   Is.EqualTo("<xml />"));
-				}
-
-				var xdoc = XDocument.Parse("<xml/>");
-				var xml  = Convert<string,XmlDocument>.Lambda("<xml/>");
-
-				Assert.That(conn.Execute<string>     ("SELECT @p", DataParameter.Xml("p", "<xml/>")),        Is.EqualTo("<xml/>"));
-				Assert.That(conn.Execute<XDocument>  ("SELECT @p", DataParameter.Xml("p", xdoc)).ToString(), Is.EqualTo("<xml />"));
-				Assert.That(conn.Execute<XmlDocument>("SELECT @p", DataParameter.Xml("p", xml)). InnerXml,   Is.EqualTo("<xml />"));
-				Assert.That(conn.Execute<XDocument>  ("SELECT @p", new DataParameter("p", xdoc)).ToString(), Is.EqualTo("<xml />"));
-				Assert.That(conn.Execute<XDocument>  ("SELECT @p", new DataParameter("p", xml)). ToString(), Is.EqualTo("<xml />"));
-			}
-		}
-
-		enum TestEnum
-		{
-			[MapValue("A")] AA,
-			[MapValue(ProviderName.SqlServer2008, "C")]
-			[MapValue("B")] BB,
-		}
-
-		[Test, SqlServerDataContext]
-		public void TestEnum1(string context)
-		{
-			using (var conn = new DataConnection(context))
-			{
-				Assert.That(conn.Execute<TestEnum> ("SELECT 'A'"), Is.EqualTo(TestEnum.AA));
-				Assert.That(conn.Execute<TestEnum?>("SELECT 'A'"), Is.EqualTo(TestEnum.AA));
-
-				var sql = context == ProviderName.SqlServer2008 ? "SELECT 'C'" : "SELECT 'B'";
-
-				Assert.That(conn.Execute<TestEnum> (sql), Is.EqualTo(TestEnum.BB));
-				Assert.That(conn.Execute<TestEnum?>(sql), Is.EqualTo(TestEnum.BB));
-			}
-		}
-
-		[Test, SqlServerDataContext]
-		public void TestEnum2(string context)
-		{
-			using (var conn = new DataConnection(context))
-			{
-				Assert.That(conn.Execute<string>("SELECT @p", new { p = TestEnum.AA }), Is.EqualTo("A"));
-				Assert.That(conn.Execute<string>("SELECT @p", new { p = (TestEnum?)TestEnum.BB }),
-					Is.EqualTo(context == ProviderName.SqlServer2008 ? "C" : "B"));
-
-				Assert.That(conn.Execute<string>("SELECT @p", new { p = ConvertTo<string>.From((TestEnum?)TestEnum.AA) }), Is.EqualTo("A"));
-				Assert.That(conn.Execute<string>("SELECT @p", new { p = ConvertTo<string>.From(TestEnum.AA) }), Is.EqualTo("A"));
-				Assert.That(conn.Execute<string>("SELECT @p", new { p = conn.MappingSchema.GetConverter<TestEnum?,string>()(TestEnum.AA) }), Is.EqualTo("A"));
-			}
-		}
-
-		[Table(Schema = "dbo", Name = "LinqDataTypes")]
-		class DataTypes
-		{
-			[Column] public int      ID;
-			[Column] public decimal  MoneyValue;
-			[Column] public DateTime DateTimeValue;
-			[Column] public bool     BoolValue;
-			[Column] public Guid     GuidValue;
-			[Column] public Binary   BinaryValue;
-			[Column] public short    SmallIntValue;
-		}
-
-		[Test, SqlServerDataContext]
-		public void BulkCopyLinqTypesMultipleRows(string context)
-		{
-			using (var db = new DataConnection(context))
-			{
-				db.BulkCopy(
-					new BulkCopyOptions
-					{
-						BulkCopyType       = BulkCopyType.MultipleRows,
-						RowsCopiedCallback = copied => Debug.WriteLine(copied.RowsCopied)
-					},
-					Enumerable.Range(0, 10).Select(n =>
-						new DataTypes
-						{
-							ID            = 4000 + n,
-							MoneyValue    = 1000m + n,
-							DateTimeValue = new DateTime(2001,  1,  11,  1, 11, 21, 100),
-							BoolValue     = true,
-							GuidValue     = Guid.NewGuid(),
-							SmallIntValue = (short)n
-						}
-					));
-
-				db.GetTable<DataTypes>().Delete(p => p.ID >= 4000);
-			}
-		}
-
-		[Test, SqlServerDataContext]
-		public void BulkCopyLinqTypesProviderSpecific(string context)
-		{
-			using (var db = new DataConnection(context))
-			{
-				db.BulkCopy(
-					new BulkCopyOptions
-					{
-						BulkCopyType       = BulkCopyType.ProviderSpecific,
-						RowsCopiedCallback = copied => Debug.WriteLine(copied.RowsCopied)
-					},
-					Enumerable.Range(0, 10).Select(n =>
-						new DataTypes
-						{
-							ID            = 4000 + n,
-							MoneyValue    = 1000m + n,
-							DateTimeValue = new DateTime(2001,  1,  11,  1, 11, 21, 100),
-							BoolValue     = true,
-							GuidValue     = Guid.NewGuid(),
-							SmallIntValue = (short)n
-						}
-					));
-
-				db.GetTable<DataTypes>().Delete(p => p.ID >= 4000);
-			}
-		}
-
-		[Table]
-		class AllTypes
-		{
-			[Identity]
-			[Column(DataType=DataType.Int32),                          NotNull]  public int             ID                       { get; set; }
-			[Column(DataType=DataType.Int64),                          Nullable] public long?           bigintDataType           { get; set; }
-			[Column(DataType=DataType.Decimal),                        Nullable] public decimal?        numericDataType          { get; set; }
-			[Column(DataType=DataType.Boolean),                        Nullable] public bool?           bitDataType              { get; set; }
-			[Column(DataType=DataType.Int16),                          Nullable] public short?          smallintDataType         { get; set; }
-			[Column(DataType=DataType.Decimal),                        Nullable] public decimal?        decimalDataType          { get; set; }
-			[Column(DataType=DataType.SmallMoney),                     Nullable] public decimal?        smallmoneyDataType       { get; set; }
-			[Column(DataType=DataType.Int32),                          Nullable] public int?            intDataType              { get; set; }
-			[Column(DataType=DataType.Byte),                           Nullable] public byte?           tinyintDataType          { get; set; }
-			[Column(DataType=DataType.Money),                          Nullable] public decimal?        moneyDataType            { get; set; }
-			[Column(DataType=DataType.Double),                         Nullable] public double?         floatDataType            { get; set; }
-			[Column(DataType=DataType.Single),                         Nullable] public float?          realDataType             { get; set; }
-			[Column(DataType=DataType.DateTime),                       Nullable] public DateTime?       datetimeDataType         { get; set; }
-			[Column(DataType=DataType.SmallDateTime),                  Nullable] public DateTime?       smalldatetimeDataType    { get; set; }
-			[Column(DataType=DataType.Char,      Length=1),            Nullable] public char?           charDataType             { get; set; }
-			[Column(DataType=DataType.VarChar,   Length=20),           Nullable] public string          varcharDataType          { get; set; }
-			[Column(DataType=DataType.Text),                           Nullable] public string          textDataType             { get; set; }
-			[Column(DataType=DataType.NChar,     Length=20),           Nullable] public string          ncharDataType            { get; set; }
-			[Column(DataType=DataType.NVarChar,  Length=20),           Nullable] public string          nvarcharDataType         { get; set; }
-			[Column(DataType=DataType.NText),                          Nullable] public string          ntextDataType            { get; set; }
-			[Column(DataType=DataType.Binary),                         Nullable] public byte[]          binaryDataType           { get; set; }
-			[Column(DataType=DataType.VarBinary),                      Nullable] public byte[]          varbinaryDataType        { get; set; }
-			[Column(DataType=DataType.Image),                          Nullable] public byte[]          imageDataType            { get; set; }
-			[Column(DataType=DataType.Timestamp,SkipOnInsert=true),    Nullable] public byte[]          timestampDataType        { get; set; }
-			[Column(DataType=DataType.Guid),                           Nullable] public Guid?           uniqueidentifierDataType { get; set; }
-			[Column(DataType=DataType.Variant),                        Nullable] public object          sql_variantDataType      { get; set; }
-			[Column(DataType=DataType.NVarChar,  Length=int.MaxValue), Nullable] public string          nvarchar_max_DataType    { get; set; }
-			[Column(DataType=DataType.VarChar,   Length=int.MaxValue), Nullable] public string          varchar_max_DataType     { get; set; }
-			[Column(DataType=DataType.VarBinary, Length=int.MaxValue), Nullable] public byte[]          varbinary_max_DataType   { get; set; }
-			[Column(DataType=DataType.Xml),                            Nullable] public string          xmlDataType              { get; set; }
-			[Column(Configuration=ProviderName.SqlServer2000, DataType=DataType.VarChar)]
-			[Column(Configuration=ProviderName.SqlServer2005, DataType=DataType.VarChar)]
-			[Column(DataType=DataType.DateTime2),                      Nullable] public DateTime?       datetime2DataType        { get; set; }
-			[Column(Configuration=ProviderName.SqlServer2000, DataType=DataType.VarChar)]
-			[Column(Configuration=ProviderName.SqlServer2005, DataType=DataType.VarChar)]
-			[Column(DataType=DataType.DateTimeOffset),                 Nullable] public DateTimeOffset? datetimeoffsetDataType   { get; set; }
-			[Column(Configuration=ProviderName.SqlServer2000, DataType=DataType.VarChar)]
-			[Column(Configuration=ProviderName.SqlServer2005, DataType=DataType.VarChar)]
-			[Column(DataType=DataType.DateTimeOffset,Scale=0),         Nullable] public DateTimeOffset? datetimeoffset0DataType   { get; set; }
-			[Column(Configuration=ProviderName.SqlServer2000, DataType=DataType.VarChar)]
-			[Column(Configuration=ProviderName.SqlServer2005, DataType=DataType.VarChar)]
-			[Column(DataType=DataType.DateTimeOffset,Scale=1),         Nullable] public DateTimeOffset? datetimeoffset1DataType   { get; set; }
-			[Column(Configuration=ProviderName.SqlServer2000, DataType=DataType.VarChar)]
-			[Column(Configuration=ProviderName.SqlServer2005, DataType=DataType.VarChar)]
-			[Column(DataType=DataType.DateTimeOffset,Scale=2),         Nullable] public DateTimeOffset? datetimeoffset2DataType   { get; set; }
-			[Column(Configuration=ProviderName.SqlServer2000, DataType=DataType.VarChar)]
-			[Column(Configuration=ProviderName.SqlServer2005, DataType=DataType.VarChar)]
-			[Column(DataType=DataType.DateTimeOffset,Scale=3),         Nullable] public DateTimeOffset? datetimeoffset3DataType   { get; set; }
-			[Column(Configuration=ProviderName.SqlServer2000, DataType=DataType.VarChar)]
-			[Column(Configuration=ProviderName.SqlServer2005, DataType=DataType.VarChar)]
-			[Column(DataType=DataType.DateTimeOffset,Scale=4),         Nullable] public DateTimeOffset? datetimeoffset4DataType   { get; set; }
-			[Column(Configuration=ProviderName.SqlServer2000, DataType=DataType.VarChar)]
-			[Column(Configuration=ProviderName.SqlServer2005, DataType=DataType.VarChar)]
-			[Column(DataType=DataType.DateTimeOffset,Scale=5),         Nullable] public DateTimeOffset? datetimeoffset5DataType   { get; set; }
-			[Column(Configuration=ProviderName.SqlServer2000, DataType=DataType.VarChar)]
-			[Column(Configuration=ProviderName.SqlServer2005, DataType=DataType.VarChar)]
-			[Column(DataType=DataType.DateTimeOffset,Scale=6),         Nullable] public DateTimeOffset? datetimeoffset6DataType   { get; set; }
-			[Column(Configuration=ProviderName.SqlServer2000, DataType=DataType.VarChar)]
-			[Column(Configuration=ProviderName.SqlServer2005, DataType=DataType.VarChar)]
-			[Column(DataType=DataType.DateTimeOffset,Scale=7),         Nullable] public DateTimeOffset? datetimeoffset7DataType   { get; set; }
-			[Column(Configuration=ProviderName.SqlServer2000, DataType=DataType.VarChar)]
-			[Column(Configuration=ProviderName.SqlServer2005, DataType=DataType.VarChar)]
-			[Column(DataType=DataType.Date),                           Nullable] public DateTime?       dateDataType             { get; set; }
-			[Column(Configuration=ProviderName.SqlServer2000, DataType=DataType.VarChar)]
-			[Column(Configuration=ProviderName.SqlServer2005, DataType=DataType.VarChar)]
-			[Column(DataType=DataType.Time),                           Nullable] public TimeSpan?       timeDataType             { get; set; }
-		}
-
-		static readonly AllTypes[] _allTypeses =
-		{
-#region data
-			new AllTypes
-			{
-				ID                       = 700,
-				bigintDataType           = 1,
-				numericDataType          = 1.1m,
-				bitDataType              = true,
-				smallintDataType         = 1,
-				decimalDataType          = 1.1m,
-				smallmoneyDataType       = 1.1m,
-				intDataType              = 1,
-				tinyintDataType          = 1,
-				moneyDataType            = 1.1m,
-				floatDataType            = 1.1d,
-				realDataType             = 1.1f,
-				datetimeDataType         = new DateTime(2014, 12, 17, 21, 2, 58, 123),
-				smalldatetimeDataType    = new DateTime(2014, 12, 17, 21, 3, 0),
-				charDataType             = 'E',
-				varcharDataType          = "E",
-				textDataType             = "E",
-				ncharDataType            = "Ё",
-				nvarcharDataType         = "Ё",
-				ntextDataType            = "Ё",
-				binaryDataType           = new byte[] { 1 },
-				varbinaryDataType        = new byte[] { 1 },
-				imageDataType            = new byte[] { 1, 2, 3, 4, 5 },
-				uniqueidentifierDataType = new Guid(1, 1, 1, 1, 1, 1, 1, 1, 1, 1, 1),
-				sql_variantDataType      = "1",
-				nvarchar_max_DataType    = "1",
-				varchar_max_DataType     = "1",
-				varbinary_max_DataType   = new byte[] { 1, 2, 3, 4, 50 },
-				xmlDataType              = "<xml />",
-				datetime2DataType        = new DateTime(2014, 12, 17, 21, 2, 58, 123),
-				datetimeoffsetDataType   = new DateTimeOffset(2014, 12, 17, 21, 2, 58, 123, new TimeSpan(5, 0, 0)),
-				datetimeoffset0DataType  = new DateTimeOffset(2014, 12, 17, 21, 2, 58,   0, new TimeSpan(5, 0, 0)),
-				datetimeoffset1DataType  = new DateTimeOffset(2014, 12, 17, 21, 2, 58, 100, new TimeSpan(5, 0, 0)),
-				datetimeoffset2DataType  = new DateTimeOffset(2014, 12, 17, 21, 2, 58, 120, new TimeSpan(5, 0, 0)),
-				datetimeoffset3DataType  = new DateTimeOffset(2014, 12, 17, 21, 2, 58, 123, new TimeSpan(5, 0, 0)),
-				datetimeoffset4DataType  = new DateTimeOffset(2014, 12, 17, 21, 2, 58, 123, new TimeSpan(5, 0, 0)),
-				datetimeoffset5DataType  = new DateTimeOffset(2014, 12, 17, 21, 2, 58, 123, new TimeSpan(5, 0, 0)),
-				datetimeoffset6DataType  = new DateTimeOffset(2014, 12, 17, 21, 2, 58, 123, new TimeSpan(5, 0, 0)),
-				datetimeoffset7DataType  = new DateTimeOffset(2014, 12, 17, 21, 2, 58, 123, new TimeSpan(5, 0, 0)),
-				dateDataType             = new DateTime(2014, 12, 17),
-				timeDataType             = new TimeSpan(0, 10, 11, 12, 567),
-			},
-			new AllTypes
-			{
-				ID                       = 701,
-			},
-#endregion
-		};
-
-		void BulkCopyAllTypes(string context, BulkCopyType bulkCopyType)
-		{
-			using (var db = new DataConnection(context))
-			{
-				db.CommandTimeout = 60;
-
-				db.GetTable<AllTypes>().Delete(p => p.ID >= _allTypeses[0].ID);
-
-				db.BulkCopy(
-					new BulkCopyOptions
-					{
-						BulkCopyType       = bulkCopyType,
-						RowsCopiedCallback = copied => Debug.WriteLine(copied.RowsCopied),
-						KeepIdentity       = true,
-					},
-					_allTypeses);
-
-				var ids = _allTypeses.Select(at => at.ID).ToArray();
-
-				var list = db.GetTable<AllTypes>().Where(t => ids.Contains(t.ID)).OrderBy(t => t.ID).ToList();
-
-				db.GetTable<AllTypes>().Delete(p => p.ID >= _allTypeses[0].ID);
-
-				Assert.That(list.Count, Is.EqualTo(_allTypeses.Length));
-
-				for (var i = 0; i < list.Count; i++)
-					CompareObject(db.MappingSchema, list[i], _allTypeses[i]);
-			}
-		}
-
-		[Test, SqlServerDataContext]
-		public void BulkCopyAllTypesMultipleRows(string context)
-		{
-			BulkCopyAllTypes(context, BulkCopyType.MultipleRows);
-		}
-
-		[Test, SqlServerDataContext]
-		public void BulkCopyAllTypesProviderSpecific(string context)
-		{
-			BulkCopyAllTypes(context, BulkCopyType.ProviderSpecific);
-		}
-
-		void CompareObject<T>(MappingSchema mappingSchema, T actual, T test)
-		{
-			var ed = mappingSchema.GetEntityDescriptor(typeof(T));
-
-			foreach (var column in ed.Columns)
-			{
-				var actualValue = column.GetValue(mappingSchema, actual);
-				var testValue   = column.GetValue(mappingSchema, test);
-
-				// timestampDataType autogenerated
-				if (column.MemberName == "timestampDataType")
-					continue;
-
-<<<<<<< HEAD
-#if !NETSTANDARD && !NETSTANDARD2_0
-=======
-#if !NETSTANDARD1_6 && !NETSTANDARD2_0
->>>>>>> 1e2c937f
-				if (actualValue is SqlGeometry)
-				{
-					Assert.That(actualValue == null  || ((SqlGeometry) actualValue).IsNull ? null : actualValue.ToString(),
-						Is.EqualTo(testValue == null || ((SqlGeometry) testValue).IsNull   ? null : testValue.ToString()),
-						"Column  : {0}", column.MemberName);
-				}
-				else if (actualValue is SqlGeography)
-				{
-					Assert.That(actualValue == null  || ((SqlGeography) actualValue).IsNull ? null : actualValue.ToString(),
-						Is.EqualTo(testValue == null || ((SqlGeography) testValue).IsNull   ? null : testValue.ToString()),
-						"Column  : {0}", column.MemberName);
-				}
-				else
-#endif
-					Assert.That(actualValue, Is.EqualTo(testValue),
-						actualValue is DateTimeOffset
-							? "Column  : {0} {1:yyyy-MM-dd HH:mm:ss.fffffff zzz} {2:yyyy-MM-dd HH:mm:ss.fffffff zzz}"
-							: "Column  : {0}",
-						column.MemberName,
-						actualValue,
-						testValue);
-			}
-		}
-
-		[Table(Name="AllTypes2")]
-		class AllTypes2
-		{
-			[Column(DbType="int"),   PrimaryKey, Identity] public int             ID                     { get; set; } // int
-			[Column(DbType="date"),              Nullable] public DateTime?       dateDataType           { get; set; } // date
-			[Column(DbType="datetimeoffset(7)"), Nullable] public DateTimeOffset? datetimeoffsetDataType { get; set; } // datetimeoffset(7)
-			[Column(DbType="datetime2(7)"),      Nullable] public DateTime?       datetime2DataType      { get; set; } // datetime2(7)
-			[Column(DbType="time(7)"),           Nullable] public TimeSpan?       timeDataType           { get; set; } // time(7)
-<<<<<<< HEAD
-#if !NETSTANDARD && !NETSTANDARD2_0
-=======
-#if !NETSTANDARD1_6 && !NETSTANDARD2_0
->>>>>>> 1e2c937f
-			[Column(DbType="hierarchyid"),       Nullable] public SqlHierarchyId  hierarchyidDataType    { get; set; } // hierarchyid
-			[Column(DbType="geography"),         Nullable] public SqlGeography    geographyDataType      { get; set; } // geography
-			[Column(DbType="geometry"),          Nullable] public SqlGeometry     geometryDataType       { get; set; } // geometry
-#endif
-		}
-
-		IEnumerable<AllTypes2> GenerateAllTypes2(int startId, int count)
-		{
-			for (int i = 0; i < count; i++)
-			{
-				yield return new AllTypes2
-				{
-					ID                     = startId + i,
-					dateDataType           = DateTime.Today.AddDays(i),
-					datetimeoffsetDataType = DateTime.Now.AddMinutes(i),
-					datetime2DataType      = DateTime.Today.AddDays(i),
-					timeDataType           = TimeSpan.FromSeconds(i),
-<<<<<<< HEAD
-#if !NETSTANDARD && !NETSTANDARD2_0
-=======
-#if !NETSTANDARD1_6 && !NETSTANDARD2_0
->>>>>>> 1e2c937f
-					hierarchyidDataType    = SqlHierarchyId.Parse("/1/3/"),
-					geographyDataType      = SqlGeography.Parse("LINESTRING (-122.36 47.656, -122.343 47.656)"),
-					geometryDataType       = SqlGeometry.Parse("LINESTRING (100 100, 20 180, 180 180)"),
-#endif
-				};
-			}
-		}
-
-		void BulkCopyAllTypes2(string context, BulkCopyType bulkCopyType)
-		{
-			using (var db = new DataConnection(context))
-			{
-				db.CommandTimeout = 60;
-
-				db.GetTable<AllTypes2>().Delete(p => p.ID >= 3);
-
-				var allTypes2 = GenerateAllTypes2(3, 10).ToArray();
-				db.BulkCopy(
-					new BulkCopyOptions
-					{
-						BulkCopyType       = bulkCopyType,
-						RowsCopiedCallback = copied => Debug.WriteLine(copied.RowsCopied),
-						KeepIdentity       = true,
-					},
-					allTypes2);
-
-				var loaded = db.GetTable<AllTypes2>().Where(p => p.ID >= 3).OrderBy(p=> p.ID).ToArray();
-
-				Assert.That(loaded.Count, Is.EqualTo(allTypes2.Length));
-
-				for (var i = 0; i < loaded.Length; i++)
-					CompareObject(db.MappingSchema, loaded[i], allTypes2[i]);
-			}
-		}
-
-<<<<<<< HEAD
-#if !NETSTANDARD && !NETSTANDARD2_0
-=======
-#if !NETSTANDARD1_6
->>>>>>> 1e2c937f
-		[Test, IncludeDataContextSource(ProviderName.SqlServer2008, ProviderName.SqlServer2012, ProviderName.SqlServer2014, TestProvName.SqlAzure)]
-		public void BulkCopyAllTypes2MultipleRows(string context)
-		{
-			BulkCopyAllTypes2(context, BulkCopyType.MultipleRows);
-		}
-
-		[Test, IncludeDataContextSource(ProviderName.SqlServer2008, ProviderName.SqlServer2012, ProviderName.SqlServer2014, TestProvName.SqlAzure)]
-		public void BulkCopyAllTypes2ProviderSpecific(string context)
-		{
-			BulkCopyAllTypes2(context, BulkCopyType.ProviderSpecific);
-		}
-#endif
-
-		[Test, SqlServerDataContext]
-		public void CreateAlltypes(string context)
-		{
-			using (var db = new DataConnection(context))
-			{
-				var ms = new MappingSchema();
-
-				db.AddMappingSchema(ms);
-
-				ms.GetFluentMappingBuilder()
-					.Entity<AllTypes>()
-						.HasTableName("AllTypeCreateTest");
-
-				try
-				{
-					db.DropTable<AllTypes>();
-				}
-				catch
-				{
-				}
-
-				var table = db.CreateTable<AllTypes>();
-				var list = table.ToList();
-
-				db.DropTable<AllTypes>();
-			}
-		}
-
-<<<<<<< HEAD
-#if !NETSTANDARD && !NETSTANDARD2_0
-=======
-#if !NETSTANDARD1_6
->>>>>>> 1e2c937f
-		[Test, IncludeDataContextSource(ProviderName.SqlServer2008, ProviderName.SqlServer2012, ProviderName.SqlServer2014, TestProvName.SqlAzure)]
-		public void CreateAlltypes2(string context)
-		{
-			using (var db = new DataConnection(context))
-			{
-				var ms = new MappingSchema();
-
-				db.AddMappingSchema(ms);
-
-				ms.GetFluentMappingBuilder()
-					.Entity<AllTypes2>()
-					.HasTableName("AllType2CreateTest");
-
-				try
-				{
-					db.DropTable<AllTypes2>();
-				}
-				catch
-				{
-				}
-
-				var table = db.CreateTable<AllTypes2>();
-				var list = table.ToList();
-
-				db.DropTable<AllTypes2>();
-			}
-		}
-#endif
-
-		[Table("#TempTable")]
-		class TempTable
-		{
-			[PrimaryKey] public int ID;
-		}
-
-		[Test, SqlServerDataContext]
-		public void CreateTempTable(string context)
-		{
-			using (var db = new DataConnection(context))
-			{
-				db.CreateTable<TempTable>();
-				db.DropTable<TempTable>();
-				db.CreateTable<TempTable>();
-			}
-		}
-
-		[Test, SqlServerDataContext]
-		public void CreateTempTable2(string context)
-		{
-			using (var db1 = new DataConnection(context))
-			using (var db2 = new DataConnection(context))
-			{
-				db1.CreateTable<TempTable>();
-				db2.CreateTable<TempTable>();
-			}
-		}
-
-		[Table("DecimalOverflow")]
-		class DecimalOverflow
-		{
-			[Column] public decimal Decimal1;
-			[Column] public decimal Decimal2;
-			[Column] public decimal Decimal3;
-		}
-
-		[Test, SqlServerDataContext]
-		public void OverflowTest(string context)
-		{
-			var func = SqlServerTools.DataReaderGetDecimal;
-			try
-			{
-				SqlServerTools.DataReaderGetDecimal = GetDecimal;
-
-				using (var db = new DataConnection(context))
-				{
-					var list = db.GetTable<DecimalOverflow>().ToList();
-				}
-			}
-			finally
-			{
-				SqlServerTools.DataReaderGetDecimal = func;
-			}
-		}
-
-		const int ClrPrecision = 29;
-
-		static decimal GetDecimal(IDataReader rd, int idx)
-		{
-			try
-			{
-				var value = ((SqlDataReader)rd).GetSqlDecimal(idx);
-
-				if (value.Precision > ClrPrecision)
-				{
-					var str = value.ToString();
-					var val = decimal.Parse(str, CultureInfo.InvariantCulture);
-
-					return val;
-				}
-
-				return value.Value;
-			}
-			catch (Exception)
-			{
-				var vvv=  rd.GetValue(idx);
-
-				throw;
-			}
-		}
-
-		[Table("DecimalOverflow")]
-		class DecimalOverflow2
-		{
-			[Column] public SqlDecimal Decimal1;
-			[Column] public SqlDecimal Decimal2;
-			[Column] public SqlDecimal Decimal3;
-		}
-
-		[Test, SqlServerDataContext]
-		public void OverflowTest2(string context)
-		{
-			var func = SqlServerTools.DataReaderGetDecimal;
-
-			try
-			{
-				SqlServerTools.DataReaderGetDecimal = (rd, idx) => { throw new Exception(); };
-
-				using (var db = new DataConnection(context))
-				{
-					var list = db.GetTable<DecimalOverflow2>().ToList();
-				}
-			}
-			finally
-			{
-				SqlServerTools.DataReaderGetDecimal = func;
-			}
-		}
-
-		[Test, SqlServerDataContext]
-		public void SelectTableWithHintTest(string context)
-		{
-			using (var db = GetDataContext(context))
-			{
-				AreEqual(Person, db.Person.With("TABLOCK"));
-			}
-		}
-
-		[Test, SqlServerDataContext]
-		public void UpdateTableWithHintTest(string context)
-		{
-			using (var db = GetDataContext(context))
-			{
-				Assert.AreEqual(Person.Count(), db.Person.Set(_ => _.FirstName, _ => _.FirstName).Update());
-				Assert.AreEqual(Person.Count(), db.Person.With("TABLOCK").Set(_ => _.FirstName, _ => _.FirstName).Update());
-			}
-		}
-
-	}
-}
+﻿using System;
+using System.Collections.Generic;
+using System.Data;
+using System.Data.Linq;
+using System.Data.SqlClient;
+using System.Data.SqlTypes;
+using System.Diagnostics;
+using System.Globalization;
+using System.Linq;
+using System.Xml;
+using System.Xml.Linq;
+
+using LinqToDB;
+using LinqToDB.Common;
+using LinqToDB.Data;
+using LinqToDB.DataProvider.SqlServer;
+using LinqToDB.Mapping;
+
+#if !NETSTANDARD1_6 && !NETSTANDARD2_0
+using Microsoft.SqlServer.Types;
+using SqlServerTypes;
+#endif
+
+using NUnit.Framework;
+
+namespace Tests.DataProvider
+{
+	[TestFixture]
+	public class SqlServerTests : DataProviderTestBase
+	{
+#if !NETSTANDARD1_6 && !NETSTANDARD2_0 && !MONO
+		[OneTimeSetUp]
+		protected void InitializeFixture()
+		{
+			// load spatial types support
+			Utilities.LoadNativeAssemblies(AppDomain.CurrentDomain.BaseDirectory);
+		}
+#endif
+
+		[AttributeUsage(AttributeTargets.Method)]
+		class SqlServerDataContextAttribute : IncludeDataContextSourceAttribute
+		{
+			public SqlServerDataContextAttribute()
+				: base(
+					ProviderName.SqlServer2000, ProviderName.SqlServer2005, ProviderName.SqlServer2008,
+					ProviderName.SqlServer2012, ProviderName.SqlServer2014, TestProvName.SqlAzure)
+			{
+			}
+		}
+
+		[Test, SqlServerDataContext]
+		public void TestParameters(string context)
+		{
+			using (var conn = new DataConnection(context))
+			{
+				Assert.That(conn.Execute<string>("SELECT @p",        new { p =  1  }), Is.EqualTo("1"));
+				Assert.That(conn.Execute<string>("SELECT @p",        new { p = "1" }), Is.EqualTo("1"));
+				Assert.That(conn.Execute<int>   ("SELECT @p",        new { p =  new DataParameter { Value = 1   } }), Is.EqualTo(1));
+				Assert.That(conn.Execute<string>("SELECT @p1",       new { p1 = new DataParameter { Value = "1" } }), Is.EqualTo("1"));
+				Assert.That(conn.Execute<int>   ("SELECT @p1 + @p2", new { p1 = 2, p2 = 3 }), Is.EqualTo(5));
+				Assert.That(conn.Execute<int>   ("SELECT @p2 + @p1", new { p2 = 2, p1 = 3 }), Is.EqualTo(5));
+			}
+		}
+
+		[Test, SqlServerDataContext]
+		public void TestDataTypes(string context)
+		{
+			using (var conn = new DataConnection(context))
+			{
+				Assert.That(TestType<long?>    (conn, "bigintDataType",           DataType.Int64),         Is.EqualTo(1000000L));
+				Assert.That(TestType<decimal?> (conn, "numericDataType",          DataType.Decimal),       Is.EqualTo(9999999m));
+				Assert.That(TestType<bool?>    (conn, "bitDataType",              DataType.Boolean),       Is.EqualTo(true));
+				Assert.That(TestType<short?>   (conn, "smallintDataType",         DataType.Int16),         Is.EqualTo(25555));
+				Assert.That(TestType<decimal?> (conn, "decimalDataType",          DataType.Decimal),       Is.EqualTo(2222222m));
+				Assert.That(TestType<decimal?> (conn, "smallmoneyDataType",       DataType.SmallMoney,
+					skipUndefinedNull : context == ProviderName.SqlServer2000),                            Is.EqualTo(100000m));
+				Assert.That(TestType<int?>     (conn, "intDataType",              DataType.Int32),         Is.EqualTo(7777777));
+				Assert.That(TestType<sbyte?>   (conn, "tinyintDataType",          DataType.SByte),         Is.EqualTo(100));
+				Assert.That(TestType<decimal?> (conn, "moneyDataType",            DataType.Money,
+					skipUndefinedNull : context == ProviderName.SqlServer2000),                            Is.EqualTo(100000m));
+				Assert.That(TestType<double?>  (conn, "floatDataType",            DataType.Double),        Is.EqualTo(20.31d));
+				Assert.That(TestType<float?>   (conn, "realDataType",             DataType.Single),        Is.EqualTo(16.2f));
+
+				Assert.That(TestType<DateTime?>(conn, "datetimeDataType",         DataType.DateTime),      Is.EqualTo(new DateTime(2012, 12, 12, 12, 12, 12)));
+				Assert.That(TestType<DateTime?>(conn, "smalldatetimeDataType",    DataType.SmallDateTime), Is.EqualTo(new DateTime(2012, 12, 12, 12, 12, 00)));
+
+				Assert.That(TestType<char?>    (conn, "charDataType",             DataType.Char),                   Is.EqualTo('1'));
+				Assert.That(TestType<string>   (conn, "varcharDataType",          DataType.VarChar),                Is.EqualTo("234"));
+				Assert.That(TestType<string>   (conn, "ncharDataType",            DataType.NVarChar),               Is.EqualTo("23233"));
+				Assert.That(TestType<string>   (conn, "nvarcharDataType",         DataType.NVarChar),               Is.EqualTo("3323"));
+				Assert.That(TestType<string>   (conn, "textDataType",             DataType.Text,  skipPass:true),   Is.EqualTo("567"));
+				Assert.That(TestType<string>   (conn, "ntextDataType",            DataType.NText, skipPass:true),   Is.EqualTo("111"));
+
+				Assert.That(TestType<byte[]>   (conn, "binaryDataType",           DataType.Binary),                 Is.EqualTo(new byte[] { 1 }));
+				Assert.That(TestType<byte[]>   (conn, "varbinaryDataType",        DataType.VarBinary),              Is.EqualTo(new byte[] { 2 }));
+				Assert.That(TestType<byte[]>   (conn, "imageDataType",            DataType.Image, skipPass:true),   Is.EqualTo(new byte[] { 0, 0, 0, 3 }));
+
+				Assert.That(TestType<Guid?>    (conn, "uniqueidentifierDataType", DataType.Guid),                   Is.EqualTo(new Guid("{6F9619FF-8B86-D011-B42D-00C04FC964FF}")));
+				Assert.That(TestType<object>   (conn, "sql_variantDataType",      DataType.Variant),                Is.EqualTo(10));
+
+				Assert.That(TestType<string>   (conn, "nvarchar_max_DataType",    DataType.NVarChar),               Is.EqualTo("22322"));
+				Assert.That(TestType<string>   (conn, "varchar_max_DataType",     DataType.VarChar),                Is.EqualTo("3333"));
+				Assert.That(TestType<byte[]>   (conn, "varbinary_max_DataType",   DataType.VarBinary),              Is.EqualTo(new byte[] { 0, 0, 9, 41 }));
+
+				Assert.That(TestType<string>   (conn, "xmlDataType",              DataType.Xml, skipPass:true),
+					Is.EqualTo(context == ProviderName.SqlServer2000 ?
+						"<root><element strattr=\"strvalue\" intattr=\"12345\"/></root>" :
+						"<root><element strattr=\"strvalue\" intattr=\"12345\" /></root>"));
+
+				Assert.That(conn.Execute<byte[]>("SELECT timestampDataType FROM AllTypes WHERE ID = 1").Length, Is.EqualTo(8));
+			}
+		}
+
+		[Test, IncludeDataContextSource(ProviderName.SqlServer2008, ProviderName.SqlServer2012, ProviderName.SqlServer2014, TestProvName.SqlAzure)]
+		public void TestDataTypes2(string context)
+		{
+			using (var conn = new DataConnection(context))
+			{
+				Assert.That(TestType<DateTime?>      (conn, "dateDataType",           DataType.Date,           "AllTypes2"), Is.EqualTo(new DateTime(2012, 12, 12)));
+				Assert.That(TestType<DateTimeOffset?>(conn, "datetimeoffsetDataType", DataType.DateTimeOffset, "AllTypes2"), Is.EqualTo(new DateTimeOffset(2012, 12, 12, 12, 12, 12, 12, new TimeSpan(5, 0, 0))));
+				Assert.That(TestType<DateTime?>      (conn, "datetime2DataType",      DataType.DateTime2,      "AllTypes2"), Is.EqualTo(new DateTime(2012, 12, 12, 12, 12, 12, 12)));
+				Assert.That(TestType<TimeSpan?>      (conn, "timeDataType",           DataType.Time,           "AllTypes2"), Is.EqualTo(new TimeSpan(0, 12, 12, 12, 12)));
+
+#if !NETSTANDARD1_6 && !NETSTANDARD2_0
+				Assert.That(TestType<SqlHierarchyId?>(conn, "hierarchyidDataType",              tableName:"AllTypes2"),            Is.EqualTo(SqlHierarchyId.Parse("/1/3/")));
+				Assert.That(TestType<SqlGeography>   (conn, "geographyDataType", skipPass:true, tableName:"AllTypes2").ToString(), Is.EqualTo("LINESTRING (-122.36 47.656, -122.343 47.656)"));
+				Assert.That(TestType<SqlGeometry>    (conn, "geometryDataType",  skipPass:true, tableName:"AllTypes2").ToString(), Is.EqualTo("LINESTRING (100 100, 20 180, 180 180)"));
+#endif
+			}
+		}
+
+		static void TestNumeric<T>(DataConnection conn, T expectedValue, DataType dataType, string skip = "")
+		{
+			var skipTypes = skip.Split(' ');
+
+			foreach (var sqlType in new[]
+				{
+					"bigint",
+					"bit",
+					"decimal",
+					"decimal(38)",
+					"int",
+					"money",
+					"numeric",
+					"numeric(38)",
+					"smallint",
+					"smallmoney",
+					"tinyint",
+
+					"float",
+					"real"
+				}.Except(skipTypes))
+			{
+				var sqlValue = expectedValue is bool ? (bool)(object)expectedValue? 1 : 0 : (object)expectedValue;
+
+				var sql = string.Format(CultureInfo.InvariantCulture, "SELECT Cast({0} as {1})", sqlValue ?? "NULL", sqlType);
+
+				Debug.WriteLine(sql + " -> " + typeof(T));
+
+				Assert.That(conn.Execute<T>(sql), Is.EqualTo(expectedValue));
+			}
+
+			Debug.WriteLine("{0} -> DataType.{1}",  typeof(T), dataType);
+			Assert.That(conn.Execute<T>("SELECT @p", new DataParameter { Name = "p", DataType = dataType, Value = expectedValue }), Is.EqualTo(expectedValue));
+			Debug.WriteLine("{0} -> auto", typeof(T));
+			Assert.That(conn.Execute<T>("SELECT @p", new DataParameter { Name = "p", Value = expectedValue }), Is.EqualTo(expectedValue));
+			Debug.WriteLine("{0} -> new",  typeof(T));
+			Assert.That(conn.Execute<T>("SELECT @p", new { p = expectedValue }), Is.EqualTo(expectedValue));
+		}
+
+		static void TestSimple<T>(DataConnection conn, T expectedValue, DataType dataType)
+			where T : struct
+		{
+			TestNumeric<T> (conn, expectedValue, dataType);
+			TestNumeric<T?>(conn, expectedValue, dataType);
+			TestNumeric<T?>(conn, (T?)null,      dataType);
+		}
+
+		[Test, SqlServerDataContext]
+		public void TestNumerics(string context)
+		{
+			using (var conn = new DataConnection(context))
+			{
+				TestSimple<bool>   (conn, true, DataType.Boolean);
+				TestSimple<sbyte>  (conn, 1,    DataType.SByte);
+				TestSimple<short>  (conn, 1,    DataType.Int16);
+				TestSimple<int>    (conn, 1,    DataType.Int32);
+				TestSimple<long>   (conn, 1L,   DataType.Int64);
+				TestSimple<byte>   (conn, 1,    DataType.Byte);
+				TestSimple<ushort> (conn, 1,    DataType.UInt16);
+				TestSimple<uint>   (conn, 1u,   DataType.UInt32);
+				TestSimple<ulong>  (conn, 1ul,  DataType.UInt64);
+				TestSimple<float>  (conn, 1,    DataType.Single);
+				TestSimple<double> (conn, 1d,   DataType.Double);
+				TestSimple<decimal>(conn, 1m,   DataType.Decimal);
+				TestSimple<decimal>(conn, 1m,   DataType.VarNumeric);
+				TestSimple<decimal>(conn, 1m,   DataType.Money);
+				TestSimple<decimal>(conn, 1m,   DataType.SmallMoney);
+
+				TestNumeric(conn, sbyte.MinValue,    DataType.SByte,      "bit tinyint");
+				TestNumeric(conn, sbyte.MaxValue,    DataType.SByte,      "bit");
+				TestNumeric(conn, short.MinValue,    DataType.Int16,      "bit tinyint");
+				TestNumeric(conn, short.MaxValue,    DataType.Int16,      "bit tinyint");
+				TestNumeric(conn, int.MinValue,      DataType.Int32,      "bit smallint smallmoney tinyint");
+				TestNumeric(conn, int.MaxValue,      DataType.Int32,      "bit smallint smallmoney tinyint real");
+				TestNumeric(conn, long.MinValue,     DataType.Int64,      "bit decimal int money numeric smallint smallmoney tinyint");
+				TestNumeric(conn, long.MaxValue,     DataType.Int64,      "bit decimal int money numeric smallint smallmoney tinyint float real");
+
+				TestNumeric(conn, byte.MaxValue,     DataType.Byte,       "bit");
+				TestNumeric(conn, ushort.MaxValue,   DataType.UInt16,     "bit smallint tinyint");
+				TestNumeric(conn, uint.MaxValue,     DataType.UInt32,     "bit int smallint smallmoney tinyint real");
+				TestNumeric(conn, ulong.MaxValue,    DataType.UInt64,     "bigint bit decimal int money numeric smallint smallmoney tinyint float real");
+
+				TestNumeric(conn, -3.40282306E+38f,  DataType.Single,     "bigint bit decimal decimal(38) int money numeric numeric(38) smallint smallmoney tinyint");
+				TestNumeric(conn,  3.40282306E+38f,  DataType.Single,     "bigint bit decimal decimal(38) int money numeric numeric(38) smallint smallmoney tinyint");
+				TestNumeric(conn, -1.79E+308d,       DataType.Double,     "bigint bit decimal decimal(38) int money numeric numeric(38) smallint smallmoney tinyint real");
+				TestNumeric(conn,  1.79E+308d,       DataType.Double,     "bigint bit decimal decimal(38) int money numeric numeric(38) smallint smallmoney tinyint real");
+				TestNumeric(conn, decimal.MinValue,  DataType.Decimal,    "bigint bit decimal int money numeric smallint smallmoney tinyint float real");
+				TestNumeric(conn, decimal.MaxValue,  DataType.Decimal,    "bigint bit decimal int money numeric smallint smallmoney tinyint float real");
+				TestNumeric(conn, decimal.MinValue,  DataType.VarNumeric, "bigint bit decimal int money numeric smallint smallmoney tinyint float real");
+				TestNumeric(conn, decimal.MaxValue,  DataType.VarNumeric, "bigint bit decimal int money numeric smallint smallmoney tinyint float real");
+				TestNumeric(conn, -922337203685477m, DataType.Money,      "bit int smallint smallmoney tinyint real");
+				TestNumeric(conn, +922337203685477m, DataType.Money,      "bit int smallint smallmoney tinyint real");
+				TestNumeric(conn, -214748m,          DataType.SmallMoney, "bit smallint tinyint");
+				TestNumeric(conn, +214748m,          DataType.SmallMoney, "bit smallint tinyint");
+			}
+		}
+
+		[Test, IncludeDataContextSource(ProviderName.SqlServer2008, ProviderName.SqlServer2012, ProviderName.SqlServer2014, TestProvName.SqlAzure)]
+		public void TestDate(string context)
+		{
+			using (var conn = new DataConnection(context))
+			{
+				var dateTime = new DateTime(2012, 12, 12);
+
+				Assert.That(conn.Execute<DateTime> ("SELECT Cast('2012-12-12' as date)"),                          Is.EqualTo(dateTime));
+				Assert.That(conn.Execute<DateTime?>("SELECT Cast('2012-12-12' as date)"),                          Is.EqualTo(dateTime));
+				Assert.That(conn.Execute<DateTime> ("SELECT @p", DataParameter.Date("p", dateTime)),               Is.EqualTo(dateTime));
+				Assert.That(conn.Execute<DateTime?>("SELECT @p", new DataParameter("p", dateTime, DataType.Date)), Is.EqualTo(dateTime));
+			}
+		}
+
+		[Test, SqlServerDataContext]
+		public void TestSmallDateTime(string context)
+		{
+			using (var conn = new DataConnection(context))
+			{
+				var dateTime = new DateTime(2012, 12, 12, 12, 12, 00);
+
+				Assert.That(conn.Execute<DateTime> ("SELECT Cast('2012-12-12 12:12:00' as smalldatetime)"),                 Is.EqualTo(dateTime));
+				Assert.That(conn.Execute<DateTime?>("SELECT Cast('2012-12-12 12:12:00' as smalldatetime)"),                 Is.EqualTo(dateTime));
+
+				Assert.That(conn.Execute<DateTime> ("SELECT @p", DataParameter.SmallDateTime("p", dateTime)),               Is.EqualTo(dateTime));
+				Assert.That(conn.Execute<DateTime?>("SELECT @p", new DataParameter("p", dateTime, DataType.SmallDateTime)), Is.EqualTo(dateTime));
+			}
+		}
+
+		[Test, SqlServerDataContext]
+		public void TestDateTime(string context)
+		{
+			using (var conn = new DataConnection(context))
+			{
+				var dateTime = new DateTime(2012, 12, 12, 12, 12, 12);
+
+				Assert.That(conn.Execute<DateTime> ("SELECT Cast('2012-12-12 12:12:12' as datetime)"),                 Is.EqualTo(dateTime));
+				Assert.That(conn.Execute<DateTime?>("SELECT Cast('2012-12-12 12:12:12' as datetime)"),                 Is.EqualTo(dateTime));
+
+				Assert.That(conn.Execute<DateTime> ("SELECT @p", DataParameter.DateTime("p", dateTime)),               Is.EqualTo(dateTime));
+				Assert.That(conn.Execute<DateTime?>("SELECT @p", new DataParameter("p", dateTime)),                    Is.EqualTo(dateTime));
+				Assert.That(conn.Execute<DateTime?>("SELECT @p", new DataParameter("p", dateTime, DataType.DateTime)), Is.EqualTo(dateTime));
+			}
+		}
+
+		[Test, IncludeDataContextSource(ProviderName.SqlServer2008, ProviderName.SqlServer2012, ProviderName.SqlServer2014, TestProvName.SqlAzure)]
+		public void TestDateTime2(string context)
+		{
+			using (var conn = new DataConnection(context))
+			{
+				var dateTime2 = new DateTime(2012, 12, 12, 12, 12, 12, 12);
+
+				Assert.That(conn.Execute<DateTime> ("SELECT Cast('2012-12-12 12:12:12.012' as datetime2)"), Is.EqualTo(dateTime2));
+				Assert.That(conn.Execute<DateTime?>("SELECT Cast('2012-12-12 12:12:12.012' as datetime2)"), Is.EqualTo(dateTime2));
+
+				Assert.That(conn.Execute<DateTime> ("SELECT @p", DataParameter.DateTime2("p", dateTime2)),               Is.EqualTo(dateTime2));
+				Assert.That(conn.Execute<DateTime> ("SELECT @p", DataParameter.Create   ("p", dateTime2)),               Is.EqualTo(dateTime2));
+				Assert.That(conn.Execute<DateTime?>("SELECT @p", new DataParameter("p", dateTime2, DataType.DateTime2)), Is.EqualTo(dateTime2));
+			}
+		}
+
+		[Test, IncludeDataContextSource(ProviderName.SqlServer2008, ProviderName.SqlServer2012, ProviderName.SqlServer2014, TestProvName.SqlAzure)]
+		public void TestDateTimeOffset(string context)
+		{
+			using (var conn = new DataConnection(context))
+			{
+				var dto = new DateTimeOffset(2012, 12, 12, 12, 12, 12, 12, new TimeSpan( 5, 0, 0));
+				var lto = new DateTimeOffset(2012, 12, 12, 13, 12, 12, 12, new TimeSpan(-4, 0, 0));
+
+				Assert.That(conn.Execute<DateTimeOffset>(
+					"SELECT Cast('2012-12-12 12:12:12.012' as datetime2)"),
+					Is.EqualTo(new DateTimeOffset(2012, 12, 12, 12, 12, 12, 12, TimeZoneInfo.Local.GetUtcOffset(new DateTime(2012, 12, 12, 12, 12, 12)))));
+
+				Assert.That(conn.Execute<DateTimeOffset?>(
+					"SELECT Cast('2012-12-12 12:12:12.012' as datetime2)"),
+					Is.EqualTo(new DateTimeOffset(2012, 12, 12, 12, 12, 12, 12, TimeZoneInfo.Local.GetUtcOffset(new DateTime(2012, 12, 12, 12, 12, 12)))));
+
+				Assert.That(conn.Execute<DateTime>(
+					"SELECT Cast('2012-12-12 13:12:12.012 -04:00' as datetimeoffset)"),
+					Is.EqualTo(lto.LocalDateTime));
+
+				Assert.That(conn.Execute<DateTime?>(
+					"SELECT Cast('2012-12-12 13:12:12.012 -04:00' as datetimeoffset)"),
+					Is.EqualTo(lto.LocalDateTime));
+
+				Assert.That(conn.Execute<DateTimeOffset>(
+					"SELECT Cast('2012-12-12 12:12:12.012 +05:00' as datetimeoffset)"),
+					Is.EqualTo(dto));
+
+				Assert.That(conn.Execute<DateTimeOffset?>(
+					"SELECT Cast('2012-12-12 12:12:12.012 +05:00' as datetimeoffset)"),
+					Is.EqualTo(dto));
+
+				Assert.That(conn.Execute<DateTime>(
+					"SELECT Cast(NULL as datetimeoffset)"),
+					Is.EqualTo(default(DateTime)));
+
+				Assert.That(conn.Execute<DateTime?>(
+					"SELECT Cast(NULL as datetimeoffset)"),
+					Is.EqualTo(default(DateTime?)));
+
+				Assert.That(conn.Execute<DateTimeOffset> ("SELECT @p", DataParameter.DateTimeOffset("p", dto)),               Is.EqualTo(dto));
+				Assert.That(conn.Execute<DateTimeOffset> ("SELECT @p", DataParameter.Create        ("p", dto)),               Is.EqualTo(dto));
+				Assert.That(conn.Execute<DateTimeOffset?>("SELECT @p", new DataParameter("p", dto)),                          Is.EqualTo(dto));
+				Assert.That(conn.Execute<DateTimeOffset?>("SELECT @p", new DataParameter("p", dto, DataType.DateTimeOffset)), Is.EqualTo(dto));
+			}
+		}
+
+		[Test, IncludeDataContextSource(ProviderName.SqlServer2008, ProviderName.SqlServer2012, ProviderName.SqlServer2014, TestProvName.SqlAzure)]
+		public void TestTimeSpan(string context)
+		{
+			using (var conn = new DataConnection(context))
+			{
+				var time = new TimeSpan(12, 12, 12);
+
+				Assert.That(conn.Execute<TimeSpan> ("SELECT Cast('12:12:12' as time)"), Is.EqualTo(time));
+				Assert.That(conn.Execute<TimeSpan?>("SELECT Cast('12:12:12' as time)"), Is.EqualTo(time));
+
+				Assert.That(conn.Execute<TimeSpan> ("SELECT @p", DataParameter.Time  ("p", time)),              Is.EqualTo(time));
+				Assert.That(conn.Execute<TimeSpan> ("SELECT @p", DataParameter.Create("p", time)),              Is.EqualTo(time));
+				Assert.That(conn.Execute<TimeSpan?>("SELECT @p", new DataParameter("p",  time, DataType.Time)), Is.EqualTo(time));
+				Assert.That(conn.Execute<TimeSpan?>("SELECT @p", new DataParameter("p",  time)),                Is.EqualTo(time));
+			}
+		}
+
+		[Test, SqlServerDataContext]
+		public void TestChar(string context)
+		{
+			using (var conn = new DataConnection(context))
+			{
+				Assert.That(conn.Execute<char> ("SELECT Cast('1' as char)"),         Is.EqualTo('1'));
+				Assert.That(conn.Execute<char?>("SELECT Cast('1' as char)"),         Is.EqualTo('1'));
+				Assert.That(conn.Execute<char> ("SELECT Cast('1' as char(1))"),      Is.EqualTo('1'));
+				Assert.That(conn.Execute<char?>("SELECT Cast('1' as char(1))"),      Is.EqualTo('1'));
+
+				Assert.That(conn.Execute<char> ("SELECT Cast('1' as varchar)"),      Is.EqualTo('1'));
+				Assert.That(conn.Execute<char?>("SELECT Cast('1' as varchar)"),      Is.EqualTo('1'));
+				Assert.That(conn.Execute<char> ("SELECT Cast('1' as varchar(20))"),  Is.EqualTo('1'));
+				Assert.That(conn.Execute<char?>("SELECT Cast('1' as varchar(20))"),  Is.EqualTo('1'));
+
+				Assert.That(conn.Execute<char> ("SELECT Cast('1' as nchar)"),        Is.EqualTo('1'));
+				Assert.That(conn.Execute<char?>("SELECT Cast('1' as nchar)"),        Is.EqualTo('1'));
+				Assert.That(conn.Execute<char> ("SELECT Cast('1' as nchar(20))"),    Is.EqualTo('1'));
+				Assert.That(conn.Execute<char?>("SELECT Cast('1' as nchar(20))"),    Is.EqualTo('1'));
+
+				Assert.That(conn.Execute<char> ("SELECT Cast('1' as nvarchar)"),     Is.EqualTo('1'));
+				Assert.That(conn.Execute<char?>("SELECT Cast('1' as nvarchar)"),     Is.EqualTo('1'));
+				Assert.That(conn.Execute<char> ("SELECT Cast('1' as nvarchar(20))"), Is.EqualTo('1'));
+				Assert.That(conn.Execute<char?>("SELECT Cast('1' as nvarchar(20))"), Is.EqualTo('1'));
+
+				Assert.That(conn.Execute<char> ("SELECT @p",                  DataParameter.Char("p",  '1')), Is.EqualTo('1'));
+				Assert.That(conn.Execute<char?>("SELECT @p",                  DataParameter.Char("p",  '1')), Is.EqualTo('1'));
+				Assert.That(conn.Execute<char> ("SELECT Cast(@p as char)",    DataParameter.Char("p",  '1')), Is.EqualTo('1'));
+				Assert.That(conn.Execute<char?>("SELECT Cast(@p as char)",    DataParameter.Char("p",  '1')), Is.EqualTo('1'));
+				Assert.That(conn.Execute<char> ("SELECT Cast(@p as char(1))", DataParameter.Char("@p", '1')), Is.EqualTo('1'));
+				Assert.That(conn.Execute<char?>("SELECT Cast(@p as char(1))", DataParameter.Char("@p", '1')), Is.EqualTo('1'));
+
+				Assert.That(conn.Execute<char> ("SELECT @p", DataParameter.VarChar ("p", '1')), Is.EqualTo('1'));
+				Assert.That(conn.Execute<char?>("SELECT @p", DataParameter.VarChar ("p", '1')), Is.EqualTo('1'));
+				Assert.That(conn.Execute<char> ("SELECT @p", DataParameter.NChar   ("p", '1')), Is.EqualTo('1'));
+				Assert.That(conn.Execute<char?>("SELECT @p", DataParameter.NChar   ("p", '1')), Is.EqualTo('1'));
+				Assert.That(conn.Execute<char> ("SELECT @p", DataParameter.NVarChar("p", '1')), Is.EqualTo('1'));
+				Assert.That(conn.Execute<char?>("SELECT @p", DataParameter.NVarChar("p", '1')), Is.EqualTo('1'));
+				Assert.That(conn.Execute<char> ("SELECT @p", DataParameter.Create  ("p", '1')), Is.EqualTo('1'));
+				Assert.That(conn.Execute<char?>("SELECT @p", DataParameter.Create  ("p", '1')), Is.EqualTo('1'));
+
+				Assert.That(conn.Execute<char> ("SELECT @p", new DataParameter { Name = "p", Value = '1' }), Is.EqualTo('1'));
+				Assert.That(conn.Execute<char?>("SELECT @p", new DataParameter { Name = "p", Value = '1' }), Is.EqualTo('1'));
+			}
+		}
+
+		[Test, SqlServerDataContext]
+		public void TestString(string context)
+		{
+			using (var conn = new DataConnection(context))
+			{
+				Assert.That(conn.Execute<string>("SELECT Cast('12345' as char)"),          Is.EqualTo("12345"));
+				Assert.That(conn.Execute<string>("SELECT Cast('12345' as char(20))"),      Is.EqualTo("12345"));
+				Assert.That(conn.Execute<string>("SELECT Cast(NULL    as char(20))"),      Is.Null);
+
+				Assert.That(conn.Execute<string>("SELECT Cast('12345' as varchar)"),       Is.EqualTo("12345"));
+				Assert.That(conn.Execute<string>("SELECT Cast('12345' as varchar(20))"),   Is.EqualTo("12345"));
+				Assert.That(conn.Execute<string>("SELECT Cast(NULL    as varchar(20))"),   Is.Null);
+
+				var isScCollation = conn.Execute<int>("SELECT COUNT(*) FROM sys.Databases WHERE database_id = DB_ID() AND collation_name LIKE '%_SC'") > 0;
+				if (isScCollation)
+				{
+					// explicit collation set for legacy text types as they doesn't support *_SC collations
+					Assert.That(conn.Execute<string>("SELECT Cast('12345' COLLATE Latin1_General_CI_AS as text)"),                Is.EqualTo("12345"));
+					Assert.That(conn.Execute<string>("SELECT Cast(CAST(NULL as nvarchar) COLLATE Latin1_General_CI_AS as text)"), Is.Null);
+				}
+				else
+				{
+					Assert.That(conn.Execute<string>("SELECT Cast('12345' as text)"),     Is.EqualTo("12345"));
+					Assert.That(conn.Execute<string>("SELECT Cast(NULL    as text)"),     Is.Null);
+				}
+
+				if (context != ProviderName.SqlServer2000)
+				{
+					Assert.That(conn.Execute<string>("SELECT Cast('12345' as varchar(max))"),  Is.EqualTo("12345"));
+					Assert.That(conn.Execute<string>("SELECT Cast(NULL    as varchar(max))"),  Is.Null);
+				}
+
+				Assert.That(conn.Execute<string>("SELECT Cast('12345' as nchar)"),         Is.EqualTo("12345"));
+				Assert.That(conn.Execute<string>("SELECT Cast('12345' as nchar(20))"),     Is.EqualTo("12345"));
+				Assert.That(conn.Execute<string>("SELECT Cast(NULL    as nchar(20))"),     Is.Null);
+
+				Assert.That(conn.Execute<string>("SELECT Cast('12345' as nvarchar)"),      Is.EqualTo("12345"));
+				Assert.That(conn.Execute<string>("SELECT Cast('12345' as nvarchar(20))"),  Is.EqualTo("12345"));
+				Assert.That(conn.Execute<string>("SELECT Cast(NULL    as nvarchar(20))"),  Is.Null);
+
+				if (isScCollation)
+				{
+					// explicit collation set for legacy text types as they doesn't support *_SC collations
+					Assert.That(conn.Execute<string>("SELECT Cast('12345' COLLATE Latin1_General_CI_AS as ntext)"),                Is.EqualTo("12345"));
+					Assert.That(conn.Execute<string>("SELECT Cast(CAST(NULL as nvarchar) COLLATE Latin1_General_CI_AS as ntext)"), Is.Null);
+				}
+				else
+				{
+					Assert.That(conn.Execute<string>("SELECT Cast('12345' as ntext)"), Is.EqualTo("12345"));
+					Assert.That(conn.Execute<string>("SELECT Cast(NULL    as ntext)"), Is.Null);
+				}
+
+				if (context != ProviderName.SqlServer2000)
+				{
+					Assert.That(conn.Execute<string>("SELECT Cast('12345' as nvarchar(max))"), Is.EqualTo("12345"));
+					Assert.That(conn.Execute<string>("SELECT Cast(NULL    as nvarchar(max))"), Is.Null);
+				}
+
+				Assert.That(conn.Execute<string>("SELECT @p", DataParameter.Char    ("p", "123")), Is.EqualTo("123"));
+				Assert.That(conn.Execute<string>("SELECT @p", DataParameter.VarChar ("p", "123")), Is.EqualTo("123"));
+				Assert.That(conn.Execute<string>("SELECT @p", DataParameter.Text    ("p", "123")), Is.EqualTo("123"));
+				Assert.That(conn.Execute<string>("SELECT @p", DataParameter.NChar   ("p", "123")), Is.EqualTo("123"));
+				Assert.That(conn.Execute<string>("SELECT @p", DataParameter.NVarChar("p", "123")), Is.EqualTo("123"));
+				Assert.That(conn.Execute<string>("SELECT @p", DataParameter.NText   ("p", "123")), Is.EqualTo("123"));
+				Assert.That(conn.Execute<string>("SELECT @p", DataParameter.Create  ("p", "123")), Is.EqualTo("123"));
+
+				Assert.That(conn.Execute<string>("SELECT @p", DataParameter.Create("p", (string)null)), Is.EqualTo(null));
+				Assert.That(conn.Execute<string>("SELECT @p", new DataParameter { Name = "p", Value = "1" }), Is.EqualTo("1"));
+			}
+		}
+
+		[Test, SqlServerDataContext]
+		public void TestBinary(string context)
+		{
+			var arr1 = new byte[] {       48, 57 };
+			var arr2 = new byte[] { 0, 0, 48, 57 };
+
+			using (var conn = new DataConnection(context))
+			{
+				Assert.That(conn.Execute<byte[]>("SELECT Cast(12345 as binary(2))"),    Is.EqualTo(           arr1));
+				Assert.That(conn.Execute<Binary>("SELECT Cast(12345 as binary(4))"),    Is.EqualTo(new Binary(arr2)));
+
+				Assert.That(conn.Execute<byte[]>("SELECT Cast(12345 as varbinary(2))"), Is.EqualTo(           arr1));
+				Assert.That(conn.Execute<Binary>("SELECT Cast(12345 as varbinary(4))"), Is.EqualTo(new Binary(arr2)));
+
+				Assert.That(conn.Execute<byte[]>("SELECT Cast(NULL as image)"),         Is.EqualTo(null));
+
+				Assert.That(conn.Execute<byte[]>(
+					context == ProviderName.SqlServer2000 ? "SELECT Cast(12345 as varbinary(4000))" : "SELECT Cast(12345 as varbinary(max))"),
+					Is.EqualTo(arr2));
+
+				Assert.That(conn.Execute<byte[]>("SELECT @p", DataParameter.Binary   ("p", arr1)), Is.EqualTo(arr1));
+				Assert.That(conn.Execute<byte[]>("SELECT @p", DataParameter.VarBinary("p", arr1)), Is.EqualTo(arr1));
+				Assert.That(conn.Execute<byte[]>("SELECT @p", DataParameter.Create   ("p", arr1)), Is.EqualTo(arr1));
+				Assert.That(conn.Execute<byte[]>("SELECT @p", DataParameter.VarBinary("p", null)), Is.EqualTo(null));
+				Assert.That(conn.Execute<byte[]>("SELECT Cast(@p as binary(1))", DataParameter.Binary("p", new byte[0])), Is.EqualTo(new byte[] {0}));
+				Assert.That(conn.Execute<byte[]>("SELECT @p", DataParameter.Binary   ("p", new byte[0])), Is.EqualTo(new byte[8000]));
+				Assert.That(conn.Execute<byte[]>("SELECT @p", DataParameter.VarBinary("p", new byte[0])), Is.EqualTo(new byte[0]));
+				Assert.That(conn.Execute<byte[]>("SELECT @p", DataParameter.Image    ("p", new byte[0])), Is.EqualTo(new byte[0]));
+				Assert.That(conn.Execute<byte[]>("SELECT @p", new DataParameter { Name = "p", Value = arr1 }), Is.EqualTo(arr1));
+				Assert.That(conn.Execute<byte[]>("SELECT @p", DataParameter.Create   ("p", new Binary(arr1))), Is.EqualTo(arr1));
+				Assert.That(conn.Execute<byte[]>("SELECT @p", new DataParameter("p", new Binary(arr1))), Is.EqualTo(arr1));
+			}
+		}
+
+		[Test, SqlServerDataContext]
+		public void TestSqlTypes(string context)
+		{
+			using (var conn = new DataConnection(context))
+			{
+				var arr = new byte[] { 48, 57 };
+
+				Assert.That(conn.Execute<SqlBinary> ("SELECT Cast(12345    as binary(2))").Value, Is.EqualTo(arr));
+				Assert.That(conn.Execute<SqlBoolean>("SELECT Cast(1        as bit)").      Value, Is.EqualTo(true));
+				Assert.That(conn.Execute<SqlByte>   ("SELECT Cast(1        as tinyint)").  Value, Is.EqualTo((byte)1));
+				Assert.That(conn.Execute<SqlDecimal>("SELECT Cast(1        as decimal)").  Value, Is.EqualTo(1));
+				Assert.That(conn.Execute<SqlDouble> ("SELECT Cast(1        as float)").    Value, Is.EqualTo(1.0));
+				Assert.That(conn.Execute<SqlInt16>  ("SELECT Cast(1        as smallint)"). Value, Is.EqualTo((short)1));
+				Assert.That(conn.Execute<SqlInt32>  ("SELECT Cast(1        as int)").      Value, Is.EqualTo((int)1));
+				Assert.That(conn.Execute<SqlInt64>  ("SELECT Cast(1        as bigint)").   Value, Is.EqualTo(1L));
+				Assert.That(conn.Execute<SqlMoney>  ("SELECT Cast(1        as money)").    Value, Is.EqualTo(1m));
+				Assert.That(conn.Execute<SqlSingle> ("SELECT Cast(1        as real)").     Value, Is.EqualTo((float)1));
+				Assert.That(conn.Execute<SqlString> ("SELECT Cast('12345'  as char(6))").  Value, Is.EqualTo("12345 "));
+
+				if (context != ProviderName.SqlServer2000)
+					Assert.That(conn.Execute<SqlXml>("SELECT Cast('<xml/>' as xml)").      Value, Is.EqualTo("<xml />"));
+
+				Assert.That(
+					conn.Execute<SqlDateTime>("SELECT Cast('2012-12-12 12:12:12' as datetime)").Value,
+					Is.EqualTo(new DateTime(2012, 12, 12, 12, 12, 12)));
+
+				Assert.That(
+					conn.Execute<SqlGuid>("SELECT Cast('6F9619FF-8B86-D011-B42D-00C04FC964FF' as uniqueidentifier)").Value,
+					Is.EqualTo(new Guid("6F9619FF-8B86-D011-B42D-00C04FC964FF")));
+
+				Assert.That(conn.Execute<SqlBinary> ("SELECT @p", new DataParameter("p", new SqlBinary(arr))).                    Value, Is.EqualTo(arr));
+				Assert.That(conn.Execute<SqlBinary> ("SELECT @p", new DataParameter("p", new SqlBinary(arr), DataType.VarBinary)).Value, Is.EqualTo(arr));
+
+				Assert.That(conn.Execute<SqlBoolean>("SELECT @p", new DataParameter("p", true)).                  Value, Is.EqualTo(true));
+				Assert.That(conn.Execute<SqlBoolean>("SELECT @p", new DataParameter("p", true, DataType.Boolean)).Value, Is.EqualTo(true));
+
+				if (context != ProviderName.SqlServer2000)
+				{
+					var conv = conn.MappingSchema.GetConverter<string,SqlXml>();
+
+					Assert.That(conn.Execute<SqlXml>("SELECT @p", new DataParameter("p", conv("<xml/>"))).              Value, Is.EqualTo("<xml />"));
+					Assert.That(conn.Execute<SqlXml>("SELECT @p", new DataParameter("p", conv("<xml/>"), DataType.Xml)).Value, Is.EqualTo("<xml />"));
+				}
+			}
+		}
+
+		[Test, SqlServerDataContext]
+		public void TestGuid(string context)
+		{
+			using (var conn = new DataConnection(context))
+			{
+				Assert.That(
+					conn.Execute<Guid>("SELECT Cast('6F9619FF-8B86-D011-B42D-00C04FC964FF' as uniqueidentifier)"),
+					Is.EqualTo(new Guid("6F9619FF-8B86-D011-B42D-00C04FC964FF")));
+
+				Assert.That(
+					conn.Execute<Guid?>("SELECT Cast('6F9619FF-8B86-D011-B42D-00C04FC964FF' as uniqueidentifier)"),
+					Is.EqualTo(new Guid("6F9619FF-8B86-D011-B42D-00C04FC964FF")));
+
+				var guid = Guid.NewGuid();
+
+				Assert.That(conn.Execute<Guid>("SELECT @p", DataParameter.Create("p", guid)),                Is.EqualTo(guid));
+				Assert.That(conn.Execute<Guid>("SELECT @p", new DataParameter { Name = "p", Value = guid }), Is.EqualTo(guid));
+			}
+		}
+
+		[Test, SqlServerDataContext]
+		public void TestTimestamp(string context)
+		{
+			using (var conn = new DataConnection(context))
+			{
+				var arr = new byte[] { 0, 0, 0, 0, 0, 0, 0, 1 };
+
+				Assert.That(conn.Execute<byte[]>("SELECT Cast(1 as timestamp)"),  Is.EqualTo(arr));
+				Assert.That(conn.Execute<byte[]>("SELECT Cast(1 as rowversion)"), Is.EqualTo(arr));
+
+				Assert.That(conn.Execute<byte[]>("SELECT @p", DataParameter.Timestamp("p", arr)),               Is.EqualTo(arr));
+				Assert.That(conn.Execute<byte[]>("SELECT @p", new DataParameter("p", arr, DataType.Timestamp)), Is.EqualTo(arr));
+			}
+		}
+
+		[Test, SqlServerDataContext]
+		public void TestSqlVariant(string context)
+		{
+			using (var conn = new DataConnection(context))
+			{
+				Assert.That(conn.Execute<object>("SELECT Cast(1 as sql_variant)"), Is.EqualTo(1));
+				Assert.That(conn.Execute<int>   ("SELECT Cast(1 as sql_variant)"), Is.EqualTo(1));
+				Assert.That(conn.Execute<int?>  ("SELECT Cast(1 as sql_variant)"), Is.EqualTo(1));
+				Assert.That(conn.Execute<string>("SELECT Cast(1 as sql_variant)"), Is.EqualTo("1"));
+
+				Assert.That(conn.Execute<string>("SELECT @p", DataParameter.Variant("p", 1)), Is.EqualTo("1"));
+			}
+		}
+
+#if !NETSTANDARD1_6 && !NETSTANDARD2_0
+		[Test, IncludeDataContextSource(ProviderName.SqlServer2008, ProviderName.SqlServer2012, ProviderName.SqlServer2014, TestProvName.SqlAzure)]
+		public void TestHierarchyID(string context)
+		{
+			using (var conn = new DataConnection(context))
+			{
+				var id = SqlHierarchyId.Parse("/1/3/");
+
+				Assert.That(conn.Execute<SqlHierarchyId> ("SELECT Cast('/1/3/' as hierarchyid)"),  Is.EqualTo(id));
+				Assert.That(conn.Execute<SqlHierarchyId?>("SELECT Cast('/1/3/' as hierarchyid)"),  Is.EqualTo(id));
+				Assert.That(conn.Execute<SqlHierarchyId> ("SELECT Cast(NULL as hierarchyid)"),     Is.EqualTo(SqlHierarchyId.Null));
+				Assert.That(conn.Execute<SqlHierarchyId?>("SELECT Cast(NULL as hierarchyid)"),     Is.EqualTo(null));
+
+				Assert.That(conn.Execute<SqlHierarchyId>("SELECT @p", new DataParameter("p", id)), Is.EqualTo(id));
+			}
+		}
+
+		[Test, IncludeDataContextSource(ProviderName.SqlServer2008, ProviderName.SqlServer2012, ProviderName.SqlServer2014, TestProvName.SqlAzure)]
+		public void TestGeometry(string context)
+		{
+			using (var conn = new DataConnection(context))
+			{
+				var id = SqlGeometry.Parse("LINESTRING (100 100, 20 180, 180 180)");
+
+				Assert.That(conn.Execute<SqlGeometry>("SELECT Cast(geometry::STGeomFromText('LINESTRING (100 100, 20 180, 180 180)', 0) as geometry)")
+					.ToString(), Is.EqualTo(id.ToString()));
+
+				Assert.That(conn.Execute<SqlGeometry>("SELECT Cast(NULL as geometry)").ToString(),
+					Is.EqualTo(SqlGeometry.Null.ToString()));
+
+				Assert.That(conn.Execute<SqlGeometry>("SELECT @p", new DataParameter("p", id)).ToString(),               Is.EqualTo(id.ToString()));
+				Assert.That(conn.Execute<SqlGeometry>("SELECT @p", new DataParameter("p", id, DataType.Udt)).ToString(), Is.EqualTo(id.ToString()));
+				Assert.That(conn.Execute<SqlGeometry>("SELECT @p", DataParameter.Udt("p", id)).ToString(),               Is.EqualTo(id.ToString()));
+			}
+		}
+
+		[Test, IncludeDataContextSource(ProviderName.SqlServer2008, ProviderName.SqlServer2012, ProviderName.SqlServer2014, TestProvName.SqlAzure)]
+		public void TestGeography(string context)
+		{
+			using (var conn = new DataConnection(context))
+			{
+				var id = SqlGeography.Parse("LINESTRING (-122.36 47.656, -122.343 47.656)");
+
+				Assert.That(conn.Execute<SqlGeography>("SELECT Cast(geography::STGeomFromText('LINESTRING(-122.360 47.656, -122.343 47.656)', 4326) as geography)")
+					.ToString(), Is.EqualTo(id.ToString()));
+
+				Assert.That(conn.Execute<SqlGeography>("SELECT Cast(NULL as geography)").ToString(),
+					Is.EqualTo(SqlGeography.Null.ToString()));
+
+				Assert.That(conn.Execute<SqlGeography>("SELECT @p", new DataParameter("p", id)).ToString(),               Is.EqualTo(id.ToString()));
+				Assert.That(conn.Execute<SqlGeography>("SELECT @p", new DataParameter("p", id, DataType.Udt)).ToString(), Is.EqualTo(id.ToString()));
+				Assert.That(conn.Execute<SqlGeography>("SELECT @p", DataParameter.Udt("p", id)).ToString(),               Is.EqualTo(id.ToString()));
+			}
+		}
+#endif
+
+		[Test, SqlServerDataContext]
+		public void TestXml(string context)
+		{
+			using (var conn = new DataConnection(context))
+			{
+				if (context != ProviderName.SqlServer2000)
+				{
+					Assert.That(conn.Execute<string>     ("SELECT Cast('<xml/>' as xml)"),            Is.EqualTo("<xml />"));
+					Assert.That(conn.Execute<XDocument>  ("SELECT Cast('<xml/>' as xml)").ToString(), Is.EqualTo("<xml />"));
+					Assert.That(conn.Execute<XmlDocument>("SELECT Cast('<xml/>' as xml)").InnerXml,   Is.EqualTo("<xml />"));
+				}
+
+				var xdoc = XDocument.Parse("<xml/>");
+				var xml  = Convert<string,XmlDocument>.Lambda("<xml/>");
+
+				Assert.That(conn.Execute<string>     ("SELECT @p", DataParameter.Xml("p", "<xml/>")),        Is.EqualTo("<xml/>"));
+				Assert.That(conn.Execute<XDocument>  ("SELECT @p", DataParameter.Xml("p", xdoc)).ToString(), Is.EqualTo("<xml />"));
+				Assert.That(conn.Execute<XmlDocument>("SELECT @p", DataParameter.Xml("p", xml)). InnerXml,   Is.EqualTo("<xml />"));
+				Assert.That(conn.Execute<XDocument>  ("SELECT @p", new DataParameter("p", xdoc)).ToString(), Is.EqualTo("<xml />"));
+				Assert.That(conn.Execute<XDocument>  ("SELECT @p", new DataParameter("p", xml)). ToString(), Is.EqualTo("<xml />"));
+			}
+		}
+
+		enum TestEnum
+		{
+			[MapValue("A")] AA,
+			[MapValue(ProviderName.SqlServer2008, "C")]
+			[MapValue("B")] BB,
+		}
+
+		[Test, SqlServerDataContext]
+		public void TestEnum1(string context)
+		{
+			using (var conn = new DataConnection(context))
+			{
+				Assert.That(conn.Execute<TestEnum> ("SELECT 'A'"), Is.EqualTo(TestEnum.AA));
+				Assert.That(conn.Execute<TestEnum?>("SELECT 'A'"), Is.EqualTo(TestEnum.AA));
+
+				var sql = context == ProviderName.SqlServer2008 ? "SELECT 'C'" : "SELECT 'B'";
+
+				Assert.That(conn.Execute<TestEnum> (sql), Is.EqualTo(TestEnum.BB));
+				Assert.That(conn.Execute<TestEnum?>(sql), Is.EqualTo(TestEnum.BB));
+			}
+		}
+
+		[Test, SqlServerDataContext]
+		public void TestEnum2(string context)
+		{
+			using (var conn = new DataConnection(context))
+			{
+				Assert.That(conn.Execute<string>("SELECT @p", new { p = TestEnum.AA }), Is.EqualTo("A"));
+				Assert.That(conn.Execute<string>("SELECT @p", new { p = (TestEnum?)TestEnum.BB }),
+					Is.EqualTo(context == ProviderName.SqlServer2008 ? "C" : "B"));
+
+				Assert.That(conn.Execute<string>("SELECT @p", new { p = ConvertTo<string>.From((TestEnum?)TestEnum.AA) }), Is.EqualTo("A"));
+				Assert.That(conn.Execute<string>("SELECT @p", new { p = ConvertTo<string>.From(TestEnum.AA) }), Is.EqualTo("A"));
+				Assert.That(conn.Execute<string>("SELECT @p", new { p = conn.MappingSchema.GetConverter<TestEnum?,string>()(TestEnum.AA) }), Is.EqualTo("A"));
+			}
+		}
+
+		[Table(Schema = "dbo", Name = "LinqDataTypes")]
+		class DataTypes
+		{
+			[Column] public int      ID;
+			[Column] public decimal  MoneyValue;
+			[Column] public DateTime DateTimeValue;
+			[Column] public bool     BoolValue;
+			[Column] public Guid     GuidValue;
+			[Column] public Binary   BinaryValue;
+			[Column] public short    SmallIntValue;
+		}
+
+		[Test, SqlServerDataContext]
+		public void BulkCopyLinqTypesMultipleRows(string context)
+		{
+			using (var db = new DataConnection(context))
+			{
+				db.BulkCopy(
+					new BulkCopyOptions
+					{
+						BulkCopyType       = BulkCopyType.MultipleRows,
+						RowsCopiedCallback = copied => Debug.WriteLine(copied.RowsCopied)
+					},
+					Enumerable.Range(0, 10).Select(n =>
+						new DataTypes
+						{
+							ID            = 4000 + n,
+							MoneyValue    = 1000m + n,
+							DateTimeValue = new DateTime(2001,  1,  11,  1, 11, 21, 100),
+							BoolValue     = true,
+							GuidValue     = Guid.NewGuid(),
+							SmallIntValue = (short)n
+						}
+					));
+
+				db.GetTable<DataTypes>().Delete(p => p.ID >= 4000);
+			}
+		}
+
+		[Test, SqlServerDataContext]
+		public void BulkCopyLinqTypesProviderSpecific(string context)
+		{
+			using (var db = new DataConnection(context))
+			{
+				db.BulkCopy(
+					new BulkCopyOptions
+					{
+						BulkCopyType       = BulkCopyType.ProviderSpecific,
+						RowsCopiedCallback = copied => Debug.WriteLine(copied.RowsCopied)
+					},
+					Enumerable.Range(0, 10).Select(n =>
+						new DataTypes
+						{
+							ID            = 4000 + n,
+							MoneyValue    = 1000m + n,
+							DateTimeValue = new DateTime(2001,  1,  11,  1, 11, 21, 100),
+							BoolValue     = true,
+							GuidValue     = Guid.NewGuid(),
+							SmallIntValue = (short)n
+						}
+					));
+
+				db.GetTable<DataTypes>().Delete(p => p.ID >= 4000);
+			}
+		}
+
+		[Table]
+		class AllTypes
+		{
+			[Identity]
+			[Column(DataType=DataType.Int32),                          NotNull]  public int             ID                       { get; set; }
+			[Column(DataType=DataType.Int64),                          Nullable] public long?           bigintDataType           { get; set; }
+			[Column(DataType=DataType.Decimal),                        Nullable] public decimal?        numericDataType          { get; set; }
+			[Column(DataType=DataType.Boolean),                        Nullable] public bool?           bitDataType              { get; set; }
+			[Column(DataType=DataType.Int16),                          Nullable] public short?          smallintDataType         { get; set; }
+			[Column(DataType=DataType.Decimal),                        Nullable] public decimal?        decimalDataType          { get; set; }
+			[Column(DataType=DataType.SmallMoney),                     Nullable] public decimal?        smallmoneyDataType       { get; set; }
+			[Column(DataType=DataType.Int32),                          Nullable] public int?            intDataType              { get; set; }
+			[Column(DataType=DataType.Byte),                           Nullable] public byte?           tinyintDataType          { get; set; }
+			[Column(DataType=DataType.Money),                          Nullable] public decimal?        moneyDataType            { get; set; }
+			[Column(DataType=DataType.Double),                         Nullable] public double?         floatDataType            { get; set; }
+			[Column(DataType=DataType.Single),                         Nullable] public float?          realDataType             { get; set; }
+			[Column(DataType=DataType.DateTime),                       Nullable] public DateTime?       datetimeDataType         { get; set; }
+			[Column(DataType=DataType.SmallDateTime),                  Nullable] public DateTime?       smalldatetimeDataType    { get; set; }
+			[Column(DataType=DataType.Char,      Length=1),            Nullable] public char?           charDataType             { get; set; }
+			[Column(DataType=DataType.VarChar,   Length=20),           Nullable] public string          varcharDataType          { get; set; }
+			[Column(DataType=DataType.Text),                           Nullable] public string          textDataType             { get; set; }
+			[Column(DataType=DataType.NChar,     Length=20),           Nullable] public string          ncharDataType            { get; set; }
+			[Column(DataType=DataType.NVarChar,  Length=20),           Nullable] public string          nvarcharDataType         { get; set; }
+			[Column(DataType=DataType.NText),                          Nullable] public string          ntextDataType            { get; set; }
+			[Column(DataType=DataType.Binary),                         Nullable] public byte[]          binaryDataType           { get; set; }
+			[Column(DataType=DataType.VarBinary),                      Nullable] public byte[]          varbinaryDataType        { get; set; }
+			[Column(DataType=DataType.Image),                          Nullable] public byte[]          imageDataType            { get; set; }
+			[Column(DataType=DataType.Timestamp,SkipOnInsert=true),    Nullable] public byte[]          timestampDataType        { get; set; }
+			[Column(DataType=DataType.Guid),                           Nullable] public Guid?           uniqueidentifierDataType { get; set; }
+			[Column(DataType=DataType.Variant),                        Nullable] public object          sql_variantDataType      { get; set; }
+			[Column(DataType=DataType.NVarChar,  Length=int.MaxValue), Nullable] public string          nvarchar_max_DataType    { get; set; }
+			[Column(DataType=DataType.VarChar,   Length=int.MaxValue), Nullable] public string          varchar_max_DataType     { get; set; }
+			[Column(DataType=DataType.VarBinary, Length=int.MaxValue), Nullable] public byte[]          varbinary_max_DataType   { get; set; }
+			[Column(DataType=DataType.Xml),                            Nullable] public string          xmlDataType              { get; set; }
+			[Column(Configuration=ProviderName.SqlServer2000, DataType=DataType.VarChar)]
+			[Column(Configuration=ProviderName.SqlServer2005, DataType=DataType.VarChar)]
+			[Column(DataType=DataType.DateTime2),                      Nullable] public DateTime?       datetime2DataType        { get; set; }
+			[Column(Configuration=ProviderName.SqlServer2000, DataType=DataType.VarChar)]
+			[Column(Configuration=ProviderName.SqlServer2005, DataType=DataType.VarChar)]
+			[Column(DataType=DataType.DateTimeOffset),                 Nullable] public DateTimeOffset? datetimeoffsetDataType   { get; set; }
+			[Column(Configuration=ProviderName.SqlServer2000, DataType=DataType.VarChar)]
+			[Column(Configuration=ProviderName.SqlServer2005, DataType=DataType.VarChar)]
+			[Column(DataType=DataType.DateTimeOffset,Scale=0),         Nullable] public DateTimeOffset? datetimeoffset0DataType   { get; set; }
+			[Column(Configuration=ProviderName.SqlServer2000, DataType=DataType.VarChar)]
+			[Column(Configuration=ProviderName.SqlServer2005, DataType=DataType.VarChar)]
+			[Column(DataType=DataType.DateTimeOffset,Scale=1),         Nullable] public DateTimeOffset? datetimeoffset1DataType   { get; set; }
+			[Column(Configuration=ProviderName.SqlServer2000, DataType=DataType.VarChar)]
+			[Column(Configuration=ProviderName.SqlServer2005, DataType=DataType.VarChar)]
+			[Column(DataType=DataType.DateTimeOffset,Scale=2),         Nullable] public DateTimeOffset? datetimeoffset2DataType   { get; set; }
+			[Column(Configuration=ProviderName.SqlServer2000, DataType=DataType.VarChar)]
+			[Column(Configuration=ProviderName.SqlServer2005, DataType=DataType.VarChar)]
+			[Column(DataType=DataType.DateTimeOffset,Scale=3),         Nullable] public DateTimeOffset? datetimeoffset3DataType   { get; set; }
+			[Column(Configuration=ProviderName.SqlServer2000, DataType=DataType.VarChar)]
+			[Column(Configuration=ProviderName.SqlServer2005, DataType=DataType.VarChar)]
+			[Column(DataType=DataType.DateTimeOffset,Scale=4),         Nullable] public DateTimeOffset? datetimeoffset4DataType   { get; set; }
+			[Column(Configuration=ProviderName.SqlServer2000, DataType=DataType.VarChar)]
+			[Column(Configuration=ProviderName.SqlServer2005, DataType=DataType.VarChar)]
+			[Column(DataType=DataType.DateTimeOffset,Scale=5),         Nullable] public DateTimeOffset? datetimeoffset5DataType   { get; set; }
+			[Column(Configuration=ProviderName.SqlServer2000, DataType=DataType.VarChar)]
+			[Column(Configuration=ProviderName.SqlServer2005, DataType=DataType.VarChar)]
+			[Column(DataType=DataType.DateTimeOffset,Scale=6),         Nullable] public DateTimeOffset? datetimeoffset6DataType   { get; set; }
+			[Column(Configuration=ProviderName.SqlServer2000, DataType=DataType.VarChar)]
+			[Column(Configuration=ProviderName.SqlServer2005, DataType=DataType.VarChar)]
+			[Column(DataType=DataType.DateTimeOffset,Scale=7),         Nullable] public DateTimeOffset? datetimeoffset7DataType   { get; set; }
+			[Column(Configuration=ProviderName.SqlServer2000, DataType=DataType.VarChar)]
+			[Column(Configuration=ProviderName.SqlServer2005, DataType=DataType.VarChar)]
+			[Column(DataType=DataType.Date),                           Nullable] public DateTime?       dateDataType             { get; set; }
+			[Column(Configuration=ProviderName.SqlServer2000, DataType=DataType.VarChar)]
+			[Column(Configuration=ProviderName.SqlServer2005, DataType=DataType.VarChar)]
+			[Column(DataType=DataType.Time),                           Nullable] public TimeSpan?       timeDataType             { get; set; }
+		}
+
+		static readonly AllTypes[] _allTypeses =
+		{
+#region data
+			new AllTypes
+			{
+				ID                       = 700,
+				bigintDataType           = 1,
+				numericDataType          = 1.1m,
+				bitDataType              = true,
+				smallintDataType         = 1,
+				decimalDataType          = 1.1m,
+				smallmoneyDataType       = 1.1m,
+				intDataType              = 1,
+				tinyintDataType          = 1,
+				moneyDataType            = 1.1m,
+				floatDataType            = 1.1d,
+				realDataType             = 1.1f,
+				datetimeDataType         = new DateTime(2014, 12, 17, 21, 2, 58, 123),
+				smalldatetimeDataType    = new DateTime(2014, 12, 17, 21, 3, 0),
+				charDataType             = 'E',
+				varcharDataType          = "E",
+				textDataType             = "E",
+				ncharDataType            = "Ё",
+				nvarcharDataType         = "Ё",
+				ntextDataType            = "Ё",
+				binaryDataType           = new byte[] { 1 },
+				varbinaryDataType        = new byte[] { 1 },
+				imageDataType            = new byte[] { 1, 2, 3, 4, 5 },
+				uniqueidentifierDataType = new Guid(1, 1, 1, 1, 1, 1, 1, 1, 1, 1, 1),
+				sql_variantDataType      = "1",
+				nvarchar_max_DataType    = "1",
+				varchar_max_DataType     = "1",
+				varbinary_max_DataType   = new byte[] { 1, 2, 3, 4, 50 },
+				xmlDataType              = "<xml />",
+				datetime2DataType        = new DateTime(2014, 12, 17, 21, 2, 58, 123),
+				datetimeoffsetDataType   = new DateTimeOffset(2014, 12, 17, 21, 2, 58, 123, new TimeSpan(5, 0, 0)),
+				datetimeoffset0DataType  = new DateTimeOffset(2014, 12, 17, 21, 2, 58,   0, new TimeSpan(5, 0, 0)),
+				datetimeoffset1DataType  = new DateTimeOffset(2014, 12, 17, 21, 2, 58, 100, new TimeSpan(5, 0, 0)),
+				datetimeoffset2DataType  = new DateTimeOffset(2014, 12, 17, 21, 2, 58, 120, new TimeSpan(5, 0, 0)),
+				datetimeoffset3DataType  = new DateTimeOffset(2014, 12, 17, 21, 2, 58, 123, new TimeSpan(5, 0, 0)),
+				datetimeoffset4DataType  = new DateTimeOffset(2014, 12, 17, 21, 2, 58, 123, new TimeSpan(5, 0, 0)),
+				datetimeoffset5DataType  = new DateTimeOffset(2014, 12, 17, 21, 2, 58, 123, new TimeSpan(5, 0, 0)),
+				datetimeoffset6DataType  = new DateTimeOffset(2014, 12, 17, 21, 2, 58, 123, new TimeSpan(5, 0, 0)),
+				datetimeoffset7DataType  = new DateTimeOffset(2014, 12, 17, 21, 2, 58, 123, new TimeSpan(5, 0, 0)),
+				dateDataType             = new DateTime(2014, 12, 17),
+				timeDataType             = new TimeSpan(0, 10, 11, 12, 567),
+			},
+			new AllTypes
+			{
+				ID                       = 701,
+			},
+#endregion
+		};
+
+		void BulkCopyAllTypes(string context, BulkCopyType bulkCopyType)
+		{
+			using (var db = new DataConnection(context))
+			{
+				db.CommandTimeout = 60;
+
+				db.GetTable<AllTypes>().Delete(p => p.ID >= _allTypeses[0].ID);
+
+				db.BulkCopy(
+					new BulkCopyOptions
+					{
+						BulkCopyType       = bulkCopyType,
+						RowsCopiedCallback = copied => Debug.WriteLine(copied.RowsCopied),
+						KeepIdentity       = true,
+					},
+					_allTypeses);
+
+				var ids = _allTypeses.Select(at => at.ID).ToArray();
+
+				var list = db.GetTable<AllTypes>().Where(t => ids.Contains(t.ID)).OrderBy(t => t.ID).ToList();
+
+				db.GetTable<AllTypes>().Delete(p => p.ID >= _allTypeses[0].ID);
+
+				Assert.That(list.Count, Is.EqualTo(_allTypeses.Length));
+
+				for (var i = 0; i < list.Count; i++)
+					CompareObject(db.MappingSchema, list[i], _allTypeses[i]);
+			}
+		}
+
+		[Test, SqlServerDataContext]
+		public void BulkCopyAllTypesMultipleRows(string context)
+		{
+			BulkCopyAllTypes(context, BulkCopyType.MultipleRows);
+		}
+
+		[Test, SqlServerDataContext]
+		public void BulkCopyAllTypesProviderSpecific(string context)
+		{
+			BulkCopyAllTypes(context, BulkCopyType.ProviderSpecific);
+		}
+
+		void CompareObject<T>(MappingSchema mappingSchema, T actual, T test)
+		{
+			var ed = mappingSchema.GetEntityDescriptor(typeof(T));
+
+			foreach (var column in ed.Columns)
+			{
+				var actualValue = column.GetValue(mappingSchema, actual);
+				var testValue   = column.GetValue(mappingSchema, test);
+
+				// timestampDataType autogenerated
+				if (column.MemberName == "timestampDataType")
+					continue;
+
+#if !NETSTANDARD1_6 && !NETSTANDARD2_0
+				if (actualValue is SqlGeometry)
+				{
+					Assert.That(actualValue == null  || ((SqlGeometry) actualValue).IsNull ? null : actualValue.ToString(),
+						Is.EqualTo(testValue == null || ((SqlGeometry) testValue).IsNull   ? null : testValue.ToString()),
+						"Column  : {0}", column.MemberName);
+				}
+				else if (actualValue is SqlGeography)
+				{
+					Assert.That(actualValue == null  || ((SqlGeography) actualValue).IsNull ? null : actualValue.ToString(),
+						Is.EqualTo(testValue == null || ((SqlGeography) testValue).IsNull   ? null : testValue.ToString()),
+						"Column  : {0}", column.MemberName);
+				}
+				else
+#endif
+					Assert.That(actualValue, Is.EqualTo(testValue),
+						actualValue is DateTimeOffset
+							? "Column  : {0} {1:yyyy-MM-dd HH:mm:ss.fffffff zzz} {2:yyyy-MM-dd HH:mm:ss.fffffff zzz}"
+							: "Column  : {0}",
+						column.MemberName,
+						actualValue,
+						testValue);
+			}
+		}
+
+		[Table(Name="AllTypes2")]
+		class AllTypes2
+		{
+			[Column(DbType="int"),   PrimaryKey, Identity] public int             ID                     { get; set; } // int
+			[Column(DbType="date"),              Nullable] public DateTime?       dateDataType           { get; set; } // date
+			[Column(DbType="datetimeoffset(7)"), Nullable] public DateTimeOffset? datetimeoffsetDataType { get; set; } // datetimeoffset(7)
+			[Column(DbType="datetime2(7)"),      Nullable] public DateTime?       datetime2DataType      { get; set; } // datetime2(7)
+			[Column(DbType="time(7)"),           Nullable] public TimeSpan?       timeDataType           { get; set; } // time(7)
+#if !NETSTANDARD1_6 && !NETSTANDARD2_0
+			[Column(DbType="hierarchyid"),       Nullable] public SqlHierarchyId  hierarchyidDataType    { get; set; } // hierarchyid
+			[Column(DbType="geography"),         Nullable] public SqlGeography    geographyDataType      { get; set; } // geography
+			[Column(DbType="geometry"),          Nullable] public SqlGeometry     geometryDataType       { get; set; } // geometry
+#endif
+		}
+
+		IEnumerable<AllTypes2> GenerateAllTypes2(int startId, int count)
+		{
+			for (int i = 0; i < count; i++)
+			{
+				yield return new AllTypes2
+				{
+					ID                     = startId + i,
+					dateDataType           = DateTime.Today.AddDays(i),
+					datetimeoffsetDataType = DateTime.Now.AddMinutes(i),
+					datetime2DataType      = DateTime.Today.AddDays(i),
+					timeDataType           = TimeSpan.FromSeconds(i),
+#if !NETSTANDARD1_6 && !NETSTANDARD2_0
+					hierarchyidDataType    = SqlHierarchyId.Parse("/1/3/"),
+					geographyDataType      = SqlGeography.Parse("LINESTRING (-122.36 47.656, -122.343 47.656)"),
+					geometryDataType       = SqlGeometry.Parse("LINESTRING (100 100, 20 180, 180 180)"),
+#endif
+				};
+			}
+		}
+
+		void BulkCopyAllTypes2(string context, BulkCopyType bulkCopyType)
+		{
+			using (var db = new DataConnection(context))
+			{
+				db.CommandTimeout = 60;
+
+				db.GetTable<AllTypes2>().Delete(p => p.ID >= 3);
+
+				var allTypes2 = GenerateAllTypes2(3, 10).ToArray();
+				db.BulkCopy(
+					new BulkCopyOptions
+					{
+						BulkCopyType       = bulkCopyType,
+						RowsCopiedCallback = copied => Debug.WriteLine(copied.RowsCopied),
+						KeepIdentity       = true,
+					},
+					allTypes2);
+
+				var loaded = db.GetTable<AllTypes2>().Where(p => p.ID >= 3).OrderBy(p=> p.ID).ToArray();
+
+				Assert.That(loaded.Count, Is.EqualTo(allTypes2.Length));
+
+				for (var i = 0; i < loaded.Length; i++)
+					CompareObject(db.MappingSchema, loaded[i], allTypes2[i]);
+			}
+		}
+
+#if !NETSTANDARD1_6
+		[Test, IncludeDataContextSource(ProviderName.SqlServer2008, ProviderName.SqlServer2012, ProviderName.SqlServer2014, TestProvName.SqlAzure)]
+		public void BulkCopyAllTypes2MultipleRows(string context)
+		{
+			BulkCopyAllTypes2(context, BulkCopyType.MultipleRows);
+		}
+
+		[Test, IncludeDataContextSource(ProviderName.SqlServer2008, ProviderName.SqlServer2012, ProviderName.SqlServer2014, TestProvName.SqlAzure)]
+		public void BulkCopyAllTypes2ProviderSpecific(string context)
+		{
+			BulkCopyAllTypes2(context, BulkCopyType.ProviderSpecific);
+		}
+#endif
+
+		[Test, SqlServerDataContext]
+		public void CreateAlltypes(string context)
+		{
+			using (var db = new DataConnection(context))
+			{
+				var ms = new MappingSchema();
+
+				db.AddMappingSchema(ms);
+
+				ms.GetFluentMappingBuilder()
+					.Entity<AllTypes>()
+						.HasTableName("AllTypeCreateTest");
+
+				try
+				{
+					db.DropTable<AllTypes>();
+				}
+				catch
+				{
+				}
+
+				var table = db.CreateTable<AllTypes>();
+				var list = table.ToList();
+
+				db.DropTable<AllTypes>();
+			}
+		}
+
+#if !NETSTANDARD1_6
+		[Test, IncludeDataContextSource(ProviderName.SqlServer2008, ProviderName.SqlServer2012, ProviderName.SqlServer2014, TestProvName.SqlAzure)]
+		public void CreateAlltypes2(string context)
+		{
+			using (var db = new DataConnection(context))
+			{
+				var ms = new MappingSchema();
+
+				db.AddMappingSchema(ms);
+
+				ms.GetFluentMappingBuilder()
+					.Entity<AllTypes2>()
+					.HasTableName("AllType2CreateTest");
+
+				try
+				{
+					db.DropTable<AllTypes2>();
+				}
+				catch
+				{
+				}
+
+				var table = db.CreateTable<AllTypes2>();
+				var list = table.ToList();
+
+				db.DropTable<AllTypes2>();
+			}
+		}
+#endif
+
+		[Table("#TempTable")]
+		class TempTable
+		{
+			[PrimaryKey] public int ID;
+		}
+
+		[Test, SqlServerDataContext]
+		public void CreateTempTable(string context)
+		{
+			using (var db = new DataConnection(context))
+			{
+				db.CreateTable<TempTable>();
+				db.DropTable<TempTable>();
+				db.CreateTable<TempTable>();
+			}
+		}
+
+		[Test, SqlServerDataContext]
+		public void CreateTempTable2(string context)
+		{
+			using (var db1 = new DataConnection(context))
+			using (var db2 = new DataConnection(context))
+			{
+				db1.CreateTable<TempTable>();
+				db2.CreateTable<TempTable>();
+			}
+		}
+
+		[Table("DecimalOverflow")]
+		class DecimalOverflow
+		{
+			[Column] public decimal Decimal1;
+			[Column] public decimal Decimal2;
+			[Column] public decimal Decimal3;
+		}
+
+		[Test, SqlServerDataContext]
+		public void OverflowTest(string context)
+		{
+			var func = SqlServerTools.DataReaderGetDecimal;
+			try
+			{
+				SqlServerTools.DataReaderGetDecimal = GetDecimal;
+
+				using (var db = new DataConnection(context))
+				{
+					var list = db.GetTable<DecimalOverflow>().ToList();
+				}
+			}
+			finally
+			{
+				SqlServerTools.DataReaderGetDecimal = func;
+			}
+		}
+
+		const int ClrPrecision = 29;
+
+		static decimal GetDecimal(IDataReader rd, int idx)
+		{
+			try
+			{
+				var value = ((SqlDataReader)rd).GetSqlDecimal(idx);
+
+				if (value.Precision > ClrPrecision)
+				{
+					var str = value.ToString();
+					var val = decimal.Parse(str, CultureInfo.InvariantCulture);
+
+					return val;
+				}
+
+				return value.Value;
+			}
+			catch (Exception)
+			{
+				var vvv=  rd.GetValue(idx);
+
+				throw;
+			}
+		}
+
+		[Table("DecimalOverflow")]
+		class DecimalOverflow2
+		{
+			[Column] public SqlDecimal Decimal1;
+			[Column] public SqlDecimal Decimal2;
+			[Column] public SqlDecimal Decimal3;
+		}
+
+		[Test, SqlServerDataContext]
+		public void OverflowTest2(string context)
+		{
+			var func = SqlServerTools.DataReaderGetDecimal;
+
+			try
+			{
+				SqlServerTools.DataReaderGetDecimal = (rd, idx) => { throw new Exception(); };
+
+				using (var db = new DataConnection(context))
+				{
+					var list = db.GetTable<DecimalOverflow2>().ToList();
+				}
+			}
+			finally
+			{
+				SqlServerTools.DataReaderGetDecimal = func;
+			}
+		}
+
+		[Test, SqlServerDataContext]
+		public void SelectTableWithHintTest(string context)
+		{
+			using (var db = GetDataContext(context))
+			{
+				AreEqual(Person, db.Person.With("TABLOCK"));
+			}
+		}
+
+		[Test, SqlServerDataContext]
+		public void UpdateTableWithHintTest(string context)
+		{
+			using (var db = GetDataContext(context))
+			{
+				Assert.AreEqual(Person.Count(), db.Person.Set(_ => _.FirstName, _ => _.FirstName).Update());
+				Assert.AreEqual(Person.Count(), db.Person.With("TABLOCK").Set(_ => _.FirstName, _ => _.FirstName).Update());
+			}
+		}
+
+	}
+}