--- conflicted
+++ resolved
@@ -1,282 +1,278 @@
-﻿using System;
-using System.Collections.Generic;
-using System.Data.SqlTypes;
-using System.Linq;
-
-using LinqToDB;
-using LinqToDB.Common;
-using LinqToDB.Data;
-using LinqToDB.Mapping;
-
-using Microsoft.SqlServer.Types;
-
-using NUnit.Framework;
-
-namespace Tests.DataProvider
-{
-	[TestFixture]
-	public class SqlServerTypesTests : DataProviderTestBase
-	{
-		[SetUp]
-		public void SetUp()
-		{
-			Configuration.LinqService.SerializeAssemblyQualifiedName = true;
-		}
-
-		[TearDown]
-		public void TearDown()
-		{
-			Configuration.LinqService.SerializeAssemblyQualifiedName = false;
-		}
-
-		[Table(Name="AllTypes2")]
-		class AllTypes2
-		{
-			[Column(DbType="int"),   PrimaryKey, Identity] public int             ID                     { get; set; } // int
-			[Column(DbType="date"),              Nullable] public DateTime?       dateDataType           { get; set; } // date
-			[Column(DbType="datetimeoffset(7)"), Nullable] public DateTimeOffset? datetimeoffsetDataType { get; set; } // datetimeoffset(7)
-			[Column(DbType="datetime2(7)"),      Nullable] public DateTime?       datetime2DataType      { get; set; } // datetime2(7)
-			[Column(DbType="time(7)"),           Nullable] public TimeSpan?       timeDataType           { get; set; } // time(7)
-<<<<<<< HEAD
-#if !NETSTANDARD && !NETSTANDARD2_0
-=======
-#if !NETSTANDARD1_6
->>>>>>> 1e2c937f
-			[Column(DbType="hierarchyid"),       Nullable] public SqlHierarchyId  hierarchyidDataType    { get; set; } // hierarchyid
-			[Column(DbType="geography"),         Nullable] public SqlGeography    geographyDataType      { get; set; } // geography
-			[Column(DbType="geometry"),          Nullable] public SqlGeometry     geometryDataType       { get; set; } // geometry
-#endif
-		}
-
-		[AttributeUsage(AttributeTargets.Method)]
-		class SqlServerDataContextAttribute : IncludeDataContextSourceAttribute
-		{
-			public SqlServerDataContextAttribute(bool includeLinqService = true)
-				: base(includeLinqService, ProviderName.SqlServer2008, ProviderName.SqlServer2012, ProviderName.SqlServer2014, TestProvName.SqlAzure)
-			{
-			}
-		}
-
-		[Test, SqlServerDataContext]
-		public void TestHierarchyId(string context)
-		{
-			using (var conn = GetDataContext(context))
-			{
-				conn.GetTable<AllTypes2>()
-					.Where (t => (bool)(t.hierarchyidDataType.GetLevel() > 0))
-					.Select(t => new
-					{
-						v1 = SqlHierarchyId.GetRoot(),
-						v2 = Sql.ToSql(t.hierarchyidDataType.GetDescendant(SqlHierarchyId.Parse("/1/3/4/"), SqlHierarchyId.Parse("/1/3/5/"))),
-						v3 = t.hierarchyidDataType.IsDescendantOf(SqlHierarchyId.Parse("/1/")),
-						v4 = t.hierarchyidDataType.GetLevel(),
-						v5 = t.hierarchyidDataType.GetAncestor(0),
-						v6 = t.hierarchyidDataType.GetReparentedValue(SqlHierarchyId.Parse("/1/"), SqlHierarchyId.Parse("/2/")),
-						v7 = SqlHierarchyId.Parse("/1/2/3/4/5/"),
-						v8 = t.hierarchyidDataType.ToString(),
-					})
-					.ToList();
-			}
-		}
-
-		[Table("#tmp")]
-		class MyTable
-		{
-			[Column] public SqlHierarchyId ID;
-		}
-
-		[Test, SqlServerDataContext]
-		public void CreateTest(string context)
-		{
-			using (var conn = GetDataContext(context))
-			{
-				conn.CreateTable<MyTable>();
-			}
-		}
-
-		//[Test, SqlServerDataContext]
-		[Test, SqlServerDataContext(false)]
-		public void TestGeography(string context)
-		{
-			using (var conn = GetDataContext(context))
-			{
-				conn.InlineParameters = true;
-
-				conn.GetTable<AllTypes2>()
-					.Select(t => new
-					{
-						v1  = t.geographyDataType.STSrid,
-						v2  = t.geographyDataType.Lat,
-						v3  = t.geographyDataType.Long,
-						v4  = t.geographyDataType.Z,
-						v5  = t.geographyDataType.M,
-						//v6  = t.geographyDataType.HasZ,
-						//v7  = t.geographyDataType.HasM,
-						v8  = SqlGeography.GeomFromGml(t.geographyDataType.AsGml(), 4326),
-						v9  = t.geographyDataType.AsGml(),
-						v10 = t.geographyDataType.ToString(),
-						v11 = SqlGeography.Parse("LINESTRING(-122.360 47.656, -122.343 47.656)"),
-						v12 = SqlGeography.Point(1, 1, 4326),
-						v13 = SqlGeography.STGeomFromText(new SqlChars("LINESTRING(-122.360 47.656, -122.343 47.656)"), 4326),
-					})
-					.ToList();
-			}
-		}
-
-		[Table]
-		public class SqlTypes
-		{
-			[Column] public int            ID;
-			[Column] public SqlHierarchyId HID;
-
-			static List<SqlTypes> _data;
-			public  static IEnumerable<SqlTypes> Data(string context)
-			{
-				if (_data == null)
-					using (var db = new DataConnection(context.Replace(".LinqService", "")))
-						_data = db.GetTable<SqlTypes>().ToList();
-
-				foreach (var item in _data)
-					yield return item;
-			}
-
-			public override bool Equals(object obj)
-			{
-				return obj is SqlTypes && ((SqlTypes)obj).ID == ID;
-			}
-
-			public override int GetHashCode()
-			{
-				return ID.GetHashCode();
-			}
-		}
-
-		[Test, SqlServerDataContext]
-		public void Where1(string context)
-		{
-			using (var db = GetDataContext(context))
-			{
-				var hid = SqlHierarchyId.Parse("/1/");
-
-				AreEqual(
-					SqlTypes.Data(context)
-						.Where(t => (bool)(hid.IsDescendantOf(t.HID) == SqlBoolean.True)),
-					db.GetTable<SqlTypes>()
-						.Where(t => (bool)(hid.IsDescendantOf(t.HID) == SqlBoolean.True)));
-			}
-		}
-
-		[Test, SqlServerDataContext]
-		public void Where2(string context)
-		{
-			using (var db = GetDataContext(context))
-			{
-				var hid = SqlHierarchyId.Parse("/1/");
-
-				AreEqual(
-					SqlTypes.Data(context)
-						.Where(t => (bool)hid.IsDescendantOf(t.HID) == true),
-					db.GetTable<SqlTypes>()
-						.Where(t => (bool)hid.IsDescendantOf(t.HID) == true));
-			}
-		}
-
-		[Test, SqlServerDataContext]
-		public void Where3(string context)
-		{
-			using (var db = GetDataContext(context))
-			{
-				var hid = SqlHierarchyId.Parse("/1/");
-
-				AreEqual(
-					SqlTypes.Data(context)
-						.Where(t => (bool)hid.IsDescendantOf(t.HID)),
-					db.GetTable<SqlTypes>()
-						.Where(t => (bool)hid.IsDescendantOf(t.HID)));
-			}
-		}
-
-		[Test, SqlServerDataContext]
-		public void Where4(string context)
-		{
-			using (var db = GetDataContext(context))
-			{
-				var hid = SqlHierarchyId.Parse("/1/");
-
-				AreEqual(
-					SqlTypes.Data(context)
-						.Where(t => hid.IsDescendantOf(t.HID).Value),
-					db.GetTable<SqlTypes>()
-						.Where(t => hid.IsDescendantOf(t.HID).Value));
-			}
-		}
-
-		[Test, SqlServerDataContext]
-		public void Where5(string context)
-		{
-			using (var db = GetDataContext(context))
-			{
-				var hid = SqlHierarchyId.Parse("/1/");
-
-				AreEqual(
-					SqlTypes.Data(context)
-						.Where(t => hid.IsDescendantOf(t.HID).IsTrue),
-					db.GetTable<SqlTypes>()
-						.Where(t => hid.IsDescendantOf(t.HID).IsTrue));
-			}
-		}
-
-		[Test, SqlServerDataContext]
-		public void Where6(string context)
-		{
-			using (var db = GetDataContext(context))
-			{
-				var hid = SqlHierarchyId.Parse("/1/");
-
-				AreEqual(
-					SqlTypes.Data(context)
-						.Where(t => (bool)(hid.IsDescendantOf(t.HID) == SqlBoolean.True) && t.ID != 1)
-						.OrderBy(c => c.HID),
-					db.GetTable<SqlTypes>()
-						.Where(t => (bool)(hid.IsDescendantOf(t.HID) == SqlBoolean.True) && t.ID != 1)
-						.OrderBy(c => c.HID));
-			}
-		}
-
-		[Sql.Expression("{0}.IsDescendantOf({1})", ServerSideOnly = true)]
-		static bool IsDescendantOf(SqlHierarchyId child, SqlHierarchyId parent)
-		{
-			return child.IsDescendantOf(parent).Value;
-		}
-
-		[Test, SqlServerDataContext]
-		public void Where7(string context)
-		{
-			using (var db = GetDataContext(context))
-			{
-				var hid = SqlHierarchyId.Parse("/1/");
-
-				AreEqual(
-					SqlTypes.Data(context)
-						.Where(t => IsDescendantOf(hid, t.HID)),
-					db.GetTable<SqlTypes>()
-						.Where(t => IsDescendantOf(hid, t.HID)));
-			}
-		}
-
-		[Test, SqlServerDataContext]
-		public void Where8(string context)
-		{
-			using (var db = GetDataContext(context))
-			{
-				var hid = SqlHierarchyId.Parse("/1/");
-
-				AreEqual(
-					SqlTypes.Data(context)
-						.Where(t => IsDescendantOf(hid, t.HID)),
-					db.GetTable<SqlTypes>()
-						.Where(t => IsDescendantOf(hid, t.HID) == true));
-			}
-		}
-	}
-}
+﻿using System;
+using System.Collections.Generic;
+using System.Data.SqlTypes;
+using System.Linq;
+
+using LinqToDB;
+using LinqToDB.Common;
+using LinqToDB.Data;
+using LinqToDB.Mapping;
+
+using Microsoft.SqlServer.Types;
+
+using NUnit.Framework;
+
+namespace Tests.DataProvider
+{
+	[TestFixture]
+	public class SqlServerTypesTests : DataProviderTestBase
+	{
+		[SetUp]
+		public void SetUp()
+		{
+			Configuration.LinqService.SerializeAssemblyQualifiedName = true;
+		}
+
+		[TearDown]
+		public void TearDown()
+		{
+			Configuration.LinqService.SerializeAssemblyQualifiedName = false;
+		}
+
+		[Table(Name="AllTypes2")]
+		class AllTypes2
+		{
+			[Column(DbType="int"),   PrimaryKey, Identity] public int             ID                     { get; set; } // int
+			[Column(DbType="date"),              Nullable] public DateTime?       dateDataType           { get; set; } // date
+			[Column(DbType="datetimeoffset(7)"), Nullable] public DateTimeOffset? datetimeoffsetDataType { get; set; } // datetimeoffset(7)
+			[Column(DbType="datetime2(7)"),      Nullable] public DateTime?       datetime2DataType      { get; set; } // datetime2(7)
+			[Column(DbType="time(7)"),           Nullable] public TimeSpan?       timeDataType           { get; set; } // time(7)
+#if !NETSTANDARD1_6
+			[Column(DbType="hierarchyid"),       Nullable] public SqlHierarchyId  hierarchyidDataType    { get; set; } // hierarchyid
+			[Column(DbType="geography"),         Nullable] public SqlGeography    geographyDataType      { get; set; } // geography
+			[Column(DbType="geometry"),          Nullable] public SqlGeometry     geometryDataType       { get; set; } // geometry
+#endif
+		}
+
+		[AttributeUsage(AttributeTargets.Method)]
+		class SqlServerDataContextAttribute : IncludeDataContextSourceAttribute
+		{
+			public SqlServerDataContextAttribute(bool includeLinqService = true)
+				: base(includeLinqService, ProviderName.SqlServer2008, ProviderName.SqlServer2012, ProviderName.SqlServer2014, TestProvName.SqlAzure)
+			{
+			}
+		}
+
+		[Test, SqlServerDataContext]
+		public void TestHierarchyId(string context)
+		{
+			using (var conn = GetDataContext(context))
+			{
+				conn.GetTable<AllTypes2>()
+					.Where (t => (bool)(t.hierarchyidDataType.GetLevel() > 0))
+					.Select(t => new
+					{
+						v1 = SqlHierarchyId.GetRoot(),
+						v2 = Sql.ToSql(t.hierarchyidDataType.GetDescendant(SqlHierarchyId.Parse("/1/3/4/"), SqlHierarchyId.Parse("/1/3/5/"))),
+						v3 = t.hierarchyidDataType.IsDescendantOf(SqlHierarchyId.Parse("/1/")),
+						v4 = t.hierarchyidDataType.GetLevel(),
+						v5 = t.hierarchyidDataType.GetAncestor(0),
+						v6 = t.hierarchyidDataType.GetReparentedValue(SqlHierarchyId.Parse("/1/"), SqlHierarchyId.Parse("/2/")),
+						v7 = SqlHierarchyId.Parse("/1/2/3/4/5/"),
+						v8 = t.hierarchyidDataType.ToString(),
+					})
+					.ToList();
+			}
+		}
+
+		[Table("#tmp")]
+		class MyTable
+		{
+			[Column] public SqlHierarchyId ID;
+		}
+
+		[Test, SqlServerDataContext]
+		public void CreateTest(string context)
+		{
+			using (var conn = GetDataContext(context))
+			{
+				conn.CreateTable<MyTable>();
+			}
+		}
+
+		//[Test, SqlServerDataContext]
+		[Test, SqlServerDataContext(false)]
+		public void TestGeography(string context)
+		{
+			using (var conn = GetDataContext(context))
+			{
+				conn.InlineParameters = true;
+
+				conn.GetTable<AllTypes2>()
+					.Select(t => new
+					{
+						v1  = t.geographyDataType.STSrid,
+						v2  = t.geographyDataType.Lat,
+						v3  = t.geographyDataType.Long,
+						v4  = t.geographyDataType.Z,
+						v5  = t.geographyDataType.M,
+						//v6  = t.geographyDataType.HasZ,
+						//v7  = t.geographyDataType.HasM,
+						v8  = SqlGeography.GeomFromGml(t.geographyDataType.AsGml(), 4326),
+						v9  = t.geographyDataType.AsGml(),
+						v10 = t.geographyDataType.ToString(),
+						v11 = SqlGeography.Parse("LINESTRING(-122.360 47.656, -122.343 47.656)"),
+						v12 = SqlGeography.Point(1, 1, 4326),
+						v13 = SqlGeography.STGeomFromText(new SqlChars("LINESTRING(-122.360 47.656, -122.343 47.656)"), 4326),
+					})
+					.ToList();
+			}
+		}
+
+		[Table]
+		public class SqlTypes
+		{
+			[Column] public int            ID;
+			[Column] public SqlHierarchyId HID;
+
+			static List<SqlTypes> _data;
+			public  static IEnumerable<SqlTypes> Data(string context)
+			{
+				if (_data == null)
+					using (var db = new DataConnection(context.Replace(".LinqService", "")))
+						_data = db.GetTable<SqlTypes>().ToList();
+
+				foreach (var item in _data)
+					yield return item;
+			}
+
+			public override bool Equals(object obj)
+			{
+				return obj is SqlTypes && ((SqlTypes)obj).ID == ID;
+			}
+
+			public override int GetHashCode()
+			{
+				return ID.GetHashCode();
+			}
+		}
+
+		[Test, SqlServerDataContext]
+		public void Where1(string context)
+		{
+			using (var db = GetDataContext(context))
+			{
+				var hid = SqlHierarchyId.Parse("/1/");
+
+				AreEqual(
+					SqlTypes.Data(context)
+						.Where(t => (bool)(hid.IsDescendantOf(t.HID) == SqlBoolean.True)),
+					db.GetTable<SqlTypes>()
+						.Where(t => (bool)(hid.IsDescendantOf(t.HID) == SqlBoolean.True)));
+			}
+		}
+
+		[Test, SqlServerDataContext]
+		public void Where2(string context)
+		{
+			using (var db = GetDataContext(context))
+			{
+				var hid = SqlHierarchyId.Parse("/1/");
+
+				AreEqual(
+					SqlTypes.Data(context)
+						.Where(t => (bool)hid.IsDescendantOf(t.HID) == true),
+					db.GetTable<SqlTypes>()
+						.Where(t => (bool)hid.IsDescendantOf(t.HID) == true));
+			}
+		}
+
+		[Test, SqlServerDataContext]
+		public void Where3(string context)
+		{
+			using (var db = GetDataContext(context))
+			{
+				var hid = SqlHierarchyId.Parse("/1/");
+
+				AreEqual(
+					SqlTypes.Data(context)
+						.Where(t => (bool)hid.IsDescendantOf(t.HID)),
+					db.GetTable<SqlTypes>()
+						.Where(t => (bool)hid.IsDescendantOf(t.HID)));
+			}
+		}
+
+		[Test, SqlServerDataContext]
+		public void Where4(string context)
+		{
+			using (var db = GetDataContext(context))
+			{
+				var hid = SqlHierarchyId.Parse("/1/");
+
+				AreEqual(
+					SqlTypes.Data(context)
+						.Where(t => hid.IsDescendantOf(t.HID).Value),
+					db.GetTable<SqlTypes>()
+						.Where(t => hid.IsDescendantOf(t.HID).Value));
+			}
+		}
+
+		[Test, SqlServerDataContext]
+		public void Where5(string context)
+		{
+			using (var db = GetDataContext(context))
+			{
+				var hid = SqlHierarchyId.Parse("/1/");
+
+				AreEqual(
+					SqlTypes.Data(context)
+						.Where(t => hid.IsDescendantOf(t.HID).IsTrue),
+					db.GetTable<SqlTypes>()
+						.Where(t => hid.IsDescendantOf(t.HID).IsTrue));
+			}
+		}
+
+		[Test, SqlServerDataContext]
+		public void Where6(string context)
+		{
+			using (var db = GetDataContext(context))
+			{
+				var hid = SqlHierarchyId.Parse("/1/");
+
+				AreEqual(
+					SqlTypes.Data(context)
+						.Where(t => (bool)(hid.IsDescendantOf(t.HID) == SqlBoolean.True) && t.ID != 1)
+						.OrderBy(c => c.HID),
+					db.GetTable<SqlTypes>()
+						.Where(t => (bool)(hid.IsDescendantOf(t.HID) == SqlBoolean.True) && t.ID != 1)
+						.OrderBy(c => c.HID));
+			}
+		}
+
+		[Sql.Expression("{0}.IsDescendantOf({1})", ServerSideOnly = true)]
+		static bool IsDescendantOf(SqlHierarchyId child, SqlHierarchyId parent)
+		{
+			return child.IsDescendantOf(parent).Value;
+		}
+
+		[Test, SqlServerDataContext]
+		public void Where7(string context)
+		{
+			using (var db = GetDataContext(context))
+			{
+				var hid = SqlHierarchyId.Parse("/1/");
+
+				AreEqual(
+					SqlTypes.Data(context)
+						.Where(t => IsDescendantOf(hid, t.HID)),
+					db.GetTable<SqlTypes>()
+						.Where(t => IsDescendantOf(hid, t.HID)));
+			}
+		}
+
+		[Test, SqlServerDataContext]
+		public void Where8(string context)
+		{
+			using (var db = GetDataContext(context))
+			{
+				var hid = SqlHierarchyId.Parse("/1/");
+
+				AreEqual(
+					SqlTypes.Data(context)
+						.Where(t => IsDescendantOf(hid, t.HID)),
+					db.GetTable<SqlTypes>()
+						.Where(t => IsDescendantOf(hid, t.HID) == true));
+			}
+		}
+	}
+}