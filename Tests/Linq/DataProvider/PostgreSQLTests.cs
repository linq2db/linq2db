﻿using System;
using System.Collections;
using System.Collections.Generic;
using System.Data.Linq;
using System.Diagnostics;
using System.Linq;
using System.Linq.Expressions;
using System.Net;
using System.Net.NetworkInformation;
using System.Numerics;
using System.Threading.Tasks;
using System.Xml;
using System.Xml.Linq;

using LinqToDB;
using LinqToDB.Common;
using LinqToDB.Data;
using LinqToDB.DataProvider;
using LinqToDB.DataProvider.PostgreSQL;
using LinqToDB.Mapping;
using LinqToDB.SqlQuery;
using LinqToDB.Tools;
using LinqToDB.Tools.Comparers;

using Newtonsoft.Json;
using Newtonsoft.Json.Linq;

using NpgsqlTypes;

using NUnit.Framework;
using NUnit.Framework.Interfaces;
using NUnit.Framework.Internal;
using NUnit.Framework.Internal.Builders;

namespace Tests.DataProvider
{
	using LinqToDB.SchemaProvider;

	using Model;
	using Npgsql;

	[TestFixture]
	public class PostgreSQLTests : DataProviderTestBase
	{
		private const string _nextValSearchPattern = "nextval";

		protected override string? PassNullSql(DataConnection dc, out int paramCount)
		{
			paramCount = 1;
			return "SELECT \"ID\" FROM \"AllTypes\" WHERE :p IS NULL AND \"{0}\" IS NULL OR :p IS NOT NULL AND \"{0}\" = :p";
		}
		protected override string  GetNullSql  (DataConnection dc) => "SELECT \"{0}\" FROM {1} WHERE \"ID\" = 1";
		protected override string  PassValueSql(DataConnection dc) => "SELECT \"ID\" FROM \"AllTypes\" WHERE \"{0}\" = :p";
		protected override string  GetValueSql (DataConnection dc) => "SELECT \"{0}\" FROM {1} WHERE \"ID\" = 2";

		[Test]
		public void TestParameters([IncludeDataSources(TestProvName.AllPostgreSQL)] string context)
		{
			using (var conn = GetDataConnection(context, suppressSequentialAccess: true))
			{
				Assert.Multiple(() =>
				{
					Assert.That(conn.Execute<string>("SELECT :p", new { p = "1" }), Is.EqualTo("1"));
					Assert.That(conn.Execute<int>("SELECT :p", new { p = new DataParameter { Value = 1 } }), Is.EqualTo(1));
					Assert.That(conn.Execute<string>("SELECT :p1", new { p1 = new DataParameter { Value = "1" } }), Is.EqualTo("1"));
					Assert.That(conn.Execute<int>("SELECT :p1 + :p2", new { p1 = 2, p2 = 3 }), Is.EqualTo(5));
					Assert.That(conn.Execute<int>("SELECT :p2 + :p1", new { p2 = 2, p1 = 3 }), Is.EqualTo(5));
					Assert.That(conn.Execute<string>("SELECT :p", new { p = 1 }), Is.EqualTo("1"));
				});
			}
		}

		T TestTypeEx<T>(DataConnection conn, string fieldName,
			DataType dataType          = DataType.Undefined,
			string   tableName         = "AllTypes",
			bool     skipPass          = false,
			bool     skipNull          = false,
			bool     skipDefinedNull   = false, //true,
			bool     skipDefaultNull   = false, //true,
			bool     skipUndefinedNull = true,
			bool     skipNotNull       = false,
			bool     skipDefined       = false,
			bool     skipDefault       = false,
			bool     skipUndefined     = false)
		{
			return TestType<T>(conn, fieldName, dataType, tableName, skipPass, skipNull, skipDefinedNull, skipDefaultNull,
				skipUndefinedNull, skipNotNull, skipDefined, skipDefault, skipUndefined);
		}

		public class TypeTestData
		{
			public TypeTestData(string name, Func<string, PostgreSQLTests, DataConnection, object?> func, object result)
			{
				Name   = name;
				Func   = func;
				Result = result;
			}

			public TypeTestData(string name, int id, Func<string, PostgreSQLTests, DataConnection, object?> func, object result)
			{
				Name   = name;
				ID     = id;
				Func   = func;
				Result = result;
			}

			public string Name                                                 { get; set; }
			public int    ID                                                   { get; set; }
			public Func<string, PostgreSQLTests, DataConnection, object?> Func { get; set; }
			public object Result                                               { get; set; }
		}

		sealed class TestDataTypeAttribute : NUnitAttribute, ITestBuilder, IImplyFixture
		{
			public TestDataTypeAttribute(string providerName)
			{
				_providerName = providerName;
			}

			readonly string _providerName;

			public IEnumerable<TestMethod> BuildFrom(IMethodInfo method, Test? suite)
			{
				var tests = TestConfiguration.UserProviders.Contains(_providerName) ?
					new[]
					{
						new TypeTestData("bigintDataType", 0,   (n,t,c) => t.TestTypeEx<long?>             (c, n, DataType.Int64),   1000000),
						new TypeTestData("bigintDataType", 1,   (n,t,c) => t.TestTypeEx<long?>             (c, n, DataType.Int64),   1000000),
						new TypeTestData("numericDataType",     (n,t,c) => t.TestTypeEx<decimal?>          (c, n, DataType.Decimal), 9999999m),
						new TypeTestData("smallintDataType",    (n,t,c) => t.TestTypeEx<short?>            (c, n, DataType.Int16),   25555),
						new TypeTestData("intDataType",         (n,t,c) => t.TestTypeEx<int?>              (c, n, DataType.Int32),   7777777),
//						new TypeTestData("moneyDataType",       (n,t,c) => t.TestTypeEx<decimal?>          (c, n, DataType.Money),   100000m),
						new TypeTestData("doubleDataType",      (n,t,c) => t.TestTypeEx<double?>           (c, n, DataType.Double),  20.31d),
						new TypeTestData("realDataType",        (n,t,c) => t.TestTypeEx<float?>            (c, n, DataType.Single),  16.2f),

						new TypeTestData("timeDataType",        (n,t,c) => t.TestTypeEx<TimeSpan?>         (c, n),                       new TimeSpan(12, 12, 12)),
//						new TypeTestData("intervalDataType",    (n,t,c) => t.TestTypeEx<TimeSpan?>         (c, n),                       new TimeSpan(1, 3, 5, 20)),
						new TypeTestData("bitDataType",         (n,t,c) => t.TestTypeEx<BitArray>          (c, n),                       new BitArray(new[] { true, false, true })),
						new TypeTestData("varBitDataType",      (n,t,c) => t.TestTypeEx<BitArray>          (c, n),                       new BitArray(new[] { true, false, true, true })),
						new TypeTestData("macaddrDataType",     (n,t,c) => t.TestTypeEx<PhysicalAddress>   (c, n, skipDefaultNull:true), new PhysicalAddress(new byte[] { 1, 2, 3, 4, 5, 6 })),

						new TypeTestData("timestampDataType",   (n,t,c) => t.TestTypeEx<DateTime?>         (c, n, DataType.DateTime2),      new DateTime(2012, 12, 12, 12, 12, 12)),
						new TypeTestData("timestampTZDataType", (n,t,c) => t.TestTypeEx<DateTimeOffset?>   (c, n, DataType.DateTimeOffset), new DateTimeOffset(2012, 12, 12, 11, 12, 12, new TimeSpan(-5, 0, 0))),
						new TypeTestData("dateDataType",        (n,t,c) => t.TestTypeEx<DateTime?>         (c, n, DataType.Date),           new DateTime(2012, 12, 12)),

						new TypeTestData("charDataType",    0,  (n,t,c) => t.TestTypeEx<char?>             (c, n, DataType.Char),                           '1'),
						new TypeTestData("charDataType",    1,  (n,t,c) => t.TestTypeEx<string>            (c, n, DataType.Char,     skipDefaultNull:true), "1"),
						new TypeTestData("charDataType",    2,  (n,t,c) => t.TestTypeEx<string>            (c, n, DataType.NChar,    skipDefaultNull:true), "1"),
						new TypeTestData("varcharDataType", 0,  (n,t,c) => t.TestTypeEx<string>            (c, n, DataType.VarChar,  skipDefaultNull:true), "234"),
						new TypeTestData("varcharDataType", 1,  (n,t,c) => t.TestTypeEx<string>            (c, n, DataType.NVarChar, skipDefaultNull:true), "234"),
						new TypeTestData("textDataType",        (n,t,c) => t.TestTypeEx<string>            (c, n, DataType.Text,     skipDefaultNull:true), "567"),

						new TypeTestData("binaryDataType",  0,  (n,t,c) => t.TestTypeEx<byte[]>            (c, n, DataType.Binary),              new byte[] { 42 }),
						new TypeTestData("binaryDataType",  1,  (n,t,c) => t.TestTypeEx<byte[]>            (c, n, DataType.VarBinary),           new byte[] { 42 }),
						new TypeTestData("binaryDataType",  2,  (n,t,c) => t.TestTypeEx<Binary>            (c, n, DataType.VarBinary).ToArray(), new byte[] { 42 }),

						new TypeTestData("uuidDataType",        (n,t,c) => t.TestTypeEx<Guid?>             (c, n, DataType.Guid),        new Guid("6F9619FF-8B86-D011-B42D-00C04FC964FF")),
						new TypeTestData("booleanDataType",     (n,t,c) => t.TestTypeEx<bool?>             (c, n, DataType.Boolean),     true),
//						new TypeTestData("colorDataType",       (n,t,c) => t.TestTypeEx<string>            (c, n, skipDefaultNull:true, skipDefault:true,skipUndefined:true), "Green"),

						new TypeTestData("pointDataType",       (n,t,c) => t.TestTypeEx<NpgsqlPoint?>      (c, n, skipNull:true, skipNotNull:true), new NpgsqlPoint(1, 2)),
						new TypeTestData("lsegDataType",        (n,t,c) => t.TestTypeEx<NpgsqlLSeg?>       (c, n, skipDefaultNull:true),            new NpgsqlLSeg   (new NpgsqlPoint(1, 2), new NpgsqlPoint(3, 4))),
						new TypeTestData("boxDataType",         (n,t,c) => t.TestTypeEx<NpgsqlBox?>        (c, n, skipDefaultNull:true).ToString(), new NpgsqlBox    (new NpgsqlPoint(3, 4), new NpgsqlPoint(1, 2)).ToString()),
						new TypeTestData("pathDataType",        (n,t,c) => t.TestTypeEx<NpgsqlPath?>       (c, n, skipDefaultNull:true),            new NpgsqlPath   (new NpgsqlPoint(1, 2), new NpgsqlPoint(3, 4))),
						new TypeTestData("polygonDataType",     (n,t,c) => t.TestTypeEx<NpgsqlPolygon?>    (c, n, skipNull:true, skipNotNull:true), new NpgsqlPolygon(new NpgsqlPoint(1, 2), new NpgsqlPoint(3, 4))),
						new TypeTestData("circleDataType",      (n,t,c) => t.TestTypeEx<NpgsqlCircle?>     (c, n, skipDefaultNull:true),            new NpgsqlCircle (new NpgsqlPoint(1, 2), 3)),

#pragma warning disable CS0618 // NpgsqlInet obsolete
						new TypeTestData("inetDataType",        (n,t,c) => t.TestTypeEx<NpgsqlInet?>       (c, n, skipDefaultNull:true),            new NpgsqlInet(new IPAddress(new byte[] { 192, 168, 1, 1 }))),
#pragma warning restore CS0618
						new TypeTestData("xmlDataType",     0,  (n,t,c) => t.TestTypeEx<string>            (c, n, DataType.Xml, skipNull:true, skipNotNull:true),
							"<root><element strattr=\"strvalue\" intattr=\"12345\"/></root>"),
						new TypeTestData("xmlDataType",     1,  (n,t,c) => t.TestTypeEx<XDocument>         (c, n, DataType.Xml, skipNull:true, skipNotNull:true).ToString(),
							XDocument.Parse("<root><element strattr=\"strvalue\" intattr=\"12345\"/></root>").ToString()),
						new TypeTestData("xmlDataType",     2,  (n,t,c) => t.TestTypeEx<XmlDocument>       (c, n, DataType.Xml, skipNull:true, skipNotNull:true).InnerXml,
							ConvertTo<XmlDocument>.From("<root><element strattr=\"strvalue\" intattr=\"12345\"/></root>").InnerXml),
					}
					:
					new[]
					{
						new TypeTestData("ignore", (n,t,c) => t.TestTypeEx<long?>(c, n, DataType.Int64), 1000000)
					};

				var builder = new NUnitTestCaseBuilder();

				var data = tests.Select(t => new TestCaseParameters(new object[] { t.Name, t.ID, t, _providerName }));

				foreach (var item in data)
				{
					var test = builder.BuildTestMethod(method, suite, item);

					test.Properties.Set(PropertyNames.Category, _providerName);

					if (!TestConfiguration.UserProviders.Contains(_providerName))
					{
						test.RunState = RunState.Ignored;
						test.Properties.Set(PropertyNames.SkipReason, "Provider is disabled. See DataProviders.json");
					}

					yield return test;
				}
			}
		}

		[Test, TestDataType(ProviderName.PostgreSQL)]
		public void TestDataTypes(string typeName, int id, TypeTestData data, string context)
		{
			using (var conn = GetDataConnection(context))
			{
				var value = data.Func(typeName, this, conn);
				if (data.Result is NpgsqlPoint)
				{
					Assert.That(value, Is.EqualTo(data.Result));
				}
				else
				{
					Assert.That(data.Result, Is.EqualTo(value));
				}
			}
		}

		static void TestNumeric<T>(DataConnection conn, T expectedValue, DataType dataType, string skip = "")
		{
			var skipTypes = skip.Split(' ');

			foreach (var sqlType in new[]
				{
					"bigint",
					"int",
					"money",
					"numeric",
					"numeric(38)",
					"smallint",

					"float",
					"real"
				}.Except(skipTypes))
			{
				var sqlValue = (object?)expectedValue;

				var sql = string.Format("SELECT Cast({0} as {1})", sqlValue ?? "NULL", sqlType);

				Debug.WriteLine(sql + " -> " + typeof(T));

				Assert.That(conn.Execute<T>(sql), Is.EqualTo(expectedValue));
			}

			Debug.WriteLine("{0} -> DataType.{1}", typeof(T), dataType);
			Assert.That(conn.Execute<T>("SELECT :p", new DataParameter { Name = "p", DataType = dataType, Value = expectedValue }), Is.EqualTo(expectedValue));
			Debug.WriteLine("{0} -> auto", typeof(T));
			Assert.That(conn.Execute<T>("SELECT :p", new DataParameter { Name = "p", Value = expectedValue }), Is.EqualTo(expectedValue));
			Debug.WriteLine("{0} -> new", typeof(T));
			Assert.That(conn.Execute<T>("SELECT :p", new { p = expectedValue }), Is.EqualTo(expectedValue));
		}

		static void TestSimple<T>(DataConnection conn, T expectedValue, DataType dataType)
			where T : struct
		{
			TestNumeric(conn, expectedValue, dataType);
			TestNumeric<T?>(conn, expectedValue, dataType);
			TestNumeric(conn, (T?)null, dataType);
		}

		//[Test]
		//public void TestNumerics([IncludeDataSources(TestProvName.AllPostgreSQL)] string context)
		//{
		//	using (var conn = GetDataConnection(context))
		//	{
		//		TestSimple<short> (conn, 1,   DataType.Int16);
		//		TestSimple        (conn, 1,   DataType.Int32);
		//		TestSimple        (conn, 1L,  DataType.Int64);
		//		TestSimple<byte>  (conn, 1,   DataType.Byte);
		//		TestSimple<ushort>(conn, 1,   DataType.UInt16);
		//		TestSimple        (conn, 1u,  DataType.UInt32);
		//		TestSimple        (conn, 1ul, DataType.UInt64);
		//		TestSimple<float> (conn, 1,   DataType.Single);
		//		TestSimple        (conn, 1d,  DataType.Double);
		//		TestSimple        (conn, 1m,  DataType.Decimal);
		//		TestSimple        (conn, 1m,  DataType.VarNumeric);
		//		TestSimple        (conn, 1m,  DataType.Money);
		//		TestSimple        (conn, 1m,  DataType.SmallMoney);
		//		TestSimple<sbyte> (conn, 1,   DataType.SByte);

		//		TestNumeric(conn, sbyte.MinValue, DataType.SByte, "money");
		//		TestNumeric(conn, sbyte.MaxValue, DataType.SByte);
		//		TestNumeric(conn, short.MinValue, DataType.Int16, "money");
		//		TestNumeric(conn, short.MaxValue, DataType.Int16);
		//		TestNumeric(conn, int.MinValue,   DataType.Int32, "money smallint");
		//		TestNumeric(conn, int.MaxValue,   DataType.Int32, "smallint real");
		//		TestNumeric(conn, long.MinValue,  DataType.Int64, "int money smallint");
		//		TestNumeric(conn, long.MaxValue,  DataType.Int64, "int money smallint float real");

		//		TestNumeric(conn, byte.MaxValue,   DataType.Byte);
		//		TestNumeric(conn, ushort.MaxValue, DataType.UInt16, "int smallint");
		//		TestNumeric(conn, uint.MaxValue,   DataType.UInt32, "int smallint real");
		//		TestNumeric(conn, ulong.MaxValue,  DataType.UInt64, "bigint int money smallint float real");

		//		TestNumeric(conn, -3.40282306E+38f,  DataType.Single, "bigint int money smallint numeric numeric(38)");
		//		TestNumeric(conn, 3.40282306E+38f,   DataType.Single, "bigint int money numeric numeric(38) smallint");
		//		TestNumeric(conn, -1.79E+308d,       DataType.Double, "bigint int money numeric numeric(38) smallint real");
		//		TestNumeric(conn, 1.79E+308d,        DataType.Double, "bigint int money numeric numeric(38) smallint real");
		//		TestNumeric(conn, decimal.MinValue,  DataType.Decimal, "bigint int money numeric numeric(38) smallint float real");
		//		TestNumeric(conn, decimal.MaxValue,  DataType.Decimal, "bigint int money numeric numeric(38) smallint float real");
		//		TestNumeric(conn, decimal.MinValue,  DataType.VarNumeric, "bigint int money numeric numeric(38) smallint float real");
		//		TestNumeric(conn, decimal.MaxValue,  DataType.VarNumeric, "bigint int money numeric numeric(38) smallint float real");
		//		TestNumeric(conn, -922337203685477m, DataType.Money, "int money smallint real");
		//		TestNumeric(conn, +922337203685477m, DataType.Money, "int smallint real");
		//		TestNumeric(conn, -214748m,          DataType.SmallMoney, "money smallint smallint");
		//		TestNumeric(conn, +214748m,          DataType.SmallMoney, "smallint");
		//	}
		//}

		[Test]
		public void TestDate([IncludeDataSources(TestProvName.AllPostgreSQL)] string context)
		{
			using (var conn = GetDataConnection(context))
			{
				var dateTime = new DateTime(2012, 12, 12);

				Assert.Multiple(() =>
				{
					Assert.That(conn.Execute<DateTime>("SELECT Cast('2012-12-12' as date)"), Is.EqualTo(dateTime));
					Assert.That(conn.Execute<DateTime?>("SELECT Cast('2012-12-12' as date)"), Is.EqualTo(dateTime));
					Assert.That(conn.Execute<DateTime>("SELECT :p", DataParameter.Date("p", dateTime)), Is.EqualTo(dateTime));
					Assert.That(conn.Execute<DateTime?>("SELECT :p", new DataParameter("p", dateTime, DataType.Date)), Is.EqualTo(dateTime));
				});
			}
		}

		/// <summary>
		/// Ensure we can pass data as Json parameter type and get
		/// same value back out equivalent in value
		/// </summary>
		[Test]
		public void TestJson([IncludeDataSources(TestProvName.AllPostgreSQL)] string context)
		{
			using (var conn = GetDataConnection(context))
			{
				var testJson = /*lang=json,strict*/ "{\"name\":\"bob\", \"age\":10}";

				Assert.That(conn.Execute<string>("SELECT :p", new DataParameter("p", testJson, DataType.Json)), Is.EqualTo(testJson));
			}
		}

		/// <summary>
		/// Ensure we can pass data as binary json and have things handled
		/// with values coming back as being equivalent in value
		/// </summary>
		[Test]
		public void TestJsonb([IncludeDataSources(TestProvName.AllPostgreSQL95Plus)] string context)
		{
			var json = new { name = "bob", age = 10 };
			using (var conn = GetDataConnection(context))
			{
				//properties come back out in potentially diff order as its being
				//converted between a binary json format and the string representation
				var raw = conn.Execute<string>("SELECT :p", new DataParameter("p", JsonConvert.SerializeObject(json), DataType.BinaryJson));
				var obj = JObject.Parse(raw);

				Assert.Multiple(() =>
				{
					Assert.That(obj.Value<string>("name"), Is.EqualTo(json.name));
					Assert.That(obj.Value<int>("age"), Is.EqualTo(json.age));
				});
			}
		}

		[Test]
		public void TestDateTime([IncludeDataSources(TestProvName.AllPostgreSQL)] string context)
		{
			using (var conn = GetDataConnection(context))
			{
				var dateTime = new DateTime(2012, 12, 12, 12, 12, 12);

				Assert.Multiple(() =>
				{
					Assert.That(conn.Execute<DateTime>("SELECT Cast('2012-12-12 12:12:12' as timestamp)"), Is.EqualTo(dateTime));
					Assert.That(conn.Execute<DateTime?>("SELECT Cast('2012-12-12 12:12:12' as timestamp)"), Is.EqualTo(dateTime));

					Assert.That(conn.Execute<DateTime>("SELECT :p", DataParameter.DateTime("p", dateTime)), Is.EqualTo(dateTime));
					Assert.That(conn.Execute<DateTime?>("SELECT :p", new DataParameter("p", dateTime)), Is.EqualTo(dateTime));
					Assert.That(conn.Execute<DateTime?>("SELECT :p", new DataParameter("p", dateTime, DataType.DateTime)), Is.EqualTo(dateTime));
				});
			}
		}

		[Test]
		public void TestChar([IncludeDataSources(TestProvName.AllPostgreSQL)] string context)
		{
			using (var conn = GetDataConnection(context))
			{
				Assert.Multiple(() =>
				{
					Assert.That(conn.Execute<char>("SELECT Cast('1' as char)"), Is.EqualTo('1'));
					Assert.That(conn.Execute<char?>("SELECT Cast('1' as char)"), Is.EqualTo('1'));
					Assert.That(conn.Execute<char>("SELECT Cast('1' as char(1))"), Is.EqualTo('1'));
					Assert.That(conn.Execute<char?>("SELECT Cast('1' as char(1))"), Is.EqualTo('1'));

					Assert.That(conn.Execute<char>("SELECT Cast('1' as varchar)"), Is.EqualTo('1'));
					Assert.That(conn.Execute<char?>("SELECT Cast('1' as varchar)"), Is.EqualTo('1'));
					Assert.That(conn.Execute<char>("SELECT Cast('1' as varchar(20))"), Is.EqualTo('1'));
					Assert.That(conn.Execute<char?>("SELECT Cast('1' as varchar(20))"), Is.EqualTo('1'));

					Assert.That(conn.Execute<char>("SELECT :p", DataParameter.Char("p", '1')), Is.EqualTo('1'));
					Assert.That(conn.Execute<char?>("SELECT :p", DataParameter.Char("p", '1')), Is.EqualTo('1'));
					Assert.That(conn.Execute<char>("SELECT Cast(:p as char)", DataParameter.Char("p", '1')), Is.EqualTo('1'));
					Assert.That(conn.Execute<char?>("SELECT Cast(:p as char)", DataParameter.Char("p", '1')), Is.EqualTo('1'));
					Assert.That(conn.Execute<char>("SELECT Cast(:p as char(1))", DataParameter.Char("@p", '1')), Is.EqualTo('1'));
					Assert.That(conn.Execute<char?>("SELECT Cast(:p as char(1))", DataParameter.Char("@p", '1')), Is.EqualTo('1'));

					Assert.That(conn.Execute<char>("SELECT :p", DataParameter.VarChar("p", '1')), Is.EqualTo('1'));
					Assert.That(conn.Execute<char?>("SELECT :p", DataParameter.VarChar("p", '1')), Is.EqualTo('1'));
					Assert.That(conn.Execute<char>("SELECT :p", DataParameter.NChar("p", '1')), Is.EqualTo('1'));
					Assert.That(conn.Execute<char?>("SELECT :p", DataParameter.NChar("p", '1')), Is.EqualTo('1'));
					Assert.That(conn.Execute<char>("SELECT :p", DataParameter.NVarChar("p", '1')), Is.EqualTo('1'));
					Assert.That(conn.Execute<char?>("SELECT :p", DataParameter.NVarChar("p", '1')), Is.EqualTo('1'));
					Assert.That(conn.Execute<char>("SELECT :p", DataParameter.Create("p", '1')), Is.EqualTo('1'));
					Assert.That(conn.Execute<char?>("SELECT :p", DataParameter.Create("p", '1')), Is.EqualTo('1'));

					Assert.That(conn.Execute<char>("SELECT :p", new DataParameter { Name = "p", Value = '1' }), Is.EqualTo('1'));
					Assert.That(conn.Execute<char?>("SELECT :p", new DataParameter { Name = "p", Value = '1' }), Is.EqualTo('1'));
				});
			}
		}

		[Test]
		public void TestString([IncludeDataSources(TestProvName.AllPostgreSQL)] string context)
		{
			using (var conn = GetDataConnection(context))
			{
				Assert.Multiple(() =>
				{
					Assert.That(conn.Execute<string>("SELECT Cast('12345' as char(20))"), Is.EqualTo("12345"));
					Assert.That(conn.Execute<string>("SELECT Cast(NULL    as char(20))"), Is.Null);

					Assert.That(conn.Execute<string>("SELECT Cast('12345' as varchar(20))"), Is.EqualTo("12345"));
					Assert.That(conn.Execute<string>("SELECT Cast(NULL    as varchar(20))"), Is.Null);

					Assert.That(conn.Execute<string>("SELECT Cast('12345' as text)"), Is.EqualTo("12345"));
					Assert.That(conn.Execute<string>("SELECT Cast(NULL    as text)"), Is.Null);

					Assert.That(conn.Execute<string>("SELECT :p", DataParameter.Char("p", "123")), Is.EqualTo("123"));
					Assert.That(conn.Execute<string>("SELECT :p", DataParameter.VarChar("p", "123")), Is.EqualTo("123"));
					Assert.That(conn.Execute<string>("SELECT :p", DataParameter.Text("p", "123")), Is.EqualTo("123"));
					Assert.That(conn.Execute<string>("SELECT :p", DataParameter.NChar("p", "123")), Is.EqualTo("123"));
					Assert.That(conn.Execute<string>("SELECT :p", DataParameter.NVarChar("p", "123")), Is.EqualTo("123"));
					Assert.That(conn.Execute<string>("SELECT :p", DataParameter.NText("p", "123")), Is.EqualTo("123"));
					Assert.That(conn.Execute<string>("SELECT :p", DataParameter.Create("p", "123")), Is.EqualTo("123"));

					Assert.That(conn.Execute<string>("SELECT :p", DataParameter.Create("p", (string?)null)), Is.EqualTo(null));
					Assert.That(conn.Execute<string>("SELECT :p", new DataParameter { Name = "p", Value = "1" }), Is.EqualTo("1"));
				});
			}
		}

		[Test]
		public void TestBinary([IncludeDataSources(TestProvName.AllPostgreSQL)] string context)
		{
			var arr1 = new byte[] { 48, 57 };

			using (var conn = GetDataConnection(context))
			{
				Assert.Multiple(() =>
				{
					Assert.That(conn.Execute<byte[]>("SELECT E'\\060\\071'::bytea"), Is.EqualTo(arr1));

					Assert.That(conn.Execute<byte[]>("SELECT @p", DataParameter.Binary("p", arr1)), Is.EqualTo(arr1));
					Assert.That(conn.Execute<byte[]>("SELECT @p", DataParameter.VarBinary("p", arr1)), Is.EqualTo(arr1));
					Assert.That(conn.Execute<byte[]>("SELECT @p", DataParameter.Create("p", arr1)), Is.EqualTo(arr1));
					Assert.That(conn.Execute<byte[]>("SELECT @p", DataParameter.VarBinary("p", null)), Is.EqualTo(null));
					Assert.That(conn.Execute<byte[]>("SELECT @p", DataParameter.VarBinary("p", Array.Empty<byte>())), Is.EqualTo(Array.Empty<byte>()));
					Assert.That(conn.Execute<byte[]>("SELECT @p", DataParameter.Image("p", Array.Empty<byte>())), Is.EqualTo(Array.Empty<byte>()));
					Assert.That(conn.Execute<byte[]>("SELECT @p", new DataParameter { Name = "p", Value = arr1 }), Is.EqualTo(arr1));
					Assert.That(conn.Execute<byte[]>("SELECT @p", DataParameter.Create("p", new Binary(arr1))), Is.EqualTo(arr1));
					Assert.That(conn.Execute<byte[]>("SELECT @p", new DataParameter("p", new Binary(arr1))), Is.EqualTo(arr1));
				});
			}
		}

		[Test]
		public void TestGuid([IncludeDataSources(TestProvName.AllPostgreSQL)] string context)
		{
			using (var conn = GetDataConnection(context))
			{
				Assert.Multiple(() =>
				{
					Assert.That(
									conn.Execute<Guid>("SELECT Cast('6F9619FF-8B86-D011-B42D-00C04FC964FF' as uuid)"),
									Is.EqualTo(new Guid("6F9619FF-8B86-D011-B42D-00C04FC964FF")));

					Assert.That(
						conn.Execute<Guid?>("SELECT Cast('6F9619FF-8B86-D011-B42D-00C04FC964FF' as uuid)"),
						Is.EqualTo(new Guid("6F9619FF-8B86-D011-B42D-00C04FC964FF")));
				});

				var guid = TestData.Guid1;

				Assert.Multiple(() =>
				{
					Assert.That(conn.Execute<Guid>("SELECT :p", DataParameter.Create("p", guid)), Is.EqualTo(guid));
					Assert.That(conn.Execute<Guid>("SELECT :p", new DataParameter { Name = "p", Value = guid }), Is.EqualTo(guid));
				});
			}
		}

		[Test]
		public void TestXml([IncludeDataSources(TestProvName.AllPostgreSQL)] string context)
		{
			using (var conn = GetDataConnection(context))
			{
				Assert.Multiple(() =>
				{
					Assert.That(conn.Execute<string>("SELECT XMLPARSE (DOCUMENT'<xml/>')"), Is.EqualTo("<xml/>"));
					Assert.That(conn.Execute<XDocument>("SELECT XMLPARSE (DOCUMENT'<xml/>')").ToString(), Is.EqualTo("<xml />"));
					Assert.That(conn.Execute<XmlDocument>("SELECT XMLPARSE (DOCUMENT'<xml/>')").InnerXml, Is.EqualTo("<xml />"));
				});

				var xdoc = XDocument.Parse("<xml/>");
				var xml = Convert<string, XmlDocument>.Lambda("<xml/>");

				Assert.Multiple(() =>
				{
					Assert.That(conn.Execute<string>("SELECT @p", DataParameter.Xml("p", "<xml/>")), Is.EqualTo("<xml/>"));
					Assert.That(conn.Execute<XDocument>("SELECT @p", DataParameter.Xml("p", xdoc)).ToString(), Is.EqualTo("<xml />"));
					Assert.That(conn.Execute<XmlDocument>("SELECT @p", DataParameter.Xml("p", xml)).InnerXml, Is.EqualTo("<xml />"));
					Assert.That(conn.Execute<XDocument>("SELECT @p", new DataParameter("p", xdoc)).ToString(), Is.EqualTo("<xml />"));
					Assert.That(conn.Execute<XDocument>("SELECT @p", new DataParameter("p", xml)).ToString(), Is.EqualTo("<xml />"));
				});
			}
		}

		enum TestEnum
		{
			[MapValue("A")] AA,
			[MapValue("B")] BB
		}

		// works with v9 too, but requires npgsql < 6
		[Test]
		public void TestEnum1([IncludeDataSources(TestProvName.AllPostgreSQL10Plus)] string context)
		{
			using (var conn = GetDataConnection(context))
			{
				Assert.Multiple(() =>
				{
					Assert.That(conn.Execute<TestEnum>("SELECT 'A'"), Is.EqualTo(TestEnum.AA));
					Assert.That(conn.Execute<TestEnum?>("SELECT 'A'"), Is.EqualTo(TestEnum.AA));
					Assert.That(conn.Execute<TestEnum>("SELECT 'B'"), Is.EqualTo(TestEnum.BB));
					Assert.That(conn.Execute<TestEnum?>("SELECT 'B'"), Is.EqualTo(TestEnum.BB));
				});
			}
		}

		[Test]
		public void TestEnum2([IncludeDataSources(TestProvName.AllPostgreSQL)] string context)
		{
			using (var conn = GetDataConnection(context))
			{
				Assert.Multiple(() =>
				{
					Assert.That(conn.Execute<string>("SELECT @p", new { p = TestEnum.AA }), Is.EqualTo("A"));
					Assert.That(conn.Execute<string>("SELECT @p", new { p = (TestEnum?)TestEnum.BB }), Is.EqualTo("B"));

					Assert.That(conn.Execute<string>("SELECT @p", new { p = ConvertTo<string>.From((TestEnum?)TestEnum.AA) }), Is.EqualTo("A"));
					Assert.That(conn.Execute<string>("SELECT @p", new { p = ConvertTo<string>.From(TestEnum.AA) }), Is.EqualTo("A"));
					Assert.That(conn.Execute<string>("SELECT @p", new { p = conn.MappingSchema.GetConverter<TestEnum?, string>()!(TestEnum.AA) }), Is.EqualTo("A"));
				});
			}
		}

		[Test]
		public void SequenceInsert1([IncludeDataSources(TestProvName.AllPostgreSQL)] string context)
		{
			using (var db = GetDataContext(context))
			{
				ResetTestSequence(context);
				db.GetTable<PostgreSQLSpecific.SequenceTest1>().Where(_ => _.Value == "SeqValue").Delete();
				db.Insert(new PostgreSQLSpecific.SequenceTest1 { Value = "SeqValue" });

				var id = db.GetTable<PostgreSQLSpecific.SequenceTest1>().Single(_ => _.Value == "SeqValue").ID;

				db.GetTable<PostgreSQLSpecific.SequenceTest1>().Where(_ => _.ID == id).Delete();

				Assert.That(db.GetTable<PostgreSQLSpecific.SequenceTest1>().Count(_ => _.Value == "SeqValue"), Is.EqualTo(0));
			}
		}

		[Test]
		public void SequenceInsert2([IncludeDataSources(TestProvName.AllPostgreSQL)] string context)
		{
			using (var db = GetDataContext(context))
			{
				db.GetTable<PostgreSQLSpecific.SequenceTest2>().Where(_ => _.Value == "SeqValue").Delete();
				db.Insert(new PostgreSQLSpecific.SequenceTest2 { Value = "SeqValue" });

				var id = db.GetTable<PostgreSQLSpecific.SequenceTest2>().Single(_ => _.Value == "SeqValue").ID;

				db.GetTable<PostgreSQLSpecific.SequenceTest2>().Where(_ => _.ID == id).Delete();

				Assert.That(db.GetTable<PostgreSQLSpecific.SequenceTest2>().Count(_ => _.Value == "SeqValue"), Is.EqualTo(0));
			}
		}

		[Test]
		public void SequenceInsert3([IncludeDataSources(TestProvName.AllPostgreSQL)] string context)
		{
			using (var db = GetDataContext(context))
			{
				ResetTestSequence(context);
				db.GetTable<PostgreSQLSpecific.SequenceTest3>().Where(_ => _.Value == "SeqValue").Delete();
				db.Insert(new PostgreSQLSpecific.SequenceTest3 { Value = "SeqValue" });

				var id = db.GetTable<PostgreSQLSpecific.SequenceTest3>().Single(_ => _.Value == "SeqValue").ID;

				db.GetTable<PostgreSQLSpecific.SequenceTest3>().Where(_ => _.ID == id).Delete();

				Assert.That(db.GetTable<PostgreSQLSpecific.SequenceTest3>().Count(_ => _.Value == "SeqValue"), Is.EqualTo(0));
			}
		}

		[Test]
		public void SequenceInsertWithIdentity_CustomNaming([IncludeDataSources(TestProvName.AllPostgreSQL)] string context)
		{
			using (var db = GetDataConnection(context))
			{
				db.GetTable<PostgreSQLSpecific.SequenceCustomNamingTest>().Where(_ => _.Value == "SeqValue").Delete();

				var id1 = Convert.ToInt32(db.InsertWithIdentity(new PostgreSQLSpecific.SequenceCustomNamingTest { Value = "SeqValue" }));
				var id2 = db.GetTable<PostgreSQLSpecific.SequenceCustomNamingTest>().Single(_ => _.Value == "SeqValue").ID;

				Assert.That(id2, Is.EqualTo(id1));

				db.GetTable<PostgreSQLSpecific.SequenceCustomNamingTest>().Where(_ => _.ID == id1).Delete();

				Assert.That(db.GetTable<PostgreSQLSpecific.SequenceCustomNamingTest>().Count(_ => _.Value == "SeqValue"), Is.EqualTo(0));
			}
		}

		private static SqlTable CreateSqlTable<T>(IDataContext dataContext)
		{
			return new SqlTable(dataContext.MappingSchema.GetEntityDescriptor(typeof(T), dataContext.Options.ConnectionOptions.OnEntityDescriptorCreated));
		}

		[Test]
		public void SequenceInsertWithUserDefinedSequenceNameAttribute([IncludeDataSources(TestProvName.AllPostgreSQL)] string context)
		{
			using (var db = GetDataConnection(context))
			{
				var table = CreateSqlTable<PostgreSQLSpecific.SequenceTest1>(db);
				Assert.That(table.SequenceAttributes, Is.Not.Null);
				Assert.That(table.SequenceAttributes!, Has.Length.EqualTo(1));

				db.Insert(new PostgreSQLSpecific.SequenceTest1 { Value = "SeqValue" });

				Assert.That(db.LastQuery, Does.Contain(_nextValSearchPattern));
			}
		}
		[Test]
		public void SequenceInsertWithoutSequenceNameAttribute([IncludeDataSources(TestProvName.AllPostgreSQL)] string context)
		{
			using (var db = GetDataConnection(context))
			{
				var table = CreateSqlTable<PostgreSQLSpecific.SequenceTest2>(db);
				Assert.That(table.SequenceAttributes.IsNullOrEmpty());

				db.Insert(new PostgreSQLSpecific.SequenceTest2 { Value = "SeqValue" });

				Assert.That(db.LastQuery, Does.Not.Contains(_nextValSearchPattern));
			}
		}

		[Test]
		public void SequenceInsertWithIdentity1([IncludeDataSources(TestProvName.AllPostgreSQL)] string context)
		{
			using (var db = GetDataContext(context))
			{
				ResetTestSequence(context);
				db.GetTable<PostgreSQLSpecific.SequenceTest1>().Where(_ => _.Value == "SeqValue").Delete();

				var id1 = Convert.ToInt32(db.InsertWithIdentity(new PostgreSQLSpecific.SequenceTest1 { Value = "SeqValue" }));
				var id2 = db.GetTable<PostgreSQLSpecific.SequenceTest1>().Single(_ => _.Value == "SeqValue").ID;

				Assert.That(id2, Is.EqualTo(id1));

				db.GetTable<PostgreSQLSpecific.SequenceTest1>().Where(_ => _.ID == id1).Delete();

				Assert.That(db.GetTable<PostgreSQLSpecific.SequenceTest1>().Count(_ => _.Value == "SeqValue"), Is.EqualTo(0));
			}
		}

		[Test]
		public void SequenceInsertWithIdentity2([IncludeDataSources(TestProvName.AllPostgreSQL)] string context)
		{
			using (var db = GetDataContext(context))
			{
				db.GetTable<PostgreSQLSpecific.SequenceTest2>().Where(_ => _.Value == "SeqValue").Delete();

				var id1 = Convert.ToInt32(db.InsertWithIdentity(new PostgreSQLSpecific.SequenceTest2 { Value = "SeqValue" }));
				var id2 = db.GetTable<PostgreSQLSpecific.SequenceTest2>().Single(_ => _.Value == "SeqValue").ID;

				Assert.That(id2, Is.EqualTo(id1));

				db.GetTable<PostgreSQLSpecific.SequenceTest2>().Where(_ => _.ID == id1).Delete();

				Assert.That(db.GetTable<PostgreSQLSpecific.SequenceTest2>().Count(_ => _.Value == "SeqValue"), Is.EqualTo(0));
			}
		}

		[Test]
		public void SequenceInsertWithIdentity3([IncludeDataSources(TestProvName.AllPostgreSQL)] string context)
		{
			using (var db = GetDataContext(context))
			{
				ResetTestSequence(context);
				db.GetTable<PostgreSQLSpecific.SequenceTest3>().Where(_ => _.Value == "SeqValue").Delete();

				var id1 = Convert.ToInt32(db.InsertWithIdentity(new PostgreSQLSpecific.SequenceTest3 { Value = "SeqValue" }));
				var id2 = db.GetTable<PostgreSQLSpecific.SequenceTest3>().Single(_ => _.Value == "SeqValue").ID;

				Assert.That(id2, Is.EqualTo(id1));

				db.GetTable<PostgreSQLSpecific.SequenceTest3>().Where(_ => _.ID == id1).Delete();

				Assert.That(db.GetTable<PostgreSQLSpecific.SequenceTest3>().Count(_ => _.Value == "SeqValue"), Is.EqualTo(0));
			}
		}

		[Test]
		public void SequenceInsertWithIdentity4([IncludeDataSources(TestProvName.AllPostgreSQL)] string context)
		{
			using (var db = GetDataContext(context))
			{
				db.GetTable<PostgreSQLSpecific.TestSchemaIdentity>().Delete();

				var id1 = Convert.ToInt32(db.InsertWithIdentity(new PostgreSQLSpecific.TestSchemaIdentity()));
				var id2 = db.GetTable<PostgreSQLSpecific.TestSchemaIdentity>().Single().ID;

				Assert.That(id2, Is.EqualTo(id1));

				db.GetTable<PostgreSQLSpecific.TestSchemaIdentity>().Delete();
			}
		}

		[Test]
		public void SequenceInsertWithIdentity5([IncludeDataSources(TestProvName.AllPostgreSQL)] string context)
		{
			using (var db = GetDataContext(context))
			{
				db.GetTable<PostgreSQLSpecific.TestSerialIdentity>().Delete();

				var id1 = Convert.ToInt32(db.InsertWithIdentity(new PostgreSQLSpecific.TestSerialIdentity()));
				var id2 = db.GetTable<PostgreSQLSpecific.TestSerialIdentity>().Single().ID;

				Assert.That(id2, Is.EqualTo(id1));

				db.GetTable<PostgreSQLSpecific.TestSerialIdentity>().Delete();
			}
		}

		[Test]
		public void BulkCopyLinqTypes([IncludeDataSources(TestProvName.AllPostgreSQL)] string context)
		{
			foreach (var bulkCopyType in new[] { BulkCopyType.MultipleRows, BulkCopyType.ProviderSpecific })
			{
				using (var db = GetDataConnection(context))
				{
					try
					{
						db.BulkCopy(
							new BulkCopyOptions { BulkCopyType = bulkCopyType },
							Enumerable.Range(0, 10).Select(n =>
								new LinqDataTypes
								{
									ID            = 4000 + n,
									MoneyValue    = 1000m + n,
									DateTimeValue = new DateTime(2001, 1, 11, 1, 11, 21, 100),
									BoolValue     = true,
									GuidValue     = TestData.SequentialGuid(n),
									SmallIntValue = (short)n
								}
							));
					}
					finally
					{
						db.GetTable<LinqDataTypes>().Delete(p => p.ID >= 4000);
					}
				}
			}
		}

		[Test]
		public async Task BulkCopyLinqTypesAsync([IncludeDataSources(TestProvName.AllPostgreSQL)] string context)
		{
			foreach (var bulkCopyType in new[] { BulkCopyType.MultipleRows, BulkCopyType.ProviderSpecific })
			{
				using (var db = GetDataConnection(context))
				{
					try
					{
						await db.BulkCopyAsync(
							new BulkCopyOptions { BulkCopyType = bulkCopyType },
							Enumerable.Range(0, 10).Select(n =>
								new LinqDataTypes
								{
									ID            = 4000 + n,
									MoneyValue    = 1000m + n,
									DateTimeValue = new DateTime(2001, 1, 11, 1, 11, 21, 100),
									BoolValue     = true,
									GuidValue     = TestData.SequentialGuid(n),
									SmallIntValue = (short)n
								}
							));

					}
					finally
					{
						await db.GetTable<LinqDataTypes>().DeleteAsync(p => p.ID >= 4000);
					}
				}
			}
		}

		public class TestTeamplate
		{
			public string? cdni_cd_cod_numero_item1;
		}

		[Test]
		public void Issue140([IncludeDataSources(TestProvName.AllPostgreSQL)] string context)
		{
			using (var db = GetDataConnection(context))
			{
				var list = db.Query<TestTeamplate>("select 1 as cdni_cd_cod_numero_item1").ToList();

				Assert.That(list, Has.Count.EqualTo(1));
				Assert.That(list[0].cdni_cd_cod_numero_item1, Is.EqualTo("1"));
			}
		}

		public class CreateTableTestClass
		{
			public DateTimeOffset TimeOffset;
			public Guid Guid;
		}

		[Test]
		public void CreateTableTest([IncludeDataSources(TestProvName.AllPostgreSQL)] string context)
		{
			using (var db = GetDataContext(context))
			using (db.CreateLocalTable<CreateTableTestClass>())
			{
				var e = new CreateTableTestClass
				{
					Guid       = TestData.Guid1,
					TimeOffset = new DateTimeOffset(2017, 06, 17, 16, 40, 33, 0, TimeSpan.FromHours(-3))
				};
				db.Insert(e);

				var e2 = db.GetTable<CreateTableTestClass>()
					.FirstOrDefault(_ => _.Guid == e.Guid)!;

				Assert.That(e2, Is.Not.Null);
				Assert.Multiple(() =>
				{
					Assert.That(e2.Guid, Is.EqualTo(e.Guid));
					Assert.That(e2.TimeOffset, Is.EqualTo(e.TimeOffset));
				});
			}
		}

		[Table]
		public class AllTypes
		{
			[Column, PrimaryKey, Identity]             public int ID                                    { get; set; }
			// numeric/monetary
			[Column]                                   public long?    bigintDataType                   { get; set; }
			[Column]                                   public decimal? numericDataType                  { get; set; }
			[Column]                                   public short?   smallintDataType                 { get; set; }
			[Column]                                   public int?     intDataType                      { get; set; }
			[Column  (DataType = DataType.Money)]      public decimal? moneyDataType                    { get; set; }
			[Column]                                   public double?  doubleDataType                   { get; set; }
			[Column]                                   public float?   realDataType                     { get; set; }
			// time/date/intertval
			[Column]                                   public DateTime?       timestampDataType         { get; set; }
			[Column]                                   public DateTimeOffset? timestampTZDataType       { get; set; }
#if NET6_0_OR_GREATER
			[Column]                                   public DateOnly?       dateDataType              { get; set; }
#else
			[Column(DataType = DataType.Date)]         public DateTime?       dateDataType              { get; set; }
#endif
			[Column(DbType = "time")]                  public TimeSpan?       timeDataType              { get; set; }
			[Column  (DbType = "time with time zone")] public DateTimeOffset? timeTZDataType            { get; set; }
			[Column]                                   public NpgsqlInterval? intervalDataType          { get; set; }
			[Column(DataType = DataType.Interval)]     public TimeSpan?       intervalDataType2         { get; set; }
			// text
			[Column]                                   public char?   charDataType                      { get; set; }
			[Column]                                   public string? char20DataType                    { get; set; }
			[Column]                                   public string? varcharDataType                   { get; set; }
			[Column]                                   public string? textDataType                      { get; set; }
			// misc
			[Column]                                   public byte[]?   binaryDataType                  { get; set; }
			[Column]                                   public Guid?     uuidDataType                    { get; set; }
			[Column]                                   public BitArray? bitDataType                     { get; set; }
			[Column]                                   public bool?     booleanDataType                 { get; set; }
			[Column]                                   public string?   colorDataType                   { get; set; }
			[Column]                                   public string?   xmlDataType                     { get; set; }
			[Column]                                   public BitArray? varBitDataType                  { get; set; }
			// geometry
			[Column]                                   public NpgsqlPoint?   pointDataType              { get; set; }
			[Column]                                   public NpgsqlLSeg?    lsegDataType               { get; set; }
			[Column]                                   public NpgsqlBox?     boxDataType                { get; set; }
			[Column]                                   public NpgsqlPath?    pathDataType               { get; set; }
			[Column]                                   public NpgsqlPolygon? polygonDataType            { get; set; }
			[Column]                                   public NpgsqlCircle?  circleDataType             { get; set; }
			[NotColumn(Configuration = ProviderName.PostgreSQL92)]
			[NotColumn(Configuration = ProviderName.PostgreSQL93)]
			[Column]                                   public NpgsqlLine?    lineDataType               { get; set; }
			// inet types
			[Column]                                   public IPAddress?       inetDataType             { get; set; }
			[Column]                                   public NpgsqlCidr?      cidrDataType             { get; set; }
			[Column  (DbType = "macaddr")]             public PhysicalAddress? macaddrDataType          { get; set; }
			// PGSQL10+
			// also supported by ProviderName.PostgreSQL, but it is hard to setup...
			[NotColumn]
			[Column(DbType = "macaddr8", Configuration = TestProvName.PostgreSQL10)]
			[Column(DbType = "macaddr8", Configuration = TestProvName.PostgreSQL11)]
			[Column(DbType = "macaddr8", Configuration = TestProvName.PostgreSQL12)]
			[Column(DbType = "macaddr8", Configuration = TestProvName.PostgreSQL13)]
			[Column(DbType = "macaddr8", Configuration = TestProvName.PostgreSQL14)]
			[Column(DbType = "macaddr8", Configuration = ProviderName.PostgreSQL15)]
			[Column(DbType = "macaddr8", Configuration = TestProvName.PostgreSQL16)]
<<<<<<< HEAD
													   public PhysicalAddress? macaddr8DataType         { get; set; }
=======
			[Column(DbType = "macaddr8", Configuration = TestProvName.PostgreSQL17)]
			                                           public PhysicalAddress? macaddr8DataType         { get; set; }
>>>>>>> 79dcfe43
			// json
			[Column]                                   public string? jsonDataType                      { get; set; }
			[NotColumn(Configuration = ProviderName.PostgreSQL92)]
			[NotColumn(Configuration = ProviderName.PostgreSQL93)]
			[Column  (DataType = DataType.BinaryJson)] public string? jsonbDataType                     { get; set; }

			public static IEqualityComparer<AllTypes> Comparer = ComparerBuilder.GetEqualityComparer<AllTypes>();
		}

		public enum BulkTestMode
		{
			WithoutTransaction,
			WithTransaction,
			WithRollback
		}

		// test that native bulk copy method inserts data properly
		[Test]
		public void BulkCopyTest([Values] BulkTestMode mode, [IncludeDataSources(TestProvName.AllPostgreSQL)] string context)
		{
			var macaddr8Supported = context.IsAnyOf(TestProvName.AllPostgreSQL10Plus);
			var lineSupported     = context.IsAnyOf(TestProvName.AllPostgreSQL95Plus);
			var jsonbSupported    = context.IsAnyOf(TestProvName.AllPostgreSQL95Plus);
			var testData = new[]
			{
				// test null values
				new AllTypes(),
				// test non-null values
				new AllTypes()
				{
					bigintDataType      = long.MaxValue,
					numericDataType     = 12345.6789M,
					smallintDataType    = short.MaxValue,
					intDataType         = int.MaxValue,
					moneyDataType       = 9876.54M,
					doubleDataType      = double.MaxValue,
					realDataType        = float.MaxValue,

					timestampDataType   = new DateTime(2010, 5, 30, 1, 2, 3, 4),
					timestampTZDataType = new DateTimeOffset(2011, 3, 22, 10, 11, 12, 13, TimeSpan.FromMinutes(30)),
					dateDataType        = new (2010, 5, 30),
					timeDataType        = new TimeSpan(0, 1, 2, 3, 4),
					// npgsql4 uses 2/1/1 instead of 1/1/1 as date part in npgsql3
					timeTZDataType      = new DateTimeOffset(1, 1, 2, 10, 11, 12, 13, TimeSpan.FromMinutes(30)),
					intervalDataType    = new NpgsqlInterval(1, 2, 3),
					intervalDataType2   = TimeSpan.FromTicks(-123456780),

					charDataType        = 'ы',
					char20DataType      = "тест1",
					varcharDataType     = "тест2",
					textDataType        = "текст",

					binaryDataType      = new byte[] { 1, 2, 3 },
					uuidDataType        = TestData.Guid1,
					bitDataType         = new BitArray(new []{ true, false, true }),
					booleanDataType     = true,
					colorDataType       = "Green",
					xmlDataType         = "<test>data</test>",
					varBitDataType      = new BitArray(new []{ true, false, true, false, true }),

					pointDataType       = new NpgsqlPoint(1.4, 4.3),
					lsegDataType        = new NpgsqlLSeg(1.1, 2.2, 3.3, 4.4),
					boxDataType         = new NpgsqlBox(6.6, 5.5, 4.4, 3.3),
					pathDataType        = new NpgsqlPath(new NpgsqlPoint(1.4, 4.3), new NpgsqlPoint(2.4, 2.3), new NpgsqlPoint(3.4, 3.3)),
					polygonDataType     = new NpgsqlPolygon(new NpgsqlPoint(1.4, 4.3), new NpgsqlPoint(6.4, 2.3), new NpgsqlPoint(3.4, 7.3)),
					circleDataType      = new NpgsqlCircle(1.1, 2.2, 3.3),
					lineDataType        = new NpgsqlLine(3.3, 4.4, 5.5),

					inetDataType        = IPAddress.Parse("2001:0db8:0000:0042:0000:8a2e:0370:7334"),
					cidrDataType        = new NpgsqlCidr("::ffff:1.2.3.0/120"),
					macaddrDataType     = PhysicalAddress.Parse("08-00-2B-01-02-03"),
					macaddr8DataType    = PhysicalAddress.Parse("08-00-2B-FF-FE-01-02-03"),

					jsonDataType        = /*lang=json,strict*/ "{\"test\": 1}",
					jsonbDataType       = /*lang=json,strict*/ "{\"test\": 2}"
				}
			};

			using (var db = GetDataConnection(context))
			{
				db.AddMappingSchema(new MappingSchema(context));
				// color enum type will not work without this call if _create test was run in the same session
				// More details here: https://github.com/npgsql/npgsql/issues/1357
				// must be called before transaction opened due to: https://github.com/npgsql/npgsql/issues/2244
				((dynamic)db.Connection).ReloadTypes();

				DataConnectionTransaction? ts = null;

				if (mode != BulkTestMode.WithoutTransaction)
					ts = db.BeginTransaction();

				int[]? ids = null;
				try
				{
					var result = db.BulkCopy(new BulkCopyOptions() { BulkCopyType = BulkCopyType.ProviderSpecific }, testData);

					Assert.That(result.RowsCopied, Is.EqualTo(testData.Length));

					var data = db.GetTable<AllTypes>().OrderByDescending(_ => _.ID).Take(2).AsEnumerable().Reverse().ToArray();

					ids = data.Select(_ => _.ID).ToArray();

					// comparer generator miss collections support
					if (testData.Length == data.Length)
						for (var i = 0; i < testData.Length; i++)
						{
							var expectedBinary = testData[i].binaryDataType;
							var actualBinary = data[i].binaryDataType;

							if (expectedBinary != null && actualBinary != null)
								Assert.That(expectedBinary.SequenceEqual(actualBinary), Is.True);
							else if (expectedBinary != null || actualBinary != null)
								Assert.Fail();

							var expectedBit = testData[i].bitDataType;
							var actualBit = data[i].bitDataType;

							if (expectedBit != null && actualBit != null)
								Assert.That(expectedBit.Cast<bool>().SequenceEqual(actualBit.Cast<bool>()), Is.True);
							else if (expectedBit != null || actualBit != null)
								Assert.Fail();

							expectedBit = testData[i].varBitDataType;
							actualBit = data[i].varBitDataType;

							if (expectedBit != null && actualBit != null)
								Assert.That(expectedBit.Cast<bool>().SequenceEqual(actualBit.Cast<bool>()), Is.True);
							else if (expectedBit != null || actualBit != null)
								Assert.Fail();
						}

					AreEqual(
						r =>
						{
							r.ID = 0;
							r.binaryDataType = null;
							r.bitDataType = null;
							r.varBitDataType = null;
							if (!lineSupported)     r.lineDataType     = null;
							if (!jsonbSupported)    r.jsonbDataType    = null;
							if (!macaddr8Supported) r.macaddr8DataType = null;
							return r;
						},
						testData,
						data,
						AllTypes.Comparer);

					if (mode != BulkTestMode.WithoutTransaction)
						ts!.Rollback();
				}
				finally
				{
					if (mode == BulkTestMode.WithoutTransaction)
						db.GetTable<AllTypes>().Where(_ => ids!.Contains(_.ID)).Delete();
				}

				if (mode == BulkTestMode.WithRollback)
					Assert.That(db.GetTable<AllTypes>().Where(_ => ids.Contains(_.ID)).Count(), Is.EqualTo(0));
			}
		}

		[Test]
		public async Task BulkCopyTestAsync([Values]BulkTestMode mode, [IncludeDataSources(TestProvName.AllPostgreSQL)] string context)
		{
			var macaddr8Supported = context.IsAnyOf(TestProvName.AllPostgreSQL10Plus);
			var lineSupported     = context.IsAnyOf(TestProvName.AllPostgreSQL95Plus);
			var jsonbSupported    = context.IsAnyOf(TestProvName.AllPostgreSQL95Plus);
			var testData = new[]
			{
				// test null values
				new AllTypes(),
				// test non-null values
				new AllTypes()
				{
					bigintDataType      = long.MaxValue,
					numericDataType     = 12345.6789M,
					smallintDataType    = short.MaxValue,
					intDataType         = int.MaxValue,
					moneyDataType       = 9876.54M,
					doubleDataType      = double.MaxValue,
					realDataType        = float.MaxValue,

					timestampDataType   = new DateTime(2010, 5, 30, 1, 2, 3, 4),
					timestampTZDataType = new DateTimeOffset(2011, 3, 22, 10, 11, 12, 13, TimeSpan.FromMinutes(30)),
					dateDataType        = new (2010, 5, 30),
					timeDataType        = new TimeSpan(0, 1, 2, 3, 4),
					// npgsql4 uses 2/1/1 instead of 1/1/1 as date part in npgsql3
					timeTZDataType      = new DateTimeOffset(1, 1, 2, 10, 11, 12, 13, TimeSpan.FromMinutes(30)),
					intervalDataType    = new NpgsqlInterval(-1, 2, 3),
					intervalDataType2   = TimeSpan.FromTicks(-123456780),

					charDataType        = 'ы',
					char20DataType      = "тест1",
					varcharDataType     = "тест2",
					textDataType        = "текст",

					binaryDataType      = new byte[] { 1, 2, 3 },
					uuidDataType        = TestData.Guid2,
					bitDataType         = new BitArray(new []{ true, false, true }),
					booleanDataType     = true,
					colorDataType       = "Green",
					xmlDataType         = "<test>data</test>",
					varBitDataType      = new BitArray(new []{ true, false, true, false, true }),

					pointDataType       = new NpgsqlPoint(1.4, 4.3),
					lsegDataType        = new NpgsqlLSeg(1.1, 2.2, 3.3, 4.4),
					boxDataType         = new NpgsqlBox(6.6, 5.5, 4.4, 3.3),
					pathDataType        = new NpgsqlPath(new NpgsqlPoint(1.4, 4.3), new NpgsqlPoint(2.4, 2.3), new NpgsqlPoint(3.4, 3.3)),
					polygonDataType     = new NpgsqlPolygon(new NpgsqlPoint(1.4, 4.3), new NpgsqlPoint(6.4, 2.3), new NpgsqlPoint(3.4, 7.3)),
					circleDataType      = new NpgsqlCircle(1.1, 2.2, 3.3),
					lineDataType        = new NpgsqlLine(3.3, 4.4, 5.5),

					inetDataType        = IPAddress.Parse("2001:0db8:0000:0042:0000:8a2e:0370:7334"),
					cidrDataType        = new NpgsqlCidr("::ffff:1.2.3.0/120"),
					macaddrDataType     = PhysicalAddress.Parse("08-00-2B-01-02-03"),
					macaddr8DataType    = PhysicalAddress.Parse("08-00-2B-FF-FE-01-02-03"),

					jsonDataType        = /*lang=json,strict*/ "{\"test\": 1}",
					jsonbDataType       = /*lang=json,strict*/ "{\"test\": 2}"
				}
			};

			using (var db = GetDataConnection(context))
			{
				db.AddMappingSchema(new MappingSchema(context));
				// color enum type will not work without this call if _create test was run in the same session
				// More details here: https://github.com/npgsql/npgsql/issues/1357
				// must be called before transaction opened due to: https://github.com/npgsql/npgsql/issues/2244
				((dynamic)db.Connection).ReloadTypes();

				DataConnectionTransaction? ts = null;

				if (mode != BulkTestMode.WithoutTransaction)
					ts = db.BeginTransaction();

				int[]? ids = null;
				try
				{
					var result = await db.BulkCopyAsync(new BulkCopyOptions() { BulkCopyType = BulkCopyType.ProviderSpecific }, testData);

					Assert.That(result.RowsCopied, Is.EqualTo(testData.Length));

					var data = db.GetTable<AllTypes>().OrderByDescending(_ => _.ID).Take(2).AsEnumerable().Reverse().ToArray();

					ids = data.Select(_ => _.ID).ToArray();

					// comparer generator miss collections support
					if (testData.Length == data.Length)
						for (var i = 0; i < testData.Length; i++)
						{
							var expectedBinary = testData[i].binaryDataType;
							var actualBinary = data[i].binaryDataType;

							if (expectedBinary != null && actualBinary != null)
								Assert.That(expectedBinary.SequenceEqual(actualBinary), Is.True);
							else if (expectedBinary != null || actualBinary != null)
								Assert.Fail();

							var expectedBit = testData[i].bitDataType;
							var actualBit = data[i].bitDataType;

							if (expectedBit != null && actualBit != null)
								Assert.That(expectedBit.Cast<bool>().SequenceEqual(actualBit.Cast<bool>()), Is.True);
							else if (expectedBit != null || actualBit != null)
								Assert.Fail();

							expectedBit = testData[i].varBitDataType;
							actualBit = data[i].varBitDataType;

							if (expectedBit != null && actualBit != null)
								Assert.That(expectedBit.Cast<bool>().SequenceEqual(actualBit.Cast<bool>()), Is.True);
							else if (expectedBit != null || actualBit != null)
								Assert.Fail();
						}

					AreEqual(
						r =>
						{
							r.ID = 0;
							r.binaryDataType = null;
							r.bitDataType = null;
							r.varBitDataType = null;
							if (!lineSupported)     r.lineDataType     = null;
							if (!jsonbSupported)    r.jsonbDataType    = null;
							if (!macaddr8Supported) r.macaddr8DataType = null;
							return r;
						},
						testData,
						data,
						AllTypes.Comparer);

					if (mode != BulkTestMode.WithoutTransaction)
						ts!.Rollback();
				}
				finally
				{
					if (mode == BulkTestMode.WithoutTransaction)
						db.GetTable<AllTypes>().Where(_ => ids!.Contains(_.ID)).Delete();
				}

				if (mode == BulkTestMode.WithRollback)
					Assert.That(db.GetTable<AllTypes>().Where(_ => ids!.Contains(_.ID)).Count(), Is.EqualTo(0));
			}
		}

		[Table("SequenceTest1")]
		public class SequenceTest
		{
			[Column, SequenceName("sequencetestseq")]
			public int    ID;
			[Column]
			public string Value = null!;
		}

		[Test]
		public void BulkCopyRetrieveSequences(
			[IncludeDataSources(TestProvName.AllPostgreSQL)] string context,
			[Values] BulkCopyType bulkCopyType,
			[Values] bool useSequence)
		{
				var data = Enumerable.Range(1, 40).Select(i => new SequenceTest { Value = $"SeqValue{i}" }).ToArray();

			using (var db = GetDataConnection(context))
			{
				try
				{
					db.GetTable<SequenceTest>().Where(_ => _.Value.StartsWith("SeqValue")).Delete();

					if (useSequence)
						ResetTestSequence(context);

					var options = new BulkCopyOptions()
					{
						KeepIdentity = bulkCopyType == BulkCopyType.RowByRow ? false : true,
						MaxBatchSize = 10,
						BulkCopyType = bulkCopyType
					};

					db.BulkCopy(options, data.RetrieveIdentity(db, useSequence));

					var cnt = 1;
					foreach (var d in data)
					{
						Assert.That(d.ID, Is.EqualTo(cnt));
						cnt++;
					}
				}
				finally
				{
					db.GetTable<SequenceTest>().Where(_ => _.Value.StartsWith("SeqValue")).Delete();
				}
			}
		}

		[Test]
		public void TestVoidFunction([IncludeDataSources(TestProvName.AllPostgreSQL)] string context)
		{
			using (var db = GetDataContext(context))
			{
				var result = db.Select(() => TestPgFunctions.AddIfNotExists("test"));

				// actually void function returns void, which is not null, but in C# void is not a 'real' type
				// https://stackoverflow.com/questions/11318973/void-in-c-sharp-generics
				Assert.That(result, Is.Null);
			}
		}

		[Test]
		public void TestCustomAggregate([IncludeDataSources(TestProvName.AllPostgreSQL)] string context)
		{
			using (var db = GetDataContext(context))
			{
				var result = db.GetTable<AllTypes>()
					.GroupBy(_ => _.bitDataType)
					.Select(g => new
					{
						avg       = g.Average(_ => _.doubleDataType),
						customAvg = g.CustomAvg(_ => _.doubleDataType)
					}).ToList();

				Assert.That(result, Is.Not.Empty);

				foreach (var res in result)
				{
					Assert.That(res.customAvg, Is.EqualTo(res.avg));
				}
			}
		}

		[Test]
		public void TestCustomAggregateNotNullable([IncludeDataSources(TestProvName.AllPostgreSQL)] string context)
		{
			using (var db = GetDataContext(context))
			{
				var result = db.GetTable<AllTypes>()
					.GroupBy(_ => _.bitDataType)
					.Select(g => new
					{
						avg       = g.Average(_ => _.doubleDataType ?? 0d),
						customAvg = g.CustomAvg(_ => _.doubleDataType ?? 0d)
					}).ToList();

				Assert.That(result, Is.Not.Empty);

				foreach (var res in result)
				{
					Assert.That(res.customAvg, Is.EqualTo(res.avg));
				}
			}
		}

		[Test]
		public void TestTableFunction([IncludeDataSources(TestProvName.AllPostgreSQL)] string context)
		{
			using (var db = GetDataConnection(context))
			{
				// needed for proper AllTypes columns mapping
				db.AddMappingSchema(new MappingSchema(context));

				var result = new TestPgFunctions(db).GetAllTypes().ToList();

				var res1 = db.GetTable<AllTypes>().OrderBy(_ => _.ID).ToArray()[1];
				var res2 = result.OrderBy(_ => _.ID).ToArray()[1];

				var c1 = res1.binaryDataType!.GetHashCode() == res2.binaryDataType!.GetHashCode();
				var c2 = res1.bitDataType!.GetHashCode()    == res2.bitDataType!.GetHashCode();
				var c3 = res1.varBitDataType!.GetHashCode() == res2.varBitDataType!.GetHashCode();

				var e1 = res1.binaryDataType.Equals(res2.binaryDataType);
				var e2 = res1.bitDataType   .Equals(res2.bitDataType);
				var e3 = res1.varBitDataType.Equals(res2.varBitDataType);

				AreEqual(db.GetTable<AllTypes>().OrderBy(_ => _.ID), result.OrderBy(_ => _.ID), AllTypes.Comparer);
			}
		}

		[Test]
		public void TestParametersFunction([IncludeDataSources(TestProvName.AllPostgreSQL)] string context)
		{
			var ms = new MappingSchema();
			ms.SetConvertExpression<object[], TestPgFunctions.TestParametersResult>(
				tuple => new TestPgFunctions.TestParametersResult() { param2 = (int?)tuple[0], param3 = (int?)tuple[1] });

			using (var db = GetDataContext(context, ms))
			{
				var result = db.Select(() => TestPgFunctions.TestParameters(1, 2));

				Assert.That(result, Is.Not.Null);
				Assert.Multiple(() =>
				{
					Assert.That(result.param2, Is.EqualTo(1));
					Assert.That(result.param3, Is.EqualTo(2));
				});
			}
		}

		[Test]
		public void TestScalarTableFunction([IncludeDataSources(TestProvName.AllPostgreSQL)] string context)
		{
			using (var db = GetDataContext(context))
			{
				var result = new TestPgFunctions(db).TestScalarTableFunction(4).ToList();

				Assert.That(result, Is.Not.Null);
				Assert.That(result, Has.Count.EqualTo(2));
				Assert.Multiple(() =>
				{
					Assert.That(result[0].param2, Is.EqualTo(4));
					Assert.That(result[1].param2, Is.EqualTo(4));
				});

			}
		}

		[Test]
		public void TestRecordTableFunction([IncludeDataSources(TestProvName.AllPostgreSQL)] string context)
		{
			using (var db = GetDataContext(context))
			{
				var result = new TestPgFunctions(db).TestRecordTableFunction(1, 2).ToList();

				Assert.That(result, Is.Not.Null);
				Assert.That(result, Has.Count.EqualTo(2));
				Assert.Multiple(() =>
				{
					Assert.That(result[0].param3, Is.EqualTo(1));
					Assert.That(result[0].param4, Is.EqualTo(23));
					Assert.That(result[1].param3, Is.EqualTo(333));
					Assert.That(result[1].param4, Is.EqualTo(2));
				});
			}
		}

		[Test]
		public void TestScalarFunction([IncludeDataSources(TestProvName.AllPostgreSQL)] string context)
		{
			using (var db = GetDataContext(context))
			{
				var result = db.Select(() => TestPgFunctions.TestScalarFunction(123));

				Assert.That(result, Is.EqualTo("done"));
			}
		}

		[Test]
		public void TestSingleOutParameterFunction([IncludeDataSources(TestProvName.AllPostgreSQL)] string context)
		{
			using (var db = GetDataContext(context))
			{
				var result = db.Select(() => TestPgFunctions.TestSingleOutParameterFunction(1));

				Assert.That(result, Is.EqualTo(124));
			}
		}

		[ActiveIssue("Functionality not implemented yet")]
		[Test]
		public void TestDynamicRecordFunction([IncludeDataSources(TestProvName.AllPostgreSQL)] string context)
		{
			using (var db = GetDataContext(context))
			{
				var result1 = db.Select(() => TestPgFunctions.DynamicRecordFunction<TestPgFunctions.TestRecordTableFunctionResult>(/*lang=json*/ "{param3:1, param4: 2}"));
				var result2 = db.Select(() => TestPgFunctions.DynamicRecordFunction<TestPgFunctions.TestRecordTableFunctionResult>(/*lang=json*/ "{param4:4}"));

				Assert.That(result1, Is.Not.Null);
				Assert.Multiple(() =>
				{
					Assert.That(result1.param3, Is.EqualTo(1));
					Assert.That(result1.param4, Is.EqualTo(2));

					Assert.That(result2, Is.Not.Null);
				});
				Assert.Multiple(() =>
				{
					Assert.That(result2.param3, Is.Null);
					Assert.That(result2.param4, Is.EqualTo(4));
				});
			}
		}

		[ActiveIssue("Functionality not implemented yet")]
		[Test]
		public void TestDynamicTableFunction([IncludeDataSources(TestProvName.AllPostgreSQL)] string context)
		{
			using (var db = GetDataContext(context))
			{
				var result = new TestPgFunctions(db).DynamicTableFunction<TestPgFunctions.TestRecordTableFunctionResult>(/*lang=json*/ "[{param3:1, param4: 2},{param4: 3}]").ToList();

				Assert.That(result, Is.Not.Null);
				Assert.That(result, Has.Count.EqualTo(2));
				Assert.Multiple(() =>
				{
					Assert.That(result[0].param3, Is.EqualTo(1));
					Assert.That(result[0].param4, Is.EqualTo(2));
					Assert.That(result[1].param3, Is.Null);
					Assert.That(result[1].param4, Is.EqualTo(4));
				});
			}
		}

		public class SomeRange<T> where T: struct
		{
			public SomeRange(T? start, T? end)
			{
				Start = start;
				End = end;
			}

			public T? Start { get; set; }
			public T? End { get; set; }
		}

		public class TableWithDateRanges
		{
			[Column(DbType = "tsrange")]
			public SomeRange<DateTime>? SimpleRange { get; set; }

			[Column(DbType = "tstzrange")]
			public SomeRange<DateTime>? RangeWithTimeZone { get; set; }
		}

		private static MappingSchema CreateRangesMapping()
		{
			NpgsqlRange<DateTime> ConvertToNpgSqlRange(SomeRange<DateTime> r, bool withTimeZone)
			{
				// specify proper kind for npgsql 6
				var range = NpgsqlRange<DateTime>.Empty;
					range = new NpgsqlRange<DateTime>(
						DateTime.SpecifyKind(r.Start ?? default, withTimeZone ? DateTimeKind.Utc : DateTimeKind.Unspecified), true,  r.Start == null,
						DateTime.SpecifyKind(r.End   ?? default, withTimeZone ? DateTimeKind.Utc : DateTimeKind.Unspecified), false, r.End == null);

				return range;
			}

			var mapping = new MappingSchema();
			mapping.SetConverter<NpgsqlRange<DateTime>, SomeRange<DateTime>?>(r =>
				{
					if (r.IsEmpty)
						return default;

					return new SomeRange<DateTime>(
						r.LowerBoundInfinite
							? (DateTime?) null
							: r.LowerBound,
						r.UpperBoundInfinite
							? (DateTime?) null
							: r.UpperBound
					);
				}
			);

			mapping.SetConverter<SomeRange<DateTime>, DataParameter>(r =>
			{
				var range = ConvertToNpgSqlRange(r, true);
				return new DataParameter("", range, "tstzrange");
			}, new DbDataType(typeof(SomeRange<DateTime>)), new DbDataType(typeof(DataParameter), "tstzrange"));

			mapping.SetConverter<SomeRange<DateTime>, DataParameter>(r =>
			{
				var range = ConvertToNpgSqlRange(r, false);
				return new DataParameter("", range, "tsrange");
			}, new DbDataType(typeof(SomeRange<DateTime>)), new DbDataType(typeof(DataParameter), "tsrange"));

			return mapping;
		}

		[Test]
		public void TestCustomType([IncludeDataSources(TestProvName.AllPostgreSQL)] string context)
		{
			using (new DisableBaseline("Output (datetime format) is culture-/system-dependent"))
			using (var db = GetDataContext(context, CreateRangesMapping()))
			using (var table = db.CreateLocalTable<TableWithDateRanges>())
			{
				var date = TestData.DateTimeUtc;
				var range1 = new SomeRange<DateTime>(date, null);
				var range2 = new SomeRange<DateTime>(date.AddDays(1), null);
				db.Insert(new TableWithDateRanges
				{
					SimpleRange       = range1,
					RangeWithTimeZone = range2,
				});
			}
		}

		[Test]
		public void TestCustomTypeBulkCopy([IncludeDataSources(TestProvName.AllPostgreSQL)] string context)
		{
			using (new DisableBaseline("Output (datetime format) is culture-/system-dependent"))
			using (var db = (DataConnection)GetDataContext(context, CreateRangesMapping()))
			using (var table = db.CreateLocalTable<TableWithDateRanges>())
			{
				var date = TestData.DateTimeUtc;

				var items = Enumerable.Range(1, 100).Select(i =>
				{
					var range1 = new SomeRange<DateTime>(date.AddDays(i), date.AddDays(i + 1));
					var range2 = new SomeRange<DateTime>(date.AddDays(i), date.AddDays(i + 1));
					return new TableWithDateRanges
					{
						SimpleRange = range1,
						RangeWithTimeZone = range2,
					};
				});

				db.BulkCopy(items);

				var loadedItems = table.ToArray();
			}
		}

		[Test]
		public async Task TestCustomTypeBulkCopyAsync([IncludeDataSources(TestProvName.AllPostgreSQL)] string context)
		{
			using (new DisableBaseline("Output (datetime format) is culture-/system-dependent"))
			using (var db = (DataConnection)GetDataContext(context, CreateRangesMapping()))
			using (var table = db.CreateLocalTable<TableWithDateRanges>())
			{
				var date = TestData.DateTimeUtc;

				var items = Enumerable.Range(1, 100).Select(i =>
				{
					var range1 = new SomeRange<DateTime>(date.AddDays(i), date.AddDays(i + 1));
					var range2 = new SomeRange<DateTime>(date.AddDays(i), date.AddDays(i + 1));
					return new TableWithDateRanges
					{
						SimpleRange = range1,
						RangeWithTimeZone = range2,
					};
				});

				await db.BulkCopyAsync(items);

				var loadedItems = table.ToArray();
			}
		}

		[Table]
		public class UIntTable
		{
			[Column] public ushort  Field16  { get; set; }
			[Column] public uint    Field32  { get; set; }
			[Column] public ulong   Field64  { get; set; }
			[Column] public ushort? Field16N { get; set; }
			[Column] public uint?   Field32N { get; set; }
			[Column] public ulong?  Field64N { get; set; }
		}

		[Test]
		public void UIntXXMappingTest([IncludeDataSources(TestProvName.AllPostgreSQL)] string context)
		{
			using (var db = (DataConnection)GetDataContext(context))
			using (var table = db.CreateLocalTable<UIntTable>())
			{
				// test create table
				Assert.That(db.LastQuery!, Does.Contain("\"Field16\"  Int"));
				Assert.That(db.LastQuery!, Does.Contain("\"Field32\"  BigInt"));
				Assert.That(db.LastQuery!, Does.Contain("\"Field64\"  decimal(20)"));
				Assert.That(db.LastQuery!, Does.Contain("\"Field16N\" Int"));
				Assert.That(db.LastQuery!, Does.Contain("\"Field32N\" BigInt"));
				Assert.That(db.LastQuery!, Does.Contain("\"Field64N\" decimal(20)"));

				var value16      = ushort.MaxValue;
				var value32      = uint.MaxValue;
				var value64      = ulong.MaxValue;
				ushort? value16N = ushort.MaxValue;
				uint? value32N   = uint.MaxValue;
				ulong? value64N  = ulong.MaxValue;

				// test literal (+materialization)
				db.InlineParameters = true;
				table.Insert(() => new UIntTable() { Field16 = value16, Field32 = value32, Field64 = value64, Field16N = value16N, Field32N = value32N, Field64N = value64N });
				Assert.That(db.LastQuery!, Does.Contain("\t65535,"));
				Assert.That(db.LastQuery!, Does.Contain("\t4294967295,"));
				Assert.That(db.LastQuery!, Does.Contain("18446744073709551615"));
				var res = table.ToArray();
				Assert.That(res, Has.Length.EqualTo(1));
				Assert.Multiple(() =>
				{
					Assert.That(res[0].Field16, Is.EqualTo(ushort.MaxValue));
					Assert.That(res[0].Field32, Is.EqualTo(uint.MaxValue));
					Assert.That(res[0].Field64, Is.EqualTo(ulong.MaxValue));
					Assert.That(res[0].Field16N, Is.EqualTo(ushort.MaxValue));
					Assert.That(res[0].Field32N, Is.EqualTo(uint.MaxValue));
					Assert.That(res[0].Field64N, Is.EqualTo(ulong.MaxValue));
				});
				table.Delete();

				// test parameter (+materialization)
				db.InlineParameters = false;
				table.Insert(() => new UIntTable() { Field16 = value16, Field32 = value32, Field64 = value64, Field16N = value16N, Field32N = value32N, Field64N = value64N });
				Assert.That(db.LastQuery!, Does.Not.Contain("65535"));
				Assert.That(db.LastQuery!, Does.Not.Contain("4294967295"));
				Assert.That(db.LastQuery!, Does.Not.Contain("18446744073709551615"));
				res = table.ToArray();
				Assert.That(res, Has.Length.EqualTo(1));
				Assert.Multiple(() =>
				{
					Assert.That(res[0].Field16, Is.EqualTo(ushort.MaxValue));
					Assert.That(res[0].Field32, Is.EqualTo(uint.MaxValue));
					Assert.That(res[0].Field64, Is.EqualTo(ulong.MaxValue));
					Assert.That(res[0].Field16N, Is.EqualTo(ushort.MaxValue));
					Assert.That(res[0].Field32N, Is.EqualTo(uint.MaxValue));
					Assert.That(res[0].Field64N, Is.EqualTo(ulong.MaxValue));
				});

				// test schema
				var schema = db.DataProvider.GetSchemaProvider().GetSchema(db, new LinqToDB.SchemaProvider.GetSchemaOptions()
				{
					GetProcedures = false,
					GetTables     = true,
					LoadTable     = t => t.Name == nameof(UIntTable)
				});

				Assert.That(schema.Tables, Has.Count.EqualTo(1));
				Assert.Multiple(() =>
				{
					Assert.That(schema.Tables[0].TableName, Is.EqualTo(nameof(UIntTable)));
					Assert.That(schema.Tables[0].Columns, Has.Count.EqualTo(6));
				});

				var column = schema.Tables[0].Columns.Single(c => c.ColumnName == nameof(UIntTable.Field16));

				Assert.Multiple(() =>
				{
					Assert.That(column.ColumnType, Is.EqualTo("integer"));
					Assert.That(column.DataType, Is.EqualTo(DataType.Int32));
					Assert.That(column.MemberType, Is.EqualTo("int"));
					Assert.That(column.SystemType, Is.EqualTo(typeof(int)));
				});

				column = schema.Tables[0].Columns.Single(c => c.ColumnName == nameof(UIntTable.Field32));

				Assert.Multiple(() =>
				{
					Assert.That(column.ColumnType, Is.EqualTo("bigint"));
					Assert.That(column.DataType, Is.EqualTo(DataType.Int64));
					Assert.That(column.MemberType, Is.EqualTo("long"));
					Assert.That(column.SystemType, Is.EqualTo(typeof(long)));
				});

				column = schema.Tables[0].Columns.Single(c => c.ColumnName == nameof(UIntTable.Field64));

				Assert.Multiple(() =>
				{
					Assert.That(column.ColumnType, Is.EqualTo("numeric(20,0)"));
					Assert.That(column.DataType, Is.EqualTo(DataType.Decimal));
					Assert.That(column.MemberType, Is.EqualTo("decimal"));
					Assert.That(column.Precision, Is.EqualTo(20));
					Assert.That(column.Scale, Is.EqualTo(0));
					Assert.That(column.SystemType, Is.EqualTo(typeof(decimal)));
				});

				column = schema.Tables[0].Columns.Single(c => c.ColumnName == nameof(UIntTable.Field16N));

				Assert.Multiple(() =>
				{
					Assert.That(column.ColumnType, Is.EqualTo("integer"));
					Assert.That(column.DataType, Is.EqualTo(DataType.Int32));
					Assert.That(column.MemberType, Is.EqualTo("int?"));
					Assert.That(column.SystemType, Is.EqualTo(typeof(int)));
				});

				column = schema.Tables[0].Columns.Single(c => c.ColumnName == nameof(UIntTable.Field32N));

				Assert.Multiple(() =>
				{
					Assert.That(column.ColumnType, Is.EqualTo("bigint"));
					Assert.That(column.DataType, Is.EqualTo(DataType.Int64));
					Assert.That(column.MemberType, Is.EqualTo("long?"));
					Assert.That(column.SystemType, Is.EqualTo(typeof(long)));
				});

				column = schema.Tables[0].Columns.Single(c => c.ColumnName == nameof(UIntTable.Field64N));

				Assert.Multiple(() =>
				{
					Assert.That(column.ColumnType, Is.EqualTo("numeric(20,0)"));
					Assert.That(column.DataType, Is.EqualTo(DataType.Decimal));
					Assert.That(column.MemberType, Is.EqualTo("decimal?"));
					Assert.That(column.Precision, Is.EqualTo(20));
					Assert.That(column.Scale, Is.EqualTo(0));
					Assert.That(column.SystemType, Is.EqualTo(typeof(decimal)));
				});
			}
		}

		sealed class ExtraBulkCopyTypesTable
		{
			[Column                            ] public int     Id      { get; set; }
			[Column                            ] public byte?   Byte    { get; set; }
			[Column                            ] public sbyte?  SByte   { get; set; }
			[Column                            ] public short?  Int16   { get; set; }
			[Column                            ] public ushort? UInt16  { get; set; }
			[Column                            ] public int?    Int32   { get; set; }
			[Column                            ] public uint?   UInt32  { get; set; }
			[Column                            ] public long?   Int64   { get; set; }
			[Column                            ] public ulong?  UInt64  { get; set; }
			[Column(DataType = DataType.Byte)  ] public byte?   ByteT   { get; set; }
			[Column(DataType = DataType.SByte) ] public sbyte?  SByteT  { get; set; }
			[Column(DataType = DataType.Int16) ] public short?  Int16T  { get; set; }
			[Column(DataType = DataType.UInt16)] public ushort? UInt16T { get; set; }
			[Column(DataType = DataType.Int32) ] public int?    Int32T  { get; set; }
			[Column(DataType = DataType.UInt32)] public uint?   UInt32T { get; set; }
			[Column(DataType = DataType.Int64) ] public long?   Int64T  { get; set; }
			[Column(DataType = DataType.UInt64)] public ulong?  UInt64T { get; set; }
		}

		[Test]
		public void TestExtraTypesBulkCopy([IncludeDataSources(TestProvName.AllPostgreSQL)] string context, [Values] BulkCopyType type)
		{
			using (var db    = (DataConnection)GetDataContext(context))
			using (var table = db.CreateLocalTable<ExtraBulkCopyTypesTable>())
			{
				var items = new []
				{
					new ExtraBulkCopyTypesTable() { Id = 1 },
					new ExtraBulkCopyTypesTable()
					{
						Id          = 2,

						Byte        = byte.MaxValue,
						SByte       = sbyte.MaxValue,
						Int16       = short.MaxValue,
						UInt16      = ushort.MaxValue,
						Int32       = int.MaxValue,
						UInt32      = uint.MaxValue,
						Int64       = long.MaxValue,
						UInt64      = ulong.MaxValue,
						ByteT       = byte.MaxValue,
						SByteT      = sbyte.MaxValue,
						Int16T      = short.MaxValue,
						UInt16T     = ushort.MaxValue,
						Int32T      = int.MaxValue,
						UInt32T     = uint.MaxValue,
						Int64T      = long.MaxValue,
						UInt64T     = ulong.MaxValue,
					}
				};

				db.BulkCopy(new BulkCopyOptions() { BulkCopyType = type }, items);

				var result = table.OrderBy(_ => _.Id).ToArray();

				Assert.That(result, Has.Length.EqualTo(2));

				Assert.Multiple(() =>
				{
					Assert.That(result[0].Id, Is.EqualTo(1));
					Assert.That(result[0].Byte, Is.Null);
					Assert.That(result[0].SByte, Is.Null);
					Assert.That(result[0].Int16, Is.Null);
					Assert.That(result[0].UInt16, Is.Null);
					Assert.That(result[0].Int32, Is.Null);
					Assert.That(result[0].UInt32, Is.Null);
					Assert.That(result[0].Int64, Is.Null);
					Assert.That(result[0].UInt64, Is.Null);
					Assert.That(result[0].ByteT, Is.Null);
					Assert.That(result[0].SByteT, Is.Null);
					Assert.That(result[0].Int16T, Is.Null);
					Assert.That(result[0].UInt16T, Is.Null);
					Assert.That(result[0].Int32T, Is.Null);
					Assert.That(result[0].UInt32T, Is.Null);
					Assert.That(result[0].Int64T, Is.Null);
					Assert.That(result[0].UInt64T, Is.Null);

					Assert.That(result[1].Id, Is.EqualTo(2));
					Assert.That(result[1].Byte, Is.EqualTo(byte.MaxValue));
					Assert.That(result[1].SByte, Is.EqualTo(sbyte.MaxValue));
					Assert.That(result[1].Int16, Is.EqualTo(short.MaxValue));
					Assert.That(result[1].UInt16, Is.EqualTo(ushort.MaxValue));
					Assert.That(result[1].Int32, Is.EqualTo(int.MaxValue));
					Assert.That(result[1].UInt32, Is.EqualTo(uint.MaxValue));
					Assert.That(result[1].Int64, Is.EqualTo(long.MaxValue));
					Assert.That(result[1].UInt64, Is.EqualTo(ulong.MaxValue));
					Assert.That(result[1].ByteT, Is.EqualTo(byte.MaxValue));
					Assert.That(result[1].SByteT, Is.EqualTo(sbyte.MaxValue));
					Assert.That(result[1].Int16T, Is.EqualTo(short.MaxValue));
					Assert.That(result[1].UInt16T, Is.EqualTo(ushort.MaxValue));
					Assert.That(result[1].Int32T, Is.EqualTo(int.MaxValue));
					Assert.That(result[1].UInt32T, Is.EqualTo(uint.MaxValue));
					Assert.That(result[1].Int64T, Is.EqualTo(long.MaxValue));
					Assert.That(result[1].UInt64T, Is.EqualTo(ulong.MaxValue));
				});
			}
		}

		[Test]
		public async Task TestExtraTypesBulkCopyAsync([IncludeDataSources(TestProvName.AllPostgreSQL)] string context, [Values] BulkCopyType type)
		{
			using (var db = (DataConnection)GetDataContext(context))
			using (var table = db.CreateLocalTable<ExtraBulkCopyTypesTable>())
			{
				var items = new []
				{
					new ExtraBulkCopyTypesTable() { Id = 1 },
					new ExtraBulkCopyTypesTable()
					{
						Id      = 2,
						Byte    = byte.MaxValue,
						SByte   = sbyte.MaxValue,
						Int16   = short.MaxValue,
						UInt16  = ushort.MaxValue,
						Int32   = int.MaxValue,
						UInt32  = uint.MaxValue,
						Int64   = long.MaxValue,
						UInt64  = ulong.MaxValue,
						ByteT   = byte.MaxValue,
						SByteT  = sbyte.MaxValue,
						Int16T  = short.MaxValue,
						UInt16T = ushort.MaxValue,
						Int32T  = int.MaxValue,
						UInt32T = uint.MaxValue,
						Int64T  = long.MaxValue,
						UInt64T = ulong.MaxValue,
					}
				};

				await db.BulkCopyAsync(new BulkCopyOptions() { BulkCopyType = type }, items);

				var result = await table.OrderBy(_ => _.Id).ToArrayAsync();

				Assert.That(result, Has.Length.EqualTo(2));

				Assert.Multiple(() =>
				{
					Assert.That(result[0].Id, Is.EqualTo(1));
					Assert.That(result[0].Byte, Is.Null);
					Assert.That(result[0].SByte, Is.Null);
					Assert.That(result[0].Int16, Is.Null);
					Assert.That(result[0].UInt16, Is.Null);
					Assert.That(result[0].Int32, Is.Null);
					Assert.That(result[0].UInt32, Is.Null);
					Assert.That(result[0].Int64, Is.Null);
					Assert.That(result[0].UInt64, Is.Null);
					Assert.That(result[0].ByteT, Is.Null);
					Assert.That(result[0].SByteT, Is.Null);
					Assert.That(result[0].Int16T, Is.Null);
					Assert.That(result[0].UInt16T, Is.Null);
					Assert.That(result[0].Int32T, Is.Null);
					Assert.That(result[0].UInt32T, Is.Null);
					Assert.That(result[0].Int64T, Is.Null);
					Assert.That(result[0].UInt64T, Is.Null);

					Assert.That(result[1].Id, Is.EqualTo(2));
					Assert.That(result[1].Byte, Is.EqualTo(byte.MaxValue));
					Assert.That(result[1].SByte, Is.EqualTo(sbyte.MaxValue));
					Assert.That(result[1].Int16, Is.EqualTo(short.MaxValue));
					Assert.That(result[1].UInt16, Is.EqualTo(ushort.MaxValue));
					Assert.That(result[1].Int32, Is.EqualTo(int.MaxValue));
					Assert.That(result[1].UInt32, Is.EqualTo(uint.MaxValue));
					Assert.That(result[1].Int64, Is.EqualTo(long.MaxValue));
					Assert.That(result[1].UInt64, Is.EqualTo(ulong.MaxValue));
					Assert.That(result[1].ByteT, Is.EqualTo(byte.MaxValue));
					Assert.That(result[1].SByteT, Is.EqualTo(sbyte.MaxValue));
					Assert.That(result[1].Int16T, Is.EqualTo(short.MaxValue));
					Assert.That(result[1].UInt16T, Is.EqualTo(ushort.MaxValue));
					Assert.That(result[1].Int32T, Is.EqualTo(int.MaxValue));
					Assert.That(result[1].UInt32T, Is.EqualTo(uint.MaxValue));
					Assert.That(result[1].Int64T, Is.EqualTo(long.MaxValue));
					Assert.That(result[1].UInt64T, Is.EqualTo(ulong.MaxValue));
				});
			}
		}

		public class NpgsqlTableWithDateRanges
		{
			[Column]
			public int Id { get; set; }

			[Column(DbType = "daterange")]
			public NpgsqlRange<DateTime> DateRangeInclusive { get; set; }

			[Column(DbType = "daterange")]
			public NpgsqlRange<DateTime> DateRangeExclusive { get; set; }

			[Column(DbType = "tsrange")]
			public NpgsqlRange<DateTime> TSRange   { get; set; }

			// for unknown reason, npgsql enforce DateTime for tstzrange type
			[Column(DbType = "tstzrange")]
			public NpgsqlRange<DateTime> TSTZRange { get; set; }
		}

		[Test]
		public void TestRange([IncludeDataSources(TestProvName.AllPostgreSQL)] string context)
		{
			using (new DisableBaseline("Output (datetime format) is culture-/system-dependent"))
			using (var db = GetDataContext(context))
			using (var table = db.CreateLocalTable<NpgsqlTableWithDateRanges>())
			{
				var range1 = new NpgsqlRange<DateTime>(new DateTime(2000, 2, 3), true, new DateTime(2000, 3, 3), true);
				var range2 = new NpgsqlRange<DateTime>(new DateTime(2000, 2, 3), false, new DateTime(2000, 3, 3), false);
				var range3 = new NpgsqlRange<DateTime>(new DateTime(2000, 2, 3, 4, 5, 6), new DateTime(2000, 4, 3, 4, 5, 6));
				var range4 = new NpgsqlRange<DateTime>(new DateTime(2000, 4, 3, 4, 5, 6, DateTimeKind.Utc), new DateTime(2000, 5, 3, 4, 5, 6, DateTimeKind.Utc));
				db.Insert(new NpgsqlTableWithDateRanges
				{
					DateRangeInclusive = range1,
					DateRangeExclusive = range2,
					TSRange            = range3,
					TSTZRange          = range4,
				});

				var record = table.Single();

				Assert.Multiple(() =>
				{
					Assert.That(record.DateRangeInclusive, Is.EqualTo(new NpgsqlRange<DateTime>(new DateTime(2000, 2, 3), true, new DateTime(2000, 3, 4), false)));
					Assert.That(record.DateRangeExclusive, Is.EqualTo(new NpgsqlRange<DateTime>(new DateTime(2000, 2, 4), true, new DateTime(2000, 3, 3), false)));
					Assert.That(record.TSRange, Is.EqualTo(range3));
					Assert.That(record.TSTZRange, Is.EqualTo(range4));
				});
			}
		}

		[Test]
		public void TestRangeBulkCopy([IncludeDataSources(TestProvName.AllPostgreSQL)] string context)
		{
			using (new DisableBaseline("Output (datetime format) is culture-/system-dependent"))
			using (var db    = (DataConnection)GetDataContext(context))
			using (var table = db.CreateLocalTable<NpgsqlTableWithDateRanges>())
			{
				var items = Enumerable.Range(1, 100)
					.Select(i =>
					{
						return new NpgsqlTableWithDateRanges
						{
							Id                 = i,
							DateRangeInclusive = new NpgsqlRange<DateTime>(new DateTime(2000, 2, 3), true, new DateTime(2000, 3, 3), true),
							DateRangeExclusive = new NpgsqlRange<DateTime>(new DateTime(2000, 2, 3), false, new DateTime(2000, 3, 3), false),
							TSRange            = new NpgsqlRange<DateTime>(new DateTime(2000 + i, 2, 3, 4, 5, 6), true, new DateTime(2000 + i, 4, 3, 4, 5, 6), true),
							TSTZRange          = new NpgsqlRange<DateTime>(new DateTime(2000 + i, 4, 3, 4, 5, 6, DateTimeKind.Utc), true, new DateTime(2000 + i, 5, 3, 4, 5, 6, DateTimeKind.Utc), true),
						};
					})
					.ToArray();

				db.BulkCopy(items);

				var records = table.OrderBy(_ => _.Id).ToArray();

				Assert.That(records, Has.Length.EqualTo(100));

				AreEqual(
					items.Select(t => new
					{
						t.Id,
						// date range read back as lower-inclusive, upper-exclusive and
						// NpgsqlRange Equals implementation cannot compare equal ranges if they use different flags or bounds types
						// so we need to convert original values
						// https://github.com/npgsql/npgsql/blob/dev/src/Npgsql/NpgsqlTypes/NpgsqlRange.cs#L304
						DateRangeInclusive = new NpgsqlRange<DateTime>(t.DateRangeInclusive.LowerBound, true, t.DateRangeInclusive.UpperBound.AddDays(1), false),
						DateRangeExclusive = new NpgsqlRange<DateTime>(t.DateRangeExclusive.LowerBound.AddDays(1), true, t.DateRangeExclusive.UpperBound, false),
						t.TSRange,
						t.TSTZRange
					}),
					records.Select(t => new { t.Id, t.DateRangeInclusive, t.DateRangeExclusive, t.TSRange, t.TSTZRange }));
			}
		}

		[Test]
		public async Task TestRangeBulkCopyAsync([IncludeDataSources(TestProvName.AllPostgreSQL)] string context)
		{
			using (new DisableBaseline("Output (datetime format) is culture-/system-dependent"))
			using (var db = (DataConnection)GetDataContext(context))
			using (var table = db.CreateLocalTable<NpgsqlTableWithDateRanges>())
			{
				var items = Enumerable.Range(1, 100)
					.Select(i =>
					{
						return new NpgsqlTableWithDateRanges
						{
							Id                 = i,
							DateRangeInclusive = new NpgsqlRange<DateTime>(new DateTime(2000, 2, 3), true, new DateTime(2000, 3, 3), true),
							DateRangeExclusive = new NpgsqlRange<DateTime>(new DateTime(2000, 2, 3), false, new DateTime(2000, 3, 3), false),
							TSRange            = new NpgsqlRange<DateTime>(new DateTime(2000 + i, 2, 3, 4, 5, 6), true, new DateTime(2000 + i, 4, 3, 4, 5, 6), true),
							TSTZRange          = new NpgsqlRange<DateTime>(new DateTime(2000 + i, 4, 3, 4, 5, 6, DateTimeKind.Utc), true, new DateTime(2000 + i, 5, 3, 4, 5, 6, DateTimeKind.Utc), true),
						};
					})
					.ToArray();

				await db.BulkCopyAsync(items);

				var records = await table.OrderBy(_ => _.Id).ToArrayAsync();

				Assert.That(records, Has.Length.EqualTo(100));

				AreEqual(
					items.Select(t => new
					{
						t.Id,
						// date range read back as lower-inclusive, upper-exclusive and
						// NpgsqlRange Equals implementation cannot compare equal ranges if they use different flags or bounds types
						// so we need to convert original values
						// https://github.com/npgsql/npgsql/blob/dev/src/Npgsql/NpgsqlTypes/NpgsqlRange.cs#L304
						DateRangeInclusive = new NpgsqlRange<DateTime>(t.DateRangeInclusive.LowerBound, true, t.DateRangeInclusive.UpperBound.AddDays(1), false),
						DateRangeExclusive = new NpgsqlRange<DateTime>(t.DateRangeExclusive.LowerBound.AddDays(1), true, t.DateRangeExclusive.UpperBound, false),
						t.TSRange,
						t.TSTZRange
					}),
					records.Select(t => new { t.Id, t.DateRangeInclusive, t.DateRangeExclusive, t.TSRange, t.TSTZRange }));
			}
		}

		sealed class ScalarResult<T>
		{
			public T Value = default!;
		}

		public class DateTimeKindTestCase
		{
			public DateTimeKindTestCase(DateTime dateTime)
			{
				DateTime = dateTime;
			}

			public DateTime DateTime { get; }

			public override string ToString() => $"{DateTime}+{DateTime.Kind}";
		}

		public static IEnumerable<DateTimeKindTestCase> DateTimeKinds
		{
			get
			{
				yield return new DateTimeKindTestCase(new DateTime(2000, 2, 3, 4, 5, 6, 7, DateTimeKind.Local));
				yield return new DateTimeKindTestCase(new DateTime(2000, 2, 3, 4, 5, 6, 7, DateTimeKind.Utc));
				yield return new DateTimeKindTestCase(new DateTime(2000, 2, 3, 4, 5, 6, 7, DateTimeKind.Unspecified));
			}
		}

		[Test]
		public void Issue1742_Timestamp(
			[IncludeDataSources(TestProvName.AllPostgreSQL)] string context,
			[ValueSource(nameof(DateTimeKinds))] DateTimeKindTestCase value,
			[Values(DataType.Undefined, DataType.Date)] DataType dataType,
			[Values(null, "timestamp")] string? dbType)
		{
			using (var db = GetDataContext(context))
			{
				var result = db.FromSql<ScalarResult<int>>($"SELECT issue_1742_ts({new DataParameter { Name = "p1", Value = value.DateTime, DataType = dataType, DbType = dbType }}) as \"Value\"").Single();

				Assert.That(result.Value, Is.EqualTo(44));
			}
		}

		public static IEnumerable<DataTypeTestCase> TSTZTypes
		{
			get
			{
				yield return new DataTypeTestCase(DataType.DateTimeOffset, null);
				yield return new DataTypeTestCase(DataType.Undefined, "timestamptz");
				yield return new DataTypeTestCase(DataType.DateTimeOffset, "timestamptz");
			}
		}

		public class DataTypeTestCase
		{
			public DataTypeTestCase(DataType dataType, string? dbType)
			{
				DataType = dataType;
				DbType   = dbType;
			}

			public DataType DataType { get; }
			public string?  DbType   { get; }

			public override string ToString() => $"{DataType}, {DbType}";
		}

		public static IEnumerable<DataTypeTestCase> DateTypes
		{
			get
			{
				yield return new DataTypeTestCase(DataType.Date, null);
				// right now we don't infer DataType from dbtype
				//yield return (DataType.Undefined, "date");
				yield return new DataTypeTestCase(DataType.Date, "date");
			}
		}

		[Test]
		public void Issue1742_Date(
			[IncludeDataSources(TestProvName.AllPostgreSQL)] string context,
			[ValueSource(nameof(DateTimeKinds))] DateTimeKindTestCase value,
			[ValueSource(nameof(DateTypes))] DataTypeTestCase type)
		{
			using (var db = GetDataContext(context))
			{
				var uspecified = new DateTime(TestData.DateTime.Ticks, DateTimeKind.Unspecified);

				var result = db.FromSql<ScalarResult<int>>($"SELECT issue_1742_date({new DataParameter { Name = "p1", Value = value.DateTime, DataType = type.DataType, DbType = type.DbType }}) as \"Value\"").Single();

				Assert.That(result.Value, Is.EqualTo(42));
			}
		}

		[Test]
		public void Issue1742_TimestampTZ(
			[IncludeDataSources(TestProvName.AllPostgreSQL)] string context,
			[ValueSource(nameof(DateTimeKinds))] DateTimeKindTestCase value,
			[ValueSource(nameof(TSTZTypes))] DataTypeTestCase type)
		{
			using (var db = GetDataContext(context))
			{
				var uspecified = new DateTime(TestData.DateTime.Ticks, DateTimeKind.Unspecified);

				var result = db.FromSql<ScalarResult<int>>($"SELECT issue_1742_tstz({new DataParameter { Name = "p1", Value = value.DateTime, DataType = type.DataType, DbType = type.DbType }}) as \"Value\"").Single();

				Assert.That(result.Value, Is.EqualTo(43));
			}
		}

		[Table("AllTypes")]
		public class Issue1429Table
		{
			[Column, PrimaryKey, Identity]         public int             ID                { get; set; }
			[Column]                               public TimeSpan?       timeDataType      { get; set; }
			[Column]                               public NpgsqlInterval? intervalDataType  { get; set; }
			[Column(DataType = DataType.Interval)] public TimeSpan?       intervalDataType2 { get; set; }
		}

		[Test]
		public void Issue1429_Interval([IncludeDataSources(TestProvName.AllPostgreSQL)] string context)
		{
			using (var db = GetDataContext(context))
			{
				var maxId = db.GetTable<Issue1429Table>().Select(_ => _.ID).Max();
				try
				{
					db.GetTable<Issue1429Table>().Insert(() => new Issue1429Table()
					{
						timeDataType      = TimeSpan.FromMinutes(1),
						intervalDataType  = new NpgsqlInterval(1, 2, 3),
						intervalDataType2 = TimeSpan.FromMinutes(1),
					});

					db.GetTable<Issue1429Table>().Insert(() => new Issue1429Table()
					{
						intervalDataType  = new NpgsqlInterval(5, 6, 7),
						intervalDataType2 = TimeSpan.FromDays(3),
					});

					Assert.DoesNotThrow(
						() => db.GetTable<Issue1429Table>().Insert(() => new Issue1429Table()
						{
							timeDataType = TimeSpan.FromDays(3)
						}));
				}
				finally
				{
					db.GetTable<Issue1429Table>().Delete(_ => _.ID > maxId);
				}
			}
		}

		sealed class TableWithArray
		{
			[Column]
			public string[] StringArray { get; set; } = null!;
		}

		[Test]
		public void UnnestTest([IncludeDataSources(TestProvName.AllPostgreSQL)]
			string context)
		{
			using (var db = GetDataContext(context))
			{
				var query = from t in db.GetTable<TableWithArray>()
					select new
					{
						StringValue = TestPgFunctions.Unnest(t.StringArray)
					};

				var str = query.ToString();
				TestContext.Out.WriteLine(str);
			}
		}

		[Test]
		public void UnnestTest2([IncludeDataSources(TestProvName.AllPostgreSQL)]
			string context)
		{
			using (var db = GetDataContext(context))
			{
				var query = from t in db.GetTable<TableWithArray>()
					select new
					{
						StringValue = TestPgFunctions.Unnest(t.StringArray)
					};

				var str = query.ToString();
				TestContext.Out.WriteLine(str);
			}
		}

		public class DataTypeBinaryMapping
		{
			public byte[] Binary { get; set; } = null!;
		}

		// see https://github.com/linq2db/linq2db/issues/3130
		[Test]
		public void DataTypeBinaryMappingTest([IncludeDataSources(TestProvName.AllPostgreSQL)] string context)
		{
			var ms = new MappingSchema();

			new FluentMappingBuilder(ms)
				.Entity<DataTypeBinaryMapping>()
					.Property(p => p.Binary).HasDataType(DataType.Binary).IsNullable(false)
				.Build();

			using (var db = (DataConnection)GetDataContext(context, ms))
			using (db.CreateLocalTable<DataTypeBinaryMapping>())
			{
				var data = new byte[] { 1, 2, 3 };

				db.BulkCopy(
					new BulkCopyOptions() { BulkCopyType = BulkCopyType.ProviderSpecific },
					new[] { new DataTypeBinaryMapping() { Binary = data } });

				var res = db.GetTable<DataTypeBinaryMapping>().Select(_ => _.Binary).Single();

				Assert.That(data.SequenceEqual(res), Is.True);
			}
		}

		[ActiveIssue]
		[Test(Description = "https://github.com/linq2db/linq2db/issues/3352")]
		public void FunctionParameterTyping([IncludeDataSources(TestProvName.AllPostgreSQL)] string context)
		{
			var ms = new MappingSchema();

			using var db = new TestDataConnection(context);

			db.Execute(@"
CREATE OR REPLACE        FUNCTION test_parameter_typing(psmallint smallint, pint integer, pbigint bigint, pdecimal decimal, pfloat real, pdouble double precision)
 RETURNS smallint
 LANGUAGE sql
AS $function$
   SELECT psmallint;
$function$
;");

			short?   int16 = 1;
			int?     int32 = 2;
			long?    int64 = 3;
			decimal? dec   = 4;
			float?   fl    = 5;
			double?  dbl   = 6;

			db.Select(() => test_parameter_typing(int16, int32, int64, dec, fl, dbl));

			int16 = null;
			int32 = null;
			int64 = null;
			dec   = null;
			fl    = null;
			dbl   = null;

			db.Select(() => test_parameter_typing(int16, int32, int64, dec, fl, dbl));

			db.Select(() => test_parameter_typing(1, 2, 3, 4, 5, 6));

			db.Select(() => test_parameter_typing(null, null, null, null, null, null));
		}

		[Sql.Function(ServerSideOnly = true)]
		static short? test_parameter_typing(short? input1, int? input2, long? input3, decimal? input4, float? input5, double? input6)
		{
			throw new InvalidOperationException();
		}

		[Table]
		class BigIntegerTable
		{
			[PrimaryKey]
			public int Id { get; set; }

			[Column(DataType = DataType.Decimal, Precision = 78, Scale = 0)]
			public BigInteger  Value1 { get; set; }

			[Column(DataType = DataType.Decimal, Precision = 78, Scale = 0)]
			public BigInteger? Value2 { get; set; }
		}

		[Test]
		public void TestBigInteger([IncludeDataSources(true, TestProvName.AllPostgreSQL)] string context, [Values] bool inline)
		{
			// test direct/remote
			using var db = GetDataContext(context);

			// test parameter/literal
			db.InlineParameters = inline;

			using var table = db.CreateLocalTable<BigIntegerTable>();

			var value1 = BigInteger.Parse("-12345678901234567890123456789012345678901234567890");
			var value2 = BigInteger.Parse("-22345678901234567890123456789012345678901234567890");

			// test write
			db.Insert(new BigIntegerTable() { Id = 1, Value1 = value1, Value2 = value2 });

			// test bulk copy
			if (db is DataConnection dc)
				dc.BulkCopy(
					new BulkCopyOptions() { BulkCopyType = BulkCopyType.ProviderSpecific },
					new[] { new BigIntegerTable() { Id = 2, Value1 = value2, Value2 = value1 } });

			// test read
			var data = table.OrderBy(r => r.Id).ToArray();

			if (db is DataConnection)
			{
				Assert.That(data, Has.Length.EqualTo(2));
				Assert.Multiple(() =>
				{
					Assert.That(data[0].Value1, Is.EqualTo(value1));
					Assert.That(data[0].Value2, Is.EqualTo(value2));
					Assert.That(data[1].Value1, Is.EqualTo(value2));
					Assert.That(data[1].Value2, Is.EqualTo(value1));
				});
			}
			else
			{
				Assert.That(data, Has.Length.EqualTo(1));
				Assert.Multiple(() =>
				{
					Assert.That(data[0].Value1, Is.EqualTo(value1));
					Assert.That(data[0].Value2, Is.EqualTo(value2));
				});
			}
		}

		public enum PersonCategory
		{
			Friends   = 1,
			Relatives = 2
		}

		[Test]
		public void ObjectParamTest1([IncludeDataSources(TestProvName.AllPostgreSQL)] string context)
		{
			var ms = new MappingSchema();

			ms.SetConverter<object?,DataParameter>(o => new(null, o is PersonCategory pc ? (int)pc : o, DataType.Undefined));

			using var db = GetDataConnection(context, o => o.UseMappingSchema(ms));

			object categoryParam = PersonCategory.Friends;

			_ = db.GetTable<Person>()
				.Select(p => new { p.Name, Category = (PersonCategory)p.ID })
				.Where(p => p.Category.Equals(categoryParam))
				.Count();
		}

		[Test]
		public void ObjectParamTest2([IncludeDataSources(TestProvName.AllPostgreSQL)] string context)
		{
			var ms = new MappingSchema();

			ms.SetConverter<object?,object?>(o => o is PersonCategory pc ? (int)pc : o);

			using var db = GetDataConnection(context, o => o.UseMappingSchema(ms));

			object categoryParam = PersonCategory.Friends;

			_ = db.GetTable<Person>()
				.Select(p => new { p.Name, Category = (PersonCategory)p.ID })
				.Where(p => p.Category.Equals(categoryParam))
				.Count();
		}

		[Test]
		public void ObjectParamTest3([IncludeDataSources(TestProvName.AllPostgreSQL)] string context)
		{
			var ms = new MappingSchema();

			ms.SetConverter<object?,object?>(o => o is Enum e ? Convert.ChangeType(e, Enum.GetUnderlyingType(e.GetType())) : o);

			using var db = GetDataConnection(context, o => o.UseMappingSchema(ms));

			object categoryParam = PersonCategory.Friends;

			_ = db.GetTable<Person>()
				.Select(p => new { p.Name, Category = (PersonCategory)p.ID })
				.Where(p => p.Category.Equals(categoryParam))
				.Count();
		}

		[Test]
		public void ObjectParamTest4([IncludeDataSources(TestProvName.AllPostgreSQL)] string context)
		{
			using var db = GetDataConnection(context);

			object categoryParam = PersonCategory.Friends;

			_ = db.GetTable<Person>()
				.Select(p => new { p.Name, Category = (PersonCategory)p.ID })
				.Where(p => p.Category.Equals(categoryParam))
				.InlineParameters()
				.Count();
		}

		[Test]
		public void ObjectParamTest5([IncludeDataSources(TestProvName.AllPostgreSQL)] string context)
		{
			var ms = new MappingSchema();

			ms.SetConverter<object?,object?>(o => o is Enum e ? ms.EnumToValue(e) : o);

			using var db = GetDataConnection(context, o => o.UseMappingSchema(ms));

			object categoryParam = PersonCategory.Friends;

			_ = db.GetTable<Person>()
				.Select(p => new { p.Name, Category = (PersonCategory)p.ID })
				.Where(p => p.Category.Equals(categoryParam))
				.Count();
		}

		[Test]
		public void ObjectParamTest6([IncludeDataSources(TestProvName.AllPostgreSQL)] string context)
		{
			var ms = new MappingSchema();

			ms.SetConverter<object?,DataParameter>(o => new(null, o is Enum e ? ms.EnumToValue(e) : o, DataType.Undefined));

			using var db = GetDataConnection(context, o => o.UseMappingSchema(ms));

			object categoryParam = PersonCategory.Friends;

			_ = db.GetTable<Person>()
				.Select(p => new { p.Name, Category = (PersonCategory)p.ID })
				.Where(p => p.Category.Equals(categoryParam))
				.Count();
		}

		[Table("AllTypes")]
		public class Issue3895Table
		{
			[Column, PrimaryKey, Identity                  ] public int       ID                  { get; set; }
			[Column                                        ] public DateTime? timestampDataType   { get; set; }
			[Column(DbType = "timestamp with time zone")   ] public DateTime? timestampTZDataType { get; set; }
		}

		[Test]
		public void TestIssue3895([IncludeDataSources(true, TestProvName.AllPostgreSQL)] string context, [Values] DateTimeKind kind)
		{
			using var db = GetDataContext(context);

			var dt = new DateTime(TestData.DateTime.Ticks, kind);

			_ = db.GetTable<Issue3895Table>()
				// also tests that same value used as two parameters with different kinds/db types
				.Where(e => e.timestampDataType == dt && e.timestampTZDataType == dt)
				.ToArray();
		}

		[Test]
		public void TestIssue3895BulkCopy(
			[IncludeDataSources(TestProvName.AllPostgreSQL)] string context,
			[Values] DateTimeKind kind,
			[Values] BulkCopyType bulkCopyType)
		{
			var tableName = "TestIssue3895BulkCopy";

			using var db  = GetDataConnection(context);
			using var t   = db.CreateLocalTable<Issue3895Table>(tableName: tableName);
			var dt        = new DateTime(TestData.DateTime.Ticks, kind);

			var options   = new BulkCopyOptions()
			{
				TableName = tableName,
				BulkCopyType = bulkCopyType
			};

			db.BulkCopy(options, new[] { new Issue3895Table() { timestampDataType = dt, timestampTZDataType = dt } });
		}

		// https://www.postgresql.org/docs/current/sql-syntax-lexical.html#SQL-SYNTAX-IDENTIFIERS
		// SQL identifiers and key words must begin with
		// - a letter
		// - an underscore (_).
		// Subsequent characters in an identifier or key word can be
		// - letters
		// - underscores
		// - digits (0-9)
		// - dollar signs ($). 
		[Test(Description = "https://github.com/linq2db/linq2db/issues/4285")]
		public void TestIdentifierHasNoEscaping(
			[IncludeDataSources(TestProvName.AllPostgreSQL)] string context,
			[Values("test", "тест", "_test", "x_", "x1", "x$")] string tableName)
		{
			using var db = GetDataConnection(context);
			using var t  = db.CreateLocalTable<Person>(tableName: tableName);

			t.ToList();

			Assert.That(db.LastQuery, Does.Not.Contain($"\"{tableName}\""));
		}

		[Test(Description = "https://github.com/linq2db/linq2db/issues/4285")]
		public void TestIdentifierHasEscaping(
			[IncludeDataSources(TestProvName.AllPostgreSQL)] string context,
			[Values("Test", "Тест", "1test", "$test", "te-st", "te\"st")] string tableName)
		{
			using var db = GetDataConnection(context);
			using var t  = db.CreateLocalTable<Person>(tableName: tableName);

			t.ToList();

			Assert.That(db.LastQuery, Does.Contain($"\"{tableName.Replace("\"", "\"\"")}\""));
		}

		#region Issue 4556
		[Test(Description = "https://github.com/linq2db/linq2db/issues/4556")]
		public void Issue4556Test([IncludeDataSources(true, TestProvName.AllPostgreSQL15Plus)] string context)
		{
			using var db = GetDataContext(context);
			using var tb  = db.CreateLocalTable<Issue4556Table>();

			var record = new Issue4556Table
			{
				Payload = "John",
				Headers = new Dictionary<string, string>()
				{
					{ "key1", "value1" }
				}
			};

			tb.Merge()
				.Using(new Issue4556Table[] { record })
				.OnTargetKey()
				.InsertWhenNotMatched()
				.Merge();
		}

		sealed class Issue4556Table
		{
			[PrimaryKey, Identity] public int Id { get; set; }

			[Column(DataType = DataType.BinaryJson, DbType = "jsonb", Name = "Payload")]
			public string? Payload { get; set; }

			[Column(DataType = DataType.Json, DbType = "json", Name = "Headers")]
			public Dictionary<string, string>? Headers { get; set; }
		}
		#endregion

		#region 4487

		[Test(Description = "https://github.com/linq2db/linq2db/issues/4487")]
		public void Issue4487Test([IncludeDataSources(TestProvName.AllPostgreSQL95Plus)] string context)
		{
			IDataProvider dataProvider;
			string?       connectionString;
			using (var db = GetDataConnection(context))
			{
				dataProvider = db.DataProvider;
				connectionString = db.ConnectionString;
			}

			using (var db1 = GetDataConnection(context))
			{
				try
				{
					db1.Execute(@"DROP TYPE IF EXISTS ""item_type_enum"";");
					db1.Execute(@"CREATE TYPE ""item_type_enum"" AS ENUM (
  'type1',
  'type2',
  'type3'
)");
					using var _ = db1.CreateLocalTable<Issue4487Table>();

					var builder = new NpgsqlDataSourceBuilder(connectionString);
					builder.MapEnum<Issue4487Enum>("item_type_enum");
					var dataSource = builder.Build();

					using var db = GetDataConnection(context, o => o.UseConnectionFactory(dataProvider, _ => dataSource.CreateConnection()));

					db.GetTable<Issue4487Table>()
						.Value(x => x.Id, 1)
						.Value(x => x.Value, Issue4487Enum.Type1)
						.Insert();

					db.Execute("insert into \"Issue4487Table\"(\"Id\", \"Values\") values (2, '{type3,type2}')");

					db.GetTable<Issue4487Table>()
						.Value(x => x.Id, 3)
						.Value(x => x.Values, [Issue4487Enum.Type1, Issue4487Enum.Type2])
						.Insert();

					var result = db.GetTable<Issue4487Table>().OrderBy(r => r.Id).ToArray();

					Assert.That(result, Has.Length.EqualTo(3));

					Assert.Multiple(() =>
					{
						Assert.That(result[0].Id, Is.EqualTo(1));
						Assert.That(result[0].Value, Is.EqualTo(Issue4487Enum.Type1));
						Assert.That(result[0].Values, Is.Null);

						Assert.That(result[1].Id, Is.EqualTo(2));
						Assert.That(result[1].Value, Is.Null);
						Assert.That(result[1].Values, Is.EqualTo(new Issue4487Enum[] { Issue4487Enum.Type3, Issue4487Enum.Type2 }));

						Assert.That(result[2].Id, Is.EqualTo(3));
						Assert.That(result[2].Value, Is.Null);
						Assert.That(result[2].Values, Is.EqualTo(new Issue4487Enum[] { Issue4487Enum.Type1, Issue4487Enum.Type2 }));
					});
				}
				finally
				{
					db1.Execute(@"DROP TYPE IF EXISTS ""item_type_enum"";");
				}
			}
		}

		[Table]
		sealed class Issue4487Table
		{
			[PrimaryKey] public int Id { get; set; }

			[Column(DbType = "item_type_enum", DataType = DataType.Enum)] public Issue4487Enum? Value { get; set; }
			[Column(DbType = "item_type_enum[]", DataType = DataType.Enum)] public Issue4487Enum[]? Values { get; set; }
		}

		[PgName("item_type_enum")]
		enum Issue4487Enum
		{
			[PgName("type1")]
			[MapValue("type1")]
			Type1,
			[PgName("type2")]
			[MapValue("type2")]
			Type2,
			[PgName("type3")]
			[MapValue("type3")]
			Type3,
		}
		#endregion

		#region issue 4250

		[Sql.Expression("{point1} <-> {point2}", ServerSideOnly = true)]
		static double Distance([ExprParameter] NpgsqlPoint? point1, [ExprParameter] NpgsqlPoint? point2) => throw new NotImplementedException();

		[Test(Description = "https://github.com/linq2db/linq2db/issues/4250")]
		public void Issue4250Test([IncludeDataSources(true, TestProvName.AllPostgreSQL)] string context)
		{
			using var db = GetDataContext(context);

			db.GetTable<AllTypes>().Select(r => Distance(r.pointDataType, r.pointDataType)).ToArray();
		}

		#endregion

		#region issue 4348

		[Sql.Expression("{0} @> '[{1}]'", ServerSideOnly = true, IsPredicate = true, InlineParameters = true)]
		static bool JsonContains(string? json, int value) => throw new NotImplementedException();

		[Test(Description = "https://github.com/linq2db/linq2db/issues/4348")]
		public void Issue4348Test1([IncludeDataSources(true, TestProvName.AllPostgreSQL)] string context)
		{
			using var db = GetDataContext(context);
			using var tb = db.CreateLocalTable<Issue4348Table>();

			var storeId = 1;
			tb
				.Where(i => i.Value == null || JsonContains(i.Value, storeId))
				.Select(i => i.Id)
				.FirstOrDefault();
		}

		[Test(Description = "https://github.com/linq2db/linq2db/issues/4348")]
		public void Issue4348Test2([IncludeDataSources(true, TestProvName.AllPostgreSQL)] string context)
		{
			using var db = GetDataContext(context);
			using var tb = db.CreateLocalTable<Issue4348Table>();

			var storeId = 1;
			tb
				.Where(i => storeId == 0 || i.Value == null || JsonContains(i.Value, storeId))
				.Select(i => i.Id)
				.FirstOrDefault();
		}

		[Table]
		sealed class Issue4348Table
		{
			[PrimaryKey] public int Id { get; set; }
			[Column(DbType = "jsonb")] public string? Value { get; set; }
		}

		#endregion

		#region issue 4780

		// for tests to work, we need pg-specific metadata provider, which provides enum mappings:
		// - from Pg* attributes
		// - schema tables
		// - using npgsql-specific naming conventions
		[Test(Description = "https://github.com/npgsql/npgsql/issues/4780")]
		public void Issue4780Test1([IncludeDataSources(TestProvName.AllPostgreSQL)] string context, [Values] bool inline)
		{
			IDataProvider dataProvider;
			string?       connectionString;
			using (var db = GetDataConnection(context))
			{
				dataProvider = db.DataProvider;
				connectionString = db.ConnectionString;
			}

			using (var db1 = GetDataConnection(context))
			{
				try
				{
					db1.Execute(@"create type bar_enum as enum ('item_one', 'item_two');");
					using var _ = db1.CreateLocalTable<Issue4780Table>();

					var builder = new NpgsqlDataSourceBuilder(connectionString);
					builder.MapEnum<Issue4780Enum>("item_type_enum");
					var dataSource = builder.Build();

					using var db = GetDataConnection(context, o => o.UseConnectionFactory(dataProvider, _ => dataSource.CreateConnection()));

					db.Insert(new Issue4780Table() {Bar = Issue4780Enum.ItemOne });
					db.Insert(new Issue4780Table() {Bar = Issue4780Enum.ItemTwo });

					var variable = Issue4780Enum.ItemOne;

					db.InlineParameters = inline;
					var record = db.GetTable<Issue4780Table>().Where(f => f.Bar == variable).Single();

					Assert.That(record.Bar, Is.EqualTo(variable));
				}
				finally
				{
					db1.Execute(@"DROP TYPE IF EXISTS bar_enum;");
				}
			}
		}

		[Test(Description = "https://github.com/npgsql/npgsql/issues/4780")]
		public void Issue4780Test2([IncludeDataSources(TestProvName.AllPostgreSQL)] string context, [Values] bool inline)
		{
			IDataProvider dataProvider;
			string?       connectionString;
			using (var db = GetDataConnection(context))
			{
				dataProvider = db.DataProvider;
				connectionString = db.ConnectionString;
			}

			using (var db1 = GetDataConnection(context))
			{
				try
				{
					db1.Execute(@"create type bar_enum as enum ('item_one', 'item_two');");
					using var _ = db1.CreateLocalTable<Issue4780Table>();

					var builder = new NpgsqlDataSourceBuilder(connectionString);
					builder.MapEnum<Issue4780Enum>("item_type_enum");
					var dataSource = builder.Build();

					using var db = GetDataConnection(context, o => o.UseConnectionFactory(dataProvider, _ => dataSource.CreateConnection()));

					db.Insert(new Issue4780Table() { Bar = Issue4780Enum.ItemOne });
					db.Insert(new Issue4780Table() { Bar = Issue4780Enum.ItemTwo });

					var items = new[]
					{
						Issue4780Enum.ItemOne,
						Issue4780Enum.ItemTwo
					};

					db.InlineParameters = inline;
					var record = db.GetTable<Issue4780Table>().Where(f => items.Contains(f.Bar)).ToArray();

					Assert.That(record, Has.Length.EqualTo(2));
				}
				finally
				{
					db1.Execute(@"DROP TYPE IF EXISTS bar_enum;");
				}
			}
		}

		enum Issue4780Enum
		{
			ItemOne,
			ItemTwo
		}

		[Table]
		sealed class Issue4780Table
		{
			[Column(IsIdentity = true)] public int Id { get; set; }
			[Column(CanBeNull = true, DataType = DataType.Enum)] public Issue4780Enum Bar { get; set; }
		}

		#endregion

		#region Issue 2796

		[ActiveIssue(SkipForNonLinqService = true)]
		[Test(Description = "https://github.com/linq2db/linq2db/issues/2796")]
		public void Issue2796Test1([IncludeDataSources(true, TestProvName.AllPostgreSQL)] string context)
		{
			using var db = GetDataContext(context);
			using var tb = db.CreateLocalTable<Issue2796Table>();

			var record = new Issue2796Table()
			{
				RangeMappedAsDateTime = new NpgsqlRange<DateTime>(TestData.DateTime6Utc, TestData.DateTime6Utc.AddDays(1))
			};

			db.Insert(record);

			var res = tb.Single();

			Assert.That(res.RangeMappedAsDateTime, Is.EqualTo(record.RangeMappedAsDateTime));
		}

		[ActiveIssue]
		[Test(Description = "https://github.com/linq2db/linq2db/issues/2796")]
		public void Issue2796Test2([IncludeDataSources(true, TestProvName.AllPostgreSQL)] string context)
		{
			using var db = GetDataContext(context);
			using var tb = db.CreateLocalTable<Issue2796Table>();

			var record = new Issue2796Table()
			{
				RangeMappedAsDateTimeOffset = new NpgsqlRange<DateTimeOffset>(TestData.DateTimeOffset6Utc, TestData.DateTimeOffset6Utc.AddDays(1))
			};

			db.Insert(record);

			var res = tb.Single();

			Assert.That(res.RangeMappedAsDateTimeOffset, Is.EqualTo(record.RangeMappedAsDateTimeOffset));
		}

		[Table("test")]
		public class Issue2796Table
		{

			[Column(DbType = "tstzrange")]
			public NpgsqlRange<DateTimeOffset>? RangeMappedAsDateTimeOffset { get; set; }

			[Column(DbType = "tstzrange")]
			public NpgsqlRange<DateTime>? RangeMappedAsDateTime { get; set; }
		}

		#endregion

		[Test(Description = "https://github.com/linq2db/linq2db/issues/3352")]
		public void Issue3352Test([IncludeDataSources(TestProvName.AllPostgreSQL)] string context)
		{
			// ensure we load schema correctly and issue is in scaffold code
			using var db = GetDataConnection(context);

			var schema = db.DataProvider.GetSchemaProvider().GetSchema(db, new GetSchemaOptions() { GetProcedures = true });

			var functions = schema.Procedures.Where(p => p.ProcedureName == "overloads").ToArray();

			Assert.That(functions, Has.Length.EqualTo(3));

			var overload1 = functions.Where(f => f.Parameters.Count == 2).Single();
			var overload2 = functions.Where(f => f.Parameters.Any(p => p.ParameterName == "input2" && p.SystemType == typeof(short))).Single();
			var overload3 = functions.Where(f => f.Parameters.Count == 3 && !f.Parameters.Any(p => p.ParameterName == "input2" && p.SystemType == typeof(short))).Single();
		}

		#region Issue 4672
		[Table]
		sealed class Issue4672Table
		{
			[Column(IsIdentity = true)] public int Id { get; set; }
			[Column(DbType = "interval")] public NodaTime.Period? Interval { get; set; }
		}

		[Test(Description = "https://github.com/linq2db/linq2db/issues/4672")]
		public void Issue4672Test([IncludeDataSources(TestProvName.AllPostgreSQL)] string context, [Values] bool inline, [Values] BulkCopyType copyType)
		{
			IDataProvider dataProvider;
			string?       connectionString;
			using (var db2 = GetDataConnection(context))
			{
				dataProvider = db2.DataProvider;
				connectionString = db2.ConnectionString;
			}

			var builder = new NpgsqlDataSourceBuilder(connectionString);
			builder.UseNodaTime();
			var dataSource = builder.Build();

			using var db = GetDataConnection(context, o => o.UseConnectionFactory(dataProvider, _ => dataSource.CreateConnection()));
			using var tb = db.CreateLocalTable<Issue4672Table>();

			db.InlineParameters = inline;

			// https://github.com/npgsql/npgsql/issues/5867
			var item = new Issue4672Table() { Id = 1, Interval = NodaTime.Period.FromTicks(TestData.Interval.Ticks).Normalize() };
			db.BulkCopy(new BulkCopyOptions() { BulkCopyType = copyType }, [item]);

			var record = tb.Single();

			// Period equality is not correct
			Assert.That(record.Interval!.Ticks, Is.EqualTo(item.Interval.Ticks));
		}
		#endregion
	}

	#region Extensions
	public static class TestPgAggregates
	{
		[Sql.Function("test_avg", ServerSideOnly = true, IsAggregate = true, ArgIndices = new[] { 1 })]
		public static double CustomAvg<TSource>(this IEnumerable<TSource> src, Expression<Func<TSource, double>> value)
		{
			throw new InvalidOperationException();
		}

		[Sql.Function("test_avg", ServerSideOnly = true, IsAggregate = true, ArgIndices = new[] { 1 })]
		public static double? CustomAvg<TSource>(this IEnumerable<TSource> src, Expression<Func<TSource, double?>> value)
		{
			throw new InvalidOperationException();
		}
	}

	public class TestPgFunctions
	{
		private readonly IDataContext _ctx;

		public TestPgFunctions(IDataContext ctx)
		{
			_ctx = ctx;
		}

		[Sql.Function("add_if_not_exists", ServerSideOnly = true)]
		public static object AddIfNotExists(string value)
		{
			// this function has void return type in pg, but we use object in C# to make it usable
			throw new InvalidOperationException();
		}

		[Sql.TableFunction("TestTableFunctionSchema")]
		public LinqToDB.ITable<PostgreSQLTests.AllTypes> GetAllTypes()
		{
			var methodInfo = typeof(TestPgFunctions).GetMethod("GetAllTypes", [])!;

			return _ctx.GetTable<PostgreSQLTests.AllTypes>(this, methodInfo);
		}

		// TODO: function names should be escaped by linq2db, but it is not implemented yet
		[Sql.Function("\"TestFunctionParameters\"", ServerSideOnly = true)]
		public static TestParametersResult TestParameters(int? param1, int? param2)
		{
			throw new InvalidOperationException();
		}

		[Sql.TableFunction("TestTableFunction")]
		public LinqToDB.ITable<TestScalarTableFunctionResult> TestScalarTableFunction(int? param1)
		{
			var methodInfo = typeof(TestPgFunctions).GetMethod("TestScalarTableFunction", new[] { typeof(int?) })!;

			return _ctx.GetTable<TestScalarTableFunctionResult>(this, methodInfo, param1);
		}

		[Sql.TableFunction("TestTableFunction1")]
		public LinqToDB.ITable<TestRecordTableFunctionResult> TestRecordTableFunction(int? param1, int? param2)
		{
			var methodInfo = typeof(TestPgFunctions).GetMethod("TestRecordTableFunction", new[] { typeof(int?), typeof(int?) })!;

			return _ctx.GetTable<TestRecordTableFunctionResult>(this, methodInfo, param1, param2);
		}

		[Sql.Function("\"TestScalarFunction\"", ServerSideOnly = true)]
		public static string TestScalarFunction(int? param)
		{
			throw new InvalidOperationException();
		}

		[Sql.Function("\"TestSingleOutParameterFunction\"", ServerSideOnly = true)]
		public static int? TestSingleOutParameterFunction(int? param)
		{
			throw new InvalidOperationException();
		}

		[Sql.Function("jsonb_to_record", ServerSideOnly = true)]
		public static TRecord DynamicRecordFunction<TRecord>(string json)
		{
			throw new InvalidOperationException();
		}

		[Sql.TableFunction("jsonb_to_recordset")]
		public LinqToDB.ITable<TRecord> DynamicTableFunction<TRecord>(string json)
			where TRecord : class
		{
			var methodInfo = typeof(TestPgFunctions).GetMethod("DynamicTableFunction", new [] { typeof(string) })!;

			return _ctx.GetTable<TRecord>(this, methodInfo, json);
		}

		[Sql.Function("unnest", 0, IsAggregate = true, ServerSideOnly = true, Precedence = Precedence.Primary)]
		public static T Unnest<T>(T[] array)
		{
			throw new InvalidOperationException();
		}

		public class TestScalarTableFunctionResult
		{
			public int? param2 { get; set; }
		}

		public class TestRecordTableFunctionResult
		{
			public int? param3 { get; set; }

			public int? param4 { get; set; }
		}

		public class TestParametersResult
		{
			public int? param2 { get; set; }

			public int? param3 { get; set; }
		}
	}
	#endregion
}<|MERGE_RESOLUTION|>--- conflicted
+++ resolved
@@ -929,12 +929,8 @@
 			[Column(DbType = "macaddr8", Configuration = TestProvName.PostgreSQL14)]
 			[Column(DbType = "macaddr8", Configuration = ProviderName.PostgreSQL15)]
 			[Column(DbType = "macaddr8", Configuration = TestProvName.PostgreSQL16)]
-<<<<<<< HEAD
-													   public PhysicalAddress? macaddr8DataType         { get; set; }
-=======
 			[Column(DbType = "macaddr8", Configuration = TestProvName.PostgreSQL17)]
 			                                           public PhysicalAddress? macaddr8DataType         { get; set; }
->>>>>>> 79dcfe43
 			// json
 			[Column]                                   public string? jsonDataType                      { get; set; }
 			[NotColumn(Configuration = ProviderName.PostgreSQL92)]
