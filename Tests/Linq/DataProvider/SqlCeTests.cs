﻿using System;
using System.Data.Linq;
using System.Data.SqlTypes;
using System.Diagnostics;
using System.Linq;
using System.IO;
using System.Xml;
using System.Xml.Linq;

using LinqToDB;
using LinqToDB.Common;
using LinqToDB.Data;
using LinqToDB.DataProvider.SqlCe;
using LinqToDB.Mapping;

using NUnit.Framework;

namespace Tests.DataProvider
{
	using System.Globalization;

	using Model;

	[TestFixture]
	public class SqlCeTests : DataProviderTestBase
	{
		[Test, IncludeDataContextSource(ProviderName.SqlCe)]
		public void TestParameters(string context)
		{
			using (var conn = new DataConnection(context))
			{
				Assert.That(conn.Execute<string>("SELECT Cast(@p as int)",       new { p =  1  }), Is.EqualTo("1"));
				Assert.That(conn.Execute<string>("SELECT Cast(@p as nvarchar)",  new { p = "1" }), Is.EqualTo("1"));
				Assert.That(conn.Execute<int>   ("SELECT Cast(@p as int)",       new { p =  new DataParameter { Value = 1   } }), Is.EqualTo(1));
				Assert.That(conn.Execute<string>("SELECT Cast(@p1 as nvarchar)", new { p1 = new DataParameter { Value = "1" } }), Is.EqualTo("1"));
				Assert.That(conn.Execute<int>   ("SELECT @p1 + @p2",             new { p1 = 2, p2 = 3 }), Is.EqualTo(5));
				Assert.That(conn.Execute<int>   ("SELECT @p2 + @p1",             new { p2 = 2, p1 = 3 }), Is.EqualTo(5));
			}
		}

		[Test, IncludeDataContextSource(ProviderName.SqlCe)]
		public void TestDataTypes(string context)
		{
			using (var conn = new DataConnection(context))
			{
				Assert.That(TestType<long?>    (conn, "bigintDataType",    DataType.UInt64,    skipUndefinedNull:true), Is.EqualTo(1000000L));
				Assert.That(TestType<decimal?> (conn, "numericDataType",   DataType.Decimal,   skipUndefinedNull:true), Is.EqualTo(9999999m));
				Assert.That(TestType<bool?>    (conn, "bitDataType",       DataType.Boolean,   skipUndefinedNull:true), Is.EqualTo(true));
				Assert.That(TestType<short?>   (conn, "smallintDataType",  DataType.Int16,     skipUndefinedNull:true), Is.EqualTo(25555));
				Assert.That(TestType<decimal?> (conn, "decimalDataType",   DataType.Decimal,   skipUndefinedNull:true), Is.EqualTo(2222222m));
				Assert.That(TestType<int?>     (conn, "intDataType",       DataType.Int32,     skipUndefinedNull:true), Is.EqualTo(7777777));
				Assert.That(TestType<sbyte?>   (conn, "tinyintDataType",   DataType.SByte,     skipUndefinedNull:true), Is.EqualTo(100));
				Assert.That(TestType<decimal?> (conn, "moneyDataType",     DataType.Money,     skipUndefinedNull:true), Is.EqualTo(100000m));
				Assert.That(TestType<double?>  (conn, "floatDataType",     DataType.Double,    skipUndefinedNull:true), Is.EqualTo(20.31d));
				Assert.That(TestType<float?>   (conn, "realDataType",      DataType.Single,    skipUndefinedNull:true), Is.EqualTo(16.2f));

				Assert.That(TestType<DateTime?>(conn, "datetimeDataType",  DataType.DateTime,  skipUndefinedNull:true), Is.EqualTo(new DateTime(2012, 12, 12, 12, 12, 12)));

				Assert.That(TestType<string>   (conn, "ncharDataType",     DataType.NChar,     skipUndefinedNull:true), Is.EqualTo("23233"));
				Assert.That(TestType<string>   (conn, "nvarcharDataType",  DataType.NVarChar,  skipUndefinedNull:true), Is.EqualTo("3323"));
				Assert.That(TestType<string>   (conn, "ntextDataType",     DataType.NText,     skipPass:true),          Is.EqualTo("111"));

				Assert.That(TestType<byte[]>   (conn, "binaryDataType",    DataType.Binary,    skipUndefinedNull:true), Is.EqualTo(new byte[] { 1 }));
				Assert.That(TestType<byte[]>   (conn, "varbinaryDataType", DataType.VarBinary, skipUndefinedNull:true), Is.EqualTo(new byte[] { 2 }));
				Assert.That(TestType<byte[]>   (conn, "imageDataType",     DataType.Image,     skipPass:true),          Is.EqualTo(new byte[] { 0, 0, 0, 3 }));

				Assert.That(TestType<Guid?>    (conn, "uniqueidentifierDataType", DataType.Guid, skipUndefinedNull:true), Is.EqualTo(new Guid("{6F9619FF-8B86-D011-B42D-00C04FC964FF}")));

				Assert.That(conn.Execute<byte[]>("SELECT timestampDataType FROM AllTypes WHERE ID = 1").Length, Is.EqualTo(8));
			}
		}

		static void TestNumeric<T>(DataConnection conn, T expectedValue, DataType dataType, string skip = "")
		{
			var skipTypes = skip.Split(' ');

			foreach (var sqlType in new[]
				{
					"bigint",
					"bit",
					"decimal",
					"decimal(38)",
					"int",
					"money",
					"numeric",
					"numeric(38)",
					"smallint",
					"tinyint",

					"float",
					"real"
				}.Except(skipTypes))
			{
				var sqlValue = expectedValue is bool ? (bool)(object)expectedValue? 1 : 0 : (object)expectedValue;

				var sql = string.Format(CultureInfo.InvariantCulture, "SELECT Cast({0} as {1})", sqlValue ?? "NULL", sqlType);

				Debug.WriteLine(sql + " -> " + typeof(T));

				Assert.That(conn.Execute<T>(sql), Is.EqualTo(expectedValue));
			}

			Debug.WriteLine("{0} -> DataType.{1}",  typeof(T), dataType);
			Assert.That(conn.Execute<T>("SELECT @p + 0", new DataParameter { Name = "p", DataType = dataType, Value = expectedValue }), Is.EqualTo(expectedValue));
			Debug.WriteLine("{0} -> auto", typeof(T));
			Assert.That(conn.Execute<T>("SELECT @p + 0", new DataParameter { Name = "p", Value = expectedValue }), Is.EqualTo(expectedValue));
			Debug.WriteLine("{0} -> new",  typeof(T));
			Assert.That(conn.Execute<T>("SELECT @p + 0", new { p = expectedValue }), Is.EqualTo(expectedValue));
		}

		static void TestSimple<T>(DataConnection conn, T expectedValue, DataType dataType)
			where T : struct
		{
			TestNumeric<T> (conn, expectedValue, dataType);
			TestNumeric<T?>(conn, expectedValue, dataType);
			TestNumeric<T?>(conn, (T?)null,      dataType);
		}

		[Test, IncludeDataContextSource(ProviderName.SqlCe)]
		public void TestNumerics(string context)
		{
			using (var conn = new DataConnection(context))
			{
				TestSimple<bool>   (conn, true, DataType.Boolean);
				TestSimple<sbyte>  (conn, 1,    DataType.SByte);
				TestSimple<short>  (conn, 1,    DataType.Int16);
				TestSimple<int>    (conn, 1,    DataType.Int32);
				TestSimple<long>   (conn, 1L,   DataType.Int64);
				TestSimple<byte>   (conn, 1,    DataType.Byte);
				TestSimple<ushort> (conn, 1,    DataType.UInt16);
				TestSimple<uint>   (conn, 1u,   DataType.UInt32);
				TestSimple<ulong>  (conn, 1ul,  DataType.UInt64);
				TestSimple<float>  (conn, 1,    DataType.Single);
				TestSimple<double> (conn, 1d,   DataType.Double);
				TestSimple<decimal>(conn, 1m,   DataType.Decimal);
				TestSimple<decimal>(conn, 1m,   DataType.VarNumeric);
				TestSimple<decimal>(conn, 1m,   DataType.Money);
				TestSimple<decimal>(conn, 1m,   DataType.SmallMoney);

				TestNumeric(conn, sbyte.MinValue,    DataType.SByte,      "bit tinyint");
				TestNumeric(conn, sbyte.MaxValue,    DataType.SByte,      "bit");
				TestNumeric(conn, short.MinValue,    DataType.Int16,      "bit tinyint");
				TestNumeric(conn, short.MaxValue,    DataType.Int16,      "bit tinyint");
				TestNumeric(conn, int.MinValue,      DataType.Int32,      "bit smallint smallmoney tinyint");
				TestNumeric(conn, int.MaxValue,      DataType.Int32,      "bit smallint smallmoney tinyint real");
				TestNumeric(conn, long.MinValue,     DataType.Int64,      "bit decimal int money numeric smallint smallmoney tinyint");
				TestNumeric(conn, long.MaxValue,     DataType.Int64,      "bit decimal int money numeric smallint smallmoney tinyint float real");

				TestNumeric(conn, byte.MaxValue,     DataType.Byte,       "bit");
				TestNumeric(conn, ushort.MaxValue,   DataType.UInt16,     "bit smallint tinyint");
				TestNumeric(conn, uint.MaxValue,     DataType.UInt32,     "bit int smallint smallmoney tinyint real");
				TestNumeric(conn, ulong.MaxValue,    DataType.UInt64,     "bigint bit decimal int money numeric smallint smallmoney tinyint float real");

				TestNumeric(conn, -3.40282306E+38f,  DataType.Single,     "bigint bit decimal decimal(38) int money numeric numeric(38) smallint smallmoney tinyint");
				TestNumeric(conn, 3.40282306E+38f,   DataType.Single,     "bigint bit decimal decimal(38) int money numeric numeric(38) smallint smallmoney tinyint");
				TestNumeric(conn, -1.79E+308d,       DataType.Double,     "bigint bit decimal decimal(38) int money numeric numeric(38) smallint smallmoney tinyint real");
				TestNumeric(conn,  1.79E+308d,       DataType.Double,     "bigint bit decimal decimal(38) int money numeric numeric(38) smallint smallmoney tinyint real");
				TestNumeric(conn, decimal.MinValue,  DataType.Decimal,    "bigint bit decimal int money numeric smallint smallmoney tinyint float real");
				TestNumeric(conn, decimal.MaxValue,  DataType.Decimal,    "bigint bit decimal int money numeric smallint smallmoney tinyint float real");
				TestNumeric(conn, decimal.MinValue,  DataType.VarNumeric, "bigint bit decimal int money numeric smallint smallmoney tinyint float real");
				TestNumeric(conn, decimal.MaxValue,  DataType.VarNumeric, "bigint bit decimal int money numeric smallint smallmoney tinyint float real");
				TestNumeric(conn, -922337203685477m, DataType.Money,      "bit int smallint smallmoney tinyint real");
				TestNumeric(conn, +922337203685477m, DataType.Money,      "bit int smallint smallmoney tinyint real");
				TestNumeric(conn, -214748m,          DataType.SmallMoney, "bit smallint tinyint");
				TestNumeric(conn, +214748m,          DataType.SmallMoney, "bit smallint tinyint");
			}
		}

		[Test, IncludeDataContextSource(ProviderName.SqlCe)]
		public void TestDateTime(string context)
		{
			using (var conn = new DataConnection(context))
			{
				var dateTime = new DateTime(2012, 12, 12, 12, 12, 12);

				Assert.That(conn.Execute<DateTime> ("SELECT Cast('2012-12-12 12:12:12' as datetime)"),                                   Is.EqualTo(dateTime));
				Assert.That(conn.Execute<DateTime?>("SELECT Cast('2012-12-12 12:12:12' as datetime)"),                                   Is.EqualTo(dateTime));

				Assert.That(conn.Execute<DateTime> ("SELECT DateAdd(day, 0, @p)", DataParameter.DateTime("p", dateTime)),                Is.EqualTo(dateTime));
				Assert.That(conn.Execute<DateTime?>("SELECT DateAdd(day, 0, @p)", new DataParameter("p", dateTime)),                     Is.EqualTo(dateTime));
				Assert.That(conn.Execute<DateTime?>("SELECT DateAdd(day, 0, @p)", new DataParameter("p", dateTime, DataType.DateTime)),  Is.EqualTo(dateTime));
				Assert.That(conn.Execute<DateTime?>("SELECT DateAdd(day, 0, @p)", new DataParameter("p", dateTime, DataType.DateTime2)), Is.EqualTo(dateTime));
			}
		}

		[Test, IncludeDataContextSource(ProviderName.SqlCe)]
		public void TestChar(string context)
		{
			using (var conn = new DataConnection(context))
			{
				Assert.That(conn.Execute<char> ("SELECT Cast('1' as nchar)"),        Is.EqualTo('1'));
				Assert.That(conn.Execute<char?>("SELECT Cast('1' as nchar)"),        Is.EqualTo('1'));
				Assert.That(conn.Execute<char> ("SELECT Cast('1' as nchar(20))"),    Is.EqualTo('1'));
				Assert.That(conn.Execute<char?>("SELECT Cast('1' as nchar(20))"),    Is.EqualTo('1'));

				Assert.That(conn.Execute<char> ("SELECT Cast('1' as nvarchar)"),     Is.EqualTo('1'));
				Assert.That(conn.Execute<char?>("SELECT Cast('1' as nvarchar)"),     Is.EqualTo('1'));
				Assert.That(conn.Execute<char> ("SELECT Cast('1' as nvarchar(20))"), Is.EqualTo('1'));
				Assert.That(conn.Execute<char?>("SELECT Cast('1' as nvarchar(20))"), Is.EqualTo('1'));

				Assert.That(conn.Execute<char> ("SELECT RTRIM(@p)",            DataParameter.Char ("p", '1')), Is.EqualTo('1'));
				Assert.That(conn.Execute<char?>("SELECT RTRIM(@p)",            DataParameter.NChar("p", '1')), Is.EqualTo('1'));
				Assert.That(conn.Execute<char> ("SELECT Cast(@p as nchar)",    DataParameter.Char ("p", '1')), Is.EqualTo('1'));
				Assert.That(conn.Execute<char?>("SELECT Cast(@p as nchar)",    DataParameter.Char ("p", '1')), Is.EqualTo('1'));
				Assert.That(conn.Execute<char> ("SELECT Cast(@p as nchar(1))", DataParameter.Char ("p", '1')), Is.EqualTo('1'));
				Assert.That(conn.Execute<char?>("SELECT Cast(@p as nchar(1))", DataParameter.Char ("p", '1')), Is.EqualTo('1'));

				Assert.That(conn.Execute<char> ("SELECT @p + ''",   DataParameter.VarChar ("p", 'A')), Is.EqualTo('A'));
				Assert.That(conn.Execute<char?>("SELECT RTRIM(@p)", DataParameter.VarChar ("p", '1')), Is.EqualTo('1'));
				Assert.That(conn.Execute<char> ("SELECT RTRIM(@p)", DataParameter.NChar   ("p", '1')), Is.EqualTo('1'));
				Assert.That(conn.Execute<char?>("SELECT RTRIM(@p)", DataParameter.NChar   ("p", '1')), Is.EqualTo('1'));
				Assert.That(conn.Execute<char> ("SELECT RTRIM(@p)", DataParameter.NVarChar("p", '1')), Is.EqualTo('1'));
				Assert.That(conn.Execute<char?>("SELECT RTRIM(@p)", DataParameter.NVarChar("p", '1')), Is.EqualTo('1'));
				Assert.That(conn.Execute<char> ("SELECT RTRIM(@p)", DataParameter.Create  ("p", '1')), Is.EqualTo('1'));
				Assert.That(conn.Execute<char?>("SELECT RTRIM(@p)", DataParameter.Create  ("p", '1')), Is.EqualTo('1'));

				Assert.That(conn.Execute<char> ("SELECT RTRIM(@p)", new DataParameter { Name = "p", Value = '1' }), Is.EqualTo('1'));
				Assert.That(conn.Execute<char?>("SELECT RTRIM(@p)", new DataParameter { Name = "p", Value = '1' }), Is.EqualTo('1'));
			}
		}

		[Test, IncludeDataContextSource(ProviderName.SqlCe)]
		public void TestString(string context)
		{
			using (var conn = new DataConnection(context))
			{
				Assert.That(conn.Execute<string>("SELECT Cast('12345' as nchar)"),         Is.EqualTo("12345"));
				Assert.That(conn.Execute<string>("SELECT Cast('12345' as nchar(20))"),     Is.EqualTo("12345"));
				Assert.That(conn.Execute<string>("SELECT Cast(NULL    as nchar(20))"),     Is.Null);

				Assert.That(conn.Execute<string>("SELECT Cast('12345' as nvarchar)"),      Is.EqualTo("12345"));
				Assert.That(conn.Execute<string>("SELECT Cast('12345' as nvarchar(20))"),  Is.EqualTo("12345"));
				Assert.That(conn.Execute<string>("SELECT Cast(NULL    as nvarchar(20))"),  Is.Null);

				Assert.That(conn.Execute<string>("SELECT Cast('12345' as ntext)"),         Is.EqualTo("12345"));
				Assert.That(conn.Execute<string>("SELECT Cast(NULL    as ntext)"),         Is.Null);

				Assert.That(conn.Execute<string>("SELECT RTRIM(@p)",         DataParameter.Char    ("p", "123")), Is.EqualTo("123"));
				Assert.That(conn.Execute<string>("SELECT @p + ''",           DataParameter.VarChar ("p", "123")), Is.EqualTo("123"));
				Assert.That(conn.Execute<string>("SELECT Cast(@p as ntext)", DataParameter.Text    ("p", "123")), Is.EqualTo("123"));
				Assert.That(conn.Execute<string>("SELECT Cast(@p as nchar)", DataParameter.NChar   ("p", "123")), Is.EqualTo("123"));
				Assert.That(conn.Execute<string>("SELECT @p + ''",           DataParameter.NVarChar("p", "123")), Is.EqualTo("123"));
				Assert.That(conn.Execute<string>("SELECT Cast(@p as ntext)", DataParameter.NText   ("p", "123")), Is.EqualTo("123"));
				Assert.That(conn.Execute<string>("SELECT @p + ''",           DataParameter.Create  ("p", "123")), Is.EqualTo("123"));

				Assert.That(conn.Execute<string>("SELECT @p + ''",           DataParameter.Create("p", (string)null)), Is.EqualTo(null));
				Assert.That(conn.Execute<string>("SELECT @p + ''",           new DataParameter { Name = "p", Value = "1" }), Is.EqualTo("1"));
			}
		}

		[Test, IncludeDataContextSource(ProviderName.SqlCe)]
		public void TestBinary(string context)
		{
			var arr1 = new byte[] {       48, 57 };
			var arr2 = new byte[] { 0, 0, 48, 57 };

			using (var conn = new DataConnection(context))
			{
				Assert.That(conn.Execute<byte[]>("SELECT Cast(12345 as binary(2))"),    Is.EqualTo(           arr1));
				Assert.That(conn.Execute<Binary>("SELECT Cast(12345 as binary(4))"),    Is.EqualTo(new Binary(arr2)));

				Assert.That(conn.Execute<byte[]>("SELECT Cast(12345 as varbinary(2))"), Is.EqualTo(           arr1));
				Assert.That(conn.Execute<Binary>("SELECT Cast(12345 as varbinary(4))"), Is.EqualTo(new Binary(arr2)));

				Assert.That(conn.Execute<byte[]>("SELECT Cast(NULL as image)"),         Is.EqualTo(null));

				Assert.That(conn.Execute<byte[]>("SELECT Cast(@p as binary(2))",    DataParameter.Binary   ("p", arr1)), Is.EqualTo(arr1));
				Assert.That(conn.Execute<byte[]>("SELECT Cast(@p as varbinary(2))", DataParameter.VarBinary("p", arr1)), Is.EqualTo(arr1));
				Assert.That(conn.Execute<byte[]>("SELECT Cast(@p as varbinary(2))", DataParameter.Create   ("p", arr1)), Is.EqualTo(arr1));
				Assert.That(conn.Execute<byte[]>("SELECT Cast(@p as varbinary)",    DataParameter.VarBinary("p", null)), Is.EqualTo(null));
				Assert.That(conn.Execute<byte[]>("SELECT Cast(@p as binary(1))",    DataParameter.Binary   ("p", new byte[0])), Is.EqualTo(new byte[] {0}));
				Assert.That(conn.Execute<byte[]>("SELECT Cast(@p as binary)",       DataParameter.Binary   ("p", new byte[0])), Is.EqualTo(new byte[8000]));
				Assert.That(conn.Execute<byte[]>("SELECT Cast(@p as varbinary)",    DataParameter.VarBinary("p", new byte[0])), Is.EqualTo(new byte[0]));
				Assert.That(conn.Execute<byte[]>("SELECT Cast(@p as image)",        DataParameter.Image    ("p", new byte[0])), Is.EqualTo(new byte[0]));
				Assert.That(conn.Execute<byte[]>("SELECT Cast(@p as varbinary)",    new DataParameter { Name = "p", Value = arr1 }), Is.EqualTo(arr1));
				Assert.That(conn.Execute<byte[]>("SELECT Cast(@p as varbinary)",    DataParameter.Create   ("p", new Binary(arr1))), Is.EqualTo(arr1));
				Assert.That(conn.Execute<byte[]>("SELECT Cast(@p as varbinary)",    new DataParameter("p", new Binary(arr1))), Is.EqualTo(arr1));
			}
		}

		[Test, IncludeDataContextSource(ProviderName.SqlCe)]
		public void TestSqlTypes(string context)
		{
			using (var conn = new DataConnection(context))
			{
				var arr = new byte[] { 48, 57 };

				Assert.That(conn.Execute<SqlBinary> ("SELECT Cast(12345    as binary(2))").Value, Is.EqualTo(arr));
				Assert.That(conn.Execute<SqlBoolean>("SELECT Cast(1        as bit)").      Value, Is.EqualTo(true));
				Assert.That(conn.Execute<SqlByte>   ("SELECT Cast(1        as tinyint)").  Value, Is.EqualTo((byte)1));
				Assert.That(conn.Execute<SqlDecimal>("SELECT Cast(1        as decimal)").  Value, Is.EqualTo(1));
				Assert.That(conn.Execute<SqlDouble> ("SELECT Cast(1        as float)").    Value, Is.EqualTo(1.0));
				Assert.That(conn.Execute<SqlInt16>  ("SELECT Cast(1        as smallint)"). Value, Is.EqualTo((short)1));
				Assert.That(conn.Execute<SqlInt32>  ("SELECT Cast(1        as int)").      Value, Is.EqualTo((int)1));
				Assert.That(conn.Execute<SqlInt64>  ("SELECT Cast(1        as bigint)").   Value, Is.EqualTo(1L));
				Assert.That(conn.Execute<SqlMoney>  ("SELECT Cast(1        as money)").    Value, Is.EqualTo(1m));
				Assert.That(conn.Execute<SqlSingle> ("SELECT Cast(1        as real)").     Value, Is.EqualTo((float)1));
				Assert.That(conn.Execute<SqlString> ("SELECT Cast('12345'  as nchar(6))"). Value, Is.EqualTo("12345"));
				Assert.That(conn.Execute<SqlXml>    ("SELECT Cast('<xml/>' as nvarchar)"). Value, Is.EqualTo("<xml />"));

				Assert.That(
					conn.Execute<SqlDateTime>("SELECT Cast('2012-12-12 12:12:12' as datetime)").Value,
					Is.EqualTo(new DateTime(2012, 12, 12, 12, 12, 12)));

				Assert.That(
					conn.Execute<SqlGuid>("SELECT Cast('6F9619FF-8B86-D011-B42D-00C04FC964FF' as uniqueidentifier)").Value,
					Is.EqualTo(new Guid("6F9619FF-8B86-D011-B42D-00C04FC964FF")));

				Assert.That(conn.Execute<SqlBinary> ("SELECT Cast(@p as varbinary)", new DataParameter("p", new SqlBinary(arr))).                    Value, Is.EqualTo(arr));
				Assert.That(conn.Execute<SqlBinary> ("SELECT Cast(@p as varbinary)", new DataParameter("p", new SqlBinary(arr), DataType.VarBinary)).Value, Is.EqualTo(arr));

				Assert.That(conn.Execute<SqlBoolean>("SELECT Cast(@p as bit)",       new DataParameter("p", true)).                  Value, Is.EqualTo(true));
				Assert.That(conn.Execute<SqlBoolean>("SELECT Cast(@p as bit)",       new DataParameter("p", true, DataType.Boolean)).Value, Is.EqualTo(true));

				var conv = conn.MappingSchema.GetConverter<string,SqlXml>();

				Assert.That(conn.Execute<SqlXml>("SELECT Cast(@p as nvarchar)",      new DataParameter("p", conv("<xml/>"))).              Value, Is.EqualTo("<xml />"));
				Assert.That(conn.Execute<SqlXml>("SELECT Cast(@p as nvarchar)",      new DataParameter("p", conv("<xml/>"), DataType.Xml)).Value, Is.EqualTo("<xml />"));
			}
		}

		[Test, IncludeDataContextSource(ProviderName.SqlCe)]
		public void TestGuid(string context)
		{
			using (var conn = new DataConnection(context))
			{
				Assert.That(
					conn.Execute<Guid>("SELECT Cast('6F9619FF-8B86-D011-B42D-00C04FC964FF' as uniqueidentifier)"),
					Is.EqualTo(new Guid("6F9619FF-8B86-D011-B42D-00C04FC964FF")));

				Assert.That(
					conn.Execute<Guid?>("SELECT Cast('6F9619FF-8B86-D011-B42D-00C04FC964FF' as uniqueidentifier)"),
					Is.EqualTo(new Guid("6F9619FF-8B86-D011-B42D-00C04FC964FF")));

				var guid = Guid.NewGuid();

				Assert.That(conn.Execute<Guid>("SELECT Cast(@p as uniqueidentifier)", DataParameter.Create("p", guid)),                Is.EqualTo(guid));
				Assert.That(conn.Execute<Guid>("SELECT Cast(@p as uniqueidentifier)", new DataParameter { Name = "p", Value = guid }), Is.EqualTo(guid));
			}
		}

		[Test, IncludeDataContextSource(ProviderName.SqlCe)]
		public void TestTimestamp(string context)
		{
			using (var conn = new DataConnection(context))
			{
				var arr = new byte[] { 0, 0, 0, 0, 0, 0, 0, 1 };

				Assert.That(conn.Execute<byte[]>("SELECT Cast(1 as timestamp)"),  Is.EqualTo(arr));
				Assert.That(conn.Execute<byte[]>("SELECT Cast(1 as rowversion)"), Is.EqualTo(arr));

				Assert.That(conn.Execute<byte[]>("SELECT Cast(@p as timestamp)", DataParameter.Timestamp("p", arr)),               Is.EqualTo(arr));
				Assert.That(conn.Execute<byte[]>("SELECT Cast(@p as timestamp)", new DataParameter("p", arr, DataType.Timestamp)), Is.EqualTo(arr));
			}
		}

		[Test, IncludeDataContextSource(ProviderName.SqlCe)]
		public void TestXml(string context)
		{
			using (var conn = new DataConnection(context))
			{
				Assert.That(conn.Execute<string>     ("SELECT Cast('<xml/>' as nvarchar)"),            Is.EqualTo("<xml/>"));
				Assert.That(conn.Execute<XDocument>  ("SELECT Cast('<xml/>' as nvarchar)").ToString(), Is.EqualTo("<xml />"));
				Assert.That(conn.Execute<XmlDocument>("SELECT Cast('<xml/>' as nvarchar)").InnerXml,   Is.EqualTo("<xml />"));

				var xdoc = XDocument.Parse("<xml/>");
				var xml  = Convert<string,XmlDocument>.Lambda("<xml/>");

				Assert.That(conn.Execute<string>     ("SELECT Cast(@p as nvarchar)", DataParameter.Xml("p", "<xml/>")),        Is.EqualTo("<xml/>"));
				Assert.That(conn.Execute<XDocument>  ("SELECT Cast(@p as nvarchar)", DataParameter.Xml("p", xdoc)).ToString(), Is.EqualTo("<xml />"));
				Assert.That(conn.Execute<XmlDocument>("SELECT Cast(@p as nvarchar)", DataParameter.Xml("p", xml)). InnerXml,   Is.EqualTo("<xml />"));
				Assert.That(conn.Execute<XDocument>  ("SELECT Cast(@p as nvarchar)", new DataParameter("p", xdoc)).ToString(), Is.EqualTo("<xml />"));
				Assert.That(conn.Execute<XDocument>  ("SELECT Cast(@p as nvarchar)", new DataParameter("p", xml)). ToString(), Is.EqualTo("<xml />"));
			}
		}

		enum TestEnum
		{
			[MapValue("A")] AA,
			[MapValue("B")] BB,
		}

		[Test, IncludeDataContextSource(ProviderName.SqlCe)]
		public void TestEnum1(string context)
		{
			using (var conn = new DataConnection(context))
			{
				Assert.That(conn.Execute<TestEnum> ("SELECT 'A'"), Is.EqualTo(TestEnum.AA));
				Assert.That(conn.Execute<TestEnum?>("SELECT 'A'"), Is.EqualTo(TestEnum.AA));
				Assert.That(conn.Execute<TestEnum> ("SELECT 'B'"), Is.EqualTo(TestEnum.BB));
				Assert.That(conn.Execute<TestEnum?>("SELECT 'B'"), Is.EqualTo(TestEnum.BB));
			}
		}

		[Test, IncludeDataContextSource(ProviderName.SqlCe)]
		public void TestEnum2(string context)
		{
			using (var conn = new DataConnection(context))
			{
				Assert.That(conn.Execute<string>("SELECT Cast(@p as nvarchar)", new { p = TestEnum.AA }), Is.EqualTo("A"));
				Assert.That(conn.Execute<string>("SELECT Cast(@p as nvarchar)", new { p = (TestEnum?)TestEnum.BB }), Is.EqualTo("B"));

				Assert.That(conn.Execute<string>("SELECT Cast(@p as nvarchar)", new { p = ConvertTo<string>.From((TestEnum?)TestEnum.AA) }), Is.EqualTo("A"));
				Assert.That(conn.Execute<string>("SELECT Cast(@p as nvarchar)", new { p = ConvertTo<string>.From(TestEnum.AA) }), Is.EqualTo("A"));
				Assert.That(conn.Execute<string>("SELECT Cast(@p as nvarchar)", new { p = conn.MappingSchema.GetConverter<TestEnum?,string>()(TestEnum.AA) }), Is.EqualTo("A"));
			}
		}

		[Table(Name = "CreateTableTest", Schema = "IgnoreSchema", Database = "TestDatabase")]
		public class CreateTableTest
		{
			[PrimaryKey, Identity]
			public int Id;
		}

		[Test, IncludeDataContextSource(ProviderName.SqlCe)]
		public void CreateDatabase(string context)
		{
			SqlCeTools.CreateDatabase ("TestDatabase");
			Assert.IsTrue(File.Exists ("TestDatabase.sdf"));

			using (var db = new DataConnection(SqlCeTools.GetDataProvider(), "Data Source=TestDatabase.sdf"))
			{
				db.CreateTable<CreateTableTest>();
				db.DropTable  <CreateTableTest>();
			}

			SqlCeTools.DropDatabase   ("TestDatabase");
			Assert.IsFalse(File.Exists("TestDatabase.sdf"));
		}

		[Test, IncludeDataContextSource(ProviderName.SqlCe)]
		public void BulkCopyLinqTypes(string context)
		{
			foreach (var bulkCopyType in new[] { BulkCopyType.MultipleRows, BulkCopyType.ProviderSpecific })
			{
				using (var db = new DataConnection(context))
				{
					db.BulkCopy(
						new BulkCopyOptions { BulkCopyType = bulkCopyType },
						Enumerable.Range(0, 10).Select(n =>
							new LinqDataTypes
							{
								ID            = 4000 + n,
								MoneyValue    = 1000m + n,
								DateTimeValue = new DateTime(2001,  1,  11,  1, 11, 21, 100),
								BoolValue     = true,
								GuidValue     = Guid.NewGuid(),
								SmallIntValue = (short)n
							}
						));

					db.GetTable<LinqDataTypes>().Delete(p => p.ID >= 4000);
				}
			}
		}

<<<<<<< HEAD
#if !NETSTANDARD && !NETSTANDARD2_0
=======
#if !NETSTANDARD1_6
>>>>>>> 1e2c937f
		[Test, IncludeDataContextSource(ProviderName.SqlCe)]
		public void Issue695Test(string context)
		{
			using (var db = new DataConnection(context))
			{
				var sp = db.DataProvider.GetSchemaProvider();
				var sh = sp.GetSchema(db);
				var t  = sh.Tables.Single(_ => _.TableName.Equals("Issue695", StringComparison.OrdinalIgnoreCase));

				Assert.AreEqual(2, t.Columns.Count);
				Assert.AreEqual(1, t.Columns.Count(_ => _.IsPrimaryKey));
				Assert.AreEqual(1, t.ForeignKeys.Count);
			}
		}
#endif

		[Test, IncludeDataContextSource(ProviderName.SqlCe)]
		public void SelectTableWithHintTest(string context)
		{
			using (var db = GetDataContext(context))
			{
				AreEqual(Person, db.Person.With("TABLOCK"));
			}
		}

		[Test, IncludeDataContextSource(ProviderName.SqlCe)]
		public void UpdateTableWithHintTest(string context)
		{
			using (var db = GetDataContext(context))
			{
				Assert.AreEqual(Person.Count(),  db.Person.                Set(_ => _.FirstName, _ => _.FirstName).Update());
				Assert.AreEqual(Person.Count(),  db.Person.With("TABLOCK").Set(_ => _.FirstName, _ => _.FirstName).Update());
			}
		}
	}
}
<|MERGE_RESOLUTION|>--- conflicted
+++ resolved
@@ -1,498 +1,494 @@
-﻿using System;
-using System.Data.Linq;
-using System.Data.SqlTypes;
-using System.Diagnostics;
-using System.Linq;
-using System.IO;
-using System.Xml;
-using System.Xml.Linq;
-
-using LinqToDB;
-using LinqToDB.Common;
-using LinqToDB.Data;
-using LinqToDB.DataProvider.SqlCe;
-using LinqToDB.Mapping;
-
-using NUnit.Framework;
-
-namespace Tests.DataProvider
-{
-	using System.Globalization;
-
-	using Model;
-
-	[TestFixture]
-	public class SqlCeTests : DataProviderTestBase
-	{
-		[Test, IncludeDataContextSource(ProviderName.SqlCe)]
-		public void TestParameters(string context)
-		{
-			using (var conn = new DataConnection(context))
-			{
-				Assert.That(conn.Execute<string>("SELECT Cast(@p as int)",       new { p =  1  }), Is.EqualTo("1"));
-				Assert.That(conn.Execute<string>("SELECT Cast(@p as nvarchar)",  new { p = "1" }), Is.EqualTo("1"));
-				Assert.That(conn.Execute<int>   ("SELECT Cast(@p as int)",       new { p =  new DataParameter { Value = 1   } }), Is.EqualTo(1));
-				Assert.That(conn.Execute<string>("SELECT Cast(@p1 as nvarchar)", new { p1 = new DataParameter { Value = "1" } }), Is.EqualTo("1"));
-				Assert.That(conn.Execute<int>   ("SELECT @p1 + @p2",             new { p1 = 2, p2 = 3 }), Is.EqualTo(5));
-				Assert.That(conn.Execute<int>   ("SELECT @p2 + @p1",             new { p2 = 2, p1 = 3 }), Is.EqualTo(5));
-			}
-		}
-
-		[Test, IncludeDataContextSource(ProviderName.SqlCe)]
-		public void TestDataTypes(string context)
-		{
-			using (var conn = new DataConnection(context))
-			{
-				Assert.That(TestType<long?>    (conn, "bigintDataType",    DataType.UInt64,    skipUndefinedNull:true), Is.EqualTo(1000000L));
-				Assert.That(TestType<decimal?> (conn, "numericDataType",   DataType.Decimal,   skipUndefinedNull:true), Is.EqualTo(9999999m));
-				Assert.That(TestType<bool?>    (conn, "bitDataType",       DataType.Boolean,   skipUndefinedNull:true), Is.EqualTo(true));
-				Assert.That(TestType<short?>   (conn, "smallintDataType",  DataType.Int16,     skipUndefinedNull:true), Is.EqualTo(25555));
-				Assert.That(TestType<decimal?> (conn, "decimalDataType",   DataType.Decimal,   skipUndefinedNull:true), Is.EqualTo(2222222m));
-				Assert.That(TestType<int?>     (conn, "intDataType",       DataType.Int32,     skipUndefinedNull:true), Is.EqualTo(7777777));
-				Assert.That(TestType<sbyte?>   (conn, "tinyintDataType",   DataType.SByte,     skipUndefinedNull:true), Is.EqualTo(100));
-				Assert.That(TestType<decimal?> (conn, "moneyDataType",     DataType.Money,     skipUndefinedNull:true), Is.EqualTo(100000m));
-				Assert.That(TestType<double?>  (conn, "floatDataType",     DataType.Double,    skipUndefinedNull:true), Is.EqualTo(20.31d));
-				Assert.That(TestType<float?>   (conn, "realDataType",      DataType.Single,    skipUndefinedNull:true), Is.EqualTo(16.2f));
-
-				Assert.That(TestType<DateTime?>(conn, "datetimeDataType",  DataType.DateTime,  skipUndefinedNull:true), Is.EqualTo(new DateTime(2012, 12, 12, 12, 12, 12)));
-
-				Assert.That(TestType<string>   (conn, "ncharDataType",     DataType.NChar,     skipUndefinedNull:true), Is.EqualTo("23233"));
-				Assert.That(TestType<string>   (conn, "nvarcharDataType",  DataType.NVarChar,  skipUndefinedNull:true), Is.EqualTo("3323"));
-				Assert.That(TestType<string>   (conn, "ntextDataType",     DataType.NText,     skipPass:true),          Is.EqualTo("111"));
-
-				Assert.That(TestType<byte[]>   (conn, "binaryDataType",    DataType.Binary,    skipUndefinedNull:true), Is.EqualTo(new byte[] { 1 }));
-				Assert.That(TestType<byte[]>   (conn, "varbinaryDataType", DataType.VarBinary, skipUndefinedNull:true), Is.EqualTo(new byte[] { 2 }));
-				Assert.That(TestType<byte[]>   (conn, "imageDataType",     DataType.Image,     skipPass:true),          Is.EqualTo(new byte[] { 0, 0, 0, 3 }));
-
-				Assert.That(TestType<Guid?>    (conn, "uniqueidentifierDataType", DataType.Guid, skipUndefinedNull:true), Is.EqualTo(new Guid("{6F9619FF-8B86-D011-B42D-00C04FC964FF}")));
-
-				Assert.That(conn.Execute<byte[]>("SELECT timestampDataType FROM AllTypes WHERE ID = 1").Length, Is.EqualTo(8));
-			}
-		}
-
-		static void TestNumeric<T>(DataConnection conn, T expectedValue, DataType dataType, string skip = "")
-		{
-			var skipTypes = skip.Split(' ');
-
-			foreach (var sqlType in new[]
-				{
-					"bigint",
-					"bit",
-					"decimal",
-					"decimal(38)",
-					"int",
-					"money",
-					"numeric",
-					"numeric(38)",
-					"smallint",
-					"tinyint",
-
-					"float",
-					"real"
-				}.Except(skipTypes))
-			{
-				var sqlValue = expectedValue is bool ? (bool)(object)expectedValue? 1 : 0 : (object)expectedValue;
-
-				var sql = string.Format(CultureInfo.InvariantCulture, "SELECT Cast({0} as {1})", sqlValue ?? "NULL", sqlType);
-
-				Debug.WriteLine(sql + " -> " + typeof(T));
-
-				Assert.That(conn.Execute<T>(sql), Is.EqualTo(expectedValue));
-			}
-
-			Debug.WriteLine("{0} -> DataType.{1}",  typeof(T), dataType);
-			Assert.That(conn.Execute<T>("SELECT @p + 0", new DataParameter { Name = "p", DataType = dataType, Value = expectedValue }), Is.EqualTo(expectedValue));
-			Debug.WriteLine("{0} -> auto", typeof(T));
-			Assert.That(conn.Execute<T>("SELECT @p + 0", new DataParameter { Name = "p", Value = expectedValue }), Is.EqualTo(expectedValue));
-			Debug.WriteLine("{0} -> new",  typeof(T));
-			Assert.That(conn.Execute<T>("SELECT @p + 0", new { p = expectedValue }), Is.EqualTo(expectedValue));
-		}
-
-		static void TestSimple<T>(DataConnection conn, T expectedValue, DataType dataType)
-			where T : struct
-		{
-			TestNumeric<T> (conn, expectedValue, dataType);
-			TestNumeric<T?>(conn, expectedValue, dataType);
-			TestNumeric<T?>(conn, (T?)null,      dataType);
-		}
-
-		[Test, IncludeDataContextSource(ProviderName.SqlCe)]
-		public void TestNumerics(string context)
-		{
-			using (var conn = new DataConnection(context))
-			{
-				TestSimple<bool>   (conn, true, DataType.Boolean);
-				TestSimple<sbyte>  (conn, 1,    DataType.SByte);
-				TestSimple<short>  (conn, 1,    DataType.Int16);
-				TestSimple<int>    (conn, 1,    DataType.Int32);
-				TestSimple<long>   (conn, 1L,   DataType.Int64);
-				TestSimple<byte>   (conn, 1,    DataType.Byte);
-				TestSimple<ushort> (conn, 1,    DataType.UInt16);
-				TestSimple<uint>   (conn, 1u,   DataType.UInt32);
-				TestSimple<ulong>  (conn, 1ul,  DataType.UInt64);
-				TestSimple<float>  (conn, 1,    DataType.Single);
-				TestSimple<double> (conn, 1d,   DataType.Double);
-				TestSimple<decimal>(conn, 1m,   DataType.Decimal);
-				TestSimple<decimal>(conn, 1m,   DataType.VarNumeric);
-				TestSimple<decimal>(conn, 1m,   DataType.Money);
-				TestSimple<decimal>(conn, 1m,   DataType.SmallMoney);
-
-				TestNumeric(conn, sbyte.MinValue,    DataType.SByte,      "bit tinyint");
-				TestNumeric(conn, sbyte.MaxValue,    DataType.SByte,      "bit");
-				TestNumeric(conn, short.MinValue,    DataType.Int16,      "bit tinyint");
-				TestNumeric(conn, short.MaxValue,    DataType.Int16,      "bit tinyint");
-				TestNumeric(conn, int.MinValue,      DataType.Int32,      "bit smallint smallmoney tinyint");
-				TestNumeric(conn, int.MaxValue,      DataType.Int32,      "bit smallint smallmoney tinyint real");
-				TestNumeric(conn, long.MinValue,     DataType.Int64,      "bit decimal int money numeric smallint smallmoney tinyint");
-				TestNumeric(conn, long.MaxValue,     DataType.Int64,      "bit decimal int money numeric smallint smallmoney tinyint float real");
-
-				TestNumeric(conn, byte.MaxValue,     DataType.Byte,       "bit");
-				TestNumeric(conn, ushort.MaxValue,   DataType.UInt16,     "bit smallint tinyint");
-				TestNumeric(conn, uint.MaxValue,     DataType.UInt32,     "bit int smallint smallmoney tinyint real");
-				TestNumeric(conn, ulong.MaxValue,    DataType.UInt64,     "bigint bit decimal int money numeric smallint smallmoney tinyint float real");
-
-				TestNumeric(conn, -3.40282306E+38f,  DataType.Single,     "bigint bit decimal decimal(38) int money numeric numeric(38) smallint smallmoney tinyint");
-				TestNumeric(conn, 3.40282306E+38f,   DataType.Single,     "bigint bit decimal decimal(38) int money numeric numeric(38) smallint smallmoney tinyint");
-				TestNumeric(conn, -1.79E+308d,       DataType.Double,     "bigint bit decimal decimal(38) int money numeric numeric(38) smallint smallmoney tinyint real");
-				TestNumeric(conn,  1.79E+308d,       DataType.Double,     "bigint bit decimal decimal(38) int money numeric numeric(38) smallint smallmoney tinyint real");
-				TestNumeric(conn, decimal.MinValue,  DataType.Decimal,    "bigint bit decimal int money numeric smallint smallmoney tinyint float real");
-				TestNumeric(conn, decimal.MaxValue,  DataType.Decimal,    "bigint bit decimal int money numeric smallint smallmoney tinyint float real");
-				TestNumeric(conn, decimal.MinValue,  DataType.VarNumeric, "bigint bit decimal int money numeric smallint smallmoney tinyint float real");
-				TestNumeric(conn, decimal.MaxValue,  DataType.VarNumeric, "bigint bit decimal int money numeric smallint smallmoney tinyint float real");
-				TestNumeric(conn, -922337203685477m, DataType.Money,      "bit int smallint smallmoney tinyint real");
-				TestNumeric(conn, +922337203685477m, DataType.Money,      "bit int smallint smallmoney tinyint real");
-				TestNumeric(conn, -214748m,          DataType.SmallMoney, "bit smallint tinyint");
-				TestNumeric(conn, +214748m,          DataType.SmallMoney, "bit smallint tinyint");
-			}
-		}
-
-		[Test, IncludeDataContextSource(ProviderName.SqlCe)]
-		public void TestDateTime(string context)
-		{
-			using (var conn = new DataConnection(context))
-			{
-				var dateTime = new DateTime(2012, 12, 12, 12, 12, 12);
-
-				Assert.That(conn.Execute<DateTime> ("SELECT Cast('2012-12-12 12:12:12' as datetime)"),                                   Is.EqualTo(dateTime));
-				Assert.That(conn.Execute<DateTime?>("SELECT Cast('2012-12-12 12:12:12' as datetime)"),                                   Is.EqualTo(dateTime));
-
-				Assert.That(conn.Execute<DateTime> ("SELECT DateAdd(day, 0, @p)", DataParameter.DateTime("p", dateTime)),                Is.EqualTo(dateTime));
-				Assert.That(conn.Execute<DateTime?>("SELECT DateAdd(day, 0, @p)", new DataParameter("p", dateTime)),                     Is.EqualTo(dateTime));
-				Assert.That(conn.Execute<DateTime?>("SELECT DateAdd(day, 0, @p)", new DataParameter("p", dateTime, DataType.DateTime)),  Is.EqualTo(dateTime));
-				Assert.That(conn.Execute<DateTime?>("SELECT DateAdd(day, 0, @p)", new DataParameter("p", dateTime, DataType.DateTime2)), Is.EqualTo(dateTime));
-			}
-		}
-
-		[Test, IncludeDataContextSource(ProviderName.SqlCe)]
-		public void TestChar(string context)
-		{
-			using (var conn = new DataConnection(context))
-			{
-				Assert.That(conn.Execute<char> ("SELECT Cast('1' as nchar)"),        Is.EqualTo('1'));
-				Assert.That(conn.Execute<char?>("SELECT Cast('1' as nchar)"),        Is.EqualTo('1'));
-				Assert.That(conn.Execute<char> ("SELECT Cast('1' as nchar(20))"),    Is.EqualTo('1'));
-				Assert.That(conn.Execute<char?>("SELECT Cast('1' as nchar(20))"),    Is.EqualTo('1'));
-
-				Assert.That(conn.Execute<char> ("SELECT Cast('1' as nvarchar)"),     Is.EqualTo('1'));
-				Assert.That(conn.Execute<char?>("SELECT Cast('1' as nvarchar)"),     Is.EqualTo('1'));
-				Assert.That(conn.Execute<char> ("SELECT Cast('1' as nvarchar(20))"), Is.EqualTo('1'));
-				Assert.That(conn.Execute<char?>("SELECT Cast('1' as nvarchar(20))"), Is.EqualTo('1'));
-
-				Assert.That(conn.Execute<char> ("SELECT RTRIM(@p)",            DataParameter.Char ("p", '1')), Is.EqualTo('1'));
-				Assert.That(conn.Execute<char?>("SELECT RTRIM(@p)",            DataParameter.NChar("p", '1')), Is.EqualTo('1'));
-				Assert.That(conn.Execute<char> ("SELECT Cast(@p as nchar)",    DataParameter.Char ("p", '1')), Is.EqualTo('1'));
-				Assert.That(conn.Execute<char?>("SELECT Cast(@p as nchar)",    DataParameter.Char ("p", '1')), Is.EqualTo('1'));
-				Assert.That(conn.Execute<char> ("SELECT Cast(@p as nchar(1))", DataParameter.Char ("p", '1')), Is.EqualTo('1'));
-				Assert.That(conn.Execute<char?>("SELECT Cast(@p as nchar(1))", DataParameter.Char ("p", '1')), Is.EqualTo('1'));
-
-				Assert.That(conn.Execute<char> ("SELECT @p + ''",   DataParameter.VarChar ("p", 'A')), Is.EqualTo('A'));
-				Assert.That(conn.Execute<char?>("SELECT RTRIM(@p)", DataParameter.VarChar ("p", '1')), Is.EqualTo('1'));
-				Assert.That(conn.Execute<char> ("SELECT RTRIM(@p)", DataParameter.NChar   ("p", '1')), Is.EqualTo('1'));
-				Assert.That(conn.Execute<char?>("SELECT RTRIM(@p)", DataParameter.NChar   ("p", '1')), Is.EqualTo('1'));
-				Assert.That(conn.Execute<char> ("SELECT RTRIM(@p)", DataParameter.NVarChar("p", '1')), Is.EqualTo('1'));
-				Assert.That(conn.Execute<char?>("SELECT RTRIM(@p)", DataParameter.NVarChar("p", '1')), Is.EqualTo('1'));
-				Assert.That(conn.Execute<char> ("SELECT RTRIM(@p)", DataParameter.Create  ("p", '1')), Is.EqualTo('1'));
-				Assert.That(conn.Execute<char?>("SELECT RTRIM(@p)", DataParameter.Create  ("p", '1')), Is.EqualTo('1'));
-
-				Assert.That(conn.Execute<char> ("SELECT RTRIM(@p)", new DataParameter { Name = "p", Value = '1' }), Is.EqualTo('1'));
-				Assert.That(conn.Execute<char?>("SELECT RTRIM(@p)", new DataParameter { Name = "p", Value = '1' }), Is.EqualTo('1'));
-			}
-		}
-
-		[Test, IncludeDataContextSource(ProviderName.SqlCe)]
-		public void TestString(string context)
-		{
-			using (var conn = new DataConnection(context))
-			{
-				Assert.That(conn.Execute<string>("SELECT Cast('12345' as nchar)"),         Is.EqualTo("12345"));
-				Assert.That(conn.Execute<string>("SELECT Cast('12345' as nchar(20))"),     Is.EqualTo("12345"));
-				Assert.That(conn.Execute<string>("SELECT Cast(NULL    as nchar(20))"),     Is.Null);
-
-				Assert.That(conn.Execute<string>("SELECT Cast('12345' as nvarchar)"),      Is.EqualTo("12345"));
-				Assert.That(conn.Execute<string>("SELECT Cast('12345' as nvarchar(20))"),  Is.EqualTo("12345"));
-				Assert.That(conn.Execute<string>("SELECT Cast(NULL    as nvarchar(20))"),  Is.Null);
-
-				Assert.That(conn.Execute<string>("SELECT Cast('12345' as ntext)"),         Is.EqualTo("12345"));
-				Assert.That(conn.Execute<string>("SELECT Cast(NULL    as ntext)"),         Is.Null);
-
-				Assert.That(conn.Execute<string>("SELECT RTRIM(@p)",         DataParameter.Char    ("p", "123")), Is.EqualTo("123"));
-				Assert.That(conn.Execute<string>("SELECT @p + ''",           DataParameter.VarChar ("p", "123")), Is.EqualTo("123"));
-				Assert.That(conn.Execute<string>("SELECT Cast(@p as ntext)", DataParameter.Text    ("p", "123")), Is.EqualTo("123"));
-				Assert.That(conn.Execute<string>("SELECT Cast(@p as nchar)", DataParameter.NChar   ("p", "123")), Is.EqualTo("123"));
-				Assert.That(conn.Execute<string>("SELECT @p + ''",           DataParameter.NVarChar("p", "123")), Is.EqualTo("123"));
-				Assert.That(conn.Execute<string>("SELECT Cast(@p as ntext)", DataParameter.NText   ("p", "123")), Is.EqualTo("123"));
-				Assert.That(conn.Execute<string>("SELECT @p + ''",           DataParameter.Create  ("p", "123")), Is.EqualTo("123"));
-
-				Assert.That(conn.Execute<string>("SELECT @p + ''",           DataParameter.Create("p", (string)null)), Is.EqualTo(null));
-				Assert.That(conn.Execute<string>("SELECT @p + ''",           new DataParameter { Name = "p", Value = "1" }), Is.EqualTo("1"));
-			}
-		}
-
-		[Test, IncludeDataContextSource(ProviderName.SqlCe)]
-		public void TestBinary(string context)
-		{
-			var arr1 = new byte[] {       48, 57 };
-			var arr2 = new byte[] { 0, 0, 48, 57 };
-
-			using (var conn = new DataConnection(context))
-			{
-				Assert.That(conn.Execute<byte[]>("SELECT Cast(12345 as binary(2))"),    Is.EqualTo(           arr1));
-				Assert.That(conn.Execute<Binary>("SELECT Cast(12345 as binary(4))"),    Is.EqualTo(new Binary(arr2)));
-
-				Assert.That(conn.Execute<byte[]>("SELECT Cast(12345 as varbinary(2))"), Is.EqualTo(           arr1));
-				Assert.That(conn.Execute<Binary>("SELECT Cast(12345 as varbinary(4))"), Is.EqualTo(new Binary(arr2)));
-
-				Assert.That(conn.Execute<byte[]>("SELECT Cast(NULL as image)"),         Is.EqualTo(null));
-
-				Assert.That(conn.Execute<byte[]>("SELECT Cast(@p as binary(2))",    DataParameter.Binary   ("p", arr1)), Is.EqualTo(arr1));
-				Assert.That(conn.Execute<byte[]>("SELECT Cast(@p as varbinary(2))", DataParameter.VarBinary("p", arr1)), Is.EqualTo(arr1));
-				Assert.That(conn.Execute<byte[]>("SELECT Cast(@p as varbinary(2))", DataParameter.Create   ("p", arr1)), Is.EqualTo(arr1));
-				Assert.That(conn.Execute<byte[]>("SELECT Cast(@p as varbinary)",    DataParameter.VarBinary("p", null)), Is.EqualTo(null));
-				Assert.That(conn.Execute<byte[]>("SELECT Cast(@p as binary(1))",    DataParameter.Binary   ("p", new byte[0])), Is.EqualTo(new byte[] {0}));
-				Assert.That(conn.Execute<byte[]>("SELECT Cast(@p as binary)",       DataParameter.Binary   ("p", new byte[0])), Is.EqualTo(new byte[8000]));
-				Assert.That(conn.Execute<byte[]>("SELECT Cast(@p as varbinary)",    DataParameter.VarBinary("p", new byte[0])), Is.EqualTo(new byte[0]));
-				Assert.That(conn.Execute<byte[]>("SELECT Cast(@p as image)",        DataParameter.Image    ("p", new byte[0])), Is.EqualTo(new byte[0]));
-				Assert.That(conn.Execute<byte[]>("SELECT Cast(@p as varbinary)",    new DataParameter { Name = "p", Value = arr1 }), Is.EqualTo(arr1));
-				Assert.That(conn.Execute<byte[]>("SELECT Cast(@p as varbinary)",    DataParameter.Create   ("p", new Binary(arr1))), Is.EqualTo(arr1));
-				Assert.That(conn.Execute<byte[]>("SELECT Cast(@p as varbinary)",    new DataParameter("p", new Binary(arr1))), Is.EqualTo(arr1));
-			}
-		}
-
-		[Test, IncludeDataContextSource(ProviderName.SqlCe)]
-		public void TestSqlTypes(string context)
-		{
-			using (var conn = new DataConnection(context))
-			{
-				var arr = new byte[] { 48, 57 };
-
-				Assert.That(conn.Execute<SqlBinary> ("SELECT Cast(12345    as binary(2))").Value, Is.EqualTo(arr));
-				Assert.That(conn.Execute<SqlBoolean>("SELECT Cast(1        as bit)").      Value, Is.EqualTo(true));
-				Assert.That(conn.Execute<SqlByte>   ("SELECT Cast(1        as tinyint)").  Value, Is.EqualTo((byte)1));
-				Assert.That(conn.Execute<SqlDecimal>("SELECT Cast(1        as decimal)").  Value, Is.EqualTo(1));
-				Assert.That(conn.Execute<SqlDouble> ("SELECT Cast(1        as float)").    Value, Is.EqualTo(1.0));
-				Assert.That(conn.Execute<SqlInt16>  ("SELECT Cast(1        as smallint)"). Value, Is.EqualTo((short)1));
-				Assert.That(conn.Execute<SqlInt32>  ("SELECT Cast(1        as int)").      Value, Is.EqualTo((int)1));
-				Assert.That(conn.Execute<SqlInt64>  ("SELECT Cast(1        as bigint)").   Value, Is.EqualTo(1L));
-				Assert.That(conn.Execute<SqlMoney>  ("SELECT Cast(1        as money)").    Value, Is.EqualTo(1m));
-				Assert.That(conn.Execute<SqlSingle> ("SELECT Cast(1        as real)").     Value, Is.EqualTo((float)1));
-				Assert.That(conn.Execute<SqlString> ("SELECT Cast('12345'  as nchar(6))"). Value, Is.EqualTo("12345"));
-				Assert.That(conn.Execute<SqlXml>    ("SELECT Cast('<xml/>' as nvarchar)"). Value, Is.EqualTo("<xml />"));
-
-				Assert.That(
-					conn.Execute<SqlDateTime>("SELECT Cast('2012-12-12 12:12:12' as datetime)").Value,
-					Is.EqualTo(new DateTime(2012, 12, 12, 12, 12, 12)));
-
-				Assert.That(
-					conn.Execute<SqlGuid>("SELECT Cast('6F9619FF-8B86-D011-B42D-00C04FC964FF' as uniqueidentifier)").Value,
-					Is.EqualTo(new Guid("6F9619FF-8B86-D011-B42D-00C04FC964FF")));
-
-				Assert.That(conn.Execute<SqlBinary> ("SELECT Cast(@p as varbinary)", new DataParameter("p", new SqlBinary(arr))).                    Value, Is.EqualTo(arr));
-				Assert.That(conn.Execute<SqlBinary> ("SELECT Cast(@p as varbinary)", new DataParameter("p", new SqlBinary(arr), DataType.VarBinary)).Value, Is.EqualTo(arr));
-
-				Assert.That(conn.Execute<SqlBoolean>("SELECT Cast(@p as bit)",       new DataParameter("p", true)).                  Value, Is.EqualTo(true));
-				Assert.That(conn.Execute<SqlBoolean>("SELECT Cast(@p as bit)",       new DataParameter("p", true, DataType.Boolean)).Value, Is.EqualTo(true));
-
-				var conv = conn.MappingSchema.GetConverter<string,SqlXml>();
-
-				Assert.That(conn.Execute<SqlXml>("SELECT Cast(@p as nvarchar)",      new DataParameter("p", conv("<xml/>"))).              Value, Is.EqualTo("<xml />"));
-				Assert.That(conn.Execute<SqlXml>("SELECT Cast(@p as nvarchar)",      new DataParameter("p", conv("<xml/>"), DataType.Xml)).Value, Is.EqualTo("<xml />"));
-			}
-		}
-
-		[Test, IncludeDataContextSource(ProviderName.SqlCe)]
-		public void TestGuid(string context)
-		{
-			using (var conn = new DataConnection(context))
-			{
-				Assert.That(
-					conn.Execute<Guid>("SELECT Cast('6F9619FF-8B86-D011-B42D-00C04FC964FF' as uniqueidentifier)"),
-					Is.EqualTo(new Guid("6F9619FF-8B86-D011-B42D-00C04FC964FF")));
-
-				Assert.That(
-					conn.Execute<Guid?>("SELECT Cast('6F9619FF-8B86-D011-B42D-00C04FC964FF' as uniqueidentifier)"),
-					Is.EqualTo(new Guid("6F9619FF-8B86-D011-B42D-00C04FC964FF")));
-
-				var guid = Guid.NewGuid();
-
-				Assert.That(conn.Execute<Guid>("SELECT Cast(@p as uniqueidentifier)", DataParameter.Create("p", guid)),                Is.EqualTo(guid));
-				Assert.That(conn.Execute<Guid>("SELECT Cast(@p as uniqueidentifier)", new DataParameter { Name = "p", Value = guid }), Is.EqualTo(guid));
-			}
-		}
-
-		[Test, IncludeDataContextSource(ProviderName.SqlCe)]
-		public void TestTimestamp(string context)
-		{
-			using (var conn = new DataConnection(context))
-			{
-				var arr = new byte[] { 0, 0, 0, 0, 0, 0, 0, 1 };
-
-				Assert.That(conn.Execute<byte[]>("SELECT Cast(1 as timestamp)"),  Is.EqualTo(arr));
-				Assert.That(conn.Execute<byte[]>("SELECT Cast(1 as rowversion)"), Is.EqualTo(arr));
-
-				Assert.That(conn.Execute<byte[]>("SELECT Cast(@p as timestamp)", DataParameter.Timestamp("p", arr)),               Is.EqualTo(arr));
-				Assert.That(conn.Execute<byte[]>("SELECT Cast(@p as timestamp)", new DataParameter("p", arr, DataType.Timestamp)), Is.EqualTo(arr));
-			}
-		}
-
-		[Test, IncludeDataContextSource(ProviderName.SqlCe)]
-		public void TestXml(string context)
-		{
-			using (var conn = new DataConnection(context))
-			{
-				Assert.That(conn.Execute<string>     ("SELECT Cast('<xml/>' as nvarchar)"),            Is.EqualTo("<xml/>"));
-				Assert.That(conn.Execute<XDocument>  ("SELECT Cast('<xml/>' as nvarchar)").ToString(), Is.EqualTo("<xml />"));
-				Assert.That(conn.Execute<XmlDocument>("SELECT Cast('<xml/>' as nvarchar)").InnerXml,   Is.EqualTo("<xml />"));
-
-				var xdoc = XDocument.Parse("<xml/>");
-				var xml  = Convert<string,XmlDocument>.Lambda("<xml/>");
-
-				Assert.That(conn.Execute<string>     ("SELECT Cast(@p as nvarchar)", DataParameter.Xml("p", "<xml/>")),        Is.EqualTo("<xml/>"));
-				Assert.That(conn.Execute<XDocument>  ("SELECT Cast(@p as nvarchar)", DataParameter.Xml("p", xdoc)).ToString(), Is.EqualTo("<xml />"));
-				Assert.That(conn.Execute<XmlDocument>("SELECT Cast(@p as nvarchar)", DataParameter.Xml("p", xml)). InnerXml,   Is.EqualTo("<xml />"));
-				Assert.That(conn.Execute<XDocument>  ("SELECT Cast(@p as nvarchar)", new DataParameter("p", xdoc)).ToString(), Is.EqualTo("<xml />"));
-				Assert.That(conn.Execute<XDocument>  ("SELECT Cast(@p as nvarchar)", new DataParameter("p", xml)). ToString(), Is.EqualTo("<xml />"));
-			}
-		}
-
-		enum TestEnum
-		{
-			[MapValue("A")] AA,
-			[MapValue("B")] BB,
-		}
-
-		[Test, IncludeDataContextSource(ProviderName.SqlCe)]
-		public void TestEnum1(string context)
-		{
-			using (var conn = new DataConnection(context))
-			{
-				Assert.That(conn.Execute<TestEnum> ("SELECT 'A'"), Is.EqualTo(TestEnum.AA));
-				Assert.That(conn.Execute<TestEnum?>("SELECT 'A'"), Is.EqualTo(TestEnum.AA));
-				Assert.That(conn.Execute<TestEnum> ("SELECT 'B'"), Is.EqualTo(TestEnum.BB));
-				Assert.That(conn.Execute<TestEnum?>("SELECT 'B'"), Is.EqualTo(TestEnum.BB));
-			}
-		}
-
-		[Test, IncludeDataContextSource(ProviderName.SqlCe)]
-		public void TestEnum2(string context)
-		{
-			using (var conn = new DataConnection(context))
-			{
-				Assert.That(conn.Execute<string>("SELECT Cast(@p as nvarchar)", new { p = TestEnum.AA }), Is.EqualTo("A"));
-				Assert.That(conn.Execute<string>("SELECT Cast(@p as nvarchar)", new { p = (TestEnum?)TestEnum.BB }), Is.EqualTo("B"));
-
-				Assert.That(conn.Execute<string>("SELECT Cast(@p as nvarchar)", new { p = ConvertTo<string>.From((TestEnum?)TestEnum.AA) }), Is.EqualTo("A"));
-				Assert.That(conn.Execute<string>("SELECT Cast(@p as nvarchar)", new { p = ConvertTo<string>.From(TestEnum.AA) }), Is.EqualTo("A"));
-				Assert.That(conn.Execute<string>("SELECT Cast(@p as nvarchar)", new { p = conn.MappingSchema.GetConverter<TestEnum?,string>()(TestEnum.AA) }), Is.EqualTo("A"));
-			}
-		}
-
-		[Table(Name = "CreateTableTest", Schema = "IgnoreSchema", Database = "TestDatabase")]
-		public class CreateTableTest
-		{
-			[PrimaryKey, Identity]
-			public int Id;
-		}
-
-		[Test, IncludeDataContextSource(ProviderName.SqlCe)]
-		public void CreateDatabase(string context)
-		{
-			SqlCeTools.CreateDatabase ("TestDatabase");
-			Assert.IsTrue(File.Exists ("TestDatabase.sdf"));
-
-			using (var db = new DataConnection(SqlCeTools.GetDataProvider(), "Data Source=TestDatabase.sdf"))
-			{
-				db.CreateTable<CreateTableTest>();
-				db.DropTable  <CreateTableTest>();
-			}
-
-			SqlCeTools.DropDatabase   ("TestDatabase");
-			Assert.IsFalse(File.Exists("TestDatabase.sdf"));
-		}
-
-		[Test, IncludeDataContextSource(ProviderName.SqlCe)]
-		public void BulkCopyLinqTypes(string context)
-		{
-			foreach (var bulkCopyType in new[] { BulkCopyType.MultipleRows, BulkCopyType.ProviderSpecific })
-			{
-				using (var db = new DataConnection(context))
-				{
-					db.BulkCopy(
-						new BulkCopyOptions { BulkCopyType = bulkCopyType },
-						Enumerable.Range(0, 10).Select(n =>
-							new LinqDataTypes
-							{
-								ID            = 4000 + n,
-								MoneyValue    = 1000m + n,
-								DateTimeValue = new DateTime(2001,  1,  11,  1, 11, 21, 100),
-								BoolValue     = true,
-								GuidValue     = Guid.NewGuid(),
-								SmallIntValue = (short)n
-							}
-						));
-
-					db.GetTable<LinqDataTypes>().Delete(p => p.ID >= 4000);
-				}
-			}
-		}
-
-<<<<<<< HEAD
-#if !NETSTANDARD && !NETSTANDARD2_0
-=======
-#if !NETSTANDARD1_6
->>>>>>> 1e2c937f
-		[Test, IncludeDataContextSource(ProviderName.SqlCe)]
-		public void Issue695Test(string context)
-		{
-			using (var db = new DataConnection(context))
-			{
-				var sp = db.DataProvider.GetSchemaProvider();
-				var sh = sp.GetSchema(db);
-				var t  = sh.Tables.Single(_ => _.TableName.Equals("Issue695", StringComparison.OrdinalIgnoreCase));
-
-				Assert.AreEqual(2, t.Columns.Count);
-				Assert.AreEqual(1, t.Columns.Count(_ => _.IsPrimaryKey));
-				Assert.AreEqual(1, t.ForeignKeys.Count);
-			}
-		}
-#endif
-
-		[Test, IncludeDataContextSource(ProviderName.SqlCe)]
-		public void SelectTableWithHintTest(string context)
-		{
-			using (var db = GetDataContext(context))
-			{
-				AreEqual(Person, db.Person.With("TABLOCK"));
-			}
-		}
-
-		[Test, IncludeDataContextSource(ProviderName.SqlCe)]
-		public void UpdateTableWithHintTest(string context)
-		{
-			using (var db = GetDataContext(context))
-			{
-				Assert.AreEqual(Person.Count(),  db.Person.                Set(_ => _.FirstName, _ => _.FirstName).Update());
-				Assert.AreEqual(Person.Count(),  db.Person.With("TABLOCK").Set(_ => _.FirstName, _ => _.FirstName).Update());
-			}
-		}
-	}
-}
+﻿using System;
+using System.Data.Linq;
+using System.Data.SqlTypes;
+using System.Diagnostics;
+using System.Linq;
+using System.IO;
+using System.Xml;
+using System.Xml.Linq;
+
+using LinqToDB;
+using LinqToDB.Common;
+using LinqToDB.Data;
+using LinqToDB.DataProvider.SqlCe;
+using LinqToDB.Mapping;
+
+using NUnit.Framework;
+
+namespace Tests.DataProvider
+{
+	using System.Globalization;
+
+	using Model;
+
+	[TestFixture]
+	public class SqlCeTests : DataProviderTestBase
+	{
+		[Test, IncludeDataContextSource(ProviderName.SqlCe)]
+		public void TestParameters(string context)
+		{
+			using (var conn = new DataConnection(context))
+			{
+				Assert.That(conn.Execute<string>("SELECT Cast(@p as int)",       new { p =  1  }), Is.EqualTo("1"));
+				Assert.That(conn.Execute<string>("SELECT Cast(@p as nvarchar)",  new { p = "1" }), Is.EqualTo("1"));
+				Assert.That(conn.Execute<int>   ("SELECT Cast(@p as int)",       new { p =  new DataParameter { Value = 1   } }), Is.EqualTo(1));
+				Assert.That(conn.Execute<string>("SELECT Cast(@p1 as nvarchar)", new { p1 = new DataParameter { Value = "1" } }), Is.EqualTo("1"));
+				Assert.That(conn.Execute<int>   ("SELECT @p1 + @p2",             new { p1 = 2, p2 = 3 }), Is.EqualTo(5));
+				Assert.That(conn.Execute<int>   ("SELECT @p2 + @p1",             new { p2 = 2, p1 = 3 }), Is.EqualTo(5));
+			}
+		}
+
+		[Test, IncludeDataContextSource(ProviderName.SqlCe)]
+		public void TestDataTypes(string context)
+		{
+			using (var conn = new DataConnection(context))
+			{
+				Assert.That(TestType<long?>    (conn, "bigintDataType",    DataType.UInt64,    skipUndefinedNull:true), Is.EqualTo(1000000L));
+				Assert.That(TestType<decimal?> (conn, "numericDataType",   DataType.Decimal,   skipUndefinedNull:true), Is.EqualTo(9999999m));
+				Assert.That(TestType<bool?>    (conn, "bitDataType",       DataType.Boolean,   skipUndefinedNull:true), Is.EqualTo(true));
+				Assert.That(TestType<short?>   (conn, "smallintDataType",  DataType.Int16,     skipUndefinedNull:true), Is.EqualTo(25555));
+				Assert.That(TestType<decimal?> (conn, "decimalDataType",   DataType.Decimal,   skipUndefinedNull:true), Is.EqualTo(2222222m));
+				Assert.That(TestType<int?>     (conn, "intDataType",       DataType.Int32,     skipUndefinedNull:true), Is.EqualTo(7777777));
+				Assert.That(TestType<sbyte?>   (conn, "tinyintDataType",   DataType.SByte,     skipUndefinedNull:true), Is.EqualTo(100));
+				Assert.That(TestType<decimal?> (conn, "moneyDataType",     DataType.Money,     skipUndefinedNull:true), Is.EqualTo(100000m));
+				Assert.That(TestType<double?>  (conn, "floatDataType",     DataType.Double,    skipUndefinedNull:true), Is.EqualTo(20.31d));
+				Assert.That(TestType<float?>   (conn, "realDataType",      DataType.Single,    skipUndefinedNull:true), Is.EqualTo(16.2f));
+
+				Assert.That(TestType<DateTime?>(conn, "datetimeDataType",  DataType.DateTime,  skipUndefinedNull:true), Is.EqualTo(new DateTime(2012, 12, 12, 12, 12, 12)));
+
+				Assert.That(TestType<string>   (conn, "ncharDataType",     DataType.NChar,     skipUndefinedNull:true), Is.EqualTo("23233"));
+				Assert.That(TestType<string>   (conn, "nvarcharDataType",  DataType.NVarChar,  skipUndefinedNull:true), Is.EqualTo("3323"));
+				Assert.That(TestType<string>   (conn, "ntextDataType",     DataType.NText,     skipPass:true),          Is.EqualTo("111"));
+
+				Assert.That(TestType<byte[]>   (conn, "binaryDataType",    DataType.Binary,    skipUndefinedNull:true), Is.EqualTo(new byte[] { 1 }));
+				Assert.That(TestType<byte[]>   (conn, "varbinaryDataType", DataType.VarBinary, skipUndefinedNull:true), Is.EqualTo(new byte[] { 2 }));
+				Assert.That(TestType<byte[]>   (conn, "imageDataType",     DataType.Image,     skipPass:true),          Is.EqualTo(new byte[] { 0, 0, 0, 3 }));
+
+				Assert.That(TestType<Guid?>    (conn, "uniqueidentifierDataType", DataType.Guid, skipUndefinedNull:true), Is.EqualTo(new Guid("{6F9619FF-8B86-D011-B42D-00C04FC964FF}")));
+
+				Assert.That(conn.Execute<byte[]>("SELECT timestampDataType FROM AllTypes WHERE ID = 1").Length, Is.EqualTo(8));
+			}
+		}
+
+		static void TestNumeric<T>(DataConnection conn, T expectedValue, DataType dataType, string skip = "")
+		{
+			var skipTypes = skip.Split(' ');
+
+			foreach (var sqlType in new[]
+				{
+					"bigint",
+					"bit",
+					"decimal",
+					"decimal(38)",
+					"int",
+					"money",
+					"numeric",
+					"numeric(38)",
+					"smallint",
+					"tinyint",
+
+					"float",
+					"real"
+				}.Except(skipTypes))
+			{
+				var sqlValue = expectedValue is bool ? (bool)(object)expectedValue? 1 : 0 : (object)expectedValue;
+
+				var sql = string.Format(CultureInfo.InvariantCulture, "SELECT Cast({0} as {1})", sqlValue ?? "NULL", sqlType);
+
+				Debug.WriteLine(sql + " -> " + typeof(T));
+
+				Assert.That(conn.Execute<T>(sql), Is.EqualTo(expectedValue));
+			}
+
+			Debug.WriteLine("{0} -> DataType.{1}",  typeof(T), dataType);
+			Assert.That(conn.Execute<T>("SELECT @p + 0", new DataParameter { Name = "p", DataType = dataType, Value = expectedValue }), Is.EqualTo(expectedValue));
+			Debug.WriteLine("{0} -> auto", typeof(T));
+			Assert.That(conn.Execute<T>("SELECT @p + 0", new DataParameter { Name = "p", Value = expectedValue }), Is.EqualTo(expectedValue));
+			Debug.WriteLine("{0} -> new",  typeof(T));
+			Assert.That(conn.Execute<T>("SELECT @p + 0", new { p = expectedValue }), Is.EqualTo(expectedValue));
+		}
+
+		static void TestSimple<T>(DataConnection conn, T expectedValue, DataType dataType)
+			where T : struct
+		{
+			TestNumeric<T> (conn, expectedValue, dataType);
+			TestNumeric<T?>(conn, expectedValue, dataType);
+			TestNumeric<T?>(conn, (T?)null,      dataType);
+		}
+
+		[Test, IncludeDataContextSource(ProviderName.SqlCe)]
+		public void TestNumerics(string context)
+		{
+			using (var conn = new DataConnection(context))
+			{
+				TestSimple<bool>   (conn, true, DataType.Boolean);
+				TestSimple<sbyte>  (conn, 1,    DataType.SByte);
+				TestSimple<short>  (conn, 1,    DataType.Int16);
+				TestSimple<int>    (conn, 1,    DataType.Int32);
+				TestSimple<long>   (conn, 1L,   DataType.Int64);
+				TestSimple<byte>   (conn, 1,    DataType.Byte);
+				TestSimple<ushort> (conn, 1,    DataType.UInt16);
+				TestSimple<uint>   (conn, 1u,   DataType.UInt32);
+				TestSimple<ulong>  (conn, 1ul,  DataType.UInt64);
+				TestSimple<float>  (conn, 1,    DataType.Single);
+				TestSimple<double> (conn, 1d,   DataType.Double);
+				TestSimple<decimal>(conn, 1m,   DataType.Decimal);
+				TestSimple<decimal>(conn, 1m,   DataType.VarNumeric);
+				TestSimple<decimal>(conn, 1m,   DataType.Money);
+				TestSimple<decimal>(conn, 1m,   DataType.SmallMoney);
+
+				TestNumeric(conn, sbyte.MinValue,    DataType.SByte,      "bit tinyint");
+				TestNumeric(conn, sbyte.MaxValue,    DataType.SByte,      "bit");
+				TestNumeric(conn, short.MinValue,    DataType.Int16,      "bit tinyint");
+				TestNumeric(conn, short.MaxValue,    DataType.Int16,      "bit tinyint");
+				TestNumeric(conn, int.MinValue,      DataType.Int32,      "bit smallint smallmoney tinyint");
+				TestNumeric(conn, int.MaxValue,      DataType.Int32,      "bit smallint smallmoney tinyint real");
+				TestNumeric(conn, long.MinValue,     DataType.Int64,      "bit decimal int money numeric smallint smallmoney tinyint");
+				TestNumeric(conn, long.MaxValue,     DataType.Int64,      "bit decimal int money numeric smallint smallmoney tinyint float real");
+
+				TestNumeric(conn, byte.MaxValue,     DataType.Byte,       "bit");
+				TestNumeric(conn, ushort.MaxValue,   DataType.UInt16,     "bit smallint tinyint");
+				TestNumeric(conn, uint.MaxValue,     DataType.UInt32,     "bit int smallint smallmoney tinyint real");
+				TestNumeric(conn, ulong.MaxValue,    DataType.UInt64,     "bigint bit decimal int money numeric smallint smallmoney tinyint float real");
+
+				TestNumeric(conn, -3.40282306E+38f,  DataType.Single,     "bigint bit decimal decimal(38) int money numeric numeric(38) smallint smallmoney tinyint");
+				TestNumeric(conn, 3.40282306E+38f,   DataType.Single,     "bigint bit decimal decimal(38) int money numeric numeric(38) smallint smallmoney tinyint");
+				TestNumeric(conn, -1.79E+308d,       DataType.Double,     "bigint bit decimal decimal(38) int money numeric numeric(38) smallint smallmoney tinyint real");
+				TestNumeric(conn,  1.79E+308d,       DataType.Double,     "bigint bit decimal decimal(38) int money numeric numeric(38) smallint smallmoney tinyint real");
+				TestNumeric(conn, decimal.MinValue,  DataType.Decimal,    "bigint bit decimal int money numeric smallint smallmoney tinyint float real");
+				TestNumeric(conn, decimal.MaxValue,  DataType.Decimal,    "bigint bit decimal int money numeric smallint smallmoney tinyint float real");
+				TestNumeric(conn, decimal.MinValue,  DataType.VarNumeric, "bigint bit decimal int money numeric smallint smallmoney tinyint float real");
+				TestNumeric(conn, decimal.MaxValue,  DataType.VarNumeric, "bigint bit decimal int money numeric smallint smallmoney tinyint float real");
+				TestNumeric(conn, -922337203685477m, DataType.Money,      "bit int smallint smallmoney tinyint real");
+				TestNumeric(conn, +922337203685477m, DataType.Money,      "bit int smallint smallmoney tinyint real");
+				TestNumeric(conn, -214748m,          DataType.SmallMoney, "bit smallint tinyint");
+				TestNumeric(conn, +214748m,          DataType.SmallMoney, "bit smallint tinyint");
+			}
+		}
+
+		[Test, IncludeDataContextSource(ProviderName.SqlCe)]
+		public void TestDateTime(string context)
+		{
+			using (var conn = new DataConnection(context))
+			{
+				var dateTime = new DateTime(2012, 12, 12, 12, 12, 12);
+
+				Assert.That(conn.Execute<DateTime> ("SELECT Cast('2012-12-12 12:12:12' as datetime)"),                                   Is.EqualTo(dateTime));
+				Assert.That(conn.Execute<DateTime?>("SELECT Cast('2012-12-12 12:12:12' as datetime)"),                                   Is.EqualTo(dateTime));
+
+				Assert.That(conn.Execute<DateTime> ("SELECT DateAdd(day, 0, @p)", DataParameter.DateTime("p", dateTime)),                Is.EqualTo(dateTime));
+				Assert.That(conn.Execute<DateTime?>("SELECT DateAdd(day, 0, @p)", new DataParameter("p", dateTime)),                     Is.EqualTo(dateTime));
+				Assert.That(conn.Execute<DateTime?>("SELECT DateAdd(day, 0, @p)", new DataParameter("p", dateTime, DataType.DateTime)),  Is.EqualTo(dateTime));
+				Assert.That(conn.Execute<DateTime?>("SELECT DateAdd(day, 0, @p)", new DataParameter("p", dateTime, DataType.DateTime2)), Is.EqualTo(dateTime));
+			}
+		}
+
+		[Test, IncludeDataContextSource(ProviderName.SqlCe)]
+		public void TestChar(string context)
+		{
+			using (var conn = new DataConnection(context))
+			{
+				Assert.That(conn.Execute<char> ("SELECT Cast('1' as nchar)"),        Is.EqualTo('1'));
+				Assert.That(conn.Execute<char?>("SELECT Cast('1' as nchar)"),        Is.EqualTo('1'));
+				Assert.That(conn.Execute<char> ("SELECT Cast('1' as nchar(20))"),    Is.EqualTo('1'));
+				Assert.That(conn.Execute<char?>("SELECT Cast('1' as nchar(20))"),    Is.EqualTo('1'));
+
+				Assert.That(conn.Execute<char> ("SELECT Cast('1' as nvarchar)"),     Is.EqualTo('1'));
+				Assert.That(conn.Execute<char?>("SELECT Cast('1' as nvarchar)"),     Is.EqualTo('1'));
+				Assert.That(conn.Execute<char> ("SELECT Cast('1' as nvarchar(20))"), Is.EqualTo('1'));
+				Assert.That(conn.Execute<char?>("SELECT Cast('1' as nvarchar(20))"), Is.EqualTo('1'));
+
+				Assert.That(conn.Execute<char> ("SELECT RTRIM(@p)",            DataParameter.Char ("p", '1')), Is.EqualTo('1'));
+				Assert.That(conn.Execute<char?>("SELECT RTRIM(@p)",            DataParameter.NChar("p", '1')), Is.EqualTo('1'));
+				Assert.That(conn.Execute<char> ("SELECT Cast(@p as nchar)",    DataParameter.Char ("p", '1')), Is.EqualTo('1'));
+				Assert.That(conn.Execute<char?>("SELECT Cast(@p as nchar)",    DataParameter.Char ("p", '1')), Is.EqualTo('1'));
+				Assert.That(conn.Execute<char> ("SELECT Cast(@p as nchar(1))", DataParameter.Char ("p", '1')), Is.EqualTo('1'));
+				Assert.That(conn.Execute<char?>("SELECT Cast(@p as nchar(1))", DataParameter.Char ("p", '1')), Is.EqualTo('1'));
+
+				Assert.That(conn.Execute<char> ("SELECT @p + ''",   DataParameter.VarChar ("p", 'A')), Is.EqualTo('A'));
+				Assert.That(conn.Execute<char?>("SELECT RTRIM(@p)", DataParameter.VarChar ("p", '1')), Is.EqualTo('1'));
+				Assert.That(conn.Execute<char> ("SELECT RTRIM(@p)", DataParameter.NChar   ("p", '1')), Is.EqualTo('1'));
+				Assert.That(conn.Execute<char?>("SELECT RTRIM(@p)", DataParameter.NChar   ("p", '1')), Is.EqualTo('1'));
+				Assert.That(conn.Execute<char> ("SELECT RTRIM(@p)", DataParameter.NVarChar("p", '1')), Is.EqualTo('1'));
+				Assert.That(conn.Execute<char?>("SELECT RTRIM(@p)", DataParameter.NVarChar("p", '1')), Is.EqualTo('1'));
+				Assert.That(conn.Execute<char> ("SELECT RTRIM(@p)", DataParameter.Create  ("p", '1')), Is.EqualTo('1'));
+				Assert.That(conn.Execute<char?>("SELECT RTRIM(@p)", DataParameter.Create  ("p", '1')), Is.EqualTo('1'));
+
+				Assert.That(conn.Execute<char> ("SELECT RTRIM(@p)", new DataParameter { Name = "p", Value = '1' }), Is.EqualTo('1'));
+				Assert.That(conn.Execute<char?>("SELECT RTRIM(@p)", new DataParameter { Name = "p", Value = '1' }), Is.EqualTo('1'));
+			}
+		}
+
+		[Test, IncludeDataContextSource(ProviderName.SqlCe)]
+		public void TestString(string context)
+		{
+			using (var conn = new DataConnection(context))
+			{
+				Assert.That(conn.Execute<string>("SELECT Cast('12345' as nchar)"),         Is.EqualTo("12345"));
+				Assert.That(conn.Execute<string>("SELECT Cast('12345' as nchar(20))"),     Is.EqualTo("12345"));
+				Assert.That(conn.Execute<string>("SELECT Cast(NULL    as nchar(20))"),     Is.Null);
+
+				Assert.That(conn.Execute<string>("SELECT Cast('12345' as nvarchar)"),      Is.EqualTo("12345"));
+				Assert.That(conn.Execute<string>("SELECT Cast('12345' as nvarchar(20))"),  Is.EqualTo("12345"));
+				Assert.That(conn.Execute<string>("SELECT Cast(NULL    as nvarchar(20))"),  Is.Null);
+
+				Assert.That(conn.Execute<string>("SELECT Cast('12345' as ntext)"),         Is.EqualTo("12345"));
+				Assert.That(conn.Execute<string>("SELECT Cast(NULL    as ntext)"),         Is.Null);
+
+				Assert.That(conn.Execute<string>("SELECT RTRIM(@p)",         DataParameter.Char    ("p", "123")), Is.EqualTo("123"));
+				Assert.That(conn.Execute<string>("SELECT @p + ''",           DataParameter.VarChar ("p", "123")), Is.EqualTo("123"));
+				Assert.That(conn.Execute<string>("SELECT Cast(@p as ntext)", DataParameter.Text    ("p", "123")), Is.EqualTo("123"));
+				Assert.That(conn.Execute<string>("SELECT Cast(@p as nchar)", DataParameter.NChar   ("p", "123")), Is.EqualTo("123"));
+				Assert.That(conn.Execute<string>("SELECT @p + ''",           DataParameter.NVarChar("p", "123")), Is.EqualTo("123"));
+				Assert.That(conn.Execute<string>("SELECT Cast(@p as ntext)", DataParameter.NText   ("p", "123")), Is.EqualTo("123"));
+				Assert.That(conn.Execute<string>("SELECT @p + ''",           DataParameter.Create  ("p", "123")), Is.EqualTo("123"));
+
+				Assert.That(conn.Execute<string>("SELECT @p + ''",           DataParameter.Create("p", (string)null)), Is.EqualTo(null));
+				Assert.That(conn.Execute<string>("SELECT @p + ''",           new DataParameter { Name = "p", Value = "1" }), Is.EqualTo("1"));
+			}
+		}
+
+		[Test, IncludeDataContextSource(ProviderName.SqlCe)]
+		public void TestBinary(string context)
+		{
+			var arr1 = new byte[] {       48, 57 };
+			var arr2 = new byte[] { 0, 0, 48, 57 };
+
+			using (var conn = new DataConnection(context))
+			{
+				Assert.That(conn.Execute<byte[]>("SELECT Cast(12345 as binary(2))"),    Is.EqualTo(           arr1));
+				Assert.That(conn.Execute<Binary>("SELECT Cast(12345 as binary(4))"),    Is.EqualTo(new Binary(arr2)));
+
+				Assert.That(conn.Execute<byte[]>("SELECT Cast(12345 as varbinary(2))"), Is.EqualTo(           arr1));
+				Assert.That(conn.Execute<Binary>("SELECT Cast(12345 as varbinary(4))"), Is.EqualTo(new Binary(arr2)));
+
+				Assert.That(conn.Execute<byte[]>("SELECT Cast(NULL as image)"),         Is.EqualTo(null));
+
+				Assert.That(conn.Execute<byte[]>("SELECT Cast(@p as binary(2))",    DataParameter.Binary   ("p", arr1)), Is.EqualTo(arr1));
+				Assert.That(conn.Execute<byte[]>("SELECT Cast(@p as varbinary(2))", DataParameter.VarBinary("p", arr1)), Is.EqualTo(arr1));
+				Assert.That(conn.Execute<byte[]>("SELECT Cast(@p as varbinary(2))", DataParameter.Create   ("p", arr1)), Is.EqualTo(arr1));
+				Assert.That(conn.Execute<byte[]>("SELECT Cast(@p as varbinary)",    DataParameter.VarBinary("p", null)), Is.EqualTo(null));
+				Assert.That(conn.Execute<byte[]>("SELECT Cast(@p as binary(1))",    DataParameter.Binary   ("p", new byte[0])), Is.EqualTo(new byte[] {0}));
+				Assert.That(conn.Execute<byte[]>("SELECT Cast(@p as binary)",       DataParameter.Binary   ("p", new byte[0])), Is.EqualTo(new byte[8000]));
+				Assert.That(conn.Execute<byte[]>("SELECT Cast(@p as varbinary)",    DataParameter.VarBinary("p", new byte[0])), Is.EqualTo(new byte[0]));
+				Assert.That(conn.Execute<byte[]>("SELECT Cast(@p as image)",        DataParameter.Image    ("p", new byte[0])), Is.EqualTo(new byte[0]));
+				Assert.That(conn.Execute<byte[]>("SELECT Cast(@p as varbinary)",    new DataParameter { Name = "p", Value = arr1 }), Is.EqualTo(arr1));
+				Assert.That(conn.Execute<byte[]>("SELECT Cast(@p as varbinary)",    DataParameter.Create   ("p", new Binary(arr1))), Is.EqualTo(arr1));
+				Assert.That(conn.Execute<byte[]>("SELECT Cast(@p as varbinary)",    new DataParameter("p", new Binary(arr1))), Is.EqualTo(arr1));
+			}
+		}
+
+		[Test, IncludeDataContextSource(ProviderName.SqlCe)]
+		public void TestSqlTypes(string context)
+		{
+			using (var conn = new DataConnection(context))
+			{
+				var arr = new byte[] { 48, 57 };
+
+				Assert.That(conn.Execute<SqlBinary> ("SELECT Cast(12345    as binary(2))").Value, Is.EqualTo(arr));
+				Assert.That(conn.Execute<SqlBoolean>("SELECT Cast(1        as bit)").      Value, Is.EqualTo(true));
+				Assert.That(conn.Execute<SqlByte>   ("SELECT Cast(1        as tinyint)").  Value, Is.EqualTo((byte)1));
+				Assert.That(conn.Execute<SqlDecimal>("SELECT Cast(1        as decimal)").  Value, Is.EqualTo(1));
+				Assert.That(conn.Execute<SqlDouble> ("SELECT Cast(1        as float)").    Value, Is.EqualTo(1.0));
+				Assert.That(conn.Execute<SqlInt16>  ("SELECT Cast(1        as smallint)"). Value, Is.EqualTo((short)1));
+				Assert.That(conn.Execute<SqlInt32>  ("SELECT Cast(1        as int)").      Value, Is.EqualTo((int)1));
+				Assert.That(conn.Execute<SqlInt64>  ("SELECT Cast(1        as bigint)").   Value, Is.EqualTo(1L));
+				Assert.That(conn.Execute<SqlMoney>  ("SELECT Cast(1        as money)").    Value, Is.EqualTo(1m));
+				Assert.That(conn.Execute<SqlSingle> ("SELECT Cast(1        as real)").     Value, Is.EqualTo((float)1));
+				Assert.That(conn.Execute<SqlString> ("SELECT Cast('12345'  as nchar(6))"). Value, Is.EqualTo("12345"));
+				Assert.That(conn.Execute<SqlXml>    ("SELECT Cast('<xml/>' as nvarchar)"). Value, Is.EqualTo("<xml />"));
+
+				Assert.That(
+					conn.Execute<SqlDateTime>("SELECT Cast('2012-12-12 12:12:12' as datetime)").Value,
+					Is.EqualTo(new DateTime(2012, 12, 12, 12, 12, 12)));
+
+				Assert.That(
+					conn.Execute<SqlGuid>("SELECT Cast('6F9619FF-8B86-D011-B42D-00C04FC964FF' as uniqueidentifier)").Value,
+					Is.EqualTo(new Guid("6F9619FF-8B86-D011-B42D-00C04FC964FF")));
+
+				Assert.That(conn.Execute<SqlBinary> ("SELECT Cast(@p as varbinary)", new DataParameter("p", new SqlBinary(arr))).                    Value, Is.EqualTo(arr));
+				Assert.That(conn.Execute<SqlBinary> ("SELECT Cast(@p as varbinary)", new DataParameter("p", new SqlBinary(arr), DataType.VarBinary)).Value, Is.EqualTo(arr));
+
+				Assert.That(conn.Execute<SqlBoolean>("SELECT Cast(@p as bit)",       new DataParameter("p", true)).                  Value, Is.EqualTo(true));
+				Assert.That(conn.Execute<SqlBoolean>("SELECT Cast(@p as bit)",       new DataParameter("p", true, DataType.Boolean)).Value, Is.EqualTo(true));
+
+				var conv = conn.MappingSchema.GetConverter<string,SqlXml>();
+
+				Assert.That(conn.Execute<SqlXml>("SELECT Cast(@p as nvarchar)",      new DataParameter("p", conv("<xml/>"))).              Value, Is.EqualTo("<xml />"));
+				Assert.That(conn.Execute<SqlXml>("SELECT Cast(@p as nvarchar)",      new DataParameter("p", conv("<xml/>"), DataType.Xml)).Value, Is.EqualTo("<xml />"));
+			}
+		}
+
+		[Test, IncludeDataContextSource(ProviderName.SqlCe)]
+		public void TestGuid(string context)
+		{
+			using (var conn = new DataConnection(context))
+			{
+				Assert.That(
+					conn.Execute<Guid>("SELECT Cast('6F9619FF-8B86-D011-B42D-00C04FC964FF' as uniqueidentifier)"),
+					Is.EqualTo(new Guid("6F9619FF-8B86-D011-B42D-00C04FC964FF")));
+
+				Assert.That(
+					conn.Execute<Guid?>("SELECT Cast('6F9619FF-8B86-D011-B42D-00C04FC964FF' as uniqueidentifier)"),
+					Is.EqualTo(new Guid("6F9619FF-8B86-D011-B42D-00C04FC964FF")));
+
+				var guid = Guid.NewGuid();
+
+				Assert.That(conn.Execute<Guid>("SELECT Cast(@p as uniqueidentifier)", DataParameter.Create("p", guid)),                Is.EqualTo(guid));
+				Assert.That(conn.Execute<Guid>("SELECT Cast(@p as uniqueidentifier)", new DataParameter { Name = "p", Value = guid }), Is.EqualTo(guid));
+			}
+		}
+
+		[Test, IncludeDataContextSource(ProviderName.SqlCe)]
+		public void TestTimestamp(string context)
+		{
+			using (var conn = new DataConnection(context))
+			{
+				var arr = new byte[] { 0, 0, 0, 0, 0, 0, 0, 1 };
+
+				Assert.That(conn.Execute<byte[]>("SELECT Cast(1 as timestamp)"),  Is.EqualTo(arr));
+				Assert.That(conn.Execute<byte[]>("SELECT Cast(1 as rowversion)"), Is.EqualTo(arr));
+
+				Assert.That(conn.Execute<byte[]>("SELECT Cast(@p as timestamp)", DataParameter.Timestamp("p", arr)),               Is.EqualTo(arr));
+				Assert.That(conn.Execute<byte[]>("SELECT Cast(@p as timestamp)", new DataParameter("p", arr, DataType.Timestamp)), Is.EqualTo(arr));
+			}
+		}
+
+		[Test, IncludeDataContextSource(ProviderName.SqlCe)]
+		public void TestXml(string context)
+		{
+			using (var conn = new DataConnection(context))
+			{
+				Assert.That(conn.Execute<string>     ("SELECT Cast('<xml/>' as nvarchar)"),            Is.EqualTo("<xml/>"));
+				Assert.That(conn.Execute<XDocument>  ("SELECT Cast('<xml/>' as nvarchar)").ToString(), Is.EqualTo("<xml />"));
+				Assert.That(conn.Execute<XmlDocument>("SELECT Cast('<xml/>' as nvarchar)").InnerXml,   Is.EqualTo("<xml />"));
+
+				var xdoc = XDocument.Parse("<xml/>");
+				var xml  = Convert<string,XmlDocument>.Lambda("<xml/>");
+
+				Assert.That(conn.Execute<string>     ("SELECT Cast(@p as nvarchar)", DataParameter.Xml("p", "<xml/>")),        Is.EqualTo("<xml/>"));
+				Assert.That(conn.Execute<XDocument>  ("SELECT Cast(@p as nvarchar)", DataParameter.Xml("p", xdoc)).ToString(), Is.EqualTo("<xml />"));
+				Assert.That(conn.Execute<XmlDocument>("SELECT Cast(@p as nvarchar)", DataParameter.Xml("p", xml)). InnerXml,   Is.EqualTo("<xml />"));
+				Assert.That(conn.Execute<XDocument>  ("SELECT Cast(@p as nvarchar)", new DataParameter("p", xdoc)).ToString(), Is.EqualTo("<xml />"));
+				Assert.That(conn.Execute<XDocument>  ("SELECT Cast(@p as nvarchar)", new DataParameter("p", xml)). ToString(), Is.EqualTo("<xml />"));
+			}
+		}
+
+		enum TestEnum
+		{
+			[MapValue("A")] AA,
+			[MapValue("B")] BB,
+		}
+
+		[Test, IncludeDataContextSource(ProviderName.SqlCe)]
+		public void TestEnum1(string context)
+		{
+			using (var conn = new DataConnection(context))
+			{
+				Assert.That(conn.Execute<TestEnum> ("SELECT 'A'"), Is.EqualTo(TestEnum.AA));
+				Assert.That(conn.Execute<TestEnum?>("SELECT 'A'"), Is.EqualTo(TestEnum.AA));
+				Assert.That(conn.Execute<TestEnum> ("SELECT 'B'"), Is.EqualTo(TestEnum.BB));
+				Assert.That(conn.Execute<TestEnum?>("SELECT 'B'"), Is.EqualTo(TestEnum.BB));
+			}
+		}
+
+		[Test, IncludeDataContextSource(ProviderName.SqlCe)]
+		public void TestEnum2(string context)
+		{
+			using (var conn = new DataConnection(context))
+			{
+				Assert.That(conn.Execute<string>("SELECT Cast(@p as nvarchar)", new { p = TestEnum.AA }), Is.EqualTo("A"));
+				Assert.That(conn.Execute<string>("SELECT Cast(@p as nvarchar)", new { p = (TestEnum?)TestEnum.BB }), Is.EqualTo("B"));
+
+				Assert.That(conn.Execute<string>("SELECT Cast(@p as nvarchar)", new { p = ConvertTo<string>.From((TestEnum?)TestEnum.AA) }), Is.EqualTo("A"));
+				Assert.That(conn.Execute<string>("SELECT Cast(@p as nvarchar)", new { p = ConvertTo<string>.From(TestEnum.AA) }), Is.EqualTo("A"));
+				Assert.That(conn.Execute<string>("SELECT Cast(@p as nvarchar)", new { p = conn.MappingSchema.GetConverter<TestEnum?,string>()(TestEnum.AA) }), Is.EqualTo("A"));
+			}
+		}
+
+		[Table(Name = "CreateTableTest", Schema = "IgnoreSchema", Database = "TestDatabase")]
+		public class CreateTableTest
+		{
+			[PrimaryKey, Identity]
+			public int Id;
+		}
+
+		[Test, IncludeDataContextSource(ProviderName.SqlCe)]
+		public void CreateDatabase(string context)
+		{
+			SqlCeTools.CreateDatabase ("TestDatabase");
+			Assert.IsTrue(File.Exists ("TestDatabase.sdf"));
+
+			using (var db = new DataConnection(SqlCeTools.GetDataProvider(), "Data Source=TestDatabase.sdf"))
+			{
+				db.CreateTable<CreateTableTest>();
+				db.DropTable  <CreateTableTest>();
+			}
+
+			SqlCeTools.DropDatabase   ("TestDatabase");
+			Assert.IsFalse(File.Exists("TestDatabase.sdf"));
+		}
+
+		[Test, IncludeDataContextSource(ProviderName.SqlCe)]
+		public void BulkCopyLinqTypes(string context)
+		{
+			foreach (var bulkCopyType in new[] { BulkCopyType.MultipleRows, BulkCopyType.ProviderSpecific })
+			{
+				using (var db = new DataConnection(context))
+				{
+					db.BulkCopy(
+						new BulkCopyOptions { BulkCopyType = bulkCopyType },
+						Enumerable.Range(0, 10).Select(n =>
+							new LinqDataTypes
+							{
+								ID            = 4000 + n,
+								MoneyValue    = 1000m + n,
+								DateTimeValue = new DateTime(2001,  1,  11,  1, 11, 21, 100),
+								BoolValue     = true,
+								GuidValue     = Guid.NewGuid(),
+								SmallIntValue = (short)n
+							}
+						));
+
+					db.GetTable<LinqDataTypes>().Delete(p => p.ID >= 4000);
+				}
+			}
+		}
+
+#if !NETSTANDARD1_6
+		[Test, IncludeDataContextSource(ProviderName.SqlCe)]
+		public void Issue695Test(string context)
+		{
+			using (var db = new DataConnection(context))
+			{
+				var sp = db.DataProvider.GetSchemaProvider();
+				var sh = sp.GetSchema(db);
+				var t  = sh.Tables.Single(_ => _.TableName.Equals("Issue695", StringComparison.OrdinalIgnoreCase));
+
+				Assert.AreEqual(2, t.Columns.Count);
+				Assert.AreEqual(1, t.Columns.Count(_ => _.IsPrimaryKey));
+				Assert.AreEqual(1, t.ForeignKeys.Count);
+			}
+		}
+#endif
+
+		[Test, IncludeDataContextSource(ProviderName.SqlCe)]
+		public void SelectTableWithHintTest(string context)
+		{
+			using (var db = GetDataContext(context))
+			{
+				AreEqual(Person, db.Person.With("TABLOCK"));
+			}
+		}
+
+		[Test, IncludeDataContextSource(ProviderName.SqlCe)]
+		public void UpdateTableWithHintTest(string context)
+		{
+			using (var db = GetDataContext(context))
+			{
+				Assert.AreEqual(Person.Count(),  db.Person.                Set(_ => _.FirstName, _ => _.FirstName).Update());
+				Assert.AreEqual(Person.Count(),  db.Person.With("TABLOCK").Set(_ => _.FirstName, _ => _.FirstName).Update());
+			}
+		}
+	}
+}