--- conflicted
+++ resolved
@@ -78,18 +78,11 @@
 					Assert.That(TestType<IfxDateTime?>(conn, "datetimeDataType", DataType.DateTime), Is.EqualTo(new IfxDateTime(new DateTime(2012, 12, 12, 12, 12, 12))));
 					if (!isIDSProvider)
 					{
-<<<<<<< HEAD
-						Assert.That(TestType<IfxDecimal?> (conn, "decimalDataType" , DataType.Decimal), Is.EqualTo(new IfxDecimal(9999999m)));
-#pragma warning disable CS0618 // Type or member is obsolete
-						Assert.That(TestType<IfxTimeSpan?>(conn, "intervalDataType", DataType.Time)   , Is.EqualTo(new IfxTimeSpan(new TimeSpan(12, 12, 12))));
-#pragma warning restore CS0618 // Type or member is obsolete
-=======
 						Assert.Multiple(() =>
 						{
 							Assert.That(TestType<IfxDecimal?>(conn, "decimalDataType", DataType.Decimal), Is.EqualTo(new IfxDecimal(9999999m)));
 							Assert.That(TestType<IfxTimeSpan?>(conn, "intervalDataType", DataType.Time), Is.EqualTo(new IfxTimeSpan(new TimeSpan(12, 12, 12))));
 						});
->>>>>>> 48c35f24
 					}
 				}
 #endif
