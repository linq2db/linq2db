﻿using System;
using System.Data.Linq;
using System.Diagnostics;
using System.IO;
using System.Linq;
using System.Xml;
using System.Xml.Linq;

using LinqToDB;
using LinqToDB.Common;
using LinqToDB.Data;
using LinqToDB.DataProvider.SQLite;
using LinqToDB.Mapping;

using NUnit.Framework;

namespace Tests.DataProvider
{
	using System.Globalization;

	using Model;

	[TestFixture]
	public class SQLiteTests : TestBase
	{
		[Test, IncludeDataContextSource(ProviderName.SQLite, TestProvName.SQLiteMs)]
		public void TestParameters(string context)
		{
			using (var conn = new DataConnection(context))
			{
				Assert.That(conn.Execute<string>("SELECT @p",        new { p =  1  }), Is.EqualTo("1"));
				Assert.That(conn.Execute<string>("SELECT @p",        new { p = "1" }), Is.EqualTo("1"));
				Assert.That(conn.Execute<int>   ("SELECT @p",        new { p =  new DataParameter { Value = 1   } }), Is.EqualTo(1));
				Assert.That(conn.Execute<string>("SELECT @p1",       new { p1 = new DataParameter { Value = "1" } }), Is.EqualTo("1"));
				Assert.That(conn.Execute<int>   ("SELECT @p1 + @p2", new { p1 = 2, p2 = 3 }), Is.EqualTo(5));
				Assert.That(conn.Execute<int>   ("SELECT @p2 + @p1", new { p2 = 2, p1 = 3 }), Is.EqualTo(5));
			}
		}

		static void TestType<T>(DataConnection connection, string dataTypeName, T value, string tableName = "AllTypes", bool convertToString = false)
		{
			Assert.That(connection.Execute<T>(string.Format("SELECT {0} FROM {1} WHERE ID = 1", dataTypeName, tableName)),
				Is.EqualTo(connection.MappingSchema.GetDefaultValue(typeof(T))));

			object actualValue   = connection.Execute<T>(string.Format("SELECT {0} FROM {1} WHERE ID = 2", dataTypeName, tableName));
			object expectedValue = value;

			if (convertToString)
			{
				actualValue   = actualValue.  ToString();
				expectedValue = expectedValue.ToString();
			}

			Assert.That(actualValue, Is.EqualTo(expectedValue));
		}

		[Test, IncludeDataContextSource(ProviderName.SQLite, TestProvName.SQLiteMs)]
		public void TestDataTypes(string context)
		{
			using (var conn = new DataConnection(context))
			{
				TestType(conn, "bigintDataType",           1000000L);
				TestType(conn, "numericDataType",          9999999m);
				TestType(conn, "bitDataType",              true);
				TestType(conn, "smallintDataType",         (short)25555);
				TestType(conn, "decimalDataType",          2222222m);
				TestType(conn, "intDataType",              7777777);
				TestType(conn, "tinyintDataType",          (sbyte)100);
				TestType(conn, "moneyDataType",            100000m);
				TestType(conn, "floatDataType",            20.31d);
				TestType(conn, "realDataType",             16.2f);

				TestType(conn, "datetimeDataType",         new DateTime(2012, 12, 12, 12, 12, 12));

				TestType(conn, "charDataType",             '1');
				TestType(conn, "varcharDataType",          "234");
				TestType(conn, "textDataType",             "567");
				TestType(conn, "ncharDataType",            "23233");
				TestType(conn, "nvarcharDataType",         "3323");
				TestType(conn, "ntextDataType",            "111");

				TestType(conn, "binaryDataType",           new byte[] { 1 });
				TestType(conn, "varbinaryDataType",        new byte[] { 2 });
				TestType(conn, "imageDataType",            new byte[] { 0, 0, 0, 3 });

				TestType(conn, "uniqueidentifierDataType", new Guid("{6F9619FF-8B86-D011-B42D-00C04FC964FF}"));
				TestType(conn, "objectDataType",           (object)10);
			}
		}

		static void TestNumeric<T>(DataConnection conn, T expectedValue, DataType dataType, string skip = "")
		{
			var skipTypes = skip.Split(' ');

			foreach (var sqlType in new[]
				{
					"bigint",
					"bit",
					"decimal",
					"int",
					"money",
					"numeric",
					"smallint",
					"tinyint",

					"float",
					"real"
				}.Except(skipTypes))
			{
				var sqlValue = expectedValue is bool ? (bool)(object)expectedValue? 1 : 0 : (object)expectedValue;

				var sql = string.Format(CultureInfo.InvariantCulture, "SELECT Cast({0} as {1})", sqlValue ?? "NULL", sqlType);

				Debug.WriteLine(sql + " -> " + typeof(T));

				Assert.That(conn.Execute<T>(sql), Is.EqualTo(expectedValue));
			}

			Debug.WriteLine("{0} -> DataType.{1}",  typeof(T), dataType);
			Assert.That(conn.Execute<T>("SELECT @p", new DataParameter { Name = "p", DataType = dataType, Value = expectedValue }), Is.EqualTo(expectedValue));
			Debug.WriteLine("{0} -> auto", typeof(T));
			Assert.That(conn.Execute<T>("SELECT @p", new DataParameter { Name = "p", Value = expectedValue }), Is.EqualTo(expectedValue));
			Debug.WriteLine("{0} -> new",  typeof(T));
			Assert.That(conn.Execute<T>("SELECT @p", new { p = expectedValue }), Is.EqualTo(expectedValue));
		}

		static void TestSimple<T>(DataConnection conn, T expectedValue, DataType dataType)
			where T : struct
		{
			TestNumeric<T> (conn, expectedValue, dataType);
			TestNumeric<T?>(conn, expectedValue, dataType);
			TestNumeric<T?>(conn, (T?)null,      dataType);
		}

		[Test, IncludeDataContextSource(ProviderName.SQLite, TestProvName.SQLiteMs)]
		public void TestNumerics(string context)
		{
			using (var conn = new DataConnection(context))
			{
				TestSimple<bool>   (conn, true, DataType.Boolean);
				TestSimple<sbyte>  (conn, 1,    DataType.SByte);
				TestSimple<short>  (conn, 1,    DataType.Int16);
				TestSimple<int>    (conn, 1,    DataType.Int32);
				TestSimple<long>   (conn, 1L,   DataType.Int64);
				TestSimple<byte>   (conn, 1,    DataType.Byte);
				TestSimple<ushort> (conn, 1,    DataType.UInt16);
				TestSimple<uint>   (conn, 1u,   DataType.UInt32);
				TestSimple<ulong>  (conn, 1ul,  DataType.UInt64);
				TestSimple<float>  (conn, 1,    DataType.Single);
				TestSimple<double> (conn, 1d,   DataType.Double);
				TestSimple<decimal>(conn, 1m,   DataType.Decimal);
				TestSimple<decimal>(conn, 1m,   DataType.VarNumeric);
				TestSimple<decimal>(conn, 1m,   DataType.Money);
				TestSimple<decimal>(conn, 1m,   DataType.SmallMoney);

				TestNumeric(conn, sbyte.MinValue,    DataType.SByte);
				TestNumeric(conn, sbyte.MaxValue,    DataType.SByte);
				TestNumeric(conn, short.MinValue,    DataType.Int16);
				TestNumeric(conn, short.MaxValue,    DataType.Int16);
				TestNumeric(conn, int.  MinValue,    DataType.Int32);
				TestNumeric(conn, int.  MaxValue,    DataType.Int32);
				TestNumeric(conn, long. MinValue,    DataType.Int64);
				TestNumeric(conn, long. MaxValue,    DataType.Int64,      "float real");

				TestNumeric(conn, byte.MaxValue,     DataType.Byte);
				TestNumeric(conn, ushort.MaxValue,   DataType.UInt16);
				TestNumeric(conn, uint.MaxValue,     DataType.UInt32);
				if (context != TestProvName.SQLiteMs)
					TestNumeric(conn, ulong.MaxValue,    DataType.UInt64,     "bigint bit decimal int money numeric smallint tinyint float real");

				TestNumeric(conn, -3.40282306E+38f,  DataType.Single,     "bigint int smallint tinyint");
				TestNumeric(conn,  3.40282306E+38f,  DataType.Single,     "bigint int smallint tinyint");
				TestNumeric(conn, decimal.MinValue,  DataType.Decimal,    "bigint bit decimal int money numeric smallint tinyint float real");
				TestNumeric(conn, decimal.MaxValue,  DataType.Decimal,    "bigint bit decimal int money numeric smallint tinyint float real");
				TestNumeric(conn, decimal.MinValue,  DataType.VarNumeric, "bigint bit decimal int money numeric smallint tinyint float real");
				TestNumeric(conn, decimal.MaxValue,  DataType.VarNumeric, "bigint bit decimal int money numeric smallint tinyint float real");
				TestNumeric(conn, -922337203685477m, DataType.Money);
				TestNumeric(conn, +922337203685477m, DataType.Money);
				TestNumeric(conn, -214748m,          DataType.SmallMoney);
				TestNumeric(conn, +214748m,          DataType.SmallMoney);
			}
		}

		[Test, IncludeDataContextSource(ProviderName.SQLite, TestProvName.SQLiteMs), Category("WindowsOnly")]
		public void TestNumericsDouble(string context)
		{
			using (var conn = new DataConnection(context))
			{
				TestNumeric(conn, -1.7900000000000008E+308d, DataType.Double, "bigint int smallint tinyint");
				TestNumeric(conn, 1.7900000000000008E+308d, DataType.Double, "bigint int smallint tinyint");
			}
		}

		[Test, IncludeDataContextSource(ProviderName.SQLite, TestProvName.SQLiteMs)]
		public void TestDateTime(string context)
		{
			using (var conn = new DataConnection(context))
			{
				var dateTime = new DateTime(2012, 12, 12, 12, 12, 12);

				Assert.That(conn.Execute<DateTime> ("SELECT '2012-12-12 12:12:12'"), Is.EqualTo(dateTime));
				Assert.That(conn.Execute<DateTime?>("SELECT '2012-12-12 12:12:12'"), Is.EqualTo(dateTime));

				Assert.That(conn.Execute<DateTime> ("SELECT @p", DataParameter.DateTime("p", dateTime)),               Is.EqualTo(dateTime));
				Assert.That(conn.Execute<DateTime?>("SELECT @p", new DataParameter("p", dateTime)),                    Is.EqualTo(dateTime));
				Assert.That(conn.Execute<DateTime?>("SELECT @p", new DataParameter("p", dateTime, DataType.DateTime)), Is.EqualTo(dateTime));
			}
		}

		[Test, IncludeDataContextSource(ProviderName.SQLite, TestProvName.SQLiteMs)]
		public void TestChar(string context)
		{
			using (var conn = new DataConnection(context))
			{
				Assert.That(conn.Execute<char> ("SELECT Cast('1' as char)"),         Is.EqualTo('1'));
				Assert.That(conn.Execute<char?>("SELECT Cast('1' as char)"),         Is.EqualTo('1'));
				Assert.That(conn.Execute<char> ("SELECT Cast('1' as char(1))"),      Is.EqualTo('1'));
				Assert.That(conn.Execute<char?>("SELECT Cast('1' as char(1))"),      Is.EqualTo('1'));

				Assert.That(conn.Execute<char> ("SELECT Cast('1' as varchar)"),      Is.EqualTo('1'));
				Assert.That(conn.Execute<char?>("SELECT Cast('1' as varchar)"),      Is.EqualTo('1'));
				Assert.That(conn.Execute<char> ("SELECT Cast('1' as varchar(20))"),  Is.EqualTo('1'));
				Assert.That(conn.Execute<char?>("SELECT Cast('1' as varchar(20))"),  Is.EqualTo('1'));

				Assert.That(conn.Execute<char> ("SELECT Cast('1' as nchar)"),        Is.EqualTo('1'));
				Assert.That(conn.Execute<char?>("SELECT Cast('1' as nchar)"),        Is.EqualTo('1'));
				Assert.That(conn.Execute<char> ("SELECT Cast('1' as nchar(20))"),    Is.EqualTo('1'));
				Assert.That(conn.Execute<char?>("SELECT Cast('1' as nchar(20))"),    Is.EqualTo('1'));

				Assert.That(conn.Execute<char> ("SELECT Cast('1' as nvarchar)"),     Is.EqualTo('1'));
				Assert.That(conn.Execute<char?>("SELECT Cast('1' as nvarchar)"),     Is.EqualTo('1'));
				Assert.That(conn.Execute<char> ("SELECT Cast('1' as nvarchar(20))"), Is.EqualTo('1'));
				Assert.That(conn.Execute<char?>("SELECT Cast('1' as nvarchar(20))"), Is.EqualTo('1'));

				if (context != TestProvName.SQLiteMs)
				{ 
					Assert.That(conn.Execute<char> ("SELECT @p",                  DataParameter.Char    ("p", '1')), Is.EqualTo('1'));
					Assert.That(conn.Execute<char?>("SELECT @p",                  DataParameter.Char    ("p", '1')), Is.EqualTo('1'));
					Assert.That(conn.Execute<char> ("SELECT Cast(@p as char)",    DataParameter.Char    ("p", '1')), Is.EqualTo('1'));
					Assert.That(conn.Execute<char?>("SELECT Cast(@p as char)",    DataParameter.Char    ("p", '1')), Is.EqualTo('1'));
					Assert.That(conn.Execute<char> ("SELECT Cast(@p as char(1))", DataParameter.Char    ("p", '1')), Is.EqualTo('1'));
					Assert.That(conn.Execute<char?>("SELECT Cast(@p as char(1))", DataParameter.Char    ("p", '1')), Is.EqualTo('1'));
				}

				Assert.That(conn.Execute<char> ("SELECT @p",                  DataParameter.VarChar ("p", '1')), Is.EqualTo('1'));
				Assert.That(conn.Execute<char?>("SELECT @p",                  DataParameter.VarChar ("p", '1')), Is.EqualTo('1'));
				Assert.That(conn.Execute<char> ("SELECT @p",                  DataParameter.NChar   ("p", '1')), Is.EqualTo('1'));
				Assert.That(conn.Execute<char?>("SELECT @p",                  DataParameter.NChar   ("p", '1')), Is.EqualTo('1'));
				Assert.That(conn.Execute<char> ("SELECT @p",                  DataParameter.NVarChar("p", '1')), Is.EqualTo('1'));
				Assert.That(conn.Execute<char?>("SELECT @p",                  DataParameter.NVarChar("p", '1')), Is.EqualTo('1'));
				Assert.That(conn.Execute<char> ("SELECT @p",                  DataParameter.Create  ("p", '1')), Is.EqualTo('1'));
				Assert.That(conn.Execute<char?>("SELECT @p",                  DataParameter.Create  ("p", '1')), Is.EqualTo('1'));

				Assert.That(conn.Execute<char> ("SELECT @p", new DataParameter { Name = "p", Value = '1' }), Is.EqualTo('1'));
				Assert.That(conn.Execute<char?>("SELECT @p", new DataParameter { Name = "p", Value = '1' }), Is.EqualTo('1'));
			}
		}

		[Test, IncludeDataContextSource(ProviderName.SQLite, TestProvName.SQLiteMs)]
		public void TestString(string context)
		{
			using (var conn = new DataConnection(context))
			{
				Assert.That(conn.Execute<string>("SELECT Cast('12345' as char)"),         Is.EqualTo("12345"));
				Assert.That(conn.Execute<string>("SELECT Cast('12345' as char(20))"),     Is.EqualTo("12345"));
				Assert.That(conn.Execute<string>("SELECT Cast(NULL    as char(20))"),     Is.Null);

				Assert.That(conn.Execute<string>("SELECT Cast('12345' as varchar)"),      Is.EqualTo("12345"));
				Assert.That(conn.Execute<string>("SELECT Cast('12345' as varchar(20))"),  Is.EqualTo("12345"));
				Assert.That(conn.Execute<string>("SELECT Cast(NULL    as varchar(20))"),  Is.Null);

				Assert.That(conn.Execute<string>("SELECT Cast('12345' as text)"),         Is.EqualTo("12345"));
				Assert.That(conn.Execute<string>("SELECT Cast(NULL    as text)"),         Is.Null);

				Assert.That(conn.Execute<string>("SELECT Cast('12345' as nchar)"),        Is.EqualTo("12345"));
				Assert.That(conn.Execute<string>("SELECT Cast('12345' as nchar(20))"),    Is.EqualTo("12345"));
				Assert.That(conn.Execute<string>("SELECT Cast(NULL    as nchar(20))"),    Is.Null);

				Assert.That(conn.Execute<string>("SELECT Cast('12345' as nvarchar)"),     Is.EqualTo("12345"));
				Assert.That(conn.Execute<string>("SELECT Cast('12345' as nvarchar(20))"), Is.EqualTo("12345"));
				Assert.That(conn.Execute<string>("SELECT Cast(NULL    as nvarchar(20))"), Is.Null);

				Assert.That(conn.Execute<string>("SELECT Cast('12345' as ntext)"),        Is.EqualTo("12345"));
				Assert.That(conn.Execute<string>("SELECT Cast(NULL    as ntext)"),        Is.Null);

				Assert.That(conn.Execute<string>("SELECT @p", DataParameter.Char    ("p", "123")), Is.EqualTo("123"));
				Assert.That(conn.Execute<string>("SELECT @p", DataParameter.VarChar ("p", "123")), Is.EqualTo("123"));
				Assert.That(conn.Execute<string>("SELECT @p", DataParameter.Text    ("p", "123")), Is.EqualTo("123"));
				Assert.That(conn.Execute<string>("SELECT @p", DataParameter.NChar   ("p", "123")), Is.EqualTo("123"));
				Assert.That(conn.Execute<string>("SELECT @p", DataParameter.NVarChar("p", "123")), Is.EqualTo("123"));
				Assert.That(conn.Execute<string>("SELECT @p", DataParameter.NText   ("p", "123")), Is.EqualTo("123"));
				Assert.That(conn.Execute<string>("SELECT @p", DataParameter.Create  ("p", "123")), Is.EqualTo("123"));

				Assert.That(conn.Execute<string>("SELECT @p", DataParameter.Create("p", (string)null)), Is.EqualTo(null));
				Assert.That(conn.Execute<string>("SELECT @p", new DataParameter { Name = "p", Value = "1" }), Is.EqualTo("1"));
			}
		}

		[Test, IncludeDataContextSource(ProviderName.SQLite, TestProvName.SQLiteMs)]
		public void TestBinary(string context)
		{
			var arr1 = new byte[] { 1 };
			var arr2 = new byte[] { 2 };

			using (var conn = new DataConnection(context))
			{
				Assert.That(conn.Execute<byte[]>("SELECT    binaryDataType FROM AllTypes WHERE ID = 2"), Is.EqualTo(           arr1));
				Assert.That(conn.Execute<Binary>("SELECT varbinaryDataType FROM AllTypes WHERE ID = 2"), Is.EqualTo(new Binary(arr2)));

				Assert.That(conn.Execute<byte[]>("SELECT    binaryDataType FROM AllTypes WHERE ID = 2"), Is.EqualTo(           arr1));
				Assert.That(conn.Execute<Binary>("SELECT varbinaryDataType FROM AllTypes WHERE ID = 2"), Is.EqualTo(new Binary(arr2)));

				Assert.That(conn.Execute<byte[]>("SELECT Cast(NULL as image)"),           Is.EqualTo(null));

				Assert.That(conn.Execute<byte[]>("SELECT @p", DataParameter.Binary   ("p", arr1)), Is.EqualTo(arr1));
				Assert.That(conn.Execute<byte[]>("SELECT @p", DataParameter.VarBinary("p", arr1)), Is.EqualTo(arr1));
				Assert.That(conn.Execute<byte[]>("SELECT @p", DataParameter.Create   ("p", arr1)), Is.EqualTo(arr1));
				Assert.That(conn.Execute<byte[]>("SELECT @p", DataParameter.VarBinary("p", null)), Is.EqualTo(null));
				Assert.That(conn.Execute<byte[]>("SELECT @p", DataParameter.Binary   ("p", new byte[0])), Is.EqualTo(new byte[0]));
				Assert.That(conn.Execute<byte[]>("SELECT @p", DataParameter.VarBinary("p", new byte[0])), Is.EqualTo(new byte[0]));
				Assert.That(conn.Execute<byte[]>("SELECT @p", DataParameter.Image    ("p", new byte[0])), Is.EqualTo(new byte[0]));
				Assert.That(conn.Execute<byte[]>("SELECT @p", new DataParameter { Name = "p", Value = arr1 }), Is.EqualTo(arr1));
				Assert.That(conn.Execute<byte[]>("SELECT @p", DataParameter.Create   ("p", new Binary(arr1))), Is.EqualTo(arr1));
				Assert.That(conn.Execute<byte[]>("SELECT @p", new DataParameter("p", new Binary(arr1))), Is.EqualTo(arr1));
			}
		}

		[Test, IncludeDataContextSource(ProviderName.SQLite, TestProvName.SQLiteMs)]
		public void TestGuid(string context)
		{
			using (var conn = new DataConnection(context))
			{
				Assert.That(
					conn.Execute<Guid>("SELECT uniqueidentifierDataType FROM AllTypes WHERE ID = 2"),
					Is.EqualTo(new Guid("6F9619FF-8B86-D011-B42D-00C04FC964FF")));

				Assert.That(
					conn.Execute<Guid?>("SELECT '6F9619FF-8B86-D011-B42D-00C04FC964FF'"),
					Is.EqualTo(new Guid("6F9619FF-8B86-D011-B42D-00C04FC964FF")));

				var guid = Guid.NewGuid();

				Assert.That(conn.Execute<Guid>("SELECT @p", DataParameter.Create("p", guid)),                Is.EqualTo(guid));
				Assert.That(conn.Execute<Guid>("SELECT @p", new DataParameter { Name = "p", Value = guid }), Is.EqualTo(guid));
			}
		}

		[Test, IncludeDataContextSource(ProviderName.SQLite, TestProvName.SQLiteMs)]
		public void TestObject(string context)
		{
			using (var conn = new DataConnection(context))
			{
				Assert.That(conn.Execute<object>("SELECT Cast(1 as Object)"), Is.EqualTo(1));
				Assert.That(conn.Execute<int>   ("SELECT Cast(1 as Object)"), Is.EqualTo(1));
				Assert.That(conn.Execute<int?>  ("SELECT Cast(1 as Object)"), Is.EqualTo(1));
				Assert.That(conn.Execute<string>("SELECT Cast(1 as Object)"), Is.EqualTo("1"));

				Assert.That(conn.Execute<string>("SELECT @p", DataParameter.Variant("p", 1)), Is.EqualTo("1"));
			}
		}

		[Test, IncludeDataContextSource(ProviderName.SQLite, TestProvName.SQLiteMs)]
		public void TestXml(string context)
		{
			using (var conn = new DataConnection(context))
			{
				Assert.That(conn.Execute<XDocument>  ("SELECT '<xml/>'").ToString(), Is.EqualTo("<xml />"));
				Assert.That(conn.Execute<XmlDocument>("SELECT '<xml/>'").InnerXml,   Is.EqualTo("<xml />"));

				var xdoc = XDocument.Parse("<xml/>");
				var xml  = Convert<string,XmlDocument>.Lambda("<xml/>");

				//TODO this test fails in Core because provider can read Int64 from string column

				Assert.That(conn.Execute<string>     ("SELECT  @p", DataParameter.Xml("p", "<xml/>")),        Is.EqualTo("<xml/>"));
				Assert.That(conn.Execute<XDocument>  ("SELECT  @p", DataParameter.Xml("p", xdoc)).ToString(), Is.EqualTo("<xml />"));
				Assert.That(conn.Execute<XmlDocument>("SELECT  @p", DataParameter.Xml("p", xml)). InnerXml,   Is.EqualTo("<xml />"));
				Assert.That(conn.Execute<XDocument>  ("SELECT  @p", new DataParameter("p", xdoc)).ToString(), Is.EqualTo("<xml />"));
				Assert.That(conn.Execute<XDocument>  ("SELECT  @p", new DataParameter("p", xml)). ToString(), Is.EqualTo("<xml />"));
			}
		}

		/// <summary>
		/// Ensure we can pass data as Json parameter type and get 
		/// same value back out equivalent in value
		/// </summary>
		[Test, IncludeDataContextSource(ProviderName.SQLite)]
		public void TestJson(string context)
		{
			using (var conn = new DataConnection(context))
			{
				var testJson = "{\"name\":\"bob\", \"age\":10}";

				Assert.That(conn.Execute<string>("SELECT @p", new DataParameter("p", testJson, DataType.Json)), Is.EqualTo(testJson));
			}
		}

		enum TestEnum
		{
			[MapValue("A")] AA,
			[MapValue("B")] BB,
		}

		[Test, IncludeDataContextSource(ProviderName.SQLite, TestProvName.SQLiteMs)]
		public void TestEnum1(string context)
		{
			using (var conn = new DataConnection(context))
			{
				Assert.That(conn.Execute<TestEnum> ("SELECT 'A'"), Is.EqualTo(TestEnum.AA));
				Assert.That(conn.Execute<TestEnum?>("SELECT 'A'"), Is.EqualTo(TestEnum.AA));
				Assert.That(conn.Execute<TestEnum> ("SELECT 'B'"), Is.EqualTo(TestEnum.BB));
				Assert.That(conn.Execute<TestEnum?>("SELECT 'B'"), Is.EqualTo(TestEnum.BB));
			}
		}

		[Test, IncludeDataContextSource(ProviderName.SQLite)]
		public void TestEnum2(string context)
		{
			using (var conn = new DataConnection(context))
			{
				Assert.That(conn.Execute<string>("SELECT @p", new { p = TestEnum.AA }),            Is.EqualTo("A"));
				Assert.That(conn.Execute<string>("SELECT @p", new { p = (TestEnum?)TestEnum.BB }), Is.EqualTo("B"));

				Assert.That(conn.Execute<string>("SELECT @p", new { p = ConvertTo<string>.From((TestEnum?)TestEnum.AA) }), Is.EqualTo("A"));
				Assert.That(conn.Execute<string>("SELECT @p", new { p = ConvertTo<string>.From(TestEnum.AA) }), Is.EqualTo("A"));
				Assert.That(conn.Execute<string>("SELECT @p", new { p = conn.MappingSchema.GetConverter<TestEnum?,string>()(TestEnum.AA) }), Is.EqualTo("A"));
			}
		}

		[Table(Name = "CreateTableTest", Schema = "IgnoreSchema")]
		public class CreateTableTest
		{
			[PrimaryKey, Identity]
			public int Id;
		}

		[Test, IncludeDataContextSource(ProviderName.SQLite), Parallelizable(ParallelScope.None)]
		public void CreateDatabase(string context)
		{
			try
			{
				SQLiteTools.DropDatabase   ("TestDatabase");
			}
			catch
			{
			}

			SQLiteTools.CreateDatabase("TestDatabase");
			Assert.IsTrue(File.Exists ("TestDatabase.sqlite"));

			using (var db = new DataConnection(SQLiteTools.GetDataProvider(), "Data Source=TestDatabase.sqlite"))
			{
				db.CreateTable<CreateTableTest>();
				db.DropTable  <CreateTableTest>();
			}

			SQLiteTools.DropDatabase   ("TestDatabase");
			Assert.IsFalse(File.Exists ("TestDatabase.sqlite"));
		}

		[Test, IncludeDataContextSource(ProviderName.SQLite, TestProvName.SQLiteMs)]
		public void BulkCopyLinqTypes(string context)
		{
			foreach (var bulkCopyType in new[] { BulkCopyType.MultipleRows, BulkCopyType.ProviderSpecific })
			{
				using (var db = new DataConnection(context))
				{
					db.BulkCopy(
						new BulkCopyOptions { BulkCopyType = bulkCopyType },
						Enumerable.Range(0, 10).Select(n =>
							new LinqDataTypes
							{
								ID            = 4000 + n,
								MoneyValue    = 1000m + n,
								DateTimeValue = new DateTime(2001,  1,  11,  1, 11, 21, 100),
								BoolValue     = true,
								GuidValue     = Guid.NewGuid(),
								SmallIntValue = (short)n
							}
						));

					db.GetTable<LinqDataTypes>().Delete(p => p.ID >= 4000);
				}
			}
		}

<<<<<<< HEAD
#if FW4

=======
#if !NETSTANDARD
>>>>>>> 992df616
		[Test, IncludeDataContextSource(false, ProviderName.SQLite)]
		public void Issue784Test(string context)
		{
			using (var db = new TestDataConnection(context))
			{
				var sp = db.DataProvider.GetSchemaProvider();
				var s  = sp.GetSchema(db);

				var table = s.Tables.FirstOrDefault(_ => _.TableName.Equals("ForeignKeyTable", StringComparison.OrdinalIgnoreCase));
				Assert.IsNotNull(table);

				Assert.AreEqual(1,                   table.ForeignKeys                   .Count);
				Assert.AreEqual("PrimaryKeyTable",   table.ForeignKeys[0].OtherTable     .TableName);
				Assert.AreEqual("ID",                table.ForeignKeys[0].OtherColumns[0].ColumnName);
				Assert.AreEqual("PrimaryKeyTableID", table.ForeignKeys[0].ThisColumns[0] .ColumnName);

			}
		}
<<<<<<< HEAD

#endif

=======
#endif
>>>>>>> 992df616
	}
}
<|MERGE_RESOLUTION|>--- conflicted
+++ resolved
@@ -1,519 +1,513 @@
-﻿using System;
-using System.Data.Linq;
-using System.Diagnostics;
-using System.IO;
-using System.Linq;
-using System.Xml;
-using System.Xml.Linq;
-
-using LinqToDB;
-using LinqToDB.Common;
-using LinqToDB.Data;
-using LinqToDB.DataProvider.SQLite;
-using LinqToDB.Mapping;
-
-using NUnit.Framework;
-
-namespace Tests.DataProvider
-{
-	using System.Globalization;
-
-	using Model;
-
-	[TestFixture]
-	public class SQLiteTests : TestBase
-	{
-		[Test, IncludeDataContextSource(ProviderName.SQLite, TestProvName.SQLiteMs)]
-		public void TestParameters(string context)
-		{
-			using (var conn = new DataConnection(context))
-			{
-				Assert.That(conn.Execute<string>("SELECT @p",        new { p =  1  }), Is.EqualTo("1"));
-				Assert.That(conn.Execute<string>("SELECT @p",        new { p = "1" }), Is.EqualTo("1"));
-				Assert.That(conn.Execute<int>   ("SELECT @p",        new { p =  new DataParameter { Value = 1   } }), Is.EqualTo(1));
-				Assert.That(conn.Execute<string>("SELECT @p1",       new { p1 = new DataParameter { Value = "1" } }), Is.EqualTo("1"));
-				Assert.That(conn.Execute<int>   ("SELECT @p1 + @p2", new { p1 = 2, p2 = 3 }), Is.EqualTo(5));
-				Assert.That(conn.Execute<int>   ("SELECT @p2 + @p1", new { p2 = 2, p1 = 3 }), Is.EqualTo(5));
-			}
-		}
-
-		static void TestType<T>(DataConnection connection, string dataTypeName, T value, string tableName = "AllTypes", bool convertToString = false)
-		{
-			Assert.That(connection.Execute<T>(string.Format("SELECT {0} FROM {1} WHERE ID = 1", dataTypeName, tableName)),
-				Is.EqualTo(connection.MappingSchema.GetDefaultValue(typeof(T))));
-
-			object actualValue   = connection.Execute<T>(string.Format("SELECT {0} FROM {1} WHERE ID = 2", dataTypeName, tableName));
-			object expectedValue = value;
-
-			if (convertToString)
-			{
-				actualValue   = actualValue.  ToString();
-				expectedValue = expectedValue.ToString();
-			}
-
-			Assert.That(actualValue, Is.EqualTo(expectedValue));
-		}
-
-		[Test, IncludeDataContextSource(ProviderName.SQLite, TestProvName.SQLiteMs)]
-		public void TestDataTypes(string context)
-		{
-			using (var conn = new DataConnection(context))
-			{
-				TestType(conn, "bigintDataType",           1000000L);
-				TestType(conn, "numericDataType",          9999999m);
-				TestType(conn, "bitDataType",              true);
-				TestType(conn, "smallintDataType",         (short)25555);
-				TestType(conn, "decimalDataType",          2222222m);
-				TestType(conn, "intDataType",              7777777);
-				TestType(conn, "tinyintDataType",          (sbyte)100);
-				TestType(conn, "moneyDataType",            100000m);
-				TestType(conn, "floatDataType",            20.31d);
-				TestType(conn, "realDataType",             16.2f);
-
-				TestType(conn, "datetimeDataType",         new DateTime(2012, 12, 12, 12, 12, 12));
-
-				TestType(conn, "charDataType",             '1');
-				TestType(conn, "varcharDataType",          "234");
-				TestType(conn, "textDataType",             "567");
-				TestType(conn, "ncharDataType",            "23233");
-				TestType(conn, "nvarcharDataType",         "3323");
-				TestType(conn, "ntextDataType",            "111");
-
-				TestType(conn, "binaryDataType",           new byte[] { 1 });
-				TestType(conn, "varbinaryDataType",        new byte[] { 2 });
-				TestType(conn, "imageDataType",            new byte[] { 0, 0, 0, 3 });
-
-				TestType(conn, "uniqueidentifierDataType", new Guid("{6F9619FF-8B86-D011-B42D-00C04FC964FF}"));
-				TestType(conn, "objectDataType",           (object)10);
-			}
-		}
-
-		static void TestNumeric<T>(DataConnection conn, T expectedValue, DataType dataType, string skip = "")
-		{
-			var skipTypes = skip.Split(' ');
-
-			foreach (var sqlType in new[]
-				{
-					"bigint",
-					"bit",
-					"decimal",
-					"int",
-					"money",
-					"numeric",
-					"smallint",
-					"tinyint",
-
-					"float",
-					"real"
-				}.Except(skipTypes))
-			{
-				var sqlValue = expectedValue is bool ? (bool)(object)expectedValue? 1 : 0 : (object)expectedValue;
-
-				var sql = string.Format(CultureInfo.InvariantCulture, "SELECT Cast({0} as {1})", sqlValue ?? "NULL", sqlType);
-
-				Debug.WriteLine(sql + " -> " + typeof(T));
-
-				Assert.That(conn.Execute<T>(sql), Is.EqualTo(expectedValue));
-			}
-
-			Debug.WriteLine("{0} -> DataType.{1}",  typeof(T), dataType);
-			Assert.That(conn.Execute<T>("SELECT @p", new DataParameter { Name = "p", DataType = dataType, Value = expectedValue }), Is.EqualTo(expectedValue));
-			Debug.WriteLine("{0} -> auto", typeof(T));
-			Assert.That(conn.Execute<T>("SELECT @p", new DataParameter { Name = "p", Value = expectedValue }), Is.EqualTo(expectedValue));
-			Debug.WriteLine("{0} -> new",  typeof(T));
-			Assert.That(conn.Execute<T>("SELECT @p", new { p = expectedValue }), Is.EqualTo(expectedValue));
-		}
-
-		static void TestSimple<T>(DataConnection conn, T expectedValue, DataType dataType)
-			where T : struct
-		{
-			TestNumeric<T> (conn, expectedValue, dataType);
-			TestNumeric<T?>(conn, expectedValue, dataType);
-			TestNumeric<T?>(conn, (T?)null,      dataType);
-		}
-
-		[Test, IncludeDataContextSource(ProviderName.SQLite, TestProvName.SQLiteMs)]
-		public void TestNumerics(string context)
-		{
-			using (var conn = new DataConnection(context))
-			{
-				TestSimple<bool>   (conn, true, DataType.Boolean);
-				TestSimple<sbyte>  (conn, 1,    DataType.SByte);
-				TestSimple<short>  (conn, 1,    DataType.Int16);
-				TestSimple<int>    (conn, 1,    DataType.Int32);
-				TestSimple<long>   (conn, 1L,   DataType.Int64);
-				TestSimple<byte>   (conn, 1,    DataType.Byte);
-				TestSimple<ushort> (conn, 1,    DataType.UInt16);
-				TestSimple<uint>   (conn, 1u,   DataType.UInt32);
-				TestSimple<ulong>  (conn, 1ul,  DataType.UInt64);
-				TestSimple<float>  (conn, 1,    DataType.Single);
-				TestSimple<double> (conn, 1d,   DataType.Double);
-				TestSimple<decimal>(conn, 1m,   DataType.Decimal);
-				TestSimple<decimal>(conn, 1m,   DataType.VarNumeric);
-				TestSimple<decimal>(conn, 1m,   DataType.Money);
-				TestSimple<decimal>(conn, 1m,   DataType.SmallMoney);
-
-				TestNumeric(conn, sbyte.MinValue,    DataType.SByte);
-				TestNumeric(conn, sbyte.MaxValue,    DataType.SByte);
-				TestNumeric(conn, short.MinValue,    DataType.Int16);
-				TestNumeric(conn, short.MaxValue,    DataType.Int16);
-				TestNumeric(conn, int.  MinValue,    DataType.Int32);
-				TestNumeric(conn, int.  MaxValue,    DataType.Int32);
-				TestNumeric(conn, long. MinValue,    DataType.Int64);
-				TestNumeric(conn, long. MaxValue,    DataType.Int64,      "float real");
-
-				TestNumeric(conn, byte.MaxValue,     DataType.Byte);
-				TestNumeric(conn, ushort.MaxValue,   DataType.UInt16);
-				TestNumeric(conn, uint.MaxValue,     DataType.UInt32);
-				if (context != TestProvName.SQLiteMs)
-					TestNumeric(conn, ulong.MaxValue,    DataType.UInt64,     "bigint bit decimal int money numeric smallint tinyint float real");
-
-				TestNumeric(conn, -3.40282306E+38f,  DataType.Single,     "bigint int smallint tinyint");
-				TestNumeric(conn,  3.40282306E+38f,  DataType.Single,     "bigint int smallint tinyint");
-				TestNumeric(conn, decimal.MinValue,  DataType.Decimal,    "bigint bit decimal int money numeric smallint tinyint float real");
-				TestNumeric(conn, decimal.MaxValue,  DataType.Decimal,    "bigint bit decimal int money numeric smallint tinyint float real");
-				TestNumeric(conn, decimal.MinValue,  DataType.VarNumeric, "bigint bit decimal int money numeric smallint tinyint float real");
-				TestNumeric(conn, decimal.MaxValue,  DataType.VarNumeric, "bigint bit decimal int money numeric smallint tinyint float real");
-				TestNumeric(conn, -922337203685477m, DataType.Money);
-				TestNumeric(conn, +922337203685477m, DataType.Money);
-				TestNumeric(conn, -214748m,          DataType.SmallMoney);
-				TestNumeric(conn, +214748m,          DataType.SmallMoney);
-			}
-		}
-
-		[Test, IncludeDataContextSource(ProviderName.SQLite, TestProvName.SQLiteMs), Category("WindowsOnly")]
-		public void TestNumericsDouble(string context)
-		{
-			using (var conn = new DataConnection(context))
-			{
-				TestNumeric(conn, -1.7900000000000008E+308d, DataType.Double, "bigint int smallint tinyint");
-				TestNumeric(conn, 1.7900000000000008E+308d, DataType.Double, "bigint int smallint tinyint");
-			}
-		}
-
-		[Test, IncludeDataContextSource(ProviderName.SQLite, TestProvName.SQLiteMs)]
-		public void TestDateTime(string context)
-		{
-			using (var conn = new DataConnection(context))
-			{
-				var dateTime = new DateTime(2012, 12, 12, 12, 12, 12);
-
-				Assert.That(conn.Execute<DateTime> ("SELECT '2012-12-12 12:12:12'"), Is.EqualTo(dateTime));
-				Assert.That(conn.Execute<DateTime?>("SELECT '2012-12-12 12:12:12'"), Is.EqualTo(dateTime));
-
-				Assert.That(conn.Execute<DateTime> ("SELECT @p", DataParameter.DateTime("p", dateTime)),               Is.EqualTo(dateTime));
-				Assert.That(conn.Execute<DateTime?>("SELECT @p", new DataParameter("p", dateTime)),                    Is.EqualTo(dateTime));
-				Assert.That(conn.Execute<DateTime?>("SELECT @p", new DataParameter("p", dateTime, DataType.DateTime)), Is.EqualTo(dateTime));
-			}
-		}
-
-		[Test, IncludeDataContextSource(ProviderName.SQLite, TestProvName.SQLiteMs)]
-		public void TestChar(string context)
-		{
-			using (var conn = new DataConnection(context))
-			{
-				Assert.That(conn.Execute<char> ("SELECT Cast('1' as char)"),         Is.EqualTo('1'));
-				Assert.That(conn.Execute<char?>("SELECT Cast('1' as char)"),         Is.EqualTo('1'));
-				Assert.That(conn.Execute<char> ("SELECT Cast('1' as char(1))"),      Is.EqualTo('1'));
-				Assert.That(conn.Execute<char?>("SELECT Cast('1' as char(1))"),      Is.EqualTo('1'));
-
-				Assert.That(conn.Execute<char> ("SELECT Cast('1' as varchar)"),      Is.EqualTo('1'));
-				Assert.That(conn.Execute<char?>("SELECT Cast('1' as varchar)"),      Is.EqualTo('1'));
-				Assert.That(conn.Execute<char> ("SELECT Cast('1' as varchar(20))"),  Is.EqualTo('1'));
-				Assert.That(conn.Execute<char?>("SELECT Cast('1' as varchar(20))"),  Is.EqualTo('1'));
-
-				Assert.That(conn.Execute<char> ("SELECT Cast('1' as nchar)"),        Is.EqualTo('1'));
-				Assert.That(conn.Execute<char?>("SELECT Cast('1' as nchar)"),        Is.EqualTo('1'));
-				Assert.That(conn.Execute<char> ("SELECT Cast('1' as nchar(20))"),    Is.EqualTo('1'));
-				Assert.That(conn.Execute<char?>("SELECT Cast('1' as nchar(20))"),    Is.EqualTo('1'));
-
-				Assert.That(conn.Execute<char> ("SELECT Cast('1' as nvarchar)"),     Is.EqualTo('1'));
-				Assert.That(conn.Execute<char?>("SELECT Cast('1' as nvarchar)"),     Is.EqualTo('1'));
-				Assert.That(conn.Execute<char> ("SELECT Cast('1' as nvarchar(20))"), Is.EqualTo('1'));
-				Assert.That(conn.Execute<char?>("SELECT Cast('1' as nvarchar(20))"), Is.EqualTo('1'));
-
-				if (context != TestProvName.SQLiteMs)
-				{ 
-					Assert.That(conn.Execute<char> ("SELECT @p",                  DataParameter.Char    ("p", '1')), Is.EqualTo('1'));
-					Assert.That(conn.Execute<char?>("SELECT @p",                  DataParameter.Char    ("p", '1')), Is.EqualTo('1'));
-					Assert.That(conn.Execute<char> ("SELECT Cast(@p as char)",    DataParameter.Char    ("p", '1')), Is.EqualTo('1'));
-					Assert.That(conn.Execute<char?>("SELECT Cast(@p as char)",    DataParameter.Char    ("p", '1')), Is.EqualTo('1'));
-					Assert.That(conn.Execute<char> ("SELECT Cast(@p as char(1))", DataParameter.Char    ("p", '1')), Is.EqualTo('1'));
-					Assert.That(conn.Execute<char?>("SELECT Cast(@p as char(1))", DataParameter.Char    ("p", '1')), Is.EqualTo('1'));
-				}
-
-				Assert.That(conn.Execute<char> ("SELECT @p",                  DataParameter.VarChar ("p", '1')), Is.EqualTo('1'));
-				Assert.That(conn.Execute<char?>("SELECT @p",                  DataParameter.VarChar ("p", '1')), Is.EqualTo('1'));
-				Assert.That(conn.Execute<char> ("SELECT @p",                  DataParameter.NChar   ("p", '1')), Is.EqualTo('1'));
-				Assert.That(conn.Execute<char?>("SELECT @p",                  DataParameter.NChar   ("p", '1')), Is.EqualTo('1'));
-				Assert.That(conn.Execute<char> ("SELECT @p",                  DataParameter.NVarChar("p", '1')), Is.EqualTo('1'));
-				Assert.That(conn.Execute<char?>("SELECT @p",                  DataParameter.NVarChar("p", '1')), Is.EqualTo('1'));
-				Assert.That(conn.Execute<char> ("SELECT @p",                  DataParameter.Create  ("p", '1')), Is.EqualTo('1'));
-				Assert.That(conn.Execute<char?>("SELECT @p",                  DataParameter.Create  ("p", '1')), Is.EqualTo('1'));
-
-				Assert.That(conn.Execute<char> ("SELECT @p", new DataParameter { Name = "p", Value = '1' }), Is.EqualTo('1'));
-				Assert.That(conn.Execute<char?>("SELECT @p", new DataParameter { Name = "p", Value = '1' }), Is.EqualTo('1'));
-			}
-		}
-
-		[Test, IncludeDataContextSource(ProviderName.SQLite, TestProvName.SQLiteMs)]
-		public void TestString(string context)
-		{
-			using (var conn = new DataConnection(context))
-			{
-				Assert.That(conn.Execute<string>("SELECT Cast('12345' as char)"),         Is.EqualTo("12345"));
-				Assert.That(conn.Execute<string>("SELECT Cast('12345' as char(20))"),     Is.EqualTo("12345"));
-				Assert.That(conn.Execute<string>("SELECT Cast(NULL    as char(20))"),     Is.Null);
-
-				Assert.That(conn.Execute<string>("SELECT Cast('12345' as varchar)"),      Is.EqualTo("12345"));
-				Assert.That(conn.Execute<string>("SELECT Cast('12345' as varchar(20))"),  Is.EqualTo("12345"));
-				Assert.That(conn.Execute<string>("SELECT Cast(NULL    as varchar(20))"),  Is.Null);
-
-				Assert.That(conn.Execute<string>("SELECT Cast('12345' as text)"),         Is.EqualTo("12345"));
-				Assert.That(conn.Execute<string>("SELECT Cast(NULL    as text)"),         Is.Null);
-
-				Assert.That(conn.Execute<string>("SELECT Cast('12345' as nchar)"),        Is.EqualTo("12345"));
-				Assert.That(conn.Execute<string>("SELECT Cast('12345' as nchar(20))"),    Is.EqualTo("12345"));
-				Assert.That(conn.Execute<string>("SELECT Cast(NULL    as nchar(20))"),    Is.Null);
-
-				Assert.That(conn.Execute<string>("SELECT Cast('12345' as nvarchar)"),     Is.EqualTo("12345"));
-				Assert.That(conn.Execute<string>("SELECT Cast('12345' as nvarchar(20))"), Is.EqualTo("12345"));
-				Assert.That(conn.Execute<string>("SELECT Cast(NULL    as nvarchar(20))"), Is.Null);
-
-				Assert.That(conn.Execute<string>("SELECT Cast('12345' as ntext)"),        Is.EqualTo("12345"));
-				Assert.That(conn.Execute<string>("SELECT Cast(NULL    as ntext)"),        Is.Null);
-
-				Assert.That(conn.Execute<string>("SELECT @p", DataParameter.Char    ("p", "123")), Is.EqualTo("123"));
-				Assert.That(conn.Execute<string>("SELECT @p", DataParameter.VarChar ("p", "123")), Is.EqualTo("123"));
-				Assert.That(conn.Execute<string>("SELECT @p", DataParameter.Text    ("p", "123")), Is.EqualTo("123"));
-				Assert.That(conn.Execute<string>("SELECT @p", DataParameter.NChar   ("p", "123")), Is.EqualTo("123"));
-				Assert.That(conn.Execute<string>("SELECT @p", DataParameter.NVarChar("p", "123")), Is.EqualTo("123"));
-				Assert.That(conn.Execute<string>("SELECT @p", DataParameter.NText   ("p", "123")), Is.EqualTo("123"));
-				Assert.That(conn.Execute<string>("SELECT @p", DataParameter.Create  ("p", "123")), Is.EqualTo("123"));
-
-				Assert.That(conn.Execute<string>("SELECT @p", DataParameter.Create("p", (string)null)), Is.EqualTo(null));
-				Assert.That(conn.Execute<string>("SELECT @p", new DataParameter { Name = "p", Value = "1" }), Is.EqualTo("1"));
-			}
-		}
-
-		[Test, IncludeDataContextSource(ProviderName.SQLite, TestProvName.SQLiteMs)]
-		public void TestBinary(string context)
-		{
-			var arr1 = new byte[] { 1 };
-			var arr2 = new byte[] { 2 };
-
-			using (var conn = new DataConnection(context))
-			{
-				Assert.That(conn.Execute<byte[]>("SELECT    binaryDataType FROM AllTypes WHERE ID = 2"), Is.EqualTo(           arr1));
-				Assert.That(conn.Execute<Binary>("SELECT varbinaryDataType FROM AllTypes WHERE ID = 2"), Is.EqualTo(new Binary(arr2)));
-
-				Assert.That(conn.Execute<byte[]>("SELECT    binaryDataType FROM AllTypes WHERE ID = 2"), Is.EqualTo(           arr1));
-				Assert.That(conn.Execute<Binary>("SELECT varbinaryDataType FROM AllTypes WHERE ID = 2"), Is.EqualTo(new Binary(arr2)));
-
-				Assert.That(conn.Execute<byte[]>("SELECT Cast(NULL as image)"),           Is.EqualTo(null));
-
-				Assert.That(conn.Execute<byte[]>("SELECT @p", DataParameter.Binary   ("p", arr1)), Is.EqualTo(arr1));
-				Assert.That(conn.Execute<byte[]>("SELECT @p", DataParameter.VarBinary("p", arr1)), Is.EqualTo(arr1));
-				Assert.That(conn.Execute<byte[]>("SELECT @p", DataParameter.Create   ("p", arr1)), Is.EqualTo(arr1));
-				Assert.That(conn.Execute<byte[]>("SELECT @p", DataParameter.VarBinary("p", null)), Is.EqualTo(null));
-				Assert.That(conn.Execute<byte[]>("SELECT @p", DataParameter.Binary   ("p", new byte[0])), Is.EqualTo(new byte[0]));
-				Assert.That(conn.Execute<byte[]>("SELECT @p", DataParameter.VarBinary("p", new byte[0])), Is.EqualTo(new byte[0]));
-				Assert.That(conn.Execute<byte[]>("SELECT @p", DataParameter.Image    ("p", new byte[0])), Is.EqualTo(new byte[0]));
-				Assert.That(conn.Execute<byte[]>("SELECT @p", new DataParameter { Name = "p", Value = arr1 }), Is.EqualTo(arr1));
-				Assert.That(conn.Execute<byte[]>("SELECT @p", DataParameter.Create   ("p", new Binary(arr1))), Is.EqualTo(arr1));
-				Assert.That(conn.Execute<byte[]>("SELECT @p", new DataParameter("p", new Binary(arr1))), Is.EqualTo(arr1));
-			}
-		}
-
-		[Test, IncludeDataContextSource(ProviderName.SQLite, TestProvName.SQLiteMs)]
-		public void TestGuid(string context)
-		{
-			using (var conn = new DataConnection(context))
-			{
-				Assert.That(
-					conn.Execute<Guid>("SELECT uniqueidentifierDataType FROM AllTypes WHERE ID = 2"),
-					Is.EqualTo(new Guid("6F9619FF-8B86-D011-B42D-00C04FC964FF")));
-
-				Assert.That(
-					conn.Execute<Guid?>("SELECT '6F9619FF-8B86-D011-B42D-00C04FC964FF'"),
-					Is.EqualTo(new Guid("6F9619FF-8B86-D011-B42D-00C04FC964FF")));
-
-				var guid = Guid.NewGuid();
-
-				Assert.That(conn.Execute<Guid>("SELECT @p", DataParameter.Create("p", guid)),                Is.EqualTo(guid));
-				Assert.That(conn.Execute<Guid>("SELECT @p", new DataParameter { Name = "p", Value = guid }), Is.EqualTo(guid));
-			}
-		}
-
-		[Test, IncludeDataContextSource(ProviderName.SQLite, TestProvName.SQLiteMs)]
-		public void TestObject(string context)
-		{
-			using (var conn = new DataConnection(context))
-			{
-				Assert.That(conn.Execute<object>("SELECT Cast(1 as Object)"), Is.EqualTo(1));
-				Assert.That(conn.Execute<int>   ("SELECT Cast(1 as Object)"), Is.EqualTo(1));
-				Assert.That(conn.Execute<int?>  ("SELECT Cast(1 as Object)"), Is.EqualTo(1));
-				Assert.That(conn.Execute<string>("SELECT Cast(1 as Object)"), Is.EqualTo("1"));
-
-				Assert.That(conn.Execute<string>("SELECT @p", DataParameter.Variant("p", 1)), Is.EqualTo("1"));
-			}
-		}
-
-		[Test, IncludeDataContextSource(ProviderName.SQLite, TestProvName.SQLiteMs)]
-		public void TestXml(string context)
-		{
-			using (var conn = new DataConnection(context))
-			{
-				Assert.That(conn.Execute<XDocument>  ("SELECT '<xml/>'").ToString(), Is.EqualTo("<xml />"));
-				Assert.That(conn.Execute<XmlDocument>("SELECT '<xml/>'").InnerXml,   Is.EqualTo("<xml />"));
-
-				var xdoc = XDocument.Parse("<xml/>");
-				var xml  = Convert<string,XmlDocument>.Lambda("<xml/>");
-
-				//TODO this test fails in Core because provider can read Int64 from string column
-
-				Assert.That(conn.Execute<string>     ("SELECT  @p", DataParameter.Xml("p", "<xml/>")),        Is.EqualTo("<xml/>"));
-				Assert.That(conn.Execute<XDocument>  ("SELECT  @p", DataParameter.Xml("p", xdoc)).ToString(), Is.EqualTo("<xml />"));
-				Assert.That(conn.Execute<XmlDocument>("SELECT  @p", DataParameter.Xml("p", xml)). InnerXml,   Is.EqualTo("<xml />"));
-				Assert.That(conn.Execute<XDocument>  ("SELECT  @p", new DataParameter("p", xdoc)).ToString(), Is.EqualTo("<xml />"));
-				Assert.That(conn.Execute<XDocument>  ("SELECT  @p", new DataParameter("p", xml)). ToString(), Is.EqualTo("<xml />"));
-			}
-		}
-
-		/// <summary>
-		/// Ensure we can pass data as Json parameter type and get 
-		/// same value back out equivalent in value
-		/// </summary>
-		[Test, IncludeDataContextSource(ProviderName.SQLite)]
-		public void TestJson(string context)
-		{
-			using (var conn = new DataConnection(context))
-			{
-				var testJson = "{\"name\":\"bob\", \"age\":10}";
-
-				Assert.That(conn.Execute<string>("SELECT @p", new DataParameter("p", testJson, DataType.Json)), Is.EqualTo(testJson));
-			}
-		}
-
-		enum TestEnum
-		{
-			[MapValue("A")] AA,
-			[MapValue("B")] BB,
-		}
-
-		[Test, IncludeDataContextSource(ProviderName.SQLite, TestProvName.SQLiteMs)]
-		public void TestEnum1(string context)
-		{
-			using (var conn = new DataConnection(context))
-			{
-				Assert.That(conn.Execute<TestEnum> ("SELECT 'A'"), Is.EqualTo(TestEnum.AA));
-				Assert.That(conn.Execute<TestEnum?>("SELECT 'A'"), Is.EqualTo(TestEnum.AA));
-				Assert.That(conn.Execute<TestEnum> ("SELECT 'B'"), Is.EqualTo(TestEnum.BB));
-				Assert.That(conn.Execute<TestEnum?>("SELECT 'B'"), Is.EqualTo(TestEnum.BB));
-			}
-		}
-
-		[Test, IncludeDataContextSource(ProviderName.SQLite)]
-		public void TestEnum2(string context)
-		{
-			using (var conn = new DataConnection(context))
-			{
-				Assert.That(conn.Execute<string>("SELECT @p", new { p = TestEnum.AA }),            Is.EqualTo("A"));
-				Assert.That(conn.Execute<string>("SELECT @p", new { p = (TestEnum?)TestEnum.BB }), Is.EqualTo("B"));
-
-				Assert.That(conn.Execute<string>("SELECT @p", new { p = ConvertTo<string>.From((TestEnum?)TestEnum.AA) }), Is.EqualTo("A"));
-				Assert.That(conn.Execute<string>("SELECT @p", new { p = ConvertTo<string>.From(TestEnum.AA) }), Is.EqualTo("A"));
-				Assert.That(conn.Execute<string>("SELECT @p", new { p = conn.MappingSchema.GetConverter<TestEnum?,string>()(TestEnum.AA) }), Is.EqualTo("A"));
-			}
-		}
-
-		[Table(Name = "CreateTableTest", Schema = "IgnoreSchema")]
-		public class CreateTableTest
-		{
-			[PrimaryKey, Identity]
-			public int Id;
-		}
-
-		[Test, IncludeDataContextSource(ProviderName.SQLite), Parallelizable(ParallelScope.None)]
-		public void CreateDatabase(string context)
-		{
-			try
-			{
-				SQLiteTools.DropDatabase   ("TestDatabase");
-			}
-			catch
-			{
-			}
-
-			SQLiteTools.CreateDatabase("TestDatabase");
-			Assert.IsTrue(File.Exists ("TestDatabase.sqlite"));
-
-			using (var db = new DataConnection(SQLiteTools.GetDataProvider(), "Data Source=TestDatabase.sqlite"))
-			{
-				db.CreateTable<CreateTableTest>();
-				db.DropTable  <CreateTableTest>();
-			}
-
-			SQLiteTools.DropDatabase   ("TestDatabase");
-			Assert.IsFalse(File.Exists ("TestDatabase.sqlite"));
-		}
-
-		[Test, IncludeDataContextSource(ProviderName.SQLite, TestProvName.SQLiteMs)]
-		public void BulkCopyLinqTypes(string context)
-		{
-			foreach (var bulkCopyType in new[] { BulkCopyType.MultipleRows, BulkCopyType.ProviderSpecific })
-			{
-				using (var db = new DataConnection(context))
-				{
-					db.BulkCopy(
-						new BulkCopyOptions { BulkCopyType = bulkCopyType },
-						Enumerable.Range(0, 10).Select(n =>
-							new LinqDataTypes
-							{
-								ID            = 4000 + n,
-								MoneyValue    = 1000m + n,
-								DateTimeValue = new DateTime(2001,  1,  11,  1, 11, 21, 100),
-								BoolValue     = true,
-								GuidValue     = Guid.NewGuid(),
-								SmallIntValue = (short)n
-							}
-						));
-
-					db.GetTable<LinqDataTypes>().Delete(p => p.ID >= 4000);
-				}
-			}
-		}
-
-<<<<<<< HEAD
-#if FW4
-
-=======
-#if !NETSTANDARD
->>>>>>> 992df616
-		[Test, IncludeDataContextSource(false, ProviderName.SQLite)]
-		public void Issue784Test(string context)
-		{
-			using (var db = new TestDataConnection(context))
-			{
-				var sp = db.DataProvider.GetSchemaProvider();
-				var s  = sp.GetSchema(db);
-
-				var table = s.Tables.FirstOrDefault(_ => _.TableName.Equals("ForeignKeyTable", StringComparison.OrdinalIgnoreCase));
-				Assert.IsNotNull(table);
-
-				Assert.AreEqual(1,                   table.ForeignKeys                   .Count);
-				Assert.AreEqual("PrimaryKeyTable",   table.ForeignKeys[0].OtherTable     .TableName);
-				Assert.AreEqual("ID",                table.ForeignKeys[0].OtherColumns[0].ColumnName);
-				Assert.AreEqual("PrimaryKeyTableID", table.ForeignKeys[0].ThisColumns[0] .ColumnName);
-
-			}
-		}
-<<<<<<< HEAD
-
-#endif
-
-=======
-#endif
->>>>>>> 992df616
-	}
-}
+﻿using System;
+using System.Data.Linq;
+using System.Diagnostics;
+using System.IO;
+using System.Linq;
+using System.Xml;
+using System.Xml.Linq;
+
+using LinqToDB;
+using LinqToDB.Common;
+using LinqToDB.Data;
+using LinqToDB.DataProvider.SQLite;
+using LinqToDB.Mapping;
+
+using NUnit.Framework;
+
+namespace Tests.DataProvider
+{
+	using System.Globalization;
+
+	using Model;
+
+	[TestFixture]
+	public class SQLiteTests : TestBase
+	{
+		[Test, IncludeDataContextSource(ProviderName.SQLite, TestProvName.SQLiteMs)]
+		public void TestParameters(string context)
+		{
+			using (var conn = new DataConnection(context))
+			{
+				Assert.That(conn.Execute<string>("SELECT @p",        new { p =  1  }), Is.EqualTo("1"));
+				Assert.That(conn.Execute<string>("SELECT @p",        new { p = "1" }), Is.EqualTo("1"));
+				Assert.That(conn.Execute<int>   ("SELECT @p",        new { p =  new DataParameter { Value = 1   } }), Is.EqualTo(1));
+				Assert.That(conn.Execute<string>("SELECT @p1",       new { p1 = new DataParameter { Value = "1" } }), Is.EqualTo("1"));
+				Assert.That(conn.Execute<int>   ("SELECT @p1 + @p2", new { p1 = 2, p2 = 3 }), Is.EqualTo(5));
+				Assert.That(conn.Execute<int>   ("SELECT @p2 + @p1", new { p2 = 2, p1 = 3 }), Is.EqualTo(5));
+			}
+		}
+
+		static void TestType<T>(DataConnection connection, string dataTypeName, T value, string tableName = "AllTypes", bool convertToString = false)
+		{
+			Assert.That(connection.Execute<T>(string.Format("SELECT {0} FROM {1} WHERE ID = 1", dataTypeName, tableName)),
+				Is.EqualTo(connection.MappingSchema.GetDefaultValue(typeof(T))));
+
+			object actualValue   = connection.Execute<T>(string.Format("SELECT {0} FROM {1} WHERE ID = 2", dataTypeName, tableName));
+			object expectedValue = value;
+
+			if (convertToString)
+			{
+				actualValue   = actualValue.  ToString();
+				expectedValue = expectedValue.ToString();
+			}
+
+			Assert.That(actualValue, Is.EqualTo(expectedValue));
+		}
+
+		[Test, IncludeDataContextSource(ProviderName.SQLite, TestProvName.SQLiteMs)]
+		public void TestDataTypes(string context)
+		{
+			using (var conn = new DataConnection(context))
+			{
+				TestType(conn, "bigintDataType",           1000000L);
+				TestType(conn, "numericDataType",          9999999m);
+				TestType(conn, "bitDataType",              true);
+				TestType(conn, "smallintDataType",         (short)25555);
+				TestType(conn, "decimalDataType",          2222222m);
+				TestType(conn, "intDataType",              7777777);
+				TestType(conn, "tinyintDataType",          (sbyte)100);
+				TestType(conn, "moneyDataType",            100000m);
+				TestType(conn, "floatDataType",            20.31d);
+				TestType(conn, "realDataType",             16.2f);
+
+				TestType(conn, "datetimeDataType",         new DateTime(2012, 12, 12, 12, 12, 12));
+
+				TestType(conn, "charDataType",             '1');
+				TestType(conn, "varcharDataType",          "234");
+				TestType(conn, "textDataType",             "567");
+				TestType(conn, "ncharDataType",            "23233");
+				TestType(conn, "nvarcharDataType",         "3323");
+				TestType(conn, "ntextDataType",            "111");
+
+				TestType(conn, "binaryDataType",           new byte[] { 1 });
+				TestType(conn, "varbinaryDataType",        new byte[] { 2 });
+				TestType(conn, "imageDataType",            new byte[] { 0, 0, 0, 3 });
+
+				TestType(conn, "uniqueidentifierDataType", new Guid("{6F9619FF-8B86-D011-B42D-00C04FC964FF}"));
+				TestType(conn, "objectDataType",           (object)10);
+			}
+		}
+
+		static void TestNumeric<T>(DataConnection conn, T expectedValue, DataType dataType, string skip = "")
+		{
+			var skipTypes = skip.Split(' ');
+
+			foreach (var sqlType in new[]
+				{
+					"bigint",
+					"bit",
+					"decimal",
+					"int",
+					"money",
+					"numeric",
+					"smallint",
+					"tinyint",
+
+					"float",
+					"real"
+				}.Except(skipTypes))
+			{
+				var sqlValue = expectedValue is bool ? (bool)(object)expectedValue? 1 : 0 : (object)expectedValue;
+
+				var sql = string.Format(CultureInfo.InvariantCulture, "SELECT Cast({0} as {1})", sqlValue ?? "NULL", sqlType);
+
+				Debug.WriteLine(sql + " -> " + typeof(T));
+
+				Assert.That(conn.Execute<T>(sql), Is.EqualTo(expectedValue));
+			}
+
+			Debug.WriteLine("{0} -> DataType.{1}",  typeof(T), dataType);
+			Assert.That(conn.Execute<T>("SELECT @p", new DataParameter { Name = "p", DataType = dataType, Value = expectedValue }), Is.EqualTo(expectedValue));
+			Debug.WriteLine("{0} -> auto", typeof(T));
+			Assert.That(conn.Execute<T>("SELECT @p", new DataParameter { Name = "p", Value = expectedValue }), Is.EqualTo(expectedValue));
+			Debug.WriteLine("{0} -> new",  typeof(T));
+			Assert.That(conn.Execute<T>("SELECT @p", new { p = expectedValue }), Is.EqualTo(expectedValue));
+		}
+
+		static void TestSimple<T>(DataConnection conn, T expectedValue, DataType dataType)
+			where T : struct
+		{
+			TestNumeric<T> (conn, expectedValue, dataType);
+			TestNumeric<T?>(conn, expectedValue, dataType);
+			TestNumeric<T?>(conn, (T?)null,      dataType);
+		}
+
+		[Test, IncludeDataContextSource(ProviderName.SQLite, TestProvName.SQLiteMs)]
+		public void TestNumerics(string context)
+		{
+			using (var conn = new DataConnection(context))
+			{
+				TestSimple<bool>   (conn, true, DataType.Boolean);
+				TestSimple<sbyte>  (conn, 1,    DataType.SByte);
+				TestSimple<short>  (conn, 1,    DataType.Int16);
+				TestSimple<int>    (conn, 1,    DataType.Int32);
+				TestSimple<long>   (conn, 1L,   DataType.Int64);
+				TestSimple<byte>   (conn, 1,    DataType.Byte);
+				TestSimple<ushort> (conn, 1,    DataType.UInt16);
+				TestSimple<uint>   (conn, 1u,   DataType.UInt32);
+				TestSimple<ulong>  (conn, 1ul,  DataType.UInt64);
+				TestSimple<float>  (conn, 1,    DataType.Single);
+				TestSimple<double> (conn, 1d,   DataType.Double);
+				TestSimple<decimal>(conn, 1m,   DataType.Decimal);
+				TestSimple<decimal>(conn, 1m,   DataType.VarNumeric);
+				TestSimple<decimal>(conn, 1m,   DataType.Money);
+				TestSimple<decimal>(conn, 1m,   DataType.SmallMoney);
+
+				TestNumeric(conn, sbyte.MinValue,    DataType.SByte);
+				TestNumeric(conn, sbyte.MaxValue,    DataType.SByte);
+				TestNumeric(conn, short.MinValue,    DataType.Int16);
+				TestNumeric(conn, short.MaxValue,    DataType.Int16);
+				TestNumeric(conn, int.  MinValue,    DataType.Int32);
+				TestNumeric(conn, int.  MaxValue,    DataType.Int32);
+				TestNumeric(conn, long. MinValue,    DataType.Int64);
+				TestNumeric(conn, long. MaxValue,    DataType.Int64,      "float real");
+
+				TestNumeric(conn, byte.MaxValue,     DataType.Byte);
+				TestNumeric(conn, ushort.MaxValue,   DataType.UInt16);
+				TestNumeric(conn, uint.MaxValue,     DataType.UInt32);
+				if (context != TestProvName.SQLiteMs)
+					TestNumeric(conn, ulong.MaxValue,    DataType.UInt64,     "bigint bit decimal int money numeric smallint tinyint float real");
+
+				TestNumeric(conn, -3.40282306E+38f,  DataType.Single,     "bigint int smallint tinyint");
+				TestNumeric(conn,  3.40282306E+38f,  DataType.Single,     "bigint int smallint tinyint");
+				TestNumeric(conn, decimal.MinValue,  DataType.Decimal,    "bigint bit decimal int money numeric smallint tinyint float real");
+				TestNumeric(conn, decimal.MaxValue,  DataType.Decimal,    "bigint bit decimal int money numeric smallint tinyint float real");
+				TestNumeric(conn, decimal.MinValue,  DataType.VarNumeric, "bigint bit decimal int money numeric smallint tinyint float real");
+				TestNumeric(conn, decimal.MaxValue,  DataType.VarNumeric, "bigint bit decimal int money numeric smallint tinyint float real");
+				TestNumeric(conn, -922337203685477m, DataType.Money);
+				TestNumeric(conn, +922337203685477m, DataType.Money);
+				TestNumeric(conn, -214748m,          DataType.SmallMoney);
+				TestNumeric(conn, +214748m,          DataType.SmallMoney);
+			}
+		}
+
+		[Test, IncludeDataContextSource(ProviderName.SQLite, TestProvName.SQLiteMs), Category("WindowsOnly")]
+		public void TestNumericsDouble(string context)
+		{
+			using (var conn = new DataConnection(context))
+			{
+				TestNumeric(conn, -1.7900000000000008E+308d, DataType.Double, "bigint int smallint tinyint");
+				TestNumeric(conn, 1.7900000000000008E+308d, DataType.Double, "bigint int smallint tinyint");
+			}
+		}
+
+		[Test, IncludeDataContextSource(ProviderName.SQLite, TestProvName.SQLiteMs)]
+		public void TestDateTime(string context)
+		{
+			using (var conn = new DataConnection(context))
+			{
+				var dateTime = new DateTime(2012, 12, 12, 12, 12, 12);
+
+				Assert.That(conn.Execute<DateTime> ("SELECT '2012-12-12 12:12:12'"), Is.EqualTo(dateTime));
+				Assert.That(conn.Execute<DateTime?>("SELECT '2012-12-12 12:12:12'"), Is.EqualTo(dateTime));
+
+				Assert.That(conn.Execute<DateTime> ("SELECT @p", DataParameter.DateTime("p", dateTime)),               Is.EqualTo(dateTime));
+				Assert.That(conn.Execute<DateTime?>("SELECT @p", new DataParameter("p", dateTime)),                    Is.EqualTo(dateTime));
+				Assert.That(conn.Execute<DateTime?>("SELECT @p", new DataParameter("p", dateTime, DataType.DateTime)), Is.EqualTo(dateTime));
+			}
+		}
+
+		[Test, IncludeDataContextSource(ProviderName.SQLite, TestProvName.SQLiteMs)]
+		public void TestChar(string context)
+		{
+			using (var conn = new DataConnection(context))
+			{
+				Assert.That(conn.Execute<char> ("SELECT Cast('1' as char)"),         Is.EqualTo('1'));
+				Assert.That(conn.Execute<char?>("SELECT Cast('1' as char)"),         Is.EqualTo('1'));
+				Assert.That(conn.Execute<char> ("SELECT Cast('1' as char(1))"),      Is.EqualTo('1'));
+				Assert.That(conn.Execute<char?>("SELECT Cast('1' as char(1))"),      Is.EqualTo('1'));
+
+				Assert.That(conn.Execute<char> ("SELECT Cast('1' as varchar)"),      Is.EqualTo('1'));
+				Assert.That(conn.Execute<char?>("SELECT Cast('1' as varchar)"),      Is.EqualTo('1'));
+				Assert.That(conn.Execute<char> ("SELECT Cast('1' as varchar(20))"),  Is.EqualTo('1'));
+				Assert.That(conn.Execute<char?>("SELECT Cast('1' as varchar(20))"),  Is.EqualTo('1'));
+
+				Assert.That(conn.Execute<char> ("SELECT Cast('1' as nchar)"),        Is.EqualTo('1'));
+				Assert.That(conn.Execute<char?>("SELECT Cast('1' as nchar)"),        Is.EqualTo('1'));
+				Assert.That(conn.Execute<char> ("SELECT Cast('1' as nchar(20))"),    Is.EqualTo('1'));
+				Assert.That(conn.Execute<char?>("SELECT Cast('1' as nchar(20))"),    Is.EqualTo('1'));
+
+				Assert.That(conn.Execute<char> ("SELECT Cast('1' as nvarchar)"),     Is.EqualTo('1'));
+				Assert.That(conn.Execute<char?>("SELECT Cast('1' as nvarchar)"),     Is.EqualTo('1'));
+				Assert.That(conn.Execute<char> ("SELECT Cast('1' as nvarchar(20))"), Is.EqualTo('1'));
+				Assert.That(conn.Execute<char?>("SELECT Cast('1' as nvarchar(20))"), Is.EqualTo('1'));
+
+				if (context != TestProvName.SQLiteMs)
+				{ 
+					Assert.That(conn.Execute<char> ("SELECT @p",                  DataParameter.Char    ("p", '1')), Is.EqualTo('1'));
+					Assert.That(conn.Execute<char?>("SELECT @p",                  DataParameter.Char    ("p", '1')), Is.EqualTo('1'));
+					Assert.That(conn.Execute<char> ("SELECT Cast(@p as char)",    DataParameter.Char    ("p", '1')), Is.EqualTo('1'));
+					Assert.That(conn.Execute<char?>("SELECT Cast(@p as char)",    DataParameter.Char    ("p", '1')), Is.EqualTo('1'));
+					Assert.That(conn.Execute<char> ("SELECT Cast(@p as char(1))", DataParameter.Char    ("p", '1')), Is.EqualTo('1'));
+					Assert.That(conn.Execute<char?>("SELECT Cast(@p as char(1))", DataParameter.Char    ("p", '1')), Is.EqualTo('1'));
+				}
+
+				Assert.That(conn.Execute<char> ("SELECT @p",                  DataParameter.VarChar ("p", '1')), Is.EqualTo('1'));
+				Assert.That(conn.Execute<char?>("SELECT @p",                  DataParameter.VarChar ("p", '1')), Is.EqualTo('1'));
+				Assert.That(conn.Execute<char> ("SELECT @p",                  DataParameter.NChar   ("p", '1')), Is.EqualTo('1'));
+				Assert.That(conn.Execute<char?>("SELECT @p",                  DataParameter.NChar   ("p", '1')), Is.EqualTo('1'));
+				Assert.That(conn.Execute<char> ("SELECT @p",                  DataParameter.NVarChar("p", '1')), Is.EqualTo('1'));
+				Assert.That(conn.Execute<char?>("SELECT @p",                  DataParameter.NVarChar("p", '1')), Is.EqualTo('1'));
+				Assert.That(conn.Execute<char> ("SELECT @p",                  DataParameter.Create  ("p", '1')), Is.EqualTo('1'));
+				Assert.That(conn.Execute<char?>("SELECT @p",                  DataParameter.Create  ("p", '1')), Is.EqualTo('1'));
+
+				Assert.That(conn.Execute<char> ("SELECT @p", new DataParameter { Name = "p", Value = '1' }), Is.EqualTo('1'));
+				Assert.That(conn.Execute<char?>("SELECT @p", new DataParameter { Name = "p", Value = '1' }), Is.EqualTo('1'));
+			}
+		}
+
+		[Test, IncludeDataContextSource(ProviderName.SQLite, TestProvName.SQLiteMs)]
+		public void TestString(string context)
+		{
+			using (var conn = new DataConnection(context))
+			{
+				Assert.That(conn.Execute<string>("SELECT Cast('12345' as char)"),         Is.EqualTo("12345"));
+				Assert.That(conn.Execute<string>("SELECT Cast('12345' as char(20))"),     Is.EqualTo("12345"));
+				Assert.That(conn.Execute<string>("SELECT Cast(NULL    as char(20))"),     Is.Null);
+
+				Assert.That(conn.Execute<string>("SELECT Cast('12345' as varchar)"),      Is.EqualTo("12345"));
+				Assert.That(conn.Execute<string>("SELECT Cast('12345' as varchar(20))"),  Is.EqualTo("12345"));
+				Assert.That(conn.Execute<string>("SELECT Cast(NULL    as varchar(20))"),  Is.Null);
+
+				Assert.That(conn.Execute<string>("SELECT Cast('12345' as text)"),         Is.EqualTo("12345"));
+				Assert.That(conn.Execute<string>("SELECT Cast(NULL    as text)"),         Is.Null);
+
+				Assert.That(conn.Execute<string>("SELECT Cast('12345' as nchar)"),        Is.EqualTo("12345"));
+				Assert.That(conn.Execute<string>("SELECT Cast('12345' as nchar(20))"),    Is.EqualTo("12345"));
+				Assert.That(conn.Execute<string>("SELECT Cast(NULL    as nchar(20))"),    Is.Null);
+
+				Assert.That(conn.Execute<string>("SELECT Cast('12345' as nvarchar)"),     Is.EqualTo("12345"));
+				Assert.That(conn.Execute<string>("SELECT Cast('12345' as nvarchar(20))"), Is.EqualTo("12345"));
+				Assert.That(conn.Execute<string>("SELECT Cast(NULL    as nvarchar(20))"), Is.Null);
+
+				Assert.That(conn.Execute<string>("SELECT Cast('12345' as ntext)"),        Is.EqualTo("12345"));
+				Assert.That(conn.Execute<string>("SELECT Cast(NULL    as ntext)"),        Is.Null);
+
+				Assert.That(conn.Execute<string>("SELECT @p", DataParameter.Char    ("p", "123")), Is.EqualTo("123"));
+				Assert.That(conn.Execute<string>("SELECT @p", DataParameter.VarChar ("p", "123")), Is.EqualTo("123"));
+				Assert.That(conn.Execute<string>("SELECT @p", DataParameter.Text    ("p", "123")), Is.EqualTo("123"));
+				Assert.That(conn.Execute<string>("SELECT @p", DataParameter.NChar   ("p", "123")), Is.EqualTo("123"));
+				Assert.That(conn.Execute<string>("SELECT @p", DataParameter.NVarChar("p", "123")), Is.EqualTo("123"));
+				Assert.That(conn.Execute<string>("SELECT @p", DataParameter.NText   ("p", "123")), Is.EqualTo("123"));
+				Assert.That(conn.Execute<string>("SELECT @p", DataParameter.Create  ("p", "123")), Is.EqualTo("123"));
+
+				Assert.That(conn.Execute<string>("SELECT @p", DataParameter.Create("p", (string)null)), Is.EqualTo(null));
+				Assert.That(conn.Execute<string>("SELECT @p", new DataParameter { Name = "p", Value = "1" }), Is.EqualTo("1"));
+			}
+		}
+
+		[Test, IncludeDataContextSource(ProviderName.SQLite, TestProvName.SQLiteMs)]
+		public void TestBinary(string context)
+		{
+			var arr1 = new byte[] { 1 };
+			var arr2 = new byte[] { 2 };
+
+			using (var conn = new DataConnection(context))
+			{
+				Assert.That(conn.Execute<byte[]>("SELECT    binaryDataType FROM AllTypes WHERE ID = 2"), Is.EqualTo(           arr1));
+				Assert.That(conn.Execute<Binary>("SELECT varbinaryDataType FROM AllTypes WHERE ID = 2"), Is.EqualTo(new Binary(arr2)));
+
+				Assert.That(conn.Execute<byte[]>("SELECT    binaryDataType FROM AllTypes WHERE ID = 2"), Is.EqualTo(           arr1));
+				Assert.That(conn.Execute<Binary>("SELECT varbinaryDataType FROM AllTypes WHERE ID = 2"), Is.EqualTo(new Binary(arr2)));
+
+				Assert.That(conn.Execute<byte[]>("SELECT Cast(NULL as image)"),           Is.EqualTo(null));
+
+				Assert.That(conn.Execute<byte[]>("SELECT @p", DataParameter.Binary   ("p", arr1)), Is.EqualTo(arr1));
+				Assert.That(conn.Execute<byte[]>("SELECT @p", DataParameter.VarBinary("p", arr1)), Is.EqualTo(arr1));
+				Assert.That(conn.Execute<byte[]>("SELECT @p", DataParameter.Create   ("p", arr1)), Is.EqualTo(arr1));
+				Assert.That(conn.Execute<byte[]>("SELECT @p", DataParameter.VarBinary("p", null)), Is.EqualTo(null));
+				Assert.That(conn.Execute<byte[]>("SELECT @p", DataParameter.Binary   ("p", new byte[0])), Is.EqualTo(new byte[0]));
+				Assert.That(conn.Execute<byte[]>("SELECT @p", DataParameter.VarBinary("p", new byte[0])), Is.EqualTo(new byte[0]));
+				Assert.That(conn.Execute<byte[]>("SELECT @p", DataParameter.Image    ("p", new byte[0])), Is.EqualTo(new byte[0]));
+				Assert.That(conn.Execute<byte[]>("SELECT @p", new DataParameter { Name = "p", Value = arr1 }), Is.EqualTo(arr1));
+				Assert.That(conn.Execute<byte[]>("SELECT @p", DataParameter.Create   ("p", new Binary(arr1))), Is.EqualTo(arr1));
+				Assert.That(conn.Execute<byte[]>("SELECT @p", new DataParameter("p", new Binary(arr1))), Is.EqualTo(arr1));
+			}
+		}
+
+		[Test, IncludeDataContextSource(ProviderName.SQLite, TestProvName.SQLiteMs)]
+		public void TestGuid(string context)
+		{
+			using (var conn = new DataConnection(context))
+			{
+				Assert.That(
+					conn.Execute<Guid>("SELECT uniqueidentifierDataType FROM AllTypes WHERE ID = 2"),
+					Is.EqualTo(new Guid("6F9619FF-8B86-D011-B42D-00C04FC964FF")));
+
+				Assert.That(
+					conn.Execute<Guid?>("SELECT '6F9619FF-8B86-D011-B42D-00C04FC964FF'"),
+					Is.EqualTo(new Guid("6F9619FF-8B86-D011-B42D-00C04FC964FF")));
+
+				var guid = Guid.NewGuid();
+
+				Assert.That(conn.Execute<Guid>("SELECT @p", DataParameter.Create("p", guid)),                Is.EqualTo(guid));
+				Assert.That(conn.Execute<Guid>("SELECT @p", new DataParameter { Name = "p", Value = guid }), Is.EqualTo(guid));
+			}
+		}
+
+		[Test, IncludeDataContextSource(ProviderName.SQLite, TestProvName.SQLiteMs)]
+		public void TestObject(string context)
+		{
+			using (var conn = new DataConnection(context))
+			{
+				Assert.That(conn.Execute<object>("SELECT Cast(1 as Object)"), Is.EqualTo(1));
+				Assert.That(conn.Execute<int>   ("SELECT Cast(1 as Object)"), Is.EqualTo(1));
+				Assert.That(conn.Execute<int?>  ("SELECT Cast(1 as Object)"), Is.EqualTo(1));
+				Assert.That(conn.Execute<string>("SELECT Cast(1 as Object)"), Is.EqualTo("1"));
+
+				Assert.That(conn.Execute<string>("SELECT @p", DataParameter.Variant("p", 1)), Is.EqualTo("1"));
+			}
+		}
+
+		[Test, IncludeDataContextSource(ProviderName.SQLite, TestProvName.SQLiteMs)]
+		public void TestXml(string context)
+		{
+			using (var conn = new DataConnection(context))
+			{
+				Assert.That(conn.Execute<XDocument>  ("SELECT '<xml/>'").ToString(), Is.EqualTo("<xml />"));
+				Assert.That(conn.Execute<XmlDocument>("SELECT '<xml/>'").InnerXml,   Is.EqualTo("<xml />"));
+
+				var xdoc = XDocument.Parse("<xml/>");
+				var xml  = Convert<string,XmlDocument>.Lambda("<xml/>");
+
+				//TODO this test fails in Core because provider can read Int64 from string column
+
+				Assert.That(conn.Execute<string>     ("SELECT  @p", DataParameter.Xml("p", "<xml/>")),        Is.EqualTo("<xml/>"));
+				Assert.That(conn.Execute<XDocument>  ("SELECT  @p", DataParameter.Xml("p", xdoc)).ToString(), Is.EqualTo("<xml />"));
+				Assert.That(conn.Execute<XmlDocument>("SELECT  @p", DataParameter.Xml("p", xml)). InnerXml,   Is.EqualTo("<xml />"));
+				Assert.That(conn.Execute<XDocument>  ("SELECT  @p", new DataParameter("p", xdoc)).ToString(), Is.EqualTo("<xml />"));
+				Assert.That(conn.Execute<XDocument>  ("SELECT  @p", new DataParameter("p", xml)). ToString(), Is.EqualTo("<xml />"));
+			}
+		}
+
+		/// <summary>
+		/// Ensure we can pass data as Json parameter type and get 
+		/// same value back out equivalent in value
+		/// </summary>
+		[Test, IncludeDataContextSource(ProviderName.SQLite)]
+		public void TestJson(string context)
+		{
+			using (var conn = new DataConnection(context))
+			{
+				var testJson = "{\"name\":\"bob\", \"age\":10}";
+
+				Assert.That(conn.Execute<string>("SELECT @p", new DataParameter("p", testJson, DataType.Json)), Is.EqualTo(testJson));
+			}
+		}
+
+		enum TestEnum
+		{
+			[MapValue("A")] AA,
+			[MapValue("B")] BB,
+		}
+
+		[Test, IncludeDataContextSource(ProviderName.SQLite, TestProvName.SQLiteMs)]
+		public void TestEnum1(string context)
+		{
+			using (var conn = new DataConnection(context))
+			{
+				Assert.That(conn.Execute<TestEnum> ("SELECT 'A'"), Is.EqualTo(TestEnum.AA));
+				Assert.That(conn.Execute<TestEnum?>("SELECT 'A'"), Is.EqualTo(TestEnum.AA));
+				Assert.That(conn.Execute<TestEnum> ("SELECT 'B'"), Is.EqualTo(TestEnum.BB));
+				Assert.That(conn.Execute<TestEnum?>("SELECT 'B'"), Is.EqualTo(TestEnum.BB));
+			}
+		}
+
+		[Test, IncludeDataContextSource(ProviderName.SQLite)]
+		public void TestEnum2(string context)
+		{
+			using (var conn = new DataConnection(context))
+			{
+				Assert.That(conn.Execute<string>("SELECT @p", new { p = TestEnum.AA }),            Is.EqualTo("A"));
+				Assert.That(conn.Execute<string>("SELECT @p", new { p = (TestEnum?)TestEnum.BB }), Is.EqualTo("B"));
+
+				Assert.That(conn.Execute<string>("SELECT @p", new { p = ConvertTo<string>.From((TestEnum?)TestEnum.AA) }), Is.EqualTo("A"));
+				Assert.That(conn.Execute<string>("SELECT @p", new { p = ConvertTo<string>.From(TestEnum.AA) }), Is.EqualTo("A"));
+				Assert.That(conn.Execute<string>("SELECT @p", new { p = conn.MappingSchema.GetConverter<TestEnum?,string>()(TestEnum.AA) }), Is.EqualTo("A"));
+			}
+		}
+
+		[Table(Name = "CreateTableTest", Schema = "IgnoreSchema")]
+		public class CreateTableTest
+		{
+			[PrimaryKey, Identity]
+			public int Id;
+		}
+
+		[Test, IncludeDataContextSource(ProviderName.SQLite), Parallelizable(ParallelScope.None)]
+		public void CreateDatabase(string context)
+		{
+			try
+			{
+				SQLiteTools.DropDatabase   ("TestDatabase");
+			}
+			catch
+			{
+			}
+
+			SQLiteTools.CreateDatabase("TestDatabase");
+			Assert.IsTrue(File.Exists ("TestDatabase.sqlite"));
+
+			using (var db = new DataConnection(SQLiteTools.GetDataProvider(), "Data Source=TestDatabase.sqlite"))
+			{
+				db.CreateTable<CreateTableTest>();
+				db.DropTable  <CreateTableTest>();
+			}
+
+			SQLiteTools.DropDatabase   ("TestDatabase");
+			Assert.IsFalse(File.Exists ("TestDatabase.sqlite"));
+		}
+
+		[Test, IncludeDataContextSource(ProviderName.SQLite, TestProvName.SQLiteMs)]
+		public void BulkCopyLinqTypes(string context)
+		{
+			foreach (var bulkCopyType in new[] { BulkCopyType.MultipleRows, BulkCopyType.ProviderSpecific })
+			{
+				using (var db = new DataConnection(context))
+				{
+					db.BulkCopy(
+						new BulkCopyOptions { BulkCopyType = bulkCopyType },
+						Enumerable.Range(0, 10).Select(n =>
+							new LinqDataTypes
+							{
+								ID            = 4000 + n,
+								MoneyValue    = 1000m + n,
+								DateTimeValue = new DateTime(2001,  1,  11,  1, 11, 21, 100),
+								BoolValue     = true,
+								GuidValue     = Guid.NewGuid(),
+								SmallIntValue = (short)n
+							}
+						));
+
+					db.GetTable<LinqDataTypes>().Delete(p => p.ID >= 4000);
+				}
+			}
+		}
+
+#if FW4
+
+#if !NETSTANDARD
+		[Test, IncludeDataContextSource(false, ProviderName.SQLite)]
+		public void Issue784Test(string context)
+		{
+			using (var db = new TestDataConnection(context))
+			{
+				var sp = db.DataProvider.GetSchemaProvider();
+				var s  = sp.GetSchema(db);
+
+				var table = s.Tables.FirstOrDefault(_ => _.TableName.Equals("ForeignKeyTable", StringComparison.OrdinalIgnoreCase));
+				Assert.IsNotNull(table);
+
+				Assert.AreEqual(1,                   table.ForeignKeys                   .Count);
+				Assert.AreEqual("PrimaryKeyTable",   table.ForeignKeys[0].OtherTable     .TableName);
+				Assert.AreEqual("ID",                table.ForeignKeys[0].OtherColumns[0].ColumnName);
+				Assert.AreEqual("PrimaryKeyTableID", table.ForeignKeys[0].ThisColumns[0] .ColumnName);
+
+			}
+		}
+
+#endif
+
+#endif
+	}
+}