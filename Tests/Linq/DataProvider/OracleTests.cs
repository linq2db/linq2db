--- conflicted
+++ resolved
@@ -25,13 +25,9 @@
 namespace Tests.DataProvider
 {
 	using System.Diagnostics.CodeAnalysis;
-<<<<<<< HEAD
-	using System.Threading.Tasks;
-=======
 	using System.Threading;
 	using System.Threading.Tasks;
 	using LinqToDB.Data.RetryPolicy;
->>>>>>> a64a34d4
 	using LinqToDB.Linq;
 	using LinqToDB.SchemaProvider;
 	using Model;
