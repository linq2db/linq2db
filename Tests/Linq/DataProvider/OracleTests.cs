--- conflicted
+++ resolved
@@ -21,6 +21,7 @@
 using LinqToDB.Data.RetryPolicy;
 using LinqToDB.DataProvider;
 using LinqToDB.DataProvider.Oracle;
+using LinqToDB.Interceptors;
 using LinqToDB.Linq;
 using LinqToDB.Linq.Internal;
 using LinqToDB.SchemaProvider;
@@ -33,27 +34,15 @@
 
 namespace Tests.DataProvider
 {
-<<<<<<< HEAD
-	using System.Data.Common;
-	using System.Diagnostics.CodeAnalysis;
-	using System.Threading;
-	using System.Threading.Tasks;
-	using LinqToDB.Data.RetryPolicy;
-	using LinqToDB.Interceptors;
-	using LinqToDB.Linq;
-	using LinqToDB.Linq.Internal;
-	using LinqToDB.SchemaProvider;
-=======
 	using LinqToDB.Mapping;
 
->>>>>>> 098f1f31
 	using Model;
 
 	[TestFixture]
 	public class OracleTests : TestBase
 	{
 		string _pathThroughSql = "SELECT :p FROM sys.dual";
-		string PathThroughSql
+		string  PathThroughSql
 		{
 			get
 			{
@@ -68,24 +57,24 @@
 			using (var conn = GetDataConnection(context))
 			{
 				Assert.That(conn.Execute<byte[]>(PathThroughSql, DataParameter.VarBinary("p", null)), Is.EqualTo(null));
-				Assert.That(conn.Execute<char>(PathThroughSql, DataParameter.Char("p", '1')), Is.EqualTo('1'));
-
-				Assert.That(conn.Execute<string>(PathThroughSql, new { p = 1 }), Is.EqualTo("1"));
-				Assert.That(conn.Execute<string>(PathThroughSql, new { p = "1" }), Is.EqualTo("1"));
-				Assert.That(conn.Execute<int>("SELECT :p FROM sys.dual", new { p = new DataParameter { Value = 1 } }), Is.EqualTo(1));
-				Assert.That(conn.Execute<string>("SELECT :p1 FROM sys.dual", new { p1 = new DataParameter { Value = "1" } }), Is.EqualTo("1"));
-				Assert.That(conn.Execute<int>("SELECT :p1 + :p2 FROM sys.dual", new { p1 = 2, p2 = 3 }), Is.EqualTo(5));
-				Assert.That(conn.Execute<int>("SELECT :p2 + :p1 FROM sys.dual", new { p2 = 2, p1 = 3 }), Is.EqualTo(5));
+				Assert.That(conn.Execute<char>  (PathThroughSql, DataParameter.Char     ("p", '1')),  Is.EqualTo('1'));
+
+				Assert.That(conn.Execute<string>(PathThroughSql,                   new { p =  1  }), Is.EqualTo("1"));
+				Assert.That(conn.Execute<string>(PathThroughSql,                   new { p = "1" }), Is.EqualTo("1"));
+				Assert.That(conn.Execute<int>   ("SELECT :p FROM sys.dual",        new { p =  new DataParameter { Value = 1   } }), Is.EqualTo(1));
+				Assert.That(conn.Execute<string>("SELECT :p1 FROM sys.dual",       new { p1 = new DataParameter { Value = "1" } }), Is.EqualTo("1"));
+				Assert.That(conn.Execute<int>   ("SELECT :p1 + :p2 FROM sys.dual", new { p1 = 2, p2 = 3 }), Is.EqualTo(5));
+				Assert.That(conn.Execute<int>   ("SELECT :p2 + :p1 FROM sys.dual", new { p2 = 2, p1 = 3 }), Is.EqualTo(5));
 			}
 		}
 
 		static void TestType<T>(
-			DataConnection connection,
-			string dataTypeName,
-			T value,
-			string tableName = "\"AllTypes\"",
-			bool convertToString = false,
-			bool throwException = false)
+			DataConnection   connection,
+			string           dataTypeName,
+			T              value,
+			string           tableName       = "\"AllTypes\"",
+			bool             convertToString = false,
+			bool             throwException  = false)
 			where T : notnull
 		{
 			Assert.That(connection.Execute<T>($"SELECT {dataTypeName} FROM {tableName} WHERE ID = 1"),
@@ -96,7 +85,7 @@
 
 			if (convertToString)
 			{
-				actualValue = actualValue.ToString()!;
+				actualValue   = actualValue.  ToString()!;
 				expectedValue = expectedValue.ToString()!;
 			}
 
@@ -125,40 +114,40 @@
 		{
 			using (var conn = GetDataConnection(context))
 			{
-				TestType(conn, "\"bigintDataType\"", 1000000L);
-				TestType(conn, "\"numericDataType\"", 9999999m);
-				TestType(conn, "\"bitDataType\"", true);
-				TestType(conn, "\"smallintDataType\"", (short)25555);
-				TestType(conn, "\"decimalDataType\"", 2222222m);
-				TestType(conn, "\"smallmoneyDataType\"", 100000m);
-				TestType(conn, "\"intDataType\"", 7777777);
-				TestType(conn, "\"tinyintDataType\"", (sbyte)100);
-				TestType(conn, "\"moneyDataType\"", 100000m);
-				TestType(conn, "\"floatDataType\"", 20.31d);
-				TestType(conn, "\"realDataType\"", 16.2f);
-
-				TestType(conn, "\"datetimeDataType\"", new DateTime(2012, 12, 12, 12, 12, 12));
-				TestType(conn, "\"datetime2DataType\"", new DateTime(2012, 12, 12, 12, 12, 12, 012));
+				TestType(conn, "\"bigintDataType\"",         1000000L);
+				TestType(conn, "\"numericDataType\"",        9999999m);
+				TestType(conn, "\"bitDataType\"",            true);
+				TestType(conn, "\"smallintDataType\"",       (short)25555);
+				TestType(conn, "\"decimalDataType\"",        2222222m);
+				TestType(conn, "\"smallmoneyDataType\"",     100000m);
+				TestType(conn, "\"intDataType\"",            7777777);
+				TestType(conn, "\"tinyintDataType\"",        (sbyte)100);
+				TestType(conn, "\"moneyDataType\"",          100000m);
+				TestType(conn, "\"floatDataType\"",          20.31d);
+				TestType(conn, "\"realDataType\"",           16.2f);
+
+				TestType(conn, "\"datetimeDataType\"",       new DateTime(2012, 12, 12, 12, 12, 12));
+				TestType(conn, "\"datetime2DataType\"",      new DateTime(2012, 12, 12, 12, 12, 12, 012));
 				TestType(conn, "\"datetimeoffsetDataType\"", new DateTimeOffset(2012, 12, 12, 12, 12, 12, 12, new TimeSpan(-5, 0, 0)));
 
 				// TODO: fix timezones handling
 				if (!context.IsAnyOf(TestProvName.AllOracleNative))
 				{
 					var dt = new DateTimeOffset(2012, 12, 12, 12, 12, 12, 12, TimeSpan.Zero);
-					TestType(conn, "\"localZoneDataType\"", new DateTimeOffset(2012, 12, 12, 12, 12, 12, 12, TimeZoneInfo.Local.GetUtcOffset(dt) /* new TimeSpan(-4, 0, 0)*/), throwException: true);
-				}
-
-				TestType(conn, "\"charDataType\"", '1');
-				TestType(conn, "\"varcharDataType\"", "234");
-				TestType(conn, "\"textDataType\"", "567");
-				TestType(conn, "\"ncharDataType\"", "23233");
-				TestType(conn, "\"nvarcharDataType\"", "3323");
-				TestType(conn, "\"ntextDataType\"", "111");
-
-				TestType(conn, "\"binaryDataType\"", new byte[] { 0, 170 });
+					TestType(conn, "\"localZoneDataType\"", new DateTimeOffset(2012, 12, 12, 12, 12, 12, 12, TimeZoneInfo.Local.GetUtcOffset(dt) /* new TimeSpan(-4, 0, 0)*/), throwException:true);
+				}
+
+				TestType(conn, "\"charDataType\"",           '1');
+				TestType(conn, "\"varcharDataType\"",        "234");
+				TestType(conn, "\"textDataType\"",           "567");
+				TestType(conn, "\"ncharDataType\"",          "23233");
+				TestType(conn, "\"nvarcharDataType\"",       "3323");
+				TestType(conn, "\"ntextDataType\"",          "111");
+
+				TestType(conn, "\"binaryDataType\"",         new byte[] { 0, 170 });
 #if !AZURE
 				// TODO: configure test file in docker image
-				TestType(conn, "\"bfileDataType\"", new byte[] { 49, 50, 51, 52, 53 });
+				TestType(conn, "\"bfileDataType\"",          new byte[] { 49, 50, 51, 52, 53 });
 #endif
 
 				var res = "<root><element strattr=\"strvalue\" intattr=\"12345\"/></root>";
@@ -189,20 +178,20 @@
 				Assert.That(conn.Execute<T>(sql), Is.EqualTo(expectedValue));
 			}
 
-			Debug.WriteLine("{0} -> DataType.{1}", typeof(T), dataType);
+			Debug.WriteLine("{0} -> DataType.{1}",  typeof(T), dataType);
 			Assert.That(conn.Execute<T>(PathThroughSql, new DataParameter { Name = "p", DataType = dataType, Value = expectedValue }), Is.EqualTo(expectedValue));
 			Debug.WriteLine("{0} -> auto", typeof(T));
 			Assert.That(conn.Execute<T>(PathThroughSql, new DataParameter { Name = "p", Value = expectedValue }), Is.EqualTo(expectedValue));
-			Debug.WriteLine("{0} -> new", typeof(T));
+			Debug.WriteLine("{0} -> new",  typeof(T));
 			Assert.That(conn.Execute<T>(PathThroughSql, new { p = expectedValue }), Is.EqualTo(expectedValue));
 		}
 
 		void TestSimple<T>(DataConnection conn, T expectedValue, DataType dataType)
 			where T : struct
 		{
-			TestNumeric<T>(conn, expectedValue, dataType);
+			TestNumeric<T> (conn, expectedValue, dataType);
 			TestNumeric<T?>(conn, expectedValue, dataType);
-			TestNumeric<T?>(conn, (T?)null, dataType);
+			TestNumeric<T?>(conn, (T?)null,      dataType);
 		}
 
 		[Test]
@@ -210,46 +199,46 @@
 		{
 			using (var conn = GetDataConnection(context))
 			{
-				TestSimple<bool>(conn, true, DataType.Boolean);
-				TestSimple<sbyte>(conn, 1, DataType.SByte);
-				TestSimple<short>(conn, 1, DataType.Int16);
-				TestSimple<int>(conn, 1, DataType.Int32);
-				TestSimple<long>(conn, 1L, DataType.Int64);
-				TestSimple<byte>(conn, 1, DataType.Byte);
-				TestSimple<ushort>(conn, 1, DataType.UInt16);
-				TestSimple<uint>(conn, 1u, DataType.UInt32);
-				TestSimple<ulong>(conn, 1ul, DataType.UInt64);
-				TestSimple<float>(conn, 1, DataType.Single);
-				TestSimple<double>(conn, 1d, DataType.Double);
-				TestSimple<decimal>(conn, 1m, DataType.Decimal);
-				TestSimple<decimal>(conn, 1m, DataType.VarNumeric);
-				TestSimple<decimal>(conn, 1m, DataType.Money);
-				TestSimple<decimal>(conn, 1m, DataType.SmallMoney);
-
-				TestNumeric(conn, sbyte.MinValue, DataType.SByte);
-				TestNumeric(conn, sbyte.MaxValue, DataType.SByte);
-				TestNumeric(conn, short.MinValue, DataType.Int16);
-				TestNumeric(conn, short.MaxValue, DataType.Int16);
-				TestNumeric(conn, int.MinValue, DataType.Int32);
-				TestNumeric(conn, int.MaxValue, DataType.Int32, "binary_float");
-				TestNumeric(conn, long.MinValue, DataType.Int64, "number(10,0)");
-				TestNumeric(conn, long.MaxValue, DataType.Int64, "number(10,0) binary_float binary_double");
-
-				TestNumeric(conn, byte.MaxValue, DataType.Byte, "");
-				TestNumeric(conn, ushort.MaxValue, DataType.UInt16, "");
-				TestNumeric(conn, uint.MaxValue, DataType.UInt32, "binary_float");
-				TestNumeric(conn, ulong.MaxValue, DataType.UInt64, "number(10,0) binary_float binary_double");
-
-				TestNumeric(conn, -3.4E+28f, DataType.Single, "number number(10,0) number(20,0)");
-				TestNumeric(conn, +3.4E+28f, DataType.Single, "number number(10,0) number(20,0)");
-				TestNumeric(conn, decimal.MinValue, DataType.Decimal, "number(10,0) number(20,0) binary_float binary_double");
-				TestNumeric(conn, decimal.MaxValue, DataType.Decimal, "number(10,0) number(20,0) binary_float binary_double");
-				TestNumeric(conn, decimal.MinValue, DataType.VarNumeric, "number(10,0) number(20,0) binary_float binary_double");
-				TestNumeric(conn, decimal.MaxValue, DataType.VarNumeric, "number(10,0) number(20,0) binary_float binary_double");
-				TestNumeric(conn, -922337203685477m, DataType.Money, "number(10,0) binary_float");
-				TestNumeric(conn, +922337203685477m, DataType.Money, "number(10,0) binary_float");
-				TestNumeric(conn, -214748m, DataType.SmallMoney);
-				TestNumeric(conn, +214748m, DataType.SmallMoney);
+				TestSimple<bool>   (conn, true, DataType.Boolean);
+				TestSimple<sbyte>  (conn, 1,    DataType.SByte);
+				TestSimple<short>  (conn, 1,    DataType.Int16);
+				TestSimple<int>    (conn, 1,    DataType.Int32);
+				TestSimple<long>   (conn, 1L,   DataType.Int64);
+				TestSimple<byte>   (conn, 1,    DataType.Byte);
+				TestSimple<ushort> (conn, 1,    DataType.UInt16);
+				TestSimple<uint>   (conn, 1u,   DataType.UInt32);
+				TestSimple<ulong>  (conn, 1ul,  DataType.UInt64);
+				TestSimple<float>  (conn, 1,    DataType.Single);
+				TestSimple<double> (conn, 1d,   DataType.Double);
+				TestSimple<decimal>(conn, 1m,   DataType.Decimal);
+				TestSimple<decimal>(conn, 1m,   DataType.VarNumeric);
+				TestSimple<decimal>(conn, 1m,   DataType.Money);
+				TestSimple<decimal>(conn, 1m,   DataType.SmallMoney);
+
+				TestNumeric(conn, sbyte.MinValue,    DataType.SByte);
+				TestNumeric(conn, sbyte.MaxValue,    DataType.SByte);
+				TestNumeric(conn, short.MinValue,    DataType.Int16);
+				TestNumeric(conn, short.MaxValue,    DataType.Int16);
+				TestNumeric(conn, int.MinValue,      DataType.Int32);
+				TestNumeric(conn, int.MaxValue,      DataType.Int32,      "binary_float");
+				TestNumeric(conn, long.MinValue,     DataType.Int64,      "number(10,0)");
+				TestNumeric(conn, long.MaxValue,     DataType.Int64,      "number(10,0) binary_float binary_double");
+
+				TestNumeric(conn, byte.MaxValue,     DataType.Byte,       "");
+				TestNumeric(conn, ushort.MaxValue,   DataType.UInt16,     "");
+				TestNumeric(conn, uint.MaxValue,     DataType.UInt32,     "binary_float");
+				TestNumeric(conn, ulong.MaxValue,    DataType.UInt64,     "number(10,0) binary_float binary_double");
+
+				TestNumeric(conn, -3.4E+28f,         DataType.Single,     "number number(10,0) number(20,0)");
+				TestNumeric(conn, +3.4E+28f,         DataType.Single,     "number number(10,0) number(20,0)");
+				TestNumeric(conn, decimal.MinValue,  DataType.Decimal,    "number(10,0) number(20,0) binary_float binary_double");
+				TestNumeric(conn, decimal.MaxValue,  DataType.Decimal,    "number(10,0) number(20,0) binary_float binary_double");
+				TestNumeric(conn, decimal.MinValue,  DataType.VarNumeric, "number(10,0) number(20,0) binary_float binary_double");
+				TestNumeric(conn, decimal.MaxValue,  DataType.VarNumeric, "number(10,0) number(20,0) binary_float binary_double");
+				TestNumeric(conn, -922337203685477m, DataType.Money,      "number(10,0) binary_float");
+				TestNumeric(conn, +922337203685477m, DataType.Money,      "number(10,0) binary_float");
+				TestNumeric(conn, -214748m,          DataType.SmallMoney);
+				TestNumeric(conn, +214748m,          DataType.SmallMoney);
 			}
 		}
 
@@ -260,7 +249,7 @@
 			{
 				var dateTime = new DateTime(2012, 12, 12);
 
-				Assert.That(conn.Execute<DateTime>(PathThroughSql, DataParameter.Date("p", dateTime)), Is.EqualTo(dateTime));
+				Assert.That(conn.Execute<DateTime> (PathThroughSql, DataParameter.Date("p", dateTime)),               Is.EqualTo(dateTime));
 				Assert.That(conn.Execute<DateTime?>(PathThroughSql, new DataParameter("p", dateTime, DataType.Date)), Is.EqualTo(dateTime));
 			}
 		}
@@ -272,7 +261,7 @@
 			{
 				var dateTime = new DateTime(2012, 12, 12, 12, 12, 00);
 
-				Assert.That(conn.Execute<DateTime>(PathThroughSql, DataParameter.SmallDateTime("p", dateTime)), Is.EqualTo(dateTime));
+				Assert.That(conn.Execute<DateTime> (PathThroughSql, DataParameter.SmallDateTime("p", dateTime)),               Is.EqualTo(dateTime));
 				Assert.That(conn.Execute<DateTime?>(PathThroughSql, new DataParameter("p", dateTime, DataType.SmallDateTime)), Is.EqualTo(dateTime));
 			}
 		}
@@ -284,11 +273,11 @@
 			{
 				var dateTime = new DateTime(2012, 12, 12, 12, 12, 12);
 
-				Assert.That(conn.Execute<DateTime>("SELECT to_date('2012-12-12 12:12:12', 'YYYY-MM-DD HH:MI:SS') FROM sys.dual"), Is.EqualTo(dateTime));
+				Assert.That(conn.Execute<DateTime> ("SELECT to_date('2012-12-12 12:12:12', 'YYYY-MM-DD HH:MI:SS') FROM sys.dual"), Is.EqualTo(dateTime));
 				Assert.That(conn.Execute<DateTime?>("SELECT to_date('2012-12-12 12:12:12', 'YYYY-MM-DD HH:MI:SS') FROM sys.dual"), Is.EqualTo(dateTime));
 
-				Assert.That(conn.Execute<DateTime>(PathThroughSql, DataParameter.DateTime("p", dateTime)), Is.EqualTo(dateTime));
-				Assert.That(conn.Execute<DateTime?>(PathThroughSql, new DataParameter("p", dateTime)), Is.EqualTo(dateTime));
+				Assert.That(conn.Execute<DateTime> (PathThroughSql, DataParameter.DateTime("p", dateTime)),               Is.EqualTo(dateTime));
+				Assert.That(conn.Execute<DateTime?>(PathThroughSql, new DataParameter("p", dateTime)),                    Is.EqualTo(dateTime));
 				Assert.That(conn.Execute<DateTime?>(PathThroughSql, new DataParameter("p", dateTime, DataType.DateTime)), Is.EqualTo(dateTime));
 			}
 		}
@@ -303,8 +292,8 @@
 
 				Assert.That(conn.Execute<DateTime?>("SELECT timestamp '2012-12-12 12:12:12.012' FROM sys.dual"), Is.EqualTo(dateTime2));
 
-				Assert.That(conn.Execute<DateTime>(PathThroughSql, DataParameter.DateTime2("p", dateTime2)), Is.EqualTo(dateTime2));
-				Assert.That(conn.Execute<DateTime>(PathThroughSql, DataParameter.Create("p", dateTime2)), Is.EqualTo(dateTime2));
+				Assert.That(conn.Execute<DateTime> (PathThroughSql, DataParameter.DateTime2("p", dateTime2)),               Is.EqualTo(dateTime2));
+				Assert.That(conn.Execute<DateTime> (PathThroughSql, DataParameter.Create   ("p", dateTime2)),               Is.EqualTo(dateTime2));
 				Assert.That(conn.Execute<DateTime?>(PathThroughSql, new DataParameter("p", dateTime2, DataType.DateTime2)), Is.EqualTo(dateTime2));
 			}
 		}
@@ -340,10 +329,10 @@
 					"SELECT timestamp '2012-12-12 12:12:12.012 +05:00' FROM sys.dual"),
 					Is.EqualTo(dto));
 
-				Assert.That(conn.Execute<DateTime>("SELECT \"datetimeoffsetDataType\" FROM \"AllTypes\" WHERE ID = 1"), Is.EqualTo(default(DateTime)));
+				Assert.That(conn.Execute<DateTime> ("SELECT \"datetimeoffsetDataType\" FROM \"AllTypes\" WHERE ID = 1"), Is.EqualTo(default(DateTime)));
 				Assert.That(conn.Execute<DateTime?>("SELECT \"datetimeoffsetDataType\" FROM \"AllTypes\" WHERE ID = 1"), Is.EqualTo(default(DateTime?)));
 
-				Assert.That(conn.Execute<DateTimeOffset?>(PathThroughSql, new DataParameter("p", dto)).ToString(), Is.EqualTo(dto.ToString()));
+				Assert.That(conn.Execute<DateTimeOffset?>(PathThroughSql, new DataParameter("p", dto)).                         ToString(), Is.EqualTo(dto.ToString()));
 				Assert.That(conn.Execute<DateTimeOffset?>(PathThroughSql, new DataParameter("p", dto, DataType.DateTimeOffset)).ToString(), Is.EqualTo(dto.ToString()));
 			}
 		}
@@ -353,35 +342,35 @@
 		{
 			using (var conn = GetDataConnection(context))
 			{
-				Assert.That(conn.Execute<char>("SELECT Cast('1' as char)    FROM sys.dual"), Is.EqualTo('1'));
-				Assert.That(conn.Execute<char?>("SELECT Cast('1' as char)    FROM sys.dual"), Is.EqualTo('1'));
-				Assert.That(conn.Execute<char>("SELECT Cast('1' as char(1)) FROM sys.dual"), Is.EqualTo('1'));
-				Assert.That(conn.Execute<char?>("SELECT Cast('1' as char(1)) FROM sys.dual"), Is.EqualTo('1'));
-
-				Assert.That(conn.Execute<char>("SELECT Cast('1' as varchar2(20)) FROM sys.dual"), Is.EqualTo('1'));
-				Assert.That(conn.Execute<char?>("SELECT Cast('1' as varchar2(20)) FROM sys.dual"), Is.EqualTo('1'));
-
-				Assert.That(conn.Execute<char>("SELECT Cast('1' as nchar)     FROM sys.dual"), Is.EqualTo('1'));
-				Assert.That(conn.Execute<char?>("SELECT Cast('1' as nchar)     FROM sys.dual"), Is.EqualTo('1'));
-				Assert.That(conn.Execute<char>("SELECT Cast('1' as nchar(20)) FROM sys.dual"), Is.EqualTo('1'));
-				Assert.That(conn.Execute<char?>("SELECT Cast('1' as nchar(20)) FROM sys.dual"), Is.EqualTo('1'));
-
-				Assert.That(conn.Execute<char>("SELECT Cast('1' as nvarchar2(20)) FROM sys.dual"), Is.EqualTo('1'));
+				Assert.That(conn.Execute<char> ("SELECT Cast('1' as char)    FROM sys.dual"),       Is.EqualTo('1'));
+				Assert.That(conn.Execute<char?>("SELECT Cast('1' as char)    FROM sys.dual"),       Is.EqualTo('1'));
+				Assert.That(conn.Execute<char> ("SELECT Cast('1' as char(1)) FROM sys.dual"),       Is.EqualTo('1'));
+				Assert.That(conn.Execute<char?>("SELECT Cast('1' as char(1)) FROM sys.dual"),       Is.EqualTo('1'));
+
+				Assert.That(conn.Execute<char> ("SELECT Cast('1' as varchar2(20)) FROM sys.dual"),  Is.EqualTo('1'));
+				Assert.That(conn.Execute<char?>("SELECT Cast('1' as varchar2(20)) FROM sys.dual"),  Is.EqualTo('1'));
+
+				Assert.That(conn.Execute<char> ("SELECT Cast('1' as nchar)     FROM sys.dual"),     Is.EqualTo('1'));
+				Assert.That(conn.Execute<char?>("SELECT Cast('1' as nchar)     FROM sys.dual"),     Is.EqualTo('1'));
+				Assert.That(conn.Execute<char> ("SELECT Cast('1' as nchar(20)) FROM sys.dual"),     Is.EqualTo('1'));
+				Assert.That(conn.Execute<char?>("SELECT Cast('1' as nchar(20)) FROM sys.dual"),     Is.EqualTo('1'));
+
+				Assert.That(conn.Execute<char> ("SELECT Cast('1' as nvarchar2(20)) FROM sys.dual"), Is.EqualTo('1'));
 				Assert.That(conn.Execute<char?>("SELECT Cast('1' as nvarchar2(20)) FROM sys.dual"), Is.EqualTo('1'));
 
-				Assert.That(conn.Execute<char>(PathThroughSql, DataParameter.Char("p", '1')), Is.EqualTo('1'));
-				Assert.That(conn.Execute<char?>(PathThroughSql, DataParameter.Char("p", '1')), Is.EqualTo('1'));
-
-				Assert.That(conn.Execute<char>(PathThroughSql, DataParameter.VarChar("p", '1')), Is.EqualTo('1'));
-				Assert.That(conn.Execute<char?>(PathThroughSql, DataParameter.VarChar("p", '1')), Is.EqualTo('1'));
-				Assert.That(conn.Execute<char>(PathThroughSql, DataParameter.NChar("p", '1')), Is.EqualTo('1'));
-				Assert.That(conn.Execute<char?>(PathThroughSql, DataParameter.NChar("p", '1')), Is.EqualTo('1'));
-				Assert.That(conn.Execute<char>(PathThroughSql, DataParameter.NVarChar("p", '1')), Is.EqualTo('1'));
-				Assert.That(conn.Execute<char?>(PathThroughSql, DataParameter.NVarChar("p", '1')), Is.EqualTo('1'));
-				Assert.That(conn.Execute<char>(PathThroughSql, DataParameter.Create("p", '1')), Is.EqualTo('1'));
-				Assert.That(conn.Execute<char?>(PathThroughSql, DataParameter.Create("p", '1')), Is.EqualTo('1'));
-
-				Assert.That(conn.Execute<char>(PathThroughSql, new DataParameter { Name = "p", Value = '1' }), Is.EqualTo('1'));
+				Assert.That(conn.Execute<char> (PathThroughSql, DataParameter.Char    ("p", '1')),  Is.EqualTo('1'));
+				Assert.That(conn.Execute<char?>(PathThroughSql, DataParameter.Char    ("p", '1')),  Is.EqualTo('1'));
+
+				Assert.That(conn.Execute<char> (PathThroughSql, DataParameter.VarChar ("p", '1')),  Is.EqualTo('1'));
+				Assert.That(conn.Execute<char?>(PathThroughSql, DataParameter.VarChar ("p", '1')),  Is.EqualTo('1'));
+				Assert.That(conn.Execute<char> (PathThroughSql, DataParameter.NChar   ("p", '1')),  Is.EqualTo('1'));
+				Assert.That(conn.Execute<char?>(PathThroughSql, DataParameter.NChar   ("p", '1')),  Is.EqualTo('1'));
+				Assert.That(conn.Execute<char> (PathThroughSql, DataParameter.NVarChar("p", '1')),  Is.EqualTo('1'));
+				Assert.That(conn.Execute<char?>(PathThroughSql, DataParameter.NVarChar("p", '1')),  Is.EqualTo('1'));
+				Assert.That(conn.Execute<char> (PathThroughSql, DataParameter.Create  ("p", '1')),  Is.EqualTo('1'));
+				Assert.That(conn.Execute<char?>(PathThroughSql, DataParameter.Create  ("p", '1')),  Is.EqualTo('1'));
+
+				Assert.That(conn.Execute<char> (PathThroughSql, new DataParameter { Name = "p", Value = '1' }), Is.EqualTo('1'));
 				Assert.That(conn.Execute<char?>(PathThroughSql, new DataParameter { Name = "p", Value = '1' }), Is.EqualTo('1'));
 			}
 		}
@@ -391,31 +380,31 @@
 		{
 			using (var conn = GetDataConnection(context))
 			{
-				Assert.That(conn.Execute<string>("SELECT Cast('12345' as char(20)) FROM sys.dual"), Is.EqualTo("12345"));
-				Assert.That(conn.Execute<string>("SELECT Cast(NULL    as char(20)) FROM sys.dual"), Is.Null);
-
-				Assert.That(conn.Execute<string>("SELECT Cast('12345' as varchar2(20)) FROM sys.dual"), Is.EqualTo("12345"));
-				Assert.That(conn.Execute<string>("SELECT Cast(NULL    as varchar2(20)) FROM sys.dual"), Is.Null);
-
-				Assert.That(conn.Execute<string>("SELECT \"textDataType\" FROM \"AllTypes\" WHERE ID = 2"), Is.EqualTo("567"));
-				Assert.That(conn.Execute<string>("SELECT \"textDataType\" FROM \"AllTypes\" WHERE ID = 1"), Is.Null);
-
-				Assert.That(conn.Execute<string>("SELECT Cast('12345' as nchar(20)) FROM sys.dual"), Is.EqualTo("12345"));
-				Assert.That(conn.Execute<string>("SELECT Cast(NULL    as nchar(20)) FROM sys.dual"), Is.Null);
+				Assert.That(conn.Execute<string>("SELECT Cast('12345' as char(20)) FROM sys.dual"),     Is.EqualTo("12345"));
+				Assert.That(conn.Execute<string>("SELECT Cast(NULL    as char(20)) FROM sys.dual"),     Is.Null);
+
+				Assert.That(conn.Execute<string>("SELECT Cast('12345' as varchar2(20)) FROM sys.dual"),  Is.EqualTo("12345"));
+				Assert.That(conn.Execute<string>("SELECT Cast(NULL    as varchar2(20)) FROM sys.dual"),  Is.Null);
+
+				Assert.That(conn.Execute<string>("SELECT \"textDataType\" FROM \"AllTypes\" WHERE ID = 2"),      Is.EqualTo("567"));
+				Assert.That(conn.Execute<string>("SELECT \"textDataType\" FROM \"AllTypes\" WHERE ID = 1"),      Is.Null);
+
+				Assert.That(conn.Execute<string>("SELECT Cast('12345' as nchar(20)) FROM sys.dual"),     Is.EqualTo("12345"));
+				Assert.That(conn.Execute<string>("SELECT Cast(NULL    as nchar(20)) FROM sys.dual"),     Is.Null);
 
 				Assert.That(conn.Execute<string>("SELECT Cast('12345' as nvarchar2(20)) FROM sys.dual"), Is.EqualTo("12345"));
 				Assert.That(conn.Execute<string>("SELECT Cast(NULL    as nvarchar2(20)) FROM sys.dual"), Is.Null);
 
-				Assert.That(conn.Execute<string>("SELECT \"ntextDataType\" FROM \"AllTypes\" WHERE ID = 2"), Is.EqualTo("111"));
-				Assert.That(conn.Execute<string>("SELECT \"ntextDataType\" FROM \"AllTypes\" WHERE ID = 1"), Is.Null);
-
-				Assert.That(conn.Execute<string>(PathThroughSql, DataParameter.Char("p", "123")), Is.EqualTo("123"));
-				Assert.That(conn.Execute<string>(PathThroughSql, DataParameter.VarChar("p", "123")), Is.EqualTo("123"));
-				Assert.That(conn.Execute<string>(PathThroughSql, DataParameter.Text("p", "123")), Is.EqualTo("123"));
-				Assert.That(conn.Execute<string>(PathThroughSql, DataParameter.NChar("p", "123")), Is.EqualTo("123"));
+				Assert.That(conn.Execute<string>("SELECT \"ntextDataType\" FROM \"AllTypes\" WHERE ID = 2"),     Is.EqualTo("111"));
+				Assert.That(conn.Execute<string>("SELECT \"ntextDataType\" FROM \"AllTypes\" WHERE ID = 1"),     Is.Null);
+
+				Assert.That(conn.Execute<string>(PathThroughSql, DataParameter.Char    ("p", "123")), Is.EqualTo("123"));
+				Assert.That(conn.Execute<string>(PathThroughSql, DataParameter.VarChar ("p", "123")), Is.EqualTo("123"));
+				Assert.That(conn.Execute<string>(PathThroughSql, DataParameter.Text    ("p", "123")), Is.EqualTo("123"));
+				Assert.That(conn.Execute<string>(PathThroughSql, DataParameter.NChar   ("p", "123")), Is.EqualTo("123"));
 				Assert.That(conn.Execute<string>(PathThroughSql, DataParameter.NVarChar("p", "123")), Is.EqualTo("123"));
-				Assert.That(conn.Execute<string>(PathThroughSql, DataParameter.NText("p", "123")), Is.EqualTo("123"));
-				Assert.That(conn.Execute<string>(PathThroughSql, DataParameter.Create("p", "123")), Is.EqualTo("123"));
+				Assert.That(conn.Execute<string>(PathThroughSql, DataParameter.NText   ("p", "123")), Is.EqualTo("123"));
+				Assert.That(conn.Execute<string>(PathThroughSql, DataParameter.Create  ("p", "123")), Is.EqualTo("123"));
 
 				Assert.That(conn.Execute<string>(PathThroughSql, DataParameter.Create("p", (string?)null)), Is.EqualTo(null));
 				Assert.That(conn.Execute<string>(PathThroughSql, new DataParameter { Name = "p", Value = "1" }), Is.EqualTo("1"));
@@ -430,17 +419,17 @@
 
 			using (var conn = GetDataConnection(context))
 			{
-				Assert.That(conn.Execute<byte[]>("SELECT to_blob('3039')     FROM sys.dual"), Is.EqualTo(arr1));
+				Assert.That(conn.Execute<byte[]>("SELECT to_blob('3039')     FROM sys.dual"), Is.EqualTo(           arr1));
 				Assert.That(conn.Execute<Binary>("SELECT to_blob('00003039') FROM sys.dual"), Is.EqualTo(new Binary(arr2)));
 
 				Assert.That(conn.Execute<byte[]>(PathThroughSql, DataParameter.VarBinary("p", null)), Is.EqualTo(null));
-				Assert.That(conn.Execute<byte[]>(PathThroughSql, DataParameter.Binary("p", arr1)), Is.EqualTo(arr1));
+				Assert.That(conn.Execute<byte[]>(PathThroughSql, DataParameter.Binary   ("p", arr1)), Is.EqualTo(arr1));
 				Assert.That(conn.Execute<byte[]>(PathThroughSql, DataParameter.VarBinary("p", arr1)), Is.EqualTo(arr1));
-				Assert.That(conn.Execute<byte[]>(PathThroughSql, DataParameter.Create("p", arr1)), Is.EqualTo(arr1));
+				Assert.That(conn.Execute<byte[]>(PathThroughSql, DataParameter.Create   ("p", arr1)), Is.EqualTo(arr1));
 				Assert.That(conn.Execute<byte[]>(PathThroughSql, DataParameter.VarBinary("p", Array<byte>.Empty)), Is.EqualTo(Array<byte>.Empty));
-				Assert.That(conn.Execute<byte[]>(PathThroughSql, DataParameter.Image("p", Array<byte>.Empty)), Is.EqualTo(Array<byte>.Empty));
+				Assert.That(conn.Execute<byte[]>(PathThroughSql, DataParameter.Image    ("p", Array<byte>.Empty)), Is.EqualTo(Array<byte>.Empty));
 				Assert.That(conn.Execute<byte[]>(PathThroughSql, new DataParameter { Name = "p", Value = arr1 }), Is.EqualTo(arr1));
-				Assert.That(conn.Execute<byte[]>(PathThroughSql, DataParameter.Create("p", new Binary(arr1))), Is.EqualTo(arr1));
+				Assert.That(conn.Execute<byte[]>(PathThroughSql, DataParameter.Create   ("p", new Binary(arr1))), Is.EqualTo(arr1));
 				Assert.That(conn.Execute<byte[]>(PathThroughSql, new DataParameter("p", new Binary(arr1))), Is.EqualTo(arr1));
 			}
 		}
@@ -452,12 +441,12 @@
 			{
 				var arr = new byte[] { 0x30, 0x39 };
 
-				Assert.That(conn.Execute<Oracle.ManagedDataAccess.Types.OracleBinary>("SELECT to_blob('3039')          FROM sys.dual").Value, Is.EqualTo(arr));
-				Assert.That(conn.Execute<Oracle.ManagedDataAccess.Types.OracleBlob>("SELECT to_blob('3039')          FROM sys.dual").Value, Is.EqualTo(arr));
-				Assert.That(conn.Execute<Oracle.ManagedDataAccess.Types.OracleDecimal>("SELECT Cast(1       as decimal) FROM sys.dual").Value, Is.EqualTo(1));
-				Assert.That(conn.Execute<Oracle.ManagedDataAccess.Types.OracleString>("SELECT Cast('12345' as char(6)) FROM sys.dual").Value, Is.EqualTo("12345 "));
-				Assert.That(conn.Execute<Oracle.ManagedDataAccess.Types.OracleClob>("SELECT \"ntextDataType\"     FROM \"AllTypes\" WHERE ID = 2").Value, Is.EqualTo("111"));
-				Assert.That(conn.Execute<Oracle.ManagedDataAccess.Types.OracleDate>("SELECT \"datetimeDataType\"  FROM \"AllTypes\" WHERE ID = 2").Value, Is.EqualTo(new DateTime(2012, 12, 12, 12, 12, 12)));
+				Assert.That(conn.Execute<Oracle.ManagedDataAccess.Types.OracleBinary>   ("SELECT to_blob('3039')          FROM sys.dual").      Value, Is.EqualTo(arr));
+				Assert.That(conn.Execute<Oracle.ManagedDataAccess.Types.OracleBlob>     ("SELECT to_blob('3039')          FROM sys.dual").      Value, Is.EqualTo(arr));
+				Assert.That(conn.Execute<Oracle.ManagedDataAccess.Types.OracleDecimal>  ("SELECT Cast(1       as decimal) FROM sys.dual").      Value, Is.EqualTo(1));
+				Assert.That(conn.Execute<Oracle.ManagedDataAccess.Types.OracleString>   ("SELECT Cast('12345' as char(6)) FROM sys.dual").      Value, Is.EqualTo("12345 "));
+				Assert.That(conn.Execute<Oracle.ManagedDataAccess.Types.OracleClob>     ("SELECT \"ntextDataType\"     FROM \"AllTypes\" WHERE ID = 2").Value, Is.EqualTo("111"));
+				Assert.That(conn.Execute<Oracle.ManagedDataAccess.Types.OracleDate>     ("SELECT \"datetimeDataType\"  FROM \"AllTypes\" WHERE ID = 2").Value, Is.EqualTo(new DateTime(2012, 12, 12, 12, 12, 12)));
 				Assert.That(conn.Execute<Oracle.ManagedDataAccess.Types.OracleTimeStamp>("SELECT \"datetime2DataType\" FROM \"AllTypes\" WHERE ID = 2").Value, Is.EqualTo(new DateTime(2012, 12, 12, 12, 12, 12, 12)));
 			}
 		}
@@ -494,7 +483,7 @@
 				Assert.That(conn.Execute<Guid?>("SELECT \"guidDataType\" FROM \"AllTypes\" WHERE ID = 1"), Is.EqualTo(null));
 				Assert.That(conn.Execute<Guid?>("SELECT \"guidDataType\" FROM \"AllTypes\" WHERE ID = 2"), Is.EqualTo(guid));
 
-				Assert.That(conn.Execute<Guid>(PathThroughSql, DataParameter.Create("p", guid)), Is.EqualTo(guid));
+				Assert.That(conn.Execute<Guid>(PathThroughSql, DataParameter.Create("p", guid)),                Is.EqualTo(guid));
 				Assert.That(conn.Execute<Guid>(PathThroughSql, new DataParameter { Name = "p", Value = guid }), Is.EqualTo(guid));
 			}
 		}
@@ -504,19 +493,19 @@
 		{
 			using (var conn = GetDataConnection(context))
 			{
-				Assert.That(conn.Execute<string>("SELECT XMLTYPE('<xml/>') FROM sys.dual").TrimEnd(), Is.EqualTo("<xml/>"));
-				Assert.That(conn.Execute<XDocument>("SELECT XMLTYPE('<xml/>') FROM sys.dual").ToString(), Is.EqualTo("<xml />"));
-				Assert.That(conn.Execute<XmlDocument>("SELECT XMLTYPE('<xml/>') FROM sys.dual").InnerXml, Is.EqualTo("<xml />"));
+				Assert.That(conn.Execute<string>     ("SELECT XMLTYPE('<xml/>') FROM sys.dual").TrimEnd(),  Is.EqualTo("<xml/>"));
+				Assert.That(conn.Execute<XDocument>  ("SELECT XMLTYPE('<xml/>') FROM sys.dual").ToString(), Is.EqualTo("<xml />"));
+				Assert.That(conn.Execute<XmlDocument>("SELECT XMLTYPE('<xml/>') FROM sys.dual").InnerXml,   Is.EqualTo("<xml />"));
 
 				var xdoc = XDocument.Parse("<xml/>");
 				var xml  = Convert<string,XmlDocument>.Lambda("<xml/>");
 
 				var xmlExpected = context.IsAnyOf(TestProvName.AllOracleNative) ? "<xml/>\n" : "<xml/>";
-				Assert.That(conn.Execute<string>(PathThroughSql, DataParameter.Xml("p", "<xml/>")), Is.EqualTo(xmlExpected));
-				Assert.That(conn.Execute<XDocument>(PathThroughSql, DataParameter.Xml("p", xdoc)).ToString(), Is.EqualTo("<xml />"));
-				Assert.That(conn.Execute<XmlDocument>(PathThroughSql, DataParameter.Xml("p", xml)).InnerXml, Is.EqualTo("<xml />"));
-				Assert.That(conn.Execute<XDocument>(PathThroughSql, new DataParameter("p", xdoc)).ToString(), Is.EqualTo("<xml />"));
-				Assert.That(conn.Execute<XDocument>(PathThroughSql, new DataParameter("p", xml)).ToString(), Is.EqualTo("<xml />"));
+				Assert.That(conn.Execute<string>     (PathThroughSql, DataParameter.Xml("p", "<xml/>")),        Is.EqualTo(xmlExpected));
+				Assert.That(conn.Execute<XDocument>  (PathThroughSql, DataParameter.Xml("p", xdoc)).ToString(), Is.EqualTo("<xml />"));
+				Assert.That(conn.Execute<XmlDocument>(PathThroughSql, DataParameter.Xml("p", xml)). InnerXml,   Is.EqualTo("<xml />"));
+				Assert.That(conn.Execute<XDocument>  (PathThroughSql, new DataParameter("p", xdoc)).ToString(), Is.EqualTo("<xml />"));
+				Assert.That(conn.Execute<XDocument>  (PathThroughSql, new DataParameter("p", xml)). ToString(), Is.EqualTo("<xml />"));
 			}
 		}
 
@@ -531,9 +520,9 @@
 		{
 			using (var conn = GetDataConnection(context))
 			{
-				Assert.That(conn.Execute<TestEnum>("SELECT 'A' FROM sys.dual"), Is.EqualTo(TestEnum.AA));
+				Assert.That(conn.Execute<TestEnum> ("SELECT 'A' FROM sys.dual"), Is.EqualTo(TestEnum.AA));
 				Assert.That(conn.Execute<TestEnum?>("SELECT 'A' FROM sys.dual"), Is.EqualTo(TestEnum.AA));
-				Assert.That(conn.Execute<TestEnum>("SELECT 'B' FROM sys.dual"), Is.EqualTo(TestEnum.BB));
+				Assert.That(conn.Execute<TestEnum> ("SELECT 'B' FROM sys.dual"), Is.EqualTo(TestEnum.BB));
 				Assert.That(conn.Execute<TestEnum?>("SELECT 'B' FROM sys.dual"), Is.EqualTo(TestEnum.BB));
 			}
 		}
@@ -543,12 +532,12 @@
 		{
 			using (var conn = GetDataConnection(context))
 			{
-				Assert.That(conn.Execute<string>(PathThroughSql, new { p = TestEnum.AA }), Is.EqualTo("A"));
+				Assert.That(conn.Execute<string>(PathThroughSql, new { p = TestEnum.AA }),            Is.EqualTo("A"));
 				Assert.That(conn.Execute<string>(PathThroughSql, new { p = (TestEnum?)TestEnum.BB }), Is.EqualTo("B"));
 
 				Assert.That(conn.Execute<string>(PathThroughSql, new { p = ConvertTo<string>.From((TestEnum?)TestEnum.AA) }), Is.EqualTo("A"));
 				Assert.That(conn.Execute<string>(PathThroughSql, new { p = ConvertTo<string>.From(TestEnum.AA) }), Is.EqualTo("A"));
-				Assert.That(conn.Execute<string>(PathThroughSql, new { p = conn.MappingSchema.GetConverter<TestEnum?, string>()!(TestEnum.AA) }), Is.EqualTo("A"));
+				Assert.That(conn.Execute<string>(PathThroughSql, new { p = conn.MappingSchema.GetConverter<TestEnum?,string>()!(TestEnum.AA) }), Is.EqualTo("A"));
 			}
 		}
 
@@ -643,9 +632,9 @@
 		public sealed class Entity
 		{
 			[PrimaryKey, Identity]
-			[Column("entity_id")] public long Id { get; set; }
-			[Column("time")] public DateTime Time { get; set; }
-			[Column("duration")] public TimeSpan Duration { get; set; }
+			[Column("entity_id")] public long Id           { get; set; }
+			[Column("time")]      public DateTime Time     { get; set; }
+			[Column("duration")]  public TimeSpan Duration { get; set; }
 		}
 
 		[Test]
@@ -806,7 +795,7 @@
 			var ms = new MappingSchema();
 			ms.SetValueToSqlConverter(
 				typeof(DateTime),
-				(stringBuilder, dataType, val) =>
+				(stringBuilder,dataType,val) =>
 				{
 					var value  = (DateTime)val;
 					var format =
@@ -1004,11 +993,11 @@
 						Enumerable.Range(0, 10).Select(n =>
 							new LinqDataTypes
 							{
-								ID = 4000 + n,
-								MoneyValue = 1000m + n,
-								DateTimeValue = new DateTime(2001, 1, 11, 1, 11, 21, 100),
-								BoolValue = true,
-								GuidValue = TestData.SequentialGuid(n),
+								ID            = 4000 + n,
+								MoneyValue    = 1000m + n,
+								DateTimeValue = new DateTime(2001,  1,  11,  1, 11, 21, 100),
+								BoolValue     = true,
+								GuidValue     = TestData.SequentialGuid(n),
 								SmallIntValue = (short)n
 							}
 						));
@@ -1053,11 +1042,11 @@
 						Enumerable.Range(0, 10).Select(n =>
 							new LinqDataTypes
 							{
-								ID = 4000 + n,
-								MoneyValue = 1000m + n,
-								DateTimeValue = new DateTime(2001, 1, 11, 1, 11, 21, 100),
-								BoolValue = true,
-								GuidValue = TestData.SequentialGuid(n),
+								ID            = 4000 + n,
+								MoneyValue    = 1000m + n,
+								DateTimeValue = new DateTime(2001,  1,  11,  1, 11, 21, 100),
+								BoolValue     = true,
+								GuidValue     = TestData.SequentialGuid(n),
 								SmallIntValue = (short)n
 							}
 						));
@@ -1072,92 +1061,92 @@
 		[Test]
 		public void BulkCopyLinqTypesMultipleRows(
 			[IncludeDataSources(TestProvName.AllOracle)] string context,
-			[Values] AlternativeBulkCopy useAlternativeBulkCopy)
+			[Values]                                     AlternativeBulkCopy useAlternativeBulkCopy)
 		{
 			using (new OracleAlternativeBulkCopyMode(useAlternativeBulkCopy))
 				BulkCopyLinqTypes(context, BulkCopyType.MultipleRows);
-		}
+			}
 
 		[Test]
 		public async Task BulkCopyLinqTypesMultipleRowsAsync(
 			[IncludeDataSources(TestProvName.AllOracle)] string context,
-			[Values] AlternativeBulkCopy useAlternativeBulkCopy)
-		{
+			[Values]                                     AlternativeBulkCopy useAlternativeBulkCopy)
+			{
 			using (new OracleAlternativeBulkCopyMode(useAlternativeBulkCopy))
 				await BulkCopyLinqTypesAsync(context, BulkCopyType.MultipleRows);
-		}
+			}
 
 		[Test]
 		public void BulkCopyLinqTypesProviderSpecific(
 			[IncludeDataSources(TestProvName.AllOracle)] string context,
-			[Values] AlternativeBulkCopy useAlternativeBulkCopy)
-		{
+			[Values]                                     AlternativeBulkCopy useAlternativeBulkCopy)
+			{
 			using (new OracleAlternativeBulkCopyMode(useAlternativeBulkCopy))
 				BulkCopyLinqTypes(context, BulkCopyType.ProviderSpecific);
-		}
+			}
 
 		[Test]
 		public async Task BulkCopyLinqTypesProviderSpecificAsync(
 			[IncludeDataSources(TestProvName.AllOracle)] string context,
-			[Values] AlternativeBulkCopy useAlternativeBulkCopy)
+			[Values]                                     AlternativeBulkCopy useAlternativeBulkCopy)
 		{
 			using (new OracleAlternativeBulkCopyMode(useAlternativeBulkCopy))
 				await BulkCopyLinqTypesAsync(context, BulkCopyType.ProviderSpecific);
-		}
+			}
 
 		[Test]
 		public void BulkCopyRetrieveSequencesProviderSpecific(
 			[IncludeDataSources(TestProvName.AllOracle)] string context,
-			[Values] AlternativeBulkCopy useAlternativeBulkCopy)
-		{
+			[Values]                                     AlternativeBulkCopy useAlternativeBulkCopy)
+			{
 			using (new OracleAlternativeBulkCopyMode(useAlternativeBulkCopy))
 				BulkCopyRetrieveSequence(context, BulkCopyType.ProviderSpecific);
-		}
+			}
 
 		[Test]
 		public async Task BulkCopyRetrieveSequencesProviderSpecificAsync(
 			[IncludeDataSources(TestProvName.AllOracle)] string context,
-			[Values] AlternativeBulkCopy useAlternativeBulkCopy)
-		{
+			[Values]                                     AlternativeBulkCopy useAlternativeBulkCopy)
+			{
 			using (new OracleAlternativeBulkCopyMode(useAlternativeBulkCopy))
 				await BulkCopyRetrieveSequenceAsync(context, BulkCopyType.ProviderSpecific);
-		}
+			}
 
 		[Test]
 		public void BulkCopyRetrieveSequencesMultipleRows(
 			[IncludeDataSources(TestProvName.AllOracle)] string context,
-			[Values] AlternativeBulkCopy useAlternativeBulkCopy)
-		{
+			[Values]                                     AlternativeBulkCopy useAlternativeBulkCopy)
+			{
 			using (new OracleAlternativeBulkCopyMode(useAlternativeBulkCopy))
 				BulkCopyRetrieveSequence(context, BulkCopyType.MultipleRows);
-		}
+			}
 
 		[Test]
 		public async Task BulkCopyRetrieveSequencesMultipleRowsAsync(
 			[IncludeDataSources(TestProvName.AllOracle)] string context,
-			[Values] AlternativeBulkCopy useAlternativeBulkCopy)
-		{
+			[Values]                                     AlternativeBulkCopy useAlternativeBulkCopy)
+			{
 			using (new OracleAlternativeBulkCopyMode(useAlternativeBulkCopy))
 				await BulkCopyRetrieveSequenceAsync(context, BulkCopyType.MultipleRows);
-		}
+			}
 
 		[Test]
 		public void BulkCopyRetrieveSequencesRowByRow(
 			[IncludeDataSources(TestProvName.AllOracle)] string context,
-			[Values] AlternativeBulkCopy useAlternativeBulkCopy)
+			[Values]                                     AlternativeBulkCopy useAlternativeBulkCopy)
 		{
 			using (new OracleAlternativeBulkCopyMode(useAlternativeBulkCopy))
 				BulkCopyRetrieveSequence(context, BulkCopyType.RowByRow);
-		}
+			}
 
 		[Test]
 		public async Task BulkCopyRetrieveSequencesRowByRowAsync(
 			[IncludeDataSources(TestProvName.AllOracle)] string context,
-			[Values] AlternativeBulkCopy useAlternativeBulkCopy)
-		{
+			[Values]                                     AlternativeBulkCopy useAlternativeBulkCopy)
+			{
 			using (new OracleAlternativeBulkCopyMode(useAlternativeBulkCopy))
 				await BulkCopyRetrieveSequenceAsync(context, BulkCopyType.RowByRow);
-		}
+			}
 
 		void BulkCopyRetrieveSequence(string context, BulkCopyType bulkCopyType)
 		{
@@ -1232,13 +1221,13 @@
 		[Table(Name = "STG_TRADE_INFORMATION")]
 		public class Trade
 		{
-			[Column("STG_TRADE_ID")] public int ID { get; set; }
-			[Column("STG_TRADE_VERSION")] public int Version { get; set; }
-			[Column("INFORMATION_TYPE_ID")] public int TypeID { get; set; }
-			[Column("INFORMATION_TYPE_NAME")] public string? TypeName { get; set; }
-			[Column("VALUE")] public string? Value { get; set; }
-			[Column("VALUE_AS_INTEGER")] public int? ValueAsInteger { get; set; }
-			[Column("VALUE_AS_DATE")] public DateTime? ValueAsDate { get; set; }
+			[Column("STG_TRADE_ID")]          public int       ID             { get; set; }
+			[Column("STG_TRADE_VERSION")]     public int       Version        { get; set; }
+			[Column("INFORMATION_TYPE_ID")]   public int       TypeID         { get; set; }
+			[Column("INFORMATION_TYPE_NAME")] public string?   TypeName       { get; set; }
+			[Column("VALUE")]                 public string?   Value          { get; set; }
+			[Column("VALUE_AS_INTEGER")]      public int?      ValueAsInteger { get; set; }
+			[Column("VALUE_AS_DATE")]         public DateTime? ValueAsDate    { get; set; }
 		}
 
 		void BulkCopy1(string context, BulkCopyType bulkCopyType)
@@ -1304,38 +1293,38 @@
 		[Test]
 		public void BulkCopy1MultipleRows(
 			[IncludeDataSources(TestProvName.AllOracle)] string context,
-			[Values] AlternativeBulkCopy useAlternativeBulkCopy)
-		{
+			[Values]                                     AlternativeBulkCopy useAlternativeBulkCopy)
+			{
 			using (new OracleAlternativeBulkCopyMode(useAlternativeBulkCopy))
 				BulkCopy1(context, BulkCopyType.MultipleRows);
-		}
+			}
 
 		[Test]
 		public async Task BulkCopy1MultipleRowsAsync(
 			[IncludeDataSources(TestProvName.AllOracle)] string context,
-			[Values] AlternativeBulkCopy useAlternativeBulkCopy)
-		{
+			[Values]                                     AlternativeBulkCopy useAlternativeBulkCopy)
+			{
 			using (new OracleAlternativeBulkCopyMode(useAlternativeBulkCopy))
 				await BulkCopy1Async(context, BulkCopyType.MultipleRows);
-		}
+			}
 
 		[Test]
 		public void BulkCopy1ProviderSpecific(
 			[IncludeDataSources(TestProvName.AllOracle)] string context,
-			[Values] AlternativeBulkCopy useAlternativeBulkCopy)
-		{
+			[Values]                                     AlternativeBulkCopy useAlternativeBulkCopy)
+			{
 			using (new OracleAlternativeBulkCopyMode(useAlternativeBulkCopy))
 				BulkCopy1(context, BulkCopyType.ProviderSpecific);
-		}
+			}
 
 		[Test]
 		public async Task BulkCopy1ProviderSpecificAsync(
 			[IncludeDataSources(TestProvName.AllOracle)] string context,
-			[Values] AlternativeBulkCopy useAlternativeBulkCopy)
-		{
+			[Values]                                     AlternativeBulkCopy useAlternativeBulkCopy)
+			{
 			using (new OracleAlternativeBulkCopyMode(useAlternativeBulkCopy))
 				await BulkCopy1Async(context, BulkCopyType.ProviderSpecific);
-		}
+			}
 
 		// we use copy of table with all-uppercase names to be able to use it with native
 		// bulk copy with ODP.NET provider
@@ -1433,38 +1422,38 @@
 		[Test]
 		public void BulkCopy21MultipleRows(
 			[IncludeDataSources(TestProvName.AllOracle)] string context,
-			[Values] AlternativeBulkCopy useAlternativeBulkCopy)
-		{
+			[Values]                                     AlternativeBulkCopy useAlternativeBulkCopy)
+			{
 			using (new OracleAlternativeBulkCopyMode(useAlternativeBulkCopy))
 				BulkCopy21(context, BulkCopyType.MultipleRows);
-		}
+			}
 
 		[Test]
 		public async Task BulkCopy21MultipleRowsAsync(
 			[IncludeDataSources(TestProvName.AllOracle)] string context,
-			[Values] AlternativeBulkCopy useAlternativeBulkCopy)
-		{
+			[Values]                                     AlternativeBulkCopy useAlternativeBulkCopy)
+			{
 			using (new OracleAlternativeBulkCopyMode(useAlternativeBulkCopy))
 				await BulkCopy21Async(context, BulkCopyType.MultipleRows);
-		}
+			}
 
 		[Test]
 		public void BulkCopy21ProviderSpecific(
 			[IncludeDataSources(TestProvName.AllOracle)] string context,
-			[Values] AlternativeBulkCopy useAlternativeBulkCopy)
-		{
+			[Values]                                     AlternativeBulkCopy useAlternativeBulkCopy)
+			{
 			using (new OracleAlternativeBulkCopyMode(useAlternativeBulkCopy))
 				BulkCopy21(context, BulkCopyType.ProviderSpecific);
-		}
+			}
 
 		[Test]
 		public async Task BulkCopy21ProviderSpecificAsync(
 			[IncludeDataSources(TestProvName.AllOracle)] string context,
-			[Values] AlternativeBulkCopy useAlternativeBulkCopy)
-		{
+			[Values]                                     AlternativeBulkCopy useAlternativeBulkCopy)
+			{
 			using (new OracleAlternativeBulkCopyMode(useAlternativeBulkCopy))
 				await BulkCopy21Async(context, BulkCopyType.ProviderSpecific);
-		}
+			}
 
 		void BulkCopy22(string context, BulkCopyType bulkCopyType)
 		{
@@ -1539,38 +1528,38 @@
 		[Test]
 		public void BulkCopy22MultipleRows(
 			[IncludeDataSources(TestProvName.AllOracle)] string context,
-			[Values] AlternativeBulkCopy useAlternativeBulkCopy)
-		{
+			[Values]                                     AlternativeBulkCopy useAlternativeBulkCopy)
+			{
 			using (new OracleAlternativeBulkCopyMode(useAlternativeBulkCopy))
 				BulkCopy22(context, BulkCopyType.MultipleRows);
-		}
+			}
 
 		[Test]
 		public async Task BulkCopy22MultipleRowsAsync(
 			[IncludeDataSources(TestProvName.AllOracle)] string context,
-			[Values] AlternativeBulkCopy useAlternativeBulkCopy)
-		{
+			[Values]                                     AlternativeBulkCopy useAlternativeBulkCopy)
+			{
 			using (new OracleAlternativeBulkCopyMode(useAlternativeBulkCopy))
 				await BulkCopy22Async(context, BulkCopyType.MultipleRows);
-		}
+			}
 
 		[Test]
 		public void BulkCopy22ProviderSpecific(
 			[IncludeDataSources(TestProvName.AllOracle)] string context,
-			[Values] AlternativeBulkCopy useAlternativeBulkCopy)
+			[Values]                                     AlternativeBulkCopy useAlternativeBulkCopy)
 		{
 			using (new OracleAlternativeBulkCopyMode(useAlternativeBulkCopy))
 				BulkCopy22(context, BulkCopyType.ProviderSpecific);
-		}
+			}
 
 		[Test]
 		public async Task BulkCopy22ProviderSpecificAsync(
 			[IncludeDataSources(TestProvName.AllOracle)] string context,
-			[Values] AlternativeBulkCopy useAlternativeBulkCopy)
-		{
+			[Values]                                     AlternativeBulkCopy useAlternativeBulkCopy)
+			{
 			using (new OracleAlternativeBulkCopyMode(useAlternativeBulkCopy))
 				await BulkCopy22Async(context, BulkCopyType.ProviderSpecific);
-		}
+			}
 
 		#endregion
 
@@ -1589,7 +1578,7 @@
 		{
 			using (var db = GetDataConnection(context))
 			{
-				try { db.DropTable<TempTestTable>(); } catch { }
+				try { db.DropTable<TempTestTable>(); } catch {}
 
 				var table = db.CreateTable<TempTestTable>();
 
@@ -3433,7 +3422,7 @@
 		[Table]
 		sealed class Issue2342Entity
 		{
-			[Column]                                  public long   Id   { get; set; }
+			[Column]                        public long   Id   { get; set; }
 			[Column(Length = 256, CanBeNull = false)] public string Name { get; set; } = null!;
 		}
 		#endregion
@@ -3568,7 +3557,7 @@
 					).Select(x => x.ID).ToArray();
 			}
 		}
-
+	
 		[Table("LinqDataTypes", IsColumnAttributeRequired = false)]
 		class LinqDataTypesBlobs
 		{
@@ -3579,7 +3568,7 @@
 			[Column("BinaryValue", DataType = DataType.Blob)]
 			public OracleBlob? Blob { get; set; }
 		}
-
+		
 		[Test]
 		public void TestBlob([IncludeDataSources(TestProvName.AllOracleManaged)] string context)
 		{
