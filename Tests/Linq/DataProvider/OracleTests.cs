--- conflicted
+++ resolved
@@ -1,2193 +1,2188 @@
-﻿using System;
-using System.Data;
-using System.Data.Linq;
-using System.Diagnostics;
-using System.Linq;
-using System.Xml;
-using System.Xml.Linq;
-using System.Globalization;
-using System.Collections.Generic;
-using System.Linq.Expressions;
-
-using LinqToDB;
-using LinqToDB.Common;
-using LinqToDB.Data;
-using LinqToDB.DataProvider;
-using LinqToDB.DataProvider.Oracle;
-using LinqToDB.Mapping;
-using LinqToDB.Tools;
-using NUnit.Framework;
-
-using Oracle.ManagedDataAccess.Client;
-using Oracle.ManagedDataAccess.Types;
-
-namespace Tests.DataProvider
-{
-	using LinqToDB.Linq;
-	using Model;
-
-	[TestFixture]
-	public class OracleTests : TestBase
-	{
-		[AttributeUsage(AttributeTargets.Method)]
-		class OracleDataContextAttribute : IncludeDataContextSourceAttribute
-		{
-			public OracleDataContextAttribute(bool includeLinqService = false)
-				: base(includeLinqService, ProviderName.OracleNative, ProviderName.OracleManaged)
-			{
-			}
-		}
-
-		[AttributeUsage(AttributeTargets.Method)]
-		class OracleDataContextWithBulkCopyAttribute : OracleDataContextAttribute
-		{
-			protected override IEnumerable<Tuple<object[], string>> GetParameters(string provider)
-			{
-				yield return Tuple.Create(new object[] { provider, AlternativeBulkCopy.InsertAll  }, (string)null);
-				yield return Tuple.Create(new object[] { provider, AlternativeBulkCopy.InsertDual }, (string)null);
-				yield return Tuple.Create(new object[] { provider, AlternativeBulkCopy.InsertInto }, (string)null);
-			}
-		}
-
-		string _pathThroughSql = "SELECT :p FROM sys.dual";
-		string  PathThroughSql
-		{
-			get
-			{
-				_pathThroughSql += " ";
-				return _pathThroughSql;
-			}
-		}
-
-		[Test, OracleDataContext]
-		public void TestParameters(string context)
-		{
-			using (var conn = new DataConnection(context))
-			{
-				Assert.That(conn.Execute<byte[]>(PathThroughSql, DataParameter.VarBinary("p", null)), Is.EqualTo(null));
-				Assert.That(conn.Execute<char>  (PathThroughSql, DataParameter.Char     ("p", '1')),  Is.EqualTo('1'));
-
-				Assert.That(conn.Execute<string>(PathThroughSql,                   new { p =  1  }), Is.EqualTo("1"));
-				Assert.That(conn.Execute<string>(PathThroughSql,                   new { p = "1" }), Is.EqualTo("1"));
-				Assert.That(conn.Execute<int>   ("SELECT :p FROM sys.dual",        new { p =  new DataParameter { Value = 1   } }), Is.EqualTo(1));
-				Assert.That(conn.Execute<string>("SELECT :p1 FROM sys.dual",       new { p1 = new DataParameter { Value = "1" } }), Is.EqualTo("1"));
-				Assert.That(conn.Execute<int>   ("SELECT :p1 + :p2 FROM sys.dual", new { p1 = 2, p2 = 3 }), Is.EqualTo(5));
-				Assert.That(conn.Execute<int>   ("SELECT :p2 + :p1 FROM sys.dual", new { p2 = 2, p1 = 3 }), Is.EqualTo(5));
-			}
-		}
-
-		static void TestType<T>(DataConnection connection, string dataTypeName, T value, string tableName = "AllTypes", bool convertToString = false)
-		{
-			Assert.That(connection.Execute<T>($"SELECT {dataTypeName} FROM {tableName} WHERE ID = 1"),
-				Is.EqualTo(connection.MappingSchema.GetDefaultValue(typeof(T))));
-
-			object actualValue   = connection.Execute<T>($"SELECT {dataTypeName} FROM {tableName} WHERE ID = 2");
-			object expectedValue = value;
-
-			if (convertToString)
-			{
-				actualValue   = actualValue.  ToString();
-				expectedValue = expectedValue.ToString();
-			}
-
-			Assert.That(actualValue, Is.EqualTo(expectedValue));
-		}
-
-		/* If this test fails for you with
-
-		 "ORA-22288: file or LOB operation FILEOPEN failed
-		 The system cannot find the path specified."
-
-			Copy file Data\Oracle\bfile.txt to C:\DataFiles on machine with oracle server
-			(of course only if it is Windows machine)
-
-		*/
-		[Test, OracleDataContext]
-		public void TestDataTypes(string context)
-		{
-			using (var conn = new DataConnection(context))
-			{
-				TestType(conn, "bigintDataType",         1000000L);
-				TestType(conn, "numericDataType",        9999999m);
-				TestType(conn, "bitDataType",            true);
-				TestType(conn, "smallintDataType",       (short)25555);
-				TestType(conn, "decimalDataType",        2222222m);
-				TestType(conn, "smallmoneyDataType",     100000m);
-				TestType(conn, "intDataType",            7777777);
-				TestType(conn, "tinyintDataType",        (sbyte)100);
-				TestType(conn, "moneyDataType",          100000m);
-				TestType(conn, "floatDataType",          20.31d);
-				TestType(conn, "realDataType",           16.2f);
-
-				TestType(conn, "datetimeDataType",       new DateTime(2012, 12, 12, 12, 12, 12));
-				TestType(conn, "datetime2DataType",      new DateTime(2012, 12, 12, 12, 12, 12, 012));
-				TestType(conn, "datetimeoffsetDataType", new DateTimeOffset(2012, 12, 12, 12, 12, 12, 12, new TimeSpan(-5, 0, 0)));
-
-				var dt = new DateTimeOffset(2012, 12, 12, 12, 12, 12, 12, TimeSpan.Zero);
-				TestType(conn, "localZoneDataType",      new DateTimeOffset(2012, 12, 12, 12, 12, 12, 12, TimeZoneInfo.Local.GetUtcOffset(dt) /* new TimeSpan(-4, 0, 0)*/));
-
-				TestType(conn, "charDataType",           '1');
-				TestType(conn, "varcharDataType",        "234");
-				TestType(conn, "textDataType",           "567");
-				TestType(conn, "ncharDataType",          "23233");
-				TestType(conn, "nvarcharDataType",       "3323");
-				TestType(conn, "ntextDataType",          "111");
-
-				TestType(conn, "binaryDataType",         new byte[] { 0, 170 });
-				TestType(conn, "bfileDataType",          new byte[] { 49, 50, 51, 52, 53 });
-
-				if (((OracleDataProvider)conn.DataProvider).IsXmlTypeSupported)
-				{
-					var res = "<root><element strattr=\"strvalue\" intattr=\"12345\"/></root>";
-
-					TestType(conn, "XMLSERIALIZE(DOCUMENT xmlDataType AS CLOB NO INDENT)", res);
-				}
-			}
-		}
-
-		void TestNumeric<T>(DataConnection conn, T expectedValue, DataType dataType, string skip = "")
-		{
-			var skipTypes = skip.Split(' ');
-
-			foreach (var sqlType in new[]
-				{
-					"number",
-					"number(10,0)",
-					"number(20,0)",
-					"binary_float",
-					"binary_double"
-				}.Except(skipTypes))
-			{
-				var sqlValue = expectedValue is bool ? (bool)(object)expectedValue? 1 : 0 : (object)expectedValue;
-
-				var sql = string.Format(CultureInfo.InvariantCulture, "SELECT Cast({0} as {1}) FROM sys.dual", sqlValue ?? "NULL", sqlType);
-
-				Debug.WriteLine(sql + " -> " + typeof(T));
-
-				Assert.That(conn.Execute<T>(sql), Is.EqualTo(expectedValue));
-			}
-
-			Debug.WriteLine("{0} -> DataType.{1}",  typeof(T), dataType);
-			Assert.That(conn.Execute<T>(PathThroughSql, new DataParameter { Name = "p", DataType = dataType, Value = expectedValue }), Is.EqualTo(expectedValue));
-			Debug.WriteLine("{0} -> auto", typeof(T));
-			Assert.That(conn.Execute<T>(PathThroughSql, new DataParameter { Name = "p", Value = expectedValue }), Is.EqualTo(expectedValue));
-			Debug.WriteLine("{0} -> new",  typeof(T));
-			Assert.That(conn.Execute<T>(PathThroughSql, new { p = expectedValue }), Is.EqualTo(expectedValue));
-		}
-
-		void TestSimple<T>(DataConnection conn, T expectedValue, DataType dataType)
-			where T : struct
-		{
-			TestNumeric<T> (conn, expectedValue, dataType);
-			TestNumeric<T?>(conn, expectedValue, dataType);
-			TestNumeric<T?>(conn, (T?)null,      dataType);
-		}
-
-		[Test, OracleDataContext]
-		public void TestNumerics(string context)
-		{
-			using (var conn = new DataConnection(context))
-			{
-				TestSimple<bool>   (conn, true, DataType.Boolean);
-				TestSimple<sbyte>  (conn, 1,    DataType.SByte);
-				TestSimple<short>  (conn, 1,    DataType.Int16);
-				TestSimple<int>    (conn, 1,    DataType.Int32);
-				TestSimple<long>   (conn, 1L,   DataType.Int64);
-				TestSimple<byte>   (conn, 1,    DataType.Byte);
-				TestSimple<ushort> (conn, 1,    DataType.UInt16);
-				TestSimple<uint>   (conn, 1u,   DataType.UInt32);
-				TestSimple<ulong>  (conn, 1ul,  DataType.UInt64);
-				TestSimple<float>  (conn, 1,    DataType.Single);
-				TestSimple<double> (conn, 1d,   DataType.Double);
-				TestSimple<decimal>(conn, 1m,   DataType.Decimal);
-				TestSimple<decimal>(conn, 1m,   DataType.VarNumeric);
-				TestSimple<decimal>(conn, 1m,   DataType.Money);
-				TestSimple<decimal>(conn, 1m,   DataType.SmallMoney);
-
-				TestNumeric(conn, sbyte.MinValue,    DataType.SByte);
-				TestNumeric(conn, sbyte.MaxValue,    DataType.SByte);
-				TestNumeric(conn, short.MinValue,    DataType.Int16);
-				TestNumeric(conn, short.MaxValue,    DataType.Int16);
-				TestNumeric(conn, int.MinValue,      DataType.Int32);
-				TestNumeric(conn, int.MaxValue,      DataType.Int32,      "binary_float");
-				TestNumeric(conn, long.MinValue,     DataType.Int64,      "number(10,0)");
-				TestNumeric(conn, long.MaxValue,     DataType.Int64,      "number(10,0) binary_float binary_double");
-
-				TestNumeric(conn, byte.MaxValue,     DataType.Byte,       "");
-				TestNumeric(conn, ushort.MaxValue,   DataType.UInt16,     "");
-				TestNumeric(conn, uint.MaxValue,     DataType.UInt32,     "binary_float");
-				TestNumeric(conn, ulong.MaxValue,    DataType.UInt64,     "number(10,0) binary_float binary_double");
-
-				TestNumeric(conn, -3.4E+28f,         DataType.Single,     "number number(10,0) number(20,0)");
-				TestNumeric(conn, +3.4E+28f,         DataType.Single,     "number number(10,0) number(20,0)");
-				TestNumeric(conn, decimal.MinValue,  DataType.Decimal,    "number(10,0) number(20,0) binary_float binary_double");
-				TestNumeric(conn, decimal.MaxValue,  DataType.Decimal,    "number(10,0) number(20,0) binary_float binary_double");
-				TestNumeric(conn, decimal.MinValue,  DataType.VarNumeric, "number(10,0) number(20,0) binary_float binary_double");
-				TestNumeric(conn, decimal.MaxValue,  DataType.VarNumeric, "number(10,0) number(20,0) binary_float binary_double");
-				TestNumeric(conn, -922337203685477m, DataType.Money,      "number(10,0) binary_float");
-				TestNumeric(conn, +922337203685477m, DataType.Money,      "number(10,0) binary_float");
-				TestNumeric(conn, -214748m,          DataType.SmallMoney);
-				TestNumeric(conn, +214748m,          DataType.SmallMoney);
-			}
-		}
-
-		[Test, OracleDataContext]
-		public void TestDate(string context)
-		{
-			using (var conn = new DataConnection(context))
-			{
-				var dateTime = new DateTime(2012, 12, 12);
-
-				Assert.That(conn.Execute<DateTime> (PathThroughSql, DataParameter.Date("p", dateTime)),               Is.EqualTo(dateTime));
-				Assert.That(conn.Execute<DateTime?>(PathThroughSql, new DataParameter("p", dateTime, DataType.Date)), Is.EqualTo(dateTime));
-			}
-		}
-
-		[Test, OracleDataContext]
-		public void TestSmallDateTime(string context)
-		{
-			using (var conn = new DataConnection(context))
-			{
-				var dateTime = new DateTime(2012, 12, 12, 12, 12, 00);
-
-				Assert.That(conn.Execute<DateTime> (PathThroughSql, DataParameter.SmallDateTime("p", dateTime)),               Is.EqualTo(dateTime));
-				Assert.That(conn.Execute<DateTime?>(PathThroughSql, new DataParameter("p", dateTime, DataType.SmallDateTime)), Is.EqualTo(dateTime));
-			}
-		}
-
-		[Test, OracleDataContext]
-		public void TestDateTime(string context)
-		{
-			using (var conn = new DataConnection(context))
-			{
-				var dateTime = new DateTime(2012, 12, 12, 12, 12, 12);
-
-				Assert.That(conn.Execute<DateTime> ("SELECT to_date('2012-12-12 12:12:12', 'YYYY-MM-DD HH:MI:SS') FROM sys.dual"), Is.EqualTo(dateTime));
-				Assert.That(conn.Execute<DateTime?>("SELECT to_date('2012-12-12 12:12:12', 'YYYY-MM-DD HH:MI:SS') FROM sys.dual"), Is.EqualTo(dateTime));
-
-				Assert.That(conn.Execute<DateTime> (PathThroughSql, DataParameter.DateTime("p", dateTime)),               Is.EqualTo(dateTime));
-				Assert.That(conn.Execute<DateTime?>(PathThroughSql, new DataParameter("p", dateTime)),                    Is.EqualTo(dateTime));
-				Assert.That(conn.Execute<DateTime?>(PathThroughSql, new DataParameter("p", dateTime, DataType.DateTime)), Is.EqualTo(dateTime));
-			}
-		}
-
-		[Test, OracleDataContext]
-		public void TestDateTime2(string context)
-		{
-			using (var conn = new DataConnection(context))
-			{
-				var dateTime1 = new DateTime(2012, 12, 12, 12, 12, 12);
-				var dateTime2 = new DateTime(2012, 12, 12, 12, 12, 12, 12);
-
-				Assert.That(conn.Execute<DateTime?>("SELECT timestamp '2012-12-12 12:12:12.012' FROM sys.dual"), Is.EqualTo(dateTime2));
-
-				Assert.That(conn.Execute<DateTime> (PathThroughSql, DataParameter.DateTime2("p", dateTime2)),               Is.EqualTo(dateTime2));
-				Assert.That(conn.Execute<DateTime> (PathThroughSql, DataParameter.Create   ("p", dateTime2)),               Is.EqualTo(dateTime2));
-				Assert.That(conn.Execute<DateTime?>(PathThroughSql, new DataParameter("p", dateTime2, DataType.DateTime2)), Is.EqualTo(dateTime2));
-			}
-		}
-
-		[Test, OracleDataContext]
-		public void TestDateTimeOffset(string context)
-		{
-			using (var conn = new DataConnection(context))
-			{
-				var dto = new DateTimeOffset(2012, 12, 12, 12, 12, 12, 12, new TimeSpan(5, 0, 0));
-
-				Assert.That(conn.Execute<DateTimeOffset>(
-					"SELECT timestamp '2012-12-12 12:12:12.012' FROM sys.dual"),
-					Is.EqualTo(new DateTimeOffset(2012, 12, 12, 12, 12, 12, 12, TimeZoneInfo.Local.GetUtcOffset(new DateTime(2012, 12, 12, 12, 12, 12)))));
-
-				Assert.That(conn.Execute<DateTimeOffset?>(
-					"SELECT timestamp '2012-12-12 12:12:12.012' FROM sys.dual"),
-					Is.EqualTo(new DateTimeOffset(2012, 12, 12, 12, 12, 12, 12, TimeZoneInfo.Local.GetUtcOffset(new DateTime(2012, 12, 12, 12, 12, 12)))));
-
-				Assert.That(conn.Execute<DateTime>(
-					"SELECT timestamp '2012-12-12 12:12:12.012 -04:00' FROM sys.dual"),
-					Is.EqualTo(new DateTime(2012, 12, 12, 12, 12, 12, 12)));
-
-				Assert.That(conn.Execute<DateTime?>(
-					"SELECT timestamp '2012-12-12 12:12:12.012 -04:00' FROM sys.dual"),
-					Is.EqualTo(new DateTime(2012, 12, 12, 12, 12, 12, 12)));
-
-				Assert.That(conn.Execute<DateTimeOffset>(
-					"SELECT timestamp '2012-12-12 12:12:12.012 +05:00' FROM sys.dual"),
-					Is.EqualTo(dto));
-
-				Assert.That(conn.Execute<DateTimeOffset?>(
-					"SELECT timestamp '2012-12-12 12:12:12.012 +05:00' FROM sys.dual"),
-					Is.EqualTo(dto));
-
-				Assert.That(conn.Execute<DateTime> ("SELECT datetimeoffsetDataType FROM AllTypes WHERE ID = 1"), Is.EqualTo(default(DateTime)));
-				Assert.That(conn.Execute<DateTime?>("SELECT datetimeoffsetDataType FROM AllTypes WHERE ID = 1"), Is.EqualTo(default(DateTime?)));
-
-				Assert.That(conn.Execute<DateTimeOffset?>(PathThroughSql, new DataParameter("p", dto)).                         ToString(), Is.EqualTo(dto.ToString()));
-				Assert.That(conn.Execute<DateTimeOffset?>(PathThroughSql, new DataParameter("p", dto, DataType.DateTimeOffset)).ToString(), Is.EqualTo(dto.ToString()));
-			}
-		}
-
-		[Test, OracleDataContext]
-		public void TestChar(string context)
-		{
-			using (var conn = new DataConnection(context))
-			{
-				Assert.That(conn.Execute<char> ("SELECT Cast('1' as char)    FROM sys.dual"),       Is.EqualTo('1'));
-				Assert.That(conn.Execute<char?>("SELECT Cast('1' as char)    FROM sys.dual"),       Is.EqualTo('1'));
-				Assert.That(conn.Execute<char> ("SELECT Cast('1' as char(1)) FROM sys.dual"),       Is.EqualTo('1'));
-				Assert.That(conn.Execute<char?>("SELECT Cast('1' as char(1)) FROM sys.dual"),       Is.EqualTo('1'));
-
-				Assert.That(conn.Execute<char> ("SELECT Cast('1' as varchar2(20)) FROM sys.dual"),  Is.EqualTo('1'));
-				Assert.That(conn.Execute<char?>("SELECT Cast('1' as varchar2(20)) FROM sys.dual"),  Is.EqualTo('1'));
-
-				Assert.That(conn.Execute<char> ("SELECT Cast('1' as nchar)     FROM sys.dual"),     Is.EqualTo('1'));
-				Assert.That(conn.Execute<char?>("SELECT Cast('1' as nchar)     FROM sys.dual"),     Is.EqualTo('1'));
-				Assert.That(conn.Execute<char> ("SELECT Cast('1' as nchar(20)) FROM sys.dual"),     Is.EqualTo('1'));
-				Assert.That(conn.Execute<char?>("SELECT Cast('1' as nchar(20)) FROM sys.dual"),     Is.EqualTo('1'));
-
-				Assert.That(conn.Execute<char> ("SELECT Cast('1' as nvarchar2(20)) FROM sys.dual"), Is.EqualTo('1'));
-				Assert.That(conn.Execute<char?>("SELECT Cast('1' as nvarchar2(20)) FROM sys.dual"), Is.EqualTo('1'));
-
-				Assert.That(conn.Execute<char> (PathThroughSql, DataParameter.Char    ("p", '1')),  Is.EqualTo('1'));
-				Assert.That(conn.Execute<char?>(PathThroughSql, DataParameter.Char    ("p", '1')),  Is.EqualTo('1'));
-
-				Assert.That(conn.Execute<char> (PathThroughSql, DataParameter.VarChar ("p", '1')),  Is.EqualTo('1'));
-				Assert.That(conn.Execute<char?>(PathThroughSql, DataParameter.VarChar ("p", '1')),  Is.EqualTo('1'));
-				Assert.That(conn.Execute<char> (PathThroughSql, DataParameter.NChar   ("p", '1')),  Is.EqualTo('1'));
-				Assert.That(conn.Execute<char?>(PathThroughSql, DataParameter.NChar   ("p", '1')),  Is.EqualTo('1'));
-				Assert.That(conn.Execute<char> (PathThroughSql, DataParameter.NVarChar("p", '1')),  Is.EqualTo('1'));
-				Assert.That(conn.Execute<char?>(PathThroughSql, DataParameter.NVarChar("p", '1')),  Is.EqualTo('1'));
-				Assert.That(conn.Execute<char> (PathThroughSql, DataParameter.Create  ("p", '1')),  Is.EqualTo('1'));
-				Assert.That(conn.Execute<char?>(PathThroughSql, DataParameter.Create  ("p", '1')),  Is.EqualTo('1'));
-
-				Assert.That(conn.Execute<char> (PathThroughSql, new DataParameter { Name = "p", Value = '1' }), Is.EqualTo('1'));
-				Assert.That(conn.Execute<char?>(PathThroughSql, new DataParameter { Name = "p", Value = '1' }), Is.EqualTo('1'));
-			}
-		}
-
-		[Test, OracleDataContext]
-		public void TestString(string context)
-		{
-			using (var conn = new DataConnection(context))
-			{
-				Assert.That(conn.Execute<string>("SELECT Cast('12345' as char(20)) FROM sys.dual"),     Is.EqualTo("12345"));
-				Assert.That(conn.Execute<string>("SELECT Cast(NULL    as char(20)) FROM sys.dual"),     Is.Null);
-
-				Assert.That(conn.Execute<string>("SELECT Cast('12345' as varchar2(20)) FROM sys.dual"),  Is.EqualTo("12345"));
-				Assert.That(conn.Execute<string>("SELECT Cast(NULL    as varchar2(20)) FROM sys.dual"),  Is.Null);
-
-				Assert.That(conn.Execute<string>("SELECT textDataType FROM AllTypes WHERE ID = 2"),      Is.EqualTo("567"));
-				Assert.That(conn.Execute<string>("SELECT textDataType FROM AllTypes WHERE ID = 1"),      Is.Null);
-
-				Assert.That(conn.Execute<string>("SELECT Cast('12345' as nchar(20)) FROM sys.dual"),     Is.EqualTo("12345"));
-				Assert.That(conn.Execute<string>("SELECT Cast(NULL    as nchar(20)) FROM sys.dual"),     Is.Null);
-
-				Assert.That(conn.Execute<string>("SELECT Cast('12345' as nvarchar2(20)) FROM sys.dual"), Is.EqualTo("12345"));
-				Assert.That(conn.Execute<string>("SELECT Cast(NULL    as nvarchar2(20)) FROM sys.dual"), Is.Null);
-
-				Assert.That(conn.Execute<string>("SELECT ntextDataType FROM AllTypes WHERE ID = 2"),     Is.EqualTo("111"));
-				Assert.That(conn.Execute<string>("SELECT ntextDataType FROM AllTypes WHERE ID = 1"),     Is.Null);
-
-				Assert.That(conn.Execute<string>(PathThroughSql, DataParameter.Char    ("p", "123")), Is.EqualTo("123"));
-				Assert.That(conn.Execute<string>(PathThroughSql, DataParameter.VarChar ("p", "123")), Is.EqualTo("123"));
-				Assert.That(conn.Execute<string>(PathThroughSql, DataParameter.Text    ("p", "123")), Is.EqualTo("123"));
-				Assert.That(conn.Execute<string>(PathThroughSql, DataParameter.NChar   ("p", "123")), Is.EqualTo("123"));
-				Assert.That(conn.Execute<string>(PathThroughSql, DataParameter.NVarChar("p", "123")), Is.EqualTo("123"));
-				Assert.That(conn.Execute<string>(PathThroughSql, DataParameter.NText   ("p", "123")), Is.EqualTo("123"));
-				Assert.That(conn.Execute<string>(PathThroughSql, DataParameter.Create  ("p", "123")), Is.EqualTo("123"));
-
-				Assert.That(conn.Execute<string>(PathThroughSql, DataParameter.Create("p", (string)null)), Is.EqualTo(null));
-				Assert.That(conn.Execute<string>(PathThroughSql, new DataParameter { Name = "p", Value = "1" }), Is.EqualTo("1"));
-			}
-		}
-
-		[Test, OracleDataContext]
-		public void TestBinary(string context)
-		{
-			var arr1 = new byte[] {       0x30, 0x39 };
-			var arr2 = new byte[] { 0, 0, 0x30, 0x39 };
-
-			using (var conn = new DataConnection(context))
-			{
-				Assert.That(conn.Execute<byte[]>("SELECT to_blob('3039')     FROM sys.dual"), Is.EqualTo(           arr1));
-				Assert.That(conn.Execute<Binary>("SELECT to_blob('00003039') FROM sys.dual"), Is.EqualTo(new Binary(arr2)));
-
-				Assert.That(conn.Execute<byte[]>(PathThroughSql, DataParameter.VarBinary("p", null)), Is.EqualTo(null));
-				Assert.That(conn.Execute<byte[]>(PathThroughSql, DataParameter.Binary   ("p", arr1)), Is.EqualTo(arr1));
-				Assert.That(conn.Execute<byte[]>(PathThroughSql, DataParameter.VarBinary("p", arr1)), Is.EqualTo(arr1));
-				Assert.That(conn.Execute<byte[]>(PathThroughSql, DataParameter.Create   ("p", arr1)), Is.EqualTo(arr1));
-				Assert.That(conn.Execute<byte[]>(PathThroughSql, DataParameter.VarBinary("p", new byte[0])), Is.EqualTo(new byte[0]));
-				Assert.That(conn.Execute<byte[]>(PathThroughSql, DataParameter.Image    ("p", new byte[0])), Is.EqualTo(new byte[0]));
-				Assert.That(conn.Execute<byte[]>(PathThroughSql, new DataParameter { Name = "p", Value = arr1 }), Is.EqualTo(arr1));
-				Assert.That(conn.Execute<byte[]>(PathThroughSql, DataParameter.Create   ("p", new Binary(arr1))), Is.EqualTo(arr1));
-				Assert.That(conn.Execute<byte[]>(PathThroughSql, new DataParameter("p", new Binary(arr1))), Is.EqualTo(arr1));
-			}
-		}
-
-		[Test, IncludeDataContextSource(ProviderName.OracleManaged)]
-		public void TestOracleManagedTypes(string context)
-		{
-			using (var conn = new DataConnection(context))
-			{
-				var arr = new byte[] { 0x30, 0x39 };
-
-				Assert.That(conn.Execute<Oracle.ManagedDataAccess.Types.OracleBinary>   ("SELECT to_blob('3039')           FROM sys.dual").     Value, Is.EqualTo(arr));
-				Assert.That(conn.Execute<Oracle.ManagedDataAccess.Types.OracleBlob>     ("SELECT to_blob('3039')           FROM sys.dual").     Value, Is.EqualTo(arr));
-				Assert.That(conn.Execute<Oracle.ManagedDataAccess.Types.OracleDecimal>  ("SELECT Cast(1        as decimal) FROM sys.dual").     Value, Is.EqualTo(1));
-				Assert.That(conn.Execute<Oracle.ManagedDataAccess.Types.OracleString>   ("SELECT Cast('12345' as char(6))  FROM sys.dual").     Value, Is.EqualTo("12345 "));
-				Assert.That(conn.Execute<Oracle.ManagedDataAccess.Types.OracleClob>     ("SELECT ntextDataType     FROM AllTypes WHERE ID = 2").Value, Is.EqualTo("111"));
-				Assert.That(conn.Execute<Oracle.ManagedDataAccess.Types.OracleDate>     ("SELECT datetimeDataType  FROM AllTypes WHERE ID = 2").Value, Is.EqualTo(new DateTime(2012, 12, 12, 12, 12, 12)));
-				Assert.That(conn.Execute<Oracle.ManagedDataAccess.Types.OracleTimeStamp>("SELECT datetime2DataType FROM AllTypes WHERE ID = 2").Value, Is.EqualTo(new DateTime(2012, 12, 12, 12, 12, 12, 12)));
-			}
-		}
-
-		[ActiveIssue("ArgumentNullException: Value cannot be null. Parameter name: connection", Configuration = ProviderName.OracleNative)]
-		[Test, IncludeDataContextSource(ProviderName.OracleNative)]
-		public void TestOracleNativeTypes(string context)
-		{
-			using (var conn = new DataConnection(context))
-			{
-				var arr = new byte[] { 0x30, 0x39 };
-
-				Assert.That(conn.Execute<OracleBinary>   ("SELECT to_blob('3039')           FROM sys.dual").     Value, Is.EqualTo(arr));
-				Assert.That(conn.Execute<OracleBlob>     ("SELECT to_blob('3039')           FROM sys.dual").     Value, Is.EqualTo(arr));
-				Assert.That(conn.Execute<OracleDecimal>  ("SELECT Cast(1        as decimal) FROM sys.dual").     Value, Is.EqualTo(1));
-				Assert.That(conn.Execute<OracleString>   ("SELECT Cast('12345' as char(6))  FROM sys.dual").     Value, Is.EqualTo("12345 "));
-				Assert.That(conn.Execute<OracleClob>     ("SELECT ntextDataType     FROM AllTypes WHERE ID = 2").Value, Is.EqualTo("111"));
-				Assert.That(conn.Execute<OracleDate>     ("SELECT datetimeDataType  FROM AllTypes WHERE ID = 2").Value, Is.EqualTo(new DateTime(2012, 12, 12, 12, 12, 12)));
-				Assert.That(conn.Execute<OracleTimeStamp>("SELECT datetime2DataType FROM AllTypes WHERE ID = 2").Value, Is.EqualTo(new DateTime(2012, 12, 12, 12, 12, 12, 12)));
-			}
-		}
-
-		[Test, OracleDataContext]
-		public void TestGuid(string context)
-		{
-			using (var conn = new DataConnection(context))
-			{
-				var guid = conn.Execute<Guid>("SELECT guidDataType FROM AllTypes WHERE ID = 2");
-
-				Assert.That(conn.Execute<Guid?>("SELECT guidDataType FROM AllTypes WHERE ID = 1"), Is.EqualTo(null));
-				Assert.That(conn.Execute<Guid?>("SELECT guidDataType FROM AllTypes WHERE ID = 2"), Is.EqualTo(guid));
-
-				Assert.That(conn.Execute<Guid>(PathThroughSql, DataParameter.Create("p", guid)),                Is.EqualTo(guid));
-				Assert.That(conn.Execute<Guid>(PathThroughSql, new DataParameter { Name = "p", Value = guid }), Is.EqualTo(guid));
-			}
-		}
-
-		[Test, OracleDataContext]
-		public void TestXml(string context)
-		{
-			if (OracleTools.IsXmlTypeSupported)
-			{
-				using (var conn = new DataConnection(context))
-				{
-					Assert.That(conn.Execute<string>     ("SELECT XMLTYPE('<xml/>') FROM sys.dual").TrimEnd(),  Is.EqualTo("<xml/>"));
-					Assert.That(conn.Execute<XDocument>  ("SELECT XMLTYPE('<xml/>') FROM sys.dual").ToString(), Is.EqualTo("<xml />"));
-					Assert.That(conn.Execute<XmlDocument>("SELECT XMLTYPE('<xml/>') FROM sys.dual").InnerXml,   Is.EqualTo("<xml />"));
-
-					var xdoc = XDocument.Parse("<xml/>");
-					var xml  = Convert<string,XmlDocument>.Lambda("<xml/>");
-
-					Assert.That(conn.Execute<string>     (PathThroughSql, DataParameter.Xml("p", "<xml/>")),        Is.EqualTo("<xml/>"));
-					Assert.That(conn.Execute<XDocument>  (PathThroughSql, DataParameter.Xml("p", xdoc)).ToString(), Is.EqualTo("<xml />"));
-					Assert.That(conn.Execute<XmlDocument>(PathThroughSql, DataParameter.Xml("p", xml)). InnerXml,   Is.EqualTo("<xml />"));
-					Assert.That(conn.Execute<XDocument>  (PathThroughSql, new DataParameter("p", xdoc)).ToString(), Is.EqualTo("<xml />"));
-					Assert.That(conn.Execute<XDocument>  (PathThroughSql, new DataParameter("p", xml)). ToString(), Is.EqualTo("<xml />"));
-				}
-			}
-		}
-
-		enum TestEnum
-		{
-			[MapValue("A")] AA,
-			[MapValue("B")] BB,
-		}
-
-		[Test, OracleDataContext]
-		public void TestEnum1(string context)
-		{
-			using (var conn = new DataConnection(context))
-			{
-				Assert.That(conn.Execute<TestEnum> ("SELECT 'A' FROM sys.dual"), Is.EqualTo(TestEnum.AA));
-				Assert.That(conn.Execute<TestEnum?>("SELECT 'A' FROM sys.dual"), Is.EqualTo(TestEnum.AA));
-				Assert.That(conn.Execute<TestEnum> ("SELECT 'B' FROM sys.dual"), Is.EqualTo(TestEnum.BB));
-				Assert.That(conn.Execute<TestEnum?>("SELECT 'B' FROM sys.dual"), Is.EqualTo(TestEnum.BB));
-			}
-		}
-
-		[Test, OracleDataContext]
-		public void TestEnum2(string context)
-		{
-			using (var conn = new DataConnection(context))
-			{
-				Assert.That(conn.Execute<string>(PathThroughSql, new { p = TestEnum.AA }),            Is.EqualTo("A"));
-				Assert.That(conn.Execute<string>(PathThroughSql, new { p = (TestEnum?)TestEnum.BB }), Is.EqualTo("B"));
-
-				Assert.That(conn.Execute<string>(PathThroughSql, new { p = ConvertTo<string>.From((TestEnum?)TestEnum.AA) }), Is.EqualTo("A"));
-				Assert.That(conn.Execute<string>(PathThroughSql, new { p = ConvertTo<string>.From(TestEnum.AA) }), Is.EqualTo("A"));
-				Assert.That(conn.Execute<string>(PathThroughSql, new { p = conn.MappingSchema.GetConverter<TestEnum?,string>()(TestEnum.AA) }), Is.EqualTo("A"));
-			}
-		}
-
-		[Test, OracleDataContext]
-		public void TestTreatEmptyStringsAsNulls(string context)
-		{
-			using (var db = new TestDataConnection(context))
-			{
-				var table    = db.GetTable<OracleSpecific.StringTest>();
-				var expected = table.Where(_ => _.KeyValue == "NullValues").ToList();
-
-
-				AreEqual(expected, table.Where(_ => string.IsNullOrEmpty(_.StringValue1)));
-				AreEqual(expected, table.Where(_ => string.IsNullOrEmpty(_.StringValue2)));
-
-				AreEqual(expected, table.Where(_ => _.StringValue1 == ""));
-				AreEqual(expected, table.Where(_ => _.StringValue2 == ""));
-
-				AreEqual(expected, table.Where(_ => _.StringValue1 == null));
-				AreEqual(expected, table.Where(_ => _.StringValue2 == null));
-
-				string emptyString = string.Empty;
-				string nullString  = null;
-
-				AreEqual(expected, table.Where(_ => _.StringValue1 == emptyString));
-				AreEqual(expected, table.Where(_ => _.StringValue2 == emptyString));
-
-				AreEqual(expected, table.Where(_ => _.StringValue1 == nullString));
-				AreEqual(expected, table.Where(_ => _.StringValue2 == nullString));
-
-				AreEqual(expected, GetStringTest1(db, emptyString));
-				AreEqual(expected, GetStringTest1(db, emptyString));
-
-				AreEqual(expected, GetStringTest2(db, emptyString));
-				AreEqual(expected, GetStringTest2(db, emptyString));
-
-				AreEqual(expected, GetStringTest1(db, nullString));
-				AreEqual(expected, GetStringTest1(db, nullString));
-
-				AreEqual(expected, GetStringTest2(db, nullString));
-				AreEqual(expected, GetStringTest2(db, nullString));
-			}
-		}
-
-		private IEnumerable<OracleSpecific.StringTest> GetStringTest1(IDataContext db, string value)
-		{
-			return db.GetTable<OracleSpecific.StringTest>()
-				.Where(_ => value == _.StringValue1);
-		}
-
-		private IEnumerable<OracleSpecific.StringTest> GetStringTest2(IDataContext db, string value)
-		{
-			return db.GetTable<OracleSpecific.StringTest>()
-				.Where(_ => value == _.StringValue2);
-		}
-
-		#region DateTime Tests
-
-		[Table(Name="ALLTYPES")]
-		public partial class ALLTYPE
-		{
-			[Column(DataType=DataType.Decimal,        Length=22, Scale=0),               PrimaryKey,  NotNull] public decimal         ID                     { get; set; } // NUMBER
-			[Column(DataType=DataType.Decimal,        Length=22, Precision=20, Scale=0),    Nullable         ] public decimal?        BIGINTDATATYPE         { get; set; } // NUMBER (20,0)
-			[Column(DataType=DataType.Decimal,        Length=22, Scale=0),                  Nullable         ] public decimal?        NUMERICDATATYPE        { get; set; } // NUMBER
-			[Column(DataType=DataType.Decimal,        Length=22, Precision=1, Scale=0),     Nullable         ] public sbyte?          BITDATATYPE            { get; set; } // NUMBER (1,0)
-			[Column(DataType=DataType.Decimal,        Length=22, Precision=5, Scale=0),     Nullable         ] public int?            SMALLINTDATATYPE       { get; set; } // NUMBER (5,0)
-			[Column(DataType=DataType.Decimal,        Length=22, Scale=6),                  Nullable         ] public decimal?        DECIMALDATATYPE        { get; set; } // NUMBER
-			[Column(DataType=DataType.Decimal,        Length=22, Precision=10, Scale=4),    Nullable         ] public decimal?        SMALLMONEYDATATYPE     { get; set; } // NUMBER (10,4)
-			[Column(DataType=DataType.Decimal,        Length=22, Precision=10, Scale=0),    Nullable         ] public long?           INTDATATYPE            { get; set; } // NUMBER (10,0)
-			[Column(DataType=DataType.Decimal,        Length=22, Precision=3, Scale=0),     Nullable         ] public short?          TINYINTDATATYPE        { get; set; } // NUMBER (3,0)
-			[Column(DataType=DataType.Decimal,        Length=22),                           Nullable         ] public decimal?        MONEYDATATYPE          { get; set; } // NUMBER
-			[Column(DataType=DataType.Double,         Length=8),                            Nullable         ] public double?         FLOATDATATYPE          { get; set; } // BINARY_DOUBLE
-			[Column(DataType=DataType.Single,         Length=4),                            Nullable         ] public float?          REALDATATYPE           { get; set; } // BINARY_FLOAT
-			[Column(DataType=DataType.Date),                                                Nullable         ] public DateTime?       DATETIMEDATATYPE       { get; set; } // DATE
-			[Column(DataType=DataType.DateTime2,      Length=11, Scale=6),                  Nullable         ] public DateTime?       DATETIME2DATATYPE      { get; set; } // TIMESTAMP(6)
-			[Column(DataType=DataType.DateTimeOffset, Length=13, Scale=6),                  Nullable         ] public DateTimeOffset? DATETIMEOFFSETDATATYPE { get; set; } // TIMESTAMP(6) WITH TIME ZONE
-			[Column(DataType=DataType.DateTimeOffset, Length=11, Scale=6),                  Nullable         ] public DateTimeOffset? LOCALZONEDATATYPE      { get; set; } // TIMESTAMP(6) WITH LOCAL TIME ZONE
-			[Column(DataType=DataType.Char,           Length=1),                            Nullable         ] public char?           CHARDATATYPE           { get; set; } // CHAR(1)
-			[Column(DataType=DataType.VarChar,        Length=20),                           Nullable         ] public string          VARCHARDATATYPE        { get; set; } // VARCHAR2(20)
-			[Column(DataType=DataType.Text,           Length=4000),                         Nullable         ] public string          TEXTDATATYPE           { get; set; } // CLOB
-			[Column(DataType=DataType.NChar,          Length=40),                           Nullable         ] public string          NCHARDATATYPE          { get; set; } // NCHAR(40)
-			[Column(DataType=DataType.NVarChar,       Length=40),                           Nullable         ] public string          NVARCHARDATATYPE       { get; set; } // NVARCHAR2(40)
-			[Column(DataType=DataType.NText,          Length=4000),                         Nullable         ] public string          NTEXTDATATYPE          { get; set; } // NCLOB
-			[Column(DataType=DataType.Blob,           Length=4000),                         Nullable         ] public byte[]          BINARYDATATYPE         { get; set; } // BLOB
-			[Column(DataType=DataType.VarBinary,      Length=530),                          Nullable         ] public byte[]          BFILEDATATYPE          { get; set; } // BFILE
-			[Column(DataType=DataType.Binary,         Length=16),                           Nullable         ] public byte[]          GUIDDATATYPE           { get; set; } // RAW(16)
-			[Column(DataType=DataType.Undefined,      Length=256),                          Nullable         ] public object          URIDATATYPE            { get; set; } // URITYPE
-			[Column(DataType=DataType.Xml,            Length=2000),                         Nullable         ] public string          XMLDATATYPE            { get; set; } // XMLTYPE
-		}
-
-		[Table("t_entity")]
-		public sealed class Entity
-		{
-			[PrimaryKey, Identity]
-			[NotNull, Column("entity_id")] public long Id           { get; set; }
-			[NotNull, Column("time")]      public DateTime Time     { get; set; }
-			[NotNull, Column("duration")]  public TimeSpan Duration { get; set; }
-		}
-
-		[Test, OracleDataContext]
-		public void TestTimeSpan(string context)
-		{
-			using (var db = new DataConnection(context))
-			{
-				db.BeginTransaction();
-
-				long id = 1;
-
-				db.GetTable<Entity>().Insert(() => new Entity { Id = id + 1, Duration = TimeSpan.FromHours(1) });
-			}
-		}
-
-		[Test, OracleDataContext]
-		public void DateTimeTest1(string context)
-		{
-			using (var db = new DataConnection(context))
-			{
-				db.GetTable<ALLTYPE>().Delete(t => t.ID >= 1000);
-
-				db.BeginTransaction();
-
-				db.MultipleRowsCopy(new[]
-				{
-					new ALLTYPE
-					{
-						ID                = 1000,
-						DATETIMEDATATYPE  = DateTime.Now,
-						DATETIME2DATATYPE = DateTime.Now
-					}
-				});
-			}
-		}
-
-		[Test, OracleDataContext]
-		public void NVarchar2InsertTest(string context)
-		{
-			using (var db = new DataConnection(context))
-			using (db.BeginTransaction())
-			{
-				db.InlineParameters = false;
-
-				var value   = "致我们最爱的母亲";
-
-				var id = db.GetTable<ALLTYPE>()
-					.InsertWithInt32Identity(() => new ALLTYPE
-					{
-						NVARCHARDATATYPE = value
-					});
-
-				var query = from p in db.GetTable<ALLTYPE>()
-							where p.ID == id
-							select new { p.NVARCHARDATATYPE };
-
-				var res = query.Single();
-				Assert.That(res.NVARCHARDATATYPE, Is.EqualTo(value));
-			}
-		}
-
-		[Test, OracleDataContext]
-		public void NVarchar2UpdateTest(string context)
-		{
-			using (var db = new DataConnection(context))
-			using (db.BeginTransaction())
-			{
-				db.InlineParameters = false;
-
-				var value = "致我们最爱的母亲";
-
-				var id = db.GetTable<ALLTYPE>()
-					.InsertWithInt32Identity(() => new ALLTYPE
-					{
-						INTDATATYPE = 123
-					});
-
-				db.GetTable<ALLTYPE>()
-					.Set(e => e.NVARCHARDATATYPE, () => value)
-					.Update();
-
-				var query = from p in db.GetTable<ALLTYPE>()
-							where p.ID == id
-							select new { p.NVARCHARDATATYPE };
-
-				var res = query.Single();
-				Assert.That(res.NVARCHARDATATYPE, Is.EqualTo(value));
-			}
-		}
-
-		[Test, IncludeDataContextSourceAttribute(ProviderName.OracleNative)]
-		public void SelectDateTime(string context)
-		{
-			using (var db = new DataConnection(context))
-			{
-				var ms = new MappingSchema();
-
-				// Set custom DateTime to SQL converter.
-				//
-				ms.SetValueToSqlConverter(
-					typeof(DateTime),
-					(stringBuilder, dataType, val) =>
-					{
-						var value = (DateTime)val;
-						Assert.That(dataType.DataType, Is.Not.EqualTo(DataType.Undefined));
-
-						var format =
-							dataType.DataType == DataType.DateTime2 ?
-								"TO_DATE('{0:yyyy-MM-dd HH:mm:ss}', 'YYYY-MM-DD HH24:MI:SS')" :
-								"TO_TIMESTAMP('{0:yyyy-MM-dd HH:mm:ss.fffffff}', 'YYYY-MM-DD HH24:MI:SS.FF7')";
-
-						stringBuilder.AppendFormat(format, value);
-					});
-
-				db.AddMappingSchema(ms);
-
-				var res = (db.GetTable<ALLTYPE>().Where(e => e.DATETIME2DATATYPE == DateTime.Now)).ToList();
-				Debug.WriteLine(res.Count);
-			}
-		}
-
-		[Test, OracleDataContext]
-		public void DateTimeTest2(string context)
-		{
-			// Set custom DateTime to SQL converter.
-			//
-			OracleTools.GetDataProvider().MappingSchema.SetValueToSqlConverter(
-				typeof(DateTime),
-				(stringBuilder,dataType,val) =>
-				{
-					var value  = (DateTime)val;
-					var format =
-						dataType.DataType == DataType.DateTime ?
-							"TO_DATE('{0:yyyy-MM-dd HH:mm:ss}', 'YYYY-MM-DD HH24:MI:SS')" :
-							"TO_TIMESTAMP('{0:yyyy-MM-dd HH:mm:ss.fffffff}', 'YYYY-MM-DD HH24:MI:SS.FF7')";
-
-					stringBuilder.AppendFormat(format, value);
-				});
-
-			using (var db = new DataConnection(context))
-			{
-				db.GetTable<ALLTYPE>().Delete(t => t.ID >= 1000);
-
-				db.BeginTransaction();
-
-				db.MultipleRowsCopy(new[]
-				{
-					new ALLTYPE
-					{
-						ID                = 1000,
-						DATETIMEDATATYPE  = DateTime.Now,
-						DATETIME2DATATYPE = DateTime.Now
-					}
-				});
-			}
-
-			// Reset converter to default.
-			//
-			OracleTools.GetDataProvider().MappingSchema.SetValueToSqlConverter(
-				typeof(DateTime),
-				(stringBuilder,dataType,val) =>
-				{
-					var value  = (DateTime)val;
-					var format =
-						dataType.DataType == DataType.DateTime ?
-							"TO_DATE('{0:yyyy-MM-dd HH:mm:ss}', 'YYYY-MM-DD HH24:MI:SS')" :
-							"TO_TIMESTAMP('{0:yyyy-MM-dd HH:mm:ss.fffffff}', 'YYYY-MM-DD HH24:MI:SS.FF7')";
-
-					if (value.Millisecond == 0)
-					{
-						format = value.Hour == 0 && value.Minute == 0 && value.Second == 0 ?
-							"TO_DATE('{0:yyyy-MM-dd}', 'YYYY-MM-DD')" :
-							"TO_DATE('{0:yyyy-MM-dd HH:mm:ss}', 'YYYY-MM-DD HH24:MI:SS')";
-					}
-
-					stringBuilder.AppendFormat(format, value);
-				});
-		}
-
-		[Test, OracleDataContext]
-		public void ClauseDateTimeWithoutJointure(string context)
-		{
-			var date = DateTime.Today;
-			using (var db = new DataConnection(context))
-			{
-				var query = from a in db.GetTable<ALLTYPE>()
-							where a.DATETIMEDATATYPE == date
-							select a;
-
-				query.FirstOrDefault();
-
-				Assert.That(db.Command.Parameters.Count, Is.EqualTo(1));
-
-				var parm = (IDbDataParameter)db.Command.Parameters[0];
-				Assert.That(parm.DbType, Is.EqualTo(DbType.Date));
-			}
-		}
-
-		[Test, OracleDataContext]
-		public void ClauseDateTimeWithJointure(string context)
-		{
-			var date = DateTime.Today;
-			using (var db = new DataConnection(context))
-			{
-				var query = from a in db.GetTable<ALLTYPE>()
-							join b in db.GetTable<ALLTYPE>() on a.ID equals b.ID
-							where a.DATETIMEDATATYPE == date
-							select a;
-
-				query.FirstOrDefault();
-
-				Assert.That(db.Command.Parameters.Count, Is.EqualTo(1));
-
-				var parm = (IDbDataParameter)db.Command.Parameters[0];
-				Assert.That(parm.DbType, Is.EqualTo(DbType.Date));
-			}
-		}
-
-		#endregion
-
-		#region Sequence
-
-		[Test, OracleDataContext]
-		public void SequenceInsert(string context)
-		{
-			using (var db = GetDataContext(context))
-			{
-				db.GetTable<OracleSpecific.SequenceTest>().Where(_ => _.Value == "SeqValue").Delete();
-				db.Insert(new OracleSpecific.SequenceTest { Value = "SeqValue" });
-
-				var id = db.GetTable<OracleSpecific.SequenceTest>().Single(_ => _.Value == "SeqValue").ID;
-
-				db.GetTable<OracleSpecific.SequenceTest>().Where(_ => _.ID == id).Delete();
-
-				Assert.AreEqual(0, db.GetTable<OracleSpecific.SequenceTest>().Count(_ => _.Value == "SeqValue"));
-			}
-		}
-
-		[Test, OracleDataContext]
-		public void SequenceInsertWithIdentity(string context)
-		{
-			using (var db = GetDataContext(context))
-			{
-				db.GetTable<OracleSpecific.SequenceTest>().Where(_ => _.Value == "SeqValue").Delete();
-
-				var id1 = Convert.ToInt32(db.InsertWithIdentity(new OracleSpecific.SequenceTest { Value = "SeqValue" }));
-				var id2 = db.GetTable<OracleSpecific.SequenceTest>().Single(_ => _.Value == "SeqValue").ID;
-
-				Assert.AreEqual(id1, id2);
-
-				db.GetTable<OracleSpecific.SequenceTest>().Where(_ => _.ID == id1).Delete();
-
-				Assert.AreEqual(0, db.GetTable<OracleSpecific.SequenceTest>().Count(_ => _.Value == "SeqValue"));
-			}
-		}
-
-		#endregion
-
-		#region BulkCopy
-
-		static void BulkCopyLinqTypes(string context, BulkCopyType bulkCopyType)
-		{
-			using (var db = new DataConnection(context))
-			{
-				if (bulkCopyType == BulkCopyType.ProviderSpecific)
-				{
-					var ms = new MappingSchema();
-
-					ms.GetFluentMappingBuilder()
-						.Entity<LinqDataTypes>()
-							.Property(e => e.GuidValue)
-								.IsNotColumn()
-						;
-
-					db.AddMappingSchema(ms);
-				}
-
-				db.BulkCopy(
-					new BulkCopyOptions { BulkCopyType = bulkCopyType },
-					Enumerable.Range(0, 10).Select(n =>
-						new LinqDataTypes
-						{
-							ID            = 4000 + n,
-							MoneyValue    = 1000m + n,
-							DateTimeValue = new DateTime(2001,  1,  11,  1, 11, 21, 100),
-							BoolValue     = true,
-							GuidValue     = Guid.NewGuid(),
-							SmallIntValue = (short)n
-						}
-					));
-
-				db.GetTable<LinqDataTypes>().Delete(p => p.ID >= 4000);
-			}
-		}
-
-		[Test, OracleDataContextWithBulkCopy(ParallelScope = ParallelScope.None)]
-		public void BulkCopyLinqTypesMultipleRows(string context, AlternativeBulkCopy useAlternativeBulkCopy)
-		{
-			try
-			{
-				OracleTools.UseAlternativeBulkCopy = useAlternativeBulkCopy;
-
-				BulkCopyLinqTypes(context, BulkCopyType.MultipleRows);
-			}
-			finally
-			{
-				OracleTools.UseAlternativeBulkCopy = AlternativeBulkCopy.InsertAll;
-			}
-		}
-
-		[Test, OracleDataContextWithBulkCopy]
-		public void BulkCopyLinqTypesProviderSpecific(string context, AlternativeBulkCopy useAlternativeBulkCopy)
-		{
-			try
-			{
-				OracleTools.UseAlternativeBulkCopy = useAlternativeBulkCopy;
-
-				BulkCopyLinqTypes(context, BulkCopyType.ProviderSpecific);
-			}
-			finally
-			{
-				OracleTools.UseAlternativeBulkCopy = AlternativeBulkCopy.InsertAll;
-			}
-		}
-
-		[Test, OracleDataContextWithBulkCopy(ParallelScope = ParallelScope.None)]
-		public void BulkCopyRetrieveSequencesProviderSpecific(string context, AlternativeBulkCopy useAlternativeBulkCopy)
-		{
-			try
-			{
-				OracleTools.UseAlternativeBulkCopy = useAlternativeBulkCopy;
-
-				BulkCopyRetrieveSequence(context, BulkCopyType.ProviderSpecific);
-			}
-			finally
-			{
-				OracleTools.UseAlternativeBulkCopy = AlternativeBulkCopy.InsertAll;
-			}
-		}
-
-		[Test, OracleDataContextWithBulkCopy]
-		public void BulkCopyRetrieveSequencesMultipleRows(string context, AlternativeBulkCopy useAlternativeBulkCopy)
-		{
-			try
-			{
-				OracleTools.UseAlternativeBulkCopy = useAlternativeBulkCopy;
-
-				BulkCopyRetrieveSequence(context, BulkCopyType.MultipleRows);
-			}
-			finally
-			{
-				OracleTools.UseAlternativeBulkCopy = AlternativeBulkCopy.InsertAll;
-			}
-		}
-
-		[Test, OracleDataContextWithBulkCopy]
-		public void BulkCopyRetrieveSequencesRowByRow(string context, AlternativeBulkCopy useAlternativeBulkCopy)
-		{
-			try
-			{
-				OracleTools.UseAlternativeBulkCopy = useAlternativeBulkCopy;
-
-				BulkCopyRetrieveSequence(context, BulkCopyType.RowByRow);
-			}
-			finally
-			{
-				OracleTools.UseAlternativeBulkCopy = AlternativeBulkCopy.InsertAll;
-			}
-		}
-
-		static void BulkCopyRetrieveSequence(string context, BulkCopyType bulkCopyType)
-		{
-			var data = new[]
-			{
-				new OracleSpecific.SequenceTest { Value = "Value"},
-				new OracleSpecific.SequenceTest { Value = "Value"},
-				new OracleSpecific.SequenceTest { Value = "Value"},
-				new OracleSpecific.SequenceTest { Value = "Value"},
-			};
-
-			using (var db = new TestDataConnection(context))
-			{
-				db.GetTable<OracleSpecific.SequenceTest>().Where(_ => _.Value == "SeqValue").Delete();
-
-				var options = new BulkCopyOptions
-				{
-					MaxBatchSize       = 5,
-					//RetrieveSequence   = true,
-					KeepIdentity       = bulkCopyType != BulkCopyType.RowByRow,
-					BulkCopyType       = bulkCopyType,
-					NotifyAfter        = 3,
-					RowsCopiedCallback = copied => Debug.WriteLine(copied.RowsCopied)
-				};
-
-				db.BulkCopy(options, data.RetrieveIdentity(db));
-
-				foreach (var d in data)
-				{
-					Assert.That(d.ID, Is.GreaterThan(0));
-				}
-
-				//Assert.That(options.BulkCopyType, Is.EqualTo(bulkCopyType));
-			}
-		}
-
-		[Table(Name = "stg_trade_information")]
-		public class Trade
-		{
-			[Column("STG_TRADE_ID")]          public int       ID             { get; set; }
-			[Column("STG_TRADE_VERSION")]     public int       Version        { get; set; }
-			[Column("INFORMATION_TYPE_ID")]   public int       TypeID         { get; set; }
-			[Column("INFORMATION_TYPE_NAME")] public string    TypeName       { get; set; }
-			[Column("value")]                 public string    Value          { get; set; }
-			[Column("value_as_integer")]      public int?      ValueAsInteger { get; set; }
-			[Column("value_as_date")]         public DateTime? ValueAsDate    { get; set; }
-		}
-
-		static void BulkCopy1(string context, BulkCopyType bulkCopyType)
-		{
-			var data = new[]
-			{
-				new Trade { ID = 375, Version = 1, TypeID = 20224, TypeName = "Gas Month",     },
-				new Trade { ID = 328, Version = 1, TypeID = 20224, TypeName = "Gas Month",     },
-				new Trade { ID = 348, Version = 1, TypeID = 20224, TypeName = "Gas Month",     },
-				new Trade { ID = 357, Version = 1, TypeID = 20224, TypeName = "Gas Month",     },
-				new Trade { ID = 371, Version = 1, TypeID = 20224, TypeName = "Gas Month",     },
-				new Trade { ID = 333, Version = 1, TypeID = 20224, TypeName = "Gas Month",     ValueAsInteger = 1,          ValueAsDate = new DateTime(2011, 1, 5) },
-				new Trade { ID = 353, Version = 1, TypeID = 20224, TypeName = "Gas Month",     ValueAsInteger = 1000000000,                                        },
-				new Trade { ID = 973, Version = 1, TypeID = 20160, TypeName = "EU Allowances", },
-			};
-
-			using (var db = new TestDataConnection(context))
-			{
-				var options = new BulkCopyOptions
-				{
-					MaxBatchSize = 5,
-					BulkCopyType = bulkCopyType,
-					NotifyAfter  = 3,
-					RowsCopiedCallback = copied => Debug.WriteLine(copied.RowsCopied)
-				};
-
-				db.BulkCopy(options, data);
-
-				//Assert.That(options.BulkCopyType, Is.EqualTo(bulkCopyType));
-			}
-		}
-
-		[Test, OracleDataContextWithBulkCopy]
-		public void BulkCopy1MultipleRows(string context, AlternativeBulkCopy useAlternativeBulkCopy)
-		{
-			try
-			{
-				OracleTools.UseAlternativeBulkCopy = useAlternativeBulkCopy;
-
-				BulkCopy1(context, BulkCopyType.MultipleRows);
-			}
-			finally
-			{
-				OracleTools.UseAlternativeBulkCopy = AlternativeBulkCopy.InsertAll;
-			}
-		}
-
-		[Test, OracleDataContextWithBulkCopy]
-		public void BulkCopy1ProviderSpecific(string context, AlternativeBulkCopy useAlternativeBulkCopy)
-		{
-			try
-			{
-				OracleTools.UseAlternativeBulkCopy = useAlternativeBulkCopy;
-
-				BulkCopy1(context, BulkCopyType.ProviderSpecific);
-			}
-			finally
-			{
-				OracleTools.UseAlternativeBulkCopy = AlternativeBulkCopy.InsertAll;
-			}
-		}
-
-		static void BulkCopy21(string context, BulkCopyType bulkCopyType)
-		{
-			using (var db = new TestDataConnection(context))
-			{
-				db.Types2.Delete(_ => _.ID > 1000);
-
-				if (context == ProviderName.OracleNative && bulkCopyType == BulkCopyType.ProviderSpecific)
-				{
-					var ms = new MappingSchema();
-
-					db.AddMappingSchema(ms);
-
-					ms.GetFluentMappingBuilder()
-						.Entity<LinqDataTypes2>()
-							.Property(e => e.GuidValue)
-								.IsNotColumn()
-						;
-				}
-
-				db.BulkCopy(
-					new BulkCopyOptions { MaxBatchSize = 2, BulkCopyType = bulkCopyType },
-					new[]
-					{
-						new LinqDataTypes2 { ID = 1003, MoneyValue = 0m, DateTimeValue = null,         BoolValue = true,  GuidValue = new Guid("ef129165-6ffe-4df9-bb6b-bb16e413c883"), SmallIntValue = null, IntValue = null    },
-						new LinqDataTypes2 { ID = 1004, MoneyValue = 0m, DateTimeValue = DateTime.Now, BoolValue = false, GuidValue = null,                                             SmallIntValue = 2,    IntValue = 1532334 },
-						new LinqDataTypes2 { ID = 1005, MoneyValue = 1m, DateTimeValue = DateTime.Now, BoolValue = false, GuidValue = null,                                             SmallIntValue = 5,    IntValue = null    },
-						new LinqDataTypes2 { ID = 1006, MoneyValue = 2m, DateTimeValue = DateTime.Now, BoolValue = false, GuidValue = null,                                             SmallIntValue = 6,    IntValue = 153     }
-					});
-
-				db.Types2.Delete(_ => _.ID > 1000);
-			}
-		}
-
-		[Test, OracleDataContextWithBulkCopy(ParallelScope = ParallelScope.None)]
-		public void BulkCopy21MultipleRows(string context, AlternativeBulkCopy useAlternativeBulkCopy)
-		{
-			try
-			{
-				OracleTools.UseAlternativeBulkCopy = useAlternativeBulkCopy;
-
-				BulkCopy21(context, BulkCopyType.MultipleRows);
-			}
-			finally
-			{
-				OracleTools.UseAlternativeBulkCopy = AlternativeBulkCopy.InsertAll;
-			}
-		}
-
-		[Test, OracleDataContextWithBulkCopy]
-		public void BulkCopy21ProviderSpecific(string context, AlternativeBulkCopy useAlternativeBulkCopy)
-		{
-			try
-			{
-				OracleTools.UseAlternativeBulkCopy = useAlternativeBulkCopy;
-
-				BulkCopy21(context, BulkCopyType.ProviderSpecific);
-			}
-			finally
-			{
-				OracleTools.UseAlternativeBulkCopy = AlternativeBulkCopy.InsertAll;
-			}
-		}
-
-		static void BulkCopy22(string context, BulkCopyType bulkCopyType)
-		{
-			using (var db = new TestDataConnection(context))
-			{
-				db.Types2.Delete(_ => _.ID > 1000);
-
-				var ms = new MappingSchema();
-
-				db.AddMappingSchema(ms);
-
-				ms.GetFluentMappingBuilder()
-					.Entity<LinqDataTypes2>()
-						.Property(e => e.GuidValue)
-							.IsNotColumn()
-					;
-
-				db.BulkCopy(
-					new BulkCopyOptions { MaxBatchSize = 2, BulkCopyType = bulkCopyType },
-					new[]
-					{
-						new LinqDataTypes2 { ID = 1003, MoneyValue = 0m, DateTimeValue = DateTime.Now, BoolValue = true,  GuidValue = new Guid("ef129165-6ffe-4df9-bb6b-bb16e413c883"), SmallIntValue = null, IntValue = null    },
-						new LinqDataTypes2 { ID = 1004, MoneyValue = 0m, DateTimeValue = null,         BoolValue = false, GuidValue = null,                                             SmallIntValue = 2,    IntValue = 1532334 },
-						new LinqDataTypes2 { ID = 1005, MoneyValue = 1m, DateTimeValue = DateTime.Now, BoolValue = false, GuidValue = null,                                             SmallIntValue = 5,    IntValue = null    },
-						new LinqDataTypes2 { ID = 1006, MoneyValue = 2m, DateTimeValue = DateTime.Now, BoolValue = false, GuidValue = null,                                             SmallIntValue = 6,    IntValue = 153     }
-					});
-
-				db.Types2.Delete(_ => _.ID > 1000);
-			}
-		}
-
-		[Test, OracleDataContextWithBulkCopy]
-		public void BulkCopy22MultipleRows(string context, AlternativeBulkCopy useAlternativeBulkCopy)
-		{
-			try
-			{
-				OracleTools.UseAlternativeBulkCopy = useAlternativeBulkCopy;
-
-				BulkCopy22(context, BulkCopyType.MultipleRows);
-			}
-			finally
-			{
-				OracleTools.UseAlternativeBulkCopy = AlternativeBulkCopy.InsertAll;
-			}
-		}
-
-		[Test, OracleDataContextWithBulkCopy]
-		public void BulkCopy22ProviderSpecific(string context, AlternativeBulkCopy useAlternativeBulkCopy)
-		{
-			try
-			{
-				OracleTools.UseAlternativeBulkCopy = useAlternativeBulkCopy;
-
-				BulkCopy22(context, BulkCopyType.ProviderSpecific);
-			}
-			finally
-			{
-				OracleTools.UseAlternativeBulkCopy = AlternativeBulkCopy.InsertAll;
-			}
-		}
-
-		#endregion
-
-		#region CreateTest
-
-		[Table]
-		class TempTestTable
-		{
-			// column name length = 30 char (maximum for Oracle)
-			[Column(Name = "AAAAAAAAAAAAAAAAAAAAAAAAAAAABC")]
-			public long Id { get; set; }
-		}
-
-		[Test, OracleDataContext]
-		public void LongAliasTest(string context)
-		{
-			using (var db = new DataConnection(context))
-			{
-				try { db.DropTable<TempTestTable>(); } catch {}
-
-				var table = db.CreateTable<TempTestTable>();
-
-				var query =
-				(
-					from t in table.Distinct()
-					select new { t.Id }
-				).ToList();
-
-				db.DropTable<TempTestTable>();
-			}
-		}
-
-		#endregion
-
-		#region XmlTable
-
-		[Test, OracleDataContext]
-		public void XmlTableTest1(string context)
-		{
-			using (var conn = new DataConnection(context))
-			{
-				var list = conn.OracleXmlTable(new[]
-					{
-						new { field1 = 1, field2 = "11" },
-						new { field1 = 2, field2 = "22" },
-					})
-					.Select(t => new { t.field1, t.field2 })
-					.ToList();
-
-				Assert.That(list.Count, Is.EqualTo(2));
-				Assert.That(list[0].field1, Is.EqualTo(1));
-				Assert.That(list[1].field1, Is.EqualTo(2));
-				Assert.That(list[0].field2, Is.EqualTo("11"));
-				Assert.That(list[1].field2, Is.EqualTo("22"));
-			}
-		}
-
-		[Test, OracleDataContext]
-		public void XmlTableTest2(string context)
-		{
-			using (var conn = GetDataContext(context))
-			{
-				var list =
-				(
-					from t1 in conn.Parent
-					join t2 in conn.OracleXmlTable(new[]
-					{
-						new { field1 = 1, field2 = "11" },
-						new { field1 = 2, field2 = "22" },
-					})
-					on t1.ParentID equals t2.field1
-					select new { t2.field1, t2.field2 }
-				).ToList();
-
-				Assert.That(list.Count, Is.EqualTo(2));
-				Assert.That(list[0].field1, Is.EqualTo(1));
-				Assert.That(list[1].field1, Is.EqualTo(2));
-				Assert.That(list[0].field2, Is.EqualTo("11"));
-				Assert.That(list[1].field2, Is.EqualTo("22"));
-			}
-		}
-
-		[Test, OracleDataContext]
-		public void XmlTableTest3(string context)
-		{
-			using (var conn = new DataConnection(context))
-			{
-				var data = new[]
-				{
-					new { field1 = 1, field2 = "11" },
-					new { field1 = 2, field2 = "22" },
-				};
-
-				var list = conn.OracleXmlTable(data)
-					.Select(t => new { t.field1, t.field2 })
-					.ToList();
-
-				Assert.That(list.Count, Is.EqualTo(2));
-				Assert.That(list[0].field1, Is.EqualTo(1));
-				Assert.That(list[1].field1, Is.EqualTo(2));
-				Assert.That(list[0].field2, Is.EqualTo("11"));
-				Assert.That(list[1].field2, Is.EqualTo("22"));
-			}
-		}
-
-		class XmlData
-		{
-			public int    Field1;
-			[Column(Length = 2)]
-			public string Field2;
-		}
-
-		[Test, OracleDataContext]
-		public void XmlTableTest4(string context)
-		{
-			using (var conn = new DataConnection(context))
-			{
-				var list = conn.OracleXmlTable<XmlData>("<t><r><c0>1</c0><c1>11</c1></r><r><c0>2</c0><c1>22</c1></r></t>")
-					.Select(t => new { t.Field1, t.Field2 })
-					.ToList();
-
-				Assert.That(list.Count, Is.EqualTo(2));
-				Assert.That(list[0].Field1, Is.EqualTo(1));
-				Assert.That(list[1].Field1, Is.EqualTo(2));
-				Assert.That(list[0].Field2, Is.EqualTo("11"));
-				Assert.That(list[1].Field2, Is.EqualTo("22"));
-			}
-		}
-
-		static string _data;
-
-		[Test, OracleDataContext]
-		public void XmlTableTest5(string context)
-		{
-			using (var conn = GetDataContext(context))
-			{
-				_data = "<t><r><c0>1</c0><c1>11</c1></r><r><c0>2</c0><c1>22</c1></r></t>";
-
-				var list = conn.OracleXmlTable<XmlData>(_data)
-					.Select(t => new { t.Field1, t.Field2 })
-					.ToList();
-
-				Assert.That(list.Count, Is.EqualTo(2));
-				Assert.That(list[0].Field1, Is.EqualTo(1));
-				Assert.That(list[1].Field1, Is.EqualTo(2));
-				Assert.That(list[0].Field2, Is.EqualTo("11"));
-				Assert.That(list[1].Field2, Is.EqualTo("22"));
-
-				_data = "<t><r><c0>1</c0><c1>11</c1></r></t>";
-
-				list =
-				(
-					from t1 in conn.Parent
-					join t2 in conn.OracleXmlTable<XmlData>(_data)
-					on t1.ParentID equals t2.Field1
-					select new { t2.Field1, t2.Field2 }
-				).ToList();
-
-				Assert.That(list.Count, Is.EqualTo(1));
-				Assert.That(list[0].Field1, Is.EqualTo(1));
-				Assert.That(list[0].Field2, Is.EqualTo("11"));
-			}
-		}
-
-		[Test, OracleDataContext]
-		public void XmlTableTest6(string context)
-		{
-			using (var conn = new DataConnection(context))
-			{
-				var data = new[]
-				{
-					new { field1 = 1, field2 = "11" },
-					new { field1 = 2, field2 = "22" },
-				};
-
-				var xmlData = OracleTools.GetXmlData(conn.MappingSchema, data);
-
-				var list = conn.OracleXmlTable<XmlData>(xmlData)
-					.Select(t => new { t.Field1, t.Field2 })
-					.ToList();
-
-				Assert.That(list.Count, Is.EqualTo(2));
-				Assert.That(list[0].Field1, Is.EqualTo(1));
-				Assert.That(list[1].Field1, Is.EqualTo(2));
-				Assert.That(list[0].Field2, Is.EqualTo("11"));
-				Assert.That(list[1].Field2, Is.EqualTo("22"));
-			}
-		}
-
-		[Test, OracleDataContext]
-		public void XmlTableTest7(string context)
-		{
-			using (var conn = GetDataContext(context))
-			{
-				var data = new[]
-				{
-					new { field1 = 1, field2 = "11" },
-					new { field1 = 2, field2 = "22" },
-				};
-
-				var xmlData = OracleTools.GetXmlData(conn.MappingSchema, data);
-
-				var list = conn.OracleXmlTable<XmlData>(() => xmlData)
-					.Select(t => new { t.Field1, t.Field2 })
-					.ToList();
-
-				Assert.That(list.Count, Is.EqualTo(2));
-				Assert.That(list[0].Field1, Is.EqualTo(1));
-				Assert.That(list[1].Field1, Is.EqualTo(2));
-				Assert.That(list[0].Field2, Is.EqualTo("11"));
-				Assert.That(list[1].Field2, Is.EqualTo("22"));
-
-				xmlData = "<t><r><c0>1</c0><c1>11</c1></r></t>";
-
-				list = conn.OracleXmlTable<XmlData>(() => xmlData)
-					.Select(t => new { t.Field1, t.Field2 })
-					.ToList();
-
-				Assert.That(list.Count, Is.EqualTo(1));
-				Assert.That(list[0].Field1, Is.EqualTo(1));
-				Assert.That(list[0].Field2, Is.EqualTo("11"));
-			}
-		}
-
-		[Test, OracleDataContext]
-		public void XmlTableTest8(string context)
-		{
-			using (var conn = GetDataContext(context))
-			{
-				var data = "<t><r><c0>1</c0><c1>11</c1></r></t>";
-
-				var list =
-				(
-					from p in conn.Parent
-					where conn.OracleXmlTable<XmlData>(data).Count(t => t.Field1 == p.ParentID) > 0
-					select p
-				).ToList();
-
-				Assert.That(list[0].ParentID, Is.EqualTo(1));
-
-				data = "<t><r><c0>2</c0><c1>22</c1></r></t>";
-
-				list =
-				(
-					from p in conn.Parent
-					where conn.OracleXmlTable<XmlData>(data).Count(t => t.Field1 == p.ParentID) > 0
-					select p
-				).ToList();
-
-				Assert.That(list[0].ParentID, Is.EqualTo(2));
-			}
-		}
-
-		[Test, OracleDataContext]
-		public void XmlTableTest9(string context)
-		{
-			using (var conn = GetDataContext(context))
-			{
-				var data = "<t><r><c0>1</c0><c1>11</c1></r></t>";
-
-				var list =
-				(
-					from p in conn.Parent
-					where conn.OracleXmlTable<XmlData>(() => data).Count(t => t.Field1 == p.ParentID) > 0
-					select p
-				).ToList();
-
-				Assert.That(list[0].ParentID, Is.EqualTo(1));
-
-				data = "<t><r><c0>2</c0><c1>22</c1></r></t>";
-
-				list =
-				(
-					from p in conn.Parent
-					where conn.OracleXmlTable<XmlData>(() => data).Count(t => t.Field1 == p.ParentID) > 0
-					select p
-				).ToList();
-
-				Assert.That(list[0].ParentID, Is.EqualTo(2));
-			}
-		}
-
-		#endregion
-
-		[Table("DecimalOverflow")]
-		class DecimalOverflow
-		{
-			[Column] public decimal Decimal1;
-			[Column] public decimal Decimal2;
-			[Column] public decimal Decimal3;
-		}
-
-		[Test, OracleDataContext]
-		public void OverflowTest(string context)
-		{
-			var func = OracleTools.DataReaderGetDecimal;
-			try
-			{
-				OracleTools.DataReaderGetDecimal = GetDecimal;
-
-				using (var db = new DataConnection(context))
-				{
-					var list = db.GetTable<DecimalOverflow>().ToList();
-				}
-			}
-			finally
-			{
-				OracleTools.DataReaderGetDecimal = func;
-			}
-		}
-
-		const int ClrPrecision = 29;
-
-		static decimal GetDecimal(IDataReader rd, int idx)
-		{
-			if (rd is Oracle.ManagedDataAccess.Client.OracleDataReader)
-			{
-				var value  = ((Oracle.ManagedDataAccess.Client.OracleDataReader)rd).GetOracleDecimal(idx);
-				var newval = Oracle.ManagedDataAccess.Types.OracleDecimal.SetPrecision(value, value > 0 ? ClrPrecision : (ClrPrecision - 1));
-
-				return newval.Value;
-			}
-			else
-			{
-				var value  = ((OracleDataReader)rd).GetOracleDecimal(idx);
-				var newval = OracleDecimal.SetPrecision(value, value > 0 ? ClrPrecision : (ClrPrecision - 1));
-
-				return newval.Value;
-			}
-		}
-
-		[Table("DecimalOverflow")]
-		class DecimalOverflow2
-		{
-			[Column] public OracleDecimal Decimal1;
-			[Column] public OracleDecimal Decimal2;
-			[Column] public OracleDecimal Decimal3;
-		}
-
-		[Test, IncludeDataContextSource(ProviderName.OracleManaged)]
-		public void OverflowTest2(string context)
-		{
-			var func = OracleTools.DataReaderGetDecimal;
-			try
-			{
-
-				OracleTools.DataReaderGetDecimal = (rd, idx) => { throw new Exception(); };
-
-				using (var db = new DataConnection(context))
-				{
-					var list = db.GetTable<DecimalOverflow2>().ToList();
-				}
-			}
-			finally
-			{
-				OracleTools.DataReaderGetDecimal = func;
-			}
-		}
-
-		public class UseAlternativeBulkCopy
-		{
-			public int Id;
-			public int Value;
-
-			public override int GetHashCode()
-			{
-				return Id;
-			}
-
-			public override bool Equals(object obj)
-			{
-				var e = (UseAlternativeBulkCopy) obj;
-
-				return e.Id == Id && e.Value == Value;
-			}
-		}
-
-		[Test, OracleDataContext]
-		public void UseAlternativeBulkCopyInsertIntoTest(string context)
-		{
-			var data = new List<UseAlternativeBulkCopy>(100);
-			for (var i = 0; i < 100; i++)
-				data.Add(new UseAlternativeBulkCopy() {Id = i, Value = i});
-
-			using (var db = new DataConnection(context))
-			{
-				OracleTools.UseAlternativeBulkCopy = AlternativeBulkCopy.InsertInto;
-				db.CreateTable<UseAlternativeBulkCopy>();
-				try
-				{
-					db.BulkCopy(25, data);
-
-					var selected = db.GetTable<UseAlternativeBulkCopy>().ToList();
-					AreEqual(data, selected);
-				}
-				finally
-				{
-					OracleTools.UseAlternativeBulkCopy = AlternativeBulkCopy.InsertAll;
-					db.DropTable<UseAlternativeBulkCopy>();
-				}
-			}
-
-		}
-
-		[Test, OracleDataContext]
-		public void UseAlternativeBulkCopyInsertDualTest(string context)
-		{
-			var data = new List<UseAlternativeBulkCopy>(100);
-			for (var i = 0; i < 100; i++)
-				data.Add(new UseAlternativeBulkCopy() { Id = i, Value = i });
-
-			using (var db = new DataConnection(context))
-			{
-				OracleTools.UseAlternativeBulkCopy = AlternativeBulkCopy.InsertDual;
-				db.CreateTable<UseAlternativeBulkCopy>();
-				try
-				{
-					db.BulkCopy(25, data);
-
-					var selected = db.GetTable<UseAlternativeBulkCopy>().ToList();
-					AreEqual(data, selected);
-				}
-				finally
-				{
-					OracleTools.UseAlternativeBulkCopy = AlternativeBulkCopy.InsertAll;
-					db.DropTable<UseAlternativeBulkCopy>();
-				}
-			}
-
-		}
-
-		public class ClobEntity
-		{
-			public ClobEntity()
-			{ }
-
-			public ClobEntity(int id)
-			{
-				Id         = id;
-				ClobValue  = "Clob" .PadRight(4001, id.ToString()[0]);
-				NClobValue = "NClob".PadRight(4001, id.ToString()[0]);
-			}
-			public int Id;
-
-			[Column(DataType = DataType.Text)]
-			public string ClobValue;
-
-			[Column(DataType = DataType.NText)]
-			public string NClobValue;
-
-			public override int GetHashCode()
-			{
-				return Id;
-			}
-
-			public override bool Equals(object obj)
-			{
-				var clob = (ClobEntity) obj;
-				return    clob.Id         == Id
-					   && clob.ClobValue  == ClobValue
-					   && clob.NClobValue == NClobValue;
-			}
-		}
-
-		[Test, OracleDataContext]
-		public void ClobTest1(string context)
-		{
-			using (var db = new DataConnection(context))
-			{
-				try
-				{
-					db.CreateTable<ClobEntity>();
-					var obj = new ClobEntity(1);
-					db.Insert(obj);
-
-					var selected = db.GetTable<ClobEntity>().First(_ => _.Id == 1);
-					Assert.AreEqual(obj, selected);
-				}
-				finally
-				{
-					db.DropTable<ClobEntity>();
-				}
-			}
-		}
-
-		[Test, OracleDataContextWithBulkCopyAttribute]
-		public void ClobBulkCopyTest(string context, AlternativeBulkCopy useAlternativeBulkCopy)
-		{
-			var data = new List<ClobEntity>(new[] {new ClobEntity(1), new ClobEntity(2)});
-
-			using (var db = new DataConnection(context))
-			{
-				OracleTools.UseAlternativeBulkCopy = useAlternativeBulkCopy;
-
-				try
-				{
-					db.CreateTable<ClobEntity>();
-					db.BulkCopy(data);
-
-					var selected = db.GetTable<ClobEntity>().ToList();
-					AreEqual(data, selected);
-				}
-				finally
-				{
-					OracleTools.UseAlternativeBulkCopy = AlternativeBulkCopy.InsertAll;
-					db.DropTable<ClobEntity>();
-				}
-
-			}
-		}
-
-		[Table(IsColumnAttributeRequired = false)]
-		public class DateTimeOffsetTable
-		{
-			public DateTimeOffset DateTimeOffsetValue;
-		}
-
-		[Test, OracleDataContext]
-		public void Issue515Test(string context)
-		{
-			using (var db = GetDataContext(context))
-			{
-				try
-				{
-					var now = new DateTimeOffset(2000, 1, 1, 10, 11, 12, TimeSpan.FromHours(5));
-					db.CreateTable<DateTimeOffsetTable>();
-					db.Insert(new DateTimeOffsetTable() {DateTimeOffsetValue = now});
-					Assert.AreEqual(now, db.GetTable<DateTimeOffsetTable>().Select(_ => _.DateTimeOffsetValue).Single());
-				}
-				finally
-				{
-					db.DropTable<DateTimeOffsetTable>();
-				}
-			}
-
-		}
-
-		[Test, OracleDataContext]
-		public void Issue612Test(string context)
-		{
-			using (var db = GetDataContext(context))
-			{
-				try
-				{
-					// initialize with ticks with default oracle timestamp presicion (6 fractional seconds)
-					var expected = new DateTimeOffset(636264847785126550, TimeSpan.FromHours(3));
-
-					db.CreateTable<DateTimeOffsetTable>();
-
-					db.Insert(new DateTimeOffsetTable { DateTimeOffsetValue = expected });
-
-					var actual = db.GetTable<DateTimeOffsetTable>().Select(x => x.DateTimeOffsetValue).Single();
-
-					Assert.That(actual, Is.EqualTo(expected));
-				}
-				finally
-				{
-					db.DropTable<DateTimeOffsetTable>();
-				}
-			}
-
-		}
-
-		[Test, OracleDataContext]
-		public void Issue612TestDefaultTSTZPrecisonCanDiffersOfUpTo9Ticks(string context)
-		{
-			using (var db = GetDataContext(context))
-			{
-				try
-				{
-					// initialize with ticks with default DateTimeOffset presicion (7 fractional seconds for Oracle TSTZ)
-					var expected = new DateTimeOffset(636264847785126559, TimeSpan.FromHours(3));
-
-					db.CreateTable<DateTimeOffsetTable>();
-
-					db.Insert(new DateTimeOffsetTable { DateTimeOffsetValue = expected });
-
-					var actual = db.GetTable<DateTimeOffsetTable>().Select(x => x.DateTimeOffsetValue).Single();
-
-					Assert.That(actual, Is.EqualTo(expected).Within(9).Ticks);
-				}
-				finally
-				{
-					db.DropTable<DateTimeOffsetTable>();
-				}
-			}
-
-		}
-
-		public static IEnumerable<Person> PersonSelectByKey(DataConnection dataConnection, int id)
-		{
-			return dataConnection.QueryProc<Person>("Person_SelectByKey",
-				new DataParameter("pID", @id),
-				new DataParameter { Name = "retCursor", DataType = DataType.Cursor, Direction = ParameterDirection.ReturnValue });
-		}
-
-		[Test, OracleDataContext(false)]
-		public void PersonSelectByKey(string context)
-		{
-			using (var db = new TestDataConnection(context))
-			{
-				AreEqual(Person.Where(_ => _.ID == 1), PersonSelectByKey(db, 1));
-			}
-		}
-
-		[Table(Name = "ALLTYPES")]
-		public partial class ALLTYPE2
-		{
-			[Column, PrimaryKey, Identity] public decimal ID             { get; set; } // NUMBER
-			[Column,             Nullable] public byte[]  BINARYDATATYPE { get; set; } // BLOB
-			[Column,             Nullable] public byte[]  BFILEDATATYPE  { get; set; } // BFILE
-			[Column,             Nullable] public byte[]  GUIDDATATYPE   { get; set; } // RAW(16)
-		}
-
-		[Test, OracleDataContext]
-		public void Issue539(string context)
-		{
-			using (var db = GetDataContext(context))
-			{
-				var n = 0;
-				try
-				{
-					var val = new byte[] { 1, 2, 3 };
-
-					n = Convert.ToInt32(db.GetTable<ALLTYPE2>()
-						.InsertWithIdentity(() => new ALLTYPE2 { ID = 1000, BINARYDATATYPE = val, GUIDDATATYPE = val }));
-
-					var qry = db.GetTable<ALLTYPE2>().Where(_ => _.ID == 1000 && _.GUIDDATATYPE == val);
-
-					var data = db.GetTable<ALLTYPE2>()
-						.Where(_ => _.ID == n)
-						.Select(_ => new
-						{
-							_.BINARYDATATYPE,
-							Count = qry.Count()
-						}).First();
-
-					AreEqual(val, data.BINARYDATATYPE);
-
-				}
-				finally
-				{
-					db.GetTable<ALLTYPE2>().Delete(_ => _.ID == n);
-				}
-			}
-		}
-
-		public class Issue723Table
-		{
-			[PrimaryKey, Identity, NotNull]
-			public int Id;
-
-			public string StringValue;
-		}
-
-<<<<<<< HEAD
-		[Test, OracleDataContext, Ignore("Too slow")]
-		[SkipCategory("Oracle.Native.New", ProviderName.OracleNative)]
-=======
-		[ActiveIssue(":NEW as parameter", Configuration = ProviderName.OracleNative)]
-		[Test, OracleDataContext]
->>>>>>> c22fac47
-		public void Issue723Test1(string context)
-		{
-			var ms = new MappingSchema();
-			using (var db = new TestDataConnection(context))
-			{
-				db.AddMappingSchema(ms);
-
-				var currentUser = db.Execute<string>("SELECT user FROM dual");
-				db.Execute("GRANT CREATE ANY TRIGGER TO " + currentUser);
-				db.Execute("GRANT CREATE ANY SEQUENCE TO " + currentUser);
-				db.Execute("GRANT DROP ANY TRIGGER TO " + currentUser);
-				db.Execute("GRANT DROP ANY SEQUENCE TO " + currentUser);
-				db.Execute("CREATE USER Issue723Schema IDENTIFIED BY password");
-
-				try
-				{
-
-					var tableSpace = db.Execute<string>("SELECT default_tablespace FROM sys.dba_users WHERE username = 'ISSUE723SCHEMA'");
-					db.Execute($"ALTER USER Issue723Schema quota unlimited on {tableSpace}");
-
-					db.CreateTable<Issue723Table>(schemaName: "Issue723Schema");
-					Assert.That(db.LastQuery.Contains("Issue723Schema.Issue723Table"));
-
-					try
-					{
-
-						db.MappingSchema.GetFluentMappingBuilder()
-							.Entity<Issue723Table>()
-							.HasSchemaName("Issue723Schema");
-
-						for (var i = 1; i < 3; i++)
-						{
-							var id = Convert.ToInt32(db.InsertWithIdentity(new Issue723Table() { StringValue = i.ToString() }));
-							Assert.AreEqual(i, id);
-						}
-						Assert.That(db.LastQuery.Contains("Issue723Schema.Issue723Table"));
-					}
-					finally
-					{
-						db.DropTable<Issue723Table>(schemaName: "Issue723Schema");
-					}
-				}
-				finally
-				{
-					db.Execute("DROP USER Issue723Schema CASCADE");
-				}
-			}
-		}
-
-		[ActiveIssue(":NEW as parameter", Configuration = ProviderName.OracleNative)]
-		[Test, OracleDataContext]
-		public void Issue723Test2(string context)
-		{
-			using (var db = GetDataContext(context))
-			using (db.CreateLocalTable<Issue723Table>())
-			{
-				Assert.True(true);
-			}
-		}
-
-		public class Issue731Table
-		{
-			public int    Id;
-			public Guid   Guid;
-			[Column(DataType = DataType.Binary)]
-			public Guid   BinaryGuid;
-			public byte[] BlobValue;
-			[Column(Length = 5)]
-			public byte[] RawValue;
-
-		}
-
-		[Test, OracleDataContext]
-		public void Issue731Test(string context)
-		{
-			using (var db = GetDataContext(context))
-			using (db.CreateLocalTable<Issue731Table>())
-			{
-				var origin = new Issue731Table()
-				{
-					Id         = 1,
-					Guid       = Guid.NewGuid(),
-					BinaryGuid = Guid.NewGuid(),
-					BlobValue  = new byte[] { 1, 2, 3 },
-					RawValue   = new byte[] { 4, 5, 6 }
-				};
-
-				db.Insert(origin);
-
-				var result = db.GetTable<Issue731Table>().First(_ => _.Id == 1);
-
-				Assert.AreEqual(origin.Id,         result.Id);
-				Assert.AreEqual(origin.Guid,       result.Guid);
-				Assert.AreEqual(origin.BinaryGuid, result.BinaryGuid);
-				Assert.AreEqual(origin.BlobValue,  result.BlobValue);
-				Assert.AreEqual(origin.RawValue,   result.RawValue);
-			}
-		}
-
-		class MyDate
-		{
-			public int    Year;
-			public int    Month;
-			public int    Day;
-			public int    Hour;
-			public int    Minute;
-			public int    Second;
-			public int    Nanosecond;
-			public string TimeZone;
-		}
-
-		static MyDate OracleTimeStampTZToMyDate(OracleTimeStampTZ tz)
-		{
-			return new MyDate
-			{
-				Year       = tz.Year,
-				Month      = tz.Month,
-				Day        = tz.Day,
-				Hour       = tz.Hour,
-				Minute     = tz.Minute,
-				Second     = tz.Second,
-				Nanosecond = tz.Nanosecond,
-				TimeZone   = tz.TimeZone,
-			};
-		}
-
-		static OracleTimeStampTZ MyDateToOracleTimeStampTZ(MyDate dt)
-		{
-			return dt == null ?
-				OracleTimeStampTZ.Null :
-				new OracleTimeStampTZ(dt.Year, dt.Month, dt.Day, dt.Hour, dt.Minute, dt.Second, dt.Nanosecond, dt.TimeZone);
-		}
-
-		[Table("AllTypes")]
-		class MappingTest
-		{
-			[Column] public int    ID;
-			[Column("datetimeoffsetDataType")] public MyDate MyDate;
-		}
-
-		[Test, IncludeDataContextSource(ProviderName.OracleManaged)]
-		public void CustomMappingNonstandardTypeTest(string context)
-		{
-			var dataProvider = (DataProviderBase)DataConnection.GetDataProvider(context);
-
-			// Expression to read column value from data reader.
-			//
-			dataProvider.ReaderExpressions[new ReaderInfo
-			{
-				ToType            = typeof(MyDate),
-				ProviderFieldType = typeof(OracleTimeStampTZ),
-			}] = (Expression<Func<OracleDataReader,int,MyDate>>)((rd, idx) => OracleTimeStampTZToMyDate(rd.GetOracleTimeStampTZ(idx)));
-
-			// Converts object property value to data reader parameter.
-			//
-			dataProvider.MappingSchema.SetConverter<MyDate,DataParameter>(
-				dt => new DataParameter { Value = MyDateToOracleTimeStampTZ(dt) });
-
-			// Converts object property value to SQL.
-			//
-			dataProvider.MappingSchema.SetValueToSqlConverter(typeof(MyDate), (sb,tp,v) =>
-			{
-				var value = v as MyDate;
-				if (value == null) sb.Append("NULL");
-				else               sb.Append($"DATE '{value.Year}-{value.Month}-{value.Day}'");
-			});
-
-			// Converts object property value to SQL.
-			//
-			dataProvider.MappingSchema.SetValueToSqlConverter(typeof(OracleTimeStampTZ), (sb,tp,v) =>
-			{
-				var value = (OracleTimeStampTZ)v;
-				if (value.IsNull) sb.Append("NULL");
-				else              sb.Append($"DATE '{value.Year}-{value.Month}-{value.Day}'");
-			});
-
-			// Maps OracleTimeStampTZ to MyDate and the other way around.
-			//
-			dataProvider.MappingSchema.SetConverter<OracleTimeStampTZ,MyDate>(OracleTimeStampTZToMyDate);
-			dataProvider.MappingSchema.SetConverter<MyDate,OracleTimeStampTZ>(MyDateToOracleTimeStampTZ);
-
-			using (var db = GetDataContext(context))
-			{
-				var table = db.GetTable<MappingTest>();
-				var list  = table.ToList();
-
-				table.Update(
-					mt => mt.ID == list[0].ID,
-					mt => new MappingTest
-					{
-						MyDate = list[0].MyDate
-					});
-
-				db.InlineParameters = true;
-
-				table.Update(
-					mt => mt.ID == list[0].ID,
-					mt => new MappingTest
-					{
-						MyDate = list[0].MyDate
-					});
-			}
-		}
-
-		class BooleanMapping
-		{
-			private sealed class EqualityComparer : IEqualityComparer<BooleanMapping>
-			{
-				public bool Equals(BooleanMapping x, BooleanMapping y)
-				{
-					if (ReferenceEquals(x, y)) return true;
-					if (ReferenceEquals(x, null)) return false;
-					if (ReferenceEquals(y, null)) return false;
-					if (x.GetType() != y.GetType()) return false;
-					return x.Id == y.Id && x.BoolProp == y.BoolProp && x.NullableBoolProp == y.NullableBoolProp;
-				}
-
-				public int GetHashCode(BooleanMapping obj)
-				{
-					unchecked
-					{
-						var hashCode = obj.Id;
-						hashCode = (hashCode * 397) ^ obj.BoolProp.GetHashCode();
-						hashCode = (hashCode * 397) ^ obj.NullableBoolProp.GetHashCode();
-						return hashCode;
-					}
-				}
-			}
-
-			public static IEqualityComparer<BooleanMapping> Comparer { get; } = new EqualityComparer();
-
-			[PrimaryKey]
-			public int Id { get; set; }
-			[Column]
-			public bool BoolProp { get; set; }
-			[Column]
-			public bool? NullableBoolProp { get; set; }
-		}
-
-		[Test, IncludeDataContextSource(ProviderName.OracleManaged)]
-		public void BooleanMappingTests(string context)
-		{
-			var ms = new MappingSchema();
-
-			ms.SetConvertExpression<bool?, DataParameter>(_ =>
-				_ != null
-					? DataParameter.Char(null, _.HasValue && _.Value ? 'Y' : 'N')
-					: new DataParameter(null, DBNull.Value));
-
-			var testData = new[]
-			{
-				new BooleanMapping { Id = 1, BoolProp = true,  NullableBoolProp = true  },
-				new BooleanMapping { Id = 2, BoolProp = false, NullableBoolProp = false },
-				new BooleanMapping { Id = 3, BoolProp = true,  NullableBoolProp = null  }
-			};
-
-			using (var db = GetDataContext(context, ms))
-			using (var table = db.CreateLocalTable<BooleanMapping>())
-			{
-				table.BulkCopy(testData);
-				var values = table.ToArray();
-
-				AreEqual(testData, values, BooleanMapping.Comparer);
-			}
-		}
-
-		[Table("AllTypes")]
-		public class TestIdentifiersTable1
-		{
-			[Column]
-			public int Id { get; set; }
-		}
-
-		[Table("ALLTYPES")]
-		public class TestIdentifiersTable2
-		{
-			[Column("ID")]
-			public int Id { get; set; }
-		}
-
-		[Test, OracleDataContext]
-		public void TestLowercaseIdentifiersQuotation(string context)
-		{
-			using (var db = GetDataContext(context))
-			{
-				var initial = OracleTools.DontEscapeLowercaseIdentifiers;
-				try
-				{
-					OracleTools.DontEscapeLowercaseIdentifiers = true;
-					db.GetTable<TestIdentifiersTable1>().ToList();
-					db.GetTable<TestIdentifiersTable2>().ToList();
-
-					Query.ClearCaches();
-					OracleTools.DontEscapeLowercaseIdentifiers = false;
-
-					// no specific exception type as it differ for managed and native providers
-					Assert.That(() => db.GetTable<TestIdentifiersTable1>().ToList(), Throws.Exception.With.Message.Contains("ORA-00942"));
-
-					db.GetTable<TestIdentifiersTable2>().ToList();
-				}
-				finally
-				{
-					OracleTools.DontEscapeLowercaseIdentifiers = initial;
-				}
-			}
-		}
-	}
-}
+﻿using System;
+using System.Data;
+using System.Data.Linq;
+using System.Diagnostics;
+using System.Linq;
+using System.Xml;
+using System.Xml.Linq;
+using System.Globalization;
+using System.Collections.Generic;
+using System.Linq.Expressions;
+
+using LinqToDB;
+using LinqToDB.Common;
+using LinqToDB.Data;
+using LinqToDB.DataProvider;
+using LinqToDB.DataProvider.Oracle;
+using LinqToDB.Mapping;
+using LinqToDB.Tools;
+using NUnit.Framework;
+
+using Oracle.ManagedDataAccess.Client;
+using Oracle.ManagedDataAccess.Types;
+
+namespace Tests.DataProvider
+{
+	using LinqToDB.Linq;
+	using Model;
+
+	[TestFixture]
+	public class OracleTests : TestBase
+	{
+		[AttributeUsage(AttributeTargets.Method)]
+		class OracleDataContextAttribute : IncludeDataContextSourceAttribute
+		{
+			public OracleDataContextAttribute(bool includeLinqService = false)
+				: base(includeLinqService, ProviderName.OracleNative, ProviderName.OracleManaged)
+			{
+			}
+		}
+
+		[AttributeUsage(AttributeTargets.Method)]
+		class OracleDataContextWithBulkCopyAttribute : OracleDataContextAttribute
+		{
+			protected override IEnumerable<Tuple<object[], string>> GetParameters(string provider)
+			{
+				yield return Tuple.Create(new object[] { provider, AlternativeBulkCopy.InsertAll  }, (string)null);
+				yield return Tuple.Create(new object[] { provider, AlternativeBulkCopy.InsertDual }, (string)null);
+				yield return Tuple.Create(new object[] { provider, AlternativeBulkCopy.InsertInto }, (string)null);
+			}
+		}
+
+		string _pathThroughSql = "SELECT :p FROM sys.dual";
+		string  PathThroughSql
+		{
+			get
+			{
+				_pathThroughSql += " ";
+				return _pathThroughSql;
+			}
+		}
+
+		[Test, OracleDataContext]
+		public void TestParameters(string context)
+		{
+			using (var conn = new DataConnection(context))
+			{
+				Assert.That(conn.Execute<byte[]>(PathThroughSql, DataParameter.VarBinary("p", null)), Is.EqualTo(null));
+				Assert.That(conn.Execute<char>  (PathThroughSql, DataParameter.Char     ("p", '1')),  Is.EqualTo('1'));
+
+				Assert.That(conn.Execute<string>(PathThroughSql,                   new { p =  1  }), Is.EqualTo("1"));
+				Assert.That(conn.Execute<string>(PathThroughSql,                   new { p = "1" }), Is.EqualTo("1"));
+				Assert.That(conn.Execute<int>   ("SELECT :p FROM sys.dual",        new { p =  new DataParameter { Value = 1   } }), Is.EqualTo(1));
+				Assert.That(conn.Execute<string>("SELECT :p1 FROM sys.dual",       new { p1 = new DataParameter { Value = "1" } }), Is.EqualTo("1"));
+				Assert.That(conn.Execute<int>   ("SELECT :p1 + :p2 FROM sys.dual", new { p1 = 2, p2 = 3 }), Is.EqualTo(5));
+				Assert.That(conn.Execute<int>   ("SELECT :p2 + :p1 FROM sys.dual", new { p2 = 2, p1 = 3 }), Is.EqualTo(5));
+			}
+		}
+
+		static void TestType<T>(DataConnection connection, string dataTypeName, T value, string tableName = "AllTypes", bool convertToString = false)
+		{
+			Assert.That(connection.Execute<T>($"SELECT {dataTypeName} FROM {tableName} WHERE ID = 1"),
+				Is.EqualTo(connection.MappingSchema.GetDefaultValue(typeof(T))));
+
+			object actualValue   = connection.Execute<T>($"SELECT {dataTypeName} FROM {tableName} WHERE ID = 2");
+			object expectedValue = value;
+
+			if (convertToString)
+			{
+				actualValue   = actualValue.  ToString();
+				expectedValue = expectedValue.ToString();
+			}
+
+			Assert.That(actualValue, Is.EqualTo(expectedValue));
+		}
+
+		/* If this test fails for you with
+
+		 "ORA-22288: file or LOB operation FILEOPEN failed
+		 The system cannot find the path specified."
+
+			Copy file Data\Oracle\bfile.txt to C:\DataFiles on machine with oracle server
+			(of course only if it is Windows machine)
+
+		*/
+		[Test, OracleDataContext]
+		public void TestDataTypes(string context)
+		{
+			using (var conn = new DataConnection(context))
+			{
+				TestType(conn, "bigintDataType",         1000000L);
+				TestType(conn, "numericDataType",        9999999m);
+				TestType(conn, "bitDataType",            true);
+				TestType(conn, "smallintDataType",       (short)25555);
+				TestType(conn, "decimalDataType",        2222222m);
+				TestType(conn, "smallmoneyDataType",     100000m);
+				TestType(conn, "intDataType",            7777777);
+				TestType(conn, "tinyintDataType",        (sbyte)100);
+				TestType(conn, "moneyDataType",          100000m);
+				TestType(conn, "floatDataType",          20.31d);
+				TestType(conn, "realDataType",           16.2f);
+
+				TestType(conn, "datetimeDataType",       new DateTime(2012, 12, 12, 12, 12, 12));
+				TestType(conn, "datetime2DataType",      new DateTime(2012, 12, 12, 12, 12, 12, 012));
+				TestType(conn, "datetimeoffsetDataType", new DateTimeOffset(2012, 12, 12, 12, 12, 12, 12, new TimeSpan(-5, 0, 0)));
+
+				var dt = new DateTimeOffset(2012, 12, 12, 12, 12, 12, 12, TimeSpan.Zero);
+				TestType(conn, "localZoneDataType",      new DateTimeOffset(2012, 12, 12, 12, 12, 12, 12, TimeZoneInfo.Local.GetUtcOffset(dt) /* new TimeSpan(-4, 0, 0)*/));
+
+				TestType(conn, "charDataType",           '1');
+				TestType(conn, "varcharDataType",        "234");
+				TestType(conn, "textDataType",           "567");
+				TestType(conn, "ncharDataType",          "23233");
+				TestType(conn, "nvarcharDataType",       "3323");
+				TestType(conn, "ntextDataType",          "111");
+
+				TestType(conn, "binaryDataType",         new byte[] { 0, 170 });
+				TestType(conn, "bfileDataType",          new byte[] { 49, 50, 51, 52, 53 });
+
+				if (((OracleDataProvider)conn.DataProvider).IsXmlTypeSupported)
+				{
+					var res = "<root><element strattr=\"strvalue\" intattr=\"12345\"/></root>";
+
+					TestType(conn, "XMLSERIALIZE(DOCUMENT xmlDataType AS CLOB NO INDENT)", res);
+				}
+			}
+		}
+
+		void TestNumeric<T>(DataConnection conn, T expectedValue, DataType dataType, string skip = "")
+		{
+			var skipTypes = skip.Split(' ');
+
+			foreach (var sqlType in new[]
+				{
+					"number",
+					"number(10,0)",
+					"number(20,0)",
+					"binary_float",
+					"binary_double"
+				}.Except(skipTypes))
+			{
+				var sqlValue = expectedValue is bool ? (bool)(object)expectedValue? 1 : 0 : (object)expectedValue;
+
+				var sql = string.Format(CultureInfo.InvariantCulture, "SELECT Cast({0} as {1}) FROM sys.dual", sqlValue ?? "NULL", sqlType);
+
+				Debug.WriteLine(sql + " -> " + typeof(T));
+
+				Assert.That(conn.Execute<T>(sql), Is.EqualTo(expectedValue));
+			}
+
+			Debug.WriteLine("{0} -> DataType.{1}",  typeof(T), dataType);
+			Assert.That(conn.Execute<T>(PathThroughSql, new DataParameter { Name = "p", DataType = dataType, Value = expectedValue }), Is.EqualTo(expectedValue));
+			Debug.WriteLine("{0} -> auto", typeof(T));
+			Assert.That(conn.Execute<T>(PathThroughSql, new DataParameter { Name = "p", Value = expectedValue }), Is.EqualTo(expectedValue));
+			Debug.WriteLine("{0} -> new",  typeof(T));
+			Assert.That(conn.Execute<T>(PathThroughSql, new { p = expectedValue }), Is.EqualTo(expectedValue));
+		}
+
+		void TestSimple<T>(DataConnection conn, T expectedValue, DataType dataType)
+			where T : struct
+		{
+			TestNumeric<T> (conn, expectedValue, dataType);
+			TestNumeric<T?>(conn, expectedValue, dataType);
+			TestNumeric<T?>(conn, (T?)null,      dataType);
+		}
+
+		[Test, OracleDataContext]
+		public void TestNumerics(string context)
+		{
+			using (var conn = new DataConnection(context))
+			{
+				TestSimple<bool>   (conn, true, DataType.Boolean);
+				TestSimple<sbyte>  (conn, 1,    DataType.SByte);
+				TestSimple<short>  (conn, 1,    DataType.Int16);
+				TestSimple<int>    (conn, 1,    DataType.Int32);
+				TestSimple<long>   (conn, 1L,   DataType.Int64);
+				TestSimple<byte>   (conn, 1,    DataType.Byte);
+				TestSimple<ushort> (conn, 1,    DataType.UInt16);
+				TestSimple<uint>   (conn, 1u,   DataType.UInt32);
+				TestSimple<ulong>  (conn, 1ul,  DataType.UInt64);
+				TestSimple<float>  (conn, 1,    DataType.Single);
+				TestSimple<double> (conn, 1d,   DataType.Double);
+				TestSimple<decimal>(conn, 1m,   DataType.Decimal);
+				TestSimple<decimal>(conn, 1m,   DataType.VarNumeric);
+				TestSimple<decimal>(conn, 1m,   DataType.Money);
+				TestSimple<decimal>(conn, 1m,   DataType.SmallMoney);
+
+				TestNumeric(conn, sbyte.MinValue,    DataType.SByte);
+				TestNumeric(conn, sbyte.MaxValue,    DataType.SByte);
+				TestNumeric(conn, short.MinValue,    DataType.Int16);
+				TestNumeric(conn, short.MaxValue,    DataType.Int16);
+				TestNumeric(conn, int.MinValue,      DataType.Int32);
+				TestNumeric(conn, int.MaxValue,      DataType.Int32,      "binary_float");
+				TestNumeric(conn, long.MinValue,     DataType.Int64,      "number(10,0)");
+				TestNumeric(conn, long.MaxValue,     DataType.Int64,      "number(10,0) binary_float binary_double");
+
+				TestNumeric(conn, byte.MaxValue,     DataType.Byte,       "");
+				TestNumeric(conn, ushort.MaxValue,   DataType.UInt16,     "");
+				TestNumeric(conn, uint.MaxValue,     DataType.UInt32,     "binary_float");
+				TestNumeric(conn, ulong.MaxValue,    DataType.UInt64,     "number(10,0) binary_float binary_double");
+
+				TestNumeric(conn, -3.4E+28f,         DataType.Single,     "number number(10,0) number(20,0)");
+				TestNumeric(conn, +3.4E+28f,         DataType.Single,     "number number(10,0) number(20,0)");
+				TestNumeric(conn, decimal.MinValue,  DataType.Decimal,    "number(10,0) number(20,0) binary_float binary_double");
+				TestNumeric(conn, decimal.MaxValue,  DataType.Decimal,    "number(10,0) number(20,0) binary_float binary_double");
+				TestNumeric(conn, decimal.MinValue,  DataType.VarNumeric, "number(10,0) number(20,0) binary_float binary_double");
+				TestNumeric(conn, decimal.MaxValue,  DataType.VarNumeric, "number(10,0) number(20,0) binary_float binary_double");
+				TestNumeric(conn, -922337203685477m, DataType.Money,      "number(10,0) binary_float");
+				TestNumeric(conn, +922337203685477m, DataType.Money,      "number(10,0) binary_float");
+				TestNumeric(conn, -214748m,          DataType.SmallMoney);
+				TestNumeric(conn, +214748m,          DataType.SmallMoney);
+			}
+		}
+
+		[Test, OracleDataContext]
+		public void TestDate(string context)
+		{
+			using (var conn = new DataConnection(context))
+			{
+				var dateTime = new DateTime(2012, 12, 12);
+
+				Assert.That(conn.Execute<DateTime> (PathThroughSql, DataParameter.Date("p", dateTime)),               Is.EqualTo(dateTime));
+				Assert.That(conn.Execute<DateTime?>(PathThroughSql, new DataParameter("p", dateTime, DataType.Date)), Is.EqualTo(dateTime));
+			}
+		}
+
+		[Test, OracleDataContext]
+		public void TestSmallDateTime(string context)
+		{
+			using (var conn = new DataConnection(context))
+			{
+				var dateTime = new DateTime(2012, 12, 12, 12, 12, 00);
+
+				Assert.That(conn.Execute<DateTime> (PathThroughSql, DataParameter.SmallDateTime("p", dateTime)),               Is.EqualTo(dateTime));
+				Assert.That(conn.Execute<DateTime?>(PathThroughSql, new DataParameter("p", dateTime, DataType.SmallDateTime)), Is.EqualTo(dateTime));
+			}
+		}
+
+		[Test, OracleDataContext]
+		public void TestDateTime(string context)
+		{
+			using (var conn = new DataConnection(context))
+			{
+				var dateTime = new DateTime(2012, 12, 12, 12, 12, 12);
+
+				Assert.That(conn.Execute<DateTime> ("SELECT to_date('2012-12-12 12:12:12', 'YYYY-MM-DD HH:MI:SS') FROM sys.dual"), Is.EqualTo(dateTime));
+				Assert.That(conn.Execute<DateTime?>("SELECT to_date('2012-12-12 12:12:12', 'YYYY-MM-DD HH:MI:SS') FROM sys.dual"), Is.EqualTo(dateTime));
+
+				Assert.That(conn.Execute<DateTime> (PathThroughSql, DataParameter.DateTime("p", dateTime)),               Is.EqualTo(dateTime));
+				Assert.That(conn.Execute<DateTime?>(PathThroughSql, new DataParameter("p", dateTime)),                    Is.EqualTo(dateTime));
+				Assert.That(conn.Execute<DateTime?>(PathThroughSql, new DataParameter("p", dateTime, DataType.DateTime)), Is.EqualTo(dateTime));
+			}
+		}
+
+		[Test, OracleDataContext]
+		public void TestDateTime2(string context)
+		{
+			using (var conn = new DataConnection(context))
+			{
+				var dateTime1 = new DateTime(2012, 12, 12, 12, 12, 12);
+				var dateTime2 = new DateTime(2012, 12, 12, 12, 12, 12, 12);
+
+				Assert.That(conn.Execute<DateTime?>("SELECT timestamp '2012-12-12 12:12:12.012' FROM sys.dual"), Is.EqualTo(dateTime2));
+
+				Assert.That(conn.Execute<DateTime> (PathThroughSql, DataParameter.DateTime2("p", dateTime2)),               Is.EqualTo(dateTime2));
+				Assert.That(conn.Execute<DateTime> (PathThroughSql, DataParameter.Create   ("p", dateTime2)),               Is.EqualTo(dateTime2));
+				Assert.That(conn.Execute<DateTime?>(PathThroughSql, new DataParameter("p", dateTime2, DataType.DateTime2)), Is.EqualTo(dateTime2));
+			}
+		}
+
+		[Test, OracleDataContext]
+		public void TestDateTimeOffset(string context)
+		{
+			using (var conn = new DataConnection(context))
+			{
+				var dto = new DateTimeOffset(2012, 12, 12, 12, 12, 12, 12, new TimeSpan(5, 0, 0));
+
+				Assert.That(conn.Execute<DateTimeOffset>(
+					"SELECT timestamp '2012-12-12 12:12:12.012' FROM sys.dual"),
+					Is.EqualTo(new DateTimeOffset(2012, 12, 12, 12, 12, 12, 12, TimeZoneInfo.Local.GetUtcOffset(new DateTime(2012, 12, 12, 12, 12, 12)))));
+
+				Assert.That(conn.Execute<DateTimeOffset?>(
+					"SELECT timestamp '2012-12-12 12:12:12.012' FROM sys.dual"),
+					Is.EqualTo(new DateTimeOffset(2012, 12, 12, 12, 12, 12, 12, TimeZoneInfo.Local.GetUtcOffset(new DateTime(2012, 12, 12, 12, 12, 12)))));
+
+				Assert.That(conn.Execute<DateTime>(
+					"SELECT timestamp '2012-12-12 12:12:12.012 -04:00' FROM sys.dual"),
+					Is.EqualTo(new DateTime(2012, 12, 12, 12, 12, 12, 12)));
+
+				Assert.That(conn.Execute<DateTime?>(
+					"SELECT timestamp '2012-12-12 12:12:12.012 -04:00' FROM sys.dual"),
+					Is.EqualTo(new DateTime(2012, 12, 12, 12, 12, 12, 12)));
+
+				Assert.That(conn.Execute<DateTimeOffset>(
+					"SELECT timestamp '2012-12-12 12:12:12.012 +05:00' FROM sys.dual"),
+					Is.EqualTo(dto));
+
+				Assert.That(conn.Execute<DateTimeOffset?>(
+					"SELECT timestamp '2012-12-12 12:12:12.012 +05:00' FROM sys.dual"),
+					Is.EqualTo(dto));
+
+				Assert.That(conn.Execute<DateTime> ("SELECT datetimeoffsetDataType FROM AllTypes WHERE ID = 1"), Is.EqualTo(default(DateTime)));
+				Assert.That(conn.Execute<DateTime?>("SELECT datetimeoffsetDataType FROM AllTypes WHERE ID = 1"), Is.EqualTo(default(DateTime?)));
+
+				Assert.That(conn.Execute<DateTimeOffset?>(PathThroughSql, new DataParameter("p", dto)).                         ToString(), Is.EqualTo(dto.ToString()));
+				Assert.That(conn.Execute<DateTimeOffset?>(PathThroughSql, new DataParameter("p", dto, DataType.DateTimeOffset)).ToString(), Is.EqualTo(dto.ToString()));
+			}
+		}
+
+		[Test, OracleDataContext]
+		public void TestChar(string context)
+		{
+			using (var conn = new DataConnection(context))
+			{
+				Assert.That(conn.Execute<char> ("SELECT Cast('1' as char)    FROM sys.dual"),       Is.EqualTo('1'));
+				Assert.That(conn.Execute<char?>("SELECT Cast('1' as char)    FROM sys.dual"),       Is.EqualTo('1'));
+				Assert.That(conn.Execute<char> ("SELECT Cast('1' as char(1)) FROM sys.dual"),       Is.EqualTo('1'));
+				Assert.That(conn.Execute<char?>("SELECT Cast('1' as char(1)) FROM sys.dual"),       Is.EqualTo('1'));
+
+				Assert.That(conn.Execute<char> ("SELECT Cast('1' as varchar2(20)) FROM sys.dual"),  Is.EqualTo('1'));
+				Assert.That(conn.Execute<char?>("SELECT Cast('1' as varchar2(20)) FROM sys.dual"),  Is.EqualTo('1'));
+
+				Assert.That(conn.Execute<char> ("SELECT Cast('1' as nchar)     FROM sys.dual"),     Is.EqualTo('1'));
+				Assert.That(conn.Execute<char?>("SELECT Cast('1' as nchar)     FROM sys.dual"),     Is.EqualTo('1'));
+				Assert.That(conn.Execute<char> ("SELECT Cast('1' as nchar(20)) FROM sys.dual"),     Is.EqualTo('1'));
+				Assert.That(conn.Execute<char?>("SELECT Cast('1' as nchar(20)) FROM sys.dual"),     Is.EqualTo('1'));
+
+				Assert.That(conn.Execute<char> ("SELECT Cast('1' as nvarchar2(20)) FROM sys.dual"), Is.EqualTo('1'));
+				Assert.That(conn.Execute<char?>("SELECT Cast('1' as nvarchar2(20)) FROM sys.dual"), Is.EqualTo('1'));
+
+				Assert.That(conn.Execute<char> (PathThroughSql, DataParameter.Char    ("p", '1')),  Is.EqualTo('1'));
+				Assert.That(conn.Execute<char?>(PathThroughSql, DataParameter.Char    ("p", '1')),  Is.EqualTo('1'));
+
+				Assert.That(conn.Execute<char> (PathThroughSql, DataParameter.VarChar ("p", '1')),  Is.EqualTo('1'));
+				Assert.That(conn.Execute<char?>(PathThroughSql, DataParameter.VarChar ("p", '1')),  Is.EqualTo('1'));
+				Assert.That(conn.Execute<char> (PathThroughSql, DataParameter.NChar   ("p", '1')),  Is.EqualTo('1'));
+				Assert.That(conn.Execute<char?>(PathThroughSql, DataParameter.NChar   ("p", '1')),  Is.EqualTo('1'));
+				Assert.That(conn.Execute<char> (PathThroughSql, DataParameter.NVarChar("p", '1')),  Is.EqualTo('1'));
+				Assert.That(conn.Execute<char?>(PathThroughSql, DataParameter.NVarChar("p", '1')),  Is.EqualTo('1'));
+				Assert.That(conn.Execute<char> (PathThroughSql, DataParameter.Create  ("p", '1')),  Is.EqualTo('1'));
+				Assert.That(conn.Execute<char?>(PathThroughSql, DataParameter.Create  ("p", '1')),  Is.EqualTo('1'));
+
+				Assert.That(conn.Execute<char> (PathThroughSql, new DataParameter { Name = "p", Value = '1' }), Is.EqualTo('1'));
+				Assert.That(conn.Execute<char?>(PathThroughSql, new DataParameter { Name = "p", Value = '1' }), Is.EqualTo('1'));
+			}
+		}
+
+		[Test, OracleDataContext]
+		public void TestString(string context)
+		{
+			using (var conn = new DataConnection(context))
+			{
+				Assert.That(conn.Execute<string>("SELECT Cast('12345' as char(20)) FROM sys.dual"),     Is.EqualTo("12345"));
+				Assert.That(conn.Execute<string>("SELECT Cast(NULL    as char(20)) FROM sys.dual"),     Is.Null);
+
+				Assert.That(conn.Execute<string>("SELECT Cast('12345' as varchar2(20)) FROM sys.dual"),  Is.EqualTo("12345"));
+				Assert.That(conn.Execute<string>("SELECT Cast(NULL    as varchar2(20)) FROM sys.dual"),  Is.Null);
+
+				Assert.That(conn.Execute<string>("SELECT textDataType FROM AllTypes WHERE ID = 2"),      Is.EqualTo("567"));
+				Assert.That(conn.Execute<string>("SELECT textDataType FROM AllTypes WHERE ID = 1"),      Is.Null);
+
+				Assert.That(conn.Execute<string>("SELECT Cast('12345' as nchar(20)) FROM sys.dual"),     Is.EqualTo("12345"));
+				Assert.That(conn.Execute<string>("SELECT Cast(NULL    as nchar(20)) FROM sys.dual"),     Is.Null);
+
+				Assert.That(conn.Execute<string>("SELECT Cast('12345' as nvarchar2(20)) FROM sys.dual"), Is.EqualTo("12345"));
+				Assert.That(conn.Execute<string>("SELECT Cast(NULL    as nvarchar2(20)) FROM sys.dual"), Is.Null);
+
+				Assert.That(conn.Execute<string>("SELECT ntextDataType FROM AllTypes WHERE ID = 2"),     Is.EqualTo("111"));
+				Assert.That(conn.Execute<string>("SELECT ntextDataType FROM AllTypes WHERE ID = 1"),     Is.Null);
+
+				Assert.That(conn.Execute<string>(PathThroughSql, DataParameter.Char    ("p", "123")), Is.EqualTo("123"));
+				Assert.That(conn.Execute<string>(PathThroughSql, DataParameter.VarChar ("p", "123")), Is.EqualTo("123"));
+				Assert.That(conn.Execute<string>(PathThroughSql, DataParameter.Text    ("p", "123")), Is.EqualTo("123"));
+				Assert.That(conn.Execute<string>(PathThroughSql, DataParameter.NChar   ("p", "123")), Is.EqualTo("123"));
+				Assert.That(conn.Execute<string>(PathThroughSql, DataParameter.NVarChar("p", "123")), Is.EqualTo("123"));
+				Assert.That(conn.Execute<string>(PathThroughSql, DataParameter.NText   ("p", "123")), Is.EqualTo("123"));
+				Assert.That(conn.Execute<string>(PathThroughSql, DataParameter.Create  ("p", "123")), Is.EqualTo("123"));
+
+				Assert.That(conn.Execute<string>(PathThroughSql, DataParameter.Create("p", (string)null)), Is.EqualTo(null));
+				Assert.That(conn.Execute<string>(PathThroughSql, new DataParameter { Name = "p", Value = "1" }), Is.EqualTo("1"));
+			}
+		}
+
+		[Test, OracleDataContext]
+		public void TestBinary(string context)
+		{
+			var arr1 = new byte[] {       0x30, 0x39 };
+			var arr2 = new byte[] { 0, 0, 0x30, 0x39 };
+
+			using (var conn = new DataConnection(context))
+			{
+				Assert.That(conn.Execute<byte[]>("SELECT to_blob('3039')     FROM sys.dual"), Is.EqualTo(           arr1));
+				Assert.That(conn.Execute<Binary>("SELECT to_blob('00003039') FROM sys.dual"), Is.EqualTo(new Binary(arr2)));
+
+				Assert.That(conn.Execute<byte[]>(PathThroughSql, DataParameter.VarBinary("p", null)), Is.EqualTo(null));
+				Assert.That(conn.Execute<byte[]>(PathThroughSql, DataParameter.Binary   ("p", arr1)), Is.EqualTo(arr1));
+				Assert.That(conn.Execute<byte[]>(PathThroughSql, DataParameter.VarBinary("p", arr1)), Is.EqualTo(arr1));
+				Assert.That(conn.Execute<byte[]>(PathThroughSql, DataParameter.Create   ("p", arr1)), Is.EqualTo(arr1));
+				Assert.That(conn.Execute<byte[]>(PathThroughSql, DataParameter.VarBinary("p", new byte[0])), Is.EqualTo(new byte[0]));
+				Assert.That(conn.Execute<byte[]>(PathThroughSql, DataParameter.Image    ("p", new byte[0])), Is.EqualTo(new byte[0]));
+				Assert.That(conn.Execute<byte[]>(PathThroughSql, new DataParameter { Name = "p", Value = arr1 }), Is.EqualTo(arr1));
+				Assert.That(conn.Execute<byte[]>(PathThroughSql, DataParameter.Create   ("p", new Binary(arr1))), Is.EqualTo(arr1));
+				Assert.That(conn.Execute<byte[]>(PathThroughSql, new DataParameter("p", new Binary(arr1))), Is.EqualTo(arr1));
+			}
+		}
+
+		[Test, IncludeDataContextSource(ProviderName.OracleManaged)]
+		public void TestOracleManagedTypes(string context)
+		{
+			using (var conn = new DataConnection(context))
+			{
+				var arr = new byte[] { 0x30, 0x39 };
+
+				Assert.That(conn.Execute<Oracle.ManagedDataAccess.Types.OracleBinary>   ("SELECT to_blob('3039')           FROM sys.dual").     Value, Is.EqualTo(arr));
+				Assert.That(conn.Execute<Oracle.ManagedDataAccess.Types.OracleBlob>     ("SELECT to_blob('3039')           FROM sys.dual").     Value, Is.EqualTo(arr));
+				Assert.That(conn.Execute<Oracle.ManagedDataAccess.Types.OracleDecimal>  ("SELECT Cast(1        as decimal) FROM sys.dual").     Value, Is.EqualTo(1));
+				Assert.That(conn.Execute<Oracle.ManagedDataAccess.Types.OracleString>   ("SELECT Cast('12345' as char(6))  FROM sys.dual").     Value, Is.EqualTo("12345 "));
+				Assert.That(conn.Execute<Oracle.ManagedDataAccess.Types.OracleClob>     ("SELECT ntextDataType     FROM AllTypes WHERE ID = 2").Value, Is.EqualTo("111"));
+				Assert.That(conn.Execute<Oracle.ManagedDataAccess.Types.OracleDate>     ("SELECT datetimeDataType  FROM AllTypes WHERE ID = 2").Value, Is.EqualTo(new DateTime(2012, 12, 12, 12, 12, 12)));
+				Assert.That(conn.Execute<Oracle.ManagedDataAccess.Types.OracleTimeStamp>("SELECT datetime2DataType FROM AllTypes WHERE ID = 2").Value, Is.EqualTo(new DateTime(2012, 12, 12, 12, 12, 12, 12)));
+			}
+		}
+
+		[ActiveIssue("ArgumentNullException: Value cannot be null. Parameter name: connection", Configuration = ProviderName.OracleNative)]
+		[Test, IncludeDataContextSource(ProviderName.OracleNative)]
+		public void TestOracleNativeTypes(string context)
+		{
+			using (var conn = new DataConnection(context))
+			{
+				var arr = new byte[] { 0x30, 0x39 };
+
+				Assert.That(conn.Execute<OracleBinary>   ("SELECT to_blob('3039')           FROM sys.dual").     Value, Is.EqualTo(arr));
+				Assert.That(conn.Execute<OracleBlob>     ("SELECT to_blob('3039')           FROM sys.dual").     Value, Is.EqualTo(arr));
+				Assert.That(conn.Execute<OracleDecimal>  ("SELECT Cast(1        as decimal) FROM sys.dual").     Value, Is.EqualTo(1));
+				Assert.That(conn.Execute<OracleString>   ("SELECT Cast('12345' as char(6))  FROM sys.dual").     Value, Is.EqualTo("12345 "));
+				Assert.That(conn.Execute<OracleClob>     ("SELECT ntextDataType     FROM AllTypes WHERE ID = 2").Value, Is.EqualTo("111"));
+				Assert.That(conn.Execute<OracleDate>     ("SELECT datetimeDataType  FROM AllTypes WHERE ID = 2").Value, Is.EqualTo(new DateTime(2012, 12, 12, 12, 12, 12)));
+				Assert.That(conn.Execute<OracleTimeStamp>("SELECT datetime2DataType FROM AllTypes WHERE ID = 2").Value, Is.EqualTo(new DateTime(2012, 12, 12, 12, 12, 12, 12)));
+			}
+		}
+
+		[Test, OracleDataContext]
+		public void TestGuid(string context)
+		{
+			using (var conn = new DataConnection(context))
+			{
+				var guid = conn.Execute<Guid>("SELECT guidDataType FROM AllTypes WHERE ID = 2");
+
+				Assert.That(conn.Execute<Guid?>("SELECT guidDataType FROM AllTypes WHERE ID = 1"), Is.EqualTo(null));
+				Assert.That(conn.Execute<Guid?>("SELECT guidDataType FROM AllTypes WHERE ID = 2"), Is.EqualTo(guid));
+
+				Assert.That(conn.Execute<Guid>(PathThroughSql, DataParameter.Create("p", guid)),                Is.EqualTo(guid));
+				Assert.That(conn.Execute<Guid>(PathThroughSql, new DataParameter { Name = "p", Value = guid }), Is.EqualTo(guid));
+			}
+		}
+
+		[Test, OracleDataContext]
+		public void TestXml(string context)
+		{
+			if (OracleTools.IsXmlTypeSupported)
+			{
+				using (var conn = new DataConnection(context))
+				{
+					Assert.That(conn.Execute<string>     ("SELECT XMLTYPE('<xml/>') FROM sys.dual").TrimEnd(),  Is.EqualTo("<xml/>"));
+					Assert.That(conn.Execute<XDocument>  ("SELECT XMLTYPE('<xml/>') FROM sys.dual").ToString(), Is.EqualTo("<xml />"));
+					Assert.That(conn.Execute<XmlDocument>("SELECT XMLTYPE('<xml/>') FROM sys.dual").InnerXml,   Is.EqualTo("<xml />"));
+
+					var xdoc = XDocument.Parse("<xml/>");
+					var xml  = Convert<string,XmlDocument>.Lambda("<xml/>");
+
+					Assert.That(conn.Execute<string>     (PathThroughSql, DataParameter.Xml("p", "<xml/>")),        Is.EqualTo("<xml/>"));
+					Assert.That(conn.Execute<XDocument>  (PathThroughSql, DataParameter.Xml("p", xdoc)).ToString(), Is.EqualTo("<xml />"));
+					Assert.That(conn.Execute<XmlDocument>(PathThroughSql, DataParameter.Xml("p", xml)). InnerXml,   Is.EqualTo("<xml />"));
+					Assert.That(conn.Execute<XDocument>  (PathThroughSql, new DataParameter("p", xdoc)).ToString(), Is.EqualTo("<xml />"));
+					Assert.That(conn.Execute<XDocument>  (PathThroughSql, new DataParameter("p", xml)). ToString(), Is.EqualTo("<xml />"));
+				}
+			}
+		}
+
+		enum TestEnum
+		{
+			[MapValue("A")] AA,
+			[MapValue("B")] BB,
+		}
+
+		[Test, OracleDataContext]
+		public void TestEnum1(string context)
+		{
+			using (var conn = new DataConnection(context))
+			{
+				Assert.That(conn.Execute<TestEnum> ("SELECT 'A' FROM sys.dual"), Is.EqualTo(TestEnum.AA));
+				Assert.That(conn.Execute<TestEnum?>("SELECT 'A' FROM sys.dual"), Is.EqualTo(TestEnum.AA));
+				Assert.That(conn.Execute<TestEnum> ("SELECT 'B' FROM sys.dual"), Is.EqualTo(TestEnum.BB));
+				Assert.That(conn.Execute<TestEnum?>("SELECT 'B' FROM sys.dual"), Is.EqualTo(TestEnum.BB));
+			}
+		}
+
+		[Test, OracleDataContext]
+		public void TestEnum2(string context)
+		{
+			using (var conn = new DataConnection(context))
+			{
+				Assert.That(conn.Execute<string>(PathThroughSql, new { p = TestEnum.AA }),            Is.EqualTo("A"));
+				Assert.That(conn.Execute<string>(PathThroughSql, new { p = (TestEnum?)TestEnum.BB }), Is.EqualTo("B"));
+
+				Assert.That(conn.Execute<string>(PathThroughSql, new { p = ConvertTo<string>.From((TestEnum?)TestEnum.AA) }), Is.EqualTo("A"));
+				Assert.That(conn.Execute<string>(PathThroughSql, new { p = ConvertTo<string>.From(TestEnum.AA) }), Is.EqualTo("A"));
+				Assert.That(conn.Execute<string>(PathThroughSql, new { p = conn.MappingSchema.GetConverter<TestEnum?,string>()(TestEnum.AA) }), Is.EqualTo("A"));
+			}
+		}
+
+		[Test, OracleDataContext]
+		public void TestTreatEmptyStringsAsNulls(string context)
+		{
+			using (var db = new TestDataConnection(context))
+			{
+				var table    = db.GetTable<OracleSpecific.StringTest>();
+				var expected = table.Where(_ => _.KeyValue == "NullValues").ToList();
+
+
+				AreEqual(expected, table.Where(_ => string.IsNullOrEmpty(_.StringValue1)));
+				AreEqual(expected, table.Where(_ => string.IsNullOrEmpty(_.StringValue2)));
+
+				AreEqual(expected, table.Where(_ => _.StringValue1 == ""));
+				AreEqual(expected, table.Where(_ => _.StringValue2 == ""));
+
+				AreEqual(expected, table.Where(_ => _.StringValue1 == null));
+				AreEqual(expected, table.Where(_ => _.StringValue2 == null));
+
+				string emptyString = string.Empty;
+				string nullString  = null;
+
+				AreEqual(expected, table.Where(_ => _.StringValue1 == emptyString));
+				AreEqual(expected, table.Where(_ => _.StringValue2 == emptyString));
+
+				AreEqual(expected, table.Where(_ => _.StringValue1 == nullString));
+				AreEqual(expected, table.Where(_ => _.StringValue2 == nullString));
+
+				AreEqual(expected, GetStringTest1(db, emptyString));
+				AreEqual(expected, GetStringTest1(db, emptyString));
+
+				AreEqual(expected, GetStringTest2(db, emptyString));
+				AreEqual(expected, GetStringTest2(db, emptyString));
+
+				AreEqual(expected, GetStringTest1(db, nullString));
+				AreEqual(expected, GetStringTest1(db, nullString));
+
+				AreEqual(expected, GetStringTest2(db, nullString));
+				AreEqual(expected, GetStringTest2(db, nullString));
+			}
+		}
+
+		private IEnumerable<OracleSpecific.StringTest> GetStringTest1(IDataContext db, string value)
+		{
+			return db.GetTable<OracleSpecific.StringTest>()
+				.Where(_ => value == _.StringValue1);
+		}
+
+		private IEnumerable<OracleSpecific.StringTest> GetStringTest2(IDataContext db, string value)
+		{
+			return db.GetTable<OracleSpecific.StringTest>()
+				.Where(_ => value == _.StringValue2);
+		}
+
+		#region DateTime Tests
+
+		[Table(Name="ALLTYPES")]
+		public partial class ALLTYPE
+		{
+			[Column(DataType=DataType.Decimal,        Length=22, Scale=0),               PrimaryKey,  NotNull] public decimal         ID                     { get; set; } // NUMBER
+			[Column(DataType=DataType.Decimal,        Length=22, Precision=20, Scale=0),    Nullable         ] public decimal?        BIGINTDATATYPE         { get; set; } // NUMBER (20,0)
+			[Column(DataType=DataType.Decimal,        Length=22, Scale=0),                  Nullable         ] public decimal?        NUMERICDATATYPE        { get; set; } // NUMBER
+			[Column(DataType=DataType.Decimal,        Length=22, Precision=1, Scale=0),     Nullable         ] public sbyte?          BITDATATYPE            { get; set; } // NUMBER (1,0)
+			[Column(DataType=DataType.Decimal,        Length=22, Precision=5, Scale=0),     Nullable         ] public int?            SMALLINTDATATYPE       { get; set; } // NUMBER (5,0)
+			[Column(DataType=DataType.Decimal,        Length=22, Scale=6),                  Nullable         ] public decimal?        DECIMALDATATYPE        { get; set; } // NUMBER
+			[Column(DataType=DataType.Decimal,        Length=22, Precision=10, Scale=4),    Nullable         ] public decimal?        SMALLMONEYDATATYPE     { get; set; } // NUMBER (10,4)
+			[Column(DataType=DataType.Decimal,        Length=22, Precision=10, Scale=0),    Nullable         ] public long?           INTDATATYPE            { get; set; } // NUMBER (10,0)
+			[Column(DataType=DataType.Decimal,        Length=22, Precision=3, Scale=0),     Nullable         ] public short?          TINYINTDATATYPE        { get; set; } // NUMBER (3,0)
+			[Column(DataType=DataType.Decimal,        Length=22),                           Nullable         ] public decimal?        MONEYDATATYPE          { get; set; } // NUMBER
+			[Column(DataType=DataType.Double,         Length=8),                            Nullable         ] public double?         FLOATDATATYPE          { get; set; } // BINARY_DOUBLE
+			[Column(DataType=DataType.Single,         Length=4),                            Nullable         ] public float?          REALDATATYPE           { get; set; } // BINARY_FLOAT
+			[Column(DataType=DataType.Date),                                                Nullable         ] public DateTime?       DATETIMEDATATYPE       { get; set; } // DATE
+			[Column(DataType=DataType.DateTime2,      Length=11, Scale=6),                  Nullable         ] public DateTime?       DATETIME2DATATYPE      { get; set; } // TIMESTAMP(6)
+			[Column(DataType=DataType.DateTimeOffset, Length=13, Scale=6),                  Nullable         ] public DateTimeOffset? DATETIMEOFFSETDATATYPE { get; set; } // TIMESTAMP(6) WITH TIME ZONE
+			[Column(DataType=DataType.DateTimeOffset, Length=11, Scale=6),                  Nullable         ] public DateTimeOffset? LOCALZONEDATATYPE      { get; set; } // TIMESTAMP(6) WITH LOCAL TIME ZONE
+			[Column(DataType=DataType.Char,           Length=1),                            Nullable         ] public char?           CHARDATATYPE           { get; set; } // CHAR(1)
+			[Column(DataType=DataType.VarChar,        Length=20),                           Nullable         ] public string          VARCHARDATATYPE        { get; set; } // VARCHAR2(20)
+			[Column(DataType=DataType.Text,           Length=4000),                         Nullable         ] public string          TEXTDATATYPE           { get; set; } // CLOB
+			[Column(DataType=DataType.NChar,          Length=40),                           Nullable         ] public string          NCHARDATATYPE          { get; set; } // NCHAR(40)
+			[Column(DataType=DataType.NVarChar,       Length=40),                           Nullable         ] public string          NVARCHARDATATYPE       { get; set; } // NVARCHAR2(40)
+			[Column(DataType=DataType.NText,          Length=4000),                         Nullable         ] public string          NTEXTDATATYPE          { get; set; } // NCLOB
+			[Column(DataType=DataType.Blob,           Length=4000),                         Nullable         ] public byte[]          BINARYDATATYPE         { get; set; } // BLOB
+			[Column(DataType=DataType.VarBinary,      Length=530),                          Nullable         ] public byte[]          BFILEDATATYPE          { get; set; } // BFILE
+			[Column(DataType=DataType.Binary,         Length=16),                           Nullable         ] public byte[]          GUIDDATATYPE           { get; set; } // RAW(16)
+			[Column(DataType=DataType.Undefined,      Length=256),                          Nullable         ] public object          URIDATATYPE            { get; set; } // URITYPE
+			[Column(DataType=DataType.Xml,            Length=2000),                         Nullable         ] public string          XMLDATATYPE            { get; set; } // XMLTYPE
+		}
+
+		[Table("t_entity")]
+		public sealed class Entity
+		{
+			[PrimaryKey, Identity]
+			[NotNull, Column("entity_id")] public long Id           { get; set; }
+			[NotNull, Column("time")]      public DateTime Time     { get; set; }
+			[NotNull, Column("duration")]  public TimeSpan Duration { get; set; }
+		}
+
+		[Test, OracleDataContext]
+		public void TestTimeSpan(string context)
+		{
+			using (var db = new DataConnection(context))
+			{
+				db.BeginTransaction();
+
+				long id = 1;
+
+				db.GetTable<Entity>().Insert(() => new Entity { Id = id + 1, Duration = TimeSpan.FromHours(1) });
+			}
+		}
+
+		[Test, OracleDataContext]
+		public void DateTimeTest1(string context)
+		{
+			using (var db = new DataConnection(context))
+			{
+				db.GetTable<ALLTYPE>().Delete(t => t.ID >= 1000);
+
+				db.BeginTransaction();
+
+				db.MultipleRowsCopy(new[]
+				{
+					new ALLTYPE
+					{
+						ID                = 1000,
+						DATETIMEDATATYPE  = DateTime.Now,
+						DATETIME2DATATYPE = DateTime.Now
+					}
+				});
+			}
+		}
+
+		[Test, OracleDataContext]
+		public void NVarchar2InsertTest(string context)
+		{
+			using (var db = new DataConnection(context))
+			using (db.BeginTransaction())
+			{
+				db.InlineParameters = false;
+
+				var value   = "致我们最爱的母亲";
+
+				var id = db.GetTable<ALLTYPE>()
+					.InsertWithInt32Identity(() => new ALLTYPE
+					{
+						NVARCHARDATATYPE = value
+					});
+
+				var query = from p in db.GetTable<ALLTYPE>()
+							where p.ID == id
+							select new { p.NVARCHARDATATYPE };
+
+				var res = query.Single();
+				Assert.That(res.NVARCHARDATATYPE, Is.EqualTo(value));
+			}
+		}
+
+		[Test, OracleDataContext]
+		public void NVarchar2UpdateTest(string context)
+		{
+			using (var db = new DataConnection(context))
+			using (db.BeginTransaction())
+			{
+				db.InlineParameters = false;
+
+				var value = "致我们最爱的母亲";
+
+				var id = db.GetTable<ALLTYPE>()
+					.InsertWithInt32Identity(() => new ALLTYPE
+					{
+						INTDATATYPE = 123
+					});
+
+				db.GetTable<ALLTYPE>()
+					.Set(e => e.NVARCHARDATATYPE, () => value)
+					.Update();
+
+				var query = from p in db.GetTable<ALLTYPE>()
+							where p.ID == id
+							select new { p.NVARCHARDATATYPE };
+
+				var res = query.Single();
+				Assert.That(res.NVARCHARDATATYPE, Is.EqualTo(value));
+			}
+		}
+
+		[Test, IncludeDataContextSourceAttribute(ProviderName.OracleNative)]
+		public void SelectDateTime(string context)
+		{
+			using (var db = new DataConnection(context))
+			{
+				var ms = new MappingSchema();
+
+				// Set custom DateTime to SQL converter.
+				//
+				ms.SetValueToSqlConverter(
+					typeof(DateTime),
+					(stringBuilder, dataType, val) =>
+					{
+						var value = (DateTime)val;
+						Assert.That(dataType.DataType, Is.Not.EqualTo(DataType.Undefined));
+
+						var format =
+							dataType.DataType == DataType.DateTime2 ?
+								"TO_DATE('{0:yyyy-MM-dd HH:mm:ss}', 'YYYY-MM-DD HH24:MI:SS')" :
+								"TO_TIMESTAMP('{0:yyyy-MM-dd HH:mm:ss.fffffff}', 'YYYY-MM-DD HH24:MI:SS.FF7')";
+
+						stringBuilder.AppendFormat(format, value);
+					});
+
+				db.AddMappingSchema(ms);
+
+				var res = (db.GetTable<ALLTYPE>().Where(e => e.DATETIME2DATATYPE == DateTime.Now)).ToList();
+				Debug.WriteLine(res.Count);
+			}
+		}
+
+		[Test, OracleDataContext]
+		public void DateTimeTest2(string context)
+		{
+			// Set custom DateTime to SQL converter.
+			//
+			OracleTools.GetDataProvider().MappingSchema.SetValueToSqlConverter(
+				typeof(DateTime),
+				(stringBuilder,dataType,val) =>
+				{
+					var value  = (DateTime)val;
+					var format =
+						dataType.DataType == DataType.DateTime ?
+							"TO_DATE('{0:yyyy-MM-dd HH:mm:ss}', 'YYYY-MM-DD HH24:MI:SS')" :
+							"TO_TIMESTAMP('{0:yyyy-MM-dd HH:mm:ss.fffffff}', 'YYYY-MM-DD HH24:MI:SS.FF7')";
+
+					stringBuilder.AppendFormat(format, value);
+				});
+
+			using (var db = new DataConnection(context))
+			{
+				db.GetTable<ALLTYPE>().Delete(t => t.ID >= 1000);
+
+				db.BeginTransaction();
+
+				db.MultipleRowsCopy(new[]
+				{
+					new ALLTYPE
+					{
+						ID                = 1000,
+						DATETIMEDATATYPE  = DateTime.Now,
+						DATETIME2DATATYPE = DateTime.Now
+					}
+				});
+			}
+
+			// Reset converter to default.
+			//
+			OracleTools.GetDataProvider().MappingSchema.SetValueToSqlConverter(
+				typeof(DateTime),
+				(stringBuilder,dataType,val) =>
+				{
+					var value  = (DateTime)val;
+					var format =
+						dataType.DataType == DataType.DateTime ?
+							"TO_DATE('{0:yyyy-MM-dd HH:mm:ss}', 'YYYY-MM-DD HH24:MI:SS')" :
+							"TO_TIMESTAMP('{0:yyyy-MM-dd HH:mm:ss.fffffff}', 'YYYY-MM-DD HH24:MI:SS.FF7')";
+
+					if (value.Millisecond == 0)
+					{
+						format = value.Hour == 0 && value.Minute == 0 && value.Second == 0 ?
+							"TO_DATE('{0:yyyy-MM-dd}', 'YYYY-MM-DD')" :
+							"TO_DATE('{0:yyyy-MM-dd HH:mm:ss}', 'YYYY-MM-DD HH24:MI:SS')";
+					}
+
+					stringBuilder.AppendFormat(format, value);
+				});
+		}
+
+		[Test, OracleDataContext]
+		public void ClauseDateTimeWithoutJointure(string context)
+		{
+			var date = DateTime.Today;
+			using (var db = new DataConnection(context))
+			{
+				var query = from a in db.GetTable<ALLTYPE>()
+							where a.DATETIMEDATATYPE == date
+							select a;
+
+				query.FirstOrDefault();
+
+				Assert.That(db.Command.Parameters.Count, Is.EqualTo(1));
+
+				var parm = (IDbDataParameter)db.Command.Parameters[0];
+				Assert.That(parm.DbType, Is.EqualTo(DbType.Date));
+			}
+		}
+
+		[Test, OracleDataContext]
+		public void ClauseDateTimeWithJointure(string context)
+		{
+			var date = DateTime.Today;
+			using (var db = new DataConnection(context))
+			{
+				var query = from a in db.GetTable<ALLTYPE>()
+							join b in db.GetTable<ALLTYPE>() on a.ID equals b.ID
+							where a.DATETIMEDATATYPE == date
+							select a;
+
+				query.FirstOrDefault();
+
+				Assert.That(db.Command.Parameters.Count, Is.EqualTo(1));
+
+				var parm = (IDbDataParameter)db.Command.Parameters[0];
+				Assert.That(parm.DbType, Is.EqualTo(DbType.Date));
+			}
+		}
+
+		#endregion
+
+		#region Sequence
+
+		[Test, OracleDataContext]
+		public void SequenceInsert(string context)
+		{
+			using (var db = GetDataContext(context))
+			{
+				db.GetTable<OracleSpecific.SequenceTest>().Where(_ => _.Value == "SeqValue").Delete();
+				db.Insert(new OracleSpecific.SequenceTest { Value = "SeqValue" });
+
+				var id = db.GetTable<OracleSpecific.SequenceTest>().Single(_ => _.Value == "SeqValue").ID;
+
+				db.GetTable<OracleSpecific.SequenceTest>().Where(_ => _.ID == id).Delete();
+
+				Assert.AreEqual(0, db.GetTable<OracleSpecific.SequenceTest>().Count(_ => _.Value == "SeqValue"));
+			}
+		}
+
+		[Test, OracleDataContext]
+		public void SequenceInsertWithIdentity(string context)
+		{
+			using (var db = GetDataContext(context))
+			{
+				db.GetTable<OracleSpecific.SequenceTest>().Where(_ => _.Value == "SeqValue").Delete();
+
+				var id1 = Convert.ToInt32(db.InsertWithIdentity(new OracleSpecific.SequenceTest { Value = "SeqValue" }));
+				var id2 = db.GetTable<OracleSpecific.SequenceTest>().Single(_ => _.Value == "SeqValue").ID;
+
+				Assert.AreEqual(id1, id2);
+
+				db.GetTable<OracleSpecific.SequenceTest>().Where(_ => _.ID == id1).Delete();
+
+				Assert.AreEqual(0, db.GetTable<OracleSpecific.SequenceTest>().Count(_ => _.Value == "SeqValue"));
+			}
+		}
+
+		#endregion
+
+		#region BulkCopy
+
+		static void BulkCopyLinqTypes(string context, BulkCopyType bulkCopyType)
+		{
+			using (var db = new DataConnection(context))
+			{
+				if (bulkCopyType == BulkCopyType.ProviderSpecific)
+				{
+					var ms = new MappingSchema();
+
+					ms.GetFluentMappingBuilder()
+						.Entity<LinqDataTypes>()
+							.Property(e => e.GuidValue)
+								.IsNotColumn()
+						;
+
+					db.AddMappingSchema(ms);
+				}
+
+				db.BulkCopy(
+					new BulkCopyOptions { BulkCopyType = bulkCopyType },
+					Enumerable.Range(0, 10).Select(n =>
+						new LinqDataTypes
+						{
+							ID            = 4000 + n,
+							MoneyValue    = 1000m + n,
+							DateTimeValue = new DateTime(2001,  1,  11,  1, 11, 21, 100),
+							BoolValue     = true,
+							GuidValue     = Guid.NewGuid(),
+							SmallIntValue = (short)n
+						}
+					));
+
+				db.GetTable<LinqDataTypes>().Delete(p => p.ID >= 4000);
+			}
+		}
+
+		[Test, OracleDataContextWithBulkCopy(ParallelScope = ParallelScope.None)]
+		public void BulkCopyLinqTypesMultipleRows(string context, AlternativeBulkCopy useAlternativeBulkCopy)
+		{
+			try
+			{
+				OracleTools.UseAlternativeBulkCopy = useAlternativeBulkCopy;
+
+				BulkCopyLinqTypes(context, BulkCopyType.MultipleRows);
+			}
+			finally
+			{
+				OracleTools.UseAlternativeBulkCopy = AlternativeBulkCopy.InsertAll;
+			}
+		}
+
+		[Test, OracleDataContextWithBulkCopy]
+		public void BulkCopyLinqTypesProviderSpecific(string context, AlternativeBulkCopy useAlternativeBulkCopy)
+		{
+			try
+			{
+				OracleTools.UseAlternativeBulkCopy = useAlternativeBulkCopy;
+
+				BulkCopyLinqTypes(context, BulkCopyType.ProviderSpecific);
+			}
+			finally
+			{
+				OracleTools.UseAlternativeBulkCopy = AlternativeBulkCopy.InsertAll;
+			}
+		}
+
+		[Test, OracleDataContextWithBulkCopy(ParallelScope = ParallelScope.None)]
+		public void BulkCopyRetrieveSequencesProviderSpecific(string context, AlternativeBulkCopy useAlternativeBulkCopy)
+		{
+			try
+			{
+				OracleTools.UseAlternativeBulkCopy = useAlternativeBulkCopy;
+
+				BulkCopyRetrieveSequence(context, BulkCopyType.ProviderSpecific);
+			}
+			finally
+			{
+				OracleTools.UseAlternativeBulkCopy = AlternativeBulkCopy.InsertAll;
+			}
+		}
+
+		[Test, OracleDataContextWithBulkCopy]
+		public void BulkCopyRetrieveSequencesMultipleRows(string context, AlternativeBulkCopy useAlternativeBulkCopy)
+		{
+			try
+			{
+				OracleTools.UseAlternativeBulkCopy = useAlternativeBulkCopy;
+
+				BulkCopyRetrieveSequence(context, BulkCopyType.MultipleRows);
+			}
+			finally
+			{
+				OracleTools.UseAlternativeBulkCopy = AlternativeBulkCopy.InsertAll;
+			}
+		}
+
+		[Test, OracleDataContextWithBulkCopy]
+		public void BulkCopyRetrieveSequencesRowByRow(string context, AlternativeBulkCopy useAlternativeBulkCopy)
+		{
+			try
+			{
+				OracleTools.UseAlternativeBulkCopy = useAlternativeBulkCopy;
+
+				BulkCopyRetrieveSequence(context, BulkCopyType.RowByRow);
+			}
+			finally
+			{
+				OracleTools.UseAlternativeBulkCopy = AlternativeBulkCopy.InsertAll;
+			}
+		}
+
+		static void BulkCopyRetrieveSequence(string context, BulkCopyType bulkCopyType)
+		{
+			var data = new[]
+			{
+				new OracleSpecific.SequenceTest { Value = "Value"},
+				new OracleSpecific.SequenceTest { Value = "Value"},
+				new OracleSpecific.SequenceTest { Value = "Value"},
+				new OracleSpecific.SequenceTest { Value = "Value"},
+			};
+
+			using (var db = new TestDataConnection(context))
+			{
+				db.GetTable<OracleSpecific.SequenceTest>().Where(_ => _.Value == "SeqValue").Delete();
+
+				var options = new BulkCopyOptions
+				{
+					MaxBatchSize       = 5,
+					//RetrieveSequence   = true,
+					KeepIdentity       = bulkCopyType != BulkCopyType.RowByRow,
+					BulkCopyType       = bulkCopyType,
+					NotifyAfter        = 3,
+					RowsCopiedCallback = copied => Debug.WriteLine(copied.RowsCopied)
+				};
+
+				db.BulkCopy(options, data.RetrieveIdentity(db));
+
+				foreach (var d in data)
+				{
+					Assert.That(d.ID, Is.GreaterThan(0));
+				}
+
+				//Assert.That(options.BulkCopyType, Is.EqualTo(bulkCopyType));
+			}
+		}
+
+		[Table(Name = "stg_trade_information")]
+		public class Trade
+		{
+			[Column("STG_TRADE_ID")]          public int       ID             { get; set; }
+			[Column("STG_TRADE_VERSION")]     public int       Version        { get; set; }
+			[Column("INFORMATION_TYPE_ID")]   public int       TypeID         { get; set; }
+			[Column("INFORMATION_TYPE_NAME")] public string    TypeName       { get; set; }
+			[Column("value")]                 public string    Value          { get; set; }
+			[Column("value_as_integer")]      public int?      ValueAsInteger { get; set; }
+			[Column("value_as_date")]         public DateTime? ValueAsDate    { get; set; }
+		}
+
+		static void BulkCopy1(string context, BulkCopyType bulkCopyType)
+		{
+			var data = new[]
+			{
+				new Trade { ID = 375, Version = 1, TypeID = 20224, TypeName = "Gas Month",     },
+				new Trade { ID = 328, Version = 1, TypeID = 20224, TypeName = "Gas Month",     },
+				new Trade { ID = 348, Version = 1, TypeID = 20224, TypeName = "Gas Month",     },
+				new Trade { ID = 357, Version = 1, TypeID = 20224, TypeName = "Gas Month",     },
+				new Trade { ID = 371, Version = 1, TypeID = 20224, TypeName = "Gas Month",     },
+				new Trade { ID = 333, Version = 1, TypeID = 20224, TypeName = "Gas Month",     ValueAsInteger = 1,          ValueAsDate = new DateTime(2011, 1, 5) },
+				new Trade { ID = 353, Version = 1, TypeID = 20224, TypeName = "Gas Month",     ValueAsInteger = 1000000000,                                        },
+				new Trade { ID = 973, Version = 1, TypeID = 20160, TypeName = "EU Allowances", },
+			};
+
+			using (var db = new TestDataConnection(context))
+			{
+				var options = new BulkCopyOptions
+				{
+					MaxBatchSize = 5,
+					BulkCopyType = bulkCopyType,
+					NotifyAfter  = 3,
+					RowsCopiedCallback = copied => Debug.WriteLine(copied.RowsCopied)
+				};
+
+				db.BulkCopy(options, data);
+
+				//Assert.That(options.BulkCopyType, Is.EqualTo(bulkCopyType));
+			}
+		}
+
+		[Test, OracleDataContextWithBulkCopy]
+		public void BulkCopy1MultipleRows(string context, AlternativeBulkCopy useAlternativeBulkCopy)
+		{
+			try
+			{
+				OracleTools.UseAlternativeBulkCopy = useAlternativeBulkCopy;
+
+				BulkCopy1(context, BulkCopyType.MultipleRows);
+			}
+			finally
+			{
+				OracleTools.UseAlternativeBulkCopy = AlternativeBulkCopy.InsertAll;
+			}
+		}
+
+		[Test, OracleDataContextWithBulkCopy]
+		public void BulkCopy1ProviderSpecific(string context, AlternativeBulkCopy useAlternativeBulkCopy)
+		{
+			try
+			{
+				OracleTools.UseAlternativeBulkCopy = useAlternativeBulkCopy;
+
+				BulkCopy1(context, BulkCopyType.ProviderSpecific);
+			}
+			finally
+			{
+				OracleTools.UseAlternativeBulkCopy = AlternativeBulkCopy.InsertAll;
+			}
+		}
+
+		static void BulkCopy21(string context, BulkCopyType bulkCopyType)
+		{
+			using (var db = new TestDataConnection(context))
+			{
+				db.Types2.Delete(_ => _.ID > 1000);
+
+				if (context == ProviderName.OracleNative && bulkCopyType == BulkCopyType.ProviderSpecific)
+				{
+					var ms = new MappingSchema();
+
+					db.AddMappingSchema(ms);
+
+					ms.GetFluentMappingBuilder()
+						.Entity<LinqDataTypes2>()
+							.Property(e => e.GuidValue)
+								.IsNotColumn()
+						;
+				}
+
+				db.BulkCopy(
+					new BulkCopyOptions { MaxBatchSize = 2, BulkCopyType = bulkCopyType },
+					new[]
+					{
+						new LinqDataTypes2 { ID = 1003, MoneyValue = 0m, DateTimeValue = null,         BoolValue = true,  GuidValue = new Guid("ef129165-6ffe-4df9-bb6b-bb16e413c883"), SmallIntValue = null, IntValue = null    },
+						new LinqDataTypes2 { ID = 1004, MoneyValue = 0m, DateTimeValue = DateTime.Now, BoolValue = false, GuidValue = null,                                             SmallIntValue = 2,    IntValue = 1532334 },
+						new LinqDataTypes2 { ID = 1005, MoneyValue = 1m, DateTimeValue = DateTime.Now, BoolValue = false, GuidValue = null,                                             SmallIntValue = 5,    IntValue = null    },
+						new LinqDataTypes2 { ID = 1006, MoneyValue = 2m, DateTimeValue = DateTime.Now, BoolValue = false, GuidValue = null,                                             SmallIntValue = 6,    IntValue = 153     }
+					});
+
+				db.Types2.Delete(_ => _.ID > 1000);
+			}
+		}
+
+		[Test, OracleDataContextWithBulkCopy(ParallelScope = ParallelScope.None)]
+		public void BulkCopy21MultipleRows(string context, AlternativeBulkCopy useAlternativeBulkCopy)
+		{
+			try
+			{
+				OracleTools.UseAlternativeBulkCopy = useAlternativeBulkCopy;
+
+				BulkCopy21(context, BulkCopyType.MultipleRows);
+			}
+			finally
+			{
+				OracleTools.UseAlternativeBulkCopy = AlternativeBulkCopy.InsertAll;
+			}
+		}
+
+		[Test, OracleDataContextWithBulkCopy]
+		public void BulkCopy21ProviderSpecific(string context, AlternativeBulkCopy useAlternativeBulkCopy)
+		{
+			try
+			{
+				OracleTools.UseAlternativeBulkCopy = useAlternativeBulkCopy;
+
+				BulkCopy21(context, BulkCopyType.ProviderSpecific);
+			}
+			finally
+			{
+				OracleTools.UseAlternativeBulkCopy = AlternativeBulkCopy.InsertAll;
+			}
+		}
+
+		static void BulkCopy22(string context, BulkCopyType bulkCopyType)
+		{
+			using (var db = new TestDataConnection(context))
+			{
+				db.Types2.Delete(_ => _.ID > 1000);
+
+				var ms = new MappingSchema();
+
+				db.AddMappingSchema(ms);
+
+				ms.GetFluentMappingBuilder()
+					.Entity<LinqDataTypes2>()
+						.Property(e => e.GuidValue)
+							.IsNotColumn()
+					;
+
+				db.BulkCopy(
+					new BulkCopyOptions { MaxBatchSize = 2, BulkCopyType = bulkCopyType },
+					new[]
+					{
+						new LinqDataTypes2 { ID = 1003, MoneyValue = 0m, DateTimeValue = DateTime.Now, BoolValue = true,  GuidValue = new Guid("ef129165-6ffe-4df9-bb6b-bb16e413c883"), SmallIntValue = null, IntValue = null    },
+						new LinqDataTypes2 { ID = 1004, MoneyValue = 0m, DateTimeValue = null,         BoolValue = false, GuidValue = null,                                             SmallIntValue = 2,    IntValue = 1532334 },
+						new LinqDataTypes2 { ID = 1005, MoneyValue = 1m, DateTimeValue = DateTime.Now, BoolValue = false, GuidValue = null,                                             SmallIntValue = 5,    IntValue = null    },
+						new LinqDataTypes2 { ID = 1006, MoneyValue = 2m, DateTimeValue = DateTime.Now, BoolValue = false, GuidValue = null,                                             SmallIntValue = 6,    IntValue = 153     }
+					});
+
+				db.Types2.Delete(_ => _.ID > 1000);
+			}
+		}
+
+		[Test, OracleDataContextWithBulkCopy]
+		public void BulkCopy22MultipleRows(string context, AlternativeBulkCopy useAlternativeBulkCopy)
+		{
+			try
+			{
+				OracleTools.UseAlternativeBulkCopy = useAlternativeBulkCopy;
+
+				BulkCopy22(context, BulkCopyType.MultipleRows);
+			}
+			finally
+			{
+				OracleTools.UseAlternativeBulkCopy = AlternativeBulkCopy.InsertAll;
+			}
+		}
+
+		[Test, OracleDataContextWithBulkCopy]
+		public void BulkCopy22ProviderSpecific(string context, AlternativeBulkCopy useAlternativeBulkCopy)
+		{
+			try
+			{
+				OracleTools.UseAlternativeBulkCopy = useAlternativeBulkCopy;
+
+				BulkCopy22(context, BulkCopyType.ProviderSpecific);
+			}
+			finally
+			{
+				OracleTools.UseAlternativeBulkCopy = AlternativeBulkCopy.InsertAll;
+			}
+		}
+
+		#endregion
+
+		#region CreateTest
+
+		[Table]
+		class TempTestTable
+		{
+			// column name length = 30 char (maximum for Oracle)
+			[Column(Name = "AAAAAAAAAAAAAAAAAAAAAAAAAAAABC")]
+			public long Id { get; set; }
+		}
+
+		[Test, OracleDataContext]
+		public void LongAliasTest(string context)
+		{
+			using (var db = new DataConnection(context))
+			{
+				try { db.DropTable<TempTestTable>(); } catch {}
+
+				var table = db.CreateTable<TempTestTable>();
+
+				var query =
+				(
+					from t in table.Distinct()
+					select new { t.Id }
+				).ToList();
+
+				db.DropTable<TempTestTable>();
+			}
+		}
+
+		#endregion
+
+		#region XmlTable
+
+		[Test, OracleDataContext]
+		public void XmlTableTest1(string context)
+		{
+			using (var conn = new DataConnection(context))
+			{
+				var list = conn.OracleXmlTable(new[]
+					{
+						new { field1 = 1, field2 = "11" },
+						new { field1 = 2, field2 = "22" },
+					})
+					.Select(t => new { t.field1, t.field2 })
+					.ToList();
+
+				Assert.That(list.Count, Is.EqualTo(2));
+				Assert.That(list[0].field1, Is.EqualTo(1));
+				Assert.That(list[1].field1, Is.EqualTo(2));
+				Assert.That(list[0].field2, Is.EqualTo("11"));
+				Assert.That(list[1].field2, Is.EqualTo("22"));
+			}
+		}
+
+		[Test, OracleDataContext]
+		public void XmlTableTest2(string context)
+		{
+			using (var conn = GetDataContext(context))
+			{
+				var list =
+				(
+					from t1 in conn.Parent
+					join t2 in conn.OracleXmlTable(new[]
+					{
+						new { field1 = 1, field2 = "11" },
+						new { field1 = 2, field2 = "22" },
+					})
+					on t1.ParentID equals t2.field1
+					select new { t2.field1, t2.field2 }
+				).ToList();
+
+				Assert.That(list.Count, Is.EqualTo(2));
+				Assert.That(list[0].field1, Is.EqualTo(1));
+				Assert.That(list[1].field1, Is.EqualTo(2));
+				Assert.That(list[0].field2, Is.EqualTo("11"));
+				Assert.That(list[1].field2, Is.EqualTo("22"));
+			}
+		}
+
+		[Test, OracleDataContext]
+		public void XmlTableTest3(string context)
+		{
+			using (var conn = new DataConnection(context))
+			{
+				var data = new[]
+				{
+					new { field1 = 1, field2 = "11" },
+					new { field1 = 2, field2 = "22" },
+				};
+
+				var list = conn.OracleXmlTable(data)
+					.Select(t => new { t.field1, t.field2 })
+					.ToList();
+
+				Assert.That(list.Count, Is.EqualTo(2));
+				Assert.That(list[0].field1, Is.EqualTo(1));
+				Assert.That(list[1].field1, Is.EqualTo(2));
+				Assert.That(list[0].field2, Is.EqualTo("11"));
+				Assert.That(list[1].field2, Is.EqualTo("22"));
+			}
+		}
+
+		class XmlData
+		{
+			public int    Field1;
+			[Column(Length = 2)]
+			public string Field2;
+		}
+
+		[Test, OracleDataContext]
+		public void XmlTableTest4(string context)
+		{
+			using (var conn = new DataConnection(context))
+			{
+				var list = conn.OracleXmlTable<XmlData>("<t><r><c0>1</c0><c1>11</c1></r><r><c0>2</c0><c1>22</c1></r></t>")
+					.Select(t => new { t.Field1, t.Field2 })
+					.ToList();
+
+				Assert.That(list.Count, Is.EqualTo(2));
+				Assert.That(list[0].Field1, Is.EqualTo(1));
+				Assert.That(list[1].Field1, Is.EqualTo(2));
+				Assert.That(list[0].Field2, Is.EqualTo("11"));
+				Assert.That(list[1].Field2, Is.EqualTo("22"));
+			}
+		}
+
+		static string _data;
+
+		[Test, OracleDataContext]
+		public void XmlTableTest5(string context)
+		{
+			using (var conn = GetDataContext(context))
+			{
+				_data = "<t><r><c0>1</c0><c1>11</c1></r><r><c0>2</c0><c1>22</c1></r></t>";
+
+				var list = conn.OracleXmlTable<XmlData>(_data)
+					.Select(t => new { t.Field1, t.Field2 })
+					.ToList();
+
+				Assert.That(list.Count, Is.EqualTo(2));
+				Assert.That(list[0].Field1, Is.EqualTo(1));
+				Assert.That(list[1].Field1, Is.EqualTo(2));
+				Assert.That(list[0].Field2, Is.EqualTo("11"));
+				Assert.That(list[1].Field2, Is.EqualTo("22"));
+
+				_data = "<t><r><c0>1</c0><c1>11</c1></r></t>";
+
+				list =
+				(
+					from t1 in conn.Parent
+					join t2 in conn.OracleXmlTable<XmlData>(_data)
+					on t1.ParentID equals t2.Field1
+					select new { t2.Field1, t2.Field2 }
+				).ToList();
+
+				Assert.That(list.Count, Is.EqualTo(1));
+				Assert.That(list[0].Field1, Is.EqualTo(1));
+				Assert.That(list[0].Field2, Is.EqualTo("11"));
+			}
+		}
+
+		[Test, OracleDataContext]
+		public void XmlTableTest6(string context)
+		{
+			using (var conn = new DataConnection(context))
+			{
+				var data = new[]
+				{
+					new { field1 = 1, field2 = "11" },
+					new { field1 = 2, field2 = "22" },
+				};
+
+				var xmlData = OracleTools.GetXmlData(conn.MappingSchema, data);
+
+				var list = conn.OracleXmlTable<XmlData>(xmlData)
+					.Select(t => new { t.Field1, t.Field2 })
+					.ToList();
+
+				Assert.That(list.Count, Is.EqualTo(2));
+				Assert.That(list[0].Field1, Is.EqualTo(1));
+				Assert.That(list[1].Field1, Is.EqualTo(2));
+				Assert.That(list[0].Field2, Is.EqualTo("11"));
+				Assert.That(list[1].Field2, Is.EqualTo("22"));
+			}
+		}
+
+		[Test, OracleDataContext]
+		public void XmlTableTest7(string context)
+		{
+			using (var conn = GetDataContext(context))
+			{
+				var data = new[]
+				{
+					new { field1 = 1, field2 = "11" },
+					new { field1 = 2, field2 = "22" },
+				};
+
+				var xmlData = OracleTools.GetXmlData(conn.MappingSchema, data);
+
+				var list = conn.OracleXmlTable<XmlData>(() => xmlData)
+					.Select(t => new { t.Field1, t.Field2 })
+					.ToList();
+
+				Assert.That(list.Count, Is.EqualTo(2));
+				Assert.That(list[0].Field1, Is.EqualTo(1));
+				Assert.That(list[1].Field1, Is.EqualTo(2));
+				Assert.That(list[0].Field2, Is.EqualTo("11"));
+				Assert.That(list[1].Field2, Is.EqualTo("22"));
+
+				xmlData = "<t><r><c0>1</c0><c1>11</c1></r></t>";
+
+				list = conn.OracleXmlTable<XmlData>(() => xmlData)
+					.Select(t => new { t.Field1, t.Field2 })
+					.ToList();
+
+				Assert.That(list.Count, Is.EqualTo(1));
+				Assert.That(list[0].Field1, Is.EqualTo(1));
+				Assert.That(list[0].Field2, Is.EqualTo("11"));
+			}
+		}
+
+		[Test, OracleDataContext]
+		public void XmlTableTest8(string context)
+		{
+			using (var conn = GetDataContext(context))
+			{
+				var data = "<t><r><c0>1</c0><c1>11</c1></r></t>";
+
+				var list =
+				(
+					from p in conn.Parent
+					where conn.OracleXmlTable<XmlData>(data).Count(t => t.Field1 == p.ParentID) > 0
+					select p
+				).ToList();
+
+				Assert.That(list[0].ParentID, Is.EqualTo(1));
+
+				data = "<t><r><c0>2</c0><c1>22</c1></r></t>";
+
+				list =
+				(
+					from p in conn.Parent
+					where conn.OracleXmlTable<XmlData>(data).Count(t => t.Field1 == p.ParentID) > 0
+					select p
+				).ToList();
+
+				Assert.That(list[0].ParentID, Is.EqualTo(2));
+			}
+		}
+
+		[Test, OracleDataContext]
+		public void XmlTableTest9(string context)
+		{
+			using (var conn = GetDataContext(context))
+			{
+				var data = "<t><r><c0>1</c0><c1>11</c1></r></t>";
+
+				var list =
+				(
+					from p in conn.Parent
+					where conn.OracleXmlTable<XmlData>(() => data).Count(t => t.Field1 == p.ParentID) > 0
+					select p
+				).ToList();
+
+				Assert.That(list[0].ParentID, Is.EqualTo(1));
+
+				data = "<t><r><c0>2</c0><c1>22</c1></r></t>";
+
+				list =
+				(
+					from p in conn.Parent
+					where conn.OracleXmlTable<XmlData>(() => data).Count(t => t.Field1 == p.ParentID) > 0
+					select p
+				).ToList();
+
+				Assert.That(list[0].ParentID, Is.EqualTo(2));
+			}
+		}
+
+		#endregion
+
+		[Table("DecimalOverflow")]
+		class DecimalOverflow
+		{
+			[Column] public decimal Decimal1;
+			[Column] public decimal Decimal2;
+			[Column] public decimal Decimal3;
+		}
+
+		[Test, OracleDataContext]
+		public void OverflowTest(string context)
+		{
+			var func = OracleTools.DataReaderGetDecimal;
+			try
+			{
+				OracleTools.DataReaderGetDecimal = GetDecimal;
+
+				using (var db = new DataConnection(context))
+				{
+					var list = db.GetTable<DecimalOverflow>().ToList();
+				}
+			}
+			finally
+			{
+				OracleTools.DataReaderGetDecimal = func;
+			}
+		}
+
+		const int ClrPrecision = 29;
+
+		static decimal GetDecimal(IDataReader rd, int idx)
+		{
+			if (rd is Oracle.ManagedDataAccess.Client.OracleDataReader)
+			{
+				var value  = ((Oracle.ManagedDataAccess.Client.OracleDataReader)rd).GetOracleDecimal(idx);
+				var newval = Oracle.ManagedDataAccess.Types.OracleDecimal.SetPrecision(value, value > 0 ? ClrPrecision : (ClrPrecision - 1));
+
+				return newval.Value;
+			}
+			else
+			{
+				var value  = ((OracleDataReader)rd).GetOracleDecimal(idx);
+				var newval = OracleDecimal.SetPrecision(value, value > 0 ? ClrPrecision : (ClrPrecision - 1));
+
+				return newval.Value;
+			}
+		}
+
+		[Table("DecimalOverflow")]
+		class DecimalOverflow2
+		{
+			[Column] public OracleDecimal Decimal1;
+			[Column] public OracleDecimal Decimal2;
+			[Column] public OracleDecimal Decimal3;
+		}
+
+		[Test, IncludeDataContextSource(ProviderName.OracleManaged)]
+		public void OverflowTest2(string context)
+		{
+			var func = OracleTools.DataReaderGetDecimal;
+			try
+			{
+
+				OracleTools.DataReaderGetDecimal = (rd, idx) => { throw new Exception(); };
+
+				using (var db = new DataConnection(context))
+				{
+					var list = db.GetTable<DecimalOverflow2>().ToList();
+				}
+			}
+			finally
+			{
+				OracleTools.DataReaderGetDecimal = func;
+			}
+		}
+
+		public class UseAlternativeBulkCopy
+		{
+			public int Id;
+			public int Value;
+
+			public override int GetHashCode()
+			{
+				return Id;
+			}
+
+			public override bool Equals(object obj)
+			{
+				var e = (UseAlternativeBulkCopy) obj;
+
+				return e.Id == Id && e.Value == Value;
+			}
+		}
+
+		[Test, OracleDataContext]
+		public void UseAlternativeBulkCopyInsertIntoTest(string context)
+		{
+			var data = new List<UseAlternativeBulkCopy>(100);
+			for (var i = 0; i < 100; i++)
+				data.Add(new UseAlternativeBulkCopy() {Id = i, Value = i});
+
+			using (var db = new DataConnection(context))
+			{
+				OracleTools.UseAlternativeBulkCopy = AlternativeBulkCopy.InsertInto;
+				db.CreateTable<UseAlternativeBulkCopy>();
+				try
+				{
+					db.BulkCopy(25, data);
+
+					var selected = db.GetTable<UseAlternativeBulkCopy>().ToList();
+					AreEqual(data, selected);
+				}
+				finally
+				{
+					OracleTools.UseAlternativeBulkCopy = AlternativeBulkCopy.InsertAll;
+					db.DropTable<UseAlternativeBulkCopy>();
+				}
+			}
+
+		}
+
+		[Test, OracleDataContext]
+		public void UseAlternativeBulkCopyInsertDualTest(string context)
+		{
+			var data = new List<UseAlternativeBulkCopy>(100);
+			for (var i = 0; i < 100; i++)
+				data.Add(new UseAlternativeBulkCopy() { Id = i, Value = i });
+
+			using (var db = new DataConnection(context))
+			{
+				OracleTools.UseAlternativeBulkCopy = AlternativeBulkCopy.InsertDual;
+				db.CreateTable<UseAlternativeBulkCopy>();
+				try
+				{
+					db.BulkCopy(25, data);
+
+					var selected = db.GetTable<UseAlternativeBulkCopy>().ToList();
+					AreEqual(data, selected);
+				}
+				finally
+				{
+					OracleTools.UseAlternativeBulkCopy = AlternativeBulkCopy.InsertAll;
+					db.DropTable<UseAlternativeBulkCopy>();
+				}
+			}
+
+		}
+
+		public class ClobEntity
+		{
+			public ClobEntity()
+			{ }
+
+			public ClobEntity(int id)
+			{
+				Id         = id;
+				ClobValue  = "Clob" .PadRight(4001, id.ToString()[0]);
+				NClobValue = "NClob".PadRight(4001, id.ToString()[0]);
+			}
+			public int Id;
+
+			[Column(DataType = DataType.Text)]
+			public string ClobValue;
+
+			[Column(DataType = DataType.NText)]
+			public string NClobValue;
+
+			public override int GetHashCode()
+			{
+				return Id;
+			}
+
+			public override bool Equals(object obj)
+			{
+				var clob = (ClobEntity) obj;
+				return    clob.Id         == Id
+					   && clob.ClobValue  == ClobValue
+					   && clob.NClobValue == NClobValue;
+			}
+		}
+
+		[Test, OracleDataContext]
+		public void ClobTest1(string context)
+		{
+			using (var db = new DataConnection(context))
+			{
+				try
+				{
+					db.CreateTable<ClobEntity>();
+					var obj = new ClobEntity(1);
+					db.Insert(obj);
+
+					var selected = db.GetTable<ClobEntity>().First(_ => _.Id == 1);
+					Assert.AreEqual(obj, selected);
+				}
+				finally
+				{
+					db.DropTable<ClobEntity>();
+				}
+			}
+		}
+
+		[Test, OracleDataContextWithBulkCopyAttribute]
+		public void ClobBulkCopyTest(string context, AlternativeBulkCopy useAlternativeBulkCopy)
+		{
+			var data = new List<ClobEntity>(new[] {new ClobEntity(1), new ClobEntity(2)});
+
+			using (var db = new DataConnection(context))
+			{
+				OracleTools.UseAlternativeBulkCopy = useAlternativeBulkCopy;
+
+				try
+				{
+					db.CreateTable<ClobEntity>();
+					db.BulkCopy(data);
+
+					var selected = db.GetTable<ClobEntity>().ToList();
+					AreEqual(data, selected);
+				}
+				finally
+				{
+					OracleTools.UseAlternativeBulkCopy = AlternativeBulkCopy.InsertAll;
+					db.DropTable<ClobEntity>();
+				}
+
+			}
+		}
+
+		[Table(IsColumnAttributeRequired = false)]
+		public class DateTimeOffsetTable
+		{
+			public DateTimeOffset DateTimeOffsetValue;
+		}
+
+		[Test, OracleDataContext]
+		public void Issue515Test(string context)
+		{
+			using (var db = GetDataContext(context))
+			{
+				try
+				{
+					var now = new DateTimeOffset(2000, 1, 1, 10, 11, 12, TimeSpan.FromHours(5));
+					db.CreateTable<DateTimeOffsetTable>();
+					db.Insert(new DateTimeOffsetTable() {DateTimeOffsetValue = now});
+					Assert.AreEqual(now, db.GetTable<DateTimeOffsetTable>().Select(_ => _.DateTimeOffsetValue).Single());
+				}
+				finally
+				{
+					db.DropTable<DateTimeOffsetTable>();
+				}
+			}
+
+		}
+
+		[Test, OracleDataContext]
+		public void Issue612Test(string context)
+		{
+			using (var db = GetDataContext(context))
+			{
+				try
+				{
+					// initialize with ticks with default oracle timestamp presicion (6 fractional seconds)
+					var expected = new DateTimeOffset(636264847785126550, TimeSpan.FromHours(3));
+
+					db.CreateTable<DateTimeOffsetTable>();
+
+					db.Insert(new DateTimeOffsetTable { DateTimeOffsetValue = expected });
+
+					var actual = db.GetTable<DateTimeOffsetTable>().Select(x => x.DateTimeOffsetValue).Single();
+
+					Assert.That(actual, Is.EqualTo(expected));
+				}
+				finally
+				{
+					db.DropTable<DateTimeOffsetTable>();
+				}
+			}
+
+		}
+
+		[Test, OracleDataContext]
+		public void Issue612TestDefaultTSTZPrecisonCanDiffersOfUpTo9Ticks(string context)
+		{
+			using (var db = GetDataContext(context))
+			{
+				try
+				{
+					// initialize with ticks with default DateTimeOffset presicion (7 fractional seconds for Oracle TSTZ)
+					var expected = new DateTimeOffset(636264847785126559, TimeSpan.FromHours(3));
+
+					db.CreateTable<DateTimeOffsetTable>();
+
+					db.Insert(new DateTimeOffsetTable { DateTimeOffsetValue = expected });
+
+					var actual = db.GetTable<DateTimeOffsetTable>().Select(x => x.DateTimeOffsetValue).Single();
+
+					Assert.That(actual, Is.EqualTo(expected).Within(9).Ticks);
+				}
+				finally
+				{
+					db.DropTable<DateTimeOffsetTable>();
+				}
+			}
+
+		}
+
+		public static IEnumerable<Person> PersonSelectByKey(DataConnection dataConnection, int id)
+		{
+			return dataConnection.QueryProc<Person>("Person_SelectByKey",
+				new DataParameter("pID", @id),
+				new DataParameter { Name = "retCursor", DataType = DataType.Cursor, Direction = ParameterDirection.ReturnValue });
+		}
+
+		[Test, OracleDataContext(false)]
+		public void PersonSelectByKey(string context)
+		{
+			using (var db = new TestDataConnection(context))
+			{
+				AreEqual(Person.Where(_ => _.ID == 1), PersonSelectByKey(db, 1));
+			}
+		}
+
+		[Table(Name = "ALLTYPES")]
+		public partial class ALLTYPE2
+		{
+			[Column, PrimaryKey, Identity] public decimal ID             { get; set; } // NUMBER
+			[Column,             Nullable] public byte[]  BINARYDATATYPE { get; set; } // BLOB
+			[Column,             Nullable] public byte[]  BFILEDATATYPE  { get; set; } // BFILE
+			[Column,             Nullable] public byte[]  GUIDDATATYPE   { get; set; } // RAW(16)
+		}
+
+		[Test, OracleDataContext]
+		public void Issue539(string context)
+		{
+			using (var db = GetDataContext(context))
+			{
+				var n = 0;
+				try
+				{
+					var val = new byte[] { 1, 2, 3 };
+
+					n = Convert.ToInt32(db.GetTable<ALLTYPE2>()
+						.InsertWithIdentity(() => new ALLTYPE2 { ID = 1000, BINARYDATATYPE = val, GUIDDATATYPE = val }));
+
+					var qry = db.GetTable<ALLTYPE2>().Where(_ => _.ID == 1000 && _.GUIDDATATYPE == val);
+
+					var data = db.GetTable<ALLTYPE2>()
+						.Where(_ => _.ID == n)
+						.Select(_ => new
+						{
+							_.BINARYDATATYPE,
+							Count = qry.Count()
+						}).First();
+
+					AreEqual(val, data.BINARYDATATYPE);
+
+				}
+				finally
+				{
+					db.GetTable<ALLTYPE2>().Delete(_ => _.ID == n);
+				}
+			}
+		}
+
+		public class Issue723Table
+		{
+			[PrimaryKey, Identity, NotNull]
+			public int Id;
+
+			public string StringValue;
+		}
+
+		[ActiveIssue(":NEW as parameter", Configuration = ProviderName.OracleNative)]
+		[Test, OracleDataContext]
+		public void Issue723Test1(string context)
+		{
+			var ms = new MappingSchema();
+			using (var db = new TestDataConnection(context))
+			{
+				db.AddMappingSchema(ms);
+
+				var currentUser = db.Execute<string>("SELECT user FROM dual");
+				db.Execute("GRANT CREATE ANY TRIGGER TO " + currentUser);
+				db.Execute("GRANT CREATE ANY SEQUENCE TO " + currentUser);
+				db.Execute("GRANT DROP ANY TRIGGER TO " + currentUser);
+				db.Execute("GRANT DROP ANY SEQUENCE TO " + currentUser);
+				db.Execute("CREATE USER Issue723Schema IDENTIFIED BY password");
+
+				try
+				{
+
+					var tableSpace = db.Execute<string>("SELECT default_tablespace FROM sys.dba_users WHERE username = 'ISSUE723SCHEMA'");
+					db.Execute($"ALTER USER Issue723Schema quota unlimited on {tableSpace}");
+
+					db.CreateTable<Issue723Table>(schemaName: "Issue723Schema");
+					Assert.That(db.LastQuery.Contains("Issue723Schema.Issue723Table"));
+
+					try
+					{
+
+						db.MappingSchema.GetFluentMappingBuilder()
+							.Entity<Issue723Table>()
+							.HasSchemaName("Issue723Schema");
+
+						for (var i = 1; i < 3; i++)
+						{
+							var id = Convert.ToInt32(db.InsertWithIdentity(new Issue723Table() { StringValue = i.ToString() }));
+							Assert.AreEqual(i, id);
+						}
+						Assert.That(db.LastQuery.Contains("Issue723Schema.Issue723Table"));
+					}
+					finally
+					{
+						db.DropTable<Issue723Table>(schemaName: "Issue723Schema");
+					}
+				}
+				finally
+				{
+					db.Execute("DROP USER Issue723Schema CASCADE");
+				}
+			}
+		}
+
+		[ActiveIssue(":NEW as parameter", Configuration = ProviderName.OracleNative)]
+		[Test, OracleDataContext]
+		public void Issue723Test2(string context)
+		{
+			using (var db = GetDataContext(context))
+			using (db.CreateLocalTable<Issue723Table>())
+			{
+				Assert.True(true);
+			}
+		}
+
+		public class Issue731Table
+		{
+			public int    Id;
+			public Guid   Guid;
+			[Column(DataType = DataType.Binary)]
+			public Guid   BinaryGuid;
+			public byte[] BlobValue;
+			[Column(Length = 5)]
+			public byte[] RawValue;
+
+		}
+
+		[Test, OracleDataContext]
+		public void Issue731Test(string context)
+		{
+			using (var db = GetDataContext(context))
+			using (db.CreateLocalTable<Issue731Table>())
+			{
+				var origin = new Issue731Table()
+				{
+					Id         = 1,
+					Guid       = Guid.NewGuid(),
+					BinaryGuid = Guid.NewGuid(),
+					BlobValue  = new byte[] { 1, 2, 3 },
+					RawValue   = new byte[] { 4, 5, 6 }
+				};
+
+				db.Insert(origin);
+
+				var result = db.GetTable<Issue731Table>().First(_ => _.Id == 1);
+
+				Assert.AreEqual(origin.Id,         result.Id);
+				Assert.AreEqual(origin.Guid,       result.Guid);
+				Assert.AreEqual(origin.BinaryGuid, result.BinaryGuid);
+				Assert.AreEqual(origin.BlobValue,  result.BlobValue);
+				Assert.AreEqual(origin.RawValue,   result.RawValue);
+			}
+		}
+
+		class MyDate
+		{
+			public int    Year;
+			public int    Month;
+			public int    Day;
+			public int    Hour;
+			public int    Minute;
+			public int    Second;
+			public int    Nanosecond;
+			public string TimeZone;
+		}
+
+		static MyDate OracleTimeStampTZToMyDate(OracleTimeStampTZ tz)
+		{
+			return new MyDate
+			{
+				Year       = tz.Year,
+				Month      = tz.Month,
+				Day        = tz.Day,
+				Hour       = tz.Hour,
+				Minute     = tz.Minute,
+				Second     = tz.Second,
+				Nanosecond = tz.Nanosecond,
+				TimeZone   = tz.TimeZone,
+			};
+		}
+
+		static OracleTimeStampTZ MyDateToOracleTimeStampTZ(MyDate dt)
+		{
+			return dt == null ?
+				OracleTimeStampTZ.Null :
+				new OracleTimeStampTZ(dt.Year, dt.Month, dt.Day, dt.Hour, dt.Minute, dt.Second, dt.Nanosecond, dt.TimeZone);
+		}
+
+		[Table("AllTypes")]
+		class MappingTest
+		{
+			[Column] public int    ID;
+			[Column("datetimeoffsetDataType")] public MyDate MyDate;
+		}
+
+		[Test, IncludeDataContextSource(ProviderName.OracleManaged)]
+		public void CustomMappingNonstandardTypeTest(string context)
+		{
+			var dataProvider = (DataProviderBase)DataConnection.GetDataProvider(context);
+
+			// Expression to read column value from data reader.
+			//
+			dataProvider.ReaderExpressions[new ReaderInfo
+			{
+				ToType            = typeof(MyDate),
+				ProviderFieldType = typeof(OracleTimeStampTZ),
+			}] = (Expression<Func<OracleDataReader,int,MyDate>>)((rd, idx) => OracleTimeStampTZToMyDate(rd.GetOracleTimeStampTZ(idx)));
+
+			// Converts object property value to data reader parameter.
+			//
+			dataProvider.MappingSchema.SetConverter<MyDate,DataParameter>(
+				dt => new DataParameter { Value = MyDateToOracleTimeStampTZ(dt) });
+
+			// Converts object property value to SQL.
+			//
+			dataProvider.MappingSchema.SetValueToSqlConverter(typeof(MyDate), (sb,tp,v) =>
+			{
+				var value = v as MyDate;
+				if (value == null) sb.Append("NULL");
+				else               sb.Append($"DATE '{value.Year}-{value.Month}-{value.Day}'");
+			});
+
+			// Converts object property value to SQL.
+			//
+			dataProvider.MappingSchema.SetValueToSqlConverter(typeof(OracleTimeStampTZ), (sb,tp,v) =>
+			{
+				var value = (OracleTimeStampTZ)v;
+				if (value.IsNull) sb.Append("NULL");
+				else              sb.Append($"DATE '{value.Year}-{value.Month}-{value.Day}'");
+			});
+
+			// Maps OracleTimeStampTZ to MyDate and the other way around.
+			//
+			dataProvider.MappingSchema.SetConverter<OracleTimeStampTZ,MyDate>(OracleTimeStampTZToMyDate);
+			dataProvider.MappingSchema.SetConverter<MyDate,OracleTimeStampTZ>(MyDateToOracleTimeStampTZ);
+
+			using (var db = GetDataContext(context))
+			{
+				var table = db.GetTable<MappingTest>();
+				var list  = table.ToList();
+
+				table.Update(
+					mt => mt.ID == list[0].ID,
+					mt => new MappingTest
+					{
+						MyDate = list[0].MyDate
+					});
+
+				db.InlineParameters = true;
+
+				table.Update(
+					mt => mt.ID == list[0].ID,
+					mt => new MappingTest
+					{
+						MyDate = list[0].MyDate
+					});
+			}
+		}
+
+		class BooleanMapping
+		{
+			private sealed class EqualityComparer : IEqualityComparer<BooleanMapping>
+			{
+				public bool Equals(BooleanMapping x, BooleanMapping y)
+				{
+					if (ReferenceEquals(x, y)) return true;
+					if (ReferenceEquals(x, null)) return false;
+					if (ReferenceEquals(y, null)) return false;
+					if (x.GetType() != y.GetType()) return false;
+					return x.Id == y.Id && x.BoolProp == y.BoolProp && x.NullableBoolProp == y.NullableBoolProp;
+				}
+
+				public int GetHashCode(BooleanMapping obj)
+				{
+					unchecked
+					{
+						var hashCode = obj.Id;
+						hashCode = (hashCode * 397) ^ obj.BoolProp.GetHashCode();
+						hashCode = (hashCode * 397) ^ obj.NullableBoolProp.GetHashCode();
+						return hashCode;
+					}
+				}
+			}
+
+			public static IEqualityComparer<BooleanMapping> Comparer { get; } = new EqualityComparer();
+
+			[PrimaryKey]
+			public int Id { get; set; }
+			[Column]
+			public bool BoolProp { get; set; }
+			[Column]
+			public bool? NullableBoolProp { get; set; }
+		}
+
+		[Test, IncludeDataContextSource(ProviderName.OracleManaged)]
+		public void BooleanMappingTests(string context)
+		{
+			var ms = new MappingSchema();
+
+			ms.SetConvertExpression<bool?, DataParameter>(_ =>
+				_ != null
+					? DataParameter.Char(null, _.HasValue && _.Value ? 'Y' : 'N')
+					: new DataParameter(null, DBNull.Value));
+
+			var testData = new[]
+			{
+				new BooleanMapping { Id = 1, BoolProp = true,  NullableBoolProp = true  },
+				new BooleanMapping { Id = 2, BoolProp = false, NullableBoolProp = false },
+				new BooleanMapping { Id = 3, BoolProp = true,  NullableBoolProp = null  }
+			};
+
+			using (var db = GetDataContext(context, ms))
+			using (var table = db.CreateLocalTable<BooleanMapping>())
+			{
+				table.BulkCopy(testData);
+				var values = table.ToArray();
+
+				AreEqual(testData, values, BooleanMapping.Comparer);
+			}
+		}
+
+		[Table("AllTypes")]
+		public class TestIdentifiersTable1
+		{
+			[Column]
+			public int Id { get; set; }
+		}
+
+		[Table("ALLTYPES")]
+		public class TestIdentifiersTable2
+		{
+			[Column("ID")]
+			public int Id { get; set; }
+		}
+
+		[Test, OracleDataContext]
+		public void TestLowercaseIdentifiersQuotation(string context)
+		{
+			using (var db = GetDataContext(context))
+			{
+				var initial = OracleTools.DontEscapeLowercaseIdentifiers;
+				try
+				{
+					OracleTools.DontEscapeLowercaseIdentifiers = true;
+					db.GetTable<TestIdentifiersTable1>().ToList();
+					db.GetTable<TestIdentifiersTable2>().ToList();
+
+					Query.ClearCaches();
+					OracleTools.DontEscapeLowercaseIdentifiers = false;
+
+					// no specific exception type as it differ for managed and native providers
+					Assert.That(() => db.GetTable<TestIdentifiersTable1>().ToList(), Throws.Exception.With.Message.Contains("ORA-00942"));
+
+					db.GetTable<TestIdentifiersTable2>().ToList();
+				}
+				finally
+				{
+					OracleTools.DontEscapeLowercaseIdentifiers = initial;
+				}
+			}
+		}
+	}
+}