--- conflicted
+++ resolved
@@ -3606,11 +3606,7 @@
 			using (var db = new TestDataConnection(context))
 			using (db.BeginTransaction())
 			{
-<<<<<<< HEAD
-				db.Execute("CREATE SEQUENCE seq_A MINVALUE 0");
-=======
-				db.Execute("CREATE SEQUENCE SEQ_A");
->>>>>>> 21f91f32
+				db.Execute("CREATE SEQUENCE SEQ_A MINVALUE 0");
 				try
 				{
 					db.Execute(@"
