﻿using System;
using System.Threading.Tasks;
using System.Linq;

using LinqToDB;
using LinqToDB.Common;
using LinqToDB.Data;
using LinqToDB.Mapping;

using NUnit.Framework;
using System.Collections.Generic;

namespace Tests.DataProvider
{
	// base fixture for database-specific type tests
	// provides test method TestType to test specific type configuration
	[TestFixture]
	public abstract class TypeTestsBase : TestBase
	{
		// Mapping for single type configuration testing for both nullable and non-nullable database columns
		private sealed class TypeTable<TType, TNullableType>
		{
			public TType          Column         { get; set; } = default!;
			public TNullableType? ColumnNullable { get; set; }
		}

		/// <summary>
		/// Returns default switch for disable parameters testing for database provider.
		/// Used by TestType method when testParameters parameter is not set (or <c>null</c>).
		/// </summary>
		protected virtual bool TestParameters => true;

		/// <summary>
		/// Performs single type configuration testing:
		/// <list type="bullet">
		/// <item>column type generation (CreateTable API)</item>
		/// <item>nullable/non-nullable behavior</item>
		/// <item>parameters</item>
		/// <item>literals</item>
		/// <item>all bulk copy methods</item>
		/// <item>test extreme values support (e.g. min/max values allowed by type)</item>
		/// </list>
		///
		/// Passing various values to method allows to test extreme values support. Recommended values to test:
		/// <list type="bullet">
		/// <item>default/null values</item>
		/// <item>min/max values for ranged types</item>
		/// <item>type specific special values. E.g. Epsilon and NaN/Inf for floating point types</item>
		/// </list>
		///
		/// Parameter <paramref name="dbType"/> allows testing of various mapping configurations and should include:
		/// <list type="bullet">
		/// <item>default type mapping for tested .NET type (if exists)</item>
		/// <item>default type mapping for <see cref="DataType"/> value, used for tested database type</item>
		/// <item>test of various precision/scale values when applicable</item>
		/// <item>additional .NET types testing if type could be mapped to different types</item>
		/// </list>
		/// </summary>
		/// <typeparam name="TType">Non-nullable mapping column type.</typeparam>
		/// <typeparam name="TNullableType">Nullable mapping column type.</typeparam>
		/// <param name="context">Database context name.</param>
		/// <param name="dbType">Type descriptor to apply to columns configuration.</param>
		/// <param name="value">Value to test for non-nullable column.</param>
		/// <param name="nullableValue">Value to test for nullable column.</param>
		/// <param name="testParameters">Enable/disable parameters testing (default: <see cref="TestParameters"/>).</param>
		/// <param name="skipNullable">Enable/disable nullable column testing (default: <c>false</c>).</param>
		/// <param name="filterByValue">Enable/disable selection filter by non-nullable column (default: <c>true</c>).</param>
		/// <param name="filterByNullableValue">Enable/disable selection filter by nullable column (default: <c>true</c>).</param>
		/// <param name="getExpectedValue">Optional expected non-nullable value provider to use when value doesn't roundtrip.</param>
		/// <param name="getExpectedNullableValue">Optional expected nullable value provider to use when value doesn't roundtrip.</param>
		protected async ValueTask TestType<TType, TNullableType>(
			string                                context,
			DbDataType                            dbType,
			TType                                 value,
			TNullableType?                        nullableValue,
			bool?                                 testParameters           = null,
			bool                                  skipNullable             = false,
			bool                                  filterByValue            = true,
			bool                                  filterByNullableValue    = true,
			Func<TType, TType>?                   getExpectedValue         = null,
			Func<TNullableType?, TNullableType?>? getExpectedNullableValue = null)
		{
			testParameters ??= TestParameters;

			// setup test table mapping
			var ms = new MappingSchema();

			var ent = new FluentMappingBuilder(ms).Entity<TypeTable<TType, TNullableType>>();

			var prop = ent.Property(e => e.Column).IsNullable(false);

			if (dbType.DataType  != DataType.Undefined) prop.HasDataType (dbType.DataType       );
			if (dbType.DbType    != null              ) prop.HasDbType   (dbType.DbType         );
			if (dbType.Precision != null              ) prop.HasPrecision(dbType.Precision.Value);
			if (dbType.Scale     != null              ) prop.HasScale    (dbType.Scale.Value    );
			if (dbType.Length    != null              ) prop.HasLength   (dbType.Length.Value   );

			if (!skipNullable)
			{
				var propN = ent.Property(e => e.ColumnNullable).IsNullable(true);

				if (dbType.DataType  != DataType.Undefined) propN.HasDataType (dbType.DataType             );
				if (dbType.DbType    != null              ) propN.HasDbType   ($"Nullable({dbType.DbType})");
				if (dbType.Precision != null              ) propN.HasPrecision(dbType.Precision.Value      );
				if (dbType.Scale     != null              ) propN.HasScale    (dbType.Scale.Value          );
				if (dbType.Length    != null              ) propN.HasLength   (dbType.Length.Value         );
			}
			else
				ent.Property(e => e.ColumnNullable).IsNotColumn();

			ent.Build();

			// start testing
			using var db = GetDataConnection(context, ms);

			var data = new[] { new TypeTable<TType, TNullableType> { Column = value, ColumnNullable = nullableValue } };
			using var table = db.CreateLocalTable(data);

			// test parameter
			if (testParameters == true)
			{
				db.InlineParameters = false;

				db.OnNextCommandInitialized((_, cmd) =>
				{
					Assert.That(cmd.Parameters, Has.Count.EqualTo(2));
					return cmd;
				});

				AssertData(table, value, nullableValue, skipNullable, filterByValue, filterByNullableValue, getExpectedValue, getExpectedNullableValue);
			}

			// test literal
			{
				db.InlineParameters = true;
				db.OnNextCommandInitialized((_, cmd) =>
				{
					Assert.That(cmd.Parameters, Is.Empty);
					return cmd;
				});

				AssertData(table, value, nullableValue, skipNullable, filterByValue, filterByNullableValue, getExpectedValue, getExpectedNullableValue);
				db.InlineParameters = false;
			}

			var options = GetDefaultBulkCopyOptions(context);

			// test bulk copy modes
			options = GetDefaultBulkCopyOptions(context) with { BulkCopyType = BulkCopyType.RowByRow };
			table.Delete();
			db.BulkCopy(options, data);
			AssertData(table, value, nullableValue, skipNullable, filterByValue, filterByNullableValue, getExpectedValue, getExpectedNullableValue);

			options = GetDefaultBulkCopyOptions(context) with { BulkCopyType = BulkCopyType.MultipleRows };
			table.Delete();
			db.BulkCopy(options, data);
			AssertData(table, value, nullableValue, skipNullable, filterByValue, filterByNullableValue, getExpectedValue, getExpectedNullableValue);

			options = GetDefaultBulkCopyOptions(context) with { BulkCopyType = BulkCopyType.ProviderSpecific };
			table.Delete();
			db.BulkCopy(options, data);
			AssertData(table, value, nullableValue, skipNullable, filterByValue, filterByNullableValue, getExpectedValue, getExpectedNullableValue);

			// test async provider-specific bulk copy as it often has own implementation
			options = GetDefaultBulkCopyOptions(context) with { BulkCopyType = BulkCopyType.ProviderSpecific };
			await table.DeleteAsync();
			await db.BulkCopyAsync(options, data);
			AssertData(table, value, nullableValue, skipNullable, filterByValue, filterByNullableValue, getExpectedValue, getExpectedNullableValue);
<<<<<<< HEAD
=======

			options = GetDefaultBulkCopyOptions(context) with { BulkCopyType = BulkCopyType.ProviderSpecific };
			await table.DeleteAsync();
			await db.BulkCopyAsync(options, data);
			AssertData(table, value, nullableValue, skipNullable, filterByValue, filterByNullableValue, getExpectedValue, getExpectedNullableValue);
>>>>>>> 4704ace7
		}

		/// <summary>
		/// Assert test data:
		/// <list type="bullet">
		/// <item>select data row from table using both values in filter (to test literal/parameter filtering)</item>
		/// <item>assert received data to match inserted data</item>
		/// </list>
		/// </summary>
		/// <typeparam name="TType">Non-nullable mapping column type.</typeparam>
		/// <typeparam name="TNullableType">Nullable mapping column type.</typeparam>
		/// <param name="table">Test table.</param>
		/// <param name="value">Value to test for non-nullable column.</param>
		/// <param name="nullableValue">Value to test for nullable column.</param>
		/// <param name="skipNullable">Enable/disable nullable column testing (default: <c>false</c>).</param>
		/// <param name="filterByValue">Enable/disable selection filter by non-nullable column (default: <c>true</c>).</param>
		/// <param name="filterByNullableValue">Enable/disable selection filter by nullable column (default: <c>true</c>).</param>
		/// <param name="getExpectedValue">Optional expected non-nullable value provider to use when value doesn't roundtrip.</param>
		/// <param name="getExpectedNullableValue">Optional expected nullable value provider to use when value doesn't roundtrip.</param>
		private static void AssertData<TType, TNullableType>(
			TempTable<TypeTable<TType, TNullableType>> table,
			TType                                      value,
			TNullableType?                             nullableValue,
			bool                                       skipNullable,
			bool                                       filterByValue,
			bool                                       filterByNullableValue,
			Func<TType, TType>?                        getExpectedValue,
			Func<TNullableType?, TNullableType?>?      getExpectedNullableValue)
		{
			filterByNullableValue = filterByNullableValue && !skipNullable;

			// build query filter and read data
			// cast to object used to make comparison not complain in C# due to missing operator== implementation on tested types
			// and at the same time preserve value type inference and = operator generation in SQL
			var records =
					filterByValue && filterByNullableValue
					? table.Where(r => (object)r.Column! == (object)value! && (object?)r.ColumnNullable == (object?)nullableValue).ToArray()
					: filterByValue
						? table.Where(r => (object)r.Column! == (object)value!).ToArray()
						: filterByNullableValue
							? table.Where(r => (object?)r.ColumnNullable == (object?)nullableValue).ToArray()
							: table.ToArray();

			// assert data
			Assert.That(records, Has.Length.EqualTo(1));

			var record = records[0];
			Assert.That(record.Column, Is.EqualTo(getExpectedValue != null ? getExpectedValue(value) : value));
			if (!skipNullable)
				Assert.That(record.ColumnNullable, Is.EqualTo(getExpectedNullableValue != null ? getExpectedNullableValue(nullableValue) : nullableValue));
		}
	}
}<|MERGE_RESOLUTION|>--- conflicted
+++ resolved
@@ -166,14 +166,6 @@
 			await table.DeleteAsync();
 			await db.BulkCopyAsync(options, data);
 			AssertData(table, value, nullableValue, skipNullable, filterByValue, filterByNullableValue, getExpectedValue, getExpectedNullableValue);
-<<<<<<< HEAD
-=======
-
-			options = GetDefaultBulkCopyOptions(context) with { BulkCopyType = BulkCopyType.ProviderSpecific };
-			await table.DeleteAsync();
-			await db.BulkCopyAsync(options, data);
-			AssertData(table, value, nullableValue, skipNullable, filterByValue, filterByNullableValue, getExpectedValue, getExpectedNullableValue);
->>>>>>> 4704ace7
 		}
 
 		/// <summary>
@@ -225,5 +217,5 @@
 			if (!skipNullable)
 				Assert.That(record.ColumnNullable, Is.EqualTo(getExpectedNullableValue != null ? getExpectedNullableValue(nullableValue) : nullableValue));
 		}
-	}
-}+			}
+		}