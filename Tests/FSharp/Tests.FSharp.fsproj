<<<<<<< HEAD
﻿<?xml version="1.0" encoding="utf-8"?>
<Project Sdk="Microsoft.NET.Sdk">
	<Import Project="..\..\Build\linq2db.Tests.props" />

	<PropertyGroup>
		<AssemblyName>linq2db.Tests.FSharp</AssemblyName>
	</PropertyGroup>

	<ItemGroup>
		<Compile Include="AssemblyInfo.fs" />
		<Compile Include="Models.fs" />
		<Compile Include="WhereTest.fs" />
		<Compile Include="SelectTest.fs" />
		<Compile Include="InsertTest.fs" />
		<Compile Include="MappingSchema.fs" />
	</ItemGroup>

	<ItemGroup>
		<ProjectReference Include="..\Base\Tests.Base.csproj" />
	</ItemGroup>

	<ItemGroup>
		<PackageReference Update="FSharp.Core" Version="4.6.2" />
	</ItemGroup>
</Project>
=======
﻿<?xml version="1.0" encoding="utf-8"?>
<Project Sdk="Microsoft.NET.Sdk">
	<Import Project="..\..\Build\linq2db.Default.props" />
	<Import Project="..\..\Build\linq2db.Tests.props" />

	<PropertyGroup>
		<NoWarn>$(NoWarn);FS0988</NoWarn>
		<AssemblyName>linq2db.Tests.FSharp</AssemblyName>
	</PropertyGroup>

	<ItemGroup>
		<Compile Include="AssemblyInfo.fs" />
		<Compile Include="Models.fs" />
		<Compile Include="WhereTest.fs" />
		<Compile Include="SelectTest.fs" />
		<Compile Include="InsertTest.fs" />
		<Compile Include="MappingSchema.fs" />
	</ItemGroup>

	<ItemGroup>
		<ProjectReference Include="..\Base\Tests.Base.csproj" />
	</ItemGroup>

	<ItemGroup>
		<PackageReference Update="FSharp.Core" Version="4.6.1" />
	</ItemGroup>
</Project>
>>>>>>> 50334847
<|MERGE_RESOLUTION|>--- conflicted
+++ resolved
@@ -1,4 +1,3 @@
-<<<<<<< HEAD
 ﻿<?xml version="1.0" encoding="utf-8"?>
 <Project Sdk="Microsoft.NET.Sdk">
 	<Import Project="..\..\Build\linq2db.Tests.props" />
@@ -23,33 +22,4 @@
 	<ItemGroup>
 		<PackageReference Update="FSharp.Core" Version="4.6.2" />
 	</ItemGroup>
-</Project>
-=======
-﻿<?xml version="1.0" encoding="utf-8"?>
-<Project Sdk="Microsoft.NET.Sdk">
-	<Import Project="..\..\Build\linq2db.Default.props" />
-	<Import Project="..\..\Build\linq2db.Tests.props" />
-
-	<PropertyGroup>
-		<NoWarn>$(NoWarn);FS0988</NoWarn>
-		<AssemblyName>linq2db.Tests.FSharp</AssemblyName>
-	</PropertyGroup>
-
-	<ItemGroup>
-		<Compile Include="AssemblyInfo.fs" />
-		<Compile Include="Models.fs" />
-		<Compile Include="WhereTest.fs" />
-		<Compile Include="SelectTest.fs" />
-		<Compile Include="InsertTest.fs" />
-		<Compile Include="MappingSchema.fs" />
-	</ItemGroup>
-
-	<ItemGroup>
-		<ProjectReference Include="..\Base\Tests.Base.csproj" />
-	</ItemGroup>
-
-	<ItemGroup>
-		<PackageReference Update="FSharp.Core" Version="4.6.1" />
-	</ItemGroup>
-</Project>
->>>>>>> 50334847
+</Project>