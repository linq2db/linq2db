--- conflicted
+++ resolved
@@ -33,8 +33,6 @@
       [<Association(ThisKey = "PersonID", OtherKey = "ID", CanBeNull = false)>]
       Person : Person }
 
-<<<<<<< HEAD
-=======
 type NameConflictingNamesRecord =
     {
       iD : string
@@ -55,7 +53,6 @@
       [<Column("MiddleName", ".iD", CanBeNull = true)>]
       Name : NameConflictingNamesRecord }
 
->>>>>>> 6903786a
 [<Table("Person")>]
 type PersonConflictingNamesRecord =
     { [<SequenceName(ProviderName.Firebird, "PersonID")>]
