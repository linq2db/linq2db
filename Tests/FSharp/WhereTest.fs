--- conflicted
+++ resolved
@@ -151,9 +151,6 @@
     Assert.That(john.ID, Is.EqualTo 1)
     Assert.That(john.id, Is.EqualTo "John")
     Assert.That(john.Id, Is.EqualTo "Pupkin")
-<<<<<<< HEAD
-    Assert.That(john.iD, Is.Null)
-=======
     Assert.That(john.iD, Is.Null)
 
 let RecordProjectionColumnsOnly (db : IDataContext) =
@@ -254,5 +251,4 @@
     Assert.That(john.Name.id, Is.EqualTo "John")
     Assert.That(john.Name.Id, Is.EqualTo "Pupkin")
     Assert.That(john.Name.iD, Is.Null)
-    Assert.That(john.Name.unused, Is.EqualTo(0))
->>>>>>> 6903786a
+    Assert.That(john.Name.unused, Is.EqualTo(0))