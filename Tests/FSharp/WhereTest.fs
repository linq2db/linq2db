--- conflicted
+++ resolved
@@ -10,7 +10,6 @@
 open LinqToDB.Mapping
 open NUnit.Framework
 open Tests.Tools
-open NUnit.Framework
 
 let private TestOnePerson id firstName persons =
     let list = persons :> Person System.Linq.IQueryable |> Seq.toList
@@ -137,11 +136,10 @@
         exactlyOne
     }
 
-<<<<<<< HEAD
-    NUnitAssert.IsNotNull( tester )
-    NUnitAssert.AreEqual( tester.ID, 2 )
-    NUnitAssert.IsNotNull( tester.Patient )
-    NUnitAssert.AreEqual( tester.Patient.PersonID, 2 )
+    Assert.That( tester, Is.Not.Null )
+    Assert.That( tester.ID, Is.EqualTo 2 )
+    Assert.That( tester.Patient, Is.Not.Null )
+    Assert.That( tester.Patient.PersonID, Is.EqualTo 2 )
 
 let RecordParametersMapping (db : IDataContext) =
     let persons = db.GetTable<PersonConflictingNamesRecord>()
@@ -286,10 +284,4 @@
     Assert.That(john.ID, Is.EqualTo 1)
     Assert.That(john.id, Is.EqualTo "John")
     Assert.That(john.Id, Is.EqualTo "Pupkin")
-    Assert.That(john.iD, Is.Null)
-=======
-    Assert.That( tester, Is.Not.Null )
-    Assert.That( tester.ID, Is.EqualTo 2 )
-    Assert.That( tester.Patient, Is.Not.Null )
-    Assert.That( tester.Patient.PersonID, Is.EqualTo 2 )
->>>>>>> 48c35f24
+    Assert.That(john.iD, Is.Null)