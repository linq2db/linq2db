<<<<<<< HEAD
﻿//
// This file defines data providers and connection strings used by default for all users.
// Copy this file as UserDataProviders.json and specify providers and connection strings you need to work on.
// UserDataProviders.json is in .gitignore and it is not committed to the repository.
//
// For example:
//
//		{
//			"LocalConnectionStrings":
//			{
//				"Connections" :
//				{
//					"SqlAzure.2012" :
//					{
//						"Provider"         : "System.Data.SqlClient",
//						"ConnectionString" : "Server=tcp:aiae6kk6yl.database.windows.net,1433;Database=TestData;User ID=TestUser@aiae6kk6yl;Password=xxx;Trusted_Connection=False;Encrypt=True;"
//					},
//				}
//			}
//		}
//

{
	"NET46": {
		"BasedOn": "LocalConnectionStrings",
		"DefaultConfiguration": "SQLite.Classic",
		"Providers": [
			"Access",
			"SqlCe",
			"SQLite.Classic",
			"SQLite.MS",
			"Northwind.SQLite",
			"Northwind.SQLite.MS",
			"TestNoopProvider"
		]
	},

	"CORE2": {
		"BasedOn": "LocalConnectionStrings",
		"DefaultConfiguration": "SQLite.MS",
		"Providers": [
			"SQLite.MS",
			"Northwind.SQLite.MS",
			"TestNoopProvider"
		]
	},

	"NET46.Azure": {
		"BasedOn": "AzureConnectionStrings",
		"DefaultConfiguration": "SQLite.Classic",
		"TraceLevel": "Error",
		"Providers": [
			//"Access",
			//"SqlCe",
			"SQLite.Classic",
			//"SQLite.MS",
			//"Northwind.SQLite",
			//"Northwind.SQLite.MS",
			//"MySqlConnector",
			//"MySql57",
			//"PostgreSQL",
			//"Northwind",
			//"SqlServer",
			//"SqlServer.2014",
			"TestNoopProvider"
		]
		//,
		//"Connections": {
		//	"MySql57": {
		//		"Provider": "MySql.Data.MySqlClient",
		//		"ConnectionString": "Server=localhost;Port=3306;Database=testdatanet45;Uid=root;Pwd=Password12!;charset=utf8;Allow User Variables=True;"
		//	},
		//	"MySqlConnector": {
		//		"Provider": "MySql.Data.MySqlClient",
		//		"ConnectionString": "Server=localhost;Port=3306;Database=testdatanet45;Uid=root;Pwd=Password12!;charset=utf8;Allow User Variables=True;Treat Tiny As Boolean=False;Use Affected Rows=False"
		//	},
		//	"PostgreSQL": {
		//		"Provider": "Npgsql",
		//		"ConnectionString": "Server=localhost;Port=5432;Database=TestDatanet45;User Id=postgres;Password=Password12!;Pooling=true;MinPoolSize=10;MaxPoolSize=100"
		//	},
		//	"SqlServer": {
		//		"Provider": "System.Data.SqlClient",
		//		"ConnectionString": "Server=localhost\\SQL2014;Database=TestDatanet45;User Id=sa;Password=Password12!;"
		//	},
		//	"SqlServer.2014": {
		//		"Provider": "System.Data.SqlClient",
		//		"ConnectionString": "Server=localhost\\SQL2014;Database=TestDatanet45;User Id=sa;Password=Password12!;"
		//	}
		//}
	},

	"CORE2.Azure": {
		"BasedOn": "AzureConnectionStrings",
		"DefaultConfiguration": "SQLite.MS",
		"TraceLevel": "Error",
		"Providers": [
			"SQLite.MS",
			//"Northwind.SQLite.MS",
			//"MySqlConnector",
			//"MySql57",
			//"PostgreSQL",
			//"Northwind",
			//"SqlServer",
			//"SqlServer.2014",
			"TestNoopProvider"
		]
		//,
		//"Connections": {
		//	"MySql57": {
		//		"Provider": "MySql.Data.MySqlClient",
		//		"ConnectionString": "Server=localhost;Port=3306;Database=testdatacore2;Uid=root;Pwd=Password12!;charset=utf8;Allow User Variables=True;"
		//	},
		//	"MySqlConnector": {
		//		"Provider": "MySql.Data.MySqlClient",
		//		"ConnectionString": "Server=localhost;Port=3306;Database=testdatacore2;Uid=root;Pwd=Password12!;charset=utf8;Allow User Variables=True;Treat Tiny As Boolean=False;Use Affected Rows=False"
		//	},
		//	"PostgreSQL": {
		//		"Provider": "Npgsql",
		//		"ConnectionString": "Server=localhost;Port=5432;Database=TestDatacore2;User Id=postgres;Password=Password12!;Pooling=true;MinPoolSize=10;MaxPoolSize=100"
		//	},
		//	"SqlServer": {
		//		"Provider": "System.Data.SqlClient",
		//		"ConnectionString": "Server=localhost\\SQL2014;Database=TestDatacore2;User Id=sa;Password=Password12!;"
		//	},
		//	"SqlServer.2014": {
		//		"Provider": "System.Data.SqlClient",
		//		"ConnectionString": "Server=localhost\\SQL2014;Database=TestDatacore2;User Id=sa;Password=Password12!;"
		//	}
		//}
	},

	"CommonConnectionStrings": {
		"Connections": {
			"Access": { "ConnectionString": "Provider=Microsoft.Jet.OLEDB.4.0;Data Source=Database\\TestData.mdb;Locale Identifier=1033;Jet OLEDB:Engine Type=5;Persist Security Info=True" },
			"Access.Data": { "ConnectionString": "Provider=Microsoft.Jet.OLEDB.4.0;Data Source=Database\\Data\\TestData.mdb;Locale Identifier=1033;Jet OLEDB:Engine Type=5;Persist Security Info=True" },
			"SqlCe": { "ConnectionString": "Data Source=Database\\TestData.sdf" },
			"SqlCe.Data": { "ConnectionString": "Data Source=Database\\Data\\TestData.sdf" },
			"SQLite.Classic": {
				"Provider": "SQLite",
				"ConnectionString": "Data Source=Database/TestData.sqlite"
			},
			"SQLite.Classic.Data": {
				"Provider": "SQLite.Classic",
				"ConnectionString": "Data Source=Database/Data/TestData.sqlite"
			},
			"SQLite.MS": {
				"Provider": "SQLite.MS",
				"ConnectionString": "Data Source=Database/TestData.MS.sqlite"
			},
			"SQLite.MS.Data": {
				"Provider": "Microsoft.Data.Sqlite",
				"ConnectionString": "Data Source=Database/Data/TestData.MS.sqlite"
			},
			"Northwind.SQLite": {
				"Provider": "System.Data.SQLite",
				"ConnectionString": "Data Source=Database/Northwind.sqlite"
			},
			"Northwind.SQLite.MS": {
				"Provider": "SQLite.Microsoft",
				"ConnectionString": "Data Source=Database/Northwind.MS.sqlite"
			},
			"TestNoopProvider": {
				"Provider": "TestNoopProvider",
				"ConnectionString": "TestNoopProvider"
			}
		}
	},

	"LocalConnectionStrings": {
		"BasedOn": "CommonConnectionStrings",
		"Connections": {
			"SqlServer": {
				"Provider": "SqlServer",
				"ConnectionString": "Server=DBHost\\SQLSERVER2008;Database=TestData;User Id=sa;Password=TestPassword;"
			},
			"SqlServer.2014": {
				"Provider": "System.Data.SqlClient",
				"ConnectionString": "Server=DBHost\\SQLSERVER2014;Database=TestData;User Id=sa;Password=TestPassword;"
			},
			"SqlServer.2012": {
				"Provider": "System.Data.SqlClient",
				"ConnectionString": "Server=DBHost\\SQLSERVER2012;Database=TestData;User Id=sa;Password=TestPassword;MultipleActiveResultSets=True;"
			},
			"SqlServer.2012.1": {
				"Provider": "System.Data.SqlClient",
				"ConnectionString": "Server=DBHost\\SQLSERVER2012;Database=TestData;User Id=sa;Password=TestPassword;"
			},
			"SqlServer.2008": {
				"Provider": "System.Data.SqlClient",
				"ConnectionString": "Server=DBHost\\SQLSERVER2008;Database=TestData;User Id=sa;Password=TestPassword;"
			},
			"SqlServer.2008.1": {
				"Provider": "System.Data.SqlClient",
				"ConnectionString": "Server=DBHost\\SQLSERVER2008;Database=TestData;User Id=sa;Password=TestPassword;"
			},
			"SqlServer.2005": {
				"Provider": "System.Data.SqlClient",
				"ConnectionString": "Server=DBHost\\SQLSERVER2005;Database=TestData;User Id=sa;Password=TestPassword;"
			},
			"SqlServer.2005.1": {
				"Provider": "System.Data.SqlClient",
				"ConnectionString": "Server=DBHost\\SQLSERVER2005;Database=TestData;User Id=sa;Password=TestPassword;"
			},
			"SqlServer.2000": {
				"Provider": "System.Data.SqlClient",
				"ConnectionString": "Server=DBHost2008\\SQLSERVER2000;Database=TestData;User Id=sa;Password=TestPassword;"
			},
			"SqlAzure.2012": {
				"Provider": "System.Data.SqlClient",
				"ConnectionString": "Server=tcp:aiae6kk6yl.database.windows.net,1433;Database=TestData;User ID=TestUser@aiae6kk6yl;Password=;Trusted_Connection=False;Encrypt=True;"
			},
			"DB2": {
				"Provider": "IBM.Data.DB2",
				"ConnectionString": "Server=DBHost:50001;Database=TESTDATA;UID=Administrator;PWD=TestPassword;"
			},
			"Firebird": { "ConnectionString": "DataSource=dbhost;Database=C:\\Data\\TestData.fdb;User Id=SYSDBA;Password=masterkey" },
			"Informix": {
				"Provider": "IBM.Data.Informix",
				"ConnectionString": "Host=DBHost;Service=9088;Server=ol_informix1170;Protocol=onsoctcp;Database=TestData;UID=informix;PWD=TestPassword;"
			},
			"MySql": {
				"Provider": "MySql.Data.MySqlClient",
				"ConnectionString": "Server=DBHost;Port=3306;Database=testdata;Uid=root;Pwd=TestPassword;charset=utf8;Allow User Variables=True;"
			},
			"MySqlConnector": {
				"Provider": "MySql.Data.MySqlClient",
				"ConnectionString": "Server=DBHost;Port=3306;Database=testdata;Uid=root;Pwd=TestPassword;charset=utf8;Allow User Variables=True;Treat Tiny As Boolean=False;Use Affected Rows=False"
			},
			"MySql57": {
				"Provider": "MySql.Data.MySqlClient",
				"ConnectionString": "Server=DBHost;Port=3306;Database=testdata;Uid=root;Pwd=TestPassword;charset=utf8;Allow User Variables=True;"
			},
			"MariaDB": {
				"Provider": "MySql.Data.MySqlClient",
				"ConnectionString": "Server=DBHost;Port=3307;Database=testdata;Uid=root;Pwd=TestPassword;charset=utf8;Allow User Variables=True;"
			},
			"Oracle.Native": {
				"Provider": "Oracle.DataAccess.Client",
				"ConnectionString": "Data Source=(DESCRIPTION=(ADDRESS=(PROTOCOL=TCP)(HOST=DBHost)(PORT=1521))(CONNECT_DATA=(SERVICE_NAME=TestData)));User Id=TestUser;Password=TestPassword;"
			},
			"Oracle.Managed": {
				"Provider": "Oracle.ManagedDataAccess.Client",
				"ConnectionString": "Data Source=(DESCRIPTION=(ADDRESS=(PROTOCOL=TCP)(HOST=DBHost)(PORT=1521))(CONNECT_DATA=(SERVICE_NAME=TestData)));User Id=TestUser;Password=TestPassword;"
			},
			"PostgreSQL": {
				"Provider": "Npgsql",
				"ConnectionString": "Server=DBHost;Port=5433;Database=TestData;User Id=postgres;Password=TestPassword;Pooling=true;MinPoolSize=10;MaxPoolSize=100;"
			},
			"Sybase": {
				"Provider": "Sybase.Data.AseClient",
				"ConnectionString": "Data Source=DBHost;Port=5000;Database=TestData;Uid=sa;Password=TestPassword;ConnectionTimeout=300;EnableBulkLoad=1;MinPoolSize=100;MaxPoolSize=200;"
			},
			"Sybase.Managed": {
				"Provider": "AdoNetCore.AseClient",
				"ConnectionString": "Data Source=DBHost;Port=5000;Database=TestDataCore;Uid=sa;Password=TestPassword;ConnectionTimeout=300;EnableBulkLoad=1;MinPoolSize=100;MaxPoolSize=200;"
			},
			"SapHana": {
				"Provider": "Sap.Data.Hana",
				"ConnectionString": "Server=hanahost:port;Current Schema=TEST;UserID=Test;Password=TestPassword;"
			},
			"Northwind": {
				"Provider": "System.Data.SqlClient",
				"ConnectionString": "Server=DBHost\\SQLSERVER2012;Database=Northwind;User Id=sa;Password=TestPassword"
			}
		}
	},

	"AzureConnectionStrings": {
		"BasedOn": "CommonConnectionStrings",
		"Connections": {
			//"MySql57": {
			//	"Provider": "MySql.Data.MySqlClient",
			//	"ConnectionString": "Server=localhost;Port=3306;Database=testdata;Uid=root;Pwd=Password12!;charset=utf8;Allow User Variables=True;"
			//},
			//"MySqlConnector": {
			//	"Provider": "MySql.Data.MySqlClient",
			//	"ConnectionString": "Server=localhost;Port=3306;Database=testdata;Uid=root;Pwd=Password12!;charset=utf8;Allow User Variables=True;Treat Tiny As Boolean=False;Use Affected Rows=False"
			//},
			//"PostgreSQL": {
			//	"Provider": "Npgsql",
			//	"ConnectionString": "Server=localhost;Port=5432;Database=TestData;User Id=postgres;Password=Password12!;Pooling=true;MinPoolSize=10;MaxPoolSize=100"
			//},
			//"Northwind": {
			//	"Provider": "System.Data.SqlClient",
			//	"ConnectionString": "Server=localhost\\SQL2014;Database=Northwind;User Id=sa;Password=Password12!;"
			//},
			//"SqlServer": {
			//	"Provider": "System.Data.SqlClient",
			//	"ConnectionString": "Server=localhost\\SQL2014;Database=TestData;User Id=sa;Password=Password12!;"
			//},
			//"SqlServer.2014": {
			//	"Provider": "System.Data.SqlClient",
			//	"ConnectionString": "Server=localhost\\SQL2014;Database=TestData;User Id=sa;Password=Password12!;"
			//}
		}
	},

	"All.Providers": {
		"Providers": [
			"Access",
			"SqlCe",
			"SQLite.Classic",
			"SQLite.MS",
			"Northwind.SQLite",
			"Northwind.SQLite.MS",
			"SqlServer",
			"SqlServer.2014",
			"SqlServer.2012",
			"SqlServer.2012.1",
			"SqlServer.2008",
			"SqlServer.2008.1",
			"SqlServer.2005",
			"SqlServer.2005.1",
			"SqlServer.2000",
			"SqlAzure.2012",
			"DB2",
			"Firebird",
			"Informix",
			"MySql",
			"MySqlConnector",
			"MySql57",
			"MariaDB",
			"Oracle.Native",
			"Oracle.Managed",
			"PostgreSQL",
			"Sybase",
			"Sybase.Managed",
			"SapHana",
			"Northwind",
			"TestNoopProvider"
		]
	},

	"Example Configuration": {
		// Base configuration. All the configuration properties are replaced,
		// except for the Connection property that adds new and replaces existing values.
		"BasedOn": "Base Example Configuration",

		// Specifies what messages to output for the System.Diagnostics.TraceSwitch class.
		// Possible values: Off, Error, Warning, Info, Verbose.
		"TraceLevel": "Error",

		// List of tested providers.
		"Providers": [
			"Access",
			"SQLite.Classic",
			"SqlServer.2014"
		],

		// List of connection strings.
		"Connections": {
			"SqlServer.2014": {
				"Provider": "System.Data.SqlClient",
				"ConnectionString": "Server=DBHost\\SQLSERVER2014;Database=TestData;User Id=sa;Password=TestPassword;"
			}
		}
	},

	"Base Example Configuration": {
		// Default configuration is used to load etalon data to compare.
		"DefaultConfiguration": "SQLite.Classic",
		"Providers": [
			"Access",
			"SQLite.Classic",
			"SQLite.MS"
		],
		"Connections": {
			"Access": { "ConnectionString": "Provider=Microsoft.Jet.OLEDB.4.0;Data Source=Database\\TestData.mdb;Locale Identifier=1033;Jet OLEDB:Engine Type=5;Persist Security Info=True" },
			"SQLite.Classic": {
				"Provider": "SQLite",
				"ConnectionString": "Data Source=Database\\TestData.sqlite"
			},
			"SQLite.MS": {
				"Provider": "SQLite.MS",
				"ConnectionString": "Data Source=Database\\TestData..MS.sqlite"
			}
		}
	},

	"Result Example Configuration": {
		"TraceLevel": "Error",
		"DefaultConfiguration": "SQLite.Classic",
		"Providers": [
			"Access",
			"SQLite.Classic",
			"SqlServer.2014"
		],
		"Connections": {
			"Access": { "ConnectionString": "Provider=Microsoft.Jet.OLEDB.4.0;Data Source=Database\\TestData.mdb;Locale Identifier=1033;Jet OLEDB:Engine Type=5;Persist Security Info=True" },
			"SQLite.Classic": {
				"Provider": "SQLite",
				"ConnectionString": "Data Source=Database\\TestData.sqlite"
			},
			"SQLite.MS": {
				"Provider": "SQLite.MS",
				"ConnectionString": "Data Source=Database\\TestData..MS.sqlite"
			},
			"SqlServer.2014": {
				"Provider": "System.Data.SqlClient",
				"ConnectionString": "Server=DBHost\\SQLSERVER2014;Database=TestData;User Id=sa;Password=TestPassword;"
			}
		}
	}
}
=======
﻿//
// This file defines data providers and connection strings used by default for all users.
// Copy this file as UserDataProviders.json and specify providers and connection strings you need to work on.
// UserDataProviders.json is in .gitignore and it is not committed to the repository.
//
// For example:
//
//		{
//			"LocalConnectionStrings":
//			{
//				"Connections" :
//				{
//					"SqlAzure.2012" :
//					{
//						"Provider"         : "System.Data.SqlClient",
//						"ConnectionString" : "Server=tcp:aiae6kk6yl.database.windows.net,1433;Database=TestData;User ID=TestUser@aiae6kk6yl;Password=xxx;Trusted_Connection=False;Encrypt=True;"
//					},
//				}
//			}
//		}
//

{
	"NET45" :
	{
		"BasedOn"              : "LocalConnectionStrings",
		"DefaultConfiguration" : "SQLite.Classic",
		"Providers"            :
		[
			"Access",
			"SqlCe",
			"SQLite.Classic",
			"SQLite.MS",
			"Northwind.SQLite",
			"Northwind.SQLite.MS",
			"TestNoopProvider"
		]
	},

	"CORE1" :
	{
		"BasedOn"              : "LocalConnectionStrings",
		"DefaultConfiguration" : "SQLite.MS",
		"Providers"            :
		[
			"SQLite.MS",
			"Northwind.SQLite.MS",
			"TestNoopProvider"
		]
	},

	"CORE2" :
	{
		"BasedOn"              : "LocalConnectionStrings",
		"DefaultConfiguration" : "SQLite.MS",
		"Providers"            :
		[
			"SQLite.MS",
			"Northwind.SQLite.MS",
			"TestNoopProvider"
		]
	},

	"NET45.AppVeyor" :
	{
		"BasedOn"              : "AppveyorConnectionStrings",
		"DefaultConfiguration" : "SQLite.Classic",
		"TraceLevel"           : "Error",
		"Providers"            :
		[
			"Access",
			"SqlCe",
			"SQLite.Classic",
			"SQLite.MS",
			"Northwind.SQLite",
			"Northwind.SQLite.MS",
			"MySqlConnector",
			"MySql57",
			"PostgreSQL",
			"Northwind",
			"SqlServer",
			"SqlServer.2014",
			"TestNoopProvider"
		],
		"Connections"          :
		{
			"MySql57"             : { "Provider" : "MySql.Data.MySqlClient", "ConnectionString" : "Server=localhost;Port=3306;Database=testdatanet45;Uid=root;Pwd=Password12!;charset=utf8;Allow User Variables=True;" },
			"MySqlConnector"      : { "Provider" : "MySql.Data.MySqlClient", "ConnectionString" : "Server=localhost;Port=3306;Database=testdatanet45;Uid=root;Pwd=Password12!;charset=utf8;Allow User Variables=True;Treat Tiny As Boolean=False;Use Affected Rows=False" },
			"PostgreSQL"          : { "Provider" : "Npgsql",                 "ConnectionString" : "Server=localhost;Port=5432;Database=TestDatanet45;User Id=postgres;Password=Password12!;Pooling=true;MinPoolSize=10;MaxPoolSize=100" },
			"SqlServer"           : { "Provider" : "System.Data.SqlClient",  "ConnectionString" : "Server=localhost\\SQL2014;Database=TestDatanet45;User Id=sa;Password=Password12!;" },
			"SqlServer.2014"      : { "Provider" : "System.Data.SqlClient",  "ConnectionString" : "Server=localhost\\SQL2014;Database=TestDatanet45;User Id=sa;Password=Password12!;" }
		}
	},

	"CORE1.AppVeyor" :
	{
		"BasedOn"              : "AppveyorConnectionStrings",
		"DefaultConfiguration" : "SQLite.MS",
		"TraceLevel"           : "Error",
		"Providers"            :
		[
			"SQLite.MS",
			"Northwind.SQLite.MS",
			"MySqlConnector",
			"MySql57",
			"PostgreSQL",
			"Northwind",
			"SqlServer",
			"SqlServer.2014",
			"TestNoopProvider"
		],
		"Connections"          :
		{
			"MySql57"             : { "Provider" : "MySql.Data.MySqlClient", "ConnectionString" : "Server=localhost;Port=3306;Database=testdatacore1;Uid=root;Pwd=Password12!;charset=utf8;Allow User Variables=True;" },
			"MySqlConnector"      : { "Provider" : "MySql.Data.MySqlClient", "ConnectionString" : "Server=localhost;Port=3306;Database=testdatacore1;Uid=root;Pwd=Password12!;charset=utf8;Allow User Variables=True;Treat Tiny As Boolean=False;Use Affected Rows=False" },
			"PostgreSQL"          : { "Provider" : "Npgsql",                 "ConnectionString" : "Server=localhost;Port=5432;Database=TestDatacore1;User Id=postgres;Password=Password12!;Pooling=true;MinPoolSize=10;MaxPoolSize=100" },
			"SqlServer"           : { "Provider" : "System.Data.SqlClient",  "ConnectionString" : "Server=localhost\\SQL2014;Database=TestDatacore1;User Id=sa;Password=Password12!;" },
			"SqlServer.2014"      : { "Provider" : "System.Data.SqlClient",  "ConnectionString" : "Server=localhost\\SQL2014;Database=TestDatacore1;User Id=sa;Password=Password12!;" }
		}
	},

	"CORE2.AppVeyor" :
	{
		"BasedOn"              : "AppveyorConnectionStrings",
		"DefaultConfiguration" : "SQLite.MS",
		"TraceLevel"           : "Error",
		"Providers"            :
		[
			"SQLite.MS",
			"Northwind.SQLite.MS",
			"MySqlConnector",
			"MySql57",
			"PostgreSQL",
			"Northwind",
			"SqlServer",
			"SqlServer.2014",
			"TestNoopProvider"
		],
		"Connections"          :
		{
			"MySql57"             : { "Provider" : "MySql.Data.MySqlClient", "ConnectionString" : "Server=localhost;Port=3306;Database=testdatacore2;Uid=root;Pwd=Password12!;charset=utf8;Allow User Variables=True;" },
			"MySqlConnector"      : { "Provider" : "MySql.Data.MySqlClient", "ConnectionString" : "Server=localhost;Port=3306;Database=testdatacore2;Uid=root;Pwd=Password12!;charset=utf8;Allow User Variables=True;Treat Tiny As Boolean=False;Use Affected Rows=False" },
			"PostgreSQL"          : { "Provider" : "Npgsql",                 "ConnectionString" : "Server=localhost;Port=5432;Database=TestDatacore2;User Id=postgres;Password=Password12!;Pooling=true;MinPoolSize=10;MaxPoolSize=100" },
			"SqlServer"           : { "Provider" : "System.Data.SqlClient",  "ConnectionString" : "Server=localhost\\SQL2014;Database=TestDatacore2;User Id=sa;Password=Password12!;" },
			"SqlServer.2014"      : { "Provider" : "System.Data.SqlClient",  "ConnectionString" : "Server=localhost\\SQL2014;Database=TestDatacore2;User Id=sa;Password=Password12!;" }
		}
	},

	"CORE2.Travis" :
	{
		"BasedOn"              : "TravisConnectionStrings",
		"DefaultConfiguration" : "SQLite.MS",
		"TraceLevel"           : "Error",
		"Providers"            :
		[
			"SQLite.MS",
			"Northwind.SQLite.MS",
			"MySqlConnector",
			"MySql57",
			"PostgreSQL"
		]
	},

	"CommonConnectionStrings" :
	{
		"Connections":
		{
			"Access"              : {                                       "ConnectionString" : "Provider=Microsoft.Jet.OLEDB.4.0;Data Source=Database\\TestData.mdb;Locale Identifier=1033;Jet OLEDB:Engine Type=5;Persist Security Info=True"   },
			"Access.Data"         : {                                       "ConnectionString" : "Provider=Microsoft.Jet.OLEDB.4.0;Data Source=Database\\Data\\TestData.mdb;Locale Identifier=1033;Jet OLEDB:Engine Type=5;Persist Security Info=True" },
			"SqlCe"               : {                                       "ConnectionString" : "Data Source=Database\\TestData.sdf"          },
			"SqlCe.Data"          : {                                       "ConnectionString" : "Data Source=Database\\Data\\TestData.sdf"    },
			"SQLite.Classic"      : { "Provider" : "SQLite",                "ConnectionString" : "Data Source=Database\\TestData.sqlite"       },
			"SQLite.Classic.Data" : { "Provider" : "SQLite.Classic",        "ConnectionString" : "Data Source=Database\\Data\\TestData.sqlite" },
			"SQLite.MS"           : { "Provider" : "SQLite.MS",             "ConnectionString" : "Data Source=Database\\TestData.MS.sqlite" },
			"SQLite.MS.Data"      : { "Provider" : "Microsoft.Data.Sqlite", "ConnectionString" : "Data Source=Database\\Data\\TestData.MS.sqlite" },
			"Northwind.SQLite"    : { "Provider" : "System.Data.SQLite",    "ConnectionString" : "Data Source=Database\\Northwind.sqlite" },
			"Northwind.SQLite.MS" : { "Provider" : "SQLite.Microsoft",      "ConnectionString" : "Data Source=Database\\Northwind.MS.sqlite" },
			"TestNoopProvider"    : { "Provider" : "TestNoopProvider",      "ConnectionString" : "TestNoopProvider" }
		}
	},

	"LocalConnectionStrings":
	{
		"BasedOn"     : "CommonConnectionStrings",
		"Connections" :
		{
			"SqlServer"           : { "Provider" : "SqlServer",                       "ConnectionString" : "Server=DBHost\\SQLSERVER2008;Database=TestData;User Id=sa;Password=TestPassword;" },
			"SqlServer.2014"      : { "Provider" : "System.Data.SqlClient",           "ConnectionString" : "Server=DBHost\\SQLSERVER2014;Database=TestData;User Id=sa;Password=TestPassword;" },
			"SqlServer.2012"      : { "Provider" : "System.Data.SqlClient",           "ConnectionString" : "Server=DBHost\\SQLSERVER2012;Database=TestData;User Id=sa;Password=TestPassword;MultipleActiveResultSets=True;" },
			"SqlServer.2012.1"    : { "Provider" : "System.Data.SqlClient",           "ConnectionString" : "Server=DBHost\\SQLSERVER2012;Database=TestData;User Id=sa;Password=TestPassword;" },
			"SqlServer.2008"      : { "Provider" : "System.Data.SqlClient",           "ConnectionString" : "Server=DBHost\\SQLSERVER2008;Database=TestData;User Id=sa;Password=TestPassword;" },
			"SqlServer.2008.1"    : { "Provider" : "System.Data.SqlClient",           "ConnectionString" : "Server=DBHost\\SQLSERVER2008;Database=TestData;User Id=sa;Password=TestPassword;" },
			"SqlServer.2005"      : { "Provider" : "System.Data.SqlClient",           "ConnectionString" : "Server=DBHost\\SQLSERVER2005;Database=TestData;User Id=sa;Password=TestPassword;" },
			"SqlServer.2005.1"    : { "Provider" : "System.Data.SqlClient",           "ConnectionString" : "Server=DBHost\\SQLSERVER2005;Database=TestData;User Id=sa;Password=TestPassword;" },
			"SqlServer.2000"      : { "Provider" : "System.Data.SqlClient",           "ConnectionString" : "Server=DBHost2008\\SQLSERVER2000;Database=TestData;User Id=sa;Password=TestPassword;" },
			"SqlAzure.2012"       : { "Provider" : "System.Data.SqlClient",           "ConnectionString" : "Server=tcp:aiae6kk6yl.database.windows.net,1433;Database=TestData;User ID=TestUser@aiae6kk6yl;Password=;Trusted_Connection=False;Encrypt=True;" },
			"DB2"                 : { "Provider" : "IBM.Data.DB2",                    "ConnectionString" : "Server=DBHost:50001;Database=TESTDATA;UID=Administrator;PWD=TestPassword;" },
			"Firebird"            : {                                                 "ConnectionString" : "DataSource=dbhost;Database=C:\\Data\\TestData.fdb;User Id=SYSDBA;Password=masterkey" },
			"Informix"            : { "Provider" : "IBM.Data.Informix",               "ConnectionString" : "Host=DBHost;Service=9088;Server=ol_informix1170;Protocol=onsoctcp;Database=TestData;UID=informix;PWD=TestPassword;" },
			"MySql"               : { "Provider" : "MySql.Data.MySqlClient",          "ConnectionString" : "Server=DBHost;Port=3306;Database=testdata;Uid=root;Pwd=TestPassword;charset=utf8;Allow User Variables=True;" },
			"MySqlConnector"      : { "Provider" : "MySql.Data.MySqlClient",          "ConnectionString" : "Server=DBHost;Port=3306;Database=testdata;Uid=root;Pwd=TestPassword;charset=utf8;Allow User Variables=True;Treat Tiny As Boolean=False;Use Affected Rows=False" },
			"MySql57"             : { "Provider" : "MySql.Data.MySqlClient",          "ConnectionString" : "Server=DBHost;Port=3306;Database=testdata;Uid=root;Pwd=TestPassword;charset=utf8;Allow User Variables=True;" },
			"MariaDB"             : { "Provider" : "MySql.Data.MySqlClient",          "ConnectionString" : "Server=DBHost;Port=3307;Database=testdata;Uid=root;Pwd=TestPassword;charset=utf8;Allow User Variables=True;" },
			"Oracle.Native"       : { "Provider" : "Oracle.DataAccess.Client",        "ConnectionString" : "Data Source=(DESCRIPTION=(ADDRESS=(PROTOCOL=TCP)(HOST=DBHost)(PORT=1521))(CONNECT_DATA=(SERVICE_NAME=TestData)));User Id=TestUser;Password=TestPassword;" },
			"Oracle.Managed"      : { "Provider" : "Oracle.ManagedDataAccess.Client", "ConnectionString" : "Data Source=(DESCRIPTION=(ADDRESS=(PROTOCOL=TCP)(HOST=DBHost)(PORT=1521))(CONNECT_DATA=(SERVICE_NAME=TestData)));User Id=TestUser;Password=TestPassword;" },
			"PostgreSQL"          : { "Provider" : "Npgsql",                          "ConnectionString" : "Server=DBHost;Port=5433;Database=TestData;User Id=postgres;Password=TestPassword;Pooling=true;MinPoolSize=10;MaxPoolSize=100;" },
			"Sybase"              : { "Provider" : "Sybase.Data.AseClient",           "ConnectionString" : "Data Source=DBHost;Port=5000;Database=TestData;Uid=sa;Password=TestPassword;ConnectionTimeout=300;EnableBulkLoad=1;MinPoolSize=100;MaxPoolSize=200;" },
			"Sybase.Managed"      : { "Provider" : "AdoNetCore.AseClient",            "ConnectionString" : "Data Source=DBHost;Port=5000;Database=TestDataCore;Uid=sa;Password=TestPassword;ConnectionTimeout=300;EnableBulkLoad=1;MinPoolSize=100;MaxPoolSize=200;" },
			"SapHana"             : { "Provider" : "Sap.Data.Hana",                   "ConnectionString" : "Server=hanahost:port;Current Schema=TEST;UserID=Test;Password=TestPassword;"      },
			"Northwind"           : { "Provider" : "System.Data.SqlClient",           "ConnectionString" : "Server=DBHost\\SQLSERVER2012;Database=Northwind;User Id=sa;Password=TestPassword" }
		}
	},

	"AppveyorConnectionStrings":
	{
		"BasedOn"     : "CommonConnectionStrings",
		"Connections" :
		{
			"MySql57"             : { "Provider" : "MySql.Data.MySqlClient", "ConnectionString" : "Server=localhost;Port=3306;Database=testdata;Uid=root;Pwd=Password12!;charset=utf8;Allow User Variables=True;" },
			"MySqlConnector"      : { "Provider" : "MySql.Data.MySqlClient", "ConnectionString" : "Server=localhost;Port=3306;Database=testdata;Uid=root;Pwd=Password12!;charset=utf8;Allow User Variables=True;Treat Tiny As Boolean=False;Use Affected Rows=False" },
			"PostgreSQL"          : { "Provider" : "Npgsql",                 "ConnectionString" : "Server=localhost;Port=5432;Database=TestData;User Id=postgres;Password=Password12!;Pooling=true;MinPoolSize=10;MaxPoolSize=100" },
			"Northwind"           : { "Provider" : "System.Data.SqlClient",  "ConnectionString" : "Server=localhost\\SQL2014;Database=Northwind;User Id=sa;Password=Password12!;" },
			"SqlServer"           : { "Provider" : "System.Data.SqlClient",  "ConnectionString" : "Server=localhost\\SQL2014;Database=TestData;User Id=sa;Password=Password12!;" },
			"SqlServer.2014"      : { "Provider" : "System.Data.SqlClient",  "ConnectionString" : "Server=localhost\\SQL2014;Database=TestData;User Id=sa;Password=Password12!;" }
		}
	},

	"TravisConnectionStrings":
	{
		"BasedOn"     : "CommonConnectionStrings",
		"Connections" :
		{
			"MySql57"             : { "Provider" : "MySql.Data.MySqlClient", "ConnectionString" : "Server=localhost;Database=TestData;Uid=root;Pwd=;charset=utf8;Allow User Variables=True;" },
			"MySqlConnector"      : { "Provider" : "MySql.Data.MySqlClient", "ConnectionString" : "Server=localhost;Database=TestData;Uid=root;Pwd=;charset=utf8;Allow User Variables=True;Treat Tiny As Boolean=False;Use Affected Rows=False" },
			"PostgreSQL"          : { "Provider" : "Npgsql",                 "ConnectionString" : "Server=localhost;Database=testdata;User Id=postgres;Password=;Pooling=true;MinPoolSize=10;MaxPoolSize=100" },
			"SQLite.MS"           : { "Provider" : "SQLite.MS",              "ConnectionString" : "Data Source=Database/TestData.MS.sqlite" },
			"SQLite.MS.Data"      : { "Provider" : "Microsoft.Data.Sqlite",  "ConnectionString" : "Data Source=Database/Data/TestData.MS.sqlite" },
			"Northwind.SQLite"    : { "Provider" : "System.Data.SQLite",     "ConnectionString" : "Data Source=Database/Northwind.sqlite" },
			"Northwind.SQLite.MS" : { "Provider" : "SQLite.Microsoft",       "ConnectionString" : "Data Source=Database/Northwind.MS.sqlite" }
		}
	},

	"All.Providers" :
	{
		"Providers" :
		[
			"Access",
			"SqlCe",
			"SQLite.Classic",
			"SQLite.MS",
			"Northwind.SQLite",
			"Northwind.SQLite.MS",
			"SqlServer",
			"SqlServer.2014",
			"SqlServer.2012",
			"SqlServer.2012.1",
			"SqlServer.2008",
			"SqlServer.2008.1",
			"SqlServer.2005",
			"SqlServer.2005.1",
			"SqlServer.2000",
			"SqlAzure.2012",
			"DB2",
			"Firebird",
			"Informix",
			"MySql",
			"MySqlConnector",
			"MySql57",
			"MariaDB",
			"Oracle.Native",
			"Oracle.Managed",
			"PostgreSQL",
			"Sybase",
			"Sybase.Managed",
			"SapHana",
			"Northwind",
			"TestNoopProvider"
		]
	},

	"Example Configuration" :
	{
		// Base configuration. All the configuration properties are replaced,
		// except for the Connection property that adds new and replaces existing values.
		"BasedOn"     : "Base Example Configuration",

		// Specifies what messages to output for the System.Diagnostics.TraceSwitch class.
		// Possible values: Off, Error, Warning, Info, Verbose.
		"TraceLevel"  : "Error",

		// List of tested providers.
		"Providers"   :
		[
			"Access",
			"SQLite.Classic",
			"SqlServer.2014"
		],

		// List of connection strings.
		"Connections" :
		{
			"SqlServer.2014" : { "Provider" : "System.Data.SqlClient", "ConnectionString" : "Server=DBHost\\SQLSERVER2014;Database=TestData;User Id=sa;Password=TestPassword;" }
		}
	},

	"Base Example Configuration" :
	{
		// Default configuration is used to load etalon data to compare.
		"DefaultConfiguration" : "SQLite.Classic",
		"Providers"            :
		[
			"Access",
			"SQLite.Classic",
			"SQLite.MS"
		],
		"Connections"          :
		{
			"Access"         : {                           "ConnectionString" : "Provider=Microsoft.Jet.OLEDB.4.0;Data Source=Database\\TestData.mdb;Locale Identifier=1033;Jet OLEDB:Engine Type=5;Persist Security Info=True" },
			"SQLite.Classic" : { "Provider" : "SQLite",    "ConnectionString" : "Data Source=Database\\TestData.sqlite"     },
			"SQLite.MS"      : { "Provider" : "SQLite.MS", "ConnectionString" : "Data Source=Database\\TestData..MS.sqlite" }
		}
	},

	"Result Example Configuration" :
	{
		"TraceLevel"           : "Error",
		"DefaultConfiguration" : "SQLite.Classic",
		"Providers"            :
		[
			"Access",
			"SQLite.Classic",
			"SqlServer.2014"
		],
		"Connections"          :
		{
			"Access"         : {                           "ConnectionString" : "Provider=Microsoft.Jet.OLEDB.4.0;Data Source=Database\\TestData.mdb;Locale Identifier=1033;Jet OLEDB:Engine Type=5;Persist Security Info=True" },
			"SQLite.Classic" : { "Provider" : "SQLite",    "ConnectionString" : "Data Source=Database\\TestData.sqlite"     },
			"SQLite.MS"      : { "Provider" : "SQLite.MS", "ConnectionString" : "Data Source=Database\\TestData..MS.sqlite" },
			"SqlServer.2014" : { "Provider" : "System.Data.SqlClient", "ConnectionString" : "Server=DBHost\\SQLSERVER2014;Database=TestData;User Id=sa;Password=TestPassword;" }
		}
	}
}
>>>>>>> 50334847
<|MERGE_RESOLUTION|>--- conflicted
+++ resolved
@@ -1,4 +1,3 @@
-<<<<<<< HEAD
 ﻿//
 // This file defines data providers and connection strings used by default for all users.
 // Copy this file as UserDataProviders.json and specify providers and connection strings you need to work on.
@@ -402,348 +401,4 @@
 			}
 		}
 	}
-}
-=======
-﻿//
-// This file defines data providers and connection strings used by default for all users.
-// Copy this file as UserDataProviders.json and specify providers and connection strings you need to work on.
-// UserDataProviders.json is in .gitignore and it is not committed to the repository.
-//
-// For example:
-//
-//		{
-//			"LocalConnectionStrings":
-//			{
-//				"Connections" :
-//				{
-//					"SqlAzure.2012" :
-//					{
-//						"Provider"         : "System.Data.SqlClient",
-//						"ConnectionString" : "Server=tcp:aiae6kk6yl.database.windows.net,1433;Database=TestData;User ID=TestUser@aiae6kk6yl;Password=xxx;Trusted_Connection=False;Encrypt=True;"
-//					},
-//				}
-//			}
-//		}
-//
-
-{
-	"NET45" :
-	{
-		"BasedOn"              : "LocalConnectionStrings",
-		"DefaultConfiguration" : "SQLite.Classic",
-		"Providers"            :
-		[
-			"Access",
-			"SqlCe",
-			"SQLite.Classic",
-			"SQLite.MS",
-			"Northwind.SQLite",
-			"Northwind.SQLite.MS",
-			"TestNoopProvider"
-		]
-	},
-
-	"CORE1" :
-	{
-		"BasedOn"              : "LocalConnectionStrings",
-		"DefaultConfiguration" : "SQLite.MS",
-		"Providers"            :
-		[
-			"SQLite.MS",
-			"Northwind.SQLite.MS",
-			"TestNoopProvider"
-		]
-	},
-
-	"CORE2" :
-	{
-		"BasedOn"              : "LocalConnectionStrings",
-		"DefaultConfiguration" : "SQLite.MS",
-		"Providers"            :
-		[
-			"SQLite.MS",
-			"Northwind.SQLite.MS",
-			"TestNoopProvider"
-		]
-	},
-
-	"NET45.AppVeyor" :
-	{
-		"BasedOn"              : "AppveyorConnectionStrings",
-		"DefaultConfiguration" : "SQLite.Classic",
-		"TraceLevel"           : "Error",
-		"Providers"            :
-		[
-			"Access",
-			"SqlCe",
-			"SQLite.Classic",
-			"SQLite.MS",
-			"Northwind.SQLite",
-			"Northwind.SQLite.MS",
-			"MySqlConnector",
-			"MySql57",
-			"PostgreSQL",
-			"Northwind",
-			"SqlServer",
-			"SqlServer.2014",
-			"TestNoopProvider"
-		],
-		"Connections"          :
-		{
-			"MySql57"             : { "Provider" : "MySql.Data.MySqlClient", "ConnectionString" : "Server=localhost;Port=3306;Database=testdatanet45;Uid=root;Pwd=Password12!;charset=utf8;Allow User Variables=True;" },
-			"MySqlConnector"      : { "Provider" : "MySql.Data.MySqlClient", "ConnectionString" : "Server=localhost;Port=3306;Database=testdatanet45;Uid=root;Pwd=Password12!;charset=utf8;Allow User Variables=True;Treat Tiny As Boolean=False;Use Affected Rows=False" },
-			"PostgreSQL"          : { "Provider" : "Npgsql",                 "ConnectionString" : "Server=localhost;Port=5432;Database=TestDatanet45;User Id=postgres;Password=Password12!;Pooling=true;MinPoolSize=10;MaxPoolSize=100" },
-			"SqlServer"           : { "Provider" : "System.Data.SqlClient",  "ConnectionString" : "Server=localhost\\SQL2014;Database=TestDatanet45;User Id=sa;Password=Password12!;" },
-			"SqlServer.2014"      : { "Provider" : "System.Data.SqlClient",  "ConnectionString" : "Server=localhost\\SQL2014;Database=TestDatanet45;User Id=sa;Password=Password12!;" }
-		}
-	},
-
-	"CORE1.AppVeyor" :
-	{
-		"BasedOn"              : "AppveyorConnectionStrings",
-		"DefaultConfiguration" : "SQLite.MS",
-		"TraceLevel"           : "Error",
-		"Providers"            :
-		[
-			"SQLite.MS",
-			"Northwind.SQLite.MS",
-			"MySqlConnector",
-			"MySql57",
-			"PostgreSQL",
-			"Northwind",
-			"SqlServer",
-			"SqlServer.2014",
-			"TestNoopProvider"
-		],
-		"Connections"          :
-		{
-			"MySql57"             : { "Provider" : "MySql.Data.MySqlClient", "ConnectionString" : "Server=localhost;Port=3306;Database=testdatacore1;Uid=root;Pwd=Password12!;charset=utf8;Allow User Variables=True;" },
-			"MySqlConnector"      : { "Provider" : "MySql.Data.MySqlClient", "ConnectionString" : "Server=localhost;Port=3306;Database=testdatacore1;Uid=root;Pwd=Password12!;charset=utf8;Allow User Variables=True;Treat Tiny As Boolean=False;Use Affected Rows=False" },
-			"PostgreSQL"          : { "Provider" : "Npgsql",                 "ConnectionString" : "Server=localhost;Port=5432;Database=TestDatacore1;User Id=postgres;Password=Password12!;Pooling=true;MinPoolSize=10;MaxPoolSize=100" },
-			"SqlServer"           : { "Provider" : "System.Data.SqlClient",  "ConnectionString" : "Server=localhost\\SQL2014;Database=TestDatacore1;User Id=sa;Password=Password12!;" },
-			"SqlServer.2014"      : { "Provider" : "System.Data.SqlClient",  "ConnectionString" : "Server=localhost\\SQL2014;Database=TestDatacore1;User Id=sa;Password=Password12!;" }
-		}
-	},
-
-	"CORE2.AppVeyor" :
-	{
-		"BasedOn"              : "AppveyorConnectionStrings",
-		"DefaultConfiguration" : "SQLite.MS",
-		"TraceLevel"           : "Error",
-		"Providers"            :
-		[
-			"SQLite.MS",
-			"Northwind.SQLite.MS",
-			"MySqlConnector",
-			"MySql57",
-			"PostgreSQL",
-			"Northwind",
-			"SqlServer",
-			"SqlServer.2014",
-			"TestNoopProvider"
-		],
-		"Connections"          :
-		{
-			"MySql57"             : { "Provider" : "MySql.Data.MySqlClient", "ConnectionString" : "Server=localhost;Port=3306;Database=testdatacore2;Uid=root;Pwd=Password12!;charset=utf8;Allow User Variables=True;" },
-			"MySqlConnector"      : { "Provider" : "MySql.Data.MySqlClient", "ConnectionString" : "Server=localhost;Port=3306;Database=testdatacore2;Uid=root;Pwd=Password12!;charset=utf8;Allow User Variables=True;Treat Tiny As Boolean=False;Use Affected Rows=False" },
-			"PostgreSQL"          : { "Provider" : "Npgsql",                 "ConnectionString" : "Server=localhost;Port=5432;Database=TestDatacore2;User Id=postgres;Password=Password12!;Pooling=true;MinPoolSize=10;MaxPoolSize=100" },
-			"SqlServer"           : { "Provider" : "System.Data.SqlClient",  "ConnectionString" : "Server=localhost\\SQL2014;Database=TestDatacore2;User Id=sa;Password=Password12!;" },
-			"SqlServer.2014"      : { "Provider" : "System.Data.SqlClient",  "ConnectionString" : "Server=localhost\\SQL2014;Database=TestDatacore2;User Id=sa;Password=Password12!;" }
-		}
-	},
-
-	"CORE2.Travis" :
-	{
-		"BasedOn"              : "TravisConnectionStrings",
-		"DefaultConfiguration" : "SQLite.MS",
-		"TraceLevel"           : "Error",
-		"Providers"            :
-		[
-			"SQLite.MS",
-			"Northwind.SQLite.MS",
-			"MySqlConnector",
-			"MySql57",
-			"PostgreSQL"
-		]
-	},
-
-	"CommonConnectionStrings" :
-	{
-		"Connections":
-		{
-			"Access"              : {                                       "ConnectionString" : "Provider=Microsoft.Jet.OLEDB.4.0;Data Source=Database\\TestData.mdb;Locale Identifier=1033;Jet OLEDB:Engine Type=5;Persist Security Info=True"   },
-			"Access.Data"         : {                                       "ConnectionString" : "Provider=Microsoft.Jet.OLEDB.4.0;Data Source=Database\\Data\\TestData.mdb;Locale Identifier=1033;Jet OLEDB:Engine Type=5;Persist Security Info=True" },
-			"SqlCe"               : {                                       "ConnectionString" : "Data Source=Database\\TestData.sdf"          },
-			"SqlCe.Data"          : {                                       "ConnectionString" : "Data Source=Database\\Data\\TestData.sdf"    },
-			"SQLite.Classic"      : { "Provider" : "SQLite",                "ConnectionString" : "Data Source=Database\\TestData.sqlite"       },
-			"SQLite.Classic.Data" : { "Provider" : "SQLite.Classic",        "ConnectionString" : "Data Source=Database\\Data\\TestData.sqlite" },
-			"SQLite.MS"           : { "Provider" : "SQLite.MS",             "ConnectionString" : "Data Source=Database\\TestData.MS.sqlite" },
-			"SQLite.MS.Data"      : { "Provider" : "Microsoft.Data.Sqlite", "ConnectionString" : "Data Source=Database\\Data\\TestData.MS.sqlite" },
-			"Northwind.SQLite"    : { "Provider" : "System.Data.SQLite",    "ConnectionString" : "Data Source=Database\\Northwind.sqlite" },
-			"Northwind.SQLite.MS" : { "Provider" : "SQLite.Microsoft",      "ConnectionString" : "Data Source=Database\\Northwind.MS.sqlite" },
-			"TestNoopProvider"    : { "Provider" : "TestNoopProvider",      "ConnectionString" : "TestNoopProvider" }
-		}
-	},
-
-	"LocalConnectionStrings":
-	{
-		"BasedOn"     : "CommonConnectionStrings",
-		"Connections" :
-		{
-			"SqlServer"           : { "Provider" : "SqlServer",                       "ConnectionString" : "Server=DBHost\\SQLSERVER2008;Database=TestData;User Id=sa;Password=TestPassword;" },
-			"SqlServer.2014"      : { "Provider" : "System.Data.SqlClient",           "ConnectionString" : "Server=DBHost\\SQLSERVER2014;Database=TestData;User Id=sa;Password=TestPassword;" },
-			"SqlServer.2012"      : { "Provider" : "System.Data.SqlClient",           "ConnectionString" : "Server=DBHost\\SQLSERVER2012;Database=TestData;User Id=sa;Password=TestPassword;MultipleActiveResultSets=True;" },
-			"SqlServer.2012.1"    : { "Provider" : "System.Data.SqlClient",           "ConnectionString" : "Server=DBHost\\SQLSERVER2012;Database=TestData;User Id=sa;Password=TestPassword;" },
-			"SqlServer.2008"      : { "Provider" : "System.Data.SqlClient",           "ConnectionString" : "Server=DBHost\\SQLSERVER2008;Database=TestData;User Id=sa;Password=TestPassword;" },
-			"SqlServer.2008.1"    : { "Provider" : "System.Data.SqlClient",           "ConnectionString" : "Server=DBHost\\SQLSERVER2008;Database=TestData;User Id=sa;Password=TestPassword;" },
-			"SqlServer.2005"      : { "Provider" : "System.Data.SqlClient",           "ConnectionString" : "Server=DBHost\\SQLSERVER2005;Database=TestData;User Id=sa;Password=TestPassword;" },
-			"SqlServer.2005.1"    : { "Provider" : "System.Data.SqlClient",           "ConnectionString" : "Server=DBHost\\SQLSERVER2005;Database=TestData;User Id=sa;Password=TestPassword;" },
-			"SqlServer.2000"      : { "Provider" : "System.Data.SqlClient",           "ConnectionString" : "Server=DBHost2008\\SQLSERVER2000;Database=TestData;User Id=sa;Password=TestPassword;" },
-			"SqlAzure.2012"       : { "Provider" : "System.Data.SqlClient",           "ConnectionString" : "Server=tcp:aiae6kk6yl.database.windows.net,1433;Database=TestData;User ID=TestUser@aiae6kk6yl;Password=;Trusted_Connection=False;Encrypt=True;" },
-			"DB2"                 : { "Provider" : "IBM.Data.DB2",                    "ConnectionString" : "Server=DBHost:50001;Database=TESTDATA;UID=Administrator;PWD=TestPassword;" },
-			"Firebird"            : {                                                 "ConnectionString" : "DataSource=dbhost;Database=C:\\Data\\TestData.fdb;User Id=SYSDBA;Password=masterkey" },
-			"Informix"            : { "Provider" : "IBM.Data.Informix",               "ConnectionString" : "Host=DBHost;Service=9088;Server=ol_informix1170;Protocol=onsoctcp;Database=TestData;UID=informix;PWD=TestPassword;" },
-			"MySql"               : { "Provider" : "MySql.Data.MySqlClient",          "ConnectionString" : "Server=DBHost;Port=3306;Database=testdata;Uid=root;Pwd=TestPassword;charset=utf8;Allow User Variables=True;" },
-			"MySqlConnector"      : { "Provider" : "MySql.Data.MySqlClient",          "ConnectionString" : "Server=DBHost;Port=3306;Database=testdata;Uid=root;Pwd=TestPassword;charset=utf8;Allow User Variables=True;Treat Tiny As Boolean=False;Use Affected Rows=False" },
-			"MySql57"             : { "Provider" : "MySql.Data.MySqlClient",          "ConnectionString" : "Server=DBHost;Port=3306;Database=testdata;Uid=root;Pwd=TestPassword;charset=utf8;Allow User Variables=True;" },
-			"MariaDB"             : { "Provider" : "MySql.Data.MySqlClient",          "ConnectionString" : "Server=DBHost;Port=3307;Database=testdata;Uid=root;Pwd=TestPassword;charset=utf8;Allow User Variables=True;" },
-			"Oracle.Native"       : { "Provider" : "Oracle.DataAccess.Client",        "ConnectionString" : "Data Source=(DESCRIPTION=(ADDRESS=(PROTOCOL=TCP)(HOST=DBHost)(PORT=1521))(CONNECT_DATA=(SERVICE_NAME=TestData)));User Id=TestUser;Password=TestPassword;" },
-			"Oracle.Managed"      : { "Provider" : "Oracle.ManagedDataAccess.Client", "ConnectionString" : "Data Source=(DESCRIPTION=(ADDRESS=(PROTOCOL=TCP)(HOST=DBHost)(PORT=1521))(CONNECT_DATA=(SERVICE_NAME=TestData)));User Id=TestUser;Password=TestPassword;" },
-			"PostgreSQL"          : { "Provider" : "Npgsql",                          "ConnectionString" : "Server=DBHost;Port=5433;Database=TestData;User Id=postgres;Password=TestPassword;Pooling=true;MinPoolSize=10;MaxPoolSize=100;" },
-			"Sybase"              : { "Provider" : "Sybase.Data.AseClient",           "ConnectionString" : "Data Source=DBHost;Port=5000;Database=TestData;Uid=sa;Password=TestPassword;ConnectionTimeout=300;EnableBulkLoad=1;MinPoolSize=100;MaxPoolSize=200;" },
-			"Sybase.Managed"      : { "Provider" : "AdoNetCore.AseClient",            "ConnectionString" : "Data Source=DBHost;Port=5000;Database=TestDataCore;Uid=sa;Password=TestPassword;ConnectionTimeout=300;EnableBulkLoad=1;MinPoolSize=100;MaxPoolSize=200;" },
-			"SapHana"             : { "Provider" : "Sap.Data.Hana",                   "ConnectionString" : "Server=hanahost:port;Current Schema=TEST;UserID=Test;Password=TestPassword;"      },
-			"Northwind"           : { "Provider" : "System.Data.SqlClient",           "ConnectionString" : "Server=DBHost\\SQLSERVER2012;Database=Northwind;User Id=sa;Password=TestPassword" }
-		}
-	},
-
-	"AppveyorConnectionStrings":
-	{
-		"BasedOn"     : "CommonConnectionStrings",
-		"Connections" :
-		{
-			"MySql57"             : { "Provider" : "MySql.Data.MySqlClient", "ConnectionString" : "Server=localhost;Port=3306;Database=testdata;Uid=root;Pwd=Password12!;charset=utf8;Allow User Variables=True;" },
-			"MySqlConnector"      : { "Provider" : "MySql.Data.MySqlClient", "ConnectionString" : "Server=localhost;Port=3306;Database=testdata;Uid=root;Pwd=Password12!;charset=utf8;Allow User Variables=True;Treat Tiny As Boolean=False;Use Affected Rows=False" },
-			"PostgreSQL"          : { "Provider" : "Npgsql",                 "ConnectionString" : "Server=localhost;Port=5432;Database=TestData;User Id=postgres;Password=Password12!;Pooling=true;MinPoolSize=10;MaxPoolSize=100" },
-			"Northwind"           : { "Provider" : "System.Data.SqlClient",  "ConnectionString" : "Server=localhost\\SQL2014;Database=Northwind;User Id=sa;Password=Password12!;" },
-			"SqlServer"           : { "Provider" : "System.Data.SqlClient",  "ConnectionString" : "Server=localhost\\SQL2014;Database=TestData;User Id=sa;Password=Password12!;" },
-			"SqlServer.2014"      : { "Provider" : "System.Data.SqlClient",  "ConnectionString" : "Server=localhost\\SQL2014;Database=TestData;User Id=sa;Password=Password12!;" }
-		}
-	},
-
-	"TravisConnectionStrings":
-	{
-		"BasedOn"     : "CommonConnectionStrings",
-		"Connections" :
-		{
-			"MySql57"             : { "Provider" : "MySql.Data.MySqlClient", "ConnectionString" : "Server=localhost;Database=TestData;Uid=root;Pwd=;charset=utf8;Allow User Variables=True;" },
-			"MySqlConnector"      : { "Provider" : "MySql.Data.MySqlClient", "ConnectionString" : "Server=localhost;Database=TestData;Uid=root;Pwd=;charset=utf8;Allow User Variables=True;Treat Tiny As Boolean=False;Use Affected Rows=False" },
-			"PostgreSQL"          : { "Provider" : "Npgsql",                 "ConnectionString" : "Server=localhost;Database=testdata;User Id=postgres;Password=;Pooling=true;MinPoolSize=10;MaxPoolSize=100" },
-			"SQLite.MS"           : { "Provider" : "SQLite.MS",              "ConnectionString" : "Data Source=Database/TestData.MS.sqlite" },
-			"SQLite.MS.Data"      : { "Provider" : "Microsoft.Data.Sqlite",  "ConnectionString" : "Data Source=Database/Data/TestData.MS.sqlite" },
-			"Northwind.SQLite"    : { "Provider" : "System.Data.SQLite",     "ConnectionString" : "Data Source=Database/Northwind.sqlite" },
-			"Northwind.SQLite.MS" : { "Provider" : "SQLite.Microsoft",       "ConnectionString" : "Data Source=Database/Northwind.MS.sqlite" }
-		}
-	},
-
-	"All.Providers" :
-	{
-		"Providers" :
-		[
-			"Access",
-			"SqlCe",
-			"SQLite.Classic",
-			"SQLite.MS",
-			"Northwind.SQLite",
-			"Northwind.SQLite.MS",
-			"SqlServer",
-			"SqlServer.2014",
-			"SqlServer.2012",
-			"SqlServer.2012.1",
-			"SqlServer.2008",
-			"SqlServer.2008.1",
-			"SqlServer.2005",
-			"SqlServer.2005.1",
-			"SqlServer.2000",
-			"SqlAzure.2012",
-			"DB2",
-			"Firebird",
-			"Informix",
-			"MySql",
-			"MySqlConnector",
-			"MySql57",
-			"MariaDB",
-			"Oracle.Native",
-			"Oracle.Managed",
-			"PostgreSQL",
-			"Sybase",
-			"Sybase.Managed",
-			"SapHana",
-			"Northwind",
-			"TestNoopProvider"
-		]
-	},
-
-	"Example Configuration" :
-	{
-		// Base configuration. All the configuration properties are replaced,
-		// except for the Connection property that adds new and replaces existing values.
-		"BasedOn"     : "Base Example Configuration",
-
-		// Specifies what messages to output for the System.Diagnostics.TraceSwitch class.
-		// Possible values: Off, Error, Warning, Info, Verbose.
-		"TraceLevel"  : "Error",
-
-		// List of tested providers.
-		"Providers"   :
-		[
-			"Access",
-			"SQLite.Classic",
-			"SqlServer.2014"
-		],
-
-		// List of connection strings.
-		"Connections" :
-		{
-			"SqlServer.2014" : { "Provider" : "System.Data.SqlClient", "ConnectionString" : "Server=DBHost\\SQLSERVER2014;Database=TestData;User Id=sa;Password=TestPassword;" }
-		}
-	},
-
-	"Base Example Configuration" :
-	{
-		// Default configuration is used to load etalon data to compare.
-		"DefaultConfiguration" : "SQLite.Classic",
-		"Providers"            :
-		[
-			"Access",
-			"SQLite.Classic",
-			"SQLite.MS"
-		],
-		"Connections"          :
-		{
-			"Access"         : {                           "ConnectionString" : "Provider=Microsoft.Jet.OLEDB.4.0;Data Source=Database\\TestData.mdb;Locale Identifier=1033;Jet OLEDB:Engine Type=5;Persist Security Info=True" },
-			"SQLite.Classic" : { "Provider" : "SQLite",    "ConnectionString" : "Data Source=Database\\TestData.sqlite"     },
-			"SQLite.MS"      : { "Provider" : "SQLite.MS", "ConnectionString" : "Data Source=Database\\TestData..MS.sqlite" }
-		}
-	},
-
-	"Result Example Configuration" :
-	{
-		"TraceLevel"           : "Error",
-		"DefaultConfiguration" : "SQLite.Classic",
-		"Providers"            :
-		[
-			"Access",
-			"SQLite.Classic",
-			"SqlServer.2014"
-		],
-		"Connections"          :
-		{
-			"Access"         : {                           "ConnectionString" : "Provider=Microsoft.Jet.OLEDB.4.0;Data Source=Database\\TestData.mdb;Locale Identifier=1033;Jet OLEDB:Engine Type=5;Persist Security Info=True" },
-			"SQLite.Classic" : { "Provider" : "SQLite",    "ConnectionString" : "Data Source=Database\\TestData.sqlite"     },
-			"SQLite.MS"      : { "Provider" : "SQLite.MS", "ConnectionString" : "Data Source=Database\\TestData..MS.sqlite" },
-			"SqlServer.2014" : { "Provider" : "System.Data.SqlClient", "ConnectionString" : "Server=DBHost\\SQLSERVER2014;Database=TestData;User Id=sa;Password=TestPassword;" }
-		}
-	}
-}
->>>>>>> 50334847
+}