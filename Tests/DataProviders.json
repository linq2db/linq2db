﻿//
// This file defines data providers and connection strings used by default for all users.
// Copy this file as UserDataProviders.json and specify providers and connection strings you need to work on.
// UserDataProviders.json is in .gitignore and it is not committed to the repository.
//
// For example:
//
//		{
//			"LocalConnectionStrings":
//			{
//				"Connections" :
//				{
//					"SqlAzure" :
//					{
//						"Provider"         : "System.Data.SqlClient",
//						"ConnectionString" : "Server=tcp:aiae6kk6yl.database.windows.net,1433;Database=TestData;User ID=TestUser@aiae6kk6yl;Password=xxx;Trusted_Connection=False;Encrypt=True;"
//					},
//				}
//			}
//		}
//

{
	"NET472":
	{
		"BasedOn": "LocalConnectionStrings",
<<<<<<< HEAD
		"DefaultConfiguration": "SQLite.Default",
=======
		"DefaultConfiguration": "SQLite.Classic",
>>>>>>> 3e981b7a
		"Providers":
		[
			"Access",
			"Access.Odbc",
			"SqlCe",
			"SQLite.Classic",
			"SQLite.Classic.MPU",
			"SQLite.Classic.MPM",
			"SQLite.MS",
			"Northwind.SQLite",
			"Northwind.SQLite.MS",
			"TestNoopProvider"
		]
	},

	"CORE21":
	{
		"BasedOn": "LocalConnectionStrings",
<<<<<<< HEAD
		"DefaultConfiguration": "SQLite.Default",
=======
		"DefaultConfiguration": "SQLite.MS",
>>>>>>> 3e981b7a
		"Providers":
		[
			"SQLite.MS",
			"Northwind.SQLite.MS",
			"TestNoopProvider"
		]
	},

	"CORE31":
	{
		"BasedOn": "LocalConnectionStrings",
<<<<<<< HEAD
		"DefaultConfiguration": "SQLite.Default",
=======
		"DefaultConfiguration": "SQLite.MS",
>>>>>>> 3e981b7a
		"Providers":
		[
			"SQLite.MS",
			"Northwind.SQLite.MS",
			"TestNoopProvider"
		]
	},

	"NET472.Azure":
	{
		"BasedOn": "AzureConnectionStrings",
		"DefaultConfiguration": "SQLite.Default",
		"TraceLevel": "Info"
	},

	"CORE21.Azure":
	{
		"BasedOn": "AzureConnectionStrings",
		"DefaultConfiguration": "SQLite.Default",
		"TraceLevel": "Info"
	},

	"CORE31.Azure":
	{
		"BasedOn": "AzureConnectionStrings",
		"DefaultConfiguration": "SQLite.Default",
		"TraceLevel": "Info"
	},

	"CommonConnectionStrings":
	{
		"Connections":
		{
<<<<<<< HEAD
			"Access":              {                                      "ConnectionString": "Provider=Microsoft.Jet.OLEDB.4.0;Data Source=Database\\TestData.mdb;Locale Identifier=1033;Jet OLEDB:Engine Type=5;Persist Security Info=True" },
			"Access.Data":         {                                      "ConnectionString": "Provider=Microsoft.Jet.OLEDB.4.0;Data Source=Database\\Data\\TestData.mdb;Locale Identifier=1033;Jet OLEDB:Engine Type=5;Persist Security Info=True" },
			"Access.Odbc":         {                                      "ConnectionString": "Driver={Microsoft Access Driver (*.mdb, *.accdb)};Dbq=Database\\TestData.ODBC.mdb;" },
			"Access.Odbc.Data":    {                                      "ConnectionString": "Driver={Microsoft Access Driver (*.mdb, *.accdb)};Dbq=Database\\TestData.ODBC.mdb;" },
			"SqlCe":               {                                      "ConnectionString": "Data Source=Database\\TestData.sdf" },
			"SqlCe.Data":          {                                      "ConnectionString": "Data Source=Database\\Data\\TestData.sdf" },
			"SQLite.Default":      { "Provider": "Microsoft.Data.Sqlite", "ConnectionString": "Data Source=Database/TestData.Default.sqlite" },
			"SQLite.Classic":      { "Provider": "SQLite",                "ConnectionString": "Data Source=Database/TestData.sqlite" },
			"SQLite.Classic.MPU":  { "Provider": "SQLite.Classic.MPU",    "ConnectionString": "Data Source=Database/TestData.MiniProfiler.Unmapped.sqlite" },
			"SQLite.Classic.MPM":  { "Provider": "SQLite.Classic.MPM",    "ConnectionString": "Data Source=Database/TestData.MiniProfiler.Mapped.sqlite" },
			"SQLite.Classic.Data": { "Provider": "SQLite.Classic",        "ConnectionString": "Data Source=Database/Data/TestData.sqlite" },
			"SQLite.MS":           { "Provider": "SQLite.MS",             "ConnectionString": "Data Source=Database/TestData.MS.sqlite" },
			"SQLite.MS.Data":      { "Provider": "Microsoft.Data.Sqlite", "ConnectionString": "Data Source=Database/Data/TestData.MS.sqlite" },
			"Northwind.SQLite":    { "Provider": "System.Data.SQLite",    "ConnectionString": "Data Source=Database/Northwind.sqlite" },
			"Northwind.SQLite.MS": { "Provider": "SQLite.Microsoft",      "ConnectionString": "Data Source=Database/Northwind.MS.sqlite" },
			"TestNoopProvider":    { "Provider": "TestNoopProvider",      "ConnectionString": "TestNoopProvider" }
=======
			"Access"             : {                                      "ConnectionString": "Provider=Microsoft.Jet.OLEDB.4.0;Data Source=Database\\TestData.mdb;Locale Identifier=1033;Jet OLEDB:Engine Type=5;Persist Security Info=True" },
			"Access.Data"        : {                                      "ConnectionString": "Provider=Microsoft.Jet.OLEDB.4.0;Data Source=Database\\Data\\TestData.mdb;Locale Identifier=1033;Jet OLEDB:Engine Type=5;Persist Security Info=True" },
			"Access.Odbc"        : {                                      "ConnectionString": "Driver={Microsoft Access Driver (*.mdb, *.accdb)};Dbq=Database\\TestData.ODBC.mdb;" },
			"Access.Odbc.Data"   : {                                      "ConnectionString": "Driver={Microsoft Access Driver (*.mdb, *.accdb)};Dbq=Database\\TestData.ODBC.mdb;" },
			"SqlCe"              : {                                      "ConnectionString": "Data Source=Database\\TestData.sdf" },
			"SqlCe.Data"         : {                                      "ConnectionString": "Data Source=Database\\Data\\TestData.sdf" },
			"SQLite.Classic"     : { "Provider": "SQLite",                "ConnectionString": "Data Source=Database/TestData.sqlite" },
			"SQLite.Classic.MPU" : { "Provider": "SQLite.Classic.MPU",    "ConnectionString": "Data Source=Database/TestData.MiniProfiler.Unmapped.sqlite" },
			"SQLite.Classic.MPM" : { "Provider": "SQLite.Classic.MPM",    "ConnectionString": "Data Source=Database/TestData.MiniProfiler.Mapped.sqlite" },
			"SQLite.Classic.Data": { "Provider": "SQLite.Classic",        "ConnectionString": "Data Source=Database/Data/TestData.sqlite" },
			"SQLite.MS"          : { "Provider": "SQLite.MS",             "ConnectionString": "Data Source=Database/TestData.MS.sqlite" },
			"SQLite.MS.Data"     : { "Provider": "Microsoft.Data.Sqlite", "ConnectionString": "Data Source=Database/Data/TestData.MS.sqlite" },
			"Northwind.SQLite"   : { "Provider": "System.Data.SQLite",    "ConnectionString": "Data Source=Database/Northwind.sqlite" },
			"Northwind.SQLite.MS": { "Provider": "SQLite.Microsoft",      "ConnectionString": "Data Source=Database/Northwind.MS.sqlite" },
			"TestNoopProvider"   : { "Provider": "TestNoopProvider",      "ConnectionString": "TestNoopProvider" }
>>>>>>> 3e981b7a
		}
	},

	"LocalConnectionStrings":
	{
		"BasedOn": "CommonConnectionStrings",
		"Connections":
		{
<<<<<<< HEAD
			"SqlServer":        { "Provider": "SqlServer",                       "ConnectionString": "Server=DBHost\\SQLSERVER2008;Database=TestData;User Id=sa;Password=TestPassword;" },
			"SqlServer.2014":   { "Provider": "System.Data.SqlClient",           "ConnectionString": "Server=DBHost\\SQLSERVER2014;Database=TestData;User Id=sa;Password=TestPassword;" },
			"SqlServer.2012":   { "Provider": "System.Data.SqlClient",           "ConnectionString": "Server=DBHost\\SQLSERVER2012;Database=TestData;User Id=sa;Password=TestPassword;MultipleActiveResultSets=True;" },
			"SqlServer.2012.1": { "Provider": "System.Data.SqlClient",           "ConnectionString": "Server=DBHost\\SQLSERVER2012;Database=TestData;User Id=sa;Password=TestPassword;" },
			"SqlServer.2008":   { "Provider": "System.Data.SqlClient",           "ConnectionString": "Server=DBHost\\SQLSERVER2008;Database=TestData;User Id=sa;Password=TestPassword;" },
			"SqlServer.2008.1": { "Provider": "System.Data.SqlClient",           "ConnectionString": "Server=DBHost\\SQLSERVER2008;Database=TestData;User Id=sa;Password=TestPassword;" },
			"SqlServer.2005":   { "Provider": "System.Data.SqlClient",           "ConnectionString": "Server=DBHost\\SQLSERVER2005;Database=TestData;User Id=sa;Password=TestPassword;" },
			"SqlServer.2005.1": { "Provider": "System.Data.SqlClient",           "ConnectionString": "Server=DBHost\\SQLSERVER2005;Database=TestData;User Id=sa;Password=TestPassword;" },
			"SqlServer.2000":   { "Provider": "System.Data.SqlClient",           "ConnectionString": "Server=DBHost2008\\SQLSERVER2000;Database=TestData;User Id=sa;Password=TestPassword;" },
			"SqlAzure":         { "Provider": "System.Data.SqlClient",           "ConnectionString": "Server=tcp:aiae6kk6yl.database.windows.net,1433;Database=TestData;User ID=TestUser@aiae6kk6yl;Password=;Trusted_Connection=False;Encrypt=True;" },
			"DB2":              { "Provider": "IBM.Data.DB2",                    "ConnectionString": "Server=DBHost:50001;Database=TESTDATA;UID=Administrator;PWD=TestPassword;" },
			"Firebird":         {                                                "ConnectionString": "DataSource=dbhost;Database=C:\\Data\\TestData.fdb;User Id=SYSDBA;Password=masterkey" },
			"Informix":         { "Provider": "IBM.Data.Informix",               "ConnectionString": "Host=DBHost;Service=9088;Server=ol_informix1170;Protocol=onsoctcp;Database=TestData;UID=informix;PWD=TestPassword;" },
			"MySql":            { "Provider": "MySql.Data.MySqlClient",          "ConnectionString": "Server=DBHost;Port=3306;Database=TestData;Uid=root;Pwd=TestPassword;charset=utf8;Allow User Variables=True;" },
			"MySqlConnector":   { "Provider": "MySql.Data.MySqlClient",          "ConnectionString": "Server=DBHost;Port=3306;Database=TestData;Uid=root;Pwd=TestPassword;charset=utf8;Allow User Variables=True;Treat Tiny As Boolean=False;Use Affected Rows=False" },
			"MySql55"       :   { "Provider": "MySql.Data.MySqlClient",          "ConnectionString": "Server=DBHost;Port=3306;Database=TestData;Uid=root;Pwd=TestPassword;charset=utf8;Allow User Variables=True;" },
			"MariaDB"       :   { "Provider": "MySql.Data.MySqlClient",          "ConnectionString": "Server=DBHost;Port=3307;Database=TestData;Uid=root;Pwd=TestPassword;charset=utf8;Allow User Variables=True;" },
			"Oracle.Native" :   { "Provider": "Oracle.DataAccess.Client",        "ConnectionString": "Data Source=(DESCRIPTION=(ADDRESS=(PROTOCOL=TCP)(HOST=localhost)(PORT=1521))(CONNECT_DATA=(SERVICE_NAME=ORC12)));User Id=system;Password=oracle;" },
			"Oracle.Managed":   { "Provider": "Oracle.ManagedDataAccess.Client", "ConnectionString": "Data Source=(DESCRIPTION=(ADDRESS=(PROTOCOL=TCP)(HOST=localhost)(PORT=1521))(CONNECT_DATA=(SERVICE_NAME=ORC12)));User Id=system;Password=oracle;" },
			"PostgreSQL"    :   { "Provider": "Npgsql",                          "ConnectionString": "Server=DBHost;Port=5433;Database=TestData;User Id=postgres;Password=TestPassword;Pooling=true;MinPoolSize=10;MaxPoolSize=100;" },
			"Sybase"        :   { "Provider": "Sybase.Data.AseClient",           "ConnectionString": "Data Source=DBHost;Port=5000;Database=TestData;Uid=sa;Password=TestPassword;ConnectionTimeout=300;EnableBulkLoad=1;MinPoolSize=100;MaxPoolSize=200;" },
			"Sybase.Managed":   { "Provider": "AdoNetCore.AseClient",            "ConnectionString": "Data Source=DBHost;Port=5000;Database=TestDataCore;Uid=sa;Password=TestPassword;ConnectionTimeout=300;EnableBulkLoad=1;MinPoolSize=100;MaxPoolSize=200;" },
			"SapHana"       :   { "Provider": "Sap.Data.Hana",                   "ConnectionString": "Server=hanahost:port;Current Schema=TEST;UserID=Test;Password=TestPassword;" },
			"Northwind"     :   { "Provider": "System.Data.SqlClient",           "ConnectionString": "Server=DBHost\\SQLSERVER2012;Database=Northwind;User Id=sa;Password=TestPassword" }
=======
			"SqlServer"       : { "Provider": "SqlServer",                       "ConnectionString": "Server=DBHost\\SQLSERVER2008;Database=TestData;User Id=sa;Password=TestPassword;" },
			"SqlServer.2014"  : { "Provider": "System.Data.SqlClient",           "ConnectionString": "Server=DBHost\\SQLSERVER2014;Database=TestData;User Id=sa;Password=TestPassword;" },
			"SqlServer.2012"  : { "Provider": "System.Data.SqlClient",           "ConnectionString": "Server=DBHost\\SQLSERVER2012;Database=TestData;User Id=sa;Password=TestPassword;MultipleActiveResultSets=True;" },
			"SqlServer.2012.1": { "Provider": "System.Data.SqlClient",           "ConnectionString": "Server=DBHost\\SQLSERVER2012;Database=TestData;User Id=sa;Password=TestPassword;" },
			"SqlServer.2008"  : { "Provider": "System.Data.SqlClient",           "ConnectionString": "Server=DBHost\\SQLSERVER2008;Database=TestData;User Id=sa;Password=TestPassword;" },
			"SqlServer.2008.1": { "Provider": "System.Data.SqlClient",           "ConnectionString": "Server=DBHost\\SQLSERVER2008;Database=TestData;User Id=sa;Password=TestPassword;" },
			"SqlServer.2005"  : { "Provider": "System.Data.SqlClient",           "ConnectionString": "Server=DBHost\\SQLSERVER2005;Database=TestData;User Id=sa;Password=TestPassword;" },
			"SqlServer.2005.1": { "Provider": "System.Data.SqlClient",           "ConnectionString": "Server=DBHost\\SQLSERVER2005;Database=TestData;User Id=sa;Password=TestPassword;" },
			"SqlServer.2000"  : { "Provider": "System.Data.SqlClient",           "ConnectionString": "Server=DBHost2008\\SQLSERVER2000;Database=TestData;User Id=sa;Password=TestPassword;" },
			"SqlAzure"        : { "Provider": "System.Data.SqlClient",           "ConnectionString": "Server=tcp:aiae6kk6yl.database.windows.net,1433;Database=TestData;User ID=TestUser@aiae6kk6yl;Password=;Trusted_Connection=False;Encrypt=True;" },
			"DB2"             : { "Provider": "IBM.Data.DB2",                    "ConnectionString": "Server=DBHost:50001;Database=TESTDATA;UID=Administrator;PWD=TestPassword;" },
			"Firebird"        : {                                                "ConnectionString": "DataSource=dbhost;Database=C:\\Data\\TestData.fdb;User Id=SYSDBA;Password=masterkey" },
			"Informix"        : { "Provider": "IBM.Data.Informix",               "ConnectionString": "Host=DBHost;Service=9088;Server=ol_informix1170;Protocol=onsoctcp;Database=TestData;UID=informix;PWD=TestPassword;" },
			"MySql"           : { "Provider": "MySql.Data.MySqlClient",          "ConnectionString": "Server=DBHost;Port=3306;Database=testdata;Uid=root;Pwd=TestPassword;charset=utf8;Allow User Variables=True;" },
			"MySqlConnector"  : { "Provider": "MySql.Data.MySqlClient",          "ConnectionString": "Server=DBHost;Port=3306;Database=testdata;Uid=root;Pwd=TestPassword;charset=utf8;Allow User Variables=True;Treat Tiny As Boolean=False;Use Affected Rows=False" },
			"MySql55"         : { "Provider": "MySql.Data.MySqlClient",          "ConnectionString": "Server=DBHost;Port=3306;Database=testdata;Uid=root;Pwd=TestPassword;charset=utf8;Allow User Variables=True;" },
			"MariaDB"         : { "Provider": "MySql.Data.MySqlClient",          "ConnectionString": "Server=DBHost;Port=3307;Database=testdata;Uid=root;Pwd=TestPassword;charset=utf8;Allow User Variables=True;" },
			"Oracle.Native":    { "Provider": "Oracle.DataAccess.Client",        "ConnectionString": "Data Source=(DESCRIPTION=(ADDRESS=(PROTOCOL=TCP)(HOST=localhost)(PORT=1521))(CONNECT_DATA=(SERVICE_NAME=ORC12)));User Id=system;Password=oracle;" },
			"Oracle.Managed"  : { "Provider": "Oracle.ManagedDataAccess.Client", "ConnectionString": "Data Source=(DESCRIPTION=(ADDRESS=(PROTOCOL=TCP)(HOST=localhost)(PORT=1521))(CONNECT_DATA=(SERVICE_NAME=ORC12)));User Id=system;Password=oracle;" },
			"PostgreSQL"      : { "Provider": "Npgsql",                          "ConnectionString": "Server=DBHost;Port=5433;Database=TestData;User Id=postgres;Password=TestPassword;Pooling=true;MinPoolSize=10;MaxPoolSize=100;" },
			"Sybase"          : { "Provider": "Sybase.Data.AseClient",           "ConnectionString": "Data Source=DBHost;Port=5000;Database=TestData;Uid=sa;Password=TestPassword;ConnectionTimeout=300;EnableBulkLoad=1;MinPoolSize=100;MaxPoolSize=200;" },
			"Sybase.Managed"  : { "Provider": "AdoNetCore.AseClient",            "ConnectionString": "Data Source=DBHost;Port=5000;Database=TestDataCore;Uid=sa;Password=TestPassword;ConnectionTimeout=300;EnableBulkLoad=1;MinPoolSize=100;MaxPoolSize=200;" },
			"SapHana"         : { "Provider": "Sap.Data.Hana",                   "ConnectionString": "Server=hanahost:port;Current Schema=TEST;UserID=Test;Password=TestPassword;" },
			"Northwind"       : { "Provider": "System.Data.SqlClient",           "ConnectionString": "Server=DBHost\\SQLSERVER2012;Database=Northwind;User Id=sa;Password=TestPassword" }
>>>>>>> 3e981b7a
		}
	},

	"AzureConnectionStrings":
	{
		"BasedOn": "CommonConnectionStrings",
		"BaselinesPath": "./baselines",
		"Connections"         :
		{
			"SqlServer"         : { "Provider": "System.Data.SqlClient",           "ConnectionString": "Server=localhost;Database=TestData;User Id=sa;Password=Password12!;"                                                                                      },
			"Northwind"         : { "Provider": "System.Data.SqlClient",           "ConnectionString": "Server=localhost;Database=Northwind;User Id=sa;Password=Password12!;"                                                                                     },
			"SqlServer.2005"    : { "Provider": "System.Data.SqlClient",           "ConnectionString": "Server=localhost;Database=TestData2005;User Id=sa;Password=Password12!;"                                                                                  },
			"SqlServer.2008"    : { "Provider": "System.Data.SqlClient",           "ConnectionString": "Server=localhost;Database=TestData2008;User Id=sa;Password=Password12!;"                                                                                  },
			"SqlServer.2012"    : { "Provider": "System.Data.SqlClient",           "ConnectionString": "Server=localhost;Database=TestData2012;User Id=sa;Password=Password12!;"                                                                                  },
			"SqlServer.2014"    : { "Provider": "System.Data.SqlClient",           "ConnectionString": "Server=localhost;Database=TestData2014;User Id=sa;Password=Password12!;"                                                                                  },
			"SqlServer.2016"    : { "Provider": "System.Data.SqlClient",           "ConnectionString": "Server=localhost;Database=TestData2016;User Id=sa;Password=Password12!;"                                                                                  },
			"SqlServer.2017"    : { "Provider": "System.Data.SqlClient",           "ConnectionString": "Server=localhost;Database=TestData2017;User Id=sa;Password=Password12!;"                                                                                  },
			"SqlServer.2019"    : { "Provider": "System.Data.SqlClient",           "ConnectionString": "Server=localhost;Database=TestData2019;User Id=sa;Password=Password12!;"                                                                                  },
			"PostgreSQL"        : { "Provider": "Npgsql",                          "ConnectionString": "Server=localhost;Port=5432;Database=testdata;User Id=postgres;Password=Password12!;Pooling=true;MinPoolSize=10;MaxPoolSize=100"                           },
			"PostgreSQL.9.2"    : { "Provider": "Npgsql",                          "ConnectionString": "Server=localhost;Port=5432;Database=testdata;User Id=postgres;Password=Password12!;Pooling=true;MinPoolSize=10;MaxPoolSize=100"                           },
			"PostgreSQL.9.3"    : { "Provider": "Npgsql",                          "ConnectionString": "Server=localhost;Port=5432;Database=testdata;User Id=postgres;Password=Password12!;Pooling=true;MinPoolSize=10;MaxPoolSize=100"                           },
			"PostgreSQL.9.5"    : { "Provider": "Npgsql",                          "ConnectionString": "Server=localhost;Port=5432;Database=testdata;User Id=postgres;Password=Password12!;Pooling=true;MinPoolSize=10;MaxPoolSize=100"                           },
			"PostgreSQL.10"     : { "Provider": "Npgsql",                          "ConnectionString": "Server=localhost;Port=5432;Database=testdata;User Id=postgres;Password=Password12!;Pooling=true;MinPoolSize=10;MaxPoolSize=100"                           },
			"PostgreSQL.11"     : { "Provider": "Npgsql",                          "ConnectionString": "Server=localhost;Port=5432;Database=testdata;User Id=postgres;Password=Password12!;Pooling=true;MinPoolSize=10;MaxPoolSize=100"                           },
			"PostgreSQL.12"     : { "Provider": "Npgsql",                          "ConnectionString": "Server=localhost;Port=5432;Database=testdata;User Id=postgres;Password=Password12!;Pooling=true;MinPoolSize=10;MaxPoolSize=100"                           },
			"PostgreSQL.13"     : { "Provider": "Npgsql",                          "ConnectionString": "Server=localhost;Port=5432;Database=testdata;User Id=postgres;Password=Password12!;Pooling=true;MinPoolSize=10;MaxPoolSize=100"                           },
			"MySql"             : { "Provider": "MySql.Data",                      "ConnectionString": "Server=localhost;Port=3306;Database=TestData;Uid=root;Pwd=root;charset=utf8;Allow User Variables=True;"                                                   },
			"MySqlConnector"    : { "Provider": "MySqlConnector",                  "ConnectionString": "Server=localhost;Port=3306;Database=TestData2;Uid=root;Pwd=root;charset=utf8;Allow User Variables=True;AllowLoadLocalInfile=true;"                        },
			"MySql55"           : { "Provider": "MySql.Data",                      "ConnectionString": "Server=localhost;Port=3306;Database=TestData;Uid=root;Pwd=root;charset=utf8;Allow User Variables=True;"                                                   },
			"MariaDB"           : { "Provider": "MySql.Data",                      "ConnectionString": "Server=localhost;Port=3306;Database=TestData;Uid=root;Pwd=root;charset=utf8;Allow User Variables=True;"                                                   },
			"Sybase.Managed"    : { "Provider": "AdoNetCore.AseClient",            "ConnectionString": "Data Source=localhost;Port=5000;Database=TestDataCore;Uid=sa;Password=myPassword;ConnectionTimeout=300;EnableBulkLoad=1;MinPoolSize=100;MaxPoolSize=200;" },
			"Firebird"          : {                                                "ConnectionString": "DataSource=localhost;Port=3050;Database=/firebird/data/testdb.fdb;User Id=sysdba;Password=masterkey;charset=UTF8"                                         },
			"Firebird3"         : { "Provider": "FirebirdSql.Data.FirebirdClient", "ConnectionString": "DataSource=localhost;Port=3050;Database=/firebird/data/testdb.fdb;User Id=sysdba;Password=masterkey;charset=UTF8;wirecrypt=disabled"                      },
			"Oracle.Managed"    : { "Provider": "Oracle.ManagedDataAccess.Client", "ConnectionString": "Data Source=(DESCRIPTION=(ADDRESS=(PROTOCOL=TCP)(HOST=localhost)(PORT=1521))(CONNECT_DATA=(SERVICE_NAME=ORC12)));User Id=system;Password=oracle;"         },
			"Oracle.11.Managed" : { "Provider": "Oracle.ManagedDataAccess.Client", "ConnectionString": "Data Source=(DESCRIPTION=(ADDRESS=(PROTOCOL=TCP)(HOST=localhost)(PORT=1521))(CONNECT_DATA=(SERVICE_NAME=XE)));User Id=system;Password=oracle;"            },
			"Informix"          : { "Provider": "Informix",                        "ConnectionString": "Server=localhost:9089;Database=testdb;userid=informix;password=in4mix"                                                                                    },
			"Informix.DB2"      : {                                                "ConnectionString": "Server=localhost:9089;Database=testdb;userid=informix;password=in4mix"                                                                                    },
			"DB2"               : { "Provider": "IBM.Data.DB2.Core",               "ConnectionString": "Server=localhost:50000;Database=testdb;UID=db2inst1;PWD=Password12!"                                                                                      },
			"SapHana"           : { "Provider": "Sap.Data.Hana",                   "ConnectionString": "Server=localhost:39013;Current Schema=testdb;UserID=SYSTEM;Password=HXEHana1;"                                                                            },
		}
	},

	"All.Providers":
	{
		"Providers":
		[
			"Access",
			"Access.Odbc",
			"SqlCe",
			"SQLite.Default",
			"SQLite.Classic",
			"SQLite.Classic.MPU",
			"SQLite.Classic.MPM",
			"SQLite.MS",
			"Northwind.SQLite",
			"Northwind.SQLite.MS",
			"SqlServer",
			"SqlServer.2014",
			"SqlServer.2012",
			"SqlServer.2012.1",
			"SqlServer.2008",
			"SqlServer.2008.1",
			"SqlServer.2005",
			"SqlServer.2005.1",
			"SqlServer.2000",
			"SqlAzure",
			"DB2",
			"Firebird",
			"Informix",
			"MySql",
			"MySqlConnector",
			"MySql55",
			"MariaDB",
			"Oracle.Native",
			"Oracle.Managed",
			"PostgreSQL",
			"Sybase",
			"Sybase.Managed",
			"SapHana",
			"Northwind",
			"TestNoopProvider"
		]
	},

	"Example Configuration":
	{
		// Base configuration. All the configuration properties are replaced,
		// except for the Connection property that adds new and replaces existing values.
		"BasedOn": "Base Example Configuration",

		// Specifies what messages to output for the System.Diagnostics.TraceSwitch class.
		// Possible values: Off, Error, Warning, Info, Verbose.
		"TraceLevel": "Error",

		// List of tested providers.
		"Providers":
		[
			"Access",
			"SQLite.Classic",
			"SqlServer.2014"
		],

		// List of connection strings.
		"Connections":
		{
			"SqlServer.2014": { "Provider": "System.Data.SqlClient", "ConnectionString": "Server=DBHost\\SQLSERVER2014;Database=TestData;User Id=sa;Password=TestPassword;" }
		}
	},

	"Base Example Configuration":
	{
		// Default configuration is used to load etalon data to compare.
		"DefaultConfiguration": "SQLite.Classic",
		"Providers":
		[
			"Access",
			"SQLite.Classic",
			"SQLite.MS"
		],
		"Connections":
		{
			"Access":         {                          "ConnectionString": "Provider=Microsoft.Jet.OLEDB.4.0;Data Source=Database\\TestData.mdb;Locale Identifier=1033;Jet OLEDB:Engine Type=5;Persist Security Info=True" },
			"SQLite.Classic": { "Provider": "SQLite",    "ConnectionString": "Data Source=Database\\TestData.sqlite" },
			"SQLite.MS":      { "Provider": "SQLite.MS", "ConnectionString": "Data Source=Database\\TestData..MS.sqlite" }
		}
	},

	"Result Example Configuration":
	{
		"TraceLevel": "Error",
		"DefaultConfiguration": "SQLite.Classic",
		"Providers":
		[
			"Access",
			"SQLite.Classic",
			"SqlServer.2014"
		],
		"Connections":
		{
			"Access"        : {                                      "ConnectionString": "Provider=Microsoft.Jet.OLEDB.4.0;Data Source=Database\\TestData.mdb;Locale Identifier=1033;Jet OLEDB:Engine Type=5;Persist Security Info=True" },
			"SQLite.Classic": { "Provider": "SQLite",                "ConnectionString": "Data Source=Database\\TestData.sqlite" },
			"SQLite.MS"     : { "Provider": "SQLite.MS",             "ConnectionString": "Data Source=Database\\TestData..MS.sqlite" },
			"SqlServer.2014": { "Provider": "System.Data.SqlClient", "ConnectionString": "Server=DBHost\\SQLSERVER2014;Database=TestData;User Id=sa;Password=TestPassword;" }
		}
	}
}<|MERGE_RESOLUTION|>--- conflicted
+++ resolved
@@ -24,11 +24,7 @@
 	"NET472":
 	{
 		"BasedOn": "LocalConnectionStrings",
-<<<<<<< HEAD
-		"DefaultConfiguration": "SQLite.Default",
-=======
 		"DefaultConfiguration": "SQLite.Classic",
->>>>>>> 3e981b7a
 		"Providers":
 		[
 			"Access",
@@ -47,11 +43,7 @@
 	"CORE21":
 	{
 		"BasedOn": "LocalConnectionStrings",
-<<<<<<< HEAD
-		"DefaultConfiguration": "SQLite.Default",
-=======
-		"DefaultConfiguration": "SQLite.MS",
->>>>>>> 3e981b7a
+		"DefaultConfiguration": "SQLite.Default",
 		"Providers":
 		[
 			"SQLite.MS",
@@ -63,11 +55,7 @@
 	"CORE31":
 	{
 		"BasedOn": "LocalConnectionStrings",
-<<<<<<< HEAD
-		"DefaultConfiguration": "SQLite.Default",
-=======
-		"DefaultConfiguration": "SQLite.MS",
->>>>>>> 3e981b7a
+		"DefaultConfiguration": "SQLite.Default",
 		"Providers":
 		[
 			"SQLite.MS",
@@ -101,30 +89,13 @@
 	{
 		"Connections":
 		{
-<<<<<<< HEAD
-			"Access":              {                                      "ConnectionString": "Provider=Microsoft.Jet.OLEDB.4.0;Data Source=Database\\TestData.mdb;Locale Identifier=1033;Jet OLEDB:Engine Type=5;Persist Security Info=True" },
-			"Access.Data":         {                                      "ConnectionString": "Provider=Microsoft.Jet.OLEDB.4.0;Data Source=Database\\Data\\TestData.mdb;Locale Identifier=1033;Jet OLEDB:Engine Type=5;Persist Security Info=True" },
-			"Access.Odbc":         {                                      "ConnectionString": "Driver={Microsoft Access Driver (*.mdb, *.accdb)};Dbq=Database\\TestData.ODBC.mdb;" },
-			"Access.Odbc.Data":    {                                      "ConnectionString": "Driver={Microsoft Access Driver (*.mdb, *.accdb)};Dbq=Database\\TestData.ODBC.mdb;" },
-			"SqlCe":               {                                      "ConnectionString": "Data Source=Database\\TestData.sdf" },
-			"SqlCe.Data":          {                                      "ConnectionString": "Data Source=Database\\Data\\TestData.sdf" },
-			"SQLite.Default":      { "Provider": "Microsoft.Data.Sqlite", "ConnectionString": "Data Source=Database/TestData.Default.sqlite" },
-			"SQLite.Classic":      { "Provider": "SQLite",                "ConnectionString": "Data Source=Database/TestData.sqlite" },
-			"SQLite.Classic.MPU":  { "Provider": "SQLite.Classic.MPU",    "ConnectionString": "Data Source=Database/TestData.MiniProfiler.Unmapped.sqlite" },
-			"SQLite.Classic.MPM":  { "Provider": "SQLite.Classic.MPM",    "ConnectionString": "Data Source=Database/TestData.MiniProfiler.Mapped.sqlite" },
-			"SQLite.Classic.Data": { "Provider": "SQLite.Classic",        "ConnectionString": "Data Source=Database/Data/TestData.sqlite" },
-			"SQLite.MS":           { "Provider": "SQLite.MS",             "ConnectionString": "Data Source=Database/TestData.MS.sqlite" },
-			"SQLite.MS.Data":      { "Provider": "Microsoft.Data.Sqlite", "ConnectionString": "Data Source=Database/Data/TestData.MS.sqlite" },
-			"Northwind.SQLite":    { "Provider": "System.Data.SQLite",    "ConnectionString": "Data Source=Database/Northwind.sqlite" },
-			"Northwind.SQLite.MS": { "Provider": "SQLite.Microsoft",      "ConnectionString": "Data Source=Database/Northwind.MS.sqlite" },
-			"TestNoopProvider":    { "Provider": "TestNoopProvider",      "ConnectionString": "TestNoopProvider" }
-=======
 			"Access"             : {                                      "ConnectionString": "Provider=Microsoft.Jet.OLEDB.4.0;Data Source=Database\\TestData.mdb;Locale Identifier=1033;Jet OLEDB:Engine Type=5;Persist Security Info=True" },
 			"Access.Data"        : {                                      "ConnectionString": "Provider=Microsoft.Jet.OLEDB.4.0;Data Source=Database\\Data\\TestData.mdb;Locale Identifier=1033;Jet OLEDB:Engine Type=5;Persist Security Info=True" },
 			"Access.Odbc"        : {                                      "ConnectionString": "Driver={Microsoft Access Driver (*.mdb, *.accdb)};Dbq=Database\\TestData.ODBC.mdb;" },
 			"Access.Odbc.Data"   : {                                      "ConnectionString": "Driver={Microsoft Access Driver (*.mdb, *.accdb)};Dbq=Database\\TestData.ODBC.mdb;" },
 			"SqlCe"              : {                                      "ConnectionString": "Data Source=Database\\TestData.sdf" },
 			"SqlCe.Data"         : {                                      "ConnectionString": "Data Source=Database\\Data\\TestData.sdf" },
+			"SQLite.Default":      { "Provider": "Microsoft.Data.Sqlite", "ConnectionString": "Data Source=Database/TestData.Default.sqlite" },
 			"SQLite.Classic"     : { "Provider": "SQLite",                "ConnectionString": "Data Source=Database/TestData.sqlite" },
 			"SQLite.Classic.MPU" : { "Provider": "SQLite.Classic.MPU",    "ConnectionString": "Data Source=Database/TestData.MiniProfiler.Unmapped.sqlite" },
 			"SQLite.Classic.MPM" : { "Provider": "SQLite.Classic.MPM",    "ConnectionString": "Data Source=Database/TestData.MiniProfiler.Mapped.sqlite" },
@@ -134,7 +105,6 @@
 			"Northwind.SQLite"   : { "Provider": "System.Data.SQLite",    "ConnectionString": "Data Source=Database/Northwind.sqlite" },
 			"Northwind.SQLite.MS": { "Provider": "SQLite.Microsoft",      "ConnectionString": "Data Source=Database/Northwind.MS.sqlite" },
 			"TestNoopProvider"   : { "Provider": "TestNoopProvider",      "ConnectionString": "TestNoopProvider" }
->>>>>>> 3e981b7a
 		}
 	},
 
@@ -143,7 +113,6 @@
 		"BasedOn": "CommonConnectionStrings",
 		"Connections":
 		{
-<<<<<<< HEAD
 			"SqlServer":        { "Provider": "SqlServer",                       "ConnectionString": "Server=DBHost\\SQLSERVER2008;Database=TestData;User Id=sa;Password=TestPassword;" },
 			"SqlServer.2014":   { "Provider": "System.Data.SqlClient",           "ConnectionString": "Server=DBHost\\SQLSERVER2014;Database=TestData;User Id=sa;Password=TestPassword;" },
 			"SqlServer.2012":   { "Provider": "System.Data.SqlClient",           "ConnectionString": "Server=DBHost\\SQLSERVER2012;Database=TestData;User Id=sa;Password=TestPassword;MultipleActiveResultSets=True;" },
@@ -168,32 +137,6 @@
 			"Sybase.Managed":   { "Provider": "AdoNetCore.AseClient",            "ConnectionString": "Data Source=DBHost;Port=5000;Database=TestDataCore;Uid=sa;Password=TestPassword;ConnectionTimeout=300;EnableBulkLoad=1;MinPoolSize=100;MaxPoolSize=200;" },
 			"SapHana"       :   { "Provider": "Sap.Data.Hana",                   "ConnectionString": "Server=hanahost:port;Current Schema=TEST;UserID=Test;Password=TestPassword;" },
 			"Northwind"     :   { "Provider": "System.Data.SqlClient",           "ConnectionString": "Server=DBHost\\SQLSERVER2012;Database=Northwind;User Id=sa;Password=TestPassword" }
-=======
-			"SqlServer"       : { "Provider": "SqlServer",                       "ConnectionString": "Server=DBHost\\SQLSERVER2008;Database=TestData;User Id=sa;Password=TestPassword;" },
-			"SqlServer.2014"  : { "Provider": "System.Data.SqlClient",           "ConnectionString": "Server=DBHost\\SQLSERVER2014;Database=TestData;User Id=sa;Password=TestPassword;" },
-			"SqlServer.2012"  : { "Provider": "System.Data.SqlClient",           "ConnectionString": "Server=DBHost\\SQLSERVER2012;Database=TestData;User Id=sa;Password=TestPassword;MultipleActiveResultSets=True;" },
-			"SqlServer.2012.1": { "Provider": "System.Data.SqlClient",           "ConnectionString": "Server=DBHost\\SQLSERVER2012;Database=TestData;User Id=sa;Password=TestPassword;" },
-			"SqlServer.2008"  : { "Provider": "System.Data.SqlClient",           "ConnectionString": "Server=DBHost\\SQLSERVER2008;Database=TestData;User Id=sa;Password=TestPassword;" },
-			"SqlServer.2008.1": { "Provider": "System.Data.SqlClient",           "ConnectionString": "Server=DBHost\\SQLSERVER2008;Database=TestData;User Id=sa;Password=TestPassword;" },
-			"SqlServer.2005"  : { "Provider": "System.Data.SqlClient",           "ConnectionString": "Server=DBHost\\SQLSERVER2005;Database=TestData;User Id=sa;Password=TestPassword;" },
-			"SqlServer.2005.1": { "Provider": "System.Data.SqlClient",           "ConnectionString": "Server=DBHost\\SQLSERVER2005;Database=TestData;User Id=sa;Password=TestPassword;" },
-			"SqlServer.2000"  : { "Provider": "System.Data.SqlClient",           "ConnectionString": "Server=DBHost2008\\SQLSERVER2000;Database=TestData;User Id=sa;Password=TestPassword;" },
-			"SqlAzure"        : { "Provider": "System.Data.SqlClient",           "ConnectionString": "Server=tcp:aiae6kk6yl.database.windows.net,1433;Database=TestData;User ID=TestUser@aiae6kk6yl;Password=;Trusted_Connection=False;Encrypt=True;" },
-			"DB2"             : { "Provider": "IBM.Data.DB2",                    "ConnectionString": "Server=DBHost:50001;Database=TESTDATA;UID=Administrator;PWD=TestPassword;" },
-			"Firebird"        : {                                                "ConnectionString": "DataSource=dbhost;Database=C:\\Data\\TestData.fdb;User Id=SYSDBA;Password=masterkey" },
-			"Informix"        : { "Provider": "IBM.Data.Informix",               "ConnectionString": "Host=DBHost;Service=9088;Server=ol_informix1170;Protocol=onsoctcp;Database=TestData;UID=informix;PWD=TestPassword;" },
-			"MySql"           : { "Provider": "MySql.Data.MySqlClient",          "ConnectionString": "Server=DBHost;Port=3306;Database=testdata;Uid=root;Pwd=TestPassword;charset=utf8;Allow User Variables=True;" },
-			"MySqlConnector"  : { "Provider": "MySql.Data.MySqlClient",          "ConnectionString": "Server=DBHost;Port=3306;Database=testdata;Uid=root;Pwd=TestPassword;charset=utf8;Allow User Variables=True;Treat Tiny As Boolean=False;Use Affected Rows=False" },
-			"MySql55"         : { "Provider": "MySql.Data.MySqlClient",          "ConnectionString": "Server=DBHost;Port=3306;Database=testdata;Uid=root;Pwd=TestPassword;charset=utf8;Allow User Variables=True;" },
-			"MariaDB"         : { "Provider": "MySql.Data.MySqlClient",          "ConnectionString": "Server=DBHost;Port=3307;Database=testdata;Uid=root;Pwd=TestPassword;charset=utf8;Allow User Variables=True;" },
-			"Oracle.Native":    { "Provider": "Oracle.DataAccess.Client",        "ConnectionString": "Data Source=(DESCRIPTION=(ADDRESS=(PROTOCOL=TCP)(HOST=localhost)(PORT=1521))(CONNECT_DATA=(SERVICE_NAME=ORC12)));User Id=system;Password=oracle;" },
-			"Oracle.Managed"  : { "Provider": "Oracle.ManagedDataAccess.Client", "ConnectionString": "Data Source=(DESCRIPTION=(ADDRESS=(PROTOCOL=TCP)(HOST=localhost)(PORT=1521))(CONNECT_DATA=(SERVICE_NAME=ORC12)));User Id=system;Password=oracle;" },
-			"PostgreSQL"      : { "Provider": "Npgsql",                          "ConnectionString": "Server=DBHost;Port=5433;Database=TestData;User Id=postgres;Password=TestPassword;Pooling=true;MinPoolSize=10;MaxPoolSize=100;" },
-			"Sybase"          : { "Provider": "Sybase.Data.AseClient",           "ConnectionString": "Data Source=DBHost;Port=5000;Database=TestData;Uid=sa;Password=TestPassword;ConnectionTimeout=300;EnableBulkLoad=1;MinPoolSize=100;MaxPoolSize=200;" },
-			"Sybase.Managed"  : { "Provider": "AdoNetCore.AseClient",            "ConnectionString": "Data Source=DBHost;Port=5000;Database=TestDataCore;Uid=sa;Password=TestPassword;ConnectionTimeout=300;EnableBulkLoad=1;MinPoolSize=100;MaxPoolSize=200;" },
-			"SapHana"         : { "Provider": "Sap.Data.Hana",                   "ConnectionString": "Server=hanahost:port;Current Schema=TEST;UserID=Test;Password=TestPassword;" },
-			"Northwind"       : { "Provider": "System.Data.SqlClient",           "ConnectionString": "Server=DBHost\\SQLSERVER2012;Database=Northwind;User Id=sa;Password=TestPassword" }
->>>>>>> 3e981b7a
 		}
 	},
 
