<<<<<<< HEAD
﻿<#@ assembly name="$(LinqToDBT4SharedTools)linq2db.Tests.Base.dll" #>
<#@ import namespace="System"                                      #>
<#@ import namespace="System.IO"                                   #>
<#@ import namespace="System.Diagnostics"                          #>
<#@ import namespace="System.Threading"                            #>
<#@ import namespace="Microsoft.Win32.SafeHandles"                 #>
<#+
#nullable enable
	string GetConnectionString(string config)
	{
		var settings = Tests.Tools.SettingsReader.Deserialize(
			"NET472",
			System.IO.File.ReadAllText(Host.ResolvePath(@"..\..\DataProviders.json")),
			System.IO.File.ReadAllText(Host.ResolvePath(@"..\..\UserDataProviders.json")));

		return settings.Connections![config].ConnectionString!;
	}

=======
<#@ assembly name="$(ArtifactsPath)\bin\Tests\Debug\net462\linq2db.Tests.Base.dll" #>
<#@ import namespace="System"                                                      #>
<#@ import namespace="System.IO"                                                   #>
<#@ import namespace="System.Diagnostics"                                          #>
<#@ import namespace="System.Threading"                                            #>
<#@ import namespace="Microsoft.Win32.SafeHandles"                                 #>
<#@ include file="..\ConnectionStrings.ttinclude" once="true"                      #>
<#+
#nullable enable
>>>>>>> c219680f
	void RunCliTool(
		string  providerName,
		string? connectionStringName,
		string  namespaceName,
		string  targetFolder,
		string  mode,
		string? providerLocation           = null,
		string? connectionString           = null,
		string? additionalConnectionString = null,
		string? extraOptions               = null)
	{
		if(Directory.Exists(targetFolder))
			Directory.Delete(targetFolder, true);
		Directory.CreateDirectory(targetFolder);

		connectionString ??= GetConnectionString(connectionStringName!);
		var arguments = $"linq2db scaffold -o {targetFolder} -p {providerName} -c \"{connectionString}\" -t {mode} --nrt true -n {namespaceName} --context-name TestDataDB {extraOptions}";
		if (providerLocation != null)
		{
			arguments += $" -l \"{providerLocation}\"";
		}
		if (additionalConnectionString != null)
		{
			arguments += $" --additional-connection \"{additionalConnectionString}\"";
		}

		using (var process = new Process())
		{
			// FOR DEBUG
			// WriteLine($"// {arguments}");
			process.StartInfo.FileName              = "dotnet";
			process.StartInfo.Arguments             = arguments;
			process.StartInfo.CreateNoWindow        = true;
			process.StartInfo.WindowStyle           = ProcessWindowStyle.Hidden;
			process.StartInfo.RedirectStandardError = true;
			process.StartInfo.UseShellExecute       = false;

			using var waitHandle = new ManualResetEvent(false);

			if (process.Start())
			{
//				var stderr = process.StandardError.ReadToEnd();

				using var handle = new SafeWaitHandle(process.Handle, false);
				waitHandle.SetSafeWaitHandle(handle);

				var timeouted = !waitHandle.WaitOne(TimeSpan.FromSeconds(60));

				if (!process.HasExited)
					process.Kill();

				if (timeouted)
					throw new Exception($"Timeout during scaffolding of {connectionStringName} database");

//				if (process.ExitCode != 0)
//					Error($"Error during scaffolding of {connectionStringName} database: {stderr}");
			}
		}
	}
#><|MERGE_RESOLUTION|>--- conflicted
+++ resolved
@@ -1,4 +1,3 @@
-<<<<<<< HEAD
 ﻿<#@ assembly name="$(LinqToDBT4SharedTools)linq2db.Tests.Base.dll" #>
 <#@ import namespace="System"                                      #>
 <#@ import namespace="System.IO"                                   #>
@@ -7,27 +6,6 @@
 <#@ import namespace="Microsoft.Win32.SafeHandles"                 #>
 <#+
 #nullable enable
-	string GetConnectionString(string config)
-	{
-		var settings = Tests.Tools.SettingsReader.Deserialize(
-			"NET472",
-			System.IO.File.ReadAllText(Host.ResolvePath(@"..\..\DataProviders.json")),
-			System.IO.File.ReadAllText(Host.ResolvePath(@"..\..\UserDataProviders.json")));
-
-		return settings.Connections![config].ConnectionString!;
-	}
-
-=======
-<#@ assembly name="$(ArtifactsPath)\bin\Tests\Debug\net462\linq2db.Tests.Base.dll" #>
-<#@ import namespace="System"                                                      #>
-<#@ import namespace="System.IO"                                                   #>
-<#@ import namespace="System.Diagnostics"                                          #>
-<#@ import namespace="System.Threading"                                            #>
-<#@ import namespace="Microsoft.Win32.SafeHandles"                                 #>
-<#@ include file="..\ConnectionStrings.ttinclude" once="true"                      #>
-<#+
-#nullable enable
->>>>>>> c219680f
 	void RunCliTool(
 		string  providerName,
 		string? connectionStringName,
