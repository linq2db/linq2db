--- conflicted
+++ resolved
@@ -85,13 +85,9 @@
 #elif NET8_0
 			BaselinesManager.Dump(false, ".EF8");
 #elif NET9_0
-<<<<<<< HEAD
-			BaselinesManager.Dump(".EF9");
+			BaselinesManager.Dump(false, ".EF9");
 #elif NET10_0
-			BaselinesManager.Dump(".EF10");
-=======
-			BaselinesManager.Dump(false, ".EF9");
->>>>>>> e64d5db6
+			BaselinesManager.Dump(false, ".EF10");
 #else
 #error Unknown framework
 #endif
