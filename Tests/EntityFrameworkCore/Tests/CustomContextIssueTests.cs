--- conflicted
+++ resolved
@@ -309,7 +309,6 @@
 		}
 #endif
 
-<<<<<<< HEAD
 #if NET8_0_OR_GREATER
 		[Test(Description = "https://github.com/linq2db/linq2db/issues/4917")]
 		public async ValueTask Issue4917Test([EFIncludeDataSources(TestProvName.AllPostgreSQL)] string provider)
@@ -319,7 +318,28 @@
 			var optionsBuilder = new DbContextOptionsBuilder().UseNpgsql(dataSource);
 
 			using var ctx = new Issue4917Context(optionsBuilder.Options);
-=======
+			using (new DisableBaseline("create db"))
+			{
+				ctx.Database.EnsureDeleted();
+				ctx.Database.EnsureCreated();
+			}
+
+			using var db  = ctx.CreateLinqToDBConnection(); //should not throw an exception
+			await db.GetTable<Issue4917RecordDb>().ToListAsyncLinqToDB(); 
+		}
+
+		public sealed class Issue4917Context(DbContextOptions options) : DbContext(options)
+		{
+			public DbSet<Issue4917RecordDb> Issue4917DBRecords { get; set; } = null!;
+
+			protected override void OnModelCreating(ModelBuilder modelBuilder)
+			{
+				modelBuilder.Entity<Issue4917RecordDb>();
+			}
+		}
+
+		public record Issue4917RecordDb(int Id, string Name);
+#endif
 		#endregion
 		
 		#region Issue 4940
@@ -340,32 +360,12 @@
 			using var ctx = new Issue4940Context(optionsBuilder.Options);
 			using var db  = ctx.CreateLinqToDBConnection();
 
->>>>>>> 754d515f
 			using (new DisableBaseline("create db"))
 			{
 				ctx.Database.EnsureDeleted();
 				ctx.Database.EnsureCreated();
 			}
 
-<<<<<<< HEAD
-			using var db  = ctx.CreateLinqToDBConnection(); //should not throw an exception
-			await db.GetTable<Issue4917RecordDb>().ToListAsyncLinqToDB(); 
-		}
-
-		public sealed class Issue4917Context(DbContextOptions options) : DbContext(options)
-		{
-			public DbSet<Issue4917RecordDb> Issue4917DBRecords { get; set; } = null!;
-
-			protected override void OnModelCreating(ModelBuilder modelBuilder)
-			{
-				modelBuilder.Entity<Issue4917RecordDb>();
-			}
-		}
-
-		public record Issue4917RecordDb(int Id, string Name);
-#endif
-#endregion
-=======
 			var notMappedEntitiesForTempTable = new List<Issue4940RecordNotMapped>
 			{
 				new(1, "TempTable", Issue4940DBStatus.Open, Issue4940DBStatus.Open),
@@ -525,6 +525,5 @@
 		}
 #endif
 		#endregion
->>>>>>> 754d515f
 	}
 }