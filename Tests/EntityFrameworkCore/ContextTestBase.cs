﻿using System;
using System.Collections.Generic;
using System.Linq;

using LinqToDB.Data;

using Microsoft.EntityFrameworkCore;
using Microsoft.EntityFrameworkCore.Diagnostics;

using Tests;

<<<<<<< HEAD
=======
#if NETFRAMEWORK
using MySqlConnectionStringBuilder = MySql.Data.MySqlClient.MySqlConnectionStringBuilder;
#else
using MySqlConnectionStringBuilder = MySqlConnector.MySqlConnectionStringBuilder;
#endif

>>>>>>> f9000ca3
namespace LinqToDB.EntityFrameworkCore.Tests
{
	internal static class TestContextTracker
	{
		// cannot add it to ContextTestBase as it will have separate instance per-TContext
		public static readonly Dictionary<string, Type> LastContexts = new ();
	}

	public abstract class ContextTestBase<TContext> : TestBase
		where TContext: DbContext
	{
		protected virtual DbContextOptionsBuilder<TContext> ProviderSetup(string provider, string connectionString, DbContextOptionsBuilder<TContext> optionsBuilder)
		{
			return provider switch
			{
				// UseNodaTime called due to bug in Npgsql v8, where UseNodaTime ignored, when UseNpgsql already called without it
				_ when provider.IsAnyOf(TestProvName.AllPostgreSQL)
					=> optionsBuilder
					.UseNpgsql(connectionString, o => o.UseNodaTime())
					.UseLinqToDB(builder => builder.AddCustomOptions(o => o.UseMappingSchema(NodaTimeSupport))),
				_ when provider.IsAnyOf(TestProvName.AllMySql) => optionsBuilder
#if !NETFRAMEWORK
					.UseMySql(connectionString, ServerVersion.AutoDetect(connectionString)),
#else
					.UseMySql(connectionString),
#endif
				_ when provider.IsAnyOf(TestProvName.AllSQLite) => optionsBuilder.UseSqlite(connectionString),
				_ when provider.IsAnyOf(TestProvName.AllSqlServer) => optionsBuilder.UseSqlServer(connectionString),
				_ => throw new InvalidOperationException($"{nameof(ProviderSetup)} is not implemented for provider {provider}")
			};
		}

		protected abstract TContext CreateProviderContext(string provider, DbContextOptions<TContext> options);

		protected virtual void OnDatabaseCreated(string provider, TContext context)
		{
		}

<<<<<<< HEAD
=======
		protected string GetConnectionString(string provider)
		{
			var efProvider = provider + ".EF";
			var connectionString = DataConnection.TryGetConnectionString(efProvider);

			if (connectionString == null)
			{
				var originalCS = connectionString = DataConnection.GetConnectionString(provider);
				var dbProvider = DataConnection.GetDataProvider(provider);

				// create and register ef-specific connection string
				// and create database if needed (if EnsureCreated doesn't do it)
				switch (provider)
				{
					case var _ when provider.IsAnyOf(TestProvName.AllSqlServer):
					{
						var cnb = new Microsoft.Data.SqlClient.SqlConnectionStringBuilder(connectionString);
						cnb.InitialCatalog += ".ef";
						connectionString = cnb.ConnectionString;
						break;
					}
					case var _ when provider.IsAnyOf(TestProvName.AllPostgreSQL):
					{
						var cnb = new Npgsql.NpgsqlConnectionStringBuilder(connectionString);
						cnb.Database += "_ef";
						connectionString = cnb.ConnectionString;
						break;
					}
					case var _ when provider.IsAnyOf(TestProvName.AllMySql):
					{
						var cnb = new MySqlConnectionStringBuilder(connectionString);
						cnb.Database += "_ef";
						cnb.PersistSecurityInfo = true;
						connectionString = cnb.ConnectionString;
						break;
					}
					case var _ when provider.IsAnyOf(TestProvName.AllSQLite):
					{
						var cnb = new Microsoft.Data.Sqlite.SqliteConnectionStringBuilder(connectionString);
						cnb.DataSource = $"sqlite.{provider}.ef.db";
						connectionString = cnb.ConnectionString;
						break;
					}
					default:
						throw new InvalidOperationException($"{nameof(GetConnectionString)} is not implemented for provider {provider}");
				}

				DataConnection.AddConfiguration(efProvider, connectionString, dbProvider);
			}

			return connectionString;
		}

>>>>>>> f9000ca3
		private void InitializeDatabase(TContext context, string provider, string connectionString)
		{
			using var _ = new DisableBaseline("create db");

			context.Database.EnsureDeleted();
			context.Database.EnsureCreated();

			TestContextTracker.LastContexts[connectionString] = typeof(TContext);

			OnDatabaseCreated(provider, context);

			// remove potential CT pollution by OnDatabaseCreated
			ResetChangeTracker(context);
		}

		protected static void ResetChangeTracker(TContext context)
		{
#if !NETFRAMEWORK
			context.ChangeTracker.Clear();
#else
			var undetachedEntriesCopy = context.ChangeTracker.Entries()
				.Where(e => e.State != EntityState.Detached)
				.ToList();

			foreach (var entry in undetachedEntriesCopy)
				entry.State = EntityState.Detached;
#endif
		}

		protected TContext CreateContext(string provider, Func<DataOptions, DataOptions>? optionsSetter = null, Func<DbContextOptionsBuilder<TContext>, DbContextOptionsBuilder<TContext>>? optionsBuilderSetter = null)
		{
			var connectionString = GetConnectionString(provider);

			var optionsBuilder = new DbContextOptionsBuilder<TContext>();
			optionsBuilder.UseLoggerFactory(LoggerFactory);

			// 20 cached contexts is not enough for us when tests run for multiple providers
			optionsBuilder.ConfigureWarnings(warnings => warnings.Ignore(CoreEventId.ManyServiceProvidersCreatedWarning));

			optionsBuilder = ProviderSetup(provider, connectionString, optionsBuilder);

			if (optionsSetter! != null)
				optionsBuilder.UseLinqToDB(builder => builder.AddCustomOptions(optionsSetter));

			if (optionsBuilderSetter! != null)
				optionsBuilder = optionsBuilderSetter(optionsBuilder);

			var ctx = CreateProviderContext(provider, optionsBuilder.Options);

			if (!TestContextTracker.LastContexts.TryGetValue(connectionString, out var contextType) || contextType != (typeof(TContext)))
				InitializeDatabase(ctx, provider, connectionString);

			return ctx;
		}
	}
}<|MERGE_RESOLUTION|>--- conflicted
+++ resolved
@@ -9,15 +9,6 @@
 
 using Tests;
 
-<<<<<<< HEAD
-=======
-#if NETFRAMEWORK
-using MySqlConnectionStringBuilder = MySql.Data.MySqlClient.MySqlConnectionStringBuilder;
-#else
-using MySqlConnectionStringBuilder = MySqlConnector.MySqlConnectionStringBuilder;
-#endif
-
->>>>>>> f9000ca3
 namespace LinqToDB.EntityFrameworkCore.Tests
 {
 	internal static class TestContextTracker
@@ -56,62 +47,6 @@
 		{
 		}
 
-<<<<<<< HEAD
-=======
-		protected string GetConnectionString(string provider)
-		{
-			var efProvider = provider + ".EF";
-			var connectionString = DataConnection.TryGetConnectionString(efProvider);
-
-			if (connectionString == null)
-			{
-				var originalCS = connectionString = DataConnection.GetConnectionString(provider);
-				var dbProvider = DataConnection.GetDataProvider(provider);
-
-				// create and register ef-specific connection string
-				// and create database if needed (if EnsureCreated doesn't do it)
-				switch (provider)
-				{
-					case var _ when provider.IsAnyOf(TestProvName.AllSqlServer):
-					{
-						var cnb = new Microsoft.Data.SqlClient.SqlConnectionStringBuilder(connectionString);
-						cnb.InitialCatalog += ".ef";
-						connectionString = cnb.ConnectionString;
-						break;
-					}
-					case var _ when provider.IsAnyOf(TestProvName.AllPostgreSQL):
-					{
-						var cnb = new Npgsql.NpgsqlConnectionStringBuilder(connectionString);
-						cnb.Database += "_ef";
-						connectionString = cnb.ConnectionString;
-						break;
-					}
-					case var _ when provider.IsAnyOf(TestProvName.AllMySql):
-					{
-						var cnb = new MySqlConnectionStringBuilder(connectionString);
-						cnb.Database += "_ef";
-						cnb.PersistSecurityInfo = true;
-						connectionString = cnb.ConnectionString;
-						break;
-					}
-					case var _ when provider.IsAnyOf(TestProvName.AllSQLite):
-					{
-						var cnb = new Microsoft.Data.Sqlite.SqliteConnectionStringBuilder(connectionString);
-						cnb.DataSource = $"sqlite.{provider}.ef.db";
-						connectionString = cnb.ConnectionString;
-						break;
-					}
-					default:
-						throw new InvalidOperationException($"{nameof(GetConnectionString)} is not implemented for provider {provider}");
-				}
-
-				DataConnection.AddConfiguration(efProvider, connectionString, dbProvider);
-			}
-
-			return connectionString;
-		}
-
->>>>>>> f9000ca3
 		private void InitializeDatabase(TContext context, string provider, string connectionString)
 		{
 			using var _ = new DisableBaseline("create db");
