--- conflicted
+++ resolved
@@ -1,4 +1,3 @@
-<<<<<<< HEAD
 ﻿<#@ template language="C#" debug="True" hostSpecific="True"                        #>
 <#@ output extension=".generated.cs"                                               #>
 <#@ include file="..\..\Source\LinqToDB.Templates\T4Model.ttinclude"               #>
@@ -19,27 +18,4 @@
 			new NotifyingProperty(ModelType.Create<string>(false),    "NotifiedProp3") { InitValue = "string.Empty", CustomValidation = true }));
 
 	GenerateModel();
-#>
-=======
-﻿<#@ template language="C#" debug="True" hostSpecific="True"                        #>
-<#@ output extension=".generated.cs"                                               #>
-<#@ include file="..\..\Source\LinqToDB.Templates\T4Model.ttinclude"               #>
-<#@ include file="..\..\Source\LinqToDB.Templates\NotifyPropertyChanged.ttinclude" #>
-<#@ include file="..\..\Source\LinqToDB.Templates\Validation.ttinclude"            #>
-<#@ include file="..\..\Source\LinqToDB.Templates\NotifyDataErrorInfo.ttinclude"   #>
-<#@ include file="..\..\Source\LinqToDB.Templates\DataAnnotations.ttinclude"       #>
-<#
-	//AddNullablePragma = true;
-	//EnableNullableReferenceTypes = true;
-	Model.Usings.Add("System.Windows.Media");
-	Model.Namespace.Name = "Tests.T4.Wpf";
-	Model.Types.Add(
-		new Class("ViewModel",
-			new NotifyingProperty("double", "NotifiedProp1", "NotifiedProp1", "NotifiedBrush1"),
-			new NotifyingProperty("int",    "NotifiedProp2", "NotifiedProp1", "NotifiedProp2") { InitValue = "500" },
-			new NotifyingProperty("Brush",  "NotifiedBrush1").InitGetter(() => new [] { "GetBrush()" }),
-			new NotifyingProperty(ModelType.Create<string>(false),    "NotifiedProp3") { InitValue = "string.Empty", CustomValidation = true }));
-
-	GenerateModel();
-#>
->>>>>>> 50334847
+#>