<<<<<<< HEAD
﻿<Project Sdk="Microsoft.NET.Sdk">

	<Import Project="..\..\Build\linq2db.Tests.props" />

	<PropertyGroup>
		<TargetFrameworks>net46</TargetFrameworks>
		<Configurations>Debug;Release</Configurations>
	</PropertyGroup>

	<ItemGroup>
		<None Update="ViewModel.tt">
			<Generator>TextTemplatingFileGenerator</Generator>
			<LastGenOutput>ViewModel.generated.cs</LastGenOutput>
		</None>
	</ItemGroup>

	<ItemGroup>
		<Service Include="{508349b6-6b84-4df5-91f0-309beebad82d}" />
	</ItemGroup>

	<ItemGroup>
		<Compile Update="ViewModel.generated.cs">
			<DesignTime>True</DesignTime>
			<AutoGen>True</AutoGen>
			<DependentUpon>ViewModel.tt</DependentUpon>
		</Compile>
	</ItemGroup>

	<!-- https://github.com/dotnet/sdk/issues/810 - WPF suport for SDK projects -->
	<PropertyGroup>
		<LanguageTargets>$(MSBuildToolsPath)\Microsoft.CSharp.targets</LanguageTargets>
	</PropertyGroup>
	<PropertyGroup Condition="'$(Configuration)|$(Platform)'=='Debug|AnyCPU'">
		<TreatWarningsAsErrors>true</TreatWarningsAsErrors>
		<WarningsAsErrors />
		<PlatformTarget>AnyCPU</PlatformTarget>
	</PropertyGroup>
	<ItemGroup>
		<Page Include="**\*.xaml" Exclude="@(ApplicationDefinition)" SubType="Designer" Generator="MSBuild:Compile" />
		<Compile Update="**\*.xaml.cs" SubType="Code" DependentUpon="%(Filename)" />
		<UpToDateCheckInput Include="**\*.xaml" />
	</ItemGroup>
	<ItemGroup>
	  <Reference Include="PresentationCore" />
	  <Reference Include="PresentationFramework" />
		<Reference Include="WindowsBase" />
		<Reference Include="System.Xaml" />
		<Reference Include="System.ComponentModel.DataAnnotations" />
	</ItemGroup>
	<Target Name="WorkaroundForXAMLIntellisenseBuildIssue" AfterTargets="_CheckCompileDesignTimePrerequisite">
		<PropertyGroup>
			<BuildingProject>false</BuildingProject>
		</PropertyGroup>
	</Target>
</Project>
=======
﻿<?xml version="1.0" encoding="utf-8"?>
<Project ToolsVersion="15.0" xmlns="http://schemas.microsoft.com/developer/msbuild/2003">
  <Import Project="$(MSBuildExtensionsPath)\$(MSBuildToolsVersion)\Microsoft.Common.props" Condition="Exists('$(MSBuildExtensionsPath)\$(MSBuildToolsVersion)\Microsoft.Common.props')" />
  <PropertyGroup>
    <Configuration Condition=" '$(Configuration)' == '' ">Debug</Configuration>
    <Platform Condition=" '$(Platform)' == '' ">AnyCPU</Platform>
    <ProjectGuid>{6E1C2781-07C9-404B-96ED-6B14F714A7F6}</ProjectGuid>
    <OutputType>WinExe</OutputType>
    <RootNamespace>Tests.T4.Wpf</RootNamespace>
    <AssemblyName>Tests.T4.Wpf</AssemblyName>
    <TargetFrameworkVersion>v4.6</TargetFrameworkVersion>
    <FileAlignment>512</FileAlignment>
    <ProjectTypeGuids>{60dc8134-eba5-43b8-bcc9-bb4bc16c2548};{FAE04EC0-301F-11D3-BF4B-00C04F79EFBC}</ProjectTypeGuids>
    <WarningLevel>4</WarningLevel>
    <AutoGenerateBindingRedirects>true</AutoGenerateBindingRedirects>
  </PropertyGroup>
  <PropertyGroup Condition=" '$(Configuration)|$(Platform)' == 'Debug|AnyCPU' ">
    <PlatformTarget>AnyCPU</PlatformTarget>
    <DebugSymbols>true</DebugSymbols>
    <DebugType>full</DebugType>
    <Optimize>false</Optimize>
    <OutputPath>bin\Debug\</OutputPath>
    <DefineConstants>DEBUG;TRACE</DefineConstants>
    <ErrorReport>prompt</ErrorReport>
    <WarningLevel>4</WarningLevel>
    <LangVersion>latest</LangVersion>
  </PropertyGroup>
  <PropertyGroup Condition=" '$(Configuration)|$(Platform)' == 'Release|AnyCPU' ">
    <PlatformTarget>AnyCPU</PlatformTarget>
    <DebugType>pdbonly</DebugType>
    <Optimize>true</Optimize>
    <OutputPath>bin\Release\</OutputPath>
    <DefineConstants>TRACE</DefineConstants>
    <ErrorReport>prompt</ErrorReport>
    <WarningLevel>4</WarningLevel>
  </PropertyGroup>
  <ItemGroup>
    <Reference Include="System" />
    <Reference Include="System.ComponentModel.DataAnnotations" />
    <Reference Include="System.Data" />
    <Reference Include="System.Windows" />
    <Reference Include="System.Xml" />
    <Reference Include="Microsoft.CSharp" />
    <Reference Include="System.Core" />
    <Reference Include="System.Xml.Linq" />
    <Reference Include="System.Data.DataSetExtensions" />
    <Reference Include="System.Net.Http" />
    <Reference Include="System.Xaml">
      <RequiredTargetFramework>4.0</RequiredTargetFramework>
    </Reference>
    <Reference Include="WindowsBase" />
    <Reference Include="PresentationCore" />
    <Reference Include="PresentationFramework" />
  </ItemGroup>
  <ItemGroup>
    <ApplicationDefinition Include="App.xaml">
      <Generator>MSBuild:Compile</Generator>
      <SubType>Designer</SubType>
    </ApplicationDefinition>
    <Compile Include="ViewModel.cs" />
    <Compile Include="ViewModel.generated.cs">
      <AutoGen>True</AutoGen>
      <DesignTime>True</DesignTime>
      <DependentUpon>ViewModel.tt</DependentUpon>
    </Compile>
    <Page Include="MainWindow.xaml">
      <Generator>MSBuild:Compile</Generator>
      <SubType>Designer</SubType>
    </Page>
    <Compile Include="App.xaml.cs">
      <DependentUpon>App.xaml</DependentUpon>
      <SubType>Code</SubType>
    </Compile>
    <Compile Include="MainWindow.xaml.cs">
      <DependentUpon>MainWindow.xaml</DependentUpon>
      <SubType>Code</SubType>
    </Compile>
  </ItemGroup>
  <ItemGroup>
    <Compile Include="Properties\AssemblyInfo.cs">
      <SubType>Code</SubType>
    </Compile>
    <Compile Include="Properties\Resources.Designer.cs">
      <AutoGen>True</AutoGen>
      <DesignTime>True</DesignTime>
      <DependentUpon>Resources.resx</DependentUpon>
    </Compile>
    <Compile Include="Properties\Settings.Designer.cs">
      <AutoGen>True</AutoGen>
      <DependentUpon>Settings.settings</DependentUpon>
      <DesignTimeSharedInput>True</DesignTimeSharedInput>
    </Compile>
    <EmbeddedResource Include="Properties\Resources.resx">
      <Generator>ResXFileCodeGenerator</Generator>
      <LastGenOutput>Resources.Designer.cs</LastGenOutput>
    </EmbeddedResource>
    <None Include="Properties\Settings.settings">
      <Generator>SettingsSingleFileGenerator</Generator>
      <LastGenOutput>Settings.Designer.cs</LastGenOutput>
    </None>
  </ItemGroup>
  <ItemGroup>
    <Content Include="ViewModel.tt">
      <Generator>TextTemplatingFileGenerator</Generator>
      <LastGenOutput>ViewModel.generated.cs</LastGenOutput>
    </Content>
  </ItemGroup>
  <ItemGroup>
    <Service Include="{508349B6-6B84-4DF5-91F0-309BEEBAD82D}" />
  </ItemGroup>
  <Import Project="$(MSBuildToolsPath)\Microsoft.CSharp.targets" />
</Project>
>>>>>>> 50334847
<|MERGE_RESOLUTION|>--- conflicted
+++ resolved
@@ -1,4 +1,3 @@
-<<<<<<< HEAD
 ﻿<Project Sdk="Microsoft.NET.Sdk">
 
 	<Import Project="..\..\Build\linq2db.Tests.props" />
@@ -53,118 +52,4 @@
 			<BuildingProject>false</BuildingProject>
 		</PropertyGroup>
 	</Target>
-</Project>
-=======
-﻿<?xml version="1.0" encoding="utf-8"?>
-<Project ToolsVersion="15.0" xmlns="http://schemas.microsoft.com/developer/msbuild/2003">
-  <Import Project="$(MSBuildExtensionsPath)\$(MSBuildToolsVersion)\Microsoft.Common.props" Condition="Exists('$(MSBuildExtensionsPath)\$(MSBuildToolsVersion)\Microsoft.Common.props')" />
-  <PropertyGroup>
-    <Configuration Condition=" '$(Configuration)' == '' ">Debug</Configuration>
-    <Platform Condition=" '$(Platform)' == '' ">AnyCPU</Platform>
-    <ProjectGuid>{6E1C2781-07C9-404B-96ED-6B14F714A7F6}</ProjectGuid>
-    <OutputType>WinExe</OutputType>
-    <RootNamespace>Tests.T4.Wpf</RootNamespace>
-    <AssemblyName>Tests.T4.Wpf</AssemblyName>
-    <TargetFrameworkVersion>v4.6</TargetFrameworkVersion>
-    <FileAlignment>512</FileAlignment>
-    <ProjectTypeGuids>{60dc8134-eba5-43b8-bcc9-bb4bc16c2548};{FAE04EC0-301F-11D3-BF4B-00C04F79EFBC}</ProjectTypeGuids>
-    <WarningLevel>4</WarningLevel>
-    <AutoGenerateBindingRedirects>true</AutoGenerateBindingRedirects>
-  </PropertyGroup>
-  <PropertyGroup Condition=" '$(Configuration)|$(Platform)' == 'Debug|AnyCPU' ">
-    <PlatformTarget>AnyCPU</PlatformTarget>
-    <DebugSymbols>true</DebugSymbols>
-    <DebugType>full</DebugType>
-    <Optimize>false</Optimize>
-    <OutputPath>bin\Debug\</OutputPath>
-    <DefineConstants>DEBUG;TRACE</DefineConstants>
-    <ErrorReport>prompt</ErrorReport>
-    <WarningLevel>4</WarningLevel>
-    <LangVersion>latest</LangVersion>
-  </PropertyGroup>
-  <PropertyGroup Condition=" '$(Configuration)|$(Platform)' == 'Release|AnyCPU' ">
-    <PlatformTarget>AnyCPU</PlatformTarget>
-    <DebugType>pdbonly</DebugType>
-    <Optimize>true</Optimize>
-    <OutputPath>bin\Release\</OutputPath>
-    <DefineConstants>TRACE</DefineConstants>
-    <ErrorReport>prompt</ErrorReport>
-    <WarningLevel>4</WarningLevel>
-  </PropertyGroup>
-  <ItemGroup>
-    <Reference Include="System" />
-    <Reference Include="System.ComponentModel.DataAnnotations" />
-    <Reference Include="System.Data" />
-    <Reference Include="System.Windows" />
-    <Reference Include="System.Xml" />
-    <Reference Include="Microsoft.CSharp" />
-    <Reference Include="System.Core" />
-    <Reference Include="System.Xml.Linq" />
-    <Reference Include="System.Data.DataSetExtensions" />
-    <Reference Include="System.Net.Http" />
-    <Reference Include="System.Xaml">
-      <RequiredTargetFramework>4.0</RequiredTargetFramework>
-    </Reference>
-    <Reference Include="WindowsBase" />
-    <Reference Include="PresentationCore" />
-    <Reference Include="PresentationFramework" />
-  </ItemGroup>
-  <ItemGroup>
-    <ApplicationDefinition Include="App.xaml">
-      <Generator>MSBuild:Compile</Generator>
-      <SubType>Designer</SubType>
-    </ApplicationDefinition>
-    <Compile Include="ViewModel.cs" />
-    <Compile Include="ViewModel.generated.cs">
-      <AutoGen>True</AutoGen>
-      <DesignTime>True</DesignTime>
-      <DependentUpon>ViewModel.tt</DependentUpon>
-    </Compile>
-    <Page Include="MainWindow.xaml">
-      <Generator>MSBuild:Compile</Generator>
-      <SubType>Designer</SubType>
-    </Page>
-    <Compile Include="App.xaml.cs">
-      <DependentUpon>App.xaml</DependentUpon>
-      <SubType>Code</SubType>
-    </Compile>
-    <Compile Include="MainWindow.xaml.cs">
-      <DependentUpon>MainWindow.xaml</DependentUpon>
-      <SubType>Code</SubType>
-    </Compile>
-  </ItemGroup>
-  <ItemGroup>
-    <Compile Include="Properties\AssemblyInfo.cs">
-      <SubType>Code</SubType>
-    </Compile>
-    <Compile Include="Properties\Resources.Designer.cs">
-      <AutoGen>True</AutoGen>
-      <DesignTime>True</DesignTime>
-      <DependentUpon>Resources.resx</DependentUpon>
-    </Compile>
-    <Compile Include="Properties\Settings.Designer.cs">
-      <AutoGen>True</AutoGen>
-      <DependentUpon>Settings.settings</DependentUpon>
-      <DesignTimeSharedInput>True</DesignTimeSharedInput>
-    </Compile>
-    <EmbeddedResource Include="Properties\Resources.resx">
-      <Generator>ResXFileCodeGenerator</Generator>
-      <LastGenOutput>Resources.Designer.cs</LastGenOutput>
-    </EmbeddedResource>
-    <None Include="Properties\Settings.settings">
-      <Generator>SettingsSingleFileGenerator</Generator>
-      <LastGenOutput>Settings.Designer.cs</LastGenOutput>
-    </None>
-  </ItemGroup>
-  <ItemGroup>
-    <Content Include="ViewModel.tt">
-      <Generator>TextTemplatingFileGenerator</Generator>
-      <LastGenOutput>ViewModel.generated.cs</LastGenOutput>
-    </Content>
-  </ItemGroup>
-  <ItemGroup>
-    <Service Include="{508349B6-6B84-4DF5-91F0-309BEEBAD82D}" />
-  </ItemGroup>
-  <Import Project="$(MSBuildToolsPath)\Microsoft.CSharp.targets" />
-</Project>
->>>>>>> 50334847
+</Project>