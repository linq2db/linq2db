﻿using System;
using System.Collections.Generic;
using System.Data;
using System.Data.Common;
using System.Linq;
using System.Threading;
using BenchmarkDotNet.Attributes;
using LinqToDB.Benchmarks.Mappings;
using LinqToDB.Benchmarks.TestProvider;
using LinqToDB.Data;
using LinqToDB.DataProvider.PostgreSQL;

namespace LinqToDB.Benchmarks.Queries
{
	public class ConcurrentBenchmark
	{
		private const int                                            _threadsMultiplier = 2;
		private Thread[]                                             _threads           = null!;
		private EventWaitHandle                                      _startJob          = new ManualResetEvent(false);
		private EventWaitHandle                                      _endJob            = new ManualResetEvent(false);
		private Action<DataConnection, long?>                        _job               = null!;
		private const int                                            _iterations        = 2;
		private long?                                                _userId            = 100500;
		private DataConnection[]                                     _db                = null!;
		private DbConnection                                        _cn                = null!;
		private static Func<DataConnection, long?, IQueryable<User>> _compiled          = null!;
		private volatile int                                         _doneCount;

		[GlobalSetup]
		public void Setup()
		{
			var schema = new DataTable();
			schema.Columns.Add("AllowDBNull", typeof(bool));
			schema.Rows.Add(false);
			schema.Rows.Add(true);
			schema.Rows.Add(true);

			var result = new QueryResult()
			{
				Schema     = schema,

				Names      = new[] { "id", "name", "login_count" },
				FieldTypes = new[] { typeof(long), typeof(string), typeof(int) },
				DbTypes    = new[] { "int8", "varchar", "int4" },

				Data       = new object?[][] { new object?[] { 100500L, "Vasily Lohankin", 123 } },
			};

			_cn = new MockDbConnection(result, ConnectionState.Open);

			_compiled = CompiledQuery.Compile<DataConnection, long?, IQueryable<User>>(
				(db, userId) => from c in db.GetTable<User>()
						  where userId == null || c.Id == userId
						  select c);

			var threadCount = ThreadCount;
			_threads        = new Thread[threadCount];
			_db             = new DataConnection[threadCount];

			for (var i = 0; i < _threads.Length; i++)
			{
				_db[i]                   = new DataConnection(new PostgreSQLDataProvider95(), _cn);
				_threads[i]              = new Thread(ThreadWorker);
				_threads[i].IsBackground = true; // we don't stop threads explicitly
				_threads[i].Start(i);
			}
		}

		void ThreadWorker(object? state)
		{
			var idx = (int)state!;
			while (_startJob.WaitOne(Timeout.Infinite))
			{
				_job(_db[idx], _userId);
				Interlocked.Increment(ref _doneCount);
				_endJob.WaitOne(Timeout.Infinite);
			}
		}

		void RunConcurrent(Action<DataConnection, long?> action)
		{
			Interlocked.Exchange(ref _doneCount, 0);
			_job = action;
			_endJob.Reset();
			_startJob.Set();
			while (_doneCount != ThreadCount)
			{
				Thread.Sleep(1);
			}
			_startJob.Reset();
			_endJob.Set();
		}

		[ParamsSource(nameof(ThreadCountDataProvider))]
		public int ThreadCount { get; set; }

<<<<<<< HEAD
		public IEnumerable<int> ThreadCountDataProvider => new[] { 16, 32, 64 };

=======
		public IEnumerable<int> ThreadCountDataProvider => new[] {16, 32, 64};
		
>>>>>>> 1a11b812
		[Benchmark]
		public void Linq()
		{
			RunConcurrent(static (db, userId) =>
			{
				for (var i = 0; i < _iterations; i++)
				{
					var query = from c in db.GetTable<User>()
								where userId == null || c.Id == userId
								select c;

					foreach (var record in query)
					{ }
				}
			});
		}

		[Benchmark(Baseline = true)]
		public void Compiled()
		{
			RunConcurrent(static (db, userId) =>
			{
				for (var i = 0; i < _iterations; i++)
				{
					foreach (var record in _compiled(db, userId))
					{ }
				}
			});
		}
	}
}<|MERGE_RESOLUTION|>--- conflicted
+++ resolved
@@ -4,7 +4,9 @@
 using System.Data.Common;
 using System.Linq;
 using System.Threading;
+
 using BenchmarkDotNet.Attributes;
+
 using LinqToDB.Benchmarks.Mappings;
 using LinqToDB.Benchmarks.TestProvider;
 using LinqToDB.Data;
@@ -94,13 +96,8 @@
 		[ParamsSource(nameof(ThreadCountDataProvider))]
 		public int ThreadCount { get; set; }
 
-<<<<<<< HEAD
-		public IEnumerable<int> ThreadCountDataProvider => new[] { 16, 32, 64 };
+		public IEnumerable<int> ThreadCountDataProvider => new[] {16, 32, 64};
 
-=======
-		public IEnumerable<int> ThreadCountDataProvider => new[] {16, 32, 64};
-		
->>>>>>> 1a11b812
 		[Benchmark]
 		public void Linq()
 		{
