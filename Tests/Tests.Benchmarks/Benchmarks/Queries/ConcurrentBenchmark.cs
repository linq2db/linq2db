--- conflicted
+++ resolved
@@ -1,6 +1,7 @@
 ﻿using System;
 using System.Collections.Generic;
 using System.Data;
+using System.Data.Common;
 using System.Linq;
 using System.Threading;
 using BenchmarkDotNet.Attributes;
@@ -8,14 +9,6 @@
 using LinqToDB.Benchmarks.TestProvider;
 using LinqToDB.Data;
 using LinqToDB.DataProvider.PostgreSQL;
-<<<<<<< HEAD
-using LinqToDB.Benchmarks.TestProvider;
-using System;
-using System.Collections.Generic;
-using System.Threading;
-using System.Data.Common;
-=======
->>>>>>> 43ca3371
 
 namespace LinqToDB.Benchmarks.Queries
 {
@@ -29,7 +22,7 @@
 		private const int                                            _iterations        = 2;
 		private long?                                                _userId            = 100500;
 		private DataConnection[]                                     _db                = null!;
-		private DbConnection                                         _cn                = null!;
+		private DbConnection                                        _cn                = null!;
 		private static Func<DataConnection, long?, IQueryable<User>> _compiled          = null!;
 		private volatile int                                         _doneCount;
 
@@ -101,7 +94,7 @@
 		[ParamsSource(nameof(ThreadCountDataProvider))]
 		public int ThreadCount { get; set; }
 
-		public IEnumerable<int> ThreadCountDataProvider => new[] { 16, 32, 64 };
+		public IEnumerable<int> ThreadCountDataProvider => new[] {16, 32, 64};
 		
 		[Benchmark]
 		public void Linq()
