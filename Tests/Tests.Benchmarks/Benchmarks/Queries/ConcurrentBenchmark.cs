﻿using System;
using System.Collections.Generic;
using System.Data;
using System.Data.Common;
using System.Linq;
using System.Threading;

using BenchmarkDotNet.Attributes;

using LinqToDB.Benchmarks.Mappings;
using LinqToDB.Benchmarks.TestProvider;
using LinqToDB.Data;
using LinqToDB.DataProvider.PostgreSQL;

namespace LinqToDB.Benchmarks.Queries
{
	public class ConcurrentBenchmark
	{
		private const int                                            _threadsMultiplier = 2;
		private Thread[]                                             _threads           = null!;
		private EventWaitHandle                                      _startJob          = new ManualResetEvent(false);
		private EventWaitHandle                                      _endJob            = new ManualResetEvent(false);
		private Action<DataConnection, long?>                        _job               = null!;
		private const int                                            _iterations        = 2;
		private long?                                                _userId            = 100500;
		private DataConnection[]                                     _db                = null!;
		private DbConnection                                        _cn                = null!;
		private static Func<DataConnection, long?, IQueryable<User>> _compiled          = null!;
		private volatile int                                         _doneCount;

		[GlobalSetup]
		public void Setup()
		{
			var schema = new DataTable();
			schema.Columns.Add("AllowDBNull", typeof(bool));
			schema.Rows.Add(false);
			schema.Rows.Add(true);
			schema.Rows.Add(true);

			var result = new QueryResult()
			{
				Schema     = schema,

				Names      = new[] { "id", "name", "login_count" },
				FieldTypes = new[] { typeof(long), typeof(string), typeof(int) },
				DbTypes    = new[] { "int8", "varchar", "int4" },

				Data       = new object?[][] { new object?[] { 100500L, "Vasily Lohankin", 123 } },
			};

			_cn = new MockDbConnection(result, ConnectionState.Open);

			_compiled = CompiledQuery.Compile<DataConnection, long?, IQueryable<User>>(
				(db, userId) => from c in db.GetTable<User>()
						  where userId == null || c.Id == userId
						  select c);

			var threadCount = ThreadCount;
			_threads        = new Thread[threadCount];
			_db             = new DataConnection[threadCount];

			for (var i = 0; i < _threads.Length; i++)
			{
				_db[i]                   = new DataConnection(new PostgreSQLDataProvider95(), _cn);
				_threads[i]              = new Thread(ThreadWorker);
				_threads[i].IsBackground = true; // we don't stop threads explicitly
				_threads[i].Start(i);
			}
		}

		void ThreadWorker(object? state)
		{
			var idx = (int)state!;
			while (_startJob.WaitOne(Timeout.Infinite))
			{
				_job(_db[idx], _userId);
				Interlocked.Increment(ref _doneCount);
				_endJob.WaitOne(Timeout.Infinite);
			}
		}

		void RunConcurrent(Action<DataConnection, long?> action)
		{
			Interlocked.Exchange(ref _doneCount, 0);
			_job = action;
			_endJob.Reset();
			_startJob.Set();
			while (_doneCount != ThreadCount)
			{
				Thread.Sleep(1);
			}
			_startJob.Reset();
			_endJob.Set();
		}

		[ParamsSource(nameof(ThreadCountDataProvider))]
		public int ThreadCount { get; set; }

		public IEnumerable<int> ThreadCountDataProvider => new[] {16, 32, 64};
<<<<<<< HEAD
		
=======

>>>>>>> 8fb36cb7
		[Benchmark]
		public void Linq()
		{
			RunConcurrent(static (db, userId) =>
			{
				for (var i = 0; i < _iterations; i++)
				{
					var query = from c in db.GetTable<User>()
								where userId == null || c.Id == userId
								select c;

					foreach (var record in query)
					{ }
				}
			});
		}

		[Benchmark(Baseline = true)]
		public void Compiled()
		{
			RunConcurrent(static (db, userId) =>
			{
				for (var i = 0; i < _iterations; i++)
				{
					foreach (var record in _compiled(db, userId))
					{ }
				}
			});
		}
	}
}<|MERGE_RESOLUTION|>--- conflicted
+++ resolved
@@ -97,11 +97,7 @@
 		public int ThreadCount { get; set; }
 
 		public IEnumerable<int> ThreadCountDataProvider => new[] {16, 32, 64};
-<<<<<<< HEAD
-		
-=======
 
->>>>>>> 8fb36cb7
 		[Benchmark]
 		public void Linq()
 		{
