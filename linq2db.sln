--- conflicted
+++ resolved
@@ -122,12 +122,8 @@
 		NuGet\linq2db.Tools.nuspec = NuGet\linq2db.Tools.nuspec
 		NuGet\Pack.cmd = NuGet\Pack.cmd
 		NuGet\PackLocal.cmd = NuGet\PackLocal.cmd
-<<<<<<< HEAD
-		NuGet\README.AspNet.md = NuGet\README.AspNet.md
 		NuGet\README.FSharp.md = NuGet\README.FSharp.md
-=======
 		NuGet\README.Extensions.md = NuGet\README.Extensions.md
->>>>>>> 6d442050
 		NuGet\README.linq2db.md = NuGet\README.linq2db.md
 		NuGet\README.md = NuGet\README.md
 		NuGet\README.Remote.Grpc.md = NuGet\README.Remote.Grpc.md
