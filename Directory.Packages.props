--- conflicted
+++ resolved
@@ -69,13 +69,8 @@
 		<PackageVersion Include="Net.IBM.Data.Db2-osx"                                  Version="7.0.0.400"             />
 		<PackageVersion Include="Npgsql"                                                Version="8.0.2"                 />
 		<!--as of 3.1.1 multiple introduced issues blocks update-->
-<<<<<<< HEAD
-		<PackageVersion Include="Octonica.ClickHouseClient"                             Version="2.2.9"                 />
+		<PackageVersion Include="Octonica.ClickHouseClient"                             Version="3.1.3"                 />
 		<PackageVersion Include="Oracle.ManagedDataAccess"                              Version="21.13.0"               />
-=======
-		<PackageVersion Include="Octonica.ClickHouseClient"                             Version="3.1.3"                />
-		<PackageVersion Include="Oracle.ManagedDataAccess"                              Version="21.13.0"              />
->>>>>>> c190331b
 		<!--3.21 provider branch contains bug which leads to random test failures with oracle 12+ with cursors-->
 		<PackageVersion Include="Oracle.ManagedDataAccess.Core"                         Version="2.19.220"              />
 		<!--<PackageVersion Include="Oracle.ManagedDataAccess.Core"                         Version="3.21.130"              />-->
