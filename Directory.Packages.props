--- conflicted
+++ resolved
@@ -59,20 +59,6 @@
 		<PackageVersion Include="Microsoft.Extensions.Logging.Abstractions"             Version="8.0.2"                 />
 	</ItemGroup>
 
-<<<<<<< HEAD
-	<ItemGroup Condition=" '$(TargetFramework)' == 'net6.0' OR '$(TargetFramework)' == 'net7.0'  OR '$(TargetFramework)' == 'net8.0'">
-		<PackageVersion Include="System.Data.Odbc"                                      Version="7.0.0"         />
-		<PackageVersion Include="System.Data.OleDb"                                     Version="7.0.0"         />
-		<PackageVersion Include="Microsoft.Extensions.DependencyModel"                  Version="7.0.0"         />
-	</ItemGroup>
-
-	<ItemGroup Condition=" '$(TargetFramework)' == 'net7.0'   OR '$(TargetFramework)' == 'net8.0'">
-		<PackageVersion Include="Npgsql"                                                Version="8.0.0"    />
-	</ItemGroup>
-
-	<ItemGroup Condition=" '$(TargetFramework)' != 'net7.0' AND '$(TargetFramework)' != 'net8.0'">
-		<PackageVersion Include="Npgsql"                                                Version="7.0.6"         />
-=======
 	<ItemGroup Label="Released Dependencies" Condition=" '$(TargetFramework)' == 'net9.0' ">
 		<PackageVersion Include="Microsoft.Extensions.DependencyInjection"              Version="9.0.0" />
 		<PackageVersion Include="Microsoft.Extensions.Logging.Abstractions"             Version="9.0.0" />
@@ -162,7 +148,6 @@
 
 	<ItemGroup Label="Testing" Condition=" '$(TargetFramework)' == 'net462' ">
 		<PackageVersion Include="System.Text.Json"                                      Version="9.0.0"                 />
->>>>>>> 507843d0
 	</ItemGroup>
 
 	<ItemGroup Label="Benchmarks">
