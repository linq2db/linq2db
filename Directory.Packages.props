﻿<Project>
	<!--
	When multiple versions of same nuget references, don't put it to unconditional ItemGroup
	as while it works fine in Visual Studio in general there are still issues with tooling (dotnet publish, testing)

	IMPORTANT:
	avoid use of different package versions in tests for different frameworks just for testing purposes if package referenced by source project
	as it will result in old package consumed by released package and affect users (especially for projects where user has no control
	over dependencies like linq2db.cli
	-->
	<ItemGroup Label="Build: Analyzers and Tools">
		<PackageVersion Include="Meziantou.Analyzer"                                    Version="2.0.182"               />
		<PackageVersion Include="Microsoft.CodeAnalysis.Analyzers"                      Version="3.11.0-beta1.24527.2"  />
		<PackageVersion Include="Microsoft.CodeAnalysis.BannedApiAnalyzers"             Version="3.11.0-beta1.24527.2"  />
		<PackageVersion Include="Microsoft.CodeAnalysis.NetAnalyzers"                   Version="9.0.0-preview.24527.2" />
		<PackageVersion Include="Microsoft.CodeAnalysis.PublicApiAnalyzers"             Version="3.11.0-beta1.24527.2"  />
		<PackageVersion Include="Microsoft.SourceLink.GitHub"                           Version="8.0.0"                 />
		<PackageVersion Include="Lindhart.Analyser.MissingAwaitWarning"                 Version="3.1.0-beta"            />
	</ItemGroup>

	<ItemGroup Label="Polyfills">
		<PackageVersion Include="Microsoft.Bcl.AsyncInterfaces"                         Version="9.0.0"                 />
		<PackageVersion Include="Microsoft.Bcl.HashCode"                                Version="6.0.0"                 />
		<PackageVersion Include="Microsoft.CSharp"                                      Version="4.7.0"                 />
		<PackageVersion Include="Nullability.Source"                                    Version="2.3.0"                 />
		<PackageVersion Include="PolySharp"                                             Version="1.15.0"                />
		<PackageVersion Include="System.Collections.Immutable"                          Version="9.0.0"                 />
		<PackageVersion Include="System.ComponentModel.Annotations"                     Version="5.0.0"                 />
		<PackageVersion Include="System.Data.DataSetExtensions"                         Version="4.5.0"                 />
		<PackageVersion Include="System.ValueTuple"                                     Version="4.5.0"                 />
	</ItemGroup>

	<ItemGroup Label="Released Dependencies">
		<PackageVersion Include="Grpc.Net.Client"                                       Version="2.67.0"                />
		<PackageVersion Include="Humanizer.Core"                                        Version="2.14.1"                />
<<<<<<< HEAD
		<PackageVersion Include="Microsoft.CodeAnalysis.CSharp"                         Version="4.11.0"                />
		<PackageVersion Include="Microsoft.Extensions.DependencyModel"                  Version="8.0.2" Condition="'$(TargetFramework)'=='net6.0'" />
		<PackageVersion Include="Microsoft.Extensions.DependencyModel"                  Version="9.0.0" Condition="'$(TargetFramework)'!='net6.0'" />
=======
		<PackageVersion Include="Microsoft.CodeAnalysis.CSharp"                         Version="4.12.0"                />
		<PackageVersion Condition="'$(TargetFramework)'=='net6.0'" Include="Microsoft.Extensions.DependencyModel" Version="8.0.2" />
		<PackageVersion Condition="'$(TargetFramework)'!='net6.0'" Include="Microsoft.Extensions.DependencyModel" Version="9.0.0" />
>>>>>>> f9000ca3
		<PackageVersion Include="Mono.TextTemplating"                                   Version="3.0.0"                 />
		<PackageVersion Include="protobuf-net.Grpc"                                     Version="1.2.2"                 />
		<PackageVersion Include="protobuf-net"                                          Version="3.2.45"                />

		<PackageVersion Include="Microsoft.EntityFrameworkCore.Relational"              Version="3.1.32" Condition="'$(TargetFramework)'=='netstandard2.0'" />
		<PackageVersion Include="Microsoft.EntityFrameworkCore.Relational"              Version="6.0.36" Condition="'$(TargetFramework)'=='net6.0'"         />
		<PackageVersion Include="Microsoft.EntityFrameworkCore.Relational"              Version="8.0.11" Condition="'$(TargetFramework)'=='net8.0'"         />
	</ItemGroup>

	<ItemGroup Label="Released Dependencies" Condition=" '$(TargetFramework)' != 'net8.0' AND '$(TargetFramework)' != 'net9.0' ">
		<!--
		pin abstractions packages to lowest supported runtime (.net 6 currently)
		https://github.com/linq2db/linq2db/issues/3953
		-->
		<PackageVersion Include="Microsoft.Extensions.DependencyInjection"              Version="6.0.2"                 />
		<PackageVersion Include="Microsoft.Extensions.Logging.Abstractions"             Version="6.0.4"                 />
	</ItemGroup>

	<ItemGroup Label="Released Dependencies" Condition=" '$(TargetFramework)' == 'net8.0' ">
		<PackageVersion Include="Microsoft.Extensions.DependencyInjection"              Version="8.0.1"                 />
		<PackageVersion Include="Microsoft.Extensions.Logging.Abstractions"             Version="8.0.2"                 />
	</ItemGroup>

	<ItemGroup Label="Released Dependencies" Condition=" '$(TargetFramework)' == 'net9.0' ">
		<PackageVersion Include="Microsoft.Extensions.DependencyInjection"              Version="9.0.0" />
		<PackageVersion Include="Microsoft.Extensions.Logging.Abstractions"             Version="9.0.0" />
	</ItemGroup>

	<ItemGroup Label="Database Providers">
		<PackageVersion Include="AdoNetCore.AseClient"                                  Version="0.19.2"                />
<<<<<<< HEAD
		<PackageVersion Include="ClickHouse.Client"                                     Version="7.8.3"                 />
=======
		<PackageVersion Include="ClickHouse.Client"                                     Version="7.9.1"                 />
>>>>>>> f9000ca3
		<PackageVersion Include="Devart.Data.Oracle"                                    Version="10.3.104"              />
		<PackageVersion Include="dotMorten.Microsoft.SqlServer.Types"                   Version="1.5.0"                 />
		<!--<PackageVersion Include="dotMorten.Microsoft.SqlServer.Types"                   Version="2.5.0"                 />-->
		<PackageVersion Include="FirebirdSql.Data.FirebirdClient"                       Version="10.3.2"                />
		<PackageVersion Include="IBM.Data.DB.Provider"                                  Version="11.5.9000.4"           />
		<PackageVersion Include="Microsoft.Data.SqlClient"                              Version="5.2.2"                 />
		<PackageVersion Include="Microsoft.Data.Sqlite"                                 Version="9.0.0"                 />
		<PackageVersion Include="Microsoft.SqlServer.Types"                             Version="160.1000.6"            />
		<PackageVersion Include="MySqlConnector"                                        Version="2.4.0"                 />
		<PackageVersion Include="MySql.Data"                                            Version="9.1.0"                 />
		<!--7.0.0.300 version crashes process at least under ubuntu-->
		<PackageVersion Include="Net.IBM.Data.Db2"                                      Version="7.0.0.400"             />
		<PackageVersion Include="Net.IBM.Data.Db2-lnx"                                  Version="7.0.0.400"             />
		<PackageVersion Include="Net.IBM.Data.Db2-osx"                                  Version="7.0.0.400"             />
		<PackageVersion Include="Npgsql" Condition="$([MSBuild]::IsTargetFrameworkCompatible('$(TargetFramework)', 'net6.0'))"  Version="9.0.2" />
		<PackageVersion Include="Npgsql" Condition="!$([MSBuild]::IsTargetFrameworkCompatible('$(TargetFramework)', 'net6.0'))" Version="8.0.6" />
		<!--as of 3.1.1 multiple introduced issues blocks update-->
		<PackageVersion Include="Octonica.ClickHouseClient"                             Version="3.1.3"                 />
		<PackageVersion Include="Oracle.ManagedDataAccess"                              Version="21.16.0"               />
		<PackageVersion Include="Oracle.ManagedDataAccess.Core"                         Version="23.6.1"                />
		<PackageVersion Condition="'$(TargetFramework)'=='net6.0'" Include="System.Data.Odbc"  Version="8.0.1"          />
		<PackageVersion Condition="'$(TargetFramework)'!='net6.0'" Include="System.Data.Odbc"  Version="9.0.0"          />
		<PackageVersion Condition="'$(TargetFramework)'=='net6.0'" Include="System.Data.OleDb" Version="8.0.1"          />
		<PackageVersion Condition="'$(TargetFramework)'!='net6.0'" Include="System.Data.OleDb" Version="9.0.0"          />
		<PackageVersion Include="System.Data.SqlClient"                                 Version="4.9.0"                 />
		<PackageVersion Include="System.Data.SQLite.Core"                               Version="1.0.119"               />
	</ItemGroup>

	<ItemGroup Label="Testing">
		<PackageVersion Include="FluentAssertions"                                      Version="7.0.0"                />
		<PackageVersion Include="Microsoft.NET.Test.Sdk"                                Version="17.12.0"               />
		<PackageVersion Include="NUnit"                                                 Version="4.2.2"                 />
		<PackageVersion Include="NUnit.Analyzers"                                       Version="4.4.0"                 />
		<PackageVersion Include="NUnit3TestAdapter"                                     Version="4.6.0"                 />

		<PackageVersion Include="Microsoft.AspNet.OData"                                Version="7.7.7"                 />
		<PackageVersion Include="Microsoft.AspNetCore.OData" Condition="'$(TargetFramework)'!='net8.0' AND '$(TargetFramework)'!='net9.0'" Version="8.2.7" />
		<PackageVersion Include="Microsoft.AspNetCore.OData" Condition="'$(TargetFramework)'=='net8.0' OR '$(TargetFramework)'=='net9.0'"  Version="9.1.1" />
		<PackageVersion Include="MiniProfiler.Shared"                                   Version="4.5.4"                 />
		<PackageVersion Include="MiniProfiler.Minimal"                                  Version="4.5.4"                 />
		<PackageVersion Include="NodaTime"                                              Version="3.2.0"                 />
		<PackageVersion Include="protobuf-net.Grpc.AspNetCore"                          Version="1.2.2"                 />
		<PackageVersion Include="System.Linq.Dynamic.Core"                              Version="1.5.1"                 />
		<PackageVersion Condition="'$(TargetFramework)'=='net9.0'" Include="FSharp.Core" Version="9.0.100"              />
		<PackageVersion Condition="'$(TargetFramework)'!='net9.0'" Include="FSharp.Core" Version="8.0.403"              />
		<PackageVersion Include="LinqKit"                                               Version="1.3.7"                 />

		<PackageVersion Condition="'$(TargetFramework)'=='net9.0'" Include="Microsoft.Extensions.Logging.Console"  Version="9.0.0" />
		<PackageVersion Condition="'$(TargetFramework)'!='net9.0'" Include="Microsoft.Extensions.Logging.Console"  Version="8.0.1" />
		<PackageVersion Include="EntityFrameworkCore.FSharp"                            Version="6.0.7"                 />

		<PackageVersion Condition="'$(TargetFramework)'=='net462'" Include="Pomelo.EntityFrameworkCore.MySql"               Version="3.2.7"  />
		<PackageVersion Condition="'$(TargetFramework)'=='net6.0'" Include="Pomelo.EntityFrameworkCore.MySql"               Version="6.0.3"  />
		<PackageVersion Condition="'$(TargetFramework)'=='net8.0'" Include="Pomelo.EntityFrameworkCore.MySql"               Version="8.0.2"  />
		<PackageVersion Condition="'$(TargetFramework)'=='net9.0'" Include="Pomelo.EntityFrameworkCore.MySql"               Version="9.0.0-preview.2.efcore.9.0.0" />
		<PackageVersion Condition="'$(TargetFramework)'=='net462'" Include="Npgsql.EntityFrameworkCore.PostgreSQL.NodaTime" Version="3.1.18" />
		<PackageVersion Condition="'$(TargetFramework)'=='net6.0'" Include="Npgsql.EntityFrameworkCore.PostgreSQL.NodaTime" Version="6.0.29" />
		<PackageVersion Condition="'$(TargetFramework)'=='net8.0'" Include="Npgsql.EntityFrameworkCore.PostgreSQL.NodaTime" Version="8.0.11" />
		<PackageVersion Condition="'$(TargetFramework)'=='net9.0'" Include="Npgsql.EntityFrameworkCore.PostgreSQL.NodaTime" Version="9.0.2"  />
		<PackageVersion Condition="'$(TargetFramework)'=='net462'" Include="Microsoft.EntityFrameworkCore.Sqlite"           Version="3.1.32" />
		<PackageVersion Condition="'$(TargetFramework)'=='net6.0'" Include="Microsoft.EntityFrameworkCore.Sqlite"           Version="6.0.36" />
		<PackageVersion Condition="'$(TargetFramework)'=='net8.0'" Include="Microsoft.EntityFrameworkCore.Sqlite"           Version="8.0.11" />
		<PackageVersion Condition="'$(TargetFramework)'=='net9.0'" Include="Microsoft.EntityFrameworkCore.Sqlite"           Version="9.0.0"  />
		<PackageVersion Condition="'$(TargetFramework)'=='net462'" Include="Microsoft.EntityFrameworkCore.SqlServer"        Version="3.1.32" />
		<PackageVersion Condition="'$(TargetFramework)'=='net6.0'" Include="Microsoft.EntityFrameworkCore.SqlServer"        Version="6.0.36" />
		<PackageVersion Condition="'$(TargetFramework)'=='net8.0'" Include="Microsoft.EntityFrameworkCore.SqlServer"        Version="8.0.11" />
		<PackageVersion Condition="'$(TargetFramework)'=='net9.0'" Include="Microsoft.EntityFrameworkCore.SqlServer"        Version="9.0.0"  />
		<PackageVersion Condition="'$(TargetFramework)'=='net462'" Include="Microsoft.EntityFrameworkCore.InMemory"         Version="3.1.32" />
		<PackageVersion Condition="'$(TargetFramework)'=='net6.0'" Include="Microsoft.EntityFrameworkCore.InMemory"         Version="6.0.36" />
		<PackageVersion Condition="'$(TargetFramework)'=='net8.0'" Include="Microsoft.EntityFrameworkCore.InMemory"         Version="8.0.11" />
		<PackageVersion Condition="'$(TargetFramework)'=='net9.0'" Include="Microsoft.EntityFrameworkCore.InMemory"         Version="9.0.0"  />
<<<<<<< HEAD

		<!--temporary workarounds-->
		<PackageVersion Include="Microsoft.OData.Edm" Condition="'$(TargetFramework)'=='net6.0'" Version="7.21.6" />
		<PackageVersion Include="Microsoft.OData.Core" Condition="'$(TargetFramework)'=='net6.0'" Version="7.21.6" />
		<PackageVersion Condition="'$(TargetFramework)'=='net9.0'"         Include="Microsoft.EntityFrameworkCore.Relational" Version="9.0.0"  />
		<PackageVersion Condition="'$(TargetFramework)'=='net9.0'"         Include="Microsoft.EntityFrameworkCore" Version="9.0.0"  />
=======
>>>>>>> f9000ca3
	</ItemGroup>

	<ItemGroup Label="Testing" Condition=" '$(TargetFramework)' == 'net462' ">
		<PackageVersion Include="System.Text.Json"                                      Version="9.0.0"                 />
	</ItemGroup>

	<ItemGroup Label="Benchmarks">
		<PackageVersion Include="BenchmarkDotNet"                                       Version="0.14.0"                />
		<PackageVersion Include="JetBrains.Profiler.Api"                                Version="1.4.8"                 />
	</ItemGroup>

	<ItemGroup Label="Examples">
		<PackageVersion Include="linq2db.t4models"                                      Version="6.0.0-preview.1"       />
		<PackageVersion Include="System.Configuration.ConfigurationManager"             Version="9.0.0"                 />
		<PackageVersion Include="Microsoft.Extensions.ObjectPool"                       Version="9.0.0"                 />
		<PackageVersion Include="OpenTelemetry"                                         Version="1.10.0"                />
		<PackageVersion Include="OpenTelemetry.Exporter.Console"                        Version="1.10.0"                />
	</ItemGroup>

</Project><|MERGE_RESOLUTION|>--- conflicted
+++ resolved
@@ -2,7 +2,7 @@
 	<!--
 	When multiple versions of same nuget references, don't put it to unconditional ItemGroup
 	as while it works fine in Visual Studio in general there are still issues with tooling (dotnet publish, testing)
-
+	
 	IMPORTANT:
 	avoid use of different package versions in tests for different frameworks just for testing purposes if package referenced by source project
 	as it will result in old package consumed by released package and affect users (especially for projects where user has no control
@@ -33,15 +33,9 @@
 	<ItemGroup Label="Released Dependencies">
 		<PackageVersion Include="Grpc.Net.Client"                                       Version="2.67.0"                />
 		<PackageVersion Include="Humanizer.Core"                                        Version="2.14.1"                />
-<<<<<<< HEAD
-		<PackageVersion Include="Microsoft.CodeAnalysis.CSharp"                         Version="4.11.0"                />
+		<PackageVersion Include="Microsoft.CodeAnalysis.CSharp"                         Version="4.12.0"                />
 		<PackageVersion Include="Microsoft.Extensions.DependencyModel"                  Version="8.0.2" Condition="'$(TargetFramework)'=='net6.0'" />
 		<PackageVersion Include="Microsoft.Extensions.DependencyModel"                  Version="9.0.0" Condition="'$(TargetFramework)'!='net6.0'" />
-=======
-		<PackageVersion Include="Microsoft.CodeAnalysis.CSharp"                         Version="4.12.0"                />
-		<PackageVersion Condition="'$(TargetFramework)'=='net6.0'" Include="Microsoft.Extensions.DependencyModel" Version="8.0.2" />
-		<PackageVersion Condition="'$(TargetFramework)'!='net6.0'" Include="Microsoft.Extensions.DependencyModel" Version="9.0.0" />
->>>>>>> f9000ca3
 		<PackageVersion Include="Mono.TextTemplating"                                   Version="3.0.0"                 />
 		<PackageVersion Include="protobuf-net.Grpc"                                     Version="1.2.2"                 />
 		<PackageVersion Include="protobuf-net"                                          Version="3.2.45"                />
@@ -72,11 +66,7 @@
 
 	<ItemGroup Label="Database Providers">
 		<PackageVersion Include="AdoNetCore.AseClient"                                  Version="0.19.2"                />
-<<<<<<< HEAD
-		<PackageVersion Include="ClickHouse.Client"                                     Version="7.8.3"                 />
-=======
 		<PackageVersion Include="ClickHouse.Client"                                     Version="7.9.1"                 />
->>>>>>> f9000ca3
 		<PackageVersion Include="Devart.Data.Oracle"                                    Version="10.3.104"              />
 		<PackageVersion Include="dotMorten.Microsoft.SqlServer.Types"                   Version="1.5.0"                 />
 		<!--<PackageVersion Include="dotMorten.Microsoft.SqlServer.Types"                   Version="2.5.0"                 />-->
@@ -148,15 +138,6 @@
 		<PackageVersion Condition="'$(TargetFramework)'=='net6.0'" Include="Microsoft.EntityFrameworkCore.InMemory"         Version="6.0.36" />
 		<PackageVersion Condition="'$(TargetFramework)'=='net8.0'" Include="Microsoft.EntityFrameworkCore.InMemory"         Version="8.0.11" />
 		<PackageVersion Condition="'$(TargetFramework)'=='net9.0'" Include="Microsoft.EntityFrameworkCore.InMemory"         Version="9.0.0"  />
-<<<<<<< HEAD
-
-		<!--temporary workarounds-->
-		<PackageVersion Include="Microsoft.OData.Edm" Condition="'$(TargetFramework)'=='net6.0'" Version="7.21.6" />
-		<PackageVersion Include="Microsoft.OData.Core" Condition="'$(TargetFramework)'=='net6.0'" Version="7.21.6" />
-		<PackageVersion Condition="'$(TargetFramework)'=='net9.0'"         Include="Microsoft.EntityFrameworkCore.Relational" Version="9.0.0"  />
-		<PackageVersion Condition="'$(TargetFramework)'=='net9.0'"         Include="Microsoft.EntityFrameworkCore" Version="9.0.0"  />
-=======
->>>>>>> f9000ca3
 	</ItemGroup>
 
 	<ItemGroup Label="Testing" Condition=" '$(TargetFramework)' == 'net462' ">
