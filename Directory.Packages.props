﻿<Project>
	<!--
	When multiple versions of same nuget references, don't put it to unconditional ItemGroup
	as while it works fine in Visual Studio in general there are still issues with tooling (dotnet publish, testing)

	IMPORTANT:
	avoid use of different package versions in tests for different frameworks just for testing purposes if package referenced by source project
	as it will result in old package consumed by released package and affect users (especially for projects where user has no control
	over dependencies like linq2db.cli
	-->
	<ItemGroup Label="Build: Analyzers and Tools">
		<PackageVersion Include="Meziantou.Analyzer"                                    Version="2.0.160"               />
		<PackageVersion Include="Microsoft.CodeAnalysis.Analyzers"                      Version="3.11.0-beta1.24318.1"  />
		<PackageVersion Include="Microsoft.CodeAnalysis.BannedApiAnalyzers"             Version="3.11.0-beta1.24318.1"  />
		<PackageVersion Include="Microsoft.CodeAnalysis.NetAnalyzers"                   Version="9.0.0-preview.24318.1" />
		<PackageVersion Include="Microsoft.CodeAnalysis.PublicApiAnalyzers"             Version="3.11.0-beta1.24318.1"  />
		<PackageVersion Include="Microsoft.SourceLink.GitHub"                           Version="8.0.0"                 />
		<PackageVersion Include="Lindhart.Analyser.MissingAwaitWarning"                 Version="3.1.0-beta"            />
	</ItemGroup>

	<ItemGroup Label="Polyfills">
		<PackageVersion Include="Microsoft.Bcl.AsyncInterfaces"                         Version="6.0.0"                 />
		<PackageVersion Include="Microsoft.Bcl.HashCode"                                Version="1.1.1"                 />
		<PackageVersion Include="Microsoft.CSharp"                                      Version="4.7.0"                 />
		<PackageVersion Include="Nullability.Source"                                    Version="2.3.0"                 />
		<PackageVersion Include="PolySharp"                                             Version="1.14.1"                />
		<PackageVersion Include="System.Collections.Immutable"                          Version="8.0.0"                 />
		<PackageVersion Include="System.ComponentModel.Annotations"                     Version="5.0.0"                 />
		<PackageVersion Include="System.Data.DataSetExtensions"                         Version="4.5.0"                 />
		<PackageVersion Include="System.ValueTuple"                                     Version="4.5.0"                 />
	</ItemGroup>

	<ItemGroup Label="Released Dependencies">
		<PackageVersion Include="Grpc.Net.Client"                                       Version="2.63.0"                />
		<PackageVersion Include="Humanizer.Core"                                        Version="2.14.1"                />
		<PackageVersion Include="Microsoft.CodeAnalysis.CSharp"                         Version="4.10.0"                />
		<PackageVersion Include="Microsoft.Extensions.DependencyModel"                  Version="8.0.1"                 />
		<PackageVersion Include="Mono.TextTemplating"                                   Version="2.3.1"                 />
		<PackageVersion Include="protobuf-net.Grpc"                                     Version="1.1.1"                 />

		<PackageVersion Condition="'$(TargetFramework)'=='netstandard2.0'" Include="Microsoft.EntityFrameworkCore.Relational" Version="3.1.32" />
		<PackageVersion Condition="'$(TargetFramework)'=='net6.0'"         Include="Microsoft.EntityFrameworkCore.Relational" Version="6.0.32" />
		<PackageVersion Condition="'$(TargetFramework)'=='net8.0'"         Include="Microsoft.EntityFrameworkCore.Relational" Version="8.0.7"  />
	</ItemGroup>

	<ItemGroup Label="Released Dependencies" Condition=" '$(TargetFramework)' != 'net8.0' ">
		<!--
		pin abstractions packages to lowest supported runtime (.net 6 currently)
		https://github.com/linq2db/linq2db/issues/3953
		-->
		<PackageVersion Include="Microsoft.Extensions.DependencyInjection"              Version="6.0.1"                 />
		<PackageVersion Include="Microsoft.Extensions.Logging.Abstractions"             Version="6.0.4"                 />
	</ItemGroup>

	<ItemGroup Label="Released Dependencies" Condition=" '$(TargetFramework)' == 'net8.0' ">
		<PackageVersion Include="Microsoft.Extensions.DependencyInjection"              Version="8.0.0"                 />
		<PackageVersion Include="Microsoft.Extensions.Logging.Abstractions"             Version="8.0.1"                 />
	</ItemGroup>

	<ItemGroup Label="Database Providers">
		<PackageVersion Include="AdoNetCore.AseClient"                                  Version="0.19.2"                />
		<PackageVersion Include="ClickHouse.Client"                                     Version="7.5.1"                 />
		<PackageVersion Include="Devart.Data.Oracle"                                    Version="10.3.21"               />
		<PackageVersion Include="dotMorten.Microsoft.SqlServer.Types"                   Version="1.5.0"                 />
		<!--<PackageVersion Include="dotMorten.Microsoft.SqlServer.Types"                   Version="2.5.0"                 />-->
		<PackageVersion Include="FirebirdSql.Data.FirebirdClient"                       Version="10.3.1"                />
		<PackageVersion Include="IBM.Data.DB.Provider"                                  Version="11.5.9000.4"           />
		<PackageVersion Include="Microsoft.Data.SqlClient"                              Version="5.2.1"                 />
		<PackageVersion Include="Microsoft.Data.Sqlite"                                 Version="8.0.7"                 />
		<PackageVersion Include="Microsoft.SqlServer.Types"                             Version="160.1000.6"            />
		<PackageVersion Include="MySqlConnector"                                        Version="2.3.7"                 />
		<PackageVersion Include="MySql.Data"                                            Version="9.0.0"                 />
		<!--7.0.0.300 version crashes process at least under ubuntu-->
		<PackageVersion Include="Net.IBM.Data.Db2"                                      Version="7.0.0.400"             />
		<PackageVersion Include="Net.IBM.Data.Db2-lnx"                                  Version="7.0.0.400"             />
		<PackageVersion Include="Net.IBM.Data.Db2-osx"                                  Version="7.0.0.400"             />
		<PackageVersion Include="Npgsql"                                                Version="8.0.3"                 />
		<!--as of 3.1.1 multiple introduced issues blocks update-->
		<PackageVersion Include="Octonica.ClickHouseClient"                             Version="3.1.3"                 />
		<PackageVersion Include="Oracle.ManagedDataAccess"                              Version="21.15.0"               />
		<PackageVersion Include="Oracle.ManagedDataAccess.Core"                         Version="23.5.0"                />
		<PackageVersion Include="System.Data.Odbc"                                      Version="8.0.0"                 />
		<PackageVersion Include="System.Data.OleDb"                                     Version="8.0.0"                 />
		<PackageVersion Include="System.Data.SqlClient"                                 Version="4.8.6"                 />
		<PackageVersion Include="System.Data.SQLite.Core"                               Version="1.0.118"               />
	</ItemGroup>

	<ItemGroup Label="Testing">
		<PackageVersion Include="FluentAssertions"                                      Version="6.12.0"                />
		<PackageVersion Include="Microsoft.NET.Test.Sdk"                                Version="17.10.0"               />
		<PackageVersion Include="NUnit"                                                 Version="4.1.0"                 />
		<PackageVersion Include="NUnit.Analyzers"                                       Version="4.2.0"                 />
		<PackageVersion Include="NUnit3TestAdapter"                                     Version="4.5.0"                 />

		<PackageVersion Include="Microsoft.AspNet.OData"                                Version="7.7.5"                 />
		<PackageVersion Include="Microsoft.AspNetCore.OData"                            Version="8.2.5"                 />
		<PackageVersion Include="MiniProfiler.Shared"                                   Version="4.3.8"                 />
		<PackageVersion Include="MiniProfiler.Minimal"                                  Version="4.3.8"                 />
		<PackageVersion Include="NodaTime"                                              Version="3.1.11"                />
		<PackageVersion Include="protobuf-net.Grpc.AspNetCore"                          Version="1.1.1"                 />
		<PackageVersion Include="System.Linq.Dynamic.Core"                              Version="1.4.3"                 />
		<PackageVersion Include="FSharp.Core"                                           Version="8.0.301"               />
		<PackageVersion Include="LinqKit"                                               Version="1.3.0"                 />
<<<<<<< HEAD
	</ItemGroup>

=======

		<PackageVersion Include="Microsoft.Extensions.Logging.Console"                  Version="8.0.0"                 />
		<PackageVersion Include="EntityFrameworkCore.FSharp"                            Version="6.0.7"                 />

		<PackageVersion Condition="'$(TargetFramework)'=='net462'" Include="Pomelo.EntityFrameworkCore.MySql"               Version="3.2.7"  />
		<PackageVersion Condition="'$(TargetFramework)'=='net6.0'" Include="Pomelo.EntityFrameworkCore.MySql"               Version="6.0.3"  />
		<PackageVersion Condition="'$(TargetFramework)'=='net8.0'" Include="Pomelo.EntityFrameworkCore.MySql"               Version="8.0.2"  />
		<PackageVersion Condition="'$(TargetFramework)'=='net462'" Include="Npgsql.EntityFrameworkCore.PostgreSQL.NodaTime" Version="3.1.18" />
		<PackageVersion Condition="'$(TargetFramework)'=='net6.0'" Include="Npgsql.EntityFrameworkCore.PostgreSQL.NodaTime" Version="6.0.29" />
		<PackageVersion Condition="'$(TargetFramework)'=='net8.0'" Include="Npgsql.EntityFrameworkCore.PostgreSQL.NodaTime" Version="8.0.4"  />
		<PackageVersion Condition="'$(TargetFramework)'=='net462'" Include="Microsoft.EntityFrameworkCore.Sqlite"           Version="3.1.32" />
		<PackageVersion Condition="'$(TargetFramework)'=='net6.0'" Include="Microsoft.EntityFrameworkCore.Sqlite"           Version="6.0.32" />
		<PackageVersion Condition="'$(TargetFramework)'=='net8.0'" Include="Microsoft.EntityFrameworkCore.Sqlite"           Version="8.0.7"  />
		<PackageVersion Condition="'$(TargetFramework)'=='net462'" Include="Microsoft.EntityFrameworkCore.SqlServer"        Version="3.1.32" />
		<PackageVersion Condition="'$(TargetFramework)'=='net6.0'" Include="Microsoft.EntityFrameworkCore.SqlServer"        Version="6.0.32" />
		<PackageVersion Condition="'$(TargetFramework)'=='net8.0'" Include="Microsoft.EntityFrameworkCore.SqlServer"        Version="8.0.7"  />
		<PackageVersion Condition="'$(TargetFramework)'=='net462'" Include="Microsoft.EntityFrameworkCore.InMemory"         Version="3.1.32" />
		<PackageVersion Condition="'$(TargetFramework)'=='net6.0'" Include="Microsoft.EntityFrameworkCore.InMemory"         Version="6.0.32" />
		<PackageVersion Condition="'$(TargetFramework)'=='net8.0'" Include="Microsoft.EntityFrameworkCore.InMemory"         Version="8.0.7"  />
</ItemGroup>
	
>>>>>>> 0c99d98c
	<ItemGroup Label="Testing" Condition=" '$(TargetFramework)' == 'net462' ">
		<PackageVersion Include="System.Text.Json"                                      Version="8.0.4"                 />
	</ItemGroup>

	<ItemGroup Label="Benchmarks">
		<PackageVersion Include="BenchmarkDotNet"                                       Version="0.13.12"               />
		<PackageVersion Include="JetBrains.Profiler.Api"                                Version="1.1.8"                 />
	</ItemGroup>

	<ItemGroup Label="Examples">
		<PackageVersion Include="linq2db.t4models"                                      Version="5.3.2"                 />
		<PackageVersion Include="System.Configuration.ConfigurationManager"             Version="8.0.0"                 />
		<PackageVersion Include="Microsoft.Extensions.ObjectPool"                       Version="8.0.7"                 />
		<PackageVersion Include="OpenTelemetry"                                         Version="1.9.0"                 />
		<PackageVersion Include="OpenTelemetry.Exporter.Console"                        Version="1.9.0"                 />
	</ItemGroup>

</Project><|MERGE_RESOLUTION|>--- conflicted
+++ resolved
@@ -101,10 +101,6 @@
 		<PackageVersion Include="System.Linq.Dynamic.Core"                              Version="1.4.3"                 />
 		<PackageVersion Include="FSharp.Core"                                           Version="8.0.301"               />
 		<PackageVersion Include="LinqKit"                                               Version="1.3.0"                 />
-<<<<<<< HEAD
-	</ItemGroup>
-
-=======
 
 		<PackageVersion Include="Microsoft.Extensions.Logging.Console"                  Version="8.0.0"                 />
 		<PackageVersion Include="EntityFrameworkCore.FSharp"                            Version="6.0.7"                 />
@@ -124,9 +120,8 @@
 		<PackageVersion Condition="'$(TargetFramework)'=='net462'" Include="Microsoft.EntityFrameworkCore.InMemory"         Version="3.1.32" />
 		<PackageVersion Condition="'$(TargetFramework)'=='net6.0'" Include="Microsoft.EntityFrameworkCore.InMemory"         Version="6.0.32" />
 		<PackageVersion Condition="'$(TargetFramework)'=='net8.0'" Include="Microsoft.EntityFrameworkCore.InMemory"         Version="8.0.7"  />
-</ItemGroup>
+	</ItemGroup>
 	
->>>>>>> 0c99d98c
 	<ItemGroup Label="Testing" Condition=" '$(TargetFramework)' == 'net462' ">
 		<PackageVersion Include="System.Text.Json"                                      Version="8.0.4"                 />
 	</ItemGroup>
