﻿<Project>
	<!--
	When multiple versions of same nuget references, don't put it to unconditional ItemGroup
	as while it works fine in Visual Studio in general there are still issues with tooling (dotnet publish, testing)

	IMPORTANT:
	avoid use of different package versions in tests for different frameworks just for testing purposes if package referenced by source project
	as it will result in old package consumed by released package and affect users (especially for projects where user has no control
	over dependencies like linq2db.cli
	-->
	<ItemGroup Label="Build: Analyzers and Tools">
		<PackageVersion Include="Meziantou.Analyzer"                                    Version="2.0.186"               />
		<PackageVersion Include="Microsoft.CodeAnalysis.Analyzers"                      Version="3.11.0-beta1.24605.2"  />
		<PackageVersion Include="Microsoft.CodeAnalysis.BannedApiAnalyzers"             Version="3.11.0-beta1.24605.2"  />
		<PackageVersion Include="Microsoft.CodeAnalysis.NetAnalyzers"                   Version="9.0.0-preview.24605.2" />
		<PackageVersion Include="Microsoft.CodeAnalysis.PublicApiAnalyzers"             Version="3.11.0-beta1.24605.2"  />
		<PackageVersion Include="Microsoft.SourceLink.GitHub"                           Version="8.0.0"                 />
		<PackageVersion Include="Lindhart.Analyser.MissingAwaitWarning"                 Version="3.1.0-beta"            />
	</ItemGroup>

	<ItemGroup Label="Polyfills">
		<PackageVersion Include="Microsoft.Bcl.AsyncInterfaces"                         Version="9.0.1"                 />
		<PackageVersion Include="Microsoft.Bcl.HashCode"                                Version="6.0.0"                 />
		<PackageVersion Include="Microsoft.CSharp"                                      Version="4.7.0"                 />
		<PackageVersion Include="Nullability.Source"                                    Version="2.3.0"                 />
		<PackageVersion Include="PolySharp"                                             Version="1.15.0"                />
		<PackageVersion Include="System.Collections.Immutable"                          Version="9.0.1"                 />
		<PackageVersion Include="System.ComponentModel.Annotations"                     Version="5.0.0"                 />
		<PackageVersion Include="System.Data.DataSetExtensions"                         Version="4.5.0"                 />
		<PackageVersion Include="System.ValueTuple"                                     Version="4.5.0"                 />
	</ItemGroup>

	<ItemGroup Label="Released Dependencies">
		<PackageVersion Include="Grpc.Net.Client"                                       Version="2.67.0"                />
		<PackageVersion Include="Humanizer.Core"                                        Version="2.14.1"                />
		<PackageVersion Include="Microsoft.CodeAnalysis.CSharp"                         Version="4.12.0"                />
		<PackageVersion Include="Microsoft.Extensions.DependencyModel"                  Version="8.0.2" Condition="'$(TargetFramework)'=='net6.0'" />
		<PackageVersion Include="Microsoft.Extensions.DependencyModel"                  Version="9.0.1" Condition="'$(TargetFramework)'!='net6.0'" />
		<PackageVersion Include="Mono.TextTemplating"                                   Version="3.0.0"                 />
		<PackageVersion Include="protobuf-net.Grpc"                                     Version="1.2.2"                 />
		<PackageVersion Include="protobuf-net"                                          Version="3.2.45"                />

		<PackageVersion Include="Microsoft.EntityFrameworkCore.Relational"              Version="3.1.32" Condition="'$(TargetFramework)'=='netstandard2.0'" />
		<PackageVersion Include="Microsoft.EntityFrameworkCore.Relational"              Version="6.0.36" Condition="'$(TargetFramework)'=='net6.0'"         />
		<PackageVersion Include="Microsoft.EntityFrameworkCore.Relational"              Version="8.0.12" Condition="'$(TargetFramework)'=='net8.0'"         />
	</ItemGroup>

	<ItemGroup Label="Released Dependencies" Condition=" '$(TargetFramework)' != 'net8.0' AND '$(TargetFramework)' != 'net9.0' ">
		<!--
		pin abstractions packages to lowest supported runtime (.net 6 currently)
		https://github.com/linq2db/linq2db/issues/3953
		-->
		<PackageVersion Include="Microsoft.Extensions.DependencyInjection"              Version="6.0.2"                 />
		<PackageVersion Include="Microsoft.Extensions.Logging.Abstractions"             Version="6.0.4"                 />
	</ItemGroup>

	<ItemGroup Label="Released Dependencies" Condition=" '$(TargetFramework)' == 'net8.0' ">
		<PackageVersion Include="Microsoft.Extensions.DependencyInjection"              Version="8.0.1"                 />
		<PackageVersion Include="Microsoft.Extensions.Logging.Abstractions"             Version="8.0.2"                 />
	</ItemGroup>

	<ItemGroup Label="Released Dependencies" Condition=" '$(TargetFramework)' == 'net9.0' ">
		<PackageVersion Include="Microsoft.Extensions.DependencyInjection"              Version="9.0.1" />
		<PackageVersion Include="Microsoft.Extensions.Logging.Abstractions"             Version="9.0.1" />
	</ItemGroup>

	<ItemGroup Label="Database Providers">
		<PackageVersion Include="AdoNetCore.AseClient"                                  Version="0.19.2"                />
		<PackageVersion Include="ClickHouse.Client"                                     Version="7.9.1"                 />
		<PackageVersion Include="Devart.Data.Oracle"                                    Version="10.4.191"              />
		<PackageVersion Include="dotMorten.Microsoft.SqlServer.Types"                   Version="1.5.0"                 />
		<!--<PackageVersion Include="dotMorten.Microsoft.SqlServer.Types"                   Version="2.5.0"                 />-->
		<PackageVersion Include="FirebirdSql.Data.FirebirdClient"                       Version="10.3.2"                />
		<PackageVersion Include="IBM.Data.DB.Provider"                                  Version="11.5.9000.4"           />
		<PackageVersion Include="Microsoft.Data.SqlClient"                              Version="5.2.2"                 />
		<PackageVersion Include="Microsoft.Data.Sqlite"                                 Version="9.0.1"                 />
		<PackageVersion Include="Microsoft.SqlServer.Types"                             Version="160.1000.6"            />
		<PackageVersion Include="MySqlConnector"                                        Version="2.4.0"                 />
		<PackageVersion Include="MySql.Data"                                            Version="9.1.0"                 />
		<!--7.0.0.300 version crashes process at least under ubuntu-->
		<PackageVersion Include="Net.IBM.Data.Db2"                                      Version="7.0.0.400"             />
		<PackageVersion Include="Net.IBM.Data.Db2-lnx"                                  Version="7.0.0.400"             />
		<PackageVersion Include="Net.IBM.Data.Db2-osx"                                  Version="7.0.0.400"             />
		<PackageVersion Include="Npgsql" Condition="$([MSBuild]::IsTargetFrameworkCompatible('$(TargetFramework)', 'net6.0'))"  Version="9.0.2" />
		<PackageVersion Include="Npgsql" Condition="!$([MSBuild]::IsTargetFrameworkCompatible('$(TargetFramework)', 'net6.0'))" Version="8.0.6" />
		<PackageVersion Include="Npgsql.NodaTime" Condition="$([MSBuild]::IsTargetFrameworkCompatible('$(TargetFramework)', 'net6.0'))"  Version="9.0.2" />
		<PackageVersion Include="Npgsql.NodaTime" Condition="!$([MSBuild]::IsTargetFrameworkCompatible('$(TargetFramework)', 'net6.0'))" Version="8.0.6" />
		<!--as of 3.1.1 multiple introduced issues blocks update-->
		<PackageVersion Include="Octonica.ClickHouseClient"                             Version="3.1.3"                 />
		<PackageVersion Include="Oracle.ManagedDataAccess"                              Version="21.17.0"               />
		<PackageVersion Include="Oracle.ManagedDataAccess.Core"                         Version="23.7.0"                />
		<PackageVersion Condition="'$(TargetFramework)'=='net6.0'" Include="System.Data.Odbc"  Version="8.0.1"          />
		<PackageVersion Condition="'$(TargetFramework)'!='net6.0'" Include="System.Data.Odbc"  Version="9.0.1"          />
		<PackageVersion Condition="'$(TargetFramework)'=='net6.0'" Include="System.Data.OleDb" Version="8.0.1"          />
		<PackageVersion Condition="'$(TargetFramework)'!='net6.0'" Include="System.Data.OleDb" Version="9.0.1"          />
		<PackageVersion Include="System.Data.SqlClient"                                 Version="4.9.0"                 />
		<PackageVersion Include="System.Data.SQLite.Core"                               Version="1.0.119"               />
	</ItemGroup>

	<ItemGroup Label="Testing">
		<PackageVersion Include="FluentAssertions"                                      Version="7.1.0"                 />
		<PackageVersion Include="Microsoft.NET.Test.Sdk"                                Version="17.12.0"               />
		<PackageVersion Include="NUnit"                                                 Version="4.3.2"                 />
		<PackageVersion Include="NUnit.Analyzers"                                       Version="4.6.0"                 />
		<PackageVersion Include="NUnit3TestAdapter"                                     Version="4.6.0"                 />

		<PackageVersion Include="Microsoft.AspNet.OData"                                Version="7.7.7"                 />
		<PackageVersion Include="Microsoft.AspNetCore.OData" Condition="'$(TargetFramework)'!='net8.0' AND '$(TargetFramework)'!='net9.0'" Version="8.2.7" />
		<PackageVersion Include="Microsoft.AspNetCore.OData" Condition="'$(TargetFramework)'=='net8.0' OR '$(TargetFramework)'=='net9.0'"  Version="9.1.3" />
		<PackageVersion Include="MiniProfiler.Shared"                                   Version="4.5.4"                 />
		<PackageVersion Include="MiniProfiler.Minimal"                                  Version="4.5.4"                 />
		<PackageVersion Include="NodaTime"                                              Version="3.2.1"                 />
		<PackageVersion Include="protobuf-net.Grpc.AspNetCore"                          Version="1.2.2"                 />
		<PackageVersion Include="System.Linq.Dynamic.Core"                              Version="1.5.1"                 />
		<PackageVersion Condition="'$(TargetFramework)'=='net9.0'" Include="FSharp.Core" Version="9.0.101"              />
		<PackageVersion Condition="'$(TargetFramework)'!='net9.0'" Include="FSharp.Core" Version="8.0.403"              />
		<PackageVersion Include="LinqKit"                                               Version="1.3.8"                 />

		<PackageVersion Condition="'$(TargetFramework)'=='net9.0'" Include="Microsoft.Extensions.Logging.Console"  Version="9.0.1" />
		<PackageVersion Condition="'$(TargetFramework)'!='net9.0'" Include="Microsoft.Extensions.Logging.Console"  Version="8.0.1" />
		<PackageVersion Include="EntityFrameworkCore.FSharp"                            Version="6.0.7"                 />

		<PackageVersion Condition="'$(TargetFramework)'=='net462'" Include="Pomelo.EntityFrameworkCore.MySql"               Version="3.2.7"  />
		<PackageVersion Condition="'$(TargetFramework)'=='net6.0'" Include="Pomelo.EntityFrameworkCore.MySql"               Version="6.0.3"  />
		<PackageVersion Condition="'$(TargetFramework)'=='net8.0'" Include="Pomelo.EntityFrameworkCore.MySql"               Version="8.0.2"  />
		<PackageVersion Condition="'$(TargetFramework)'=='net9.0'" Include="Pomelo.EntityFrameworkCore.MySql"               Version="9.0.0-preview.2.efcore.9.0.0" />
		<PackageVersion Condition="'$(TargetFramework)'=='net462'" Include="Npgsql.EntityFrameworkCore.PostgreSQL.NodaTime" Version="3.1.18" />
		<PackageVersion Condition="'$(TargetFramework)'=='net6.0'" Include="Npgsql.EntityFrameworkCore.PostgreSQL.NodaTime" Version="6.0.29" />
		<PackageVersion Condition="'$(TargetFramework)'=='net8.0'" Include="Npgsql.EntityFrameworkCore.PostgreSQL.NodaTime" Version="8.0.11" />
		<PackageVersion Condition="'$(TargetFramework)'=='net9.0'" Include="Npgsql.EntityFrameworkCore.PostgreSQL.NodaTime" Version="9.0.3"  />
		<PackageVersion Condition="'$(TargetFramework)'=='net462'" Include="Microsoft.EntityFrameworkCore.Sqlite"           Version="3.1.32" />
		<PackageVersion Condition="'$(TargetFramework)'=='net6.0'" Include="Microsoft.EntityFrameworkCore.Sqlite"           Version="6.0.36" />
		<PackageVersion Condition="'$(TargetFramework)'=='net8.0'" Include="Microsoft.EntityFrameworkCore.Sqlite"           Version="8.0.12" />
		<PackageVersion Condition="'$(TargetFramework)'=='net9.0'" Include="Microsoft.EntityFrameworkCore.Sqlite"           Version="9.0.1"  />
		<PackageVersion Condition="'$(TargetFramework)'=='net462'" Include="Microsoft.EntityFrameworkCore.SqlServer"        Version="3.1.32" />
		<PackageVersion Condition="'$(TargetFramework)'=='net6.0'" Include="Microsoft.EntityFrameworkCore.SqlServer"        Version="6.0.36" />
		<PackageVersion Condition="'$(TargetFramework)'=='net8.0'" Include="Microsoft.EntityFrameworkCore.SqlServer"        Version="8.0.12" />
		<PackageVersion Condition="'$(TargetFramework)'=='net9.0'" Include="Microsoft.EntityFrameworkCore.SqlServer"        Version="9.0.1"  />
		<PackageVersion Condition="'$(TargetFramework)'=='net462'" Include="Microsoft.EntityFrameworkCore.InMemory"         Version="3.1.32" />
		<PackageVersion Condition="'$(TargetFramework)'=='net6.0'" Include="Microsoft.EntityFrameworkCore.InMemory"         Version="6.0.36" />
<<<<<<< HEAD
		<PackageVersion Condition="'$(TargetFramework)'=='net8.0'" Include="Microsoft.EntityFrameworkCore.InMemory"         Version="8.0.11" />
		<PackageVersion Condition="'$(TargetFramework)'=='net9.0'" Include="Microsoft.EntityFrameworkCore.InMemory"         Version="9.0.0"  />

		<PackageVersion Condition="'$(TargetFramework)'=='net6.0'" Include="Microsoft.Extensions.Http"                      Version="6.0.1"  />
		<PackageVersion Condition="'$(TargetFramework)'=='net8.0'" Include="Microsoft.Extensions.Http"                      Version="8.0.1"  />
		<PackageVersion Condition="'$(TargetFramework)'=='net9.0'" Include="Microsoft.Extensions.Http"                      Version="9.0.0"  />

		<PackageVersion Condition="'$(TargetFramework)'=='net6.0'" Include="Microsoft.AspNetCore.Components.Web"            Version="6.0.36"  />
		<PackageVersion Condition="'$(TargetFramework)'=='net8.0'" Include="Microsoft.AspNetCore.Components.Web"            Version="8.0.12"  />
		<PackageVersion Condition="'$(TargetFramework)'=='net9.0'" Include="Microsoft.AspNetCore.Components.Web"            Version="9.0.0"  />

		<PackageVersion Condition="'$(TargetFramework)'=='net6.0'" Include="Microsoft.AspNetCore.Components.WebAssembly.Server" Version="6.0.36"  />
		<PackageVersion Condition="'$(TargetFramework)'=='net8.0'" Include="Microsoft.AspNetCore.Components.WebAssembly.Server" Version="8.0.12"  />
		<PackageVersion Condition="'$(TargetFramework)'=='net9.0'" Include="Microsoft.AspNetCore.Components.WebAssembly.Server" Version="9.0.0"  />

		<PackageVersion Condition="'$(TargetFramework)'=='net9.0'" Include="Microsoft.AspNetCore.Components.WebAssembly"    Version="9.0.0" />
=======
		<PackageVersion Condition="'$(TargetFramework)'=='net8.0'" Include="Microsoft.EntityFrameworkCore.InMemory"         Version="8.0.12" />
		<PackageVersion Condition="'$(TargetFramework)'=='net9.0'" Include="Microsoft.EntityFrameworkCore.InMemory"         Version="9.0.1"  />
>>>>>>> 3a960b12
	</ItemGroup>

	<ItemGroup Label="Testing" Condition=" '$(TargetFramework)' == 'net462' ">
		<PackageVersion Include="System.Text.Json"                                      Version="9.0.1"                 />
	</ItemGroup>

	<ItemGroup Label="Benchmarks">
		<PackageVersion Include="BenchmarkDotNet"                                       Version="0.14.0"                />
		<PackageVersion Include="JetBrains.Profiler.Api"                                Version="1.4.8"                 />
	</ItemGroup>

	<ItemGroup Label="Examples">
		<PackageVersion Include="linq2db.t4models"                                      Version="6.0.0-preview.1"       />
		<PackageVersion Include="System.Configuration.ConfigurationManager"             Version="9.0.1"                 />
		<PackageVersion Include="Microsoft.Extensions.ObjectPool"                       Version="9.0.1"                 />
		<PackageVersion Include="OpenTelemetry"                                         Version="1.11.0"                />
		<PackageVersion Include="OpenTelemetry.Exporter.Console"                        Version="1.11.0"                />
	</ItemGroup>

</Project><|MERGE_RESOLUTION|>--- conflicted
+++ resolved
@@ -2,7 +2,7 @@
 	<!--
 	When multiple versions of same nuget references, don't put it to unconditional ItemGroup
 	as while it works fine in Visual Studio in general there are still issues with tooling (dotnet publish, testing)
-
+	
 	IMPORTANT:
 	avoid use of different package versions in tests for different frameworks just for testing purposes if package referenced by source project
 	as it will result in old package consumed by released package and affect users (especially for projects where user has no control
@@ -138,9 +138,8 @@
 		<PackageVersion Condition="'$(TargetFramework)'=='net9.0'" Include="Microsoft.EntityFrameworkCore.SqlServer"        Version="9.0.1"  />
 		<PackageVersion Condition="'$(TargetFramework)'=='net462'" Include="Microsoft.EntityFrameworkCore.InMemory"         Version="3.1.32" />
 		<PackageVersion Condition="'$(TargetFramework)'=='net6.0'" Include="Microsoft.EntityFrameworkCore.InMemory"         Version="6.0.36" />
-<<<<<<< HEAD
-		<PackageVersion Condition="'$(TargetFramework)'=='net8.0'" Include="Microsoft.EntityFrameworkCore.InMemory"         Version="8.0.11" />
-		<PackageVersion Condition="'$(TargetFramework)'=='net9.0'" Include="Microsoft.EntityFrameworkCore.InMemory"         Version="9.0.0"  />
+		<PackageVersion Condition="'$(TargetFramework)'=='net8.0'" Include="Microsoft.EntityFrameworkCore.InMemory"         Version="8.0.12" />
+		<PackageVersion Condition="'$(TargetFramework)'=='net9.0'" Include="Microsoft.EntityFrameworkCore.InMemory"         Version="9.0.1"  />
 
 		<PackageVersion Condition="'$(TargetFramework)'=='net6.0'" Include="Microsoft.Extensions.Http"                      Version="6.0.1"  />
 		<PackageVersion Condition="'$(TargetFramework)'=='net8.0'" Include="Microsoft.Extensions.Http"                      Version="8.0.1"  />
@@ -155,10 +154,6 @@
 		<PackageVersion Condition="'$(TargetFramework)'=='net9.0'" Include="Microsoft.AspNetCore.Components.WebAssembly.Server" Version="9.0.0"  />
 
 		<PackageVersion Condition="'$(TargetFramework)'=='net9.0'" Include="Microsoft.AspNetCore.Components.WebAssembly"    Version="9.0.0" />
-=======
-		<PackageVersion Condition="'$(TargetFramework)'=='net8.0'" Include="Microsoft.EntityFrameworkCore.InMemory"         Version="8.0.12" />
-		<PackageVersion Condition="'$(TargetFramework)'=='net9.0'" Include="Microsoft.EntityFrameworkCore.InMemory"         Version="9.0.1"  />
->>>>>>> 3a960b12
 	</ItemGroup>
 
 	<ItemGroup Label="Testing" Condition=" '$(TargetFramework)' == 'net462' ">
