--- conflicted
+++ resolved
@@ -23,13 +23,8 @@
 		<PackageVersion Include="Nullability.Source"                                    Version="2.2.0"         />
 		<PackageVersion Include="PolySharp"                                             Version="1.13.2"        />
 		<!--build support-->
-<<<<<<< HEAD
-		<PackageVersion Include="Microsoft.CodeAnalysis.BannedApiAnalyzers"             Version="3.3.5-beta1.23320.2" />
-		<PackageVersion Include="Microsoft.CodeAnalysis.NetAnalyzers"                   Version="7.0.4"         />
-=======
 		<PackageVersion Include="Microsoft.CodeAnalysis.BannedApiAnalyzers"             Version="3.11.0-beta1.23364.2" />
 		<PackageVersion Include="Microsoft.CodeAnalysis.NetAnalyzers"                   Version="8.0.0-preview.23364.2" />
->>>>>>> 3cff2449
 		<PackageVersion Include="Microsoft.SourceLink.GitHub"                           Version="1.1.1"         />
 		<PackageVersion Include="Mono.TextTemplating"                                   Version="2.3.1"         />
 		<PackageVersion Include="Microsoft.CodeAnalysis.CSharp"                         Version="4.7.0"         />
