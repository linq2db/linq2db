--- conflicted
+++ resolved
@@ -2,7 +2,7 @@
 	<!--
 	When multiple versions of same nuget references, don't put it to unconditional ItemGroup
 	as while it works fine in Visual Studio in general there are still issues with tooling (dotnet publish, testing)
-
+	
 	IMPORTANT:
 	avoid use of different package versions in tests for different frameworks just for testing purposes if package referenced by source project
 	as it will result in old package consumed by released package and affect users (especially for projects where user has no control
@@ -17,7 +17,7 @@
 		<PackageVersion Include="Microsoft.SourceLink.GitHub"                           Version="8.0.0"                 />
 		<PackageVersion Include="Lindhart.Analyser.MissingAwaitWarning"                 Version="3.1.0-beta"            />
 	</ItemGroup>
-
+	
 	<ItemGroup Label="Polyfills">
 		<PackageVersion Include="Microsoft.Bcl.AsyncInterfaces"                         Version="9.0.0"                 />
 		<PackageVersion Include="Microsoft.Bcl.HashCode"                                Version="6.0.0"                 />
@@ -53,7 +53,7 @@
 		<PackageVersion Include="Microsoft.Extensions.DependencyInjection"              Version="6.0.2"                 />
 		<PackageVersion Include="Microsoft.Extensions.Logging.Abstractions"             Version="6.0.4"                 />
 	</ItemGroup>
-
+	
 	<ItemGroup Label="Released Dependencies" Condition=" '$(TargetFramework)' == 'net8.0' ">
 		<PackageVersion Include="Microsoft.Extensions.DependencyInjection"              Version="8.0.1"                 />
 		<PackageVersion Include="Microsoft.Extensions.Logging.Abstractions"             Version="8.0.2"                 />
@@ -134,12 +134,6 @@
 		<PackageVersion Condition="'$(TargetFramework)'=='net8.0'" Include="Microsoft.EntityFrameworkCore.SqlServer"        Version="8.0.11" />
 		<PackageVersion Condition="'$(TargetFramework)'=='net9.0'" Include="Microsoft.EntityFrameworkCore.SqlServer"        Version="9.0.0"  />
 		<PackageVersion Condition="'$(TargetFramework)'=='net462'" Include="Microsoft.EntityFrameworkCore.InMemory"         Version="3.1.32" />
-<<<<<<< HEAD
-		<PackageVersion Condition="'$(TargetFramework)'=='net6.0'" Include="Microsoft.EntityFrameworkCore.InMemory"         Version="6.0.35" />
-		<PackageVersion Condition="'$(TargetFramework)'=='net8.0'" Include="Microsoft.EntityFrameworkCore.InMemory"         Version="8.0.10" />
-	</ItemGroup>
-	
-=======
 		<PackageVersion Condition="'$(TargetFramework)'=='net6.0'" Include="Microsoft.EntityFrameworkCore.InMemory"         Version="6.0.36" />
 		<PackageVersion Condition="'$(TargetFramework)'=='net8.0'" Include="Microsoft.EntityFrameworkCore.InMemory"         Version="8.0.11" />
 		<PackageVersion Condition="'$(TargetFramework)'=='net9.0'" Include="Microsoft.EntityFrameworkCore.InMemory"         Version="9.0.0"  />
@@ -149,9 +143,8 @@
 		<PackageVersion Include="Microsoft.OData.Core" Condition="'$(TargetFramework)'=='net6.0'" Version="7.21.6" />
 		<PackageVersion Condition="'$(TargetFramework)'=='net9.0'"         Include="Microsoft.EntityFrameworkCore.Relational" Version="9.0.0"  />
 		<PackageVersion Condition="'$(TargetFramework)'=='net9.0'"         Include="Microsoft.EntityFrameworkCore" Version="9.0.0"  />
-	</ItemGroup>
-
->>>>>>> b74e5de6
+</ItemGroup>
+	
 	<ItemGroup Label="Testing" Condition=" '$(TargetFramework)' == 'net462' ">
 		<PackageVersion Include="System.Text.Json"                                      Version="9.0.0"                 />
 	</ItemGroup>
