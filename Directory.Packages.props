﻿<Project>
	<!--
	When multiple versions of same nuget references, don't put it to unconditional ItemGroup
	as while it works fine in Visual Studio in general there are still issues with tooling (dotnet publish, testing)

	IMPORTANT:
	avoid use of different package versions in tests for different frameworks just for testing purposes if package referenced by source project
	as it will result in old package consumed by released package and affect users (especially for projects where user has no control
	over dependencies like linq2db.cli
	-->
	<ItemGroup Label="Build: Analyzers and Tools">
<<<<<<< HEAD
		<PackageVersion Include="Meziantou.Analyzer"                                    Version="2.0.204"                      />
=======
		<PackageVersion Include="Meziantou.Analyzer"                                    Version="2.0.202"                      />
		<PackageVersion Include="Meziantou.Polyfill"                                    Version="1.0.49"                       />
>>>>>>> 4bbfb816
		<PackageVersion Include="Microsoft.CodeAnalysis.Analyzers"                      Version="5.0.0-1.25277.114"            />
		<PackageVersion Include="Microsoft.CodeAnalysis.BannedApiAnalyzers"             Version="5.0.0-1.25277.114"            />
		<PackageVersion Include="Microsoft.CodeAnalysis.NetAnalyzers"                   Version="10.0.0-preview.25277.114"     />
		<PackageVersion Include="Microsoft.CodeAnalysis.PublicApiAnalyzers"             Version="5.0.0-1.25277.114"            />
		<PackageVersion Include="Microsoft.SourceLink.GitHub"                           Version="8.0.0"                        />
		<PackageVersion Include="Lindhart.Analyser.MissingAwaitWarning"                 Version="3.1.0-beta"                   />
	</ItemGroup>

	<ItemGroup Label="Polyfills">
		<PackageVersion Include="Microsoft.Bcl.AsyncInterfaces"                         Version="9.0.6"                        />
		<PackageVersion Include="Microsoft.CSharp"                                      Version="4.7.0"                        />
		<PackageVersion Include="Nullability.Source"                                    Version="2.3.0"                        />
		<PackageVersion Include="System.Collections.Immutable"                          Version="9.0.6"                        />
		<PackageVersion Include="System.ComponentModel.Annotations"                     Version="5.0.0"                        />
		<PackageVersion Include="System.Data.DataSetExtensions"                         Version="4.5.0"                        />
		<PackageVersion Include="System.ValueTuple"                                     Version="4.6.1"                        />
	</ItemGroup>

	<ItemGroup Label="Released Dependencies">
		<PackageVersion Include="Humanizer.Core"                                        Version="2.14.1"                       />
		<PackageVersion Include="Microsoft.CodeAnalysis.CSharp"                         Version="4.14.0"                       />
		<PackageVersion Include="Microsoft.Extensions.DependencyModel"                  Version="9.0.6"                        />
		<PackageVersion Include="Mono.TextTemplating"                                   Version="3.0.0"                        />
		<PackageVersion Include="protobuf-net.Grpc"                                     Version="1.2.2"                        />
		<PackageVersion Include="protobuf-net"                                          Version="3.2.52"                       />

		<PackageVersion Include="Microsoft.EntityFrameworkCore.Relational"              Version="3.1.32"                       Condition="'$(TargetFramework)'=='netstandard2.0'" />
		<PackageVersion Include="Microsoft.EntityFrameworkCore.Relational"              Version="8.0.17"                       Condition="'$(TargetFramework)'=='net8.0'"         />

		<!-- pin abstractions packages to lowest supported runtime (.net 8 currently) : https://github.com/linq2db/linq2db/issues/3953 -->
		<PackageVersion Include="Microsoft.Extensions.DependencyInjection"              Version="8.0.1"                        Condition="'$(TargetFramework)'!='net9.0'" />
		<PackageVersion Include="Microsoft.Extensions.DependencyInjection"              Version="9.0.6"                        Condition="'$(TargetFramework)'=='net9.0'" />
		<PackageVersion Include="Microsoft.Extensions.Logging.Abstractions"             Version="8.0.3"                        Condition="'$(TargetFramework)'!='net9.0'" />
		<PackageVersion Include="Microsoft.Extensions.Logging.Abstractions"             Version="9.0.6"                        Condition="'$(TargetFramework)'=='net9.0'" />
	</ItemGroup>

	<ItemGroup Label="Database Providers">
		<PackageVersion Include="AdoNetCore.AseClient"                                  Version="0.19.3-beta.1"                />
		<PackageVersion Include="ClickHouse.Client"                                     Version="7.14.0"                       />
		<PackageVersion Include="Devart.Data.Oracle"                                    Version="10.4.235"                     />
		<PackageVersion Include="dotMorten.Microsoft.SqlServer.Types"                   Version="1.5.0"                        />
		<!--<PackageVersion Include="dotMorten.Microsoft.SqlServer.Types"                   Version="2.5.0"                 />-->
		<PackageVersion Include="FirebirdSql.Data.FirebirdClient"                       Version="10.3.3"                       />
		<PackageVersion Include="IBM.Data.DB.Provider"                                  Version="11.5.9000.4"                  />
		<PackageVersion Include="Microsoft.Data.SqlClient"                              Version="6.1.0-preview2.25178.5"       />
		<PackageVersion Include="Microsoft.Data.Sqlite"                                 Version="9.0.6"                        />
		<PackageVersion Include="Microsoft.SqlServer.Types"                             Version="160.1000.6"                   />
		<PackageVersion Include="MySqlConnector"                                        Version="2.4.0"                        />
		<PackageVersion Include="MySql.Data"                                            Version="9.3.0"                        />
		<PackageVersion Include="Net.IBM.Data.Db2"                                      Version="9.0.0.200"                    />
		<PackageVersion Include="Net.IBM.Data.Db2-lnx"                                  Version="9.0.0.200"                    />
		<PackageVersion Include="Net.IBM.Data.Db2-osx"                                  Version="9.0.0.200"                    />
		<PackageVersion Include="Npgsql"                                                Version="9.0.3"                        Condition="$([MSBuild]::IsTargetFrameworkCompatible('$(TargetFramework)', 'net8.0'))" />
		<PackageVersion Include="Npgsql"                                                Version="8.0.7"                        Condition="!$([MSBuild]::IsTargetFrameworkCompatible('$(TargetFramework)', 'net8.0'))" />
		<PackageVersion Include="Npgsql.NodaTime"                                       Version="9.0.3"                        Condition="$([MSBuild]::IsTargetFrameworkCompatible('$(TargetFramework)', 'net8.0'))" />
		<PackageVersion Include="Npgsql.NodaTime"                                       Version="8.0.7"                        Condition="!$([MSBuild]::IsTargetFrameworkCompatible('$(TargetFramework)', 'net8.0'))" />
		<!--as of 3.1.1 multiple introduced issues blocks update-->
		<PackageVersion Include="Octonica.ClickHouseClient"                             Version="3.1.3"                        />
		<PackageVersion Include="Oracle.ManagedDataAccess"                              Version="21.19.0"                      />
		<PackageVersion Include="Oracle.ManagedDataAccess.Core"                         Version="23.9.0"                       />
		<PackageVersion Include="System.Data.Odbc"                                      Version="9.0.6"                        />
		<PackageVersion Include="System.Data.OleDb"                                     Version="9.0.6"                        />
		<PackageVersion Include="System.Data.SqlClient"                                 Version="4.9.0"                        />
		<PackageVersion Include="System.Data.SQLite.Core"                               Version="1.0.119"                      />
	</ItemGroup>

	<ItemGroup Label="Remote">
		<PackageVersion Include="Grpc.Net.Client"                                       Version="2.71.0"                       />

		<PackageVersion Include="Microsoft.AspNetCore.SignalR.Core"                     Version="1.2.0"                        />

		<PackageVersion Include="Microsoft.AspNetCore.SignalR.Client"                   Version="1.2.0"                        Condition="!$([MSBuild]::IsTargetFrameworkCompatible('$(TargetFramework)', 'net8.0'))" />
		<PackageVersion Include="Microsoft.AspNetCore.SignalR.Client"                   Version="8.0.17"                       Condition="'$(TargetFramework)'=='net8.0'" />
		<PackageVersion Include="Microsoft.AspNetCore.SignalR.Client"                   Version="9.0.6"                        Condition="'$(TargetFramework)'=='net9.0'" />

		<PackageVersion Include="System.Net.Http.Json"                                  Version="9.0.6"                        />
		<PackageVersion Include="Microsoft.Extensions.Http"                             Version="8.0.1"                        Condition="'$(TargetFramework)'=='net8.0'" />
		<PackageVersion Include="Microsoft.Extensions.Http"                             Version="9.0.6"                        Condition="'$(TargetFramework)'!='net8.0'" />
	</ItemGroup>

	<ItemGroup Label="Testing">
		<PackageVersion Include="Shouldly"                                              Version="4.3.0"                        />
		<PackageVersion Include="Microsoft.NET.Test.Sdk"                                Version="17.14.1"                      />
		<PackageVersion Include="NUnit"                                                 Version="4.3.2"                        />
		<PackageVersion Include="NUnit.Analyzers"                                       Version="4.9.2"                        />
		<PackageVersion Include="NUnit3TestAdapter"                                     Version="5.0.0"                        />

		<PackageVersion Include="Microsoft.AspNet.OData"                                Version="7.7.8"                        />
		<PackageVersion Include="Microsoft.AspNetCore.OData"                            Version="8.3.1"                        Condition="!$([MSBuild]::IsTargetFrameworkCompatible('$(TargetFramework)', 'net8.0'))" />
		<PackageVersion Include="Microsoft.AspNetCore.OData"                            Version="9.3.2"                        Condition="$([MSBuild]::IsTargetFrameworkCompatible('$(TargetFramework)', 'net8.0'))"  />
		<PackageVersion Include="MiniProfiler.Shared"                                   Version="4.5.4"                        />
		<PackageVersion Include="MiniProfiler.Minimal"                                  Version="4.5.4"                        />
		<PackageVersion Include="NodaTime"                                              Version="3.2.2"                        />
		<PackageVersion Include="protobuf-net.Grpc.AspNetCore"                          Version="1.2.2"                        />
		<PackageVersion Include="System.Linq.Dynamic.Core"                              Version="1.6.6"                        />
		<PackageVersion Include="FSharp.Core"                                           Version="9.0.300"                      Condition="'$(TargetFramework)'=='net9.0' OR  '$(TargetFramework)'=='net462'" />
		<PackageVersion Include="FSharp.Core"                                           Version="8.0.403"                      Condition="'$(TargetFramework)'!='net9.0' AND '$(TargetFramework)'!='net462'" />
		<PackageVersion Include="LinqKit"                                               Version="1.3.8"                        />

		<PackageVersion Include="Microsoft.Extensions.Logging.Console"                  Version="9.0.6"                        Condition="'$(TargetFramework)'=='net9.0'" />
		<PackageVersion Include="Microsoft.Extensions.Logging.Console"                  Version="8.0.1"                        Condition="'$(TargetFramework)'!='net9.0'" />
		<PackageVersion Include="EntityFrameworkCore.FSharp"                            Version="6.0.7"                        />

		<PackageVersion Include="Pomelo.EntityFrameworkCore.MySql"                      Version="3.2.7"                        Condition="'$(TargetFramework)'=='net462'" />
		<PackageVersion Include="Pomelo.EntityFrameworkCore.MySql"                      Version="8.0.3"                        Condition="'$(TargetFramework)'=='net8.0'" />
		<PackageVersion Include="Pomelo.EntityFrameworkCore.MySql"                      Version="9.0.0-preview.3.efcore.9.0.0" Condition="'$(TargetFramework)'=='net9.0'" />
		<PackageVersion Include="Npgsql.EntityFrameworkCore.PostgreSQL.NodaTime"        Version="3.1.18"                       Condition="'$(TargetFramework)'=='net462'" />
		<PackageVersion Include="Npgsql.EntityFrameworkCore.PostgreSQL.NodaTime"        Version="8.0.11"                       Condition="'$(TargetFramework)'=='net8.0'" />
		<PackageVersion Include="Npgsql.EntityFrameworkCore.PostgreSQL.NodaTime"        Version="9.0.4"                        Condition="'$(TargetFramework)'=='net9.0'" />
		<PackageVersion Include="Microsoft.EntityFrameworkCore.Sqlite"                  Version="3.1.32"                       Condition="'$(TargetFramework)'=='net462'" />
		<PackageVersion Include="Microsoft.EntityFrameworkCore.Sqlite"                  Version="8.0.17"                       Condition="'$(TargetFramework)'=='net8.0'" />
		<PackageVersion Include="Microsoft.EntityFrameworkCore.Sqlite"                  Version="9.0.6"                        Condition="'$(TargetFramework)'=='net9.0'" />
		<PackageVersion Include="Microsoft.EntityFrameworkCore.SqlServer"               Version="3.1.32"                       Condition="'$(TargetFramework)'=='net462'" />
		<PackageVersion Include="Microsoft.EntityFrameworkCore.SqlServer"               Version="8.0.17"                       Condition="'$(TargetFramework)'=='net8.0'" />
		<PackageVersion Include="Microsoft.EntityFrameworkCore.SqlServer"               Version="9.0.6"                        Condition="'$(TargetFramework)'=='net9.0'" />
		<PackageVersion Include="Microsoft.EntityFrameworkCore.InMemory"                Version="3.1.32"                       Condition="'$(TargetFramework)'=='net462'" />
		<PackageVersion Include="Microsoft.EntityFrameworkCore.InMemory"                Version="8.0.17"                       Condition="'$(TargetFramework)'=='net8.0'" />
		<PackageVersion Include="Microsoft.EntityFrameworkCore.InMemory"                Version="9.0.6"                        Condition="'$(TargetFramework)'=='net9.0'" />

		<PackageVersion Include="System.Text.Json"                                      Version="9.0.6"                        Condition="'$(TargetFramework)'=='net462'" />
		<PackageVersion Include="Microsoft.AspNetCore.SignalR"                          Version="1.2.0"                        Condition="'$(TargetFramework)'=='net462'" />
		<PackageVersion Include="Microsoft.AspNetCore"                                  Version="2.3.0"                        Condition="'$(TargetFramework)'=='net462'" />
	</ItemGroup>

	<ItemGroup Label="Benchmarks">
		<PackageVersion Include="BenchmarkDotNet"                                       Version="0.15.2"                       />
		<PackageVersion Include="JetBrains.Profiler.Api"                                Version="1.4.8"                        />
	</ItemGroup>

	<ItemGroup Label="Examples">
		<PackageVersion Include="linq2db.t4models"                                      Version="6.0.0-preview.1"              />
		<PackageVersion Include="Microsoft.Extensions.ObjectPool"                       Version="9.0.6"                        />
		<PackageVersion Include="OpenTelemetry"                                         Version="1.12.0"                       />
		<PackageVersion Include="OpenTelemetry.Exporter.Console"                        Version="1.12.0"                       />
		<PackageVersion Include="System.Runtime.InteropServices.RuntimeInformation"     Version="4.3.0"                        />
	
		<PackageVersion Include="Microsoft.AspNetCore.Components.WebAssembly"           Version="9.0.6"                        />
		<PackageVersion Include="Microsoft.AspNetCore.Components.WebAssembly.Server"    Version="9.0.6"                        />
		<PackageVersion Include="Microsoft.AspNetCore.Components.WebAssembly.DevServer" Version="9.0.6"                        />
	</ItemGroup>

	<ItemGroup Label="Compat">
		<PackageVersion Include="System.Configuration.ConfigurationManager"             Version="9.0.6"                        />
	</ItemGroup>

</Project><|MERGE_RESOLUTION|>--- conflicted
+++ resolved
@@ -9,12 +9,7 @@
 	over dependencies like linq2db.cli
 	-->
 	<ItemGroup Label="Build: Analyzers and Tools">
-<<<<<<< HEAD
 		<PackageVersion Include="Meziantou.Analyzer"                                    Version="2.0.204"                      />
-=======
-		<PackageVersion Include="Meziantou.Analyzer"                                    Version="2.0.202"                      />
-		<PackageVersion Include="Meziantou.Polyfill"                                    Version="1.0.49"                       />
->>>>>>> 4bbfb816
 		<PackageVersion Include="Microsoft.CodeAnalysis.Analyzers"                      Version="5.0.0-1.25277.114"            />
 		<PackageVersion Include="Microsoft.CodeAnalysis.BannedApiAnalyzers"             Version="5.0.0-1.25277.114"            />
 		<PackageVersion Include="Microsoft.CodeAnalysis.NetAnalyzers"                   Version="10.0.0-preview.25277.114"     />
