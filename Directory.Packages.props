﻿<Project>
	<!--
	When multiple versions of same nuget references, don't put it to unconditional ItemGroup
	as while it works fine in Visual Studio in general there are still issues with tooling (dotnet publish, testing)
	
	IMPORTANT:
	avoid use of different package versions in tests for different frameworks just for testing purposes if package referenced by source project
	as it will result in old package consumed by released package and affect users (especially for projects where user has no control
	over dependencies like linq2db.cli
	-->
	<ItemGroup Label="Build: Analyzers and Tools">
		<PackageVersion Include="Meziantou.Analyzer"                                    Version="2.0.146"               />
		<PackageVersion Include="Microsoft.CodeAnalysis.BannedApiAnalyzers"             Version="3.11.0-beta1.24122.1"  />
		<PackageVersion Include="Microsoft.CodeAnalysis.NetAnalyzers"                   Version="9.0.0-preview.24122.1" />
		<PackageVersion Include="Microsoft.CodeAnalysis.PublicApiAnalyzers"             Version="3.11.0-beta1.24122.1"  />
		<PackageVersion Include="Microsoft.SourceLink.GitHub"                           Version="8.0.0"                 />
	</ItemGroup>
	
	<ItemGroup Label="Polyfills">
		<PackageVersion Include="Microsoft.Bcl.AsyncInterfaces"                         Version="6.0.0"                 />
		<PackageVersion Include="Microsoft.CSharp"                                      Version="4.7.0"                 />
		<PackageVersion Include="Nullability.Source"                                    Version="2.3.0"                 />
		<PackageVersion Include="PolySharp"                                             Version="1.14.1"                />
		<PackageVersion Include="System.Collections.Immutable"                          Version="8.0.0"                 />
		<PackageVersion Include="System.ComponentModel.Annotations"                     Version="5.0.0"                 />
		<PackageVersion Include="System.Data.DataSetExtensions"                         Version="4.5.0"                 />
		<PackageVersion Include="System.ValueTuple"                                     Version="4.5.0"                 />
	</ItemGroup>

	<ItemGroup Label="Released Dependencies">
		<PackageVersion Include="Grpc.Net.Client"                                       Version="2.62.0"                />
		<PackageVersion Include="Humanizer.Core"                                        Version="2.14.1"                />
		<PackageVersion Include="Microsoft.CodeAnalysis.CSharp"                         Version="4.9.2"                 />
		<PackageVersion Include="Microsoft.Extensions.DependencyModel"                  Version="8.0.0"                 />
		<PackageVersion Include="Mono.TextTemplating"                                   Version="2.3.1"                 />
		<PackageVersion Include="protobuf-net.Grpc"                                     Version="1.1.1"                 />
	</ItemGroup>

	<ItemGroup Label="Released Dependencies" Condition=" '$(TargetFramework)' != 'net8.0' ">
		<!--
		pin abstractions packages to lowest supported runtime (.net 6 currently)
		https://github.com/linq2db/linq2db/issues/3953
		-->
		<PackageVersion Include="Microsoft.Extensions.DependencyInjection"              Version="6.0.1"                 />
		<PackageVersion Include="Microsoft.Extensions.Logging.Abstractions"             Version="6.0.4"                 />
	</ItemGroup>
	
	<ItemGroup Label="Released Dependencies" Condition=" '$(TargetFramework)' == 'net8.0' ">
		<PackageVersion Include="Microsoft.Extensions.DependencyInjection"              Version="8.0.0"                 />
		<PackageVersion Include="Microsoft.Extensions.Logging.Abstractions"             Version="8.0.1"                 />
	</ItemGroup>

	<ItemGroup Label="Database Providers">
		<PackageVersion Include="AdoNetCore.AseClient"                                  Version="0.19.2"                />
		<PackageVersion Include="ClickHouse.Client"                                     Version="7.2.2"                 />
		<PackageVersion Include="Devart.Data.Oracle"                                    Version="10.3.10"               />
		<PackageVersion Include="dotMorten.Microsoft.SqlServer.Types"                   Version="1.5.0"                 />
		<!--<PackageVersion Include="dotMorten.Microsoft.SqlServer.Types"                   Version="2.5.0"                 />-->
		<PackageVersion Include="FirebirdSql.Data.FirebirdClient"                       Version="10.0.0"                />
		<PackageVersion Include="IBM.Data.DB.Provider"                                  Version="11.5.9000.4"           />
		<PackageVersion Include="Microsoft.Data.SqlClient"                              Version="5.2.0"                 />
		<PackageVersion Include="Microsoft.Data.Sqlite"                                 Version="8.0.3"                 />
		<PackageVersion Include="Microsoft.SqlServer.Types"                             Version="160.1000.6"            />
		<PackageVersion Include="MySqlConnector"                                        Version="2.3.6"                 />
		<PackageVersion Include="MySql.Data"                                            Version="8.3.0"                 />
		<!--7.0.0.300 version crashes process at least under ubuntu-->
		<PackageVersion Include="Net.IBM.Data.Db2"                                      Version="7.0.0.400"             />
		<PackageVersion Include="Net.IBM.Data.Db2-lnx"                                  Version="7.0.0.400"             />
		<PackageVersion Include="Net.IBM.Data.Db2-osx"                                  Version="7.0.0.400"             />
		<PackageVersion Include="Npgsql"                                                Version="8.0.2"                 />
		<!--as of 3.1.1 multiple introduced issues blocks update-->
		<PackageVersion Include="Octonica.ClickHouseClient"                             Version="3.1.3"                 />
		<PackageVersion Include="Oracle.ManagedDataAccess"                              Version="21.13.0"               />
		<!--3.21 provider branch contains bug which leads to random test failures with oracle 12+ with cursors-->
		<PackageVersion Include="Oracle.ManagedDataAccess.Core"                         Version="2.19.220"              />
		<!--<PackageVersion Include="Oracle.ManagedDataAccess.Core"                         Version="3.21.130"              />-->
		<PackageVersion Include="System.Data.Odbc"                                      Version="8.0.0"                 />
		<PackageVersion Include="System.Data.OleDb"                                     Version="8.0.0"                 />
		<PackageVersion Include="System.Data.SqlClient"                                 Version="4.8.6"                 />
		<PackageVersion Include="System.Data.SQLite.Core"                               Version="1.0.118"               />
	</ItemGroup>

	<ItemGroup Label="Testing">
<<<<<<< HEAD
		<PackageVersion Include="FluentAssertions"                                      Version="6.12.0"               />
		<PackageVersion Include="Microsoft.NET.Test.Sdk"                                Version="17.8.0"               />
		<PackageVersion Include="NUnit"                                                 Version="4.1.0"                />
		<PackageVersion Include="NUnit.Analyzers"                                       Version="4.1.0"                />
		<PackageVersion Include="NUnit3TestAdapter"                                     Version="4.5.0"                />
=======
		<PackageVersion Include="FluentAssertions"                                      Version="6.12.0"                />
		<PackageVersion Include="Microsoft.NET.Test.Sdk"                                Version="17.9.0"                />
		<PackageVersion Include="NUnit"                                                 Version="3.14.0"                />
		<PackageVersion Include="NUnit3TestAdapter"                                     Version="4.5.0"                 />
>>>>>>> eb899c06

		<PackageVersion Include="Microsoft.AspNet.OData"                                Version="7.7.4"                 />
		<PackageVersion Include="Microsoft.AspNetCore.OData"                            Version="8.2.5"                 />
		<PackageVersion Include="MiniProfiler.Shared"                                   Version="4.3.8"                 />
		<PackageVersion Include="MiniProfiler.Minimal"                                  Version="4.3.8"                 />
		<PackageVersion Include="NodaTime"                                              Version="3.1.11"                />
		<PackageVersion Include="protobuf-net.Grpc.AspNetCore"                          Version="1.1.1"                 />
		<PackageVersion Include="System.Linq.Dynamic.Core"                              Version="1.3.10"                />
		<PackageVersion Include="FSharp.Core"                                           Version="8.0.200"               />
	</ItemGroup>
	
	<ItemGroup Label="Testing" Condition=" '$(TargetFramework)' == 'net462' ">
		<PackageVersion Include="System.Text.Json"                                      Version="8.0.3"                 />
	</ItemGroup>

	<ItemGroup Label="Benchmarks">
		<PackageVersion Include="BenchmarkDotNet"                                       Version="0.13.12"               />
		<PackageVersion Include="JetBrains.Profiler.Api"                                Version="1.1.8"                 />
	</ItemGroup>

	<ItemGroup Label="Examples">
		<PackageVersion Include="linq2db.t4models"                                      Version="5.3.2"                 />
		<PackageVersion Include="System.Configuration.ConfigurationManager"             Version="8.0.0"                 />
		<PackageVersion Include="Microsoft.Extensions.ObjectPool"                       Version="8.0.3"                 />
		<PackageVersion Include="OpenTelemetry"                                         Version="1.8.0"                 />
		<PackageVersion Include="OpenTelemetry.Exporter.Console"                        Version="1.8.0"                 />
	</ItemGroup>

</Project><|MERGE_RESOLUTION|>--- conflicted
+++ resolved
@@ -81,18 +81,11 @@
 	</ItemGroup>
 
 	<ItemGroup Label="Testing">
-<<<<<<< HEAD
 		<PackageVersion Include="FluentAssertions"                                      Version="6.12.0"               />
-		<PackageVersion Include="Microsoft.NET.Test.Sdk"                                Version="17.8.0"               />
+		<PackageVersion Include="Microsoft.NET.Test.Sdk"                                Version="17.9.0"                />
 		<PackageVersion Include="NUnit"                                                 Version="4.1.0"                />
 		<PackageVersion Include="NUnit.Analyzers"                                       Version="4.1.0"                />
 		<PackageVersion Include="NUnit3TestAdapter"                                     Version="4.5.0"                />
-=======
-		<PackageVersion Include="FluentAssertions"                                      Version="6.12.0"                />
-		<PackageVersion Include="Microsoft.NET.Test.Sdk"                                Version="17.9.0"                />
-		<PackageVersion Include="NUnit"                                                 Version="3.14.0"                />
-		<PackageVersion Include="NUnit3TestAdapter"                                     Version="4.5.0"                 />
->>>>>>> eb899c06
 
 		<PackageVersion Include="Microsoft.AspNet.OData"                                Version="7.7.4"                 />
 		<PackageVersion Include="Microsoft.AspNetCore.OData"                            Version="8.2.5"                 />
