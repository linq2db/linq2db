﻿<Project>
	<!--
	When multiple versions of same nuget references, don't put it to unconditional ItemGroup
	as while it works fine in Visual Studio in general there are still issues with tooling (dotnet publish, testing)
	
	IMPORTANT:
	avoid use of different package versions in tests for different frameworks just for testing purposes if package referenced by source project
	as it will result in old package consumed by released package and affect users (especially for projects where user has no control
	over dependencies like linq2db.cli
	-->
<<<<<<< HEAD
	<ItemGroup Label="Build: Analyzers and Tools">
		<PackageVersion Include="Microsoft.CodeAnalysis.BannedApiAnalyzers"             Version="3.11.0-beta1.23525.2" />
		<PackageVersion Include="Microsoft.CodeAnalysis.NetAnalyzers"                   Version="8.0.0"                />
		<PackageVersion Include="Microsoft.SourceLink.GitHub"                           Version="8.0.0"                />
=======
	<ItemGroup>
		<!--as stated in issue 1 -  packages in this item group shouldn't be duplicated in other groups-->

		<!--generic packages for source projects-->
		<PackageVersion Include="Microsoft.NETFramework.ReferenceAssemblies"            Version="1.0.3"         />
		<PackageVersion Include="System.Data.DataSetExtensions"                         Version="4.5.0"         />
		<PackageVersion Include="Microsoft.CSharp"                                      Version="4.7.0"         />
		<PackageVersion Include="Microsoft.Bcl.AsyncInterfaces"                         Version="7.0.0"         />
		<PackageVersion Include="System.ComponentModel.Annotations"                     Version="5.0.0"         />
		<!--Source of NullabilityInfoContext for runtimes before .net 6-->
		<PackageVersion Include="Nullability.Source"                                    Version="2.3.0"         />
		<PackageVersion Include="PolySharp"                                             Version="1.13.2"        />
		<!--build support-->
		<PackageVersion Include="Microsoft.CodeAnalysis.NetAnalyzers"                   Version="8.0.0-preview.23364.2" />
		<PackageVersion Include="Microsoft.CodeAnalysis.BannedApiAnalyzers"             Version="3.11.0-beta1.23420.2" />
		<PackageVersion Include="Microsoft.CodeAnalysis.PublicApiAnalyzers"             Version="3.11.0-beta1.23525.2" />
		<PackageVersion Include="Microsoft.SourceLink.GitHub"                           Version="1.1.1"         />
		<PackageVersion Include="Mono.TextTemplating"                                   Version="2.3.1"         />
		<PackageVersion Include="Microsoft.CodeAnalysis.CSharp"                         Version="4.7.0"         />
		<!--data providers-->
		<PackageVersion Include="AdoNetCore.AseClient"                                  Version="0.19.2"        />
		<PackageVersion Include="System.Data.SqlClient"                                 Version="4.8.5"         />
		<PackageVersion Include="Microsoft.Data.SqlClient"                              Version="5.1.1"         />
		<PackageVersion Include="Oracle.ManagedDataAccess"                              Version="21.11.0"       />
		<!--3.21 provider currently contains bug which leads to test failures with oracle 12+-->
		<PackageVersion Include="Oracle.ManagedDataAccess.Core"                         Version="2.19.200"      />
		<!--<PackageVersion Include="Oracle.ManagedDataAccess.Core"                         Version="3.21.100"     />-->
		<PackageVersion Include="Devart.Data.Oracle"                                    Version="10.1.151"      />
		<PackageVersion Include="FirebirdSql.Data.FirebirdClient"                       Version="9.1.1"         />
		<PackageVersion Include="System.Data.SQLite.Core"                               Version="1.0.118"       />
		<PackageVersion Include="IBM.Data.DB.Provider"                                  Version="11.5.5010.4"   />
		<PackageVersion Include="IBM.Data.DB2.Core"                                     Version="3.1.0.600"     />
		<PackageVersion Include="IBM.Data.DB2.Core-lnx"                                 Version="3.1.0.500"     />
		<PackageVersion Include="IBM.Data.DB2.Core-osx"                                 Version="3.1.0.500"     />
		<PackageVersion Include="Net.IBM.Data.Db2"                                      Version="7.0.0.200"     />
		<PackageVersion Include="Net.IBM.Data.Db2-lnx"                                  Version="7.0.0.200"     />
		<PackageVersion Include="Net.IBM.Data.Db2-osx"                                  Version="7.0.0.200"     />
		<PackageVersion Include="Octonica.ClickHouseClient"                             Version="2.2.9"         />
		<PackageVersion Include="ClickHouse.Client"                                     Version="6.7.5"         />
		<PackageVersion Include="Microsoft.Data.Sqlite"                                 Version="7.0.11"        />
		<PackageVersion Include="Microsoft.SqlServer.Types"                             Version="160.1000.6"    />
		<PackageVersion Include="MySqlConnector"                                        Version="2.2.7"         />
		<!--tests support-->
		<PackageVersion Include="NUnit"                                                 Version="3.13.3"        />
		<PackageVersion Include="NUnit3TestAdapter"                                     Version="4.5.0"         />
		<PackageVersion Include="Microsoft.NET.Test.Sdk"                                Version="17.7.2"        />
		<PackageVersion Include="FluentAssertions"                                      Version="6.12.0"        />
		<PackageVersion Include="BenchmarkDotNet"                                       Version="0.13.9"        />
		<PackageVersion Include="JetBrains.Profiler.Api"                                Version="1.1.8"         />
		<PackageVersion Include="FSharp.Core"                                           Version="7.0.400"       />
		<!--packages for test projects-->
		<PackageVersion Include="System.Collections.Immutable"                          Version="7.0.0"         />
		<PackageVersion Include="MiniProfiler.Shared"                                   Version="4.3.8"         />
		<PackageVersion Include="MiniProfiler.Minimal"                                  Version="4.3.8"         />
		<PackageVersion Include="Microsoft.AspNet.OData"                                Version="7.7.1"         />
		<PackageVersion Include="Microsoft.AspNetCore.OData"                            Version="8.2.3"         />
		<PackageVersion Include="NodaTime"                                              Version="3.1.9"         />
		<PackageVersion Include="Humanizer.Core"                                        Version="2.14.1"        />
		<PackageVersion Include="System.Linq.Dynamic.Core"                              Version="1.3.5"         />
		<PackageVersion Include="dotMorten.Microsoft.SqlServer.Types"                   Version="1.5.0"         />
		<!--
		<PackageVersion Include="dotMorten.Microsoft.SqlServer.Types"                   Version="2.5.0"         />
		-->
		<!--remote targets + remote examples targets-->
		<!--source-->
		<PackageVersion Include="Grpc.Net.Client"                                       Version="2.57.0"        />
		<!--examples-->
		<PackageVersion Include="linq2db.t4models"                                      Version="4.3.0"         />
		<!--tests-->
		<PackageVersion Include="System.Configuration.ConfigurationManager"             Version="7.0.0"         />
		<PackageVersion Include="Newtonsoft.Json"                                       Version="13.0.3"        />
>>>>>>> 56edce9f
	</ItemGroup>
	
	<ItemGroup Label="Polyfills">
		<PackageVersion Include="Microsoft.Bcl.AsyncInterfaces"                         Version="6.0.0"                />
		<PackageVersion Include="Microsoft.CSharp"                                      Version="4.7.0"                />
		<PackageVersion Include="Nullability.Source"                                    Version="2.3.0"                />
		<PackageVersion Include="PolySharp"                                             Version="1.14.1"               />
		<PackageVersion Include="System.Collections.Immutable"                          Version="8.0.0"                />
		<PackageVersion Include="System.ComponentModel.Annotations"                     Version="5.0.0"                />
		<PackageVersion Include="System.Data.DataSetExtensions"                         Version="4.5.0"                />
		<PackageVersion Include="System.ValueTuple"                                     Version="4.5.0"                />
	</ItemGroup>

	<ItemGroup Label="Released Dependencies">
		<PackageVersion Include="Grpc.Net.Client"                                       Version="2.60.0"               />
		<PackageVersion Include="Humanizer.Core"                                        Version="2.14.1"               />
		<PackageVersion Include="Microsoft.CodeAnalysis.CSharp"                         Version="4.8.0"                />
		<PackageVersion Include="Microsoft.Extensions.DependencyModel"                  Version="8.0.0"                />
		<PackageVersion Include="Mono.TextTemplating"                                   Version="2.3.1"                />
		<PackageVersion Include="protobuf-net.Grpc"                                     Version="1.1.1"                />
	</ItemGroup>

	<ItemGroup Label="Released Dependencies" Condition=" '$(TargetFramework)' != 'net8.0' ">
		<!--
		pin abstractions packages to lowest supported runtime (.net 6 currently)
		https://github.com/linq2db/linq2db/issues/3953
		-->
		<PackageVersion Include="Microsoft.Extensions.DependencyInjection"              Version="6.0.1"                />
		<PackageVersion Include="Microsoft.Extensions.Logging.Abstractions"             Version="6.0.4"                />
	</ItemGroup>
	
	<ItemGroup Label="Released Dependencies" Condition=" '$(TargetFramework)' == 'net8.0' ">
		<PackageVersion Include="Microsoft.Extensions.DependencyInjection"              Version="8.0.0"                />
		<PackageVersion Include="Microsoft.Extensions.Logging.Abstractions"             Version="8.0.0"                />
	</ItemGroup>

	<ItemGroup Label="Database Providers">
		<PackageVersion Include="AdoNetCore.AseClient"                                  Version="0.19.2"               />
		<PackageVersion Include="ClickHouse.Client"                                     Version="7.0.0"                />
		<PackageVersion Include="Devart.Data.Oracle"                                    Version="10.2.0"               />
		<PackageVersion Include="dotMorten.Microsoft.SqlServer.Types"                   Version="1.5.0"                />
		<!--<PackageVersion Include="dotMorten.Microsoft.SqlServer.Types"                   Version="2.5.0"                />-->
		<PackageVersion Include="FirebirdSql.Data.FirebirdClient"                       Version="10.0.0"               />
		<PackageVersion Include="IBM.Data.DB.Provider"                                  Version="11.5.9000.4"          />
		<PackageVersion Include="Microsoft.Data.SqlClient"                              Version="5.1.4"                />
		<PackageVersion Include="Microsoft.Data.Sqlite"                                 Version="8.0.1"                />
		<PackageVersion Include="Microsoft.SqlServer.Types"                             Version="160.1000.6"           />
		<PackageVersion Include="MySqlConnector"                                        Version="2.3.4"                />
		<PackageVersion Include="MySql.Data"                                            Version="8.3.0"                />
		<!--7.0.0.300 version crashes process at least under ubuntu-->
		<PackageVersion Include="Net.IBM.Data.Db2"                                      Version="7.0.0.200"            />
		<PackageVersion Include="Net.IBM.Data.Db2-lnx"                                  Version="7.0.0.200"            />
		<PackageVersion Include="Net.IBM.Data.Db2-osx"                                  Version="7.0.0.200"            />
		<PackageVersion Include="Npgsql"                                                Version="8.0.1"                />
		<!--as of 3.1.1 multiple introduced issues blocks update-->
		<PackageVersion Include="Octonica.ClickHouseClient"                             Version="2.2.9"                />
		<PackageVersion Include="Oracle.ManagedDataAccess"                              Version="21.13.0"              />
		<!--3.21 provider branch contains bug which leads to random test failures with oracle 12+ with cursors-->
		<PackageVersion Include="Oracle.ManagedDataAccess.Core"                         Version="2.19.220"             />
		<!--<PackageVersion Include="Oracle.ManagedDataAccess.Core"                         Version="3.21.130"             />-->
		<PackageVersion Include="System.Data.Odbc"                                      Version="8.0.0"                />
		<PackageVersion Include="System.Data.OleDb"                                     Version="8.0.0"                />
		<PackageVersion Include="System.Data.SqlClient"                                 Version="4.8.6"                />
		<PackageVersion Include="System.Data.SQLite.Core"                               Version="1.0.118"              />
	</ItemGroup>

	<ItemGroup Label="Testing">
		<PackageVersion Include="FluentAssertions"                                      Version="6.12.0"               />
		<PackageVersion Include="Microsoft.NET.Test.Sdk"                                Version="17.8.0"               />
		<PackageVersion Include="NUnit"                                                 Version="3.14.0"               />
		<PackageVersion Include="NUnit3TestAdapter"                                     Version="4.5.0"                />

		<PackageVersion Include="Microsoft.AspNet.OData"                                Version="7.7.3"                />
		<PackageVersion Include="Microsoft.AspNetCore.OData"                            Version="8.2.4"                />
		<PackageVersion Include="MiniProfiler.Shared"                                   Version="4.3.8"                />
		<PackageVersion Include="MiniProfiler.Minimal"                                  Version="4.3.8"                />
		<PackageVersion Include="NodaTime"                                              Version="3.1.10"               />
		<PackageVersion Include="protobuf-net.Grpc.AspNetCore"                          Version="1.1.1"                />
		<PackageVersion Include="System.Linq.Dynamic.Core"                              Version="1.3.7"                />
		<PackageVersion Include="FSharp.Core"                                           Version="8.0.101"              />
	</ItemGroup>
	
	<ItemGroup Label="Testing" Condition=" '$(TargetFramework)' == 'net462' ">
		<PackageVersion Include="System.Text.Json"                                      Version="8.0.1"                />
	</ItemGroup>

	<ItemGroup Label="Benchmarks">
		<PackageVersion Include="BenchmarkDotNet"                                       Version="0.13.12"              />
		<PackageVersion Include="JetBrains.Profiler.Api"                                Version="1.1.8"                />
	</ItemGroup>

	<ItemGroup Label="Examples">
		<PackageVersion Include="linq2db.t4models"                                      Version="5.3.2"                />
		<PackageVersion Include="System.Configuration.ConfigurationManager"             Version="8.0.0"                />
	</ItemGroup>

</Project><|MERGE_RESOLUTION|>--- conflicted
+++ resolved
@@ -8,84 +8,11 @@
 	as it will result in old package consumed by released package and affect users (especially for projects where user has no control
 	over dependencies like linq2db.cli
 	-->
-<<<<<<< HEAD
 	<ItemGroup Label="Build: Analyzers and Tools">
 		<PackageVersion Include="Microsoft.CodeAnalysis.BannedApiAnalyzers"             Version="3.11.0-beta1.23525.2" />
 		<PackageVersion Include="Microsoft.CodeAnalysis.NetAnalyzers"                   Version="8.0.0"                />
+		<PackageVersion Include="Microsoft.CodeAnalysis.PublicApiAnalyzers"             Version="3.11.0-beta1.23525.2" />
 		<PackageVersion Include="Microsoft.SourceLink.GitHub"                           Version="8.0.0"                />
-=======
-	<ItemGroup>
-		<!--as stated in issue 1 -  packages in this item group shouldn't be duplicated in other groups-->
-
-		<!--generic packages for source projects-->
-		<PackageVersion Include="Microsoft.NETFramework.ReferenceAssemblies"            Version="1.0.3"         />
-		<PackageVersion Include="System.Data.DataSetExtensions"                         Version="4.5.0"         />
-		<PackageVersion Include="Microsoft.CSharp"                                      Version="4.7.0"         />
-		<PackageVersion Include="Microsoft.Bcl.AsyncInterfaces"                         Version="7.0.0"         />
-		<PackageVersion Include="System.ComponentModel.Annotations"                     Version="5.0.0"         />
-		<!--Source of NullabilityInfoContext for runtimes before .net 6-->
-		<PackageVersion Include="Nullability.Source"                                    Version="2.3.0"         />
-		<PackageVersion Include="PolySharp"                                             Version="1.13.2"        />
-		<!--build support-->
-		<PackageVersion Include="Microsoft.CodeAnalysis.NetAnalyzers"                   Version="8.0.0-preview.23364.2" />
-		<PackageVersion Include="Microsoft.CodeAnalysis.BannedApiAnalyzers"             Version="3.11.0-beta1.23420.2" />
-		<PackageVersion Include="Microsoft.CodeAnalysis.PublicApiAnalyzers"             Version="3.11.0-beta1.23525.2" />
-		<PackageVersion Include="Microsoft.SourceLink.GitHub"                           Version="1.1.1"         />
-		<PackageVersion Include="Mono.TextTemplating"                                   Version="2.3.1"         />
-		<PackageVersion Include="Microsoft.CodeAnalysis.CSharp"                         Version="4.7.0"         />
-		<!--data providers-->
-		<PackageVersion Include="AdoNetCore.AseClient"                                  Version="0.19.2"        />
-		<PackageVersion Include="System.Data.SqlClient"                                 Version="4.8.5"         />
-		<PackageVersion Include="Microsoft.Data.SqlClient"                              Version="5.1.1"         />
-		<PackageVersion Include="Oracle.ManagedDataAccess"                              Version="21.11.0"       />
-		<!--3.21 provider currently contains bug which leads to test failures with oracle 12+-->
-		<PackageVersion Include="Oracle.ManagedDataAccess.Core"                         Version="2.19.200"      />
-		<!--<PackageVersion Include="Oracle.ManagedDataAccess.Core"                         Version="3.21.100"     />-->
-		<PackageVersion Include="Devart.Data.Oracle"                                    Version="10.1.151"      />
-		<PackageVersion Include="FirebirdSql.Data.FirebirdClient"                       Version="9.1.1"         />
-		<PackageVersion Include="System.Data.SQLite.Core"                               Version="1.0.118"       />
-		<PackageVersion Include="IBM.Data.DB.Provider"                                  Version="11.5.5010.4"   />
-		<PackageVersion Include="IBM.Data.DB2.Core"                                     Version="3.1.0.600"     />
-		<PackageVersion Include="IBM.Data.DB2.Core-lnx"                                 Version="3.1.0.500"     />
-		<PackageVersion Include="IBM.Data.DB2.Core-osx"                                 Version="3.1.0.500"     />
-		<PackageVersion Include="Net.IBM.Data.Db2"                                      Version="7.0.0.200"     />
-		<PackageVersion Include="Net.IBM.Data.Db2-lnx"                                  Version="7.0.0.200"     />
-		<PackageVersion Include="Net.IBM.Data.Db2-osx"                                  Version="7.0.0.200"     />
-		<PackageVersion Include="Octonica.ClickHouseClient"                             Version="2.2.9"         />
-		<PackageVersion Include="ClickHouse.Client"                                     Version="6.7.5"         />
-		<PackageVersion Include="Microsoft.Data.Sqlite"                                 Version="7.0.11"        />
-		<PackageVersion Include="Microsoft.SqlServer.Types"                             Version="160.1000.6"    />
-		<PackageVersion Include="MySqlConnector"                                        Version="2.2.7"         />
-		<!--tests support-->
-		<PackageVersion Include="NUnit"                                                 Version="3.13.3"        />
-		<PackageVersion Include="NUnit3TestAdapter"                                     Version="4.5.0"         />
-		<PackageVersion Include="Microsoft.NET.Test.Sdk"                                Version="17.7.2"        />
-		<PackageVersion Include="FluentAssertions"                                      Version="6.12.0"        />
-		<PackageVersion Include="BenchmarkDotNet"                                       Version="0.13.9"        />
-		<PackageVersion Include="JetBrains.Profiler.Api"                                Version="1.1.8"         />
-		<PackageVersion Include="FSharp.Core"                                           Version="7.0.400"       />
-		<!--packages for test projects-->
-		<PackageVersion Include="System.Collections.Immutable"                          Version="7.0.0"         />
-		<PackageVersion Include="MiniProfiler.Shared"                                   Version="4.3.8"         />
-		<PackageVersion Include="MiniProfiler.Minimal"                                  Version="4.3.8"         />
-		<PackageVersion Include="Microsoft.AspNet.OData"                                Version="7.7.1"         />
-		<PackageVersion Include="Microsoft.AspNetCore.OData"                            Version="8.2.3"         />
-		<PackageVersion Include="NodaTime"                                              Version="3.1.9"         />
-		<PackageVersion Include="Humanizer.Core"                                        Version="2.14.1"        />
-		<PackageVersion Include="System.Linq.Dynamic.Core"                              Version="1.3.5"         />
-		<PackageVersion Include="dotMorten.Microsoft.SqlServer.Types"                   Version="1.5.0"         />
-		<!--
-		<PackageVersion Include="dotMorten.Microsoft.SqlServer.Types"                   Version="2.5.0"         />
-		-->
-		<!--remote targets + remote examples targets-->
-		<!--source-->
-		<PackageVersion Include="Grpc.Net.Client"                                       Version="2.57.0"        />
-		<!--examples-->
-		<PackageVersion Include="linq2db.t4models"                                      Version="4.3.0"         />
-		<!--tests-->
-		<PackageVersion Include="System.Configuration.ConfigurationManager"             Version="7.0.0"         />
-		<PackageVersion Include="Newtonsoft.Json"                                       Version="13.0.3"        />
->>>>>>> 56edce9f
 	</ItemGroup>
 	
 	<ItemGroup Label="Polyfills">
