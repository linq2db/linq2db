<Project>
	<PropertyGroup>
		<ManagePackageVersionsCentrally>true</ManagePackageVersionsCentrally>
	</PropertyGroup>

	<!--
	When multiple versions of same nuget references, don't put it to unconditional ItemGroup
	as while it works fine in Visual Studio in general there are still issues with tooling (dotnet publish, testing)

	IMPORTANT:
	avoid use of different package versions in tests for different frameworks just for testing purposes if package referenced by source project
	as it will result in old package consumed by released package and affect users (especially for projects where user has no control
	over dependencies like linq2db.cli
	-->
	<PropertyGroup>
		<!--initial version for .NET LATEST packages, referenced from nuspec-->
<<<<<<< HEAD
		<Net8LatestForNuget>8.0.0</Net8LatestForNuget>
		<Net9LatestForNuget>9.0.0</Net9LatestForNuget>
		<Net10LatestForNuget>10.0.0-rc.2.25502.107</Net10LatestForNuget>
		<!--latest version for .NET LATEST packages (not referenced from nuspec)-->
		<Net8Latest>8.0.19</Net8Latest>
		<Net9Latest>9.0.8</Net9Latest>
		<Net10Latest>10.0.0-rc.2.25502.107</Net10Latest>
		<!--EF 3.1 versions for netfx support-->
		<EF3LatestNuget>3.1.0</EF3LatestNuget>
		<EF3Latest>3.1.32</EF3Latest>
	</PropertyGroup>
	
	<ItemGroup Label="Build: Analyzers and Tools">
		<PackageVersion Include="Meziantou.Analyzer"                                    Version="2.0.223"                      />
		<PackageVersion Include="Meziantou.Polyfill"                                    Version="1.0.49"                       />
		<PackageVersion Include="Microsoft.CodeAnalysis.Analyzers"                      Version="5.0.0-1.25277.114"            />
		<PackageVersion Include="Microsoft.CodeAnalysis.BannedApiAnalyzers"             Version="5.0.0-1.25277.114"            />
=======
		<NetPreLatestForNuget>8.0.0</NetPreLatestForNuget>
		<NetLatestForNuget>9.0.0</NetLatestForNuget>
		
		<!--latest version for .NET LATEST packages (not referenced from nuspec)-->
		<NetLatest>9.0.10</NetLatest>
		<NetPreLatest>8.0.21</NetPreLatest>
		
		<!--EF 3.1 vesions for netfx support-->
		<EF3Latest>3.1.32</EF3Latest>
		<EF3LatestNuget>3.1.0</EF3LatestNuget>
		<!--used by VersionOverride in project files-->
		<EF3NpgsqlVersion>4.1.14</EF3NpgsqlVersion>
		
		<!--used by VersionOverride in project files-->
		<OracleManagedLinqPadVersion>23.26.0</OracleManagedLinqPadVersion>
	</PropertyGroup>
	
	<ItemGroup Label="Build: Analyzers and Tools">
		<PackageVersion Include="Meziantou.Analyzer"                                    Version="2.0.245"                      />
		<PackageVersion Include="Meziantou.Polyfill"                                    Version="1.0.62"                       />
		<PackageVersion Include="Microsoft.CodeAnalysis.Analyzers"                      Version="5.0.0-1.25277.114"            />
		<PackageVersion Include="Microsoft.CodeAnalysis.BannedApiAnalyzers"             Version="5.0.0-1.25277.114"            />
		<PackageVersion Include="Microsoft.CodeAnalysis.NetAnalyzers"                   Version="10.0.100-rc.2.25502.107"      />
>>>>>>> e64d5db6
		<PackageVersion Include="Microsoft.CodeAnalysis.PublicApiAnalyzers"             Version="5.0.0-1.25277.114"            />
		<PackageVersion Include="Microsoft.SourceLink.GitHub"                           Version="8.0.0"                        />
		<PackageVersion Include="Lindhart.Analyser.MissingAwaitWarning"                 Version="3.1.0-beta"                   />
	</ItemGroup>

	<ItemGroup Label="Polyfills">
		<PackageVersion Include="Microsoft.Bcl.AsyncInterfaces"                         Version="$(Net9LatestForNuget)"        />
		<PackageVersion Include="Microsoft.CSharp"                                      Version="4.7.0"                        />
		<PackageVersion Include="Nullability.Source"                                    Version="2.3.0"                        />
		<PackageVersion Include="System.Collections.Immutable"                          Version="$(Net9Latest)"                />
		<PackageVersion Include="System.ComponentModel.Annotations"                     Version="5.0.0"                        />
		<PackageVersion Include="System.Data.DataSetExtensions"                         Version="4.5.0"                        />
		<PackageVersion Include="System.ValueTuple"                                     Version="4.6.1"                        />
	</ItemGroup>

	<ItemGroup Label="Released Dependencies">
		<PackageVersion Include="Humanizer.Core"                                        Version="2.14.1"                       />
		<PackageVersion Include="Microsoft.CodeAnalysis.CSharp"                         Version="4.14.0"                       />
		<PackageVersion Include="Microsoft.Extensions.DependencyModel"                  Version="$(Net9Latest)"                />
		<PackageVersion Include="Mono.TextTemplating"                                   Version="3.0.0"                        />
		<PackageVersion Include="protobuf-net.Grpc"                                     Version="1.2.2"                        />
		<PackageVersion Include="protobuf-net"                                          Version="3.2.56"                       />

		<PackageVersion Include="Microsoft.EntityFrameworkCore.Relational"              Version="$(EF3LatestNuget)"            Condition="!$([MSBuild]::IsTargetFrameworkCompatible('$(TargetFramework)', 'net8.0'))" />
		<PackageVersion Include="Microsoft.EntityFrameworkCore.Relational"              Version="$(Net8LatestForNuget)"        Condition="'$(TargetFramework)'=='net8.0'"         />
		<PackageVersion Include="Microsoft.EntityFrameworkCore.Relational"              Version="$(Net9LatestForNuget)"        Condition="'$(TargetFramework)'=='net9.0'"         />
		<PackageVersion Include="Microsoft.EntityFrameworkCore.Relational"              Version="$(Net10LatestForNuget)"       Condition="'$(TargetFramework)'=='net10.0'"        />

		<!-- pin abstractions packages to lowest supported runtime (.net 8 currently) : https://github.com/linq2db/linq2db/issues/3953 -->
		<PackageVersion Include="Microsoft.Extensions.DependencyInjection"              Version="$(Net8LatestForNuget)"        Condition="!$([MSBuild]::IsTargetFrameworkCompatible('$(TargetFramework)', 'net9.0'))"  />
		<PackageVersion Include="Microsoft.Extensions.DependencyInjection"              Version="$(Net9LatestForNuget)"        Condition="'$(TargetFramework)'=='net9.0'"  />
		<PackageVersion Include="Microsoft.Extensions.DependencyInjection"              Version="$(Net10LatestForNuget)"       Condition="'$(TargetFramework)'=='net10.0'" />
		<PackageVersion Include="Microsoft.Extensions.Logging.Abstractions"             Version="$(Net8LatestForNuget)"        Condition="!$([MSBuild]::IsTargetFrameworkCompatible('$(TargetFramework)', 'net9.0'))"  />
		<PackageVersion Include="Microsoft.Extensions.Logging.Abstractions"             Version="$(Net9LatestForNuget)"        Condition="'$(TargetFramework)'=='net9.0'"  />
		<PackageVersion Include="Microsoft.Extensions.Logging.Abstractions"             Version="$(Net10LatestForNuget)"       Condition="'$(TargetFramework)'=='net10.0'" />
	</ItemGroup>

	<ItemGroup Label="LINQPad-only">
		<PackageVersion Include="LINQPad.Reference"                                     Version="1.3.1"                        />
		<PackageVersion Include="System.Threading.Tasks.Extensions"                     Version="4.6.3"                        />
		<PackageVersion Include="System.Runtime.CompilerServices.Unsafe"                Version="6.1.2"                        />
		<PackageVersion Include="System.Memory"                                         Version="4.6.3"                        />
		<PackageVersion Include="System.Buffers"                                        Version="4.6.1"                        />
	</ItemGroup>

	<ItemGroup Label="Database Providers">
		<PackageVersion Include="AdoNetCore.AseClient"                                  Version="0.19.3-beta.1"                />
		<PackageVersion Include="ClickHouse.Driver"                                     Version="0.7.20"                       />
		<PackageVersion Include="Devart.Data.Oracle"                                    Version="10.4.290"                     />
		<PackageVersion Include="dotMorten.Microsoft.SqlServer.Types"                   Version="1.5.0"                        />
		<!--<PackageVersion Include="dotMorten.Microsoft.SqlServer.Types"                   Version="2.5.0"                 />-->
		<PackageVersion Include="FirebirdSql.Data.FirebirdClient"                       Version="10.3.3"                       />
		<PackageVersion Include="IBM.Data.DB.Provider"                                  Version="11.5.9000.4"                  />
<<<<<<< HEAD
		<PackageVersion Include="Microsoft.Data.SqlClient"                              Version="6.1.1"                        />
		<PackageVersion Include="Microsoft.Data.Sqlite"                                 Version="$(Net9Latest)"                />
=======
		<PackageVersion Include="Microsoft.Data.SqlClient"                              Version="6.1.2"                        />
		<PackageVersion Include="Microsoft.Data.Sqlite"                                 Version="$(NetLatest)"                 />
>>>>>>> e64d5db6
		<PackageVersion Include="Microsoft.SqlServer.Types"                             Version="160.1000.6"                   />
		<PackageVersion Include="MySqlConnector"                                        Version="2.5.0-beta.1"                 />
		<PackageVersion Include="MySql.Data"                                            Version="9.5.0"                        />
		<PackageVersion Include="Net.IBM.Data.Db2"                                      Version="9.0.0.400"                    />
		<PackageVersion Include="Net.IBM.Data.Db2-lnx"                                  Version="9.0.0.300"                    />
		<PackageVersion Include="Net.IBM.Data.Db2-osx"                                  Version="9.0.0.300"                    />
		<PackageVersion Include="Npgsql"                                                Version="10.0.0-rc.1"                  Condition="$([MSBuild]::IsTargetFrameworkCompatible('$(TargetFramework)', 'net8.0'))" />
		<PackageVersion Include="Npgsql"                                                Version="8.0.8"                        Condition="!$([MSBuild]::IsTargetFrameworkCompatible('$(TargetFramework)', 'net8.0'))" />
		<PackageVersion Include="Npgsql.NodaTime"                                       Version="10.0.0-rc.1"                  Condition="$([MSBuild]::IsTargetFrameworkCompatible('$(TargetFramework)', 'net8.0'))" />
		<PackageVersion Include="Npgsql.NodaTime"                                       Version="8.0.8"                        Condition="!$([MSBuild]::IsTargetFrameworkCompatible('$(TargetFramework)', 'net8.0'))" />
		<!--as of 3.1.1 multiple introduced issues blocks update-->
		<PackageVersion Include="Octonica.ClickHouseClient"                             Version="3.1.3"                        />
<<<<<<< HEAD
		<PackageVersion Include="Oracle.ManagedDataAccess"                              Version="21.19.0"                      />
		<PackageVersion Include="Oracle.ManagedDataAccess.Core"                         Version="23.9.1"                       />
		<PackageVersion Include="System.Data.Odbc"                                      Version="$(Net9Latest)"                />
		<PackageVersion Include="System.Data.OleDb"                                     Version="$(Net9Latest)"                />
=======
		<PackageVersion Include="Oracle.ManagedDataAccess"                              Version="21.20.0"                      />
		<PackageVersion Include="Oracle.ManagedDataAccess.Core"                         Version="23.26.0"                      />
		<PackageVersion Include="System.Data.Odbc"                                      Version="$(NetLatest)"                 />
		<PackageVersion Include="System.Data.OleDb"                                     Version="$(NetLatest)"                 />
>>>>>>> e64d5db6
		<PackageVersion Include="System.Data.SqlClient"                                 Version="4.9.0"                        />
		<PackageVersion Include="System.Data.SQLite"                                    Version="2.0.2"                        />
		<PackageVersion Include="SourceGear.sqlite3"                                    Version="3.50.4.2"                     />
	</ItemGroup>

	<ItemGroup Label="Remote">
		<PackageVersion Include="Grpc.Net.Client"                                       Version="2.71.0"                       />

		<PackageVersion Include="Microsoft.AspNetCore.SignalR.Core"                     Version="1.2.0"                        />

		<PackageVersion Include="Microsoft.AspNetCore.SignalR.Client"                   Version="1.2.0"                        Condition="!$([MSBuild]::IsTargetFrameworkCompatible('$(TargetFramework)', 'net8.0'))" />
		<PackageVersion Include="Microsoft.AspNetCore.SignalR.Client"                   Version="$(Net8LatestForNuget)"        Condition="'$(TargetFramework)'=='net8.0'"  />
		<PackageVersion Include="Microsoft.AspNetCore.SignalR.Client"                   Version="$(Net9LatestForNuget)"        Condition="'$(TargetFramework)'=='net9.0'"  />
		<PackageVersion Include="Microsoft.AspNetCore.SignalR.Client"                   Version="$(Net10LatestForNuget)"       Condition="'$(TargetFramework)'=='net10.0'" />

		<PackageVersion Include="System.Net.Http.Json"                                  Version="$(Net9LatestForNuget)"        />
		<PackageVersion Include="Microsoft.Extensions.Http"                             Version="$(Net8LatestForNuget)"        Condition="!$([MSBuild]::IsTargetFrameworkCompatible('$(TargetFramework)', 'net9.0'))"  />
		<PackageVersion Include="Microsoft.Extensions.Http"                             Version="$(Net9LatestForNuget)"        Condition="'$(TargetFramework)'=='net9.0'"  />
		<PackageVersion Include="Microsoft.Extensions.Http"                             Version="$(Net10LatestForNuget)"       Condition="'$(TargetFramework)'=='net10.0'" />
	</ItemGroup>

	<ItemGroup Label="Testing">
		<PackageVersion Include="Shouldly"                                              Version="4.3.0"                        />
		<PackageVersion Include="Microsoft.NET.Test.Sdk"                                Version="18.0.0"                       />
		<PackageVersion Include="NUnit"                                                 Version="4.4.0"                        />
		<PackageVersion Include="NUnit.Analyzers"                                       Version="4.11.2"                       />
		<PackageVersion Include="NUnit3TestAdapter"                                     Version="5.2.0"                        />

		<PackageVersion Include="Microsoft.AspNet.OData"                                Version="7.7.9"                        />
		<PackageVersion Include="Microsoft.AspNetCore.OData"                            Version="8.3.1"                        Condition="!$([MSBuild]::IsTargetFrameworkCompatible('$(TargetFramework)', 'net8.0'))" />
		<PackageVersion Include="Microsoft.AspNetCore.OData"                            Version="9.4.1"                        Condition="$([MSBuild]::IsTargetFrameworkCompatible('$(TargetFramework)', 'net8.0'))"  />
		<PackageVersion Include="MiniProfiler.Shared"                                   Version="4.5.4"                        />
		<PackageVersion Include="MiniProfiler.Minimal"                                  Version="4.5.4"                        />
		<PackageVersion Include="NodaTime"                                              Version="3.2.2"                        />
		<PackageVersion Include="protobuf-net.Grpc.AspNetCore"                          Version="1.2.2"                        />
<<<<<<< HEAD
		<PackageVersion Include="System.Linq.Dynamic.Core"                              Version="1.6.7"                        />
		<PackageVersion Include="FSharp.Core"                                           Version="9.0.303"                      Condition="'$(TargetFramework)'=='net10.0' OR '$(TargetFramework)'=='net9.0' OR '$(TargetFramework)'=='net462'" />
		<PackageVersion Include="FSharp.Core"                                           Version="8.0.403"                      Condition="'$(TargetFramework)'=='net8.0'" />
=======
		<PackageVersion Include="System.Linq.Dynamic.Core"                              Version="1.6.9"                        />
		<PackageVersion Include="FSharp.Core"                                           Version="9.0.303"                      Condition="'$(TargetFramework)'=='net9.0' OR  '$(TargetFramework)'=='net462'" />
		<PackageVersion Include="FSharp.Core"                                           Version="8.0.403"                      Condition="'$(TargetFramework)'!='net9.0' AND '$(TargetFramework)'!='net462'" />
>>>>>>> e64d5db6
		<PackageVersion Include="LinqKit"                                               Version="1.3.8"                        />

		<PackageVersion Include="Microsoft.Extensions.Logging.Console"                  Version="8.0.1"                        Condition="!$([MSBuild]::IsTargetFrameworkCompatible('$(TargetFramework)', 'net9.0'))" />
		<PackageVersion Include="Microsoft.Extensions.Logging.Console"                  Version="$(Net9Latest)"                Condition="'$(TargetFramework)'=='net9.0'" />
		<PackageVersion Include="Microsoft.Extensions.Logging.Console"                  Version="$(Net10Latest)"               Condition="'$(TargetFramework)'=='net10.0'" />
		<PackageVersion Include="EntityFrameworkCore.FSharp"                            Version="6.0.7"                        />

<<<<<<< HEAD
		<PackageVersion Include="Pomelo.EntityFrameworkCore.MySql"                      Version="3.2.7"                        Condition="'$(TargetFramework)'=='net462'"  />
		<PackageVersion Include="Pomelo.EntityFrameworkCore.MySql"                      Version="8.0.3"                        Condition="'$(TargetFramework)'=='net8.0'"  />
		<PackageVersion Include="Pomelo.EntityFrameworkCore.MySql"                      Version="9.0.0"                        Condition="'$(TargetFramework)'=='net9.0'"  />
		<PackageVersion Include="Pomelo.EntityFrameworkCore.MySql"                      Version="9.0.0"                        Condition="'$(TargetFramework)'=='net10.0'" />
		<PackageVersion Include="Npgsql.EntityFrameworkCore.PostgreSQL.NodaTime"        Version="3.1.18"                       Condition="'$(TargetFramework)'=='net462'"  />
		<PackageVersion Include="Npgsql.EntityFrameworkCore.PostgreSQL.NodaTime"        Version="8.0.11"                       Condition="'$(TargetFramework)'=='net8.0'"  />
		<PackageVersion Include="Npgsql.EntityFrameworkCore.PostgreSQL.NodaTime"        Version="9.0.4"                        Condition="'$(TargetFramework)'=='net9.0'"  />
		<PackageVersion Include="Npgsql.EntityFrameworkCore.PostgreSQL.NodaTime"        Version="10.0.0-rc.2"                  Condition="'$(TargetFramework)'=='net10.0'" />
		<PackageVersion Include="Microsoft.EntityFrameworkCore.Sqlite"                  Version="$(EF3Latest)"                 Condition="'$(TargetFramework)'=='net462'"  />
		<PackageVersion Include="Microsoft.EntityFrameworkCore.Sqlite"                  Version="$(Net8Latest)"                Condition="'$(TargetFramework)'=='net8.0'"  />
		<PackageVersion Include="Microsoft.EntityFrameworkCore.Sqlite"                  Version="$(Net9Latest)"                Condition="'$(TargetFramework)'=='net9.0'"  />
		<PackageVersion Include="Microsoft.EntityFrameworkCore.Sqlite"                  Version="$(Net10Latest)"               Condition="'$(TargetFramework)'=='net10.0'" />
		<PackageVersion Include="Microsoft.EntityFrameworkCore.SqlServer"               Version="$(EF3Latest)"                 Condition="'$(TargetFramework)'=='net462'"  />
		<PackageVersion Include="Microsoft.EntityFrameworkCore.SqlServer"               Version="$(Net8Latest)"                Condition="'$(TargetFramework)'=='net8.0'"  />
		<PackageVersion Include="Microsoft.EntityFrameworkCore.SqlServer"               Version="$(Net9Latest)"                Condition="'$(TargetFramework)'=='net9.0'"  />
		<PackageVersion Include="Microsoft.EntityFrameworkCore.SqlServer"               Version="$(Net10Latest)"               Condition="'$(TargetFramework)'=='net10.0'" />
		<PackageVersion Include="Microsoft.EntityFrameworkCore.InMemory"                Version="$(EF3Latest)"                 Condition="'$(TargetFramework)'=='net462'"  />
		<PackageVersion Include="Microsoft.EntityFrameworkCore.InMemory"                Version="$(Net8Latest)"                Condition="'$(TargetFramework)'=='net8.0'"  />
		<PackageVersion Include="Microsoft.EntityFrameworkCore.InMemory"                Version="$(Net9Latest)"                Condition="'$(TargetFramework)'=='net9.0'"  />
		<PackageVersion Include="Microsoft.EntityFrameworkCore.InMemory"                Version="$(Net10Latest)"               Condition="'$(TargetFramework)'=='net10.0'" />

		<PackageVersion Include="System.Text.Json"                                      Version="$(Net9Latest)"                Condition="'$(TargetFramework)'=='net462'" />
=======
		<PackageVersion Include="Pomelo.EntityFrameworkCore.MySql"                      Version="3.2.7"                        Condition="'$(TargetFramework)'=='net462'" />
		<PackageVersion Include="Pomelo.EntityFrameworkCore.MySql"                      Version="8.0.3"                        Condition="'$(TargetFramework)'=='net8.0'" />
		<PackageVersion Include="Pomelo.EntityFrameworkCore.MySql"                      Version="9.0.0"                        Condition="'$(TargetFramework)'=='net9.0'" />
		<PackageVersion Include="Npgsql.EntityFrameworkCore.PostgreSQL.NodaTime"        Version="3.1.18"                       Condition="'$(TargetFramework)'=='net462'" />
		<PackageVersion Include="Npgsql.EntityFrameworkCore.PostgreSQL.NodaTime"        Version="8.0.11"                       Condition="'$(TargetFramework)'=='net8.0'" />
		<PackageVersion Include="Npgsql.EntityFrameworkCore.PostgreSQL.NodaTime"        Version="9.0.4"                        Condition="'$(TargetFramework)'=='net9.0'" />
		<PackageVersion Include="Microsoft.EntityFrameworkCore.Sqlite"                  Version="$(EF3Latest)"                 Condition="'$(TargetFramework)'=='net462'" />
		<PackageVersion Include="Microsoft.EntityFrameworkCore.Sqlite"                  Version="$(NetPreLatest)"              Condition="'$(TargetFramework)'=='net8.0'" />
		<PackageVersion Include="Microsoft.EntityFrameworkCore.Sqlite"                  Version="$(NetLatest)"                 Condition="'$(TargetFramework)'=='net9.0'" />
		<PackageVersion Include="Microsoft.EntityFrameworkCore.SqlServer"               Version="$(EF3Latest)"                 Condition="'$(TargetFramework)'=='net462'" />
		<PackageVersion Include="Microsoft.EntityFrameworkCore.SqlServer"               Version="$(NetPreLatest)"              Condition="'$(TargetFramework)'=='net8.0'" />
		<PackageVersion Include="Microsoft.EntityFrameworkCore.SqlServer"               Version="$(NetLatest)"                 Condition="'$(TargetFramework)'=='net9.0'" />
		<PackageVersion Include="Microsoft.EntityFrameworkCore.InMemory"                Version="$(EF3Latest)"                 Condition="'$(TargetFramework)'=='net462'" />
		<PackageVersion Include="Microsoft.EntityFrameworkCore.InMemory"                Version="$(NetPreLatest)"              Condition="'$(TargetFramework)'=='net8.0'" />
		<PackageVersion Include="Microsoft.EntityFrameworkCore.InMemory"                Version="$(NetLatest)"                 Condition="'$(TargetFramework)'=='net9.0'" />

		<PackageVersion Include="System.Text.Json"                                      Version="$(NetLatest)"                 Condition="'$(TargetFramework)'=='net462'" />
		<PackageVersion Include="Microsoft.AspNetCore.SignalR"                          Version="1.2.0"                        Condition="'$(TargetFramework)'=='net462'" />
>>>>>>> e64d5db6
		<PackageVersion Include="Microsoft.AspNetCore"                                  Version="2.3.0"                        Condition="'$(TargetFramework)'=='net462'" />
		<PackageVersion Include="Microsoft.AspNetCore.Server.Kestrel.Core"              Version="2.3.6"                        Condition="'$(TargetFramework)'=='net462'" />
		<PackageVersion Include="Microsoft.AspNetCore.SignalR"                          Version="1.2.0"                        Condition="'$(TargetFramework)'=='net462'" />
	</ItemGroup>

	<ItemGroup Label="Benchmarks">
		<PackageVersion Include="BenchmarkDotNet"                                       Version="0.15.5"                       />
		<PackageVersion Include="JetBrains.Profiler.Api"                                Version="1.4.10"                       />
	</ItemGroup>

	<ItemGroup Label="Examples">
<<<<<<< HEAD
		<PackageVersion Include="linq2db.t4models"                                      Version="6.0.0-rc.3"                   />
		<PackageVersion Include="Microsoft.Extensions.ObjectPool"                       Version="$(Net9Latest)"                />
		<PackageVersion Include="OpenTelemetry"                                         Version="1.12.0"                       />
		<PackageVersion Include="OpenTelemetry.Exporter.Console"                        Version="1.12.0"                       />
=======
		<PackageVersion Include="linq2db.t4models"                                      Version="6.0.0-rc.2"                   />
		<PackageVersion Include="Microsoft.Extensions.ObjectPool"                       Version="$(NetLatest)"                 />
		<PackageVersion Include="OpenTelemetry"                                         Version="1.13.1"                       />
		<PackageVersion Include="OpenTelemetry.Exporter.Console"                        Version="1.13.1"                       />
>>>>>>> e64d5db6
		<PackageVersion Include="System.Runtime.InteropServices.RuntimeInformation"     Version="4.3.0"                        />
	
		<PackageVersion Include="Microsoft.AspNetCore.Components.WebAssembly"           Version="$(Net9Latest)"                />
		<PackageVersion Include="Microsoft.AspNetCore.Components.WebAssembly.Server"    Version="$(Net9Latest)"                />
		<PackageVersion Include="Microsoft.AspNetCore.Components.WebAssembly.DevServer" Version="$(Net9Latest)"                />
	</ItemGroup>

	<ItemGroup Label="Compat">
		<PackageVersion Include="System.Configuration.ConfigurationManager"             Version="$(Net9LatestForNuget)"        />
	</ItemGroup>

	<ItemGroup Label="Security Vulnerabilities">
		<PackageVersion Include="System.Private.Uri"                                    Version="4.3.2"                        />
		<PackageVersion Include="Newtonsoft.Json"                                       Version="13.0.4"                       />
	</ItemGroup>

</Project><|MERGE_RESOLUTION|>--- conflicted
+++ resolved
@@ -14,35 +14,18 @@
 	-->
 	<PropertyGroup>
 		<!--initial version for .NET LATEST packages, referenced from nuspec-->
-<<<<<<< HEAD
 		<Net8LatestForNuget>8.0.0</Net8LatestForNuget>
 		<Net9LatestForNuget>9.0.0</Net9LatestForNuget>
 		<Net10LatestForNuget>10.0.0-rc.2.25502.107</Net10LatestForNuget>
+		
 		<!--latest version for .NET LATEST packages (not referenced from nuspec)-->
-		<Net8Latest>8.0.19</Net8Latest>
-		<Net9Latest>9.0.8</Net9Latest>
+		<Net8Latest>8.0.21</Net8Latest>
+		<Net9Latest>9.0.10</Net9Latest>
 		<Net10Latest>10.0.0-rc.2.25502.107</Net10Latest>
+		
 		<!--EF 3.1 versions for netfx support-->
 		<EF3LatestNuget>3.1.0</EF3LatestNuget>
 		<EF3Latest>3.1.32</EF3Latest>
-	</PropertyGroup>
-	
-	<ItemGroup Label="Build: Analyzers and Tools">
-		<PackageVersion Include="Meziantou.Analyzer"                                    Version="2.0.223"                      />
-		<PackageVersion Include="Meziantou.Polyfill"                                    Version="1.0.49"                       />
-		<PackageVersion Include="Microsoft.CodeAnalysis.Analyzers"                      Version="5.0.0-1.25277.114"            />
-		<PackageVersion Include="Microsoft.CodeAnalysis.BannedApiAnalyzers"             Version="5.0.0-1.25277.114"            />
-=======
-		<NetPreLatestForNuget>8.0.0</NetPreLatestForNuget>
-		<NetLatestForNuget>9.0.0</NetLatestForNuget>
-		
-		<!--latest version for .NET LATEST packages (not referenced from nuspec)-->
-		<NetLatest>9.0.10</NetLatest>
-		<NetPreLatest>8.0.21</NetPreLatest>
-		
-		<!--EF 3.1 vesions for netfx support-->
-		<EF3Latest>3.1.32</EF3Latest>
-		<EF3LatestNuget>3.1.0</EF3LatestNuget>
 		<!--used by VersionOverride in project files-->
 		<EF3NpgsqlVersion>4.1.14</EF3NpgsqlVersion>
 		
@@ -55,8 +38,6 @@
 		<PackageVersion Include="Meziantou.Polyfill"                                    Version="1.0.62"                       />
 		<PackageVersion Include="Microsoft.CodeAnalysis.Analyzers"                      Version="5.0.0-1.25277.114"            />
 		<PackageVersion Include="Microsoft.CodeAnalysis.BannedApiAnalyzers"             Version="5.0.0-1.25277.114"            />
-		<PackageVersion Include="Microsoft.CodeAnalysis.NetAnalyzers"                   Version="10.0.100-rc.2.25502.107"      />
->>>>>>> e64d5db6
 		<PackageVersion Include="Microsoft.CodeAnalysis.PublicApiAnalyzers"             Version="5.0.0-1.25277.114"            />
 		<PackageVersion Include="Microsoft.SourceLink.GitHub"                           Version="8.0.0"                        />
 		<PackageVersion Include="Lindhart.Analyser.MissingAwaitWarning"                 Version="3.1.0-beta"                   />
@@ -110,13 +91,8 @@
 		<!--<PackageVersion Include="dotMorten.Microsoft.SqlServer.Types"                   Version="2.5.0"                 />-->
 		<PackageVersion Include="FirebirdSql.Data.FirebirdClient"                       Version="10.3.3"                       />
 		<PackageVersion Include="IBM.Data.DB.Provider"                                  Version="11.5.9000.4"                  />
-<<<<<<< HEAD
-		<PackageVersion Include="Microsoft.Data.SqlClient"                              Version="6.1.1"                        />
+		<PackageVersion Include="Microsoft.Data.SqlClient"                              Version="6.1.2"                        />
 		<PackageVersion Include="Microsoft.Data.Sqlite"                                 Version="$(Net9Latest)"                />
-=======
-		<PackageVersion Include="Microsoft.Data.SqlClient"                              Version="6.1.2"                        />
-		<PackageVersion Include="Microsoft.Data.Sqlite"                                 Version="$(NetLatest)"                 />
->>>>>>> e64d5db6
 		<PackageVersion Include="Microsoft.SqlServer.Types"                             Version="160.1000.6"                   />
 		<PackageVersion Include="MySqlConnector"                                        Version="2.5.0-beta.1"                 />
 		<PackageVersion Include="MySql.Data"                                            Version="9.5.0"                        />
@@ -129,17 +105,10 @@
 		<PackageVersion Include="Npgsql.NodaTime"                                       Version="8.0.8"                        Condition="!$([MSBuild]::IsTargetFrameworkCompatible('$(TargetFramework)', 'net8.0'))" />
 		<!--as of 3.1.1 multiple introduced issues blocks update-->
 		<PackageVersion Include="Octonica.ClickHouseClient"                             Version="3.1.3"                        />
-<<<<<<< HEAD
-		<PackageVersion Include="Oracle.ManagedDataAccess"                              Version="21.19.0"                      />
-		<PackageVersion Include="Oracle.ManagedDataAccess.Core"                         Version="23.9.1"                       />
+		<PackageVersion Include="Oracle.ManagedDataAccess"                              Version="21.20.0"                      />
+		<PackageVersion Include="Oracle.ManagedDataAccess.Core"                         Version="23.26.0"                      />
 		<PackageVersion Include="System.Data.Odbc"                                      Version="$(Net9Latest)"                />
 		<PackageVersion Include="System.Data.OleDb"                                     Version="$(Net9Latest)"                />
-=======
-		<PackageVersion Include="Oracle.ManagedDataAccess"                              Version="21.20.0"                      />
-		<PackageVersion Include="Oracle.ManagedDataAccess.Core"                         Version="23.26.0"                      />
-		<PackageVersion Include="System.Data.Odbc"                                      Version="$(NetLatest)"                 />
-		<PackageVersion Include="System.Data.OleDb"                                     Version="$(NetLatest)"                 />
->>>>>>> e64d5db6
 		<PackageVersion Include="System.Data.SqlClient"                                 Version="4.9.0"                        />
 		<PackageVersion Include="System.Data.SQLite"                                    Version="2.0.2"                        />
 		<PackageVersion Include="SourceGear.sqlite3"                                    Version="3.50.4.2"                     />
@@ -175,15 +144,9 @@
 		<PackageVersion Include="MiniProfiler.Minimal"                                  Version="4.5.4"                        />
 		<PackageVersion Include="NodaTime"                                              Version="3.2.2"                        />
 		<PackageVersion Include="protobuf-net.Grpc.AspNetCore"                          Version="1.2.2"                        />
-<<<<<<< HEAD
-		<PackageVersion Include="System.Linq.Dynamic.Core"                              Version="1.6.7"                        />
+		<PackageVersion Include="System.Linq.Dynamic.Core"                              Version="1.6.9"                        />
 		<PackageVersion Include="FSharp.Core"                                           Version="9.0.303"                      Condition="'$(TargetFramework)'=='net10.0' OR '$(TargetFramework)'=='net9.0' OR '$(TargetFramework)'=='net462'" />
 		<PackageVersion Include="FSharp.Core"                                           Version="8.0.403"                      Condition="'$(TargetFramework)'=='net8.0'" />
-=======
-		<PackageVersion Include="System.Linq.Dynamic.Core"                              Version="1.6.9"                        />
-		<PackageVersion Include="FSharp.Core"                                           Version="9.0.303"                      Condition="'$(TargetFramework)'=='net9.0' OR  '$(TargetFramework)'=='net462'" />
-		<PackageVersion Include="FSharp.Core"                                           Version="8.0.403"                      Condition="'$(TargetFramework)'!='net9.0' AND '$(TargetFramework)'!='net462'" />
->>>>>>> e64d5db6
 		<PackageVersion Include="LinqKit"                                               Version="1.3.8"                        />
 
 		<PackageVersion Include="Microsoft.Extensions.Logging.Console"                  Version="8.0.1"                        Condition="!$([MSBuild]::IsTargetFrameworkCompatible('$(TargetFramework)', 'net9.0'))" />
@@ -191,7 +154,6 @@
 		<PackageVersion Include="Microsoft.Extensions.Logging.Console"                  Version="$(Net10Latest)"               Condition="'$(TargetFramework)'=='net10.0'" />
 		<PackageVersion Include="EntityFrameworkCore.FSharp"                            Version="6.0.7"                        />
 
-<<<<<<< HEAD
 		<PackageVersion Include="Pomelo.EntityFrameworkCore.MySql"                      Version="3.2.7"                        Condition="'$(TargetFramework)'=='net462'"  />
 		<PackageVersion Include="Pomelo.EntityFrameworkCore.MySql"                      Version="8.0.3"                        Condition="'$(TargetFramework)'=='net8.0'"  />
 		<PackageVersion Include="Pomelo.EntityFrameworkCore.MySql"                      Version="9.0.0"                        Condition="'$(TargetFramework)'=='net9.0'"  />
@@ -214,26 +176,6 @@
 		<PackageVersion Include="Microsoft.EntityFrameworkCore.InMemory"                Version="$(Net10Latest)"               Condition="'$(TargetFramework)'=='net10.0'" />
 
 		<PackageVersion Include="System.Text.Json"                                      Version="$(Net9Latest)"                Condition="'$(TargetFramework)'=='net462'" />
-=======
-		<PackageVersion Include="Pomelo.EntityFrameworkCore.MySql"                      Version="3.2.7"                        Condition="'$(TargetFramework)'=='net462'" />
-		<PackageVersion Include="Pomelo.EntityFrameworkCore.MySql"                      Version="8.0.3"                        Condition="'$(TargetFramework)'=='net8.0'" />
-		<PackageVersion Include="Pomelo.EntityFrameworkCore.MySql"                      Version="9.0.0"                        Condition="'$(TargetFramework)'=='net9.0'" />
-		<PackageVersion Include="Npgsql.EntityFrameworkCore.PostgreSQL.NodaTime"        Version="3.1.18"                       Condition="'$(TargetFramework)'=='net462'" />
-		<PackageVersion Include="Npgsql.EntityFrameworkCore.PostgreSQL.NodaTime"        Version="8.0.11"                       Condition="'$(TargetFramework)'=='net8.0'" />
-		<PackageVersion Include="Npgsql.EntityFrameworkCore.PostgreSQL.NodaTime"        Version="9.0.4"                        Condition="'$(TargetFramework)'=='net9.0'" />
-		<PackageVersion Include="Microsoft.EntityFrameworkCore.Sqlite"                  Version="$(EF3Latest)"                 Condition="'$(TargetFramework)'=='net462'" />
-		<PackageVersion Include="Microsoft.EntityFrameworkCore.Sqlite"                  Version="$(NetPreLatest)"              Condition="'$(TargetFramework)'=='net8.0'" />
-		<PackageVersion Include="Microsoft.EntityFrameworkCore.Sqlite"                  Version="$(NetLatest)"                 Condition="'$(TargetFramework)'=='net9.0'" />
-		<PackageVersion Include="Microsoft.EntityFrameworkCore.SqlServer"               Version="$(EF3Latest)"                 Condition="'$(TargetFramework)'=='net462'" />
-		<PackageVersion Include="Microsoft.EntityFrameworkCore.SqlServer"               Version="$(NetPreLatest)"              Condition="'$(TargetFramework)'=='net8.0'" />
-		<PackageVersion Include="Microsoft.EntityFrameworkCore.SqlServer"               Version="$(NetLatest)"                 Condition="'$(TargetFramework)'=='net9.0'" />
-		<PackageVersion Include="Microsoft.EntityFrameworkCore.InMemory"                Version="$(EF3Latest)"                 Condition="'$(TargetFramework)'=='net462'" />
-		<PackageVersion Include="Microsoft.EntityFrameworkCore.InMemory"                Version="$(NetPreLatest)"              Condition="'$(TargetFramework)'=='net8.0'" />
-		<PackageVersion Include="Microsoft.EntityFrameworkCore.InMemory"                Version="$(NetLatest)"                 Condition="'$(TargetFramework)'=='net9.0'" />
-
-		<PackageVersion Include="System.Text.Json"                                      Version="$(NetLatest)"                 Condition="'$(TargetFramework)'=='net462'" />
-		<PackageVersion Include="Microsoft.AspNetCore.SignalR"                          Version="1.2.0"                        Condition="'$(TargetFramework)'=='net462'" />
->>>>>>> e64d5db6
 		<PackageVersion Include="Microsoft.AspNetCore"                                  Version="2.3.0"                        Condition="'$(TargetFramework)'=='net462'" />
 		<PackageVersion Include="Microsoft.AspNetCore.Server.Kestrel.Core"              Version="2.3.6"                        Condition="'$(TargetFramework)'=='net462'" />
 		<PackageVersion Include="Microsoft.AspNetCore.SignalR"                          Version="1.2.0"                        Condition="'$(TargetFramework)'=='net462'" />
@@ -245,17 +187,10 @@
 	</ItemGroup>
 
 	<ItemGroup Label="Examples">
-<<<<<<< HEAD
 		<PackageVersion Include="linq2db.t4models"                                      Version="6.0.0-rc.3"                   />
 		<PackageVersion Include="Microsoft.Extensions.ObjectPool"                       Version="$(Net9Latest)"                />
-		<PackageVersion Include="OpenTelemetry"                                         Version="1.12.0"                       />
-		<PackageVersion Include="OpenTelemetry.Exporter.Console"                        Version="1.12.0"                       />
-=======
-		<PackageVersion Include="linq2db.t4models"                                      Version="6.0.0-rc.2"                   />
-		<PackageVersion Include="Microsoft.Extensions.ObjectPool"                       Version="$(NetLatest)"                 />
 		<PackageVersion Include="OpenTelemetry"                                         Version="1.13.1"                       />
 		<PackageVersion Include="OpenTelemetry.Exporter.Console"                        Version="1.13.1"                       />
->>>>>>> e64d5db6
 		<PackageVersion Include="System.Runtime.InteropServices.RuntimeInformation"     Version="4.3.0"                        />
 	
 		<PackageVersion Include="Microsoft.AspNetCore.Components.WebAssembly"           Version="$(Net9Latest)"                />
