﻿<Project>
	<!--
	When multiple versions of same nuget references, don't put it to unconditional ItemGroup
	as while it works fine in Visual Studio in general there are still issues with tooling (dotnet publish, testing)

	IMPORTANT:
	avoid use of different package versions in tests for different frameworks just for testing purposes if package referenced by source project
	as it will result in old package consumed by released package and affect users (especially for projects where user has no control
	over dependencies like linq2db.cli
	-->
	<PropertyGroup>
		<!--initial version for .NET LATEST packages, referenced from nuspec-->
		<NetPreLatestForNuget>8.0.0</NetPreLatestForNuget>
		<NetLatestForNuget>9.0.0</NetLatestForNuget>
		
		<!--latest version for .NET LATEST packages (not referenced from nuspec)-->
		<NetLatest>9.0.10</NetLatest>
		<NetPreLatest>8.0.21</NetPreLatest>
		
		<!--EF 3.1 vesions for netfx support-->
		<EF3Latest>3.1.32</EF3Latest>
		<EF3LatestNuget>3.1.0</EF3LatestNuget>
		<!--used by VersionOverride in project files-->
		<EF3NpgsqlVersion>4.1.14</EF3NpgsqlVersion>
		
		<!--used by VersionOverride in project files-->
		<OracleManagedLinqPadVersion>23.26.0</OracleManagedLinqPadVersion>
	</PropertyGroup>
	
	<ItemGroup Label="Build: Analyzers and Tools">
		<PackageVersion Include="Meziantou.Analyzer"                                    Version="2.0.245"                      />
		<PackageVersion Include="Meziantou.Polyfill"                                    Version="1.0.62"                       />
		<PackageVersion Include="Microsoft.CodeAnalysis.Analyzers"                      Version="5.0.0-1.25277.114"            />
		<PackageVersion Include="Microsoft.CodeAnalysis.BannedApiAnalyzers"             Version="5.0.0-1.25277.114"            />
		<PackageVersion Include="Microsoft.CodeAnalysis.NetAnalyzers"                   Version="10.0.100-rc.2.25502.107"      />
		<PackageVersion Include="Microsoft.CodeAnalysis.PublicApiAnalyzers"             Version="5.0.0-1.25277.114"            />
		<PackageVersion Include="Microsoft.SourceLink.GitHub"                           Version="8.0.0"                        />
		<PackageVersion Include="Lindhart.Analyser.MissingAwaitWarning"                 Version="3.1.0-beta"                   />
	</ItemGroup>

	<ItemGroup Label="Polyfills">
		<PackageVersion Include="Microsoft.Bcl.AsyncInterfaces"                         Version="$(NetLatestForNuget)"         />
		<PackageVersion Include="Microsoft.CSharp"                                      Version="4.7.0"                        />
		<PackageVersion Include="Nullability.Source"                                    Version="2.3.0"                        />
		<PackageVersion Include="System.Collections.Immutable"                          Version="$(NetLatest)"                 />
		<PackageVersion Include="System.ComponentModel.Annotations"                     Version="5.0.0"                        />
		<PackageVersion Include="System.Data.DataSetExtensions"                         Version="4.5.0"                        />
		<PackageVersion Include="System.ValueTuple"                                     Version="4.6.1"                        />
	</ItemGroup>

	<ItemGroup Label="Released Dependencies">
		<PackageVersion Include="Humanizer.Core"                                        Version="2.14.1"                       />
		<PackageVersion Include="Microsoft.CodeAnalysis.CSharp"                         Version="4.14.0"                       />
		<PackageVersion Include="Microsoft.Extensions.DependencyModel"                  Version="$(NetLatest)"                 />
		<PackageVersion Include="Mono.TextTemplating"                                   Version="3.0.0"                        />
		<PackageVersion Include="protobuf-net.Grpc"                                     Version="1.2.2"                        />
		<PackageVersion Include="protobuf-net"                                          Version="3.2.56"                       />

		<PackageVersion Include="Microsoft.EntityFrameworkCore.Relational"              Version="$(EF3LatestNuget)"            Condition="'$(TargetFramework)'=='netstandard2.0'" />
		<PackageVersion Include="Microsoft.EntityFrameworkCore.Relational"              Version="$(NetPreLatestForNuget)"      Condition="'$(TargetFramework)'=='net8.0'"         />

		<!-- pin abstractions packages to lowest supported runtime (.net 8 currently) : https://github.com/linq2db/linq2db/issues/3953 -->
		<PackageVersion Include="Microsoft.Extensions.DependencyInjection"              Version="$(NetPreLatestForNuget)"      Condition="'$(TargetFramework)'!='net9.0'" />
		<PackageVersion Include="Microsoft.Extensions.DependencyInjection"              Version="$(NetLatestForNuget)"         Condition="'$(TargetFramework)'=='net9.0'" />
		<PackageVersion Include="Microsoft.Extensions.Logging.Abstractions"             Version="$(NetPreLatestForNuget)"      Condition="'$(TargetFramework)'!='net9.0'" />
		<PackageVersion Include="Microsoft.Extensions.Logging.Abstractions"             Version="$(NetLatestForNuget)"         Condition="'$(TargetFramework)'=='net9.0'" />
	</ItemGroup>

	<ItemGroup Label="LINQPad-only">
		<PackageVersion Include="LINQPad.Reference"                                     Version="1.3.1"                        />
		<PackageVersion Include="System.Threading.Tasks.Extensions"                     Version="4.6.3"                        />
		<PackageVersion Include="System.Runtime.CompilerServices.Unsafe"                Version="6.1.2"                        />
		<PackageVersion Include="System.Memory"                                         Version="4.6.3"                        />
		<PackageVersion Include="System.Buffers"                                        Version="4.6.1"                        />
	</ItemGroup>

	<ItemGroup Label="Database Providers">
		<PackageVersion Include="AdoNetCore.AseClient"                                  Version="0.19.3-beta.1"                />
		<PackageVersion Include="ClickHouse.Driver"                                     Version="0.7.20"                       />
		<PackageVersion Include="Devart.Data.Oracle"                                    Version="10.4.290"                     />
		<PackageVersion Include="dotMorten.Microsoft.SqlServer.Types"                   Version="1.5.0"                        />
		<!--<PackageVersion Include="dotMorten.Microsoft.SqlServer.Types"                   Version="2.5.0"                 />-->
		<PackageVersion Include="FirebirdSql.Data.FirebirdClient"                       Version="10.3.3"                       />
		<PackageVersion Include="IBM.Data.DB.Provider"                                  Version="11.5.9000.4"                  />
		<PackageVersion Include="Microsoft.Data.SqlClient"                              Version="6.1.2"                        />
		<PackageVersion Include="Microsoft.Data.Sqlite"                                 Version="$(NetLatest)"                 />
		<PackageVersion Include="Microsoft.SqlServer.Types"                             Version="160.1000.6"                   />
		<PackageVersion Include="MySqlConnector"                                        Version="2.5.0-beta.1"                 />
		<PackageVersion Include="MySql.Data"                                            Version="9.5.0"                        />
		<PackageVersion Include="Net.IBM.Data.Db2"                                      Version="9.0.0.400"                    />
		<PackageVersion Include="Net.IBM.Data.Db2-lnx"                                  Version="9.0.0.300"                    />
		<PackageVersion Include="Net.IBM.Data.Db2-osx"                                  Version="9.0.0.300"                    />
		<PackageVersion Include="Npgsql"                                                Version="10.0.0-rc.1"                  Condition="$([MSBuild]::IsTargetFrameworkCompatible('$(TargetFramework)', 'net8.0'))" />
		<PackageVersion Include="Npgsql"                                                Version="8.0.8"                        Condition="!$([MSBuild]::IsTargetFrameworkCompatible('$(TargetFramework)', 'net8.0'))" />
		<PackageVersion Include="Npgsql.NodaTime"                                       Version="10.0.0-rc.1"                  Condition="$([MSBuild]::IsTargetFrameworkCompatible('$(TargetFramework)', 'net8.0'))" />
		<PackageVersion Include="Npgsql.NodaTime"                                       Version="8.0.8"                        Condition="!$([MSBuild]::IsTargetFrameworkCompatible('$(TargetFramework)', 'net8.0'))" />
		<!--as of 3.1.1 multiple introduced issues blocks update-->
		<PackageVersion Include="Octonica.ClickHouseClient"                             Version="3.1.3"                        />
		<PackageVersion Include="Oracle.ManagedDataAccess"                              Version="21.20.0"                      />
		<PackageVersion Include="Oracle.ManagedDataAccess.Core"                         Version="23.26.0"                      />
		<PackageVersion Include="System.Data.Odbc"                                      Version="$(NetLatest)"                 />
		<PackageVersion Include="System.Data.OleDb"                                     Version="$(NetLatest)"                 />
		<PackageVersion Include="System.Data.SqlClient"                                 Version="4.9.0"                        />
<<<<<<< HEAD
		<PackageVersion Include="System.Data.SQLite.Core"                               Version="1.0.119"                      />
		<PackageVersion Include="Ydb.Sdk"                                               Version="0.22.0"                       />
=======
		<PackageVersion Include="System.Data.SQLite"                                    Version="2.0.2"                        />
		<PackageVersion Include="SourceGear.sqlite3"                                    Version="3.50.4.2"                     />
>>>>>>> a5cc45f6
	</ItemGroup>

	<ItemGroup Label="Remote">
		<PackageVersion Include="Grpc.Net.Client"                                       Version="2.71.0"                       />

		<PackageVersion Include="Microsoft.AspNetCore.SignalR.Core"                     Version="1.2.0"                        />

		<PackageVersion Include="Microsoft.AspNetCore.SignalR.Client"                   Version="1.2.0"                        Condition="!$([MSBuild]::IsTargetFrameworkCompatible('$(TargetFramework)', 'net8.0'))" />
		<PackageVersion Include="Microsoft.AspNetCore.SignalR.Client"                   Version="$(NetPreLatestForNuget)"      Condition="'$(TargetFramework)'=='net8.0'" />
		<PackageVersion Include="Microsoft.AspNetCore.SignalR.Client"                   Version="$(NetLatestForNuget)"         Condition="'$(TargetFramework)'=='net9.0'" />

		<PackageVersion Include="System.Net.Http.Json"                                  Version="$(NetLatestForNuget)"         />
		<PackageVersion Include="Microsoft.Extensions.Http"                             Version="$(NetPreLatestForNuget)"      Condition="'$(TargetFramework)'=='net8.0'" />
		<PackageVersion Include="Microsoft.Extensions.Http"                             Version="$(NetLatestForNuget)"         Condition="'$(TargetFramework)'!='net8.0'" />
	</ItemGroup>

	<ItemGroup Label="Testing">
		<PackageVersion Include="Shouldly"                                              Version="4.3.0"                        />
		<PackageVersion Include="Microsoft.NET.Test.Sdk"                                Version="18.0.0"                       />
		<PackageVersion Include="NUnit"                                                 Version="4.4.0"                        />
		<PackageVersion Include="NUnit.Analyzers"                                       Version="4.11.2"                       />
		<PackageVersion Include="NUnit3TestAdapter"                                     Version="5.2.0"                        />

		<PackageVersion Include="Microsoft.AspNet.OData"                                Version="7.7.9"                        />
		<PackageVersion Include="Microsoft.AspNetCore.OData"                            Version="8.3.1"                        Condition="!$([MSBuild]::IsTargetFrameworkCompatible('$(TargetFramework)', 'net8.0'))" />
		<PackageVersion Include="Microsoft.AspNetCore.OData"                            Version="9.4.1"                        Condition="$([MSBuild]::IsTargetFrameworkCompatible('$(TargetFramework)', 'net8.0'))"  />
		<PackageVersion Include="MiniProfiler.Shared"                                   Version="4.5.4"                        />
		<PackageVersion Include="MiniProfiler.Minimal"                                  Version="4.5.4"                        />
		<PackageVersion Include="NodaTime"                                              Version="3.2.2"                        />
		<PackageVersion Include="protobuf-net.Grpc.AspNetCore"                          Version="1.2.2"                        />
		<PackageVersion Include="System.Linq.Dynamic.Core"                              Version="1.6.9"                        />
		<PackageVersion Include="FSharp.Core"                                           Version="9.0.303"                      Condition="'$(TargetFramework)'=='net9.0' OR  '$(TargetFramework)'=='net462'" />
		<PackageVersion Include="FSharp.Core"                                           Version="8.0.403"                      Condition="'$(TargetFramework)'!='net9.0' AND '$(TargetFramework)'!='net462'" />
		<PackageVersion Include="LinqKit"                                               Version="1.3.8"                        />

		<PackageVersion Include="Microsoft.Extensions.Logging.Console"                  Version="$(NetLatest)"                 Condition="'$(TargetFramework)'=='net9.0'" />
		<PackageVersion Include="Microsoft.Extensions.Logging.Console"                  Version="8.0.1"                        Condition="'$(TargetFramework)'!='net9.0'" />
		<PackageVersion Include="EntityFrameworkCore.FSharp"                            Version="6.0.7"                        />

		<PackageVersion Include="Pomelo.EntityFrameworkCore.MySql"                      Version="3.2.7"                        Condition="'$(TargetFramework)'=='net462'" />
		<PackageVersion Include="Pomelo.EntityFrameworkCore.MySql"                      Version="8.0.3"                        Condition="'$(TargetFramework)'=='net8.0'" />
		<PackageVersion Include="Pomelo.EntityFrameworkCore.MySql"                      Version="9.0.0"                        Condition="'$(TargetFramework)'=='net9.0'" />
		<PackageVersion Include="Npgsql.EntityFrameworkCore.PostgreSQL.NodaTime"        Version="3.1.18"                       Condition="'$(TargetFramework)'=='net462'" />
		<PackageVersion Include="Npgsql.EntityFrameworkCore.PostgreSQL.NodaTime"        Version="8.0.11"                       Condition="'$(TargetFramework)'=='net8.0'" />
		<PackageVersion Include="Npgsql.EntityFrameworkCore.PostgreSQL.NodaTime"        Version="9.0.4"                        Condition="'$(TargetFramework)'=='net9.0'" />
		<PackageVersion Include="Microsoft.EntityFrameworkCore.Sqlite"                  Version="$(EF3Latest)"                 Condition="'$(TargetFramework)'=='net462'" />
		<PackageVersion Include="Microsoft.EntityFrameworkCore.Sqlite"                  Version="$(NetPreLatest)"              Condition="'$(TargetFramework)'=='net8.0'" />
		<PackageVersion Include="Microsoft.EntityFrameworkCore.Sqlite"                  Version="$(NetLatest)"                 Condition="'$(TargetFramework)'=='net9.0'" />
		<PackageVersion Include="Microsoft.EntityFrameworkCore.SqlServer"               Version="$(EF3Latest)"                 Condition="'$(TargetFramework)'=='net462'" />
		<PackageVersion Include="Microsoft.EntityFrameworkCore.SqlServer"               Version="$(NetPreLatest)"              Condition="'$(TargetFramework)'=='net8.0'" />
		<PackageVersion Include="Microsoft.EntityFrameworkCore.SqlServer"               Version="$(NetLatest)"                 Condition="'$(TargetFramework)'=='net9.0'" />
		<PackageVersion Include="Microsoft.EntityFrameworkCore.InMemory"                Version="$(EF3Latest)"                 Condition="'$(TargetFramework)'=='net462'" />
		<PackageVersion Include="Microsoft.EntityFrameworkCore.InMemory"                Version="$(NetPreLatest)"              Condition="'$(TargetFramework)'=='net8.0'" />
		<PackageVersion Include="Microsoft.EntityFrameworkCore.InMemory"                Version="$(NetLatest)"                 Condition="'$(TargetFramework)'=='net9.0'" />

		<PackageVersion Include="System.Text.Json"                                      Version="$(NetLatest)"                 Condition="'$(TargetFramework)'=='net462'" />
		<PackageVersion Include="Microsoft.AspNetCore.SignalR"                          Version="1.2.0"                        Condition="'$(TargetFramework)'=='net462'" />
		<PackageVersion Include="Microsoft.AspNetCore"                                  Version="2.3.0"                        Condition="'$(TargetFramework)'=='net462'" />
	</ItemGroup>

	<ItemGroup Label="Benchmarks">
		<PackageVersion Include="BenchmarkDotNet"                                       Version="0.15.5"                       />
		<PackageVersion Include="JetBrains.Profiler.Api"                                Version="1.4.10"                       />
	</ItemGroup>

	<ItemGroup Label="Examples">
		<PackageVersion Include="linq2db.t4models"                                      Version="6.0.0-rc.2"                   />
		<PackageVersion Include="Microsoft.Extensions.ObjectPool"                       Version="$(NetLatest)"                 />
		<PackageVersion Include="OpenTelemetry"                                         Version="1.13.1"                       />
		<PackageVersion Include="OpenTelemetry.Exporter.Console"                        Version="1.13.1"                       />
		<PackageVersion Include="System.Runtime.InteropServices.RuntimeInformation"     Version="4.3.0"                        />
	
		<PackageVersion Include="Microsoft.AspNetCore.Components.WebAssembly"           Version="$(NetLatest)"                 />
		<PackageVersion Include="Microsoft.AspNetCore.Components.WebAssembly.Server"    Version="$(NetLatest)"                 />
		<PackageVersion Include="Microsoft.AspNetCore.Components.WebAssembly.DevServer" Version="$(NetLatest)"                 />
	</ItemGroup>

	<ItemGroup Label="Compat">
		<PackageVersion Include="System.Configuration.ConfigurationManager"             Version="$(NetLatestForNuget)"         />
	</ItemGroup>

</Project><|MERGE_RESOLUTION|>--- conflicted
+++ resolved
@@ -101,13 +101,9 @@
 		<PackageVersion Include="System.Data.Odbc"                                      Version="$(NetLatest)"                 />
 		<PackageVersion Include="System.Data.OleDb"                                     Version="$(NetLatest)"                 />
 		<PackageVersion Include="System.Data.SqlClient"                                 Version="4.9.0"                        />
-<<<<<<< HEAD
-		<PackageVersion Include="System.Data.SQLite.Core"                               Version="1.0.119"                      />
-		<PackageVersion Include="Ydb.Sdk"                                               Version="0.22.0"                       />
-=======
 		<PackageVersion Include="System.Data.SQLite"                                    Version="2.0.2"                        />
 		<PackageVersion Include="SourceGear.sqlite3"                                    Version="3.50.4.2"                     />
->>>>>>> a5cc45f6
+		<PackageVersion Include="Ydb.Sdk"                                               Version="0.22.0"                       />
 	</ItemGroup>
 
 	<ItemGroup Label="Remote">
