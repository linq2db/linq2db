﻿<Project>
	<PropertyGroup>
		<ManagePackageVersionsCentrally>true</ManagePackageVersionsCentrally>
		<CentralPackageTransitivePinningEnabled>false</CentralPackageTransitivePinningEnabled>
	</PropertyGroup>

	<!--
	When multiple versions of same nuget references, don't put it to unconditional ItemGroup
	as while it works fine in Visual Studio in general there are still issues with tooling (dotnet publish, testing)

	IMPORTANT:
	avoid use of different package versions in tests for different frameworks just for testing purposes if package referenced by source project
	as it will result in old package consumed by released package and affect users (especially for projects where user has no control
	over dependencies like linq2db.cli
	-->
	<PropertyGroup>
		<!--initial version for .NET LATEST packages, referenced from nuspec-->
		<Net8LatestForNuget>8.0.0</Net8LatestForNuget>
		<Net9LatestForNuget>9.0.0</Net9LatestForNuget>
		<Net10LatestForNuget>10.0.0</Net10LatestForNuget>
		
		<!--latest version for .NET LATEST packages (not referenced from nuspec)-->
		<Net8Latest>8.0.22</Net8Latest>
		<Net9Latest>9.0.11</Net9Latest>
		<Net10Latest>10.0.1</Net10Latest>
		
		<!--EF 3.1 versions for netfx support-->
		<EF3LatestNuget>3.1.0</EF3LatestNuget>
		<EF3Latest>3.1.32</EF3Latest>
		<!--used by VersionOverride in project files-->
		<EF3NpgsqlVersion>4.1.14</EF3NpgsqlVersion>
		
		<!--used by VersionOverride in project files-->
		<OracleManagedLinqPadVersion>23.26.0</OracleManagedLinqPadVersion>
	</PropertyGroup>
	
	<ItemGroup Label="Build: Analyzers and Tools">
		<PackageVersion Include="DotNet.ReproducibleBuilds"                             Version="1.2.39"                       />
		<PackageVersion Include="Meziantou.Analyzer"                                    Version="2.0.266"                      />
		<PackageVersion Include="Meziantou.Polyfill"                                    Version="1.0.80"                       />
		<PackageVersion Include="Microsoft.CodeAnalysis.Analyzers"                      Version="5.0.0-1.25277.114"            />
		<PackageVersion Include="Microsoft.CodeAnalysis.BannedApiAnalyzers"             Version="5.0.0-1.25277.114"            />
		<PackageVersion Include="Microsoft.CodeAnalysis.PublicApiAnalyzers"             Version="5.0.0-1.25277.114"            />
		<PackageVersion Include="Lindhart.Analyser.MissingAwaitWarning"                 Version="3.1.0-beta"                   />
	</ItemGroup>

	<ItemGroup Label="Polyfills">
		<PackageVersion Include="Microsoft.Bcl.AsyncInterfaces"                         Version="$(Net8LatestForNuget)"        />
		<PackageVersion Include="Microsoft.CSharp"                                      Version="4.7.0"                        />
		<PackageVersion Include="Nullability.Source"                                    Version="2.3.0"                        />
		<PackageVersion Include="System.Collections.Immutable"                          Version="$(Net10Latest)"                />
		<PackageVersion Include="System.ComponentModel.Annotations"                     Version="5.0.0"                        />
		<PackageVersion Include="System.Data.DataSetExtensions"                         Version="4.5.0"                        />
		<PackageVersion Include="System.ValueTuple"                                     Version="4.6.1"                        />
	</ItemGroup>

	<ItemGroup Label="Released Dependencies">
		<PackageVersion Include="Humanizer.Core"                                        Version="3.0.1"                        />
		<PackageVersion Include="Microsoft.CodeAnalysis.CSharp"                         Version="5.0.0"                        />
		<PackageVersion Include="Microsoft.Extensions.DependencyModel"                  Version="$(Net10Latest)"               />
		<PackageVersion Include="Mono.TextTemplating"                                   Version="3.0.0"                        />
		<PackageVersion Include="protobuf-net.Grpc"                                     Version="1.2.2"                        />
		<PackageVersion Include="protobuf-net"                                          Version="3.2.56"                       />

		<PackageVersion Include="Microsoft.EntityFrameworkCore.Relational"              Version="$(EF3LatestNuget)"            Condition="!$([MSBuild]::IsTargetFrameworkCompatible('$(TargetFramework)', 'net8.0'))" />
		<PackageVersion Include="Microsoft.EntityFrameworkCore.Relational"              Version="$(Net8LatestForNuget)"        Condition="'$(TargetFramework)'=='net8.0'"         />
		<PackageVersion Include="Microsoft.EntityFrameworkCore.Relational"              Version="$(Net9LatestForNuget)"        Condition="'$(TargetFramework)'=='net9.0'"         />
		<PackageVersion Include="Microsoft.EntityFrameworkCore.Relational"              Version="$(Net10LatestForNuget)"       Condition="'$(TargetFramework)'=='net10.0'"        />

		<!-- pin abstractions packages to lowest supported runtime (.net 8 currently) : https://github.com/linq2db/linq2db/issues/3953 -->
		<PackageVersion Include="Microsoft.Extensions.DependencyInjection"              Version="$(Net8LatestForNuget)"        Condition="!$([MSBuild]::IsTargetFrameworkCompatible('$(TargetFramework)', 'net9.0'))"  />
		<PackageVersion Include="Microsoft.Extensions.DependencyInjection"              Version="$(Net9LatestForNuget)"        Condition="'$(TargetFramework)'=='net9.0'"  />
		<PackageVersion Include="Microsoft.Extensions.DependencyInjection"              Version="$(Net10LatestForNuget)"       Condition="'$(TargetFramework)'=='net10.0'" />
		<PackageVersion Include="Microsoft.Extensions.Logging.Abstractions"             Version="$(Net8LatestForNuget)"        Condition="!$([MSBuild]::IsTargetFrameworkCompatible('$(TargetFramework)', 'net9.0'))"  />
		<PackageVersion Include="Microsoft.Extensions.Logging.Abstractions"             Version="$(Net9LatestForNuget)"        Condition="'$(TargetFramework)'=='net9.0'"  />
		<PackageVersion Include="Microsoft.Extensions.Logging.Abstractions"             Version="$(Net10LatestForNuget)"       Condition="'$(TargetFramework)'=='net10.0'" />
	</ItemGroup>

	<ItemGroup Label="LINQPad-only">
		<PackageVersion Include="LINQPad.Reference"                                     Version="1.3.1"                        />
		<PackageVersion Include="System.Threading.Tasks.Extensions"                     Version="4.6.3"                        />
		<PackageVersion Include="System.Runtime.CompilerServices.Unsafe"                Version="6.1.2"                        />
		<PackageVersion Include="System.Memory"                                         Version="4.6.3"                        />
		<PackageVersion Include="System.Buffers"                                        Version="4.6.1"                        />
	</ItemGroup>

	<ItemGroup Label="Database Providers">
		<PackageVersion Include="AdoNetCore.AseClient"                                  Version="0.19.2"                       />
<<<<<<< HEAD
		<PackageVersion Include="ClickHouse.Driver"                                     Version="0.9.0"                        />
		<PackageVersion Include="Devart.Data.Oracle"                                    Version="10.4.290"                     />
		<PackageVersion Include="dotMorten.Microsoft.SqlServer.TNET.Testypes"                   Version="1.5.0"                        />
=======
		<PackageVersion Include="ClickHouse.Driver"                                     Version="0.8.1"                        />
		<PackageVersion Include="Devart.Data.Oracle"                                    Version="11.0.0"                       />
		<PackageVersion Include="dotMorten.Microsoft.SqlServer.TNET.Testypes"                   Version="1.5.0"                />
>>>>>>> 6655c3c6
		<!--<PackageVersion Include="dotMorten.Microsoft.SqlServer.Types"                   Version="2.5.0"                 />-->
		<PackageVersion Include="FirebirdSql.Data.FirebirdClient"                       Version="10.3.4"                       />
		<PackageVersion Include="IBM.Data.DB.Provider"                                  Version="11.5.9000.4"                  />
		<PackageVersion Include="Microsoft.Data.SqlClient"                              Version="6.1.3"                        />
		<PackageVersion Include="Microsoft.Data.Sqlite"                                 Version="$(Net10Latest)"               />
		<PackageVersion Include="Microsoft.SqlServer.Types"                             Version="170.1000.7"                   />
		<PackageVersion Include="MySqlConnector"                                        Version="2.5.0"                        />
		<PackageVersion Include="MySql.Data"                                            Version="9.5.0"                        />
		<PackageVersion Include="Net.IBM.Data.Db2"                                      Version="9.0.0.400"                    />
		<PackageVersion Include="Net.IBM.Data.Db2-lnx"                                  Version="9.0.0.400"                    />
		<PackageVersion Include="Net.IBM.Data.Db2-osx"                                  Version="9.0.0.400"                    />
		<PackageVersion Include="Npgsql"                                                Version="8.0.8"                        Condition="!$([MSBuild]::IsTargetFrameworkCompatible('$(TargetFramework)', 'net8.0'))" />
		<PackageVersion Include="Npgsql"                                                Version="10.0.1"                       Condition="$([MSBuild]::IsTargetFrameworkCompatible('$(TargetFramework)', 'net8.0'))" />
		<PackageVersion Include="Npgsql.NodaTime"                                       Version="8.0.8"                        Condition="!$([MSBuild]::IsTargetFrameworkCompatible('$(TargetFramework)', 'net8.0'))" />
		<PackageVersion Include="Npgsql.NodaTime"                                       Version="10.0.1"                       Condition="$([MSBuild]::IsTargetFrameworkCompatible('$(TargetFramework)', 'net8.0'))" />
		<!--as of 3.1.1 multiple introduced issues blocks update-->
		<PackageVersion Include="Octonica.ClickHouseClient"                             Version="3.1.5"                        />
		<PackageVersion Include="Oracle.ManagedDataAccess"                              Version="21.20.0"                      />
		<PackageVersion Include="Oracle.ManagedDataAccess.Core"                         Version="23.26.0"                      />
		<PackageVersion Include="System.Data.Odbc"                                      Version="$(Net10Latest)"               />
		<PackageVersion Include="System.Data.OleDb"                                     Version="$(Net10Latest)"               />
		<PackageVersion Include="System.Data.SqlClient"                                 Version="4.9.0"                        />
		<PackageVersion Include="System.Data.SQLite"                                    Version="2.0.2"                        />
		<PackageVersion Include="SourceGear.sqlite3"                                    Version="3.50.4.5"                     />
		<PackageVersion Include="Ydb.Sdk"                                               Version="0.27.0"                       />
		<PackageVersion Include="linq2db4iSeries"                                       Version="6.1.0"                        />
	</ItemGroup>

	<ItemGroup Label="Remote">
		<PackageVersion Include="Grpc.Net.Client"                                       Version="2.76.0"                       />

		<PackageVersion Include="Microsoft.AspNetCore.SignalR.Core"                     Version="1.2.0"                        />

		<PackageVersion Include="Microsoft.AspNetCore.SignalR.Client"                   Version="1.2.0"                        Condition="!$([MSBuild]::IsTargetFrameworkCompatible('$(TargetFramework)', 'net8.0'))" />
		<PackageVersion Include="Microsoft.AspNetCore.SignalR.Client"                   Version="$(Net8LatestForNuget)"        Condition="'$(TargetFramework)'=='net8.0'"  />
		<PackageVersion Include="Microsoft.AspNetCore.SignalR.Client"                   Version="$(Net9LatestForNuget)"        Condition="'$(TargetFramework)'=='net9.0'"  />
		<PackageVersion Include="Microsoft.AspNetCore.SignalR.Client"                   Version="$(Net10LatestForNuget)"       Condition="'$(TargetFramework)'=='net10.0'" />

		<PackageVersion Include="System.Net.Http.Json"                                  Version="$(Net8LatestForNuget)"        Condition="!$([MSBuild]::IsTargetFrameworkCompatible('$(TargetFramework)', 'net9.0'))" />
		<PackageVersion Include="System.Net.Http.Json"                                  Version="$(Net9LatestForNuget)"        Condition="'$(TargetFramework)'=='net9.0'"  />
		<PackageVersion Include="System.Net.Http.Json"                                  Version="$(Net10LatestForNuget)"       Condition="'$(TargetFramework)'=='net10.0'" />
		<PackageVersion Include="Microsoft.Extensions.Http"                             Version="$(Net8LatestForNuget)"        Condition="!$([MSBuild]::IsTargetFrameworkCompatible('$(TargetFramework)', 'net9.0'))" />
		<PackageVersion Include="Microsoft.Extensions.Http"                             Version="$(Net9LatestForNuget)"        Condition="'$(TargetFramework)'=='net9.0'"  />
		<PackageVersion Include="Microsoft.Extensions.Http"                             Version="$(Net10LatestForNuget)"       Condition="'$(TargetFramework)'=='net10.0'" />
	</ItemGroup>

	<ItemGroup Label="Testing">
		<PackageVersion Include="Shouldly"                                              Version="4.3.0"                        />
		<PackageVersion Include="Microsoft.NET.Test.Sdk"                                Version="18.0.1"                       />
		<PackageVersion Include="NUnit"                                                 Version="4.4.0"                        />
		<PackageVersion Include="NUnit.Analyzers"                                       Version="4.11.2"                       />
		<PackageVersion Include="NUnit3TestAdapter"                                     Version="5.2.0"                        />

		<PackageVersion Include="Microsoft.AspNet.OData"                                Version="7.7.9"                        />
		<PackageVersion Include="Microsoft.AspNetCore.OData"                            Version="8.3.1"                        Condition="!$([MSBuild]::IsTargetFrameworkCompatible('$(TargetFramework)', 'net8.0'))" />
		<PackageVersion Include="Microsoft.AspNetCore.OData"                            Version="9.4.1"                        Condition="$([MSBuild]::IsTargetFrameworkCompatible('$(TargetFramework)', 'net8.0'))"  />
		<PackageVersion Include="MiniProfiler.Shared"                                   Version="4.5.4"                        />
		<PackageVersion Include="MiniProfiler.Minimal"                                  Version="4.5.4"                        />
		<PackageVersion Include="NodaTime"                                              Version="3.2.3"                        />
		<PackageVersion Include="protobuf-net.Grpc.AspNetCore"                          Version="1.2.2"                        />
		<PackageVersion Include="System.Linq.Dynamic.Core"                              Version="1.7.1"                        />
		<PackageVersion Include="FSharp.Core"                                           Version="9.0.303"                      Condition="!$([MSBuild]::IsTargetFrameworkCompatible('$(TargetFramework)', 'net10.0'))" />
		<PackageVersion Include="FSharp.Core"                                           Version="10.0.101"                     Condition="'$(TargetFramework)'=='net10.0'" />
		<PackageVersion Include="LinqKit"                                               Version="1.3.9"                        />

		<PackageVersion Include="Microsoft.Extensions.Logging.Console"                  Version="8.0.1"                        Condition="!$([MSBuild]::IsTargetFrameworkCompatible('$(TargetFramework)', 'net9.0'))" />
		<PackageVersion Include="Microsoft.Extensions.Logging.Console"                  Version="$(Net9Latest)"                Condition="'$(TargetFramework)'=='net9.0'" />
		<PackageVersion Include="Microsoft.Extensions.Logging.Console"                  Version="$(Net10Latest)"               Condition="'$(TargetFramework)'=='net10.0'" />
		<PackageVersion Include="EntityFrameworkCore.FSharp"                            Version="6.0.7"                        />

		<PackageVersion Include="Pomelo.EntityFrameworkCore.MySql"                      Version="3.2.7"                        Condition="'$(TargetFramework)'=='net462'"  />
		<PackageVersion Include="Pomelo.EntityFrameworkCore.MySql"                      Version="8.0.3"                        Condition="'$(TargetFramework)'=='net8.0'"  />
		<PackageVersion Include="Pomelo.EntityFrameworkCore.MySql"                      Version="9.0.0"                        Condition="'$(TargetFramework)'=='net9.0'"  />
		<PackageVersion Include="Pomelo.EntityFrameworkCore.MySql"                      Version="9.0.0"                        Condition="'$(TargetFramework)'=='net10.0'" />
		<PackageVersion Include="Npgsql.EntityFrameworkCore.PostgreSQL.NodaTime"        Version="3.1.18"                       Condition="'$(TargetFramework)'=='net462'"  />
		<PackageVersion Include="Npgsql.EntityFrameworkCore.PostgreSQL.NodaTime"        Version="8.0.11"                       Condition="'$(TargetFramework)'=='net8.0'"  />
		<PackageVersion Include="Npgsql.EntityFrameworkCore.PostgreSQL.NodaTime"        Version="9.0.4"                        Condition="'$(TargetFramework)'=='net9.0'"  />
		<PackageVersion Include="Npgsql.EntityFrameworkCore.PostgreSQL.NodaTime"        Version="10.0.0"                       Condition="'$(TargetFramework)'=='net10.0'" />
		<PackageVersion Include="Microsoft.EntityFrameworkCore.Sqlite"                  Version="$(EF3Latest)"                 Condition="'$(TargetFramework)'=='net462'"  />
		<PackageVersion Include="Microsoft.EntityFrameworkCore.Sqlite"                  Version="$(Net8Latest)"                Condition="'$(TargetFramework)'=='net8.0'"  />
		<PackageVersion Include="Microsoft.EntityFrameworkCore.Sqlite"                  Version="$(Net9Latest)"                Condition="'$(TargetFramework)'=='net9.0'"  />
		<PackageVersion Include="Microsoft.EntityFrameworkCore.Sqlite"                  Version="$(Net10Latest)"               Condition="'$(TargetFramework)'=='net10.0'" />
		<PackageVersion Include="Microsoft.EntityFrameworkCore.SqlServer"               Version="$(EF3Latest)"                 Condition="'$(TargetFramework)'=='net462'"  />
		<PackageVersion Include="Microsoft.EntityFrameworkCore.SqlServer"               Version="$(Net8Latest)"                Condition="'$(TargetFramework)'=='net8.0'"  />
		<PackageVersion Include="Microsoft.EntityFrameworkCore.SqlServer"               Version="$(Net9Latest)"                Condition="'$(TargetFramework)'=='net9.0'"  />
		<PackageVersion Include="Microsoft.EntityFrameworkCore.SqlServer"               Version="$(Net10Latest)"               Condition="'$(TargetFramework)'=='net10.0'" />
		<PackageVersion Include="Microsoft.EntityFrameworkCore.InMemory"                Version="$(EF3Latest)"                 Condition="'$(TargetFramework)'=='net462'"  />
		<PackageVersion Include="Microsoft.EntityFrameworkCore.InMemory"                Version="$(Net8Latest)"                Condition="'$(TargetFramework)'=='net8.0'"  />
		<PackageVersion Include="Microsoft.EntityFrameworkCore.InMemory"                Version="$(Net9Latest)"                Condition="'$(TargetFramework)'=='net9.0'"  />
		<PackageVersion Include="Microsoft.EntityFrameworkCore.InMemory"                Version="$(Net10Latest)"               Condition="'$(TargetFramework)'=='net10.0'" />

		<PackageVersion Include="System.Text.Json"                                      Version="8.0.5"                        Condition="!$([MSBuild]::IsTargetFrameworkCompatible('$(TargetFramework)', 'net8.0'))" />
		<PackageVersion Include="Microsoft.AspNetCore"                                  Version="2.3.0"                        Condition="'$(TargetFramework)'=='net462'" />
		<PackageVersion Include="Microsoft.AspNetCore.SignalR"                          Version="1.2.0"                        Condition="'$(TargetFramework)'=='net462'" />
	</ItemGroup>

	<ItemGroup Label="Benchmarks">
		<PackageVersion Include="BenchmarkDotNet"                                       Version="0.15.8"                       />
		<PackageVersion Include="JetBrains.Profiler.Api"                                Version="1.4.10"                       />
	</ItemGroup>

	<ItemGroup Label="Examples">
		<PackageVersion Include="linq2db.t4models"                                      Version="6.0.0-rc.3"                   />
		<PackageVersion Include="Microsoft.Extensions.ObjectPool"                       Version="$(Net10Latest)"               />
		<PackageVersion Include="OpenTelemetry"                                         Version="1.14.0"                       />
		<PackageVersion Include="OpenTelemetry.Exporter.Console"                        Version="1.14.0"                       />
		<PackageVersion Include="System.Runtime.InteropServices.RuntimeInformation"     Version="4.3.0"                        />
	
		<PackageVersion Include="Microsoft.AspNetCore.Components.WebAssembly"           Version="$(Net10Latest)"               />
		<PackageVersion Include="Microsoft.AspNetCore.Components.WebAssembly.Server"    Version="$(Net10Latest)"               />
		<PackageVersion Include="Microsoft.AspNetCore.Components.WebAssembly.DevServer" Version="$(Net10Latest)"               />
	</ItemGroup>

	<ItemGroup Label="Compat">
		<PackageVersion Include="System.Configuration.ConfigurationManager"             Version="$(Net8LatestForNuget)"        Condition="!$([MSBuild]::IsTargetFrameworkCompatible('$(TargetFramework)', 'net9.0'))" />
		<PackageVersion Include="System.Configuration.ConfigurationManager"             Version="$(Net9LatestForNuget)"        Condition="'$(TargetFramework)'=='net9.0'"  />
		<PackageVersion Include="System.Configuration.ConfigurationManager"             Version="$(Net10LatestForNuget)"       Condition="'$(TargetFramework)'=='net10.0'" />
	</ItemGroup>

	<ItemGroup Label="Manage Transient Packages with Vulnerabilities">
		<!--suppress invalid System.Private.Uri errors : https://github.com/dotnet/sdk/issues/42651-->
		<NuGetAuditSuppress
			Include="
			https://github.com/advisories/GHSA-5f2m-466j-3848;
			https://github.com/advisories/GHSA-x5qj-9vmx-7g6g;
			https://github.com/advisories/GHSA-xhfc-gr8f-ffwc" />

		<PackageVersion Include="Newtonsoft.Json"                                       Version="13.0.1"                       />
		<PackageVersion Include="Microsoft.AspNetCore.Server.Kestrel.Core"              Version="2.3.6"                        Condition="'$(TargetFramework)'=='net462'" />
	</ItemGroup>

</Project><|MERGE_RESOLUTION|>--- conflicted
+++ resolved
@@ -86,15 +86,9 @@
 
 	<ItemGroup Label="Database Providers">
 		<PackageVersion Include="AdoNetCore.AseClient"                                  Version="0.19.2"                       />
-<<<<<<< HEAD
 		<PackageVersion Include="ClickHouse.Driver"                                     Version="0.9.0"                        />
-		<PackageVersion Include="Devart.Data.Oracle"                                    Version="10.4.290"                     />
-		<PackageVersion Include="dotMorten.Microsoft.SqlServer.TNET.Testypes"                   Version="1.5.0"                        />
-=======
-		<PackageVersion Include="ClickHouse.Driver"                                     Version="0.8.1"                        />
 		<PackageVersion Include="Devart.Data.Oracle"                                    Version="11.0.0"                       />
 		<PackageVersion Include="dotMorten.Microsoft.SqlServer.TNET.Testypes"                   Version="1.5.0"                />
->>>>>>> 6655c3c6
 		<!--<PackageVersion Include="dotMorten.Microsoft.SqlServer.Types"                   Version="2.5.0"                 />-->
 		<PackageVersion Include="FirebirdSql.Data.FirebirdClient"                       Version="10.3.4"                       />
 		<PackageVersion Include="IBM.Data.DB.Provider"                                  Version="11.5.9000.4"                  />
