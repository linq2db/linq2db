﻿<Project>
	<!--
	Known issues:
	
	When multiple versions of same nuget references, don't put it to unconditional ItemGroup
	as while it works fine in Visual Studio in general there are still issues with tooling (dotnet publish, testing)
	-->
	<ItemGroup>
		<!--as stated in issue 1 -  packages in this item group shouldn't be duplicated in other groups-->
		
		<!--generic packages for source projects-->
		<PackageVersion Include="System.Data.DataSetExtensions"                         Version="4.5.0"         />
		<PackageVersion Include="Microsoft.CSharp"                                      Version="4.7.0"         />
		<PackageVersion Include="Microsoft.Bcl.AsyncInterfaces"                         Version="6.0.0"         />
		<PackageVersion Include="System.ComponentModel.Annotations"                     Version="5.0.0"         />
		<!--build support-->
		<PackageVersion Include="Microsoft.CodeAnalysis.BannedApiAnalyzers"             Version="3.3.3"         />
		<PackageVersion Include="Microsoft.CodeAnalysis.NetAnalyzers"                   Version="6.0.0"         />
		<PackageVersion Include="Microsoft.SourceLink.GitHub"                           Version="1.1.1"         />
		<PackageVersion Include="Mono.TextTemplating"                                   Version="2.2.1"         />
		<PackageVersion Include="Microsoft.CodeAnalysis.CSharp"                         Version="4.0.1"         />
		<PackageVersion Include="Microsoft.Extensions.DependencyModel"                  Version="6.0.0"         />
		<!--data providers-->
		<PackageVersion Include="MySql.Data"                                            Version="8.0.29"        />
		<PackageVersion Include="AdoNetCore.AseClient"                                  Version="0.19.2"        />
		<PackageVersion Include="System.Data.SqlClient"                                 Version="4.8.3"         />
		<PackageVersion Include="Microsoft.Data.SqlClient"                              Version="4.1.0"         />
		<PackageVersion Include="System.Data.OleDb"                                     Version="6.0.0"         />
		<PackageVersion Include="System.Data.Odbc"                                      Version="6.0.0"         />
		<PackageVersion Include="Oracle.ManagedDataAccess"                              Version="21.5.0"        />
		<!--3.21 provider currently contains bug which leads to test failure with oracle 12-->
		<PackageVersion Include="Oracle.ManagedDataAccess.Core"                         Version="2.19.140"      />
		<!--<PackageVersion Include="Oracle.ManagedDataAccess.Core"                         Version="3.21.50"       />-->
		<PackageVersion Include="FirebirdSql.Data.FirebirdClient"                       Version="9.0.0"         />
		<PackageVersion Include="System.Data.SQLite.Core"                               Version="1.0.115.5"     />
		<PackageVersion Include="IBM.Data.DB.Provider"                                  Version="11.5.5010.4"   />
		<PackageVersion Include="IBM.Data.DB2.Core"                                     Version="3.1.0.500"     />
		<PackageVersion Include="IBM.Data.DB2.Core-lnx"                                 Version="3.1.0.500"     />
		<PackageVersion Include="IBM.Data.DB2.Core-osx"                                 Version="3.1.0.500"     />
		<PackageVersion Include="Net.IBM.Data.Db2"                                      Version="6.0.0.200"     />
		<PackageVersion Include="Net.IBM.Data.Db2-lnx"                                  Version="6.0.0.200"     />
		<PackageVersion Include="Net.IBM.Data.Db2-osx"                                  Version="6.0.0.200"     />
		<PackageVersion Include="Npgsql"                                                Version="6.0.4"         />
		<PackageVersion Include="Microsoft.Data.Sqlite"                                 Version="6.0.4"         />
		<PackageVersion Include="Microsoft.SqlServer.Types"                             Version="14.0.1016.290" />
		<!--tests support-->
		<PackageVersion Include="NUnit"                                                 Version="3.13.3"        />
		<PackageVersion Include="NUnit3TestAdapter"                                     Version="4.2.1"         />
		<PackageVersion Include="Microsoft.NET.Test.Sdk"                                Version="17.1.0"        />
		<PackageVersion Include="FluentAssertions"                                      Version="6.6.0"         />
		<PackageVersion Include="BenchmarkDotNet"                                       Version="0.13.1"        />
		<PackageVersion Include="JetBrains.Profiler.Api"                                Version="1.1.8"         />
		<PackageVersion Include="FSharp.Core"                                           Version="6.0.3"         />
		<!--packages for test projects-->
		<PackageVersion Include="System.Collections.Immutable"                          Version="6.0.0"         />
		<PackageVersion Include="System.Text.Json"                                      Version="6.0.3"         />
		<PackageVersion Include="MiniProfiler.Shared"                                   Version="4.2.22"        />
		<PackageVersion Include="Microsoft.AspNet.OData"                                Version="7.5.14"        />
		<PackageVersion Include="Microsoft.AspNetCore.OData"                            Version="8.0.4"         />
		<PackageVersion Include="NodaTime"                                              Version="3.1.0"         />
		<PackageVersion Include="Humanizer.Core"                                        Version="2.14.1"        />
		<PackageVersion Include="System.Linq.Dynamic.Core"                              Version="1.2.18"        />
		<PackageVersion Include="dotMorten.Microsoft.SqlServer.Types"                    Version="1.5.0"         />
		<!--
		<PackageVersion Include="dotMorten.Microsoft.SqlServer.Types"                   Version="2.5.0"         />
		-->
		<!--remote targets + remote examples targets-->
		<!--source-->
		<PackageVersion Include="protobuf-net.Grpc"                                     Version="1.0.152"       />
		<PackageVersion Include="Grpc.Net.Client"                                       Version="2.45.0"        />
		<!--examples-->
		<PackageVersion Include="linq2db.t4models"                                      Version="4.0.0-preview.10" />
		<!--tests-->
		<PackageVersion Include="System.Configuration.ConfigurationManager"             Version="6.0.0"         />
		<PackageVersion Include="protobuf-net.Grpc.AspNetCore"                          Version="1.0.152"       />
<<<<<<< HEAD

		<!--nuget doesn't have strong name, so we use local self-signed copy-->
		<!--
		<PackageVersion Include="dotMorten.Microsoft.SqlServer.Types"                   Version="1.5.0"         />
		<PackageVersion Include="dotMorten.Microsoft.SqlServer.Types"                   Version="2.5.0"         />
		-->

=======
>>>>>>> c374d714
	</ItemGroup>
	
	<!--linq2db source-->
	<ItemGroup Condition=" '$(TargetFramework)' == 'net45' OR '$(TargetFramework)' == 'net46' ">
		<!--downgrade-->
		<PackageVersion Include="Microsoft.Extensions.DependencyInjection"              Version="1.1.1"         />
		<PackageVersion Include="Microsoft.Extensions.Logging.Abstractions"             Version="1.1.2"         />
	</ItemGroup>
	
	<ItemGroup Condition=" '$(TargetFramework)' != 'net45' AND '$(TargetFramework)' != 'net46' ">
		<!--main version-->
		<PackageVersion Include="Microsoft.Extensions.DependencyInjection"              Version="6.0.0"         />
		<PackageVersion Include="Microsoft.Extensions.Logging.Abstractions"             Version="6.0.1"         />
	</ItemGroup>
	
	<!--test dependencies-->
	<ItemGroup Condition=" '$(TargetFramework)' == 'net472' ">
		<!--test v0.x compatibility, required for Pomelo EF.Core provider v3 -->
		<PackageVersion Include="MySqlConnector"                                        Version="0.69.10"       />
	</ItemGroup>

	<ItemGroup Condition=" '$(TargetFramework)' == 'netcoreapp3.1' ">
		<!--test v1.x compatibility, required for Pomelo EF.Core provider v5 -->
		<PackageVersion Include="MySqlConnector"                                        Version="1.3.14"        />
	</ItemGroup>

	<ItemGroup Condition=" '$(TargetFramework)' != 'net472' AND '$(TargetFramework)' != 'netcoreapp3.1' ">
		<PackageVersion Include="MySqlConnector"                                        Version="2.1.8"         />
	</ItemGroup>

</Project><|MERGE_RESOLUTION|>--- conflicted
+++ resolved
@@ -73,16 +73,6 @@
 		<!--tests-->
 		<PackageVersion Include="System.Configuration.ConfigurationManager"             Version="6.0.0"         />
 		<PackageVersion Include="protobuf-net.Grpc.AspNetCore"                          Version="1.0.152"       />
-<<<<<<< HEAD
-
-		<!--nuget doesn't have strong name, so we use local self-signed copy-->
-		<!--
-		<PackageVersion Include="dotMorten.Microsoft.SqlServer.Types"                   Version="1.5.0"         />
-		<PackageVersion Include="dotMorten.Microsoft.SqlServer.Types"                   Version="2.5.0"         />
-		-->
-
-=======
->>>>>>> c374d714
 	</ItemGroup>
 	
 	<!--linq2db source-->
