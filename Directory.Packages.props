--- conflicted
+++ resolved
@@ -1,5 +1,5 @@
 ﻿<Project>
-  <!--
+	<!--
 	When multiple versions of same nuget references, don't put it to unconditional ItemGroup
 	as while it works fine in Visual Studio in general there are still issues with tooling (dotnet publish, testing)
 
@@ -34,15 +34,15 @@
 		<PackageVersion Include="Grpc.Net.Client"                                       Version="2.67.0"                />
 		<PackageVersion Include="Humanizer.Core"                                        Version="2.14.1"                />
 		<PackageVersion Include="Microsoft.CodeAnalysis.CSharp"                         Version="4.12.0"                />
-		<PackageVersion Include="Microsoft.Extensions.DependencyModel"                  Version="8.0.2"                 Condition="'$(TargetFramework)'=='net6.0'" />
-		<PackageVersion Include="Microsoft.Extensions.DependencyModel"                  Version="9.0.1"                 Condition="'$(TargetFramework)'!='net6.0'" />
+		<PackageVersion Include="Microsoft.Extensions.DependencyModel"                  Version="8.0.2" Condition="'$(TargetFramework)'=='net6.0'" />
+		<PackageVersion Include="Microsoft.Extensions.DependencyModel"                  Version="9.0.1" Condition="'$(TargetFramework)'!='net6.0'" />
 		<PackageVersion Include="Mono.TextTemplating"                                   Version="3.0.0"                 />
 		<PackageVersion Include="protobuf-net.Grpc"                                     Version="1.2.2"                 />
 		<PackageVersion Include="protobuf-net"                                          Version="3.2.46"                />
 
-		<PackageVersion Include="Microsoft.EntityFrameworkCore.Relational"              Version="3.1.32"                Condition="'$(TargetFramework)'=='netstandard2.0'" />
-		<PackageVersion Include="Microsoft.EntityFrameworkCore.Relational"              Version="6.0.36"                Condition="'$(TargetFramework)'=='net6.0'"         />
-		<PackageVersion Include="Microsoft.EntityFrameworkCore.Relational"              Version="8.0.12"                Condition="'$(TargetFramework)'=='net8.0'"         />
+		<PackageVersion Include="Microsoft.EntityFrameworkCore.Relational"              Version="3.1.32" Condition="'$(TargetFramework)'=='netstandard2.0'" />
+		<PackageVersion Include="Microsoft.EntityFrameworkCore.Relational"              Version="6.0.36" Condition="'$(TargetFramework)'=='net6.0'"         />
+		<PackageVersion Include="Microsoft.EntityFrameworkCore.Relational"              Version="8.0.12" Condition="'$(TargetFramework)'=='net8.0'"         />
 	</ItemGroup>
 
 	<ItemGroup Label="Released Dependencies" Condition=" '$(TargetFramework)' != 'net8.0' AND '$(TargetFramework)' != 'net9.0' ">
@@ -122,7 +122,6 @@
 		<PackageVersion Include="Microsoft.Extensions.Logging.Console"                  Version="8.0.1"                 Condition="'$(TargetFramework)'!='net9.0'" />
 		<PackageVersion Include="EntityFrameworkCore.FSharp"                            Version="6.0.7"                 />
 
-<<<<<<< HEAD
 		<PackageVersion Condition="'$(TargetFramework)'=='net462'" Include="Pomelo.EntityFrameworkCore.MySql"               Version="3.2.7"  />
 		<PackageVersion Condition="'$(TargetFramework)'=='net6.0'" Include="Pomelo.EntityFrameworkCore.MySql"               Version="6.0.3"  />
 		<PackageVersion Condition="'$(TargetFramework)'=='net8.0'" Include="Pomelo.EntityFrameworkCore.MySql"               Version="8.0.2"  />
@@ -161,28 +160,6 @@
 		<PackageVersion Condition="'$(TargetFramework)'=='net6.0'" Include="Microsoft.AspNetCore.SignalR.Client"            Version="6.0.36" />
 		<PackageVersion Condition="'$(TargetFramework)'=='net8.0'" Include="Microsoft.AspNetCore.SignalR.Client"            Version="8.0.12" />
 		<PackageVersion Condition="'$(TargetFramework)'=='net9.0'" Include="Microsoft.AspNetCore.SignalR.Client"            Version="9.0.1" />
-=======
-		<PackageVersion Include="Pomelo.EntityFrameworkCore.MySql"                      Version="3.2.7"                 Condition="'$(TargetFramework)'=='net462'" />
-		<PackageVersion Include="Pomelo.EntityFrameworkCore.MySql"                      Version="6.0.3"                 Condition="'$(TargetFramework)'=='net6.0'" />
-		<PackageVersion Include="Pomelo.EntityFrameworkCore.MySql"                      Version="8.0.2"                 Condition="'$(TargetFramework)'=='net8.0'" />
-		<PackageVersion Include="Pomelo.EntityFrameworkCore.MySql"                      Version="9.0.0-preview.2.efcore.9.0.0" Condition="'$(TargetFramework)'=='net9.0'" />
-		<PackageVersion Include="Npgsql.EntityFrameworkCore.PostgreSQL.NodaTime"        Version="3.1.18"                Condition="'$(TargetFramework)'=='net462'" />
-		<PackageVersion Include="Npgsql.EntityFrameworkCore.PostgreSQL.NodaTime"        Version="6.0.29"                Condition="'$(TargetFramework)'=='net6.0'" />
-		<PackageVersion Include="Npgsql.EntityFrameworkCore.PostgreSQL.NodaTime"        Version="8.0.11"                Condition="'$(TargetFramework)'=='net8.0'" />
-		<PackageVersion Include="Npgsql.EntityFrameworkCore.PostgreSQL.NodaTime"        Version="9.0.3"                 Condition="'$(TargetFramework)'=='net9.0'" />
-		<PackageVersion Include="Microsoft.EntityFrameworkCore.Sqlite"                  Version="3.1.32"                Condition="'$(TargetFramework)'=='net462'" />
-		<PackageVersion Include="Microsoft.EntityFrameworkCore.Sqlite"                  Version="6.0.36"                Condition="'$(TargetFramework)'=='net6.0'" />
-		<PackageVersion Include="Microsoft.EntityFrameworkCore.Sqlite"                  Version="8.0.12"                Condition="'$(TargetFramework)'=='net8.0'" />
-		<PackageVersion Include="Microsoft.EntityFrameworkCore.Sqlite"                  Version="9.0.1"                 Condition="'$(TargetFramework)'=='net9.0'" />
-		<PackageVersion Include="Microsoft.EntityFrameworkCore.SqlServer"               Version="3.1.32"                Condition="'$(TargetFramework)'=='net462'" />
-		<PackageVersion Include="Microsoft.EntityFrameworkCore.SqlServer"               Version="6.0.36"                Condition="'$(TargetFramework)'=='net6.0'" />
-		<PackageVersion Include="Microsoft.EntityFrameworkCore.SqlServer"               Version="8.0.12"                Condition="'$(TargetFramework)'=='net8.0'" />
-		<PackageVersion Include="Microsoft.EntityFrameworkCore.SqlServer"               Version="9.0.1"                 Condition="'$(TargetFramework)'=='net9.0'" />
-		<PackageVersion Include="Microsoft.EntityFrameworkCore.InMemory"                Version="3.1.32"                Condition="'$(TargetFramework)'=='net462'" />
-		<PackageVersion Include="Microsoft.EntityFrameworkCore.InMemory"                Version="6.0.36"                Condition="'$(TargetFramework)'=='net6.0'" />
-		<PackageVersion Include="Microsoft.EntityFrameworkCore.InMemory"                Version="8.0.12"                Condition="'$(TargetFramework)'=='net8.0'" />
-		<PackageVersion Include="Microsoft.EntityFrameworkCore.InMemory"                Version="9.0.1"                 Condition="'$(TargetFramework)'=='net9.0'" />
->>>>>>> 26fe3dd6
 	</ItemGroup>
 
 	<ItemGroup Label="Testing" Condition=" '$(TargetFramework)' == 'net462' ">
