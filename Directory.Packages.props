--- conflicted
+++ resolved
@@ -36,13 +36,8 @@
 	
 	<ItemGroup Label="Build: Analyzers and Tools">
 		<PackageVersion Include="DotNet.ReproducibleBuilds"                             Version="1.2.39"                       />
-<<<<<<< HEAD
-		<PackageVersion Include="Meziantou.Analyzer"                                    Version="2.0.260"                      />
-		<PackageVersion Include="Meziantou.Polyfill"                                    Version="1.0.71"                       />
-=======
 		<PackageVersion Include="Meziantou.Analyzer"                                    Version="2.0.266"                      />
 		<PackageVersion Include="Meziantou.Polyfill"                                    Version="1.0.80"                       />
->>>>>>> ac36c055
 		<PackageVersion Include="Microsoft.CodeAnalysis.Analyzers"                      Version="5.0.0-1.25277.114"            />
 		<PackageVersion Include="Microsoft.CodeAnalysis.BannedApiAnalyzers"             Version="5.0.0-1.25277.114"            />
 		<PackageVersion Include="Microsoft.CodeAnalysis.PublicApiAnalyzers"             Version="5.0.0-1.25277.114"            />
