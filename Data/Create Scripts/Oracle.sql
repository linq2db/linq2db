﻿-- Cleanup schema

BEGIN
	EXECUTE IMMEDIATE 'DROP SEQUENCE ' || '"PersonSeq"';
EXCEPTION
	WHEN OTHERS THEN
		IF SQLCODE != -2289 THEN
			RAISE;
		END IF;
END;
/
DROP TABLE "Doctor"
/
DROP TABLE "Patient"
/
DROP TABLE "Person"
/
DROP SEQUENCE BinaryDataSeq
/
DROP TABLE BinaryData
/
DROP SEQUENCE "DataTypeTestSeq"
/
DROP TABLE "DataTypeTest"
/
DROP TABLE "GrandChild"
/
DROP TABLE "Child"
/
DROP TABLE "Parent"
/
DROP TABLE "StringTest"
/
DROP TABLE "LinqDataTypes"
/
DROP TABLE LINQDATATYPESBC
/
DROP SEQUENCE SequenceTestSeq
/
DROP TABLE SequenceTest
/
DROP TABLE "STG_TRADE_INFORMATION"
/
DROP table "t_test_user_contract"
/
DROP table "t_test_user"
/
DROP sequence "sq_test_user"
/
DROP sequence "sq_test_user_contract"
/
DROP table "t_entity"
/

--StringTest Table
CREATE TABLE "StringTest"
	( "StringValue1"                VARCHAR2(50) NULL
	, "StringValue2"                CHAR(50)     NULL
	, "KeyValue"                    VARCHAR2(50) NOT NULL
	)
/

INSERT INTO "StringTest" ("StringValue1", "StringValue2", "KeyValue") VALUES ('Value1', 'Value2', 'HasValues')
/
INSERT INTO "StringTest" ("StringValue1", "StringValue2", "KeyValue") VALUES (null,     null,     'NullValues')


-- Inheritance Parent/Child
/
DROP TABLE "InheritanceParent"
/

CREATE TABLE "InheritanceParent"
(
	"InheritanceParentId" NUMBER        NOT NULL PRIMARY KEY,
	"TypeDiscriminator"   NUMBER            NULL,
	"Name"                NVARCHAR2(50)     NULL
)
/
DROP TABLE "InheritanceChild"
/

CREATE TABLE "InheritanceChild"
(
	"InheritanceChildId"  NUMBER        NOT NULL PRIMARY KEY,
	"InheritanceParentId" NUMBER        NOT NULL,
	"TypeDiscriminator"   NUMBER            NULL,
	"Name"                NVARCHAR2(50)     NULL
)
/

-- Person Table

CREATE SEQUENCE "PersonSeq"
/

CREATE TABLE "Person"
	( "PersonID"                     NUMBER NOT NULL PRIMARY KEY
	, "FirstName"                    VARCHAR2(50) NOT NULL
	, "LastName"                     VARCHAR2(50) NOT NULL
	, "MiddleName"                   VARCHAR2(50)
	, "Gender"                       CHAR(1) NOT NULL

	, CONSTRAINT "Ck_Person_Gender"  CHECK ("Gender" IN ('M', 'F', 'U', 'O'))
	)
/

-- Insert Trigger for Person

CREATE OR REPLACE TRIGGER "Person_Add"
BEFORE INSERT
ON "Person"
FOR EACH ROW
BEGIN
SELECT
	"PersonSeq".NEXTVAL
INTO
	:NEW."PersonID"
FROM
	dual;
END;
/

-- Doctor Table Extension

CREATE TABLE "Doctor"
	( "PersonID"                       NUMBER NOT NULL PRIMARY KEY
	, "Taxonomy"                       NVARCHAR2(50) NOT NULL

	, CONSTRAINT "Fk_Doctor_Person" FOREIGN KEY ("PersonID")
		REFERENCES "Person" ("PersonID") ON DELETE CASCADE
	)
/

-- Patient Table Extension

CREATE TABLE "Patient"
	( "PersonID"                       NUMBER NOT NULL PRIMARY KEY
	, "Diagnosis"                      NVARCHAR2(256) NOT NULL

	, CONSTRAINT "Fk_Patient_Person" FOREIGN KEY ("PersonID")
		REFERENCES "Person" ("PersonID") ON DELETE CASCADE
	)
/

-- Sample data for Person/Doctor/Patient

INSERT INTO "Person"  ("FirstName", "LastName", "Gender") VALUES ('John',   'Pupkin',    'M')
/
INSERT INTO "Person"  ("FirstName", "LastName", "Gender") VALUES ('Tester', 'Testerson', 'M')
/
INSERT INTO "Person"  ("FirstName", "LastName", "Gender") VALUES ('Jane',   'Doe',       'F')
/
INSERT INTO "Person"  ("FirstName", "LastName", "MiddleName", "Gender") VALUES ('Jürgen', 'König', 'Ko', 'M')
/
INSERT INTO "Doctor"  ("PersonID",  "Taxonomy")  VALUES (1, 'Psychiatry')
/
INSERT INTO "Patient" ("PersonID",  "Diagnosis") VALUES (2, 'Hallucination with Paranoid Bugs'' Delirium of Persecution')
/

-- Person_Delete

CREATE OR REPLACE
PROCEDURE Person_Delete(pPersonID IN NUMBER) IS
BEGIN
DELETE FROM
	"Person"
WHERE
	"PersonID" = pPersonID;
END;
/

-- Person_Insert

CREATE OR REPLACE
PROCEDURE Person_Insert_OutputParameter
	( pFirstName  IN NVARCHAR2
	, pLastName   IN NVARCHAR2
	, pMiddleName IN NVARCHAR2
	, pGender     IN CHAR
	, pPersonID   OUT NUMBER
	) IS
BEGIN
INSERT INTO "Person"
	( "LastName",  "FirstName",  "MiddleName",  "Gender")
VALUES
	(pLastName, pFirstName, pMiddleName, pGender)
RETURNING
	"PersonID"
INTO
	pPersonID;
END;
/

CREATE OR REPLACE
FUNCTION Person_Insert
	( pFirstName  IN NVARCHAR2
	, pLastName   IN NVARCHAR2
	, pMiddleName IN NVARCHAR2
	, pGender     IN CHAR
	)
RETURN SYS_REFCURSOR IS
	retCursor SYS_REFCURSOR;
	lPersonID NUMBER;
BEGIN
INSERT INTO "Person"
	( "LastName",  "FirstName",  "MiddleName",  "Gender")
VALUES
	(pLastName, pFirstName, pMiddleName, pGender)
RETURNING
	"PersonID"
INTO
	lPersonID;

OPEN retCursor FOR
	SELECT
		"PersonID", "FirstName", "LastName", "MiddleName", "Gender"
	FROM
		"Person"
	WHERE
		"PersonID" = lPersonID;
RETURN
	retCursor;
END;
/

-- Person_SelectAll

CREATE OR REPLACE
FUNCTION Person_SelectAll
RETURN SYS_REFCURSOR IS
	retCursor SYS_REFCURSOR;
BEGIN
OPEN retCursor FOR
	SELECT
		"PersonID", "FirstName", "LastName", "MiddleName", "Gender"
	FROM
		"Person";
RETURN
	retCursor;
END;
/

-- Person_SelectAllByGender

CREATE OR REPLACE
FUNCTION Person_SelectAllByGender(pGender IN CHAR)
RETURN SYS_REFCURSOR IS
	retCursor SYS_REFCURSOR;
BEGIN
OPEN retCursor FOR
	SELECT
		"PersonID", "FirstName", "LastName", "MiddleName", "Gender"
	FROM
		"Person"
	WHERE
		"Gender" = pGender;
RETURN
	retCursor;
END;
/

-- Person_SelectByKey

CREATE OR REPLACE
FUNCTION Person_SelectByKey(pID IN NUMBER)
RETURN SYS_REFCURSOR IS
	retCursor SYS_REFCURSOR;
BEGIN
OPEN retCursor FOR
	SELECT
		"PersonID", "FirstName", "LastName", "MiddleName", "Gender"
	FROM
		"Person"
	WHERE
		"PersonID" = pID;
RETURN
	retCursor;
END;
/

-- Person_SelectByName

CREATE OR REPLACE
FUNCTION Person_SelectByName
	( pFirstName IN NVARCHAR2
	, pLastName  IN NVARCHAR2
	)
RETURN SYS_REFCURSOR IS
	retCursor SYS_REFCURSOR;
BEGIN
OPEN retCursor FOR
	SELECT
		"PersonID", "FirstName", "LastName", "MiddleName", "Gender"
	FROM
		"Person"
	WHERE
		"FirstName" = pFirstName AND "LastName" = pLastName;
RETURN
	retCursor;
END;
/

-- Person_SelectListByName

CREATE OR REPLACE
FUNCTION Person_SelectListByName
	( pFirstName IN NVARCHAR2
	, pLastName  IN NVARCHAR2
	)
RETURN SYS_REFCURSOR IS
	retCursor SYS_REFCURSOR;
BEGIN
OPEN retCursor FOR
	SELECT
		"PersonID", "FirstName", "LastName", "MiddleName", "Gender"
	FROM
		"Person"
	WHERE
		"FirstName" LIKE pFirstName AND "LastName" LIKE pLastName;
RETURN
	retCursor;
END;
/

CREATE OR REPLACE
PROCEDURE Person_Update
	( pPersonID   IN NUMBER
	, pFirstName  IN NVARCHAR2
	, pLastName   IN NVARCHAR2
	, pMiddleName IN NVARCHAR2
	, pGender     IN CHAR
	) IS
BEGIN
UPDATE
	"Person"
SET
	"LastName"   = pLastName,
	"FirstName"  = pFirstName,
	"MiddleName" = pMiddleName,
	"Gender"     = pGender
WHERE
	"PersonID"   = pPersonID;
END;
/

-- Patient_SelectAll

CREATE OR REPLACE
FUNCTION Patient_SelectAll
RETURN SYS_REFCURSOR IS
	retCursor SYS_REFCURSOR;
BEGIN
OPEN retCursor FOR
SELECT
	"Person".*, "Patient"."Diagnosis"
FROM
	"Patient", "Person"
WHERE
	"Patient"."PersonID" = "Person"."PersonID";
RETURN
	retCursor;
END;
/


-- Patient_SelectByName

CREATE OR REPLACE
FUNCTION Patient_SelectByName
	( pFirstName IN NVARCHAR2
	, pLastName  IN NVARCHAR2
	)
RETURN SYS_REFCURSOR IS
	retCursor SYS_REFCURSOR;
BEGIN
OPEN retCursor FOR
SELECT
	"Person".*, "Patient"."Diagnosis"
FROM
	"Patient", "Person"
WHERE
	"Patient"."PersonID" = "Person"."PersonID"
	AND "FirstName" = pFirstName AND "LastName" = pLastName;
RETURN
	retCursor;
END;
/

-- BinaryData Table

CREATE SEQUENCE BinaryDataSeq
/

CREATE TABLE BinaryData
	( BinaryDataID                 NUMBER NOT NULL PRIMARY KEY
	, Stamp                        TIMESTAMP DEFAULT SYSDATE NOT NULL
	, Data                         BLOB NOT NULL
	)
/

-- Insert Trigger for Binarydata

CREATE OR REPLACE TRIGGER BinaryData_Add
BEFORE INSERT
ON BinaryData
FOR EACH ROW
BEGIN
SELECT
	BinaryDataSeq.NEXTVAL
INTO
	:NEW.BinaryDataID
FROM
	dual;
END;
/

-- OutRefTest

CREATE OR REPLACE
PROCEDURE OutRefTest
	( pID             IN     NUMBER
	, pOutputID       OUT    NUMBER
	, pInputOutputID  IN OUT NUMBER
	, pStr            IN     NVARCHAR2
	, pOutputStr      OUT    NVARCHAR2
	, pInputOutputStr IN OUT NVARCHAR2
	) IS
BEGIN
	pOutputID       := pID;
	pInputOutputID  := pID + pInputOutputID;
	pOutputStr      := pStr;
	pInputOutputStr := pStr || pInputOutputStr;
END;
/

CREATE OR REPLACE
PROCEDURE OutRefEnumTest
	( pStr            IN     NVARCHAR2
	, pOutputStr      OUT    NVARCHAR2
	, pInputOutputStr IN OUT NVARCHAR2
	) IS
BEGIN
	pOutputStr      := pStr;
	pInputOutputStr := pStr || pInputOutputStr;
END;
/

-- ArrayTest

CREATE OR REPLACE
PROCEDURE ArrayTest
	( pIntArray            IN     DBMS_UTILITY.NUMBER_ARRAY
	, pOutputIntArray      OUT    DBMS_UTILITY.NUMBER_ARRAY
	, pInputOutputIntArray IN OUT DBMS_UTILITY.NUMBER_ARRAY
	, pStrArray            IN     DBMS_UTILITY.NAME_ARRAY
	, pOutputStrArray      OUT    DBMS_UTILITY.NAME_ARRAY
	, pInputOutputStrArray IN OUT DBMS_UTILITY.NAME_ARRAY
	) IS
BEGIN
pOutputIntArray := pIntArray;

FOR i IN pIntArray.FIRST..pIntArray.LAST LOOP
	pInputOutputIntArray(i) := pInputOutputIntArray(i) + pIntArray(i);
END LOOP;

pOutputStrArray := pStrArray;

FOR i IN pStrArray.FIRST..pStrArray.LAST LOOP
	pInputOutputStrArray(i) := pInputOutputStrArray(i) || pStrArray(i);
END LOOP;
END;
/

CREATE OR REPLACE
PROCEDURE ScalarArray
	( pOutputIntArray      OUT    DBMS_UTILITY.NUMBER_ARRAY
	) IS
BEGIN
FOR i IN 1..5 LOOP
	pOutputIntArray(i) := i;
END LOOP;
END;
/

-- ResultSetTest

CREATE OR REPLACE
PROCEDURE RESULTSETTEST
	( mr OUT SYS_REFCURSOR
	, sr OUT SYS_REFCURSOR
	) IS
BEGIN
OPEN mr FOR
	SELECT       1 as MasterID FROM dual
	UNION SELECT 2 as MasterID FROM dual;
OPEN sr FOR
	SELECT       4 SlaveID, 1 as MasterID FROM dual
	UNION SELECT 5 SlaveID, 2 as MasterID FROM dual
	UNION SELECT 6 SlaveID, 2 as MasterID FROM dual
	UNION SELECT 7 SlaveID, 1 as MasterID FROM dual;
END;
/

-- ExecuteScalarTest

CREATE OR REPLACE
FUNCTION Scalar_DataReader
RETURN SYS_REFCURSOR
IS
	retCursor SYS_REFCURSOR;
BEGIN
OPEN retCursor FOR
	SELECT
		12345 intField, '54321' stringField
	FROM
		DUAL;
RETURN
	retCursor;
END;
/

CREATE OR REPLACE
PROCEDURE Scalar_OutputParameter
	( pOutputInt    OUT BINARY_INTEGER
	, pOutputString OUT NVARCHAR2
	) IS
BEGIN
	pOutputInt := 12345;
	pOutputString := '54321';
END;
/

CREATE OR REPLACE
FUNCTION Scalar_ReturnParameter
RETURN BINARY_INTEGER IS
BEGIN
RETURN
	12345;
END;
/

-- Data Types test

CREATE SEQUENCE "DataTypeTestSeq"
/

CREATE TABLE "DataTypeTest"
(
	"DataTypeID"      INTEGER      NOT NULL PRIMARY KEY,
	"Binary_"         RAW(50)          NULL,
	"Boolean_"        NUMBER(1,0)      NULL,
	"Byte_"           NUMBER(3,0)      NULL,
	"Bytes_"          BLOB             NULL,
	"Char_"           NCHAR            NULL,
	"DateTime_"       DATE             NULL,
	"Decimal_"        NUMBER(19,5)     NULL,
	"Double_"         DOUBLE PRECISION NULL,
	"Guid_"           RAW(16)          NULL,
	"Int16_"          NUMBER(5,0)      NULL,
	"Int32_"          NUMBER(10,0)     NULL,
	"Int64_"          NUMBER(20,0)     NULL,
	"Money_"          NUMBER           NULL,
	"SByte_"          NUMBER(3,0)      NULL,
	"Single_"         FLOAT            NULL,
	"Stream_"         BLOB             NULL,
	"String_"         NVARCHAR2(50)    NULL,
	"UInt16_"         NUMBER(5,0)      NULL,
	"UInt32_"         NUMBER(10,0)     NULL,
	"UInt64_"         NUMBER(20,0)     NULL,
	"Xml_"            XMLTYPE          NULL
)
/

-- Insert Trigger for DataTypeTest

CREATE OR REPLACE TRIGGER "DataTypeTest_Add"
BEFORE INSERT
ON "DataTypeTest"
FOR EACH ROW
BEGIN
SELECT
	"DataTypeTestSeq".NEXTVAL
INTO
	:NEW."DataTypeID"
FROM
	dual;
END;
/

INSERT INTO "DataTypeTest"
	("Binary_",      "Boolean_",    "Byte_",     "Bytes_",   "Char_", "DateTime_", "Decimal_",
	 "Double_",         "Guid_",   "Int16_",     "Int32_",  "Int64_",    "Money_",   "SByte_",
	 "Single_",       "Stream_",  "String_",    "UInt16_", "UInt32_",   "UInt64_",     "Xml_")
VALUES
	(   NULL,          NULL,     NULL,       NULL,    NULL,      NULL,     NULL,
		NULL,          NULL,     NULL,       NULL,    NULL,      NULL,     NULL,
		NULL,          NULL,     NULL,       NULL,    NULL,      NULL,     NULL)
/

INSERT INTO "DataTypeTest"
	("Binary_",      "Boolean_",    "Byte_",     "Bytes_",   "Char_", "DateTime_", "Decimal_",
	 "Double_",         "Guid_",   "Int16_",     "Int32_",  "Int64_",    "Money_",   "SByte_",
	 "Single_",       "Stream_",  "String_",    "UInt16_", "UInt32_",   "UInt64_",     "Xml_")
VALUES
	(SYS_GUID(),          1,      255, SYS_GUID(),     'B',   SYSDATE, 12345.67,
	   1234.567, SYS_GUID(),    32767,      32768, 1000000,   12.3456,      127,
	   1234.123, SYS_GUID(), 'string',      32767,   32768, 200000000,
	XMLTYPE('<root><element strattr="strvalue" intattr="12345"/></root>'))
/



CREATE TABLE "Parent"      ("ParentID" int, "Value1" int)
/
CREATE TABLE "Child"       ("ParentID" int, "ChildID" int)
/
CREATE TABLE "GrandChild"  ("ParentID" int, "ChildID" int, "GrandChildID" int)
/


CREATE TABLE "LinqDataTypes"
(
	ID               int,
	"MoneyValue"     decimal(10,4),
	"DateTimeValue"  timestamp,
	"DateTimeValue2" timestamp,
	"BoolValue"      smallint,
	"GuidValue"      raw(16),
	"BinaryValue"    blob         NULL,
	"SmallIntValue"  smallint,
	"IntValue"       int          NULL,
	"BigIntValue"    number(20,0) NULL,
	"StringValue"    VARCHAR2(50) NULL
)
/

-- uppercased table for native bulk copy
CREATE TABLE LinqDataTypesBC
(
	ID               int,
	MoneyValue     decimal(10,4),
	DateTimeValue  timestamp,
	DateTimeValue2 timestamp,
	BoolValue      smallint,
	GuidValue      raw(16),
	SmallIntValue  smallint,
	IntValue       int          NULL,
	BigIntValue    number(20,0) NULL,
	StringValue    VARCHAR2(50) NULL
)
/

CREATE SEQUENCE SequenceTestSeq
	MINVALUE 1
	START WITH 1
	INCREMENT BY 1
	CACHE 10
/

-- names not escaped to test native bulk copy
CREATE TABLE SequenceTest
(
	ID      int NOT NULL PRIMARY KEY,
	Value VARCHAR2(50) NOT NULL
)
/

CREATE TABLE "STG_TRADE_INFORMATION"
(
	"STG_TRADE_ID"          NUMBER NOT NULL ENABLE,
	"STG_TRADE_VERSION"     NUMBER NOT NULL ENABLE,
	"INFORMATION_TYPE_ID"   NUMBER NOT NULL ENABLE,
	"INFORMATION_TYPE_NAME" VARCHAR2(50 BYTE),
	"VALUE"                 VARCHAR2(4000 BYTE),
	"VALUE_AS_INTEGER"      NUMBER,
	"VALUE_AS_DATE"         DATE
)
/


create table "t_test_user"
(
	"user_id"  number primary key,
	"name"     varchar2(255) not null unique
)
/

create table "t_test_user_contract"
(
	"user_contract_id" number primary key,
	"user_id"          number not null references "t_test_user" on delete cascade,
	"contract_no"      number not null,
	"name"             varchar2(255) not null,
	unique           ("user_id", "contract_no")
)
/

create sequence "sq_test_user"
/
create sequence "sq_test_user_contract"
/

DROP SEQUENCE "TestIdentitySeq"
/
DROP TABLE "TestIdentity"
/

CREATE TABLE "TestIdentity" (
	"ID" NUMBER NOT NULL PRIMARY KEY
)
/

CREATE SEQUENCE "TestIdentitySeq"
/

CREATE OR REPLACE TRIGGER "TestIdentity_Add"
BEFORE INSERT
ON "TestIdentity"
FOR EACH ROW
BEGIN
SELECT
	"TestIdentitySeq".NEXTVAL
INTO
	:NEW.ID
FROM
	dual;
END;
/


DROP TABLE "AllTypes"
/

CREATE TABLE "AllTypes"
(
	"ID"                         int                        NOT NULL PRIMARY KEY,

	"bigintDataType"           number(20,0)                   NULL,
	"numericDataType"          numeric                        NULL,
	"bitDataType"              number(1,0)                    NULL,
	"smallintDataType"         number(5,0)                    NULL,
	"decimalDataType"          number(*,6)                    NULL,
	"smallmoneyDataType"       number(10,4)                   NULL,
	"intDataType"              number(10,0)                   NULL,
	"tinyintDataType"          number(3,0)                    NULL,
	"moneyDataType"            number                         NULL,
	"floatDataType"            binary_double                  NULL,
	"realDataType"             binary_float                   NULL,

	"datetimeDataType"         date                           NULL,
	"datetime2DataType"        timestamp                      NULL,
	"datetimeoffsetDataType"   timestamp with time zone       NULL,
	"localZoneDataType"        timestamp with local time zone NULL,

	"charDataType"             char(1)                        NULL,
	"char20DataType"           char(20)                       NULL,
	"varcharDataType"          varchar2(20)                   NULL,
	"textDataType"             clob                           NULL,
	"ncharDataType"            nchar(20)                      NULL,
	"nvarcharDataType"         nvarchar2(20)                  NULL,
	"ntextDataType"            nclob                          NULL,

	"binaryDataType"           blob                           NULL,
	"bfileDataType"            bfile                          NULL,
	"guidDataType"             raw(16)                        NULL,
	"longDataType"             long                           NULL,

	"uriDataType"              UriType                        NULL,
	"xmlDataType"              XmlType                        NULL
)
/

DROP SEQUENCE "AllTypesSeq"
/
CREATE SEQUENCE "AllTypesSeq"
/

CREATE OR REPLACE TRIGGER "AllTypes_Add"
BEFORE INSERT
ON "AllTypes"
FOR EACH ROW
BEGIN
	SELECT "AllTypesSeq".NEXTVAL INTO :NEW.ID FROM dual;
END;
/

CREATE OR REPLACE DIRECTORY DATA_DIR AS 'C:\DataFiles'
/

INSERT INTO "AllTypes"
(
	"bigintDataType",
	"numericDataType",
	"bitDataType",
	"smallintDataType",
	"decimalDataType",
	"smallmoneyDataType",
	"intDataType",
	"tinyintDataType",
	"moneyDataType",
	"floatDataType",
	"realDataType",

	"datetimeDataType",
	"datetime2DataType",
	"datetimeoffsetDataType",
	"localZoneDataType",

	"charDataType",
	"varcharDataType",
	"textDataType",
	"ncharDataType",
	"nvarcharDataType",
	"ntextDataType",

	"binaryDataType",
	"bfileDataType",
	"guidDataType",
	"longDataType",

	"uriDataType",
	"xmlDataType"
)
SELECT
	NULL bigintDataType,
	NULL numericDataType,
	NULL bitDataType,
	NULL smallintDataType,
	NULL decimalDataType,
	NULL smallmoneyDataType,
	NULL intDataType,
	NULL tinyintDataType,
	NULL moneyDataType,
	NULL floatDataType,
	NULL realDataType,

	NULL datetimeDataType,
	NULL datetime2DataType,
	NULL datetimeoffsetDataType,
	NULL localZoneDataType,

	NULL charDataType,
	NULL varcharDataType,
	NULL textDataType,
	NULL ncharDataType,
	NULL nvarcharDataType,
	NULL ntextDataType,

	NULL binaryDataType,
	NULL bfileDataType,
	NULL guidDataType,
	NULL longDataType,

	NULL uriDataType,
	NULL xmlDataType
FROM dual
UNION ALL
SELECT
	1000000,
	9999999,
	1,
	25555,
	2222222,
	100000,
	7777777,
	100,
	100000,
	20.31,
	16.2,

	to_date  ('2012-12-12 12:12:12', 'YYYY-MM-DD HH:MI:SS'),
	timestamp '2012-12-12 12:12:12.012',
	timestamp '2012-12-12 12:12:12.012 -5:00',
	timestamp '2012-12-12 12:12:12.012',

	'1',
	'234',
	'567',
	'23233',
	'3323',
	'111',

	to_blob('00AA'),
	bfilename('DATA_DIR', 'bfile.txt'),
	sys_guid(),
	'LONG',

	SYS.URIFACTORY.GETURI('http://www.linq2db.com'),
	XMLTYPE('<root><element strattr="strvalue" intattr="12345"/></root>')
FROM dual
/

create table "t_entity"
(
	"entity_id" integer primary key,
	"time"      date,
	"duration"  interval day(3) to second(2)
)
/

DROP TABLE "LongRawTable"
/

CREATE TABLE "LongRawTable"
(
	"ID"                NUMBER        NOT NULL PRIMARY KEY,
	"longRawDataType" long raw      NULL
)
/

INSERT INTO "LongRawTable"
SELECT 1, NULL                        FROM dual UNION ALL
SELECT 2, to_blob('4c4f4e4720524157') FROM dual -- "LONG RAW"
/

DROP TABLE "DecimalOverflow"
/

CREATE TABLE "DecimalOverflow"
(
	"Decimal1" numeric(38,20),
	"Decimal2" numeric(31,2),
	"Decimal3" numeric(38,36),
	"Decimal4" numeric(29,0),
	"Decimal5" numeric(38,38)
)
/

INSERT INTO "DecimalOverflow"
SELECT  123456789012345.12345678901234567890,  1234567890123456789.91,  12.345678901234512345678901234567890,  1234567890123456789,  .12345678901234512345678901234567890 FROM dual UNION ALL
SELECT -123456789012345.12345678901234567890, -1234567890123456789.91, -12.345678901234512345678901234567890, -1234567890123456789, -.12345678901234512345678901234567890 FROM dual UNION ALL
SELECT  12345678901234.567890123456789,                          NULL,                                  NULL,                 NULL,                                  NULL FROM dual UNION ALL
SELECT -12345678901234.567890123456789,                          NULL,                                  NULL,                 NULL,                                  NULL FROM dual UNION ALL
SELECT  12345678901234.56789012345678,                           NULL,                                  NULL,                 NULL,                                  NULL FROM dual UNION ALL
SELECT -12345678901234.56789012345678,                           NULL,                                  NULL,                 NULL,                                  NULL FROM dual UNION ALL
SELECT  12345678901234.5678901234567,                            NULL,                                  NULL,                 NULL,                                  NULL FROM dual UNION ALL
SELECT -12345678901234.5678901234567,                            NULL,                                  NULL,                 NULL,                                  NULL FROM dual


-- merge test tables
/
DROP TABLE "TestMerge1"
/
DROP TABLE "TestMerge2"
/

CREATE TABLE "TestMerge1"
(
	"Id"		NUMBER	NOT NULL PRIMARY KEY,
	"Field1"	NUMBER	NULL,
	"Field2"	NUMBER	NULL,
	"Field3"	NUMBER	NULL,
	"Field4"	NUMBER	NULL,
	"Field5"	NUMBER	NULL,

	"FieldInt64"      NUMBER(20, 0)               NULL,
	"FieldBoolean"    NUMBER(1, 0)                NULL,
	"FieldString"     VARCHAR(20)                 NULL,
	"FieldNString"    NVARCHAR2(20)               NULL,
	"FieldChar"       CHAR(1)                     NULL,
	"FieldNChar"      NCHAR(1)                    NULL,
	"FieldFloat"      BINARY_FLOAT                NULL,
	"FieldDouble"     BINARY_DOUBLE               NULL,
	"FieldDateTime"   DATE                        NULL,
	"FieldDateTime2"  TIMESTAMP(7) WITH TIME ZONE NULL,
	"FieldBinary"     BLOB                        NULL,
	"FieldGuid"       RAW(16)                     NULL,
	"FieldDecimal"    DECIMAL(24, 10)             NULL,
	"FieldEnumString" VARCHAR(20)                 NULL,
	"FieldEnumNumber" NUMBER                      NULL
)
/
CREATE TABLE "TestMerge2"
(
	"Id"		NUMBER	NOT NULL PRIMARY KEY,
	"Field1"	NUMBER	NULL,
	"Field2"	NUMBER	NULL,
	"Field3"	NUMBER	NULL,
	"Field4"	NUMBER	NULL,
	"Field5"	NUMBER	NULL,

	"FieldInt64"      NUMBER(20, 0)               NULL,
	"FieldBoolean"    NUMBER(1, 0)                NULL,
	"FieldString"     VARCHAR(20)                 NULL,
	"FieldNString"    NVARCHAR2(20)               NULL,
	"FieldChar"       CHAR(1)                     NULL,
	"FieldNChar"      NCHAR(1)                    NULL,
	"FieldFloat"      BINARY_FLOAT                NULL,
	"FieldDouble"     BINARY_DOUBLE               NULL,
	"FieldDateTime"   DATE                        NULL,
	"FieldDateTime2"  TIMESTAMP(7) WITH TIME ZONE NULL,
	"FieldBinary"     BLOB                        NULL,
	"FieldGuid"       RAW(16)                     NULL,
	"FieldDecimal"    DECIMAL(24, 10)             NULL,
	"FieldEnumString" VARCHAR(20)                 NULL,
	"FieldEnumNumber" NUMBER                      NULL
)
/

CREATE OR REPLACE
PROCEDURE AddIssue792Record() IS
BEGIN
	INSERT INTO dbo."AllTypes"("char20DataType") VALUES('issue792');
END;
/


CREATE OR REPLACE
PROCEDURE AllOutputParameters
(
	ID                         IN OUT int                          ,

	bigintDataType           IN OUT number                         ,
	numericDataType          IN OUT number                         ,
	bitDataType              IN OUT number                         ,
	smallintDataType         IN OUT number                         ,
	decimalDataType          IN OUT number                         ,
	smallmoneyDataType       IN OUT number                         ,
	intDataType              IN OUT number                         ,
	tinyintDataType          IN OUT number                         ,
	moneyDataType            IN OUT number                         ,
	floatDataType            IN OUT binary_double                  ,
	realDataType             IN OUT binary_float                   ,

	datetimeDataType         IN OUT date                           ,
	datetime2DataType        IN OUT timestamp                      ,
	datetimeoffsetDataType   IN OUT timestamp with time zone       ,
	localZoneDataType        IN OUT timestamp with local time zone ,

	charDataType             IN OUT char                           ,
	char20DataType           IN OUT char                           ,
	varcharDataType          IN OUT varchar2                       ,
	textDataType             IN OUT clob                           ,
	ncharDataType            IN OUT nchar                          ,
	nvarcharDataType         IN OUT nvarchar2                      ,
	ntextDataType            IN OUT nclob                          ,

	binaryDataType           IN OUT blob                           ,
	bfileDataType            IN OUT bfile                          ,
	guidDataType             IN OUT raw                            ,

	--uriDataType              IN OUT UriType                      ,
	xmlDataType              IN OUT XmlType

) IS
BEGIN
	SELECT
		at.ID,

<<<<<<< HEAD
		at.bigintDataType,
		at.numericDataType,
		at.bitDataType,
		at.smallintDataType,
		at.decimalDataType,
		at.smallmoneyDataType,
		at.intDataType,
		at.tinyintDataType,
		at.moneyDataType,
		at.floatDataType,
		at.realDataType,

		at.datetimeDataType,
		at.datetime2DataType,
		at.datetimeoffsetDataType,
		at.localZoneDataType,

		at.charDataType,
		at.char20DataType,
		at.varcharDataType,
		at.textDataType,
		at.ncharDataType,
		at.nvarcharDataType,
		at.ntextDataType,

		at.binaryDataType,
		at.bfileDataType,
		at.guidDataType,

		--at.uriDataType,
		at.xmlDataType
=======
		at."bigintDataType",
		at."numericDataType",
		at."bitDataType",
		at."smallintDataType",
		at."decimalDataType",
		at."smallmoneyDataType",
		at."intDataType",
		at."tinyintDataType",
		at."moneyDataType",
		at."floatDataType",
		at."realDataType",

		at."datetimeDataType",
		at."datetime2DataType",
		at."datetimeoffsetDataType",
		at."localZoneDataType",

		at."charDataType",
		at."char20DataType",
		at."varcharDataType",
		at."textDataType",
		at."ncharDataType",
		at."nvarcharDataType",
		at."ntextDataType",

		at."binaryDataType",
 		at."bfileDataType",
		at."guidDataType",

		--at."uriDataType",
		at."xmlDataType"
>>>>>>> 21f91f32

		INTO

		ID,

		bigintDataType,
		numericDataType,
		bitDataType,
		smallintDataType,
		decimalDataType,
		smallmoneyDataType,
		intDataType,
		tinyintDataType,
		moneyDataType,
		floatDataType,
		realDataType,

		datetimeDataType,
		datetime2DataType,
		datetimeoffsetDataType,
		localZoneDataType,

		charDataType,
		char20DataType,
		varcharDataType,
		textDataType,
		ncharDataType,
		nvarcharDataType,
		ntextDataType,

		binaryDataType,
		bfileDataType,
		guidDataType,

		--uriDataType,
		xmlDataType

	FROM "AllTypes" at
	WHERE at.ID = 2;
END;
/

CREATE OR REPLACE PACKAGE ISSUE2132 AS
procedure test;
END;
/

CREATE OR REPLACE PACKAGE BODY ISSUE2132 AS 
procedure test is
	begin
		return 4;
	end test;
END;
/

CREATE OR REPLACE PROCEDURE TEST2132
BEGIN
	return 6;
END;
-- schema test table, view and matview. doesn't have columns, as we test only object and it's atributes load
/
DROP VIEW "SchemaTestView"
/
DROP MATERIALIZED VIEW "SchemaTestMatView"
/
DROP TABLE "SchemaTestTable"
/
CREATE TABLE "SchemaTestTable"
(
	"Id"  NUMBER NOT NULL PRIMARY KEY
)
/
CREATE VIEW "SchemaTestView" AS SELECT "Id" FROM "SchemaTestTable"
/
CREATE MATERIALIZED VIEW "SchemaTestMatView" AS SELECT "Id" FROM "SchemaTestTable"
/
COMMENT ON TABLE "SchemaTestTable" IS 'This is table'
/
COMMENT ON MATERIALIZED VIEW "SchemaTestMatView" IS 'This is matview'
/
COMMENT ON COLUMN "SchemaTestTable"."Id" IS 'This is column'
/
COMMENT ON COLUMN "SchemaTestView"."Id" IS 'This is view column'
/
COMMENT ON COLUMN "SchemaTestMatView"."Id" IS 'This is matview column'
/<|MERGE_RESOLUTION|>--- conflicted
+++ resolved
@@ -1048,39 +1048,6 @@
 	SELECT
 		at.ID,
 
-<<<<<<< HEAD
-		at.bigintDataType,
-		at.numericDataType,
-		at.bitDataType,
-		at.smallintDataType,
-		at.decimalDataType,
-		at.smallmoneyDataType,
-		at.intDataType,
-		at.tinyintDataType,
-		at.moneyDataType,
-		at.floatDataType,
-		at.realDataType,
-
-		at.datetimeDataType,
-		at.datetime2DataType,
-		at.datetimeoffsetDataType,
-		at.localZoneDataType,
-
-		at.charDataType,
-		at.char20DataType,
-		at.varcharDataType,
-		at.textDataType,
-		at.ncharDataType,
-		at.nvarcharDataType,
-		at.ntextDataType,
-
-		at.binaryDataType,
-		at.bfileDataType,
-		at.guidDataType,
-
-		--at.uriDataType,
-		at.xmlDataType
-=======
 		at."bigintDataType",
 		at."numericDataType",
 		at."bitDataType",
@@ -1112,7 +1079,6 @@
 
 		--at."uriDataType",
 		at."xmlDataType"
->>>>>>> 21f91f32
 
 		INTO
 
