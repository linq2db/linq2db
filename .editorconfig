--- conflicted
+++ resolved
@@ -359,10 +359,6 @@
 dotnet_diagnostic.CS4014.severity = error # CS4014: Because this call is not awaited, execution of the current method continues before the call is completed
 
 dotnet_diagnostic.SYSLIB1045.severity = none # Use GeneratedRegexAttribute
-<<<<<<< HEAD
 dotnet_diagnostic.SYSLIB1054.severity = none # Use LibraryImportAttribute
 
-dotnet_diagnostic.CS0162.severity = warning # CS0162: Unreachable code detected
-=======
-dotnet_diagnostic.SYSLIB1054.severity = none # Use LibraryImportAttribute
->>>>>>> 3cff2449
+dotnet_diagnostic.CS0162.severity = warning # CS0162: Unreachable code detected