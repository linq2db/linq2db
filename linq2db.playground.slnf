--- conflicted
+++ resolved
@@ -1,21 +1,5 @@
 {
   "solution": {
-<<<<<<< HEAD
-    "path": "linq2db.sln",
-    "projects": [
-      "Source\\CodeGenerators\\CodeGenerators.csproj",
-      "Source\\LinqToDB.EntityFrameworkCore\\LinqToDB.EntityFrameworkCore.STS.csproj",
-      "Source\\LinqToDB.EntityFrameworkCore\\LinqToDB.EntityFrameworkCore.csproj",
-      "Source\\LinqToDB.Extensions\\LinqToDB.Extensions.csproj",
-      "Source\\LinqToDB.FSharp\\LinqToDB.FSharp.fsproj",
-      "Source\\LinqToDB.Remote.Grpc\\LinqToDB.Remote.Grpc.csproj",
-      "Source\\LinqToDB.Remote.Wcf\\LinqToDB.Remote.Wcf.csproj",
-      "Source\\LinqToDB.Tools\\LinqToDB.Tools.csproj",
-      "Source\\LinqToDB\\LinqToDB.csproj",
-      "Tests\\Base\\Tests.Base.csproj",
-      "Tests\\Model\\Tests.Model.csproj",
-      "Tests\\Tests.Playground\\Tests.Playground.csproj"
-=======
     "path": "linq2db.slnx",
     "projects": [
         "Source\\CodeGenerators\\CodeGenerators.csproj",
@@ -35,7 +19,6 @@
         "Tests\\Model\\Tests.Model.csproj",
         "Tests\\Tests.Playground\\Tests.Playground.csproj",
         "Tests\\VisualBasic\\Tests.VisualBasic.vbproj"
->>>>>>> afcb7abf
     ]
   }
 }