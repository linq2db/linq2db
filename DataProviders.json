﻿//
// This file defines data providers and connection strings used by default for all users.
// Copy this file as UserDataProviders.json and specify providers and connection strings you need to work on.
// UserDataProviders.json is in .gitignore and it is not committed to the repository.
//
// For example:
//
//		{
//			"LocalConnectionStrings":
//			{
//				"Connections" :
//				{
//					"SqlServer.Azure" :
//					{
//						"Provider"         : "System.Data.SqlClient",
//						"ConnectionString" : "Server=tcp:aiae6kk6yl.database.windows.net,1433;Database=TestData;User ID=TestUser@aiae6kk6yl;Password=xxx;Trusted_Connection=False;Encrypt=True;"
//					},
//				}
//			}
//		}
//

{
	"NETFX": {
		"BasedOn": "LocalConnectionStrings",
		"DefaultConfiguration": "SQLite.MS"
	},

	"NET80": {
		"BasedOn": "LocalConnectionStrings",
		"DefaultConfiguration": "SQLite.MS"
	},

	"NET90": {
		"BasedOn": "LocalConnectionStrings",
		"DefaultConfiguration": "SQLite.MS"
	},

	"NETFX.Azure": {
		"BasedOn": "AzureConnectionStrings",
		"DefaultConfiguration": "SQLite.MS",
		"TraceLevel": "Info"
	},

	"NET80.Azure": {
		"BasedOn": "AzureConnectionStrings",
		"DefaultConfiguration": "SQLite.MS",
		"TraceLevel": "Info"
	},

	"NET90.Azure": {
		"BasedOn": "AzureConnectionStrings",
		"DefaultConfiguration": "SQLite.MS",
		"TraceLevel": "Info"
	},

	"CommonConnectionStrings" : {
		"Connections"               : {
			"Access.Ace.OleDb"      : {                                      "ConnectionString": "Provider=Microsoft.ACE.OLEDB.12.0;Data Source=Database\\TestData.mdb;Locale Identifier=1033;Persist Security Info=True"                              },
			"Access.Ace.OleDb.Data" : {                                      "ConnectionString": "Provider=Microsoft.ACE.OLEDB.12.0;Data Source=Database\\Data\\TestData.mdb;Locale Identifier=1033;Persist Security Info=True"                        },
			"Access.Ace.Odbc"       : {                                      "ConnectionString": "Driver={Microsoft Access Driver (*.mdb, *.accdb)};Dbq=Database\\TestData.ODBC.mdb;ExtendedAnsiSQL=1"                                                 },
			"Access.Ace.Odbc.Data"  : {                                      "ConnectionString": "Driver={Microsoft Access Driver (*.mdb, *.accdb)};Dbq=Database\\TestData.ODBC.mdb;ExtendedAnsiSQL=1"                                                 },
			"Access.Jet.OleDb"      : {                                      "ConnectionString": "Provider=Microsoft.Jet.OLEDB.4.0;Data Source=Database\\TestData.mdb;Locale Identifier=1033;Jet OLEDB:Engine Type=5;Persist Security Info=True"       },
			"Access.Jet.OleDb.Data" : {                                      "ConnectionString": "Provider=Microsoft.Jet.OLEDB.4.0;Data Source=Database\\Data\\TestData.mdb;Locale Identifier=1033;Jet OLEDB:Engine Type=5;Persist Security Info=True" },
			"Access.Jet.Odbc"       : {                                      "ConnectionString": "Driver={Microsoft Access Driver (*.mdb)};Dbq=Database\\TestData.ODBC.mdb;ExtendedAnsiSQL=1;"                                                         },
			"Access.Jet.Odbc.Data"  : {                                      "ConnectionString": "Driver={Microsoft Access Driver (*.mdb)};Dbq=Database\\TestData.ODBC.mdb;ExtendedAnsiSQL=1;"                                                         },
			"SqlCe"                 : {                                      "ConnectionString": "Data Source=Database\\TestData.sdf"                                                                                                                  },
			"SqlCe.Data"            : {                                      "ConnectionString": "Data Source=Database\\Data\\TestData.sdf"                                                                                                            },
			"SQLite.Classic"        : { "Provider": "SQLite",                "ConnectionString": "Data Source=Database/TestData.sqlite"                                                                                                                },
			"SQLite.Classic.MPU"    : { "Provider": "SQLite.Classic.MPU",    "ConnectionString": "Data Source=Database/TestData.MiniProfiler.Unmapped.sqlite"                                                                                          },
			"SQLite.Classic.MPM"    : { "Provider": "SQLite.Classic.MPM",    "ConnectionString": "Data Source=Database/TestData.MiniProfiler.Mapped.sqlite"                                                                                            },
			"SQLite.Classic.Data"   : { "Provider": "SQLite.Classic",        "ConnectionString": "Data Source=Database/Data/TestData.sqlite"                                                                                                           },
			"SQLite.MS"             : { "Provider": "SQLite.MS",             "ConnectionString": "Data Source=Database/TestData.MS.sqlite"                                                                                                             },
			"SQLite.MS.Data"        : { "Provider": "Microsoft.Data.Sqlite", "ConnectionString": "Data Source=Database/Data/TestData.MS.sqlite"                                                                                                        },
			"Northwind.SQLite"      : { "Provider": "System.Data.SQLite",    "ConnectionString": "Data Source=Database/Northwind.sqlite"                                                                                                               },
			"Northwind.SQLite.MS"   : { "Provider": "SQLite.Microsoft",      "ConnectionString": "Data Source=Database/Northwind.MS.sqlite"                                                                                                            },
			"TestNoopProvider"      : { "Provider": "TestNoopProvider",      "ConnectionString": "TestNoopProvider"                                                                                                                                    }
		}
	},

	"LocalConnectionStrings": {
		"BasedOn": "CommonConnectionStrings",
		"Connections": {
			"ClickHouse.Octonica"       : { "Provider": "Octonica.ClickHouseClient",        "ConnectionString": "Host=localhost;Port=9000;Database=testdb1;User=testuser;Password=testuser"                                                                                           },
			"ClickHouse.Driver"         : { "Provider": "ClickHouse.Driver",                "ConnectionString": "Host=localhost;Port=8123;Database=testdb2;Username=testuser;Password=testuser;UseSession=true"                                                                       },
			"ClickHouse.MySql"          : { "Provider": "MySqlConnector",                   "ConnectionString": "Host=localhost;Port=9004;Database=testdb3;Username=testuser;Password=testuser;Pooling=false;"                                                                        },
			"DB2"                       : { "Provider": "IBM.Data.DB2",                     "ConnectionString": "Server=localhost:50000;Database=testdb;UID=db2inst1;PWD=Password12!"                                                                                                 },
			"Firebird.2.5"              : {                                                 "ConnectionString": "DataSource=localhost;Port=3025;Database=/firebird/data/testdb25.fdb;User Id=sysdba;Password=masterkey;charset=UTF8"                                                  },
			"Firebird.3"                : {                                                 "ConnectionString": "DataSource=localhost;Port=3030;Database=/firebird/data/testdb30.fdb;User Id=sysdba;Password=masterkey;charset=UTF8;wirecrypt=disabled"                               },
			"Firebird.4"                : {                                                 "ConnectionString": "DataSource=localhost;Port=3040;Database=/firebird/data/testdb40.fdb;User Id=sysdba;Password=masterkey;charset=UTF8;wirecrypt=disabled"                               },
			"Firebird.5"                : {                                                 "ConnectionString": "DataSource=localhost;Port=3050;Database=/firebird/data/testdb50.fdb;User Id=sysdba;Password=masterkey;charset=UTF8;wirecrypt=disabled"                               },
			"Informix"                  : { "Provider": "IBM.Data.Informix",                "ConnectionString": "Host=DBHost;Service=9088;Server=ol_informix1170;Protocol=onsoctcp;Database=TestData;UID=informix;PWD=TestPassword;"                                                  },
			"Informix.DB2"              : {                                                 "ConnectionString": "Server=localhost:9189;Database=testdatadb2;userid=informix;password=in4mix"                                                                                          },
			"MySql.5.7"                 : { "Provider": "MySql.Data",                       "ConnectionString": "Server=localhost;Port=3307;Database=testdata;Uid=root;Pwd=root;charset=utf8mb4;Allow User Variables=True;SslMode=None;"                                                 },
			"MySqlConnector.5.7"        : { "Provider": "MySqlConnector",                   "ConnectionString": "Server=localhost;Port=3307;Database=testdataconnector;Uid=root;Pwd=root;charset=utf8;Allow User Variables=True;SslMode=None;AllowLoadLocalInfile=true;"              },
			"MySql.8.0"                 : { "Provider": "MySql.Data.MySqlClient",           "ConnectionString": "Server=localhost;Port=3306;Database=testdata;Uid=root;Pwd=root;charset=utf8mb4;Allow User Variables=True;"                                                              },
			"MySqlConnector.8.0"        : { "Provider": "MySqlConnector",                   "ConnectionString": "Server=localhost;Port=3306;Database=testdataconnector;Uid=root;Pwd=root;charset=utf8;Allow User Variables=True;AllowLoadLocalInfile=true;"                           },
			"MariaDB.11"                : { "Provider": "MySqlConnector",                   "ConnectionString": "Server=localhost;Port=3316;Database=testdata;Uid=root;Pwd=root;charset=utf8;Allow User Variables=True;SslMode=None;AllowLoadLocalInfile=true;"                       },
			"Oracle.11.Managed"         : { "Provider": "Oracle.ManagedDataAccess.Client",  "ConnectionString": "Data Source=(DESCRIPTION=(ADDRESS=(PROTOCOL=TCP)(HOST=localhost)(PORT=1521))(CONNECT_DATA=(SERVICE_NAME=XE)));User Id=test;Password=test;"                           },
			"Oracle.19.Managed"         : { "Provider": "Oracle.ManagedDataAccess.Client",  "ConnectionString": "Data Source=(DESCRIPTION=(ADDRESS=(PROTOCOL=TCP)(HOST=localhost)(PORT=1531))(CONNECT_DATA=(SERVICE_NAME=XE)));User Id=system;Password=password;"                     },
			"PostgreSQL.9.2"            : { "Provider": "Npgsql",                           "ConnectionString": "Server=localhost;Port=5492;Database=testdata;User Id=postgres;Password=Password12!;Pooling=true;MinPoolSize=10;MaxPoolSize=100;"                                     },
			"PostgreSQL.9.3"            : { "Provider": "Npgsql",                           "ConnectionString": "Server=localhost;Port=5493;Database=testdata;User Id=postgres;Password=Password12!;Pooling=true;MinPoolSize=10;MaxPoolSize=100;"                                     },
			"PostgreSQL.9.5"            : { "Provider": "Npgsql",                           "ConnectionString": "Server=localhost;Port=5495;Database=testdata;User Id=postgres;Password=Password12!;Pooling=true;MinPoolSize=10;MaxPoolSize=100;"                                     },
			"PostgreSQL.10"             : { "Provider": "Npgsql",                           "ConnectionString": "Server=localhost;Port=5410;Database=testdata;User Id=postgres;Password=Password12!;Pooling=true;MinPoolSize=10;MaxPoolSize=100;"                                     },
			"PostgreSQL.11"             : { "Provider": "Npgsql",                           "ConnectionString": "Server=localhost;Port=5411;Database=testdata;User Id=postgres;Password=Password12!;Pooling=true;MinPoolSize=10;MaxPoolSize=100;"                                     },
			"PostgreSQL.12"             : { "Provider": "Npgsql",                           "ConnectionString": "Server=localhost;Port=5412;Database=testdata;User Id=postgres;Password=Password12!;Pooling=true;MinPoolSize=10;MaxPoolSize=100;"                                     },
			"PostgreSQL.13"             : { "Provider": "Npgsql",                           "ConnectionString": "Server=localhost;Port=5413;Database=testdata;User Id=postgres;Password=Password12!;Pooling=true;MinPoolSize=10;MaxPoolSize=100;"                                     },
			"PostgreSQL.14"             : { "Provider": "Npgsql",                           "ConnectionString": "Server=localhost;Port=5414;Database=testdata;User Id=postgres;Password=Password12!;Pooling=true;MinPoolSize=10;MaxPoolSize=100;"                                     },
			"PostgreSQL.15"             : { "Provider": "Npgsql",                           "ConnectionString": "Server=localhost;Port=5415;Database=testdata;User Id=postgres;Password=Password12!;Pooling=true;MinPoolSize=10;MaxPoolSize=100;"                                     },
			"PostgreSQL.16"             : { "Provider": "Npgsql",                           "ConnectionString": "Server=localhost;Port=5416;Database=testdata;User Id=postgres;Password=Password12!;Pooling=true;MinPoolSize=10;MaxPoolSize=100;"                                     },
			"PostgreSQL.17"             : { "Provider": "Npgsql",                           "ConnectionString": "Server=localhost;Port=5417;Database=testdata;User Id=postgres;Password=Password12!;Pooling=true;MinPoolSize=10;MaxPoolSize=100;"                                     },
			"PostgreSQL.18"             : { "Provider": "Npgsql",                           "ConnectionString": "Server=localhost;Port=5418;Database=testdata;User Id=postgres;Password=Password12!;Pooling=true;MinPoolSize=10;MaxPoolSize=100;"                                     },
			"SapHana.Native"            : { "Provider": "Sap.Data.Hana",                    "ConnectionString": "Server=localhost:39017;Current Schema=TESTDB;UserID=SYSTEM;Password=Passw0rd;"                                                                                       },
			"SqlServer.2005"            : { "Provider": "System.Data.SqlClient",            "ConnectionString": "Server=DBHost\\SQLSERVER2005;Database=TestData;User Id=sa;Password=TestPassword;Encrypt=true;TrustServerCertificate=true"                                            },
			"SqlServer.2005.MS"         : { "Provider": "Microsoft.Data.SqlClient",         "ConnectionString": "Server=DBHost\\SQLSERVER2005;Database=TestData;User Id=sa;Password=TestPassword;Encrypt=true;TrustServerCertificate=true"                                            },
			"SqlServer.2008"            : { "Provider": "System.Data.SqlClient",            "ConnectionString": "Server=DBHost\\SQLSERVER2008;Database=TestData;User Id=sa;Password=TestPassword;Encrypt=true;TrustServerCertificate=true"                                            },
			"SqlServer.2008.MS"         : { "Provider": "Microsoft.Data.SqlClient",         "ConnectionString": "Server=DBHost\\SQLSERVER2008;Database=TestData;User Id=sa;Password=TestPassword;Encrypt=true;TrustServerCertificate=true"                                            },
			"SqlServer.2012"            : { "Provider": "System.Data.SqlClient",            "ConnectionString": "Server=DBHost\\SQLSERVER2012;Database=TestData;User Id=sa;Password=TestPassword;MultipleActiveResultSets=True;Encrypt=true;TrustServerCertificate=true"              },
			"SqlServer.2012.MS"         : { "Provider": "Microsoft.Data.SqlClient",         "ConnectionString": "Server=DBHost\\SQLSERVER2012;Database=TestData;User Id=sa;Password=TestPassword;MultipleActiveResultSets=True;Encrypt=true;TrustServerCertificate=true"              },
			"SqlServer.2014"            : { "Provider": "System.Data.SqlClient",            "ConnectionString": "Server=DBHost\\SQLSERVER2014;Database=TestData;User Id=sa;Password=TestPassword;Encrypt=true;TrustServerCertificate=true"                                            },
			"SqlServer.2014.MS"         : { "Provider": "Microsoft.Data.SqlClient",         "ConnectionString": "Server=DBHost\\SQLSERVER2014;Database=TestData;User Id=sa;Password=TestPassword;Encrypt=true;TrustServerCertificate=true"                                            },
			"SqlServer.2016"            : { "Provider": "System.Data.SqlClient",            "ConnectionString": "Server=DBHost\\SQLSERVER2016;Database=TestData;User Id=sa;Password=TestPassword;Encrypt=true;TrustServerCertificate=true"                                            },
			"SqlServer.2016.MS"         : { "Provider": "Microsoft.Data.SqlClient",         "ConnectionString": "Server=DBHost\\SQLSERVER2016;Database=TestData;User Id=sa;Password=TestPassword;Encrypt=true;TrustServerCertificate=true"                                            },
			"SqlServer.2017"            : { "Provider": "System.Data.SqlClient",            "ConnectionString": "Server=localhost,1417;Database=TestData;User Id=sa;Password=Password12!;Encrypt=true;TrustServerCertificate=true"                                                    },
			"SqlServer.2017.MS"         : { "Provider": "Microsoft.Data.SqlClient",         "ConnectionString": "Server=localhost,1417;Database=TestDataMS;User Id=sa;Password=Password12!;Encrypt=true;TrustServerCertificate=true"                                                  },
			"SqlServer.2019"            : { "Provider": "System.Data.SqlClient",            "ConnectionString": "Server=localhost,1419;Database=TestData;User Id=sa;Password=Password12!;Encrypt=true;TrustServerCertificate=true"                                                    },
			"SqlServer.2019.MS"         : { "Provider": "Microsoft.Data.SqlClient",         "ConnectionString": "Server=localhost,1419;Database=TestDataMS;User Id=sa;Password=Password12!;Encrypt=true;TrustServerCertificate=true"                                                  },
			"SqlServer.2022"            : { "Provider": "System.Data.SqlClient",            "ConnectionString": "Server=localhost,1422;Database=TestData;User Id=sa;Password=Password12!;Encrypt=true;TrustServerCertificate=true"                                                    },
			"SqlServer.2022.MS"         : { "Provider": "Microsoft.Data.SqlClient",         "ConnectionString": "Server=localhost,1422;Database=TestDataMS;User Id=sa;Password=Password12!;Encrypt=true;TrustServerCertificate=true"                                                  },
			"SqlServer.2025"            : { "Provider": "System.Data.SqlClient",            "ConnectionString": "Server=localhost,1425;Database=TestData;User Id=sa;Password=Password12!;Encrypt=true;TrustServerCertificate=true"                                                    },
			"SqlServer.2025.MS"         : { "Provider": "Microsoft.Data.SqlClient",         "ConnectionString": "Server=localhost,1425;Database=TestDataMS;User Id=sa;Password=Password12!;Encrypt=true;TrustServerCertificate=true"                                                  },
			"SqlServer.SA"              : { "Provider": "System.Data.SqlClient",            "ConnectionString": "Server=localhost,1419;Database=TestDataSA;User Id=sa;Password=Password12!;Encrypt=true;TrustServerCertificate=true"                                                  },
			"SqlServer.SA.MS"           : { "Provider": "Microsoft.Data.SqlClient",         "ConnectionString": "Server=localhost,1419;Database=TestDataMSSA;User Id=sa;Password=Password12!;Encrypt=true;TrustServerCertificate=true"                                                },
			"SqlServer.Contained"       : { "Provider": "System.Data.SqlClient",            "ConnectionString": "Server=localhost,1419;Database=TestDataContained;User Id=sa;Password=Password12!;Encrypt=true;TrustServerCertificate=true"                                           },
			"SqlServer.Contained.MS"    : { "Provider": "Microsoft.Data.SqlClient",         "ConnectionString": "Server=localhost,1419;Database=TestDataMSContained;User Id=sa;Password=Password12!;Encrypt=true;TrustServerCertificate=true"                                         },
			"SqlServer.Northwind"       : { "Provider": "System.Data.SqlClient",            "ConnectionString": "Server=localhost,1419;Database=Northwind;User Id=sa;Password=Password12!;Encrypt=true;TrustServerCertificate=true"                                                   },
			"SqlServer.Northwind.MS"    : { "Provider": "Microsoft.Data.SqlClient",         "ConnectionString": "Server=localhost,1419;Database=NorthwindMS;User Id=sa;Password=Password12!;Encrypt=true;TrustServerCertificate=true"                                                 },
			"SqlServer.Azure"           : { "Provider": "System.Data.SqlClient",            "ConnectionString": "Server=tcp:aiae6kk6yl.database.windows.net,1433;Database=TestData;User ID=TestUser@aiae6kk6yl;Password=;Trusted_Connection=False;Encrypt=True;"                      },
			"SqlServer.Azure.MS"        : { "Provider": "Microsoft.Data.SqlClient",         "ConnectionString": "Server=tcp:aiae6kk6yl.database.windows.net,1433;Database=TestData;User ID=TestUser@aiae6kk6yl;Password=;Trusted_Connection=False;Encrypt=True;"                      },
			"SqlServer.Azure.MI"        : { "Provider": "System.Data.SqlClient",            "ConnectionString": "Server=tcp:aiae6kk6yl.database.windows.net,1433;Database=TestData;User ID=TestUser@aiae6kk6yl;Password=;Trusted_Connection=False;Encrypt=True;"                      },
			"SqlServer.Azure.MI.MS"     : { "Provider": "Microsoft.Data.SqlClient",         "ConnectionString": "Server=tcp:aiae6kk6yl.database.windows.net,1433;Database=TestData;User ID=TestUser@aiae6kk6yl;Password=;Trusted_Connection=False;Encrypt=True;"                      },
			"Sybase"                    : { "Provider": "Sybase.Data.AseClient",            "ConnectionString": "Data Source=DBHost;Port=5000;Database=TestData;Uid=sa;Password=TestPassword;ConnectionTimeout=300;EnableBulkLoad=1;MinPoolSize=100;MaxPoolSize=200;AnsiNull=1;"      },
			"Sybase.Managed"            : { "Provider": "AdoNetCore.AseClient",             "ConnectionString": "Data Source=localhost;Port=5000;Database=TestDataCore;Uid=sa;Password=myPassword;ConnectionTimeout=300;EnableBulkLoad=1;MinPoolSize=100;MaxPoolSize=200;AnsiNull=1;" },
			"YDB"                       : { "Provider": "Ydb.Sdk",                          "ConnectionString": "Host=localhost;Port=2136;Database=/local;UseTls=false;DisableDiscovery=true"                                                                                         }
		}
	},

	"AzureConnectionStrings": {
		"BasedOn": "CommonConnectionStrings",
		"BaselinesPath": "./../../../baselines",
		"Connections": {
			"MySql.5.7"                 : { "Provider": "MySql.Data",                      "ConnectionString": "Server=localhost;Port=3306;Database=testdata;Uid=root;Pwd=root;charset=utf8;Allow User Variables=True;SslMode=None;"                                                 },
			"MySqlConnector.5.7"        : { "Provider": "MySqlConnector",                  "ConnectionString": "Server=localhost;Port=3306;Database=testdataconnector;Uid=root;Pwd=root;charset=utf8;Allow User Variables=True;SslMode=None;AllowLoadLocalInfile=true;"              },
			"MySql.8.0"                 : { "Provider": "MySql.Data",                      "ConnectionString": "Server=localhost;Port=3306;Database=testdata;Uid=root;Pwd=root;charset=utf8;Allow User Variables=True;"                                                              },
			"MySqlConnector.8.0"        : { "Provider": "MySqlConnector",                  "ConnectionString": "Server=localhost;Port=3306;Database=testdataconnector;Uid=root;Pwd=root;charset=utf8;Allow User Variables=True;AllowLoadLocalInfile=true;"                           },
			"MariaDB.11"                : { "Provider": "MySqlConnector",                  "ConnectionString": "Server=localhost;Port=3306;Database=testdata;Uid=root;Pwd=root;charset=utf8;Allow User Variables=True;SslMode=None;AllowLoadLocalInfile=true;"                       },
			"PostgreSQL.13"             : { "Provider": "Npgsql",                          "ConnectionString": "Server=localhost;Port=5432;Database=testdata;User Id=postgres;Password=Password12!;Pooling=true;MinPoolSize=10;MaxPoolSize=100"                                      },
			"PostgreSQL.14"             : { "Provider": "Npgsql",                          "ConnectionString": "Server=localhost;Port=5432;Database=testdata;User Id=postgres;Password=Password12!;Pooling=true;MinPoolSize=10;MaxPoolSize=100"                                      },
			"PostgreSQL.15"             : { "Provider": "Npgsql",                          "ConnectionString": "Server=localhost;Port=5432;Database=testdata;User Id=postgres;Password=Password12!;Pooling=true;MinPoolSize=10;MaxPoolSize=100"                                      },
			"PostgreSQL.16"             : { "Provider": "Npgsql",                          "ConnectionString": "Server=localhost;Port=5432;Database=testdata;User Id=postgres;Password=Password12!;Pooling=true;MinPoolSize=10;MaxPoolSize=100"                                      },
			"PostgreSQL.17"             : { "Provider": "Npgsql",                          "ConnectionString": "Server=localhost;Port=5432;Database=testdata;User Id=postgres;Password=Password12!;Pooling=true;MinPoolSize=10;MaxPoolSize=100"                                      },
			"PostgreSQL.18"             : { "Provider": "Npgsql",                          "ConnectionString": "Server=localhost;Port=5432;Database=testdata;User Id=postgres;Password=Password12!;Pooling=true;MinPoolSize=10;MaxPoolSize=100"                                      },
			"Firebird.2.5"              : {                                                "ConnectionString": "DataSource=localhost;Port=3050;Database=/firebird/data/testdb.fdb;User Id=sysdba;Password=masterkey;charset=UTF8"                                                    },
			"Firebird.3"                : {                                                "ConnectionString": "DataSource=localhost;Port=3050;Database=/firebird/data/testdb.fdb;User Id=sysdba;Password=masterkey;charset=UTF8;wirecrypt=disabled"                                 },
			"Firebird.4"                : {                                                "ConnectionString": "DataSource=localhost;Port=3050;Database=/firebird/data/testdb.fdb;User Id=sysdba;Password=masterkey;charset=UTF8;wirecrypt=disabled"                                 },
			"Firebird.5"                : {                                                "ConnectionString": "DataSource=localhost;Port=3050;Database=/firebird/data/testdb.fdb;User Id=sysdba;Password=masterkey;charset=UTF8;wirecrypt=disabled"                                 },
			"SqlServer.2005"            : { "Provider": "System.Data.SqlClient",           "ConnectionString": "Server=localhost;Database=TestData;User Id=sa;Password=Password12!;Encrypt=false"                                                                                    },
			"SqlServer.2005.MS"         : { "Provider": "Microsoft.Data.SqlClient",        "ConnectionString": "Server=localhost;Database=TestDataMS;User Id=sa;Password=Password12!;Encrypt=false"                                                                                  },
			"SqlServer.2008"            : { "Provider": "System.Data.SqlClient",           "ConnectionString": "Server=localhost;Database=TestData;User Id=sa;Password=Password12!;Encrypt=true;TrustServerCertificate=true"                                                         },
			"SqlServer.2008.MS"         : { "Provider": "Microsoft.Data.SqlClient",        "ConnectionString": "Server=localhost;Database=TestDataMS;User Id=sa;Password=Password12!;Encrypt=true;TrustServerCertificate=true"                                                       },
			"SqlServer.2012"            : { "Provider": "System.Data.SqlClient",           "ConnectionString": "Server=localhost;Database=TestData;User Id=sa;Password=Password12!;Encrypt=true;TrustServerCertificate=true"                                                         },
			"SqlServer.2012.MS"         : { "Provider": "Microsoft.Data.SqlClient",        "ConnectionString": "Server=localhost;Database=TestDataMS;User Id=sa;Password=Password12!;Encrypt=true;TrustServerCertificate=true"                                                       },
			"SqlServer.2014"            : { "Provider": "System.Data.SqlClient",           "ConnectionString": "Server=localhost;Database=TestData;User Id=sa;Password=Password12!;Encrypt=true;TrustServerCertificate=true"                                                         },
			"SqlServer.2014.MS"         : { "Provider": "Microsoft.Data.SqlClient",        "ConnectionString": "Server=localhost;Database=TestDataMS;User Id=sa;Password=Password12!;Encrypt=true;TrustServerCertificate=true"                                                       },
			"SqlServer.2016"            : { "Provider": "System.Data.SqlClient",           "ConnectionString": "Server=localhost;Database=TestData;User Id=sa;Password=Password12!;Encrypt=true;TrustServerCertificate=true"                                                         },
			"SqlServer.2016.MS"         : { "Provider": "Microsoft.Data.SqlClient",        "ConnectionString": "Server=localhost;Database=TestDataMS;User Id=sa;Password=Password12!;Encrypt=true;TrustServerCertificate=true"                                                       },
			"SqlServer.2017"            : { "Provider": "System.Data.SqlClient",           "ConnectionString": "Server=localhost;Database=TestData;User Id=sa;Password=Password12!;Encrypt=true;TrustServerCertificate=true"                                                         },
			"SqlServer.2017.MS"         : { "Provider": "Microsoft.Data.SqlClient",        "ConnectionString": "Server=localhost;Database=TestDataMS;User Id=sa;Password=Password12!;Encrypt=true;TrustServerCertificate=true"                                                       },
			"SqlServer.2019"            : { "Provider": "System.Data.SqlClient",           "ConnectionString": "Server=localhost;Database=TestData;User Id=sa;Password=Password12!;Encrypt=true;TrustServerCertificate=true"                                                         },
			"SqlServer.2019.MS"         : { "Provider": "Microsoft.Data.SqlClient",        "ConnectionString": "Server=localhost;Database=TestDataMS;User Id=sa;Password=Password12!;Encrypt=true;TrustServerCertificate=true"                                                       },
			"SqlServer.2022"            : { "Provider": "System.Data.SqlClient",           "ConnectionString": "Server=localhost;Database=TestData;User Id=sa;Password=Password12!;Encrypt=true;TrustServerCertificate=true"                                                         },
			"SqlServer.2022.MS"         : { "Provider": "Microsoft.Data.SqlClient",        "ConnectionString": "Server=localhost;Database=TestDataMS;User Id=sa;Password=Password12!;Encrypt=true;TrustServerCertificate=true"                                                       },
			"SqlServer.2025"            : { "Provider": "System.Data.SqlClient",           "ConnectionString": "Server=localhost;Database=TestData;User Id=sa;Password=Password12!;Encrypt=true;TrustServerCertificate=true"                                                         },
			"SqlServer.2025.MS"         : { "Provider": "Microsoft.Data.SqlClient",        "ConnectionString": "Server=localhost;Database=TestDataMS;User Id=sa;Password=Password12!;Encrypt=true;TrustServerCertificate=true"                                                       },
			"SqlServer.SA"              : { "Provider": "System.Data.SqlClient",           "ConnectionString": "Server=localhost;Database=TestDataSA;User Id=sa;Password=Password12!;Encrypt=true;TrustServerCertificate=true"                                                       },
			"SqlServer.SA.MS"           : { "Provider": "Microsoft.Data.SqlClient",        "ConnectionString": "Server=localhost;Database=TestDataMSSA;User Id=sa;Password=Password12!;Encrypt=true;TrustServerCertificate=true"                                                     },
			"SqlServer.Contained"       : { "Provider": "System.Data.SqlClient",           "ConnectionString": "Server=localhost;Database=TestDataContained;User Id=sa;Password=Password12!;Encrypt=true;TrustServerCertificate=true"                                                },
			"SqlServer.Contained.MS"    : { "Provider": "Microsoft.Data.SqlClient",        "ConnectionString": "Server=localhost;Database=TestDataMSContained;User Id=sa;Password=Password12!;Encrypt=true;TrustServerCertificate=true"                                              },
			"SqlServer.Northwind"       : { "Provider": "System.Data.SqlClient",           "ConnectionString": "Server=localhost;Database=Northwind;User Id=sa;Password=Password12!;Encrypt=true;TrustServerCertificate=true"                                                        },
			"SqlServer.Northwind.MS"    : { "Provider": "Microsoft.Data.SqlClient",        "ConnectionString": "Server=localhost;Database=NorthwindMS;User Id=sa;Password=Password12!;Encrypt=true;TrustServerCertificate=true"                                                      },
			"Sybase.Managed"            : { "Provider": "AdoNetCore.AseClient",            "ConnectionString": "Data Source=127.0.0.1;Port=5000;Database=TestDataCore;Uid=sa;Password=myPassword;ConnectionTimeout=300;EnableBulkLoad=1;MinPoolSize=100;MaxPoolSize=200;AnsiNull=1;" },
			"Oracle.11.Managed"         : { "Provider": "Oracle.ManagedDataAccess.Client", "ConnectionString": "Data Source=(DESCRIPTION=(ADDRESS=(PROTOCOL=TCP)(HOST=localhost)(PORT=1521))(CONNECT_DATA=(SERVICE_NAME=XE)));User Id=test;Password=test;"                           },
			"Oracle.12.Managed"         : { "Provider": "Oracle.ManagedDataAccess.Client", "ConnectionString": "Data Source=(DESCRIPTION=(ADDRESS=(PROTOCOL=TCP)(HOST=localhost)(PORT=1521))(CONNECT_DATA=(SERVICE_NAME=ORC12)));User Id=system;Password=oracle;"                    },
			"Oracle.18.Managed"         : { "Provider": "Oracle.ManagedDataAccess.Client", "ConnectionString": "Data Source=(DESCRIPTION=(ADDRESS=(PROTOCOL=TCP)(HOST=localhost)(PORT=1521))(CONNECT_DATA=(SERVICE_NAME=XE)));User Id=system;Password=oracle;"                       },
			"Oracle.19.Managed"         : { "Provider": "Oracle.ManagedDataAccess.Client", "ConnectionString": "Data Source=(DESCRIPTION=(ADDRESS=(PROTOCOL=TCP)(HOST=localhost)(PORT=1521))(CONNECT_DATA=(SERVICE_NAME=XE)));User Id=system;Password=oracle;"                       },
			"Oracle.21.Managed"         : { "Provider": "Oracle.ManagedDataAccess.Client", "ConnectionString": "Data Source=(DESCRIPTION=(ADDRESS=(PROTOCOL=TCP)(HOST=localhost)(PORT=1521))(CONNECT_DATA=(SERVICE_NAME=XE)));User Id=system;Password=oracle;"                       },
			"Oracle.23.Managed"         : { "Provider": "Oracle.ManagedDataAccess.Client", "ConnectionString": "Data Source=(DESCRIPTION=(ADDRESS=(PROTOCOL=TCP)(HOST=localhost)(PORT=1521))(CONNECT_DATA=(SERVICE_NAME=FREE)));User Id=system;Password=oracle;"                     },
			"Informix"                  : { "Provider": "Informix",                        "ConnectionString": "Server=localhost:9089;Database=testdb;userid=informix;password=in4mix"                                                                                               },
			"Informix.DB2"              : {                                                "ConnectionString": "Server=localhost:9089;Database=testdb;userid=informix;password=in4mix"                                                                                               },
			"DB2"                       : { "Provider": "IBM.Data.DB2.Core",               "ConnectionString": "Server=localhost:50000;Database=testdb;UID=db2inst1;PWD=Password12!"                                                                                                 },
			"SapHana.Odbc"              : { "Provider": "SapHana.Odbc",                    "ConnectionString": "<SET BY SCRIPT>"                                                                                                                                                     },
			"ClickHouse.Octonica"       : { "Provider": "Octonica.ClickHouseClient",       "ConnectionString": "Host=localhost;Port=9000;Database=testdb1;User=testuser;Password=testuser"                                                                                           },
<<<<<<< HEAD
			"ClickHouse.Client"         : { "Provider": "ClickHouse.Client",               "ConnectionString": "Host=localhost;Port=8123;Database=testdb2;Username=testuser;Password=testuser;UseSession=true"                                                                       },
			"ClickHouse.MySql"          : { "Provider": "MySqlConnector",                  "ConnectionString": "Host=localhost;Port=9004;Database=testdb3;Username=testuser;Password=testuser;Pooling=false;"                                                                        },
			"YDB"                       : { "Provider": "Ydb.Sdk",                         "ConnectionString": "Host=localhost;Port=2136;Database=/local;UseTls=false;DisableDiscovery=true"                                                                                         }
=======
			"ClickHouse.Driver"         : { "Provider": "ClickHouse.Driver",               "ConnectionString": "Host=localhost;Port=8123;Database=testdb2;Username=testuser;Password=testuser;UseSession=true"                                                                       },
			"ClickHouse.MySql"          : { "Provider": "MySqlConnector",                  "ConnectionString": "Host=localhost;Port=9004;Database=testdb3;Username=testuser;Password=testuser;Pooling=false;"                                                                        }
>>>>>>> c5d89339
		}
	},

	"All.Providers": {
		"Providers": [
			"TestNoopProvider",
			"SQLite.Classic",
			"SQLite.MS",
			"Northwind.SQLite",
			"Northwind.SQLite.MS",
			"SQLite.Classic.MPM",
			"SQLite.Classic.MPU",
			"MySql.5.7",
			"MySqlConnector.5.7",
			"MySql.8.0",
			"MySqlConnector.8.0",
			"MariaDB.11",
			"PostgreSQL.9.2",
			"PostgreSQL.9.3",
			"PostgreSQL.9.5",
			"PostgreSQL.10",
			"PostgreSQL.11",
			"PostgreSQL.12",
			"PostgreSQL.13",
			"PostgreSQL.14",
			"PostgreSQL.15",
			"PostgreSQL.16",
			"PostgreSQL.17",
			"PostgreSQL.18",
			"Firebird.2.5",
			"Firebird.3",
			"Firebird.4",
			"Firebird.5",
			"SqlCe",
			"SqlServer.2005",
			"SqlServer.2005.MS",
			"SqlServer.2008",
			"SqlServer.2008.MS",
			"SqlServer.2012",
			"SqlServer.2012.MS",
			"SqlServer.2014",
			"SqlServer.2014.MS",
			"SqlServer.2016",
			"SqlServer.2016.MS",
			"SqlServer.2017",
			"SqlServer.2017.MS",
			"SqlServer.2019",
			"SqlServer.2019.MS",
			"SqlServer.2022",
			"SqlServer.2022.MS",
			"SqlServer.2025",
			"SqlServer.2025.MS",
			"SqlServer.SA",
			"SqlServer.SA.MS",
			"SqlServer.Contained",
			"SqlServer.Contained.MS",
			"SqlServer.Northwind",
			"SqlServer.Northwind.MS",
			"SqlServer.Azure",
			"SqlServer.Azure.MS",
			"SqlServer.Azure.MI",
			"SqlServer.Azure.MI.MS",
			"Access.Jet.OleDb",
			"Access.Ace.OleDb",
			"Access.Jet.Odbc",
			"Access.Ace.Odbc",
			"DB2",
			"Informix",
			"Informix.DB2",
			"Oracle.11.Devart.OCI",
			"Oracle.11.Devart.Direct",
			"Oracle.11.Native",
			"Oracle.11.Managed",
			"Oracle.12.Devart.OCI",
			"Oracle.12.Devart.Direct",
			"Oracle.12.Native",
			"Oracle.12.Managed",
			"Oracle.18.Devart.OCI",
			"Oracle.18.Devart.Direct",
			"Oracle.18.Native",
			"Oracle.18.Managed",
			"Oracle.19.Devart.OCI",
			"Oracle.19.Devart.Direct",
			"Oracle.19.Native",
			"Oracle.19.Managed",
			"Oracle.21.Devart.OCI",
			"Oracle.21.Devart.Direct",
			"Oracle.21.Native",
			"Oracle.21.Managed",
			"Oracle.23.Devart.OCI",
			"Oracle.23.Devart.Direct",
			"Oracle.23.Native",
			"Oracle.23.Managed",
			"Sybase",
			"Sybase.Managed",
			"SapHana.Native",
			"SapHana.Odbc",
			"ClickHouse.Octonica",
<<<<<<< HEAD
			"ClickHouse.Client",
			"ClickHouse.MySql",
			"YDB"
=======
			"ClickHouse.Driver",
			"ClickHouse.MySql"
>>>>>>> c5d89339
		]
	},

	"Example Configuration": {
		// Base configuration. All the configuration properties are replaced,
		// except for the Connection property that adds new and replaces existing values.
		"BasedOn": "Base Example Configuration",

		// Specifies what messages to output for the System.Diagnostics.TraceSwitch class.
		// Possible values: Off, Error, Warning, Info, Verbose.
		"TraceLevel": "Error",

		// List of tested providers.
		"Providers": [
			"Access.Jet.OleDb",
			"SQLite.Classic",
			"SqlServer.2014"
		],

		// List of connection strings.
		"Connections": {
			"SqlServer.2014": { "Provider": "System.Data.SqlClient", "ConnectionString": "Server=DBHost\\SQLSERVER2014;Database=TestData;User Id=sa;Password=TestPassword;Encrypt=true;TrustServerCertificate=true" }
		}
	},

	"Base Example Configuration": {
		// Default configuration is used to load etalon data to compare.
		"DefaultConfiguration": "SQLite.MS",
		"Providers": [
			"Access.Jet.OleDb",
			"SQLite.Classic",
			"SQLite.MS"
		],
		"Connections": {
			"Access.Jet.OleDb" : {                          "ConnectionString": "Provider=Microsoft.Jet.OLEDB.4.0;Data Source=Database\\TestData.mdb;Locale Identifier=1033;Jet OLEDB:Engine Type=5;Persist Security Info=True" },
			"SQLite.Classic"   : { "Provider": "SQLite",    "ConnectionString": "Data Source=Database\\TestData.sqlite"                                                                                                         },
			"SQLite.MS"        : { "Provider": "SQLite.MS", "ConnectionString": "Data Source=Database\\TestData..MS.sqlite"                                                                                                     }
		}
	},

	"Result Example Configuration": {
		"TraceLevel": "Error",
		"DefaultConfiguration": "SQLite.MS",
		"Providers": [
			"Access.Jet.OleDb",
			"SQLite.Classic",
			"SqlServer.2014"
		],
		"Connections": {
			"Access.Jet.OleDb" : {                                      "ConnectionString": "Provider=Microsoft.Jet.OLEDB.4.0;Data Source=Database\\TestData.mdb;Locale Identifier=1033;Jet OLEDB:Engine Type=5;Persist Security Info=True" },
			"SQLite.Classic"   : { "Provider": "SQLite",                "ConnectionString": "Data Source=Database\\TestData.sqlite"                                                                                                         },
			"SQLite.MS"        : { "Provider": "SQLite.MS",             "ConnectionString": "Data Source=Database\\TestData..MS.sqlite"                                                                                                     },
			"SqlServer.2014"   : { "Provider": "System.Data.SqlClient", "ConnectionString": "Server=DBHost\\SQLSERVER2014;Database=TestData;User Id=sa;Password=TestPassword;Encrypt=true;TrustServerCertificate=true"                      }
		}
	}
}<|MERGE_RESOLUTION|>--- conflicted
+++ resolved
@@ -200,14 +200,9 @@
 			"DB2"                       : { "Provider": "IBM.Data.DB2.Core",               "ConnectionString": "Server=localhost:50000;Database=testdb;UID=db2inst1;PWD=Password12!"                                                                                                 },
 			"SapHana.Odbc"              : { "Provider": "SapHana.Odbc",                    "ConnectionString": "<SET BY SCRIPT>"                                                                                                                                                     },
 			"ClickHouse.Octonica"       : { "Provider": "Octonica.ClickHouseClient",       "ConnectionString": "Host=localhost;Port=9000;Database=testdb1;User=testuser;Password=testuser"                                                                                           },
-<<<<<<< HEAD
-			"ClickHouse.Client"         : { "Provider": "ClickHouse.Client",               "ConnectionString": "Host=localhost;Port=8123;Database=testdb2;Username=testuser;Password=testuser;UseSession=true"                                                                       },
+			"ClickHouse.Driver"         : { "Provider": "ClickHouse.Driver",               "ConnectionString": "Host=localhost;Port=8123;Database=testdb2;Username=testuser;Password=testuser;UseSession=true"                                                                       },
 			"ClickHouse.MySql"          : { "Provider": "MySqlConnector",                  "ConnectionString": "Host=localhost;Port=9004;Database=testdb3;Username=testuser;Password=testuser;Pooling=false;"                                                                        },
 			"YDB"                       : { "Provider": "Ydb.Sdk",                         "ConnectionString": "Host=localhost;Port=2136;Database=/local;UseTls=false;DisableDiscovery=true"                                                                                         }
-=======
-			"ClickHouse.Driver"         : { "Provider": "ClickHouse.Driver",               "ConnectionString": "Host=localhost;Port=8123;Database=testdb2;Username=testuser;Password=testuser;UseSession=true"                                                                       },
-			"ClickHouse.MySql"          : { "Provider": "MySqlConnector",                  "ConnectionString": "Host=localhost;Port=9004;Database=testdb3;Username=testuser;Password=testuser;Pooling=false;"                                                                        }
->>>>>>> c5d89339
 		}
 	},
 
@@ -306,14 +301,9 @@
 			"SapHana.Native",
 			"SapHana.Odbc",
 			"ClickHouse.Octonica",
-<<<<<<< HEAD
-			"ClickHouse.Client",
+			"ClickHouse.Driver",
 			"ClickHouse.MySql",
 			"YDB"
-=======
-			"ClickHouse.Driver",
-			"ClickHouse.MySql"
->>>>>>> c5d89339
 		]
 	},
 
