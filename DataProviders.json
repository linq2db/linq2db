--- conflicted
+++ resolved
@@ -59,7 +59,12 @@
 		"TraceLevel": "Info"
 	},
 
-<<<<<<< HEAD
+	"NET90.Azure": {
+		"BasedOn": "AzureConnectionStrings",
+		"DefaultConfiguration": "SQLite.MS",
+		"TraceLevel": "Info"
+	},
+
 	"CommonConnectionStrings" : {
 		"Connections"               : {
 			"Access.Ace.OleDb"      : {                                      "ConnectionString": "Provider=Microsoft.ACE.OLEDB.12.0;Data Source=Database\\TestData.mdb;Locale Identifier=1033;Persist Security Info=True"                              },
@@ -81,31 +86,6 @@
 			"Northwind.SQLite"      : { "Provider": "System.Data.SQLite",    "ConnectionString": "Data Source=Database/Northwind.sqlite"                                                                                                               },
 			"Northwind.SQLite.MS"   : { "Provider": "SQLite.Microsoft",      "ConnectionString": "Data Source=Database/Northwind.MS.sqlite"                                                                                                            },
 			"TestNoopProvider"      : { "Provider": "TestNoopProvider",      "ConnectionString": "TestNoopProvider"                                                                                                                                    }
-=======
-	"NET90.Azure": {
-		"BasedOn": "AzureConnectionStrings",
-		"DefaultConfiguration": "SQLite.MS",
-		"TraceLevel": "Info"
-	},
-
-	"CommonConnectionStrings": {
-		"Connections": {
-			"Access"             : {                                      "ConnectionString": "Provider=Microsoft.Jet.OLEDB.4.0;Data Source=Database\\TestData.mdb;Locale Identifier=1033;Jet OLEDB:Engine Type=5;Persist Security Info=True"       },
-			"Access.Data"        : {                                      "ConnectionString": "Provider=Microsoft.Jet.OLEDB.4.0;Data Source=Database\\Data\\TestData.mdb;Locale Identifier=1033;Jet OLEDB:Engine Type=5;Persist Security Info=True" },
-			"Access.Odbc"        : {                                      "ConnectionString": "Driver={Microsoft Access Driver (*.mdb, *.accdb)};Dbq=Database\\TestData.ODBC.mdb;"                                                                  },
-			"Access.Odbc.Data"   : {                                      "ConnectionString": "Driver={Microsoft Access Driver (*.mdb, *.accdb)};Dbq=Database\\TestData.ODBC.mdb;"                                                                  },
-			"SqlCe"              : {                                      "ConnectionString": "Data Source=Database\\TestData.sdf"                                                                                                                  },
-			"SqlCe.Data"         : {                                      "ConnectionString": "Data Source=Database\\Data\\TestData.sdf"                                                                                                            },
-			"SQLite.Classic"     : { "Provider": "SQLite",                "ConnectionString": "Data Source=Database/TestData.sqlite"                                                                                                                },
-			"SQLite.Classic.MPU" : { "Provider": "SQLite.Classic.MPU",    "ConnectionString": "Data Source=Database/TestData.MiniProfiler.Unmapped.sqlite"                                                                                          },
-			"SQLite.Classic.MPM" : { "Provider": "SQLite.Classic.MPM",    "ConnectionString": "Data Source=Database/TestData.MiniProfiler.Mapped.sqlite"                                                                                            },
-			"SQLite.Classic.Data": { "Provider": "SQLite.Classic",        "ConnectionString": "Data Source=Database/Data/TestData.sqlite"                                                                                                           },
-			"SQLite.MS"          : { "Provider": "SQLite.MS",             "ConnectionString": "Data Source=Database/TestData.MS.sqlite"                                                                                                             },
-			"SQLite.MS.Data"     : { "Provider": "Microsoft.Data.Sqlite", "ConnectionString": "Data Source=Database/Data/TestData.MS.sqlite"                                                                                                        },
-			"Northwind.SQLite"   : { "Provider": "System.Data.SQLite",    "ConnectionString": "Data Source=Database/Northwind.sqlite"                                                                                                               },
-			"Northwind.SQLite.MS": { "Provider": "SQLite.Microsoft",      "ConnectionString": "Data Source=Database/Northwind.MS.sqlite"                                                                                                            },
-			"TestNoopProvider"   : { "Provider": "TestNoopProvider",      "ConnectionString": "TestNoopProvider"                                                                                                                                    }
->>>>>>> b74e5de6
 		}
 	},
 
