﻿<Project Sdk="Microsoft.NET.Sdk">

	<PropertyGroup>
		<AssemblyName>linq2db.Tools</AssemblyName>
		<RootNamespace>LinqToDB.Tools</RootNamespace>

		<DocumentationFile>bin\$(Configuration)\$(TargetFramework)\linq2db.Tools.xml</DocumentationFile>
		
		<!--published targets-->
		<TargetFrameworks>net462;netstandard2.0;net6.0;net8.0</TargetFrameworks>
	</PropertyGroup>

	<ItemGroup>
<<<<<<< HEAD
		<PackageReference Include="Humanizer.Core" />
=======
		<AdditionalFiles Include="PublicAPI/PublicAPI.*.txt" />
		<AdditionalFiles Include="PublicAPI/$(TargetFramework)/PublicAPI.*.txt" />
>>>>>>> 56edce9f
	</ItemGroup>

	<ItemGroup>
		<Service Include="{508349b6-6b84-4df5-91f0-309beebad82d}" />

		<ProjectReference Include="..\LinqToDB\LinqToDB.csproj" />

		<None Update="DataProvider\SqlServer\Schemas\Schemas.tt">
			<Generator>TextTemplatingFileGenerator</Generator>
			<LastGenOutput>Schemas.generated.cs</LastGenOutput>
		</None>
		<Compile Update="DataProvider\SqlServer\Schemas\Schemas.generated.cs">
			<DesignTime>True</DesignTime>
			<AutoGen>True</AutoGen>
			<DependentUpon>Schemas.tt</DependentUpon>
		</Compile>

	</ItemGroup>
</Project><|MERGE_RESOLUTION|>--- conflicted
+++ resolved
@@ -11,12 +11,12 @@
 	</PropertyGroup>
 
 	<ItemGroup>
-<<<<<<< HEAD
 		<PackageReference Include="Humanizer.Core" />
-=======
+	</ItemGroup>
+
+	<ItemGroup>
 		<AdditionalFiles Include="PublicAPI/PublicAPI.*.txt" />
 		<AdditionalFiles Include="PublicAPI/$(TargetFramework)/PublicAPI.*.txt" />
->>>>>>> 56edce9f
 	</ItemGroup>
 
 	<ItemGroup>
