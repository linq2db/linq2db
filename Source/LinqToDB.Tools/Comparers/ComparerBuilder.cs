﻿using System;
using System.Collections;
using System.Collections.Generic;
using System.Linq;
using System.Linq.Expressions;
using System.Reflection;
using JetBrains.Annotations;

using LinqToDB.Expressions;
using LinqToDB.Extensions;
using LinqToDB.Reflection;

namespace LinqToDB.Tools.Comparers
{
	/// <summary>
	/// Builds comparer functions and comparers.
	/// </summary>
	[PublicAPI]
	public static class ComparerBuilder
	{
		/// <summary>
		/// Returns GetEqualsFunc function for type T to compare.
		/// </summary>
		/// <returns>GetEqualsFunc function.</returns>
		/// <typeparam name="T">The type of objects to compare.</typeparam>
		[NotNull, Pure]
		public static Func<T,T,bool> GetEqualsFunc<T>()
			=> GetEqualsFunc<T>(TypeAccessor.GetAccessor<T>().Members.Where(m => m.GetAttribute<IgnoreComparisonAttribute>() == null));

		/// <summary>
		/// Returns GetEqualsFunc function for provided members for type T to compare.
		/// </summary>
		/// <param name="members">Members to compare.</param>
		/// <returns>GetEqualsFunc function.</returns>
		/// <typeparam name="T">The type of objects to compare.</typeparam>
		[NotNull, Pure]
		public static Func<T,T,bool> GetEqualsFunc<T>([NotNull, InstantHandle] IEnumerable<MemberAccessor> members)
			=> CreateEqualsFunc<T>(members.Select(m => m.GetterExpression));

		/// <summary>
		/// Returns GetEqualsFunc function for provided members for type T to compare.
		/// </summary>
		/// <param name="members">Members to compare.</param>
		/// <returns>GetEqualsFunc function.</returns>
		/// <typeparam name="T">The type of objects to compare.</typeparam>
		[NotNull, Pure]
		public static Func<T,T,bool> GetEqualsFunc<T>([NotNull] params Expression<Func<T,object>>[] members)
			=> CreateEqualsFunc<T>(members);

		/// <summary>
		/// Returns GetHashCode function for type T to compare.
		/// </summary>
		/// <returns>GetHashCode function.</returns>
		/// <typeparam name="T">The type of objects to compare.</typeparam>
		[NotNull, Pure]
		public static Func<T,int> GetGetHashCodeFunc<T>()
			=> GetGetHashCodeFunc<T>(TypeAccessor.GetAccessor<T>().Members);

		static readonly int _randomSeed = new Random(unchecked((int)DateTime.Now.Ticks)).Next();

		/// <summary>
		/// Returns GetHashCode function for provided members for type T to compare.
		/// </summary>
		/// <param name="members">Members to compare.</param>
		/// <returns>GetHashCode function.</returns>
		/// <typeparam name="T">The type of objects to compare.</typeparam>
		[NotNull, Pure]
		public static Func<T,int> GetGetHashCodeFunc<T>([NotNull, InstantHandle] IEnumerable<MemberAccessor> members)
			=> CreateGetHashCodeFunc<T>(members.Select(m => m.GetterExpression));

		/// <summary>
		/// Returns GetHashCode function for provided members for type T to compare.
		/// </summary>
		/// <param name="members">Members to compare.</param>
		/// <returns>GetHashCode function.</returns>
		/// <typeparam name="T">The type of objects to compare.</typeparam>
		[NotNull, Pure]
		public static Func<T,int> GetGetHashCodeFunc<T>([NotNull] params Expression<Func<T, object>>[] members)
			=> CreateGetHashCodeFunc<T>(members);

		class Comparer<T> : EqualityComparer<T>
		{
			public Comparer(Func<T,T,bool> equals, Func<T,int> getHashCode)
			{
				_equals      = equals;
				_getHashCode = getHashCode;
			}

			readonly Func<T,T,bool> _equals;
			readonly Func<T,int>    _getHashCode;

			public override bool Equals     (T x, T y) => x != null ? y != null && _equals(x, y) : y == null;

			public override int  GetHashCode(T obj)    => obj == null ? 0 : _getHashCode(obj);

			internal static Comparer<T>? DefaultInstance;
		}


		/// <summary>
		/// Returns implementations of the <see cref="T:System.Collections.Generic.IEqualityComparer`1" /> generic interface
		/// based on object public members equality.
		/// </summary>
		/// <returns>Instance of <see cref="T:System.Collections.Generic.IEqualityComparer`1" />.</returns>
		/// <typeparam name="T">The type of objects to compare.</typeparam>
		[NotNull, Pure]
		public static IEqualityComparer<T> GetEqualityComparer<T>()
			=> Comparer<T>.DefaultInstance ?? (Comparer<T>.DefaultInstance = new Comparer<T>(GetEqualsFunc<T>(), GetGetHashCodeFunc<T>()));

		private static MethodInfo _getEqualityComparerMethodInfo =
			MemberHelper.MethodOf(() => GetEqualityComparer<object>()).GetGenericMethodDefinition();

		public static IEqualityComparer GetEqualityComparer(Type type)
		{
			var method = _getEqualityComparerMethodInfo.MakeGenericMethod(type);
			return (IEqualityComparer)method.Invoke(null, null);
		}

		/// <summary>
		/// Returns implementations of the <see cref="T:System.Collections.Generic.IEqualityComparer`1" /> generic interface
		/// based on provided object public members equality.
		/// </summary>
		/// <param name="membersToCompare">Members to compare.</param>
		/// <returns>Instance of <see cref="T:System.Collections.Generic.IEqualityComparer`1" />.</returns>
		/// <typeparam name="T">The type of objects to compare.</typeparam>
		[NotNull, Pure]
		public static IEqualityComparer<T> GetEqualityComparer<T>([NotNull] params Expression<Func<T,object>>[] membersToCompare)
		{
			if (membersToCompare == null) throw new ArgumentNullException(nameof(membersToCompare));
			return new Comparer<T>(CreateEqualsFunc<T>(membersToCompare), CreateGetHashCodeFunc<T>(membersToCompare));
		}

		/// <summary>
		/// Returns implementations of the <see cref="T:System.Collections.Generic.IEqualityComparer`1" /> generic interface
		/// based on object public members equality.
		/// </summary>
		/// <returns>Instance of <see cref="T:System.Collections.Generic.IEqualityComparer`1" />.</returns>
		/// <typeparam name="T">The type of objects to compare.</typeparam>
		[NotNull, Pure]
		public static IEqualityComparer<T> GetEqualityComparer<T>(IEnumerable<T> ignored) =>
			GetEqualityComparer<T>();

		/// <summary>
		/// Returns implementations of the <see cref="T:System.Collections.Generic.IEqualityComparer`1" /> generic interface
		/// based on provided object public members equality.
		/// </summary>
		/// <param name="membersToCompare">A function that returns members to compare.</param>
		/// <returns>Instance of <see cref="T:System.Collections.Generic.IEqualityComparer`1" />.</returns>
		/// <typeparam name="T">The type of objects to compare.</typeparam>
		[NotNull, Pure]
		public static IEqualityComparer<T> GetEqualityComparer<T>(
			[NotNull, InstantHandle] Func<TypeAccessor<T>,IEnumerable<MemberAccessor>> membersToCompare)
		{
			if (membersToCompare == null) throw new ArgumentNullException(nameof(membersToCompare));

			var members = membersToCompare(TypeAccessor.GetAccessor<T>()).ToList();
			return new Comparer<T>(GetEqualsFunc<T>(members), GetGetHashCodeFunc<T>(members));
		}

		/// <summary>
		/// Returns implementations of the <see cref="T:System.Collections.Generic.IEqualityComparer`1" /> generic interface
		/// based on provided object public members equality.
		/// </summary>
		/// <param name="memberPredicate">A function to filter members to compare.</param>
		/// <returns>Instance of <see cref="T:System.Collections.Generic.IEqualityComparer`1" />.</returns>
		/// <typeparam name="T">The type of objects to compare.</typeparam>
		[NotNull, Pure]
		public static IEqualityComparer<T> GetEqualityComparer<T>(
			[NotNull, InstantHandle] Func<MemberAccessor,bool> memberPredicate)
		{
			if (memberPredicate == null) throw new ArgumentNullException(nameof(memberPredicate));

			var members = TypeAccessor.GetAccessor<T>().Members.Where(memberPredicate).ToList();
			return new Comparer<T>(GetEqualsFunc<T>(members), GetGetHashCodeFunc<T>(members));
		}

		[NotNull, Pure]
		static Func<T,T,bool> CreateEqualsFunc<T>([NotNull] IEnumerable<LambdaExpression> membersToCompare)
		{
			var x = Expression.Parameter(typeof(T), "x");
			var y = Expression.Parameter(typeof(T), "y");

			var expressions = membersToCompare.Select(me =>
			{
				var arg0 = RemoveCastToObject(me.GetBody(x));
				var arg1 = RemoveCastToObject(me.GetBody(y));
<<<<<<< HEAD
				var eq   = GetEqualityComparerExpression(arg1.Type);
				var mi   = eq.Type.GetMethodsEx().Single(m => m.IsPublic && m.Name == "Equals" && m.GetParameters().Length == 2);
=======
				var eq   = GetEqualityComparer(arg1.Type);
				var pi   = eq.GetProperty("Default");
				var mi   = eq.GetMethods().Single(m => m.IsPublic && m.Name == "Equals" && m.GetParameters().Length == 2);
>>>>>>> 4fca3dff

				Expression expr = Expression.Call(eq, mi, arg0, arg1);

				return expr;
			});

			var expression = expressions
				.DefaultIfEmpty(Expression.Constant(true))
				.Aggregate(Expression.AndAlso);

			return Expression.Lambda<Func<T,T,bool>>(expression, x, y).Compile();
		}

		static Expression GetEqualityComparerExpression(Type type)
		{
			Type comparerType;

			if (type == typeof(BitArray))
<<<<<<< HEAD
				comparerType = typeof(BitArrayEqualityComparer);
			else if (type != typeof(string) && typeof(IEnumerable).IsAssignableFromEx(type))
				comparerType = typeof(IEnumerable<>).IsSameOrParentOf(type)
					? typeof(EnumerableEqualityComparer<>).MakeGenericType(type.IsArray
						? type.GetElementType()
						: type.GetGenericArguments()[0])
					: typeof(EnumerableEqualityComparer);
			else if (type.IsClassEx() &&  (type.Name.StartsWith("<>") || !type.GetMethodsEx().Any(m => m.Name == "Equals" && m.DeclaringType == type)))
				return Expression.Call(_getEqualityComparerMethodInfo.MakeGenericMethod(type));
			else 
				comparerType = typeof(EqualityComparer<>).MakeGenericType(type);

			var constructors = comparerType.GetConstructors();

			if (comparerType.IsGenericTypeEx() && !comparerType.IsGenericTypeDefinitionEx())
			{
				var withComparerConstructor = constructors.FirstOrDefault(c => c.GetParameters().Length == 1);
				if (withComparerConstructor != null)
				{
					return Expression.New(withComparerConstructor,
						GetEqualityComparerExpression(comparerType.GetGenericArgumentsEx()[0]));
				}
			}
=======
				return typeof(BitArrayEqualityComparer);

			if (type != typeof(string) && typeof(IEnumerable).IsAssignableFrom(type))
				return typeof(EnumerableEqualityComparer);
>>>>>>> 4fca3dff

			return Expression.MakeMemberAccess(null, comparerType.GetPropertyEx("Default"));
		}

		[NotNull, Pure]
		static Func<T,int> CreateGetHashCodeFunc<T>([NotNull] IEnumerable<LambdaExpression> membersToCompare)
		{
			var parameter  = Expression.Parameter(typeof(T), "parameter");
			var expression = membersToCompare.Aggregate(
				(Expression)Expression.Constant(_randomSeed),
				(e, me) =>
				{
					var ma = RemoveCastToObject(me.GetBody(parameter));
<<<<<<< HEAD
					var eq = GetEqualityComparerExpression(ma.Type);
					var mi = eq.Type.GetMethodsEx().Single(m => m.IsPublic && m.Name == "GetHashCode" && m.GetParameters().Length == 1);
=======
					var eq = GetEqualityComparer(ma.Type);
					var pi = eq.GetProperty("Default");
					var mi = eq.GetMethods().Single(m => m.IsPublic && m.Name == "GetHashCode" && m.GetParameters().Length == 1);
>>>>>>> 4fca3dff

					return Expression.Add(
						Expression.Multiply(e, Expression.Constant(-1521134295)),
						Expression.Call(eq, mi, ma));
				});

			return Expression.Lambda<Func<T, int>>(expression, parameter).Compile();
		}

		[NotNull, Pure]
		static Expression RemoveCastToObject([NotNull] Expression expression)
		{
			if (expression.Type != typeof(object) || expression.NodeType != ExpressionType.Convert)
				return expression;

			return ((UnaryExpression)expression).Operand;
		}
	}
}<|MERGE_RESOLUTION|>--- conflicted
+++ resolved
@@ -184,14 +184,8 @@
 			{
 				var arg0 = RemoveCastToObject(me.GetBody(x));
 				var arg1 = RemoveCastToObject(me.GetBody(y));
-<<<<<<< HEAD
 				var eq   = GetEqualityComparerExpression(arg1.Type);
-				var mi   = eq.Type.GetMethodsEx().Single(m => m.IsPublic && m.Name == "Equals" && m.GetParameters().Length == 2);
-=======
-				var eq   = GetEqualityComparer(arg1.Type);
-				var pi   = eq.GetProperty("Default");
-				var mi   = eq.GetMethods().Single(m => m.IsPublic && m.Name == "Equals" && m.GetParameters().Length == 2);
->>>>>>> 4fca3dff
+				var mi   = eq.Type.GetMethods().Single(m => m.IsPublic && m.Name == "Equals" && m.GetParameters().Length == 2);
 
 				Expression expr = Expression.Call(eq, mi, arg0, arg1);
 
@@ -210,38 +204,31 @@
 			Type comparerType;
 
 			if (type == typeof(BitArray))
-<<<<<<< HEAD
 				comparerType = typeof(BitArrayEqualityComparer);
-			else if (type != typeof(string) && typeof(IEnumerable).IsAssignableFromEx(type))
+			else if (type != typeof(string) && typeof(IEnumerable).IsAssignableFrom(type))
 				comparerType = typeof(IEnumerable<>).IsSameOrParentOf(type)
 					? typeof(EnumerableEqualityComparer<>).MakeGenericType(type.IsArray
 						? type.GetElementType()
 						: type.GetGenericArguments()[0])
 					: typeof(EnumerableEqualityComparer);
-			else if (type.IsClassEx() &&  (type.Name.StartsWith("<>") || !type.GetMethodsEx().Any(m => m.Name == "Equals" && m.DeclaringType == type)))
+			else if (type.IsClass &&  (type.Name.StartsWith("<>") || !type.GetMethods().Any(m => m.Name == "Equals" && m.DeclaringType == type)))
 				return Expression.Call(_getEqualityComparerMethodInfo.MakeGenericMethod(type));
 			else 
 				comparerType = typeof(EqualityComparer<>).MakeGenericType(type);
 
 			var constructors = comparerType.GetConstructors();
 
-			if (comparerType.IsGenericTypeEx() && !comparerType.IsGenericTypeDefinitionEx())
+			if (comparerType.IsGenericType && !comparerType.IsGenericTypeDefinition)
 			{
 				var withComparerConstructor = constructors.FirstOrDefault(c => c.GetParameters().Length == 1);
 				if (withComparerConstructor != null)
 				{
 					return Expression.New(withComparerConstructor,
-						GetEqualityComparerExpression(comparerType.GetGenericArgumentsEx()[0]));
+						GetEqualityComparerExpression(comparerType.GetGenericArguments()[0]));
 				}
 			}
-=======
-				return typeof(BitArrayEqualityComparer);
-
-			if (type != typeof(string) && typeof(IEnumerable).IsAssignableFrom(type))
-				return typeof(EnumerableEqualityComparer);
->>>>>>> 4fca3dff
-
-			return Expression.MakeMemberAccess(null, comparerType.GetPropertyEx("Default"));
+
+			return Expression.MakeMemberAccess(null, comparerType.GetProperty("Default"));
 		}
 
 		[NotNull, Pure]
@@ -253,14 +240,8 @@
 				(e, me) =>
 				{
 					var ma = RemoveCastToObject(me.GetBody(parameter));
-<<<<<<< HEAD
 					var eq = GetEqualityComparerExpression(ma.Type);
-					var mi = eq.Type.GetMethodsEx().Single(m => m.IsPublic && m.Name == "GetHashCode" && m.GetParameters().Length == 1);
-=======
-					var eq = GetEqualityComparer(ma.Type);
-					var pi = eq.GetProperty("Default");
-					var mi = eq.GetMethods().Single(m => m.IsPublic && m.Name == "GetHashCode" && m.GetParameters().Length == 1);
->>>>>>> 4fca3dff
+					var mi = eq.Type.GetMethods().Single(m => m.IsPublic && m.Name == "GetHashCode" && m.GetParameters().Length == 1);
 
 					return Expression.Add(
 						Expression.Multiply(e, Expression.Constant(-1521134295)),
