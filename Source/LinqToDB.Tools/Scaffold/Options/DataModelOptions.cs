﻿using System;
using System.Collections.Generic;
using System.Linq;
using System.Reflection;
using LinqToDB.Configuration;
using LinqToDB.Data;
using LinqToDB.DataModel;
using LinqToDB.Naming;
using LinqToDB.Schema;

namespace LinqToDB.Scaffold
{
	/// <summary>
	/// Data model-related options.
	/// </summary>
	public sealed class DataModelOptions
	{
		internal DataModelOptions() { }

		#region General
		/// <summary>
		/// Enables generation of Database name in mappings (for tables, views, procedures and functions).
		/// <list type="bullet">
		/// <item>Default: <c>false</c></item>
		/// <item>In T4 compability mode: <c>false</c></item>
		/// </list>
		/// </summary>
		public bool IncludeDatabaseName { get; set; }

		/// <summary>
		/// Enables generation of Schema name for default schemas in mappings (for tables, views, procedures and functions).
		/// <list type="bullet">
		/// <item>Default: <c>false</c></item>
		/// <item>In T4 compability mode: <c>true</c></item>
		/// </list>
		/// </summary>
		public bool GenerateDefaultSchema { get; set; }
		#endregion

		#region Entities
		/// <summary>
		/// Gets or sets name of class to use as base class for generated entities. Must be a full type name with namespace.
		/// If type is nested, it should use + for type separator, e.g. <c>"My.NameSpace.SomeClass+BaseEntity"</c>
		/// Current limitaion - type cannot be generic.
		/// <list type="bullet">
		/// <item>Default: <c>null</c></item>
		/// <item>In T4 compability mode: <c>null</c></item>
		/// </list>
		/// </summary>
		public string? BaseEntityClass { get; set; }

		/// <summary>
		/// Enables partial class modifier applied to entity mapping classes.
		/// <list type="bullet">
		/// <item>Default: <c>false</c></item>
		/// <item>In T4 compability mode: <c>true</c></item>
		/// </list>
		/// </summary>
		public bool EntityClassIsPartial { get; set; }

		/// <summary>
		/// Gets or sets name generation and normalization rules for entity column properties.
		/// <list type="bullet">
		/// <item>Default: <see cref="NameCasing.Pascal"/>, <see cref="NameTransformation.SplitByUnderscore"/></item>
		/// <item>In T4 compability mode: <see cref="NameCasing.T4CompatNonPluralized"/>, <see cref="NameTransformation.SplitByUnderscore"/>, <see cref="NormalizationOptions.MaxUpperCaseWordLength"/>=2</item>
		/// </list>
		/// </summary>
		public NormalizationOptions EntityColumnPropertyNameOptions { get; set; } = new() { Casing = NameCasing.Pascal, Transformation = NameTransformation.SplitByUnderscore, Pluralization = Pluralization.None };

		/// <summary>
		/// Gets or sets name generation and normalization rules for entity classes.
		/// <list type="bullet">
		/// <item>Default: <see cref="NameCasing.Pascal"/>, <see cref="NameTransformation.SplitByUnderscore"/>, <see cref="Pluralization.Singular"/>, <c>PluralizeOnlyIfLastWordIsText = true</c></item>
		/// <item>In T4 compability mode: <see cref="NameCasing.T4CompatNonPluralized"/>, <see cref="NameTransformation.SplitByUnderscore"/>, <see cref="Pluralization.Singular"/>, <c>PluralizeOnlyIfLastWordIsText = true</c></item>
		/// </list>
		/// </summary>
		public NormalizationOptions EntityClassNameOptions { get; set; } = new() { Casing = NameCasing.Pascal, Transformation = NameTransformation.SplitByUnderscore, Pluralization = Pluralization.Singular, PluralizeOnlyIfLastWordIsText = true };

		/// <summary>
		/// Gets or sets name generation and normalization rules for entity table access property in data context class.
		/// <list type="bullet">
		/// <item>Default: <see cref="NameCasing.Pascal"/>, <see cref="NameTransformation.SplitByUnderscore"/>, <see cref="Pluralization.PluralIfLongerThanOne"/>, <c>PluralizeOnlyIfLastWordIsText = true</c></item>
		/// <item>In T4 compability mode: <see cref="NameCasing.T4CompatPluralized"/>, <see cref="NameTransformation.SplitByUnderscore"/>, <see cref="Pluralization.PluralIfLongerThanOne"/>, <c>PluralizeOnlyIfLastWordIsText = true</c></item>
		/// </list>
		/// </summary>
		public NormalizationOptions EntityContextPropertyNameOptions { get; set; } = new() { Casing = NameCasing.Pascal, Transformation = NameTransformation.SplitByUnderscore, Pluralization = Pluralization.PluralIfLongerThanOne, PluralizeOnlyIfLastWordIsText = true };

		/// <summary>
		/// Gets or sets custom name generator for entity class name.
		/// <list type="bullet">
		/// <item>Default: not set</item>
		/// <item>In T4 compability mode: not set</item>
		/// </list>
		/// </summary>
		public Func<TableLikeObject, string?>? EntityClassNameProvider { get; set; }

		/// <summary>
		/// Gets or sets custom name generator for data context property name to access entity table.
		/// <list type="bullet">
		/// <item>Default: not set</item>
		/// <item>In T4 compability mode: not set</item>
		/// </list>
		/// </summary>
		public Func<TableLikeObject, string?>? EntityContextPropertyNameProvider { get; set; }

		/// <summary>
		/// Enables generation of <see cref="DataType"/> enum value for entity column mapping.
		/// <list type="bullet">
		/// <item>Default: <c>false</c></item>
		/// <item>In T4 compability mode: <c>false</c></item>
		/// </list>
		/// </summary>
		public bool GenerateDataType { get; set; }

		/// <summary>
		/// Enables generation of database type name for entity column mapping.
		/// <list type="bullet">
		/// <item>Default: <c>false</c></item>
		/// <item>In T4 compability mode: <c>false</c></item>
		/// </list>
		/// </summary>
		public bool GenerateDbType { get; set; }

		/// <summary>
		/// Enables generation of database type length for entity column mapping.
		/// <list type="bullet">
		/// <item>Default: <c>false</c></item>
		/// <item>In T4 compability mode: <c>false</c></item>
		/// </list>
		/// </summary>
		public bool GenerateLength { get; set; }

		/// <summary>
		/// Enables generation of database type precision for entity column mapping.
		/// <list type="bullet">
		/// <item>Default: <c>false</c></item>
		/// <item>In T4 compability mode: <c>false</c></item>
		/// </list>
		/// </summary>
		public bool GeneratePrecision { get; set; }

		/// <summary>
		/// Enables generation of database type scale for entity column mapping.
		/// <list type="bullet">
		/// <item>Default: <c>false</c></item>
		/// <item>In T4 compability mode: <c>false</c></item>
		/// </list>
		/// </summary>
		public bool GenerateScale { get; set; }
		#endregion

		#region Context
		/// <summary>
		/// Enables generation of comment with database information on data context class.
		/// Includes database name, data source and server version values if available from schema provider for current database.
		/// <list type="bullet">
		/// <item>Default: <c>false</c></item>
		/// <item>In T4 compability mode: <c>false</c></item>
		/// </list>
		/// </summary>
		public bool IncludeDatabaseInfo { get; set; }

		/// <summary>
		/// Enables generation of default data context constructor.
		/// <list type="bullet">
		/// <item>Default: <c>true</c></item>
		/// <item>In T4 compability mode: <c>true</c></item>
		/// </list>
		/// </summary>
		public bool HasDefaultConstructor { get; set; } = true;

		/// <summary>
		/// Enables generation of data context constructor with <c>(<see cref="string"/> configurationName)</c> parameter.
		/// <list type="bullet">
		/// <item>Default: <c>true</c></item>
		/// <item>In T4 compability mode: <c>true</c></item>
		/// </list>
		/// </summary>
		public bool HasConfigurationConstructor { get; set; } = true;

		/// <summary>
		/// Enables generation of data context constructor with non-generic <c>(<see cref="DataOptions"/> options)</c> parameter.
		/// <list type="bullet">
		/// <item>Default: <c>false</c></item>
		/// <item>In T4 compability mode: <c>true</c></item>
		/// </list>
		/// </summary>
		public bool HasUntypedOptionsConstructor { get; set; }

		/// <summary>
<<<<<<< HEAD
		/// Enables generation of data context constructor with generic <c>(<see cref="DataOptions"/> options)</c> parameter,
=======
		/// Enables generation of data context constructor with generic <c>(<see cref="DataOptions{T}"/> options)</c> parameter,
>>>>>>> 075d2a02
		/// where <c>T</c> is generated data context class.
		/// <list type="bullet">
		/// <item>Default: <c>true</c></item>
		/// <item>In T4 compability mode: <c>true</c></item>
		/// </list>
		/// </summary>
		public bool HasTypedOptionsConstructor { get; set; } = true;

		/// <summary>
		/// Gets or sets name of data context class. When not set, database name will be used.
		/// If database name not provided by schema provider, <c>"MyDataContext"</c> used as name.
		/// <list type="bullet">
		/// <item>Default: not set</item>
		/// <item>In T4 compability mode: not set</item>
		/// </list>
		/// </summary>
		public string? ContextClassName { get; set; }

		/// <summary>
		/// Gets or sets type name (full name with namespace) of base class for generated data context. When not specified, <see cref="DataConnection"/> type used.
		/// Provided type should implement <see cref="IDataContext"/> interface and it is recommented to use wether <see cref="DataConnection"/>
		/// or <see cref="DataContext"/> classes or classes, derived from them.
		/// <list type="bullet">
		/// <item>Default: not set</item>
		/// <item>In T4 compability mode: not set</item>
		/// </list>
		/// </summary>
		public string? BaseContextClass { get; set; }

		/// <summary>
		/// Gets or sets name generation and normalization rules for data context class name when name not provided by user but generated automatically.
		/// <list type="bullet">
		/// <item>Default: <see cref="NameCasing.Pascal"/>, <see cref="NameTransformation.SplitByUnderscore"/></item>
		/// <item>In T4 compability mode:  <see cref="NameCasing.Pascal"/>, <see cref="NameTransformation.SplitByUnderscore"/></item>
		/// </list>
		/// </summary>
		public NormalizationOptions DataContextClassNameOptions { get; set; } = new() { Casing = NameCasing.Pascal, Transformation = NameTransformation.SplitByUnderscore, Pluralization = Pluralization.None };
		#endregion

		#region Associations
		/// <summary>
		/// Gets or sets name generation and normalization rules for assocation from foreign key source entity side.
		/// <list type="bullet">
		/// <item>Default: <see cref="NameCasing.Pascal"/>, <see cref="NameTransformation.Association"/></item>
		/// <item>In T4 compability mode: <see cref="NameCasing.Pascal"/>, <see cref="NameTransformation.Association"/></item>
		/// </list>
		/// </summary>
		public NormalizationOptions SourceAssociationPropertyNameOptions { get; set; } = new() { Casing = NameCasing.Pascal, Transformation = NameTransformation.Association, Pluralization = Pluralization.None };

		/// <summary>
		/// Gets or sets name generation and normalization rules for assocation from foreign key target entity side with singular cardinality.
		/// <list type="bullet">
		/// <item>Default: <see cref="NameCasing.Pascal"/>, <see cref="NameTransformation.Association"/></item>
		/// <item>In T4 compability mode: <see cref="NameCasing.Pascal"/>, <see cref="NameTransformation.Association"/></item>
		/// </list>
		/// </summary>
		public NormalizationOptions TargetSingularAssociationPropertyNameOptions { get; set; } = new() { Casing = NameCasing.Pascal, Transformation = NameTransformation.Association, Pluralization = Pluralization.None };

		/// <summary>
		/// Gets or sets name generation and normalization rules for assocation from foreign key target entity side with multiple cardinality.
		/// <list type="bullet">
		/// <item>Default: <see cref="NameCasing.Pascal"/>, <see cref="NameTransformation.Association"/>, <see cref="Pluralization.PluralIfLongerThanOne"/></item>
		/// <item>In T4 compability mode: <see cref="NameCasing.Pascal"/>, <see cref="NameTransformation.Association"/>, <see cref="Pluralization.PluralIfLongerThanOne"/></item>
		/// </list>
		/// </summary>
		public NormalizationOptions TargetMultipleAssociationPropertyNameOptions { get; set; } = new() { Casing = NameCasing.Pascal, Transformation = NameTransformation.Association, Pluralization = Pluralization.PluralIfLongerThanOne };

		/// <summary>
		/// Enables generation of associations for foreign keys as entity properties.
		/// <list type="bullet">
		/// <item>Default: <c>true</c></item>
		/// <item>In T4 compability mode: <c>true</c></item>
		/// </list>
		/// </summary>
		public bool GenerateAssociations { get; set; } = true;

		/// <summary>
		/// Enables generation of associations for foreign keys as extension methods (with entity as extended type).
		/// <list type="bullet">
		/// <item>Default: <c>false</c></item>
		/// <item>In T4 compability mode: <c>false</c></item>
		/// </list>
		/// </summary>
		public bool GenerateAssociationExtensions { get; set; }

		/// <summary>
		/// Enables use of array as collection type for association properties/methods.
		/// Otherwise see <see cref="AssociationCollectionType"/> setting.
		/// <list type="bullet">
		/// <item>Default: <c>false</c></item>
		/// <item>In T4 compability mode: <c>false</c></item>
		/// </list>
		/// </summary>
		public bool AssociationCollectionAsArray { get; set; }

		/// <summary>
		/// When specified, many-sided association property/method will use specified type as return type.
		/// Type must be open generic type with one type argument, e.g. <see cref="IEnumerable{T}"/>, <see cref="List{T}"/> or <see cref="ICollection{T}"/>.
		/// E.g. <code>"System.Collections.Generic.List&lt;&gt;"</code>
		/// If not configured, <see cref="IEnumerable{T}"/> type will be used.
		/// Option ignored if <see cref="AssociationCollectionType"/> set to <c>true</c>.
		/// <list type="bullet">
		/// <item>Default: not set</item>
		/// <item>In T4 compability mode: not set</item>
		/// </list>
		/// </summary>
		public string? AssociationCollectionType { get; set; }
		#endregion

		#region Procedures/Functions
		/// <summary>
		/// Enables reuse of generated entity mapping class and stored procedure or table function return record type, when record mappings match known entity mappings (record has same set of columns by name and type including nullability as entity).
		/// <list type="bullet">
		/// <item>Default: <c>true</c></item>
		/// <item>In T4 compability mode: <c>true</c></item>
		/// </list>
		/// </summary>
		public bool MapProcedureResultToEntity { get; set; } = true;

		/// <summary>
		/// Gets or sets name generation and normalization rules for stored procedures and functions method parameters.
		/// <list type="bullet">
		/// <item>Default: <see cref="NameCasing.CamelCase"/>, <see cref="NameTransformation.SplitByUnderscore"/></item>
		/// <item>In T4 compability mode: <see cref="NameCasing.CamelCase"/>, <see cref="NameTransformation.SplitByUnderscore"/></item>
		/// </list>
		/// </summary>
		public NormalizationOptions ProcedureParameterNameOptions { get; set; } = new() { Casing = NameCasing.CamelCase, Transformation = NameTransformation.SplitByUnderscore, Pluralization = Pluralization.None };

		/// <summary>
		/// Gets or sets name generation and normalization rules for stored procedures and functions method names.
		/// <list type="bullet">
		/// <item>Default: <see cref="NameCasing.Pascal"/>, <see cref="NameTransformation.SplitByUnderscore"/></item>
		/// <item>In T4 compability mode: <see cref="NameCasing.Pascal"/>, <see cref="NameTransformation.SplitByUnderscore"/></item>
		/// </list>
		/// </summary>
		public NormalizationOptions ProcedureNameOptions { get; set; } = new() { Casing = NameCasing.Pascal, Transformation = NameTransformation.SplitByUnderscore, Pluralization = Pluralization.None };

		/// <summary>
		/// Gets or sets name generation and normalization rules for mapping class for result tuple value of scalar function.
		/// <list type="bullet">
		/// <item>Default: <see cref="NameCasing.Pascal"/>, <see cref="NameTransformation.SplitByUnderscore"/>, <c>Suffix = "Result"</c></item>
		/// <item>In T4 compability mode: <see cref="NameCasing.Pascal"/>, <see cref="NameTransformation.SplitByUnderscore"/>, <c>Suffix = "Result"</c></item>
		/// </list>
		/// </summary>
		public NormalizationOptions FunctionTupleResultClassNameOptions { get; set; } = new() { Casing = NameCasing.Pascal, Transformation = NameTransformation.SplitByUnderscore, Pluralization = Pluralization.None, Suffix = "Result" };

		/// <summary>
		/// Gets or sets name generation and normalization rules for field properies of result tuple value mapping class of scalar function.
		/// <list type="bullet">
		/// <item>Default: <see cref="NameCasing.Pascal"/>, <see cref="NameTransformation.SplitByUnderscore"/></item>
		/// <item>In T4 compability mode: <see cref="NameCasing.Pascal"/>, <see cref="NameTransformation.SplitByUnderscore"/></item>
		/// </list>
		/// </summary>
		public NormalizationOptions FunctionTupleResultPropertyNameOptions { get; set; } = new() { Casing = NameCasing.Pascal, Transformation = NameTransformation.SplitByUnderscore, Pluralization = Pluralization.None };

		/// <summary>
		/// Gets or sets name generation and normalization rules for field to store <see cref="MethodInfo"/> for table function mapping method.
		/// <list type="bullet">
		/// <item>Default: <see cref="NameCasing.CamelCase"/>, <see cref="NameTransformation.SplitByUnderscore"/>, <c>Prefix = "_"</c></item>
		/// <item>In T4 compability mode: <see cref="NameCasing.CamelCase"/>, <see cref="NameTransformation.SplitByUnderscore"/>, <c>Prefix = "_"</c></item>
		/// </list>
		/// </summary>
		public NormalizationOptions TableFunctionMethodInfoFieldNameOptions { get; set; } = new() { Casing = NameCasing.CamelCase, Transformation = NameTransformation.SplitByUnderscore, Pluralization = Pluralization.None, Prefix = "_" };

		/// <summary>
		/// Gets or sets name generation and normalization rules for custom mapping class for result record of stored procedure or table function.
		/// <list type="bullet">
		/// <item>Default: <see cref="NameCasing.Pascal"/>, <see cref="NameTransformation.SplitByUnderscore"/>, <c>Suffix = "Result"</c></item>
		/// <item>In T4 compability mode: <see cref="NameCasing.Pascal"/>, <see cref="NameTransformation.SplitByUnderscore"/>, <c>Suffix = "Result"</c></item>
		/// </list>
		/// </summary>
		public NormalizationOptions ProcedureResultClassNameOptions { get; set; } = new() { Casing = NameCasing.Pascal, Transformation = NameTransformation.SplitByUnderscore, Pluralization = Pluralization.None, Suffix = "Result" };
		/// <summary>
		/// Gets or sets name generation and normalization rules for custom mapping class for async stored procedure results wrapper for procedure with multiple returns.
		/// <list type="bullet">
		/// <item>Default: <see cref="NameCasing.Pascal"/>, <see cref="NameTransformation.SplitByUnderscore"/>, <c>Suffix = "Results"</c></item>
		/// <item>In T4 compability mode: <see cref="NameCasing.Pascal"/>, <see cref="NameTransformation.SplitByUnderscore"/>, <c>Suffix = "Results"</c></item>
		/// </list>
		/// </summary>
		public NormalizationOptions AsyncProcedureResultClassNameOptions { get; set; } = new() { Casing = NameCasing.Pascal, Transformation = NameTransformation.SplitByUnderscore, Pluralization = Pluralization.None, Suffix = "Results" };
		/// <summary>
		/// Gets or sets name generation and normalization rules for custom mapping class properties for async stored procedure results wrapper for procedure with multiple returns.
		/// <list type="bullet">
		/// <item>Default: <see cref="NameCasing.Pascal"/>, <see cref="NameTransformation.SplitByUnderscore"/></item>
		/// <item>In T4 compability mode: <see cref="NameCasing.Pascal"/>, <see cref="NameTransformation.SplitByUnderscore"/></item>
		/// </list>
		/// </summary>
		public NormalizationOptions AsyncProcedureResultClassPropertiesNameOptions { get; set; } = new() { Casing = NameCasing.Pascal, Transformation = NameTransformation.SplitByUnderscore, Pluralization = Pluralization.None };
		/// <summary>
		/// Gets or sets name generation and normalization rules for column properties of custom mapping class for result record of stored procedure or table function.
		/// <list type="bullet">
		/// <item>Default: <see cref="NameCasing.Pascal"/>, <see cref="NameTransformation.SplitByUnderscore"/></item>
		/// <item>In T4 compability mode: <see cref="NameCasing.None"/>, <see cref="NameTransformation.SplitByUnderscore"/>, <see cref="NormalizationOptions.MaxUpperCaseWordLength"/>=2</item>
		/// </list>
		/// </summary>
		public NormalizationOptions ProcedureResultColumnPropertyNameOptions { get; set; } = new() { Casing = NameCasing.Pascal, Transformation = NameTransformation.SplitByUnderscore, Pluralization = Pluralization.None };

		/// <summary>
		/// When <c>true</c>, table function mapping use <see cref="ITable{T}"/> as return type.
		/// Otherwise <see cref="IQueryable{T}"/> type used.
		/// <list type="bullet">
		/// <item>Default: <c>false</c></item>
		/// <item>In T4 compability mode: <c>true</c></item>
		/// </list>
		/// </summary>
		public bool TableFunctionReturnsTable { get; set; }

		/// <summary>
		/// Enables generation of error if stored procedure or table function schema load failed.
		/// <list type="bullet">
		/// <item>Default: <c>false</c></item>
		/// <item>In T4 compability mode: <c>false</c></item>
		/// </list>
		/// </summary>
		public bool GenerateProceduresSchemaError { get; set; }

		/// <summary>
		/// Skip generation of mappings for stored procedure, if it failed to load it's schema.
		/// Otherwise mapping will be generated, but procedure will have only parameters without return data sets.
		/// This option doesn't affect table functions with schema errors - for functions  we skip them on error always, because
		/// table function must have return result set.
		/// <list type="bullet">
		/// <item>Default: <c>false</c></item>
		/// <item>In T4 compability mode: <c>true</c></item>
		/// </list>
		/// </summary>
		public bool SkipProceduresWithSchemaErrors { get; set; }

		/// <summary>
		/// When <c>true</c>, stored procedure mapping use <see cref="List{T}"/> as return type.
		/// Otherwise <see cref="IEnumerable{T}"/> type used.
		/// <list type="bullet">
		/// <item>Default: <c>false</c></item>
		/// <item>In T4 compability mode: <c>false</c></item>
		/// </list>
		/// </summary>
		public bool GenerateProcedureResultAsList { get; set; }

		/// <summary>
		/// Enables generation of database type name in stored procedure parameter mapping.
		/// <list type="bullet">
		/// <item>Default: <c>false</c></item>
		/// <item>In T4 compability mode: <c>false</c></item>
		/// </list>
		/// </summary>
		public bool GenerateProcedureParameterDbType { get; set; }

		/// <summary>
		/// Enables generation of sync version of stored procedure mapping.
		/// <list type="bullet">
		/// <item>Default: <c>true</c></item>
		/// <item>In T4 compability mode: <c>true</c></item>
		/// </list>
		/// </summary>
		public bool GenerateProcedureSync { get; set; } = true;

		/// <summary>
		/// Enables generation of async version of stored procedure mapping.
		/// <list type="bullet">
		/// <item>Default: <c>true</c></item>
		/// <item>In T4 compability mode: <c>false</c></item>
		/// </list>
		/// </summary>
		public bool GenerateProcedureAsync { get; set; } = true;
		#endregion

		#region Schemas
		/// <summary>
		/// Gets or sets name generation and normalization rules for wrapper class for non-default schema (when <see cref="GenerateSchemaAsType"/> option enabled).
		/// <list type="bullet">
		/// <item>Default: <see cref="NameCasing.Pascal"/>, <see cref="NameTransformation.SplitByUnderscore"/>, <c>Suffix = "Schema"</c></item>
		/// <item>In T4 compability mode: <see cref="NameCasing.Pascal"/>, <see cref="NameTransformation.SplitByUnderscore"/>, <c>Suffix = "Schema"</c></item>
		/// </list>
		/// </summary>
		public NormalizationOptions SchemaClassNameOptions { get; set; } = new() { Casing = NameCasing.Pascal, Transformation = NameTransformation.SplitByUnderscore, Pluralization = Pluralization.None, Suffix = "Schema" };

		/// <summary>
		/// Gets or sets name generation and normalization rules for non-default schema data context class accessor property on main data context (when <see cref="GenerateSchemaAsType"/> option enabled).
		/// <list type="bullet">
		/// <item>Default: <see cref="NameCasing.Pascal"/>, <see cref="NameTransformation.SplitByUnderscore"/></item>
		/// <item>In T4 compability mode: <see cref="NameCasing.Pascal"/>, <see cref="NameTransformation.SplitByUnderscore"/></item>
		/// </list>
		/// </summary>
		public NormalizationOptions SchemaPropertyNameOptions { get; set; } = new() { Casing = NameCasing.Pascal, Transformation = NameTransformation.SplitByUnderscore, Pluralization = Pluralization.None };

		/// <summary>
		/// Enables generation of context for entities and procedures/functions from non-default schemas in separate context-like class.
		/// <list type="bullet">
		/// <item>Default: <c>true</c></item>
		/// <item>In T4 compability mode: <c>false</c></item>
		/// </list>
		/// </summary>
		public bool GenerateSchemaAsType { get; set; } = true;

		/// <summary>
		/// Enables generation of <see cref="IEquatable{T}"/> interface implementation on entity classes with primary key.
		/// <list type="bullet">
		/// <item>Default: <c>false</c></item>
		/// <item>In T4 compability mode: <c>false</c></item>
		/// </list>
		/// </summary>
		public bool GenerateIEquatable { get; set; }

		/// <summary>
		/// Provides base names for schema wrapper class and main data context property for additional schemas (when <see cref="GenerateSchemaAsType"/> option set).
		/// <list type="bullet">
		/// <item>Default: empty</item>
		/// <item>In T4 compability mode: empty</item>
		/// </list>
		/// </summary>
		public IDictionary<string, string> SchemaMap { get; } = new Dictionary<string, string>();
		#endregion

		#region Find Extensions
		/// <summary>
		/// Enables generation of extension methods to access entity by primary key value (using name Find/FindAsync/FindQuery for generated method).
		/// <list type="bullet">
		/// <item>Default: <c><see cref="FindTypes.FindByPkOnTable"/> | <see cref="FindTypes.FindAsyncByPkOnTable"/></c></item>
		/// <item>In T4 compability mode: <see cref="FindTypes.FindByPkOnTable"/></item>
		/// </list>
		/// </summary>
		public FindTypes GenerateFindExtensions { get; set; } = FindTypes.FindByPkOnTable | FindTypes.FindAsyncByPkOnTable;

		/// <summary>
		/// Specifies order of primary key column parameters in Find method for entity with composite primary key.
		/// <list type="bullet">
		/// <item>Default: <c>true</c></item>
		/// <item>In T4 compability mode: <c>false</c></item>
		/// </list>
		/// </summary>
		public bool OrderFindParametersByColumnOrdinal { get; set; } = true;

		/// <summary>
		/// Gets or sets name generation and normalization rules for Find entity extension method parameters.
		/// <list type="bullet">
		/// <item>Default: <see cref="NameCasing.CamelCase"/>, <see cref="NameTransformation.SplitByUnderscore"/>, <c>DontCaseAllCaps = false</c></item>
		/// <item>In T4 compability mode: <see cref="NameCasing.CamelCase"/>, <see cref="NameTransformation.SplitByUnderscore"/>, <c>DontCaseAllCaps = false</c></item>
		/// </list>
		/// </summary>
		public NormalizationOptions FindParameterNameOptions { get; set; } = new() { Casing = NameCasing.CamelCase, Transformation = NameTransformation.SplitByUnderscore, Pluralization = Pluralization.None, DontCaseAllCaps = false };
		#endregion
	}
}<|MERGE_RESOLUTION|>--- conflicted
+++ resolved
@@ -188,11 +188,7 @@
 		public bool HasUntypedOptionsConstructor { get; set; }
 
 		/// <summary>
-<<<<<<< HEAD
-		/// Enables generation of data context constructor with generic <c>(<see cref="DataOptions"/> options)</c> parameter,
-=======
 		/// Enables generation of data context constructor with generic <c>(<see cref="DataOptions{T}"/> options)</c> parameter,
->>>>>>> 075d2a02
 		/// where <c>T</c> is generated data context class.
 		/// <list type="bullet">
 		/// <item>Default: <c>true</c></item>
