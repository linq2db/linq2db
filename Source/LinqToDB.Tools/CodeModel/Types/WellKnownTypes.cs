﻿using System;
using System.Collections.Generic;
using System.Data;
using System.Data.Common;
using System.Data.SqlTypes;
using System.Drawing;
using System.Linq;
using System.Linq.Expressions;
using System.Reflection;
using System.Threading;
using System.Threading.Tasks;
using LinqToDB.Common;
using LinqToDB.Data;
using LinqToDB.Expressions;
using LinqToDB.Mapping;
<<<<<<< HEAD
using LinqToDB.Tools.DataProvider.SqlServer.Schemas;
=======
using LinqToDB.Tools.Comparers;
>>>>>>> 185021b3

namespace LinqToDB.CodeModel
{
	/// <summary>
	/// This class contains pre-parsed <see cref="IType"/> definitions and member references for well-known system and Linq To DB types,
	/// used during code generation.
	/// </summary>
	public static class WellKnownTypes
	{
		// use C# type parser for known types parsing (it doesn't affect parsing of types in this file)
		private static ITypeParser Parser => CSharpLanguageProvider.Instance.TypeParser;

		public static class System
		{
			private static readonly IType _func1       = Parser.Parse(typeof(Func<,>));
			private static readonly IType _func2       = Parser.Parse(typeof(Func<,,>));
			private static readonly IType _iequatableT = Parser.Parse(typeof(IEquatable<>));

			/// <summary>
			/// <see cref="bool"/> type descriptor.
			/// </summary>
			public static IType Boolean                   { get; } = Parser.Parse<bool>();
			/// <summary>
			/// <see cref="string"/> type descriptor.
			/// </summary>
			public static IType String                    { get; } = Parser.Parse<string>();
			/// <summary>
			/// <see cref="object"/> type descriptor.
			/// </summary>
			public static IType Object                    { get; } = Parser.Parse<object>();
			/// <summary>
			/// <see cref="int"/> type descriptor.
			/// </summary>
			public static IType Int32                     { get; } = Parser.Parse<int>();
			/// <summary>
			/// <see cref="long"/> type descriptor.
			/// </summary>
			public static IType Int64                     { get; } = Parser.Parse<long>();
			/// <summary>
			/// <see cref="InvalidOperationException"/> type descriptor.
			/// </summary>
			public static IType InvalidOperationException { get; } = Parser.Parse<InvalidOperationException>();
			/// <summary>
			/// <see cref="object"/>? type descriptor.
			/// </summary>
			public static IType ObjectNullable            { get; } = Object.WithNullability(true);
			/// <summary>
			/// <see cref="object"/>?[] type descriptor.
			/// </summary>
			public static IType ObjectArrayNullable       { get; } = new ArrayType(Object, new int?[] { null }, true);

			/// <summary>
			/// Returns <see cref="Func{T, TResult}"/> type descriptor.
			/// </summary>
			/// <param name="returnType">Return value type.</param>
			/// <param name="arg0">Argument type.</param>
			/// <returns>Type descriptor.</returns>
			public static IType Func(IType returnType, IType arg0) => _func1.WithTypeArguments(arg0, returnType);
			/// <summary>
			/// Returns <see cref="Func{T1, T2, TResult}"/> type descriptor.
			/// </summary>
			/// <param name="returnType">Return value type.</param>
			/// <param name="arg0">First argument type.</param>
			/// <param name="arg1">Second argument type.</param>
			/// <returns>Type descriptor.</returns>
			public static IType Func(IType returnType, IType arg0, IType arg1) => _func2.WithTypeArguments(arg0, arg1, returnType);

			/// <summary>
			/// Returns <see cref="IEquatable{T}"/> type descriptor.
			/// </summary>
			/// <param name="type">Compared type.</param>
			/// <returns>Type descriptor.</returns>
			public static IType IEquatable(IType type) => _iequatableT.WithTypeArguments(type);

			/// <summary>
			/// <see cref="IEquatable{T}.Equals(T)"/> method reference.
			/// </summary>
			public static CodeIdentifier IEquatable_Equals  { get; } = new CodeIdentifier(nameof(IEquatable<int>.Equals), true);

			/// <summary>
			/// <see cref="IEquatable{T}.Equals(T)"/> parameter name.
			/// </summary>
			public static CodeIdentifier IEquatable_Equals_Parameter { get; } = new CodeIdentifier("other", true);

			/// <summary>
			/// <see cref="object.GetHashCode()"/> method reference.
			/// </summary>
			public static CodeIdentifier Object_GetHashCode { get; } = new CodeIdentifier(nameof(global::System.Object.GetHashCode), true);

			/// <summary>
			/// <see cref="object.Equals(object)"/> method reference.
			/// </summary>
			public static CodeIdentifier Object_Equals      { get; } = new CodeIdentifier(nameof(global::System.Object.Equals), true);

			/// <summary>
			/// <see cref="object.Equals(object)"/> parameter name.
			/// </summary>
			public static CodeIdentifier Object_Equals_Parameter { get; } = new CodeIdentifier("obj", true);

			public class Reflection
			{
				/// <summary>
				/// <see cref="MethodInfo"/> type descriptor.
				/// </summary>
				public static IType MethodInfo { get; } = Parser.Parse<MethodInfo>();
			}

			public static class Data
			{
				public static class Common
				{
					/// <summary>
					/// <see cref="DbDataReader"/> type descriptor.
					/// </summary>
					public static IType DbDataReader { get; } = Parser.Parse<DbDataReader>();

					/// <summary>
					/// <see cref="DbDataReader.GetValue(int)"/> method reference.
					/// </summary>
					public static CodeIdentifier DbDataReader_GetValue { get; } = new CodeIdentifier(nameof(global::System.Data.Common.DbDataReader.GetValue), true);
				}

				public static class SqlTypes
				{
					/// <summary>
					/// <see cref="SqlBinary"/> type descriptor.
					/// </summary>
					public static IType SqlBinary   { get; } = Parser.Parse<SqlBinary>();
					/// <summary>
					/// <see cref="SqlBoolean"/> type descriptor.
					/// </summary>
					public static IType SqlBoolean  { get; } = Parser.Parse<SqlBoolean>();
					/// <summary>
					/// <see cref="SqlByte"/> type descriptor.
					/// </summary>
					public static IType SqlByte     { get; } = Parser.Parse<SqlByte>();
					/// <summary>
					/// <see cref="SqlDateTime"/> type descriptor.
					/// </summary>
					public static IType SqlDateTime { get; } = Parser.Parse<SqlDateTime>();
					/// <summary>
					/// <see cref="SqlDecimal"/> type descriptor.
					/// </summary>
					public static IType SqlDecimal  { get; } = Parser.Parse<SqlDecimal>();
					/// <summary>
					/// <see cref="SqlDouble"/> type descriptor.
					/// </summary>
					public static IType SqlDouble   { get; } = Parser.Parse<SqlDouble>();
					/// <summary>
					/// <see cref="SqlGuid"/> type descriptor.
					/// </summary>
					public static IType SqlGuid     { get; } = Parser.Parse<SqlGuid>();
					/// <summary>
					/// <see cref="SqlInt16"/> type descriptor.
					/// </summary>
					public static IType SqlInt16    { get; } = Parser.Parse<SqlInt16>();
					/// <summary>
					/// <see cref="SqlInt32"/> type descriptor.
					/// </summary>
					public static IType SqlInt32    { get; } = Parser.Parse<SqlInt32>();
					/// <summary>
					/// <see cref="SqlInt64"/> type descriptor.
					/// </summary>
					public static IType SqlInt64    { get; } = Parser.Parse<SqlInt64>();
					/// <summary>
					/// <see cref="SqlMoney"/> type descriptor.
					/// </summary>
					public static IType SqlMoney    { get; } = Parser.Parse<SqlMoney>();
					/// <summary>
					/// <see cref="SqlSingle"/> type descriptor.
					/// </summary>
					public static IType SqlSingle   { get; } = Parser.Parse<SqlSingle>();
					/// <summary>
					/// <see cref="SqlString"/> type descriptor.
					/// </summary>
					public static IType SqlString   { get; } = Parser.Parse<SqlString>();
					/// <summary>
					/// <see cref="SqlXml"/> type descriptor.
					/// </summary>
					public static IType SqlXml      { get; } = Parser.Parse<SqlXml>();
				}
			}

			public static class Linq
			{
				private static readonly IType _iqueryableT = Parser.Parse(typeof(IQueryable<>));

				/// <summary>
				/// <see cref="Enumerable"/> type descriptor.
				/// </summary>
				public static IType Enumerable { get; } = Parser.Parse(typeof(Enumerable));
				/// <summary>
				/// <see cref="Queryable"/> type descriptor.
				/// </summary>
				public static IType Queryable  { get; } = Parser.Parse(typeof(Queryable));

				/// <summary>
				/// <see cref="Enumerable.ToList{TSource}(IEnumerable{TSource})"/> method reference.
				/// </summary>
				public static CodeIdentifier Enumerable_ToList { get; } = new CodeIdentifier(nameof(global::System.Linq.Enumerable.ToList), true);
				/// <summary>
				/// <see cref="Queryable.First{TSource}(IQueryable{TSource})"/> method reference.
				/// </summary>
				public static CodeIdentifier Queryable_First { get; } = new CodeIdentifier(nameof(global::System.Linq.Queryable.First), true);
				/// <summary>
				/// <see cref="Queryable.FirstOrDefault{TSource}(IQueryable{TSource})"/> method reference.
				/// </summary>
				public static CodeIdentifier Queryable_FirstOrDefault { get; } = new CodeIdentifier(nameof(global::System.Linq.Queryable.FirstOrDefault), true);
				/// <summary>
				/// <see cref="Queryable.Where{TSource}(IQueryable{TSource}, Expression{Func{TSource, bool}})"/> method reference.
				/// </summary>
				public static CodeIdentifier Queryable_Where { get; } = new CodeIdentifier(nameof(global::System.Linq.Queryable.Where), true);

				/// <summary>
				/// Returns <see cref="IQueryable{T}"/> type descriptor.
				/// </summary>
				/// <param name="elementType">Element type.</param>
				/// <returns>Type descriptor.</returns>
				public static IType IQueryable(IType elementType) => _iqueryableT.WithTypeArguments(elementType);

				public static class Expressions
				{
					private static readonly IType _expressionT = Parser.Parse(typeof(Expression<>));

					/// <summary>
					/// <see cref="LambdaExpression"/> type descriptor.
					/// </summary>
					public static IType LambdaExpression { get; } = Parser.Parse<LambdaExpression>();

					/// <summary>
					/// Returns <see cref="Expression{TDelegate}"/> type descriptor.
					/// </summary>
					/// <param name="expressionType">Expression type.</param>
					/// <returns>Type descriptor.</returns>
					public static IType Expression(IType expressionType) => _expressionT.WithTypeArguments(expressionType);
				}
			}

			public static class Collections
			{
				public static class Generic
				{
					private static readonly IType _ienumerableT       = Parser.Parse(typeof(IEnumerable<>));
					private static readonly IType _listT              = Parser.Parse(typeof(List<>));
					private static readonly IType _iequalityComparerT = Parser.Parse(typeof(IEqualityComparer<>));

					/// <summary>
					/// Returns <see cref="IEnumerable{T}"/> type descriptor.
					/// </summary>
					/// <param name="elementType">Element type.</param>
					/// <returns>Type descriptor.</returns>
					public static IType IEnumerable(IType elementType) => _ienumerableT.WithTypeArguments(elementType);
					/// <summary>
					/// Returns <see cref="List{T}"/> type descriptor.
					/// </summary>
					/// <param name="elementType">Element type.</param>
					/// <returns>Type descriptor.</returns>
					public static IType List(IType elementType) => _listT.WithTypeArguments(elementType);

					/// <summary>
					/// Returns <see cref="IEqualityComparer{T}"/> type descriptor.
					/// </summary>
					/// <param name="type">Compared type.</param>
					/// <returns>Type descriptor.</returns>
					public static IType IEqualityComparer(IType type) => _iequalityComparerT.WithTypeArguments(type);

					/// <summary>
					/// <see cref="IEqualityComparer{T}.GetHashCode(T)"/> method reference.
					/// </summary>
					public static CodeIdentifier IEqualityComparer_GetHashCode { get; } = new CodeIdentifier(nameof(IEqualityComparer<int>.GetHashCode), true);

					/// <summary>
					/// <see cref="IEqualityComparer{T}.Equals(T, T)"/> method reference.
					/// </summary>
					public static CodeIdentifier IEqualityComparer_Equals { get; } = new CodeIdentifier(nameof(IEqualityComparer<int>.Equals), true);
				}
			}

			public static class Threading
			{
				/// <summary>
				/// <see cref="System.Threading.CancellationToken"/> type descriptor.
				/// </summary>
				public static IType CancellationToken { get; } = Parser.Parse(typeof(CancellationToken));

				public static class Tasks
				{
					private static readonly IType _taskT = Parser.Parse(typeof(Task<>));

					/// <summary>
					/// Returns <see cref="Task{TResult}"/> type descriptor.
					/// </summary>
					/// <param name="valueType">Value type.</param>
					/// <returns>Type descriptor.</returns>
					public static IType Task(IType valueType) => _taskT.WithTypeArguments(valueType);
				}
			}
		}

		public static class Microsoft
		{
			public static class SqlServer
			{
				public static class Types
				{
					/// <summary>
					/// Microsoft.SqlServer.Types.SqlHierarchyId type descriptor.
					/// </summary>
					public static IType SqlHierarchyId { get; } = Parser.Parse("Microsoft.SqlServer.Types.SqlHierarchyId", true);
				}
			}
		}

		public static class LinqToDB
		{
			/// <summary>
			/// <see cref="ITable{T}"/> open generic type descriptor.
			/// </summary>
			public static IType ITableT                   { get; } = Parser.Parse(typeof(ITable<>));
			/// <summary>
			/// <see cref="Sql.FunctionAttribute"/> type descriptor.
			/// </summary>
			public static IType SqlFunctionAttribute      { get; } = Parser.Parse<Sql.FunctionAttribute>();
			/// <summary>
			/// <see cref="Sql.TableFunctionAttribute"/> type descriptor.
			/// </summary>
			public static IType SqlTableFunctionAttribute { get; } = Parser.Parse<Sql.TableFunctionAttribute>();
			/// <summary>
			/// <see cref="DataType"/> type descriptor.
			/// </summary>
			public static IType DataType                  { get; } = Parser.Parse<DataType>();
			/// <summary>
			/// <see cref="IDataContext"/> type descriptor.
			/// </summary>
			public static IType IDataContext              { get; } = Parser.Parse<IDataContext>();
			/// <summary>
			/// <see cref="DataExtensions"/> type descriptor.
			/// </summary>
			public static IType DataExtensions            { get; } = Parser.Parse(typeof(DataExtensions));

			/// <summary>
			/// <see cref="LinqToDB.AsyncExtensions"/> type descriptor.
			/// </summary>
			public static IType AsyncExtensions           { get; } = Parser.Parse(typeof(AsyncExtensions));

			/// <summary>
			/// <see cref="MappingSchema"/> property reference.
			/// </summary>
			public static CodeReference IDataContext_MappingSchema { get; } = PropertyOrField((IDataContext ctx) => ctx.MappingSchema, false);

			/// <summary>
			/// DataExtensions.GetTable method reference.
			/// </summary>
			public static CodeIdentifier DataExtensions_GetTable { get; } = new CodeIdentifier(nameof(global::LinqToDB.DataExtensions.GetTable), true);

			/// <summary>
			/// <see cref="Sql.ExpressionAttribute.Configuration"/> property reference.
			/// </summary>
			public static CodeIdentifier Sql_ExpressionAttribute_Configuration    { get; } = new CodeIdentifier(nameof(Sql.ExpressionAttribute.Configuration), true);
			/// <summary>
			/// <see cref="Sql.ExpressionAttribute.ServerSideOnly"/> property reference.
			/// </summary>
			public static CodeIdentifier Sql_ExpressionAttribute_ServerSideOnly   { get; } = new CodeIdentifier(nameof(Sql.ExpressionAttribute.ServerSideOnly), true);
			/// <summary>
			/// <see cref="Sql.ExpressionAttribute.PreferServerSide"/> property reference.
			/// </summary>
			public static CodeIdentifier Sql_ExpressionAttribute_PreferServerSide { get; } = new CodeIdentifier(nameof(Sql.ExpressionAttribute.PreferServerSide), true);
			/// <summary>
			/// <see cref="Sql.ExpressionAttribute.InlineParameters"/> property reference.
			/// </summary>
			public static CodeIdentifier Sql_ExpressionAttribute_InlineParameters { get; } = new CodeIdentifier(nameof(Sql.ExpressionAttribute.InlineParameters), true);
			/// <summary>
			/// <see cref="Sql.ExpressionAttribute.IsPredicate"/> property reference.
			/// </summary>
			public static CodeIdentifier Sql_ExpressionAttribute_IsPredicate      { get; } = new CodeIdentifier(nameof(Sql.ExpressionAttribute.IsPredicate), true);
			/// <summary>
			/// <see cref="Sql.ExpressionAttribute.IsAggregate"/> property reference.
			/// </summary>
			public static CodeIdentifier Sql_ExpressionAttribute_IsAggregate      { get; } = new CodeIdentifier(nameof(Sql.ExpressionAttribute.IsAggregate), true);
			/// <summary>
			/// <see cref="Sql.ExpressionAttribute.IsWindowFunction"/> property reference.
			/// </summary>
			public static CodeIdentifier Sql_ExpressionAttribute_IsWindowFunction { get; } = new CodeIdentifier(nameof(Sql.ExpressionAttribute.IsWindowFunction), true);
			/// <summary>
			/// <see cref="Sql.ExpressionAttribute.IsPure"/> property reference.
			/// </summary>
			public static CodeIdentifier Sql_ExpressionAttribute_IsPure           { get; } = new CodeIdentifier(nameof(Sql.ExpressionAttribute.IsPure), true);
			/// <summary>
			/// <see cref="Sql.ExpressionAttribute.CanBeNull"/> property reference.
			/// </summary>
			public static CodeIdentifier Sql_ExpressionAttribute_CanBeNull        { get; } = new CodeIdentifier(nameof(Sql.ExpressionAttribute.CanBeNull), true);
			/// <summary>
			/// <see cref="Sql.ExpressionAttribute.IsNullable"/> property reference.
			/// </summary>
			public static CodeIdentifier Sql_ExpressionAttribute_IsNullable       { get; } = new CodeIdentifier(nameof(Sql.ExpressionAttribute.IsNullable), true);
			/// <summary>
			/// <see cref="Sql.ExpressionAttribute.ArgIndices"/> property reference.
			/// </summary>
			public static CodeIdentifier Sql_ExpressionAttribute_ArgIndices       { get; } = new CodeIdentifier(nameof(Sql.ExpressionAttribute.ArgIndices), true);

			/// <summary>
			/// <see cref="Sql.TableFunctionAttribute.Schema"/> property reference.
			/// </summary>
			public static CodeIdentifier Sql_TableFunctionAttribute_Schema        { get; } = new CodeIdentifier(nameof(Sql.TableFunctionAttribute.Schema), true);
			/// <summary>
			/// <see cref="Sql.TableFunctionAttribute.Database"/> property reference.
			/// </summary>
			public static CodeIdentifier Sql_TableFunctionAttribute_Database      { get; } = new CodeIdentifier(nameof(Sql.TableFunctionAttribute.Database), true);
			/// <summary>
			/// <see cref="Sql.TableFunctionAttribute.Server"/> property reference.
			/// </summary>
			public static CodeIdentifier Sql_TableFunctionAttribute_Server        { get; } = new CodeIdentifier(nameof(Sql.TableFunctionAttribute.Server), true);
			/// <summary>
			/// <see cref="Sql.TableFunctionAttribute.Configuration"/> property reference.
			/// </summary>
			public static CodeIdentifier Sql_TableFunctionAttribute_Configuration { get; } = new CodeIdentifier(nameof(Sql.TableFunctionAttribute.Configuration), true);
			/// <summary>
			/// <see cref="Sql.TableFunctionAttribute.ArgIndices"/> property reference.
			/// </summary>
			public static CodeIdentifier Sql_TableFunctionAttribute_ArgIndices    { get; } = new CodeIdentifier(nameof(Sql.TableFunctionAttribute.ArgIndices), true);

			/// <summary>
			/// <see cref="AsyncExtensions.FirstOrDefaultAsync{TSource}(IQueryable{TSource}, Expression{Func{TSource, bool}}, CancellationToken)"/> method reference.
			/// </summary>
			public static CodeIdentifier AsyncExtensions_FirstOrDefaultAsync { get; } = new CodeIdentifier(nameof(global::LinqToDB.AsyncExtensions.FirstOrDefaultAsync), true);
			/// <summary>
			/// <see cref="AsyncExtensions.ToListAsync{TSource}(IQueryable{TSource}, CancellationToken)"/> method reference.
			/// </summary>
			public static CodeIdentifier AsyncExtensions_ToListAsync { get; } = new CodeIdentifier(nameof(global::LinqToDB.AsyncExtensions.ToListAsync), true);

			/// <summary>
			/// Returns <see cref="ITable{T}"/> type descriptor.
			/// </summary>
			/// <param name="tableType">Record type.</param>
			/// <returns>Type descriptor.</returns>
			public static IType ITable(IType tableType) => ITableT.WithTypeArguments(tableType);

			public static class Expressions
			{
				/// <summary>
				/// <see cref="LinqToDB.Expressions.MemberHelper"/> type descriptor.
				/// </summary>
				public static IType MemberHelper { get; } = Parser.Parse(typeof(MemberHelper));

				/// <summary>
				/// <see cref="MemberHelper.MethodOf(Expression{Action})"/> method reference.
				/// </summary>
				public static CodeIdentifier MemberHelper_MethodOf { get; } = new CodeIdentifier(nameof(global::LinqToDB.Expressions.MemberHelper.MethodOf), true);
			}

			public static class Common
			{
				/// <summary>
				/// <see cref="Common.Converter"/> type descriptor.
				/// </summary>
				public static IType Converter { get; } = Parser.Parse(typeof(Converter));

				/// <summary>
				/// <see cref="Converter.ChangeTypeTo{T}(object?, MappingSchema?)"/> method reference.
				/// </summary>
				public static CodeIdentifier Converter_ChangeTypeTo { get; } = new CodeIdentifier(nameof(global::LinqToDB.Common.Converter.ChangeTypeTo), true);
			}

			public static class Configuration
			{
				private static readonly IType _dataConnectionOptionsT = Parser.Parse(typeof(DataContextOptions<>));

				/// <summary>
				/// <see cref="DataContextOptions{TContext}"/> type descriptor.
				/// </summary>
				public static IType DataContextOptions { get; } = Parser.Parse<DataContextOptions>();

				/// <summary>
				/// Returns <see cref="DataContextOptions{T}"/> type descriptor.
				/// </summary>
				/// <param name="contextType">Context type.</param>
				/// <returns>Type descriptor.</returns>
				public static IType DataContextOptionsWithType(IType contextType) => _dataConnectionOptionsT.WithTypeArguments(contextType);
			}

			public static class Mapping
			{
				/// <summary>
				/// <see cref="LinqToDB.Mapping.AssociationAttribute"/> type descriptor.
				/// </summary>
				public static IType AssociationAttribute { get; } = Parser.Parse<AssociationAttribute>();
				/// <summary>
				/// <see cref="LinqToDB.Mapping.NotColumnAttribute"/> type descriptor.
				/// </summary>
				public static IType NotColumnAttribute   { get; } = Parser.Parse<NotColumnAttribute>();
				/// <summary>
				/// <see cref="LinqToDB.Mapping.ColumnAttribute"/> type descriptor.
				/// </summary>
				public static IType ColumnAttribute      { get; } = Parser.Parse<ColumnAttribute>();
				/// <summary>
				/// <see cref="LinqToDB.Mapping.TableAttribute"/> type descriptor.
				/// </summary>
				public static IType TableAttribute       { get; } = Parser.Parse<TableAttribute>();
				/// <summary>
				/// <see cref="LinqToDB.Mapping.MappingSchema"/> type descriptor.
				/// </summary>
				public static IType MappingSchema        { get; } = Parser.Parse<MappingSchema>();

				/// <summary>
				/// <see cref="MappingSchema.SetConvertExpression(DbDataType, DbDataType, LambdaExpression, bool)"/> method reference.
				/// </summary>
				public static CodeIdentifier MappingSchema_SetConvertExpression { get; } = new CodeIdentifier(nameof(global::LinqToDB.Mapping.MappingSchema.SetConvertExpression), true);

				/// <summary>
				/// <see cref="AssociationAttribute.CanBeNull"/> property reference.
				/// </summary>
				public static CodeIdentifier AssociationAttribute_CanBeNull             { get; } = new CodeIdentifier(nameof(global::LinqToDB.Mapping.AssociationAttribute.CanBeNull), true);
				/// <summary>
				/// <see cref="AssociationAttribute.ExpressionPredicate"/> property reference.
				/// </summary>
				public static CodeIdentifier AssociationAttribute_ExpressionPredicate   { get; } = new CodeIdentifier(nameof(global::LinqToDB.Mapping.AssociationAttribute.ExpressionPredicate), true);
				/// <summary>
				/// <see cref="AssociationAttribute.QueryExpressionMethod"/> property reference.
				/// </summary>
				public static CodeIdentifier AssociationAttribute_QueryExpressionMethod { get; } = new CodeIdentifier(nameof(global::LinqToDB.Mapping.AssociationAttribute.QueryExpressionMethod), true);
				/// <summary>
				/// <see cref="AssociationAttribute.ThisKey"/> property reference.
				/// </summary>
				public static CodeIdentifier AssociationAttribute_ThisKey               { get; } = new CodeIdentifier(nameof(global::LinqToDB.Mapping.AssociationAttribute.ThisKey), true);
				/// <summary>
				/// <see cref="AssociationAttribute.OtherKey"/> property reference.
				/// </summary>
				public static CodeIdentifier AssociationAttribute_OtherKey              { get; } = new CodeIdentifier(nameof(global::LinqToDB.Mapping.AssociationAttribute.OtherKey), true);
				/// <summary>
				/// <see cref="AssociationAttribute.Configuration"/> property reference.
				/// </summary>
				public static CodeIdentifier AssociationAttribute_Configuration         { get; } = new CodeIdentifier(nameof(global::LinqToDB.Mapping.AssociationAttribute.Configuration), true);
				/// <summary>
				/// <see cref="AssociationAttribute.AliasName"/> property reference.
				/// </summary>
				public static CodeIdentifier AssociationAttribute_AliasName             { get; } = new CodeIdentifier(nameof(global::LinqToDB.Mapping.AssociationAttribute.AliasName), true);
				/// <summary>
				/// <see cref="AssociationAttribute.Storage"/> property reference.
				/// </summary>
				public static CodeIdentifier AssociationAttribute_Storage               { get; } = new CodeIdentifier(nameof(global::LinqToDB.Mapping.AssociationAttribute.Storage), true);
#pragma warning disable CS0618 // Type or member is obsolete
				/// <summary>
				/// <see cref="AssociationAttribute.KeyName"/> property reference.
				/// </summary>
				public static CodeIdentifier AssociationAttribute_KeyName               { get; } = new CodeIdentifier(nameof(global::LinqToDB.Mapping.AssociationAttribute.KeyName), true);
				/// <summary>
				/// <see cref="AssociationAttribute.BackReferenceName"/> property reference.
				/// </summary>
				public static CodeIdentifier AssociationAttribute_BackReferenceName     { get; } = new CodeIdentifier(nameof(global::LinqToDB.Mapping.AssociationAttribute.BackReferenceName), true);
				/// <summary>
				/// <see cref="AssociationAttribute.IsBackReference"/> property reference.
				/// </summary>
				public static CodeIdentifier AssociationAttribute_IsBackReference       { get; } = new CodeIdentifier(nameof(global::LinqToDB.Mapping.AssociationAttribute.IsBackReference), true);
				/// <summary>
				/// <see cref="Relationship"/> property reference.
				/// </summary>
				public static CodeIdentifier AssociationAttribute_Relationship          { get; } = new CodeIdentifier(nameof(global::LinqToDB.Mapping.AssociationAttribute.Relationship), true);
#pragma warning restore CS0618 // Type or member is obsolete

				/// <summary>
				/// <see cref="InformationSchema.Schema"/> property reference.
				/// </summary>
				public static CodeIdentifier TableAttribute_Schema                    { get; } = new CodeIdentifier(nameof(global::LinqToDB.Mapping.TableAttribute.Schema), true);
				/// <summary>
				/// <see cref="CompatibilitySchema.Database"/> property reference.
				/// </summary>
				public static CodeIdentifier TableAttribute_Database                  { get; } = new CodeIdentifier(nameof(global::LinqToDB.Mapping.TableAttribute.Database), true);
				/// <summary>
				/// <see cref="CompatibilitySchema.Server"/> property reference.
				/// </summary>
				public static CodeIdentifier TableAttribute_Server                    { get; } = new CodeIdentifier(nameof(global::LinqToDB.Mapping.TableAttribute.Server), true);
				/// <summary>
				/// <see cref="TableAttribute.IsView"/> property reference.
				/// </summary>
				public static CodeIdentifier TableAttribute_IsView                    { get; } = new CodeIdentifier(nameof(global::LinqToDB.Mapping.TableAttribute.IsView), true);
				/// <summary>
				/// <see cref="TableAttribute.Configuration"/> property reference.
				/// </summary>
				public static CodeIdentifier TableAttribute_Configuration             { get; } = new CodeIdentifier(nameof(global::LinqToDB.Mapping.TableAttribute.Configuration), true);
				/// <summary>
				/// <see cref="TableAttribute.IsColumnAttributeRequired"/> property reference.
				/// </summary>
				public static CodeIdentifier TableAttribute_IsColumnAttributeRequired { get; } = new CodeIdentifier(nameof(global::LinqToDB.Mapping.TableAttribute.IsColumnAttributeRequired), true);
				/// <summary>
				/// <see cref="TableAttribute.IsTemporary"/> property reference.
				/// </summary>
				public static CodeIdentifier TableAttribute_IsTemporary               { get; } = new CodeIdentifier(nameof(global::LinqToDB.Mapping.TableAttribute.IsTemporary), true);
				/// <summary>
				/// <see cref="TableOptions"/> property reference.
				/// </summary>
				public static CodeIdentifier TableAttribute_TableOptions              { get; } = new CodeIdentifier(nameof(global::LinqToDB.Mapping.TableAttribute.TableOptions), true);

				/// <summary>
				/// <see cref="ColumnAttribute.CanBeNull"/> property reference.
				/// </summary>
				public static CodeIdentifier ColumnAttribute_CanBeNull         { get; } = new CodeIdentifier(nameof(global::LinqToDB.Mapping.ColumnAttribute.CanBeNull), true);
				/// <summary>
				/// <see cref="ColumnAttribute.Configuration"/> property reference.
				/// </summary>
				public static CodeIdentifier ColumnAttribute_Configuration     { get; } = new CodeIdentifier(nameof(global::LinqToDB.Mapping.ColumnAttribute.Configuration), true);
				/// <summary>
				/// <see cref="DataType"/> property reference.
				/// </summary>
				public static CodeIdentifier ColumnAttribute_DataType          { get; } = new CodeIdentifier(nameof(global::LinqToDB.Mapping.ColumnAttribute.DataType), true);
				/// <summary>
				/// <see cref="DbType"/> property reference.
				/// </summary>
				public static CodeIdentifier ColumnAttribute_DbType            { get; } = new CodeIdentifier(nameof(global::LinqToDB.Mapping.ColumnAttribute.DbType), true);
				/// <summary>
				/// <see cref="ColumnAttribute.Length"/> property reference.
				/// </summary>
				public static CodeIdentifier ColumnAttribute_Length            { get; } = new CodeIdentifier(nameof(global::LinqToDB.Mapping.ColumnAttribute.Length), true);
				/// <summary>
				/// <see cref="ColumnAttribute.Precision"/> property reference.
				/// </summary>
				public static CodeIdentifier ColumnAttribute_Precision         { get; } = new CodeIdentifier(nameof(global::LinqToDB.Mapping.ColumnAttribute.Precision), true);
				/// <summary>
				/// <see cref="ColumnAttribute.Scale"/> property reference.
				/// </summary>
				public static CodeIdentifier ColumnAttribute_Scale             { get; } = new CodeIdentifier(nameof(global::LinqToDB.Mapping.ColumnAttribute.Scale), true);
				/// <summary>
				/// <see cref="ColumnAttribute.IsPrimaryKey"/> property reference.
				/// </summary>
				public static CodeIdentifier ColumnAttribute_IsPrimaryKey      { get; } = new CodeIdentifier(nameof(global::LinqToDB.Mapping.ColumnAttribute.IsPrimaryKey), true);
				/// <summary>
				/// <see cref="ColumnAttribute.PrimaryKeyOrder"/> property reference.
				/// </summary>
				public static CodeIdentifier ColumnAttribute_PrimaryKeyOrder   { get; } = new CodeIdentifier(nameof(global::LinqToDB.Mapping.ColumnAttribute.PrimaryKeyOrder), true);
				/// <summary>
				/// <see cref="ColumnAttribute.IsIdentity"/> property reference.
				/// </summary>
				public static CodeIdentifier ColumnAttribute_IsIdentity        { get; } = new CodeIdentifier(nameof(global::LinqToDB.Mapping.ColumnAttribute.IsIdentity), true);
				/// <summary>
				/// <see cref="ColumnAttribute.SkipOnInsert"/> property reference.
				/// </summary>
				public static CodeIdentifier ColumnAttribute_SkipOnInsert      { get; } = new CodeIdentifier(nameof(global::LinqToDB.Mapping.ColumnAttribute.SkipOnInsert), true);
				/// <summary>
				/// <see cref="ColumnAttribute.SkipOnUpdate"/> property reference.
				/// </summary>
				public static CodeIdentifier ColumnAttribute_SkipOnUpdate      { get; } = new CodeIdentifier(nameof(global::LinqToDB.Mapping.ColumnAttribute.SkipOnUpdate), true);
				/// <summary>
				/// <see cref="ColumnAttribute.SkipOnEntityFetch"/> property reference.
				/// </summary>
				public static CodeIdentifier ColumnAttribute_SkipOnEntityFetch { get; } = new CodeIdentifier(nameof(global::LinqToDB.Mapping.ColumnAttribute.SkipOnEntityFetch), true);
				/// <summary>
				/// <see cref="ColumnAttribute.MemberName"/> property reference.
				/// </summary>
				public static CodeIdentifier ColumnAttribute_MemberName        { get; } = new CodeIdentifier(nameof(global::LinqToDB.Mapping.ColumnAttribute.MemberName), true);
				/// <summary>
				/// <see cref="ColumnAttribute.Storage"/> property reference.
				/// </summary>
				public static CodeIdentifier ColumnAttribute_Storage           { get; } = new CodeIdentifier(nameof(global::LinqToDB.Mapping.ColumnAttribute.Storage), true);
				/// <summary>
				/// <see cref="ColumnAttribute.CreateFormat"/> property reference.
				/// </summary>
				public static CodeIdentifier ColumnAttribute_CreateFormat      { get; } = new CodeIdentifier(nameof(global::LinqToDB.Mapping.ColumnAttribute.CreateFormat), true);
				/// <summary>
				/// <see cref="ColumnAttribute.IsDiscriminator"/> property reference.
				/// </summary>
				public static CodeIdentifier ColumnAttribute_IsDiscriminator   { get; } = new CodeIdentifier(nameof(global::LinqToDB.Mapping.ColumnAttribute.IsDiscriminator), true);
				/// <summary>
				/// <see cref="ColumnAttribute.Order"/> property reference.
				/// </summary>
				public static CodeIdentifier ColumnAttribute_Order             { get; } = new CodeIdentifier(nameof(global::LinqToDB.Mapping.ColumnAttribute.Order), true);
			}

			public static class Data
			{
				/// <summary>
				/// <see cref="global::LinqToDB.Data.DataParameter"/> type descriptor.
				/// </summary>
				public static IType DataParameter            { get; } = Parser.Parse<DataParameter>();
				/// <summary>
				/// <see cref="global::LinqToDB.Data.DataParameter"/>[] type descriptor.
				/// </summary>
				public static IType DataParameterArray       { get; } = new ArrayType(DataParameter, new int?[] { null }, false);
				/// <summary>
				/// <see cref="LinqToDB.Data.DataConnectionExtensions"/> type descriptor.
				/// </summary>
				public static IType DataConnectionExtensions { get; } = Parser.Parse(typeof(DataConnectionExtensions));
				/// <summary>
				/// <see cref="LinqToDB.Data.DataConnection"/> type descriptor.
				/// </summary>
				public static IType DataConnection           { get; } = Parser.Parse<DataConnection>();

				/// <summary>
				/// DataConnectionExtensions.ExecuteProc method reference.
				/// </summary>
				public static CodeIdentifier DataConnectionExtensions_ExecuteProc { get; } = new CodeIdentifier(nameof(global::LinqToDB.Data.DataConnectionExtensions.ExecuteProc), true);
				/// <summary>
				/// DataConnectionExtensions.ExecuteProcAsync method reference.
				/// </summary>
				public static CodeIdentifier DataConnectionExtensions_ExecuteProcAsync { get; } = new CodeIdentifier(nameof(global::LinqToDB.Data.DataConnectionExtensions.ExecuteProcAsync), true);
				/// <summary>
				/// DataConnectionExtensions.QueryProc method reference.
				/// </summary>
				public static CodeIdentifier DataConnectionExtensions_QueryProc   { get; } = new CodeIdentifier(nameof(global::LinqToDB.Data.DataConnectionExtensions.QueryProc), true);
				/// <summary>
				/// DataConnectionExtensions.QueryProcAsync method reference.
				/// </summary>
				public static CodeIdentifier DataConnectionExtensions_QueryProcAsync { get; } = new CodeIdentifier(nameof(global::LinqToDB.Data.DataConnectionExtensions.QueryProcAsync), true);

				/// <summary>
				/// <see cref="DataParameter.Direction"/> property reference.
				/// </summary>
				public static CodeReference DataParameter_Direction { get; } = PropertyOrField((DataParameter dp) => dp.Direction, false);
				/// <summary>
				/// <see cref="DbType"/> property reference.
				/// </summary>
				public static CodeReference DataParameter_DbType    { get; } = PropertyOrField((DataParameter dp) => dp.DbType, true);
				/// <summary>
				/// <see cref="Size"/> property reference.
				/// </summary>
				public static CodeReference DataParameter_Size      { get; } = PropertyOrField((DataParameter dp) => dp.Size, false);
				/// <summary>
				/// <see cref="DataParameter.Precision"/> property reference.
				/// </summary>
				public static CodeReference DataParameter_Precision { get; } = PropertyOrField((DataParameter dp) => dp.Precision, false);
				/// <summary>
				/// <see cref="DataParameter.Scale"/> property reference.
				/// </summary>
				public static CodeReference DataParameter_Scale     { get; } = PropertyOrField((DataParameter dp) => dp.Scale, false);
				/// <summary>
				/// <see cref="DataParameter.Value"/> property reference.
				/// </summary>
				public static CodeReference DataParameter_Value     { get; } = PropertyOrField((DataParameter dp) => dp.Value, true);
			}

			public static class Tools
			{
				public static class Comparers
				{
					/// <summary>
					/// <see cref="global::LinqToDB.Tools.Comparers.ComparerBuilder"/> type descriptor.
					/// </summary>
					public static IType ComparerBuilder { get; } = Parser.Parse(typeof(ComparerBuilder));
					/// <summary>
					/// <see cref="ComparerBuilder.GetEqualityComparer{T}(Expression{Func{T, object?}}[])"/> method reference.
					/// </summary>
					public static CodeIdentifier ComparerBuilder_GetEqualityComparer { get; } = new CodeIdentifier(nameof(global::LinqToDB.Tools.Comparers.ComparerBuilder.GetEqualityComparer), true);
				}
			}
		}

		// TODO: replace forceNullable with NRT annotation lookup
		private static CodeReference PropertyOrField<TObject, TProperty>(Expression<Func<TObject, TProperty>> accessor, bool forceNullable)
		{
			var member = ((MemberExpression)accessor.Body).Member;
			if (member is PropertyInfo pi)
				return new CodeExternalPropertyOrField(new CodeIdentifier(member.Name, true), new(Parser.Parse(pi.PropertyType).WithNullability(forceNullable))).Reference;
			if (member is FieldInfo fi)
				return new CodeExternalPropertyOrField(new CodeIdentifier(member.Name, true), new(Parser.Parse(fi.FieldType).WithNullability(forceNullable))).Reference;

			throw new InvalidOperationException();
		}
	}
}<|MERGE_RESOLUTION|>--- conflicted
+++ resolved
@@ -1,23 +1,18 @@
 ﻿using System;
 using System.Collections.Generic;
-using System.Data;
 using System.Data.Common;
 using System.Data.SqlTypes;
-using System.Drawing;
 using System.Linq;
 using System.Linq.Expressions;
 using System.Reflection;
 using System.Threading;
 using System.Threading.Tasks;
 using LinqToDB.Common;
+using LinqToDB.Configuration;
 using LinqToDB.Data;
 using LinqToDB.Expressions;
 using LinqToDB.Mapping;
-<<<<<<< HEAD
-using LinqToDB.Tools.DataProvider.SqlServer.Schemas;
-=======
 using LinqToDB.Tools.Comparers;
->>>>>>> 185021b3
 
 namespace LinqToDB.CodeModel
 {
@@ -299,7 +294,7 @@
 			public static class Threading
 			{
 				/// <summary>
-				/// <see cref="System.Threading.CancellationToken"/> type descriptor.
+				/// <see cref="global::System.Threading.CancellationToken"/> type descriptor.
 				/// </summary>
 				public static IType CancellationToken { get; } = Parser.Parse(typeof(CancellationToken));
 
@@ -359,12 +354,12 @@
 			public static IType DataExtensions            { get; } = Parser.Parse(typeof(DataExtensions));
 
 			/// <summary>
-			/// <see cref="LinqToDB.AsyncExtensions"/> type descriptor.
+			/// <see cref="global::LinqToDB.AsyncExtensions"/> type descriptor.
 			/// </summary>
 			public static IType AsyncExtensions           { get; } = Parser.Parse(typeof(AsyncExtensions));
 
 			/// <summary>
-			/// <see cref="MappingSchema"/> property reference.
+			/// <see cref="IDataContext.MappingSchema"/> property reference.
 			/// </summary>
 			public static CodeReference IDataContext_MappingSchema { get; } = PropertyOrField((IDataContext ctx) => ctx.MappingSchema, false);
 
@@ -458,7 +453,7 @@
 			public static class Expressions
 			{
 				/// <summary>
-				/// <see cref="LinqToDB.Expressions.MemberHelper"/> type descriptor.
+				/// <see cref="global::LinqToDB.Expressions.MemberHelper"/> type descriptor.
 				/// </summary>
 				public static IType MemberHelper { get; } = Parser.Parse(typeof(MemberHelper));
 
@@ -471,7 +466,7 @@
 			public static class Common
 			{
 				/// <summary>
-				/// <see cref="Common.Converter"/> type descriptor.
+				/// <see cref="global::LinqToDB.Common.Converter"/> type descriptor.
 				/// </summary>
 				public static IType Converter { get; } = Parser.Parse(typeof(Converter));
 
@@ -483,10 +478,10 @@
 
 			public static class Configuration
 			{
-				private static readonly IType _dataConnectionOptionsT = Parser.Parse(typeof(DataContextOptions<>));
-
-				/// <summary>
-				/// <see cref="DataContextOptions{TContext}"/> type descriptor.
+				private static readonly IType _dataContextOptionsT = Parser.Parse(typeof(DataContextOptions<>));
+
+				/// <summary>
+				/// <see cref="DataContextOptions"/> type descriptor.
 				/// </summary>
 				public static IType DataContextOptions { get; } = Parser.Parse<DataContextOptions>();
 
@@ -495,29 +490,29 @@
 				/// </summary>
 				/// <param name="contextType">Context type.</param>
 				/// <returns>Type descriptor.</returns>
-				public static IType DataContextOptionsWithType(IType contextType) => _dataConnectionOptionsT.WithTypeArguments(contextType);
+				public static IType DataContextOptionsWithType(IType contextType) => _dataContextOptionsT.WithTypeArguments(contextType);
 			}
 
 			public static class Mapping
 			{
 				/// <summary>
-				/// <see cref="LinqToDB.Mapping.AssociationAttribute"/> type descriptor.
+				/// <see cref="global::LinqToDB.Mapping.AssociationAttribute"/> type descriptor.
 				/// </summary>
 				public static IType AssociationAttribute { get; } = Parser.Parse<AssociationAttribute>();
 				/// <summary>
-				/// <see cref="LinqToDB.Mapping.NotColumnAttribute"/> type descriptor.
+				/// <see cref="global::LinqToDB.Mapping.NotColumnAttribute"/> type descriptor.
 				/// </summary>
 				public static IType NotColumnAttribute   { get; } = Parser.Parse<NotColumnAttribute>();
 				/// <summary>
-				/// <see cref="LinqToDB.Mapping.ColumnAttribute"/> type descriptor.
+				/// <see cref="global::LinqToDB.Mapping.ColumnAttribute"/> type descriptor.
 				/// </summary>
 				public static IType ColumnAttribute      { get; } = Parser.Parse<ColumnAttribute>();
 				/// <summary>
-				/// <see cref="LinqToDB.Mapping.TableAttribute"/> type descriptor.
+				/// <see cref="global::LinqToDB.Mapping.TableAttribute"/> type descriptor.
 				/// </summary>
 				public static IType TableAttribute       { get; } = Parser.Parse<TableAttribute>();
 				/// <summary>
-				/// <see cref="LinqToDB.Mapping.MappingSchema"/> type descriptor.
+				/// <see cref="global::LinqToDB.Mapping.MappingSchema"/> type descriptor.
 				/// </summary>
 				public static IType MappingSchema        { get; } = Parser.Parse<MappingSchema>();
 
@@ -572,21 +567,21 @@
 				/// </summary>
 				public static CodeIdentifier AssociationAttribute_IsBackReference       { get; } = new CodeIdentifier(nameof(global::LinqToDB.Mapping.AssociationAttribute.IsBackReference), true);
 				/// <summary>
-				/// <see cref="Relationship"/> property reference.
+				/// <see cref="AssociationAttribute.Relationship"/> property reference.
 				/// </summary>
 				public static CodeIdentifier AssociationAttribute_Relationship          { get; } = new CodeIdentifier(nameof(global::LinqToDB.Mapping.AssociationAttribute.Relationship), true);
 #pragma warning restore CS0618 // Type or member is obsolete
 
 				/// <summary>
-				/// <see cref="InformationSchema.Schema"/> property reference.
+				/// <see cref="TableAttribute.Schema"/> property reference.
 				/// </summary>
 				public static CodeIdentifier TableAttribute_Schema                    { get; } = new CodeIdentifier(nameof(global::LinqToDB.Mapping.TableAttribute.Schema), true);
 				/// <summary>
-				/// <see cref="CompatibilitySchema.Database"/> property reference.
+				/// <see cref="TableAttribute.Database"/> property reference.
 				/// </summary>
 				public static CodeIdentifier TableAttribute_Database                  { get; } = new CodeIdentifier(nameof(global::LinqToDB.Mapping.TableAttribute.Database), true);
 				/// <summary>
-				/// <see cref="CompatibilitySchema.Server"/> property reference.
+				/// <see cref="TableAttribute.Server"/> property reference.
 				/// </summary>
 				public static CodeIdentifier TableAttribute_Server                    { get; } = new CodeIdentifier(nameof(global::LinqToDB.Mapping.TableAttribute.Server), true);
 				/// <summary>
@@ -606,7 +601,7 @@
 				/// </summary>
 				public static CodeIdentifier TableAttribute_IsTemporary               { get; } = new CodeIdentifier(nameof(global::LinqToDB.Mapping.TableAttribute.IsTemporary), true);
 				/// <summary>
-				/// <see cref="TableOptions"/> property reference.
+				/// <see cref="TableAttribute.TableOptions"/> property reference.
 				/// </summary>
 				public static CodeIdentifier TableAttribute_TableOptions              { get; } = new CodeIdentifier(nameof(global::LinqToDB.Mapping.TableAttribute.TableOptions), true);
 
@@ -619,11 +614,11 @@
 				/// </summary>
 				public static CodeIdentifier ColumnAttribute_Configuration     { get; } = new CodeIdentifier(nameof(global::LinqToDB.Mapping.ColumnAttribute.Configuration), true);
 				/// <summary>
-				/// <see cref="DataType"/> property reference.
+				/// <see cref="ColumnAttribute.DataType"/> property reference.
 				/// </summary>
 				public static CodeIdentifier ColumnAttribute_DataType          { get; } = new CodeIdentifier(nameof(global::LinqToDB.Mapping.ColumnAttribute.DataType), true);
 				/// <summary>
-				/// <see cref="DbType"/> property reference.
+				/// <see cref="ColumnAttribute.DbType"/> property reference.
 				/// </summary>
 				public static CodeIdentifier ColumnAttribute_DbType            { get; } = new CodeIdentifier(nameof(global::LinqToDB.Mapping.ColumnAttribute.DbType), true);
 				/// <summary>
@@ -695,11 +690,11 @@
 				/// </summary>
 				public static IType DataParameterArray       { get; } = new ArrayType(DataParameter, new int?[] { null }, false);
 				/// <summary>
-				/// <see cref="LinqToDB.Data.DataConnectionExtensions"/> type descriptor.
+				/// <see cref="global::LinqToDB.Data.DataConnectionExtensions"/> type descriptor.
 				/// </summary>
 				public static IType DataConnectionExtensions { get; } = Parser.Parse(typeof(DataConnectionExtensions));
 				/// <summary>
-				/// <see cref="LinqToDB.Data.DataConnection"/> type descriptor.
+				/// <see cref="global::LinqToDB.Data.DataConnection"/> type descriptor.
 				/// </summary>
 				public static IType DataConnection           { get; } = Parser.Parse<DataConnection>();
 
@@ -725,11 +720,11 @@
 				/// </summary>
 				public static CodeReference DataParameter_Direction { get; } = PropertyOrField((DataParameter dp) => dp.Direction, false);
 				/// <summary>
-				/// <see cref="DbType"/> property reference.
+				/// <see cref="DataParameter.DbType"/> property reference.
 				/// </summary>
 				public static CodeReference DataParameter_DbType    { get; } = PropertyOrField((DataParameter dp) => dp.DbType, true);
 				/// <summary>
-				/// <see cref="Size"/> property reference.
+				/// <see cref="DataParameter.Size"/> property reference.
 				/// </summary>
 				public static CodeReference DataParameter_Size      { get; } = PropertyOrField((DataParameter dp) => dp.Size, false);
 				/// <summary>
