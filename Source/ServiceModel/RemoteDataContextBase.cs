﻿using System;
using System.Collections.Concurrent;
using System.Collections.Generic;
using System.Data;
using System.Linq;
using System.Linq.Expressions;
using System.Reflection;
using System.Text;
using System.Threading;
using System.Threading.Tasks;
using LinqToDB.Data;
using LinqToDB.SqlQuery;

namespace LinqToDB.ServiceModel
{
	using Expressions;
	using Extensions;
	using Linq;
	using Mapping;
	using SqlProvider;

	public abstract class RemoteDataContextBase : IDataContext
	{
		public string Configuration { get; set; }

		class ConfigurationInfo
		{
			public LinqServiceInfo LinqServiceInfo;
			public MappingSchema   MappingSchema;
		}

		static readonly ConcurrentDictionary<string,ConfigurationInfo> _configurations = new ConcurrentDictionary<string,ConfigurationInfo>();

		ConfigurationInfo _configurationInfo;

		ConfigurationInfo GetConfigurationInfo()
		{
			if (_configurationInfo == null && !_configurations.TryGetValue(Configuration ?? "", out _configurationInfo))
			{
				var client = GetClient();

				try
				{
					var info = client.GetInfo(Configuration);

					MappingSchema ms;

					if (string.IsNullOrEmpty(info.MappingSchemaType))
					{
						ms = new MappingSchema(
							info.ConfigurationList
								.Select(c => ContextIDPrefix + "." + c).Concat(new[] { ContextIDPrefix }).Concat(info.ConfigurationList)
								.Select(c => new MappingSchema(c)).     Concat(new[] { MappingSchema.Default })
								.ToArray());
					}
					else
					{
						var type = Type.GetType(info.MappingSchemaType);
						ms = (MappingSchema)Activator.CreateInstance(type);
					}

					_configurationInfo = new ConfigurationInfo
					{
						LinqServiceInfo = info,
						MappingSchema   = ms,
					};
				}
				finally
				{
					((IDisposable)client).Dispose();
				}
			}

			return _configurationInfo;
		}

		protected abstract ILinqService GetClient();
		protected abstract IDataContext Clone    ();
		protected abstract string       ContextIDPrefix { get; }

		string             _contextID;
		string IDataContext.ContextID
		{
			get { return _contextID ?? (_contextID = GetConfigurationInfo().MappingSchema.ConfigurationList[0]); }
		}

		private MappingSchema _mappingSchema;
		public  MappingSchema  MappingSchema
		{
			get { return _mappingSchema ?? (_mappingSchema = GetConfigurationInfo().MappingSchema); }
			set { _mappingSchema = value; }
		}

		public  bool InlineParameters { get; set; }

		private List<string> _queryHints;
		public  List<string>  QueryHints
		{
			get { return _queryHints ?? (_queryHints = new List<string>()); }
		}

		private List<string> _nextQueryHints;
		public  List<string>  NextQueryHints
		{
			get { return _nextQueryHints ?? (_nextQueryHints = new List<string>()); }
		}

		private        Type _sqlProviderType;
		public virtual Type  SqlProviderType
		{
			get
			{
				if (_sqlProviderType == null)
				{
					var type = GetConfigurationInfo().LinqServiceInfo.SqlBuilderType;
					_sqlProviderType = Type.GetType(type);
				}

				return _sqlProviderType;
			}

			set { _sqlProviderType = value;  }
		}

		private        Type _sqlOptimizerType;
		public virtual Type  SqlOptimizerType
		{
			get
			{
				if (_sqlOptimizerType == null)
				{
					var type = GetConfigurationInfo().LinqServiceInfo.SqlOptimizerType;
					_sqlOptimizerType = Type.GetType(type);
				}

				return _sqlOptimizerType;
			}

			set { _sqlOptimizerType = value;  }
		}

		SqlProviderFlags IDataContext.SqlProviderFlags
		{
			get { return GetConfigurationInfo().LinqServiceInfo.SqlProviderFlags; }
		}

		Type IDataContext.DataReaderType
		{
			get { return typeof(ServiceModelDataReader); }
		}

		Expression IDataContext.GetReaderExpression(MappingSchema mappingSchema, IDataReader reader, int idx, Expression readerExpression, Type toType)
		{
			var dataType   = reader.GetFieldType(idx);
			var methodInfo = GetReaderMethodInfo(dataType);

			Expression ex = Expression.Call(readerExpression, methodInfo, Expression.Constant(idx));

			if (ex.Type != dataType)
				ex = Expression.Convert(ex, dataType);

			return ex;
		}

		static MethodInfo GetReaderMethodInfo(Type type)
		{
			switch (type.GetTypeCodeEx())
			{
				case TypeCode.Boolean  : return MemberHelper.MethodOf<IDataReader>(r => r.GetBoolean (0));
				case TypeCode.Byte     : return MemberHelper.MethodOf<IDataReader>(r => r.GetByte    (0));
				case TypeCode.Char     : return MemberHelper.MethodOf<IDataReader>(r => r.GetChar    (0));
				case TypeCode.Int16    : return MemberHelper.MethodOf<IDataReader>(r => r.GetInt16   (0));
				case TypeCode.Int32    : return MemberHelper.MethodOf<IDataReader>(r => r.GetInt32   (0));
				case TypeCode.Int64    : return MemberHelper.MethodOf<IDataReader>(r => r.GetInt64   (0));
				case TypeCode.Single   : return MemberHelper.MethodOf<IDataReader>(r => r.GetFloat   (0));
				case TypeCode.Double   : return MemberHelper.MethodOf<IDataReader>(r => r.GetDouble  (0));
				case TypeCode.String   : return MemberHelper.MethodOf<IDataReader>(r => r.GetString  (0));
				case TypeCode.Decimal  : return MemberHelper.MethodOf<IDataReader>(r => r.GetDecimal (0));
				case TypeCode.DateTime : return MemberHelper.MethodOf<IDataReader>(r => r.GetDateTime(0));
			}

			if (type == typeof(Guid))
				return MemberHelper.MethodOf<IDataReader>(r => r.GetGuid(0));

			return MemberHelper.MethodOf<IDataReader>(dr => dr.GetValue(0));
		}

		bool? IDataContext.IsDBNullAllowed(IDataReader reader, int idx)
		{
			return null;
		}

		static readonly Dictionary<Type,Func<ISqlBuilder>> _sqlBuilders = new Dictionary<Type, Func<ISqlBuilder>>();

		Func<ISqlBuilder> _createSqlProvider;

		Func<ISqlBuilder> IDataContext.CreateSqlProvider
		{
			get
			{
				if (_createSqlProvider == null)
				{
					var type = SqlProviderType;

					if (!_sqlBuilders.TryGetValue(type, out _createSqlProvider))
						lock (_sqlProviderType)
							if (!_sqlBuilders.TryGetValue(type, out _createSqlProvider))
								_sqlBuilders.Add(type, _createSqlProvider =
									Expression.Lambda<Func<ISqlBuilder>>(
										Expression.New(
											type.GetConstructorEx(new[]
											{
												typeof(ISqlOptimizer),
												typeof(SqlProviderFlags),
												typeof(ValueToSqlConverter)
											}),
											new Expression[]
											{
												Expression.Constant(GetSqlOptimizer()),
												Expression.Constant(((IDataContext)this).SqlProviderFlags),
												Expression.Constant(((IDataContext)this).MappingSchema.ValueToSqlConverter)
											})).Compile());
				}

				return _createSqlProvider;
			}
		}

		static readonly Dictionary<Type,Func<ISqlOptimizer>> _sqlOptimizers = new Dictionary<Type,Func<ISqlOptimizer>>();

		Func<ISqlOptimizer> _getSqlOptimizer;

		public Func<ISqlOptimizer> GetSqlOptimizer
		{
			get
			{
				if (_getSqlOptimizer == null)
				{
					var type = SqlOptimizerType;

					if (!_sqlOptimizers.TryGetValue(type, out _getSqlOptimizer))
						lock (_sqlOptimizerType)
							if (!_sqlOptimizers.TryGetValue(type, out _getSqlOptimizer))
								_sqlOptimizers.Add(type, _getSqlOptimizer =
									Expression.Lambda<Func<ISqlOptimizer>>(
										Expression.New(
											type.GetConstructorEx(new[]
											{
												typeof(SqlProviderFlags)
											}),
											new Expression[]
											{
												Expression.Constant(((IDataContext)this).SqlProviderFlags)
											})).Compile());
				}

				return _getSqlOptimizer;
			}
		}

		List<string> _queryBatch;
		int          _batchCounter;

		public void BeginBatch()
		{
			_batchCounter++;

			if (_queryBatch == null)
				_queryBatch = new List<string>();
		}

		public void CommitBatch()
		{
			if (_batchCounter == 0)
				throw new InvalidOperationException();

			_batchCounter--;

			if (_batchCounter == 0)
			{
				var client = GetClient();

				try
				{
					var data = LinqServiceSerializer.Serialize(_queryBatch.ToArray());
					client.ExecuteBatch(Configuration, data);
				}
				finally
				{
					((IDisposable)client).Dispose();
					_queryBatch = null;
				}
			}
		}

		#region GetQueryContext

		class QueryContext : IQueryContext
		{
			public QueryContext(RemoteDataContextBase dataContext, Query query, Expression expression)
			{
				_dataContext = dataContext;
				_query       = query;
				_expression  = expression;
			}

			readonly RemoteDataContextBase _dataContext;
			readonly Query                 _query;
			readonly Expression            _expression;

			ILinqService _client;

			public void Dispose()
			{
				if (_client != null)
					((IDisposable)_client).Dispose();
			}

			public int ExecuteNonQuery()
			{
				var q    = (SelectQuery)_query.SqlQuery.ProcessParameters();
				var data = LinqServiceSerializer.Serialize(
					q,
					new SqlParameter[0]//q.IsParameterDependent ? q.Parameters.ToArray() : _query.GetCommandInfo(_dataContext, _expression).Parameters
					);

				if (_dataContext._batchCounter > 0)
				{
					_dataContext._queryBatch.Add(data);
					return -1;
				}

				_client = _dataContext.GetClient();

				return _client.ExecuteNonQuery(_dataContext.Configuration, data);
			}

			public object ExecuteScalar()
			{
				if (_dataContext._batchCounter > 0)
					throw new LinqException("Incompatible batch operation.");

				_client = _dataContext.GetClient();

				var q = (SelectQuery)_query.SqlQuery.ProcessParameters();

				return _client.ExecuteScalar(
					_dataContext.Configuration,
					LinqServiceSerializer.Serialize(
						q,
						new SqlParameter[0]//q.IsParameterDependent ? q.Parameters.ToArray() : ctx.Query.GetParameters()
						));
			}

			public IDataReader ExecuteReader()
			{
				if (_dataContext._batchCounter > 0)
					throw new LinqException("Incompatible batch operation.");

				_client = _dataContext.GetClient();

				var q      = (SelectQuery)_query.SqlQuery.ProcessParameters();
				var ret    = _client.ExecuteReader(
					_dataContext.Configuration,
					LinqServiceSerializer.Serialize(
						q,
						new SqlParameter[0]//q.IsParameterDependent ? q.Parameters.ToArray() : _c.Query.GetParameters()
						));
				var result = LinqServiceSerializer.DeserializeResult(ret);

				return new ServiceModelDataReader(_dataContext.MappingSchema, result);
			}

			public Task<DataReaderAsync> ExecuteReaderAsync(CancellationToken cancellationToken)
			{
				throw new NotImplementedException();
			}
		}

		IQueryContext IDataContext.GetQueryContext(Query query, Expression expression)
		{
			return new QueryContext(this, query, expression);
		}

		#endregion

		class QueryContextOld
		{
			public IQueryContextOld Query;
			public ILinqService  Client;
		}

		object IDataContext.SetQuery(IQueryContextOld queryContext)
		{
			return new QueryContextOld { Query = queryContext };
		}

		int IDataContext.ExecuteNonQuery(object query)
		{
<<<<<<< HEAD
			var ctx  = (QueryContextOld)query;
			var q    = (SelectQuery)ctx.Query.SelectQuery.ProcessParameters();
			var data = LinqServiceSerializer.Serialize(q, q.IsParameterDependent ? q.Parameters.ToArray() : ctx.Query.GetParameters());
=======
			var ctx  = (QueryContext)query;
			var q    = ctx.Query.SelectQuery.ProcessParameters();
			var data = LinqServiceSerializer.Serialize(q, q.IsParameterDependent ? q.Parameters.ToArray() : ctx.Query.GetParameters(), ctx.Query.QueryHints);
>>>>>>> 8803bae5

			if (_batchCounter > 0)
			{
				_queryBatch.Add(data);
				return -1;
			}

			ctx.Client = GetClient();

			return ctx.Client.ExecuteNonQuery(Configuration, data);
		}

		object IDataContext.ExecuteScalar(object query)
		{
			if (_batchCounter > 0)
				throw new LinqException("Incompatible batch operation.");

			var ctx = (QueryContextOld)query;

			ctx.Client = GetClient();

			var q = (SelectQuery)ctx.Query.SelectQuery.ProcessParameters();

			return ctx.Client.ExecuteScalar(
				Configuration,
				LinqServiceSerializer.Serialize(q, q.IsParameterDependent ? q.Parameters.ToArray() : ctx.Query.GetParameters(), ctx.Query.QueryHints));
		}

		IDataReader IDataContext.ExecuteReader(object query)
		{
			if (_batchCounter > 0)
				throw new LinqException("Incompatible batch operation.");

			var ctx = (QueryContextOld)query;

			ctx.Client = GetClient();

			var q      = (SelectQuery)ctx.Query.SelectQuery.ProcessParameters();
			var ret    = ctx.Client.ExecuteReader(
				Configuration,
				LinqServiceSerializer.Serialize(q, q.IsParameterDependent ? q.Parameters.ToArray() : ctx.Query.GetParameters(), ctx.Query.QueryHints));
			var result = LinqServiceSerializer.DeserializeResult(ret);

			return new ServiceModelDataReader(MappingSchema, result);
		}

		public void ReleaseQuery(object query)
		{
			var ctx = (QueryContextOld)query;

			if (ctx.Client != null)
				((IDisposable)ctx.Client).Dispose();
		}

		string IDataContext.GetSqlText(object query)
		{
			var ctx        = (QueryContextOld)query;
			var sqlBuilder = ((IDataContext)this).CreateSqlProvider();
			var sb         = new StringBuilder();

			sb
				.Append("-- ")
				.Append("ServiceModel")
				.Append(' ')
				.Append(((IDataContext)this).ContextID)
				.Append(' ')
				.Append(sqlBuilder.Name)
				.AppendLine();

			if (ctx.Query.SelectQuery.Parameters != null && ctx.Query.SelectQuery.Parameters.Count > 0)
			{
				foreach (var p in ctx.Query.SelectQuery.Parameters)
					sb
						.Append("-- DECLARE ")
						.Append(p.Name)
						.Append(' ')
						.Append(p.Value == null ? p.SystemType.ToString() : p.Value.GetType().Name)
						.AppendLine();

				sb.AppendLine();

				foreach (var p in ctx.Query.SelectQuery.Parameters)
				{
					var value = p.Value;

					if (value is string || value is char)
						value = "'" + value.ToString().Replace("'", "''") + "'";

					sb
						.Append("-- SET ")
						.Append(p.Name)
						.Append(" = ")
						.Append(value)
						.AppendLine();
				}

				sb.AppendLine();
			}

			var cc = sqlBuilder.CommandCount(ctx.Query.SelectQuery);

			for (var i = 0; i < cc; i++)
			{
				sqlBuilder.BuildSql(i, ctx.Query.SelectQuery, sb);

				if (i == 0 && ctx.Query.QueryHints != null && ctx.Query.QueryHints.Count > 0)
				{
					var sql = sb.ToString();

					sql = sqlBuilder.ApplyQueryHints(sql, ctx.Query.QueryHints);

					sb = new StringBuilder(sql);
				}
			}

			return sb.ToString();
		}

		IDataContext IDataContext.Clone(bool forNestedQuery)
		{
			return Clone();
		}

		public event EventHandler OnClosing;

		public void Dispose()
		{
			if (OnClosing != null)
				OnClosing(this, EventArgs.Empty);
		}
	}
}
<|MERGE_RESOLUTION|>--- conflicted
+++ resolved
@@ -1,540 +1,537 @@
-﻿using System;
-using System.Collections.Concurrent;
-using System.Collections.Generic;
-using System.Data;
-using System.Linq;
-using System.Linq.Expressions;
-using System.Reflection;
-using System.Text;
-using System.Threading;
-using System.Threading.Tasks;
-using LinqToDB.Data;
-using LinqToDB.SqlQuery;
-
-namespace LinqToDB.ServiceModel
-{
-	using Expressions;
-	using Extensions;
-	using Linq;
-	using Mapping;
-	using SqlProvider;
-
-	public abstract class RemoteDataContextBase : IDataContext
-	{
-		public string Configuration { get; set; }
-
-		class ConfigurationInfo
-		{
-			public LinqServiceInfo LinqServiceInfo;
-			public MappingSchema   MappingSchema;
-		}
-
-		static readonly ConcurrentDictionary<string,ConfigurationInfo> _configurations = new ConcurrentDictionary<string,ConfigurationInfo>();
-
-		ConfigurationInfo _configurationInfo;
-
-		ConfigurationInfo GetConfigurationInfo()
-		{
-			if (_configurationInfo == null && !_configurations.TryGetValue(Configuration ?? "", out _configurationInfo))
-			{
-				var client = GetClient();
-
-				try
-				{
-					var info = client.GetInfo(Configuration);
-
-					MappingSchema ms;
-
-					if (string.IsNullOrEmpty(info.MappingSchemaType))
-					{
-						ms = new MappingSchema(
-							info.ConfigurationList
-								.Select(c => ContextIDPrefix + "." + c).Concat(new[] { ContextIDPrefix }).Concat(info.ConfigurationList)
-								.Select(c => new MappingSchema(c)).     Concat(new[] { MappingSchema.Default })
-								.ToArray());
-					}
-					else
-					{
-						var type = Type.GetType(info.MappingSchemaType);
-						ms = (MappingSchema)Activator.CreateInstance(type);
-					}
-
-					_configurationInfo = new ConfigurationInfo
-					{
-						LinqServiceInfo = info,
-						MappingSchema   = ms,
-					};
-				}
-				finally
-				{
-					((IDisposable)client).Dispose();
-				}
-			}
-
-			return _configurationInfo;
-		}
-
-		protected abstract ILinqService GetClient();
-		protected abstract IDataContext Clone    ();
-		protected abstract string       ContextIDPrefix { get; }
-
-		string             _contextID;
-		string IDataContext.ContextID
-		{
-			get { return _contextID ?? (_contextID = GetConfigurationInfo().MappingSchema.ConfigurationList[0]); }
-		}
-
-		private MappingSchema _mappingSchema;
-		public  MappingSchema  MappingSchema
-		{
-			get { return _mappingSchema ?? (_mappingSchema = GetConfigurationInfo().MappingSchema); }
-			set { _mappingSchema = value; }
-		}
-
-		public  bool InlineParameters { get; set; }
-
-		private List<string> _queryHints;
-		public  List<string>  QueryHints
-		{
-			get { return _queryHints ?? (_queryHints = new List<string>()); }
-		}
-
-		private List<string> _nextQueryHints;
-		public  List<string>  NextQueryHints
-		{
-			get { return _nextQueryHints ?? (_nextQueryHints = new List<string>()); }
-		}
-
-		private        Type _sqlProviderType;
-		public virtual Type  SqlProviderType
-		{
-			get
-			{
-				if (_sqlProviderType == null)
-				{
-					var type = GetConfigurationInfo().LinqServiceInfo.SqlBuilderType;
-					_sqlProviderType = Type.GetType(type);
-				}
-
-				return _sqlProviderType;
-			}
-
-			set { _sqlProviderType = value;  }
-		}
-
-		private        Type _sqlOptimizerType;
-		public virtual Type  SqlOptimizerType
-		{
-			get
-			{
-				if (_sqlOptimizerType == null)
-				{
-					var type = GetConfigurationInfo().LinqServiceInfo.SqlOptimizerType;
-					_sqlOptimizerType = Type.GetType(type);
-				}
-
-				return _sqlOptimizerType;
-			}
-
-			set { _sqlOptimizerType = value;  }
-		}
-
-		SqlProviderFlags IDataContext.SqlProviderFlags
-		{
-			get { return GetConfigurationInfo().LinqServiceInfo.SqlProviderFlags; }
-		}
-
-		Type IDataContext.DataReaderType
-		{
-			get { return typeof(ServiceModelDataReader); }
-		}
-
-		Expression IDataContext.GetReaderExpression(MappingSchema mappingSchema, IDataReader reader, int idx, Expression readerExpression, Type toType)
-		{
-			var dataType   = reader.GetFieldType(idx);
-			var methodInfo = GetReaderMethodInfo(dataType);
-
-			Expression ex = Expression.Call(readerExpression, methodInfo, Expression.Constant(idx));
-
-			if (ex.Type != dataType)
-				ex = Expression.Convert(ex, dataType);
-
-			return ex;
-		}
-
-		static MethodInfo GetReaderMethodInfo(Type type)
-		{
-			switch (type.GetTypeCodeEx())
-			{
-				case TypeCode.Boolean  : return MemberHelper.MethodOf<IDataReader>(r => r.GetBoolean (0));
-				case TypeCode.Byte     : return MemberHelper.MethodOf<IDataReader>(r => r.GetByte    (0));
-				case TypeCode.Char     : return MemberHelper.MethodOf<IDataReader>(r => r.GetChar    (0));
-				case TypeCode.Int16    : return MemberHelper.MethodOf<IDataReader>(r => r.GetInt16   (0));
-				case TypeCode.Int32    : return MemberHelper.MethodOf<IDataReader>(r => r.GetInt32   (0));
-				case TypeCode.Int64    : return MemberHelper.MethodOf<IDataReader>(r => r.GetInt64   (0));
-				case TypeCode.Single   : return MemberHelper.MethodOf<IDataReader>(r => r.GetFloat   (0));
-				case TypeCode.Double   : return MemberHelper.MethodOf<IDataReader>(r => r.GetDouble  (0));
-				case TypeCode.String   : return MemberHelper.MethodOf<IDataReader>(r => r.GetString  (0));
-				case TypeCode.Decimal  : return MemberHelper.MethodOf<IDataReader>(r => r.GetDecimal (0));
-				case TypeCode.DateTime : return MemberHelper.MethodOf<IDataReader>(r => r.GetDateTime(0));
-			}
-
-			if (type == typeof(Guid))
-				return MemberHelper.MethodOf<IDataReader>(r => r.GetGuid(0));
-
-			return MemberHelper.MethodOf<IDataReader>(dr => dr.GetValue(0));
-		}
-
-		bool? IDataContext.IsDBNullAllowed(IDataReader reader, int idx)
-		{
-			return null;
-		}
-
-		static readonly Dictionary<Type,Func<ISqlBuilder>> _sqlBuilders = new Dictionary<Type, Func<ISqlBuilder>>();
-
-		Func<ISqlBuilder> _createSqlProvider;
-
-		Func<ISqlBuilder> IDataContext.CreateSqlProvider
-		{
-			get
-			{
-				if (_createSqlProvider == null)
-				{
-					var type = SqlProviderType;
-
-					if (!_sqlBuilders.TryGetValue(type, out _createSqlProvider))
-						lock (_sqlProviderType)
-							if (!_sqlBuilders.TryGetValue(type, out _createSqlProvider))
-								_sqlBuilders.Add(type, _createSqlProvider =
-									Expression.Lambda<Func<ISqlBuilder>>(
-										Expression.New(
-											type.GetConstructorEx(new[]
-											{
-												typeof(ISqlOptimizer),
-												typeof(SqlProviderFlags),
-												typeof(ValueToSqlConverter)
-											}),
-											new Expression[]
-											{
-												Expression.Constant(GetSqlOptimizer()),
-												Expression.Constant(((IDataContext)this).SqlProviderFlags),
-												Expression.Constant(((IDataContext)this).MappingSchema.ValueToSqlConverter)
-											})).Compile());
-				}
-
-				return _createSqlProvider;
-			}
-		}
-
-		static readonly Dictionary<Type,Func<ISqlOptimizer>> _sqlOptimizers = new Dictionary<Type,Func<ISqlOptimizer>>();
-
-		Func<ISqlOptimizer> _getSqlOptimizer;
-
-		public Func<ISqlOptimizer> GetSqlOptimizer
-		{
-			get
-			{
-				if (_getSqlOptimizer == null)
-				{
-					var type = SqlOptimizerType;
-
-					if (!_sqlOptimizers.TryGetValue(type, out _getSqlOptimizer))
-						lock (_sqlOptimizerType)
-							if (!_sqlOptimizers.TryGetValue(type, out _getSqlOptimizer))
-								_sqlOptimizers.Add(type, _getSqlOptimizer =
-									Expression.Lambda<Func<ISqlOptimizer>>(
-										Expression.New(
-											type.GetConstructorEx(new[]
-											{
-												typeof(SqlProviderFlags)
-											}),
-											new Expression[]
-											{
-												Expression.Constant(((IDataContext)this).SqlProviderFlags)
-											})).Compile());
-				}
-
-				return _getSqlOptimizer;
-			}
-		}
-
-		List<string> _queryBatch;
-		int          _batchCounter;
-
-		public void BeginBatch()
-		{
-			_batchCounter++;
-
-			if (_queryBatch == null)
-				_queryBatch = new List<string>();
-		}
-
-		public void CommitBatch()
-		{
-			if (_batchCounter == 0)
-				throw new InvalidOperationException();
-
-			_batchCounter--;
-
-			if (_batchCounter == 0)
-			{
-				var client = GetClient();
-
-				try
-				{
-					var data = LinqServiceSerializer.Serialize(_queryBatch.ToArray());
-					client.ExecuteBatch(Configuration, data);
-				}
-				finally
-				{
-					((IDisposable)client).Dispose();
-					_queryBatch = null;
-				}
-			}
-		}
-
-		#region GetQueryContext
-
-		class QueryContext : IQueryContext
-		{
-			public QueryContext(RemoteDataContextBase dataContext, Query query, Expression expression)
-			{
-				_dataContext = dataContext;
-				_query       = query;
-				_expression  = expression;
-			}
-
-			readonly RemoteDataContextBase _dataContext;
-			readonly Query                 _query;
-			readonly Expression            _expression;
-
-			ILinqService _client;
-
-			public void Dispose()
-			{
-				if (_client != null)
-					((IDisposable)_client).Dispose();
-			}
-
-			public int ExecuteNonQuery()
-			{
-				var q    = (SelectQuery)_query.SqlQuery.ProcessParameters();
-				var data = LinqServiceSerializer.Serialize(
-					q,
-					new SqlParameter[0]//q.IsParameterDependent ? q.Parameters.ToArray() : _query.GetCommandInfo(_dataContext, _expression).Parameters
-					);
-
-				if (_dataContext._batchCounter > 0)
-				{
-					_dataContext._queryBatch.Add(data);
-					return -1;
-				}
-
-				_client = _dataContext.GetClient();
-
-				return _client.ExecuteNonQuery(_dataContext.Configuration, data);
-			}
-
-			public object ExecuteScalar()
-			{
-				if (_dataContext._batchCounter > 0)
-					throw new LinqException("Incompatible batch operation.");
-
-				_client = _dataContext.GetClient();
-
-				var q = (SelectQuery)_query.SqlQuery.ProcessParameters();
-
-				return _client.ExecuteScalar(
-					_dataContext.Configuration,
-					LinqServiceSerializer.Serialize(
-						q,
-						new SqlParameter[0]//q.IsParameterDependent ? q.Parameters.ToArray() : ctx.Query.GetParameters()
-						));
-			}
-
-			public IDataReader ExecuteReader()
-			{
-				if (_dataContext._batchCounter > 0)
-					throw new LinqException("Incompatible batch operation.");
-
-				_client = _dataContext.GetClient();
-
-				var q      = (SelectQuery)_query.SqlQuery.ProcessParameters();
-				var ret    = _client.ExecuteReader(
-					_dataContext.Configuration,
-					LinqServiceSerializer.Serialize(
-						q,
-						new SqlParameter[0]//q.IsParameterDependent ? q.Parameters.ToArray() : _c.Query.GetParameters()
-						));
-				var result = LinqServiceSerializer.DeserializeResult(ret);
-
-				return new ServiceModelDataReader(_dataContext.MappingSchema, result);
-			}
-
-			public Task<DataReaderAsync> ExecuteReaderAsync(CancellationToken cancellationToken)
-			{
-				throw new NotImplementedException();
-			}
-		}
-
-		IQueryContext IDataContext.GetQueryContext(Query query, Expression expression)
-		{
-			return new QueryContext(this, query, expression);
-		}
-
-		#endregion
-
-		class QueryContextOld
-		{
-			public IQueryContextOld Query;
-			public ILinqService  Client;
-		}
-
-		object IDataContext.SetQuery(IQueryContextOld queryContext)
-		{
-			return new QueryContextOld { Query = queryContext };
-		}
-
-		int IDataContext.ExecuteNonQuery(object query)
-		{
-<<<<<<< HEAD
-			var ctx  = (QueryContextOld)query;
-			var q    = (SelectQuery)ctx.Query.SelectQuery.ProcessParameters();
-			var data = LinqServiceSerializer.Serialize(q, q.IsParameterDependent ? q.Parameters.ToArray() : ctx.Query.GetParameters());
-=======
-			var ctx  = (QueryContext)query;
-			var q    = ctx.Query.SelectQuery.ProcessParameters();
-			var data = LinqServiceSerializer.Serialize(q, q.IsParameterDependent ? q.Parameters.ToArray() : ctx.Query.GetParameters(), ctx.Query.QueryHints);
->>>>>>> 8803bae5
-
-			if (_batchCounter > 0)
-			{
-				_queryBatch.Add(data);
-				return -1;
-			}
-
-			ctx.Client = GetClient();
-
-			return ctx.Client.ExecuteNonQuery(Configuration, data);
-		}
-
-		object IDataContext.ExecuteScalar(object query)
-		{
-			if (_batchCounter > 0)
-				throw new LinqException("Incompatible batch operation.");
-
-			var ctx = (QueryContextOld)query;
-
-			ctx.Client = GetClient();
-
-			var q = (SelectQuery)ctx.Query.SelectQuery.ProcessParameters();
-
-			return ctx.Client.ExecuteScalar(
-				Configuration,
-				LinqServiceSerializer.Serialize(q, q.IsParameterDependent ? q.Parameters.ToArray() : ctx.Query.GetParameters(), ctx.Query.QueryHints));
-		}
-
-		IDataReader IDataContext.ExecuteReader(object query)
-		{
-			if (_batchCounter > 0)
-				throw new LinqException("Incompatible batch operation.");
-
-			var ctx = (QueryContextOld)query;
-
-			ctx.Client = GetClient();
-
-			var q      = (SelectQuery)ctx.Query.SelectQuery.ProcessParameters();
-			var ret    = ctx.Client.ExecuteReader(
-				Configuration,
-				LinqServiceSerializer.Serialize(q, q.IsParameterDependent ? q.Parameters.ToArray() : ctx.Query.GetParameters(), ctx.Query.QueryHints));
-			var result = LinqServiceSerializer.DeserializeResult(ret);
-
-			return new ServiceModelDataReader(MappingSchema, result);
-		}
-
-		public void ReleaseQuery(object query)
-		{
-			var ctx = (QueryContextOld)query;
-
-			if (ctx.Client != null)
-				((IDisposable)ctx.Client).Dispose();
-		}
-
-		string IDataContext.GetSqlText(object query)
-		{
-			var ctx        = (QueryContextOld)query;
-			var sqlBuilder = ((IDataContext)this).CreateSqlProvider();
-			var sb         = new StringBuilder();
-
-			sb
-				.Append("-- ")
-				.Append("ServiceModel")
-				.Append(' ')
-				.Append(((IDataContext)this).ContextID)
-				.Append(' ')
-				.Append(sqlBuilder.Name)
-				.AppendLine();
-
-			if (ctx.Query.SelectQuery.Parameters != null && ctx.Query.SelectQuery.Parameters.Count > 0)
-			{
-				foreach (var p in ctx.Query.SelectQuery.Parameters)
-					sb
-						.Append("-- DECLARE ")
-						.Append(p.Name)
-						.Append(' ')
-						.Append(p.Value == null ? p.SystemType.ToString() : p.Value.GetType().Name)
-						.AppendLine();
-
-				sb.AppendLine();
-
-				foreach (var p in ctx.Query.SelectQuery.Parameters)
-				{
-					var value = p.Value;
-
-					if (value is string || value is char)
-						value = "'" + value.ToString().Replace("'", "''") + "'";
-
-					sb
-						.Append("-- SET ")
-						.Append(p.Name)
-						.Append(" = ")
-						.Append(value)
-						.AppendLine();
-				}
-
-				sb.AppendLine();
-			}
-
-			var cc = sqlBuilder.CommandCount(ctx.Query.SelectQuery);
-
-			for (var i = 0; i < cc; i++)
-			{
-				sqlBuilder.BuildSql(i, ctx.Query.SelectQuery, sb);
-
-				if (i == 0 && ctx.Query.QueryHints != null && ctx.Query.QueryHints.Count > 0)
-				{
-					var sql = sb.ToString();
-
-					sql = sqlBuilder.ApplyQueryHints(sql, ctx.Query.QueryHints);
-
-					sb = new StringBuilder(sql);
-				}
-			}
-
-			return sb.ToString();
-		}
-
-		IDataContext IDataContext.Clone(bool forNestedQuery)
-		{
-			return Clone();
-		}
-
-		public event EventHandler OnClosing;
-
-		public void Dispose()
-		{
-			if (OnClosing != null)
-				OnClosing(this, EventArgs.Empty);
-		}
-	}
-}
+﻿using System;
+using System.Collections.Concurrent;
+using System.Collections.Generic;
+using System.Data;
+using System.Linq;
+using System.Linq.Expressions;
+using System.Reflection;
+using System.Text;
+using System.Threading;
+using System.Threading.Tasks;
+using LinqToDB.Data;
+using LinqToDB.SqlQuery;
+
+namespace LinqToDB.ServiceModel
+{
+	using Expressions;
+	using Extensions;
+	using Linq;
+	using Mapping;
+	using SqlProvider;
+
+	public abstract class RemoteDataContextBase : IDataContext
+	{
+		public string Configuration { get; set; }
+
+		class ConfigurationInfo
+		{
+			public LinqServiceInfo LinqServiceInfo;
+			public MappingSchema   MappingSchema;
+		}
+
+		static readonly ConcurrentDictionary<string,ConfigurationInfo> _configurations = new ConcurrentDictionary<string,ConfigurationInfo>();
+
+		ConfigurationInfo _configurationInfo;
+
+		ConfigurationInfo GetConfigurationInfo()
+		{
+			if (_configurationInfo == null && !_configurations.TryGetValue(Configuration ?? "", out _configurationInfo))
+			{
+				var client = GetClient();
+
+				try
+				{
+					var info = client.GetInfo(Configuration);
+
+					MappingSchema ms;
+
+					if (string.IsNullOrEmpty(info.MappingSchemaType))
+					{
+						ms = new MappingSchema(
+							info.ConfigurationList
+								.Select(c => ContextIDPrefix + "." + c).Concat(new[] { ContextIDPrefix }).Concat(info.ConfigurationList)
+								.Select(c => new MappingSchema(c)).     Concat(new[] { MappingSchema.Default })
+								.ToArray());
+					}
+					else
+					{
+						var type = Type.GetType(info.MappingSchemaType);
+						ms = (MappingSchema)Activator.CreateInstance(type);
+					}
+
+					_configurationInfo = new ConfigurationInfo
+					{
+						LinqServiceInfo = info,
+						MappingSchema   = ms,
+					};
+				}
+				finally
+				{
+					((IDisposable)client).Dispose();
+				}
+			}
+
+			return _configurationInfo;
+		}
+
+		protected abstract ILinqService GetClient();
+		protected abstract IDataContext Clone    ();
+		protected abstract string       ContextIDPrefix { get; }
+
+		string             _contextID;
+		string IDataContext.ContextID
+		{
+			get { return _contextID ?? (_contextID = GetConfigurationInfo().MappingSchema.ConfigurationList[0]); }
+		}
+
+		private MappingSchema _mappingSchema;
+		public  MappingSchema  MappingSchema
+		{
+			get { return _mappingSchema ?? (_mappingSchema = GetConfigurationInfo().MappingSchema); }
+			set { _mappingSchema = value; }
+		}
+
+		public  bool InlineParameters { get; set; }
+
+		private List<string> _queryHints;
+		public  List<string>  QueryHints
+		{
+			get { return _queryHints ?? (_queryHints = new List<string>()); }
+		}
+
+		private List<string> _nextQueryHints;
+		public  List<string>  NextQueryHints
+		{
+			get { return _nextQueryHints ?? (_nextQueryHints = new List<string>()); }
+		}
+
+		private        Type _sqlProviderType;
+		public virtual Type  SqlProviderType
+		{
+			get
+			{
+				if (_sqlProviderType == null)
+				{
+					var type = GetConfigurationInfo().LinqServiceInfo.SqlBuilderType;
+					_sqlProviderType = Type.GetType(type);
+				}
+
+				return _sqlProviderType;
+			}
+
+			set { _sqlProviderType = value;  }
+		}
+
+		private        Type _sqlOptimizerType;
+		public virtual Type  SqlOptimizerType
+		{
+			get
+			{
+				if (_sqlOptimizerType == null)
+				{
+					var type = GetConfigurationInfo().LinqServiceInfo.SqlOptimizerType;
+					_sqlOptimizerType = Type.GetType(type);
+				}
+
+				return _sqlOptimizerType;
+			}
+
+			set { _sqlOptimizerType = value;  }
+		}
+
+		SqlProviderFlags IDataContext.SqlProviderFlags
+		{
+			get { return GetConfigurationInfo().LinqServiceInfo.SqlProviderFlags; }
+		}
+
+		Type IDataContext.DataReaderType
+		{
+			get { return typeof(ServiceModelDataReader); }
+		}
+
+		Expression IDataContext.GetReaderExpression(MappingSchema mappingSchema, IDataReader reader, int idx, Expression readerExpression, Type toType)
+		{
+			var dataType   = reader.GetFieldType(idx);
+			var methodInfo = GetReaderMethodInfo(dataType);
+
+			Expression ex = Expression.Call(readerExpression, methodInfo, Expression.Constant(idx));
+
+			if (ex.Type != dataType)
+				ex = Expression.Convert(ex, dataType);
+
+			return ex;
+		}
+
+		static MethodInfo GetReaderMethodInfo(Type type)
+		{
+			switch (type.GetTypeCodeEx())
+			{
+				case TypeCode.Boolean  : return MemberHelper.MethodOf<IDataReader>(r => r.GetBoolean (0));
+				case TypeCode.Byte     : return MemberHelper.MethodOf<IDataReader>(r => r.GetByte    (0));
+				case TypeCode.Char     : return MemberHelper.MethodOf<IDataReader>(r => r.GetChar    (0));
+				case TypeCode.Int16    : return MemberHelper.MethodOf<IDataReader>(r => r.GetInt16   (0));
+				case TypeCode.Int32    : return MemberHelper.MethodOf<IDataReader>(r => r.GetInt32   (0));
+				case TypeCode.Int64    : return MemberHelper.MethodOf<IDataReader>(r => r.GetInt64   (0));
+				case TypeCode.Single   : return MemberHelper.MethodOf<IDataReader>(r => r.GetFloat   (0));
+				case TypeCode.Double   : return MemberHelper.MethodOf<IDataReader>(r => r.GetDouble  (0));
+				case TypeCode.String   : return MemberHelper.MethodOf<IDataReader>(r => r.GetString  (0));
+				case TypeCode.Decimal  : return MemberHelper.MethodOf<IDataReader>(r => r.GetDecimal (0));
+				case TypeCode.DateTime : return MemberHelper.MethodOf<IDataReader>(r => r.GetDateTime(0));
+			}
+
+			if (type == typeof(Guid))
+				return MemberHelper.MethodOf<IDataReader>(r => r.GetGuid(0));
+
+			return MemberHelper.MethodOf<IDataReader>(dr => dr.GetValue(0));
+		}
+
+		bool? IDataContext.IsDBNullAllowed(IDataReader reader, int idx)
+		{
+			return null;
+		}
+
+		static readonly Dictionary<Type,Func<ISqlBuilder>> _sqlBuilders = new Dictionary<Type, Func<ISqlBuilder>>();
+
+		Func<ISqlBuilder> _createSqlProvider;
+
+		Func<ISqlBuilder> IDataContext.CreateSqlProvider
+		{
+			get
+			{
+				if (_createSqlProvider == null)
+				{
+					var type = SqlProviderType;
+
+					if (!_sqlBuilders.TryGetValue(type, out _createSqlProvider))
+						lock (_sqlProviderType)
+							if (!_sqlBuilders.TryGetValue(type, out _createSqlProvider))
+								_sqlBuilders.Add(type, _createSqlProvider =
+									Expression.Lambda<Func<ISqlBuilder>>(
+										Expression.New(
+											type.GetConstructorEx(new[]
+											{
+												typeof(ISqlOptimizer),
+												typeof(SqlProviderFlags),
+												typeof(ValueToSqlConverter)
+											}),
+											new Expression[]
+											{
+												Expression.Constant(GetSqlOptimizer()),
+												Expression.Constant(((IDataContext)this).SqlProviderFlags),
+												Expression.Constant(((IDataContext)this).MappingSchema.ValueToSqlConverter)
+											})).Compile());
+				}
+
+				return _createSqlProvider;
+			}
+		}
+
+		static readonly Dictionary<Type,Func<ISqlOptimizer>> _sqlOptimizers = new Dictionary<Type,Func<ISqlOptimizer>>();
+
+		Func<ISqlOptimizer> _getSqlOptimizer;
+
+		public Func<ISqlOptimizer> GetSqlOptimizer
+		{
+			get
+			{
+				if (_getSqlOptimizer == null)
+				{
+					var type = SqlOptimizerType;
+
+					if (!_sqlOptimizers.TryGetValue(type, out _getSqlOptimizer))
+						lock (_sqlOptimizerType)
+							if (!_sqlOptimizers.TryGetValue(type, out _getSqlOptimizer))
+								_sqlOptimizers.Add(type, _getSqlOptimizer =
+									Expression.Lambda<Func<ISqlOptimizer>>(
+										Expression.New(
+											type.GetConstructorEx(new[]
+											{
+												typeof(SqlProviderFlags)
+											}),
+											new Expression[]
+											{
+												Expression.Constant(((IDataContext)this).SqlProviderFlags)
+											})).Compile());
+				}
+
+				return _getSqlOptimizer;
+			}
+		}
+
+		List<string> _queryBatch;
+		int          _batchCounter;
+
+		public void BeginBatch()
+		{
+			_batchCounter++;
+
+			if (_queryBatch == null)
+				_queryBatch = new List<string>();
+		}
+
+		public void CommitBatch()
+		{
+			if (_batchCounter == 0)
+				throw new InvalidOperationException();
+
+			_batchCounter--;
+
+			if (_batchCounter == 0)
+			{
+				var client = GetClient();
+
+				try
+				{
+					var data = LinqServiceSerializer.Serialize(_queryBatch.ToArray());
+					client.ExecuteBatch(Configuration, data);
+				}
+				finally
+				{
+					((IDisposable)client).Dispose();
+					_queryBatch = null;
+				}
+			}
+		}
+
+		#region GetQueryContext
+
+		class QueryContext : IQueryContext
+		{
+			public QueryContext(RemoteDataContextBase dataContext, Query query, Expression expression)
+			{
+				_dataContext = dataContext;
+				_query       = query;
+				_expression  = expression;
+			}
+
+			readonly RemoteDataContextBase _dataContext;
+			readonly Query                 _query;
+			readonly Expression            _expression;
+
+			ILinqService _client;
+
+			public void Dispose()
+			{
+				if (_client != null)
+					((IDisposable)_client).Dispose();
+			}
+
+			public int ExecuteNonQuery()
+			{
+				var q    = (SelectQuery)_query.SqlQuery.ProcessParameters();
+				var data = LinqServiceSerializer.Serialize(
+					q,
+					new SqlParameter[0],//q.IsParameterDependent ? q.Parameters.ToArray() : _query.GetCommandInfo(_dataContext, _expression).Parameters
+					null//ctx.Query.QueryHints
+					);
+
+				if (_dataContext._batchCounter > 0)
+				{
+					_dataContext._queryBatch.Add(data);
+					return -1;
+				}
+
+				_client = _dataContext.GetClient();
+
+				return _client.ExecuteNonQuery(_dataContext.Configuration, data);
+			}
+
+			public object ExecuteScalar()
+			{
+				if (_dataContext._batchCounter > 0)
+					throw new LinqException("Incompatible batch operation.");
+
+				_client = _dataContext.GetClient();
+
+				var q = (SelectQuery)_query.SqlQuery.ProcessParameters();
+
+				return _client.ExecuteScalar(
+					_dataContext.Configuration,
+					LinqServiceSerializer.Serialize(
+						q,
+						new SqlParameter[0],//q.IsParameterDependent ? q.Parameters.ToArray() : ctx.Query.GetParameters()
+						null//ctx.Query.QueryHints
+						));
+			}
+
+			public IDataReader ExecuteReader()
+			{
+				if (_dataContext._batchCounter > 0)
+					throw new LinqException("Incompatible batch operation.");
+
+				_client = _dataContext.GetClient();
+
+				var q      = (SelectQuery)_query.SqlQuery.ProcessParameters();
+				var ret    = _client.ExecuteReader(
+					_dataContext.Configuration,
+					LinqServiceSerializer.Serialize(
+						q,
+						new SqlParameter[0],//q.IsParameterDependent ? q.Parameters.ToArray() : _c.Query.GetParameters()
+						null//ctx.Query.QueryHints
+						));
+				var result = LinqServiceSerializer.DeserializeResult(ret);
+
+				return new ServiceModelDataReader(_dataContext.MappingSchema, result);
+			}
+
+			public Task<DataReaderAsync> ExecuteReaderAsync(CancellationToken cancellationToken)
+			{
+				throw new NotImplementedException();
+			}
+		}
+
+		IQueryContext IDataContext.GetQueryContext(Query query, Expression expression)
+		{
+			return new QueryContext(this, query, expression);
+		}
+
+		#endregion
+
+		class QueryContextOld
+		{
+			public IQueryContextOld Query;
+			public ILinqService  Client;
+		}
+
+		object IDataContext.SetQuery(IQueryContextOld queryContext)
+		{
+			return new QueryContextOld { Query = queryContext };
+		}
+
+		int IDataContext.ExecuteNonQuery(object query)
+		{
+			var ctx  = (QueryContextOld)query;
+			var q    = (SelectQuery)ctx.Query.SelectQuery.ProcessParameters();
+			var data = LinqServiceSerializer.Serialize(q, q.IsParameterDependent ? q.Parameters.ToArray() : ctx.Query.GetParameters(), ctx.Query.QueryHints);
+
+			if (_batchCounter > 0)
+			{
+				_queryBatch.Add(data);
+				return -1;
+			}
+
+			ctx.Client = GetClient();
+
+			return ctx.Client.ExecuteNonQuery(Configuration, data);
+		}
+
+		object IDataContext.ExecuteScalar(object query)
+		{
+			if (_batchCounter > 0)
+				throw new LinqException("Incompatible batch operation.");
+
+			var ctx = (QueryContextOld)query;
+
+			ctx.Client = GetClient();
+
+			var q = (SelectQuery)ctx.Query.SelectQuery.ProcessParameters();
+
+			return ctx.Client.ExecuteScalar(
+				Configuration,
+				LinqServiceSerializer.Serialize(q, q.IsParameterDependent ? q.Parameters.ToArray() : ctx.Query.GetParameters(), ctx.Query.QueryHints));
+		}
+
+		IDataReader IDataContext.ExecuteReader(object query)
+		{
+			if (_batchCounter > 0)
+				throw new LinqException("Incompatible batch operation.");
+
+			var ctx = (QueryContextOld)query;
+
+			ctx.Client = GetClient();
+
+			var q      = (SelectQuery)ctx.Query.SelectQuery.ProcessParameters();
+			var ret    = ctx.Client.ExecuteReader(
+				Configuration,
+				LinqServiceSerializer.Serialize(q, q.IsParameterDependent ? q.Parameters.ToArray() : ctx.Query.GetParameters(), ctx.Query.QueryHints));
+			var result = LinqServiceSerializer.DeserializeResult(ret);
+
+			return new ServiceModelDataReader(MappingSchema, result);
+		}
+
+		public void ReleaseQuery(object query)
+		{
+			var ctx = (QueryContextOld)query;
+
+			if (ctx.Client != null)
+				((IDisposable)ctx.Client).Dispose();
+		}
+
+		string IDataContext.GetSqlText(object query)
+		{
+			var ctx        = (QueryContextOld)query;
+			var sqlBuilder = ((IDataContext)this).CreateSqlProvider();
+			var sb         = new StringBuilder();
+
+			sb
+				.Append("-- ")
+				.Append("ServiceModel")
+				.Append(' ')
+				.Append(((IDataContext)this).ContextID)
+				.Append(' ')
+				.Append(sqlBuilder.Name)
+				.AppendLine();
+
+			if (ctx.Query.SelectQuery.Parameters != null && ctx.Query.SelectQuery.Parameters.Count > 0)
+			{
+				foreach (var p in ctx.Query.SelectQuery.Parameters)
+					sb
+						.Append("-- DECLARE ")
+						.Append(p.Name)
+						.Append(' ')
+						.Append(p.Value == null ? p.SystemType.ToString() : p.Value.GetType().Name)
+						.AppendLine();
+
+				sb.AppendLine();
+
+				foreach (var p in ctx.Query.SelectQuery.Parameters)
+				{
+					var value = p.Value;
+
+					if (value is string || value is char)
+						value = "'" + value.ToString().Replace("'", "''") + "'";
+
+					sb
+						.Append("-- SET ")
+						.Append(p.Name)
+						.Append(" = ")
+						.Append(value)
+						.AppendLine();
+				}
+
+				sb.AppendLine();
+			}
+
+			var cc = sqlBuilder.CommandCount(ctx.Query.SelectQuery);
+
+			for (var i = 0; i < cc; i++)
+			{
+				sqlBuilder.BuildSql(i, ctx.Query.SelectQuery, sb);
+
+				if (i == 0 && ctx.Query.QueryHints != null && ctx.Query.QueryHints.Count > 0)
+				{
+					var sql = sb.ToString();
+
+					sql = sqlBuilder.ApplyQueryHints(sql, ctx.Query.QueryHints);
+
+					sb = new StringBuilder(sql);
+				}
+			}
+
+			return sb.ToString();
+		}
+
+		IDataContext IDataContext.Clone(bool forNestedQuery)
+		{
+			return Clone();
+		}
+
+		public event EventHandler OnClosing;
+
+		public void Dispose()
+		{
+			if (OnClosing != null)
+				OnClosing(this, EventArgs.Empty);
+		}
+	}
+}