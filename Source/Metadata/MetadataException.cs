﻿using System;
using System.Runtime.Serialization;

namespace LinqToDB.Metadata
{
	/// <summary>
	/// Defines the base class for the namespace exceptions.
	/// </summary>
	/// <remarks>
	/// This class is the base class for exceptions that may occur during
	/// execution of the namespace members.
	/// </remarks>
	[Serializable] 
	public class MetadataException : Exception
	{
		/// <summary>
		/// Initializes a new instance of the <see cref="MetadataException"/> class.
		/// </summary>
		/// <remarks>
		/// This constructor initializes the <see cref="Exception.Message"/>
		/// property of the new instance such as "A Build Type exception has occurred."
		/// </remarks>
		public MetadataException()
			: base("A Metadata exception has occurred.")
		{
		}

		/// <summary>
		/// Initializes a new instance of the <see cref="MetadataException"/> class 
		/// with the specified error message.
		/// </summary>
		/// <param name="message">The message to display to the client when the
		/// exception is thrown.</param>
		/// <seealso cref="Exception.Message"/>
		public MetadataException(string message)
			: base(message)
		{
		}

		/// <summary>
		/// Initializes a new instance of the <see cref="MetadataException"/> class 
		/// with the specified error message and InnerException property.
		/// </summary>
		/// <param name="message">The message to display to the client when the
		/// exception is thrown.</param>
		/// <param name="innerException">The InnerException, if any, that threw
		/// the current exception.</param>
		/// <seealso cref="Exception.Message"/>
		/// <seealso cref="Exception.InnerException"/>
		public MetadataException(string message, Exception innerException)
			: base(message, innerException)
		{
		}

		/// <summary>
		/// Initializes a new instance of the <see cref="MetadataException"/> class 
		/// with the specified InnerException property.
		/// </summary>
		/// <param name="innerException">The InnerException, if any, that threw
		/// the current exception.</param>
		/// <seealso cref="Exception.InnerException"/>
		public MetadataException(Exception innerException)
			: base(innerException.Message, innerException)
		{
		}

<<<<<<< HEAD
#if !SILVERLIGHT && !NETFX_CORE && !NETSTANDARD && !NETSTANDARD2_0
=======
#if !NETSTANDARD1_6
>>>>>>> 1e2c937f

		/// <summary>
		/// Initializes a new instance of the <see cref="MetadataException"/> class
		/// with serialized data.
		/// </summary>
		/// <param name="info">The object that holds the serialized object data.</param>
		/// <param name="context">The contextual information about the source or
		/// destination.</param>
		/// <remarks>This constructor is called during deserialization to
		/// reconstitute the exception object transmitted over a stream.</remarks>
		protected MetadataException(SerializationInfo info, StreamingContext context)
			: base(info, context)
		{
		}

#endif
	}
}
<|MERGE_RESOLUTION|>--- conflicted
+++ resolved
@@ -1,89 +1,85 @@
-﻿using System;
-using System.Runtime.Serialization;
-
-namespace LinqToDB.Metadata
-{
-	/// <summary>
-	/// Defines the base class for the namespace exceptions.
-	/// </summary>
-	/// <remarks>
-	/// This class is the base class for exceptions that may occur during
-	/// execution of the namespace members.
-	/// </remarks>
-	[Serializable] 
-	public class MetadataException : Exception
-	{
-		/// <summary>
-		/// Initializes a new instance of the <see cref="MetadataException"/> class.
-		/// </summary>
-		/// <remarks>
-		/// This constructor initializes the <see cref="Exception.Message"/>
-		/// property of the new instance such as "A Build Type exception has occurred."
-		/// </remarks>
-		public MetadataException()
-			: base("A Metadata exception has occurred.")
-		{
-		}
-
-		/// <summary>
-		/// Initializes a new instance of the <see cref="MetadataException"/> class 
-		/// with the specified error message.
-		/// </summary>
-		/// <param name="message">The message to display to the client when the
-		/// exception is thrown.</param>
-		/// <seealso cref="Exception.Message"/>
-		public MetadataException(string message)
-			: base(message)
-		{
-		}
-
-		/// <summary>
-		/// Initializes a new instance of the <see cref="MetadataException"/> class 
-		/// with the specified error message and InnerException property.
-		/// </summary>
-		/// <param name="message">The message to display to the client when the
-		/// exception is thrown.</param>
-		/// <param name="innerException">The InnerException, if any, that threw
-		/// the current exception.</param>
-		/// <seealso cref="Exception.Message"/>
-		/// <seealso cref="Exception.InnerException"/>
-		public MetadataException(string message, Exception innerException)
-			: base(message, innerException)
-		{
-		}
-
-		/// <summary>
-		/// Initializes a new instance of the <see cref="MetadataException"/> class 
-		/// with the specified InnerException property.
-		/// </summary>
-		/// <param name="innerException">The InnerException, if any, that threw
-		/// the current exception.</param>
-		/// <seealso cref="Exception.InnerException"/>
-		public MetadataException(Exception innerException)
-			: base(innerException.Message, innerException)
-		{
-		}
-
-<<<<<<< HEAD
-#if !SILVERLIGHT && !NETFX_CORE && !NETSTANDARD && !NETSTANDARD2_0
-=======
-#if !NETSTANDARD1_6
->>>>>>> 1e2c937f
-
-		/// <summary>
-		/// Initializes a new instance of the <see cref="MetadataException"/> class
-		/// with serialized data.
-		/// </summary>
-		/// <param name="info">The object that holds the serialized object data.</param>
-		/// <param name="context">The contextual information about the source or
-		/// destination.</param>
-		/// <remarks>This constructor is called during deserialization to
-		/// reconstitute the exception object transmitted over a stream.</remarks>
-		protected MetadataException(SerializationInfo info, StreamingContext context)
-			: base(info, context)
-		{
-		}
-
-#endif
-	}
-}
+﻿using System;
+using System.Runtime.Serialization;
+
+namespace LinqToDB.Metadata
+{
+	/// <summary>
+	/// Defines the base class for the namespace exceptions.
+	/// </summary>
+	/// <remarks>
+	/// This class is the base class for exceptions that may occur during
+	/// execution of the namespace members.
+	/// </remarks>
+	[Serializable] 
+	public class MetadataException : Exception
+	{
+		/// <summary>
+		/// Initializes a new instance of the <see cref="MetadataException"/> class.
+		/// </summary>
+		/// <remarks>
+		/// This constructor initializes the <see cref="Exception.Message"/>
+		/// property of the new instance such as "A Build Type exception has occurred."
+		/// </remarks>
+		public MetadataException()
+			: base("A Metadata exception has occurred.")
+		{
+		}
+
+		/// <summary>
+		/// Initializes a new instance of the <see cref="MetadataException"/> class 
+		/// with the specified error message.
+		/// </summary>
+		/// <param name="message">The message to display to the client when the
+		/// exception is thrown.</param>
+		/// <seealso cref="Exception.Message"/>
+		public MetadataException(string message)
+			: base(message)
+		{
+		}
+
+		/// <summary>
+		/// Initializes a new instance of the <see cref="MetadataException"/> class 
+		/// with the specified error message and InnerException property.
+		/// </summary>
+		/// <param name="message">The message to display to the client when the
+		/// exception is thrown.</param>
+		/// <param name="innerException">The InnerException, if any, that threw
+		/// the current exception.</param>
+		/// <seealso cref="Exception.Message"/>
+		/// <seealso cref="Exception.InnerException"/>
+		public MetadataException(string message, Exception innerException)
+			: base(message, innerException)
+		{
+		}
+
+		/// <summary>
+		/// Initializes a new instance of the <see cref="MetadataException"/> class 
+		/// with the specified InnerException property.
+		/// </summary>
+		/// <param name="innerException">The InnerException, if any, that threw
+		/// the current exception.</param>
+		/// <seealso cref="Exception.InnerException"/>
+		public MetadataException(Exception innerException)
+			: base(innerException.Message, innerException)
+		{
+		}
+
+#if !NETSTANDARD1_6
+
+		/// <summary>
+		/// Initializes a new instance of the <see cref="MetadataException"/> class
+		/// with serialized data.
+		/// </summary>
+		/// <param name="info">The object that holds the serialized object data.</param>
+		/// <param name="context">The contextual information about the source or
+		/// destination.</param>
+		/// <remarks>This constructor is called during deserialization to
+		/// reconstitute the exception object transmitted over a stream.</remarks>
+		protected MetadataException(SerializationInfo info, StreamingContext context)
+			: base(info, context)
+		{
+		}
+
+#endif
+	}
+}