<<<<<<< HEAD
﻿#if NETSTANDARD || NETSTANDARD2_0

using System;
=======
﻿using System;
>>>>>>> 1e2c937f
using System.Reflection;

namespace LinqToDB.Metadata
{
	using Common;
	using Mapping;

	public class SystemComponentModelDataAnnotationsSchemaAttributeReader : IMetadataReader
	{
		readonly AttributeReader _reader = new AttributeReader();

		public T[] GetAttributes<T>(Type type, bool inherit)
			where T : Attribute
		{
			if (typeof(T) == typeof(TableAttribute))
			{
				var ta = _reader.GetAttributes<System.ComponentModel.DataAnnotations.Schema.TableAttribute>   (type, inherit);

				var t = ta.Length == 1 ? ta[0] : null;

				if (t != null)
				{
					var attr = new TableAttribute();

					var name = t.Name;

					if (name != null)
					{
						var names = name.Replace("[", "").Replace("]", "").Split('.');

						switch (names.Length)
						{
							case 0  : break;
							case 1  : attr.Name = names[0]; break;
							case 2  :
								attr.Name   = names[0];
								attr.Schema = names[1];
								break;
							default :
								throw new MetadataException(string.Format(
									"Invalid table name '{0}' of type '{1}'",
									name, type.FullName));
						}
					}

					return new[] { (T)(Attribute)attr };
				}
			}

			return Array<T>.Empty;
		}

		public T[] GetAttributes<T>(Type type, MemberInfo memberInfo, bool inherit)
			where T : Attribute
		{
			if (typeof(T) == typeof(ColumnAttribute))
			{
				var attrs = _reader.GetAttributes<System.ComponentModel.DataAnnotations.Schema.ColumnAttribute>(type, memberInfo, inherit);

				if (attrs.Length == 1)
				{
					var c = attrs[0];

					var attr = new ColumnAttribute
					{
						Name   = c.Name,
						DbType = c.TypeName 
					};

					return new[] { (T)(Attribute)attr };
				}
			}

			return Array<T>.Empty;
		}
	}
}<|MERGE_RESOLUTION|>--- conflicted
+++ resolved
@@ -1,10 +1,4 @@
-<<<<<<< HEAD
-﻿#if NETSTANDARD || NETSTANDARD2_0
-
-using System;
-=======
 ﻿using System;
->>>>>>> 1e2c937f
 using System.Reflection;
 
 namespace LinqToDB.Metadata
