--- conflicted
+++ resolved
@@ -1,318 +1,315 @@
-﻿using System;
-using System.Collections.Concurrent;
-using System.Collections.Generic;
-using System.Data;
-using System.Data.SqlClient;
-using System.Data.SqlTypes;
-using System.Linq;
-using System.Linq.Expressions;
-
-namespace LinqToDB.DataProvider.SqlServer
-{
-	using Common;
-	using Data;
-	using Extensions;
-	using Mapping;
-	using SchemaProvider;
-	using SqlProvider;
-
-	public class SqlServerDataProvider : DataProviderBase
-	{
-		#region Init
-
-		public SqlServerDataProvider(string name, SqlServerVersion version)
-			: base(name, null)
-		{
-			Version = version;
-
-			if (version == SqlServerVersion.v2000)
-			{
-				SqlProviderFlags.AcceptsTakeAsParameter   = false;
-				SqlProviderFlags.IsSkipSupported          = false;
-				SqlProviderFlags.IsCountSubQuerySupported = false;
-			}
-			else
-			{
-				SqlProviderFlags.IsApplyJoinSupported    = true;
-				SqlProviderFlags.TakeHintsSupported      = TakeHints.Percent | TakeHints.WithTies;
-			}
-
-			SetCharField("char",  (r,i) => r.GetString(i).TrimEnd());
-			SetCharField("nchar", (r,i) => r.GetString(i).TrimEnd());
-
-			if (!Configuration.AvoidSpecificDataProviderAPI)
-			{
-				SetProviderField<SqlDataReader,SqlBinary  ,SqlBinary  >((r,i) => r.GetSqlBinary  (i));
-				SetProviderField<SqlDataReader,SqlBoolean ,SqlBoolean >((r,i) => r.GetSqlBoolean (i));
-				SetProviderField<SqlDataReader,SqlByte    ,SqlByte    >((r,i) => r.GetSqlByte    (i));
-				SetProviderField<SqlDataReader,SqlDateTime,SqlDateTime>((r,i) => r.GetSqlDateTime(i));
-				SetProviderField<SqlDataReader,SqlDecimal ,SqlDecimal >((r,i) => r.GetSqlDecimal (i));
-				SetProviderField<SqlDataReader,SqlDouble  ,SqlDouble  >((r,i) => r.GetSqlDouble  (i));
-				SetProviderField<SqlDataReader,SqlGuid    ,SqlGuid    >((r,i) => r.GetSqlGuid    (i));
-				SetProviderField<SqlDataReader,SqlInt16   ,SqlInt16   >((r,i) => r.GetSqlInt16   (i));
-				SetProviderField<SqlDataReader,SqlInt32   ,SqlInt32   >((r,i) => r.GetSqlInt32   (i));
-				SetProviderField<SqlDataReader,SqlInt64   ,SqlInt64   >((r,i) => r.GetSqlInt64   (i));
-				SetProviderField<SqlDataReader,SqlMoney   ,SqlMoney   >((r,i) => r.GetSqlMoney   (i));
-				SetProviderField<SqlDataReader,SqlSingle  ,SqlSingle  >((r,i) => r.GetSqlSingle  (i));
-				SetProviderField<SqlDataReader,SqlString  ,SqlString  >((r,i) => r.GetSqlString  (i));
-				SetProviderField<SqlDataReader,SqlXml     ,SqlXml     >((r,i) => r.GetSqlXml     (i));
-
-				SetProviderField<SqlDataReader,DateTimeOffset>((r,i) => r.GetDateTimeOffset(i));
-				SetProviderField<SqlDataReader,TimeSpan>      ((r,i) => r.GetTimeSpan      (i));
-			}
-			else
-			{
-				SetProviderField<IDataReader,SqlString  ,SqlString  >((r,i) => r.GetString  (i));
-			}
-
-			_sqlOptimizer              = new SqlServerSqlOptimizer    (SqlProviderFlags);
-			_sqlServer2000SqlOptimizer = new SqlServer2000SqlOptimizer(SqlProviderFlags);
-			_sqlServer2005SqlOptimizer = new SqlServer2005SqlOptimizer(SqlProviderFlags);
-
-			SetField<IDataReader,decimal>((r,i) => r.GetDecimal(i));
-			SetField<IDataReader,decimal>("money",      (r,i) => SqlServerTools.DataReaderGetMoney  (r, i));
-			SetField<IDataReader,decimal>("smallmoney", (r,i) => SqlServerTools.DataReaderGetMoney  (r, i));
-			SetField<IDataReader,decimal>("decimal",    (r,i) => SqlServerTools.DataReaderGetDecimal(r, i));
-		}
-
-		#endregion
-
-		#region Public Properties
-
-		public override string ConnectionNamespace { get { return typeof(SqlConnection).Namespace; } }
-		public override Type   DataReaderType      { get { return typeof(SqlDataReader);           } }
-
-		public SqlServerVersion Version { get; private set; }
-
-		#endregion
-
-		#region Overrides
-
-		static class MappingSchemaInstance
-		{
-			public static readonly SqlServer2000MappingSchema SqlServer2000MappingSchema = new SqlServer2000MappingSchema();
-			public static readonly SqlServer2005MappingSchema SqlServer2005MappingSchema = new SqlServer2005MappingSchema();
-			public static readonly SqlServer2008MappingSchema SqlServer2008MappingSchema = new SqlServer2008MappingSchema();
-			public static readonly SqlServer2012MappingSchema SqlServer2012MappingSchema = new SqlServer2012MappingSchema();
-		}
-
-		public override MappingSchema MappingSchema
-		{
-			get
-			{
-				switch (Version)
-				{
-					case SqlServerVersion.v2000 : return MappingSchemaInstance.SqlServer2000MappingSchema;
-					case SqlServerVersion.v2005 : return MappingSchemaInstance.SqlServer2005MappingSchema;
-					case SqlServerVersion.v2008 : return MappingSchemaInstance.SqlServer2008MappingSchema;
-					case SqlServerVersion.v2012 : return MappingSchemaInstance.SqlServer2012MappingSchema;
-				}
-
-				return base.MappingSchema;
-			}
-		}
-
-		protected override IDbConnection CreateConnectionInternal(string connectionString)
-		{
-			return new SqlConnection(connectionString);
-		}
-
-		public override ISqlBuilder CreateSqlBuilder()
-		{
-			switch (Version)
-			{
-				case SqlServerVersion.v2000 : return new SqlServer2000SqlBuilder(GetSqlOptimizer(), SqlProviderFlags, MappingSchema.ValueToSqlConverter);
-				case SqlServerVersion.v2005 : return new SqlServer2005SqlBuilder(GetSqlOptimizer(), SqlProviderFlags, MappingSchema.ValueToSqlConverter);
-				case SqlServerVersion.v2008 : return new SqlServer2008SqlBuilder(GetSqlOptimizer(), SqlProviderFlags, MappingSchema.ValueToSqlConverter);
-				case SqlServerVersion.v2012 : return new SqlServer2012SqlBuilder(GetSqlOptimizer(), SqlProviderFlags, MappingSchema.ValueToSqlConverter);
-			}
-
-			throw new InvalidOperationException();
-		}
-
-		readonly ISqlOptimizer _sqlOptimizer;
-		readonly ISqlOptimizer _sqlServer2000SqlOptimizer;
-		readonly ISqlOptimizer _sqlServer2005SqlOptimizer;
-
-		public override ISqlOptimizer GetSqlOptimizer()
-		{
-			switch (Version)
-			{
-				case SqlServerVersion.v2000 : return _sqlServer2000SqlOptimizer;
-				case SqlServerVersion.v2005 : return _sqlServer2005SqlOptimizer;
-			}
-
-			return _sqlOptimizer;
-		}
-
-		public override bool IsCompatibleConnection(IDbConnection connection)
-		{
-			return typeof(SqlConnection).IsSameOrParentOf(connection.GetType());
-		}
-
-#if !NETSTANDARD
-		public override ISchemaProvider GetSchemaProvider()
-		{
-			return Version == SqlServerVersion.v2000 ? new SqlServer2000SchemaProvider() : new SqlServerSchemaProvider();
-		}
-#endif
-		static readonly ConcurrentDictionary<string,bool> _marsFlags = new ConcurrentDictionary<string,bool>();
-
-		public override object GetConnectionInfo(DataConnection dataConnection, string parameterName)
-		{
-			switch (parameterName)
-			{
-				case "IsMarsEnabled" :
-					if (dataConnection.ConnectionString != null)
-					{
-						bool flag;
-
-						if (!_marsFlags.TryGetValue(dataConnection.Connection.ConnectionString, out flag))
-						{
-							flag = dataConnection.Connection.ConnectionString.Split(';')
-								.Select(s => s.Split('='))
-								.Where (s => s.Length == 2 && s[0].Trim().ToLower() == "multipleactiveresultsets")
-								.Select(s => s[1].Trim().ToLower())
-								.Any   (s => s == "true" || s == "1" || s == "yes");
-
-							_marsFlags[dataConnection.Connection.ConnectionString] = flag;
-						}
-
-						return flag;
-					}
-
-					return false;
-			}
-
-			return null;
-		}
-
-		public override void SetParameter(IDbDataParameter parameter, string name, DataType dataType, object value)
-		{
-			switch (dataType)
-			{
-				case DataType.Udt        :
-					{
-						string s;
-						if (value != null && _udtTypes.TryGetValue(value.GetType(), out s))
-							if (parameter is SqlParameter)
-#if NETSTANDARD
-								((SqlParameter)parameter).TypeName = s;
-#else
-								((SqlParameter)parameter).UdtTypeName = s;
-#endif
-
-					}
-
-					break;
-			}
-
-			base.SetParameter(parameter, name, dataType, value);
-		}
-
-		protected override void SetParameterType(IDbDataParameter parameter, DataType dataType)
-		{
-			if (parameter is BulkCopyReader.Parameter)
-				return;
-
-			switch (dataType)
-			{
-				case DataType.SByte         : parameter.DbType = DbType.Int16;   break;
-				case DataType.UInt16        : parameter.DbType = DbType.Int32;   break;
-				case DataType.UInt32        : parameter.DbType = DbType.Int64;   break;
-				case DataType.UInt64        : parameter.DbType = DbType.Decimal; break;
-				case DataType.VarNumeric    : parameter.DbType = DbType.Decimal; break;
-				case DataType.DateTime2     :
-					parameter.DbType =
-						Version == SqlServerVersion.v2000 || Version == SqlServerVersion.v2005 ?
-							DbType.DateTime :
-							DbType.DateTime2;
-					break;
-				case DataType.Text          : ((SqlParameter)parameter).SqlDbType = SqlDbType.Text;          break;
-				case DataType.NText         : ((SqlParameter)parameter).SqlDbType = SqlDbType.NText;         break;
-				case DataType.Binary        : ((SqlParameter)parameter).SqlDbType = SqlDbType.Binary;        break;
-				case DataType.Blob          :
-				case DataType.VarBinary     : ((SqlParameter)parameter).SqlDbType = SqlDbType.VarBinary;     break;
-				case DataType.Image         : ((SqlParameter)parameter).SqlDbType = SqlDbType.Image;         break;
-				case DataType.Money         : ((SqlParameter)parameter).SqlDbType = SqlDbType.Money;         break;
-				case DataType.SmallMoney    : ((SqlParameter)parameter).SqlDbType = SqlDbType.SmallMoney;    break;
-				case DataType.Date          : ((SqlParameter)parameter).SqlDbType = SqlDbType.Date;          break;
-				case DataType.Time          : ((SqlParameter)parameter).SqlDbType = SqlDbType.Time;          break;
-				case DataType.SmallDateTime : ((SqlParameter)parameter).SqlDbType = SqlDbType.SmallDateTime; break;
-				case DataType.Timestamp     : ((SqlParameter)parameter).SqlDbType = SqlDbType.Timestamp;     break;
-				default                     : base.SetParameterType(parameter, dataType);                    break;
-			}
-		}
-
-#endregion
-
-		#region Udt support
-
-		static readonly ConcurrentDictionary<Type,string> _udtTypes = new ConcurrentDictionary<Type,string>();
-
-		internal static void SetUdtType(Type type, string udtName)
-		{
-			_udtTypes[type] = udtName;
-		}
-
-		internal static Type GetUdtType(string udtName)
-		{
-			foreach (var udtType in _udtTypes)
-				if (udtType.Value == udtName)
-					return udtType.Key;
-
-			return null;
-		}
-
-		public void AddUdtType(Type type, string udtName)
-		{
-			MappingSchema.SetScalarType(type);
-
-			_udtTypes[type] = udtName;
-		}
-
-		public void AddUdtType<T>(string udtName, T defaultValue, DataType dataType = DataType.Undefined)
-		{
-			MappingSchema.AddScalarType(typeof(T), defaultValue, dataType);
-
-			_udtTypes[typeof(T)] = udtName;
-		}
-
-		#endregion
-
-		#region BulkCopy
-
-		SqlServerBulkCopy _bulkCopy;
-
-		public override BulkCopyRowsCopied BulkCopy<T>(DataConnection dataConnection, BulkCopyOptions options, IEnumerable<T> source)
-		{
-			if (_bulkCopy == null)
-				_bulkCopy = new SqlServerBulkCopy(this);
-
-			return _bulkCopy.BulkCopy(
-				options.BulkCopyType == BulkCopyType.Default ? SqlServerTools.DefaultBulkCopyType : options.BulkCopyType,
-				dataConnection,
-				options,
-				source);
-		}
-
-		#endregion
-
-		#region Merge
-
-		public override int Merge<T>(DataConnection dataConnection, Expression<Func<T,bool>> deletePredicate, bool delete, IEnumerable<T> source,
-			string tableName, string databaseName, string schemaName)
-		{
-			return new SqlServerMerge().Merge(dataConnection, deletePredicate, delete, source, tableName, databaseName, schemaName);
-		}
-
-<<<<<<< HEAD
-		protected override BasicMergeBuilder<TTarget, TSource> GetMergeBuilder<TTarget, TSource>(IMerge<TTarget, TSource> merge)
-		{
-			return new SqlServerMergeBuilder<TTarget, TSource>(merge, Name);
-		}
-=======
->>>>>>> d04162ad
-		#endregion
-	}
-}
+﻿using System;
+using System.Collections.Concurrent;
+using System.Collections.Generic;
+using System.Data;
+using System.Data.SqlClient;
+using System.Data.SqlTypes;
+using System.Linq;
+using System.Linq.Expressions;
+
+namespace LinqToDB.DataProvider.SqlServer
+{
+	using Common;
+	using Data;
+	using Extensions;
+	using Mapping;
+	using SchemaProvider;
+	using SqlProvider;
+
+	public class SqlServerDataProvider : DataProviderBase
+	{
+		#region Init
+
+		public SqlServerDataProvider(string name, SqlServerVersion version)
+			: base(name, null)
+		{
+			Version = version;
+
+			if (version == SqlServerVersion.v2000)
+			{
+				SqlProviderFlags.AcceptsTakeAsParameter   = false;
+				SqlProviderFlags.IsSkipSupported          = false;
+				SqlProviderFlags.IsCountSubQuerySupported = false;
+			}
+			else
+			{
+				SqlProviderFlags.IsApplyJoinSupported    = true;
+				SqlProviderFlags.TakeHintsSupported      = TakeHints.Percent | TakeHints.WithTies;
+			}
+
+			SetCharField("char",  (r,i) => r.GetString(i).TrimEnd());
+			SetCharField("nchar", (r,i) => r.GetString(i).TrimEnd());
+
+			if (!Configuration.AvoidSpecificDataProviderAPI)
+			{
+				SetProviderField<SqlDataReader,SqlBinary  ,SqlBinary  >((r,i) => r.GetSqlBinary  (i));
+				SetProviderField<SqlDataReader,SqlBoolean ,SqlBoolean >((r,i) => r.GetSqlBoolean (i));
+				SetProviderField<SqlDataReader,SqlByte    ,SqlByte    >((r,i) => r.GetSqlByte    (i));
+				SetProviderField<SqlDataReader,SqlDateTime,SqlDateTime>((r,i) => r.GetSqlDateTime(i));
+				SetProviderField<SqlDataReader,SqlDecimal ,SqlDecimal >((r,i) => r.GetSqlDecimal (i));
+				SetProviderField<SqlDataReader,SqlDouble  ,SqlDouble  >((r,i) => r.GetSqlDouble  (i));
+				SetProviderField<SqlDataReader,SqlGuid    ,SqlGuid    >((r,i) => r.GetSqlGuid    (i));
+				SetProviderField<SqlDataReader,SqlInt16   ,SqlInt16   >((r,i) => r.GetSqlInt16   (i));
+				SetProviderField<SqlDataReader,SqlInt32   ,SqlInt32   >((r,i) => r.GetSqlInt32   (i));
+				SetProviderField<SqlDataReader,SqlInt64   ,SqlInt64   >((r,i) => r.GetSqlInt64   (i));
+				SetProviderField<SqlDataReader,SqlMoney   ,SqlMoney   >((r,i) => r.GetSqlMoney   (i));
+				SetProviderField<SqlDataReader,SqlSingle  ,SqlSingle  >((r,i) => r.GetSqlSingle  (i));
+				SetProviderField<SqlDataReader,SqlString  ,SqlString  >((r,i) => r.GetSqlString  (i));
+				SetProviderField<SqlDataReader,SqlXml     ,SqlXml     >((r,i) => r.GetSqlXml     (i));
+
+				SetProviderField<SqlDataReader,DateTimeOffset>((r,i) => r.GetDateTimeOffset(i));
+				SetProviderField<SqlDataReader,TimeSpan>      ((r,i) => r.GetTimeSpan      (i));
+			}
+			else
+			{
+				SetProviderField<IDataReader,SqlString  ,SqlString  >((r,i) => r.GetString  (i));
+			}
+
+			_sqlOptimizer              = new SqlServerSqlOptimizer    (SqlProviderFlags);
+			_sqlServer2000SqlOptimizer = new SqlServer2000SqlOptimizer(SqlProviderFlags);
+			_sqlServer2005SqlOptimizer = new SqlServer2005SqlOptimizer(SqlProviderFlags);
+
+			SetField<IDataReader,decimal>((r,i) => r.GetDecimal(i));
+			SetField<IDataReader,decimal>("money",      (r,i) => SqlServerTools.DataReaderGetMoney  (r, i));
+			SetField<IDataReader,decimal>("smallmoney", (r,i) => SqlServerTools.DataReaderGetMoney  (r, i));
+			SetField<IDataReader,decimal>("decimal",    (r,i) => SqlServerTools.DataReaderGetDecimal(r, i));
+		}
+
+		#endregion
+
+		#region Public Properties
+
+		public override string ConnectionNamespace { get { return typeof(SqlConnection).Namespace; } }
+		public override Type   DataReaderType      { get { return typeof(SqlDataReader);           } }
+
+		public SqlServerVersion Version { get; private set; }
+
+		#endregion
+
+		#region Overrides
+
+		static class MappingSchemaInstance
+		{
+			public static readonly SqlServer2000MappingSchema SqlServer2000MappingSchema = new SqlServer2000MappingSchema();
+			public static readonly SqlServer2005MappingSchema SqlServer2005MappingSchema = new SqlServer2005MappingSchema();
+			public static readonly SqlServer2008MappingSchema SqlServer2008MappingSchema = new SqlServer2008MappingSchema();
+			public static readonly SqlServer2012MappingSchema SqlServer2012MappingSchema = new SqlServer2012MappingSchema();
+		}
+
+		public override MappingSchema MappingSchema
+		{
+			get
+			{
+				switch (Version)
+				{
+					case SqlServerVersion.v2000 : return MappingSchemaInstance.SqlServer2000MappingSchema;
+					case SqlServerVersion.v2005 : return MappingSchemaInstance.SqlServer2005MappingSchema;
+					case SqlServerVersion.v2008 : return MappingSchemaInstance.SqlServer2008MappingSchema;
+					case SqlServerVersion.v2012 : return MappingSchemaInstance.SqlServer2012MappingSchema;
+				}
+
+				return base.MappingSchema;
+			}
+		}
+
+		protected override IDbConnection CreateConnectionInternal(string connectionString)
+		{
+			return new SqlConnection(connectionString);
+		}
+
+		public override ISqlBuilder CreateSqlBuilder()
+		{
+			switch (Version)
+			{
+				case SqlServerVersion.v2000 : return new SqlServer2000SqlBuilder(GetSqlOptimizer(), SqlProviderFlags, MappingSchema.ValueToSqlConverter);
+				case SqlServerVersion.v2005 : return new SqlServer2005SqlBuilder(GetSqlOptimizer(), SqlProviderFlags, MappingSchema.ValueToSqlConverter);
+				case SqlServerVersion.v2008 : return new SqlServer2008SqlBuilder(GetSqlOptimizer(), SqlProviderFlags, MappingSchema.ValueToSqlConverter);
+				case SqlServerVersion.v2012 : return new SqlServer2012SqlBuilder(GetSqlOptimizer(), SqlProviderFlags, MappingSchema.ValueToSqlConverter);
+			}
+
+			throw new InvalidOperationException();
+		}
+
+		readonly ISqlOptimizer _sqlOptimizer;
+		readonly ISqlOptimizer _sqlServer2000SqlOptimizer;
+		readonly ISqlOptimizer _sqlServer2005SqlOptimizer;
+
+		public override ISqlOptimizer GetSqlOptimizer()
+		{
+			switch (Version)
+			{
+				case SqlServerVersion.v2000 : return _sqlServer2000SqlOptimizer;
+				case SqlServerVersion.v2005 : return _sqlServer2005SqlOptimizer;
+			}
+
+			return _sqlOptimizer;
+		}
+
+		public override bool IsCompatibleConnection(IDbConnection connection)
+		{
+			return typeof(SqlConnection).IsSameOrParentOf(connection.GetType());
+		}
+
+#if !NETSTANDARD
+		public override ISchemaProvider GetSchemaProvider()
+		{
+			return Version == SqlServerVersion.v2000 ? new SqlServer2000SchemaProvider() : new SqlServerSchemaProvider();
+		}
+#endif
+		static readonly ConcurrentDictionary<string,bool> _marsFlags = new ConcurrentDictionary<string,bool>();
+
+		public override object GetConnectionInfo(DataConnection dataConnection, string parameterName)
+		{
+			switch (parameterName)
+			{
+				case "IsMarsEnabled" :
+					if (dataConnection.ConnectionString != null)
+					{
+						bool flag;
+
+						if (!_marsFlags.TryGetValue(dataConnection.Connection.ConnectionString, out flag))
+						{
+							flag = dataConnection.Connection.ConnectionString.Split(';')
+								.Select(s => s.Split('='))
+								.Where (s => s.Length == 2 && s[0].Trim().ToLower() == "multipleactiveresultsets")
+								.Select(s => s[1].Trim().ToLower())
+								.Any   (s => s == "true" || s == "1" || s == "yes");
+
+							_marsFlags[dataConnection.Connection.ConnectionString] = flag;
+						}
+
+						return flag;
+					}
+
+					return false;
+			}
+
+			return null;
+		}
+
+		public override void SetParameter(IDbDataParameter parameter, string name, DataType dataType, object value)
+		{
+			switch (dataType)
+			{
+				case DataType.Udt        :
+					{
+						string s;
+						if (value != null && _udtTypes.TryGetValue(value.GetType(), out s))
+							if (parameter is SqlParameter)
+#if NETSTANDARD
+								((SqlParameter)parameter).TypeName = s;
+#else
+								((SqlParameter)parameter).UdtTypeName = s;
+#endif
+
+					}
+
+					break;
+			}
+
+			base.SetParameter(parameter, name, dataType, value);
+		}
+
+		protected override void SetParameterType(IDbDataParameter parameter, DataType dataType)
+		{
+			if (parameter is BulkCopyReader.Parameter)
+				return;
+
+			switch (dataType)
+			{
+				case DataType.SByte         : parameter.DbType = DbType.Int16;   break;
+				case DataType.UInt16        : parameter.DbType = DbType.Int32;   break;
+				case DataType.UInt32        : parameter.DbType = DbType.Int64;   break;
+				case DataType.UInt64        : parameter.DbType = DbType.Decimal; break;
+				case DataType.VarNumeric    : parameter.DbType = DbType.Decimal; break;
+				case DataType.DateTime2     :
+					parameter.DbType =
+						Version == SqlServerVersion.v2000 || Version == SqlServerVersion.v2005 ?
+							DbType.DateTime :
+							DbType.DateTime2;
+					break;
+				case DataType.Text          : ((SqlParameter)parameter).SqlDbType = SqlDbType.Text;          break;
+				case DataType.NText         : ((SqlParameter)parameter).SqlDbType = SqlDbType.NText;         break;
+				case DataType.Binary        : ((SqlParameter)parameter).SqlDbType = SqlDbType.Binary;        break;
+				case DataType.Blob          :
+				case DataType.VarBinary     : ((SqlParameter)parameter).SqlDbType = SqlDbType.VarBinary;     break;
+				case DataType.Image         : ((SqlParameter)parameter).SqlDbType = SqlDbType.Image;         break;
+				case DataType.Money         : ((SqlParameter)parameter).SqlDbType = SqlDbType.Money;         break;
+				case DataType.SmallMoney    : ((SqlParameter)parameter).SqlDbType = SqlDbType.SmallMoney;    break;
+				case DataType.Date          : ((SqlParameter)parameter).SqlDbType = SqlDbType.Date;          break;
+				case DataType.Time          : ((SqlParameter)parameter).SqlDbType = SqlDbType.Time;          break;
+				case DataType.SmallDateTime : ((SqlParameter)parameter).SqlDbType = SqlDbType.SmallDateTime; break;
+				case DataType.Timestamp     : ((SqlParameter)parameter).SqlDbType = SqlDbType.Timestamp;     break;
+				default                     : base.SetParameterType(parameter, dataType);                    break;
+			}
+		}
+
+#endregion
+
+#region Udt support
+
+		static readonly ConcurrentDictionary<Type,string> _udtTypes = new ConcurrentDictionary<Type,string>();
+
+		internal static void SetUdtType(Type type, string udtName)
+		{
+			_udtTypes[type] = udtName;
+		}
+
+		internal static Type GetUdtType(string udtName)
+		{
+			foreach (var udtType in _udtTypes)
+				if (udtType.Value == udtName)
+					return udtType.Key;
+
+			return null;
+		}
+
+		public void AddUdtType(Type type, string udtName)
+		{
+			MappingSchema.SetScalarType(type);
+
+			_udtTypes[type] = udtName;
+		}
+
+		public void AddUdtType<T>(string udtName, T defaultValue, DataType dataType = DataType.Undefined)
+		{
+			MappingSchema.AddScalarType(typeof(T), defaultValue, dataType);
+
+			_udtTypes[typeof(T)] = udtName;
+		}
+
+#endregion
+
+#region BulkCopy
+
+		SqlServerBulkCopy _bulkCopy;
+
+		public override BulkCopyRowsCopied BulkCopy<T>(DataConnection dataConnection, BulkCopyOptions options, IEnumerable<T> source)
+		{
+			if (_bulkCopy == null)
+				_bulkCopy = new SqlServerBulkCopy(this);
+
+			return _bulkCopy.BulkCopy(
+				options.BulkCopyType == BulkCopyType.Default ? SqlServerTools.DefaultBulkCopyType : options.BulkCopyType,
+				dataConnection,
+				options,
+				source);
+		}
+
+#endregion
+
+#region Merge
+
+		public override int Merge<T>(DataConnection dataConnection, Expression<Func<T,bool>> deletePredicate, bool delete, IEnumerable<T> source,
+			string tableName, string databaseName, string schemaName)
+		{
+			return new SqlServerMerge().Merge(dataConnection, deletePredicate, delete, source, tableName, databaseName, schemaName);
+		}
+
+		protected override BasicMergeBuilder<TTarget, TSource> GetMergeBuilder<TTarget, TSource>(IMerge<TTarget, TSource> merge)
+		{
+			return new SqlServerMergeBuilder<TTarget, TSource>(merge, Name);
+		}
+#endregion
+	}
+}