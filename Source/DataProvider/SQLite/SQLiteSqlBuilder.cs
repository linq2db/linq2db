--- conflicted
+++ resolved
@@ -1,165 +1,164 @@
-﻿using System;
-using System.Collections.Generic;
-using System.Data;
-using System.Linq;
-
-namespace LinqToDB.DataProvider.SQLite
-{
-    using SqlQuery;
-    using SqlProvider;
-
-    public class SQLiteSqlBuilder : BasicSqlBuilder
-	{
-		public SQLiteSqlBuilder(ISqlOptimizer sqlOptimizer, SqlProviderFlags sqlProviderFlags, ValueToSqlConverter valueToSqlConverter)
-			: base(sqlOptimizer, sqlProviderFlags, valueToSqlConverter)
-		{
-		}
-
-		public override int CommandCount(SelectQuery selectQuery)
-		{
-			return selectQuery.IsInsert && selectQuery.Insert.WithIdentity ? 2 : 1;
-		}
-
-		protected override void BuildCommand(int commandNumber)
-		{
-			StringBuilder.AppendLine("SELECT last_insert_rowid()");
-		}
-
-		protected override ISqlBuilder CreateSqlBuilder()
-		{
-			return new SQLiteSqlBuilder(SqlOptimizer, SqlProviderFlags, ValueToSqlConverter);
-		}
-
-		protected override string LimitFormat  { get { return "LIMIT {0}";  } }
-		protected override string OffsetFormat { get { return "OFFSET {0}"; } }
-
-		public override bool IsNestedJoinSupported { get { return false; } }
-
-		protected override void BuildFromClause()
-		{
-			if (!SelectQuery.IsUpdate)
-				base.BuildFromClause();
-		}
-
-		public override object Convert(object value, ConvertType convertType)
-		{
-			switch (convertType)
-			{
-				case ConvertType.NameToQueryParameter:
-				case ConvertType.NameToCommandParameter:
-				case ConvertType.NameToSprocParameter:
-					return "@" + value;
-
-				case ConvertType.NameToQueryField:
-				case ConvertType.NameToQueryFieldAlias:
-				case ConvertType.NameToQueryTableAlias:
-					{
-						var name = value.ToString();
-
-						if (name.Length > 0 && name[0] == '[')
-							return value;
-					}
-
-					return "[" + value + "]";
-
-				case ConvertType.NameToDatabase:
-				case ConvertType.NameToOwner:
-				case ConvertType.NameToQueryTable:
-					if (value != null)
-					{
-						var name = value.ToString();
-
-						if (name.Length > 0 && name[0] == '[')
-							return value;
-
-						if (name.IndexOf('.') > 0)
-							value = string.Join("].[", name.Split('.'));
-
-						return "[" + value + "]";
-					}
-
-					break;
-
-				case ConvertType.SprocParameterToName:
-					{
-						var name = (string)value;
-						return name.Length > 0 && name[0] == '@'? name.Substring(1): name;
-					}
-			}
-
-			return value;
-		}
-
-		protected override void BuildDataType(SqlDataType type, bool createDbType = false)
-		{
-			switch (type.DataType)
-			{
-				case DataType.Int32 : StringBuilder.Append("INTEGER"); break;
-				default             : base.BuildDataType(type);        break;
-			}
-		}
-
-		protected override void BuildCreateTableIdentityAttribute2(SqlField field)
-		{
-			StringBuilder.Append("PRIMARY KEY AUTOINCREMENT");
-		}
-
-		protected override void BuildCreateTablePrimaryKey(string pkName, IEnumerable<string> fieldNames)
-		{
-			if (SelectQuery.CreateTable.Table.Fields.Values.Any(f => f.IsIdentity))
-			{
-				while (StringBuilder[StringBuilder.Length - 1] != ',')
-					StringBuilder.Length--;
-				StringBuilder.Length--;
-			}
-			else
-			{
-			AppendIndent();
-				StringBuilder.Append("CONSTRAINT ").Append(pkName).Append(" PRIMARY KEY (");
-				StringBuilder.Append(fieldNames.Aggregate((f1,f2) => f1 + ", " + f2));
-				StringBuilder.Append(")");
-			}
-		}
-
-<<<<<<< HEAD
-		protected override void BuildUnion(int commandNumber, IList<SelectQuery.Union> unions, System.Text.StringBuilder sb, bool skipAlias)
-		{
-			sb.AppendLine("SELECT * FROM ");
-			base.BuildUnion(commandNumber, unions, sb, skipAlias);
-=======
-		protected override void BuildPredicate(ISqlPredicate predicate)
-		{
-			var exprExpr = predicate as SelectQuery.Predicate.ExprExpr;
-
-			if (exprExpr != null)
-			{
-				var leftType  = exprExpr.Expr1.SystemType;
-				var rightType = exprExpr.Expr2.SystemType;
-
-				if (IsDateTime(leftType) || IsDateTime(rightType))
-				{
-
-					var l = new SqlFunction(leftType, "$Convert$", SqlDataType.GetDataType(leftType),
-						SqlDataType.GetDataType(leftType), exprExpr.Expr1);
-
-					var r = new SqlFunction(rightType, "$Convert$", SqlDataType.GetDataType(rightType),
-						SqlDataType.GetDataType(rightType), exprExpr.Expr2);
-
-					exprExpr.Expr1 = l;
-					exprExpr.Expr2 = r;
-				}
-			}
-
-			base.BuildPredicate(predicate);
-		}
-
-		private static bool IsDateTime(Type type)
-		{
-			return    type == typeof(DateTime)
-				   || type == typeof(DateTimeOffset)
-				   || type == typeof(DateTime?)
-				   || type == typeof(DateTimeOffset?);
->>>>>>> 6326185e
-		}
-	}
-}
+﻿using System;
+using System.Collections.Generic;
+using System.Data;
+using System.Linq;
+
+namespace LinqToDB.DataProvider.SQLite
+{
+    using SqlQuery;
+    using SqlProvider;
+
+    public class SQLiteSqlBuilder : BasicSqlBuilder
+	{
+		public SQLiteSqlBuilder(ISqlOptimizer sqlOptimizer, SqlProviderFlags sqlProviderFlags, ValueToSqlConverter valueToSqlConverter)
+			: base(sqlOptimizer, sqlProviderFlags, valueToSqlConverter)
+		{
+		}
+
+		public override int CommandCount(SelectQuery selectQuery)
+		{
+			return selectQuery.IsInsert && selectQuery.Insert.WithIdentity ? 2 : 1;
+		}
+
+		protected override void BuildCommand(int commandNumber)
+		{
+			StringBuilder.AppendLine("SELECT last_insert_rowid()");
+		}
+
+		protected override ISqlBuilder CreateSqlBuilder()
+		{
+			return new SQLiteSqlBuilder(SqlOptimizer, SqlProviderFlags, ValueToSqlConverter);
+		}
+
+		protected override string LimitFormat  { get { return "LIMIT {0}";  } }
+		protected override string OffsetFormat { get { return "OFFSET {0}"; } }
+
+		public override bool IsNestedJoinSupported { get { return false; } }
+
+		protected override void BuildFromClause()
+		{
+			if (!SelectQuery.IsUpdate)
+				base.BuildFromClause();
+		}
+
+		public override object Convert(object value, ConvertType convertType)
+		{
+			switch (convertType)
+			{
+				case ConvertType.NameToQueryParameter:
+				case ConvertType.NameToCommandParameter:
+				case ConvertType.NameToSprocParameter:
+					return "@" + value;
+
+				case ConvertType.NameToQueryField:
+				case ConvertType.NameToQueryFieldAlias:
+				case ConvertType.NameToQueryTableAlias:
+					{
+						var name = value.ToString();
+
+						if (name.Length > 0 && name[0] == '[')
+							return value;
+					}
+
+					return "[" + value + "]";
+
+				case ConvertType.NameToDatabase:
+				case ConvertType.NameToOwner:
+				case ConvertType.NameToQueryTable:
+					if (value != null)
+					{
+						var name = value.ToString();
+
+						if (name.Length > 0 && name[0] == '[')
+							return value;
+
+						if (name.IndexOf('.') > 0)
+							value = string.Join("].[", name.Split('.'));
+
+						return "[" + value + "]";
+					}
+
+					break;
+
+				case ConvertType.SprocParameterToName:
+					{
+						var name = (string)value;
+						return name.Length > 0 && name[0] == '@'? name.Substring(1): name;
+					}
+			}
+
+			return value;
+		}
+
+		protected override void BuildDataType(SqlDataType type, bool createDbType = false)
+		{
+			switch (type.DataType)
+			{
+				case DataType.Int32 : StringBuilder.Append("INTEGER"); break;
+				default             : base.BuildDataType(type);        break;
+			}
+		}
+
+		protected override void BuildCreateTableIdentityAttribute2(SqlField field)
+		{
+			StringBuilder.Append("PRIMARY KEY AUTOINCREMENT");
+		}
+
+		protected override void BuildCreateTablePrimaryKey(string pkName, IEnumerable<string> fieldNames)
+		{
+			if (SelectQuery.CreateTable.Table.Fields.Values.Any(f => f.IsIdentity))
+			{
+				while (StringBuilder[StringBuilder.Length - 1] != ',')
+					StringBuilder.Length--;
+				StringBuilder.Length--;
+			}
+			else
+			{
+			AppendIndent();
+				StringBuilder.Append("CONSTRAINT ").Append(pkName).Append(" PRIMARY KEY (");
+				StringBuilder.Append(fieldNames.Aggregate((f1,f2) => f1 + ", " + f2));
+				StringBuilder.Append(")");
+			}
+		}
+
+		protected override void BuildPredicate(ISqlPredicate predicate)
+		{
+			var exprExpr = predicate as SelectQuery.Predicate.ExprExpr;
+
+			if (exprExpr != null)
+			{
+				var leftType  = exprExpr.Expr1.SystemType;
+				var rightType = exprExpr.Expr2.SystemType;
+
+				if (IsDateTime(leftType) || IsDateTime(rightType))
+				{
+
+					var l = new SqlFunction(leftType, "$Convert$", SqlDataType.GetDataType(leftType),
+						SqlDataType.GetDataType(leftType), exprExpr.Expr1);
+
+					var r = new SqlFunction(rightType, "$Convert$", SqlDataType.GetDataType(rightType),
+						SqlDataType.GetDataType(rightType), exprExpr.Expr2);
+
+					exprExpr.Expr1 = l;
+					exprExpr.Expr2 = r;
+				}
+			}
+
+			base.BuildPredicate(predicate);
+		}
+
+		private static bool IsDateTime(Type type)
+		{
+			return    type == typeof(DateTime)
+				   || type == typeof(DateTimeOffset)
+				   || type == typeof(DateTime?)
+				   || type == typeof(DateTimeOffset?);
+		}
+
+		protected override void BuildUnion(int commandNumber, IList<SelectQuery.Union> unions, System.Text.StringBuilder sb, bool skipAlias)
+		{
+			sb.AppendLine("SELECT * FROM ");
+			base.BuildUnion(commandNumber, unions, sb, skipAlias);
+		}
+	}
+}