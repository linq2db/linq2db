--- conflicted
+++ resolved
@@ -1,52 +1,44 @@
-﻿using System;
-
-namespace LinqToDB.DataProvider.SapHana
-{
-	using Mapping;
-	using SqlQuery;
-	using System.Text;
-
-	public class SapHanaMappingSchema : MappingSchema
-	{
-		public SapHanaMappingSchema() : this(ProviderName.SapHana)
-		{
-		}
-
-		protected SapHanaMappingSchema(string configuration) : base(configuration)
-		{
-			SetDataType(typeof(string), new SqlDataType(DataType.NVarChar, typeof(string), 255));
-
-<<<<<<< HEAD
-			SetValueToSqlConverter(typeof(String), (sb, dt, v) => ConvertStringToSql(sb, v.ToString()));
-			SetValueToSqlConverter(typeof(Char), (sb, dt, v) => ConvertCharToSql(sb, (char)v));
-=======
-			SetValueToSqlConverter(typeof(string), (sb, dt, v) => ConvertStringToSql(sb, v.ToString()));
-			SetValueToSqlConverter(typeof(char),   (sb, dt, v) => ConvertCharToSql  (sb, (char)v));
->>>>>>> fe7fa654
-		}
-
-		static void AppendConversion(StringBuilder stringBuilder, int value)
-		{
-<<<<<<< HEAD
-			// char works with values in 0..255 range
-			// this is fine as long as we use it only for \0 character
-=======
->>>>>>> fe7fa654
-			stringBuilder
-				.Append("char(")
-				.Append(value)
-				.Append(")")
-				;
-		}
-
-		static void ConvertStringToSql(StringBuilder stringBuilder, string value)
-		{
-			DataTools.ConvertStringToSql(stringBuilder, "||", "'", AppendConversion, value);
-		}
-
-		static void ConvertCharToSql(StringBuilder stringBuilder, char value)
-		{
-			DataTools.ConvertCharToSql(stringBuilder, "'", AppendConversion, value);
-		}
-	}
-}
+﻿using System;
+
+namespace LinqToDB.DataProvider.SapHana
+{
+	using Mapping;
+	using SqlQuery;
+	using System.Text;
+
+	public class SapHanaMappingSchema : MappingSchema
+	{
+		public SapHanaMappingSchema() : this(ProviderName.SapHana)
+		{
+		}
+
+		protected SapHanaMappingSchema(string configuration) : base(configuration)
+		{
+			SetDataType(typeof(string), new SqlDataType(DataType.NVarChar, typeof(string), 255));
+
+			SetValueToSqlConverter(typeof(string), (sb, dt, v) => ConvertStringToSql(sb, v.ToString()));
+			SetValueToSqlConverter(typeof(char),   (sb, dt, v) => ConvertCharToSql  (sb, (char)v));
+		}
+
+		static void AppendConversion(StringBuilder stringBuilder, int value)
+		{
+			// char works with values in 0..255 range
+			// this is fine as long as we use it only for \0 character
+			stringBuilder
+				.Append("char(")
+				.Append(value)
+				.Append(")")
+				;
+		}
+
+		static void ConvertStringToSql(StringBuilder stringBuilder, string value)
+		{
+			DataTools.ConvertStringToSql(stringBuilder, "||", "'", AppendConversion, value);
+		}
+
+		static void ConvertCharToSql(StringBuilder stringBuilder, char value)
+		{
+			DataTools.ConvertCharToSql(stringBuilder, "'", AppendConversion, value);
+		}
+	}
+}