--- conflicted
+++ resolved
@@ -1,1929 +1,963 @@
-<<<<<<< HEAD
-﻿using System;
-using System.Collections.Generic;
-using System.Linq;
-
-namespace LinqToDB.SqlQuery
-{
-	using SqlProvider;
-
-	class SelectQueryOptimizer
-	{
-		public SelectQueryOptimizer(SqlProviderFlags flags, SqlQuery sqlQuery)
-		{
-			_flags       = flags;
-			_selectQuery = (SelectQuery)sqlQuery;
-		}
-
-		readonly SqlProviderFlags _flags;
-		readonly SelectQuery      _selectQuery;
-
-		public void FinalizeAndValidate(bool isApplySupported, bool optimizeColumns)
-		{
-#if DEBUG
-			if (_selectQuery.IsUpdate)
-			{
-			}
-
-			var sqlText = _selectQuery.SqlText;
-
-			var dic = new Dictionary<SelectQuery,SelectQuery>();
-
-			new QueryVisitor().VisitAll(_selectQuery, e =>
-			{
-				var sql = e as SelectQuery;
-
-				if (sql != null)
-				{
-					if (dic.ContainsKey(sql))
-						throw new InvalidOperationException("SqlQuery circle reference detected.");
-
-					dic.Add(sql, sql);
-				}
-			});
-#endif
-
-			OptimizeUnions();
-			FinalizeAndValidateInternal(isApplySupported, optimizeColumns, new List<ISqlTableSource>());
-			ResolveFields();
-			_selectQuery.SetAliases();
-
-#if DEBUG
-			sqlText = _selectQuery.SqlText;
-#endif
-		}
-
-		class QueryData
-		{
-			public SelectQuery          Query;
-			public List<ISqlExpression> Fields  = new List<ISqlExpression>();
-			public List<QueryData>      Queries = new List<QueryData>();
-		}
-
-		void ResolveFields()
-		{
-			var root = GetQueryData(_selectQuery);
-
-			ResolveFields(root);
-		}
-
-		static QueryData GetQueryData(SelectQuery selectQuery)
-		{
-			var data = new QueryData { Query = selectQuery };
-
-			new QueryVisitor().VisitParentFirst(selectQuery, e =>
-			{
-				switch (e.ElementType)
-				{
-					case QueryElementType.SqlField :
-						{
-							var field = (SqlField)e;
-
-							if (field.Name.Length != 1 || field.Name[0] != '*')
-								data.Fields.Add(field);
-
-							break;
-						}
-
-					case QueryElementType.SelectQuery :
-						{
-							if (e != selectQuery)
-							{
-								data.Queries.Add(GetQueryData((SelectQuery)e));
-								return false;
-							}
-
-							break;
-						}
-
-					case QueryElementType.Column :
-						return ((SelectQuery.Column)e).Parent == selectQuery;
-
-					case QueryElementType.SqlTable :
-						return false;
-				}
-
-				return true;
-			});
-
-			return data;
-		}
-
-		static SelectQuery.TableSource FindField(SqlField field, SelectQuery.TableSource table)
-		{
-			if (field.Table == table.Source)
-				return table;
-
-			foreach (var @join in table.Joins)
-			{
-				var t = FindField(field, @join.Table);
-
-				if (t != null)
-					return @join.Table;
-			}
-
-			return null;
-		}
-
-		static ISqlExpression GetColumn(QueryData data, SqlField field)
-		{
-			foreach (var query in data.Queries)
-			{
-				var q = query.Query;
-
-				foreach (var table in q.From.Tables)
-				{
-					var t = FindField(field, table);
-
-					if (t != null)
-					{
-						var n   = q.Select.Columns.Count;
-						var idx = q.Select.Add(field);
-
-						if (n != q.Select.Columns.Count)
-							if (!q.GroupBy.IsEmpty || q.Select.Columns.Any(c => IsAggregationFunction(c.Expression)))
-								q.GroupBy.Items.Add(field);
-
-						return q.Select.Columns[idx];
-					}
-				}
-			}
-
-			return null;
-		}
-
-		static void ResolveFields(QueryData data)
-		{
-			if (data.Queries.Count == 0)
-				return;
-
-			var dic = new Dictionary<ISqlExpression,ISqlExpression>();
-
-			foreach (SqlField field in data.Fields)
-			{
-				if (dic.ContainsKey(field))
-					continue;
-
-				var found = false;
-
-				foreach (var table in data.Query.From.Tables)
-				{
-					found = FindField(field, table) != null;
-
-					if (found)
-						break;
-				}
-
-				if (!found)
-				{
-					var expr = GetColumn(data, field);
-
-					if (expr != null)
-						dic.Add(field, expr);
-				}
-			}
-
-			if (dic.Count > 0)
-				new QueryVisitor().VisitParentFirst(data.Query, e =>
-				{
-					ISqlExpression ex;
-
-					switch (e.ElementType)
-					{
-						case QueryElementType.SelectQuery :
-							return e == data.Query;
-
-						case QueryElementType.SqlFunction :
-							{
-								var parms = ((SqlFunction)e).Parameters;
-
-								for (var i = 0; i < parms.Length; i++)
-									if (dic.TryGetValue(parms[i], out ex))
-										parms[i] = ex;
-
-								break;
-							}
-
-						case QueryElementType.SqlExpression :
-							{
-								var parms = ((SqlExpression)e).Parameters;
-
-								for (var i = 0; i < parms.Length; i++)
-									if (dic.TryGetValue(parms[i], out ex))
-										parms[i] = ex;
-
-								break;
-							}
-
-						case QueryElementType.SqlBinaryExpression :
-							{
-								var expr = (SqlBinaryExpression)e;
-								if (dic.TryGetValue(expr.Expr1, out ex)) expr.Expr1 = ex;
-								if (dic.TryGetValue(expr.Expr2, out ex)) expr.Expr2 = ex;
-								break;
-							}
-
-						case QueryElementType.ExprPredicate       :
-						case QueryElementType.NotExprPredicate    :
-						case QueryElementType.IsNullPredicate     :
-						case QueryElementType.InSubQueryPredicate :
-							{
-								var expr = (SelectQuery.Predicate.Expr)e;
-								if (dic.TryGetValue(expr.Expr1, out ex)) expr.Expr1 = ex;
-								break;
-							}
-
-						case QueryElementType.ExprExprPredicate :
-							{
-								var expr = (SelectQuery.Predicate.ExprExpr)e;
-								if (dic.TryGetValue(expr.Expr1, out ex)) expr.Expr1 = ex;
-								if (dic.TryGetValue(expr.Expr2, out ex)) expr.Expr2 = ex;
-								break;
-							}
-
-						case QueryElementType.LikePredicate :
-							{
-								var expr = (SelectQuery.Predicate.Like)e;
-								if (dic.TryGetValue(expr.Expr1,  out ex)) expr.Expr1  = ex;
-								if (dic.TryGetValue(expr.Expr2,  out ex)) expr.Expr2  = ex;
-								if (dic.TryGetValue(expr.Escape, out ex)) expr.Escape = ex;
-								break;
-							}
-
-						case QueryElementType.BetweenPredicate :
-							{
-								var expr = (SelectQuery.Predicate.Between)e;
-								if (dic.TryGetValue(expr.Expr1, out ex)) expr.Expr1 = ex;
-								if (dic.TryGetValue(expr.Expr2, out ex)) expr.Expr2 = ex;
-								if (dic.TryGetValue(expr.Expr3, out ex)) expr.Expr3 = ex;
-								break;
-							}
-
-						case QueryElementType.InListPredicate :
-							{
-								var expr = (SelectQuery.Predicate.InList)e;
-
-								if (dic.TryGetValue(expr.Expr1, out ex)) expr.Expr1 = ex;
-
-								for (var i = 0; i < expr.Values.Count; i++)
-									if (dic.TryGetValue(expr.Values[i], out ex))
-										expr.Values[i] = ex;
-
-								break;
-							}
-
-						case QueryElementType.Column :
-							{
-								var expr = (SelectQuery.Column)e;
-
-								if (expr.Parent != data.Query)
-									return false;
-
-								if (dic.TryGetValue(expr.Expression, out ex)) expr.Expression = ex;
-
-								break;
-							}
-
-						case QueryElementType.SetExpression :
-							{
-								var expr = (SelectQuery.SetExpression)e;
-								if (dic.TryGetValue(expr.Expression, out ex)) expr.Expression = ex;
-								break;
-							}
-
-						case QueryElementType.GroupByClause :
-							{
-								var expr = (SelectQuery.GroupByClause)e;
-
-								for (var i = 0; i < expr.Items.Count; i++)
-									if (dic.TryGetValue(expr.Items[i], out ex))
-										expr.Items[i] = ex;
-
-								break;
-							}
-
-						case QueryElementType.OrderByItem :
-							{
-								var expr = (SelectQuery.OrderByItem)e;
-								if (dic.TryGetValue(expr.Expression, out ex)) expr.Expression = ex;
-								break;
-							}
-					}
-
-					return true;
-				});
-
-			foreach (var query in data.Queries)
-				if (query.Queries.Count > 0)
-					ResolveFields(query);
-		}
-
-		void OptimizeUnions()
-		{
-			var exprs = new Dictionary<ISqlExpression,ISqlExpression>();
-
-			new QueryVisitor().Visit(_selectQuery, e =>
-			{
-				var sql = e as SelectQuery;
-
-				if (sql == null || sql.From.Tables.Count != 1 || !sql.IsSimple || sql.IsInsert || sql.IsUpdate || sql.IsDelete)
-					return;
-
-				var table = sql.From.Tables[0];
-
-				if (table.Joins.Count != 0 || !(table.Source is SelectQuery))
-					return;
-
-				var union = (SelectQuery)table.Source;
-
-				if (!union.HasUnion)
-					return;
-
-				for (var i = 0; i < sql.Select.Columns.Count; i++)
-				{
-					var scol = sql.  Select.Columns[i];
-					var ucol = union.Select.Columns[i];
-
-					if (scol.Expression != ucol)
-						return;
-				}
-
-				exprs.Add(union, sql);
-
-				for (var i = 0; i < sql.Select.Columns.Count; i++)
-				{
-					var scol = sql.  Select.Columns[i];
-					var ucol = union.Select.Columns[i];
-
-					scol.Expression = ucol.Expression;
-					scol._alias     = ucol._alias;
-
-					exprs.Add(ucol, scol);
-				}
-
-				for (var i = sql.Select.Columns.Count; i < union.Select.Columns.Count; i++)
-					sql.Select.Expr(union.Select.Columns[i].Expression);
-
-				sql.From.Tables.Clear();
-				sql.From.Tables.AddRange(union.From.Tables);
-
-				sql.Where.  SearchCondition.Conditions.AddRange(union.Where. SearchCondition.Conditions);
-				sql.Having. SearchCondition.Conditions.AddRange(union.Having.SearchCondition.Conditions);
-				sql.GroupBy.Items.                     AddRange(union.GroupBy.Items);
-				sql.OrderBy.Items.                     AddRange(union.OrderBy.Items);
-				sql.Unions.InsertRange(0, union.Unions);
-			});
-
-			((ISqlExpressionWalkable)_selectQuery).Walk(false, expr =>
-			{
-				ISqlExpression e;
-
-				if (exprs.TryGetValue(expr, out e))
-					return e;
-
-				return expr;
-			});
-		}
-
-		void FinalizeAndValidateInternal(bool isApplySupported, bool optimizeColumns, List<ISqlTableSource> tables)
-		{
-			OptimizeSearchCondition(_selectQuery.Where. SearchCondition);
-			OptimizeSearchCondition(_selectQuery.Having.SearchCondition);
-
-			_selectQuery.ForEachTable(table =>
-			{
-				foreach (var join in table.Joins)
-					OptimizeSearchCondition(join.Condition);
-			}, new HashSet<SelectQuery>());
-
-			new QueryVisitor().Visit(_selectQuery, e =>
-			{
-				var sql = e as SelectQuery;
-
-				if (sql != null && sql != _selectQuery)
-				{
-					sql.ParentSelect = _selectQuery;
-					new SelectQueryOptimizer(_flags, sql).FinalizeAndValidateInternal(isApplySupported, optimizeColumns, tables);
-
-					if (sql.IsParameterDependent)
-						_selectQuery.IsParameterDependent = true;
-				}
-			});
-
-			ResolveWeakJoins(tables);
-			OptimizeColumns();
-			OptimizeApplies   (isApplySupported, optimizeColumns);
-			OptimizeSubQueries(isApplySupported, optimizeColumns);
-			OptimizeApplies   (isApplySupported, optimizeColumns);
-
-			new QueryVisitor().Visit(_selectQuery, e =>
-			{
-				var sql = e as SelectQuery;
-
-				if (sql != null && sql != _selectQuery)
-					RemoveOrderBy(sql);
-			});
-		}
-
-		internal static void OptimizeSearchCondition(SelectQuery.SearchCondition searchCondition)
-		{
-			// This 'if' could be replaced by one simple match:
-			//
-			// match (searchCondition.Conditions)
-			// {
-			// | [SearchCondition(true, _) sc] =>
-			//     searchCondition.Conditions = sc.Conditions;
-			//     OptimizeSearchCondition(searchCodition)
-			//
-			// | [SearchCondition(false, [SearchCondition(true, [ExprExpr]) sc])] => ...
-			//
-			// | [Expr(true,  SqlValue(true))]
-			// | [Expr(false, SqlValue(false))]
-			//     searchCondition.Conditions = []
-			// }
-			//
-			// One day I am going to rewrite all this crap in Nemerle.
-			//
-			if (searchCondition.Conditions.Count == 1)
-			{
-				var cond = searchCondition.Conditions[0];
-
-				if (cond.Predicate is SelectQuery.SearchCondition)
-				{
-					var sc = (SelectQuery.SearchCondition)cond.Predicate;
-
-					if (!cond.IsNot)
-					{
-						searchCondition.Conditions.Clear();
-						searchCondition.Conditions.AddRange(sc.Conditions);
-
-						OptimizeSearchCondition(searchCondition);
-						return;
-					}
-
-					if (sc.Conditions.Count == 1)
-					{
-						var c1 = sc.Conditions[0];
-
-						if (!c1.IsNot && c1.Predicate is SelectQuery.Predicate.ExprExpr)
-						{
-							var ee = (SelectQuery.Predicate.ExprExpr)c1.Predicate;
-							SelectQuery.Predicate.Operator op;
-
-							switch (ee.Operator)
-							{
-								case SelectQuery.Predicate.Operator.Equal          : op = SelectQuery.Predicate.Operator.NotEqual;       break;
-								case SelectQuery.Predicate.Operator.NotEqual       : op = SelectQuery.Predicate.Operator.Equal;          break;
-								case SelectQuery.Predicate.Operator.Greater        : op = SelectQuery.Predicate.Operator.LessOrEqual;    break;
-								case SelectQuery.Predicate.Operator.NotLess        :
-								case SelectQuery.Predicate.Operator.GreaterOrEqual : op = SelectQuery.Predicate.Operator.Less;           break;
-								case SelectQuery.Predicate.Operator.Less           : op = SelectQuery.Predicate.Operator.GreaterOrEqual; break;
-								case SelectQuery.Predicate.Operator.NotGreater     :
-								case SelectQuery.Predicate.Operator.LessOrEqual    : op = SelectQuery.Predicate.Operator.Greater;        break;
-								default: throw new InvalidOperationException();
-							}
-
-							c1.Predicate = new SelectQuery.Predicate.ExprExpr(ee.Expr1, op, ee.Expr2);
-
-							searchCondition.Conditions.Clear();
-							searchCondition.Conditions.AddRange(sc.Conditions);
-
-							OptimizeSearchCondition(searchCondition);
-							return;
-						}
-					}
-				}
-
-				if (cond.Predicate.ElementType == QueryElementType.ExprPredicate)
-				{
-					var expr = (SelectQuery.Predicate.Expr)cond.Predicate;
-
-					if (expr.Expr1 is SqlValue)
-					{
-						var value = (SqlValue)expr.Expr1;
-
-						if (value.Value is bool)
-							if (cond.IsNot ? !(bool)value.Value : (bool)value.Value)
-								searchCondition.Conditions.Clear();
-					}
-				}
-			}
-
-			for (var i = 0; i < searchCondition.Conditions.Count; i++)
-			{
-				var cond = searchCondition.Conditions[i];
-
-				if (cond.Predicate.ElementType == QueryElementType.ExprPredicate)
-				{
-					var expr = (SelectQuery.Predicate.Expr)cond.Predicate;
-
-					if (expr.Expr1 is SqlValue)
-					{
-						var value = (SqlValue)expr.Expr1;
-
-						if (value.Value is bool)
-						{
-							if (cond.IsNot ? !(bool)value.Value : (bool)value.Value)
-							{
-								if (i > 0)
-								{
-									if (searchCondition.Conditions[i-1].IsOr)
-									{
-										searchCondition.Conditions.RemoveRange(0, i);
-										OptimizeSearchCondition(searchCondition);
-
-										break;
-									}
-								}
-							}
-						}
-					}
-				}
-				else if (cond.Predicate is SelectQuery.SearchCondition)
-				{
-					var sc = (SelectQuery.SearchCondition)cond.Predicate;
-					OptimizeSearchCondition(sc);
-				}
-			}
-		}
-
-		static void RemoveOrderBy(SelectQuery selectQuery)
-		{
-			if (selectQuery.OrderBy.Items.Count > 0 && selectQuery.Select.SkipValue == null && selectQuery.Select.TakeValue == null)
-				selectQuery.OrderBy.Items.Clear();
-		}
-
-		internal void ResolveWeakJoins(List<ISqlTableSource> tables)
-		{
-			Func<SelectQuery.TableSource,bool> findTable = null; findTable = table =>
-			{
-				if (tables.Contains(table.Source))
-					return true;
-
-				foreach (var join in table.Joins)
-				{
-					if (findTable(join.Table))
-					{
-						join.IsWeak = false;
-						return true;
-					}
-				}
-
-				if (table.Source is SelectQuery)
-					foreach (var t in ((SelectQuery)table.Source).From.Tables)
-						if (findTable(t))
-							return true;
-
-				return false;
-			};
-
-			var areTablesCollected = false;
-
-			_selectQuery.ForEachTable(table =>
-			{
-				for (var i = 0; i < table.Joins.Count; i++)
-				{
-					var join = table.Joins[i];
-
-					if (join.IsWeak)
-					{
-						if (!areTablesCollected)
-						{
-							areTablesCollected = true;
-
-							Action<IQueryElement> tableCollector = expr =>
-							{
-								var field = expr as SqlField;
-
-								if (field != null && !tables.Contains(field.Table))
-									tables.Add(field.Table);
-							};
-
-							var visitor = new QueryVisitor();
-
-							visitor.VisitAll(_selectQuery.Select,  tableCollector);
-							visitor.VisitAll(_selectQuery.Where,   tableCollector);
-							visitor.VisitAll(_selectQuery.GroupBy, tableCollector);
-							visitor.VisitAll(_selectQuery.Having,  tableCollector);
-							visitor.VisitAll(_selectQuery.OrderBy, tableCollector);
-
-							if (_selectQuery.IsInsert)
-								visitor.VisitAll(_selectQuery.Insert, tableCollector);
-
-							if (_selectQuery.IsUpdate)
-								visitor.VisitAll(_selectQuery.Update, tableCollector);
-
-							if (_selectQuery.IsDelete)
-								visitor.VisitAll(_selectQuery.Delete, tableCollector);
-
-							visitor.VisitAll(_selectQuery.From, expr =>
-							{
-								var tbl = expr as SqlTable;
-
-								if (tbl != null && tbl.TableArguments != null)
-								{
-									var v = new QueryVisitor();
-
-									foreach (var arg in tbl.TableArguments)
-										v.VisitAll(arg, tableCollector);
-								}
-							});
-						}
-
-						if (findTable(join.Table))
-						{
-							join.IsWeak = false;
-						}
-						else
-						{
-							table.Joins.RemoveAt(i);
-							i--;
-						}
-					}
-				}
-			}, new HashSet<SelectQuery>());
-		}
-
-		SelectQuery.TableSource OptimizeSubQuery(
-			SelectQuery.TableSource source,
-			bool optimizeWhere,
-			bool allColumns,
-			bool isApplySupported,
-			bool optimizeValues,
-			bool optimizeColumns)
-		{
-			foreach (var jt in source.Joins)
-			{
-				var table = OptimizeSubQuery(
-					jt.Table,
-					jt.JoinType == SelectQuery.JoinType.Inner || jt.JoinType == SelectQuery.JoinType.CrossApply,
-					false,
-					isApplySupported,
-					jt.JoinType == SelectQuery.JoinType.Inner || jt.JoinType == SelectQuery.JoinType.CrossApply,
-					optimizeColumns);
-
-				if (table != jt.Table)
-				{
-					var sql = jt.Table.Source as SelectQuery;
-
-					if (sql != null && sql.OrderBy.Items.Count > 0)
-						foreach (var item in sql.OrderBy.Items)
-							_selectQuery.OrderBy.Expr(item.Expression, item.IsDescending);
-
-					jt.Table = table;
-				}
-			}
-
-			return source.Source is SelectQuery ?
-				RemoveSubQuery(source, optimizeWhere, allColumns && !isApplySupported, optimizeValues, optimizeColumns) :
-				source;
-		}
-
-		static bool CheckColumn(SelectQuery.Column column, ISqlExpression expr, SelectQuery query, bool optimizeValues, bool optimizeColumns)
-		{
-			if (expr is SqlField || expr is SelectQuery.Column)
-				return false;
-
-			if (expr is SqlValue)
-				return !optimizeValues && 1.Equals(((SqlValue)expr).Value);
-
-			if (expr is SqlBinaryExpression)
-			{
-				var e = (SqlBinaryExpression)expr;
-
-				if (e.Operation == "*" && e.Expr1 is SqlValue)
-				{
-					var value = (SqlValue)e.Expr1;
-
-					if (value.Value is int && (int)value.Value == -1)
-						return CheckColumn(column, e.Expr2, query, optimizeValues, optimizeColumns);
-				}
-			}
-
-			var visitor = new QueryVisitor();
-
-			if (optimizeColumns &&
-				visitor.Find(expr, e => e is SelectQuery || IsAggregationFunction(e)) == null)
-			{
-				var n = 0;
-				var q = query.ParentSelect ?? query;
-
-				visitor.VisitAll(q, e => { if (e == column) n++; });
-
-				return n > 2;
-			}
-
-			return true;
-		}
-
-		SelectQuery.TableSource RemoveSubQuery(
-			SelectQuery.TableSource childSource,
-			bool concatWhere,
-			bool allColumns,
-			bool optimizeValues,
-			bool optimizeColumns)
-		{
-			var query = (SelectQuery)childSource. Source;
-
-			var isQueryOK = query.From.Tables.Count == 1;
-
-			isQueryOK = isQueryOK && (concatWhere || query.Where.IsEmpty && query.Having.IsEmpty);
-			isQueryOK = isQueryOK && !query.HasUnion && query.GroupBy.IsEmpty && !query.Select.HasModifier;
-			//isQueryOK = isQueryOK && (_flags.IsDistinctOrderBySupported || query.Select.IsDistinct );
-
-			if (!isQueryOK)
-				return childSource;
-
-			var isColumnsOK =
-				(allColumns && !query.Select.Columns.Any(c => IsAggregationFunction(c.Expression))) ||
-				!query.Select.Columns.Any(c => CheckColumn(c, c.Expression, query, optimizeValues, optimizeColumns));
-
-			if (!isColumnsOK)
-				return childSource;
-
-			var map = new Dictionary<ISqlExpression,ISqlExpression>(query.Select.Columns.Count);
-
-			foreach (var c in query.Select.Columns)
-				map.Add(c, c.Expression);
-
-			var top = _selectQuery;
-
-			while (top.ParentSelect != null)
-				top = top.ParentSelect;
-
-			((ISqlExpressionWalkable)top).Walk(false, expr =>
-			{
-				ISqlExpression fld;
-				return map.TryGetValue(expr, out fld) ? fld : expr;
-			});
-
-			new QueryVisitor().Visit(top, expr =>
-			{
-				if (expr.ElementType == QueryElementType.InListPredicate)
-				{
-					var p = (SelectQuery.Predicate.InList)expr;
-
-					if (p.Expr1 == query)
-						p.Expr1 = query.From.Tables[0];
-				}
-			});
-
-			query.From.Tables[0].Joins.AddRange(childSource.Joins);
-
-			if (query.From.Tables[0].Alias == null)
-				query.From.Tables[0].Alias = childSource.Alias;
-
-			if (!query.Where. IsEmpty) ConcatSearchCondition(_selectQuery.Where,  query.Where);
-			if (!query.Having.IsEmpty) ConcatSearchCondition(_selectQuery.Having, query.Having);
-
-			((ISqlExpressionWalkable)top).Walk(false, expr =>
-			{
-				if (expr is SelectQuery)
-				{
-					var sql = (SelectQuery)expr;
-
-					if (sql.ParentSelect == query)
-						sql.ParentSelect = query.ParentSelect ?? _selectQuery;
-				}
-
-				return expr;
-			});
-
-			return query.From.Tables[0];
-		}
-
-		static bool IsAggregationFunction(IQueryElement expr)
-		{
-			if (expr is SqlFunction)
-				switch (((SqlFunction)expr).Name)
-				{
-					case "Count"   :
-					case "Average" :
-					case "Min"     :
-					case "Max"     :
-					case "Sum"     : return true;
-				}
-
-			return false;
-		}
-
-		void OptimizeApply(SelectQuery.TableSource tableSource, SelectQuery.JoinedTable joinTable, bool isApplySupported, bool optimizeColumns)
-		{
-			var joinSource = joinTable.Table;
-
-			foreach (var join in joinSource.Joins)
-				if (join.JoinType == SelectQuery.JoinType.CrossApply || join.JoinType == SelectQuery.JoinType.OuterApply)
-					OptimizeApply(joinSource, join, isApplySupported, optimizeColumns);
-
-			if (isApplySupported && !joinTable.CanConvertApply)
-				return;
-
-			if (joinSource.Source.ElementType == QueryElementType.SelectQuery)
-			{
-				var sql   = (SelectQuery)joinSource.Source;
-				var isAgg = sql.Select.Columns.Any(c => IsAggregationFunction(c.Expression));
-
-				if (isApplySupported && (isAgg || sql.Select.TakeValue != null || sql.Select.SkipValue != null))
-					return;
-
-				var searchCondition = new List<SelectQuery.Condition>(sql.Where.SearchCondition.Conditions);
-
-				sql.Where.SearchCondition.Conditions.Clear();
-
-				if (!ContainsTable(tableSource.Source, sql))
-				{
-					joinTable.JoinType = joinTable.JoinType == SelectQuery.JoinType.CrossApply ? SelectQuery.JoinType.Inner : SelectQuery.JoinType.Left;
-					joinTable.Condition.Conditions.AddRange(searchCondition);
-				}
-				else
-				{
-					sql.Where.SearchCondition.Conditions.AddRange(searchCondition);
-
-					var table = OptimizeSubQuery(
-						joinTable.Table,
-						joinTable.JoinType == SelectQuery.JoinType.Inner || joinTable.JoinType == SelectQuery.JoinType.CrossApply,
-						joinTable.JoinType == SelectQuery.JoinType.CrossApply,
-						isApplySupported,
-						joinTable.JoinType == SelectQuery.JoinType.Inner || joinTable.JoinType == SelectQuery.JoinType.CrossApply,
-						optimizeColumns);
-
-					if (table != joinTable.Table)
-					{
-						var q = joinTable.Table.Source as SelectQuery;
-
-						if (q != null && q.OrderBy.Items.Count > 0)
-							foreach (var item in q.OrderBy.Items)
-								_selectQuery.OrderBy.Expr(item.Expression, item.IsDescending);
-
-						joinTable.Table = table;
-
-						OptimizeApply(tableSource, joinTable, isApplySupported, optimizeColumns);
-					}
-				}
-			}
-			else
-			{
-				if (!ContainsTable(tableSource.Source, joinSource.Source))
-					joinTable.JoinType = joinTable.JoinType == SelectQuery.JoinType.CrossApply ? SelectQuery.JoinType.Inner : SelectQuery.JoinType.Left;
-			}
-		}
-
-		static bool ContainsTable(ISqlTableSource table, IQueryElement sql)
-		{
-			return null != new QueryVisitor().Find(sql, e =>
-				e == table ||
-				e.ElementType == QueryElementType.SqlField && table == ((SqlField)e).Table ||
-				e.ElementType == QueryElementType.Column   && table == ((SelectQuery.Column)  e).Parent);
-		}
-
-		static void ConcatSearchCondition(SelectQuery.WhereClause where1, SelectQuery.WhereClause where2)
-		{
-			if (where1.IsEmpty)
-			{
-				where1.SearchCondition.Conditions.AddRange(where2.SearchCondition.Conditions);
-			}
-			else
-			{
-				if (where1.SearchCondition.Precedence < PrecedenceLevel.LogicalConjunction)
-				{
-					var sc1 = new SelectQuery.SearchCondition();
-
-					sc1.Conditions.AddRange(where1.SearchCondition.Conditions);
-
-					where1.SearchCondition.Conditions.Clear();
-					where1.SearchCondition.Conditions.Add(new SelectQuery.Condition(false, sc1));
-				}
-
-				if (where2.SearchCondition.Precedence < PrecedenceLevel.LogicalConjunction)
-				{
-					var sc2 = new SelectQuery.SearchCondition();
-
-					sc2.Conditions.AddRange(where2.SearchCondition.Conditions);
-
-					where1.SearchCondition.Conditions.Add(new SelectQuery.Condition(false, sc2));
-				}
-				else
-					where1.SearchCondition.Conditions.AddRange(where2.SearchCondition.Conditions);
-			}
-		}
-
-		void OptimizeSubQueries(bool isApplySupported, bool optimizeColumns)
-		{
-			for (var i = 0; i < _selectQuery.From.Tables.Count; i++)
-			{
-				var table = OptimizeSubQuery(_selectQuery.From.Tables[i], true, false, isApplySupported, true, optimizeColumns);
-
-				if (table != _selectQuery.From.Tables[i])
-				{
-					var sql = _selectQuery.From.Tables[i].Source as SelectQuery;
-
-					if (!_selectQuery.Select.Columns.All(c => IsAggregationFunction(c.Expression)))
-						if (sql != null && sql.OrderBy.Items.Count > 0)
-							foreach (var item in sql.OrderBy.Items)
-								_selectQuery.OrderBy.Expr(item.Expression, item.IsDescending);
-
-					_selectQuery.From.Tables[i] = table;
-				}
-			}
-		}
-
-		void OptimizeApplies(bool isApplySupported, bool optimizeColumns)
-		{
-			foreach (var table in _selectQuery.From.Tables)
-				foreach (var join in table.Joins)
-					if (join.JoinType == SelectQuery.JoinType.CrossApply || join.JoinType == SelectQuery.JoinType.OuterApply)
-						OptimizeApply(table, join, isApplySupported, optimizeColumns);
-		}
-
-		void OptimizeColumns()
-		{
-			((ISqlExpressionWalkable)_selectQuery.Select).Walk(false, expr =>
-			{
-				var query = expr as SelectQuery;
-					
-				if (query != null && query.From.Tables.Count == 0 && query.Select.Columns.Count == 1)
-				{
-					new QueryVisitor().Visit(query.Select.Columns[0].Expression, e =>
-					{
-						if (e.ElementType == QueryElementType.SelectQuery)
-						{
-							var q = (SelectQuery)e;
-
-							if (q.ParentSelect == query)
-								q.ParentSelect = query.ParentSelect;
-						}
-					});
-
-					return query.Select.Columns[0].Expression;
-				}
-
-				return expr;
-			});
-		}
-	}
-}
-=======
-﻿using System;
-using System.Collections.Generic;
-using System.Linq;
-
-namespace LinqToDB.SqlQuery
-{
-	using SqlProvider;
-
-	class SelectQueryOptimizer
-	{
-		public SelectQueryOptimizer(SqlProviderFlags flags, SelectQuery selectQuery)
-		{
-			_flags       = flags;
-			_selectQuery = selectQuery;
-		}
-
-		readonly SqlProviderFlags _flags;
-		readonly SelectQuery      _selectQuery;
-
-		public void FinalizeAndValidate(bool isApplySupported, bool optimizeColumns)
-		{
-#if DEBUG
-			if (_selectQuery.IsUpdate)
-			{
-			}
-
-			var sqlText = _selectQuery.SqlText;
-
-			var dic = new Dictionary<SelectQuery,SelectQuery>();
-
-			new QueryVisitor().VisitAll(_selectQuery, e =>
-			{
-				var sql = e as SelectQuery;
-
-				if (sql != null)
-				{
-					if (dic.ContainsKey(sql))
-						throw new InvalidOperationException("SqlQuery circle reference detected.");
-
-					dic.Add(sql, sql);
-				}
-			});
-#endif
-
-			OptimizeUnions();
-			FinalizeAndValidateInternal(isApplySupported, optimizeColumns, new List<ISqlTableSource>());
-			ResolveFields();
-			_selectQuery.SetAliases();
-
-#if DEBUG
-			sqlText = _selectQuery.SqlText;
-#endif
-		}
-
-		class QueryData
-		{
-			public SelectQuery          Query;
-			public List<ISqlExpression> Fields  = new List<ISqlExpression>();
-			public List<QueryData>      Queries = new List<QueryData>();
-		}
-
-		void ResolveFields()
-		{
-			var root = GetQueryData(_selectQuery);
-
-			ResolveFields(root);
-		}
-
-		static QueryData GetQueryData(SelectQuery selectQuery)
-		{
-			var data = new QueryData { Query = selectQuery };
-
-			new QueryVisitor().VisitParentFirst(selectQuery, e =>
-			{
-				switch (e.ElementType)
-				{
-					case QueryElementType.SqlField :
-						{
-							var field = (SqlField)e;
-
-							if (field.Name.Length != 1 || field.Name[0] != '*')
-								data.Fields.Add(field);
-
-							break;
-						}
-
-					case QueryElementType.SqlQuery :
-						{
-							if (e != selectQuery)
-							{
-								data.Queries.Add(GetQueryData((SelectQuery)e));
-								return false;
-							}
-
-							break;
-						}
-
-					case QueryElementType.Column :
-						return ((SelectQuery.Column)e).Parent == selectQuery;
-
-					case QueryElementType.SqlTable :
-						return false;
-				}
-
-				return true;
-			});
-
-			return data;
-		}
-
-		static SelectQuery.TableSource FindField(SqlField field, SelectQuery.TableSource table)
-		{
-			if (field.Table == table.Source)
-				return table;
-
-			foreach (var @join in table.Joins)
-			{
-				var t = FindField(field, @join.Table);
-
-				if (t != null)
-					return @join.Table;
-			}
-
-			return null;
-		}
-
-		static ISqlExpression GetColumn(QueryData data, SqlField field)
-		{
-			foreach (var query in data.Queries)
-			{
-				var q = query.Query;
-
-				foreach (var table in q.From.Tables)
-				{
-					var t = FindField(field, table);
-
-					if (t != null)
-					{
-						var n   = q.Select.Columns.Count;
-						var idx = q.Select.Add(field);
-
-						if (n != q.Select.Columns.Count)
-							if (!q.GroupBy.IsEmpty || q.Select.Columns.Any(c => IsAggregationFunction(c.Expression)))
-								q.GroupBy.Items.Add(field);
-
-						return q.Select.Columns[idx];
-					}
-				}
-			}
-
-			return null;
-		}
-
-		static void ResolveFields(QueryData data)
-		{
-			if (data.Queries.Count == 0)
-				return;
-
-			var dic = new Dictionary<ISqlExpression,ISqlExpression>();
-
-			foreach (SqlField field in data.Fields)
-			{
-				if (dic.ContainsKey(field))
-					continue;
-
-				var found = false;
-
-				foreach (var table in data.Query.From.Tables)
-				{
-					found = FindField(field, table) != null;
-
-					if (found)
-						break;
-				}
-
-				if (!found)
-				{
-					var expr = GetColumn(data, field);
-
-					if (expr != null)
-						dic.Add(field, expr);
-				}
-			}
-
-			if (dic.Count > 0)
-				new QueryVisitor().VisitParentFirst(data.Query, e =>
-				{
-					ISqlExpression ex;
-
-					switch (e.ElementType)
-					{
-						case QueryElementType.SqlQuery :
-							return e == data.Query;
-
-						case QueryElementType.SqlFunction :
-							{
-								var parms = ((SqlFunction)e).Parameters;
-
-								for (var i = 0; i < parms.Length; i++)
-									if (dic.TryGetValue(parms[i], out ex))
-										parms[i] = ex;
-
-								break;
-							}
-
-						case QueryElementType.SqlExpression :
-							{
-								var parms = ((SqlExpression)e).Parameters;
-
-								for (var i = 0; i < parms.Length; i++)
-									if (dic.TryGetValue(parms[i], out ex))
-										parms[i] = ex;
-
-								break;
-							}
-
-						case QueryElementType.SqlBinaryExpression :
-							{
-								var expr = (SqlBinaryExpression)e;
-								if (dic.TryGetValue(expr.Expr1, out ex)) expr.Expr1 = ex;
-								if (dic.TryGetValue(expr.Expr2, out ex)) expr.Expr2 = ex;
-								break;
-							}
-
-						case QueryElementType.ExprPredicate       :
-						case QueryElementType.NotExprPredicate    :
-						case QueryElementType.IsNullPredicate     :
-						case QueryElementType.InSubQueryPredicate :
-							{
-								var expr = (SelectQuery.Predicate.Expr)e;
-								if (dic.TryGetValue(expr.Expr1, out ex)) expr.Expr1 = ex;
-								break;
-							}
-
-						case QueryElementType.ExprExprPredicate :
-							{
-								var expr = (SelectQuery.Predicate.ExprExpr)e;
-								if (dic.TryGetValue(expr.Expr1, out ex)) expr.Expr1 = ex;
-								if (dic.TryGetValue(expr.Expr2, out ex)) expr.Expr2 = ex;
-								break;
-							}
-
-						case QueryElementType.LikePredicate :
-							{
-								var expr = (SelectQuery.Predicate.Like)e;
-								if (dic.TryGetValue(expr.Expr1,  out ex)) expr.Expr1  = ex;
-								if (dic.TryGetValue(expr.Expr2,  out ex)) expr.Expr2  = ex;
-								if (dic.TryGetValue(expr.Escape, out ex)) expr.Escape = ex;
-								break;
-							}
-
-						case QueryElementType.BetweenPredicate :
-							{
-								var expr = (SelectQuery.Predicate.Between)e;
-								if (dic.TryGetValue(expr.Expr1, out ex)) expr.Expr1 = ex;
-								if (dic.TryGetValue(expr.Expr2, out ex)) expr.Expr2 = ex;
-								if (dic.TryGetValue(expr.Expr3, out ex)) expr.Expr3 = ex;
-								break;
-							}
-
-						case QueryElementType.InListPredicate :
-							{
-								var expr = (SelectQuery.Predicate.InList)e;
-
-								if (dic.TryGetValue(expr.Expr1, out ex)) expr.Expr1 = ex;
-
-								for (var i = 0; i < expr.Values.Count; i++)
-									if (dic.TryGetValue(expr.Values[i], out ex))
-										expr.Values[i] = ex;
-
-								break;
-							}
-
-						case QueryElementType.Column :
-							{
-								var expr = (SelectQuery.Column)e;
-
-								if (expr.Parent != data.Query)
-									return false;
-
-								if (dic.TryGetValue(expr.Expression, out ex)) expr.Expression = ex;
-
-								break;
-							}
-
-						case QueryElementType.SetExpression :
-							{
-								var expr = (SelectQuery.SetExpression)e;
-								if (dic.TryGetValue(expr.Expression, out ex)) expr.Expression = ex;
-								break;
-							}
-
-						case QueryElementType.GroupByClause :
-							{
-								var expr = (SelectQuery.GroupByClause)e;
-
-								for (var i = 0; i < expr.Items.Count; i++)
-									if (dic.TryGetValue(expr.Items[i], out ex))
-										expr.Items[i] = ex;
-
-								break;
-							}
-
-						case QueryElementType.OrderByItem :
-							{
-								var expr = (SelectQuery.OrderByItem)e;
-								if (dic.TryGetValue(expr.Expression, out ex)) expr.Expression = ex;
-								break;
-							}
-					}
-
-					return true;
-				});
-
-			foreach (var query in data.Queries)
-				if (query.Queries.Count > 0)
-					ResolveFields(query);
-		}
-
-		void OptimizeUnions()
-		{
-			var exprs = new Dictionary<ISqlExpression,ISqlExpression>();
-
-			new QueryVisitor().Visit(_selectQuery, e =>
-			{
-				var sql = e as SelectQuery;
-
-				if (sql == null || sql.From.Tables.Count != 1 || !sql.IsSimple || sql.IsInsert || sql.IsUpdate || sql.IsDelete)
-					return;
-
-				var table = sql.From.Tables[0];
-
-				if (table.Joins.Count != 0 || !(table.Source is SelectQuery))
-					return;
-
-				var union = (SelectQuery)table.Source;
-
-				if (!union.HasUnion)
-					return;
-
-				for (var i = 0; i < sql.Select.Columns.Count; i++)
-				{
-					var scol = sql.  Select.Columns[i];
-					var ucol = union.Select.Columns[i];
-
-					if (scol.Expression != ucol)
-						return;
-				}
-
-				exprs.Add(union, sql);
-
-				for (var i = 0; i < sql.Select.Columns.Count; i++)
-				{
-					var scol = sql.  Select.Columns[i];
-					var ucol = union.Select.Columns[i];
-
-					scol.Expression = ucol.Expression;
-					scol._alias     = ucol._alias;
-
-					exprs.Add(ucol, scol);
-				}
-
-				for (var i = sql.Select.Columns.Count; i < union.Select.Columns.Count; i++)
-					sql.Select.Expr(union.Select.Columns[i].Expression);
-
-				sql.From.Tables.Clear();
-				sql.From.Tables.AddRange(union.From.Tables);
-
-				sql.Where.  SearchCondition.Conditions.AddRange(union.Where. SearchCondition.Conditions);
-				sql.Having. SearchCondition.Conditions.AddRange(union.Having.SearchCondition.Conditions);
-				sql.GroupBy.Items.                     AddRange(union.GroupBy.Items);
-				sql.OrderBy.Items.                     AddRange(union.OrderBy.Items);
-				sql.Unions.InsertRange(0, union.Unions);
-			});
-
-			((ISqlExpressionWalkable)_selectQuery).Walk(false, expr =>
-			{
-				ISqlExpression e;
-
-				if (exprs.TryGetValue(expr, out e))
-					return e;
-
-				return expr;
-			});
-		}
-
-		void FinalizeAndValidateInternal(bool isApplySupported, bool optimizeColumns, List<ISqlTableSource> tables)
-		{
-			OptimizeSearchCondition(_selectQuery.Where. SearchCondition);
-			OptimizeSearchCondition(_selectQuery.Having.SearchCondition);
-
-			_selectQuery.ForEachTable(table =>
-			{
-				foreach (var join in table.Joins)
-					OptimizeSearchCondition(join.Condition);
-			}, new HashSet<SelectQuery>());
-
-			new QueryVisitor().Visit(_selectQuery, e =>
-			{
-				var sql = e as SelectQuery;
-
-				if (sql != null && sql != _selectQuery)
-				{
-					sql.ParentSelect = _selectQuery;
-					new SelectQueryOptimizer(_flags, sql).FinalizeAndValidateInternal(isApplySupported, optimizeColumns, tables);
-
-					if (sql.IsParameterDependent)
-						_selectQuery.IsParameterDependent = true;
-				}
-			});
-
-			ResolveWeakJoins(tables);
-			OptimizeColumns();
-			OptimizeApplies   (isApplySupported, optimizeColumns);
-			OptimizeSubQueries(isApplySupported, optimizeColumns);
-			OptimizeApplies   (isApplySupported, optimizeColumns);
-
-			new QueryVisitor().Visit(_selectQuery, e =>
-			{
-				var sql = e as SelectQuery;
-
-				if (sql != null && sql != _selectQuery)
-					RemoveOrderBy(sql);
-			});
-		}
-
-		internal static void OptimizeSearchCondition(SelectQuery.SearchCondition searchCondition)
-		{
-			// This 'if' could be replaced by one simple match:
-			//
-			// match (searchCondition.Conditions)
-			// {
-			// | [SearchCondition(true, _) sc] =>
-			//     searchCondition.Conditions = sc.Conditions;
-			//     OptimizeSearchCondition(searchCodition)
-			//
-			// | [SearchCondition(false, [SearchCondition(true, [ExprExpr]) sc])] => ...
-			//
-			// | [Expr(true,  SqlValue(true))]
-			// | [Expr(false, SqlValue(false))]
-			//     searchCondition.Conditions = []
-			// }
-			//
-			// One day I am going to rewrite all this crap in Nemerle.
-			//
-			if (searchCondition.Conditions.Count == 1)
-			{
-				var cond = searchCondition.Conditions[0];
-
-				if (cond.Predicate is SelectQuery.SearchCondition)
-				{
-					var sc = (SelectQuery.SearchCondition)cond.Predicate;
-
-					if (!cond.IsNot)
-					{
-						searchCondition.Conditions.Clear();
-						searchCondition.Conditions.AddRange(sc.Conditions);
-
-						OptimizeSearchCondition(searchCondition);
-						return;
-					}
-
-					if (sc.Conditions.Count == 1)
-					{
-						var c1 = sc.Conditions[0];
-
-						if (!c1.IsNot && c1.Predicate is SelectQuery.Predicate.ExprExpr)
-						{
-							var ee = (SelectQuery.Predicate.ExprExpr)c1.Predicate;
-							SelectQuery.Predicate.Operator op;
-
-							switch (ee.Operator)
-							{
-								case SelectQuery.Predicate.Operator.Equal          : op = SelectQuery.Predicate.Operator.NotEqual;       break;
-								case SelectQuery.Predicate.Operator.NotEqual       : op = SelectQuery.Predicate.Operator.Equal;          break;
-								case SelectQuery.Predicate.Operator.Greater        : op = SelectQuery.Predicate.Operator.LessOrEqual;    break;
-								case SelectQuery.Predicate.Operator.NotLess        :
-								case SelectQuery.Predicate.Operator.GreaterOrEqual : op = SelectQuery.Predicate.Operator.Less;           break;
-								case SelectQuery.Predicate.Operator.Less           : op = SelectQuery.Predicate.Operator.GreaterOrEqual; break;
-								case SelectQuery.Predicate.Operator.NotGreater     :
-								case SelectQuery.Predicate.Operator.LessOrEqual    : op = SelectQuery.Predicate.Operator.Greater;        break;
-								default: throw new InvalidOperationException();
-							}
-
-							c1.Predicate = new SelectQuery.Predicate.ExprExpr(ee.Expr1, op, ee.Expr2);
-
-							searchCondition.Conditions.Clear();
-							searchCondition.Conditions.AddRange(sc.Conditions);
-
-							OptimizeSearchCondition(searchCondition);
-							return;
-						}
-					}
-				}
-
-				if (cond.Predicate.ElementType == QueryElementType.ExprPredicate)
-				{
-					var expr = (SelectQuery.Predicate.Expr)cond.Predicate;
-
-					if (expr.Expr1 is SqlValue)
-					{
-						var value = (SqlValue)expr.Expr1;
-
-						if (value.Value is bool)
-							if (cond.IsNot ? !(bool)value.Value : (bool)value.Value)
-								searchCondition.Conditions.Clear();
-					}
-				}
-			}
-
-			for (var i = 0; i < searchCondition.Conditions.Count; i++)
-			{
-				var cond = searchCondition.Conditions[i];
-
-				if (cond.Predicate.ElementType == QueryElementType.ExprPredicate)
-				{
-					var expr = (SelectQuery.Predicate.Expr)cond.Predicate;
-
-					if (expr.Expr1 is SqlValue)
-					{
-						var value = (SqlValue)expr.Expr1;
-
-						if (value.Value is bool)
-						{
-							if (cond.IsNot ? !(bool)value.Value : (bool)value.Value)
-							{
-								if (i > 0)
-								{
-									if (searchCondition.Conditions[i-1].IsOr)
-									{
-										searchCondition.Conditions.RemoveRange(0, i);
-										OptimizeSearchCondition(searchCondition);
-
-										break;
-									}
-								}
-							}
-						}
-					}
-				}
-				else if (cond.Predicate is SelectQuery.SearchCondition)
-				{
-					var sc = (SelectQuery.SearchCondition)cond.Predicate;
-					OptimizeSearchCondition(sc);
-				}
-			}
-		}
-
-		static void RemoveOrderBy(SelectQuery selectQuery)
-		{
-			if (selectQuery.OrderBy.Items.Count > 0 && selectQuery.Select.SkipValue == null && selectQuery.Select.TakeValue == null)
-				selectQuery.OrderBy.Items.Clear();
-		}
-
-		internal void ResolveWeakJoins(List<ISqlTableSource> tables)
-		{
-			Func<SelectQuery.TableSource,bool> findTable = null; findTable = table =>
-			{
-				if (tables.Contains(table.Source))
-					return true;
-
-				foreach (var join in table.Joins)
-				{
-					if (findTable(join.Table))
-					{
-						join.IsWeak = false;
-						return true;
-					}
-				}
-
-				if (table.Source is SelectQuery)
-					foreach (var t in ((SelectQuery)table.Source).From.Tables)
-						if (findTable(t))
-							return true;
-
-				return false;
-			};
-
-			var areTablesCollected = false;
-
-			_selectQuery.ForEachTable(table =>
-			{
-				for (var i = 0; i < table.Joins.Count; i++)
-				{
-					var join = table.Joins[i];
-
-					if (join.IsWeak)
-					{
-						if (!areTablesCollected)
-						{
-							areTablesCollected = true;
-
-							Action<IQueryElement> tableCollector = expr =>
-							{
-								var field = expr as SqlField;
-
-								if (field != null && !tables.Contains(field.Table))
-									tables.Add(field.Table);
-							};
-
-							var visitor = new QueryVisitor();
-
-							visitor.VisitAll(_selectQuery.Select,  tableCollector);
-							visitor.VisitAll(_selectQuery.Where,   tableCollector);
-							visitor.VisitAll(_selectQuery.GroupBy, tableCollector);
-							visitor.VisitAll(_selectQuery.Having,  tableCollector);
-							visitor.VisitAll(_selectQuery.OrderBy, tableCollector);
-
-							if (_selectQuery.IsInsert)
-								visitor.VisitAll(_selectQuery.Insert, tableCollector);
-
-							if (_selectQuery.IsUpdate)
-								visitor.VisitAll(_selectQuery.Update, tableCollector);
-
-							if (_selectQuery.IsDelete)
-								visitor.VisitAll(_selectQuery.Delete, tableCollector);
-
-							visitor.VisitAll(_selectQuery.From, expr =>
-							{
-								var tbl = expr as SqlTable;
-
-								if (tbl != null && tbl.TableArguments != null)
-								{
-									var v = new QueryVisitor();
-
-									foreach (var arg in tbl.TableArguments)
-										v.VisitAll(arg, tableCollector);
-								}
-							});
-						}
-
-						if (findTable(join.Table))
-						{
-							join.IsWeak = false;
-						}
-						else
-						{
-							table.Joins.RemoveAt(i);
-							i--;
-						}
-					}
-				}
-			}, new HashSet<SelectQuery>());
-		}
-
-		SelectQuery.TableSource OptimizeSubQuery(
-			SelectQuery.TableSource source,
-			bool optimizeWhere,
-			bool allColumns,
-			bool isApplySupported,
-			bool optimizeValues,
-			bool optimizeColumns)
-		{
-			foreach (var jt in source.Joins)
-			{
-				var table = OptimizeSubQuery(
-					jt.Table,
-					jt.JoinType == SelectQuery.JoinType.Inner || jt.JoinType == SelectQuery.JoinType.CrossApply,
-					false,
-					isApplySupported,
-					jt.JoinType == SelectQuery.JoinType.Inner || jt.JoinType == SelectQuery.JoinType.CrossApply,
-					optimizeColumns);
-
-				if (table != jt.Table)
-				{
-					var sql = jt.Table.Source as SelectQuery;
-
-					if (sql != null && sql.OrderBy.Items.Count > 0)
-						foreach (var item in sql.OrderBy.Items)
-							_selectQuery.OrderBy.Expr(item.Expression, item.IsDescending);
-
-					jt.Table = table;
-				}
-			}
-
-			return source.Source is SelectQuery ?
-				RemoveSubQuery(source, optimizeWhere, allColumns && !isApplySupported, optimizeValues, optimizeColumns) :
-				source;
-		}
-
-		static bool CheckColumn(SelectQuery.Column column, ISqlExpression expr, SelectQuery query, bool optimizeValues, bool optimizeColumns)
-		{
-			if (expr is SqlField || expr is SelectQuery.Column)
-				return false;
-
-			if (expr is SqlValue)
-				return !optimizeValues && 1.Equals(((SqlValue)expr).Value);
-
-			if (expr is SqlBinaryExpression)
-			{
-				var e = (SqlBinaryExpression)expr;
-
-				if (e.Operation == "*" && e.Expr1 is SqlValue)
-				{
-					var value = (SqlValue)e.Expr1;
-
-					if (value.Value is int && (int)value.Value == -1)
-						return CheckColumn(column, e.Expr2, query, optimizeValues, optimizeColumns);
-				}
-			}
-
-			var visitor = new QueryVisitor();
-
-			if (optimizeColumns &&
-				visitor.Find(expr, e => e is SelectQuery || IsAggregationFunction(e)) == null)
-			{
-				var n = 0;
-				var q = query.ParentSelect ?? query;
-
-				visitor.VisitAll(q, e => { if (e == column) n++; });
-
-				return n > 2;
-			}
-
-			return true;
-		}
-
-		SelectQuery.TableSource RemoveSubQuery(
-			SelectQuery.TableSource childSource,
-			bool concatWhere,
-			bool allColumns,
-			bool optimizeValues,
-			bool optimizeColumns)
-		{
-			var query = (SelectQuery)childSource. Source;
-
-			var isQueryOK = query.From.Tables.Count == 1;
-
-			isQueryOK = isQueryOK && (concatWhere || query.Where.IsEmpty && query.Having.IsEmpty);
-			isQueryOK = isQueryOK && !query.HasUnion && query.GroupBy.IsEmpty && !query.Select.HasModifier;
-			//isQueryOK = isQueryOK && (_flags.IsDistinctOrderBySupported || query.Select.IsDistinct );
-
-			if (!isQueryOK)
-				return childSource;
-
-			var isColumnsOK =
-				(allColumns && !query.Select.Columns.Any(c => IsAggregationFunction(c.Expression))) ||
-				!query.Select.Columns.Any(c => CheckColumn(c, c.Expression, query, optimizeValues, optimizeColumns));
-
-			if (!isColumnsOK)
-				return childSource;
-
-			var map = new Dictionary<ISqlExpression,ISqlExpression>(query.Select.Columns.Count);
-
-			foreach (var c in query.Select.Columns)
-				map.Add(c, c.Expression);
-
-			var top = _selectQuery;
-
-			while (top.ParentSelect != null)
-				top = top.ParentSelect;
-
-			((ISqlExpressionWalkable)top).Walk(false, expr =>
-			{
-				ISqlExpression fld;
-				return map.TryGetValue(expr, out fld) ? fld : expr;
-			});
-
-			new QueryVisitor().Visit(top, expr =>
-			{
-				if (expr.ElementType == QueryElementType.InListPredicate)
-				{
-					var p = (SelectQuery.Predicate.InList)expr;
-
-					if (p.Expr1 == query)
-						p.Expr1 = query.From.Tables[0];
-				}
-			});
-
-			query.From.Tables[0].Joins.AddRange(childSource.Joins);
-
-			if (query.From.Tables[0].Alias == null)
-				query.From.Tables[0].Alias = childSource.Alias;
-
-			if (!query.Where. IsEmpty) ConcatSearchCondition(_selectQuery.Where,  query.Where);
-			if (!query.Having.IsEmpty) ConcatSearchCondition(_selectQuery.Having, query.Having);
-
-			((ISqlExpressionWalkable)top).Walk(false, expr =>
-			{
-				if (expr is SelectQuery)
-				{
-					var sql = (SelectQuery)expr;
-
-					if (sql.ParentSelect == query)
-						sql.ParentSelect = query.ParentSelect ?? _selectQuery;
-				}
-
-				return expr;
-			});
-
-			return query.From.Tables[0];
-		}
-
-		static bool IsAggregationFunction(IQueryElement expr)
-		{
-			if (expr is SqlFunction)
-				switch (((SqlFunction)expr).Name)
-				{
-					case "Count"   :
-					case "Average" :
-					case "Min"     :
-					case "Max"     :
-					case "Sum"     : return true;
-				}
-
-			return false;
-		}
-
-		void OptimizeApply(SelectQuery.TableSource tableSource, SelectQuery.JoinedTable joinTable, bool isApplySupported, bool optimizeColumns)
-		{
-			var joinSource = joinTable.Table;
-
-			foreach (var join in joinSource.Joins)
-				if (join.JoinType == SelectQuery.JoinType.CrossApply || join.JoinType == SelectQuery.JoinType.OuterApply)
-					OptimizeApply(joinSource, join, isApplySupported, optimizeColumns);
-
-			if (isApplySupported && !joinTable.CanConvertApply)
-				return;
-
-			if (joinSource.Source.ElementType == QueryElementType.SqlQuery)
-			{
-				var sql   = (SelectQuery)joinSource.Source;
-				var isAgg = sql.Select.Columns.Any(c => IsAggregationFunction(c.Expression));
-
-				if (isApplySupported && (isAgg || sql.Select.TakeValue != null || sql.Select.SkipValue != null))
-					return;
-
-				var searchCondition = new List<SelectQuery.Condition>(sql.Where.SearchCondition.Conditions);
-
-				sql.Where.SearchCondition.Conditions.Clear();
-
-				if (!ContainsTable(tableSource.Source, sql))
-				{
-					joinTable.JoinType = joinTable.JoinType == SelectQuery.JoinType.CrossApply ? SelectQuery.JoinType.Inner : SelectQuery.JoinType.Left;
-					joinTable.Condition.Conditions.AddRange(searchCondition);
-				}
-				else
-				{
-					sql.Where.SearchCondition.Conditions.AddRange(searchCondition);
-
-					var table = OptimizeSubQuery(
-						joinTable.Table,
-						joinTable.JoinType == SelectQuery.JoinType.Inner || joinTable.JoinType == SelectQuery.JoinType.CrossApply,
-						joinTable.JoinType == SelectQuery.JoinType.CrossApply,
-						isApplySupported,
-						joinTable.JoinType == SelectQuery.JoinType.Inner || joinTable.JoinType == SelectQuery.JoinType.CrossApply,
-						optimizeColumns);
-
-					if (table != joinTable.Table)
-					{
-						var q = joinTable.Table.Source as SelectQuery;
-
-						if (q != null && q.OrderBy.Items.Count > 0)
-							foreach (var item in q.OrderBy.Items)
-								_selectQuery.OrderBy.Expr(item.Expression, item.IsDescending);
-
-						joinTable.Table = table;
-
-						OptimizeApply(tableSource, joinTable, isApplySupported, optimizeColumns);
-					}
-				}
-			}
-			else
-			{
-				if (!ContainsTable(tableSource.Source, joinSource.Source))
-					joinTable.JoinType = joinTable.JoinType == SelectQuery.JoinType.CrossApply ? SelectQuery.JoinType.Inner : SelectQuery.JoinType.Left;
-			}
-		}
-
-		static bool ContainsTable(ISqlTableSource table, IQueryElement sql)
-		{
-			return null != new QueryVisitor().Find(sql, e =>
-				e == table ||
-				e.ElementType == QueryElementType.SqlField && table == ((SqlField)e).Table ||
-				e.ElementType == QueryElementType.Column   && table == ((SelectQuery.Column)  e).Parent);
-		}
-
-		static void ConcatSearchCondition(SelectQuery.WhereClause where1, SelectQuery.WhereClause where2)
-		{
-			if (where1.IsEmpty)
-			{
-				where1.SearchCondition.Conditions.AddRange(where2.SearchCondition.Conditions);
-			}
-			else
-			{
-				if (where1.SearchCondition.Precedence < Precedence.LogicalConjunction)
-				{
-					var sc1 = new SelectQuery.SearchCondition();
-
-					sc1.Conditions.AddRange(where1.SearchCondition.Conditions);
-
-					where1.SearchCondition.Conditions.Clear();
-					where1.SearchCondition.Conditions.Add(new SelectQuery.Condition(false, sc1));
-				}
-
-				if (where2.SearchCondition.Precedence < Precedence.LogicalConjunction)
-				{
-					var sc2 = new SelectQuery.SearchCondition();
-
-					sc2.Conditions.AddRange(where2.SearchCondition.Conditions);
-
-					where1.SearchCondition.Conditions.Add(new SelectQuery.Condition(false, sc2));
-				}
-				else
-					where1.SearchCondition.Conditions.AddRange(where2.SearchCondition.Conditions);
-			}
-		}
-
-		void OptimizeSubQueries(bool isApplySupported, bool optimizeColumns)
-		{
-			for (var i = 0; i < _selectQuery.From.Tables.Count; i++)
-			{
-				var table = OptimizeSubQuery(_selectQuery.From.Tables[i], true, false, isApplySupported, true, optimizeColumns);
-
-				if (table != _selectQuery.From.Tables[i])
-				{
-					var sql = _selectQuery.From.Tables[i].Source as SelectQuery;
-
-					if (!_selectQuery.Select.Columns.All(c => IsAggregationFunction(c.Expression)))
-						if (sql != null && sql.OrderBy.Items.Count > 0)
-							foreach (var item in sql.OrderBy.Items)
-								_selectQuery.OrderBy.Expr(item.Expression, item.IsDescending);
-
-					_selectQuery.From.Tables[i] = table;
-				}
-			}
-		}
-
-		void OptimizeApplies(bool isApplySupported, bool optimizeColumns)
-		{
-			foreach (var table in _selectQuery.From.Tables)
-				foreach (var join in table.Joins)
-					if (join.JoinType == SelectQuery.JoinType.CrossApply || join.JoinType == SelectQuery.JoinType.OuterApply)
-						OptimizeApply(table, join, isApplySupported, optimizeColumns);
-		}
-
-		void OptimizeColumns()
-		{
-			((ISqlExpressionWalkable)_selectQuery.Select).Walk(false, expr =>
-			{
-				var query = expr as SelectQuery;
-					
-				if (query != null && query.From.Tables.Count == 0 && query.Select.Columns.Count == 1)
-				{
-					new QueryVisitor().Visit(query.Select.Columns[0].Expression, e =>
-					{
-						if (e.ElementType == QueryElementType.SqlQuery)
-						{
-							var q = (SelectQuery)e;
-
-							if (q.ParentSelect == query)
-								q.ParentSelect = query.ParentSelect;
-						}
-					});
-
-					return query.Select.Columns[0].Expression;
-				}
-
-				return expr;
-			});
-		}
-	}
-}
->>>>>>> 86b07d79
+﻿using System;
+using System.Collections.Generic;
+using System.Linq;
+
+namespace LinqToDB.SqlQuery
+{
+	using SqlProvider;
+
+	class SelectQueryOptimizer
+	{
+		public SelectQueryOptimizer(SqlProviderFlags flags, SqlQuery sqlQuery)
+		{
+			_flags       = flags;
+			_selectQuery = (SelectQuery)sqlQuery;
+		}
+
+		readonly SqlProviderFlags _flags;
+		readonly SelectQuery      _selectQuery;
+
+		public void FinalizeAndValidate(bool isApplySupported, bool optimizeColumns)
+		{
+#if DEBUG
+			if (_selectQuery.IsUpdate)
+			{
+			}
+
+			var sqlText = _selectQuery.SqlText;
+
+			var dic = new Dictionary<SelectQuery,SelectQuery>();
+
+			new QueryVisitor().VisitAll(_selectQuery, e =>
+			{
+				var sql = e as SelectQuery;
+
+				if (sql != null)
+				{
+					if (dic.ContainsKey(sql))
+						throw new InvalidOperationException("SqlQuery circle reference detected.");
+
+					dic.Add(sql, sql);
+				}
+			});
+#endif
+
+			OptimizeUnions();
+			FinalizeAndValidateInternal(isApplySupported, optimizeColumns, new List<ISqlTableSource>());
+			ResolveFields();
+			_selectQuery.SetAliases();
+
+#if DEBUG
+			sqlText = _selectQuery.SqlText;
+#endif
+		}
+
+		class QueryData
+		{
+			public SelectQuery          Query;
+			public List<ISqlExpression> Fields  = new List<ISqlExpression>();
+			public List<QueryData>      Queries = new List<QueryData>();
+		}
+
+		void ResolveFields()
+		{
+			var root = GetQueryData(_selectQuery);
+
+			ResolveFields(root);
+		}
+
+		static QueryData GetQueryData(SelectQuery selectQuery)
+		{
+			var data = new QueryData { Query = selectQuery };
+
+			new QueryVisitor().VisitParentFirst(selectQuery, e =>
+			{
+				switch (e.ElementType)
+				{
+					case QueryElementType.SqlField :
+						{
+							var field = (SqlField)e;
+
+							if (field.Name.Length != 1 || field.Name[0] != '*')
+								data.Fields.Add(field);
+
+							break;
+						}
+
+					case QueryElementType.SelectQuery :
+						{
+							if (e != selectQuery)
+							{
+								data.Queries.Add(GetQueryData((SelectQuery)e));
+								return false;
+							}
+
+							break;
+						}
+
+					case QueryElementType.Column :
+						return ((SelectQuery.Column)e).Parent == selectQuery;
+
+					case QueryElementType.SqlTable :
+						return false;
+				}
+
+				return true;
+			});
+
+			return data;
+		}
+
+		static SelectQuery.TableSource FindField(SqlField field, SelectQuery.TableSource table)
+		{
+			if (field.Table == table.Source)
+				return table;
+
+			foreach (var @join in table.Joins)
+			{
+				var t = FindField(field, @join.Table);
+
+				if (t != null)
+					return @join.Table;
+			}
+
+			return null;
+		}
+
+		static ISqlExpression GetColumn(QueryData data, SqlField field)
+		{
+			foreach (var query in data.Queries)
+			{
+				var q = query.Query;
+
+				foreach (var table in q.From.Tables)
+				{
+					var t = FindField(field, table);
+
+					if (t != null)
+					{
+						var n   = q.Select.Columns.Count;
+						var idx = q.Select.Add(field);
+
+						if (n != q.Select.Columns.Count)
+							if (!q.GroupBy.IsEmpty || q.Select.Columns.Any(c => IsAggregationFunction(c.Expression)))
+								q.GroupBy.Items.Add(field);
+
+						return q.Select.Columns[idx];
+					}
+				}
+			}
+
+			return null;
+		}
+
+		static void ResolveFields(QueryData data)
+		{
+			if (data.Queries.Count == 0)
+				return;
+
+			var dic = new Dictionary<ISqlExpression,ISqlExpression>();
+
+			foreach (SqlField field in data.Fields)
+			{
+				if (dic.ContainsKey(field))
+					continue;
+
+				var found = false;
+
+				foreach (var table in data.Query.From.Tables)
+				{
+					found = FindField(field, table) != null;
+
+					if (found)
+						break;
+				}
+
+				if (!found)
+				{
+					var expr = GetColumn(data, field);
+
+					if (expr != null)
+						dic.Add(field, expr);
+				}
+			}
+
+			if (dic.Count > 0)
+				new QueryVisitor().VisitParentFirst(data.Query, e =>
+				{
+					ISqlExpression ex;
+
+					switch (e.ElementType)
+					{
+						case QueryElementType.SelectQuery :
+							return e == data.Query;
+
+						case QueryElementType.SqlFunction :
+							{
+								var parms = ((SqlFunction)e).Parameters;
+
+								for (var i = 0; i < parms.Length; i++)
+									if (dic.TryGetValue(parms[i], out ex))
+										parms[i] = ex;
+
+								break;
+							}
+
+						case QueryElementType.SqlExpression :
+							{
+								var parms = ((SqlExpression)e).Parameters;
+
+								for (var i = 0; i < parms.Length; i++)
+									if (dic.TryGetValue(parms[i], out ex))
+										parms[i] = ex;
+
+								break;
+							}
+
+						case QueryElementType.SqlBinaryExpression :
+							{
+								var expr = (SqlBinaryExpression)e;
+								if (dic.TryGetValue(expr.Expr1, out ex)) expr.Expr1 = ex;
+								if (dic.TryGetValue(expr.Expr2, out ex)) expr.Expr2 = ex;
+								break;
+							}
+
+						case QueryElementType.ExprPredicate       :
+						case QueryElementType.NotExprPredicate    :
+						case QueryElementType.IsNullPredicate     :
+						case QueryElementType.InSubQueryPredicate :
+							{
+								var expr = (SelectQuery.Predicate.Expr)e;
+								if (dic.TryGetValue(expr.Expr1, out ex)) expr.Expr1 = ex;
+								break;
+							}
+
+						case QueryElementType.ExprExprPredicate :
+							{
+								var expr = (SelectQuery.Predicate.ExprExpr)e;
+								if (dic.TryGetValue(expr.Expr1, out ex)) expr.Expr1 = ex;
+								if (dic.TryGetValue(expr.Expr2, out ex)) expr.Expr2 = ex;
+								break;
+							}
+
+						case QueryElementType.LikePredicate :
+							{
+								var expr = (SelectQuery.Predicate.Like)e;
+								if (dic.TryGetValue(expr.Expr1,  out ex)) expr.Expr1  = ex;
+								if (dic.TryGetValue(expr.Expr2,  out ex)) expr.Expr2  = ex;
+								if (dic.TryGetValue(expr.Escape, out ex)) expr.Escape = ex;
+								break;
+							}
+
+						case QueryElementType.BetweenPredicate :
+							{
+								var expr = (SelectQuery.Predicate.Between)e;
+								if (dic.TryGetValue(expr.Expr1, out ex)) expr.Expr1 = ex;
+								if (dic.TryGetValue(expr.Expr2, out ex)) expr.Expr2 = ex;
+								if (dic.TryGetValue(expr.Expr3, out ex)) expr.Expr3 = ex;
+								break;
+							}
+
+						case QueryElementType.InListPredicate :
+							{
+								var expr = (SelectQuery.Predicate.InList)e;
+
+								if (dic.TryGetValue(expr.Expr1, out ex)) expr.Expr1 = ex;
+
+								for (var i = 0; i < expr.Values.Count; i++)
+									if (dic.TryGetValue(expr.Values[i], out ex))
+										expr.Values[i] = ex;
+
+								break;
+							}
+
+						case QueryElementType.Column :
+							{
+								var expr = (SelectQuery.Column)e;
+
+								if (expr.Parent != data.Query)
+									return false;
+
+								if (dic.TryGetValue(expr.Expression, out ex)) expr.Expression = ex;
+
+								break;
+							}
+
+						case QueryElementType.SetExpression :
+							{
+								var expr = (SelectQuery.SetExpression)e;
+								if (dic.TryGetValue(expr.Expression, out ex)) expr.Expression = ex;
+								break;
+							}
+
+						case QueryElementType.GroupByClause :
+							{
+								var expr = (SelectQuery.GroupByClause)e;
+
+								for (var i = 0; i < expr.Items.Count; i++)
+									if (dic.TryGetValue(expr.Items[i], out ex))
+										expr.Items[i] = ex;
+
+								break;
+							}
+
+						case QueryElementType.OrderByItem :
+							{
+								var expr = (SelectQuery.OrderByItem)e;
+								if (dic.TryGetValue(expr.Expression, out ex)) expr.Expression = ex;
+								break;
+							}
+					}
+
+					return true;
+				});
+
+			foreach (var query in data.Queries)
+				if (query.Queries.Count > 0)
+					ResolveFields(query);
+		}
+
+		void OptimizeUnions()
+		{
+			var exprs = new Dictionary<ISqlExpression,ISqlExpression>();
+
+			new QueryVisitor().Visit(_selectQuery, e =>
+			{
+				var sql = e as SelectQuery;
+
+				if (sql == null || sql.From.Tables.Count != 1 || !sql.IsSimple || sql.IsInsert || sql.IsUpdate || sql.IsDelete)
+					return;
+
+				var table = sql.From.Tables[0];
+
+				if (table.Joins.Count != 0 || !(table.Source is SelectQuery))
+					return;
+
+				var union = (SelectQuery)table.Source;
+
+				if (!union.HasUnion)
+					return;
+
+				for (var i = 0; i < sql.Select.Columns.Count; i++)
+				{
+					var scol = sql.  Select.Columns[i];
+					var ucol = union.Select.Columns[i];
+
+					if (scol.Expression != ucol)
+						return;
+				}
+
+				exprs.Add(union, sql);
+
+				for (var i = 0; i < sql.Select.Columns.Count; i++)
+				{
+					var scol = sql.  Select.Columns[i];
+					var ucol = union.Select.Columns[i];
+
+					scol.Expression = ucol.Expression;
+					scol._alias     = ucol._alias;
+
+					exprs.Add(ucol, scol);
+				}
+
+				for (var i = sql.Select.Columns.Count; i < union.Select.Columns.Count; i++)
+					sql.Select.Expr(union.Select.Columns[i].Expression);
+
+				sql.From.Tables.Clear();
+				sql.From.Tables.AddRange(union.From.Tables);
+
+				sql.Where.  SearchCondition.Conditions.AddRange(union.Where. SearchCondition.Conditions);
+				sql.Having. SearchCondition.Conditions.AddRange(union.Having.SearchCondition.Conditions);
+				sql.GroupBy.Items.                     AddRange(union.GroupBy.Items);
+				sql.OrderBy.Items.                     AddRange(union.OrderBy.Items);
+				sql.Unions.InsertRange(0, union.Unions);
+			});
+
+			((ISqlExpressionWalkable)_selectQuery).Walk(false, expr =>
+			{
+				ISqlExpression e;
+
+				if (exprs.TryGetValue(expr, out e))
+					return e;
+
+				return expr;
+			});
+		}
+
+		void FinalizeAndValidateInternal(bool isApplySupported, bool optimizeColumns, List<ISqlTableSource> tables)
+		{
+			OptimizeSearchCondition(_selectQuery.Where. SearchCondition);
+			OptimizeSearchCondition(_selectQuery.Having.SearchCondition);
+
+			_selectQuery.ForEachTable(table =>
+			{
+				foreach (var join in table.Joins)
+					OptimizeSearchCondition(join.Condition);
+			}, new HashSet<SelectQuery>());
+
+			new QueryVisitor().Visit(_selectQuery, e =>
+			{
+				var sql = e as SelectQuery;
+
+				if (sql != null && sql != _selectQuery)
+				{
+					sql.ParentSelect = _selectQuery;
+					new SelectQueryOptimizer(_flags, sql).FinalizeAndValidateInternal(isApplySupported, optimizeColumns, tables);
+
+					if (sql.IsParameterDependent)
+						_selectQuery.IsParameterDependent = true;
+				}
+			});
+
+			ResolveWeakJoins(tables);
+			OptimizeColumns();
+			OptimizeApplies   (isApplySupported, optimizeColumns);
+			OptimizeSubQueries(isApplySupported, optimizeColumns);
+			OptimizeApplies   (isApplySupported, optimizeColumns);
+
+			new QueryVisitor().Visit(_selectQuery, e =>
+			{
+				var sql = e as SelectQuery;
+
+				if (sql != null && sql != _selectQuery)
+					RemoveOrderBy(sql);
+			});
+		}
+
+		internal static void OptimizeSearchCondition(SelectQuery.SearchCondition searchCondition)
+		{
+			// This 'if' could be replaced by one simple match:
+			//
+			// match (searchCondition.Conditions)
+			// {
+			// | [SearchCondition(true, _) sc] =>
+			//     searchCondition.Conditions = sc.Conditions;
+			//     OptimizeSearchCondition(searchCodition)
+			//
+			// | [SearchCondition(false, [SearchCondition(true, [ExprExpr]) sc])] => ...
+			//
+			// | [Expr(true,  SqlValue(true))]
+			// | [Expr(false, SqlValue(false))]
+			//     searchCondition.Conditions = []
+			// }
+			//
+			// One day I am going to rewrite all this crap in Nemerle.
+			//
+			if (searchCondition.Conditions.Count == 1)
+			{
+				var cond = searchCondition.Conditions[0];
+
+				if (cond.Predicate is SelectQuery.SearchCondition)
+				{
+					var sc = (SelectQuery.SearchCondition)cond.Predicate;
+
+					if (!cond.IsNot)
+					{
+						searchCondition.Conditions.Clear();
+						searchCondition.Conditions.AddRange(sc.Conditions);
+
+						OptimizeSearchCondition(searchCondition);
+						return;
+					}
+
+					if (sc.Conditions.Count == 1)
+					{
+						var c1 = sc.Conditions[0];
+
+						if (!c1.IsNot && c1.Predicate is SelectQuery.Predicate.ExprExpr)
+						{
+							var ee = (SelectQuery.Predicate.ExprExpr)c1.Predicate;
+							SelectQuery.Predicate.Operator op;
+
+							switch (ee.Operator)
+							{
+								case SelectQuery.Predicate.Operator.Equal          : op = SelectQuery.Predicate.Operator.NotEqual;       break;
+								case SelectQuery.Predicate.Operator.NotEqual       : op = SelectQuery.Predicate.Operator.Equal;          break;
+								case SelectQuery.Predicate.Operator.Greater        : op = SelectQuery.Predicate.Operator.LessOrEqual;    break;
+								case SelectQuery.Predicate.Operator.NotLess        :
+								case SelectQuery.Predicate.Operator.GreaterOrEqual : op = SelectQuery.Predicate.Operator.Less;           break;
+								case SelectQuery.Predicate.Operator.Less           : op = SelectQuery.Predicate.Operator.GreaterOrEqual; break;
+								case SelectQuery.Predicate.Operator.NotGreater     :
+								case SelectQuery.Predicate.Operator.LessOrEqual    : op = SelectQuery.Predicate.Operator.Greater;        break;
+								default: throw new InvalidOperationException();
+							}
+
+							c1.Predicate = new SelectQuery.Predicate.ExprExpr(ee.Expr1, op, ee.Expr2);
+
+							searchCondition.Conditions.Clear();
+							searchCondition.Conditions.AddRange(sc.Conditions);
+
+							OptimizeSearchCondition(searchCondition);
+							return;
+						}
+					}
+				}
+
+				if (cond.Predicate.ElementType == QueryElementType.ExprPredicate)
+				{
+					var expr = (SelectQuery.Predicate.Expr)cond.Predicate;
+
+					if (expr.Expr1 is SqlValue)
+					{
+						var value = (SqlValue)expr.Expr1;
+
+						if (value.Value is bool)
+							if (cond.IsNot ? !(bool)value.Value : (bool)value.Value)
+								searchCondition.Conditions.Clear();
+					}
+				}
+			}
+
+			for (var i = 0; i < searchCondition.Conditions.Count; i++)
+			{
+				var cond = searchCondition.Conditions[i];
+
+				if (cond.Predicate.ElementType == QueryElementType.ExprPredicate)
+				{
+					var expr = (SelectQuery.Predicate.Expr)cond.Predicate;
+
+					if (expr.Expr1 is SqlValue)
+					{
+						var value = (SqlValue)expr.Expr1;
+
+						if (value.Value is bool)
+						{
+							if (cond.IsNot ? !(bool)value.Value : (bool)value.Value)
+							{
+								if (i > 0)
+								{
+									if (searchCondition.Conditions[i-1].IsOr)
+									{
+										searchCondition.Conditions.RemoveRange(0, i);
+										OptimizeSearchCondition(searchCondition);
+
+										break;
+									}
+								}
+							}
+						}
+					}
+				}
+				else if (cond.Predicate is SelectQuery.SearchCondition)
+				{
+					var sc = (SelectQuery.SearchCondition)cond.Predicate;
+					OptimizeSearchCondition(sc);
+				}
+			}
+		}
+
+		static void RemoveOrderBy(SelectQuery selectQuery)
+		{
+			if (selectQuery.OrderBy.Items.Count > 0 && selectQuery.Select.SkipValue == null && selectQuery.Select.TakeValue == null)
+				selectQuery.OrderBy.Items.Clear();
+		}
+
+		internal void ResolveWeakJoins(List<ISqlTableSource> tables)
+		{
+			Func<SelectQuery.TableSource,bool> findTable = null; findTable = table =>
+			{
+				if (tables.Contains(table.Source))
+					return true;
+
+				foreach (var join in table.Joins)
+				{
+					if (findTable(join.Table))
+					{
+						join.IsWeak = false;
+						return true;
+					}
+				}
+
+				if (table.Source is SelectQuery)
+					foreach (var t in ((SelectQuery)table.Source).From.Tables)
+						if (findTable(t))
+							return true;
+
+				return false;
+			};
+
+			var areTablesCollected = false;
+
+			_selectQuery.ForEachTable(table =>
+			{
+				for (var i = 0; i < table.Joins.Count; i++)
+				{
+					var join = table.Joins[i];
+
+					if (join.IsWeak)
+					{
+						if (!areTablesCollected)
+						{
+							areTablesCollected = true;
+
+							Action<IQueryElement> tableCollector = expr =>
+							{
+								var field = expr as SqlField;
+
+								if (field != null && !tables.Contains(field.Table))
+									tables.Add(field.Table);
+							};
+
+							var visitor = new QueryVisitor();
+
+							visitor.VisitAll(_selectQuery.Select,  tableCollector);
+							visitor.VisitAll(_selectQuery.Where,   tableCollector);
+							visitor.VisitAll(_selectQuery.GroupBy, tableCollector);
+							visitor.VisitAll(_selectQuery.Having,  tableCollector);
+							visitor.VisitAll(_selectQuery.OrderBy, tableCollector);
+
+							if (_selectQuery.IsInsert)
+								visitor.VisitAll(_selectQuery.Insert, tableCollector);
+
+							if (_selectQuery.IsUpdate)
+								visitor.VisitAll(_selectQuery.Update, tableCollector);
+
+							if (_selectQuery.IsDelete)
+								visitor.VisitAll(_selectQuery.Delete, tableCollector);
+
+							visitor.VisitAll(_selectQuery.From, expr =>
+							{
+								var tbl = expr as SqlTable;
+
+								if (tbl != null && tbl.TableArguments != null)
+								{
+									var v = new QueryVisitor();
+
+									foreach (var arg in tbl.TableArguments)
+										v.VisitAll(arg, tableCollector);
+								}
+							});
+						}
+
+						if (findTable(join.Table))
+						{
+							join.IsWeak = false;
+						}
+						else
+						{
+							table.Joins.RemoveAt(i);
+							i--;
+						}
+					}
+				}
+			}, new HashSet<SelectQuery>());
+		}
+
+		SelectQuery.TableSource OptimizeSubQuery(
+			SelectQuery.TableSource source,
+			bool optimizeWhere,
+			bool allColumns,
+			bool isApplySupported,
+			bool optimizeValues,
+			bool optimizeColumns)
+		{
+			foreach (var jt in source.Joins)
+			{
+				var table = OptimizeSubQuery(
+					jt.Table,
+					jt.JoinType == SelectQuery.JoinType.Inner || jt.JoinType == SelectQuery.JoinType.CrossApply,
+					false,
+					isApplySupported,
+					jt.JoinType == SelectQuery.JoinType.Inner || jt.JoinType == SelectQuery.JoinType.CrossApply,
+					optimizeColumns);
+
+				if (table != jt.Table)
+				{
+					var sql = jt.Table.Source as SelectQuery;
+
+					if (sql != null && sql.OrderBy.Items.Count > 0)
+						foreach (var item in sql.OrderBy.Items)
+							_selectQuery.OrderBy.Expr(item.Expression, item.IsDescending);
+
+					jt.Table = table;
+				}
+			}
+
+			return source.Source is SelectQuery ?
+				RemoveSubQuery(source, optimizeWhere, allColumns && !isApplySupported, optimizeValues, optimizeColumns) :
+				source;
+		}
+
+		static bool CheckColumn(SelectQuery.Column column, ISqlExpression expr, SelectQuery query, bool optimizeValues, bool optimizeColumns)
+		{
+			if (expr is SqlField || expr is SelectQuery.Column)
+				return false;
+
+			if (expr is SqlValue)
+				return !optimizeValues && 1.Equals(((SqlValue)expr).Value);
+
+			if (expr is SqlBinaryExpression)
+			{
+				var e = (SqlBinaryExpression)expr;
+
+				if (e.Operation == "*" && e.Expr1 is SqlValue)
+				{
+					var value = (SqlValue)e.Expr1;
+
+					if (value.Value is int && (int)value.Value == -1)
+						return CheckColumn(column, e.Expr2, query, optimizeValues, optimizeColumns);
+				}
+			}
+
+			var visitor = new QueryVisitor();
+
+			if (optimizeColumns &&
+				visitor.Find(expr, e => e is SelectQuery || IsAggregationFunction(e)) == null)
+			{
+				var n = 0;
+				var q = query.ParentSelect ?? query;
+
+				visitor.VisitAll(q, e => { if (e == column) n++; });
+
+				return n > 2;
+			}
+
+			return true;
+		}
+
+		SelectQuery.TableSource RemoveSubQuery(
+			SelectQuery.TableSource childSource,
+			bool concatWhere,
+			bool allColumns,
+			bool optimizeValues,
+			bool optimizeColumns)
+		{
+			var query = (SelectQuery)childSource. Source;
+
+			var isQueryOK = query.From.Tables.Count == 1;
+
+			isQueryOK = isQueryOK && (concatWhere || query.Where.IsEmpty && query.Having.IsEmpty);
+			isQueryOK = isQueryOK && !query.HasUnion && query.GroupBy.IsEmpty && !query.Select.HasModifier;
+			//isQueryOK = isQueryOK && (_flags.IsDistinctOrderBySupported || query.Select.IsDistinct );
+
+			if (!isQueryOK)
+				return childSource;
+
+			var isColumnsOK =
+				(allColumns && !query.Select.Columns.Any(c => IsAggregationFunction(c.Expression))) ||
+				!query.Select.Columns.Any(c => CheckColumn(c, c.Expression, query, optimizeValues, optimizeColumns));
+
+			if (!isColumnsOK)
+				return childSource;
+
+			var map = new Dictionary<ISqlExpression,ISqlExpression>(query.Select.Columns.Count);
+
+			foreach (var c in query.Select.Columns)
+				map.Add(c, c.Expression);
+
+			var top = _selectQuery;
+
+			while (top.ParentSelect != null)
+				top = top.ParentSelect;
+
+			((ISqlExpressionWalkable)top).Walk(false, expr =>
+			{
+				ISqlExpression fld;
+				return map.TryGetValue(expr, out fld) ? fld : expr;
+			});
+
+			new QueryVisitor().Visit(top, expr =>
+			{
+				if (expr.ElementType == QueryElementType.InListPredicate)
+				{
+					var p = (SelectQuery.Predicate.InList)expr;
+
+					if (p.Expr1 == query)
+						p.Expr1 = query.From.Tables[0];
+				}
+			});
+
+			query.From.Tables[0].Joins.AddRange(childSource.Joins);
+
+			if (query.From.Tables[0].Alias == null)
+				query.From.Tables[0].Alias = childSource.Alias;
+
+			if (!query.Where. IsEmpty) ConcatSearchCondition(_selectQuery.Where,  query.Where);
+			if (!query.Having.IsEmpty) ConcatSearchCondition(_selectQuery.Having, query.Having);
+
+			((ISqlExpressionWalkable)top).Walk(false, expr =>
+			{
+				if (expr is SelectQuery)
+				{
+					var sql = (SelectQuery)expr;
+
+					if (sql.ParentSelect == query)
+						sql.ParentSelect = query.ParentSelect ?? _selectQuery;
+				}
+
+				return expr;
+			});
+
+			return query.From.Tables[0];
+		}
+
+		static bool IsAggregationFunction(IQueryElement expr)
+		{
+			if (expr is SqlFunction)
+				switch (((SqlFunction)expr).Name)
+				{
+					case "Count"   :
+					case "Average" :
+					case "Min"     :
+					case "Max"     :
+					case "Sum"     : return true;
+				}
+
+			return false;
+		}
+
+		void OptimizeApply(SelectQuery.TableSource tableSource, SelectQuery.JoinedTable joinTable, bool isApplySupported, bool optimizeColumns)
+		{
+			var joinSource = joinTable.Table;
+
+			foreach (var join in joinSource.Joins)
+				if (join.JoinType == SelectQuery.JoinType.CrossApply || join.JoinType == SelectQuery.JoinType.OuterApply)
+					OptimizeApply(joinSource, join, isApplySupported, optimizeColumns);
+
+			if (isApplySupported && !joinTable.CanConvertApply)
+				return;
+
+			if (joinSource.Source.ElementType == QueryElementType.SelectQuery)
+			{
+				var sql   = (SelectQuery)joinSource.Source;
+				var isAgg = sql.Select.Columns.Any(c => IsAggregationFunction(c.Expression));
+
+				if (isApplySupported && (isAgg || sql.Select.TakeValue != null || sql.Select.SkipValue != null))
+					return;
+
+				var searchCondition = new List<SelectQuery.Condition>(sql.Where.SearchCondition.Conditions);
+
+				sql.Where.SearchCondition.Conditions.Clear();
+
+				if (!ContainsTable(tableSource.Source, sql))
+				{
+					joinTable.JoinType = joinTable.JoinType == SelectQuery.JoinType.CrossApply ? SelectQuery.JoinType.Inner : SelectQuery.JoinType.Left;
+					joinTable.Condition.Conditions.AddRange(searchCondition);
+				}
+				else
+				{
+					sql.Where.SearchCondition.Conditions.AddRange(searchCondition);
+
+					var table = OptimizeSubQuery(
+						joinTable.Table,
+						joinTable.JoinType == SelectQuery.JoinType.Inner || joinTable.JoinType == SelectQuery.JoinType.CrossApply,
+						joinTable.JoinType == SelectQuery.JoinType.CrossApply,
+						isApplySupported,
+						joinTable.JoinType == SelectQuery.JoinType.Inner || joinTable.JoinType == SelectQuery.JoinType.CrossApply,
+						optimizeColumns);
+
+					if (table != joinTable.Table)
+					{
+						var q = joinTable.Table.Source as SelectQuery;
+
+						if (q != null && q.OrderBy.Items.Count > 0)
+							foreach (var item in q.OrderBy.Items)
+								_selectQuery.OrderBy.Expr(item.Expression, item.IsDescending);
+
+						joinTable.Table = table;
+
+						OptimizeApply(tableSource, joinTable, isApplySupported, optimizeColumns);
+					}
+				}
+			}
+			else
+			{
+				if (!ContainsTable(tableSource.Source, joinSource.Source))
+					joinTable.JoinType = joinTable.JoinType == SelectQuery.JoinType.CrossApply ? SelectQuery.JoinType.Inner : SelectQuery.JoinType.Left;
+			}
+		}
+
+		static bool ContainsTable(ISqlTableSource table, IQueryElement sql)
+		{
+			return null != new QueryVisitor().Find(sql, e =>
+				e == table ||
+				e.ElementType == QueryElementType.SqlField && table == ((SqlField)e).Table ||
+				e.ElementType == QueryElementType.Column   && table == ((SelectQuery.Column)  e).Parent);
+		}
+
+		static void ConcatSearchCondition(SelectQuery.WhereClause where1, SelectQuery.WhereClause where2)
+		{
+			if (where1.IsEmpty)
+			{
+				where1.SearchCondition.Conditions.AddRange(where2.SearchCondition.Conditions);
+			}
+			else
+			{
+				if (where1.SearchCondition.Precedence < PrecedenceLevel.LogicalConjunction)
+				{
+					var sc1 = new SelectQuery.SearchCondition();
+
+					sc1.Conditions.AddRange(where1.SearchCondition.Conditions);
+
+					where1.SearchCondition.Conditions.Clear();
+					where1.SearchCondition.Conditions.Add(new SelectQuery.Condition(false, sc1));
+				}
+
+				if (where2.SearchCondition.Precedence < PrecedenceLevel.LogicalConjunction)
+				{
+					var sc2 = new SelectQuery.SearchCondition();
+
+					sc2.Conditions.AddRange(where2.SearchCondition.Conditions);
+
+					where1.SearchCondition.Conditions.Add(new SelectQuery.Condition(false, sc2));
+				}
+				else
+					where1.SearchCondition.Conditions.AddRange(where2.SearchCondition.Conditions);
+			}
+		}
+
+		void OptimizeSubQueries(bool isApplySupported, bool optimizeColumns)
+		{
+			for (var i = 0; i < _selectQuery.From.Tables.Count; i++)
+			{
+				var table = OptimizeSubQuery(_selectQuery.From.Tables[i], true, false, isApplySupported, true, optimizeColumns);
+
+				if (table != _selectQuery.From.Tables[i])
+				{
+					var sql = _selectQuery.From.Tables[i].Source as SelectQuery;
+
+					if (!_selectQuery.Select.Columns.All(c => IsAggregationFunction(c.Expression)))
+						if (sql != null && sql.OrderBy.Items.Count > 0)
+							foreach (var item in sql.OrderBy.Items)
+								_selectQuery.OrderBy.Expr(item.Expression, item.IsDescending);
+
+					_selectQuery.From.Tables[i] = table;
+				}
+			}
+		}
+
+		void OptimizeApplies(bool isApplySupported, bool optimizeColumns)
+		{
+			foreach (var table in _selectQuery.From.Tables)
+				foreach (var join in table.Joins)
+					if (join.JoinType == SelectQuery.JoinType.CrossApply || join.JoinType == SelectQuery.JoinType.OuterApply)
+						OptimizeApply(table, join, isApplySupported, optimizeColumns);
+		}
+
+		void OptimizeColumns()
+		{
+			((ISqlExpressionWalkable)_selectQuery.Select).Walk(false, expr =>
+			{
+				var query = expr as SelectQuery;
+					
+				if (query != null && query.From.Tables.Count == 0 && query.Select.Columns.Count == 1)
+				{
+					new QueryVisitor().Visit(query.Select.Columns[0].Expression, e =>
+					{
+						if (e.ElementType == QueryElementType.SelectQuery)
+						{
+							var q = (SelectQuery)e;
+
+							if (q.ParentSelect == query)
+								q.ParentSelect = query.ParentSelect;
+						}
+					});
+
+					return query.Select.Columns[0].Expression;
+				}
+
+				return expr;
+			});
+		}
+	}
+}