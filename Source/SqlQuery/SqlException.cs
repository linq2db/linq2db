using System;
using System.Runtime.Serialization;

namespace LinqToDB.SqlQuery
{
	public class SqlException : Exception
	{
		public SqlException()
			: base("A LinqToDB Sql error has occurred.")
		{
		}

		public SqlException(string message)
			: base(message) 
		{
		}

		[JetBrains.Annotations.StringFormatMethod("message")]
		public SqlException(string message, params object[] args)
			: base(string.Format(message, args))
		{
		}

		public SqlException(string message, Exception innerException)
			: base(message, innerException)
		{
		}

		public SqlException(Exception innerException)
			: base(innerException.Message, innerException)
		{
		}

<<<<<<< HEAD
#if !SILVERLIGHT && !NETFX_CORE && !NETSTANDARD && !NETSTANDARD2_0
=======
#if !NETSTANDARD1_6
>>>>>>> 1e2c937f

		protected SqlException(SerializationInfo info, StreamingContext context)
			: base(info, context)
		{
		}

#endif
	}
}

<|MERGE_RESOLUTION|>--- conflicted
+++ resolved
@@ -1,48 +1,44 @@
-using System;
-using System.Runtime.Serialization;
-
-namespace LinqToDB.SqlQuery
-{
-	public class SqlException : Exception
-	{
-		public SqlException()
-			: base("A LinqToDB Sql error has occurred.")
-		{
-		}
-
-		public SqlException(string message)
-			: base(message) 
-		{
-		}
-
-		[JetBrains.Annotations.StringFormatMethod("message")]
-		public SqlException(string message, params object[] args)
-			: base(string.Format(message, args))
-		{
-		}
-
-		public SqlException(string message, Exception innerException)
-			: base(message, innerException)
-		{
-		}
-
-		public SqlException(Exception innerException)
-			: base(innerException.Message, innerException)
-		{
-		}
-
-<<<<<<< HEAD
-#if !SILVERLIGHT && !NETFX_CORE && !NETSTANDARD && !NETSTANDARD2_0
-=======
-#if !NETSTANDARD1_6
->>>>>>> 1e2c937f
-
-		protected SqlException(SerializationInfo info, StreamingContext context)
-			: base(info, context)
-		{
-		}
-
-#endif
-	}
-}
-
+using System;
+using System.Runtime.Serialization;
+
+namespace LinqToDB.SqlQuery
+{
+	public class SqlException : Exception
+	{
+		public SqlException()
+			: base("A LinqToDB Sql error has occurred.")
+		{
+		}
+
+		public SqlException(string message)
+			: base(message) 
+		{
+		}
+
+		[JetBrains.Annotations.StringFormatMethod("message")]
+		public SqlException(string message, params object[] args)
+			: base(string.Format(message, args))
+		{
+		}
+
+		public SqlException(string message, Exception innerException)
+			: base(message, innerException)
+		{
+		}
+
+		public SqlException(Exception innerException)
+			: base(innerException.Message, innerException)
+		{
+		}
+
+#if !NETSTANDARD1_6
+
+		protected SqlException(SerializationInfo info, StreamingContext context)
+			: base(info, context)
+		{
+		}
+
+#endif
+	}
+}
+