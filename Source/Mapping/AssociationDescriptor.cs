﻿using System;
using System.Linq.Expressions;
using System.Reflection;

using JNotNull = JetBrains.Annotations.NotNullAttribute;

namespace LinqToDB.Mapping
{
	using Common;
	using Extensions;

	/// <summary>
	/// Stores association descriptor.
	/// </summary>
	public class AssociationDescriptor
	{
		/// <summary>
		/// Creates descriptor instance.
		/// </summary>
		/// <param name="type">From (this) side entity mapping type.</param>
		/// <param name="memberInfo">Association member (field, property or method).</param>
		/// <param name="thisKey">List of names of from (this) key members.</param>
		/// <param name="otherKey">List of names of to (other) key members.</param>
		/// <param name="expressionPredicate">Optional predicate expresssion source property or method.</param>
		/// <param name="storage">Optional association value storage field or property name.</param>
		/// <param name="canBeNull">If <c>true</c>, association will generate outer join, otherwise - inner join.</param>
		public AssociationDescriptor(
			[JNotNull] Type       type,
			[JNotNull] MemberInfo memberInfo,
			[JNotNull] string[]   thisKey,
			[JNotNull] string[]   otherKey,
			           string     expressionPredicate,
			           string     storage,
			           bool       canBeNull)
		{
			if (memberInfo == null) throw new ArgumentNullException("memberInfo");
			if (thisKey    == null) throw new ArgumentNullException("thisKey");
			if (otherKey   == null) throw new ArgumentNullException("otherKey");

			if (thisKey.Length == 0 && expressionPredicate.IsNullOrEmpty())
				throw new ArgumentOutOfRangeException(
					"thisKey",
					string.Format("Association '{0}.{1}' does not define keys.", type.Name, memberInfo.Name));

			if (thisKey.Length != otherKey.Length)
				throw new ArgumentException(
					string.Format(
						"Association '{0}.{1}' has different number of keys for parent and child objects.",
						type.Name, memberInfo.Name));

			MemberInfo          = memberInfo;
			ThisKey             = thisKey;
			OtherKey            = otherKey;
			ExpressionPredicate = expressionPredicate;
			Storage             = storage;
			CanBeNull           = canBeNull;
		}

		/// <summary>
		/// Gets or sets association member (field, property or method).
		/// </summary>
		public MemberInfo MemberInfo          { get; set; }
		/// <summary>
		/// Gets or sets list of names of from (this) key members. Could be empty, if association has predicate expression.
		/// </summary>
		public string[]   ThisKey             { get; set; }
		/// <summary>
		/// Gets or sets list of names of to (other) key members. Could be empty, if association has predicate expression.
		/// </summary>
		public string[]   OtherKey            { get; set; }
		/// <summary>
		/// Gets or sets optional predicate expresssion source property or method.
		/// </summary>
		public string     ExpressionPredicate { get; set; }
		/// <summary>
		/// Gets or sets optional association value storage field or property name. Used with LoadWith.
		/// </summary>
		public string     Storage             { get; set; }
		/// <summary>
		/// Gets or sets join type, generated for current association.
		/// If <c>true</c>, association will generate outer join, otherwise - inner join.
		/// </summary>
		public bool       CanBeNull           { get; set; }

		/// <summary>
		/// Parse comma-separated list of association key column members into string array.
		/// </summary>
		/// <param name="keys">Comma-separated (spaces allowed) list of association key column members.</param>
		/// <returns>Returns array with names of association key column members.</returns>
		public static string[] ParseKeys(string keys)
		{
			return keys == null ? Array<string>.Empty : keys.Replace(" ", "").Split(',');
		}

<<<<<<< HEAD
		public LambdaExpression GetPredicate(Type parentType, Type objectType)
=======
		/// <summary>
		/// Loads predicate expression from <see cref="ExpressionPredicate"/> member.
		/// </summary>
		/// <returns><c>null</c> of association has no custom predicate expression or predicate expression, specified
		/// by <see cref="ExpressionPredicate"/> member.</returns>
		public LambdaExpression GetPredicate()
>>>>>>> 9514ef44
		{
			if (string.IsNullOrEmpty(ExpressionPredicate))
				return null;

			var type = MemberInfo.DeclaringType;

			if (type == null)
				throw new ArgumentException(string.Format("Member '{0}' has no declaring type", MemberInfo.Name));

			var members = type.GetStaticMembersEx(ExpressionPredicate);

			if (members.Length == 0)
				throw new LinqToDBException(string.Format("Static member '{0}' for type '{1}' not found", ExpressionPredicate, type.Name));

			if (members.Length > 1)
				throw new LinqToDBException(string.Format("Ambiguous members '{0}' for type '{1}' has been found", ExpressionPredicate, type.Name));

			Expression predicate = null;

			var propInfo = members[0] as PropertyInfo;

			if (propInfo != null)
			{
				var value = propInfo.GetValue(null, null);
				if (value == null)
					return null;

				predicate = value as Expression;
				if (predicate == null)
					throw new LinqToDBException(string.Format("Property '{0}' for type '{1}' should return expression",
						ExpressionPredicate, type.Name));
			}
			else
			{
				var method = members[0] as MethodInfo;
				if (method != null)
				{
					if (method.GetParameters().Length > 0)
						throw new LinqToDBException(string.Format("Method '{0}' for type '{1}' should have no parameters", ExpressionPredicate, type.Name));
					var value = method.Invoke(null, Array<object>.Empty);
					if (value == null)
						return null;

					predicate = value as Expression;
					if (predicate == null)
						throw new LinqToDBException(string.Format("Method '{0}' for type '{1}' should return expression", ExpressionPredicate, type.Name));
				}
			}
			if (predicate == null)
				throw new LinqToDBException(string.Format("Member '{0}' for type '{1}' should be static property or method", ExpressionPredicate, type.Name));

			var lambda = predicate as LambdaExpression;
			if (lambda == null || lambda.Parameters.Count != 2)
				throw new LinqToDBException(string.Format(
					"Invalid predicate expression in {0}.{1}. Expected: Expression<Func<{2}, {3}, bool>>", type.Name,
					ExpressionPredicate, parentType.Name, objectType.Name));

			if (lambda.Parameters[0].Type != parentType)
				throw new LinqToDBException(string.Format("First parameter of expression predicate should be '{0}'", parentType.Name));

			if (lambda.Parameters[1].Type != objectType)
				throw new LinqToDBException(string.Format("Second parameter of expression predicate should be '{0}'", objectType.Name));

			if (lambda.ReturnType != typeof(bool))
				throw new LinqToDBException("Result type of expression predicate should be 'bool'");

			return lambda;
		}
	}
}
<|MERGE_RESOLUTION|>--- conflicted
+++ resolved
@@ -1,174 +1,172 @@
-﻿using System;
-using System.Linq.Expressions;
-using System.Reflection;
-
-using JNotNull = JetBrains.Annotations.NotNullAttribute;
-
-namespace LinqToDB.Mapping
-{
-	using Common;
-	using Extensions;
-
-	/// <summary>
-	/// Stores association descriptor.
-	/// </summary>
-	public class AssociationDescriptor
-	{
-		/// <summary>
-		/// Creates descriptor instance.
-		/// </summary>
-		/// <param name="type">From (this) side entity mapping type.</param>
-		/// <param name="memberInfo">Association member (field, property or method).</param>
-		/// <param name="thisKey">List of names of from (this) key members.</param>
-		/// <param name="otherKey">List of names of to (other) key members.</param>
-		/// <param name="expressionPredicate">Optional predicate expresssion source property or method.</param>
-		/// <param name="storage">Optional association value storage field or property name.</param>
-		/// <param name="canBeNull">If <c>true</c>, association will generate outer join, otherwise - inner join.</param>
-		public AssociationDescriptor(
-			[JNotNull] Type       type,
-			[JNotNull] MemberInfo memberInfo,
-			[JNotNull] string[]   thisKey,
-			[JNotNull] string[]   otherKey,
-			           string     expressionPredicate,
-			           string     storage,
-			           bool       canBeNull)
-		{
-			if (memberInfo == null) throw new ArgumentNullException("memberInfo");
-			if (thisKey    == null) throw new ArgumentNullException("thisKey");
-			if (otherKey   == null) throw new ArgumentNullException("otherKey");
-
-			if (thisKey.Length == 0 && expressionPredicate.IsNullOrEmpty())
-				throw new ArgumentOutOfRangeException(
-					"thisKey",
-					string.Format("Association '{0}.{1}' does not define keys.", type.Name, memberInfo.Name));
-
-			if (thisKey.Length != otherKey.Length)
-				throw new ArgumentException(
-					string.Format(
-						"Association '{0}.{1}' has different number of keys for parent and child objects.",
-						type.Name, memberInfo.Name));
-
-			MemberInfo          = memberInfo;
-			ThisKey             = thisKey;
-			OtherKey            = otherKey;
-			ExpressionPredicate = expressionPredicate;
-			Storage             = storage;
-			CanBeNull           = canBeNull;
-		}
-
-		/// <summary>
-		/// Gets or sets association member (field, property or method).
-		/// </summary>
-		public MemberInfo MemberInfo          { get; set; }
-		/// <summary>
-		/// Gets or sets list of names of from (this) key members. Could be empty, if association has predicate expression.
-		/// </summary>
-		public string[]   ThisKey             { get; set; }
-		/// <summary>
-		/// Gets or sets list of names of to (other) key members. Could be empty, if association has predicate expression.
-		/// </summary>
-		public string[]   OtherKey            { get; set; }
-		/// <summary>
-		/// Gets or sets optional predicate expresssion source property or method.
-		/// </summary>
-		public string     ExpressionPredicate { get; set; }
-		/// <summary>
-		/// Gets or sets optional association value storage field or property name. Used with LoadWith.
-		/// </summary>
-		public string     Storage             { get; set; }
-		/// <summary>
-		/// Gets or sets join type, generated for current association.
-		/// If <c>true</c>, association will generate outer join, otherwise - inner join.
-		/// </summary>
-		public bool       CanBeNull           { get; set; }
-
-		/// <summary>
-		/// Parse comma-separated list of association key column members into string array.
-		/// </summary>
-		/// <param name="keys">Comma-separated (spaces allowed) list of association key column members.</param>
-		/// <returns>Returns array with names of association key column members.</returns>
-		public static string[] ParseKeys(string keys)
-		{
-			return keys == null ? Array<string>.Empty : keys.Replace(" ", "").Split(',');
-		}
-
-<<<<<<< HEAD
-		public LambdaExpression GetPredicate(Type parentType, Type objectType)
-=======
-		/// <summary>
-		/// Loads predicate expression from <see cref="ExpressionPredicate"/> member.
-		/// </summary>
-		/// <returns><c>null</c> of association has no custom predicate expression or predicate expression, specified
-		/// by <see cref="ExpressionPredicate"/> member.</returns>
-		public LambdaExpression GetPredicate()
->>>>>>> 9514ef44
-		{
-			if (string.IsNullOrEmpty(ExpressionPredicate))
-				return null;
-
-			var type = MemberInfo.DeclaringType;
-
-			if (type == null)
-				throw new ArgumentException(string.Format("Member '{0}' has no declaring type", MemberInfo.Name));
-
-			var members = type.GetStaticMembersEx(ExpressionPredicate);
-
-			if (members.Length == 0)
-				throw new LinqToDBException(string.Format("Static member '{0}' for type '{1}' not found", ExpressionPredicate, type.Name));
-
-			if (members.Length > 1)
-				throw new LinqToDBException(string.Format("Ambiguous members '{0}' for type '{1}' has been found", ExpressionPredicate, type.Name));
-
-			Expression predicate = null;
-
-			var propInfo = members[0] as PropertyInfo;
-
-			if (propInfo != null)
-			{
-				var value = propInfo.GetValue(null, null);
-				if (value == null)
-					return null;
-
-				predicate = value as Expression;
-				if (predicate == null)
-					throw new LinqToDBException(string.Format("Property '{0}' for type '{1}' should return expression",
-						ExpressionPredicate, type.Name));
-			}
-			else
-			{
-				var method = members[0] as MethodInfo;
-				if (method != null)
-				{
-					if (method.GetParameters().Length > 0)
-						throw new LinqToDBException(string.Format("Method '{0}' for type '{1}' should have no parameters", ExpressionPredicate, type.Name));
-					var value = method.Invoke(null, Array<object>.Empty);
-					if (value == null)
-						return null;
-
-					predicate = value as Expression;
-					if (predicate == null)
-						throw new LinqToDBException(string.Format("Method '{0}' for type '{1}' should return expression", ExpressionPredicate, type.Name));
-				}
-			}
-			if (predicate == null)
-				throw new LinqToDBException(string.Format("Member '{0}' for type '{1}' should be static property or method", ExpressionPredicate, type.Name));
-
-			var lambda = predicate as LambdaExpression;
-			if (lambda == null || lambda.Parameters.Count != 2)
-				throw new LinqToDBException(string.Format(
-					"Invalid predicate expression in {0}.{1}. Expected: Expression<Func<{2}, {3}, bool>>", type.Name,
-					ExpressionPredicate, parentType.Name, objectType.Name));
-
-			if (lambda.Parameters[0].Type != parentType)
-				throw new LinqToDBException(string.Format("First parameter of expression predicate should be '{0}'", parentType.Name));
-
-			if (lambda.Parameters[1].Type != objectType)
-				throw new LinqToDBException(string.Format("Second parameter of expression predicate should be '{0}'", objectType.Name));
-
-			if (lambda.ReturnType != typeof(bool))
-				throw new LinqToDBException("Result type of expression predicate should be 'bool'");
-
-			return lambda;
-		}
-	}
-}
+﻿using System;
+using System.Linq.Expressions;
+using System.Reflection;
+
+using JNotNull = JetBrains.Annotations.NotNullAttribute;
+
+namespace LinqToDB.Mapping
+{
+	using Common;
+	using Extensions;
+
+	/// <summary>
+	/// Stores association descriptor.
+	/// </summary>
+	public class AssociationDescriptor
+	{
+		/// <summary>
+		/// Creates descriptor instance.
+		/// </summary>
+		/// <param name="type">From (this) side entity mapping type.</param>
+		/// <param name="memberInfo">Association member (field, property or method).</param>
+		/// <param name="thisKey">List of names of from (this) key members.</param>
+		/// <param name="otherKey">List of names of to (other) key members.</param>
+		/// <param name="expressionPredicate">Optional predicate expresssion source property or method.</param>
+		/// <param name="storage">Optional association value storage field or property name.</param>
+		/// <param name="canBeNull">If <c>true</c>, association will generate outer join, otherwise - inner join.</param>
+		public AssociationDescriptor(
+			[JNotNull] Type       type,
+			[JNotNull] MemberInfo memberInfo,
+			[JNotNull] string[]   thisKey,
+			[JNotNull] string[]   otherKey,
+			           string     expressionPredicate,
+			           string     storage,
+			           bool       canBeNull)
+		{
+			if (memberInfo == null) throw new ArgumentNullException("memberInfo");
+			if (thisKey    == null) throw new ArgumentNullException("thisKey");
+			if (otherKey   == null) throw new ArgumentNullException("otherKey");
+
+			if (thisKey.Length == 0 && expressionPredicate.IsNullOrEmpty())
+				throw new ArgumentOutOfRangeException(
+					"thisKey",
+					string.Format("Association '{0}.{1}' does not define keys.", type.Name, memberInfo.Name));
+
+			if (thisKey.Length != otherKey.Length)
+				throw new ArgumentException(
+					string.Format(
+						"Association '{0}.{1}' has different number of keys for parent and child objects.",
+						type.Name, memberInfo.Name));
+
+			MemberInfo          = memberInfo;
+			ThisKey             = thisKey;
+			OtherKey            = otherKey;
+			ExpressionPredicate = expressionPredicate;
+			Storage             = storage;
+			CanBeNull           = canBeNull;
+		}
+
+		/// <summary>
+		/// Gets or sets association member (field, property or method).
+		/// </summary>
+		public MemberInfo MemberInfo          { get; set; }
+		/// <summary>
+		/// Gets or sets list of names of from (this) key members. Could be empty, if association has predicate expression.
+		/// </summary>
+		public string[]   ThisKey             { get; set; }
+		/// <summary>
+		/// Gets or sets list of names of to (other) key members. Could be empty, if association has predicate expression.
+		/// </summary>
+		public string[]   OtherKey            { get; set; }
+		/// <summary>
+		/// Gets or sets optional predicate expresssion source property or method.
+		/// </summary>
+		public string     ExpressionPredicate { get; set; }
+		/// <summary>
+		/// Gets or sets optional association value storage field or property name. Used with LoadWith.
+		/// </summary>
+		public string     Storage             { get; set; }
+		/// <summary>
+		/// Gets or sets join type, generated for current association.
+		/// If <c>true</c>, association will generate outer join, otherwise - inner join.
+		/// </summary>
+		public bool       CanBeNull           { get; set; }
+
+		/// <summary>
+		/// Parse comma-separated list of association key column members into string array.
+		/// </summary>
+		/// <param name="keys">Comma-separated (spaces allowed) list of association key column members.</param>
+		/// <returns>Returns array with names of association key column members.</returns>
+		public static string[] ParseKeys(string keys)
+		{
+			return keys == null ? Array<string>.Empty : keys.Replace(" ", "").Split(',');
+		}
+
+		/// <summary>
+		/// Loads predicate expression from <see cref="ExpressionPredicate"/> member.
+		/// </summary>
+		/// <param name="parentType">Type of object that declares association</param>
+		/// <param name="objectType">Type of object associated with expression predicate</param>
+		/// <returns><c>null</c> of association has no custom predicate expression or predicate expression, specified
+		/// by <see cref="ExpressionPredicate"/> member.</returns>
+		public LambdaExpression GetPredicate(Type parentType, Type objectType)
+		{
+			if (string.IsNullOrEmpty(ExpressionPredicate))
+				return null;
+
+			var type = MemberInfo.DeclaringType;
+
+			if (type == null)
+				throw new ArgumentException(string.Format("Member '{0}' has no declaring type", MemberInfo.Name));
+
+			var members = type.GetStaticMembersEx(ExpressionPredicate);
+
+			if (members.Length == 0)
+				throw new LinqToDBException(string.Format("Static member '{0}' for type '{1}' not found", ExpressionPredicate, type.Name));
+
+			if (members.Length > 1)
+				throw new LinqToDBException(string.Format("Ambiguous members '{0}' for type '{1}' has been found", ExpressionPredicate, type.Name));
+
+			Expression predicate = null;
+
+			var propInfo = members[0] as PropertyInfo;
+
+			if (propInfo != null)
+			{
+				var value = propInfo.GetValue(null, null);
+				if (value == null)
+					return null;
+
+				predicate = value as Expression;
+				if (predicate == null)
+					throw new LinqToDBException(string.Format("Property '{0}' for type '{1}' should return expression",
+						ExpressionPredicate, type.Name));
+			}
+			else
+			{
+				var method = members[0] as MethodInfo;
+				if (method != null)
+				{
+					if (method.GetParameters().Length > 0)
+						throw new LinqToDBException(string.Format("Method '{0}' for type '{1}' should have no parameters", ExpressionPredicate, type.Name));
+					var value = method.Invoke(null, Array<object>.Empty);
+					if (value == null)
+						return null;
+
+					predicate = value as Expression;
+					if (predicate == null)
+						throw new LinqToDBException(string.Format("Method '{0}' for type '{1}' should return expression", ExpressionPredicate, type.Name));
+				}
+			}
+			if (predicate == null)
+				throw new LinqToDBException(string.Format("Member '{0}' for type '{1}' should be static property or method", ExpressionPredicate, type.Name));
+
+			var lambda = predicate as LambdaExpression;
+			if (lambda == null || lambda.Parameters.Count != 2)
+				throw new LinqToDBException(string.Format(
+					"Invalid predicate expression in {0}.{1}. Expected: Expression<Func<{2}, {3}, bool>>", type.Name,
+					ExpressionPredicate, parentType.Name, objectType.Name));
+
+			if (lambda.Parameters[0].Type != parentType)
+				throw new LinqToDBException(string.Format("First parameter of expression predicate should be '{0}'", parentType.Name));
+
+			if (lambda.Parameters[1].Type != objectType)
+				throw new LinqToDBException(string.Format("Second parameter of expression predicate should be '{0}'", objectType.Name));
+
+			if (lambda.ReturnType != typeof(bool))
+				throw new LinqToDBException("Result type of expression predicate should be 'bool'");
+
+			return lambda;
+		}
+	}
+}