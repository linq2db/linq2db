--- conflicted
+++ resolved
@@ -6,12 +6,6 @@
 
 namespace LinqToDB.AspNet
 {
-<<<<<<< HEAD
-=======
-	using System.Linq;
-	using System.Reflection;
-	using Configuration;
->>>>>>> 788ce099
 	using Data;
 
 	public static class ServiceConfigurationExtensions
@@ -183,7 +177,26 @@
 
 		static bool HasTypedContextConstructor<TContext>() where TContext : IDataContext
 		{
-<<<<<<< HEAD
+			var constructors = typeof(TContext)
+				.GetConstructors(BindingFlags.Public | BindingFlags.Instance);
+
+			if (constructors
+					.Any(c => c.GetParameters()
+						.Where(p => p.ParameterType == typeof(LinqToDBConnectionOptions<TContext>))
+						.Any()))
+				return true;
+
+			if (constructors
+					.Any(c => c.GetParameters()
+						.Where(p => p.ParameterType == typeof(LinqToDBConnectionOptions))
+						.Any()))
+				return false;
+
+			throw new ArgumentException($"Missing constructor accepting '{nameof(LinqToDBConnectionOptions)}' on type {typeof(TContext).Name}.");
+		}
+
+		static bool HasTypedContextConstructor<TContext>() where TContext : IDataContext
+		{
 			var typedConstructorInfo   = typeof(TContext).GetConstructor(
 				BindingFlags.Public | BindingFlags.Instance | BindingFlags.ExactBinding,
 				null,
@@ -196,24 +209,8 @@
 
 			if (typedConstructorInfo == null && untypedConstructorInfo == null)
 				throw new ArgumentException($"Missing constructor accepting '{nameof(DataOptions)}' on type {typeof(TContext).Name}");
-=======
-			var constructors = typeof(TContext)
-				.GetConstructors(BindingFlags.Public | BindingFlags.Instance);
-
-			if (constructors
-					.Any(c => c.GetParameters()
-						.Where(p => p.ParameterType == typeof(LinqToDBConnectionOptions<TContext>))
-						.Any()))
-				return true;
-
-			if (constructors
-					.Any(c => c.GetParameters()
-						.Where(p => p.ParameterType == typeof(LinqToDBConnectionOptions))
-						.Any()))
-				return false;
->>>>>>> 788ce099
-
-			throw new ArgumentException($"Missing constructor accepting '{nameof(LinqToDBConnectionOptions)}' on type {typeof(TContext).Name}.");
+
+			return typedConstructorInfo != null;
 		}
 	}
 }