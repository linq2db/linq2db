--- conflicted
+++ resolved
@@ -1,77 +1,71 @@
-﻿using System;
-using System.Linq.Expressions;
-
-using Nemerle;
-using Nemerle.Linq;
-
-using LinqExpression = System.Linq.Expressions.Expression;
-
-namespace LinqToDB_Temp.Common
-{
-<<<<<<< HEAD
-	public module ConvertTo[TTo]
-	{
-		public static From[TFrom](o : TFrom) : TTo
-		{
-			LinqToDB_Temp.Common.Convert.Lambda(o);
-		}
-	}
-
-	public module Convert[TFrom,TTo]
-=======
-	public module Convert[TFrom, TTo]
->>>>>>> 2a9ec3e7
-	{
-		this()
-		{
-			_expression = GetDefaultConverter();
-			_lambda     = _expression.Compile();
-		}
-
-		public   Expression : Expression[Func[TFrom, TTo]]
-		{
-		  mutable _expression : Expression[Func[TFrom, TTo]]; // если поле нужно только внутри свойства, то его можно там и объявлять.
-		  
-			get { _expression }
-			set
-			{
-				_expression = value ?? GetDefaultConverter();
-				Lambda      = _expression.Compile();
-			}
-		}
-
-		public   Lambda : Func[TFrom, TTo]
-		{
-		  mutable _lambda : Func[TFrom, TTo];
-		  
-			get { _lambda }
-			set
-			{
-				if (value == null)
-				{
-					Expression = null;
-				}
-				else
-				{
-					_lambda     = value;
-
-					def p = LinqExpression.Parameter(typeof(TFrom), "p");
-					
-					_expression = LinqExpression.Lambda.[Func[TFrom,TTo]](
-						LinqExpression.Invoke(System.Linq.Expressions.Expression.Constant(value), p),
-						p);
-				}
-			}
-		}
-
-		public From : Func[TFrom,TTo]
-		{
-			get { _lambda }
-		}
-
-		GetDefaultConverter() : Expression[Func[TFrom,TTo]]
-		{
-			ConverterMaker().GetConverter(DefaultValue.GetValue)
-		}
-	}
-}
+﻿using System;
+using System.Linq.Expressions;
+
+using Nemerle;
+using Nemerle.Linq;
+
+using LinqExpression = System.Linq.Expressions.Expression;
+
+namespace LinqToDB_Temp.Common
+{
+	public module ConvertTo[TTo]
+	{
+		public static From[TFrom](o : TFrom) : TTo
+		{
+			LinqToDB_Temp.Common.Convert.Lambda(o);
+		}
+	}
+
+	public module Convert[TFrom,TTo]
+	{
+		this()
+		{
+			_expression = GetDefaultConverter();
+			_lambda     = _expression.Compile();
+		}
+
+		mutable _expression : Expression[Func[TFrom,TTo]];
+		public   Expression : Expression[Func[TFrom,TTo]]
+		{
+			get { _expression }
+			set
+			{
+				_expression = value ?? GetDefaultConverter();
+				_lambda     = _expression.Compile();
+			}
+		}
+
+		mutable _lambda : Func[TFrom,TTo];
+		public   Lambda : Func[TFrom,TTo]
+		{
+			get { _lambda }
+			set
+			{
+				if (value == null)
+				{
+					Expression = null;
+				}
+				else
+				{
+					_lambda     = value;
+
+					def p = LinqExpression.Parameter(typeof(TFrom), "p");
+					
+					_expression = LinqExpression.Lambda.[Func[TFrom,TTo]](
+						LinqExpression.Invoke(System.Linq.Expressions.Expression.Constant(value), p),
+						p);
+				}
+			}
+		}
+
+		public From : Func[TFrom,TTo]
+		{
+			get { _lambda }
+		}
+
+		GetDefaultConverter() : Expression[Func[TFrom,TTo]]
+		{
+			ConverterMaker().GetConverter(DefaultValue.GetValue)
+		}
+	}
+}