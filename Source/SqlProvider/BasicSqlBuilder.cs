﻿using System;
using System.Collections;
using System.Collections.Generic;
using System.Data;
using System.Linq;
using System.Text;

namespace LinqToDB.SqlProvider
{
	using Common;
	using Mapping;
	using SqlQuery;

	public abstract class BasicSqlBuilder : ISqlBuilder
	{
		#region Init

		protected BasicSqlBuilder(ISqlOptimizer sqlOptimizer, SqlProviderFlags sqlProviderFlags, ValueToSqlConverter valueToSqlConverter)
		{
			SqlOptimizer        = sqlOptimizer;
			SqlProviderFlags    = sqlProviderFlags;
			ValueToSqlConverter = valueToSqlConverter;
		}

		protected SelectQuery         SelectQuery;
		protected int                 Indent;
		protected Step                BuildStep;
		protected ISqlOptimizer       SqlOptimizer;
		protected SqlProviderFlags    SqlProviderFlags;
		protected ValueToSqlConverter ValueToSqlConverter;
		protected StringBuilder       StringBuilder;
		protected bool                SkipAlias;

		#endregion

		#region Support Flags

		public virtual bool IsNestedJoinSupported           { get { return true;  } }
		public virtual bool IsNestedJoinParenthesisRequired { get { return false; } }

		#endregion

		#region CommandCount

		public virtual int CommandCount(SelectQuery selectQuery)
		{
			return 1;
		}

		#endregion

		#region BuildSql

		public void BuildSql(int commandNumber, SqlQuery sqlQuery, StringBuilder sb)
		{
			BuildSql(commandNumber, (SelectQuery)sqlQuery, sb, 0, false);
		}

		protected virtual void BuildSql(int commandNumber, SelectQuery selectQuery, StringBuilder sb, int indent, bool skipAlias)
		{
			SelectQuery   = selectQuery;
			StringBuilder = sb;
			Indent        = indent;
			SkipAlias     = skipAlias;

			if (commandNumber == 0)
			{
				BuildSql();

				if (selectQuery.HasUnion)
				{
					foreach (var union in selectQuery.Unions)
					{
						AppendIndent();
						sb.Append("UNION");
						if (union.IsAll) sb.Append(" ALL");
						sb.AppendLine();

						((BasicSqlBuilder)CreateSqlBuilder()).BuildSql(commandNumber, union.SelectQuery, sb, indent, skipAlias);
					}
				}
			}
			else
			{
				BuildCommand(commandNumber);
			}
		}

		protected virtual void BuildCommand(int commandNumber)
		{
		}

		#endregion

		#region Overrides

		protected virtual void BuildSqlBuilder(SelectQuery selectQuery, int indent, bool skipAlias)
		{
			if (!SqlProviderFlags.GetIsSkipSupportedFlag(selectQuery)
				&& selectQuery.Select.SkipValue != null)
				throw new SqlException("Skip for subqueries is not supported by the '{0}' provider.", Name);

			if (!SqlProviderFlags.IsTakeSupported && selectQuery.Select.TakeValue != null)
				throw new SqlException("Take for subqueries is not supported by the '{0}' provider.", Name);

			((BasicSqlBuilder)CreateSqlBuilder()).BuildSql(0, selectQuery, StringBuilder, indent, skipAlias);
		}

		protected abstract ISqlBuilder CreateSqlBuilder();

		protected T WithStringBuilder<T>(StringBuilder sb, Func<T> func)
		{
			var current = StringBuilder;

			StringBuilder = sb;

			var ret = func();

			StringBuilder = current;

			return ret;
		}

		void WithStringBuilder(StringBuilder sb, Action func)
		{
			var current = StringBuilder;

			StringBuilder = sb;

			func();

			StringBuilder = current;
		}

		protected virtual bool ParenthesizeJoin()
		{
			return false;
		}

		protected virtual void BuildSql()
		{
			switch (SelectQuery.QueryType)
			{
				case QueryType.Select         : BuildSelectQuery        (); break;
				case QueryType.Delete         : BuildDeleteQuery        (); break;
				case QueryType.Update         : BuildUpdateQuery        (); break;
				case QueryType.Insert         : BuildInsertQuery        (); break;
				case QueryType.InsertOrUpdate : BuildInsertOrUpdateQuery(); break;
				case QueryType.CreateTable    :
					if (SelectQuery.CreateTable.IsDrop)
						BuildDropTableStatement();
					else
						BuildCreateTableStatement();
					break;
				default                       : BuildUnknownQuery       (); break;
			}
		}

		protected virtual void BuildDeleteQuery()
		{
			BuildStep = Step.DeleteClause;  BuildDeleteClause ();
			BuildStep = Step.FromClause;    BuildFromClause   ();
			BuildStep = Step.WhereClause;   BuildWhereClause  ();
			BuildStep = Step.GroupByClause; BuildGroupByClause();
			BuildStep = Step.HavingClause;  BuildHavingClause ();
			BuildStep = Step.OrderByClause; BuildOrderByClause();
			BuildStep = Step.OffsetLimit;   BuildOffsetLimit  ();
		}

		protected virtual void BuildUpdateQuery()
		{
			BuildStep = Step.UpdateClause;  BuildUpdateClause ();
			BuildStep = Step.FromClause;    BuildFromClause   ();
			BuildStep = Step.WhereClause;   BuildWhereClause  ();
			BuildStep = Step.GroupByClause; BuildGroupByClause();
			BuildStep = Step.HavingClause;  BuildHavingClause ();
			BuildStep = Step.OrderByClause; BuildOrderByClause();
			BuildStep = Step.OffsetLimit;   BuildOffsetLimit  ();
		}

		protected virtual void BuildSelectQuery()
		{
			BuildStep = Step.SelectClause;  BuildSelectClause ();
			BuildStep = Step.FromClause;    BuildFromClause   ();
			BuildStep = Step.WhereClause;   BuildWhereClause  ();
			BuildStep = Step.GroupByClause; BuildGroupByClause();
			BuildStep = Step.HavingClause;  BuildHavingClause ();
			BuildStep = Step.OrderByClause; BuildOrderByClause();
			BuildStep = Step.OffsetLimit;   BuildOffsetLimit  ();
		}

		protected virtual void BuildInsertQuery()
		{
			BuildStep = Step.InsertClause; BuildInsertClause();

			if (SelectQuery.QueryType == QueryType.Insert && SelectQuery.From.Tables.Count != 0)
			{
				BuildStep = Step.SelectClause;  BuildSelectClause ();
				BuildStep = Step.FromClause;    BuildFromClause   ();
				BuildStep = Step.WhereClause;   BuildWhereClause  ();
				BuildStep = Step.GroupByClause; BuildGroupByClause();
				BuildStep = Step.HavingClause;  BuildHavingClause ();
				BuildStep = Step.OrderByClause; BuildOrderByClause();
				BuildStep = Step.OffsetLimit;   BuildOffsetLimit  ();
			}

			if (SelectQuery.Insert.WithIdentity)
				BuildGetIdentity();
		}

		protected virtual void BuildUnknownQuery()
		{
			throw new SqlException("Unknown query type '{0}'.", SelectQuery.QueryType);
		}

		public virtual StringBuilder BuildTableName(StringBuilder sb, string database, string owner, string table)
		{
			if (database != null)
			{
				if (owner == null)  sb.Append(database).Append("..");
				else                sb.Append(database).Append(".").Append(owner).Append(".");
			}
			else if (owner != null) sb.Append(owner).Append(".");

			return sb.Append(table);
		}

		public virtual object Convert(object value, ConvertType convertType)
		{
			return value;
		}

		#endregion

		#region Build Select

		protected virtual void BuildSelectClause()
		{
			AppendIndent();
			StringBuilder.Append("SELECT");

			if (SelectQuery.Select.IsDistinct)
				StringBuilder.Append(" DISTINCT");

			BuildSkipFirst();

			StringBuilder.AppendLine();
			BuildColumns();
		}

		protected virtual IEnumerable<SelectQuery.Column> GetSelectedColumns()
		{
			return SelectQuery.Select.Columns;
		}

		protected virtual void BuildColumns()
		{
			Indent++;

			var first = true;

			foreach (var col in GetSelectedColumns())
			{
				if (!first)
					StringBuilder.Append(',').AppendLine();
				first = false;

				var addAlias = true;

				AppendIndent();
				BuildColumnExpression(col.Expression, col.Alias, ref addAlias);

				if (!SkipAlias && addAlias && col.Alias != null)
					StringBuilder.Append(" as ").Append(Convert(col.Alias, ConvertType.NameToQueryFieldAlias));
			}

			if (first)
				AppendIndent().Append("*");

			Indent--;

			StringBuilder.AppendLine();
		}

		protected virtual void BuildColumnExpression(ISqlExpression expr, string alias, ref bool addAlias)
		{
			BuildExpression(expr, true, true, alias, ref addAlias, true);
		}

		#endregion

		#region Build Delete

		protected virtual void BuildDeleteClause()
		{
			AppendIndent();
			StringBuilder.Append("DELETE");
			BuildSkipFirst();
			StringBuilder.Append(" ");
		}

		#endregion

		#region Build Update

		protected virtual void BuildUpdateClause()
		{
			BuildUpdateTable();
			BuildUpdateSet  ();
		}

		protected virtual void BuildUpdateTable()
		{
			AppendIndent().Append("UPDATE");

			BuildSkipFirst();

			StringBuilder.AppendLine().Append('\t');
			BuildUpdateTableName();
			StringBuilder.AppendLine();
		}

		protected virtual void BuildUpdateTableName()
		{
			if (SelectQuery.Update.Table != null && SelectQuery.Update.Table != SelectQuery.From.Tables[0].Source)
			{
				BuildPhysicalTable(SelectQuery.Update.Table, null);
			}
			else
			{
				if (SelectQuery.From.Tables[0].Source is SelectQuery)
					StringBuilder.Length--;

				BuildTableName(SelectQuery.From.Tables[0], true, true);
			}
		}

		protected virtual void BuildUpdateSet()
		{
			AppendIndent()
				.AppendLine("SET");

			Indent++;

			var first = true;

			foreach (var expr in SelectQuery.Update.Items)
			{
				if (!first)
					StringBuilder.Append(',').AppendLine();
				first = false;

				AppendIndent();

				BuildExpression(expr.Column, SqlProviderFlags.IsUpdateSetTableAliasSupported, true, false);
				StringBuilder.Append(" = ");

				var addAlias = false;

				BuildColumnExpression(expr.Expression, null, ref addAlias);
			}

			Indent--;

			StringBuilder.AppendLine();
		}

		#endregion

		#region Build Insert

		protected void BuildInsertClause()
		{
			BuildInsertClause("INSERT INTO ", true);
		}

		protected virtual void BuildEmptyInsert()
		{
			StringBuilder.AppendLine("DEFAULT VALUES");
		}

		protected virtual void BuildOutputSubclause()
		{
		}

		protected virtual void BuildInsertClause(string insertText, bool appendTableName)
		{
			AppendIndent().Append(insertText);

			if (appendTableName)
				BuildPhysicalTable(SelectQuery.Insert.Into, null);

			if (SelectQuery.Insert.Items.Count == 0)
			{
				StringBuilder.Append(' ');

				BuildOutputSubclause();

				BuildEmptyInsert();
			}
			else
			{
				StringBuilder.AppendLine();

				AppendIndent().AppendLine("(");

				Indent++;

				var first = true;

				foreach (var expr in SelectQuery.Insert.Items)
				{
					if (!first)
						StringBuilder.Append(',').AppendLine();
					first = false;

					AppendIndent();
					BuildExpression(expr.Column, false, true);
				}

				Indent--;

				StringBuilder.AppendLine();
				AppendIndent().AppendLine(")");

				BuildOutputSubclause();

				if (SelectQuery.QueryType == QueryType.InsertOrUpdate || SelectQuery.From.Tables.Count == 0)
				{
					AppendIndent().AppendLine("VALUES");
					AppendIndent().AppendLine("(");

					Indent++;

					first = true;

					foreach (var expr in SelectQuery.Insert.Items)
					{
						if (!first)
							StringBuilder.Append(',').AppendLine();
						first = false;

						AppendIndent();
						BuildExpression(expr.Expression);
					}

					Indent--;

					StringBuilder.AppendLine();
					AppendIndent().AppendLine(")");
				}
			}
		}

		protected virtual void BuildGetIdentity()
		{
			//throw new SqlException("Insert with identity is not supported by the '{0}' sql provider.", Name);
		}

		#endregion

		#region Build InsertOrUpdate

		protected virtual void BuildInsertOrUpdateQuery()
		{
			throw new SqlException("InsertOrUpdate query type is not supported by {0} provider.", Name);
		}

		protected void BuildInsertOrUpdateQueryAsMerge(string fromDummyTable)
		{
			var table       = SelectQuery.Insert.Into;
			var targetAlias = Convert(SelectQuery.From.Tables[0].Alias, ConvertType.NameToQueryTableAlias).ToString();
			var sourceAlias = Convert(GetTempAliases(1, "s")[0],        ConvertType.NameToQueryTableAlias).ToString();
			var keys        = SelectQuery.Update.Keys;

			AppendIndent().Append("MERGE INTO ");
			BuildPhysicalTable(table, null);
			StringBuilder.Append(' ').AppendLine(targetAlias);

			AppendIndent().Append("USING (SELECT ");

			for (var i = 0; i < keys.Count; i++)
			{
				BuildExpression(keys[i].Expression, false, false);
				StringBuilder.Append(" AS ");
				BuildExpression(keys[i].Column, false, false);

				if (i + 1 < keys.Count)
					StringBuilder.Append(", ");
			}

			if (!string.IsNullOrEmpty(fromDummyTable))
				StringBuilder.Append(' ').Append(fromDummyTable);

			StringBuilder.Append(") ").Append(sourceAlias).AppendLine(" ON");

			AppendIndent().AppendLine("(");

			Indent++;

			for (var i = 0; i < keys.Count; i++)
			{
				var key = keys[i];

				AppendIndent();

				StringBuilder.Append(targetAlias).Append('.');
				BuildExpression(key.Column, false, false);

				StringBuilder.Append(" = ").Append(sourceAlias).Append('.');
				BuildExpression(key.Column, false, false);

				if (i + 1 < keys.Count)
					StringBuilder.Append(" AND");

				StringBuilder.AppendLine();
			}

			Indent--;

			AppendIndent().AppendLine(")");
			AppendIndent().AppendLine("WHEN MATCHED THEN");

			Indent++;
			AppendIndent().AppendLine("UPDATE ");
			BuildUpdateSet();
			Indent--;

			AppendIndent().AppendLine("WHEN NOT MATCHED THEN");

			Indent++;
			BuildInsertClause("INSERT", false);
			Indent--;

			while (_endLine.Contains(StringBuilder[StringBuilder.Length - 1]))
				StringBuilder.Length--;
		}

		static readonly char[] _endLine = { ' ', '\r', '\n' };

		protected void BuildInsertOrUpdateQueryAsUpdateInsert()
		{
			AppendIndent().AppendLine("BEGIN TRAN").AppendLine();

			BuildUpdateQuery();

			AppendIndent().AppendLine("WHERE");

			var alias = Convert(SelectQuery.From.Tables[0].Alias, ConvertType.NameToQueryTableAlias).ToString();
			var exprs = SelectQuery.Update.Keys;

			Indent++;

			for (var i = 0; i < exprs.Count; i++)
			{
				var expr = exprs[i];

				AppendIndent();

				StringBuilder.Append(alias).Append('.');
				BuildExpression(expr.Column, false, false);

				StringBuilder.Append(" = ");
				BuildExpression(PrecedenceLevel.Comparison, expr.Expression);

				if (i + 1 < exprs.Count)
					StringBuilder.Append(" AND");

				StringBuilder.AppendLine();
			}

			Indent--;

			StringBuilder.AppendLine();
			AppendIndent().AppendLine("IF @@ROWCOUNT = 0");
			AppendIndent().AppendLine("BEGIN");

			Indent++;

			BuildInsertQuery();

			Indent--;

			AppendIndent().AppendLine("END");

			StringBuilder.AppendLine();
			AppendIndent().AppendLine("COMMIT");
		}

		#endregion

		#region Build DDL

		protected virtual void BuildDropTableStatement()
		{
			var table = SelectQuery.CreateTable.Table;

			AppendIndent().Append("DROP TABLE ");
			BuildPhysicalTable(table, null);
			StringBuilder.AppendLine();
		}

		protected virtual void BuildStartCreateTableStatement(SelectQuery.CreateTableStatement createTable)
		{
			if (createTable.StatementHeader == null)
			{
				AppendIndent().Append("CREATE TABLE ");
				BuildPhysicalTable(createTable.Table, null);
			}
			else
			{
				var name = WithStringBuilder(
					new StringBuilder(),
					() =>
					{
						BuildPhysicalTable(createTable.Table, null);
						return StringBuilder.ToString();
					});

				AppendIndent().AppendFormat(createTable.StatementHeader, name);
			}
		}

		protected virtual void BuildEndCreateTableStatement(SelectQuery.CreateTableStatement createTable)
		{
			if (createTable.StatementFooter != null)
				AppendIndent().Append(createTable.StatementFooter);
		}

		class CreateFieldInfo
		{
			public SqlField      Field;
			public StringBuilder StringBuilder;
			public string        Name;
			public string        Type;
			public string        Identity;
			public string        Null;
		}

		protected virtual void BuildCreateTableStatement()
		{
			var table = SelectQuery.CreateTable.Table;

			BuildStartCreateTableStatement(SelectQuery.CreateTable);

			StringBuilder.AppendLine();
			AppendIndent().Append("(");
			Indent++;

			var fields = table.Fields.Select(f => new CreateFieldInfo { Field = f.Value, StringBuilder = new StringBuilder() }).ToList();
			var maxlen = 0;

			Action<bool> appendToMax = addCreateFormat =>
			{
				foreach (var field in fields)
					if (addCreateFormat || field.Field.CreateFormat == null)
						while (maxlen > field.StringBuilder.Length)
							field.StringBuilder.Append(' ');
			};

			var isAnyCreateFormat = false;

			// Build field name.
			//
			foreach (var field in fields)
			{
				field.StringBuilder.Append(Convert(field.Field.PhysicalName, ConvertType.NameToQueryField));

				if (maxlen < field.StringBuilder.Length)
					maxlen = field.StringBuilder.Length;

				if (field.Field.CreateFormat != null)
					isAnyCreateFormat = true;
			}

			appendToMax(true);

			if (isAnyCreateFormat)
				foreach (var field in fields)
					if (field.Field.CreateFormat != null)
						field.Name = field.StringBuilder.ToString() + ' ';

			// Build field type.
			//
			foreach (var field in fields)
			{
				field.StringBuilder.Append(' ');

				if (!string.IsNullOrEmpty(field.Field.DbType))
					field.StringBuilder.Append(field.Field.DbType);
				else
				{
					var sb = StringBuilder;
					StringBuilder = field.StringBuilder;

					BuildCreateTableFieldType(field.Field);

					StringBuilder = sb;
				}

				if (maxlen < field.StringBuilder.Length)
					maxlen = field.StringBuilder.Length;
			}

			appendToMax(true);

			if (isAnyCreateFormat)
			{
				foreach (var field in fields)
				{
					if (field.Field.CreateFormat != null)
					{
						var sb = field.StringBuilder;

						field.Type = sb.ToString().Substring(field.Name.Length) + ' ';
						sb.Length = 0;
					}
				}
			}

			var hasIdentity = fields.Any(f => f.Field.IsIdentity);

			// Build identity attribute.
			//
			if (hasIdentity)
			{
				foreach (var field in fields)
				{
					if (field.Field.CreateFormat == null)
						field.StringBuilder.Append(' ');

					if (field.Field.IsIdentity)
						WithStringBuilder(field.StringBuilder, () => BuildCreateTableIdentityAttribute1(field.Field));

					if (field.Field.CreateFormat != null)
					{
						field.Identity = field.StringBuilder.ToString();

						if (field.Identity.Length != 0)
							field.Identity += ' ';

						field.StringBuilder.Length = 0;
					}
					else if (maxlen < field.StringBuilder.Length)
					{
						maxlen = field.StringBuilder.Length;
					}
				}

				appendToMax(false);
			}

			// Build nullable attribute.
			//
			foreach (var field in fields)
			{
				if (field.Field.CreateFormat == null)
					field.StringBuilder.Append(' ');

				WithStringBuilder(
					field.StringBuilder,
					() => BuildCreateTableNullAttribute(field.Field, SelectQuery.CreateTable.DefaulNullable));

				if (field.Field.CreateFormat != null)
				{
					field.Null = field.StringBuilder.ToString() + ' ';
					field.StringBuilder.Length = 0;
				}
				else if (maxlen < field.StringBuilder.Length)
				{
					maxlen = field.StringBuilder.Length;
				}
			}

			appendToMax(false);

			// Build identity attribute.
			//
			if (hasIdentity)
			{
				foreach (var field in fields)
				{
					if (field.Field.CreateFormat == null)
						field.StringBuilder.Append(' ');

					if (field.Field.IsIdentity)
						WithStringBuilder(field.StringBuilder, () => BuildCreateTableIdentityAttribute2(field.Field));

					if (field.Field.CreateFormat != null)
					{
						if (field.Field.CreateFormat != null && field.Identity.Length == 0)
						{
							field.Identity = field.StringBuilder.ToString() + ' ';
							field.StringBuilder.Length = 0;
						}
					}
					else if (maxlen < field.StringBuilder.Length)
					{
						maxlen = field.StringBuilder.Length;
					}
				}

				appendToMax(false);
			}

			// Build fields.
			//
			for (var i = 0; i < fields.Count; i++)
			{
				while (fields[i].StringBuilder.Length > 0 && fields[i].StringBuilder[fields[i].StringBuilder.Length - 1] == ' ')
					fields[i].StringBuilder.Length--;

				StringBuilder.AppendLine(i == 0 ? "" : ",");
				AppendIndent();

				var field = fields[i];

				if (field.Field.CreateFormat != null)
				{
					StringBuilder.AppendFormat(field.Field.CreateFormat, field.Name, field.Type, field.Null, field.Identity);

					while (StringBuilder.Length > 0 && StringBuilder[StringBuilder.Length - 1] == ' ')
						StringBuilder.Length--;
				}
				else
				{
					StringBuilder.Append(field.StringBuilder);
				}
			}

			var pk =
			(
				from f in fields
				where f.Field.IsPrimaryKey
				orderby f.Field.PrimaryKeyOrder
				select f
			).ToList();

			if (pk.Count > 0)
			{
				StringBuilder.AppendLine(",").AppendLine();

				BuildCreateTablePrimaryKey(
					Convert("PK_" + SelectQuery.CreateTable.Table.PhysicalName, ConvertType.NameToQueryTable).ToString(),
					pk.Select(f => Convert(f.Field.PhysicalName, ConvertType.NameToQueryField).ToString()));
			}

			Indent--;
			StringBuilder.AppendLine();
			AppendIndent().AppendLine(")");

			BuildEndCreateTableStatement(SelectQuery.CreateTable);
		}

		protected virtual void BuildCreateTableFieldType(SqlField field)
		{
			BuildDataType(new SqlDataType(
				field.DataType,
				field.SystemType,
				field.Length,
				field.Precision,
				field.Scale),
				createDbType : true);
		}

		protected virtual void BuildCreateTableNullAttribute(SqlField field, DefaulNullable defaulNullable)
		{
			if (defaulNullable == DefaulNullable.Null && field.CanBeNull)
				return;

			if (defaulNullable == DefaulNullable.NotNull && !field.CanBeNull)
				return;

			StringBuilder.Append(field.CanBeNull ? "    NULL" : "NOT NULL");
		}

		protected virtual void BuildCreateTableIdentityAttribute1(SqlField field)
		{
		}

		protected virtual void BuildCreateTableIdentityAttribute2(SqlField field)
		{
		}

		protected virtual void BuildCreateTablePrimaryKey(string pkName, IEnumerable<string> fieldNames)
		{
			AppendIndent();
			StringBuilder.Append("CONSTRAINT ").Append(pkName).Append(" PRIMARY KEY (");
			StringBuilder.Append(fieldNames.Aggregate((f1,f2) => f1 + ", " + f2));
			StringBuilder.Append(")");
		}

		#endregion

		#region Build From

		protected virtual void BuildFromClause()
		{
			if (SelectQuery.From.Tables.Count == 0)
				return;

			AppendIndent();

			StringBuilder.Append("FROM").AppendLine();

			Indent++;
			AppendIndent();

			var first = true;

			foreach (var ts in SelectQuery.From.Tables)
			{
				if (!first)
				{
					StringBuilder.AppendLine(",");
					AppendIndent();
				}

				first = false;

				var jn = ParenthesizeJoin() ? ts.GetJoinNumber() : 0;

				if (jn > 0)
				{
					jn--;
					for (var i = 0; i < jn; i++)
						StringBuilder.Append("(");
				}

				BuildTableName(ts, true, true);

				foreach (var jt in ts.Joins)
					BuildJoinTable(jt, ref jn);
			}

			Indent--;

			StringBuilder.AppendLine();
		}

		protected void BuildPhysicalTable(ISqlTableSource table, string alias)
		{
			switch (table.ElementType)
			{
				case QueryElementType.SqlTable    :
				case QueryElementType.TableSource :
					StringBuilder.Append(GetPhysicalTableName(table, alias));
					break;

				case QueryElementType.SelectQuery    :
					StringBuilder.Append("(").AppendLine();
					BuildSqlBuilder((SelectQuery)table, Indent + 1, false);
					AppendIndent().Append(")");

					break;

				default:
					throw new InvalidOperationException();
			}
		}

		protected void BuildTableName(SelectQuery.TableSource ts, bool buildName, bool buildAlias)
		{
			if (buildName)
			{
				var alias = GetTableAlias(ts);
				BuildPhysicalTable(ts.Source, alias);
			}

			if (buildAlias)
			{
				if (ts.SqlTableType != SqlTableType.Expression)
				{
					var alias = GetTableAlias(ts);

					if (!string.IsNullOrEmpty(alias))
					{
						if (buildName)
							StringBuilder.Append(" ");
						StringBuilder.Append(Convert(alias, ConvertType.NameToQueryTableAlias));
					}
				}
			}
		}

		void BuildJoinTable(SelectQuery.JoinedTable join, ref int joinCounter)
		{
			StringBuilder.AppendLine();
			Indent++;
			AppendIndent();

			var buildOn = BuildJoinType(join);

			if (IsNestedJoinParenthesisRequired && join.Table.Joins.Count != 0)
				StringBuilder.Append('(');

			BuildTableName(join.Table, true, true);

			if (IsNestedJoinSupported && join.Table.Joins.Count != 0)
			{
				foreach (var jt in join.Table.Joins)
					BuildJoinTable(jt, ref joinCounter);

				if (IsNestedJoinParenthesisRequired && join.Table.Joins.Count != 0)
					StringBuilder.Append(')');

				if (buildOn)
				{
					StringBuilder.AppendLine();
					AppendIndent();
					StringBuilder.Append("ON ");
				}
			}
			else if (buildOn)
				StringBuilder.Append(" ON ");

			if (buildOn)
			{
				if (join.Condition.Conditions.Count != 0)
					BuildSearchCondition(PrecedenceLevel.Unknown, join.Condition);
				else
					StringBuilder.Append("1=1");
			}

			if (joinCounter > 0)
			{
				joinCounter--;
				StringBuilder.Append(")");
			}

			if (!IsNestedJoinSupported)
				foreach (var jt in join.Table.Joins)
					BuildJoinTable(jt, ref joinCounter);

			Indent--;
		}

		protected virtual bool BuildJoinType(SelectQuery.JoinedTable join)
		{
			switch (join.JoinType)
			{
				case SelectQuery.JoinType.Inner      : StringBuilder.Append("INNER JOIN ");  return true;
				case SelectQuery.JoinType.Left       : StringBuilder.Append("LEFT JOIN ");   return true;
				case SelectQuery.JoinType.CrossApply : StringBuilder.Append("CROSS APPLY "); return false;
				case SelectQuery.JoinType.OuterApply : StringBuilder.Append("OUTER APPLY "); return false;
				default: throw new InvalidOperationException();
			}
		}

		#endregion

		#region Where Clause

		protected virtual bool BuildWhere()
		{
			return SelectQuery.Where.SearchCondition.Conditions.Count != 0;
		}

		protected virtual void BuildWhereClause()
		{
			if (!BuildWhere())
				return;

			AppendIndent();

			StringBuilder.Append("WHERE").AppendLine();

			Indent++;
			AppendIndent();
			BuildWhereSearchCondition(SelectQuery.Where.SearchCondition);
			Indent--;

			StringBuilder.AppendLine();
		}

		#endregion

		#region GroupBy Clause

		protected virtual void BuildGroupByClause()
		{
			if (SelectQuery.GroupBy.Items.Count == 0)
				return;

			var items = SelectQuery.GroupBy.Items.Where(i => !(i is SqlValue || i is SqlParameter)).ToList();

			if (items.Count == 0)
				return;

//			if (SelectQuery.GroupBy.Items.Count == 1)
//			{
//				var item = SelectQuery.GroupBy.Items[0];
//
//				if (item is SqlValue || item is SqlParameter)
//				{
//					var value = ((SqlValue)item).Value;
//
//					if (value is Sql.GroupBy || value is int)
//						return;
//				}
//			}

			AppendIndent();

			StringBuilder.Append("GROUP BY").AppendLine();

			Indent++;

			for (var i = 0; i < items.Count; i++)
			{
				AppendIndent();

				BuildExpression(items[i]);

				if (i + 1 < items.Count)
					StringBuilder.Append(',');

				StringBuilder.AppendLine();
			}

			Indent--;
		}

		#endregion

		#region Having Clause

		protected virtual void BuildHavingClause()
		{
			if (SelectQuery.Having.SearchCondition.Conditions.Count == 0)
				return;

			AppendIndent();

			StringBuilder.Append("HAVING").AppendLine();

			Indent++;
			AppendIndent();
			BuildWhereSearchCondition(SelectQuery.Having.SearchCondition);
			Indent--;

			StringBuilder.AppendLine();
		}

		#endregion

		#region OrderBy Clause

		protected virtual void BuildOrderByClause()
		{
			if (SelectQuery.OrderBy.Items.Count == 0)
				return;

			AppendIndent();

			StringBuilder.Append("ORDER BY").AppendLine();

			Indent++;

			for (var i = 0; i < SelectQuery.OrderBy.Items.Count; i++)
			{
				AppendIndent();

				var item = SelectQuery.OrderBy.Items[i];

				BuildExpression(item.Expression);

				if (item.IsDescending)
					StringBuilder.Append(" DESC");

				if (i + 1 < SelectQuery.OrderBy.Items.Count)
					StringBuilder.Append(',');

				StringBuilder.AppendLine();
			}

			Indent--;
		}

		#endregion

		#region Skip/Take

		protected virtual bool   SkipFirst    { get { return true;  } }
		protected virtual string SkipFormat   { get { return null;  } }
		protected virtual string FirstFormat  { get { return null;  } }
		protected virtual string LimitFormat  { get { return null;  } }
		protected virtual string OffsetFormat { get { return null;  } }
		protected virtual bool   OffsetFirst  { get { return false; } }

		protected bool NeedSkip { get { return SelectQuery.Select.SkipValue != null && SqlProviderFlags.GetIsSkipSupportedFlag(SelectQuery); } }
		protected bool NeedTake { get { return SelectQuery.Select.TakeValue != null && SqlProviderFlags.IsTakeSupported; } }

		protected virtual void BuildSkipFirst()
		{
			if (SkipFirst && NeedSkip && SkipFormat != null)
				StringBuilder.Append(' ').AppendFormat(
					SkipFormat, WithStringBuilder(new StringBuilder(), () => BuildExpression(SelectQuery.Select.SkipValue)));

			if (NeedTake && FirstFormat != null)
				StringBuilder.Append(' ').AppendFormat(
					FirstFormat, WithStringBuilder(new StringBuilder(), () => BuildExpression(SelectQuery.Select.TakeValue)));

			if (!SkipFirst && NeedSkip && SkipFormat != null)
				StringBuilder.Append(' ').AppendFormat(
					SkipFormat, WithStringBuilder(new StringBuilder(), () => BuildExpression(SelectQuery.Select.SkipValue)));
		}

		protected virtual void BuildOffsetLimit()
		{
			var doSkip = NeedSkip && OffsetFormat != null;
			var doTake = NeedTake && LimitFormat  != null;

			if (doSkip || doTake)
			{
				AppendIndent();

				if (doSkip && OffsetFirst)
				{
					StringBuilder.AppendFormat(
						OffsetFormat, WithStringBuilder(new StringBuilder(), () => BuildExpression(SelectQuery.Select.SkipValue)));

					if (doTake)
						StringBuilder.Append(' ');
				}

				if (doTake)
				{
					StringBuilder.AppendFormat(
						LimitFormat, WithStringBuilder(new StringBuilder(), () => BuildExpression(SelectQuery.Select.TakeValue)));

					if (doSkip)
						StringBuilder.Append(' ');
				}

				if (doSkip && !OffsetFirst)
					StringBuilder.AppendFormat(
						OffsetFormat, WithStringBuilder(new StringBuilder(), () => BuildExpression(SelectQuery.Select.SkipValue)));

				StringBuilder.AppendLine();
			}
		}

		#endregion

		#region Builders

		#region BuildSearchCondition

		protected virtual void BuildWhereSearchCondition(SelectQuery.SearchCondition condition)
		{
			BuildSearchCondition(PrecedenceLevel.Unknown, condition);
		}

		protected virtual void BuildSearchCondition(SelectQuery.SearchCondition condition)
		{
			var isOr = (bool?)null;
			var len  = StringBuilder.Length;
			var parentPrecedence = condition.Precedence + 1;

			foreach (var cond in condition.Conditions)
			{
				if (isOr != null)
				{
					StringBuilder.Append(isOr.Value ? " OR" : " AND");

					if (condition.Conditions.Count < 4 && StringBuilder.Length - len < 50 || condition != SelectQuery.Where.SearchCondition)
					{
						StringBuilder.Append(' ');
					}
					else
					{
						StringBuilder.AppendLine();
						AppendIndent();
						len = StringBuilder.Length;
					}
				}

				if (cond.IsNot)
					StringBuilder.Append("NOT ");

				var precedence = GetPrecedence(cond.Predicate);

				BuildPredicate(cond.IsNot ? PrecedenceLevel.LogicalNegation : parentPrecedence, precedence, cond.Predicate);

				isOr = cond.IsOr;
			}
		}

		protected virtual void BuildSearchCondition(int parentPrecedence, SelectQuery.SearchCondition condition)
		{
			var wrap = Wrap(GetPrecedence(condition as ISqlExpression), parentPrecedence);

			if (wrap) StringBuilder.Append('(');
			BuildSearchCondition(condition);
			if (wrap) StringBuilder.Append(')');
		}

		#endregion

		#region BuildPredicate

		protected virtual void BuildPredicate(ISqlPredicate predicate)
		{
			switch (predicate.ElementType)
			{
				case QueryElementType.ExprExprPredicate :
					{
						var expr = (SelectQuery.Predicate.ExprExpr)predicate;

						switch (expr.Operator)
						{
							case SelectQuery.Predicate.Operator.Equal :
							case SelectQuery.Predicate.Operator.NotEqual :
								{
									ISqlExpression e = null;

									if (expr.Expr1 is IValueContainer && ((IValueContainer)expr.Expr1).Value == null)
										e = expr.Expr2;
									else if (expr.Expr2 is IValueContainer && ((IValueContainer)expr.Expr2).Value == null)
										e = expr.Expr1;

									if (e != null)
									{
										BuildExpression(GetPrecedence(expr), e);
										StringBuilder.Append(expr.Operator == SelectQuery.Predicate.Operator.Equal ? " IS NULL" : " IS NOT NULL");
										return;
									}

									break;
								}
						}

						BuildExpression(GetPrecedence(expr), expr.Expr1);

						switch (expr.Operator)
						{
							case SelectQuery.Predicate.Operator.Equal          : StringBuilder.Append(" = ");  break;
							case SelectQuery.Predicate.Operator.NotEqual       : StringBuilder.Append(" <> "); break;
							case SelectQuery.Predicate.Operator.Greater        : StringBuilder.Append(" > ");  break;
							case SelectQuery.Predicate.Operator.GreaterOrEqual : StringBuilder.Append(" >= "); break;
							case SelectQuery.Predicate.Operator.NotGreater     : StringBuilder.Append(" !> "); break;
							case SelectQuery.Predicate.Operator.Less           : StringBuilder.Append(" < ");  break;
							case SelectQuery.Predicate.Operator.LessOrEqual    : StringBuilder.Append(" <= "); break;
							case SelectQuery.Predicate.Operator.NotLess        : StringBuilder.Append(" !< "); break;
						}

						BuildExpression(GetPrecedence(expr), expr.Expr2);
					}

					break;

				case QueryElementType.LikePredicate :
					BuildLikePredicate((SelectQuery.Predicate.Like)predicate);
					break;

				case QueryElementType.BetweenPredicate :
					{
						var p = (SelectQuery.Predicate.Between)predicate;
						BuildExpression(GetPrecedence(p), p.Expr1);
						if (p.IsNot) StringBuilder.Append(" NOT");
						StringBuilder.Append(" BETWEEN ");
						BuildExpression(GetPrecedence(p), p.Expr2);
						StringBuilder.Append(" AND ");
						BuildExpression(GetPrecedence(p), p.Expr3);
					}

					break;

				case QueryElementType.IsNullPredicate :
					{
						var p = (SelectQuery.Predicate.IsNull)predicate;
						BuildExpression(GetPrecedence(p), p.Expr1);
						StringBuilder.Append(p.IsNot ? " IS NOT NULL" : " IS NULL");
					}

					break;

				case QueryElementType.InSubQueryPredicate :
					{
						var p = (SelectQuery.Predicate.InSubQuery)predicate;
						BuildExpression(GetPrecedence(p), p.Expr1);
						StringBuilder.Append(p.IsNot ? " NOT IN " : " IN ");
						BuildExpression(GetPrecedence(p), p.SubQuery);
					}

					break;

				case QueryElementType.InListPredicate :
					BuildInListPredicate(predicate);
					break;

				case QueryElementType.FuncLikePredicate :
					{
						var f = (SelectQuery.Predicate.FuncLike)predicate;
						BuildExpression(f.Function.Precedence, f.Function);
					}

					break;

				case QueryElementType.SearchCondition :
					BuildSearchCondition(predicate.Precedence, (SelectQuery.SearchCondition)predicate);
					break;

				case QueryElementType.NotExprPredicate :
					{
						var p = (SelectQuery.Predicate.NotExpr)predicate;

						if (p.IsNot)
							StringBuilder.Append("NOT ");

						BuildExpression(p.IsNot ? PrecedenceLevel.LogicalNegation : GetPrecedence(p), p.Expr1);
					}

					break;

				case QueryElementType.ExprPredicate :
					{
						var p = (SelectQuery.Predicate.Expr)predicate;

						if (p.Expr1 is SqlValue)
						{
							var value = ((SqlValue)p.Expr1).Value;

							if (value is bool)
							{
								StringBuilder.Append((bool)value ? "1 = 1" : "1 = 0");
								return;
							}
						}

						BuildExpression(GetPrecedence(p), p.Expr1);
					}

					break;

				default :
					throw new InvalidOperationException();
			}
		}

		static SqlField GetUnderlayingField(ISqlExpression expr)
		{
			switch (expr.ElementType)
			{
				case QueryElementType.SqlField: return (SqlField)expr;
				case QueryElementType.Column  : return GetUnderlayingField(((SelectQuery.Column)expr).Expression);
			}

			throw new InvalidOperationException();
		}

		void BuildInListPredicate(ISqlPredicate predicate)
		{
			var p = (SelectQuery.Predicate.InList)predicate;

			if (p.Values == null || p.Values.Count == 0)
			{
				BuildPredicate(new SelectQuery.Predicate.Expr(new SqlValue(false)));
			}
			else
			{
				ICollection values = p.Values;

				if (p.Values.Count == 1 && p.Values[0] is SqlParameter &&
					!(p.Expr1.SystemType == typeof(string) && ((SqlParameter)p.Values[0]).Value is string))
				{
					var pr = (SqlParameter)p.Values[0];

					if (pr.Value == null)
					{
						BuildPredicate(new SelectQuery.Predicate.Expr(new SqlValue(false)));
						return;
					}

					if (pr.Value is IEnumerable)
					{
						var items = (IEnumerable)pr.Value;

						if (p.Expr1 is ISqlTableSource)
						{
							var firstValue = true;
							var table      = (ISqlTableSource)p.Expr1;
							var keys       = table.GetKeys(true);

							if (keys == null || keys.Count == 0)
								throw new SqlException("Cannot create IN expression.");

							if (keys.Count == 1)
							{
								foreach (var item in items)
								{
									if (firstValue)
									{
										firstValue = false;
										BuildExpression(GetPrecedence(p), keys[0]);
										StringBuilder.Append(p.IsNot ? " NOT IN (" : " IN (");
									}

									var field = GetUnderlayingField(keys[0]);
									var value = field.ColumnDescriptor.MemberAccessor.GetValue(item);

									if (value is ISqlExpression)
										BuildExpression((ISqlExpression)value);
									else
										BuildValue(
											new SqlDataType(
												field.DataType,
												field.SystemType,
												field.Length,
												field.Precision,
												field.Scale),
											value);

									StringBuilder.Append(", ");
								}
							}
							else
							{
								var len = StringBuilder.Length;
								var rem = 1;

								foreach (var item in items)
								{
									if (firstValue)
									{
										firstValue = false;
										StringBuilder.Append('(');
									}

									foreach (var key in keys)
									{
										var field = GetUnderlayingField(key);
										var value = field.ColumnDescriptor.MemberAccessor.GetValue(item);

										BuildExpression(GetPrecedence(p), key);

										if (value == null)
										{
											StringBuilder.Append(" IS NULL");
										}
										else
										{
											StringBuilder.Append(" = ");
											BuildValue(
												new SqlDataType(
													field.DataType,
													field.SystemType,
													field.Length,
													field.Precision,
													field.Scale),
												value);
										}

										StringBuilder.Append(" AND ");
									}

									StringBuilder.Remove(StringBuilder.Length - 4, 4).Append("OR ");

									if (StringBuilder.Length - len >= 50)
									{
										StringBuilder.AppendLine();
										AppendIndent();
										StringBuilder.Append(' ');
										len = StringBuilder.Length;
										rem = 5 + Indent;
									}
								}

								if (!firstValue)
									StringBuilder.Remove(StringBuilder.Length - rem, rem);
							}

							if (firstValue)
								BuildPredicate(new SelectQuery.Predicate.Expr(new SqlValue(p.IsNot)));
							else
								StringBuilder.Remove(StringBuilder.Length - 2, 2).Append(')');
						}
						else
						{
							BuildInListValues(p, items);
						}

						return;
					}
				}

				BuildInListValues(p, values);
			}
		}

		void BuildInListValues(SelectQuery.Predicate.InList predicate, IEnumerable values)
		{
			var firstValue = true;
			var len        = StringBuilder.Length;
			var hasNull    = false;
			var count      = 0;
			var longList   = false;

			SqlDataType sqlDataType = null;

			foreach (var value in values)
			{
				if (count++ >= SqlProviderFlags.MaxInListValuesCount)
				{
					count    = 1;
					longList = true;

					// start building next bucked
					firstValue = true;
					StringBuilder.Remove(StringBuilder.Length - 2, 2).Append(')');
					StringBuilder.Append(" OR ");
				}

				var val = value;

				if (val is IValueContainer)
					val = ((IValueContainer)value).Value;

				if (val == null)
				{
					hasNull = true;
					continue;
				}

				if (firstValue)
				{
					firstValue = false;
					BuildExpression(GetPrecedence(predicate), predicate.Expr1);
					StringBuilder.Append(predicate.IsNot ? " NOT IN (" : " IN (");

					switch (predicate.Expr1.ElementType)
					{
						case QueryElementType.SqlField     :
							{
								var field = (SqlField)predicate.Expr1;

								sqlDataType = new SqlDataType(
									field.DataType,
									field.SystemType,
									field.Length,
									field.Precision,
									field.Scale);
							}
							break;

						case QueryElementType.SqlParameter :
							{
								var p = (SqlParameter)predicate.Expr1;
								sqlDataType = new SqlDataType(p.DataType, p.SystemType, 0, 0, 0);
							}

							break;
					}
				}

				if (value is ISqlExpression)
					BuildExpression((ISqlExpression)value);
				else
					BuildValue(sqlDataType, value);

				StringBuilder.Append(", ");
			}

			if (firstValue)
			{
				BuildPredicate(
					hasNull ?
						new SelectQuery.Predicate.IsNull(predicate.Expr1, predicate.IsNot) :
						new SelectQuery.Predicate.Expr(new SqlValue(predicate.IsNot)));
			}
			else
			{
				StringBuilder.Remove(StringBuilder.Length - 2, 2).Append(')');

				if (hasNull)
				{
					StringBuilder.Insert(len, "(");
					StringBuilder.Append(" OR ");
					BuildPredicate(new SelectQuery.Predicate.IsNull(predicate.Expr1, predicate.IsNot));
					StringBuilder.Append(")");
				}
			}

			if (longList && !hasNull)
			{
				StringBuilder.Insert(len, "(");
				StringBuilder.Append(")");
			}
		}

		protected void BuildPredicate(int parentPrecedence, ISqlPredicate predicate)
		{
			BuildPredicate(parentPrecedence, GetPrecedence(predicate), predicate);
		}

		protected void BuildPredicate(int parentPrecedence, int precedence, ISqlPredicate predicate)
		{
			var wrap = Wrap(precedence, parentPrecedence);

			if (wrap) StringBuilder.Append('(');
			BuildPredicate(predicate);
			if (wrap) StringBuilder.Append(')');
		}

		protected virtual void BuildLikePredicate(SelectQuery.Predicate.Like predicate)
		{
			var precedence = GetPrecedence(predicate);

			BuildExpression(precedence, predicate.Expr1);
			StringBuilder.Append(predicate.IsNot? " NOT LIKE ": " LIKE ");
			BuildExpression(precedence, predicate.Expr2);

			if (predicate.Escape != null)
			{
				StringBuilder.Append(" ESCAPE ");
				BuildExpression(predicate.Escape);
			}
		}

		#endregion

		#region BuildExpression

		protected virtual StringBuilder BuildExpression(
			ISqlExpression expr,
			bool           buildTableName,
			bool           checkParentheses,
			string         alias,
			ref bool       addAlias,
			bool           throwExceptionIfTableNotFound = true)
		{
			// TODO: check the necessity.
			//
			expr = SqlOptimizer.ConvertExpression(expr);

			switch (expr.ElementType)
			{
				case QueryElementType.SqlField:
					{
						var field = (SqlField)expr;

						if (buildTableName)
						{
							var ts = SelectQuery.GetTableSource(field.Table);

							if (ts == null)
							{
								if (field != field.Table.All)
								{
#if DEBUG
									//SqlQuery.GetTableSource(field.Table);
#endif

									if (throwExceptionIfTableNotFound)
										throw new SqlException("Table '{0}' not found.", field.Table);
								}
							}
							else
							{
								var table = GetTableAlias(ts);

								table = table == null ?
									GetPhysicalTableName(field.Table, null) :
									Convert(table, ConvertType.NameToQueryTableAlias).ToString();

								if (string.IsNullOrEmpty(table))
									throw new SqlException("Table {0} should have an alias.", field.Table);

								addAlias = alias != field.PhysicalName;

								StringBuilder
									.Append(table)
									.Append('.');
							}
						}

						if (field == field.Table.All)
						{
							StringBuilder.Append("*");
						}
						else
						{
							StringBuilder.Append(Convert(field.PhysicalName, ConvertType.NameToQueryField));
						}
					}

					break;

				case QueryElementType.Column:
					{
						var column = (SelectQuery.Column)expr;

#if DEBUG
						var sql = SelectQuery.SqlText;
#endif

						var table = SelectQuery.GetTableSource(column.Parent);

						if (table == null)
						{
#if DEBUG
							table = SelectQuery.GetTableSource(column.Parent);
#endif

							throw new SqlException("Table not found for '{0}'.", column);
						}

						var tableAlias = GetTableAlias(table) ?? GetPhysicalTableName(column.Parent, null);

						if (string.IsNullOrEmpty(tableAlias))
							throw new SqlException("Table {0} should have an alias.", column.Parent);

						addAlias = alias != column.Alias;

						StringBuilder
							.Append(Convert(tableAlias, ConvertType.NameToQueryTableAlias))
							.Append('.')
							.Append(Convert(column.Alias, ConvertType.NameToQueryField));
					}

					break;

				case QueryElementType.SelectQuery:
					{
						var hasParentheses = checkParentheses && StringBuilder[StringBuilder.Length - 1] == '(';

						if (!hasParentheses)
							StringBuilder.Append("(");
						StringBuilder.AppendLine();

						BuildSqlBuilder((SelectQuery)expr, Indent + 1, BuildStep != Step.FromClause);

						AppendIndent();

						if (!hasParentheses)
							StringBuilder.Append(")");
					}

					break;

				case QueryElementType.SqlValue:
					BuildValue(null, ((SqlValue)expr).Value);
					break;

				case QueryElementType.SqlExpression:
					{
						var e = (SqlExpression)expr;
						var s = new StringBuilder();

						if (e.Parameters == null || e.Parameters.Length == 0)
							StringBuilder.Append(e.Expr);
						else
						{
							var values = new object[e.Parameters.Length];

							for (var i = 0; i < values.Length; i++)
							{
								var value = e.Parameters[i];

								s.Length = 0;
								WithStringBuilder(s, () => BuildExpression(GetPrecedence(e), value));
								values[i] = s.ToString();
							}

							StringBuilder.AppendFormat(e.Expr, values);
						}
					}

					break;

				case QueryElementType.SqlBinaryExpression:
					BuildBinaryExpression((SqlBinaryExpression)expr);
					break;

				case QueryElementType.SqlFunction:
					BuildFunction((SqlFunction)expr);
					break;

				case QueryElementType.SqlParameter:
					{
						var parm = (SqlParameter)expr;

						if (parm.IsQueryParameter)
						{
							var name = Convert(parm.Name, ConvertType.NameToQueryParameter);
							StringBuilder.Append(name);
						}
						else
						{
							BuildValue(new SqlDataType(parm.DataType, parm.SystemType, 0, 0, 0), parm.Value);
						}
					}

					break;

				case QueryElementType.SqlDataType:
					BuildDataType((SqlDataType)expr);
					break;

				case QueryElementType.SearchCondition:
					BuildSearchCondition(expr.Precedence, (SelectQuery.SearchCondition)expr);
					break;

				default:
					throw new InvalidOperationException();
			}

			return StringBuilder;
		}

		void BuildExpression(int parentPrecedence, ISqlExpression expr, string alias, ref bool addAlias)
		{
			var wrap = Wrap(GetPrecedence(expr), parentPrecedence);

			if (wrap) StringBuilder.Append('(');
			BuildExpression(expr, true, true, alias, ref addAlias);
			if (wrap) StringBuilder.Append(')');
		}

		protected StringBuilder BuildExpression(ISqlExpression expr)
		{
			var dummy = false;
			return BuildExpression(expr, true, true, null, ref dummy);
		}

		protected void BuildExpression(ISqlExpression expr, bool buildTableName, bool checkParentheses, bool throwExceptionIfTableNotFound = true)
		{
			var dummy = false;
			BuildExpression(expr, buildTableName, checkParentheses, null, ref dummy, throwExceptionIfTableNotFound);
		}

		protected void BuildExpression(int precedence, ISqlExpression expr)
		{
			var dummy = false;
			BuildExpression(precedence, expr, null, ref dummy);
		}

		#endregion

		#region BuildValue

		protected void BuildValue(SqlDataType dataType, object value)
		{
			if (dataType != null)
				ValueToSqlConverter.Convert(StringBuilder, dataType, value);
			else
				ValueToSqlConverter.Convert(StringBuilder, value);
		}

		#endregion

		#region BuildBinaryExpression

		protected virtual void BuildBinaryExpression(SqlBinaryExpression expr)
		{
			BuildBinaryExpression(expr.Operation, expr);
		}

		void BuildBinaryExpression(string op, SqlBinaryExpression expr)
		{
			if (expr.Operation == "*" && expr.Expr1 is SqlValue)
			{
				var value = (SqlValue)expr.Expr1;

				if (value.Value is int && (int)value.Value == -1)
				{
					StringBuilder.Append('-');
					BuildExpression(GetPrecedence(expr), expr.Expr2);
					return;
				}
			}

			BuildExpression(GetPrecedence(expr), expr.Expr1);
			StringBuilder.Append(' ').Append(op).Append(' ');
			BuildExpression(GetPrecedence(expr), expr.Expr2);
		}

		#endregion

		#region BuildFunction

		protected virtual void BuildFunction(SqlFunction func)
		{
			if (func.Name == "CASE")
			{
				StringBuilder.Append(func.Name).AppendLine();

				Indent++;

				var i = 0;

				for (; i < func.Parameters.Length - 1; i += 2)
				{
					AppendIndent().Append("WHEN ");

					var len = StringBuilder.Length;

					BuildExpression(func.Parameters[i]);

					if (SqlExpression.NeedsEqual(func.Parameters[i]))
					{
						StringBuilder.Append(" = ");
						BuildValue(null, true);
					}

					if (StringBuilder.Length - len > 20)
					{
						StringBuilder.AppendLine();
						AppendIndent().Append("\tTHEN ");
					}
					else
						StringBuilder.Append(" THEN ");

					BuildExpression(func.Parameters[i+1]);
					StringBuilder.AppendLine();
				}

				if (i < func.Parameters.Length)
				{
					AppendIndent().Append("ELSE ");
					BuildExpression(func.Parameters[i]);
					StringBuilder.AppendLine();
				}

				Indent--;

				AppendIndent().Append("END");
			}
			else
				BuildFunction(func.Name, func.Parameters);
		}

		void BuildFunction(string name, ISqlExpression[] exprs)
		{
			StringBuilder.Append(name).Append('(');

			var first = true;

			foreach (var parameter in exprs)
			{
				if (!first)
					StringBuilder.Append(", ");

				BuildExpression(parameter, true, !first || name == "EXISTS");

				first = false;
			}

			StringBuilder.Append(')');
		}

		#endregion

		#region BuildDataType
	
		protected virtual void BuildDataType(SqlDataType type, bool createDbType = false)
		{
			switch (type.DataType)
			{
				case DataType.Double  : StringBuilder.Append("Float");    return;
				case DataType.Single  : StringBuilder.Append("Real");     return;
				case DataType.SByte   : StringBuilder.Append("TinyInt");  return;
				case DataType.UInt16  : StringBuilder.Append("Int");      return;
				case DataType.UInt32  : StringBuilder.Append("BigInt");   return;
				case DataType.UInt64  : StringBuilder.Append("Decimal");  return;
				case DataType.Byte    : StringBuilder.Append("TinyInt");  return;
				case DataType.Int16   : StringBuilder.Append("SmallInt"); return;
				case DataType.Int32   : StringBuilder.Append("Int");      return;
				case DataType.Int64   : StringBuilder.Append("BigInt");   return;
				case DataType.Boolean : StringBuilder.Append("Bit");      return;
			}

			StringBuilder.Append(type.DataType);

			if (type.Length > 0)
				StringBuilder.Append('(').Append(type.Length).Append(')');

			if (type.Precision > 0)
				StringBuilder.Append('(').Append(type.Precision).Append(',').Append(type.Scale).Append(')');
		}

		#endregion

		#region GetPrecedence

		static int GetPrecedence(ISqlExpression expr)
		{
			return expr.Precedence;
		}

		protected static int GetPrecedence(ISqlPredicate predicate)
		{
			return predicate.Precedence;
		}

		#endregion

		#endregion

		#region Internal Types

		protected enum Step
		{
			SelectClause,
			DeleteClause,
			UpdateClause,
			InsertClause,
			FromClause,
			WhereClause,
			GroupByClause,
			HavingClause,
			OrderByClause,
			OffsetLimit
		}

		#endregion

		#region Alternative Builders

		void BuildAliases(string table, List<SelectQuery.Column> columns, string postfix)
		{
			Indent++;

			var first = true;

			foreach (var col in columns)
			{
				if (!first)
					StringBuilder.Append(',').AppendLine();
				first = false;

				AppendIndent().AppendFormat("{0}.{1}", table, Convert(col.Alias, ConvertType.NameToQueryFieldAlias));

				if (postfix != null)
					StringBuilder.Append(postfix);
			}

			Indent--;

			StringBuilder.AppendLine();
		}

		protected void AlternativeBuildSql(bool implementOrderBy, Action buildSql)
		{
			if (NeedSkip)
			{
				var aliases  = GetTempAliases(2, "t");
				var rnaliase = GetTempAliases(1, "rn")[0];

				AppendIndent().Append("SELECT *").AppendLine();
				AppendIndent().Append("FROM").    AppendLine();
				AppendIndent().Append("(").       AppendLine();
				Indent++;

				AppendIndent().Append("SELECT").AppendLine();

				Indent++;
				AppendIndent().AppendFormat("{0}.*,", aliases[0]).AppendLine();
				AppendIndent().Append("ROW_NUMBER() OVER");

				if (!SelectQuery.OrderBy.IsEmpty && !implementOrderBy)
					StringBuilder.Append("()");
				else
				{
					StringBuilder.AppendLine();
					AppendIndent().Append("(").AppendLine();

					Indent++;

					if (SelectQuery.OrderBy.IsEmpty)
					{
						AppendIndent().Append("ORDER BY").AppendLine();
						BuildAliases(aliases[0], SelectQuery.Select.Columns.Take(1).ToList(), null);
					}
					else
						BuildAlternativeOrderBy(true);

					Indent--;
					AppendIndent().Append(")");
				}

				StringBuilder.Append(" as ").Append(rnaliase).AppendLine();
				Indent--;

				AppendIndent().Append("FROM").AppendLine();
				AppendIndent().Append("(").AppendLine();

				Indent++;
				buildSql();
				Indent--;

				AppendIndent().AppendFormat(") {0}", aliases[0]).AppendLine();

				Indent--;

				AppendIndent().AppendFormat(") {0}", aliases[1]).AppendLine();
				AppendIndent().Append("WHERE").AppendLine();

				Indent++;

				if (NeedTake)
				{
					var expr1 = Add(SelectQuery.Select.SkipValue, 1);
					var expr2 = Add<int>(SelectQuery.Select.SkipValue, SelectQuery.Select.TakeValue);

					if (expr1 is SqlValue && expr2 is SqlValue && Equals(((SqlValue)expr1).Value, ((SqlValue)expr2).Value))
					{
						AppendIndent().AppendFormat("{0}.{1} = ", aliases[1], rnaliase);
						BuildExpression(expr1);
					}
					else
					{
						AppendIndent().AppendFormat("{0}.{1} BETWEEN ", aliases[1], rnaliase);
						BuildExpression(expr1);
						StringBuilder.Append(" AND ");
						BuildExpression(expr2);
					}
				}
				else
				{
					AppendIndent().AppendFormat("{0}.{1} > ", aliases[1], rnaliase);
					BuildExpression(SelectQuery.Select.SkipValue);
				}

				StringBuilder.AppendLine();
				Indent--;
			}
			else
				buildSql();
		}

		protected void AlternativeBuildSql2(Action buildSql)
		{
			var aliases = GetTempAliases(3, "t");

			AppendIndent().Append("SELECT *").AppendLine();
			AppendIndent().Append("FROM")    .AppendLine();
			AppendIndent().Append("(")       .AppendLine();
			Indent++;

			AppendIndent().Append("SELECT TOP ");
			BuildExpression(SelectQuery.Select.TakeValue);
			StringBuilder.Append(" *").AppendLine();
			AppendIndent().Append("FROM").AppendLine();
			AppendIndent().Append("(")   .AppendLine();
			Indent++;

			if (SelectQuery.OrderBy.IsEmpty)
			{
				AppendIndent().Append("SELECT TOP ");

				var p = SelectQuery.Select.SkipValue as SqlParameter;

				if (p != null && !p.IsQueryParameter && SelectQuery.Select.TakeValue is SqlValue)
					BuildValue(null, (int)p.Value + (int)((SqlValue)(SelectQuery.Select.TakeValue)).Value);
				else
					BuildExpression(Add<int>(SelectQuery.Select.SkipValue, SelectQuery.Select.TakeValue));

				StringBuilder.Append(" *").AppendLine();
				AppendIndent().Append("FROM").AppendLine();
				AppendIndent().Append("(")   .AppendLine();
				Indent++;
			}

			buildSql();

			if (SelectQuery.OrderBy.IsEmpty)
			{
				Indent--;
				AppendIndent().AppendFormat(") {0}", aliases[2]).AppendLine();
				AppendIndent().Append("ORDER BY").AppendLine();
				BuildAliases(aliases[2], SelectQuery.Select.Columns, null);
			}

			Indent--;
			AppendIndent().AppendFormat(") {0}", aliases[1]).AppendLine();

			if (SelectQuery.OrderBy.IsEmpty)
			{
				AppendIndent().Append("ORDER BY").AppendLine();
				BuildAliases(aliases[1], SelectQuery.Select.Columns, " DESC");
			}
			else
			{
				BuildAlternativeOrderBy(false);
			}

			Indent--;
			AppendIndent().AppendFormat(") {0}", aliases[0]).AppendLine();

			if (SelectQuery.OrderBy.IsEmpty)
			{
				AppendIndent().Append("ORDER BY").AppendLine();
				BuildAliases(aliases[0], SelectQuery.Select.Columns, null);
			}
			else
			{
				BuildAlternativeOrderBy(true);
			}
		}

		void BuildAlternativeOrderBy(bool ascending)
		{
			AppendIndent().Append("ORDER BY").AppendLine();

			var obys = GetTempAliases(SelectQuery.OrderBy.Items.Count, "oby");

			Indent++;

			for (var i = 0; i < obys.Length; i++)
			{
				AppendIndent().Append(obys[i]);

				if ( ascending &&  SelectQuery.OrderBy.Items[i].IsDescending ||
					!ascending && !SelectQuery.OrderBy.Items[i].IsDescending)
					StringBuilder.Append(" DESC");

				if (i + 1 < obys.Length)
					StringBuilder.Append(',');

				StringBuilder.AppendLine();
			}

			Indent--;
		}

		protected delegate IEnumerable<SelectQuery.Column> ColumnSelector();

		protected IEnumerable<SelectQuery.Column> AlternativeGetSelectedColumns(ColumnSelector columnSelector)
		{
			foreach (var col in columnSelector())
				yield return col;

			var obys = GetTempAliases(SelectQuery.OrderBy.Items.Count, "oby");

			for (var i = 0; i < obys.Length; i++)
				yield return new SelectQuery.Column(SelectQuery, SelectQuery.OrderBy.Items[i].Expression, obys[i]);
		}

		protected static bool IsDateDataType(ISqlExpression expr, string dateName)
		{
			switch (expr.ElementType)
			{
				case QueryElementType.SqlDataType   : return ((SqlDataType)  expr).DataType == DataType.Date;
				case QueryElementType.SqlExpression : return ((SqlExpression)expr).Expr     == dateName;
			}

			return false;
		}

		protected static bool IsTimeDataType(ISqlExpression expr)
		{
			switch (expr.ElementType)
			{
				case QueryElementType.SqlDataType   : return ((SqlDataType)expr).  DataType == DataType.Time;
				case QueryElementType.SqlExpression : return ((SqlExpression)expr).Expr     == "Time";
			}

			return false;
		}

		static bool IsBooleanParameter(ISqlExpression expr, int count, int i)
		{
			if ((i % 2 == 1 || i == count - 1) && expr.SystemType == typeof(bool) || expr.SystemType == typeof(bool?))
			{
				switch (expr.ElementType)
				{
					case QueryElementType.SearchCondition : return true;
				}
			}

			return false;
		}

		protected SqlFunction ConvertFunctionParameters(SqlFunction func)
		{
			if (func.Name == "CASE" &&
				func.Parameters.Select((p,i) => new { p, i }).Any(p => IsBooleanParameter(p.p, func.Parameters.Length, p.i)))
			{
				return new SqlFunction(
					func.SystemType,
					func.Name,
					func.Precedence,
					func.Parameters.Select((p,i) =>
						IsBooleanParameter(p, func.Parameters.Length, i) ?
							SqlOptimizer.ConvertExpression(new SqlFunction(typeof(bool), "CASE", p, new SqlValue(true), new SqlValue(false))) :
							p
					).ToArray());
			}

			return func;
		}

		#endregion

		#region Helpers

		protected SequenceNameAttribute GetSequenceNameAttribute(SqlTable table, bool throwException)
		{
			var identityField = table.GetIdentityField();

			if (identityField == null)
				if (throwException)
					throw new SqlException("Identity field must be defined for '{0}'.", table.Name);
				else
					return null;

			if (table.ObjectType == null)
				if (throwException)
					throw new SqlException("Sequence name can not be retrieved for the '{0}' table.", table.Name);
				else
					return null;

			var attrs = table.SequenceAttributes;

			if (attrs.IsNullOrEmpty())
				if (throwException)
					throw new SqlException("Sequence name can not be retrieved for the '{0}' table.", table.Name);
				else
					return null;

			SequenceNameAttribute defaultAttr = null;

			foreach (var attr in attrs)
			{
				if (attr.Configuration == Name)
					return attr;

				if (defaultAttr == null && attr.Configuration == null)
					defaultAttr = attr;
			}

			if (defaultAttr == null)
				if (throwException)
					throw new SqlException("Sequence name can not be retrieved for the '{0}' table.", table.Name);
				else
					return null;

			return defaultAttr;
		}

		static bool Wrap(int precedence, int parentPrecedence)
		{
			return
				precedence == 0 ||
				/* maybe it will be no harm to put "<=" here? */
				precedence < parentPrecedence ||
				(precedence == parentPrecedence && 
<<<<<<< HEAD
					(parentPrecedence == PrecedenceLevel.Subtraction ||
					 parentPrecedence == PrecedenceLevel.LogicalNegation));
=======
					(parentPrecedence == Precedence.Subtraction    ||
					 parentPrecedence == Precedence.Multiplicative ||
					 parentPrecedence == Precedence.LogicalNegation));
>>>>>>> e6c10285
		}

		protected string[] GetTempAliases(int n, string defaultAlias)
		{
			return SelectQuery.GetTempAliases(n, defaultAlias);
		}

		protected static string GetTableAlias(ISqlTableSource table)
		{
			switch (table.ElementType)
			{
				case QueryElementType.TableSource :
					var ts    = (SelectQuery.TableSource)table;
					var alias = string.IsNullOrEmpty(ts.Alias) ? GetTableAlias(ts.Source) : ts.Alias;
					return alias != "$" ? alias : null;

				case QueryElementType.SqlTable :
					return ((SqlTable)table).Alias;

				default :
					throw new InvalidOperationException();
			}
		}

		protected virtual string GetTableDatabaseName(SqlTable table)
		{
			return table.Database == null ? null : Convert(table.Database, ConvertType.NameToDatabase).ToString();
		}

		protected virtual string GetTableOwnerName(SqlTable table)
		{
			return table.Owner == null ? null : Convert(table.Owner, ConvertType.NameToOwner).ToString();
		}

		protected virtual string GetTablePhysicalName(SqlTable table)
		{
			return table.PhysicalName == null ? null : Convert(table.PhysicalName, ConvertType.NameToQueryTable).ToString();
		}

		string GetPhysicalTableName(ISqlTableSource table, string alias)
		{
			switch (table.ElementType)
			{
				case QueryElementType.SqlTable :
					{
						var tbl = (SqlTable)table;

						var database     = GetTableDatabaseName(tbl);
						var owner        = GetTableOwnerName   (tbl);
						var physicalName = GetTablePhysicalName(tbl);

						var sb = new StringBuilder();

						BuildTableName(sb, database, owner, physicalName);

						if (tbl.SqlTableType == SqlTableType.Expression)
						{
							var values = new object[2 + (tbl.TableArguments == null ? 0 : tbl.TableArguments.Length)];

							values[0] = sb.ToString();
							values[1] = Convert(alias, ConvertType.NameToQueryTableAlias);

							for (var i = 2; i < values.Length; i++)
							{
								var value = tbl.TableArguments[i - 2];

								sb.Length = 0;
								WithStringBuilder(sb, () => BuildExpression(PrecedenceLevel.Primary, value));
								values[i] = sb.ToString();
							}

							sb.Length = 0;
							sb.AppendFormat(tbl.Name, values);
						}

						if (tbl.SqlTableType == SqlTableType.Function)
						{
							sb.Append('(');

							if (tbl.TableArguments != null && tbl.TableArguments.Length > 0)
							{
								var first = true;

								foreach (var arg in tbl.TableArguments)
								{
									if (!first)
										sb.Append(", ");

									WithStringBuilder(sb, () => BuildExpression(arg, true, !first));

									first = false;
								}
							}

							sb.Append(')');
						}

						return sb.ToString();
					}

				case QueryElementType.TableSource :
					return GetPhysicalTableName(((SelectQuery.TableSource)table).Source, alias);

				default :
					throw new InvalidOperationException();
			}
		}

		protected StringBuilder AppendIndent()
		{
			if (Indent > 0)
				StringBuilder.Append('\t', Indent);

			return StringBuilder;
		}

		ISqlExpression Add(ISqlExpression expr1, ISqlExpression expr2, Type type)
		{
			return SqlOptimizer.ConvertExpression(new SqlBinaryExpression(type, expr1, "+", expr2, PrecedenceLevel.Additive));
		}

		protected ISqlExpression Add<T>(ISqlExpression expr1, ISqlExpression expr2)
		{
			return Add(expr1, expr2, typeof(T));
		}

		ISqlExpression Add(ISqlExpression expr1, int value)
		{
			return Add<int>(expr1, new SqlValue(value));
		}

		#endregion

		#region ISqlProvider Members

		public virtual ISqlExpression GetIdentityExpression(SqlTable table)
		{
			return null;
		}

		protected virtual void PrintParameterName(StringBuilder sb, IDbDataParameter parameter)
		{
			if (!parameter.ParameterName.StartsWith("@"))
				sb.Append('@');
			sb.Append(parameter.ParameterName);
		}

		protected virtual string GetTypeName(IDbDataParameter parameter)
		{
			return null;
		}

		protected virtual string GetUdtTypeName(IDbDataParameter parameter)
		{
			return null;
		}

		protected virtual string GetProviderTypeName(IDbDataParameter parameter)
		{
			return null;
		}

		protected virtual void PrintParameterType(StringBuilder sb, IDbDataParameter parameter)
		{
			var typeName = GetTypeName(parameter);
			if (!string.IsNullOrEmpty(typeName))
				sb.Append(typeName).Append(" -- ");

			var udtTypeName = GetUdtTypeName(parameter);
			if (!string.IsNullOrEmpty(udtTypeName))
				sb.Append(udtTypeName).Append(" -- ");

			var t1 = GetProviderTypeName(parameter);
			var t2 = parameter.DbType.ToString();

			sb.Append(t1);

			if (t1 != t2)
				sb.Append(" -- ").Append(t2);
		}

		protected virtual void PrintParameterValue(StringBuilder sb, IDbDataParameter parameter)
		{
			ValueToSqlConverter.Convert(sb, parameter.Value);
		}

		public virtual StringBuilder PrintParameters(StringBuilder sb, IDbDataParameter[] parameters)
		{
			if (parameters != null && parameters.Length > 0)
			{
				foreach (var p in parameters)
				{
					sb.Append("DECLARE ");
					PrintParameterName(sb, p);
					sb.Append(' ');
					PrintParameterType(sb, p);
					sb.AppendLine();

					sb.Append("SET     ");
					PrintParameterName(sb, p);
					sb.Append(" = ");
					ValueToSqlConverter.Convert(sb, p.Value);
					sb.AppendLine();
				}

				sb.AppendLine();
			}

			return sb;
		}

		public string ApplyQueryHints(string sql, List<string> queryHints)
		{
			var sb = new StringBuilder(sql);

			foreach (var hint in queryHints)
				sb.AppendLine(hint);

			return sb.ToString();
		}

		private        string _name;
		public virtual string  Name
		{
			get { return _name ?? (_name = GetType().Name.Replace("SqlBuilder", "")); }
		}

		#endregion
	}
}
<|MERGE_RESOLUTION|>--- conflicted
+++ resolved
@@ -1,2687 +1,2682 @@
-﻿using System;
-using System.Collections;
-using System.Collections.Generic;
-using System.Data;
-using System.Linq;
-using System.Text;
-
-namespace LinqToDB.SqlProvider
-{
-	using Common;
-	using Mapping;
-	using SqlQuery;
-
-	public abstract class BasicSqlBuilder : ISqlBuilder
-	{
-		#region Init
-
-		protected BasicSqlBuilder(ISqlOptimizer sqlOptimizer, SqlProviderFlags sqlProviderFlags, ValueToSqlConverter valueToSqlConverter)
-		{
-			SqlOptimizer        = sqlOptimizer;
-			SqlProviderFlags    = sqlProviderFlags;
-			ValueToSqlConverter = valueToSqlConverter;
-		}
-
-		protected SelectQuery         SelectQuery;
-		protected int                 Indent;
-		protected Step                BuildStep;
-		protected ISqlOptimizer       SqlOptimizer;
-		protected SqlProviderFlags    SqlProviderFlags;
-		protected ValueToSqlConverter ValueToSqlConverter;
-		protected StringBuilder       StringBuilder;
-		protected bool                SkipAlias;
-
-		#endregion
-
-		#region Support Flags
-
-		public virtual bool IsNestedJoinSupported           { get { return true;  } }
-		public virtual bool IsNestedJoinParenthesisRequired { get { return false; } }
-
-		#endregion
-
-		#region CommandCount
-
-		public virtual int CommandCount(SelectQuery selectQuery)
-		{
-			return 1;
-		}
-
-		#endregion
-
-		#region BuildSql
-
-		public void BuildSql(int commandNumber, SqlQuery sqlQuery, StringBuilder sb)
-		{
-			BuildSql(commandNumber, (SelectQuery)sqlQuery, sb, 0, false);
-		}
-
-		protected virtual void BuildSql(int commandNumber, SelectQuery selectQuery, StringBuilder sb, int indent, bool skipAlias)
-		{
-			SelectQuery   = selectQuery;
-			StringBuilder = sb;
-			Indent        = indent;
-			SkipAlias     = skipAlias;
-
-			if (commandNumber == 0)
-			{
-				BuildSql();
-
-				if (selectQuery.HasUnion)
-				{
-					foreach (var union in selectQuery.Unions)
-					{
-						AppendIndent();
-						sb.Append("UNION");
-						if (union.IsAll) sb.Append(" ALL");
-						sb.AppendLine();
-
-						((BasicSqlBuilder)CreateSqlBuilder()).BuildSql(commandNumber, union.SelectQuery, sb, indent, skipAlias);
-					}
-				}
-			}
-			else
-			{
-				BuildCommand(commandNumber);
-			}
-		}
-
-		protected virtual void BuildCommand(int commandNumber)
-		{
-		}
-
-		#endregion
-
-		#region Overrides
-
-		protected virtual void BuildSqlBuilder(SelectQuery selectQuery, int indent, bool skipAlias)
-		{
-			if (!SqlProviderFlags.GetIsSkipSupportedFlag(selectQuery)
-				&& selectQuery.Select.SkipValue != null)
-				throw new SqlException("Skip for subqueries is not supported by the '{0}' provider.", Name);
-
-			if (!SqlProviderFlags.IsTakeSupported && selectQuery.Select.TakeValue != null)
-				throw new SqlException("Take for subqueries is not supported by the '{0}' provider.", Name);
-
-			((BasicSqlBuilder)CreateSqlBuilder()).BuildSql(0, selectQuery, StringBuilder, indent, skipAlias);
-		}
-
-		protected abstract ISqlBuilder CreateSqlBuilder();
-
-		protected T WithStringBuilder<T>(StringBuilder sb, Func<T> func)
-		{
-			var current = StringBuilder;
-
-			StringBuilder = sb;
-
-			var ret = func();
-
-			StringBuilder = current;
-
-			return ret;
-		}
-
-		void WithStringBuilder(StringBuilder sb, Action func)
-		{
-			var current = StringBuilder;
-
-			StringBuilder = sb;
-
-			func();
-
-			StringBuilder = current;
-		}
-
-		protected virtual bool ParenthesizeJoin()
-		{
-			return false;
-		}
-
-		protected virtual void BuildSql()
-		{
-			switch (SelectQuery.QueryType)
-			{
-				case QueryType.Select         : BuildSelectQuery        (); break;
-				case QueryType.Delete         : BuildDeleteQuery        (); break;
-				case QueryType.Update         : BuildUpdateQuery        (); break;
-				case QueryType.Insert         : BuildInsertQuery        (); break;
-				case QueryType.InsertOrUpdate : BuildInsertOrUpdateQuery(); break;
-				case QueryType.CreateTable    :
-					if (SelectQuery.CreateTable.IsDrop)
-						BuildDropTableStatement();
-					else
-						BuildCreateTableStatement();
-					break;
-				default                       : BuildUnknownQuery       (); break;
-			}
-		}
-
-		protected virtual void BuildDeleteQuery()
-		{
-			BuildStep = Step.DeleteClause;  BuildDeleteClause ();
-			BuildStep = Step.FromClause;    BuildFromClause   ();
-			BuildStep = Step.WhereClause;   BuildWhereClause  ();
-			BuildStep = Step.GroupByClause; BuildGroupByClause();
-			BuildStep = Step.HavingClause;  BuildHavingClause ();
-			BuildStep = Step.OrderByClause; BuildOrderByClause();
-			BuildStep = Step.OffsetLimit;   BuildOffsetLimit  ();
-		}
-
-		protected virtual void BuildUpdateQuery()
-		{
-			BuildStep = Step.UpdateClause;  BuildUpdateClause ();
-			BuildStep = Step.FromClause;    BuildFromClause   ();
-			BuildStep = Step.WhereClause;   BuildWhereClause  ();
-			BuildStep = Step.GroupByClause; BuildGroupByClause();
-			BuildStep = Step.HavingClause;  BuildHavingClause ();
-			BuildStep = Step.OrderByClause; BuildOrderByClause();
-			BuildStep = Step.OffsetLimit;   BuildOffsetLimit  ();
-		}
-
-		protected virtual void BuildSelectQuery()
-		{
-			BuildStep = Step.SelectClause;  BuildSelectClause ();
-			BuildStep = Step.FromClause;    BuildFromClause   ();
-			BuildStep = Step.WhereClause;   BuildWhereClause  ();
-			BuildStep = Step.GroupByClause; BuildGroupByClause();
-			BuildStep = Step.HavingClause;  BuildHavingClause ();
-			BuildStep = Step.OrderByClause; BuildOrderByClause();
-			BuildStep = Step.OffsetLimit;   BuildOffsetLimit  ();
-		}
-
-		protected virtual void BuildInsertQuery()
-		{
-			BuildStep = Step.InsertClause; BuildInsertClause();
-
-			if (SelectQuery.QueryType == QueryType.Insert && SelectQuery.From.Tables.Count != 0)
-			{
-				BuildStep = Step.SelectClause;  BuildSelectClause ();
-				BuildStep = Step.FromClause;    BuildFromClause   ();
-				BuildStep = Step.WhereClause;   BuildWhereClause  ();
-				BuildStep = Step.GroupByClause; BuildGroupByClause();
-				BuildStep = Step.HavingClause;  BuildHavingClause ();
-				BuildStep = Step.OrderByClause; BuildOrderByClause();
-				BuildStep = Step.OffsetLimit;   BuildOffsetLimit  ();
-			}
-
-			if (SelectQuery.Insert.WithIdentity)
-				BuildGetIdentity();
-		}
-
-		protected virtual void BuildUnknownQuery()
-		{
-			throw new SqlException("Unknown query type '{0}'.", SelectQuery.QueryType);
-		}
-
-		public virtual StringBuilder BuildTableName(StringBuilder sb, string database, string owner, string table)
-		{
-			if (database != null)
-			{
-				if (owner == null)  sb.Append(database).Append("..");
-				else                sb.Append(database).Append(".").Append(owner).Append(".");
-			}
-			else if (owner != null) sb.Append(owner).Append(".");
-
-			return sb.Append(table);
-		}
-
-		public virtual object Convert(object value, ConvertType convertType)
-		{
-			return value;
-		}
-
-		#endregion
-
-		#region Build Select
-
-		protected virtual void BuildSelectClause()
-		{
-			AppendIndent();
-			StringBuilder.Append("SELECT");
-
-			if (SelectQuery.Select.IsDistinct)
-				StringBuilder.Append(" DISTINCT");
-
-			BuildSkipFirst();
-
-			StringBuilder.AppendLine();
-			BuildColumns();
-		}
-
-		protected virtual IEnumerable<SelectQuery.Column> GetSelectedColumns()
-		{
-			return SelectQuery.Select.Columns;
-		}
-
-		protected virtual void BuildColumns()
-		{
-			Indent++;
-
-			var first = true;
-
-			foreach (var col in GetSelectedColumns())
-			{
-				if (!first)
-					StringBuilder.Append(',').AppendLine();
-				first = false;
-
-				var addAlias = true;
-
-				AppendIndent();
-				BuildColumnExpression(col.Expression, col.Alias, ref addAlias);
-
-				if (!SkipAlias && addAlias && col.Alias != null)
-					StringBuilder.Append(" as ").Append(Convert(col.Alias, ConvertType.NameToQueryFieldAlias));
-			}
-
-			if (first)
-				AppendIndent().Append("*");
-
-			Indent--;
-
-			StringBuilder.AppendLine();
-		}
-
-		protected virtual void BuildColumnExpression(ISqlExpression expr, string alias, ref bool addAlias)
-		{
-			BuildExpression(expr, true, true, alias, ref addAlias, true);
-		}
-
-		#endregion
-
-		#region Build Delete
-
-		protected virtual void BuildDeleteClause()
-		{
-			AppendIndent();
-			StringBuilder.Append("DELETE");
-			BuildSkipFirst();
-			StringBuilder.Append(" ");
-		}
-
-		#endregion
-
-		#region Build Update
-
-		protected virtual void BuildUpdateClause()
-		{
-			BuildUpdateTable();
-			BuildUpdateSet  ();
-		}
-
-		protected virtual void BuildUpdateTable()
-		{
-			AppendIndent().Append("UPDATE");
-
-			BuildSkipFirst();
-
-			StringBuilder.AppendLine().Append('\t');
-			BuildUpdateTableName();
-			StringBuilder.AppendLine();
-		}
-
-		protected virtual void BuildUpdateTableName()
-		{
-			if (SelectQuery.Update.Table != null && SelectQuery.Update.Table != SelectQuery.From.Tables[0].Source)
-			{
-				BuildPhysicalTable(SelectQuery.Update.Table, null);
-			}
-			else
-			{
-				if (SelectQuery.From.Tables[0].Source is SelectQuery)
-					StringBuilder.Length--;
-
-				BuildTableName(SelectQuery.From.Tables[0], true, true);
-			}
-		}
-
-		protected virtual void BuildUpdateSet()
-		{
-			AppendIndent()
-				.AppendLine("SET");
-
-			Indent++;
-
-			var first = true;
-
-			foreach (var expr in SelectQuery.Update.Items)
-			{
-				if (!first)
-					StringBuilder.Append(',').AppendLine();
-				first = false;
-
-				AppendIndent();
-
-				BuildExpression(expr.Column, SqlProviderFlags.IsUpdateSetTableAliasSupported, true, false);
-				StringBuilder.Append(" = ");
-
-				var addAlias = false;
-
-				BuildColumnExpression(expr.Expression, null, ref addAlias);
-			}
-
-			Indent--;
-
-			StringBuilder.AppendLine();
-		}
-
-		#endregion
-
-		#region Build Insert
-
-		protected void BuildInsertClause()
-		{
-			BuildInsertClause("INSERT INTO ", true);
-		}
-
-		protected virtual void BuildEmptyInsert()
-		{
-			StringBuilder.AppendLine("DEFAULT VALUES");
-		}
-
-		protected virtual void BuildOutputSubclause()
-		{
-		}
-
-		protected virtual void BuildInsertClause(string insertText, bool appendTableName)
-		{
-			AppendIndent().Append(insertText);
-
-			if (appendTableName)
-				BuildPhysicalTable(SelectQuery.Insert.Into, null);
-
-			if (SelectQuery.Insert.Items.Count == 0)
-			{
-				StringBuilder.Append(' ');
-
-				BuildOutputSubclause();
-
-				BuildEmptyInsert();
-			}
-			else
-			{
-				StringBuilder.AppendLine();
-
-				AppendIndent().AppendLine("(");
-
-				Indent++;
-
-				var first = true;
-
-				foreach (var expr in SelectQuery.Insert.Items)
-				{
-					if (!first)
-						StringBuilder.Append(',').AppendLine();
-					first = false;
-
-					AppendIndent();
-					BuildExpression(expr.Column, false, true);
-				}
-
-				Indent--;
-
-				StringBuilder.AppendLine();
-				AppendIndent().AppendLine(")");
-
-				BuildOutputSubclause();
-
-				if (SelectQuery.QueryType == QueryType.InsertOrUpdate || SelectQuery.From.Tables.Count == 0)
-				{
-					AppendIndent().AppendLine("VALUES");
-					AppendIndent().AppendLine("(");
-
-					Indent++;
-
-					first = true;
-
-					foreach (var expr in SelectQuery.Insert.Items)
-					{
-						if (!first)
-							StringBuilder.Append(',').AppendLine();
-						first = false;
-
-						AppendIndent();
-						BuildExpression(expr.Expression);
-					}
-
-					Indent--;
-
-					StringBuilder.AppendLine();
-					AppendIndent().AppendLine(")");
-				}
-			}
-		}
-
-		protected virtual void BuildGetIdentity()
-		{
-			//throw new SqlException("Insert with identity is not supported by the '{0}' sql provider.", Name);
-		}
-
-		#endregion
-
-		#region Build InsertOrUpdate
-
-		protected virtual void BuildInsertOrUpdateQuery()
-		{
-			throw new SqlException("InsertOrUpdate query type is not supported by {0} provider.", Name);
-		}
-
-		protected void BuildInsertOrUpdateQueryAsMerge(string fromDummyTable)
-		{
-			var table       = SelectQuery.Insert.Into;
-			var targetAlias = Convert(SelectQuery.From.Tables[0].Alias, ConvertType.NameToQueryTableAlias).ToString();
-			var sourceAlias = Convert(GetTempAliases(1, "s")[0],        ConvertType.NameToQueryTableAlias).ToString();
-			var keys        = SelectQuery.Update.Keys;
-
-			AppendIndent().Append("MERGE INTO ");
-			BuildPhysicalTable(table, null);
-			StringBuilder.Append(' ').AppendLine(targetAlias);
-
-			AppendIndent().Append("USING (SELECT ");
-
-			for (var i = 0; i < keys.Count; i++)
-			{
-				BuildExpression(keys[i].Expression, false, false);
-				StringBuilder.Append(" AS ");
-				BuildExpression(keys[i].Column, false, false);
-
-				if (i + 1 < keys.Count)
-					StringBuilder.Append(", ");
-			}
-
-			if (!string.IsNullOrEmpty(fromDummyTable))
-				StringBuilder.Append(' ').Append(fromDummyTable);
-
-			StringBuilder.Append(") ").Append(sourceAlias).AppendLine(" ON");
-
-			AppendIndent().AppendLine("(");
-
-			Indent++;
-
-			for (var i = 0; i < keys.Count; i++)
-			{
-				var key = keys[i];
-
-				AppendIndent();
-
-				StringBuilder.Append(targetAlias).Append('.');
-				BuildExpression(key.Column, false, false);
-
-				StringBuilder.Append(" = ").Append(sourceAlias).Append('.');
-				BuildExpression(key.Column, false, false);
-
-				if (i + 1 < keys.Count)
-					StringBuilder.Append(" AND");
-
-				StringBuilder.AppendLine();
-			}
-
-			Indent--;
-
-			AppendIndent().AppendLine(")");
-			AppendIndent().AppendLine("WHEN MATCHED THEN");
-
-			Indent++;
-			AppendIndent().AppendLine("UPDATE ");
-			BuildUpdateSet();
-			Indent--;
-
-			AppendIndent().AppendLine("WHEN NOT MATCHED THEN");
-
-			Indent++;
-			BuildInsertClause("INSERT", false);
-			Indent--;
-
-			while (_endLine.Contains(StringBuilder[StringBuilder.Length - 1]))
-				StringBuilder.Length--;
-		}
-
-		static readonly char[] _endLine = { ' ', '\r', '\n' };
-
-		protected void BuildInsertOrUpdateQueryAsUpdateInsert()
-		{
-			AppendIndent().AppendLine("BEGIN TRAN").AppendLine();
-
-			BuildUpdateQuery();
-
-			AppendIndent().AppendLine("WHERE");
-
-			var alias = Convert(SelectQuery.From.Tables[0].Alias, ConvertType.NameToQueryTableAlias).ToString();
-			var exprs = SelectQuery.Update.Keys;
-
-			Indent++;
-
-			for (var i = 0; i < exprs.Count; i++)
-			{
-				var expr = exprs[i];
-
-				AppendIndent();
-
-				StringBuilder.Append(alias).Append('.');
-				BuildExpression(expr.Column, false, false);
-
-				StringBuilder.Append(" = ");
-				BuildExpression(PrecedenceLevel.Comparison, expr.Expression);
-
-				if (i + 1 < exprs.Count)
-					StringBuilder.Append(" AND");
-
-				StringBuilder.AppendLine();
-			}
-
-			Indent--;
-
-			StringBuilder.AppendLine();
-			AppendIndent().AppendLine("IF @@ROWCOUNT = 0");
-			AppendIndent().AppendLine("BEGIN");
-
-			Indent++;
-
-			BuildInsertQuery();
-
-			Indent--;
-
-			AppendIndent().AppendLine("END");
-
-			StringBuilder.AppendLine();
-			AppendIndent().AppendLine("COMMIT");
-		}
-
-		#endregion
-
-		#region Build DDL
-
-		protected virtual void BuildDropTableStatement()
-		{
-			var table = SelectQuery.CreateTable.Table;
-
-			AppendIndent().Append("DROP TABLE ");
-			BuildPhysicalTable(table, null);
-			StringBuilder.AppendLine();
-		}
-
-		protected virtual void BuildStartCreateTableStatement(SelectQuery.CreateTableStatement createTable)
-		{
-			if (createTable.StatementHeader == null)
-			{
-				AppendIndent().Append("CREATE TABLE ");
-				BuildPhysicalTable(createTable.Table, null);
-			}
-			else
-			{
-				var name = WithStringBuilder(
-					new StringBuilder(),
-					() =>
-					{
-						BuildPhysicalTable(createTable.Table, null);
-						return StringBuilder.ToString();
-					});
-
-				AppendIndent().AppendFormat(createTable.StatementHeader, name);
-			}
-		}
-
-		protected virtual void BuildEndCreateTableStatement(SelectQuery.CreateTableStatement createTable)
-		{
-			if (createTable.StatementFooter != null)
-				AppendIndent().Append(createTable.StatementFooter);
-		}
-
-		class CreateFieldInfo
-		{
-			public SqlField      Field;
-			public StringBuilder StringBuilder;
-			public string        Name;
-			public string        Type;
-			public string        Identity;
-			public string        Null;
-		}
-
-		protected virtual void BuildCreateTableStatement()
-		{
-			var table = SelectQuery.CreateTable.Table;
-
-			BuildStartCreateTableStatement(SelectQuery.CreateTable);
-
-			StringBuilder.AppendLine();
-			AppendIndent().Append("(");
-			Indent++;
-
-			var fields = table.Fields.Select(f => new CreateFieldInfo { Field = f.Value, StringBuilder = new StringBuilder() }).ToList();
-			var maxlen = 0;
-
-			Action<bool> appendToMax = addCreateFormat =>
-			{
-				foreach (var field in fields)
-					if (addCreateFormat || field.Field.CreateFormat == null)
-						while (maxlen > field.StringBuilder.Length)
-							field.StringBuilder.Append(' ');
-			};
-
-			var isAnyCreateFormat = false;
-
-			// Build field name.
-			//
-			foreach (var field in fields)
-			{
-				field.StringBuilder.Append(Convert(field.Field.PhysicalName, ConvertType.NameToQueryField));
-
-				if (maxlen < field.StringBuilder.Length)
-					maxlen = field.StringBuilder.Length;
-
-				if (field.Field.CreateFormat != null)
-					isAnyCreateFormat = true;
-			}
-
-			appendToMax(true);
-
-			if (isAnyCreateFormat)
-				foreach (var field in fields)
-					if (field.Field.CreateFormat != null)
-						field.Name = field.StringBuilder.ToString() + ' ';
-
-			// Build field type.
-			//
-			foreach (var field in fields)
-			{
-				field.StringBuilder.Append(' ');
-
-				if (!string.IsNullOrEmpty(field.Field.DbType))
-					field.StringBuilder.Append(field.Field.DbType);
-				else
-				{
-					var sb = StringBuilder;
-					StringBuilder = field.StringBuilder;
-
-					BuildCreateTableFieldType(field.Field);
-
-					StringBuilder = sb;
-				}
-
-				if (maxlen < field.StringBuilder.Length)
-					maxlen = field.StringBuilder.Length;
-			}
-
-			appendToMax(true);
-
-			if (isAnyCreateFormat)
-			{
-				foreach (var field in fields)
-				{
-					if (field.Field.CreateFormat != null)
-					{
-						var sb = field.StringBuilder;
-
-						field.Type = sb.ToString().Substring(field.Name.Length) + ' ';
-						sb.Length = 0;
-					}
-				}
-			}
-
-			var hasIdentity = fields.Any(f => f.Field.IsIdentity);
-
-			// Build identity attribute.
-			//
-			if (hasIdentity)
-			{
-				foreach (var field in fields)
-				{
-					if (field.Field.CreateFormat == null)
-						field.StringBuilder.Append(' ');
-
-					if (field.Field.IsIdentity)
-						WithStringBuilder(field.StringBuilder, () => BuildCreateTableIdentityAttribute1(field.Field));
-
-					if (field.Field.CreateFormat != null)
-					{
-						field.Identity = field.StringBuilder.ToString();
-
-						if (field.Identity.Length != 0)
-							field.Identity += ' ';
-
-						field.StringBuilder.Length = 0;
-					}
-					else if (maxlen < field.StringBuilder.Length)
-					{
-						maxlen = field.StringBuilder.Length;
-					}
-				}
-
-				appendToMax(false);
-			}
-
-			// Build nullable attribute.
-			//
-			foreach (var field in fields)
-			{
-				if (field.Field.CreateFormat == null)
-					field.StringBuilder.Append(' ');
-
-				WithStringBuilder(
-					field.StringBuilder,
-					() => BuildCreateTableNullAttribute(field.Field, SelectQuery.CreateTable.DefaulNullable));
-
-				if (field.Field.CreateFormat != null)
-				{
-					field.Null = field.StringBuilder.ToString() + ' ';
-					field.StringBuilder.Length = 0;
-				}
-				else if (maxlen < field.StringBuilder.Length)
-				{
-					maxlen = field.StringBuilder.Length;
-				}
-			}
-
-			appendToMax(false);
-
-			// Build identity attribute.
-			//
-			if (hasIdentity)
-			{
-				foreach (var field in fields)
-				{
-					if (field.Field.CreateFormat == null)
-						field.StringBuilder.Append(' ');
-
-					if (field.Field.IsIdentity)
-						WithStringBuilder(field.StringBuilder, () => BuildCreateTableIdentityAttribute2(field.Field));
-
-					if (field.Field.CreateFormat != null)
-					{
-						if (field.Field.CreateFormat != null && field.Identity.Length == 0)
-						{
-							field.Identity = field.StringBuilder.ToString() + ' ';
-							field.StringBuilder.Length = 0;
-						}
-					}
-					else if (maxlen < field.StringBuilder.Length)
-					{
-						maxlen = field.StringBuilder.Length;
-					}
-				}
-
-				appendToMax(false);
-			}
-
-			// Build fields.
-			//
-			for (var i = 0; i < fields.Count; i++)
-			{
-				while (fields[i].StringBuilder.Length > 0 && fields[i].StringBuilder[fields[i].StringBuilder.Length - 1] == ' ')
-					fields[i].StringBuilder.Length--;
-
-				StringBuilder.AppendLine(i == 0 ? "" : ",");
-				AppendIndent();
-
-				var field = fields[i];
-
-				if (field.Field.CreateFormat != null)
-				{
-					StringBuilder.AppendFormat(field.Field.CreateFormat, field.Name, field.Type, field.Null, field.Identity);
-
-					while (StringBuilder.Length > 0 && StringBuilder[StringBuilder.Length - 1] == ' ')
-						StringBuilder.Length--;
-				}
-				else
-				{
-					StringBuilder.Append(field.StringBuilder);
-				}
-			}
-
-			var pk =
-			(
-				from f in fields
-				where f.Field.IsPrimaryKey
-				orderby f.Field.PrimaryKeyOrder
-				select f
-			).ToList();
-
-			if (pk.Count > 0)
-			{
-				StringBuilder.AppendLine(",").AppendLine();
-
-				BuildCreateTablePrimaryKey(
-					Convert("PK_" + SelectQuery.CreateTable.Table.PhysicalName, ConvertType.NameToQueryTable).ToString(),
-					pk.Select(f => Convert(f.Field.PhysicalName, ConvertType.NameToQueryField).ToString()));
-			}
-
-			Indent--;
-			StringBuilder.AppendLine();
-			AppendIndent().AppendLine(")");
-
-			BuildEndCreateTableStatement(SelectQuery.CreateTable);
-		}
-
-		protected virtual void BuildCreateTableFieldType(SqlField field)
-		{
-			BuildDataType(new SqlDataType(
-				field.DataType,
-				field.SystemType,
-				field.Length,
-				field.Precision,
-				field.Scale),
-				createDbType : true);
-		}
-
-		protected virtual void BuildCreateTableNullAttribute(SqlField field, DefaulNullable defaulNullable)
-		{
-			if (defaulNullable == DefaulNullable.Null && field.CanBeNull)
-				return;
-
-			if (defaulNullable == DefaulNullable.NotNull && !field.CanBeNull)
-				return;
-
-			StringBuilder.Append(field.CanBeNull ? "    NULL" : "NOT NULL");
-		}
-
-		protected virtual void BuildCreateTableIdentityAttribute1(SqlField field)
-		{
-		}
-
-		protected virtual void BuildCreateTableIdentityAttribute2(SqlField field)
-		{
-		}
-
-		protected virtual void BuildCreateTablePrimaryKey(string pkName, IEnumerable<string> fieldNames)
-		{
-			AppendIndent();
-			StringBuilder.Append("CONSTRAINT ").Append(pkName).Append(" PRIMARY KEY (");
-			StringBuilder.Append(fieldNames.Aggregate((f1,f2) => f1 + ", " + f2));
-			StringBuilder.Append(")");
-		}
-
-		#endregion
-
-		#region Build From
-
-		protected virtual void BuildFromClause()
-		{
-			if (SelectQuery.From.Tables.Count == 0)
-				return;
-
-			AppendIndent();
-
-			StringBuilder.Append("FROM").AppendLine();
-
-			Indent++;
-			AppendIndent();
-
-			var first = true;
-
-			foreach (var ts in SelectQuery.From.Tables)
-			{
-				if (!first)
-				{
-					StringBuilder.AppendLine(",");
-					AppendIndent();
-				}
-
-				first = false;
-
-				var jn = ParenthesizeJoin() ? ts.GetJoinNumber() : 0;
-
-				if (jn > 0)
-				{
-					jn--;
-					for (var i = 0; i < jn; i++)
-						StringBuilder.Append("(");
-				}
-
-				BuildTableName(ts, true, true);
-
-				foreach (var jt in ts.Joins)
-					BuildJoinTable(jt, ref jn);
-			}
-
-			Indent--;
-
-			StringBuilder.AppendLine();
-		}
-
-		protected void BuildPhysicalTable(ISqlTableSource table, string alias)
-		{
-			switch (table.ElementType)
-			{
-				case QueryElementType.SqlTable    :
-				case QueryElementType.TableSource :
-					StringBuilder.Append(GetPhysicalTableName(table, alias));
-					break;
-
-				case QueryElementType.SelectQuery    :
-					StringBuilder.Append("(").AppendLine();
-					BuildSqlBuilder((SelectQuery)table, Indent + 1, false);
-					AppendIndent().Append(")");
-
-					break;
-
-				default:
-					throw new InvalidOperationException();
-			}
-		}
-
-		protected void BuildTableName(SelectQuery.TableSource ts, bool buildName, bool buildAlias)
-		{
-			if (buildName)
-			{
-				var alias = GetTableAlias(ts);
-				BuildPhysicalTable(ts.Source, alias);
-			}
-
-			if (buildAlias)
-			{
-				if (ts.SqlTableType != SqlTableType.Expression)
-				{
-					var alias = GetTableAlias(ts);
-
-					if (!string.IsNullOrEmpty(alias))
-					{
-						if (buildName)
-							StringBuilder.Append(" ");
-						StringBuilder.Append(Convert(alias, ConvertType.NameToQueryTableAlias));
-					}
-				}
-			}
-		}
-
-		void BuildJoinTable(SelectQuery.JoinedTable join, ref int joinCounter)
-		{
-			StringBuilder.AppendLine();
-			Indent++;
-			AppendIndent();
-
-			var buildOn = BuildJoinType(join);
-
-			if (IsNestedJoinParenthesisRequired && join.Table.Joins.Count != 0)
-				StringBuilder.Append('(');
-
-			BuildTableName(join.Table, true, true);
-
-			if (IsNestedJoinSupported && join.Table.Joins.Count != 0)
-			{
-				foreach (var jt in join.Table.Joins)
-					BuildJoinTable(jt, ref joinCounter);
-
-				if (IsNestedJoinParenthesisRequired && join.Table.Joins.Count != 0)
-					StringBuilder.Append(')');
-
-				if (buildOn)
-				{
-					StringBuilder.AppendLine();
-					AppendIndent();
-					StringBuilder.Append("ON ");
-				}
-			}
-			else if (buildOn)
-				StringBuilder.Append(" ON ");
-
-			if (buildOn)
-			{
-				if (join.Condition.Conditions.Count != 0)
-					BuildSearchCondition(PrecedenceLevel.Unknown, join.Condition);
-				else
-					StringBuilder.Append("1=1");
-			}
-
-			if (joinCounter > 0)
-			{
-				joinCounter--;
-				StringBuilder.Append(")");
-			}
-
-			if (!IsNestedJoinSupported)
-				foreach (var jt in join.Table.Joins)
-					BuildJoinTable(jt, ref joinCounter);
-
-			Indent--;
-		}
-
-		protected virtual bool BuildJoinType(SelectQuery.JoinedTable join)
-		{
-			switch (join.JoinType)
-			{
-				case SelectQuery.JoinType.Inner      : StringBuilder.Append("INNER JOIN ");  return true;
-				case SelectQuery.JoinType.Left       : StringBuilder.Append("LEFT JOIN ");   return true;
-				case SelectQuery.JoinType.CrossApply : StringBuilder.Append("CROSS APPLY "); return false;
-				case SelectQuery.JoinType.OuterApply : StringBuilder.Append("OUTER APPLY "); return false;
-				default: throw new InvalidOperationException();
-			}
-		}
-
-		#endregion
-
-		#region Where Clause
-
-		protected virtual bool BuildWhere()
-		{
-			return SelectQuery.Where.SearchCondition.Conditions.Count != 0;
-		}
-
-		protected virtual void BuildWhereClause()
-		{
-			if (!BuildWhere())
-				return;
-
-			AppendIndent();
-
-			StringBuilder.Append("WHERE").AppendLine();
-
-			Indent++;
-			AppendIndent();
-			BuildWhereSearchCondition(SelectQuery.Where.SearchCondition);
-			Indent--;
-
-			StringBuilder.AppendLine();
-		}
-
-		#endregion
-
-		#region GroupBy Clause
-
-		protected virtual void BuildGroupByClause()
-		{
-			if (SelectQuery.GroupBy.Items.Count == 0)
-				return;
-
-			var items = SelectQuery.GroupBy.Items.Where(i => !(i is SqlValue || i is SqlParameter)).ToList();
-
-			if (items.Count == 0)
-				return;
-
-//			if (SelectQuery.GroupBy.Items.Count == 1)
-//			{
-//				var item = SelectQuery.GroupBy.Items[0];
-//
-//				if (item is SqlValue || item is SqlParameter)
-//				{
-//					var value = ((SqlValue)item).Value;
-//
-//					if (value is Sql.GroupBy || value is int)
-//						return;
-//				}
-//			}
-
-			AppendIndent();
-
-			StringBuilder.Append("GROUP BY").AppendLine();
-
-			Indent++;
-
-			for (var i = 0; i < items.Count; i++)
-			{
-				AppendIndent();
-
-				BuildExpression(items[i]);
-
-				if (i + 1 < items.Count)
-					StringBuilder.Append(',');
-
-				StringBuilder.AppendLine();
-			}
-
-			Indent--;
-		}
-
-		#endregion
-
-		#region Having Clause
-
-		protected virtual void BuildHavingClause()
-		{
-			if (SelectQuery.Having.SearchCondition.Conditions.Count == 0)
-				return;
-
-			AppendIndent();
-
-			StringBuilder.Append("HAVING").AppendLine();
-
-			Indent++;
-			AppendIndent();
-			BuildWhereSearchCondition(SelectQuery.Having.SearchCondition);
-			Indent--;
-
-			StringBuilder.AppendLine();
-		}
-
-		#endregion
-
-		#region OrderBy Clause
-
-		protected virtual void BuildOrderByClause()
-		{
-			if (SelectQuery.OrderBy.Items.Count == 0)
-				return;
-
-			AppendIndent();
-
-			StringBuilder.Append("ORDER BY").AppendLine();
-
-			Indent++;
-
-			for (var i = 0; i < SelectQuery.OrderBy.Items.Count; i++)
-			{
-				AppendIndent();
-
-				var item = SelectQuery.OrderBy.Items[i];
-
-				BuildExpression(item.Expression);
-
-				if (item.IsDescending)
-					StringBuilder.Append(" DESC");
-
-				if (i + 1 < SelectQuery.OrderBy.Items.Count)
-					StringBuilder.Append(',');
-
-				StringBuilder.AppendLine();
-			}
-
-			Indent--;
-		}
-
-		#endregion
-
-		#region Skip/Take
-
-		protected virtual bool   SkipFirst    { get { return true;  } }
-		protected virtual string SkipFormat   { get { return null;  } }
-		protected virtual string FirstFormat  { get { return null;  } }
-		protected virtual string LimitFormat  { get { return null;  } }
-		protected virtual string OffsetFormat { get { return null;  } }
-		protected virtual bool   OffsetFirst  { get { return false; } }
-
-		protected bool NeedSkip { get { return SelectQuery.Select.SkipValue != null && SqlProviderFlags.GetIsSkipSupportedFlag(SelectQuery); } }
-		protected bool NeedTake { get { return SelectQuery.Select.TakeValue != null && SqlProviderFlags.IsTakeSupported; } }
-
-		protected virtual void BuildSkipFirst()
-		{
-			if (SkipFirst && NeedSkip && SkipFormat != null)
-				StringBuilder.Append(' ').AppendFormat(
-					SkipFormat, WithStringBuilder(new StringBuilder(), () => BuildExpression(SelectQuery.Select.SkipValue)));
-
-			if (NeedTake && FirstFormat != null)
-				StringBuilder.Append(' ').AppendFormat(
-					FirstFormat, WithStringBuilder(new StringBuilder(), () => BuildExpression(SelectQuery.Select.TakeValue)));
-
-			if (!SkipFirst && NeedSkip && SkipFormat != null)
-				StringBuilder.Append(' ').AppendFormat(
-					SkipFormat, WithStringBuilder(new StringBuilder(), () => BuildExpression(SelectQuery.Select.SkipValue)));
-		}
-
-		protected virtual void BuildOffsetLimit()
-		{
-			var doSkip = NeedSkip && OffsetFormat != null;
-			var doTake = NeedTake && LimitFormat  != null;
-
-			if (doSkip || doTake)
-			{
-				AppendIndent();
-
-				if (doSkip && OffsetFirst)
-				{
-					StringBuilder.AppendFormat(
-						OffsetFormat, WithStringBuilder(new StringBuilder(), () => BuildExpression(SelectQuery.Select.SkipValue)));
-
-					if (doTake)
-						StringBuilder.Append(' ');
-				}
-
-				if (doTake)
-				{
-					StringBuilder.AppendFormat(
-						LimitFormat, WithStringBuilder(new StringBuilder(), () => BuildExpression(SelectQuery.Select.TakeValue)));
-
-					if (doSkip)
-						StringBuilder.Append(' ');
-				}
-
-				if (doSkip && !OffsetFirst)
-					StringBuilder.AppendFormat(
-						OffsetFormat, WithStringBuilder(new StringBuilder(), () => BuildExpression(SelectQuery.Select.SkipValue)));
-
-				StringBuilder.AppendLine();
-			}
-		}
-
-		#endregion
-
-		#region Builders
-
-		#region BuildSearchCondition
-
-		protected virtual void BuildWhereSearchCondition(SelectQuery.SearchCondition condition)
-		{
-			BuildSearchCondition(PrecedenceLevel.Unknown, condition);
-		}
-
-		protected virtual void BuildSearchCondition(SelectQuery.SearchCondition condition)
-		{
-			var isOr = (bool?)null;
-			var len  = StringBuilder.Length;
-			var parentPrecedence = condition.Precedence + 1;
-
-			foreach (var cond in condition.Conditions)
-			{
-				if (isOr != null)
-				{
-					StringBuilder.Append(isOr.Value ? " OR" : " AND");
-
-					if (condition.Conditions.Count < 4 && StringBuilder.Length - len < 50 || condition != SelectQuery.Where.SearchCondition)
-					{
-						StringBuilder.Append(' ');
-					}
-					else
-					{
-						StringBuilder.AppendLine();
-						AppendIndent();
-						len = StringBuilder.Length;
-					}
-				}
-
-				if (cond.IsNot)
-					StringBuilder.Append("NOT ");
-
-				var precedence = GetPrecedence(cond.Predicate);
-
-				BuildPredicate(cond.IsNot ? PrecedenceLevel.LogicalNegation : parentPrecedence, precedence, cond.Predicate);
-
-				isOr = cond.IsOr;
-			}
-		}
-
-		protected virtual void BuildSearchCondition(int parentPrecedence, SelectQuery.SearchCondition condition)
-		{
-			var wrap = Wrap(GetPrecedence(condition as ISqlExpression), parentPrecedence);
-
-			if (wrap) StringBuilder.Append('(');
-			BuildSearchCondition(condition);
-			if (wrap) StringBuilder.Append(')');
-		}
-
-		#endregion
-
-		#region BuildPredicate
-
-		protected virtual void BuildPredicate(ISqlPredicate predicate)
-		{
-			switch (predicate.ElementType)
-			{
-				case QueryElementType.ExprExprPredicate :
-					{
-						var expr = (SelectQuery.Predicate.ExprExpr)predicate;
-
-						switch (expr.Operator)
-						{
-							case SelectQuery.Predicate.Operator.Equal :
-							case SelectQuery.Predicate.Operator.NotEqual :
-								{
-									ISqlExpression e = null;
-
-									if (expr.Expr1 is IValueContainer && ((IValueContainer)expr.Expr1).Value == null)
-										e = expr.Expr2;
-									else if (expr.Expr2 is IValueContainer && ((IValueContainer)expr.Expr2).Value == null)
-										e = expr.Expr1;
-
-									if (e != null)
-									{
-										BuildExpression(GetPrecedence(expr), e);
-										StringBuilder.Append(expr.Operator == SelectQuery.Predicate.Operator.Equal ? " IS NULL" : " IS NOT NULL");
-										return;
-									}
-
-									break;
-								}
-						}
-
-						BuildExpression(GetPrecedence(expr), expr.Expr1);
-
-						switch (expr.Operator)
-						{
-							case SelectQuery.Predicate.Operator.Equal          : StringBuilder.Append(" = ");  break;
-							case SelectQuery.Predicate.Operator.NotEqual       : StringBuilder.Append(" <> "); break;
-							case SelectQuery.Predicate.Operator.Greater        : StringBuilder.Append(" > ");  break;
-							case SelectQuery.Predicate.Operator.GreaterOrEqual : StringBuilder.Append(" >= "); break;
-							case SelectQuery.Predicate.Operator.NotGreater     : StringBuilder.Append(" !> "); break;
-							case SelectQuery.Predicate.Operator.Less           : StringBuilder.Append(" < ");  break;
-							case SelectQuery.Predicate.Operator.LessOrEqual    : StringBuilder.Append(" <= "); break;
-							case SelectQuery.Predicate.Operator.NotLess        : StringBuilder.Append(" !< "); break;
-						}
-
-						BuildExpression(GetPrecedence(expr), expr.Expr2);
-					}
-
-					break;
-
-				case QueryElementType.LikePredicate :
-					BuildLikePredicate((SelectQuery.Predicate.Like)predicate);
-					break;
-
-				case QueryElementType.BetweenPredicate :
-					{
-						var p = (SelectQuery.Predicate.Between)predicate;
-						BuildExpression(GetPrecedence(p), p.Expr1);
-						if (p.IsNot) StringBuilder.Append(" NOT");
-						StringBuilder.Append(" BETWEEN ");
-						BuildExpression(GetPrecedence(p), p.Expr2);
-						StringBuilder.Append(" AND ");
-						BuildExpression(GetPrecedence(p), p.Expr3);
-					}
-
-					break;
-
-				case QueryElementType.IsNullPredicate :
-					{
-						var p = (SelectQuery.Predicate.IsNull)predicate;
-						BuildExpression(GetPrecedence(p), p.Expr1);
-						StringBuilder.Append(p.IsNot ? " IS NOT NULL" : " IS NULL");
-					}
-
-					break;
-
-				case QueryElementType.InSubQueryPredicate :
-					{
-						var p = (SelectQuery.Predicate.InSubQuery)predicate;
-						BuildExpression(GetPrecedence(p), p.Expr1);
-						StringBuilder.Append(p.IsNot ? " NOT IN " : " IN ");
-						BuildExpression(GetPrecedence(p), p.SubQuery);
-					}
-
-					break;
-
-				case QueryElementType.InListPredicate :
-					BuildInListPredicate(predicate);
-					break;
-
-				case QueryElementType.FuncLikePredicate :
-					{
-						var f = (SelectQuery.Predicate.FuncLike)predicate;
-						BuildExpression(f.Function.Precedence, f.Function);
-					}
-
-					break;
-
-				case QueryElementType.SearchCondition :
-					BuildSearchCondition(predicate.Precedence, (SelectQuery.SearchCondition)predicate);
-					break;
-
-				case QueryElementType.NotExprPredicate :
-					{
-						var p = (SelectQuery.Predicate.NotExpr)predicate;
-
-						if (p.IsNot)
-							StringBuilder.Append("NOT ");
-
-						BuildExpression(p.IsNot ? PrecedenceLevel.LogicalNegation : GetPrecedence(p), p.Expr1);
-					}
-
-					break;
-
-				case QueryElementType.ExprPredicate :
-					{
-						var p = (SelectQuery.Predicate.Expr)predicate;
-
-						if (p.Expr1 is SqlValue)
-						{
-							var value = ((SqlValue)p.Expr1).Value;
-
-							if (value is bool)
-							{
-								StringBuilder.Append((bool)value ? "1 = 1" : "1 = 0");
-								return;
-							}
-						}
-
-						BuildExpression(GetPrecedence(p), p.Expr1);
-					}
-
-					break;
-
-				default :
-					throw new InvalidOperationException();
-			}
-		}
-
-		static SqlField GetUnderlayingField(ISqlExpression expr)
-		{
-			switch (expr.ElementType)
-			{
-				case QueryElementType.SqlField: return (SqlField)expr;
-				case QueryElementType.Column  : return GetUnderlayingField(((SelectQuery.Column)expr).Expression);
-			}
-
-			throw new InvalidOperationException();
-		}
-
-		void BuildInListPredicate(ISqlPredicate predicate)
-		{
-			var p = (SelectQuery.Predicate.InList)predicate;
-
-			if (p.Values == null || p.Values.Count == 0)
-			{
-				BuildPredicate(new SelectQuery.Predicate.Expr(new SqlValue(false)));
-			}
-			else
-			{
-				ICollection values = p.Values;
-
-				if (p.Values.Count == 1 && p.Values[0] is SqlParameter &&
-					!(p.Expr1.SystemType == typeof(string) && ((SqlParameter)p.Values[0]).Value is string))
-				{
-					var pr = (SqlParameter)p.Values[0];
-
-					if (pr.Value == null)
-					{
-						BuildPredicate(new SelectQuery.Predicate.Expr(new SqlValue(false)));
-						return;
-					}
-
-					if (pr.Value is IEnumerable)
-					{
-						var items = (IEnumerable)pr.Value;
-
-						if (p.Expr1 is ISqlTableSource)
-						{
-							var firstValue = true;
-							var table      = (ISqlTableSource)p.Expr1;
-							var keys       = table.GetKeys(true);
-
-							if (keys == null || keys.Count == 0)
-								throw new SqlException("Cannot create IN expression.");
-
-							if (keys.Count == 1)
-							{
-								foreach (var item in items)
-								{
-									if (firstValue)
-									{
-										firstValue = false;
-										BuildExpression(GetPrecedence(p), keys[0]);
-										StringBuilder.Append(p.IsNot ? " NOT IN (" : " IN (");
-									}
-
-									var field = GetUnderlayingField(keys[0]);
-									var value = field.ColumnDescriptor.MemberAccessor.GetValue(item);
-
-									if (value is ISqlExpression)
-										BuildExpression((ISqlExpression)value);
-									else
-										BuildValue(
-											new SqlDataType(
-												field.DataType,
-												field.SystemType,
-												field.Length,
-												field.Precision,
-												field.Scale),
-											value);
-
-									StringBuilder.Append(", ");
-								}
-							}
-							else
-							{
-								var len = StringBuilder.Length;
-								var rem = 1;
-
-								foreach (var item in items)
-								{
-									if (firstValue)
-									{
-										firstValue = false;
-										StringBuilder.Append('(');
-									}
-
-									foreach (var key in keys)
-									{
-										var field = GetUnderlayingField(key);
-										var value = field.ColumnDescriptor.MemberAccessor.GetValue(item);
-
-										BuildExpression(GetPrecedence(p), key);
-
-										if (value == null)
-										{
-											StringBuilder.Append(" IS NULL");
-										}
-										else
-										{
-											StringBuilder.Append(" = ");
-											BuildValue(
-												new SqlDataType(
-													field.DataType,
-													field.SystemType,
-													field.Length,
-													field.Precision,
-													field.Scale),
-												value);
-										}
-
-										StringBuilder.Append(" AND ");
-									}
-
-									StringBuilder.Remove(StringBuilder.Length - 4, 4).Append("OR ");
-
-									if (StringBuilder.Length - len >= 50)
-									{
-										StringBuilder.AppendLine();
-										AppendIndent();
-										StringBuilder.Append(' ');
-										len = StringBuilder.Length;
-										rem = 5 + Indent;
-									}
-								}
-
-								if (!firstValue)
-									StringBuilder.Remove(StringBuilder.Length - rem, rem);
-							}
-
-							if (firstValue)
-								BuildPredicate(new SelectQuery.Predicate.Expr(new SqlValue(p.IsNot)));
-							else
-								StringBuilder.Remove(StringBuilder.Length - 2, 2).Append(')');
-						}
-						else
-						{
-							BuildInListValues(p, items);
-						}
-
-						return;
-					}
-				}
-
-				BuildInListValues(p, values);
-			}
-		}
-
-		void BuildInListValues(SelectQuery.Predicate.InList predicate, IEnumerable values)
-		{
-			var firstValue = true;
-			var len        = StringBuilder.Length;
-			var hasNull    = false;
-			var count      = 0;
-			var longList   = false;
-
-			SqlDataType sqlDataType = null;
-
-			foreach (var value in values)
-			{
-				if (count++ >= SqlProviderFlags.MaxInListValuesCount)
-				{
-					count    = 1;
-					longList = true;
-
-					// start building next bucked
-					firstValue = true;
-					StringBuilder.Remove(StringBuilder.Length - 2, 2).Append(')');
-					StringBuilder.Append(" OR ");
-				}
-
-				var val = value;
-
-				if (val is IValueContainer)
-					val = ((IValueContainer)value).Value;
-
-				if (val == null)
-				{
-					hasNull = true;
-					continue;
-				}
-
-				if (firstValue)
-				{
-					firstValue = false;
-					BuildExpression(GetPrecedence(predicate), predicate.Expr1);
-					StringBuilder.Append(predicate.IsNot ? " NOT IN (" : " IN (");
-
-					switch (predicate.Expr1.ElementType)
-					{
-						case QueryElementType.SqlField     :
-							{
-								var field = (SqlField)predicate.Expr1;
-
-								sqlDataType = new SqlDataType(
-									field.DataType,
-									field.SystemType,
-									field.Length,
-									field.Precision,
-									field.Scale);
-							}
-							break;
-
-						case QueryElementType.SqlParameter :
-							{
-								var p = (SqlParameter)predicate.Expr1;
-								sqlDataType = new SqlDataType(p.DataType, p.SystemType, 0, 0, 0);
-							}
-
-							break;
-					}
-				}
-
-				if (value is ISqlExpression)
-					BuildExpression((ISqlExpression)value);
-				else
-					BuildValue(sqlDataType, value);
-
-				StringBuilder.Append(", ");
-			}
-
-			if (firstValue)
-			{
-				BuildPredicate(
-					hasNull ?
-						new SelectQuery.Predicate.IsNull(predicate.Expr1, predicate.IsNot) :
-						new SelectQuery.Predicate.Expr(new SqlValue(predicate.IsNot)));
-			}
-			else
-			{
-				StringBuilder.Remove(StringBuilder.Length - 2, 2).Append(')');
-
-				if (hasNull)
-				{
-					StringBuilder.Insert(len, "(");
-					StringBuilder.Append(" OR ");
-					BuildPredicate(new SelectQuery.Predicate.IsNull(predicate.Expr1, predicate.IsNot));
-					StringBuilder.Append(")");
-				}
-			}
-
-			if (longList && !hasNull)
-			{
-				StringBuilder.Insert(len, "(");
-				StringBuilder.Append(")");
-			}
-		}
-
-		protected void BuildPredicate(int parentPrecedence, ISqlPredicate predicate)
-		{
-			BuildPredicate(parentPrecedence, GetPrecedence(predicate), predicate);
-		}
-
-		protected void BuildPredicate(int parentPrecedence, int precedence, ISqlPredicate predicate)
-		{
-			var wrap = Wrap(precedence, parentPrecedence);
-
-			if (wrap) StringBuilder.Append('(');
-			BuildPredicate(predicate);
-			if (wrap) StringBuilder.Append(')');
-		}
-
-		protected virtual void BuildLikePredicate(SelectQuery.Predicate.Like predicate)
-		{
-			var precedence = GetPrecedence(predicate);
-
-			BuildExpression(precedence, predicate.Expr1);
-			StringBuilder.Append(predicate.IsNot? " NOT LIKE ": " LIKE ");
-			BuildExpression(precedence, predicate.Expr2);
-
-			if (predicate.Escape != null)
-			{
-				StringBuilder.Append(" ESCAPE ");
-				BuildExpression(predicate.Escape);
-			}
-		}
-
-		#endregion
-
-		#region BuildExpression
-
-		protected virtual StringBuilder BuildExpression(
-			ISqlExpression expr,
-			bool           buildTableName,
-			bool           checkParentheses,
-			string         alias,
-			ref bool       addAlias,
-			bool           throwExceptionIfTableNotFound = true)
-		{
-			// TODO: check the necessity.
-			//
-			expr = SqlOptimizer.ConvertExpression(expr);
-
-			switch (expr.ElementType)
-			{
-				case QueryElementType.SqlField:
-					{
-						var field = (SqlField)expr;
-
-						if (buildTableName)
-						{
-							var ts = SelectQuery.GetTableSource(field.Table);
-
-							if (ts == null)
-							{
-								if (field != field.Table.All)
-								{
-#if DEBUG
-									//SqlQuery.GetTableSource(field.Table);
-#endif
-
-									if (throwExceptionIfTableNotFound)
-										throw new SqlException("Table '{0}' not found.", field.Table);
-								}
-							}
-							else
-							{
-								var table = GetTableAlias(ts);
-
-								table = table == null ?
-									GetPhysicalTableName(field.Table, null) :
-									Convert(table, ConvertType.NameToQueryTableAlias).ToString();
-
-								if (string.IsNullOrEmpty(table))
-									throw new SqlException("Table {0} should have an alias.", field.Table);
-
-								addAlias = alias != field.PhysicalName;
-
-								StringBuilder
-									.Append(table)
-									.Append('.');
-							}
-						}
-
-						if (field == field.Table.All)
-						{
-							StringBuilder.Append("*");
-						}
-						else
-						{
-							StringBuilder.Append(Convert(field.PhysicalName, ConvertType.NameToQueryField));
-						}
-					}
-
-					break;
-
-				case QueryElementType.Column:
-					{
-						var column = (SelectQuery.Column)expr;
-
-#if DEBUG
-						var sql = SelectQuery.SqlText;
-#endif
-
-						var table = SelectQuery.GetTableSource(column.Parent);
-
-						if (table == null)
-						{
-#if DEBUG
-							table = SelectQuery.GetTableSource(column.Parent);
-#endif
-
-							throw new SqlException("Table not found for '{0}'.", column);
-						}
-
-						var tableAlias = GetTableAlias(table) ?? GetPhysicalTableName(column.Parent, null);
-
-						if (string.IsNullOrEmpty(tableAlias))
-							throw new SqlException("Table {0} should have an alias.", column.Parent);
-
-						addAlias = alias != column.Alias;
-
-						StringBuilder
-							.Append(Convert(tableAlias, ConvertType.NameToQueryTableAlias))
-							.Append('.')
-							.Append(Convert(column.Alias, ConvertType.NameToQueryField));
-					}
-
-					break;
-
-				case QueryElementType.SelectQuery:
-					{
-						var hasParentheses = checkParentheses && StringBuilder[StringBuilder.Length - 1] == '(';
-
-						if (!hasParentheses)
-							StringBuilder.Append("(");
-						StringBuilder.AppendLine();
-
-						BuildSqlBuilder((SelectQuery)expr, Indent + 1, BuildStep != Step.FromClause);
-
-						AppendIndent();
-
-						if (!hasParentheses)
-							StringBuilder.Append(")");
-					}
-
-					break;
-
-				case QueryElementType.SqlValue:
-					BuildValue(null, ((SqlValue)expr).Value);
-					break;
-
-				case QueryElementType.SqlExpression:
-					{
-						var e = (SqlExpression)expr;
-						var s = new StringBuilder();
-
-						if (e.Parameters == null || e.Parameters.Length == 0)
-							StringBuilder.Append(e.Expr);
-						else
-						{
-							var values = new object[e.Parameters.Length];
-
-							for (var i = 0; i < values.Length; i++)
-							{
-								var value = e.Parameters[i];
-
-								s.Length = 0;
-								WithStringBuilder(s, () => BuildExpression(GetPrecedence(e), value));
-								values[i] = s.ToString();
-							}
-
-							StringBuilder.AppendFormat(e.Expr, values);
-						}
-					}
-
-					break;
-
-				case QueryElementType.SqlBinaryExpression:
-					BuildBinaryExpression((SqlBinaryExpression)expr);
-					break;
-
-				case QueryElementType.SqlFunction:
-					BuildFunction((SqlFunction)expr);
-					break;
-
-				case QueryElementType.SqlParameter:
-					{
-						var parm = (SqlParameter)expr;
-
-						if (parm.IsQueryParameter)
-						{
-							var name = Convert(parm.Name, ConvertType.NameToQueryParameter);
-							StringBuilder.Append(name);
-						}
-						else
-						{
-							BuildValue(new SqlDataType(parm.DataType, parm.SystemType, 0, 0, 0), parm.Value);
-						}
-					}
-
-					break;
-
-				case QueryElementType.SqlDataType:
-					BuildDataType((SqlDataType)expr);
-					break;
-
-				case QueryElementType.SearchCondition:
-					BuildSearchCondition(expr.Precedence, (SelectQuery.SearchCondition)expr);
-					break;
-
-				default:
-					throw new InvalidOperationException();
-			}
-
-			return StringBuilder;
-		}
-
-		void BuildExpression(int parentPrecedence, ISqlExpression expr, string alias, ref bool addAlias)
-		{
-			var wrap = Wrap(GetPrecedence(expr), parentPrecedence);
-
-			if (wrap) StringBuilder.Append('(');
-			BuildExpression(expr, true, true, alias, ref addAlias);
-			if (wrap) StringBuilder.Append(')');
-		}
-
-		protected StringBuilder BuildExpression(ISqlExpression expr)
-		{
-			var dummy = false;
-			return BuildExpression(expr, true, true, null, ref dummy);
-		}
-
-		protected void BuildExpression(ISqlExpression expr, bool buildTableName, bool checkParentheses, bool throwExceptionIfTableNotFound = true)
-		{
-			var dummy = false;
-			BuildExpression(expr, buildTableName, checkParentheses, null, ref dummy, throwExceptionIfTableNotFound);
-		}
-
-		protected void BuildExpression(int precedence, ISqlExpression expr)
-		{
-			var dummy = false;
-			BuildExpression(precedence, expr, null, ref dummy);
-		}
-
-		#endregion
-
-		#region BuildValue
-
-		protected void BuildValue(SqlDataType dataType, object value)
-		{
-			if (dataType != null)
-				ValueToSqlConverter.Convert(StringBuilder, dataType, value);
-			else
-				ValueToSqlConverter.Convert(StringBuilder, value);
-		}
-
-		#endregion
-
-		#region BuildBinaryExpression
-
-		protected virtual void BuildBinaryExpression(SqlBinaryExpression expr)
-		{
-			BuildBinaryExpression(expr.Operation, expr);
-		}
-
-		void BuildBinaryExpression(string op, SqlBinaryExpression expr)
-		{
-			if (expr.Operation == "*" && expr.Expr1 is SqlValue)
-			{
-				var value = (SqlValue)expr.Expr1;
-
-				if (value.Value is int && (int)value.Value == -1)
-				{
-					StringBuilder.Append('-');
-					BuildExpression(GetPrecedence(expr), expr.Expr2);
-					return;
-				}
-			}
-
-			BuildExpression(GetPrecedence(expr), expr.Expr1);
-			StringBuilder.Append(' ').Append(op).Append(' ');
-			BuildExpression(GetPrecedence(expr), expr.Expr2);
-		}
-
-		#endregion
-
-		#region BuildFunction
-
-		protected virtual void BuildFunction(SqlFunction func)
-		{
-			if (func.Name == "CASE")
-			{
-				StringBuilder.Append(func.Name).AppendLine();
-
-				Indent++;
-
-				var i = 0;
-
-				for (; i < func.Parameters.Length - 1; i += 2)
-				{
-					AppendIndent().Append("WHEN ");
-
-					var len = StringBuilder.Length;
-
-					BuildExpression(func.Parameters[i]);
-
-					if (SqlExpression.NeedsEqual(func.Parameters[i]))
-					{
-						StringBuilder.Append(" = ");
-						BuildValue(null, true);
-					}
-
-					if (StringBuilder.Length - len > 20)
-					{
-						StringBuilder.AppendLine();
-						AppendIndent().Append("\tTHEN ");
-					}
-					else
-						StringBuilder.Append(" THEN ");
-
-					BuildExpression(func.Parameters[i+1]);
-					StringBuilder.AppendLine();
-				}
-
-				if (i < func.Parameters.Length)
-				{
-					AppendIndent().Append("ELSE ");
-					BuildExpression(func.Parameters[i]);
-					StringBuilder.AppendLine();
-				}
-
-				Indent--;
-
-				AppendIndent().Append("END");
-			}
-			else
-				BuildFunction(func.Name, func.Parameters);
-		}
-
-		void BuildFunction(string name, ISqlExpression[] exprs)
-		{
-			StringBuilder.Append(name).Append('(');
-
-			var first = true;
-
-			foreach (var parameter in exprs)
-			{
-				if (!first)
-					StringBuilder.Append(", ");
-
-				BuildExpression(parameter, true, !first || name == "EXISTS");
-
-				first = false;
-			}
-
-			StringBuilder.Append(')');
-		}
-
-		#endregion
-
-		#region BuildDataType
-	
-		protected virtual void BuildDataType(SqlDataType type, bool createDbType = false)
-		{
-			switch (type.DataType)
-			{
-				case DataType.Double  : StringBuilder.Append("Float");    return;
-				case DataType.Single  : StringBuilder.Append("Real");     return;
-				case DataType.SByte   : StringBuilder.Append("TinyInt");  return;
-				case DataType.UInt16  : StringBuilder.Append("Int");      return;
-				case DataType.UInt32  : StringBuilder.Append("BigInt");   return;
-				case DataType.UInt64  : StringBuilder.Append("Decimal");  return;
-				case DataType.Byte    : StringBuilder.Append("TinyInt");  return;
-				case DataType.Int16   : StringBuilder.Append("SmallInt"); return;
-				case DataType.Int32   : StringBuilder.Append("Int");      return;
-				case DataType.Int64   : StringBuilder.Append("BigInt");   return;
-				case DataType.Boolean : StringBuilder.Append("Bit");      return;
-			}
-
-			StringBuilder.Append(type.DataType);
-
-			if (type.Length > 0)
-				StringBuilder.Append('(').Append(type.Length).Append(')');
-
-			if (type.Precision > 0)
-				StringBuilder.Append('(').Append(type.Precision).Append(',').Append(type.Scale).Append(')');
-		}
-
-		#endregion
-
-		#region GetPrecedence
-
-		static int GetPrecedence(ISqlExpression expr)
-		{
-			return expr.Precedence;
-		}
-
-		protected static int GetPrecedence(ISqlPredicate predicate)
-		{
-			return predicate.Precedence;
-		}
-
-		#endregion
-
-		#endregion
-
-		#region Internal Types
-
-		protected enum Step
-		{
-			SelectClause,
-			DeleteClause,
-			UpdateClause,
-			InsertClause,
-			FromClause,
-			WhereClause,
-			GroupByClause,
-			HavingClause,
-			OrderByClause,
-			OffsetLimit
-		}
-
-		#endregion
-
-		#region Alternative Builders
-
-		void BuildAliases(string table, List<SelectQuery.Column> columns, string postfix)
-		{
-			Indent++;
-
-			var first = true;
-
-			foreach (var col in columns)
-			{
-				if (!first)
-					StringBuilder.Append(',').AppendLine();
-				first = false;
-
-				AppendIndent().AppendFormat("{0}.{1}", table, Convert(col.Alias, ConvertType.NameToQueryFieldAlias));
-
-				if (postfix != null)
-					StringBuilder.Append(postfix);
-			}
-
-			Indent--;
-
-			StringBuilder.AppendLine();
-		}
-
-		protected void AlternativeBuildSql(bool implementOrderBy, Action buildSql)
-		{
-			if (NeedSkip)
-			{
-				var aliases  = GetTempAliases(2, "t");
-				var rnaliase = GetTempAliases(1, "rn")[0];
-
-				AppendIndent().Append("SELECT *").AppendLine();
-				AppendIndent().Append("FROM").    AppendLine();
-				AppendIndent().Append("(").       AppendLine();
-				Indent++;
-
-				AppendIndent().Append("SELECT").AppendLine();
-
-				Indent++;
-				AppendIndent().AppendFormat("{0}.*,", aliases[0]).AppendLine();
-				AppendIndent().Append("ROW_NUMBER() OVER");
-
-				if (!SelectQuery.OrderBy.IsEmpty && !implementOrderBy)
-					StringBuilder.Append("()");
-				else
-				{
-					StringBuilder.AppendLine();
-					AppendIndent().Append("(").AppendLine();
-
-					Indent++;
-
-					if (SelectQuery.OrderBy.IsEmpty)
-					{
-						AppendIndent().Append("ORDER BY").AppendLine();
-						BuildAliases(aliases[0], SelectQuery.Select.Columns.Take(1).ToList(), null);
-					}
-					else
-						BuildAlternativeOrderBy(true);
-
-					Indent--;
-					AppendIndent().Append(")");
-				}
-
-				StringBuilder.Append(" as ").Append(rnaliase).AppendLine();
-				Indent--;
-
-				AppendIndent().Append("FROM").AppendLine();
-				AppendIndent().Append("(").AppendLine();
-
-				Indent++;
-				buildSql();
-				Indent--;
-
-				AppendIndent().AppendFormat(") {0}", aliases[0]).AppendLine();
-
-				Indent--;
-
-				AppendIndent().AppendFormat(") {0}", aliases[1]).AppendLine();
-				AppendIndent().Append("WHERE").AppendLine();
-
-				Indent++;
-
-				if (NeedTake)
-				{
-					var expr1 = Add(SelectQuery.Select.SkipValue, 1);
-					var expr2 = Add<int>(SelectQuery.Select.SkipValue, SelectQuery.Select.TakeValue);
-
-					if (expr1 is SqlValue && expr2 is SqlValue && Equals(((SqlValue)expr1).Value, ((SqlValue)expr2).Value))
-					{
-						AppendIndent().AppendFormat("{0}.{1} = ", aliases[1], rnaliase);
-						BuildExpression(expr1);
-					}
-					else
-					{
-						AppendIndent().AppendFormat("{0}.{1} BETWEEN ", aliases[1], rnaliase);
-						BuildExpression(expr1);
-						StringBuilder.Append(" AND ");
-						BuildExpression(expr2);
-					}
-				}
-				else
-				{
-					AppendIndent().AppendFormat("{0}.{1} > ", aliases[1], rnaliase);
-					BuildExpression(SelectQuery.Select.SkipValue);
-				}
-
-				StringBuilder.AppendLine();
-				Indent--;
-			}
-			else
-				buildSql();
-		}
-
-		protected void AlternativeBuildSql2(Action buildSql)
-		{
-			var aliases = GetTempAliases(3, "t");
-
-			AppendIndent().Append("SELECT *").AppendLine();
-			AppendIndent().Append("FROM")    .AppendLine();
-			AppendIndent().Append("(")       .AppendLine();
-			Indent++;
-
-			AppendIndent().Append("SELECT TOP ");
-			BuildExpression(SelectQuery.Select.TakeValue);
-			StringBuilder.Append(" *").AppendLine();
-			AppendIndent().Append("FROM").AppendLine();
-			AppendIndent().Append("(")   .AppendLine();
-			Indent++;
-
-			if (SelectQuery.OrderBy.IsEmpty)
-			{
-				AppendIndent().Append("SELECT TOP ");
-
-				var p = SelectQuery.Select.SkipValue as SqlParameter;
-
-				if (p != null && !p.IsQueryParameter && SelectQuery.Select.TakeValue is SqlValue)
-					BuildValue(null, (int)p.Value + (int)((SqlValue)(SelectQuery.Select.TakeValue)).Value);
-				else
-					BuildExpression(Add<int>(SelectQuery.Select.SkipValue, SelectQuery.Select.TakeValue));
-
-				StringBuilder.Append(" *").AppendLine();
-				AppendIndent().Append("FROM").AppendLine();
-				AppendIndent().Append("(")   .AppendLine();
-				Indent++;
-			}
-
-			buildSql();
-
-			if (SelectQuery.OrderBy.IsEmpty)
-			{
-				Indent--;
-				AppendIndent().AppendFormat(") {0}", aliases[2]).AppendLine();
-				AppendIndent().Append("ORDER BY").AppendLine();
-				BuildAliases(aliases[2], SelectQuery.Select.Columns, null);
-			}
-
-			Indent--;
-			AppendIndent().AppendFormat(") {0}", aliases[1]).AppendLine();
-
-			if (SelectQuery.OrderBy.IsEmpty)
-			{
-				AppendIndent().Append("ORDER BY").AppendLine();
-				BuildAliases(aliases[1], SelectQuery.Select.Columns, " DESC");
-			}
-			else
-			{
-				BuildAlternativeOrderBy(false);
-			}
-
-			Indent--;
-			AppendIndent().AppendFormat(") {0}", aliases[0]).AppendLine();
-
-			if (SelectQuery.OrderBy.IsEmpty)
-			{
-				AppendIndent().Append("ORDER BY").AppendLine();
-				BuildAliases(aliases[0], SelectQuery.Select.Columns, null);
-			}
-			else
-			{
-				BuildAlternativeOrderBy(true);
-			}
-		}
-
-		void BuildAlternativeOrderBy(bool ascending)
-		{
-			AppendIndent().Append("ORDER BY").AppendLine();
-
-			var obys = GetTempAliases(SelectQuery.OrderBy.Items.Count, "oby");
-
-			Indent++;
-
-			for (var i = 0; i < obys.Length; i++)
-			{
-				AppendIndent().Append(obys[i]);
-
-				if ( ascending &&  SelectQuery.OrderBy.Items[i].IsDescending ||
-					!ascending && !SelectQuery.OrderBy.Items[i].IsDescending)
-					StringBuilder.Append(" DESC");
-
-				if (i + 1 < obys.Length)
-					StringBuilder.Append(',');
-
-				StringBuilder.AppendLine();
-			}
-
-			Indent--;
-		}
-
-		protected delegate IEnumerable<SelectQuery.Column> ColumnSelector();
-
-		protected IEnumerable<SelectQuery.Column> AlternativeGetSelectedColumns(ColumnSelector columnSelector)
-		{
-			foreach (var col in columnSelector())
-				yield return col;
-
-			var obys = GetTempAliases(SelectQuery.OrderBy.Items.Count, "oby");
-
-			for (var i = 0; i < obys.Length; i++)
-				yield return new SelectQuery.Column(SelectQuery, SelectQuery.OrderBy.Items[i].Expression, obys[i]);
-		}
-
-		protected static bool IsDateDataType(ISqlExpression expr, string dateName)
-		{
-			switch (expr.ElementType)
-			{
-				case QueryElementType.SqlDataType   : return ((SqlDataType)  expr).DataType == DataType.Date;
-				case QueryElementType.SqlExpression : return ((SqlExpression)expr).Expr     == dateName;
-			}
-
-			return false;
-		}
-
-		protected static bool IsTimeDataType(ISqlExpression expr)
-		{
-			switch (expr.ElementType)
-			{
-				case QueryElementType.SqlDataType   : return ((SqlDataType)expr).  DataType == DataType.Time;
-				case QueryElementType.SqlExpression : return ((SqlExpression)expr).Expr     == "Time";
-			}
-
-			return false;
-		}
-
-		static bool IsBooleanParameter(ISqlExpression expr, int count, int i)
-		{
-			if ((i % 2 == 1 || i == count - 1) && expr.SystemType == typeof(bool) || expr.SystemType == typeof(bool?))
-			{
-				switch (expr.ElementType)
-				{
-					case QueryElementType.SearchCondition : return true;
-				}
-			}
-
-			return false;
-		}
-
-		protected SqlFunction ConvertFunctionParameters(SqlFunction func)
-		{
-			if (func.Name == "CASE" &&
-				func.Parameters.Select((p,i) => new { p, i }).Any(p => IsBooleanParameter(p.p, func.Parameters.Length, p.i)))
-			{
-				return new SqlFunction(
-					func.SystemType,
-					func.Name,
-					func.Precedence,
-					func.Parameters.Select((p,i) =>
-						IsBooleanParameter(p, func.Parameters.Length, i) ?
-							SqlOptimizer.ConvertExpression(new SqlFunction(typeof(bool), "CASE", p, new SqlValue(true), new SqlValue(false))) :
-							p
-					).ToArray());
-			}
-
-			return func;
-		}
-
-		#endregion
-
-		#region Helpers
-
-		protected SequenceNameAttribute GetSequenceNameAttribute(SqlTable table, bool throwException)
-		{
-			var identityField = table.GetIdentityField();
-
-			if (identityField == null)
-				if (throwException)
-					throw new SqlException("Identity field must be defined for '{0}'.", table.Name);
-				else
-					return null;
-
-			if (table.ObjectType == null)
-				if (throwException)
-					throw new SqlException("Sequence name can not be retrieved for the '{0}' table.", table.Name);
-				else
-					return null;
-
-			var attrs = table.SequenceAttributes;
-
-			if (attrs.IsNullOrEmpty())
-				if (throwException)
-					throw new SqlException("Sequence name can not be retrieved for the '{0}' table.", table.Name);
-				else
-					return null;
-
-			SequenceNameAttribute defaultAttr = null;
-
-			foreach (var attr in attrs)
-			{
-				if (attr.Configuration == Name)
-					return attr;
-
-				if (defaultAttr == null && attr.Configuration == null)
-					defaultAttr = attr;
-			}
-
-			if (defaultAttr == null)
-				if (throwException)
-					throw new SqlException("Sequence name can not be retrieved for the '{0}' table.", table.Name);
-				else
-					return null;
-
-			return defaultAttr;
-		}
-
-		static bool Wrap(int precedence, int parentPrecedence)
-		{
-			return
-				precedence == 0 ||
-				/* maybe it will be no harm to put "<=" here? */
-				precedence < parentPrecedence ||
-				(precedence == parentPrecedence && 
-<<<<<<< HEAD
-					(parentPrecedence == PrecedenceLevel.Subtraction ||
-					 parentPrecedence == PrecedenceLevel.LogicalNegation));
-=======
-					(parentPrecedence == Precedence.Subtraction    ||
-					 parentPrecedence == Precedence.Multiplicative ||
-					 parentPrecedence == Precedence.LogicalNegation));
->>>>>>> e6c10285
-		}
-
-		protected string[] GetTempAliases(int n, string defaultAlias)
-		{
-			return SelectQuery.GetTempAliases(n, defaultAlias);
-		}
-
-		protected static string GetTableAlias(ISqlTableSource table)
-		{
-			switch (table.ElementType)
-			{
-				case QueryElementType.TableSource :
-					var ts    = (SelectQuery.TableSource)table;
-					var alias = string.IsNullOrEmpty(ts.Alias) ? GetTableAlias(ts.Source) : ts.Alias;
-					return alias != "$" ? alias : null;
-
-				case QueryElementType.SqlTable :
-					return ((SqlTable)table).Alias;
-
-				default :
-					throw new InvalidOperationException();
-			}
-		}
-
-		protected virtual string GetTableDatabaseName(SqlTable table)
-		{
-			return table.Database == null ? null : Convert(table.Database, ConvertType.NameToDatabase).ToString();
-		}
-
-		protected virtual string GetTableOwnerName(SqlTable table)
-		{
-			return table.Owner == null ? null : Convert(table.Owner, ConvertType.NameToOwner).ToString();
-		}
-
-		protected virtual string GetTablePhysicalName(SqlTable table)
-		{
-			return table.PhysicalName == null ? null : Convert(table.PhysicalName, ConvertType.NameToQueryTable).ToString();
-		}
-
-		string GetPhysicalTableName(ISqlTableSource table, string alias)
-		{
-			switch (table.ElementType)
-			{
-				case QueryElementType.SqlTable :
-					{
-						var tbl = (SqlTable)table;
-
-						var database     = GetTableDatabaseName(tbl);
-						var owner        = GetTableOwnerName   (tbl);
-						var physicalName = GetTablePhysicalName(tbl);
-
-						var sb = new StringBuilder();
-
-						BuildTableName(sb, database, owner, physicalName);
-
-						if (tbl.SqlTableType == SqlTableType.Expression)
-						{
-							var values = new object[2 + (tbl.TableArguments == null ? 0 : tbl.TableArguments.Length)];
-
-							values[0] = sb.ToString();
-							values[1] = Convert(alias, ConvertType.NameToQueryTableAlias);
-
-							for (var i = 2; i < values.Length; i++)
-							{
-								var value = tbl.TableArguments[i - 2];
-
-								sb.Length = 0;
-								WithStringBuilder(sb, () => BuildExpression(PrecedenceLevel.Primary, value));
-								values[i] = sb.ToString();
-							}
-
-							sb.Length = 0;
-							sb.AppendFormat(tbl.Name, values);
-						}
-
-						if (tbl.SqlTableType == SqlTableType.Function)
-						{
-							sb.Append('(');
-
-							if (tbl.TableArguments != null && tbl.TableArguments.Length > 0)
-							{
-								var first = true;
-
-								foreach (var arg in tbl.TableArguments)
-								{
-									if (!first)
-										sb.Append(", ");
-
-									WithStringBuilder(sb, () => BuildExpression(arg, true, !first));
-
-									first = false;
-								}
-							}
-
-							sb.Append(')');
-						}
-
-						return sb.ToString();
-					}
-
-				case QueryElementType.TableSource :
-					return GetPhysicalTableName(((SelectQuery.TableSource)table).Source, alias);
-
-				default :
-					throw new InvalidOperationException();
-			}
-		}
-
-		protected StringBuilder AppendIndent()
-		{
-			if (Indent > 0)
-				StringBuilder.Append('\t', Indent);
-
-			return StringBuilder;
-		}
-
-		ISqlExpression Add(ISqlExpression expr1, ISqlExpression expr2, Type type)
-		{
-			return SqlOptimizer.ConvertExpression(new SqlBinaryExpression(type, expr1, "+", expr2, PrecedenceLevel.Additive));
-		}
-
-		protected ISqlExpression Add<T>(ISqlExpression expr1, ISqlExpression expr2)
-		{
-			return Add(expr1, expr2, typeof(T));
-		}
-
-		ISqlExpression Add(ISqlExpression expr1, int value)
-		{
-			return Add<int>(expr1, new SqlValue(value));
-		}
-
-		#endregion
-
-		#region ISqlProvider Members
-
-		public virtual ISqlExpression GetIdentityExpression(SqlTable table)
-		{
-			return null;
-		}
-
-		protected virtual void PrintParameterName(StringBuilder sb, IDbDataParameter parameter)
-		{
-			if (!parameter.ParameterName.StartsWith("@"))
-				sb.Append('@');
-			sb.Append(parameter.ParameterName);
-		}
-
-		protected virtual string GetTypeName(IDbDataParameter parameter)
-		{
-			return null;
-		}
-
-		protected virtual string GetUdtTypeName(IDbDataParameter parameter)
-		{
-			return null;
-		}
-
-		protected virtual string GetProviderTypeName(IDbDataParameter parameter)
-		{
-			return null;
-		}
-
-		protected virtual void PrintParameterType(StringBuilder sb, IDbDataParameter parameter)
-		{
-			var typeName = GetTypeName(parameter);
-			if (!string.IsNullOrEmpty(typeName))
-				sb.Append(typeName).Append(" -- ");
-
-			var udtTypeName = GetUdtTypeName(parameter);
-			if (!string.IsNullOrEmpty(udtTypeName))
-				sb.Append(udtTypeName).Append(" -- ");
-
-			var t1 = GetProviderTypeName(parameter);
-			var t2 = parameter.DbType.ToString();
-
-			sb.Append(t1);
-
-			if (t1 != t2)
-				sb.Append(" -- ").Append(t2);
-		}
-
-		protected virtual void PrintParameterValue(StringBuilder sb, IDbDataParameter parameter)
-		{
-			ValueToSqlConverter.Convert(sb, parameter.Value);
-		}
-
-		public virtual StringBuilder PrintParameters(StringBuilder sb, IDbDataParameter[] parameters)
-		{
-			if (parameters != null && parameters.Length > 0)
-			{
-				foreach (var p in parameters)
-				{
-					sb.Append("DECLARE ");
-					PrintParameterName(sb, p);
-					sb.Append(' ');
-					PrintParameterType(sb, p);
-					sb.AppendLine();
-
-					sb.Append("SET     ");
-					PrintParameterName(sb, p);
-					sb.Append(" = ");
-					ValueToSqlConverter.Convert(sb, p.Value);
-					sb.AppendLine();
-				}
-
-				sb.AppendLine();
-			}
-
-			return sb;
-		}
-
-		public string ApplyQueryHints(string sql, List<string> queryHints)
-		{
-			var sb = new StringBuilder(sql);
-
-			foreach (var hint in queryHints)
-				sb.AppendLine(hint);
-
-			return sb.ToString();
-		}
-
-		private        string _name;
-		public virtual string  Name
-		{
-			get { return _name ?? (_name = GetType().Name.Replace("SqlBuilder", "")); }
-		}
-
-		#endregion
-	}
-}
+﻿using System;
+using System.Collections;
+using System.Collections.Generic;
+using System.Data;
+using System.Linq;
+using System.Text;
+
+namespace LinqToDB.SqlProvider
+{
+	using Common;
+	using Mapping;
+	using SqlQuery;
+
+	public abstract class BasicSqlBuilder : ISqlBuilder
+	{
+		#region Init
+
+		protected BasicSqlBuilder(ISqlOptimizer sqlOptimizer, SqlProviderFlags sqlProviderFlags, ValueToSqlConverter valueToSqlConverter)
+		{
+			SqlOptimizer        = sqlOptimizer;
+			SqlProviderFlags    = sqlProviderFlags;
+			ValueToSqlConverter = valueToSqlConverter;
+		}
+
+		protected SelectQuery         SelectQuery;
+		protected int                 Indent;
+		protected Step                BuildStep;
+		protected ISqlOptimizer       SqlOptimizer;
+		protected SqlProviderFlags    SqlProviderFlags;
+		protected ValueToSqlConverter ValueToSqlConverter;
+		protected StringBuilder       StringBuilder;
+		protected bool                SkipAlias;
+
+		#endregion
+
+		#region Support Flags
+
+		public virtual bool IsNestedJoinSupported           { get { return true;  } }
+		public virtual bool IsNestedJoinParenthesisRequired { get { return false; } }
+
+		#endregion
+
+		#region CommandCount
+
+		public virtual int CommandCount(SelectQuery selectQuery)
+		{
+			return 1;
+		}
+
+		#endregion
+
+		#region BuildSql
+
+		public void BuildSql(int commandNumber, SqlQuery sqlQuery, StringBuilder sb)
+		{
+			BuildSql(commandNumber, (SelectQuery)sqlQuery, sb, 0, false);
+		}
+
+		protected virtual void BuildSql(int commandNumber, SelectQuery selectQuery, StringBuilder sb, int indent, bool skipAlias)
+		{
+			SelectQuery   = selectQuery;
+			StringBuilder = sb;
+			Indent        = indent;
+			SkipAlias     = skipAlias;
+
+			if (commandNumber == 0)
+			{
+				BuildSql();
+
+				if (selectQuery.HasUnion)
+				{
+					foreach (var union in selectQuery.Unions)
+					{
+						AppendIndent();
+						sb.Append("UNION");
+						if (union.IsAll) sb.Append(" ALL");
+						sb.AppendLine();
+
+						((BasicSqlBuilder)CreateSqlBuilder()).BuildSql(commandNumber, union.SelectQuery, sb, indent, skipAlias);
+					}
+				}
+			}
+			else
+			{
+				BuildCommand(commandNumber);
+			}
+		}
+
+		protected virtual void BuildCommand(int commandNumber)
+		{
+		}
+
+		#endregion
+
+		#region Overrides
+
+		protected virtual void BuildSqlBuilder(SelectQuery selectQuery, int indent, bool skipAlias)
+		{
+			if (!SqlProviderFlags.GetIsSkipSupportedFlag(selectQuery)
+				&& selectQuery.Select.SkipValue != null)
+				throw new SqlException("Skip for subqueries is not supported by the '{0}' provider.", Name);
+
+			if (!SqlProviderFlags.IsTakeSupported && selectQuery.Select.TakeValue != null)
+				throw new SqlException("Take for subqueries is not supported by the '{0}' provider.", Name);
+
+			((BasicSqlBuilder)CreateSqlBuilder()).BuildSql(0, selectQuery, StringBuilder, indent, skipAlias);
+		}
+
+		protected abstract ISqlBuilder CreateSqlBuilder();
+
+		protected T WithStringBuilder<T>(StringBuilder sb, Func<T> func)
+		{
+			var current = StringBuilder;
+
+			StringBuilder = sb;
+
+			var ret = func();
+
+			StringBuilder = current;
+
+			return ret;
+		}
+
+		void WithStringBuilder(StringBuilder sb, Action func)
+		{
+			var current = StringBuilder;
+
+			StringBuilder = sb;
+
+			func();
+
+			StringBuilder = current;
+		}
+
+		protected virtual bool ParenthesizeJoin()
+		{
+			return false;
+		}
+
+		protected virtual void BuildSql()
+		{
+			switch (SelectQuery.QueryType)
+			{
+				case QueryType.Select         : BuildSelectQuery        (); break;
+				case QueryType.Delete         : BuildDeleteQuery        (); break;
+				case QueryType.Update         : BuildUpdateQuery        (); break;
+				case QueryType.Insert         : BuildInsertQuery        (); break;
+				case QueryType.InsertOrUpdate : BuildInsertOrUpdateQuery(); break;
+				case QueryType.CreateTable    :
+					if (SelectQuery.CreateTable.IsDrop)
+						BuildDropTableStatement();
+					else
+						BuildCreateTableStatement();
+					break;
+				default                       : BuildUnknownQuery       (); break;
+			}
+		}
+
+		protected virtual void BuildDeleteQuery()
+		{
+			BuildStep = Step.DeleteClause;  BuildDeleteClause ();
+			BuildStep = Step.FromClause;    BuildFromClause   ();
+			BuildStep = Step.WhereClause;   BuildWhereClause  ();
+			BuildStep = Step.GroupByClause; BuildGroupByClause();
+			BuildStep = Step.HavingClause;  BuildHavingClause ();
+			BuildStep = Step.OrderByClause; BuildOrderByClause();
+			BuildStep = Step.OffsetLimit;   BuildOffsetLimit  ();
+		}
+
+		protected virtual void BuildUpdateQuery()
+		{
+			BuildStep = Step.UpdateClause;  BuildUpdateClause ();
+			BuildStep = Step.FromClause;    BuildFromClause   ();
+			BuildStep = Step.WhereClause;   BuildWhereClause  ();
+			BuildStep = Step.GroupByClause; BuildGroupByClause();
+			BuildStep = Step.HavingClause;  BuildHavingClause ();
+			BuildStep = Step.OrderByClause; BuildOrderByClause();
+			BuildStep = Step.OffsetLimit;   BuildOffsetLimit  ();
+		}
+
+		protected virtual void BuildSelectQuery()
+		{
+			BuildStep = Step.SelectClause;  BuildSelectClause ();
+			BuildStep = Step.FromClause;    BuildFromClause   ();
+			BuildStep = Step.WhereClause;   BuildWhereClause  ();
+			BuildStep = Step.GroupByClause; BuildGroupByClause();
+			BuildStep = Step.HavingClause;  BuildHavingClause ();
+			BuildStep = Step.OrderByClause; BuildOrderByClause();
+			BuildStep = Step.OffsetLimit;   BuildOffsetLimit  ();
+		}
+
+		protected virtual void BuildInsertQuery()
+		{
+			BuildStep = Step.InsertClause; BuildInsertClause();
+
+			if (SelectQuery.QueryType == QueryType.Insert && SelectQuery.From.Tables.Count != 0)
+			{
+				BuildStep = Step.SelectClause;  BuildSelectClause ();
+				BuildStep = Step.FromClause;    BuildFromClause   ();
+				BuildStep = Step.WhereClause;   BuildWhereClause  ();
+				BuildStep = Step.GroupByClause; BuildGroupByClause();
+				BuildStep = Step.HavingClause;  BuildHavingClause ();
+				BuildStep = Step.OrderByClause; BuildOrderByClause();
+				BuildStep = Step.OffsetLimit;   BuildOffsetLimit  ();
+			}
+
+			if (SelectQuery.Insert.WithIdentity)
+				BuildGetIdentity();
+		}
+
+		protected virtual void BuildUnknownQuery()
+		{
+			throw new SqlException("Unknown query type '{0}'.", SelectQuery.QueryType);
+		}
+
+		public virtual StringBuilder BuildTableName(StringBuilder sb, string database, string owner, string table)
+		{
+			if (database != null)
+			{
+				if (owner == null)  sb.Append(database).Append("..");
+				else                sb.Append(database).Append(".").Append(owner).Append(".");
+			}
+			else if (owner != null) sb.Append(owner).Append(".");
+
+			return sb.Append(table);
+		}
+
+		public virtual object Convert(object value, ConvertType convertType)
+		{
+			return value;
+		}
+
+		#endregion
+
+		#region Build Select
+
+		protected virtual void BuildSelectClause()
+		{
+			AppendIndent();
+			StringBuilder.Append("SELECT");
+
+			if (SelectQuery.Select.IsDistinct)
+				StringBuilder.Append(" DISTINCT");
+
+			BuildSkipFirst();
+
+			StringBuilder.AppendLine();
+			BuildColumns();
+		}
+
+		protected virtual IEnumerable<SelectQuery.Column> GetSelectedColumns()
+		{
+			return SelectQuery.Select.Columns;
+		}
+
+		protected virtual void BuildColumns()
+		{
+			Indent++;
+
+			var first = true;
+
+			foreach (var col in GetSelectedColumns())
+			{
+				if (!first)
+					StringBuilder.Append(',').AppendLine();
+				first = false;
+
+				var addAlias = true;
+
+				AppendIndent();
+				BuildColumnExpression(col.Expression, col.Alias, ref addAlias);
+
+				if (!SkipAlias && addAlias && col.Alias != null)
+					StringBuilder.Append(" as ").Append(Convert(col.Alias, ConvertType.NameToQueryFieldAlias));
+			}
+
+			if (first)
+				AppendIndent().Append("*");
+
+			Indent--;
+
+			StringBuilder.AppendLine();
+		}
+
+		protected virtual void BuildColumnExpression(ISqlExpression expr, string alias, ref bool addAlias)
+		{
+			BuildExpression(expr, true, true, alias, ref addAlias, true);
+		}
+
+		#endregion
+
+		#region Build Delete
+
+		protected virtual void BuildDeleteClause()
+		{
+			AppendIndent();
+			StringBuilder.Append("DELETE");
+			BuildSkipFirst();
+			StringBuilder.Append(" ");
+		}
+
+		#endregion
+
+		#region Build Update
+
+		protected virtual void BuildUpdateClause()
+		{
+			BuildUpdateTable();
+			BuildUpdateSet  ();
+		}
+
+		protected virtual void BuildUpdateTable()
+		{
+			AppendIndent().Append("UPDATE");
+
+			BuildSkipFirst();
+
+			StringBuilder.AppendLine().Append('\t');
+			BuildUpdateTableName();
+			StringBuilder.AppendLine();
+		}
+
+		protected virtual void BuildUpdateTableName()
+		{
+			if (SelectQuery.Update.Table != null && SelectQuery.Update.Table != SelectQuery.From.Tables[0].Source)
+			{
+				BuildPhysicalTable(SelectQuery.Update.Table, null);
+			}
+			else
+			{
+				if (SelectQuery.From.Tables[0].Source is SelectQuery)
+					StringBuilder.Length--;
+
+				BuildTableName(SelectQuery.From.Tables[0], true, true);
+			}
+		}
+
+		protected virtual void BuildUpdateSet()
+		{
+			AppendIndent()
+				.AppendLine("SET");
+
+			Indent++;
+
+			var first = true;
+
+			foreach (var expr in SelectQuery.Update.Items)
+			{
+				if (!first)
+					StringBuilder.Append(',').AppendLine();
+				first = false;
+
+				AppendIndent();
+
+				BuildExpression(expr.Column, SqlProviderFlags.IsUpdateSetTableAliasSupported, true, false);
+				StringBuilder.Append(" = ");
+
+				var addAlias = false;
+
+				BuildColumnExpression(expr.Expression, null, ref addAlias);
+			}
+
+			Indent--;
+
+			StringBuilder.AppendLine();
+		}
+
+		#endregion
+
+		#region Build Insert
+
+		protected void BuildInsertClause()
+		{
+			BuildInsertClause("INSERT INTO ", true);
+		}
+
+		protected virtual void BuildEmptyInsert()
+		{
+			StringBuilder.AppendLine("DEFAULT VALUES");
+		}
+
+		protected virtual void BuildOutputSubclause()
+		{
+		}
+
+		protected virtual void BuildInsertClause(string insertText, bool appendTableName)
+		{
+			AppendIndent().Append(insertText);
+
+			if (appendTableName)
+				BuildPhysicalTable(SelectQuery.Insert.Into, null);
+
+			if (SelectQuery.Insert.Items.Count == 0)
+			{
+				StringBuilder.Append(' ');
+
+				BuildOutputSubclause();
+
+				BuildEmptyInsert();
+			}
+			else
+			{
+				StringBuilder.AppendLine();
+
+				AppendIndent().AppendLine("(");
+
+				Indent++;
+
+				var first = true;
+
+				foreach (var expr in SelectQuery.Insert.Items)
+				{
+					if (!first)
+						StringBuilder.Append(',').AppendLine();
+					first = false;
+
+					AppendIndent();
+					BuildExpression(expr.Column, false, true);
+				}
+
+				Indent--;
+
+				StringBuilder.AppendLine();
+				AppendIndent().AppendLine(")");
+
+				BuildOutputSubclause();
+
+				if (SelectQuery.QueryType == QueryType.InsertOrUpdate || SelectQuery.From.Tables.Count == 0)
+				{
+					AppendIndent().AppendLine("VALUES");
+					AppendIndent().AppendLine("(");
+
+					Indent++;
+
+					first = true;
+
+					foreach (var expr in SelectQuery.Insert.Items)
+					{
+						if (!first)
+							StringBuilder.Append(',').AppendLine();
+						first = false;
+
+						AppendIndent();
+						BuildExpression(expr.Expression);
+					}
+
+					Indent--;
+
+					StringBuilder.AppendLine();
+					AppendIndent().AppendLine(")");
+				}
+			}
+		}
+
+		protected virtual void BuildGetIdentity()
+		{
+			//throw new SqlException("Insert with identity is not supported by the '{0}' sql provider.", Name);
+		}
+
+		#endregion
+
+		#region Build InsertOrUpdate
+
+		protected virtual void BuildInsertOrUpdateQuery()
+		{
+			throw new SqlException("InsertOrUpdate query type is not supported by {0} provider.", Name);
+		}
+
+		protected void BuildInsertOrUpdateQueryAsMerge(string fromDummyTable)
+		{
+			var table       = SelectQuery.Insert.Into;
+			var targetAlias = Convert(SelectQuery.From.Tables[0].Alias, ConvertType.NameToQueryTableAlias).ToString();
+			var sourceAlias = Convert(GetTempAliases(1, "s")[0],        ConvertType.NameToQueryTableAlias).ToString();
+			var keys        = SelectQuery.Update.Keys;
+
+			AppendIndent().Append("MERGE INTO ");
+			BuildPhysicalTable(table, null);
+			StringBuilder.Append(' ').AppendLine(targetAlias);
+
+			AppendIndent().Append("USING (SELECT ");
+
+			for (var i = 0; i < keys.Count; i++)
+			{
+				BuildExpression(keys[i].Expression, false, false);
+				StringBuilder.Append(" AS ");
+				BuildExpression(keys[i].Column, false, false);
+
+				if (i + 1 < keys.Count)
+					StringBuilder.Append(", ");
+			}
+
+			if (!string.IsNullOrEmpty(fromDummyTable))
+				StringBuilder.Append(' ').Append(fromDummyTable);
+
+			StringBuilder.Append(") ").Append(sourceAlias).AppendLine(" ON");
+
+			AppendIndent().AppendLine("(");
+
+			Indent++;
+
+			for (var i = 0; i < keys.Count; i++)
+			{
+				var key = keys[i];
+
+				AppendIndent();
+
+				StringBuilder.Append(targetAlias).Append('.');
+				BuildExpression(key.Column, false, false);
+
+				StringBuilder.Append(" = ").Append(sourceAlias).Append('.');
+				BuildExpression(key.Column, false, false);
+
+				if (i + 1 < keys.Count)
+					StringBuilder.Append(" AND");
+
+				StringBuilder.AppendLine();
+			}
+
+			Indent--;
+
+			AppendIndent().AppendLine(")");
+			AppendIndent().AppendLine("WHEN MATCHED THEN");
+
+			Indent++;
+			AppendIndent().AppendLine("UPDATE ");
+			BuildUpdateSet();
+			Indent--;
+
+			AppendIndent().AppendLine("WHEN NOT MATCHED THEN");
+
+			Indent++;
+			BuildInsertClause("INSERT", false);
+			Indent--;
+
+			while (_endLine.Contains(StringBuilder[StringBuilder.Length - 1]))
+				StringBuilder.Length--;
+		}
+
+		static readonly char[] _endLine = { ' ', '\r', '\n' };
+
+		protected void BuildInsertOrUpdateQueryAsUpdateInsert()
+		{
+			AppendIndent().AppendLine("BEGIN TRAN").AppendLine();
+
+			BuildUpdateQuery();
+
+			AppendIndent().AppendLine("WHERE");
+
+			var alias = Convert(SelectQuery.From.Tables[0].Alias, ConvertType.NameToQueryTableAlias).ToString();
+			var exprs = SelectQuery.Update.Keys;
+
+			Indent++;
+
+			for (var i = 0; i < exprs.Count; i++)
+			{
+				var expr = exprs[i];
+
+				AppendIndent();
+
+				StringBuilder.Append(alias).Append('.');
+				BuildExpression(expr.Column, false, false);
+
+				StringBuilder.Append(" = ");
+				BuildExpression(PrecedenceLevel.Comparison, expr.Expression);
+
+				if (i + 1 < exprs.Count)
+					StringBuilder.Append(" AND");
+
+				StringBuilder.AppendLine();
+			}
+
+			Indent--;
+
+			StringBuilder.AppendLine();
+			AppendIndent().AppendLine("IF @@ROWCOUNT = 0");
+			AppendIndent().AppendLine("BEGIN");
+
+			Indent++;
+
+			BuildInsertQuery();
+
+			Indent--;
+
+			AppendIndent().AppendLine("END");
+
+			StringBuilder.AppendLine();
+			AppendIndent().AppendLine("COMMIT");
+		}
+
+		#endregion
+
+		#region Build DDL
+
+		protected virtual void BuildDropTableStatement()
+		{
+			var table = SelectQuery.CreateTable.Table;
+
+			AppendIndent().Append("DROP TABLE ");
+			BuildPhysicalTable(table, null);
+			StringBuilder.AppendLine();
+		}
+
+		protected virtual void BuildStartCreateTableStatement(SelectQuery.CreateTableStatement createTable)
+		{
+			if (createTable.StatementHeader == null)
+			{
+				AppendIndent().Append("CREATE TABLE ");
+				BuildPhysicalTable(createTable.Table, null);
+			}
+			else
+			{
+				var name = WithStringBuilder(
+					new StringBuilder(),
+					() =>
+					{
+						BuildPhysicalTable(createTable.Table, null);
+						return StringBuilder.ToString();
+					});
+
+				AppendIndent().AppendFormat(createTable.StatementHeader, name);
+			}
+		}
+
+		protected virtual void BuildEndCreateTableStatement(SelectQuery.CreateTableStatement createTable)
+		{
+			if (createTable.StatementFooter != null)
+				AppendIndent().Append(createTable.StatementFooter);
+		}
+
+		class CreateFieldInfo
+		{
+			public SqlField      Field;
+			public StringBuilder StringBuilder;
+			public string        Name;
+			public string        Type;
+			public string        Identity;
+			public string        Null;
+		}
+
+		protected virtual void BuildCreateTableStatement()
+		{
+			var table = SelectQuery.CreateTable.Table;
+
+			BuildStartCreateTableStatement(SelectQuery.CreateTable);
+
+			StringBuilder.AppendLine();
+			AppendIndent().Append("(");
+			Indent++;
+
+			var fields = table.Fields.Select(f => new CreateFieldInfo { Field = f.Value, StringBuilder = new StringBuilder() }).ToList();
+			var maxlen = 0;
+
+			Action<bool> appendToMax = addCreateFormat =>
+			{
+				foreach (var field in fields)
+					if (addCreateFormat || field.Field.CreateFormat == null)
+						while (maxlen > field.StringBuilder.Length)
+							field.StringBuilder.Append(' ');
+			};
+
+			var isAnyCreateFormat = false;
+
+			// Build field name.
+			//
+			foreach (var field in fields)
+			{
+				field.StringBuilder.Append(Convert(field.Field.PhysicalName, ConvertType.NameToQueryField));
+
+				if (maxlen < field.StringBuilder.Length)
+					maxlen = field.StringBuilder.Length;
+
+				if (field.Field.CreateFormat != null)
+					isAnyCreateFormat = true;
+			}
+
+			appendToMax(true);
+
+			if (isAnyCreateFormat)
+				foreach (var field in fields)
+					if (field.Field.CreateFormat != null)
+						field.Name = field.StringBuilder.ToString() + ' ';
+
+			// Build field type.
+			//
+			foreach (var field in fields)
+			{
+				field.StringBuilder.Append(' ');
+
+				if (!string.IsNullOrEmpty(field.Field.DbType))
+					field.StringBuilder.Append(field.Field.DbType);
+				else
+				{
+					var sb = StringBuilder;
+					StringBuilder = field.StringBuilder;
+
+					BuildCreateTableFieldType(field.Field);
+
+					StringBuilder = sb;
+				}
+
+				if (maxlen < field.StringBuilder.Length)
+					maxlen = field.StringBuilder.Length;
+			}
+
+			appendToMax(true);
+
+			if (isAnyCreateFormat)
+			{
+				foreach (var field in fields)
+				{
+					if (field.Field.CreateFormat != null)
+					{
+						var sb = field.StringBuilder;
+
+						field.Type = sb.ToString().Substring(field.Name.Length) + ' ';
+						sb.Length = 0;
+					}
+				}
+			}
+
+			var hasIdentity = fields.Any(f => f.Field.IsIdentity);
+
+			// Build identity attribute.
+			//
+			if (hasIdentity)
+			{
+				foreach (var field in fields)
+				{
+					if (field.Field.CreateFormat == null)
+						field.StringBuilder.Append(' ');
+
+					if (field.Field.IsIdentity)
+						WithStringBuilder(field.StringBuilder, () => BuildCreateTableIdentityAttribute1(field.Field));
+
+					if (field.Field.CreateFormat != null)
+					{
+						field.Identity = field.StringBuilder.ToString();
+
+						if (field.Identity.Length != 0)
+							field.Identity += ' ';
+
+						field.StringBuilder.Length = 0;
+					}
+					else if (maxlen < field.StringBuilder.Length)
+					{
+						maxlen = field.StringBuilder.Length;
+					}
+				}
+
+				appendToMax(false);
+			}
+
+			// Build nullable attribute.
+			//
+			foreach (var field in fields)
+			{
+				if (field.Field.CreateFormat == null)
+					field.StringBuilder.Append(' ');
+
+				WithStringBuilder(
+					field.StringBuilder,
+					() => BuildCreateTableNullAttribute(field.Field, SelectQuery.CreateTable.DefaulNullable));
+
+				if (field.Field.CreateFormat != null)
+				{
+					field.Null = field.StringBuilder.ToString() + ' ';
+					field.StringBuilder.Length = 0;
+				}
+				else if (maxlen < field.StringBuilder.Length)
+				{
+					maxlen = field.StringBuilder.Length;
+				}
+			}
+
+			appendToMax(false);
+
+			// Build identity attribute.
+			//
+			if (hasIdentity)
+			{
+				foreach (var field in fields)
+				{
+					if (field.Field.CreateFormat == null)
+						field.StringBuilder.Append(' ');
+
+					if (field.Field.IsIdentity)
+						WithStringBuilder(field.StringBuilder, () => BuildCreateTableIdentityAttribute2(field.Field));
+
+					if (field.Field.CreateFormat != null)
+					{
+						if (field.Field.CreateFormat != null && field.Identity.Length == 0)
+						{
+							field.Identity = field.StringBuilder.ToString() + ' ';
+							field.StringBuilder.Length = 0;
+						}
+					}
+					else if (maxlen < field.StringBuilder.Length)
+					{
+						maxlen = field.StringBuilder.Length;
+					}
+				}
+
+				appendToMax(false);
+			}
+
+			// Build fields.
+			//
+			for (var i = 0; i < fields.Count; i++)
+			{
+				while (fields[i].StringBuilder.Length > 0 && fields[i].StringBuilder[fields[i].StringBuilder.Length - 1] == ' ')
+					fields[i].StringBuilder.Length--;
+
+				StringBuilder.AppendLine(i == 0 ? "" : ",");
+				AppendIndent();
+
+				var field = fields[i];
+
+				if (field.Field.CreateFormat != null)
+				{
+					StringBuilder.AppendFormat(field.Field.CreateFormat, field.Name, field.Type, field.Null, field.Identity);
+
+					while (StringBuilder.Length > 0 && StringBuilder[StringBuilder.Length - 1] == ' ')
+						StringBuilder.Length--;
+				}
+				else
+				{
+					StringBuilder.Append(field.StringBuilder);
+				}
+			}
+
+			var pk =
+			(
+				from f in fields
+				where f.Field.IsPrimaryKey
+				orderby f.Field.PrimaryKeyOrder
+				select f
+			).ToList();
+
+			if (pk.Count > 0)
+			{
+				StringBuilder.AppendLine(",").AppendLine();
+
+				BuildCreateTablePrimaryKey(
+					Convert("PK_" + SelectQuery.CreateTable.Table.PhysicalName, ConvertType.NameToQueryTable).ToString(),
+					pk.Select(f => Convert(f.Field.PhysicalName, ConvertType.NameToQueryField).ToString()));
+			}
+
+			Indent--;
+			StringBuilder.AppendLine();
+			AppendIndent().AppendLine(")");
+
+			BuildEndCreateTableStatement(SelectQuery.CreateTable);
+		}
+
+		protected virtual void BuildCreateTableFieldType(SqlField field)
+		{
+			BuildDataType(new SqlDataType(
+				field.DataType,
+				field.SystemType,
+				field.Length,
+				field.Precision,
+				field.Scale),
+				createDbType : true);
+		}
+
+		protected virtual void BuildCreateTableNullAttribute(SqlField field, DefaulNullable defaulNullable)
+		{
+			if (defaulNullable == DefaulNullable.Null && field.CanBeNull)
+				return;
+
+			if (defaulNullable == DefaulNullable.NotNull && !field.CanBeNull)
+				return;
+
+			StringBuilder.Append(field.CanBeNull ? "    NULL" : "NOT NULL");
+		}
+
+		protected virtual void BuildCreateTableIdentityAttribute1(SqlField field)
+		{
+		}
+
+		protected virtual void BuildCreateTableIdentityAttribute2(SqlField field)
+		{
+		}
+
+		protected virtual void BuildCreateTablePrimaryKey(string pkName, IEnumerable<string> fieldNames)
+		{
+			AppendIndent();
+			StringBuilder.Append("CONSTRAINT ").Append(pkName).Append(" PRIMARY KEY (");
+			StringBuilder.Append(fieldNames.Aggregate((f1,f2) => f1 + ", " + f2));
+			StringBuilder.Append(")");
+		}
+
+		#endregion
+
+		#region Build From
+
+		protected virtual void BuildFromClause()
+		{
+			if (SelectQuery.From.Tables.Count == 0)
+				return;
+
+			AppendIndent();
+
+			StringBuilder.Append("FROM").AppendLine();
+
+			Indent++;
+			AppendIndent();
+
+			var first = true;
+
+			foreach (var ts in SelectQuery.From.Tables)
+			{
+				if (!first)
+				{
+					StringBuilder.AppendLine(",");
+					AppendIndent();
+				}
+
+				first = false;
+
+				var jn = ParenthesizeJoin() ? ts.GetJoinNumber() : 0;
+
+				if (jn > 0)
+				{
+					jn--;
+					for (var i = 0; i < jn; i++)
+						StringBuilder.Append("(");
+				}
+
+				BuildTableName(ts, true, true);
+
+				foreach (var jt in ts.Joins)
+					BuildJoinTable(jt, ref jn);
+			}
+
+			Indent--;
+
+			StringBuilder.AppendLine();
+		}
+
+		protected void BuildPhysicalTable(ISqlTableSource table, string alias)
+		{
+			switch (table.ElementType)
+			{
+				case QueryElementType.SqlTable    :
+				case QueryElementType.TableSource :
+					StringBuilder.Append(GetPhysicalTableName(table, alias));
+					break;
+
+				case QueryElementType.SelectQuery    :
+					StringBuilder.Append("(").AppendLine();
+					BuildSqlBuilder((SelectQuery)table, Indent + 1, false);
+					AppendIndent().Append(")");
+
+					break;
+
+				default:
+					throw new InvalidOperationException();
+			}
+		}
+
+		protected void BuildTableName(SelectQuery.TableSource ts, bool buildName, bool buildAlias)
+		{
+			if (buildName)
+			{
+				var alias = GetTableAlias(ts);
+				BuildPhysicalTable(ts.Source, alias);
+			}
+
+			if (buildAlias)
+			{
+				if (ts.SqlTableType != SqlTableType.Expression)
+				{
+					var alias = GetTableAlias(ts);
+
+					if (!string.IsNullOrEmpty(alias))
+					{
+						if (buildName)
+							StringBuilder.Append(" ");
+						StringBuilder.Append(Convert(alias, ConvertType.NameToQueryTableAlias));
+					}
+				}
+			}
+		}
+
+		void BuildJoinTable(SelectQuery.JoinedTable join, ref int joinCounter)
+		{
+			StringBuilder.AppendLine();
+			Indent++;
+			AppendIndent();
+
+			var buildOn = BuildJoinType(join);
+
+			if (IsNestedJoinParenthesisRequired && join.Table.Joins.Count != 0)
+				StringBuilder.Append('(');
+
+			BuildTableName(join.Table, true, true);
+
+			if (IsNestedJoinSupported && join.Table.Joins.Count != 0)
+			{
+				foreach (var jt in join.Table.Joins)
+					BuildJoinTable(jt, ref joinCounter);
+
+				if (IsNestedJoinParenthesisRequired && join.Table.Joins.Count != 0)
+					StringBuilder.Append(')');
+
+				if (buildOn)
+				{
+					StringBuilder.AppendLine();
+					AppendIndent();
+					StringBuilder.Append("ON ");
+				}
+			}
+			else if (buildOn)
+				StringBuilder.Append(" ON ");
+
+			if (buildOn)
+			{
+				if (join.Condition.Conditions.Count != 0)
+					BuildSearchCondition(PrecedenceLevel.Unknown, join.Condition);
+				else
+					StringBuilder.Append("1=1");
+			}
+
+			if (joinCounter > 0)
+			{
+				joinCounter--;
+				StringBuilder.Append(")");
+			}
+
+			if (!IsNestedJoinSupported)
+				foreach (var jt in join.Table.Joins)
+					BuildJoinTable(jt, ref joinCounter);
+
+			Indent--;
+		}
+
+		protected virtual bool BuildJoinType(SelectQuery.JoinedTable join)
+		{
+			switch (join.JoinType)
+			{
+				case SelectQuery.JoinType.Inner      : StringBuilder.Append("INNER JOIN ");  return true;
+				case SelectQuery.JoinType.Left       : StringBuilder.Append("LEFT JOIN ");   return true;
+				case SelectQuery.JoinType.CrossApply : StringBuilder.Append("CROSS APPLY "); return false;
+				case SelectQuery.JoinType.OuterApply : StringBuilder.Append("OUTER APPLY "); return false;
+				default: throw new InvalidOperationException();
+			}
+		}
+
+		#endregion
+
+		#region Where Clause
+
+		protected virtual bool BuildWhere()
+		{
+			return SelectQuery.Where.SearchCondition.Conditions.Count != 0;
+		}
+
+		protected virtual void BuildWhereClause()
+		{
+			if (!BuildWhere())
+				return;
+
+			AppendIndent();
+
+			StringBuilder.Append("WHERE").AppendLine();
+
+			Indent++;
+			AppendIndent();
+			BuildWhereSearchCondition(SelectQuery.Where.SearchCondition);
+			Indent--;
+
+			StringBuilder.AppendLine();
+		}
+
+		#endregion
+
+		#region GroupBy Clause
+
+		protected virtual void BuildGroupByClause()
+		{
+			if (SelectQuery.GroupBy.Items.Count == 0)
+				return;
+
+			var items = SelectQuery.GroupBy.Items.Where(i => !(i is SqlValue || i is SqlParameter)).ToList();
+
+			if (items.Count == 0)
+				return;
+
+//			if (SelectQuery.GroupBy.Items.Count == 1)
+//			{
+//				var item = SelectQuery.GroupBy.Items[0];
+//
+//				if (item is SqlValue || item is SqlParameter)
+//				{
+//					var value = ((SqlValue)item).Value;
+//
+//					if (value is Sql.GroupBy || value is int)
+//						return;
+//				}
+//			}
+
+			AppendIndent();
+
+			StringBuilder.Append("GROUP BY").AppendLine();
+
+			Indent++;
+
+			for (var i = 0; i < items.Count; i++)
+			{
+				AppendIndent();
+
+				BuildExpression(items[i]);
+
+				if (i + 1 < items.Count)
+					StringBuilder.Append(',');
+
+				StringBuilder.AppendLine();
+			}
+
+			Indent--;
+		}
+
+		#endregion
+
+		#region Having Clause
+
+		protected virtual void BuildHavingClause()
+		{
+			if (SelectQuery.Having.SearchCondition.Conditions.Count == 0)
+				return;
+
+			AppendIndent();
+
+			StringBuilder.Append("HAVING").AppendLine();
+
+			Indent++;
+			AppendIndent();
+			BuildWhereSearchCondition(SelectQuery.Having.SearchCondition);
+			Indent--;
+
+			StringBuilder.AppendLine();
+		}
+
+		#endregion
+
+		#region OrderBy Clause
+
+		protected virtual void BuildOrderByClause()
+		{
+			if (SelectQuery.OrderBy.Items.Count == 0)
+				return;
+
+			AppendIndent();
+
+			StringBuilder.Append("ORDER BY").AppendLine();
+
+			Indent++;
+
+			for (var i = 0; i < SelectQuery.OrderBy.Items.Count; i++)
+			{
+				AppendIndent();
+
+				var item = SelectQuery.OrderBy.Items[i];
+
+				BuildExpression(item.Expression);
+
+				if (item.IsDescending)
+					StringBuilder.Append(" DESC");
+
+				if (i + 1 < SelectQuery.OrderBy.Items.Count)
+					StringBuilder.Append(',');
+
+				StringBuilder.AppendLine();
+			}
+
+			Indent--;
+		}
+
+		#endregion
+
+		#region Skip/Take
+
+		protected virtual bool   SkipFirst    { get { return true;  } }
+		protected virtual string SkipFormat   { get { return null;  } }
+		protected virtual string FirstFormat  { get { return null;  } }
+		protected virtual string LimitFormat  { get { return null;  } }
+		protected virtual string OffsetFormat { get { return null;  } }
+		protected virtual bool   OffsetFirst  { get { return false; } }
+
+		protected bool NeedSkip { get { return SelectQuery.Select.SkipValue != null && SqlProviderFlags.GetIsSkipSupportedFlag(SelectQuery); } }
+		protected bool NeedTake { get { return SelectQuery.Select.TakeValue != null && SqlProviderFlags.IsTakeSupported; } }
+
+		protected virtual void BuildSkipFirst()
+		{
+			if (SkipFirst && NeedSkip && SkipFormat != null)
+				StringBuilder.Append(' ').AppendFormat(
+					SkipFormat, WithStringBuilder(new StringBuilder(), () => BuildExpression(SelectQuery.Select.SkipValue)));
+
+			if (NeedTake && FirstFormat != null)
+				StringBuilder.Append(' ').AppendFormat(
+					FirstFormat, WithStringBuilder(new StringBuilder(), () => BuildExpression(SelectQuery.Select.TakeValue)));
+
+			if (!SkipFirst && NeedSkip && SkipFormat != null)
+				StringBuilder.Append(' ').AppendFormat(
+					SkipFormat, WithStringBuilder(new StringBuilder(), () => BuildExpression(SelectQuery.Select.SkipValue)));
+		}
+
+		protected virtual void BuildOffsetLimit()
+		{
+			var doSkip = NeedSkip && OffsetFormat != null;
+			var doTake = NeedTake && LimitFormat  != null;
+
+			if (doSkip || doTake)
+			{
+				AppendIndent();
+
+				if (doSkip && OffsetFirst)
+				{
+					StringBuilder.AppendFormat(
+						OffsetFormat, WithStringBuilder(new StringBuilder(), () => BuildExpression(SelectQuery.Select.SkipValue)));
+
+					if (doTake)
+						StringBuilder.Append(' ');
+				}
+
+				if (doTake)
+				{
+					StringBuilder.AppendFormat(
+						LimitFormat, WithStringBuilder(new StringBuilder(), () => BuildExpression(SelectQuery.Select.TakeValue)));
+
+					if (doSkip)
+						StringBuilder.Append(' ');
+				}
+
+				if (doSkip && !OffsetFirst)
+					StringBuilder.AppendFormat(
+						OffsetFormat, WithStringBuilder(new StringBuilder(), () => BuildExpression(SelectQuery.Select.SkipValue)));
+
+				StringBuilder.AppendLine();
+			}
+		}
+
+		#endregion
+
+		#region Builders
+
+		#region BuildSearchCondition
+
+		protected virtual void BuildWhereSearchCondition(SelectQuery.SearchCondition condition)
+		{
+			BuildSearchCondition(PrecedenceLevel.Unknown, condition);
+		}
+
+		protected virtual void BuildSearchCondition(SelectQuery.SearchCondition condition)
+		{
+			var isOr = (bool?)null;
+			var len  = StringBuilder.Length;
+			var parentPrecedence = condition.Precedence + 1;
+
+			foreach (var cond in condition.Conditions)
+			{
+				if (isOr != null)
+				{
+					StringBuilder.Append(isOr.Value ? " OR" : " AND");
+
+					if (condition.Conditions.Count < 4 && StringBuilder.Length - len < 50 || condition != SelectQuery.Where.SearchCondition)
+					{
+						StringBuilder.Append(' ');
+					}
+					else
+					{
+						StringBuilder.AppendLine();
+						AppendIndent();
+						len = StringBuilder.Length;
+					}
+				}
+
+				if (cond.IsNot)
+					StringBuilder.Append("NOT ");
+
+				var precedence = GetPrecedence(cond.Predicate);
+
+				BuildPredicate(cond.IsNot ? PrecedenceLevel.LogicalNegation : parentPrecedence, precedence, cond.Predicate);
+
+				isOr = cond.IsOr;
+			}
+		}
+
+		protected virtual void BuildSearchCondition(int parentPrecedence, SelectQuery.SearchCondition condition)
+		{
+			var wrap = Wrap(GetPrecedence(condition as ISqlExpression), parentPrecedence);
+
+			if (wrap) StringBuilder.Append('(');
+			BuildSearchCondition(condition);
+			if (wrap) StringBuilder.Append(')');
+		}
+
+		#endregion
+
+		#region BuildPredicate
+
+		protected virtual void BuildPredicate(ISqlPredicate predicate)
+		{
+			switch (predicate.ElementType)
+			{
+				case QueryElementType.ExprExprPredicate :
+					{
+						var expr = (SelectQuery.Predicate.ExprExpr)predicate;
+
+						switch (expr.Operator)
+						{
+							case SelectQuery.Predicate.Operator.Equal :
+							case SelectQuery.Predicate.Operator.NotEqual :
+								{
+									ISqlExpression e = null;
+
+									if (expr.Expr1 is IValueContainer && ((IValueContainer)expr.Expr1).Value == null)
+										e = expr.Expr2;
+									else if (expr.Expr2 is IValueContainer && ((IValueContainer)expr.Expr2).Value == null)
+										e = expr.Expr1;
+
+									if (e != null)
+									{
+										BuildExpression(GetPrecedence(expr), e);
+										StringBuilder.Append(expr.Operator == SelectQuery.Predicate.Operator.Equal ? " IS NULL" : " IS NOT NULL");
+										return;
+									}
+
+									break;
+								}
+						}
+
+						BuildExpression(GetPrecedence(expr), expr.Expr1);
+
+						switch (expr.Operator)
+						{
+							case SelectQuery.Predicate.Operator.Equal          : StringBuilder.Append(" = ");  break;
+							case SelectQuery.Predicate.Operator.NotEqual       : StringBuilder.Append(" <> "); break;
+							case SelectQuery.Predicate.Operator.Greater        : StringBuilder.Append(" > ");  break;
+							case SelectQuery.Predicate.Operator.GreaterOrEqual : StringBuilder.Append(" >= "); break;
+							case SelectQuery.Predicate.Operator.NotGreater     : StringBuilder.Append(" !> "); break;
+							case SelectQuery.Predicate.Operator.Less           : StringBuilder.Append(" < ");  break;
+							case SelectQuery.Predicate.Operator.LessOrEqual    : StringBuilder.Append(" <= "); break;
+							case SelectQuery.Predicate.Operator.NotLess        : StringBuilder.Append(" !< "); break;
+						}
+
+						BuildExpression(GetPrecedence(expr), expr.Expr2);
+					}
+
+					break;
+
+				case QueryElementType.LikePredicate :
+					BuildLikePredicate((SelectQuery.Predicate.Like)predicate);
+					break;
+
+				case QueryElementType.BetweenPredicate :
+					{
+						var p = (SelectQuery.Predicate.Between)predicate;
+						BuildExpression(GetPrecedence(p), p.Expr1);
+						if (p.IsNot) StringBuilder.Append(" NOT");
+						StringBuilder.Append(" BETWEEN ");
+						BuildExpression(GetPrecedence(p), p.Expr2);
+						StringBuilder.Append(" AND ");
+						BuildExpression(GetPrecedence(p), p.Expr3);
+					}
+
+					break;
+
+				case QueryElementType.IsNullPredicate :
+					{
+						var p = (SelectQuery.Predicate.IsNull)predicate;
+						BuildExpression(GetPrecedence(p), p.Expr1);
+						StringBuilder.Append(p.IsNot ? " IS NOT NULL" : " IS NULL");
+					}
+
+					break;
+
+				case QueryElementType.InSubQueryPredicate :
+					{
+						var p = (SelectQuery.Predicate.InSubQuery)predicate;
+						BuildExpression(GetPrecedence(p), p.Expr1);
+						StringBuilder.Append(p.IsNot ? " NOT IN " : " IN ");
+						BuildExpression(GetPrecedence(p), p.SubQuery);
+					}
+
+					break;
+
+				case QueryElementType.InListPredicate :
+					BuildInListPredicate(predicate);
+					break;
+
+				case QueryElementType.FuncLikePredicate :
+					{
+						var f = (SelectQuery.Predicate.FuncLike)predicate;
+						BuildExpression(f.Function.Precedence, f.Function);
+					}
+
+					break;
+
+				case QueryElementType.SearchCondition :
+					BuildSearchCondition(predicate.Precedence, (SelectQuery.SearchCondition)predicate);
+					break;
+
+				case QueryElementType.NotExprPredicate :
+					{
+						var p = (SelectQuery.Predicate.NotExpr)predicate;
+
+						if (p.IsNot)
+							StringBuilder.Append("NOT ");
+
+						BuildExpression(p.IsNot ? PrecedenceLevel.LogicalNegation : GetPrecedence(p), p.Expr1);
+					}
+
+					break;
+
+				case QueryElementType.ExprPredicate :
+					{
+						var p = (SelectQuery.Predicate.Expr)predicate;
+
+						if (p.Expr1 is SqlValue)
+						{
+							var value = ((SqlValue)p.Expr1).Value;
+
+							if (value is bool)
+							{
+								StringBuilder.Append((bool)value ? "1 = 1" : "1 = 0");
+								return;
+							}
+						}
+
+						BuildExpression(GetPrecedence(p), p.Expr1);
+					}
+
+					break;
+
+				default :
+					throw new InvalidOperationException();
+			}
+		}
+
+		static SqlField GetUnderlayingField(ISqlExpression expr)
+		{
+			switch (expr.ElementType)
+			{
+				case QueryElementType.SqlField: return (SqlField)expr;
+				case QueryElementType.Column  : return GetUnderlayingField(((SelectQuery.Column)expr).Expression);
+			}
+
+			throw new InvalidOperationException();
+		}
+
+		void BuildInListPredicate(ISqlPredicate predicate)
+		{
+			var p = (SelectQuery.Predicate.InList)predicate;
+
+			if (p.Values == null || p.Values.Count == 0)
+			{
+				BuildPredicate(new SelectQuery.Predicate.Expr(new SqlValue(false)));
+			}
+			else
+			{
+				ICollection values = p.Values;
+
+				if (p.Values.Count == 1 && p.Values[0] is SqlParameter &&
+					!(p.Expr1.SystemType == typeof(string) && ((SqlParameter)p.Values[0]).Value is string))
+				{
+					var pr = (SqlParameter)p.Values[0];
+
+					if (pr.Value == null)
+					{
+						BuildPredicate(new SelectQuery.Predicate.Expr(new SqlValue(false)));
+						return;
+					}
+
+					if (pr.Value is IEnumerable)
+					{
+						var items = (IEnumerable)pr.Value;
+
+						if (p.Expr1 is ISqlTableSource)
+						{
+							var firstValue = true;
+							var table      = (ISqlTableSource)p.Expr1;
+							var keys       = table.GetKeys(true);
+
+							if (keys == null || keys.Count == 0)
+								throw new SqlException("Cannot create IN expression.");
+
+							if (keys.Count == 1)
+							{
+								foreach (var item in items)
+								{
+									if (firstValue)
+									{
+										firstValue = false;
+										BuildExpression(GetPrecedence(p), keys[0]);
+										StringBuilder.Append(p.IsNot ? " NOT IN (" : " IN (");
+									}
+
+									var field = GetUnderlayingField(keys[0]);
+									var value = field.ColumnDescriptor.MemberAccessor.GetValue(item);
+
+									if (value is ISqlExpression)
+										BuildExpression((ISqlExpression)value);
+									else
+										BuildValue(
+											new SqlDataType(
+												field.DataType,
+												field.SystemType,
+												field.Length,
+												field.Precision,
+												field.Scale),
+											value);
+
+									StringBuilder.Append(", ");
+								}
+							}
+							else
+							{
+								var len = StringBuilder.Length;
+								var rem = 1;
+
+								foreach (var item in items)
+								{
+									if (firstValue)
+									{
+										firstValue = false;
+										StringBuilder.Append('(');
+									}
+
+									foreach (var key in keys)
+									{
+										var field = GetUnderlayingField(key);
+										var value = field.ColumnDescriptor.MemberAccessor.GetValue(item);
+
+										BuildExpression(GetPrecedence(p), key);
+
+										if (value == null)
+										{
+											StringBuilder.Append(" IS NULL");
+										}
+										else
+										{
+											StringBuilder.Append(" = ");
+											BuildValue(
+												new SqlDataType(
+													field.DataType,
+													field.SystemType,
+													field.Length,
+													field.Precision,
+													field.Scale),
+												value);
+										}
+
+										StringBuilder.Append(" AND ");
+									}
+
+									StringBuilder.Remove(StringBuilder.Length - 4, 4).Append("OR ");
+
+									if (StringBuilder.Length - len >= 50)
+									{
+										StringBuilder.AppendLine();
+										AppendIndent();
+										StringBuilder.Append(' ');
+										len = StringBuilder.Length;
+										rem = 5 + Indent;
+									}
+								}
+
+								if (!firstValue)
+									StringBuilder.Remove(StringBuilder.Length - rem, rem);
+							}
+
+							if (firstValue)
+								BuildPredicate(new SelectQuery.Predicate.Expr(new SqlValue(p.IsNot)));
+							else
+								StringBuilder.Remove(StringBuilder.Length - 2, 2).Append(')');
+						}
+						else
+						{
+							BuildInListValues(p, items);
+						}
+
+						return;
+					}
+				}
+
+				BuildInListValues(p, values);
+			}
+		}
+
+		void BuildInListValues(SelectQuery.Predicate.InList predicate, IEnumerable values)
+		{
+			var firstValue = true;
+			var len        = StringBuilder.Length;
+			var hasNull    = false;
+			var count      = 0;
+			var longList   = false;
+
+			SqlDataType sqlDataType = null;
+
+			foreach (var value in values)
+			{
+				if (count++ >= SqlProviderFlags.MaxInListValuesCount)
+				{
+					count    = 1;
+					longList = true;
+
+					// start building next bucked
+					firstValue = true;
+					StringBuilder.Remove(StringBuilder.Length - 2, 2).Append(')');
+					StringBuilder.Append(" OR ");
+				}
+
+				var val = value;
+
+				if (val is IValueContainer)
+					val = ((IValueContainer)value).Value;
+
+				if (val == null)
+				{
+					hasNull = true;
+					continue;
+				}
+
+				if (firstValue)
+				{
+					firstValue = false;
+					BuildExpression(GetPrecedence(predicate), predicate.Expr1);
+					StringBuilder.Append(predicate.IsNot ? " NOT IN (" : " IN (");
+
+					switch (predicate.Expr1.ElementType)
+					{
+						case QueryElementType.SqlField     :
+							{
+								var field = (SqlField)predicate.Expr1;
+
+								sqlDataType = new SqlDataType(
+									field.DataType,
+									field.SystemType,
+									field.Length,
+									field.Precision,
+									field.Scale);
+							}
+							break;
+
+						case QueryElementType.SqlParameter :
+							{
+								var p = (SqlParameter)predicate.Expr1;
+								sqlDataType = new SqlDataType(p.DataType, p.SystemType, 0, 0, 0);
+							}
+
+							break;
+					}
+				}
+
+				if (value is ISqlExpression)
+					BuildExpression((ISqlExpression)value);
+				else
+					BuildValue(sqlDataType, value);
+
+				StringBuilder.Append(", ");
+			}
+
+			if (firstValue)
+			{
+				BuildPredicate(
+					hasNull ?
+						new SelectQuery.Predicate.IsNull(predicate.Expr1, predicate.IsNot) :
+						new SelectQuery.Predicate.Expr(new SqlValue(predicate.IsNot)));
+			}
+			else
+			{
+				StringBuilder.Remove(StringBuilder.Length - 2, 2).Append(')');
+
+				if (hasNull)
+				{
+					StringBuilder.Insert(len, "(");
+					StringBuilder.Append(" OR ");
+					BuildPredicate(new SelectQuery.Predicate.IsNull(predicate.Expr1, predicate.IsNot));
+					StringBuilder.Append(")");
+				}
+			}
+
+			if (longList && !hasNull)
+			{
+				StringBuilder.Insert(len, "(");
+				StringBuilder.Append(")");
+			}
+		}
+
+		protected void BuildPredicate(int parentPrecedence, ISqlPredicate predicate)
+		{
+			BuildPredicate(parentPrecedence, GetPrecedence(predicate), predicate);
+		}
+
+		protected void BuildPredicate(int parentPrecedence, int precedence, ISqlPredicate predicate)
+		{
+			var wrap = Wrap(precedence, parentPrecedence);
+
+			if (wrap) StringBuilder.Append('(');
+			BuildPredicate(predicate);
+			if (wrap) StringBuilder.Append(')');
+		}
+
+		protected virtual void BuildLikePredicate(SelectQuery.Predicate.Like predicate)
+		{
+			var precedence = GetPrecedence(predicate);
+
+			BuildExpression(precedence, predicate.Expr1);
+			StringBuilder.Append(predicate.IsNot? " NOT LIKE ": " LIKE ");
+			BuildExpression(precedence, predicate.Expr2);
+
+			if (predicate.Escape != null)
+			{
+				StringBuilder.Append(" ESCAPE ");
+				BuildExpression(predicate.Escape);
+			}
+		}
+
+		#endregion
+
+		#region BuildExpression
+
+		protected virtual StringBuilder BuildExpression(
+			ISqlExpression expr,
+			bool           buildTableName,
+			bool           checkParentheses,
+			string         alias,
+			ref bool       addAlias,
+			bool           throwExceptionIfTableNotFound = true)
+		{
+			// TODO: check the necessity.
+			//
+			expr = SqlOptimizer.ConvertExpression(expr);
+
+			switch (expr.ElementType)
+			{
+				case QueryElementType.SqlField:
+					{
+						var field = (SqlField)expr;
+
+						if (buildTableName)
+						{
+							var ts = SelectQuery.GetTableSource(field.Table);
+
+							if (ts == null)
+							{
+								if (field != field.Table.All)
+								{
+#if DEBUG
+									//SqlQuery.GetTableSource(field.Table);
+#endif
+
+									if (throwExceptionIfTableNotFound)
+										throw new SqlException("Table '{0}' not found.", field.Table);
+								}
+							}
+							else
+							{
+								var table = GetTableAlias(ts);
+
+								table = table == null ?
+									GetPhysicalTableName(field.Table, null) :
+									Convert(table, ConvertType.NameToQueryTableAlias).ToString();
+
+								if (string.IsNullOrEmpty(table))
+									throw new SqlException("Table {0} should have an alias.", field.Table);
+
+								addAlias = alias != field.PhysicalName;
+
+								StringBuilder
+									.Append(table)
+									.Append('.');
+							}
+						}
+
+						if (field == field.Table.All)
+						{
+							StringBuilder.Append("*");
+						}
+						else
+						{
+							StringBuilder.Append(Convert(field.PhysicalName, ConvertType.NameToQueryField));
+						}
+					}
+
+					break;
+
+				case QueryElementType.Column:
+					{
+						var column = (SelectQuery.Column)expr;
+
+#if DEBUG
+						var sql = SelectQuery.SqlText;
+#endif
+
+						var table = SelectQuery.GetTableSource(column.Parent);
+
+						if (table == null)
+						{
+#if DEBUG
+							table = SelectQuery.GetTableSource(column.Parent);
+#endif
+
+							throw new SqlException("Table not found for '{0}'.", column);
+						}
+
+						var tableAlias = GetTableAlias(table) ?? GetPhysicalTableName(column.Parent, null);
+
+						if (string.IsNullOrEmpty(tableAlias))
+							throw new SqlException("Table {0} should have an alias.", column.Parent);
+
+						addAlias = alias != column.Alias;
+
+						StringBuilder
+							.Append(Convert(tableAlias, ConvertType.NameToQueryTableAlias))
+							.Append('.')
+							.Append(Convert(column.Alias, ConvertType.NameToQueryField));
+					}
+
+					break;
+
+				case QueryElementType.SelectQuery:
+					{
+						var hasParentheses = checkParentheses && StringBuilder[StringBuilder.Length - 1] == '(';
+
+						if (!hasParentheses)
+							StringBuilder.Append("(");
+						StringBuilder.AppendLine();
+
+						BuildSqlBuilder((SelectQuery)expr, Indent + 1, BuildStep != Step.FromClause);
+
+						AppendIndent();
+
+						if (!hasParentheses)
+							StringBuilder.Append(")");
+					}
+
+					break;
+
+				case QueryElementType.SqlValue:
+					BuildValue(null, ((SqlValue)expr).Value);
+					break;
+
+				case QueryElementType.SqlExpression:
+					{
+						var e = (SqlExpression)expr;
+						var s = new StringBuilder();
+
+						if (e.Parameters == null || e.Parameters.Length == 0)
+							StringBuilder.Append(e.Expr);
+						else
+						{
+							var values = new object[e.Parameters.Length];
+
+							for (var i = 0; i < values.Length; i++)
+							{
+								var value = e.Parameters[i];
+
+								s.Length = 0;
+								WithStringBuilder(s, () => BuildExpression(GetPrecedence(e), value));
+								values[i] = s.ToString();
+							}
+
+							StringBuilder.AppendFormat(e.Expr, values);
+						}
+					}
+
+					break;
+
+				case QueryElementType.SqlBinaryExpression:
+					BuildBinaryExpression((SqlBinaryExpression)expr);
+					break;
+
+				case QueryElementType.SqlFunction:
+					BuildFunction((SqlFunction)expr);
+					break;
+
+				case QueryElementType.SqlParameter:
+					{
+						var parm = (SqlParameter)expr;
+
+						if (parm.IsQueryParameter)
+						{
+							var name = Convert(parm.Name, ConvertType.NameToQueryParameter);
+							StringBuilder.Append(name);
+						}
+						else
+						{
+							BuildValue(new SqlDataType(parm.DataType, parm.SystemType, 0, 0, 0), parm.Value);
+						}
+					}
+
+					break;
+
+				case QueryElementType.SqlDataType:
+					BuildDataType((SqlDataType)expr);
+					break;
+
+				case QueryElementType.SearchCondition:
+					BuildSearchCondition(expr.Precedence, (SelectQuery.SearchCondition)expr);
+					break;
+
+				default:
+					throw new InvalidOperationException();
+			}
+
+			return StringBuilder;
+		}
+
+		void BuildExpression(int parentPrecedence, ISqlExpression expr, string alias, ref bool addAlias)
+		{
+			var wrap = Wrap(GetPrecedence(expr), parentPrecedence);
+
+			if (wrap) StringBuilder.Append('(');
+			BuildExpression(expr, true, true, alias, ref addAlias);
+			if (wrap) StringBuilder.Append(')');
+		}
+
+		protected StringBuilder BuildExpression(ISqlExpression expr)
+		{
+			var dummy = false;
+			return BuildExpression(expr, true, true, null, ref dummy);
+		}
+
+		protected void BuildExpression(ISqlExpression expr, bool buildTableName, bool checkParentheses, bool throwExceptionIfTableNotFound = true)
+		{
+			var dummy = false;
+			BuildExpression(expr, buildTableName, checkParentheses, null, ref dummy, throwExceptionIfTableNotFound);
+		}
+
+		protected void BuildExpression(int precedence, ISqlExpression expr)
+		{
+			var dummy = false;
+			BuildExpression(precedence, expr, null, ref dummy);
+		}
+
+		#endregion
+
+		#region BuildValue
+
+		protected void BuildValue(SqlDataType dataType, object value)
+		{
+			if (dataType != null)
+				ValueToSqlConverter.Convert(StringBuilder, dataType, value);
+			else
+				ValueToSqlConverter.Convert(StringBuilder, value);
+		}
+
+		#endregion
+
+		#region BuildBinaryExpression
+
+		protected virtual void BuildBinaryExpression(SqlBinaryExpression expr)
+		{
+			BuildBinaryExpression(expr.Operation, expr);
+		}
+
+		void BuildBinaryExpression(string op, SqlBinaryExpression expr)
+		{
+			if (expr.Operation == "*" && expr.Expr1 is SqlValue)
+			{
+				var value = (SqlValue)expr.Expr1;
+
+				if (value.Value is int && (int)value.Value == -1)
+				{
+					StringBuilder.Append('-');
+					BuildExpression(GetPrecedence(expr), expr.Expr2);
+					return;
+				}
+			}
+
+			BuildExpression(GetPrecedence(expr), expr.Expr1);
+			StringBuilder.Append(' ').Append(op).Append(' ');
+			BuildExpression(GetPrecedence(expr), expr.Expr2);
+		}
+
+		#endregion
+
+		#region BuildFunction
+
+		protected virtual void BuildFunction(SqlFunction func)
+		{
+			if (func.Name == "CASE")
+			{
+				StringBuilder.Append(func.Name).AppendLine();
+
+				Indent++;
+
+				var i = 0;
+
+				for (; i < func.Parameters.Length - 1; i += 2)
+				{
+					AppendIndent().Append("WHEN ");
+
+					var len = StringBuilder.Length;
+
+					BuildExpression(func.Parameters[i]);
+
+					if (SqlExpression.NeedsEqual(func.Parameters[i]))
+					{
+						StringBuilder.Append(" = ");
+						BuildValue(null, true);
+					}
+
+					if (StringBuilder.Length - len > 20)
+					{
+						StringBuilder.AppendLine();
+						AppendIndent().Append("\tTHEN ");
+					}
+					else
+						StringBuilder.Append(" THEN ");
+
+					BuildExpression(func.Parameters[i+1]);
+					StringBuilder.AppendLine();
+				}
+
+				if (i < func.Parameters.Length)
+				{
+					AppendIndent().Append("ELSE ");
+					BuildExpression(func.Parameters[i]);
+					StringBuilder.AppendLine();
+				}
+
+				Indent--;
+
+				AppendIndent().Append("END");
+			}
+			else
+				BuildFunction(func.Name, func.Parameters);
+		}
+
+		void BuildFunction(string name, ISqlExpression[] exprs)
+		{
+			StringBuilder.Append(name).Append('(');
+
+			var first = true;
+
+			foreach (var parameter in exprs)
+			{
+				if (!first)
+					StringBuilder.Append(", ");
+
+				BuildExpression(parameter, true, !first || name == "EXISTS");
+
+				first = false;
+			}
+
+			StringBuilder.Append(')');
+		}
+
+		#endregion
+
+		#region BuildDataType
+	
+		protected virtual void BuildDataType(SqlDataType type, bool createDbType = false)
+		{
+			switch (type.DataType)
+			{
+				case DataType.Double  : StringBuilder.Append("Float");    return;
+				case DataType.Single  : StringBuilder.Append("Real");     return;
+				case DataType.SByte   : StringBuilder.Append("TinyInt");  return;
+				case DataType.UInt16  : StringBuilder.Append("Int");      return;
+				case DataType.UInt32  : StringBuilder.Append("BigInt");   return;
+				case DataType.UInt64  : StringBuilder.Append("Decimal");  return;
+				case DataType.Byte    : StringBuilder.Append("TinyInt");  return;
+				case DataType.Int16   : StringBuilder.Append("SmallInt"); return;
+				case DataType.Int32   : StringBuilder.Append("Int");      return;
+				case DataType.Int64   : StringBuilder.Append("BigInt");   return;
+				case DataType.Boolean : StringBuilder.Append("Bit");      return;
+			}
+
+			StringBuilder.Append(type.DataType);
+
+			if (type.Length > 0)
+				StringBuilder.Append('(').Append(type.Length).Append(')');
+
+			if (type.Precision > 0)
+				StringBuilder.Append('(').Append(type.Precision).Append(',').Append(type.Scale).Append(')');
+		}
+
+		#endregion
+
+		#region GetPrecedence
+
+		static int GetPrecedence(ISqlExpression expr)
+		{
+			return expr.Precedence;
+		}
+
+		protected static int GetPrecedence(ISqlPredicate predicate)
+		{
+			return predicate.Precedence;
+		}
+
+		#endregion
+
+		#endregion
+
+		#region Internal Types
+
+		protected enum Step
+		{
+			SelectClause,
+			DeleteClause,
+			UpdateClause,
+			InsertClause,
+			FromClause,
+			WhereClause,
+			GroupByClause,
+			HavingClause,
+			OrderByClause,
+			OffsetLimit
+		}
+
+		#endregion
+
+		#region Alternative Builders
+
+		void BuildAliases(string table, List<SelectQuery.Column> columns, string postfix)
+		{
+			Indent++;
+
+			var first = true;
+
+			foreach (var col in columns)
+			{
+				if (!first)
+					StringBuilder.Append(',').AppendLine();
+				first = false;
+
+				AppendIndent().AppendFormat("{0}.{1}", table, Convert(col.Alias, ConvertType.NameToQueryFieldAlias));
+
+				if (postfix != null)
+					StringBuilder.Append(postfix);
+			}
+
+			Indent--;
+
+			StringBuilder.AppendLine();
+		}
+
+		protected void AlternativeBuildSql(bool implementOrderBy, Action buildSql)
+		{
+			if (NeedSkip)
+			{
+				var aliases  = GetTempAliases(2, "t");
+				var rnaliase = GetTempAliases(1, "rn")[0];
+
+				AppendIndent().Append("SELECT *").AppendLine();
+				AppendIndent().Append("FROM").    AppendLine();
+				AppendIndent().Append("(").       AppendLine();
+				Indent++;
+
+				AppendIndent().Append("SELECT").AppendLine();
+
+				Indent++;
+				AppendIndent().AppendFormat("{0}.*,", aliases[0]).AppendLine();
+				AppendIndent().Append("ROW_NUMBER() OVER");
+
+				if (!SelectQuery.OrderBy.IsEmpty && !implementOrderBy)
+					StringBuilder.Append("()");
+				else
+				{
+					StringBuilder.AppendLine();
+					AppendIndent().Append("(").AppendLine();
+
+					Indent++;
+
+					if (SelectQuery.OrderBy.IsEmpty)
+					{
+						AppendIndent().Append("ORDER BY").AppendLine();
+						BuildAliases(aliases[0], SelectQuery.Select.Columns.Take(1).ToList(), null);
+					}
+					else
+						BuildAlternativeOrderBy(true);
+
+					Indent--;
+					AppendIndent().Append(")");
+				}
+
+				StringBuilder.Append(" as ").Append(rnaliase).AppendLine();
+				Indent--;
+
+				AppendIndent().Append("FROM").AppendLine();
+				AppendIndent().Append("(").AppendLine();
+
+				Indent++;
+				buildSql();
+				Indent--;
+
+				AppendIndent().AppendFormat(") {0}", aliases[0]).AppendLine();
+
+				Indent--;
+
+				AppendIndent().AppendFormat(") {0}", aliases[1]).AppendLine();
+				AppendIndent().Append("WHERE").AppendLine();
+
+				Indent++;
+
+				if (NeedTake)
+				{
+					var expr1 = Add(SelectQuery.Select.SkipValue, 1);
+					var expr2 = Add<int>(SelectQuery.Select.SkipValue, SelectQuery.Select.TakeValue);
+
+					if (expr1 is SqlValue && expr2 is SqlValue && Equals(((SqlValue)expr1).Value, ((SqlValue)expr2).Value))
+					{
+						AppendIndent().AppendFormat("{0}.{1} = ", aliases[1], rnaliase);
+						BuildExpression(expr1);
+					}
+					else
+					{
+						AppendIndent().AppendFormat("{0}.{1} BETWEEN ", aliases[1], rnaliase);
+						BuildExpression(expr1);
+						StringBuilder.Append(" AND ");
+						BuildExpression(expr2);
+					}
+				}
+				else
+				{
+					AppendIndent().AppendFormat("{0}.{1} > ", aliases[1], rnaliase);
+					BuildExpression(SelectQuery.Select.SkipValue);
+				}
+
+				StringBuilder.AppendLine();
+				Indent--;
+			}
+			else
+				buildSql();
+		}
+
+		protected void AlternativeBuildSql2(Action buildSql)
+		{
+			var aliases = GetTempAliases(3, "t");
+
+			AppendIndent().Append("SELECT *").AppendLine();
+			AppendIndent().Append("FROM")    .AppendLine();
+			AppendIndent().Append("(")       .AppendLine();
+			Indent++;
+
+			AppendIndent().Append("SELECT TOP ");
+			BuildExpression(SelectQuery.Select.TakeValue);
+			StringBuilder.Append(" *").AppendLine();
+			AppendIndent().Append("FROM").AppendLine();
+			AppendIndent().Append("(")   .AppendLine();
+			Indent++;
+
+			if (SelectQuery.OrderBy.IsEmpty)
+			{
+				AppendIndent().Append("SELECT TOP ");
+
+				var p = SelectQuery.Select.SkipValue as SqlParameter;
+
+				if (p != null && !p.IsQueryParameter && SelectQuery.Select.TakeValue is SqlValue)
+					BuildValue(null, (int)p.Value + (int)((SqlValue)(SelectQuery.Select.TakeValue)).Value);
+				else
+					BuildExpression(Add<int>(SelectQuery.Select.SkipValue, SelectQuery.Select.TakeValue));
+
+				StringBuilder.Append(" *").AppendLine();
+				AppendIndent().Append("FROM").AppendLine();
+				AppendIndent().Append("(")   .AppendLine();
+				Indent++;
+			}
+
+			buildSql();
+
+			if (SelectQuery.OrderBy.IsEmpty)
+			{
+				Indent--;
+				AppendIndent().AppendFormat(") {0}", aliases[2]).AppendLine();
+				AppendIndent().Append("ORDER BY").AppendLine();
+				BuildAliases(aliases[2], SelectQuery.Select.Columns, null);
+			}
+
+			Indent--;
+			AppendIndent().AppendFormat(") {0}", aliases[1]).AppendLine();
+
+			if (SelectQuery.OrderBy.IsEmpty)
+			{
+				AppendIndent().Append("ORDER BY").AppendLine();
+				BuildAliases(aliases[1], SelectQuery.Select.Columns, " DESC");
+			}
+			else
+			{
+				BuildAlternativeOrderBy(false);
+			}
+
+			Indent--;
+			AppendIndent().AppendFormat(") {0}", aliases[0]).AppendLine();
+
+			if (SelectQuery.OrderBy.IsEmpty)
+			{
+				AppendIndent().Append("ORDER BY").AppendLine();
+				BuildAliases(aliases[0], SelectQuery.Select.Columns, null);
+			}
+			else
+			{
+				BuildAlternativeOrderBy(true);
+			}
+		}
+
+		void BuildAlternativeOrderBy(bool ascending)
+		{
+			AppendIndent().Append("ORDER BY").AppendLine();
+
+			var obys = GetTempAliases(SelectQuery.OrderBy.Items.Count, "oby");
+
+			Indent++;
+
+			for (var i = 0; i < obys.Length; i++)
+			{
+				AppendIndent().Append(obys[i]);
+
+				if ( ascending &&  SelectQuery.OrderBy.Items[i].IsDescending ||
+					!ascending && !SelectQuery.OrderBy.Items[i].IsDescending)
+					StringBuilder.Append(" DESC");
+
+				if (i + 1 < obys.Length)
+					StringBuilder.Append(',');
+
+				StringBuilder.AppendLine();
+			}
+
+			Indent--;
+		}
+
+		protected delegate IEnumerable<SelectQuery.Column> ColumnSelector();
+
+		protected IEnumerable<SelectQuery.Column> AlternativeGetSelectedColumns(ColumnSelector columnSelector)
+		{
+			foreach (var col in columnSelector())
+				yield return col;
+
+			var obys = GetTempAliases(SelectQuery.OrderBy.Items.Count, "oby");
+
+			for (var i = 0; i < obys.Length; i++)
+				yield return new SelectQuery.Column(SelectQuery, SelectQuery.OrderBy.Items[i].Expression, obys[i]);
+		}
+
+		protected static bool IsDateDataType(ISqlExpression expr, string dateName)
+		{
+			switch (expr.ElementType)
+			{
+				case QueryElementType.SqlDataType   : return ((SqlDataType)  expr).DataType == DataType.Date;
+				case QueryElementType.SqlExpression : return ((SqlExpression)expr).Expr     == dateName;
+			}
+
+			return false;
+		}
+
+		protected static bool IsTimeDataType(ISqlExpression expr)
+		{
+			switch (expr.ElementType)
+			{
+				case QueryElementType.SqlDataType   : return ((SqlDataType)expr).  DataType == DataType.Time;
+				case QueryElementType.SqlExpression : return ((SqlExpression)expr).Expr     == "Time";
+			}
+
+			return false;
+		}
+
+		static bool IsBooleanParameter(ISqlExpression expr, int count, int i)
+		{
+			if ((i % 2 == 1 || i == count - 1) && expr.SystemType == typeof(bool) || expr.SystemType == typeof(bool?))
+			{
+				switch (expr.ElementType)
+				{
+					case QueryElementType.SearchCondition : return true;
+				}
+			}
+
+			return false;
+		}
+
+		protected SqlFunction ConvertFunctionParameters(SqlFunction func)
+		{
+			if (func.Name == "CASE" &&
+				func.Parameters.Select((p,i) => new { p, i }).Any(p => IsBooleanParameter(p.p, func.Parameters.Length, p.i)))
+			{
+				return new SqlFunction(
+					func.SystemType,
+					func.Name,
+					func.Precedence,
+					func.Parameters.Select((p,i) =>
+						IsBooleanParameter(p, func.Parameters.Length, i) ?
+							SqlOptimizer.ConvertExpression(new SqlFunction(typeof(bool), "CASE", p, new SqlValue(true), new SqlValue(false))) :
+							p
+					).ToArray());
+			}
+
+			return func;
+		}
+
+		#endregion
+
+		#region Helpers
+
+		protected SequenceNameAttribute GetSequenceNameAttribute(SqlTable table, bool throwException)
+		{
+			var identityField = table.GetIdentityField();
+
+			if (identityField == null)
+				if (throwException)
+					throw new SqlException("Identity field must be defined for '{0}'.", table.Name);
+				else
+					return null;
+
+			if (table.ObjectType == null)
+				if (throwException)
+					throw new SqlException("Sequence name can not be retrieved for the '{0}' table.", table.Name);
+				else
+					return null;
+
+			var attrs = table.SequenceAttributes;
+
+			if (attrs.IsNullOrEmpty())
+				if (throwException)
+					throw new SqlException("Sequence name can not be retrieved for the '{0}' table.", table.Name);
+				else
+					return null;
+
+			SequenceNameAttribute defaultAttr = null;
+
+			foreach (var attr in attrs)
+			{
+				if (attr.Configuration == Name)
+					return attr;
+
+				if (defaultAttr == null && attr.Configuration == null)
+					defaultAttr = attr;
+			}
+
+			if (defaultAttr == null)
+				if (throwException)
+					throw new SqlException("Sequence name can not be retrieved for the '{0}' table.", table.Name);
+				else
+					return null;
+
+			return defaultAttr;
+		}
+
+		static bool Wrap(int precedence, int parentPrecedence)
+		{
+			return
+				precedence == 0 ||
+				/* maybe it will be no harm to put "<=" here? */
+				precedence < parentPrecedence ||
+				(precedence == parentPrecedence && 
+					(parentPrecedence == Precedence.Subtraction    ||
+					 parentPrecedence == Precedence.Multiplicative ||
+					 parentPrecedence == Precedence.LogicalNegation));
+		}
+
+		protected string[] GetTempAliases(int n, string defaultAlias)
+		{
+			return SelectQuery.GetTempAliases(n, defaultAlias);
+		}
+
+		protected static string GetTableAlias(ISqlTableSource table)
+		{
+			switch (table.ElementType)
+			{
+				case QueryElementType.TableSource :
+					var ts    = (SelectQuery.TableSource)table;
+					var alias = string.IsNullOrEmpty(ts.Alias) ? GetTableAlias(ts.Source) : ts.Alias;
+					return alias != "$" ? alias : null;
+
+				case QueryElementType.SqlTable :
+					return ((SqlTable)table).Alias;
+
+				default :
+					throw new InvalidOperationException();
+			}
+		}
+
+		protected virtual string GetTableDatabaseName(SqlTable table)
+		{
+			return table.Database == null ? null : Convert(table.Database, ConvertType.NameToDatabase).ToString();
+		}
+
+		protected virtual string GetTableOwnerName(SqlTable table)
+		{
+			return table.Owner == null ? null : Convert(table.Owner, ConvertType.NameToOwner).ToString();
+		}
+
+		protected virtual string GetTablePhysicalName(SqlTable table)
+		{
+			return table.PhysicalName == null ? null : Convert(table.PhysicalName, ConvertType.NameToQueryTable).ToString();
+		}
+
+		string GetPhysicalTableName(ISqlTableSource table, string alias)
+		{
+			switch (table.ElementType)
+			{
+				case QueryElementType.SqlTable :
+					{
+						var tbl = (SqlTable)table;
+
+						var database     = GetTableDatabaseName(tbl);
+						var owner        = GetTableOwnerName   (tbl);
+						var physicalName = GetTablePhysicalName(tbl);
+
+						var sb = new StringBuilder();
+
+						BuildTableName(sb, database, owner, physicalName);
+
+						if (tbl.SqlTableType == SqlTableType.Expression)
+						{
+							var values = new object[2 + (tbl.TableArguments == null ? 0 : tbl.TableArguments.Length)];
+
+							values[0] = sb.ToString();
+							values[1] = Convert(alias, ConvertType.NameToQueryTableAlias);
+
+							for (var i = 2; i < values.Length; i++)
+							{
+								var value = tbl.TableArguments[i - 2];
+
+								sb.Length = 0;
+								WithStringBuilder(sb, () => BuildExpression(PrecedenceLevel.Primary, value));
+								values[i] = sb.ToString();
+							}
+
+							sb.Length = 0;
+							sb.AppendFormat(tbl.Name, values);
+						}
+
+						if (tbl.SqlTableType == SqlTableType.Function)
+						{
+							sb.Append('(');
+
+							if (tbl.TableArguments != null && tbl.TableArguments.Length > 0)
+							{
+								var first = true;
+
+								foreach (var arg in tbl.TableArguments)
+								{
+									if (!first)
+										sb.Append(", ");
+
+									WithStringBuilder(sb, () => BuildExpression(arg, true, !first));
+
+									first = false;
+								}
+							}
+
+							sb.Append(')');
+						}
+
+						return sb.ToString();
+					}
+
+				case QueryElementType.TableSource :
+					return GetPhysicalTableName(((SelectQuery.TableSource)table).Source, alias);
+
+				default :
+					throw new InvalidOperationException();
+			}
+		}
+
+		protected StringBuilder AppendIndent()
+		{
+			if (Indent > 0)
+				StringBuilder.Append('\t', Indent);
+
+			return StringBuilder;
+		}
+
+		ISqlExpression Add(ISqlExpression expr1, ISqlExpression expr2, Type type)
+		{
+			return SqlOptimizer.ConvertExpression(new SqlBinaryExpression(type, expr1, "+", expr2, PrecedenceLevel.Additive));
+		}
+
+		protected ISqlExpression Add<T>(ISqlExpression expr1, ISqlExpression expr2)
+		{
+			return Add(expr1, expr2, typeof(T));
+		}
+
+		ISqlExpression Add(ISqlExpression expr1, int value)
+		{
+			return Add<int>(expr1, new SqlValue(value));
+		}
+
+		#endregion
+
+		#region ISqlProvider Members
+
+		public virtual ISqlExpression GetIdentityExpression(SqlTable table)
+		{
+			return null;
+		}
+
+		protected virtual void PrintParameterName(StringBuilder sb, IDbDataParameter parameter)
+		{
+			if (!parameter.ParameterName.StartsWith("@"))
+				sb.Append('@');
+			sb.Append(parameter.ParameterName);
+		}
+
+		protected virtual string GetTypeName(IDbDataParameter parameter)
+		{
+			return null;
+		}
+
+		protected virtual string GetUdtTypeName(IDbDataParameter parameter)
+		{
+			return null;
+		}
+
+		protected virtual string GetProviderTypeName(IDbDataParameter parameter)
+		{
+			return null;
+		}
+
+		protected virtual void PrintParameterType(StringBuilder sb, IDbDataParameter parameter)
+		{
+			var typeName = GetTypeName(parameter);
+			if (!string.IsNullOrEmpty(typeName))
+				sb.Append(typeName).Append(" -- ");
+
+			var udtTypeName = GetUdtTypeName(parameter);
+			if (!string.IsNullOrEmpty(udtTypeName))
+				sb.Append(udtTypeName).Append(" -- ");
+
+			var t1 = GetProviderTypeName(parameter);
+			var t2 = parameter.DbType.ToString();
+
+			sb.Append(t1);
+
+			if (t1 != t2)
+				sb.Append(" -- ").Append(t2);
+		}
+
+		protected virtual void PrintParameterValue(StringBuilder sb, IDbDataParameter parameter)
+		{
+			ValueToSqlConverter.Convert(sb, parameter.Value);
+		}
+
+		public virtual StringBuilder PrintParameters(StringBuilder sb, IDbDataParameter[] parameters)
+		{
+			if (parameters != null && parameters.Length > 0)
+			{
+				foreach (var p in parameters)
+				{
+					sb.Append("DECLARE ");
+					PrintParameterName(sb, p);
+					sb.Append(' ');
+					PrintParameterType(sb, p);
+					sb.AppendLine();
+
+					sb.Append("SET     ");
+					PrintParameterName(sb, p);
+					sb.Append(" = ");
+					ValueToSqlConverter.Convert(sb, p.Value);
+					sb.AppendLine();
+				}
+
+				sb.AppendLine();
+			}
+
+			return sb;
+		}
+
+		public string ApplyQueryHints(string sql, List<string> queryHints)
+		{
+			var sb = new StringBuilder(sql);
+
+			foreach (var hint in queryHints)
+				sb.AppendLine(hint);
+
+			return sb.ToString();
+		}
+
+		private        string _name;
+		public virtual string  Name
+		{
+			get { return _name ?? (_name = GetType().Name.Replace("SqlBuilder", "")); }
+		}
+
+		#endregion
+	}
+}