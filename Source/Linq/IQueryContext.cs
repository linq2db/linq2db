--- conflicted
+++ resolved
@@ -1,29 +1,17 @@
-﻿using System;
-<<<<<<< HEAD
-using System.Data;
-using System.Linq.Expressions;
-using System.Threading;
-using System.Threading.Tasks;
-=======
-using System.Collections.Generic;
->>>>>>> 8803bae5
-
-namespace LinqToDB.Linq
-{
-	using Data;
-
-	public interface IQueryContext : IDisposable
-	{
-<<<<<<< HEAD
-		int                   ExecuteNonQuery   ();
-		object                ExecuteScalar     ();
-		IDataReader           ExecuteReader     ();
-		Task<DataReaderAsync> ExecuteReaderAsync(CancellationToken cancellationToken);
-=======
-		SelectQuery    SelectQuery { get; }
-		object         Context     { get; set; }
-		List<string>   QueryHints  { get; }
-		SqlParameter[] GetParameters();
->>>>>>> 8803bae5
-	}
-}
+﻿using System;
+using System.Data;
+using System.Threading;
+using System.Threading.Tasks;
+
+namespace LinqToDB.Linq
+{
+	using Data;
+
+	public interface IQueryContext : IDisposable
+	{
+		int                   ExecuteNonQuery   ();
+		object                ExecuteScalar     ();
+		IDataReader           ExecuteReader     ();
+		Task<DataReaderAsync> ExecuteReaderAsync(CancellationToken cancellationToken);
+	}
+}