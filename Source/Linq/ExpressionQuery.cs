﻿using System;
using System.Collections;
using System.Collections.Generic;
using System.Linq;
using System.Linq.Expressions;
using System.Reflection;
using System.Threading;
using System.Threading.Tasks;

namespace LinqToDB.Linq
{
	using Extensions;

	abstract class ExpressionQuery<T> : IExpressionQuery<T>
	{
		protected ExpressionQuery(IDataContext dataContext, Expression expression)
		{
			_dataContext = dataContext;

			Expression = expression ?? Expression.Constant(this);
		}

		readonly IDataContext _dataContext;

		public Expression     Expression  { get; set; }
		public Type           ElementType { get { return typeof(T); } }
		public IQueryProvider Provider    { get { return this;      } }

		public string SqlText { get; private set; }

		public IQueryable CreateQuery(Expression expression)
		{
			if (expression == null)
				throw new ArgumentNullException("expression");

			var elementType = expression.Type.GetItemType() ?? expression.Type;

			try
			{
<<<<<<< HEAD
				return (IQueryable)Activator.CreateInstance(typeof(ExpressionQueryImpl<>).MakeGenericType(elementType), new object[] { _dataContext, expression });
			}
			catch (TargetInvocationException ex)
			{
				throw ex.InnerException;
=======
				var hasQueryHints = DataContextInfo.DataContext.QueryHints.Count > 0 || DataContextInfo.DataContext.NextQueryHints.Count > 0;

				if (_sqlTextHolder == null || hasQueryHints)
				{
					var info    = GetQuery(Expression, true);
					var sqlText = info.GetSqlText(DataContextInfo.DataContext, Expression, Parameters, 0);

					if (hasQueryHints)
						return sqlText;

					_sqlTextHolder = sqlText;
				}

				return _sqlTextHolder;
>>>>>>> 8803bae5
			}
		}

		public IQueryable<TElement> CreateQuery<TElement>(Expression expression)
		{
			if (expression == null)
				throw new ArgumentNullException("expression");

			return new ExpressionQueryImpl<TElement>(_dataContext, expression);
		}

		public IEnumerator<T> GetEnumerator()
		{
			return GetQuery(Expression, true).GetIEnumerable(_dataContext, Expression).GetEnumerator();
		}

		IEnumerator IEnumerable.GetEnumerator()
		{
			return GetQuery(Expression, true).GetIEnumerable(_dataContext, Expression).GetEnumerator();
		}

		public object Execute(Expression expression)
		{
			return GetQuery(expression, false).GetElement(_dataContext, expression);
		}

		public Task GetForEachAsync(Action<T> action, CancellationToken cancellationToken)
		{
			return GetQuery(Expression, true).GetForEachAsync(_dataContext, Expression, action, cancellationToken);
		}

		public TResult Execute<TResult>(Expression expression)
		{
#if DEBUG
			if (typeof(TResult) != typeof(T))
				throw new InvalidOperationException();
#endif

			return (TResult)(object)GetQuery(expression, false).GetElement(_dataContext, expression);
		}

		Query<T> _info;

		Query<T> GetQuery(Expression expression, bool isEnumerable)
		{
			if (isEnumerable && _info != null)
				throw new InvalidOperationException();
				//return _info;

			var info = Query<T>.GetQuery(_dataContext, expression, isEnumerable);

			if (isEnumerable)
				_info = info;

			return info;
		}
	}
}
<|MERGE_RESOLUTION|>--- conflicted
+++ resolved
@@ -1,119 +1,135 @@
-﻿using System;
-using System.Collections;
-using System.Collections.Generic;
-using System.Linq;
-using System.Linq.Expressions;
-using System.Reflection;
-using System.Threading;
-using System.Threading.Tasks;
-
-namespace LinqToDB.Linq
-{
-	using Extensions;
-
-	abstract class ExpressionQuery<T> : IExpressionQuery<T>
-	{
-		protected ExpressionQuery(IDataContext dataContext, Expression expression)
-		{
-			_dataContext = dataContext;
-
-			Expression = expression ?? Expression.Constant(this);
-		}
-
-		readonly IDataContext _dataContext;
-
-		public Expression     Expression  { get; set; }
-		public Type           ElementType { get { return typeof(T); } }
-		public IQueryProvider Provider    { get { return this;      } }
-
-		public string SqlText { get; private set; }
-
-		public IQueryable CreateQuery(Expression expression)
-		{
-			if (expression == null)
-				throw new ArgumentNullException("expression");
-
-			var elementType = expression.Type.GetItemType() ?? expression.Type;
-
-			try
-			{
-<<<<<<< HEAD
-				return (IQueryable)Activator.CreateInstance(typeof(ExpressionQueryImpl<>).MakeGenericType(elementType), new object[] { _dataContext, expression });
-			}
-			catch (TargetInvocationException ex)
-			{
-				throw ex.InnerException;
-=======
-				var hasQueryHints = DataContextInfo.DataContext.QueryHints.Count > 0 || DataContextInfo.DataContext.NextQueryHints.Count > 0;
-
-				if (_sqlTextHolder == null || hasQueryHints)
-				{
-					var info    = GetQuery(Expression, true);
-					var sqlText = info.GetSqlText(DataContextInfo.DataContext, Expression, Parameters, 0);
-
-					if (hasQueryHints)
-						return sqlText;
-
-					_sqlTextHolder = sqlText;
-				}
-
-				return _sqlTextHolder;
->>>>>>> 8803bae5
-			}
-		}
-
-		public IQueryable<TElement> CreateQuery<TElement>(Expression expression)
-		{
-			if (expression == null)
-				throw new ArgumentNullException("expression");
-
-			return new ExpressionQueryImpl<TElement>(_dataContext, expression);
-		}
-
-		public IEnumerator<T> GetEnumerator()
-		{
-			return GetQuery(Expression, true).GetIEnumerable(_dataContext, Expression).GetEnumerator();
-		}
-
-		IEnumerator IEnumerable.GetEnumerator()
-		{
-			return GetQuery(Expression, true).GetIEnumerable(_dataContext, Expression).GetEnumerator();
-		}
-
-		public object Execute(Expression expression)
-		{
-			return GetQuery(expression, false).GetElement(_dataContext, expression);
-		}
-
-		public Task GetForEachAsync(Action<T> action, CancellationToken cancellationToken)
-		{
-			return GetQuery(Expression, true).GetForEachAsync(_dataContext, Expression, action, cancellationToken);
-		}
-
-		public TResult Execute<TResult>(Expression expression)
-		{
-#if DEBUG
-			if (typeof(TResult) != typeof(T))
-				throw new InvalidOperationException();
-#endif
-
-			return (TResult)(object)GetQuery(expression, false).GetElement(_dataContext, expression);
-		}
-
-		Query<T> _info;
-
-		Query<T> GetQuery(Expression expression, bool isEnumerable)
-		{
-			if (isEnumerable && _info != null)
-				throw new InvalidOperationException();
-				//return _info;
-
-			var info = Query<T>.GetQuery(_dataContext, expression, isEnumerable);
-
-			if (isEnumerable)
-				_info = info;
-
-			return info;
-		}
-	}
-}
+﻿using System;
+using System.Collections;
+using System.Collections.Generic;
+using System.Diagnostics;
+using System.Linq;
+using System.Linq.Expressions;
+using System.Reflection;
+using System.Threading;
+using System.Threading.Tasks;
+using JetBrains.Annotations;
+
+namespace LinqToDB.Linq
+{
+	using Extensions;
+
+	abstract class ExpressionQuery<T> : IExpressionQuery<T>
+	{
+		protected ExpressionQuery(IDataContext dataContext, Expression expression)
+		{
+			_dataContext = dataContext;
+
+			Expression = expression ?? Expression.Constant(this);
+		}
+
+		readonly IDataContext _dataContext;
+
+		public Expression     Expression  { get; set; }
+		public Type           ElementType { get { return typeof(T); } }
+		public IQueryProvider Provider    { get { return this;      } }
+
+		#region SqlText
+
+		[DebuggerBrowsable(DebuggerBrowsableState.Never)]
+		private string _sqlTextHolder;
+
+// ReSharper disable InconsistentNaming
+		[UsedImplicitly]
+		private string _sqlText { get { return SqlText; }}
+// ReSharper restore InconsistentNaming
+
+		public  string  SqlText
+		{
+			get
+			{
+				var hasQueryHints = _dataContext.QueryHints.Count > 0 || _dataContext.NextQueryHints.Count > 0;
+
+				if (_sqlTextHolder == null || hasQueryHints)
+				{
+//					var info    = GetQuery(Expression, true);
+//					var sqlText = info.GetSqlText(_dataContext, Expression, null/*Parameters*/, 0);
+//
+//					if (hasQueryHints)
+//						return sqlText;
+//
+//					_sqlTextHolder = sqlText;
+				}
+
+				return _sqlTextHolder;
+			}
+		}
+
+		#endregion
+
+		public IQueryable CreateQuery(Expression expression)
+		{
+			if (expression == null)
+				throw new ArgumentNullException("expression");
+
+			var elementType = expression.Type.GetItemType() ?? expression.Type;
+
+			try
+			{
+				return (IQueryable)Activator.CreateInstance(typeof(ExpressionQueryImpl<>).MakeGenericType(elementType), new object[] { _dataContext, expression });
+			}
+			catch (TargetInvocationException ex)
+			{
+				throw ex.InnerException;
+			}
+		}
+
+		public IQueryable<TElement> CreateQuery<TElement>(Expression expression)
+		{
+			if (expression == null)
+				throw new ArgumentNullException("expression");
+
+			return new ExpressionQueryImpl<TElement>(_dataContext, expression);
+		}
+
+		public IEnumerator<T> GetEnumerator()
+		{
+			return GetQuery(Expression, true).GetIEnumerable(_dataContext, Expression).GetEnumerator();
+		}
+
+		IEnumerator IEnumerable.GetEnumerator()
+		{
+			return GetQuery(Expression, true).GetIEnumerable(_dataContext, Expression).GetEnumerator();
+		}
+
+		public object Execute(Expression expression)
+		{
+			return GetQuery(expression, false).GetElement(_dataContext, expression);
+		}
+
+		public Task GetForEachAsync(Action<T> action, CancellationToken cancellationToken)
+		{
+			return GetQuery(Expression, true).GetForEachAsync(_dataContext, Expression, action, cancellationToken);
+		}
+
+		public TResult Execute<TResult>(Expression expression)
+		{
+#if DEBUG
+			if (typeof(TResult) != typeof(T))
+				throw new InvalidOperationException();
+#endif
+
+			return (TResult)(object)GetQuery(expression, false).GetElement(_dataContext, expression);
+		}
+
+		Query<T> _info;
+
+		Query<T> GetQuery(Expression expression, bool isEnumerable)
+		{
+			if (isEnumerable && _info != null)
+				throw new InvalidOperationException();
+				//return _info;
+
+			var info = Query<T>.GetQuery(_dataContext, expression, isEnumerable);
+
+			if (isEnumerable)
+				_info = info;
+
+			return info;
+		}
+	}
+}