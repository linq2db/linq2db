--- conflicted
+++ resolved
@@ -1,56 +1,52 @@
-﻿using System;
-using System.Reflection;
-
-namespace LinqToDB.Linq
-{
-	public static class MethodHelper
-	{
-
-<<<<<<< HEAD
-#if (FW4 || SILVERLIGHT) && !NETSTANDARD && !NETSTANDARD2_0
-=======
-#if !NETSTANDARD1_6
->>>>>>> 1e2c937f
-		public static MethodInfo GetMethodInfo(this Delegate del)
-		{
-			if ((object) del == null)
-				throw new ArgumentNullException("del");
-			return del.Method;
-		}
-#endif
-
-		#region Helper methods to obtain MethodInfo in a safe way
-
-		public static MethodInfo GetMethodInfo<T1,T2>(Func<T1,T2> f, T1 unused1)
-		{
-			return f.GetMethodInfo();
-		}
-
-		public static MethodInfo GetMethodInfo<T1,T2,T3>(Func<T1,T2,T3> f, T1 unused1, T2 unused2)
-		{
-			return f.GetMethodInfo();
-		}
-
-		public static MethodInfo GetMethodInfo<T1,T2,T3,T4>(Func<T1,T2,T3,T4> f, T1 unused1, T2 unused2, T3 unused3)
-		{
-			return f.GetMethodInfo();
-		}
-
-		public static MethodInfo GetMethodInfo<T1,T2,T3,T4,T5>(Func<T1,T2,T3,T4,T5> f, T1 unused1, T2 unused2, T3 unused3, T4 unused4)
-		{
-			return f.GetMethodInfo();
-		}
-
-		public static MethodInfo GetMethodInfo<T1,T2,T3,T4,T5,T6>(Func<T1,T2,T3,T4,T5,T6> f, T1 unused1, T2 unused2, T3 unused3, T4 unused4, T5 unused5)
-		{
-			return f.GetMethodInfo();
-		}
-
-		public static MethodInfo GetMethodInfo<T1,T2,T3,T4,T5,T6, T7>(Func<T1,T2,T3,T4,T5,T6,T7> f, T1 unused1, T2 unused2, T3 unused3, T4 unused4, T5 unused5, T6 unused6)
-		{
-			return f.GetMethodInfo();
-		}
-
-		#endregion
-	}
+﻿using System;
+using System.Reflection;
+
+namespace LinqToDB.Linq
+{
+	public static class MethodHelper
+	{
+
+#if !NETSTANDARD1_6
+		public static MethodInfo GetMethodInfo(this Delegate del)
+		{
+			if ((object) del == null)
+				throw new ArgumentNullException("del");
+			return del.Method;
+		}
+#endif
+
+		#region Helper methods to obtain MethodInfo in a safe way
+
+		public static MethodInfo GetMethodInfo<T1,T2>(Func<T1,T2> f, T1 unused1)
+		{
+			return f.GetMethodInfo();
+		}
+
+		public static MethodInfo GetMethodInfo<T1,T2,T3>(Func<T1,T2,T3> f, T1 unused1, T2 unused2)
+		{
+			return f.GetMethodInfo();
+		}
+
+		public static MethodInfo GetMethodInfo<T1,T2,T3,T4>(Func<T1,T2,T3,T4> f, T1 unused1, T2 unused2, T3 unused3)
+		{
+			return f.GetMethodInfo();
+		}
+
+		public static MethodInfo GetMethodInfo<T1,T2,T3,T4,T5>(Func<T1,T2,T3,T4,T5> f, T1 unused1, T2 unused2, T3 unused3, T4 unused4)
+		{
+			return f.GetMethodInfo();
+		}
+
+		public static MethodInfo GetMethodInfo<T1,T2,T3,T4,T5,T6>(Func<T1,T2,T3,T4,T5,T6> f, T1 unused1, T2 unused2, T3 unused3, T4 unused4, T5 unused5)
+		{
+			return f.GetMethodInfo();
+		}
+
+		public static MethodInfo GetMethodInfo<T1,T2,T3,T4,T5,T6, T7>(Func<T1,T2,T3,T4,T5,T6,T7> f, T1 unused1, T2 unused2, T3 unused3, T4 unused4, T5 unused5, T6 unused6)
+		{
+			return f.GetMethodInfo();
+		}
+
+		#endregion
+	}
 }