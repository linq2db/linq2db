--- conflicted
+++ resolved
@@ -1,1015 +1,923 @@
-﻿using System;
-using System.Collections.Generic;
-using System.IO;
-using System.Linq;
-using System.Linq.Expressions;
-using System.Reflection;
-using System.Runtime.CompilerServices;
-using System.Text;
-
-namespace LinqToDB.Linq.Builder
-{
-	using Common;
-	using Extensions;
-	using LinqToDB.Expressions;
-
-	class ExpressionTestGenerator
-	{
-		readonly StringBuilder _exprBuilder = new StringBuilder();
-
-		string _indent = "\t\t\t\t";
-
-		void PushIndent() { _indent += '\t'; }
-		void PopIndent () { _indent = _indent.Substring(1); }
-
-		readonly HashSet<Expression> _visitedExprs = new HashSet<Expression>();
-
-		bool BuildExpression(Expression expr)
-		{
-			switch (expr.NodeType)
-			{
-				case ExpressionType.Add:
-				case ExpressionType.AddChecked:
-				case ExpressionType.And:
-				case ExpressionType.AndAlso:
-				case ExpressionType.Assign:
-				case ExpressionType.Coalesce:
-				case ExpressionType.Divide:
-				case ExpressionType.Equal:
-				case ExpressionType.ExclusiveOr:
-				case ExpressionType.GreaterThan:
-				case ExpressionType.GreaterThanOrEqual:
-				case ExpressionType.LeftShift:
-				case ExpressionType.LessThan:
-				case ExpressionType.LessThanOrEqual:
-				case ExpressionType.Modulo:
-				case ExpressionType.Multiply:
-				case ExpressionType.MultiplyChecked:
-				case ExpressionType.NotEqual:
-				case ExpressionType.Or:
-				case ExpressionType.OrElse:
-				case ExpressionType.Power:
-				case ExpressionType.RightShift:
-				case ExpressionType.Subtract:
-				case ExpressionType.SubtractChecked:
-					{
-						var e = (BinaryExpression)expr;
-
-						_exprBuilder.Append("(");
-
-						e.Left.Visit(new Func<Expression,bool>(BuildExpression));
-
-						switch (expr.NodeType)
-						{
-							case ExpressionType.Add                :
-							case ExpressionType.AddChecked         : _exprBuilder.Append(" + ");  break;
-							case ExpressionType.And                : _exprBuilder.Append(" & ");  break;
-							case ExpressionType.AndAlso            : _exprBuilder.Append(" && "); break;
-							case ExpressionType.Assign             : _exprBuilder.Append(" = ");  break;
-							case ExpressionType.Coalesce           : _exprBuilder.Append(" ?? "); break;
-							case ExpressionType.Divide             : _exprBuilder.Append(" / ");  break;
-							case ExpressionType.Equal              : _exprBuilder.Append(" == "); break;
-							case ExpressionType.ExclusiveOr        : _exprBuilder.Append(" ^ ");  break;
-							case ExpressionType.GreaterThan        : _exprBuilder.Append(" > ");  break;
-							case ExpressionType.GreaterThanOrEqual : _exprBuilder.Append(" >= "); break;
-							case ExpressionType.LeftShift          : _exprBuilder.Append(" << "); break;
-							case ExpressionType.LessThan           : _exprBuilder.Append(" < ");  break;
-							case ExpressionType.LessThanOrEqual    : _exprBuilder.Append(" <= "); break;
-							case ExpressionType.Modulo             : _exprBuilder.Append(" % ");  break;
-							case ExpressionType.Multiply           :
-							case ExpressionType.MultiplyChecked    : _exprBuilder.Append(" * ");  break;
-							case ExpressionType.NotEqual           : _exprBuilder.Append(" != "); break;
-							case ExpressionType.Or                 : _exprBuilder.Append(" | ");  break;
-							case ExpressionType.OrElse             : _exprBuilder.Append(" || "); break;
-							case ExpressionType.Power              : _exprBuilder.Append(" ** "); break;
-							case ExpressionType.RightShift         : _exprBuilder.Append(" >> "); break;
-							case ExpressionType.Subtract           :
-							case ExpressionType.SubtractChecked    : _exprBuilder.Append(" - ");  break;
-						}
-
-						e.Right.Visit(new Func<Expression,bool>(BuildExpression));
-
-						_exprBuilder.Append(")");
-
-						return false;
-					}
-
-				case ExpressionType.ArrayLength:
-					{
-						var e = (UnaryExpression)expr;
-
-						e.Operand.Visit(new Func<Expression,bool>(BuildExpression));
-						_exprBuilder.Append(".Length");
-
-						return false;
-					}
-
-				case ExpressionType.Convert:
-				case ExpressionType.ConvertChecked:
-					{
-						var e = (UnaryExpression)expr;
-
-						_exprBuilder.AppendFormat("({0})", GetTypeName(e.Type));
-						e.Operand.Visit(new Func<Expression,bool>(BuildExpression));
-
-						return false;
-					}
-
-				case ExpressionType.Negate:
-				case ExpressionType.NegateChecked:
-					{
-						_exprBuilder.Append("-");
-						return true;
-					}
-
-				case ExpressionType.Not:
-					{
-						_exprBuilder.Append("!");
-						return true;
-					}
-
-				case ExpressionType.Quote:
-					return true;
-
-				case ExpressionType.TypeAs:
-					{
-						var e = (UnaryExpression)expr;
-
-						_exprBuilder.Append("(");
-						e.Operand.Visit(new Func<Expression,bool>(BuildExpression));
-						_exprBuilder.AppendFormat(" as {0})", GetTypeName(e.Type));
-
-						return false;
-					}
-
-				case ExpressionType.UnaryPlus:
-					{
-						_exprBuilder.Append("+");
-						return true;
-					}
-
-				case ExpressionType.ArrayIndex:
-					{
-						var e = (BinaryExpression)expr;
-
-						e.Left.Visit(new Func<Expression,bool>(BuildExpression));
-						_exprBuilder.Append("[");
-						e.Right.Visit(new Func<Expression,bool>(BuildExpression));
-						_exprBuilder.Append("]");
-
-						return false;
-					}
-
-				case ExpressionType.MemberAccess :
-					{
-						var e = (MemberExpression)expr;
-
-						e.Expression.Visit(new Func<Expression,bool>(BuildExpression));
-						_exprBuilder.AppendFormat(".{0}", EncryptName(e.Member.DeclaringType, e.Member.Name, "P"));
-
-						return false;
-					}
-
-				case ExpressionType.Parameter :
-					{
-						var e = (ParameterExpression)expr;
-						_exprBuilder.Append(EncryptName(e.Name, "p"));
-						return false;
-					}
-
-				case ExpressionType.Call :
-					{
-						var ex = (MethodCallExpression)expr;
-						var mi = ex.Method;
-
-						var attrs = mi.GetCustomAttributesEx(typeof(ExtensionAttribute), false);
-
-						if (attrs.Length != 0)
-						{
-							ex.Arguments[0].Visit(new Func<Expression,bool>(BuildExpression));
-							PushIndent();
-							_exprBuilder.AppendLine().Append(_indent);
-						}
-						else if (ex.Object != null)
-							ex.Object.Visit(new Func<Expression,bool>(BuildExpression));
-						else
-							_exprBuilder.Append(GetTypeName(mi.DeclaringType));
-
-						_exprBuilder.Append(".").Append(EncryptName(mi.DeclaringType, mi.Name, "M"));
-
-						if (mi.IsGenericMethod && mi.GetGenericArguments().Select(GetTypeName).All(t => t != null))
-						{
-							_exprBuilder
-								.Append("<")
-								.Append(GetTypeNames(mi.GetGenericArguments(), ","))
-								.Append(">");
-						}
-
-						_exprBuilder.Append("(");
-
-						PushIndent();
-
-						var n = attrs.Length != 0 ? 1 : 0;
-
-						for (var i = n; i < ex.Arguments.Count; i++)
-						{
-							if (i != n)
-								_exprBuilder.Append(",");
-
-							_exprBuilder.AppendLine().Append(_indent);
-
-							ex.Arguments[i].Visit(new Func<Expression,bool>(BuildExpression));
-						}
-
-						PopIndent();
-
-						_exprBuilder.Append(")");
-
-						if (attrs.Length != 0)
-						{
-							PopIndent();
-						}
-
-						return false;
-					}
-
-				case ExpressionType.Constant:
-					{
-						var c = (ConstantExpression)expr;
-
-						if (c.Value is IQueryable)
-						{
-							var e = ((IQueryable)c.Value).Expression;
-
-							if (_visitedExprs.Add(e))
-							{
-								e.Visit(new Func<Expression,bool>(BuildExpression));
-								return false;
-							}
-						}
-
-						if (expr.ToString() == "value(" + expr.Type + ")")
-							_exprBuilder.Append("value(").Append(GetTypeName(expr.Type)).Append(")");
-						else
-							_exprBuilder.Append(expr);
-
-						return true;
-					}
-
-				case ExpressionType.Lambda:
-					{
-						var le = (LambdaExpression)expr;
-						var ps = le.Parameters
-							.Select(p => (GetTypeName(p.Type) + " " + EncryptName(p.Name, "p")).TrimStart())
-							.Aggregate("", (p1, p2) => p1 + ", " + p2, p => p.TrimStart(',', ' '));
-
-						_exprBuilder.Append("(").Append(ps).Append(") => ");
-
-						le.Body.Visit(new Func<Expression,bool>(BuildExpression));
-						return false;
-					}
-
-				case ExpressionType.Conditional:
-					{
-						var e = (ConditionalExpression)expr;
-
-						_exprBuilder.Append("(");
-						e.Test.Visit(new Func<Expression,bool>(BuildExpression));
-						_exprBuilder.Append(" ? ");
-						e.IfTrue.Visit(new Func<Expression,bool>(BuildExpression));
-						_exprBuilder.Append(" : ");
-						e.IfFalse.Visit(new Func<Expression,bool>(BuildExpression));
-						_exprBuilder.Append(")");
-
-						return false;
-					}
-
-				case ExpressionType.New:
-					{
-						var ne = (NewExpression)expr;
-
-						if (IsAnonymous(ne.Type))
-						{
-							if (ne.Members.Count == 1)
-							{
-								_exprBuilder.AppendFormat("new {{ {0} = ", EncryptName(ne.Members[0].DeclaringType, ne.Members[0].Name, "P"));
-								ne.Arguments[0].Visit(new Func<Expression,bool>(BuildExpression));
-								_exprBuilder.Append(" }}");
-							}
-							else
-							{
-								_exprBuilder.AppendLine("new").Append(_indent).Append("{");
-
-								PushIndent();
-
-								for (var i = 0; i < ne.Members.Count; i++)
-								{
-									_exprBuilder.AppendLine().Append(_indent).AppendFormat("{0} = ", EncryptName(ne.Members[i].DeclaringType, ne.Members[i].Name, "P"));
-									ne.Arguments[i].Visit(new Func<Expression,bool>(BuildExpression));
-
-									if (i + 1 < ne.Members.Count)
-										_exprBuilder.Append(",");
-								}
-
-								PopIndent();
-								_exprBuilder.AppendLine().Append(_indent).Append("}");
-							}
-						}
-						else
-						{
-							_exprBuilder.AppendFormat("new {0}(", GetTypeName(ne.Type));
-
-							for (var i = 0; i < ne.Arguments.Count; i++)
-							{
-								ne.Arguments[i].Visit(new Func<Expression,bool>(BuildExpression));
-								if (i + 1 < ne.Arguments.Count)
-									_exprBuilder.Append(", ");
-							}
-
-							_exprBuilder.Append(")");
-						}
-
-						return false;
-					}
-
-				case ExpressionType.MemberInit:
-					{
-						Func<MemberBinding,bool> modify = b =>
-						{
-							switch (b.BindingType)
-							{
-								case MemberBindingType.Assignment    :
-									var ma = (MemberAssignment)b;
-									_exprBuilder.AppendFormat("{0} = ", EncryptName(ma.Member.DeclaringType, ma.Member.Name, "P"));
-									ma.Expression.Visit(new Func<Expression,bool>(BuildExpression));
-									break;
-								default:
-									_exprBuilder.Append(b.ToString());
-									break;
-							}
-
-							return true;
-						};
-
-						var e = (MemberInitExpression)expr;
-
-						e.NewExpression.Visit(new Func<Expression,bool>(BuildExpression));
-
-						if (e.Bindings.Count == 1)
-						{
-							_exprBuilder.Append(" { ");
-							modify(e.Bindings[0]);
-							_exprBuilder.Append(" }");
-						}
-						else
-						{
-							_exprBuilder.AppendLine().Append(_indent).Append("{");
-
-							PushIndent();
-
-							for (var i = 0; i < e.Bindings.Count; i++)
-							{
-								_exprBuilder.AppendLine().Append(_indent);
-								modify(e.Bindings[i]);
-								if (i + 1 < e.Bindings.Count)
-									_exprBuilder.Append(",");
-							}
-
-							PopIndent();
-							_exprBuilder.AppendLine().Append(_indent).Append("}");
-						}
-
-						return false;
-					}
-
-				case ExpressionType.NewArrayInit:
-					{
-						var e = (NewArrayExpression)expr;
-
-						_exprBuilder.AppendFormat("new {0}[]", GetTypeName(e.Type.GetElementType()));
-
-						if (e.Expressions.Count == 1)
-						{
-							_exprBuilder.Append(" { ");
-							e.Expressions[0].Visit(new Func<Expression,bool>(BuildExpression));
-							_exprBuilder.Append(" }");
-						}
-						else
-						{
-							_exprBuilder.AppendLine().Append(_indent).Append("{");
-
-							PushIndent();
-
-							for (var i = 0; i < e.Expressions.Count; i++)
-							{
-								_exprBuilder.AppendLine().Append(_indent);
-								e.Expressions[i].Visit(new Func<Expression,bool>(BuildExpression));
-								if (i + 1 < e.Expressions.Count)
-									_exprBuilder.Append(",");
-							}
-
-							PopIndent();
-							_exprBuilder.AppendLine().Append(_indent).Append("}");
-						}
-
-						return false;
-					}
-
-				case ExpressionType.TypeIs:
-					{
-						var e = (TypeBinaryExpression)expr;
-
-						_exprBuilder.Append("(");
-						e.Expression.Visit(new Func<Expression, bool>(BuildExpression));
-						_exprBuilder.AppendFormat(" is {0})", e.TypeOperand);
-
-						return false;
-					}
-
-				case ExpressionType.ListInit:
-					{
-						var e = (ListInitExpression)expr;
-
-						e.NewExpression.Visit(new Func<Expression,bool>(BuildExpression));
-
-						if (e.Initializers.Count == 1)
-						{
-							_exprBuilder.Append(" { ");
-							e.Initializers[0].Arguments[0].Visit(new Func<Expression, bool>(BuildExpression));
-							_exprBuilder.Append(" }");
-						}
-						else
-						{
-							_exprBuilder.AppendLine().Append(_indent).Append("{");
-
-							PushIndent();
-
-							for (var i = 0; i < e.Initializers.Count; i++)
-							{
-								_exprBuilder.AppendLine().Append(_indent);
-								e.Initializers[i].Arguments[0].Visit(new Func<Expression,bool>(BuildExpression));
-								if (i + 1 < e.Initializers.Count)
-									_exprBuilder.Append(",");
-							}
-
-							PopIndent();
-							_exprBuilder.AppendLine().Append(_indent).Append("}");
-						}
-
-						return false;
-					}
-
-				case ExpressionType.Invoke:
-					{
-						var e = (InvocationExpression)expr;
-
-						_exprBuilder.Append("Expression.Invoke(");
-						e.Expression.Visit(new Func<Expression,bool>(BuildExpression));
-						_exprBuilder.Append(", (");
-
-						for (var i = 0; i < e.Arguments.Count; i++)
-						{
-							e.Arguments[i].Visit(new Func<Expression,bool>(BuildExpression));
-							if (i + 1 < e.Arguments.Count)
-								_exprBuilder.Append(", ");
-						}
-						_exprBuilder.Append("))");
-
-						return false;
-					}
-
-				default:
-					_exprBuilder.AppendLine("// Unknown expression.").Append(_indent).Append(expr);
-					return false;
-			}
-		}
-
-		readonly Dictionary<Type,string> _typeNames = new Dictionary<Type,string>
-		{
-			{ typeof(object), "object" },
-			{ typeof(bool),   "bool"   },
-			{ typeof(int),    "int"    },
-			{ typeof(string), "string" },
-		};
-
-		readonly StringBuilder _typeBuilder = new StringBuilder();
-
-		void BuildType(Type type)
-		{
-			if (!IsUserType(type) ||
-				IsAnonymous(type) ||
-				type.AssemblyEx() == GetType().AssemblyEx() ||
-				type.IsGenericTypeEx() && type.GetGenericTypeDefinition() != type)
-				return;
-
-			var isUserName = IsUserType(type);
-			var name       = EncryptName(isUserName, type.Name, "T");
-			var idx        = name.LastIndexOf("`");
-
-			if (idx > 0)
-				name = name.Substring(0, idx);
-
-			if (type.IsGenericTypeEx())
-				type = type.GetGenericTypeDefinition();
-
-			var baseClasses = new[] { type.BaseTypeEx() }
-				.Where(t => t != null && t != typeof(object))
-				.Concat(type.GetInterfacesEx()).ToArray();
-
-			var ctors = type.GetConstructorsEx().Select(c =>
-			{
-<<<<<<< HEAD
-#if SILVERLIGHT || NETFX_CORE || NETSTANDARD || NETSTANDARD2_0
-=======
-#if NETSTANDARD1_6
->>>>>>> 1e2c937f
-				var attrs = c.GetCustomAttributes(false).ToList();
-#else
-				var attrs = c.GetCustomAttributesData();
-#endif
-				var ps    = c.GetParameters().Select(p => GetTypeName(p.ParameterType) + " " + EncryptName(p.Name, "p")).ToArray();
-				return @"{0}
-		public {1}({2})
-		{{
-			throw new NotImplementedException();
-		}}".Args(
-					attrs.Count > 0 ? attrs.Select(a => "\r\n\t\t" + a.ToString()).Aggregate((a1,a2) => a1 + a2) : "",
-					name,
-					ps.Length == 0 ? "" : ps.Aggregate((s,t) => s + ", " + t));
-			}).ToList();
-
-			if (ctors.Count == 1 && ctors[0].IndexOf("()") >= 0)
-				ctors.Clear();
-
-			var members = type.GetFieldsEx().Intersect(_usedMembers.OfType<FieldInfo>()).Select(f =>
-			{
-<<<<<<< HEAD
-#if SILVERLIGHT || NETFX_CORE || NETSTANDARD || NETSTANDARD2_0
-=======
-#if NETSTANDARD1_6
->>>>>>> 1e2c937f
-				var attrs = f.GetCustomAttributes(false).ToList();
-#else
-				var attrs = f.GetCustomAttributesData();
-#endif
-				return @"{0}
-		public {1} {2};".Args(
-					attrs.Count > 0 ? attrs.Select(a => "\r\n\t\t" + a.ToString()).Aggregate((a1,a2) => a1 + a2) : "",
-					GetTypeName(f.FieldType),
-					EncryptName(isUserName, f.Name, "P"));
-			})
-			.Concat(
-				type.GetPropertiesEx().Intersect(_usedMembers.OfType<PropertyInfo>()).Select(p =>
-				{
-<<<<<<< HEAD
-#if SILVERLIGHT || NETFX_CORE || NETSTANDARD || NETSTANDARD2_0
-=======
-#if NETSTANDARD1_6
->>>>>>> 1e2c937f
-					var attrs = p.GetCustomAttributes(false).ToList();
-#else
-					var attrs = p.GetCustomAttributesData();
-#endif
-					return string.Format(@"{0}
-		{3}{1} {2} {{ get; set; }}",
-						attrs.Count > 0 ? attrs.Select(a => "\r\n\t\t" + a.ToString()).Aggregate((a1,a2) => a1 + a2) : "",
-						GetTypeName(p.PropertyType),
-						EncryptName(isUserName, p.Name, "P"),
-						type.IsInterfaceEx() ? "" : "public ");
-				}))
-			.Concat(
-				type.GetMethodsEx().Intersect(_usedMembers.OfType<MethodInfo>()).Select(m =>
-				{
-<<<<<<< HEAD
-#if SILVERLIGHT || NETFX_CORE || NETSTANDARD || NETSTANDARD2_0
-=======
-#if NETSTANDARD1_6
->>>>>>> 1e2c937f
-					var attrs = m.GetCustomAttributes(false).ToList();
-#else
-					var attrs = m.GetCustomAttributesData();
-#endif
-					var ps    = m.GetParameters().Select(p => GetTypeName(p.ParameterType) + " " + EncryptName(p.Name, "p")).ToArray();
-					return string.Format(@"{0}
-		{5}{4}{1} {2}({3})
-		{{
-			throw new NotImplementedException();
-		}}",
-						attrs.Count > 0 ? attrs.Select(a => "\r\n\t\t" + a.ToString()).Aggregate((a1,a2) => a1 + a2) : "",
-						GetTypeName(m.ReturnType),
-						EncryptName(isUserName, m.Name, "M"),
-						ps.Length == 0 ? "" : ps.Aggregate((s,t) => s + ", " + t),
-						m.IsStatic   ? "static "   :
-						m.IsVirtual  ? "virtual "  :
-						m.IsAbstract ? "abstract " :
-						               "",
-						type.IsInterfaceEx() ? "" : "public ");
-				}))
-			.ToArray();
-
-			{
-<<<<<<< HEAD
-#if SILVERLIGHT || NETFX_CORE || NETSTANDARD || NETSTANDARD2_0
-=======
-#if NETSTANDARD1_6
->>>>>>> 1e2c937f
-				var attrs = type.GetCustomAttributesEx(false).ToList();
-#else
-				var attrs = type.GetCustomAttributesData();
-#endif
-
-				_typeBuilder.AppendFormat(
-					type.IsGenericTypeEx() ?
-@"
-namespace {0}
-{{{8}
-	{6}{7}{1} {2}<{3}>{5}
-	{{{4}{9}
-	}}
-}}
-"
-:
-@"
-namespace {0}
-{{{8}
-	{6}{7}{1} {2}{5}
-	{{{4}{9}
-	}}
-}}
-",
-					EncryptName(isUserName, type.Namespace, "T"),
-					type.IsInterfaceEx() ? "interface" : type.IsClassEx() ? "class" : "struct",
-					name,
-					type.IsGenericTypeEx() ? GetTypeNames(type.GetGenericArgumentsEx(), ",") : null,
-					ctors.Count == 0 ? "" : ctors.Aggregate((s,t) => s + "\r\n" + t),
-					baseClasses.Length == 0 ? "" : " : " + GetTypeNames(baseClasses),
-					type.IsPublicEx() ? "public " : "",
-					type.IsAbstractEx() && !type.IsInterfaceEx() ? "abstract " : "",
-					attrs.Count > 0 ? attrs.Select(a => "\r\n\t" + a.ToString()).Aggregate((a1,a2) => a1 + a2) : "",
-					members.Length > 0 ?
-						(ctors.Count != 0 ? "\r\n" : "") + members.Aggregate((f1,f2) => f1 + "\r\n" + f2) :
-						"");
-			}
-		}
-
-		string GetTypeNames(IEnumerable<Type> types, string separator = ", ")
-		{
-			return types.Select(GetTypeName).Aggregate(
-				"",
-				(t1,t2) => t1 + separator + t2,
-				p => p.TrimStart(separator.ToCharArray()));
-		}
-
-		bool IsAnonymous(Type type)
-		{
-			return type.Name.StartsWith("<>f__AnonymousType");
-		}
-
-		readonly Dictionary<string,string> _nameDic = new Dictionary<string,string>();
-
-		string EncryptName(Type type, string name, string prefix)
-		{
-			return IsUserType(type) ? EncryptName(name, prefix) : name;
-		}
-
-		string EncryptName(bool isUserType, string name, string prefix)
-		{
-			return isUserType ? EncryptName(name, prefix) : name;
-		}
-
-		string EncryptName(string name, string prefix)
-		{
-			var oldNames = name.Split('.');
-			var newNames = new string[oldNames.Length];
-
-			for (var i = 0; i < oldNames.Length; i++)
-			{
-				string encryptedName;
-
-				if (_nameDic.TryGetValue(prefix + oldNames[i], out encryptedName))
-					newNames[i] = encryptedName;
-				else
-					newNames[i] = _nameDic[prefix + oldNames[i]] = prefix + _nameDic.Count;
-			}
-
-			return string.Join(".", newNames);
-		}
-
-		public static List<string> SystemNamespaces = new List<string>
-		{
-			"System", "LinqToDB", "Microsoft"
-		};
-
-		bool IsUserType(Type type)
-		{
-			return type.Namespace == null || SystemNamespaces.All(ns => type.Namespace != ns && !type.Namespace.StartsWith(ns + '.'));
-		}
-
-		string GetTypeName(Type type)
-		{
-			if (type == null || type == typeof(object))
-				return null;
-
-			if (type.IsGenericParameter)
-				return type.ToString();
-
-			string name;
-
-			if (_typeNames.TryGetValue(type, out name))
-				return name;
-
-			if (IsAnonymous(type))
-			{
-				_typeNames[type] = null;
-				return null;
-			}
-
-			if (type.IsGenericTypeEx())
-			{
-				var args = type.GetGenericArgumentsEx();
-
-				name = "";
-
-				if (type.Namespace != "System")
-					name = type.Namespace + ".";
-
-				name += type.Name;
-
-				var idx = name.LastIndexOf("`");
-
-				if (idx > 0)
-					name = name.Substring(0, idx);
-
-				if (type.GetGenericTypeDefinition() == typeof(Nullable<>))
-				{
-					name = "{0}?".Args(GetTypeName(args[0]));
-				}
-				else
-				{
-					name = string.Format("{0}<{1}>",
-						name,
-						args.Select(GetTypeName).Aggregate("", (s,t) => s + "," + t, p => p.TrimStart(',')));
-				}
-
-				_typeNames[type] = name;
-
-				return name;
-			}
-
-			if (type.Namespace == "System")
-				return type.Name;
-
-			return EncryptName(type, type.ToString(), "T");
-		}
-
-		readonly HashSet<object> _usedMembers = new HashSet<object>();
-
-		void VisitMembers(Expression expr)
-		{
-			switch (expr.NodeType)
-			{
-				case ExpressionType.Call :
-					{
-						var ex = (MethodCallExpression)expr;
-						_usedMembers.Add(ex.Method);
-
-						if (ex.Method.IsGenericMethod)
-						{
-							var gmd = ex.Method.GetGenericMethodDefinition();
-
-							if (gmd != ex.Method)
-								_usedMembers.Add(gmd);
-
-							var ga = ex.Method.GetGenericArguments();
-
-							foreach (var type in ga)
-								_usedMembers.Add(type);
-						}
-
-						break;
-					}
-
-				case ExpressionType.MemberAccess :
-					{
-						var ex = (MemberExpression)expr;
-						_usedMembers.Add(ex.Member);
-						break;
-					}
-
-				case ExpressionType.MemberInit :
-					{
-						var ex = (MemberInitExpression)expr;
-
-						Action<IEnumerable<MemberBinding>> visit = null; visit = bs =>
-						{
-							foreach (var b in bs)
-							{
-								_usedMembers.Add(b.Member);
-
-								switch (b.BindingType)
-								{
-									case MemberBindingType.MemberBinding :
-										visit(((MemberMemberBinding)b).Bindings);
-										break;
-								}}
-						};
-
-						visit(ex.Bindings);
-						break;
-					}
-			}
-		}
-
-		readonly HashSet<Type> _usedTypes = new HashSet<Type>();
-
-		void AddType(Type type)
-		{
-			if (type == null || type == typeof(object) || type.IsGenericParameter || _usedTypes.Contains(type))
-				return;
-
-			_usedTypes.Add(type);
-
-			if (type.IsGenericTypeEx())
-				foreach (var arg in type.GetGenericArgumentsEx())
-					AddType(arg);
-
-			if (type.IsGenericTypeEx() && type.GetGenericTypeDefinition() != type)
-				AddType(type.GetGenericTypeDefinition());
-
-			AddType(type.BaseTypeEx());
-
-			foreach (var i in type.GetInterfacesEx())
-				AddType(i);
-		}
-
-		void VisitTypes(Expression expr)
-		{
-			AddType(expr.Type);
-
-			switch (expr.NodeType)
-			{
-				case ExpressionType.Call :
-					{
-						var ex = (MethodCallExpression)expr;
-						var mi = ex.Method;
-
-						AddType(mi.DeclaringType);
-						AddType(mi.ReturnType);
-
-						foreach (var arg in mi.GetGenericArguments())
-							AddType(arg);
-
-						break;
-					}
-			}
-		}
-
-<<<<<<< HEAD
-#if NETFX_CORE && !NETSTANDARD && !NETSTANDARD2_0
-
-		public string GenerateSource(Expression expr)
-		{
-			string fileName = null;
-
-			try
-			{
-				var tf  = Windows.Storage.ApplicationData.Current.TemporaryFolder;
-				var dir = tf.CreateFolderAsync("linq2db", Windows.Storage.CreationCollisionOption.OpenIfExists).AsTask().Result;
-
-				var number = 0;//DateTime.Now.Ticks;
-
-				fileName = Path.Combine("ExpressionTest." + number  + ".cs");
-
-				expr.Visit(new Action<Expression>(VisitMembers));
-				expr.Visit(new Action<Expression>(VisitTypes));
-
-				foreach (var type in _usedTypes.OrderBy(t => t.Namespace).ThenBy(t => t.Name))
-					BuildType(type);
-
-				expr.Visit(new Func<Expression,bool>(BuildExpression));
-
-				_exprBuilder.Replace("<>h__TransparentIdentifier", "tp");
-
-				var file = dir.CreateFileAsync(fileName, Windows.Storage.CreationCollisionOption.ReplaceExisting).AsTask().Result;
-
-				Windows.Storage.FileIO.WriteTextAsync(
-					file,
-					string.Format(@"//---------------------------------------------------------------------------------------------------
-// This code was generated by LinqToDB.
-//---------------------------------------------------------------------------------------------------
-using System;
-using System.Linq.Expressions;
-
-using NUnit.Framework;
-{0}
-namespace Tests.UserTests
-{{
-	[TestFixture]
-	public class UserTest : TestBase
-	{{
-		[Test]
-		public void Test([DataContexts] string context)
-		{{
-			// {1}
-			using (var db = GetDataContext(context))
-			{{
-				{2};
-			}}
-		}}
-	}}
-}}
-",
-					_typeBuilder,
-					expr,
-					_exprBuilder)).AsTask().RunSynchronously();
-
-				fileName = Path.Combine(dir.Name, fileName);
-			}
-			catch (Exception)
-			{
-			}
-
-			return fileName;
-		}
-
-#else
-
-=======
->>>>>>> 1e2c937f
-		public string GenerateSource(Expression expr)
-		{
-			string       fileName = null;
-			StreamWriter sw       = null;
-
-			try
-			{
-				var dir = Path.Combine(Path.GetTempPath(), "linq2db\\");
-
-				if (!Directory.Exists(dir))
-					Directory.CreateDirectory(dir);
-
-				var number = 0;//DateTime.Now.Ticks;
-
-				fileName = Path.Combine(dir, "ExpressionTest." + number  + ".cs");
-
-				expr.Visit(new Action<Expression>(VisitMembers));
-				expr.Visit(new Action<Expression>(VisitTypes));
-
-				foreach (var type in _usedTypes.OrderBy(t => t.Namespace).ThenBy(t => t.Name))
-					BuildType(type);
-
-				expr.Visit(new Func<Expression,bool>(BuildExpression));
-
-				_exprBuilder.Replace("<>h__TransparentIdentifier", "tp");
-
-				sw = File.CreateText(fileName);
-
-				sw.WriteLine(@"//---------------------------------------------------------------------------------------------------
-// This code was generated by LinqToDB.
-//---------------------------------------------------------------------------------------------------
-using System;
-using System.Linq.Expressions;
-
-using NUnit.Framework;
-{0}
-namespace Tests.UserTests
-{{
-	[TestFixture]
-	public class UserTest : TestBase
-	{{
-		[Test]
-		public void Test([DataContexts] string context)
-		{{
-			// {1}
-			using (var db = GetDataContext(context))
-			{{
-				{2};
-			}}
-		}}
-	}}
-}}
-",
-					_typeBuilder,
-					_nameDic.Aggregate(expr.ToString(), (current,item) => current.Replace(item.Key.Substring(1), item.Value)),
-					_exprBuilder);
-			}
-			catch(Exception ex)
-			{
-				if (sw != null)
-				{
-					sw.WriteLine();
-					sw.WriteLine(ex.GetType());
-					sw.WriteLine(ex.Message);
-					sw.WriteLine(ex.StackTrace);
-				}
-			}
-			finally
-			{
-				if (sw != null)
-					sw.Dispose();
-			}
-
-			return fileName;
-		}
-	}
-}
+﻿using System;
+using System.Collections.Generic;
+using System.IO;
+using System.Linq;
+using System.Linq.Expressions;
+using System.Reflection;
+using System.Runtime.CompilerServices;
+using System.Text;
+
+namespace LinqToDB.Linq.Builder
+{
+	using Common;
+	using Extensions;
+	using LinqToDB.Expressions;
+
+	class ExpressionTestGenerator
+	{
+		readonly StringBuilder _exprBuilder = new StringBuilder();
+
+		string _indent = "\t\t\t\t";
+
+		void PushIndent() { _indent += '\t'; }
+		void PopIndent () { _indent = _indent.Substring(1); }
+
+		readonly HashSet<Expression> _visitedExprs = new HashSet<Expression>();
+
+		bool BuildExpression(Expression expr)
+		{
+			switch (expr.NodeType)
+			{
+				case ExpressionType.Add:
+				case ExpressionType.AddChecked:
+				case ExpressionType.And:
+				case ExpressionType.AndAlso:
+				case ExpressionType.Assign:
+				case ExpressionType.Coalesce:
+				case ExpressionType.Divide:
+				case ExpressionType.Equal:
+				case ExpressionType.ExclusiveOr:
+				case ExpressionType.GreaterThan:
+				case ExpressionType.GreaterThanOrEqual:
+				case ExpressionType.LeftShift:
+				case ExpressionType.LessThan:
+				case ExpressionType.LessThanOrEqual:
+				case ExpressionType.Modulo:
+				case ExpressionType.Multiply:
+				case ExpressionType.MultiplyChecked:
+				case ExpressionType.NotEqual:
+				case ExpressionType.Or:
+				case ExpressionType.OrElse:
+				case ExpressionType.Power:
+				case ExpressionType.RightShift:
+				case ExpressionType.Subtract:
+				case ExpressionType.SubtractChecked:
+					{
+						var e = (BinaryExpression)expr;
+
+						_exprBuilder.Append("(");
+
+						e.Left.Visit(new Func<Expression,bool>(BuildExpression));
+
+						switch (expr.NodeType)
+						{
+							case ExpressionType.Add                :
+							case ExpressionType.AddChecked         : _exprBuilder.Append(" + ");  break;
+							case ExpressionType.And                : _exprBuilder.Append(" & ");  break;
+							case ExpressionType.AndAlso            : _exprBuilder.Append(" && "); break;
+							case ExpressionType.Assign             : _exprBuilder.Append(" = ");  break;
+							case ExpressionType.Coalesce           : _exprBuilder.Append(" ?? "); break;
+							case ExpressionType.Divide             : _exprBuilder.Append(" / ");  break;
+							case ExpressionType.Equal              : _exprBuilder.Append(" == "); break;
+							case ExpressionType.ExclusiveOr        : _exprBuilder.Append(" ^ ");  break;
+							case ExpressionType.GreaterThan        : _exprBuilder.Append(" > ");  break;
+							case ExpressionType.GreaterThanOrEqual : _exprBuilder.Append(" >= "); break;
+							case ExpressionType.LeftShift          : _exprBuilder.Append(" << "); break;
+							case ExpressionType.LessThan           : _exprBuilder.Append(" < ");  break;
+							case ExpressionType.LessThanOrEqual    : _exprBuilder.Append(" <= "); break;
+							case ExpressionType.Modulo             : _exprBuilder.Append(" % ");  break;
+							case ExpressionType.Multiply           :
+							case ExpressionType.MultiplyChecked    : _exprBuilder.Append(" * ");  break;
+							case ExpressionType.NotEqual           : _exprBuilder.Append(" != "); break;
+							case ExpressionType.Or                 : _exprBuilder.Append(" | ");  break;
+							case ExpressionType.OrElse             : _exprBuilder.Append(" || "); break;
+							case ExpressionType.Power              : _exprBuilder.Append(" ** "); break;
+							case ExpressionType.RightShift         : _exprBuilder.Append(" >> "); break;
+							case ExpressionType.Subtract           :
+							case ExpressionType.SubtractChecked    : _exprBuilder.Append(" - ");  break;
+						}
+
+						e.Right.Visit(new Func<Expression,bool>(BuildExpression));
+
+						_exprBuilder.Append(")");
+
+						return false;
+					}
+
+				case ExpressionType.ArrayLength:
+					{
+						var e = (UnaryExpression)expr;
+
+						e.Operand.Visit(new Func<Expression,bool>(BuildExpression));
+						_exprBuilder.Append(".Length");
+
+						return false;
+					}
+
+				case ExpressionType.Convert:
+				case ExpressionType.ConvertChecked:
+					{
+						var e = (UnaryExpression)expr;
+
+						_exprBuilder.AppendFormat("({0})", GetTypeName(e.Type));
+						e.Operand.Visit(new Func<Expression,bool>(BuildExpression));
+
+						return false;
+					}
+
+				case ExpressionType.Negate:
+				case ExpressionType.NegateChecked:
+					{
+						_exprBuilder.Append("-");
+						return true;
+					}
+
+				case ExpressionType.Not:
+					{
+						_exprBuilder.Append("!");
+						return true;
+					}
+
+				case ExpressionType.Quote:
+					return true;
+
+				case ExpressionType.TypeAs:
+					{
+						var e = (UnaryExpression)expr;
+
+						_exprBuilder.Append("(");
+						e.Operand.Visit(new Func<Expression,bool>(BuildExpression));
+						_exprBuilder.AppendFormat(" as {0})", GetTypeName(e.Type));
+
+						return false;
+					}
+
+				case ExpressionType.UnaryPlus:
+					{
+						_exprBuilder.Append("+");
+						return true;
+					}
+
+				case ExpressionType.ArrayIndex:
+					{
+						var e = (BinaryExpression)expr;
+
+						e.Left.Visit(new Func<Expression,bool>(BuildExpression));
+						_exprBuilder.Append("[");
+						e.Right.Visit(new Func<Expression,bool>(BuildExpression));
+						_exprBuilder.Append("]");
+
+						return false;
+					}
+
+				case ExpressionType.MemberAccess :
+					{
+						var e = (MemberExpression)expr;
+
+						e.Expression.Visit(new Func<Expression,bool>(BuildExpression));
+						_exprBuilder.AppendFormat(".{0}", EncryptName(e.Member.DeclaringType, e.Member.Name, "P"));
+
+						return false;
+					}
+
+				case ExpressionType.Parameter :
+					{
+						var e = (ParameterExpression)expr;
+						_exprBuilder.Append(EncryptName(e.Name, "p"));
+						return false;
+					}
+
+				case ExpressionType.Call :
+					{
+						var ex = (MethodCallExpression)expr;
+						var mi = ex.Method;
+
+						var attrs = mi.GetCustomAttributesEx(typeof(ExtensionAttribute), false);
+
+						if (attrs.Length != 0)
+						{
+							ex.Arguments[0].Visit(new Func<Expression,bool>(BuildExpression));
+							PushIndent();
+							_exprBuilder.AppendLine().Append(_indent);
+						}
+						else if (ex.Object != null)
+							ex.Object.Visit(new Func<Expression,bool>(BuildExpression));
+						else
+							_exprBuilder.Append(GetTypeName(mi.DeclaringType));
+
+						_exprBuilder.Append(".").Append(EncryptName(mi.DeclaringType, mi.Name, "M"));
+
+						if (mi.IsGenericMethod && mi.GetGenericArguments().Select(GetTypeName).All(t => t != null))
+						{
+							_exprBuilder
+								.Append("<")
+								.Append(GetTypeNames(mi.GetGenericArguments(), ","))
+								.Append(">");
+						}
+
+						_exprBuilder.Append("(");
+
+						PushIndent();
+
+						var n = attrs.Length != 0 ? 1 : 0;
+
+						for (var i = n; i < ex.Arguments.Count; i++)
+						{
+							if (i != n)
+								_exprBuilder.Append(",");
+
+							_exprBuilder.AppendLine().Append(_indent);
+
+							ex.Arguments[i].Visit(new Func<Expression,bool>(BuildExpression));
+						}
+
+						PopIndent();
+
+						_exprBuilder.Append(")");
+
+						if (attrs.Length != 0)
+						{
+							PopIndent();
+						}
+
+						return false;
+					}
+
+				case ExpressionType.Constant:
+					{
+						var c = (ConstantExpression)expr;
+
+						if (c.Value is IQueryable)
+						{
+							var e = ((IQueryable)c.Value).Expression;
+
+							if (_visitedExprs.Add(e))
+							{
+								e.Visit(new Func<Expression,bool>(BuildExpression));
+								return false;
+							}
+						}
+
+						if (expr.ToString() == "value(" + expr.Type + ")")
+							_exprBuilder.Append("value(").Append(GetTypeName(expr.Type)).Append(")");
+						else
+							_exprBuilder.Append(expr);
+
+						return true;
+					}
+
+				case ExpressionType.Lambda:
+					{
+						var le = (LambdaExpression)expr;
+						var ps = le.Parameters
+							.Select(p => (GetTypeName(p.Type) + " " + EncryptName(p.Name, "p")).TrimStart())
+							.Aggregate("", (p1, p2) => p1 + ", " + p2, p => p.TrimStart(',', ' '));
+
+						_exprBuilder.Append("(").Append(ps).Append(") => ");
+
+						le.Body.Visit(new Func<Expression,bool>(BuildExpression));
+						return false;
+					}
+
+				case ExpressionType.Conditional:
+					{
+						var e = (ConditionalExpression)expr;
+
+						_exprBuilder.Append("(");
+						e.Test.Visit(new Func<Expression,bool>(BuildExpression));
+						_exprBuilder.Append(" ? ");
+						e.IfTrue.Visit(new Func<Expression,bool>(BuildExpression));
+						_exprBuilder.Append(" : ");
+						e.IfFalse.Visit(new Func<Expression,bool>(BuildExpression));
+						_exprBuilder.Append(")");
+
+						return false;
+					}
+
+				case ExpressionType.New:
+					{
+						var ne = (NewExpression)expr;
+
+						if (IsAnonymous(ne.Type))
+						{
+							if (ne.Members.Count == 1)
+							{
+								_exprBuilder.AppendFormat("new {{ {0} = ", EncryptName(ne.Members[0].DeclaringType, ne.Members[0].Name, "P"));
+								ne.Arguments[0].Visit(new Func<Expression,bool>(BuildExpression));
+								_exprBuilder.Append(" }}");
+							}
+							else
+							{
+								_exprBuilder.AppendLine("new").Append(_indent).Append("{");
+
+								PushIndent();
+
+								for (var i = 0; i < ne.Members.Count; i++)
+								{
+									_exprBuilder.AppendLine().Append(_indent).AppendFormat("{0} = ", EncryptName(ne.Members[i].DeclaringType, ne.Members[i].Name, "P"));
+									ne.Arguments[i].Visit(new Func<Expression,bool>(BuildExpression));
+
+									if (i + 1 < ne.Members.Count)
+										_exprBuilder.Append(",");
+								}
+
+								PopIndent();
+								_exprBuilder.AppendLine().Append(_indent).Append("}");
+							}
+						}
+						else
+						{
+							_exprBuilder.AppendFormat("new {0}(", GetTypeName(ne.Type));
+
+							for (var i = 0; i < ne.Arguments.Count; i++)
+							{
+								ne.Arguments[i].Visit(new Func<Expression,bool>(BuildExpression));
+								if (i + 1 < ne.Arguments.Count)
+									_exprBuilder.Append(", ");
+							}
+
+							_exprBuilder.Append(")");
+						}
+
+						return false;
+					}
+
+				case ExpressionType.MemberInit:
+					{
+						Func<MemberBinding,bool> modify = b =>
+						{
+							switch (b.BindingType)
+							{
+								case MemberBindingType.Assignment    :
+									var ma = (MemberAssignment)b;
+									_exprBuilder.AppendFormat("{0} = ", EncryptName(ma.Member.DeclaringType, ma.Member.Name, "P"));
+									ma.Expression.Visit(new Func<Expression,bool>(BuildExpression));
+									break;
+								default:
+									_exprBuilder.Append(b.ToString());
+									break;
+							}
+
+							return true;
+						};
+
+						var e = (MemberInitExpression)expr;
+
+						e.NewExpression.Visit(new Func<Expression,bool>(BuildExpression));
+
+						if (e.Bindings.Count == 1)
+						{
+							_exprBuilder.Append(" { ");
+							modify(e.Bindings[0]);
+							_exprBuilder.Append(" }");
+						}
+						else
+						{
+							_exprBuilder.AppendLine().Append(_indent).Append("{");
+
+							PushIndent();
+
+							for (var i = 0; i < e.Bindings.Count; i++)
+							{
+								_exprBuilder.AppendLine().Append(_indent);
+								modify(e.Bindings[i]);
+								if (i + 1 < e.Bindings.Count)
+									_exprBuilder.Append(",");
+							}
+
+							PopIndent();
+							_exprBuilder.AppendLine().Append(_indent).Append("}");
+						}
+
+						return false;
+					}
+
+				case ExpressionType.NewArrayInit:
+					{
+						var e = (NewArrayExpression)expr;
+
+						_exprBuilder.AppendFormat("new {0}[]", GetTypeName(e.Type.GetElementType()));
+
+						if (e.Expressions.Count == 1)
+						{
+							_exprBuilder.Append(" { ");
+							e.Expressions[0].Visit(new Func<Expression,bool>(BuildExpression));
+							_exprBuilder.Append(" }");
+						}
+						else
+						{
+							_exprBuilder.AppendLine().Append(_indent).Append("{");
+
+							PushIndent();
+
+							for (var i = 0; i < e.Expressions.Count; i++)
+							{
+								_exprBuilder.AppendLine().Append(_indent);
+								e.Expressions[i].Visit(new Func<Expression,bool>(BuildExpression));
+								if (i + 1 < e.Expressions.Count)
+									_exprBuilder.Append(",");
+							}
+
+							PopIndent();
+							_exprBuilder.AppendLine().Append(_indent).Append("}");
+						}
+
+						return false;
+					}
+
+				case ExpressionType.TypeIs:
+					{
+						var e = (TypeBinaryExpression)expr;
+
+						_exprBuilder.Append("(");
+						e.Expression.Visit(new Func<Expression, bool>(BuildExpression));
+						_exprBuilder.AppendFormat(" is {0})", e.TypeOperand);
+
+						return false;
+					}
+
+				case ExpressionType.ListInit:
+					{
+						var e = (ListInitExpression)expr;
+
+						e.NewExpression.Visit(new Func<Expression,bool>(BuildExpression));
+
+						if (e.Initializers.Count == 1)
+						{
+							_exprBuilder.Append(" { ");
+							e.Initializers[0].Arguments[0].Visit(new Func<Expression, bool>(BuildExpression));
+							_exprBuilder.Append(" }");
+						}
+						else
+						{
+							_exprBuilder.AppendLine().Append(_indent).Append("{");
+
+							PushIndent();
+
+							for (var i = 0; i < e.Initializers.Count; i++)
+							{
+								_exprBuilder.AppendLine().Append(_indent);
+								e.Initializers[i].Arguments[0].Visit(new Func<Expression,bool>(BuildExpression));
+								if (i + 1 < e.Initializers.Count)
+									_exprBuilder.Append(",");
+							}
+
+							PopIndent();
+							_exprBuilder.AppendLine().Append(_indent).Append("}");
+						}
+
+						return false;
+					}
+
+				case ExpressionType.Invoke:
+					{
+						var e = (InvocationExpression)expr;
+
+						_exprBuilder.Append("Expression.Invoke(");
+						e.Expression.Visit(new Func<Expression,bool>(BuildExpression));
+						_exprBuilder.Append(", (");
+
+						for (var i = 0; i < e.Arguments.Count; i++)
+						{
+							e.Arguments[i].Visit(new Func<Expression,bool>(BuildExpression));
+							if (i + 1 < e.Arguments.Count)
+								_exprBuilder.Append(", ");
+						}
+						_exprBuilder.Append("))");
+
+						return false;
+					}
+
+				default:
+					_exprBuilder.AppendLine("// Unknown expression.").Append(_indent).Append(expr);
+					return false;
+			}
+		}
+
+		readonly Dictionary<Type,string> _typeNames = new Dictionary<Type,string>
+		{
+			{ typeof(object), "object" },
+			{ typeof(bool),   "bool"   },
+			{ typeof(int),    "int"    },
+			{ typeof(string), "string" },
+		};
+
+		readonly StringBuilder _typeBuilder = new StringBuilder();
+
+		void BuildType(Type type)
+		{
+			if (!IsUserType(type) ||
+				IsAnonymous(type) ||
+				type.AssemblyEx() == GetType().AssemblyEx() ||
+				type.IsGenericTypeEx() && type.GetGenericTypeDefinition() != type)
+				return;
+
+			var isUserName = IsUserType(type);
+			var name       = EncryptName(isUserName, type.Name, "T");
+			var idx        = name.LastIndexOf("`");
+
+			if (idx > 0)
+				name = name.Substring(0, idx);
+
+			if (type.IsGenericTypeEx())
+				type = type.GetGenericTypeDefinition();
+
+			var baseClasses = new[] { type.BaseTypeEx() }
+				.Where(t => t != null && t != typeof(object))
+				.Concat(type.GetInterfacesEx()).ToArray();
+
+			var ctors = type.GetConstructorsEx().Select(c =>
+			{
+#if NETSTANDARD1_6
+				var attrs = c.GetCustomAttributes(false).ToList();
+#else
+				var attrs = c.GetCustomAttributesData();
+#endif
+				var ps    = c.GetParameters().Select(p => GetTypeName(p.ParameterType) + " " + EncryptName(p.Name, "p")).ToArray();
+				return @"{0}
+		public {1}({2})
+		{{
+			throw new NotImplementedException();
+		}}".Args(
+					attrs.Count > 0 ? attrs.Select(a => "\r\n\t\t" + a.ToString()).Aggregate((a1,a2) => a1 + a2) : "",
+					name,
+					ps.Length == 0 ? "" : ps.Aggregate((s,t) => s + ", " + t));
+			}).ToList();
+
+			if (ctors.Count == 1 && ctors[0].IndexOf("()") >= 0)
+				ctors.Clear();
+
+			var members = type.GetFieldsEx().Intersect(_usedMembers.OfType<FieldInfo>()).Select(f =>
+			{
+#if NETSTANDARD1_6
+				var attrs = f.GetCustomAttributes(false).ToList();
+#else
+				var attrs = f.GetCustomAttributesData();
+#endif
+				return @"{0}
+		public {1} {2};".Args(
+					attrs.Count > 0 ? attrs.Select(a => "\r\n\t\t" + a.ToString()).Aggregate((a1,a2) => a1 + a2) : "",
+					GetTypeName(f.FieldType),
+					EncryptName(isUserName, f.Name, "P"));
+			})
+			.Concat(
+				type.GetPropertiesEx().Intersect(_usedMembers.OfType<PropertyInfo>()).Select(p =>
+				{
+#if NETSTANDARD1_6
+					var attrs = p.GetCustomAttributes(false).ToList();
+#else
+					var attrs = p.GetCustomAttributesData();
+#endif
+					return string.Format(@"{0}
+		{3}{1} {2} {{ get; set; }}",
+						attrs.Count > 0 ? attrs.Select(a => "\r\n\t\t" + a.ToString()).Aggregate((a1,a2) => a1 + a2) : "",
+						GetTypeName(p.PropertyType),
+						EncryptName(isUserName, p.Name, "P"),
+						type.IsInterfaceEx() ? "" : "public ");
+				}))
+			.Concat(
+				type.GetMethodsEx().Intersect(_usedMembers.OfType<MethodInfo>()).Select(m =>
+				{
+#if NETSTANDARD1_6
+					var attrs = m.GetCustomAttributes(false).ToList();
+#else
+					var attrs = m.GetCustomAttributesData();
+#endif
+					var ps    = m.GetParameters().Select(p => GetTypeName(p.ParameterType) + " " + EncryptName(p.Name, "p")).ToArray();
+					return string.Format(@"{0}
+		{5}{4}{1} {2}({3})
+		{{
+			throw new NotImplementedException();
+		}}",
+						attrs.Count > 0 ? attrs.Select(a => "\r\n\t\t" + a.ToString()).Aggregate((a1,a2) => a1 + a2) : "",
+						GetTypeName(m.ReturnType),
+						EncryptName(isUserName, m.Name, "M"),
+						ps.Length == 0 ? "" : ps.Aggregate((s,t) => s + ", " + t),
+						m.IsStatic   ? "static "   :
+						m.IsVirtual  ? "virtual "  :
+						m.IsAbstract ? "abstract " :
+						               "",
+						type.IsInterfaceEx() ? "" : "public ");
+				}))
+			.ToArray();
+
+			{
+#if NETSTANDARD1_6
+				var attrs = type.GetCustomAttributesEx(false).ToList();
+#else
+				var attrs = type.GetCustomAttributesData();
+#endif
+
+				_typeBuilder.AppendFormat(
+					type.IsGenericTypeEx() ?
+@"
+namespace {0}
+{{{8}
+	{6}{7}{1} {2}<{3}>{5}
+	{{{4}{9}
+	}}
+}}
+"
+:
+@"
+namespace {0}
+{{{8}
+	{6}{7}{1} {2}{5}
+	{{{4}{9}
+	}}
+}}
+",
+					EncryptName(isUserName, type.Namespace, "T"),
+					type.IsInterfaceEx() ? "interface" : type.IsClassEx() ? "class" : "struct",
+					name,
+					type.IsGenericTypeEx() ? GetTypeNames(type.GetGenericArgumentsEx(), ",") : null,
+					ctors.Count == 0 ? "" : ctors.Aggregate((s,t) => s + "\r\n" + t),
+					baseClasses.Length == 0 ? "" : " : " + GetTypeNames(baseClasses),
+					type.IsPublicEx() ? "public " : "",
+					type.IsAbstractEx() && !type.IsInterfaceEx() ? "abstract " : "",
+					attrs.Count > 0 ? attrs.Select(a => "\r\n\t" + a.ToString()).Aggregate((a1,a2) => a1 + a2) : "",
+					members.Length > 0 ?
+						(ctors.Count != 0 ? "\r\n" : "") + members.Aggregate((f1,f2) => f1 + "\r\n" + f2) :
+						"");
+			}
+		}
+
+		string GetTypeNames(IEnumerable<Type> types, string separator = ", ")
+		{
+			return types.Select(GetTypeName).Aggregate(
+				"",
+				(t1,t2) => t1 + separator + t2,
+				p => p.TrimStart(separator.ToCharArray()));
+		}
+
+		bool IsAnonymous(Type type)
+		{
+			return type.Name.StartsWith("<>f__AnonymousType");
+		}
+
+		readonly Dictionary<string,string> _nameDic = new Dictionary<string,string>();
+
+		string EncryptName(Type type, string name, string prefix)
+		{
+			return IsUserType(type) ? EncryptName(name, prefix) : name;
+		}
+
+		string EncryptName(bool isUserType, string name, string prefix)
+		{
+			return isUserType ? EncryptName(name, prefix) : name;
+		}
+
+		string EncryptName(string name, string prefix)
+		{
+			var oldNames = name.Split('.');
+			var newNames = new string[oldNames.Length];
+
+			for (var i = 0; i < oldNames.Length; i++)
+			{
+				string encryptedName;
+
+				if (_nameDic.TryGetValue(prefix + oldNames[i], out encryptedName))
+					newNames[i] = encryptedName;
+				else
+					newNames[i] = _nameDic[prefix + oldNames[i]] = prefix + _nameDic.Count;
+			}
+
+			return string.Join(".", newNames);
+		}
+
+		public static List<string> SystemNamespaces = new List<string>
+		{
+			"System", "LinqToDB", "Microsoft"
+		};
+
+		bool IsUserType(Type type)
+		{
+			return type.Namespace == null || SystemNamespaces.All(ns => type.Namespace != ns && !type.Namespace.StartsWith(ns + '.'));
+		}
+
+		string GetTypeName(Type type)
+		{
+			if (type == null || type == typeof(object))
+				return null;
+
+			if (type.IsGenericParameter)
+				return type.ToString();
+
+			string name;
+
+			if (_typeNames.TryGetValue(type, out name))
+				return name;
+
+			if (IsAnonymous(type))
+			{
+				_typeNames[type] = null;
+				return null;
+			}
+
+			if (type.IsGenericTypeEx())
+			{
+				var args = type.GetGenericArgumentsEx();
+
+				name = "";
+
+				if (type.Namespace != "System")
+					name = type.Namespace + ".";
+
+				name += type.Name;
+
+				var idx = name.LastIndexOf("`");
+
+				if (idx > 0)
+					name = name.Substring(0, idx);
+
+				if (type.GetGenericTypeDefinition() == typeof(Nullable<>))
+				{
+					name = "{0}?".Args(GetTypeName(args[0]));
+				}
+				else
+				{
+					name = string.Format("{0}<{1}>",
+						name,
+						args.Select(GetTypeName).Aggregate("", (s,t) => s + "," + t, p => p.TrimStart(',')));
+				}
+
+				_typeNames[type] = name;
+
+				return name;
+			}
+
+			if (type.Namespace == "System")
+				return type.Name;
+
+			return EncryptName(type, type.ToString(), "T");
+		}
+
+		readonly HashSet<object> _usedMembers = new HashSet<object>();
+
+		void VisitMembers(Expression expr)
+		{
+			switch (expr.NodeType)
+			{
+				case ExpressionType.Call :
+					{
+						var ex = (MethodCallExpression)expr;
+						_usedMembers.Add(ex.Method);
+
+						if (ex.Method.IsGenericMethod)
+						{
+							var gmd = ex.Method.GetGenericMethodDefinition();
+
+							if (gmd != ex.Method)
+								_usedMembers.Add(gmd);
+
+							var ga = ex.Method.GetGenericArguments();
+
+							foreach (var type in ga)
+								_usedMembers.Add(type);
+						}
+
+						break;
+					}
+
+				case ExpressionType.MemberAccess :
+					{
+						var ex = (MemberExpression)expr;
+						_usedMembers.Add(ex.Member);
+						break;
+					}
+
+				case ExpressionType.MemberInit :
+					{
+						var ex = (MemberInitExpression)expr;
+
+						Action<IEnumerable<MemberBinding>> visit = null; visit = bs =>
+						{
+							foreach (var b in bs)
+							{
+								_usedMembers.Add(b.Member);
+
+								switch (b.BindingType)
+								{
+									case MemberBindingType.MemberBinding :
+										visit(((MemberMemberBinding)b).Bindings);
+										break;
+								}}
+						};
+
+						visit(ex.Bindings);
+						break;
+					}
+			}
+		}
+
+		readonly HashSet<Type> _usedTypes = new HashSet<Type>();
+
+		void AddType(Type type)
+		{
+			if (type == null || type == typeof(object) || type.IsGenericParameter || _usedTypes.Contains(type))
+				return;
+
+			_usedTypes.Add(type);
+
+			if (type.IsGenericTypeEx())
+				foreach (var arg in type.GetGenericArgumentsEx())
+					AddType(arg);
+
+			if (type.IsGenericTypeEx() && type.GetGenericTypeDefinition() != type)
+				AddType(type.GetGenericTypeDefinition());
+
+			AddType(type.BaseTypeEx());
+
+			foreach (var i in type.GetInterfacesEx())
+				AddType(i);
+		}
+
+		void VisitTypes(Expression expr)
+		{
+			AddType(expr.Type);
+
+			switch (expr.NodeType)
+			{
+				case ExpressionType.Call :
+					{
+						var ex = (MethodCallExpression)expr;
+						var mi = ex.Method;
+
+						AddType(mi.DeclaringType);
+						AddType(mi.ReturnType);
+
+						foreach (var arg in mi.GetGenericArguments())
+							AddType(arg);
+
+						break;
+					}
+			}
+		}
+
+		public string GenerateSource(Expression expr)
+		{
+			string       fileName = null;
+			StreamWriter sw       = null;
+
+			try
+			{
+				var dir = Path.Combine(Path.GetTempPath(), "linq2db\\");
+
+				if (!Directory.Exists(dir))
+					Directory.CreateDirectory(dir);
+
+				var number = 0;//DateTime.Now.Ticks;
+
+				fileName = Path.Combine(dir, "ExpressionTest." + number  + ".cs");
+
+				expr.Visit(new Action<Expression>(VisitMembers));
+				expr.Visit(new Action<Expression>(VisitTypes));
+
+				foreach (var type in _usedTypes.OrderBy(t => t.Namespace).ThenBy(t => t.Name))
+					BuildType(type);
+
+				expr.Visit(new Func<Expression,bool>(BuildExpression));
+
+				_exprBuilder.Replace("<>h__TransparentIdentifier", "tp");
+
+				sw = File.CreateText(fileName);
+
+				sw.WriteLine(@"//---------------------------------------------------------------------------------------------------
+// This code was generated by LinqToDB.
+//---------------------------------------------------------------------------------------------------
+using System;
+using System.Linq.Expressions;
+
+using NUnit.Framework;
+{0}
+namespace Tests.UserTests
+{{
+	[TestFixture]
+	public class UserTest : TestBase
+	{{
+		[Test]
+		public void Test([DataContexts] string context)
+		{{
+			// {1}
+			using (var db = GetDataContext(context))
+			{{
+				{2};
+			}}
+		}}
+	}}
+}}
+",
+					_typeBuilder,
+					_nameDic.Aggregate(expr.ToString(), (current,item) => current.Replace(item.Key.Substring(1), item.Value)),
+					_exprBuilder);
+			}
+			catch(Exception ex)
+			{
+				if (sw != null)
+				{
+					sw.WriteLine();
+					sw.WriteLine(ex.GetType());
+					sw.WriteLine(ex.Message);
+					sw.WriteLine(ex.StackTrace);
+				}
+			}
+			finally
+			{
+				if (sw != null)
+					sw.Dispose();
+			}
+
+			return fileName;
+		}
+	}
+}