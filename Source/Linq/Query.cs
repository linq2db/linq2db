﻿using System;
using System.Collections;
using System.Collections.Concurrent;
using System.Collections.Generic;
using System.Data;
using System.Linq;
using System.Linq.Expressions;

namespace LinqToDB.Linq
{
	using Builder;
	using Data;
	using Common;
	using Extensions;
	using LinqToDB.Expressions;
	using Mapping;
	using SqlQuery;
	using SqlProvider;

	abstract class Query
	{
		#region Init

		public abstract void Init(IBuildContext parseContext, List<ParameterAccessor> sqlParameters);

		protected Query(IDataContextInfo dataContextInfo, Expression expression)
		{
			ContextID        = dataContextInfo.ContextID;
			Expression       = expression;
			MappingSchema    = dataContextInfo.MappingSchema;
			ConfigurationID  = dataContextInfo.MappingSchema.ConfigurationID;
			SqlOptimizer     = dataContextInfo.GetSqlOptimizer();
			SqlProviderFlags = dataContextInfo.SqlProviderFlags;
		}

		#endregion

		#region Compare

		public readonly string           ContextID;
		public readonly Expression       Expression;
		public readonly MappingSchema    MappingSchema;
		public readonly string           ConfigurationID;
		public readonly ISqlOptimizer    SqlOptimizer;
		public readonly SqlProviderFlags SqlProviderFlags;

		public bool Compare(string contextID, MappingSchema mappingSchema, Expression expr)
		{
			return
				ContextID.Length       == contextID.Length &&
				ContextID              == contextID        &&
				ConfigurationID.Length == mappingSchema.ConfigurationID.Length &&
				ConfigurationID        == mappingSchema.ConfigurationID &&
				Expression.EqualsTo(expr, _queryableAccessorDic);
		}

		readonly Dictionary<Expression,QueryableAccessor> _queryableAccessorDic  = new Dictionary<Expression,QueryableAccessor>();
		readonly List<QueryableAccessor>                  _queryableAccessorList = new List<QueryableAccessor>();

		internal int AddQueryableAccessors(Expression expr, Expression<Func<Expression,IQueryable>> qe)
		{
			QueryableAccessor e;

			if (_queryableAccessorDic.TryGetValue(expr, out e))
				return _queryableAccessorList.IndexOf(e);

			e = new QueryableAccessor { Accessor = qe.Compile() };
			e.Queryable = e.Accessor(expr);

			_queryableAccessorDic. Add(expr, e);
			_queryableAccessorList.Add(e);

			return _queryableAccessorList.Count - 1;
		}

		public Expression GetIQueryable(int n, Expression expr)
		{
			return _queryableAccessorList[n].Accessor(expr).Expression;
		}

		#endregion
	}

	class Query<T> : Query
	{
		#region Init

		public Query(IDataContextInfo dataContextInfo, Expression expression)
			: base(dataContextInfo, expression)
		{
			// IT : # check
			GetIEnumerable = MakeEnumerable;
		}

		public override void Init(IBuildContext parseContext, List<ParameterAccessor> sqlParameters)
		{
			Queries.Add(new QueryInfo
			{
				SelectQuery = parseContext.SelectQuery,
				Parameters  = sqlParameters,
			});
		}

		void ClearParameters()
		{
			foreach (var query in Queries)
				foreach (var sqlParameter in query.Parameters)
					sqlParameter.Expression = null;
		}

		#endregion

		#region Properties & Fields

		public          bool            DoNotChache;
		public          Query<T>        Next;
		public readonly List<QueryInfo> Queries = new List<QueryInfo>(1);

		public Func<QueryContext,IDataContextInfo,Expression,object[],object>         GetElement;
		public Func<QueryContext,IDataContextInfo,Expression,object[],IEnumerable<T>> GetIEnumerable;

		IEnumerable<T> MakeEnumerable(QueryContext qc, IDataContextInfo dci, Expression expr, object[] ps)
		{
			yield return ConvertTo<T>.From(GetElement(qc, dci, expr, ps));
		}

		#endregion

		#region GetInfo

		static          Query<T> _first;
		static readonly object   _sync = new object();

		const int CacheSize = 100;

		public static Query<T> GetQuery(IDataContextInfo dataContextInfo, Expression expr)
		{
			var query = FindQuery(dataContextInfo, expr);

			if (query == null)
			{
				lock (_sync)
				{
					query = FindQuery(dataContextInfo, expr);

					if (query == null)
					{
						if (Configuration.Linq.GenerateExpressionTest)
						{
							var testFile = new ExpressionTestGenerator().GenerateSource(expr);
#if !SILVERLIGHT && !NETFX_CORE
							DataConnection.WriteTraceLine(
								"Expression test code generated: '" + testFile + "'.", 
								DataConnection.TraceSwitch.DisplayName);
#endif
						}

						query = new Query<T>(dataContextInfo, expr);

						try
						{
							query = new ExpressionBuilder(query, dataContextInfo, expr, null).Build<T>();
						}
						catch (Exception)
						{
							if (!Configuration.Linq.GenerateExpressionTest)
							{
#if !SILVERLIGHT && !NETFX_CORE
								DataConnection.WriteTraceLine(
									"To generate test code to diagnose the problem set 'LinqToDB.Common.Configuration.Linq.GenerateExpressionTest = true'.",
									DataConnection.TraceSwitch.DisplayName);
#endif
							}

							throw;
						}

						if (!query.DoNotChache)
						{
							query.Next = _first;
							_first = query;
						}
					}
				}
			}

			return query;
		}

		static Query<T> FindQuery(IDataContextInfo dataContextInfo, Expression expr)
		{
			Query<T> prev = null;
			var      n    = 0;

			for (var query = _first; query != null; query = query.Next)
			{
				if (query.Compare(dataContextInfo.ContextID, dataContextInfo.MappingSchema, expr))
				{
					if (prev != null)
					{
						lock (_sync)
						{
							prev.Next  = query.Next;
							query.Next = _first;
							_first     = query;
						}
					}

					return query;
				}

				if (n++ >= CacheSize)
				{
					query.Next = null;
					return null;
				}

				prev = query;
			}

			return null;
		}

		#endregion

		#region NonQueryQuery

		void FinalizeQuery()
		{
			foreach (var sql in Queries)
			{
				sql.SelectQuery = SqlOptimizer.Finalize(sql.SelectQuery);
				sql.Parameters  = sql.Parameters
					.Select (p => new { p, idx = sql.SelectQuery.Parameters.IndexOf(p.SqlParameter) })
					.OrderBy(p => p.idx)
					.Select (p => p.p)
					.ToList();
			}
		}

		public void SetNonQueryQuery()
		{
			FinalizeQuery();

			if (Queries.Count != 1)
				throw new InvalidOperationException();

			ClearParameters();

			GetElement = (ctx,db,expr,ps) => NonQueryQuery(db, expr, ps);
		}

		int NonQueryQuery(IDataContextInfo dataContextInfo, Expression expr, object[] parameters)
		{
			var dataContext = dataContextInfo.DataContext;

			object query = null;

			try
			{
				query = SetCommand(dataContext, expr, parameters, 0, true);

				var res = dataContext.ExecuteNonQuery(query);

				return res;
			}
			finally
			{
				if (query != null)
					dataContext.ReleaseQuery(query);

				if (dataContextInfo.DisposeContext)
					dataContext.Dispose();
			}
		}

		public void SetNonQueryQuery2()
		{
			FinalizeQuery();

			if (Queries.Count != 2)
				throw new InvalidOperationException();

			ClearParameters();

			GetElement = (ctx,db,expr,ps) => NonQueryQuery2(db, expr, ps);
		}

		int NonQueryQuery2(IDataContextInfo dataContextInfo, Expression expr, object[] parameters)
		{
			var dataContext = dataContextInfo.DataContext;

			object query = null;

			try
			{
				query = SetCommand(dataContext, expr, parameters, 0, true);

				var n = dataContext.ExecuteNonQuery(query);

				if (n != 0)
					return n;

				query = SetCommand(dataContext, expr, parameters, 1, true);
				return dataContext.ExecuteNonQuery(query);
			}
			finally
			{
				if (query != null)
					dataContext.ReleaseQuery(query);

				if (dataContextInfo.DisposeContext)
					dataContext.Dispose();
			}
		}

		#endregion

		#region ScalarQuery

		public void SetScalarQuery<TS>()
		{
			FinalizeQuery();

			if (Queries.Count != 1)
				throw new InvalidOperationException();

			ClearParameters();

			GetElement = (ctx,db,expr,ps) => ScalarQuery<TS>(db, expr, ps);
		}

		TS ScalarQuery<TS>(IDataContextInfo dataContextInfo, Expression expr, object[] parameters)
		{
			var dataContext = dataContextInfo.DataContext;

			object query = null;

			try
			{
				query = SetCommand(dataContext, expr, parameters, 0, true);
				return (TS)dataContext.ExecuteScalar(query);
			}
			finally
			{
				if (query != null)
					dataContext.ReleaseQuery(query);

				if (dataContextInfo.DisposeContext)
					dataContext.Dispose();
			}
		}

		#endregion

		#region RunQuery

		int GetParameterIndex(ISqlExpression parameter)
		{
			for (var i = 0; i < Queries[0].Parameters.Count; i++)
			{
				var p = Queries[0].Parameters[i].SqlParameter;

				if (p == parameter)
					return i;
			}

			throw new InvalidOperationException();
		}

		IEnumerable<IDataReader> RunQuery(IDataContextInfo dataContextInfo, Expression expr, object[] parameters, int queryNumber)
		{
			var dataContext = dataContextInfo.DataContext;

			object query = null;

			try
			{
				query = SetCommand(dataContext, expr, parameters, queryNumber, true);

				using (var dr = dataContext.ExecuteReader(query))
					while (dr.Read())
						yield return dr;
			}
			finally
			{
				if (query != null)
					dataContext.ReleaseQuery(query);

				if (dataContextInfo.DisposeContext)
					dataContext.Dispose();
			}
		}

		object SetCommand(IDataContext dataContext, Expression expr, object[] parameters, int idx, bool clearQueryHints)
		{
			lock (this)
			{
				SetParameters(expr, parameters, idx);

				var query = Queries[idx];

				if (idx == 0 && (dataContext.QueryHints.Count > 0 || dataContext.NextQueryHints.Count > 0))
				{
					query.QueryHints = new List<string>(dataContext.QueryHints);
					query.QueryHints.AddRange(dataContext.NextQueryHints);

					if (clearQueryHints)
						dataContext.NextQueryHints.Clear();
				}

				return dataContext.SetQuery(query);
			}
		}

		ConcurrentDictionary<Type,Func<object,object>> _enumConverters;

		internal void SetParameters(Expression expr, object[] parameters, int idx)
		{
			foreach (var p in Queries[idx].Parameters)
			{
				var value = p.Accessor(expr, parameters);

				if (value is IEnumerable)
				{
					var type  = value.GetType();
					var etype = type.GetItemType();

					if (etype == null || etype == typeof(object) || etype.IsEnumEx() ||
						(type.IsGenericTypeEx() && type.GetGenericTypeDefinition() == typeof(Nullable<>) && etype.GetGenericArgumentsEx()[0].IsEnumEx()))
					{
						var values = new List<object>();

						foreach (var v in (IEnumerable)value)
						{
							value = v;

							if (v != null)
							{
								var valueType = v.GetType();

								if (valueType.ToNullableUnderlying().IsEnumEx())
									value = GetConvertedEnum(valueType, value);
							}

							values.Add(value);
						}

						value = values;
					}
				}

				p.SqlParameter.Value = value;

				var dataType = p.DataTypeAccessor(expr, parameters);
				if (dataType != DataType.Undefined)
					p.SqlParameter.DataType = dataType;
			}
		}

		private object GetConvertedEnum(Type valueType, object value)
		{
			if (_enumConverters == null)
				_enumConverters = new ConcurrentDictionary<Type, Func<object, object>>();

			Func<object, object> converter;

			if (!_enumConverters.TryGetValue(valueType, out converter))
			{
				var toType    = Converter.GetDefaultMappingFromEnumType(MappingSchema, valueType);
				var convExpr  = MappingSchema.GetConvertExpression(valueType, toType);
				var convParam = Expression.Parameter(typeof(object));

				var lex = Expression.Lambda<Func<object, object>>(
					Expression.Convert(convExpr.GetBody(Expression.Convert(convParam, valueType)), typeof(object)),
					convParam);

				converter = lex.Compile();

				_enumConverters.GetOrAdd(valueType, converter);
			}

			return converter(value);
		}

		#endregion

		#region GetSqlText

		public string GetSqlText(IDataContext dataContext, Expression expr, object[] parameters, int idx)
		{
			var query = SetCommand(dataContext, expr, parameters, 0, false);
			return dataContext.GetSqlText(query);
		}

		#endregion

		#region Inner Types

		internal delegate TElement Mapper<out TElement>(
			Query<T>      query,
			QueryContext  qc,
			IDataContext  dc,
			IDataReader   rd,
			MappingSchema ms,
			Expression    expr,
			object[]      ps);

		public class QueryInfo : IQueryContext
		{
			public QueryInfo()
			{
				SelectQuery = new SelectQuery();
			}

			public SelectQuery  SelectQuery { get; set; }
			public object       Context     { get; set; }
			public List<string> QueryHints  { get; set; }

			public SqlParameter[] GetParameters()
			{
				var ps = new SqlParameter[Parameters.Count];

				for (var i = 0; i < ps.Length; i++)
					ps[i] = Parameters[i].SqlParameter;

				return ps;
			}

			public List<ParameterAccessor> Parameters = new List<ParameterAccessor>();
		}

		#endregion

		#region Object Operations

		static class ObjectOperation<T1>
		{
			public static readonly Dictionary<object,Query<int>>    Insert             = new Dictionary<object,Query<int>>();
			public static readonly Dictionary<object,Query<object>> InsertWithIdentity = new Dictionary<object,Query<object>>();
			public static readonly Dictionary<object,Query<int>>    InsertOrUpdate     = new Dictionary<object,Query<int>>();
			public static readonly Dictionary<object,Query<int>>    Update             = new Dictionary<object,Query<int>>();
			public static readonly Dictionary<object,Query<int>>    Delete             = new Dictionary<object,Query<int>>();
		}

		static ParameterAccessor GetParameter(IDataContext dataContext, SqlField field)
		{
			var exprParam = Expression.Parameter(typeof(Expression), "expr");

			Expression getter = Expression.Convert(
				Expression.Property(
					Expression.Convert(exprParam, typeof(ConstantExpression)),
					ReflectionHelper.Constant.Value),
				typeof(T));

			var members  = field.Name.Split('.');
			var defValue = Expression.Constant(dataContext.MappingSchema.GetDefaultValue(field.SystemType), field.SystemType);

			for (var i = 0; i < members.Length; i++)
			{
				var        member = members[i];
				Expression pof    = Expression.PropertyOrField(getter, member);

				getter = i == 0 ? pof : Expression.Condition(Expression.Equal(getter, Expression.Constant(null)), defValue, pof);
			}

			Expression dataTypeExpression = Expression.Constant(DataType.Undefined);

			var expr = dataContext.MappingSchema.GetConvertExpression(field.SystemType, typeof(DataParameter), createDefault: false);

			if (expr != null)
			{
				var body = expr.GetBody(getter);

				getter             = Expression.PropertyOrField(body, "Value");
				dataTypeExpression = Expression.PropertyOrField(body, "DataType");
			}

			var param = ExpressionBuilder.CreateParameterAccessor(
				dataContext, getter, dataTypeExpression, getter, exprParam, Expression.Parameter(typeof(object[]), "ps"), field.Name.Replace('.', '_'));

			return param;
		}

		#region Insert

		public static int Insert(
			IDataContextInfo dataContextInfo, T obj,
			string tableName = null, string databaseName = null, string schemaName = null)
		{
			if (Equals(default(T), obj))
				return 0;

			Query<int> ei;

<<<<<<< HEAD
			var key = new { dataContextInfo.MappingSchema, dataContextInfo.ContextID, tableName, databaseName, schemaName };
=======
			var key = new { dataContextInfo.MappingSchema.ConfigurationID, dataContextInfo.ContextID };
>>>>>>> d04162ad

			if (!ObjectOperation<T>.Insert.TryGetValue(key, out ei))
				lock (_sync)
					if (!ObjectOperation<T>.Insert.TryGetValue(key, out ei))
					{
						var sqlTable = new SqlTable<T>(dataContextInfo.MappingSchema);
						var sqlQuery = new SelectQuery { QueryType = QueryType.Insert };

						if (tableName    != null) sqlTable.PhysicalName = tableName;
						if (databaseName != null) sqlTable.Database     = databaseName;
						if (schemaName   != null) sqlTable.Owner        = schemaName;

						sqlQuery.Insert.Into = sqlTable;

						ei = new Query<int>(dataContextInfo, null)
						{
							Queries = { new Query<int>.QueryInfo { SelectQuery = sqlQuery, } }
						};

						foreach (var field in sqlTable.Fields)
						{
							if (field.Value.IsInsertable)
							{
								var param = GetParameter(dataContextInfo.DataContext, field.Value);

								ei.Queries[0].Parameters.Add(param);

								sqlQuery.Insert.Items.Add(new SelectQuery.SetExpression(field.Value, param.SqlParameter));
							}
							else if (field.Value.IsIdentity)
							{
								var sqlb = dataContextInfo.CreateSqlBuilder();
								var expr = sqlb.GetIdentityExpression(sqlTable);

								if (expr != null)
									sqlQuery.Insert.Items.Add(new SelectQuery.SetExpression(field.Value, expr));
							}
						}

						ei.SetNonQueryQuery();

						ObjectOperation<T>.Insert.Add(key, ei);
					}

			return (int)ei.GetElement(null, dataContextInfo, Expression.Constant(obj), null);
		}

		#endregion

		#region InsertWithIdentity

		public static object InsertWithIdentity(IDataContextInfo dataContextInfo, T obj)
		{
			if (Equals(default(T), obj))
				return 0;

			Query<object> ei;

			var key = new { dataContextInfo.MappingSchema.ConfigurationID, dataContextInfo.ContextID };

			if (!ObjectOperation<T>.InsertWithIdentity.TryGetValue(key, out ei))
				lock (_sync)
					if (!ObjectOperation<T>.InsertWithIdentity.TryGetValue(key, out ei))
					{
						var sqlTable = new SqlTable<T>(dataContextInfo.MappingSchema);
						var sqlQuery = new SelectQuery { QueryType = QueryType.Insert };

						sqlQuery.Insert.Into         = sqlTable;
						sqlQuery.Insert.WithIdentity = true;

						ei = new Query<object>(dataContextInfo, null)
						{
							Queries = { new Query<object>.QueryInfo { SelectQuery = sqlQuery, } }
						};

						foreach (var field in sqlTable.Fields)
						{
							if (field.Value.IsInsertable)
							{
								var param = GetParameter(dataContextInfo.DataContext, field.Value);

								ei.Queries[0].Parameters.Add(param);

								sqlQuery.Insert.Items.Add(new SelectQuery.SetExpression(field.Value, param.SqlParameter));
							}
							else if (field.Value.IsIdentity)
							{
								var sqlb = dataContextInfo.CreateSqlBuilder();
								var expr = sqlb.GetIdentityExpression(sqlTable);

								if (expr != null)
									sqlQuery.Insert.Items.Add(new SelectQuery.SetExpression(field.Value, expr));
							}
						}

						ei.SetScalarQuery<object>();

						ObjectOperation<T>.InsertWithIdentity.Add(key, ei);
					}

			return ei.GetElement(null, dataContextInfo, Expression.Constant(obj), null);
		}

		#endregion

		#region InsertOrReplace

		public static int InsertOrReplace(IDataContextInfo dataContextInfo, T obj)
		{
			if (Equals(default(T), obj))
				return 0;

			Query<int> ei;

			var key = new { dataContextInfo.MappingSchema.ConfigurationID, dataContextInfo.ContextID };

			if (!ObjectOperation<T>.InsertOrUpdate.TryGetValue(key, out ei))
			{
				lock (_sync)
				{
					if (!ObjectOperation<T>.InsertOrUpdate.TryGetValue(key, out ei))
					{
						var fieldDic = new Dictionary<SqlField, ParameterAccessor>();
						var sqlTable = new SqlTable<T>(dataContextInfo.MappingSchema);
						var sqlQuery = new SelectQuery { QueryType = QueryType.InsertOrUpdate };

						ParameterAccessor param;

						sqlQuery.Insert.Into  = sqlTable;
						sqlQuery.Update.Table = sqlTable;

						sqlQuery.From.Table(sqlTable);

						ei = new Query<int>(dataContextInfo, null)
						{
							Queries = { new Query<int>.QueryInfo { SelectQuery = sqlQuery, } }
						};

						var supported = ei.SqlProviderFlags.IsInsertOrUpdateSupported && ei.SqlProviderFlags.CanCombineParameters;

						// Insert.
						//
						foreach (var field in sqlTable.Fields.Select(f => f.Value))
						{
							if (field.IsInsertable)
							{
								if (!supported || !fieldDic.TryGetValue(field, out param))
								{
									param = GetParameter(dataContextInfo.DataContext, field);
									ei.Queries[0].Parameters.Add(param);

									if (supported)
										fieldDic.Add(field, param);
								}

								sqlQuery.Insert.Items.Add(new SelectQuery.SetExpression(field, param.SqlParameter));
							}
							else if (field.IsIdentity)
							{
								throw new LinqException("InsertOrReplace method does not support identity field '{0}.{1}'.", sqlTable.Name, field.Name);
							}
						}

						// Update.
						//
						var keys   = sqlTable.GetKeys(true).Cast<SqlField>().ToList();
						var fields = sqlTable.Fields.Values.Where(f => f.IsUpdatable).Except(keys).ToList();

						if (keys.Count == 0)
							throw new LinqException("InsertOrReplace method requires the '{0}' table to have a primary key.", sqlTable.Name);

						var q =
						(
							from k in keys
							join i in sqlQuery.Insert.Items on k equals i.Column
							select new { k, i }
						).ToList();

						var missedKey = keys.Except(q.Select(i => i.k)).FirstOrDefault();

						if (missedKey != null)
							throw new LinqException("InsertOrReplace method requires the '{0}.{1}' field to be included in the insert setter.",
								sqlTable.Name,
								missedKey.Name);

						if (fields.Count == 0)
							throw new LinqException("There are no fields to update in the type '{0}'.", sqlTable.Name);

						foreach (var field in fields)
						{
							if (!supported || !fieldDic.TryGetValue(field, out param))
							{
								param = GetParameter(dataContextInfo.DataContext, field);
								ei.Queries[0].Parameters.Add(param);

								if (supported)
									fieldDic.Add(field, param = GetParameter(dataContextInfo.DataContext, field));
							}

							sqlQuery.Update.Items.Add(new SelectQuery.SetExpression(field, param.SqlParameter));
						}

						sqlQuery.Update.Keys.AddRange(q.Select(i => i.i));

						// Set the query.
						//
						if (ei.SqlProviderFlags.IsInsertOrUpdateSupported)
							ei.SetNonQueryQuery();
						else
							ei.MakeAlternativeInsertOrUpdate(sqlQuery);

						ObjectOperation<T>.InsertOrUpdate.Add(key, ei);
					}
				}
			}

			return (int)ei.GetElement(null, dataContextInfo, Expression.Constant(obj), null);
		}

		internal void MakeAlternativeInsertOrUpdate(SelectQuery selectQuery)
		{
			var dic = new Dictionary<ICloneableElement,ICloneableElement>();

			var insertQuery = (SelectQuery)selectQuery.Clone(dic, _ => true);

			insertQuery.QueryType = QueryType.Insert;
			insertQuery.ClearUpdate();
			insertQuery.From.Tables.Clear();

			Queries.Add(new QueryInfo
			{
				SelectQuery = insertQuery,
				Parameters  = Queries[0].Parameters
					.Select(p => new ParameterAccessor
						(
							p.Expression,
							p.Accessor,
							p.DataTypeAccessor,
							dic.ContainsKey(p.SqlParameter) ? (SqlParameter)dic[p.SqlParameter] : null
						))
					.Where(p => p.SqlParameter != null)
					.ToList(),
			});

			var keys = selectQuery.Update.Keys;

			foreach (var key in keys)
				selectQuery.Where.Expr(key.Column).Equal.Expr(key.Expression);

			selectQuery.QueryType = QueryType.Update;
			selectQuery.ClearInsert();

			SetNonQueryQuery2();

			Queries.Add(new QueryInfo
			{
				SelectQuery = insertQuery,
				Parameters  = Queries[0].Parameters.ToList(),
			});
		}

		#endregion

		#region Update

		public static int Update(IDataContextInfo dataContextInfo, T obj)
		{
			if (Equals(default(T), obj))
				return 0;

			Query<int> ei;

			var key = new { dataContextInfo.MappingSchema.ConfigurationID, dataContextInfo.ContextID };

			if (!ObjectOperation<T>.Update.TryGetValue(key, out ei))
				lock (_sync)
					if (!ObjectOperation<T>.Update.TryGetValue(key, out ei))
					{
						var sqlTable = new SqlTable<T>(dataContextInfo.MappingSchema);
						var sqlQuery = new SelectQuery { QueryType = QueryType.Update };

						sqlQuery.From.Table(sqlTable);

						ei = new Query<int>(dataContextInfo, null)
						{
							Queries = { new Query<int>.QueryInfo { SelectQuery = sqlQuery, } }
						};

						var keys   = sqlTable.GetKeys(true).Cast<SqlField>().ToList();
						var fields = sqlTable.Fields.Values.Where(f => f.IsUpdatable).Except(keys).ToList();

						if (fields.Count == 0)
						{
							if (Configuration.Linq.IgnoreEmptyUpdate)
								return 0;

							throw new LinqException(
								(keys.Count == sqlTable.Fields.Count ?
									"There are no fields to update in the type '{0}'. No PK is defined or all fields are keys." :
									"There are no fields to update in the type '{0}'.")
								.Args(sqlTable.Name));
						}

						foreach (var field in fields)
						{
							var param = GetParameter(dataContextInfo.DataContext, field);

							ei.Queries[0].Parameters.Add(param);

							sqlQuery.Update.Items.Add(new SelectQuery.SetExpression(field, param.SqlParameter));
						}

						foreach (var field in keys)
						{
							var param = GetParameter(dataContextInfo.DataContext, field);

							ei.Queries[0].Parameters.Add(param);

							sqlQuery.Where.Field(field).Equal.Expr(param.SqlParameter);

							if (field.CanBeNull)
								sqlQuery.IsParameterDependent = true;
						}

						ei.SetNonQueryQuery();

						ObjectOperation<T>.Update.Add(key, ei);
					}

			return (int)ei.GetElement(null, dataContextInfo, Expression.Constant(obj), null);
		}

		#endregion

		#region Delete

		public static int Delete(IDataContextInfo dataContextInfo, T obj)
		{
			if (Equals(default(T), obj))
				return 0;

			Query<int> ei;

			var key = new { dataContextInfo.MappingSchema.ConfigurationID, dataContextInfo.ContextID };

			if (!ObjectOperation<T>.Delete.TryGetValue(key, out ei))
				lock (_sync)
					if (!ObjectOperation<T>.Delete.TryGetValue(key, out ei))
					{
						var sqlTable = new SqlTable<T>(dataContextInfo.MappingSchema);
						var sqlQuery = new SelectQuery { QueryType = QueryType.Delete };

						sqlQuery.From.Table(sqlTable);

						ei = new Query<int>(dataContextInfo, null)
						{
							Queries = { new Query<int>.QueryInfo { SelectQuery = sqlQuery, } }
						};

						var keys = sqlTable.GetKeys(true).Cast<SqlField>().ToList();

						if (keys.Count == 0)
							throw new LinqException("Table '{0}' does not have primary key.".Args(sqlTable.Name));

						foreach (var field in keys)
						{
							var param = GetParameter(dataContextInfo.DataContext, field);

							ei.Queries[0].Parameters.Add(param);

							sqlQuery.Where.Field(field).Equal.Expr(param.SqlParameter);

							if (field.CanBeNull)
								sqlQuery.IsParameterDependent = true;
						}

						ei.SetNonQueryQuery();

						ObjectOperation<T>.Delete.Add(key, ei);
					}

			return (int)ei.GetElement(null, dataContextInfo, Expression.Constant(obj), null);
		}

		#endregion

		#endregion

		#region DDL Operations

		public static ITable<T> CreateTable(IDataContextInfo dataContextInfo,
			string         tableName       = null,
			string         databaseName    = null,
			string         schemaName      = null,
			string         statementHeader = null,
			string         statementFooter = null,
			DefaulNullable defaulNullable  = DefaulNullable.None)
		{
			var sqlTable = new SqlTable<T>(dataContextInfo.MappingSchema);
			var sqlQuery = new SelectQuery { QueryType = QueryType.CreateTable };

			if (tableName    != null) sqlTable.PhysicalName = tableName;
			if (databaseName != null) sqlTable.Database     = databaseName;
			if (schemaName   != null) sqlTable.Owner        = schemaName;

			sqlQuery.CreateTable.Table           = sqlTable;
			sqlQuery.CreateTable.StatementHeader = statementHeader;
			sqlQuery.CreateTable.StatementFooter = statementFooter;
			sqlQuery.CreateTable.DefaulNullable  = defaulNullable;

			var query = new Query<int>(dataContextInfo, null)
			{
				Queries = { new Query<int>.QueryInfo { SelectQuery = sqlQuery, } }
			};

			query.SetNonQueryQuery();

			query.GetElement(null, dataContextInfo, Expression.Constant(null), null);

			ITable<T> table = new Table<T>(dataContextInfo);

			if (tableName    != null) table = table.TableName   (tableName);
			if (databaseName != null) table = table.DatabaseName(databaseName);
			if (schemaName    != null) table = table.SchemaName  (schemaName);

			return table;
		}

		public static void DropTable(IDataContextInfo dataContextInfo,
			string tableName    = null,
			string databaseName = null,
			string ownerName    = null)
		{
			var sqlTable = new SqlTable<T>(dataContextInfo.MappingSchema);
			var sqlQuery = new SelectQuery { QueryType = QueryType.CreateTable };

			if (tableName    != null) sqlTable.PhysicalName = tableName;
			if (databaseName != null) sqlTable.Database     = databaseName;
			if (ownerName    != null) sqlTable.Owner        = ownerName;

			sqlQuery.CreateTable.Table  = sqlTable;
			sqlQuery.CreateTable.IsDrop = true;

			var query = new Query<int>(dataContextInfo, null)
			{
				Queries = { new Query<int>.QueryInfo { SelectQuery = sqlQuery, } }
			};

			query.SetNonQueryQuery();

			query.GetElement(null, dataContextInfo, Expression.Constant(null), null);
		}

		#endregion

		#region New Builder Support

		public void SetElementQuery(Func<QueryContext,IDataContext,IDataReader,Expression,object[],object> mapper)
		{
			FinalizeQuery();

			if (Queries.Count != 1)
				throw new InvalidOperationException();

			ClearParameters();

			GetElement = (ctx,db,expr,ps) => RunQuery(ctx, db, expr, ps, mapper);
		}

		TE RunQuery<TE>(
			QueryContext     ctx,
			IDataContextInfo dataContextInfo,
			Expression       expr,
			object[]         parameters,
			Func<QueryContext,IDataContext,IDataReader,Expression,object[],TE> mapper)
		{
			var dataContext = dataContextInfo.DataContext;

			object query = null;

			try
			{
				query = SetCommand(dataContext, expr, parameters, 0, true);

				using (var dr = dataContext.ExecuteReader(query))
					while (dr.Read())
						return mapper(ctx, dataContext, dr, expr, parameters);

				return Array<TE>.Empty.First();
			}
			finally
			{
				if (query != null)
					dataContext.ReleaseQuery(query);

				if (dataContextInfo.DisposeContext)
					dataContext.Dispose();
			}
		}

		Func<IDataContextInfo,Expression,object[],int,IEnumerable<IDataReader>> GetQuery()
		{
			FinalizeQuery();

			if (Queries.Count != 1)
				throw new InvalidOperationException();

			Func<IDataContextInfo,Expression,object[],int,IEnumerable<IDataReader>> query = RunQuery;

			var select = Queries[0].SelectQuery.Select;

			if (select.SkipValue != null && !SqlProviderFlags.GetIsSkipSupportedFlag(Queries[0].SelectQuery))
			{
				var q = query;

				if (select.SkipValue is SqlValue)
				{
					var n = (int)((IValueContainer)select.SkipValue).Value;

					if (n > 0)
						query = (db, expr, ps, qn) => q(db, expr, ps, qn).Skip(n);
				}
				else if (select.SkipValue is SqlParameter)
				{
					var i = GetParameterIndex(select.SkipValue);
					query = (db, expr, ps, qn) => q(db, expr, ps, qn).Skip((int)Queries[0].Parameters[i].Accessor(expr, ps));
				}
			}

			if (select.TakeValue != null && !SqlProviderFlags.IsTakeSupported)
			{
				var q = query;

				if (select.TakeValue is SqlValue)
				{
					var n = (int)((IValueContainer)select.TakeValue).Value;

					if (n > 0)
						query = (db, expr, ps, qn) => q(db, expr, ps, qn).Take(n);
				}
				else if (select.TakeValue is SqlParameter)
				{
					var i = GetParameterIndex(select.TakeValue);
					query = (db, expr, ps, qn) => q(db, expr, ps, qn).Take((int)Queries[0].Parameters[i].Accessor(expr, ps));
				}
			}

			return query;
		}

		internal void SetQuery(Expression<Func<QueryContext,IDataContext,IDataReader,Expression,object[],T>> expression)
		{
			var query   = GetQuery();
			var mapInfo = new MapInfo { Expression = expression };

			ClearParameters();

			GetIEnumerable = (ctx,db,expr,ps) => Map(query(db, expr, ps, 0), ctx, db, expr, ps, mapInfo);
		}

		class MapInfo
		{
			public Expression<Func<QueryContext,IDataContext,IDataReader,Expression,object[],T>> Expression;
			public            Func<QueryContext,IDataContext,IDataReader,Expression,object[],T>  Mapper;
			public Expression<Func<QueryContext,IDataContext,IDataReader,Expression,object[],T>> MapperExpression;
		}

		static IEnumerable<T> Map(
			IEnumerable<IDataReader> data,
			QueryContext             queryContext,
			IDataContextInfo         dataContextInfo,
			Expression               expr,
			object[]                 ps,
			MapInfo                  mapInfo)
		{
			var closeQueryContext = false;

			if (queryContext == null)
			{
				closeQueryContext = true;
				queryContext = new QueryContext(dataContextInfo, expr, ps);
			}

			var isFaulted = false;

			try
			{
				foreach (var dr in data)
				{
					var mapper = mapInfo.Mapper;

					if (mapper == null)
					{
						mapInfo.MapperExpression = mapInfo.Expression.Transform(e =>
						{
							var ex = e as ConvertFromDataReaderExpression;
							return ex != null ? ex.Reduce(dr) : e;
						}) as Expression<Func<QueryContext, IDataContext, IDataReader, Expression, object[], T>>;

						// IT : # MapperExpression.Compile()
						//
						mapInfo.Mapper = mapper = mapInfo.MapperExpression.Compile();
					}

					T result;

					try
					{
						result = mapper(queryContext, dataContextInfo.DataContext, dr, expr, ps);
					}
					catch (FormatException)
					{
						if (isFaulted)
							throw;

						isFaulted = true;

						mapInfo.Mapper = mapInfo.Expression.Compile();
						result = mapInfo.Mapper(queryContext, dataContextInfo.DataContext, dr, expr, ps);
					}
					catch (InvalidCastException)
					{
						if (isFaulted)
							throw;

						isFaulted = true;

						mapInfo.Mapper = mapInfo.Expression.Compile();
						result = mapInfo.Mapper(queryContext, dataContextInfo.DataContext, dr, expr, ps);
					}

					yield return result;
				}
			}
			finally
			{
				if (closeQueryContext)
					queryContext.Close();
			}
		}

		internal void SetQuery(Expression<Func<QueryContext,IDataContext,IDataReader,Expression,object[],int,T>> expression)
		{
			var query   = GetQuery();
			var mapInfo = new MapInfo2 { Expression = expression };

			ClearParameters();

			GetIEnumerable = (ctx,db,expr,ps) => Map(query(db, expr, ps, 0), ctx, db, expr, ps, mapInfo);
		}

		class MapInfo2
		{
			public Expression<Func<QueryContext,IDataContext,IDataReader,Expression,object[],int,T>> Expression;
			public            Func<QueryContext,IDataContext,IDataReader,Expression,object[],int,T>  Mapper;
		}

		static IEnumerable<T> Map(
			IEnumerable<IDataReader> data,
			QueryContext             queryContext,
			IDataContextInfo         dataContextInfo,
			Expression               expr,
			object[]                 ps,
			MapInfo2                 mapInfo)
		{
			if (queryContext == null)
				queryContext = new QueryContext(dataContextInfo, expr, ps);

			var counter   = 0;
			var isFaulted = false;

			foreach (var dr in data)
			{
				var mapper = mapInfo.Mapper;

				if (mapper == null)
				{
					var mapperExpression = mapInfo.Expression.Transform(e =>
					{
						var ex = e as ConvertFromDataReaderExpression;
						return ex != null ? ex.Reduce(dr) : e;
					}) as Expression<Func<QueryContext,IDataContext,IDataReader,Expression,object[],int,T>>;

					mapInfo.Mapper = mapper = mapperExpression.Compile();
				}

				T result;
				
				try
				{
					result = mapper(queryContext, dataContextInfo.DataContext, dr, expr, ps, counter);
				}
				catch (FormatException)
				{
					if (isFaulted)
						throw;

					isFaulted = true;

					mapInfo.Mapper = mapInfo.Expression.Compile();
					result         = mapInfo.Mapper(queryContext, dataContextInfo.DataContext, dr, expr, ps, counter);
				}
				catch (InvalidCastException)
				{
					if (isFaulted)
						throw;

					isFaulted = true;

					mapInfo.Mapper = mapInfo.Expression.Compile();
					result         = mapInfo.Mapper(queryContext, dataContextInfo.DataContext, dr, expr, ps, counter);
				}

				counter++;

				yield return result;
			}
		}

		#endregion
	}

	public class ParameterAccessor
	{
		public ParameterAccessor(
			Expression                           expression,
			Func<Expression, object[], object>   accessor,
			Func<Expression, object[], DataType> dataTypeAccessor,
			SqlParameter                         sqlParameter
			)
		{
			Expression       = expression;
			Accessor         = accessor;
			DataTypeAccessor = dataTypeAccessor;
			SqlParameter     = sqlParameter;
		}

		public          Expression                         Expression;
		public readonly Func<Expression,object[],object>   Accessor;
		public readonly Func<Expression,object[],DataType> DataTypeAccessor;
		public readonly SqlParameter                       SqlParameter;
	}
}
<|MERGE_RESOLUTION|>--- conflicted
+++ resolved
@@ -1,1343 +1,1339 @@
-﻿using System;
-using System.Collections;
-using System.Collections.Concurrent;
-using System.Collections.Generic;
-using System.Data;
-using System.Linq;
-using System.Linq.Expressions;
-
-namespace LinqToDB.Linq
-{
-	using Builder;
-	using Data;
-	using Common;
-	using Extensions;
-	using LinqToDB.Expressions;
-	using Mapping;
-	using SqlQuery;
-	using SqlProvider;
-
-	abstract class Query
-	{
-		#region Init
-
-		public abstract void Init(IBuildContext parseContext, List<ParameterAccessor> sqlParameters);
-
-		protected Query(IDataContextInfo dataContextInfo, Expression expression)
-		{
-			ContextID        = dataContextInfo.ContextID;
-			Expression       = expression;
-			MappingSchema    = dataContextInfo.MappingSchema;
-			ConfigurationID  = dataContextInfo.MappingSchema.ConfigurationID;
-			SqlOptimizer     = dataContextInfo.GetSqlOptimizer();
-			SqlProviderFlags = dataContextInfo.SqlProviderFlags;
-		}
-
-		#endregion
-
-		#region Compare
-
-		public readonly string           ContextID;
-		public readonly Expression       Expression;
-		public readonly MappingSchema    MappingSchema;
-		public readonly string           ConfigurationID;
-		public readonly ISqlOptimizer    SqlOptimizer;
-		public readonly SqlProviderFlags SqlProviderFlags;
-
-		public bool Compare(string contextID, MappingSchema mappingSchema, Expression expr)
-		{
-			return
-				ContextID.Length       == contextID.Length &&
-				ContextID              == contextID        &&
-				ConfigurationID.Length == mappingSchema.ConfigurationID.Length &&
-				ConfigurationID        == mappingSchema.ConfigurationID &&
-				Expression.EqualsTo(expr, _queryableAccessorDic);
-		}
-
-		readonly Dictionary<Expression,QueryableAccessor> _queryableAccessorDic  = new Dictionary<Expression,QueryableAccessor>();
-		readonly List<QueryableAccessor>                  _queryableAccessorList = new List<QueryableAccessor>();
-
-		internal int AddQueryableAccessors(Expression expr, Expression<Func<Expression,IQueryable>> qe)
-		{
-			QueryableAccessor e;
-
-			if (_queryableAccessorDic.TryGetValue(expr, out e))
-				return _queryableAccessorList.IndexOf(e);
-
-			e = new QueryableAccessor { Accessor = qe.Compile() };
-			e.Queryable = e.Accessor(expr);
-
-			_queryableAccessorDic. Add(expr, e);
-			_queryableAccessorList.Add(e);
-
-			return _queryableAccessorList.Count - 1;
-		}
-
-		public Expression GetIQueryable(int n, Expression expr)
-		{
-			return _queryableAccessorList[n].Accessor(expr).Expression;
-		}
-
-		#endregion
-	}
-
-	class Query<T> : Query
-	{
-		#region Init
-
-		public Query(IDataContextInfo dataContextInfo, Expression expression)
-			: base(dataContextInfo, expression)
-		{
-			// IT : # check
-			GetIEnumerable = MakeEnumerable;
-		}
-
-		public override void Init(IBuildContext parseContext, List<ParameterAccessor> sqlParameters)
-		{
-			Queries.Add(new QueryInfo
-			{
-				SelectQuery = parseContext.SelectQuery,
-				Parameters  = sqlParameters,
-			});
-		}
-
-		void ClearParameters()
-		{
-			foreach (var query in Queries)
-				foreach (var sqlParameter in query.Parameters)
-					sqlParameter.Expression = null;
-		}
-
-		#endregion
-
-		#region Properties & Fields
-
-		public          bool            DoNotChache;
-		public          Query<T>        Next;
-		public readonly List<QueryInfo> Queries = new List<QueryInfo>(1);
-
-		public Func<QueryContext,IDataContextInfo,Expression,object[],object>         GetElement;
-		public Func<QueryContext,IDataContextInfo,Expression,object[],IEnumerable<T>> GetIEnumerable;
-
-		IEnumerable<T> MakeEnumerable(QueryContext qc, IDataContextInfo dci, Expression expr, object[] ps)
-		{
-			yield return ConvertTo<T>.From(GetElement(qc, dci, expr, ps));
-		}
-
-		#endregion
-
-		#region GetInfo
-
-		static          Query<T> _first;
-		static readonly object   _sync = new object();
-
-		const int CacheSize = 100;
-
-		public static Query<T> GetQuery(IDataContextInfo dataContextInfo, Expression expr)
-		{
-			var query = FindQuery(dataContextInfo, expr);
-
-			if (query == null)
-			{
-				lock (_sync)
-				{
-					query = FindQuery(dataContextInfo, expr);
-
-					if (query == null)
-					{
-						if (Configuration.Linq.GenerateExpressionTest)
-						{
-							var testFile = new ExpressionTestGenerator().GenerateSource(expr);
-#if !SILVERLIGHT && !NETFX_CORE
-							DataConnection.WriteTraceLine(
-								"Expression test code generated: '" + testFile + "'.", 
-								DataConnection.TraceSwitch.DisplayName);
-#endif
-						}
-
-						query = new Query<T>(dataContextInfo, expr);
-
-						try
-						{
-							query = new ExpressionBuilder(query, dataContextInfo, expr, null).Build<T>();
-						}
-						catch (Exception)
-						{
-							if (!Configuration.Linq.GenerateExpressionTest)
-							{
-#if !SILVERLIGHT && !NETFX_CORE
-								DataConnection.WriteTraceLine(
-									"To generate test code to diagnose the problem set 'LinqToDB.Common.Configuration.Linq.GenerateExpressionTest = true'.",
-									DataConnection.TraceSwitch.DisplayName);
-#endif
-							}
-
-							throw;
-						}
-
-						if (!query.DoNotChache)
-						{
-							query.Next = _first;
-							_first = query;
-						}
-					}
-				}
-			}
-
-			return query;
-		}
-
-		static Query<T> FindQuery(IDataContextInfo dataContextInfo, Expression expr)
-		{
-			Query<T> prev = null;
-			var      n    = 0;
-
-			for (var query = _first; query != null; query = query.Next)
-			{
-				if (query.Compare(dataContextInfo.ContextID, dataContextInfo.MappingSchema, expr))
-				{
-					if (prev != null)
-					{
-						lock (_sync)
-						{
-							prev.Next  = query.Next;
-							query.Next = _first;
-							_first     = query;
-						}
-					}
-
-					return query;
-				}
-
-				if (n++ >= CacheSize)
-				{
-					query.Next = null;
-					return null;
-				}
-
-				prev = query;
-			}
-
-			return null;
-		}
-
-		#endregion
-
-		#region NonQueryQuery
-
-		void FinalizeQuery()
-		{
-			foreach (var sql in Queries)
-			{
-				sql.SelectQuery = SqlOptimizer.Finalize(sql.SelectQuery);
-				sql.Parameters  = sql.Parameters
-					.Select (p => new { p, idx = sql.SelectQuery.Parameters.IndexOf(p.SqlParameter) })
-					.OrderBy(p => p.idx)
-					.Select (p => p.p)
-					.ToList();
-			}
-		}
-
-		public void SetNonQueryQuery()
-		{
-			FinalizeQuery();
-
-			if (Queries.Count != 1)
-				throw new InvalidOperationException();
-
-			ClearParameters();
-
-			GetElement = (ctx,db,expr,ps) => NonQueryQuery(db, expr, ps);
-		}
-
-		int NonQueryQuery(IDataContextInfo dataContextInfo, Expression expr, object[] parameters)
-		{
-			var dataContext = dataContextInfo.DataContext;
-
-			object query = null;
-
-			try
-			{
-				query = SetCommand(dataContext, expr, parameters, 0, true);
-
-				var res = dataContext.ExecuteNonQuery(query);
-
-				return res;
-			}
-			finally
-			{
-				if (query != null)
-					dataContext.ReleaseQuery(query);
-
-				if (dataContextInfo.DisposeContext)
-					dataContext.Dispose();
-			}
-		}
-
-		public void SetNonQueryQuery2()
-		{
-			FinalizeQuery();
-
-			if (Queries.Count != 2)
-				throw new InvalidOperationException();
-
-			ClearParameters();
-
-			GetElement = (ctx,db,expr,ps) => NonQueryQuery2(db, expr, ps);
-		}
-
-		int NonQueryQuery2(IDataContextInfo dataContextInfo, Expression expr, object[] parameters)
-		{
-			var dataContext = dataContextInfo.DataContext;
-
-			object query = null;
-
-			try
-			{
-				query = SetCommand(dataContext, expr, parameters, 0, true);
-
-				var n = dataContext.ExecuteNonQuery(query);
-
-				if (n != 0)
-					return n;
-
-				query = SetCommand(dataContext, expr, parameters, 1, true);
-				return dataContext.ExecuteNonQuery(query);
-			}
-			finally
-			{
-				if (query != null)
-					dataContext.ReleaseQuery(query);
-
-				if (dataContextInfo.DisposeContext)
-					dataContext.Dispose();
-			}
-		}
-
-		#endregion
-
-		#region ScalarQuery
-
-		public void SetScalarQuery<TS>()
-		{
-			FinalizeQuery();
-
-			if (Queries.Count != 1)
-				throw new InvalidOperationException();
-
-			ClearParameters();
-
-			GetElement = (ctx,db,expr,ps) => ScalarQuery<TS>(db, expr, ps);
-		}
-
-		TS ScalarQuery<TS>(IDataContextInfo dataContextInfo, Expression expr, object[] parameters)
-		{
-			var dataContext = dataContextInfo.DataContext;
-
-			object query = null;
-
-			try
-			{
-				query = SetCommand(dataContext, expr, parameters, 0, true);
-				return (TS)dataContext.ExecuteScalar(query);
-			}
-			finally
-			{
-				if (query != null)
-					dataContext.ReleaseQuery(query);
-
-				if (dataContextInfo.DisposeContext)
-					dataContext.Dispose();
-			}
-		}
-
-		#endregion
-
-		#region RunQuery
-
-		int GetParameterIndex(ISqlExpression parameter)
-		{
-			for (var i = 0; i < Queries[0].Parameters.Count; i++)
-			{
-				var p = Queries[0].Parameters[i].SqlParameter;
-
-				if (p == parameter)
-					return i;
-			}
-
-			throw new InvalidOperationException();
-		}
-
-		IEnumerable<IDataReader> RunQuery(IDataContextInfo dataContextInfo, Expression expr, object[] parameters, int queryNumber)
-		{
-			var dataContext = dataContextInfo.DataContext;
-
-			object query = null;
-
-			try
-			{
-				query = SetCommand(dataContext, expr, parameters, queryNumber, true);
-
-				using (var dr = dataContext.ExecuteReader(query))
-					while (dr.Read())
-						yield return dr;
-			}
-			finally
-			{
-				if (query != null)
-					dataContext.ReleaseQuery(query);
-
-				if (dataContextInfo.DisposeContext)
-					dataContext.Dispose();
-			}
-		}
-
-		object SetCommand(IDataContext dataContext, Expression expr, object[] parameters, int idx, bool clearQueryHints)
-		{
-			lock (this)
-			{
-				SetParameters(expr, parameters, idx);
-
-				var query = Queries[idx];
-
-				if (idx == 0 && (dataContext.QueryHints.Count > 0 || dataContext.NextQueryHints.Count > 0))
-				{
-					query.QueryHints = new List<string>(dataContext.QueryHints);
-					query.QueryHints.AddRange(dataContext.NextQueryHints);
-
-					if (clearQueryHints)
-						dataContext.NextQueryHints.Clear();
-				}
-
-				return dataContext.SetQuery(query);
-			}
-		}
-
-		ConcurrentDictionary<Type,Func<object,object>> _enumConverters;
-
-		internal void SetParameters(Expression expr, object[] parameters, int idx)
-		{
-			foreach (var p in Queries[idx].Parameters)
-			{
-				var value = p.Accessor(expr, parameters);
-
-				if (value is IEnumerable)
-				{
-					var type  = value.GetType();
-					var etype = type.GetItemType();
-
-					if (etype == null || etype == typeof(object) || etype.IsEnumEx() ||
-						(type.IsGenericTypeEx() && type.GetGenericTypeDefinition() == typeof(Nullable<>) && etype.GetGenericArgumentsEx()[0].IsEnumEx()))
-					{
-						var values = new List<object>();
-
-						foreach (var v in (IEnumerable)value)
-						{
-							value = v;
-
-							if (v != null)
-							{
-								var valueType = v.GetType();
-
-								if (valueType.ToNullableUnderlying().IsEnumEx())
-									value = GetConvertedEnum(valueType, value);
-							}
-
-							values.Add(value);
-						}
-
-						value = values;
-					}
-				}
-
-				p.SqlParameter.Value = value;
-
-				var dataType = p.DataTypeAccessor(expr, parameters);
-				if (dataType != DataType.Undefined)
-					p.SqlParameter.DataType = dataType;
-			}
-		}
-
-		private object GetConvertedEnum(Type valueType, object value)
-		{
-			if (_enumConverters == null)
-				_enumConverters = new ConcurrentDictionary<Type, Func<object, object>>();
-
-			Func<object, object> converter;
-
-			if (!_enumConverters.TryGetValue(valueType, out converter))
-			{
-				var toType    = Converter.GetDefaultMappingFromEnumType(MappingSchema, valueType);
-				var convExpr  = MappingSchema.GetConvertExpression(valueType, toType);
-				var convParam = Expression.Parameter(typeof(object));
-
-				var lex = Expression.Lambda<Func<object, object>>(
-					Expression.Convert(convExpr.GetBody(Expression.Convert(convParam, valueType)), typeof(object)),
-					convParam);
-
-				converter = lex.Compile();
-
-				_enumConverters.GetOrAdd(valueType, converter);
-			}
-
-			return converter(value);
-		}
-
-		#endregion
-
-		#region GetSqlText
-
-		public string GetSqlText(IDataContext dataContext, Expression expr, object[] parameters, int idx)
-		{
-			var query = SetCommand(dataContext, expr, parameters, 0, false);
-			return dataContext.GetSqlText(query);
-		}
-
-		#endregion
-
-		#region Inner Types
-
-		internal delegate TElement Mapper<out TElement>(
-			Query<T>      query,
-			QueryContext  qc,
-			IDataContext  dc,
-			IDataReader   rd,
-			MappingSchema ms,
-			Expression    expr,
-			object[]      ps);
-
-		public class QueryInfo : IQueryContext
-		{
-			public QueryInfo()
-			{
-				SelectQuery = new SelectQuery();
-			}
-
-			public SelectQuery  SelectQuery { get; set; }
-			public object       Context     { get; set; }
-			public List<string> QueryHints  { get; set; }
-
-			public SqlParameter[] GetParameters()
-			{
-				var ps = new SqlParameter[Parameters.Count];
-
-				for (var i = 0; i < ps.Length; i++)
-					ps[i] = Parameters[i].SqlParameter;
-
-				return ps;
-			}
-
-			public List<ParameterAccessor> Parameters = new List<ParameterAccessor>();
-		}
-
-		#endregion
-
-		#region Object Operations
-
-		static class ObjectOperation<T1>
-		{
-			public static readonly Dictionary<object,Query<int>>    Insert             = new Dictionary<object,Query<int>>();
-			public static readonly Dictionary<object,Query<object>> InsertWithIdentity = new Dictionary<object,Query<object>>();
-			public static readonly Dictionary<object,Query<int>>    InsertOrUpdate     = new Dictionary<object,Query<int>>();
-			public static readonly Dictionary<object,Query<int>>    Update             = new Dictionary<object,Query<int>>();
-			public static readonly Dictionary<object,Query<int>>    Delete             = new Dictionary<object,Query<int>>();
-		}
-
-		static ParameterAccessor GetParameter(IDataContext dataContext, SqlField field)
-		{
-			var exprParam = Expression.Parameter(typeof(Expression), "expr");
-
-			Expression getter = Expression.Convert(
-				Expression.Property(
-					Expression.Convert(exprParam, typeof(ConstantExpression)),
-					ReflectionHelper.Constant.Value),
-				typeof(T));
-
-			var members  = field.Name.Split('.');
-			var defValue = Expression.Constant(dataContext.MappingSchema.GetDefaultValue(field.SystemType), field.SystemType);
-
-			for (var i = 0; i < members.Length; i++)
-			{
-				var        member = members[i];
-				Expression pof    = Expression.PropertyOrField(getter, member);
-
-				getter = i == 0 ? pof : Expression.Condition(Expression.Equal(getter, Expression.Constant(null)), defValue, pof);
-			}
-
-			Expression dataTypeExpression = Expression.Constant(DataType.Undefined);
-
-			var expr = dataContext.MappingSchema.GetConvertExpression(field.SystemType, typeof(DataParameter), createDefault: false);
-
-			if (expr != null)
-			{
-				var body = expr.GetBody(getter);
-
-				getter             = Expression.PropertyOrField(body, "Value");
-				dataTypeExpression = Expression.PropertyOrField(body, "DataType");
-			}
-
-			var param = ExpressionBuilder.CreateParameterAccessor(
-				dataContext, getter, dataTypeExpression, getter, exprParam, Expression.Parameter(typeof(object[]), "ps"), field.Name.Replace('.', '_'));
-
-			return param;
-		}
-
-		#region Insert
-
-		public static int Insert(
-			IDataContextInfo dataContextInfo, T obj,
-			string tableName = null, string databaseName = null, string schemaName = null)
-		{
-			if (Equals(default(T), obj))
-				return 0;
-
-			Query<int> ei;
-
-<<<<<<< HEAD
-			var key = new { dataContextInfo.MappingSchema, dataContextInfo.ContextID, tableName, databaseName, schemaName };
-=======
-			var key = new { dataContextInfo.MappingSchema.ConfigurationID, dataContextInfo.ContextID };
->>>>>>> d04162ad
-
-			if (!ObjectOperation<T>.Insert.TryGetValue(key, out ei))
-				lock (_sync)
-					if (!ObjectOperation<T>.Insert.TryGetValue(key, out ei))
-					{
-						var sqlTable = new SqlTable<T>(dataContextInfo.MappingSchema);
-						var sqlQuery = new SelectQuery { QueryType = QueryType.Insert };
-
-						if (tableName    != null) sqlTable.PhysicalName = tableName;
-						if (databaseName != null) sqlTable.Database     = databaseName;
-						if (schemaName   != null) sqlTable.Owner        = schemaName;
-
-						sqlQuery.Insert.Into = sqlTable;
-
-						ei = new Query<int>(dataContextInfo, null)
-						{
-							Queries = { new Query<int>.QueryInfo { SelectQuery = sqlQuery, } }
-						};
-
-						foreach (var field in sqlTable.Fields)
-						{
-							if (field.Value.IsInsertable)
-							{
-								var param = GetParameter(dataContextInfo.DataContext, field.Value);
-
-								ei.Queries[0].Parameters.Add(param);
-
-								sqlQuery.Insert.Items.Add(new SelectQuery.SetExpression(field.Value, param.SqlParameter));
-							}
-							else if (field.Value.IsIdentity)
-							{
-								var sqlb = dataContextInfo.CreateSqlBuilder();
-								var expr = sqlb.GetIdentityExpression(sqlTable);
-
-								if (expr != null)
-									sqlQuery.Insert.Items.Add(new SelectQuery.SetExpression(field.Value, expr));
-							}
-						}
-
-						ei.SetNonQueryQuery();
-
-						ObjectOperation<T>.Insert.Add(key, ei);
-					}
-
-			return (int)ei.GetElement(null, dataContextInfo, Expression.Constant(obj), null);
-		}
-
-		#endregion
-
-		#region InsertWithIdentity
-
-		public static object InsertWithIdentity(IDataContextInfo dataContextInfo, T obj)
-		{
-			if (Equals(default(T), obj))
-				return 0;
-
-			Query<object> ei;
-
-			var key = new { dataContextInfo.MappingSchema.ConfigurationID, dataContextInfo.ContextID };
-
-			if (!ObjectOperation<T>.InsertWithIdentity.TryGetValue(key, out ei))
-				lock (_sync)
-					if (!ObjectOperation<T>.InsertWithIdentity.TryGetValue(key, out ei))
-					{
-						var sqlTable = new SqlTable<T>(dataContextInfo.MappingSchema);
-						var sqlQuery = new SelectQuery { QueryType = QueryType.Insert };
-
-						sqlQuery.Insert.Into         = sqlTable;
-						sqlQuery.Insert.WithIdentity = true;
-
-						ei = new Query<object>(dataContextInfo, null)
-						{
-							Queries = { new Query<object>.QueryInfo { SelectQuery = sqlQuery, } }
-						};
-
-						foreach (var field in sqlTable.Fields)
-						{
-							if (field.Value.IsInsertable)
-							{
-								var param = GetParameter(dataContextInfo.DataContext, field.Value);
-
-								ei.Queries[0].Parameters.Add(param);
-
-								sqlQuery.Insert.Items.Add(new SelectQuery.SetExpression(field.Value, param.SqlParameter));
-							}
-							else if (field.Value.IsIdentity)
-							{
-								var sqlb = dataContextInfo.CreateSqlBuilder();
-								var expr = sqlb.GetIdentityExpression(sqlTable);
-
-								if (expr != null)
-									sqlQuery.Insert.Items.Add(new SelectQuery.SetExpression(field.Value, expr));
-							}
-						}
-
-						ei.SetScalarQuery<object>();
-
-						ObjectOperation<T>.InsertWithIdentity.Add(key, ei);
-					}
-
-			return ei.GetElement(null, dataContextInfo, Expression.Constant(obj), null);
-		}
-
-		#endregion
-
-		#region InsertOrReplace
-
-		public static int InsertOrReplace(IDataContextInfo dataContextInfo, T obj)
-		{
-			if (Equals(default(T), obj))
-				return 0;
-
-			Query<int> ei;
-
-			var key = new { dataContextInfo.MappingSchema.ConfigurationID, dataContextInfo.ContextID };
-
-			if (!ObjectOperation<T>.InsertOrUpdate.TryGetValue(key, out ei))
-			{
-				lock (_sync)
-				{
-					if (!ObjectOperation<T>.InsertOrUpdate.TryGetValue(key, out ei))
-					{
-						var fieldDic = new Dictionary<SqlField, ParameterAccessor>();
-						var sqlTable = new SqlTable<T>(dataContextInfo.MappingSchema);
-						var sqlQuery = new SelectQuery { QueryType = QueryType.InsertOrUpdate };
-
-						ParameterAccessor param;
-
-						sqlQuery.Insert.Into  = sqlTable;
-						sqlQuery.Update.Table = sqlTable;
-
-						sqlQuery.From.Table(sqlTable);
-
-						ei = new Query<int>(dataContextInfo, null)
-						{
-							Queries = { new Query<int>.QueryInfo { SelectQuery = sqlQuery, } }
-						};
-
-						var supported = ei.SqlProviderFlags.IsInsertOrUpdateSupported && ei.SqlProviderFlags.CanCombineParameters;
-
-						// Insert.
-						//
-						foreach (var field in sqlTable.Fields.Select(f => f.Value))
-						{
-							if (field.IsInsertable)
-							{
-								if (!supported || !fieldDic.TryGetValue(field, out param))
-								{
-									param = GetParameter(dataContextInfo.DataContext, field);
-									ei.Queries[0].Parameters.Add(param);
-
-									if (supported)
-										fieldDic.Add(field, param);
-								}
-
-								sqlQuery.Insert.Items.Add(new SelectQuery.SetExpression(field, param.SqlParameter));
-							}
-							else if (field.IsIdentity)
-							{
-								throw new LinqException("InsertOrReplace method does not support identity field '{0}.{1}'.", sqlTable.Name, field.Name);
-							}
-						}
-
-						// Update.
-						//
-						var keys   = sqlTable.GetKeys(true).Cast<SqlField>().ToList();
-						var fields = sqlTable.Fields.Values.Where(f => f.IsUpdatable).Except(keys).ToList();
-
-						if (keys.Count == 0)
-							throw new LinqException("InsertOrReplace method requires the '{0}' table to have a primary key.", sqlTable.Name);
-
-						var q =
-						(
-							from k in keys
-							join i in sqlQuery.Insert.Items on k equals i.Column
-							select new { k, i }
-						).ToList();
-
-						var missedKey = keys.Except(q.Select(i => i.k)).FirstOrDefault();
-
-						if (missedKey != null)
-							throw new LinqException("InsertOrReplace method requires the '{0}.{1}' field to be included in the insert setter.",
-								sqlTable.Name,
-								missedKey.Name);
-
-						if (fields.Count == 0)
-							throw new LinqException("There are no fields to update in the type '{0}'.", sqlTable.Name);
-
-						foreach (var field in fields)
-						{
-							if (!supported || !fieldDic.TryGetValue(field, out param))
-							{
-								param = GetParameter(dataContextInfo.DataContext, field);
-								ei.Queries[0].Parameters.Add(param);
-
-								if (supported)
-									fieldDic.Add(field, param = GetParameter(dataContextInfo.DataContext, field));
-							}
-
-							sqlQuery.Update.Items.Add(new SelectQuery.SetExpression(field, param.SqlParameter));
-						}
-
-						sqlQuery.Update.Keys.AddRange(q.Select(i => i.i));
-
-						// Set the query.
-						//
-						if (ei.SqlProviderFlags.IsInsertOrUpdateSupported)
-							ei.SetNonQueryQuery();
-						else
-							ei.MakeAlternativeInsertOrUpdate(sqlQuery);
-
-						ObjectOperation<T>.InsertOrUpdate.Add(key, ei);
-					}
-				}
-			}
-
-			return (int)ei.GetElement(null, dataContextInfo, Expression.Constant(obj), null);
-		}
-
-		internal void MakeAlternativeInsertOrUpdate(SelectQuery selectQuery)
-		{
-			var dic = new Dictionary<ICloneableElement,ICloneableElement>();
-
-			var insertQuery = (SelectQuery)selectQuery.Clone(dic, _ => true);
-
-			insertQuery.QueryType = QueryType.Insert;
-			insertQuery.ClearUpdate();
-			insertQuery.From.Tables.Clear();
-
-			Queries.Add(new QueryInfo
-			{
-				SelectQuery = insertQuery,
-				Parameters  = Queries[0].Parameters
-					.Select(p => new ParameterAccessor
-						(
-							p.Expression,
-							p.Accessor,
-							p.DataTypeAccessor,
-							dic.ContainsKey(p.SqlParameter) ? (SqlParameter)dic[p.SqlParameter] : null
-						))
-					.Where(p => p.SqlParameter != null)
-					.ToList(),
-			});
-
-			var keys = selectQuery.Update.Keys;
-
-			foreach (var key in keys)
-				selectQuery.Where.Expr(key.Column).Equal.Expr(key.Expression);
-
-			selectQuery.QueryType = QueryType.Update;
-			selectQuery.ClearInsert();
-
-			SetNonQueryQuery2();
-
-			Queries.Add(new QueryInfo
-			{
-				SelectQuery = insertQuery,
-				Parameters  = Queries[0].Parameters.ToList(),
-			});
-		}
-
-		#endregion
-
-		#region Update
-
-		public static int Update(IDataContextInfo dataContextInfo, T obj)
-		{
-			if (Equals(default(T), obj))
-				return 0;
-
-			Query<int> ei;
-
-			var key = new { dataContextInfo.MappingSchema.ConfigurationID, dataContextInfo.ContextID };
-
-			if (!ObjectOperation<T>.Update.TryGetValue(key, out ei))
-				lock (_sync)
-					if (!ObjectOperation<T>.Update.TryGetValue(key, out ei))
-					{
-						var sqlTable = new SqlTable<T>(dataContextInfo.MappingSchema);
-						var sqlQuery = new SelectQuery { QueryType = QueryType.Update };
-
-						sqlQuery.From.Table(sqlTable);
-
-						ei = new Query<int>(dataContextInfo, null)
-						{
-							Queries = { new Query<int>.QueryInfo { SelectQuery = sqlQuery, } }
-						};
-
-						var keys   = sqlTable.GetKeys(true).Cast<SqlField>().ToList();
-						var fields = sqlTable.Fields.Values.Where(f => f.IsUpdatable).Except(keys).ToList();
-
-						if (fields.Count == 0)
-						{
-							if (Configuration.Linq.IgnoreEmptyUpdate)
-								return 0;
-
-							throw new LinqException(
-								(keys.Count == sqlTable.Fields.Count ?
-									"There are no fields to update in the type '{0}'. No PK is defined or all fields are keys." :
-									"There are no fields to update in the type '{0}'.")
-								.Args(sqlTable.Name));
-						}
-
-						foreach (var field in fields)
-						{
-							var param = GetParameter(dataContextInfo.DataContext, field);
-
-							ei.Queries[0].Parameters.Add(param);
-
-							sqlQuery.Update.Items.Add(new SelectQuery.SetExpression(field, param.SqlParameter));
-						}
-
-						foreach (var field in keys)
-						{
-							var param = GetParameter(dataContextInfo.DataContext, field);
-
-							ei.Queries[0].Parameters.Add(param);
-
-							sqlQuery.Where.Field(field).Equal.Expr(param.SqlParameter);
-
-							if (field.CanBeNull)
-								sqlQuery.IsParameterDependent = true;
-						}
-
-						ei.SetNonQueryQuery();
-
-						ObjectOperation<T>.Update.Add(key, ei);
-					}
-
-			return (int)ei.GetElement(null, dataContextInfo, Expression.Constant(obj), null);
-		}
-
-		#endregion
-
-		#region Delete
-
-		public static int Delete(IDataContextInfo dataContextInfo, T obj)
-		{
-			if (Equals(default(T), obj))
-				return 0;
-
-			Query<int> ei;
-
-			var key = new { dataContextInfo.MappingSchema.ConfigurationID, dataContextInfo.ContextID };
-
-			if (!ObjectOperation<T>.Delete.TryGetValue(key, out ei))
-				lock (_sync)
-					if (!ObjectOperation<T>.Delete.TryGetValue(key, out ei))
-					{
-						var sqlTable = new SqlTable<T>(dataContextInfo.MappingSchema);
-						var sqlQuery = new SelectQuery { QueryType = QueryType.Delete };
-
-						sqlQuery.From.Table(sqlTable);
-
-						ei = new Query<int>(dataContextInfo, null)
-						{
-							Queries = { new Query<int>.QueryInfo { SelectQuery = sqlQuery, } }
-						};
-
-						var keys = sqlTable.GetKeys(true).Cast<SqlField>().ToList();
-
-						if (keys.Count == 0)
-							throw new LinqException("Table '{0}' does not have primary key.".Args(sqlTable.Name));
-
-						foreach (var field in keys)
-						{
-							var param = GetParameter(dataContextInfo.DataContext, field);
-
-							ei.Queries[0].Parameters.Add(param);
-
-							sqlQuery.Where.Field(field).Equal.Expr(param.SqlParameter);
-
-							if (field.CanBeNull)
-								sqlQuery.IsParameterDependent = true;
-						}
-
-						ei.SetNonQueryQuery();
-
-						ObjectOperation<T>.Delete.Add(key, ei);
-					}
-
-			return (int)ei.GetElement(null, dataContextInfo, Expression.Constant(obj), null);
-		}
-
-		#endregion
-
-		#endregion
-
-		#region DDL Operations
-
-		public static ITable<T> CreateTable(IDataContextInfo dataContextInfo,
-			string         tableName       = null,
-			string         databaseName    = null,
-			string         schemaName      = null,
-			string         statementHeader = null,
-			string         statementFooter = null,
-			DefaulNullable defaulNullable  = DefaulNullable.None)
-		{
-			var sqlTable = new SqlTable<T>(dataContextInfo.MappingSchema);
-			var sqlQuery = new SelectQuery { QueryType = QueryType.CreateTable };
-
-			if (tableName    != null) sqlTable.PhysicalName = tableName;
-			if (databaseName != null) sqlTable.Database     = databaseName;
-			if (schemaName   != null) sqlTable.Owner        = schemaName;
-
-			sqlQuery.CreateTable.Table           = sqlTable;
-			sqlQuery.CreateTable.StatementHeader = statementHeader;
-			sqlQuery.CreateTable.StatementFooter = statementFooter;
-			sqlQuery.CreateTable.DefaulNullable  = defaulNullable;
-
-			var query = new Query<int>(dataContextInfo, null)
-			{
-				Queries = { new Query<int>.QueryInfo { SelectQuery = sqlQuery, } }
-			};
-
-			query.SetNonQueryQuery();
-
-			query.GetElement(null, dataContextInfo, Expression.Constant(null), null);
-
-			ITable<T> table = new Table<T>(dataContextInfo);
-
-			if (tableName    != null) table = table.TableName   (tableName);
-			if (databaseName != null) table = table.DatabaseName(databaseName);
-			if (schemaName    != null) table = table.SchemaName  (schemaName);
-
-			return table;
-		}
-
-		public static void DropTable(IDataContextInfo dataContextInfo,
-			string tableName    = null,
-			string databaseName = null,
-			string ownerName    = null)
-		{
-			var sqlTable = new SqlTable<T>(dataContextInfo.MappingSchema);
-			var sqlQuery = new SelectQuery { QueryType = QueryType.CreateTable };
-
-			if (tableName    != null) sqlTable.PhysicalName = tableName;
-			if (databaseName != null) sqlTable.Database     = databaseName;
-			if (ownerName    != null) sqlTable.Owner        = ownerName;
-
-			sqlQuery.CreateTable.Table  = sqlTable;
-			sqlQuery.CreateTable.IsDrop = true;
-
-			var query = new Query<int>(dataContextInfo, null)
-			{
-				Queries = { new Query<int>.QueryInfo { SelectQuery = sqlQuery, } }
-			};
-
-			query.SetNonQueryQuery();
-
-			query.GetElement(null, dataContextInfo, Expression.Constant(null), null);
-		}
-
-		#endregion
-
-		#region New Builder Support
-
-		public void SetElementQuery(Func<QueryContext,IDataContext,IDataReader,Expression,object[],object> mapper)
-		{
-			FinalizeQuery();
-
-			if (Queries.Count != 1)
-				throw new InvalidOperationException();
-
-			ClearParameters();
-
-			GetElement = (ctx,db,expr,ps) => RunQuery(ctx, db, expr, ps, mapper);
-		}
-
-		TE RunQuery<TE>(
-			QueryContext     ctx,
-			IDataContextInfo dataContextInfo,
-			Expression       expr,
-			object[]         parameters,
-			Func<QueryContext,IDataContext,IDataReader,Expression,object[],TE> mapper)
-		{
-			var dataContext = dataContextInfo.DataContext;
-
-			object query = null;
-
-			try
-			{
-				query = SetCommand(dataContext, expr, parameters, 0, true);
-
-				using (var dr = dataContext.ExecuteReader(query))
-					while (dr.Read())
-						return mapper(ctx, dataContext, dr, expr, parameters);
-
-				return Array<TE>.Empty.First();
-			}
-			finally
-			{
-				if (query != null)
-					dataContext.ReleaseQuery(query);
-
-				if (dataContextInfo.DisposeContext)
-					dataContext.Dispose();
-			}
-		}
-
-		Func<IDataContextInfo,Expression,object[],int,IEnumerable<IDataReader>> GetQuery()
-		{
-			FinalizeQuery();
-
-			if (Queries.Count != 1)
-				throw new InvalidOperationException();
-
-			Func<IDataContextInfo,Expression,object[],int,IEnumerable<IDataReader>> query = RunQuery;
-
-			var select = Queries[0].SelectQuery.Select;
-
-			if (select.SkipValue != null && !SqlProviderFlags.GetIsSkipSupportedFlag(Queries[0].SelectQuery))
-			{
-				var q = query;
-
-				if (select.SkipValue is SqlValue)
-				{
-					var n = (int)((IValueContainer)select.SkipValue).Value;
-
-					if (n > 0)
-						query = (db, expr, ps, qn) => q(db, expr, ps, qn).Skip(n);
-				}
-				else if (select.SkipValue is SqlParameter)
-				{
-					var i = GetParameterIndex(select.SkipValue);
-					query = (db, expr, ps, qn) => q(db, expr, ps, qn).Skip((int)Queries[0].Parameters[i].Accessor(expr, ps));
-				}
-			}
-
-			if (select.TakeValue != null && !SqlProviderFlags.IsTakeSupported)
-			{
-				var q = query;
-
-				if (select.TakeValue is SqlValue)
-				{
-					var n = (int)((IValueContainer)select.TakeValue).Value;
-
-					if (n > 0)
-						query = (db, expr, ps, qn) => q(db, expr, ps, qn).Take(n);
-				}
-				else if (select.TakeValue is SqlParameter)
-				{
-					var i = GetParameterIndex(select.TakeValue);
-					query = (db, expr, ps, qn) => q(db, expr, ps, qn).Take((int)Queries[0].Parameters[i].Accessor(expr, ps));
-				}
-			}
-
-			return query;
-		}
-
-		internal void SetQuery(Expression<Func<QueryContext,IDataContext,IDataReader,Expression,object[],T>> expression)
-		{
-			var query   = GetQuery();
-			var mapInfo = new MapInfo { Expression = expression };
-
-			ClearParameters();
-
-			GetIEnumerable = (ctx,db,expr,ps) => Map(query(db, expr, ps, 0), ctx, db, expr, ps, mapInfo);
-		}
-
-		class MapInfo
-		{
-			public Expression<Func<QueryContext,IDataContext,IDataReader,Expression,object[],T>> Expression;
-			public            Func<QueryContext,IDataContext,IDataReader,Expression,object[],T>  Mapper;
-			public Expression<Func<QueryContext,IDataContext,IDataReader,Expression,object[],T>> MapperExpression;
-		}
-
-		static IEnumerable<T> Map(
-			IEnumerable<IDataReader> data,
-			QueryContext             queryContext,
-			IDataContextInfo         dataContextInfo,
-			Expression               expr,
-			object[]                 ps,
-			MapInfo                  mapInfo)
-		{
-			var closeQueryContext = false;
-
-			if (queryContext == null)
-			{
-				closeQueryContext = true;
-				queryContext = new QueryContext(dataContextInfo, expr, ps);
-			}
-
-			var isFaulted = false;
-
-			try
-			{
-				foreach (var dr in data)
-				{
-					var mapper = mapInfo.Mapper;
-
-					if (mapper == null)
-					{
-						mapInfo.MapperExpression = mapInfo.Expression.Transform(e =>
-						{
-							var ex = e as ConvertFromDataReaderExpression;
-							return ex != null ? ex.Reduce(dr) : e;
-						}) as Expression<Func<QueryContext, IDataContext, IDataReader, Expression, object[], T>>;
-
-						// IT : # MapperExpression.Compile()
-						//
-						mapInfo.Mapper = mapper = mapInfo.MapperExpression.Compile();
-					}
-
-					T result;
-
-					try
-					{
-						result = mapper(queryContext, dataContextInfo.DataContext, dr, expr, ps);
-					}
-					catch (FormatException)
-					{
-						if (isFaulted)
-							throw;
-
-						isFaulted = true;
-
-						mapInfo.Mapper = mapInfo.Expression.Compile();
-						result = mapInfo.Mapper(queryContext, dataContextInfo.DataContext, dr, expr, ps);
-					}
-					catch (InvalidCastException)
-					{
-						if (isFaulted)
-							throw;
-
-						isFaulted = true;
-
-						mapInfo.Mapper = mapInfo.Expression.Compile();
-						result = mapInfo.Mapper(queryContext, dataContextInfo.DataContext, dr, expr, ps);
-					}
-
-					yield return result;
-				}
-			}
-			finally
-			{
-				if (closeQueryContext)
-					queryContext.Close();
-			}
-		}
-
-		internal void SetQuery(Expression<Func<QueryContext,IDataContext,IDataReader,Expression,object[],int,T>> expression)
-		{
-			var query   = GetQuery();
-			var mapInfo = new MapInfo2 { Expression = expression };
-
-			ClearParameters();
-
-			GetIEnumerable = (ctx,db,expr,ps) => Map(query(db, expr, ps, 0), ctx, db, expr, ps, mapInfo);
-		}
-
-		class MapInfo2
-		{
-			public Expression<Func<QueryContext,IDataContext,IDataReader,Expression,object[],int,T>> Expression;
-			public            Func<QueryContext,IDataContext,IDataReader,Expression,object[],int,T>  Mapper;
-		}
-
-		static IEnumerable<T> Map(
-			IEnumerable<IDataReader> data,
-			QueryContext             queryContext,
-			IDataContextInfo         dataContextInfo,
-			Expression               expr,
-			object[]                 ps,
-			MapInfo2                 mapInfo)
-		{
-			if (queryContext == null)
-				queryContext = new QueryContext(dataContextInfo, expr, ps);
-
-			var counter   = 0;
-			var isFaulted = false;
-
-			foreach (var dr in data)
-			{
-				var mapper = mapInfo.Mapper;
-
-				if (mapper == null)
-				{
-					var mapperExpression = mapInfo.Expression.Transform(e =>
-					{
-						var ex = e as ConvertFromDataReaderExpression;
-						return ex != null ? ex.Reduce(dr) : e;
-					}) as Expression<Func<QueryContext,IDataContext,IDataReader,Expression,object[],int,T>>;
-
-					mapInfo.Mapper = mapper = mapperExpression.Compile();
-				}
-
-				T result;
-				
-				try
-				{
-					result = mapper(queryContext, dataContextInfo.DataContext, dr, expr, ps, counter);
-				}
-				catch (FormatException)
-				{
-					if (isFaulted)
-						throw;
-
-					isFaulted = true;
-
-					mapInfo.Mapper = mapInfo.Expression.Compile();
-					result         = mapInfo.Mapper(queryContext, dataContextInfo.DataContext, dr, expr, ps, counter);
-				}
-				catch (InvalidCastException)
-				{
-					if (isFaulted)
-						throw;
-
-					isFaulted = true;
-
-					mapInfo.Mapper = mapInfo.Expression.Compile();
-					result         = mapInfo.Mapper(queryContext, dataContextInfo.DataContext, dr, expr, ps, counter);
-				}
-
-				counter++;
-
-				yield return result;
-			}
-		}
-
-		#endregion
-	}
-
-	public class ParameterAccessor
-	{
-		public ParameterAccessor(
-			Expression                           expression,
-			Func<Expression, object[], object>   accessor,
-			Func<Expression, object[], DataType> dataTypeAccessor,
-			SqlParameter                         sqlParameter
-			)
-		{
-			Expression       = expression;
-			Accessor         = accessor;
-			DataTypeAccessor = dataTypeAccessor;
-			SqlParameter     = sqlParameter;
-		}
-
-		public          Expression                         Expression;
-		public readonly Func<Expression,object[],object>   Accessor;
-		public readonly Func<Expression,object[],DataType> DataTypeAccessor;
-		public readonly SqlParameter                       SqlParameter;
-	}
-}
+﻿using System;
+using System.Collections;
+using System.Collections.Concurrent;
+using System.Collections.Generic;
+using System.Data;
+using System.Linq;
+using System.Linq.Expressions;
+
+namespace LinqToDB.Linq
+{
+	using Builder;
+	using Data;
+	using Common;
+	using Extensions;
+	using LinqToDB.Expressions;
+	using Mapping;
+	using SqlQuery;
+	using SqlProvider;
+
+	abstract class Query
+	{
+		#region Init
+
+		public abstract void Init(IBuildContext parseContext, List<ParameterAccessor> sqlParameters);
+
+		protected Query(IDataContextInfo dataContextInfo, Expression expression)
+		{
+			ContextID        = dataContextInfo.ContextID;
+			Expression       = expression;
+			MappingSchema    = dataContextInfo.MappingSchema;
+			ConfigurationID  = dataContextInfo.MappingSchema.ConfigurationID;
+			SqlOptimizer     = dataContextInfo.GetSqlOptimizer();
+			SqlProviderFlags = dataContextInfo.SqlProviderFlags;
+		}
+
+		#endregion
+
+		#region Compare
+
+		public readonly string           ContextID;
+		public readonly Expression       Expression;
+		public readonly MappingSchema    MappingSchema;
+		public readonly string           ConfigurationID;
+		public readonly ISqlOptimizer    SqlOptimizer;
+		public readonly SqlProviderFlags SqlProviderFlags;
+
+		public bool Compare(string contextID, MappingSchema mappingSchema, Expression expr)
+		{
+			return
+				ContextID.Length == contextID.Length &&
+				ContextID        == contextID        &&
+				ConfigurationID.Length == mappingSchema.ConfigurationID.Length &&
+				ConfigurationID        == mappingSchema.ConfigurationID &&
+				Expression.EqualsTo(expr, _queryableAccessorDic);
+		}
+
+		readonly Dictionary<Expression,QueryableAccessor> _queryableAccessorDic  = new Dictionary<Expression,QueryableAccessor>();
+		readonly List<QueryableAccessor>                  _queryableAccessorList = new List<QueryableAccessor>();
+
+		internal int AddQueryableAccessors(Expression expr, Expression<Func<Expression,IQueryable>> qe)
+		{
+			QueryableAccessor e;
+
+			if (_queryableAccessorDic.TryGetValue(expr, out e))
+				return _queryableAccessorList.IndexOf(e);
+
+			e = new QueryableAccessor { Accessor = qe.Compile() };
+			e.Queryable = e.Accessor(expr);
+
+			_queryableAccessorDic. Add(expr, e);
+			_queryableAccessorList.Add(e);
+
+			return _queryableAccessorList.Count - 1;
+		}
+
+		public Expression GetIQueryable(int n, Expression expr)
+		{
+			return _queryableAccessorList[n].Accessor(expr).Expression;
+		}
+
+		#endregion
+	}
+
+	class Query<T> : Query
+	{
+		#region Init
+
+		public Query(IDataContextInfo dataContextInfo, Expression expression)
+			: base(dataContextInfo, expression)
+		{
+			// IT : # check
+			GetIEnumerable = MakeEnumerable;
+		}
+
+		public override void Init(IBuildContext parseContext, List<ParameterAccessor> sqlParameters)
+		{
+			Queries.Add(new QueryInfo
+			{
+				SelectQuery = parseContext.SelectQuery,
+				Parameters  = sqlParameters,
+			});
+		}
+
+		void ClearParameters()
+		{
+			foreach (var query in Queries)
+				foreach (var sqlParameter in query.Parameters)
+					sqlParameter.Expression = null;
+		}
+
+		#endregion
+
+		#region Properties & Fields
+
+		public          bool              DoNotChache;
+		public          Query<T>          Next;
+		public readonly List<QueryInfo>   Queries = new List<QueryInfo>(1);
+
+		public Func<QueryContext,IDataContextInfo,Expression,object[],object>         GetElement;
+		public Func<QueryContext,IDataContextInfo,Expression,object[],IEnumerable<T>> GetIEnumerable;
+
+		IEnumerable<T> MakeEnumerable(QueryContext qc, IDataContextInfo dci, Expression expr, object[] ps)
+		{
+			yield return ConvertTo<T>.From(GetElement(qc, dci, expr, ps));
+		}
+
+		#endregion
+
+		#region GetInfo
+
+		static          Query<T> _first;
+		static readonly object   _sync = new object();
+
+		const int CacheSize = 100;
+
+		public static Query<T> GetQuery(IDataContextInfo dataContextInfo, Expression expr)
+		{
+			var query = FindQuery(dataContextInfo, expr);
+
+			if (query == null)
+			{
+				lock (_sync)
+				{
+					query = FindQuery(dataContextInfo, expr);
+
+					if (query == null)
+					{
+						if (Configuration.Linq.GenerateExpressionTest)
+						{
+							var testFile = new ExpressionTestGenerator().GenerateSource(expr);
+#if !SILVERLIGHT && !NETFX_CORE
+							DataConnection.WriteTraceLine(
+								"Expression test code generated: '" + testFile + "'.", 
+								DataConnection.TraceSwitch.DisplayName);
+#endif
+						}
+
+						query = new Query<T>(dataContextInfo, expr);
+
+						try
+						{
+							query = new ExpressionBuilder(query, dataContextInfo, expr, null).Build<T>();
+						}
+						catch (Exception)
+						{
+							if (!Configuration.Linq.GenerateExpressionTest)
+							{
+#if !SILVERLIGHT && !NETFX_CORE
+								DataConnection.WriteTraceLine(
+									"To generate test code to diagnose the problem set 'LinqToDB.Common.Configuration.Linq.GenerateExpressionTest = true'.",
+									DataConnection.TraceSwitch.DisplayName);
+#endif
+							}
+
+							throw;
+						}
+
+						if (!query.DoNotChache)
+						{
+							query.Next = _first;
+							_first = query;
+						}
+					}
+				}
+			}
+
+			return query;
+		}
+
+		static Query<T> FindQuery(IDataContextInfo dataContextInfo, Expression expr)
+		{
+			Query<T> prev = null;
+			var      n    = 0;
+
+			for (var query = _first; query != null; query = query.Next)
+			{
+				if (query.Compare(dataContextInfo.ContextID, dataContextInfo.MappingSchema, expr))
+				{
+					if (prev != null)
+					{
+						lock (_sync)
+						{
+							prev.Next  = query.Next;
+							query.Next = _first;
+							_first     = query;
+						}
+					}
+
+					return query;
+				}
+
+				if (n++ >= CacheSize)
+				{
+					query.Next = null;
+					return null;
+				}
+
+				prev = query;
+			}
+
+			return null;
+		}
+
+		#endregion
+
+		#region NonQueryQuery
+
+		void FinalizeQuery()
+		{
+			foreach (var sql in Queries)
+			{
+				sql.SelectQuery = SqlOptimizer.Finalize(sql.SelectQuery);
+				sql.Parameters  = sql.Parameters
+					.Select (p => new { p, idx = sql.SelectQuery.Parameters.IndexOf(p.SqlParameter) })
+					.OrderBy(p => p.idx)
+					.Select (p => p.p)
+					.ToList();
+			}
+		}
+
+		public void SetNonQueryQuery()
+		{
+			FinalizeQuery();
+
+			if (Queries.Count != 1)
+				throw new InvalidOperationException();
+
+			ClearParameters();
+
+			GetElement = (ctx,db,expr,ps) => NonQueryQuery(db, expr, ps);
+		}
+
+		int NonQueryQuery(IDataContextInfo dataContextInfo, Expression expr, object[] parameters)
+		{
+			var dataContext = dataContextInfo.DataContext;
+
+			object query = null;
+
+			try
+			{
+				query = SetCommand(dataContext, expr, parameters, 0, true);
+
+				var res = dataContext.ExecuteNonQuery(query);
+
+				return res;
+			}
+			finally
+			{
+				if (query != null)
+					dataContext.ReleaseQuery(query);
+
+				if (dataContextInfo.DisposeContext)
+					dataContext.Dispose();
+			}
+		}
+
+		public void SetNonQueryQuery2()
+		{
+			FinalizeQuery();
+
+			if (Queries.Count != 2)
+				throw new InvalidOperationException();
+
+			ClearParameters();
+
+			GetElement = (ctx,db,expr,ps) => NonQueryQuery2(db, expr, ps);
+		}
+
+		int NonQueryQuery2(IDataContextInfo dataContextInfo, Expression expr, object[] parameters)
+		{
+			var dataContext = dataContextInfo.DataContext;
+
+			object query = null;
+
+			try
+			{
+				query = SetCommand(dataContext, expr, parameters, 0, true);
+
+				var n = dataContext.ExecuteNonQuery(query);
+
+				if (n != 0)
+					return n;
+
+				query = SetCommand(dataContext, expr, parameters, 1, true);
+				return dataContext.ExecuteNonQuery(query);
+			}
+			finally
+			{
+				if (query != null)
+					dataContext.ReleaseQuery(query);
+
+				if (dataContextInfo.DisposeContext)
+					dataContext.Dispose();
+			}
+		}
+
+		#endregion
+
+		#region ScalarQuery
+
+		public void SetScalarQuery<TS>()
+		{
+			FinalizeQuery();
+
+			if (Queries.Count != 1)
+				throw new InvalidOperationException();
+
+			ClearParameters();
+
+			GetElement = (ctx,db,expr,ps) => ScalarQuery<TS>(db, expr, ps);
+		}
+
+		TS ScalarQuery<TS>(IDataContextInfo dataContextInfo, Expression expr, object[] parameters)
+		{
+			var dataContext = dataContextInfo.DataContext;
+
+			object query = null;
+
+			try
+			{
+				query = SetCommand(dataContext, expr, parameters, 0, true);
+				return (TS)dataContext.ExecuteScalar(query);
+			}
+			finally
+			{
+				if (query != null)
+					dataContext.ReleaseQuery(query);
+
+				if (dataContextInfo.DisposeContext)
+					dataContext.Dispose();
+			}
+		}
+
+		#endregion
+
+		#region RunQuery
+
+		int GetParameterIndex(ISqlExpression parameter)
+		{
+			for (var i = 0; i < Queries[0].Parameters.Count; i++)
+			{
+				var p = Queries[0].Parameters[i].SqlParameter;
+
+				if (p == parameter)
+					return i;
+			}
+
+			throw new InvalidOperationException();
+		}
+
+		IEnumerable<IDataReader> RunQuery(IDataContextInfo dataContextInfo, Expression expr, object[] parameters, int queryNumber)
+		{
+			var dataContext = dataContextInfo.DataContext;
+
+			object query = null;
+
+			try
+			{
+				query = SetCommand(dataContext, expr, parameters, queryNumber, true);
+
+				using (var dr = dataContext.ExecuteReader(query))
+					while (dr.Read())
+						yield return dr;
+			}
+			finally
+			{
+				if (query != null)
+					dataContext.ReleaseQuery(query);
+
+				if (dataContextInfo.DisposeContext)
+					dataContext.Dispose();
+			}
+		}
+
+		object SetCommand(IDataContext dataContext, Expression expr, object[] parameters, int idx, bool clearQueryHints)
+		{
+			lock (this)
+			{
+				SetParameters(expr, parameters, idx);
+
+				var query = Queries[idx];
+
+				if (idx == 0 && (dataContext.QueryHints.Count > 0 || dataContext.NextQueryHints.Count > 0))
+				{
+					query.QueryHints = new List<string>(dataContext.QueryHints);
+					query.QueryHints.AddRange(dataContext.NextQueryHints);
+
+					if (clearQueryHints)
+						dataContext.NextQueryHints.Clear();
+				}
+
+				return dataContext.SetQuery(query);
+			}
+		}
+
+		ConcurrentDictionary<Type,Func<object,object>> _enumConverters;
+
+		internal void SetParameters(Expression expr, object[] parameters, int idx)
+		{
+			foreach (var p in Queries[idx].Parameters)
+			{
+				var value = p.Accessor(expr, parameters);
+
+				if (value is IEnumerable)
+				{
+					var type  = value.GetType();
+					var etype = type.GetItemType();
+
+					if (etype == null || etype == typeof(object) || etype.IsEnumEx() ||
+						(type.IsGenericTypeEx() && type.GetGenericTypeDefinition() == typeof(Nullable<>) && etype.GetGenericArgumentsEx()[0].IsEnumEx()))
+					{
+						var values = new List<object>();
+
+						foreach (var v in (IEnumerable)value)
+						{
+							value = v;
+
+							if (v != null)
+							{
+								var valueType = v.GetType();
+
+								if (valueType.ToNullableUnderlying().IsEnumEx())
+									value = GetConvertedEnum(valueType, value);
+							}
+
+							values.Add(value);
+						}
+
+						value = values;
+					}
+				}
+
+				p.SqlParameter.Value = value;
+
+				var dataType = p.DataTypeAccessor(expr, parameters);
+				if (dataType != DataType.Undefined)
+					p.SqlParameter.DataType = dataType;
+			}
+		}
+
+		private object GetConvertedEnum(Type valueType, object value)
+		{
+			if (_enumConverters == null)
+				_enumConverters = new ConcurrentDictionary<Type, Func<object, object>>();
+
+			Func<object, object> converter;
+
+			if (!_enumConverters.TryGetValue(valueType, out converter))
+			{
+				var toType    = Converter.GetDefaultMappingFromEnumType(MappingSchema, valueType);
+				var convExpr  = MappingSchema.GetConvertExpression(valueType, toType);
+				var convParam = Expression.Parameter(typeof(object));
+
+				var lex = Expression.Lambda<Func<object, object>>(
+					Expression.Convert(convExpr.GetBody(Expression.Convert(convParam, valueType)), typeof(object)),
+					convParam);
+
+				converter = lex.Compile();
+
+				_enumConverters.GetOrAdd(valueType, converter);
+			}
+
+			return converter(value);
+		}
+
+		#endregion
+
+		#region GetSqlText
+
+		public string GetSqlText(IDataContext dataContext, Expression expr, object[] parameters, int idx)
+		{
+			var query = SetCommand(dataContext, expr, parameters, 0, false);
+			return dataContext.GetSqlText(query);
+		}
+
+		#endregion
+
+		#region Inner Types
+
+		internal delegate TElement Mapper<out TElement>(
+			Query<T>      query,
+			QueryContext  qc,
+			IDataContext  dc,
+			IDataReader   rd,
+			MappingSchema ms,
+			Expression    expr,
+			object[]      ps);
+
+		public class QueryInfo : IQueryContext
+		{
+			public QueryInfo()
+			{
+				SelectQuery = new SelectQuery();
+			}
+
+			public SelectQuery  SelectQuery { get; set; }
+			public object       Context     { get; set; }
+			public List<string> QueryHints  { get; set; }
+
+			public SqlParameter[] GetParameters()
+			{
+				var ps = new SqlParameter[Parameters.Count];
+
+				for (var i = 0; i < ps.Length; i++)
+					ps[i] = Parameters[i].SqlParameter;
+
+				return ps;
+			}
+
+			public List<ParameterAccessor> Parameters = new List<ParameterAccessor>();
+		}
+
+		#endregion
+
+		#region Object Operations
+
+		static class ObjectOperation<T1>
+		{
+			public static readonly Dictionary<object,Query<int>>    Insert             = new Dictionary<object,Query<int>>();
+			public static readonly Dictionary<object,Query<object>> InsertWithIdentity = new Dictionary<object,Query<object>>();
+			public static readonly Dictionary<object,Query<int>>    InsertOrUpdate     = new Dictionary<object,Query<int>>();
+			public static readonly Dictionary<object,Query<int>>    Update             = new Dictionary<object,Query<int>>();
+			public static readonly Dictionary<object,Query<int>>    Delete             = new Dictionary<object,Query<int>>();
+		}
+
+		static ParameterAccessor GetParameter(IDataContext dataContext, SqlField field)
+		{
+			var exprParam = Expression.Parameter(typeof(Expression), "expr");
+
+			Expression getter = Expression.Convert(
+				Expression.Property(
+					Expression.Convert(exprParam, typeof(ConstantExpression)),
+					ReflectionHelper.Constant.Value),
+				typeof(T));
+
+			var members  = field.Name.Split('.');
+			var defValue = Expression.Constant(dataContext.MappingSchema.GetDefaultValue(field.SystemType), field.SystemType);
+
+			for (var i = 0; i < members.Length; i++)
+			{
+				var        member = members[i];
+				Expression pof    = Expression.PropertyOrField(getter, member);
+
+				getter = i == 0 ? pof : Expression.Condition(Expression.Equal(getter, Expression.Constant(null)), defValue, pof);
+			}
+
+			Expression dataTypeExpression = Expression.Constant(DataType.Undefined);
+
+			var expr = dataContext.MappingSchema.GetConvertExpression(field.SystemType, typeof(DataParameter), createDefault: false);
+
+			if (expr != null)
+			{
+				var body = expr.GetBody(getter);
+
+				getter             = Expression.PropertyOrField(body, "Value");
+				dataTypeExpression = Expression.PropertyOrField(body, "DataType");
+			}
+
+			var param = ExpressionBuilder.CreateParameterAccessor(
+				dataContext, getter, dataTypeExpression, getter, exprParam, Expression.Parameter(typeof(object[]), "ps"), field.Name.Replace('.', '_'));
+
+			return param;
+		}
+
+		#region Insert
+
+		public static int Insert(
+			IDataContextInfo dataContextInfo, T obj,
+			string tableName = null, string databaseName = null, string schemaName = null)
+		{
+			if (Equals(default(T), obj))
+				return 0;
+
+			Query<int> ei;
+
+			var key = new { dataContextInfo.MappingSchema.ConfigurationID, dataContextInfo.ContextID, tableName, databaseName, schemaName };
+
+			if (!ObjectOperation<T>.Insert.TryGetValue(key, out ei))
+				lock (_sync)
+					if (!ObjectOperation<T>.Insert.TryGetValue(key, out ei))
+					{
+						var sqlTable = new SqlTable<T>(dataContextInfo.MappingSchema);
+						var sqlQuery = new SelectQuery { QueryType = QueryType.Insert };
+
+						if (tableName    != null) sqlTable.PhysicalName = tableName;
+						if (databaseName != null) sqlTable.Database     = databaseName;
+						if (schemaName   != null) sqlTable.Owner        = schemaName;
+
+						sqlQuery.Insert.Into = sqlTable;
+
+						ei = new Query<int>(dataContextInfo, null)
+						{
+							Queries       = { new Query<int>.QueryInfo { SelectQuery = sqlQuery, } }
+						};
+
+						foreach (var field in sqlTable.Fields)
+						{
+							if (field.Value.IsInsertable)
+							{
+								var param = GetParameter(dataContextInfo.DataContext, field.Value);
+
+								ei.Queries[0].Parameters.Add(param);
+
+								sqlQuery.Insert.Items.Add(new SelectQuery.SetExpression(field.Value, param.SqlParameter));
+							}
+							else if (field.Value.IsIdentity)
+							{
+								var sqlb = dataContextInfo.CreateSqlBuilder();
+								var expr = sqlb.GetIdentityExpression(sqlTable);
+
+								if (expr != null)
+									sqlQuery.Insert.Items.Add(new SelectQuery.SetExpression(field.Value, expr));
+							}
+						}
+
+						ei.SetNonQueryQuery();
+
+						ObjectOperation<T>.Insert.Add(key, ei);
+					}
+
+			return (int)ei.GetElement(null, dataContextInfo, Expression.Constant(obj), null);
+		}
+
+		#endregion
+
+		#region InsertWithIdentity
+
+		public static object InsertWithIdentity(IDataContextInfo dataContextInfo, T obj)
+		{
+			if (Equals(default(T), obj))
+				return 0;
+
+			Query<object> ei;
+
+			var key = new { dataContextInfo.MappingSchema.ConfigurationID, dataContextInfo.ContextID };
+
+			if (!ObjectOperation<T>.InsertWithIdentity.TryGetValue(key, out ei))
+				lock (_sync)
+					if (!ObjectOperation<T>.InsertWithIdentity.TryGetValue(key, out ei))
+					{
+						var sqlTable = new SqlTable<T>(dataContextInfo.MappingSchema);
+						var sqlQuery = new SelectQuery { QueryType = QueryType.Insert };
+
+						sqlQuery.Insert.Into         = sqlTable;
+						sqlQuery.Insert.WithIdentity = true;
+
+						ei = new Query<object>(dataContextInfo, null)
+						{
+							Queries       = { new Query<object>.QueryInfo { SelectQuery = sqlQuery, } }
+						};
+
+						foreach (var field in sqlTable.Fields)
+						{
+							if (field.Value.IsInsertable)
+							{
+								var param = GetParameter(dataContextInfo.DataContext, field.Value);
+
+								ei.Queries[0].Parameters.Add(param);
+
+								sqlQuery.Insert.Items.Add(new SelectQuery.SetExpression(field.Value, param.SqlParameter));
+							}
+							else if (field.Value.IsIdentity)
+							{
+								var sqlb = dataContextInfo.CreateSqlBuilder();
+								var expr = sqlb.GetIdentityExpression(sqlTable);
+
+								if (expr != null)
+									sqlQuery.Insert.Items.Add(new SelectQuery.SetExpression(field.Value, expr));
+							}
+						}
+
+						ei.SetScalarQuery<object>();
+
+						ObjectOperation<T>.InsertWithIdentity.Add(key, ei);
+					}
+
+			return ei.GetElement(null, dataContextInfo, Expression.Constant(obj), null);
+		}
+
+		#endregion
+
+		#region InsertOrReplace
+
+		public static int InsertOrReplace(IDataContextInfo dataContextInfo, T obj)
+		{
+			if (Equals(default(T), obj))
+				return 0;
+
+			Query<int> ei;
+
+			var key = new { dataContextInfo.MappingSchema.ConfigurationID, dataContextInfo.ContextID };
+
+			if (!ObjectOperation<T>.InsertOrUpdate.TryGetValue(key, out ei))
+			{
+				lock (_sync)
+				{
+					if (!ObjectOperation<T>.InsertOrUpdate.TryGetValue(key, out ei))
+					{
+						var fieldDic = new Dictionary<SqlField, ParameterAccessor>();
+						var sqlTable = new SqlTable<T>(dataContextInfo.MappingSchema);
+						var sqlQuery = new SelectQuery { QueryType = QueryType.InsertOrUpdate };
+
+						ParameterAccessor param;
+
+						sqlQuery.Insert.Into  = sqlTable;
+						sqlQuery.Update.Table = sqlTable;
+
+						sqlQuery.From.Table(sqlTable);
+
+						ei = new Query<int>(dataContextInfo, null)
+						{
+							Queries = { new Query<int>.QueryInfo { SelectQuery = sqlQuery, } }
+						};
+
+						var supported = ei.SqlProviderFlags.IsInsertOrUpdateSupported && ei.SqlProviderFlags.CanCombineParameters;
+
+						// Insert.
+						//
+						foreach (var field in sqlTable.Fields.Select(f => f.Value))
+						{
+							if (field.IsInsertable)
+							{
+								if (!supported || !fieldDic.TryGetValue(field, out param))
+								{
+									param = GetParameter(dataContextInfo.DataContext, field);
+									ei.Queries[0].Parameters.Add(param);
+
+									if (supported)
+										fieldDic.Add(field, param);
+								}
+
+								sqlQuery.Insert.Items.Add(new SelectQuery.SetExpression(field, param.SqlParameter));
+							}
+							else if (field.IsIdentity)
+							{
+								throw new LinqException("InsertOrReplace method does not support identity field '{0}.{1}'.", sqlTable.Name, field.Name);
+							}
+						}
+
+						// Update.
+						//
+						var keys   = sqlTable.GetKeys(true).Cast<SqlField>().ToList();
+						var fields = sqlTable.Fields.Values.Where(f => f.IsUpdatable).Except(keys).ToList();
+
+						if (keys.Count == 0)
+							throw new LinqException("InsertOrReplace method requires the '{0}' table to have a primary key.", sqlTable.Name);
+
+						var q =
+						(
+							from k in keys
+							join i in sqlQuery.Insert.Items on k equals i.Column
+							select new { k, i }
+						).ToList();
+
+						var missedKey = keys.Except(q.Select(i => i.k)).FirstOrDefault();
+
+						if (missedKey != null)
+							throw new LinqException("InsertOrReplace method requires the '{0}.{1}' field to be included in the insert setter.",
+								sqlTable.Name,
+								missedKey.Name);
+
+						if (fields.Count == 0)
+							throw new LinqException("There are no fields to update in the type '{0}'.", sqlTable.Name);
+
+						foreach (var field in fields)
+						{
+							if (!supported || !fieldDic.TryGetValue(field, out param))
+							{
+								param = GetParameter(dataContextInfo.DataContext, field);
+								ei.Queries[0].Parameters.Add(param);
+
+								if (supported)
+									fieldDic.Add(field, param = GetParameter(dataContextInfo.DataContext, field));
+							}
+
+							sqlQuery.Update.Items.Add(new SelectQuery.SetExpression(field, param.SqlParameter));
+						}
+
+						sqlQuery.Update.Keys.AddRange(q.Select(i => i.i));
+
+						// Set the query.
+						//
+						if (ei.SqlProviderFlags.IsInsertOrUpdateSupported)
+							ei.SetNonQueryQuery();
+						else
+							ei.MakeAlternativeInsertOrUpdate(sqlQuery);
+
+						ObjectOperation<T>.InsertOrUpdate.Add(key, ei);
+					}
+				}
+			}
+
+			return (int)ei.GetElement(null, dataContextInfo, Expression.Constant(obj), null);
+		}
+
+		internal void MakeAlternativeInsertOrUpdate(SelectQuery selectQuery)
+		{
+			var dic = new Dictionary<ICloneableElement,ICloneableElement>();
+
+			var insertQuery = (SelectQuery)selectQuery.Clone(dic, _ => true);
+
+			insertQuery.QueryType = QueryType.Insert;
+			insertQuery.ClearUpdate();
+			insertQuery.From.Tables.Clear();
+
+			Queries.Add(new QueryInfo
+			{
+				SelectQuery = insertQuery,
+				Parameters  = Queries[0].Parameters
+					.Select(p => new ParameterAccessor
+						(
+							p.Expression,
+							p.Accessor,
+							p.DataTypeAccessor,
+							dic.ContainsKey(p.SqlParameter) ? (SqlParameter)dic[p.SqlParameter] : null
+						))
+					.Where(p => p.SqlParameter != null)
+					.ToList(),
+			});
+
+			var keys = selectQuery.Update.Keys;
+
+			foreach (var key in keys)
+				selectQuery.Where.Expr(key.Column).Equal.Expr(key.Expression);
+
+			selectQuery.QueryType = QueryType.Update;
+			selectQuery.ClearInsert();
+
+			SetNonQueryQuery2();
+
+			Queries.Add(new QueryInfo
+			{
+				SelectQuery = insertQuery,
+				Parameters  = Queries[0].Parameters.ToList(),
+			});
+		}
+
+		#endregion
+
+		#region Update
+
+		public static int Update(IDataContextInfo dataContextInfo, T obj)
+		{
+			if (Equals(default(T), obj))
+				return 0;
+
+			Query<int> ei;
+
+			var key = new { dataContextInfo.MappingSchema.ConfigurationID, dataContextInfo.ContextID };
+
+			if (!ObjectOperation<T>.Update.TryGetValue(key, out ei))
+				lock (_sync)
+					if (!ObjectOperation<T>.Update.TryGetValue(key, out ei))
+					{
+						var sqlTable = new SqlTable<T>(dataContextInfo.MappingSchema);
+						var sqlQuery = new SelectQuery { QueryType = QueryType.Update };
+
+						sqlQuery.From.Table(sqlTable);
+
+						ei = new Query<int>(dataContextInfo, null)
+						{
+							Queries       = { new Query<int>.QueryInfo { SelectQuery = sqlQuery, } }
+						};
+
+						var keys   = sqlTable.GetKeys(true).Cast<SqlField>().ToList();
+						var fields = sqlTable.Fields.Values.Where(f => f.IsUpdatable).Except(keys).ToList();
+
+						if (fields.Count == 0)
+						{
+							if (Configuration.Linq.IgnoreEmptyUpdate)
+								return 0;
+
+							throw new LinqException(
+								(keys.Count == sqlTable.Fields.Count ?
+									"There are no fields to update in the type '{0}'. No PK is defined or all fields are keys." :
+									"There are no fields to update in the type '{0}'.")
+								.Args(sqlTable.Name));
+						}
+
+						foreach (var field in fields)
+						{
+							var param = GetParameter(dataContextInfo.DataContext, field);
+
+							ei.Queries[0].Parameters.Add(param);
+
+							sqlQuery.Update.Items.Add(new SelectQuery.SetExpression(field, param.SqlParameter));
+						}
+
+						foreach (var field in keys)
+						{
+							var param = GetParameter(dataContextInfo.DataContext, field);
+
+							ei.Queries[0].Parameters.Add(param);
+
+							sqlQuery.Where.Field(field).Equal.Expr(param.SqlParameter);
+
+							if (field.CanBeNull)
+								sqlQuery.IsParameterDependent = true;
+						}
+
+						ei.SetNonQueryQuery();
+
+						ObjectOperation<T>.Update.Add(key, ei);
+					}
+
+			return (int)ei.GetElement(null, dataContextInfo, Expression.Constant(obj), null);
+		}
+
+		#endregion
+
+		#region Delete
+
+		public static int Delete(IDataContextInfo dataContextInfo, T obj)
+		{
+			if (Equals(default(T), obj))
+				return 0;
+
+			Query<int> ei;
+
+			var key = new { dataContextInfo.MappingSchema.ConfigurationID, dataContextInfo.ContextID };
+
+			if (!ObjectOperation<T>.Delete.TryGetValue(key, out ei))
+				lock (_sync)
+					if (!ObjectOperation<T>.Delete.TryGetValue(key, out ei))
+					{
+						var sqlTable = new SqlTable<T>(dataContextInfo.MappingSchema);
+						var sqlQuery = new SelectQuery { QueryType = QueryType.Delete };
+
+						sqlQuery.From.Table(sqlTable);
+
+						ei = new Query<int>(dataContextInfo, null)
+						{
+							Queries       = { new Query<int>.QueryInfo { SelectQuery = sqlQuery, } }
+						};
+
+						var keys = sqlTable.GetKeys(true).Cast<SqlField>().ToList();
+
+						if (keys.Count == 0)
+							throw new LinqException("Table '{0}' does not have primary key.".Args(sqlTable.Name));
+
+						foreach (var field in keys)
+						{
+							var param = GetParameter(dataContextInfo.DataContext, field);
+
+							ei.Queries[0].Parameters.Add(param);
+
+							sqlQuery.Where.Field(field).Equal.Expr(param.SqlParameter);
+
+							if (field.CanBeNull)
+								sqlQuery.IsParameterDependent = true;
+						}
+
+						ei.SetNonQueryQuery();
+
+						ObjectOperation<T>.Delete.Add(key, ei);
+					}
+
+			return (int)ei.GetElement(null, dataContextInfo, Expression.Constant(obj), null);
+		}
+
+		#endregion
+
+		#endregion
+
+		#region DDL Operations
+
+		public static ITable<T> CreateTable(IDataContextInfo dataContextInfo,
+			string         tableName       = null,
+			string         databaseName    = null,
+			string         schemaName      = null,
+			string         statementHeader = null,
+			string         statementFooter = null,
+			DefaulNullable defaulNullable  = DefaulNullable.None)
+		{
+			var sqlTable = new SqlTable<T>(dataContextInfo.MappingSchema);
+			var sqlQuery = new SelectQuery { QueryType = QueryType.CreateTable };
+
+			if (tableName    != null) sqlTable.PhysicalName = tableName;
+			if (databaseName != null) sqlTable.Database     = databaseName;
+			if (schemaName   != null) sqlTable.Owner        = schemaName;
+
+			sqlQuery.CreateTable.Table           = sqlTable;
+			sqlQuery.CreateTable.StatementHeader = statementHeader;
+			sqlQuery.CreateTable.StatementFooter = statementFooter;
+			sqlQuery.CreateTable.DefaulNullable  = defaulNullable;
+
+			var query = new Query<int>(dataContextInfo, null)
+			{
+				Queries       = { new Query<int>.QueryInfo { SelectQuery = sqlQuery, } }
+			};
+
+			query.SetNonQueryQuery();
+
+			query.GetElement(null, dataContextInfo, Expression.Constant(null), null);
+
+			ITable<T> table = new Table<T>(dataContextInfo);
+
+			if (tableName    != null) table = table.TableName   (tableName);
+			if (databaseName != null) table = table.DatabaseName(databaseName);
+			if (schemaName    != null) table = table.SchemaName  (schemaName);
+
+			return table;
+		}
+
+		public static void DropTable(IDataContextInfo dataContextInfo,
+			string tableName    = null,
+			string databaseName = null,
+			string ownerName    = null)
+		{
+			var sqlTable = new SqlTable<T>(dataContextInfo.MappingSchema);
+			var sqlQuery = new SelectQuery { QueryType = QueryType.CreateTable };
+
+			if (tableName    != null) sqlTable.PhysicalName = tableName;
+			if (databaseName != null) sqlTable.Database     = databaseName;
+			if (ownerName    != null) sqlTable.Owner        = ownerName;
+
+			sqlQuery.CreateTable.Table  = sqlTable;
+			sqlQuery.CreateTable.IsDrop = true;
+
+			var query = new Query<int>(dataContextInfo, null)
+			{
+				Queries       = { new Query<int>.QueryInfo { SelectQuery = sqlQuery, } }
+			};
+
+			query.SetNonQueryQuery();
+
+			query.GetElement(null, dataContextInfo, Expression.Constant(null), null);
+		}
+
+		#endregion
+
+		#region New Builder Support
+
+		public void SetElementQuery(Func<QueryContext,IDataContext,IDataReader,Expression,object[],object> mapper)
+		{
+			FinalizeQuery();
+
+			if (Queries.Count != 1)
+				throw new InvalidOperationException();
+
+			ClearParameters();
+
+			GetElement = (ctx,db,expr,ps) => RunQuery(ctx, db, expr, ps, mapper);
+		}
+
+		TE RunQuery<TE>(
+			QueryContext     ctx,
+			IDataContextInfo dataContextInfo,
+			Expression       expr,
+			object[]         parameters,
+			Func<QueryContext,IDataContext,IDataReader,Expression,object[],TE> mapper)
+		{
+			var dataContext = dataContextInfo.DataContext;
+
+			object query = null;
+
+			try
+			{
+				query = SetCommand(dataContext, expr, parameters, 0, true);
+
+				using (var dr = dataContext.ExecuteReader(query))
+					while (dr.Read())
+						return mapper(ctx, dataContext, dr, expr, parameters);
+
+				return Array<TE>.Empty.First();
+			}
+			finally
+			{
+				if (query != null)
+					dataContext.ReleaseQuery(query);
+
+				if (dataContextInfo.DisposeContext)
+					dataContext.Dispose();
+			}
+		}
+
+		Func<IDataContextInfo,Expression,object[],int,IEnumerable<IDataReader>> GetQuery()
+		{
+			FinalizeQuery();
+
+			if (Queries.Count != 1)
+				throw new InvalidOperationException();
+
+			Func<IDataContextInfo,Expression,object[],int,IEnumerable<IDataReader>> query = RunQuery;
+
+			var select = Queries[0].SelectQuery.Select;
+
+			if (select.SkipValue != null && !SqlProviderFlags.GetIsSkipSupportedFlag(Queries[0].SelectQuery))
+			{
+				var q = query;
+
+				if (select.SkipValue is SqlValue)
+				{
+					var n = (int)((IValueContainer)select.SkipValue).Value;
+
+					if (n > 0)
+						query = (db, expr, ps, qn) => q(db, expr, ps, qn).Skip(n);
+				}
+				else if (select.SkipValue is SqlParameter)
+				{
+					var i = GetParameterIndex(select.SkipValue);
+					query = (db, expr, ps, qn) => q(db, expr, ps, qn).Skip((int)Queries[0].Parameters[i].Accessor(expr, ps));
+				}
+			}
+
+			if (select.TakeValue != null && !SqlProviderFlags.IsTakeSupported)
+			{
+				var q = query;
+
+				if (select.TakeValue is SqlValue)
+				{
+					var n = (int)((IValueContainer)select.TakeValue).Value;
+
+					if (n > 0)
+						query = (db, expr, ps, qn) => q(db, expr, ps, qn).Take(n);
+				}
+				else if (select.TakeValue is SqlParameter)
+				{
+					var i = GetParameterIndex(select.TakeValue);
+					query = (db, expr, ps, qn) => q(db, expr, ps, qn).Take((int)Queries[0].Parameters[i].Accessor(expr, ps));
+				}
+			}
+
+			return query;
+		}
+
+		internal void SetQuery(Expression<Func<QueryContext,IDataContext,IDataReader,Expression,object[],T>> expression)
+		{
+			var query   = GetQuery();
+			var mapInfo = new MapInfo { Expression = expression };
+
+			ClearParameters();
+
+			GetIEnumerable = (ctx,db,expr,ps) => Map(query(db, expr, ps, 0), ctx, db, expr, ps, mapInfo);
+		}
+
+		class MapInfo
+		{
+			public Expression<Func<QueryContext,IDataContext,IDataReader,Expression,object[],T>> Expression;
+			public            Func<QueryContext,IDataContext,IDataReader,Expression,object[],T>  Mapper;
+			public Expression<Func<QueryContext,IDataContext,IDataReader,Expression,object[],T>> MapperExpression;
+		}
+
+		static IEnumerable<T> Map(
+			IEnumerable<IDataReader> data,
+			QueryContext             queryContext,
+			IDataContextInfo         dataContextInfo,
+			Expression               expr,
+			object[]                 ps,
+			MapInfo                  mapInfo)
+		{
+			var closeQueryContext = false;
+
+			if (queryContext == null)
+			{
+				closeQueryContext = true;
+				queryContext = new QueryContext(dataContextInfo, expr, ps);
+			}
+
+			var isFaulted = false;
+
+			try
+			{
+				foreach (var dr in data)
+				{
+					var mapper = mapInfo.Mapper;
+
+					if (mapper == null)
+					{
+						mapInfo.MapperExpression = mapInfo.Expression.Transform(e =>
+						{
+							var ex = e as ConvertFromDataReaderExpression;
+							return ex != null ? ex.Reduce(dr) : e;
+						}) as Expression<Func<QueryContext, IDataContext, IDataReader, Expression, object[], T>>;
+
+						// IT : # MapperExpression.Compile()
+						//
+						mapInfo.Mapper = mapper = mapInfo.MapperExpression.Compile();
+					}
+
+					T result;
+
+					try
+					{
+						result = mapper(queryContext, dataContextInfo.DataContext, dr, expr, ps);
+					}
+					catch (FormatException)
+					{
+						if (isFaulted)
+							throw;
+
+						isFaulted = true;
+
+						mapInfo.Mapper = mapInfo.Expression.Compile();
+						result = mapInfo.Mapper(queryContext, dataContextInfo.DataContext, dr, expr, ps);
+					}
+					catch (InvalidCastException)
+					{
+						if (isFaulted)
+							throw;
+
+						isFaulted = true;
+
+						mapInfo.Mapper = mapInfo.Expression.Compile();
+						result = mapInfo.Mapper(queryContext, dataContextInfo.DataContext, dr, expr, ps);
+					}
+
+					yield return result;
+				}
+			}
+			finally
+			{
+				if (closeQueryContext)
+					queryContext.Close();
+			}
+		}
+
+		internal void SetQuery(Expression<Func<QueryContext,IDataContext,IDataReader,Expression,object[],int,T>> expression)
+		{
+			var query   = GetQuery();
+			var mapInfo = new MapInfo2 { Expression = expression };
+
+			ClearParameters();
+
+			GetIEnumerable = (ctx,db,expr,ps) => Map(query(db, expr, ps, 0), ctx, db, expr, ps, mapInfo);
+		}
+
+		class MapInfo2
+		{
+			public Expression<Func<QueryContext,IDataContext,IDataReader,Expression,object[],int,T>> Expression;
+			public            Func<QueryContext,IDataContext,IDataReader,Expression,object[],int,T>  Mapper;
+		}
+
+		static IEnumerable<T> Map(
+			IEnumerable<IDataReader> data,
+			QueryContext             queryContext,
+			IDataContextInfo         dataContextInfo,
+			Expression               expr,
+			object[]                 ps,
+			MapInfo2                 mapInfo)
+		{
+			if (queryContext == null)
+				queryContext = new QueryContext(dataContextInfo, expr, ps);
+
+			var counter   = 0;
+			var isFaulted = false;
+
+			foreach (var dr in data)
+			{
+				var mapper = mapInfo.Mapper;
+
+				if (mapper == null)
+				{
+					var mapperExpression = mapInfo.Expression.Transform(e =>
+					{
+						var ex = e as ConvertFromDataReaderExpression;
+						return ex != null ? ex.Reduce(dr) : e;
+					}) as Expression<Func<QueryContext,IDataContext,IDataReader,Expression,object[],int,T>>;
+
+					mapInfo.Mapper = mapper = mapperExpression.Compile();
+				}
+
+				T result;
+				
+				try
+				{
+					result = mapper(queryContext, dataContextInfo.DataContext, dr, expr, ps, counter);
+				}
+				catch (FormatException)
+				{
+					if (isFaulted)
+						throw;
+
+					isFaulted = true;
+
+					mapInfo.Mapper = mapInfo.Expression.Compile();
+					result         = mapInfo.Mapper(queryContext, dataContextInfo.DataContext, dr, expr, ps, counter);
+				}
+				catch (InvalidCastException)
+				{
+					if (isFaulted)
+						throw;
+
+					isFaulted = true;
+
+					mapInfo.Mapper = mapInfo.Expression.Compile();
+					result         = mapInfo.Mapper(queryContext, dataContextInfo.DataContext, dr, expr, ps, counter);
+				}
+
+				counter++;
+
+				yield return result;
+			}
+		}
+
+		#endregion
+	}
+
+	public class ParameterAccessor
+	{
+		public ParameterAccessor(
+			Expression                           expression,
+			Func<Expression, object[], object>   accessor,
+			Func<Expression, object[], DataType> dataTypeAccessor,
+			SqlParameter                         sqlParameter
+			)
+		{
+			Expression       = expression;
+			Accessor         = accessor;
+			DataTypeAccessor = dataTypeAccessor;
+			SqlParameter     = sqlParameter;
+		}
+
+		public          Expression                         Expression;
+		public readonly Func<Expression,object[],object>   Accessor;
+		public readonly Func<Expression,object[],DataType> DataTypeAccessor;
+		public readonly SqlParameter                       SqlParameter;
+	}
+}