<<<<<<< HEAD
﻿using System;
using System.Diagnostics;
=======
﻿using System.Diagnostics;

using LinqToDB.Data;
>>>>>>> 337d7e56

using Microsoft.Extensions.Logging;

namespace LinqToDB.Extensions.Logging
{
<<<<<<< HEAD
	using Data;

	public class LinqToDBLoggerFactoryAdapter(ILoggerFactory loggerFactory)
=======
	public class LinqToDBLoggerFactoryAdapter
>>>>>>> 337d7e56
	{
		private readonly ILogger<DataConnection> _logger = loggerFactory.CreateLogger<DataConnection>();

		public void OnTrace(string? message, string? category, TraceLevel level)
		{
			var logLevel = level switch
			{
				TraceLevel.Error   => LogLevel.Error,
				TraceLevel.Info    => LogLevel.Information,
				TraceLevel.Verbose => LogLevel.Trace,
				TraceLevel.Warning => LogLevel.Warning,
				_                  => LogLevel.None,
			};

			_logger.Log(logLevel, 0, message, null, (s, exception) => s ?? string.Empty);
		}
	}
}<|MERGE_RESOLUTION|>--- conflicted
+++ resolved
@@ -1,23 +1,13 @@
-<<<<<<< HEAD
 ﻿using System;
 using System.Diagnostics;
-=======
-﻿using System.Diagnostics;
 
 using LinqToDB.Data;
->>>>>>> 337d7e56
 
 using Microsoft.Extensions.Logging;
 
 namespace LinqToDB.Extensions.Logging
 {
-<<<<<<< HEAD
-	using Data;
-
 	public class LinqToDBLoggerFactoryAdapter(ILoggerFactory loggerFactory)
-=======
-	public class LinqToDBLoggerFactoryAdapter
->>>>>>> 337d7e56
 	{
 		private readonly ILogger<DataConnection> _logger = loggerFactory.CreateLogger<DataConnection>();
 
