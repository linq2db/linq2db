--- conflicted
+++ resolved
@@ -96,18 +96,6 @@
 	}
 }
 
-<<<<<<< HEAD
-internal static class TypeExtensions
-{
-	[MethodImpl(MethodImplOptions.AggressiveInlining)]
-	public static ConstructorInfo? GetConstructor(this Type type, BindingFlags bindingAttr, Type[] types)
-	{
-		return type.GetConstructor(bindingAttr, null, types, null);
-	}
-}
-
-=======
->>>>>>> a5cc45f6
 #else
 
 internal static class CharExtensions
