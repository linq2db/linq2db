﻿using System;
using System.Collections.Generic;
using System.Linq;
using System.Reflection;
using LinqToDB.Configuration;
using LinqToDB.DataModel;
using LinqToDB.Naming;
using LinqToDB.Scaffold;

namespace LinqToDB.CommandLine
{
	partial class ScaffoldCommand : CliCommand
	{
		private static readonly OptionCategory _generalOptions        = new (1, "General"        , "basic options"           , "general"  );
		private static readonly OptionCategory _schemaOptions         = new (2, "Database Schema", "database schema load"    , "schema"   );
		private static readonly OptionCategory _dataModelOptions      = new (3, "Data Model"     , "data model configuration", "dataModel");
		private static readonly OptionCategory _codeGenerationOptions = new (4, "Code Generation", "code-generation options" , "code"     );
		private static readonly ScaffoldOptions _defaultOptions       = ScaffoldOptions.Default();
		private static readonly ScaffoldOptions _t4ModeOptions        = ScaffoldOptions.T4();

		/// <summary>
		/// Provides access to general scaffold options definitions.
		/// </summary>
		public static class General
		{
			/// <summary>
			/// Import settings JSON option.
			/// </summary>
			public static readonly CliOption Import = new ImportCliOption(
					"import",
					'i',
					"path to JSON file with scaffold options",
					@"When both command line and JSON file contains same option, value from command line will override value from file for single-value options and will combine values for multi-value options.
JSON property type depends on option type: bool for boolean properties, integer number for numeric properties and string for other properties.
If property could have multiple values, it should use array as property type.
JSON file example:
	{
	  ""general"": {
	    ""output"": ""c:\my\project\datamodel"",
	    ""overwrite"": true,
	    ""provider"": ""SQLServer"",
	  },
	  ""code"": {
	    ""nrt"": false
	  }
	}",
					null);

			/// <summary>
			/// Output directory option.
			/// </summary>
			public static readonly CliOption Output = new StringCliOption(
					"output",
					'o',
					false,
					false,
					"relative or full path to folder to put generated files",
					"If folder doesn't exists, it will be created. When not specified, current folder used.",
					null,
					null,
					null,
					null);

			/// <summary>
			/// Overwrite output files option.
			/// </summary>
			public static readonly CliOption Overwrite = new BooleanCliOption(
					"overwrite",
					'f',
					false,
					"overwrite existing files",
					null,
					null,
					null,
					false,
					false);

			/// <summary>
			/// Database provider option.
			/// </summary>
			public static readonly CliOption Provider = new StringEnumCliOption(
					"provider",
					'p',
					true,
					false,
					"database provider (database)",
					null,
					null,
					null,
					false,
					new (false, false, DatabaseType.Access    .ToString(), "MS Access (requires OLE DB or/and ODBC provider installed)"),
					new (false, false, DatabaseType.DB2       .ToString(), "IBM DB2 LUW or z/OS"                                       ),
					new (false, false, DatabaseType.Firebird  .ToString(), "Firebird"                                                  ),
					new (false, false, DatabaseType.Informix  .ToString(), "IBM Informix"                                              ),
					new (false, false, DatabaseType.SQLServer .ToString(), "MS SQL Server (including Azure SQL Server)"                ),
					new (false, false, DatabaseType.MySQL     .ToString(), "MySQL/MariaDB"                                             ),
					new (false, false, DatabaseType.Oracle    .ToString(), "Oracle Database"                                           ),
					new (false, false, DatabaseType.PostgreSQL.ToString(), "PostgreSQL"                                                ),
					new (false, false, DatabaseType.SqlCe     .ToString(), "MS SQL Server Compact"                                     ),
					new (false, false, DatabaseType.SQLite    .ToString(), "SQLite"                                                    ),
					new (false, false, DatabaseType.Sybase    .ToString(), "SAP/Sybase ASE"                                            ),
					new (false, false, DatabaseType.SapHana   .ToString(), "SAP HANA"                                                  ));

			/// <summary>
			/// Database provider location option.
			/// </summary>
			public static readonly CliOption ProviderLocation = new StringCliOption(
					"provider-location",
					'l',
					false,
					false,
					"database provider location",
					@"Allows user to specify path to database provider for some databases.
Supported databases:
- SQL Server Compact Edition : value is a full path to System.Data.SqlServerCe.dll assembly from Private folder of SQL CE installation
- SAP HANA                   : value is a full path to Sap.Data.Hana.Core.v2.1.dll assembly from HDB client installation folder
- IBM DB2 and Informix       : value is a full path to IBM.Data.DB2.Core.dll assembly in DB2 provider folder",
					null,
					null,
					null,
					null);

			/// <summary>
			/// Connection string option.
			/// </summary>
			public static readonly CliOption ConnectionString = new StringCliOption(
					"connection",
					'c',
					true,
					false,
					"database connection string",
					null,
					null,
					null,
					null,
					null);

			/// <summary>
			/// Connection string option.
			/// </summary>
			public static readonly CliOption AdditionalConnectionString = new StringCliOption(
					"additional-connection",
					null,
					false,
					false,
					"secondary database connection string",
					@"Allows user to specify additional database connection using different provider. This option supported only for Access and require that main and additional connection strings use OLE DB and ODBC (in any order).
This is caused by fact that both OLE DB and ODBC Access providers return incomplete or invalid information in different places. Using database schema data from both providers allows us to build complete and proper database schema.
List of known issues, solved this way:
- OLE DB doesn't provide information about autoincrement (counter) columns
- OLE DB returns nullable type for procedure column returned for table counter column
- ODBC doesn't provide information about primary keys and foreign keys
- ODBC marks all columns in tables and procedure results as nullable except counter and bit
- ODBC doesn't provide length information for text-based procedure parameter type
- ODBC doesn't show some procedures in schema (no logic traced)",
					null,
					null,
					null,
					null);

			/// <summary>
			/// Database provider (AKA scaffold process) architecture option.
			/// </summary>
			public static readonly CliOption Architecture = new StringEnumCliOption(
					"architecture",
					'a',
					false,
					false,
					"process architecture for utility",
					@"By default utility runs AnyCPU build, which could result in error in multi-arch environment when platform-specific database provider used and provider's architecture doesn't match process architecture. For such provider you could specify process architecture explicitly.
Example of platform-specific providers:
 - OLE DB providers
 - ODBC providers
 - thin wrappers over native provider (e.g. IBM.Data.DB2 providers)",
					null,
					null,
					false,
					new (false, false, "x86", "x86 architecture"),
					new (false, false, "x64", "x64 architecture"));

			/// <summary>
			/// Base options template option.
			/// </summary>
			public static readonly CliOption OptionsTemplate = new StringEnumCliOption(
					"template",
					't',
					false,
					false,
					"select base set of default options",
					"Specify this option only if you want to to use scaffolding options, similar to used by old T4 templates by default",
					null,
					null,
					false,
					new (true , true , "default", "set of parameters, used by default (as specified in option help)"),
					new (false, false, "t4"     , "set of parameters, similar to T4 defaults (compat. option)"      ));

			/// <summary>
			/// T4 template or custom assembly path option.
			/// </summary>
			public static readonly CliOption Interceptors = new StringCliOption(
					"customize",
					null,
					false,
					false,
					"specify path to T4 template or assembly with scaffolding customization logic",
					@$"Option accepts path to file with customization logic which could be:
- assembly (recognized by .dll extension);
- T4 template.

If you choose T4, you can create initial empty template using 'dotnet linq2db template' command. It will generate initial template file with pre-generated extension points which you can modify to implement required customizations.
Customization using compiled assembly has several requirements:
- it should be compatible with current runtime, used by 'dotnet linq2db' tool (netcoreapp3.1 by default);
- assembly should contain exactly one interceptor class with customization logic. It should be inherited from {nameof(ScaffoldInterceptors)} and has default public constructor;
- linq2db.Tools version should match tool's version to avoid possible compatibility issues/errors.",
					null,
					null,
					null,
					null);
		}

		/// <summary>
		/// Provides access to code-generation scaffold options definitions.
		/// </summary>
		public static class CodeGen
		{
			/// <summary>
			/// Nullable annotations generation option.
			/// </summary>
			public static readonly CliOption NRTEnable = new BooleanCliOption(
					"nrt",
					null,
					false,
					"enable generation of nullable reference type annotations",
					null,
					null,
					null,
					_defaultOptions.CodeGeneration.EnableNullableReferenceTypes,
					_t4ModeOptions.CodeGeneration.EnableNullableReferenceTypes);

			/// <summary>
			/// Code indent string option.
			/// </summary>
			public static readonly CliOption Indent = new StringCliOption(
					"indent",
					null,
					false,
					false,
					"code indent string",
					null,
					null,
					null,
					new[] { "\\t" },
					new[] { "\\t" });

			/// <summary>
			/// Code new-line string option.
			/// </summary>
			public static readonly CliOption NewLine = new StringCliOption(
					"new-line",
					null,
					false,
					false,
					"new line sequence, used by generated code",
					"it is recommended to use json for this option, as passing new line characters in command line could be tricky",
					new[] { "--new-line \"/*I'm newline*/\"" },
					/*lang=json,strict*/
					new[] { @"{ ""code"": { ""new-line"": ""\r\n"" } }" },
					new[] { "value of Environment.NewLine" },
					new[] { "value of Environment.NewLine" });

			/// <summary>
			/// Xml-doc warning suppression option.
			/// </summary>
			public static readonly CliOption NoXmlDocWarns = new BooleanCliOption(
					"no-xmldoc-warn",
					null,
					false,
					"suppress missing xml-doc warnings in generated code",
					null,
					null,
					null,
					_defaultOptions.CodeGeneration.SuppressMissingXmlDocWarnings,
					_t4ModeOptions.CodeGeneration.SuppressMissingXmlDocWarnings);

			/// <summary>
			/// Auto-generated code marker option.
			/// </summary>
			public static readonly CliOption MarkAutogenerated = new BooleanCliOption(
					"autogenerated",
					null,
					false,
					"marks code with <auto-generated /> comment",
					null,
					null,
					null,
					_defaultOptions.CodeGeneration.MarkAsAutoGenerated,
					_t4ModeOptions.CodeGeneration.MarkAsAutoGenerated);

			/// <summary>
			/// Single-file generation mode option.
			/// </summary>
			public static readonly CliOption SingleFile = new BooleanCliOption(
					"single-file",
					null,
					false,
					"generates all code in single file",
					null,
					null,
					null,
					!_defaultOptions.CodeGeneration.ClassPerFile,
					!_t4ModeOptions.CodeGeneration.ClassPerFile);

			/// <summary>
			/// Single-file generation mode option.
			/// </summary>
			public static readonly CliOption AddGeneratedFileSuffix = new BooleanCliOption(
					"generated-suffix",
					null,
					false,
					"adds \".generated.<extension>\" suffix to generated files",
					null,
					null,
					null,
					_defaultOptions.CodeGeneration.AddGeneratedFileSuffix,
					_t4ModeOptions.CodeGeneration.AddGeneratedFileSuffix);

			/// <summary>
			/// List of external conflicting identifiers option.
			/// </summary>
			public static readonly CliOption ConflictingIdentifiers = new StringCliOption(
					"conflicts",
					null,
					false,
					true,
					"specify namespaces and/or types that conflict with generated code",
					@"If generated code has name conflict with other namespaces or types you define or reference in your code, you can pass those names to this method. Code generator will use this information to generate non-conflicting names.",
					new[] { "--conflicts My.Namespace.SomeType+ConflictingNestedType,Some.ConflictingNamespace.Or.Type" },
					/*lang=json,strict*/
					new[] { @"{ ""code"": { ""conflicts"": [""My.Namespace.SomeType+ConflictingNestedType"", ""Some.ConflictingNamespace.Or.Type""] } }" },
					null,
					null);

			/// <summary>
			/// Custom file header auto-generated comment text option.
			/// </summary>
			public static readonly CliOption CustomHeader = new StringCliOption(
					"header",
					null,
					false,
					false,
					"specify custom text for <auto-generated /> file header comment (when enabled)",
					@"When not specified, uses default linq2db header text.",
					null,
					null,
					null,
					null);

			/// <summary>
			/// Generated code namespace option.
			/// </summary>
			public static readonly CliOption Namespace = new StringCliOption(
					"namespace",
					'n',
					false,
					false,
					"namespace name for generated code",
					null,
					null,
					null,
					_defaultOptions.CodeGeneration.Namespace != null ? new[] { _defaultOptions.CodeGeneration.Namespace } : null,
					_t4ModeOptions .CodeGeneration.Namespace != null ? new[] { _t4ModeOptions .CodeGeneration.Namespace } : null);
		}

		/// <summary>
		/// Provides access to data model scaffold options definitions.
		/// </summary>
		public static class DataModel
		{
			/// <summary>
			/// Naming option help text.
			/// </summary>
			private const string NAMING_HELP = @"(naming options could be specified only in JSON file)
Naming options is an object with following properties:
- case                             : string  : specify name casing (see values below)
    + ""none""          : no casing applied to identifier
    + ""pascal_case""   : identifier cased using PascalCase
    + ""camel_case""    : identifier cased using camelCase
    + ""snake_case""    : identifier cased using snake_case
    + ""lower_case""    : identifier cased using lowercase
    + ""upper_case""    : identifier cased using UPPERCASE
    + ""t4_pluralized"" : emulation of casing logic for pluralized names used by T4 templates (compat. option)
    + ""t4""            : emulation of casing logic for non-pluralized names used by T4 templates (compat. option)
- pluralization                    : string  : specify name pluralization (see values below)
    + ""none""                       : don't pluralize identifier
    + ""singular""                   : singularize identifier
    + ""plural""                     : pluralize identifier
    + ""plural_multiple_characters"" : pluralize identifier only when last word is longer than one character
- prefix                           : string? : optional name prefix
- suffix                           : string? : optional name suffix
- transformation                   : string  : base name transformation logic (see values below)
    + ""split_by_underscore"" : split base name, got from database object name, into separate words by underscore (_)
    + ""t4""                  : emulation of identifier generation logic for association name used by T4 templates (compat. option)
- pluralize_if_ends_with_word_only : bool    : when set, pluralization not applied if name ends with non-word (e.g. with digit)
- ignore_all_caps                  : bool    : when set, casing not applied to names that contain only uppercase letters
";

			/*lang=json,strict*/
			/// <summary>
			/// Naming option example template.
			/// </summary>
			private const string NAMING_EXAMPLE_TEMPLATE =
#pragma warning disable JSON001 // Invalid JSON pattern
 @"
{{
  ""dataModel"":
  {{
    ""{0}"":
    {{
      ""case""         : ""pascal_case"",
      ""pluralization"": ""singular"",
      ""suffix""       : ""Record""
    }}
  }}
}}";
#pragma warning restore JSON001 // Invalid JSON pattern

			/// <summary>
			/// Generate database name in mappings option.
			/// </summary>
			public static readonly CliOption GenerateDbName = new BooleanCliOption(
					"include-db-name",
					null,
					false,
					"include database name into generated mappings",
					null,
					null,
					null,
					_defaultOptions.DataModel.IncludeDatabaseName,
					_t4ModeOptions.DataModel.IncludeDatabaseName);

			/// <summary>
			/// Generate schema name for default schemas in mappings option.
			/// </summary>
			public static readonly CliOption GenerateDefaultSchemaName = new BooleanCliOption(
					"include-default-schema-name",
					null,
					false,
					"include default schema(s) name into generated mappings",
					null,
					null,
					null,
					_defaultOptions.DataModel.GenerateDefaultSchema,
					_t4ModeOptions.DataModel.GenerateDefaultSchema);

			/// <summary>
			/// Base entity class option.
			/// </summary>
			public static readonly CliOption BaseEntity = new StringCliOption(
					"base-entity",
					null,
					false,
					false,
					"base class for generated entities",
					null,
					new[]
					{
						"--base-entity My.Namespace.MyBaseEntity",
						"--base-entity My.Namespace.ParentClass+MyBaseNestedEntity",
					},
					new[]
					{
						/*lang=json,strict*/
						"{ \"dataModel\": { \"base-entity\": \"My.Namespace.MyBaseEntity\" } }",
						/*lang=json,strict*/
						"{ \"dataModel\": { \"base-entity\": \"My.Namespace.ParentClass+MyBaseNestedEntity\" } }",
					},
					null,
					null);

			/// <summary>
			/// Enables partial class modifier on entity mapping classes.
			/// </summary>
			public static readonly CliOption EntityClassIsPartial = new BooleanCliOption(
					"partial-entities",
					null,
					false,
					"when set to true, generates partial class modifier on entity mapping classes",
					null,
					null,
					null,
					_defaultOptions.DataModel.EntityClassIsPartial,
					_t4ModeOptions.DataModel.EntityClassIsPartial);

			/// <summary>
			/// Generate <see cref="DataType"/> values on entity columns mappings option.
			/// </summary>
			public static readonly CliOption DataTypeOnTables = new BooleanCliOption(
					"include-datatype",
					null,
					false,
					"include DataType enum value to column mappings",
					null,
					null,
					null,
					_defaultOptions.DataModel.GenerateDataType,
					_t4ModeOptions.DataModel.GenerateDataType);

			/// <summary>
			/// Generate database type name on entity columns mappings option.
			/// </summary>
			public static readonly CliOption DbTypeOnTables = new BooleanCliOption(
					"include-db-type",
					null,
					false,
					"include database type to column mappings",
					null,
					null,
					null,
					_defaultOptions.DataModel.GenerateDbType,
					_t4ModeOptions.DataModel.GenerateDbType);

			/// <summary>
			/// Generate database type length/size on entity columns mappings option.
			/// </summary>
			public static readonly CliOption LengthOnTables = new BooleanCliOption(
					"include-length",
					null,
					false,
					"include database type length/size to column mappings",
					null,
					null,
					null,
					_defaultOptions.DataModel.GenerateLength,
					_t4ModeOptions.DataModel.GenerateLength);

			/// <summary>
			/// Generate database type precision on entity columns mappings option.
			/// </summary>
			public static readonly CliOption PrecisionOnTables = new BooleanCliOption(
					"include-precision",
					null,
					false,
					"include database type precision to column mappings",
					null,
					null,
					null,
					_defaultOptions.DataModel.GeneratePrecision,
					_t4ModeOptions.DataModel.GeneratePrecision);

			/// <summary>
			/// Generate database type scale on entity columns mappings option.
			/// </summary>
			public static readonly CliOption ScaleOnTables = new BooleanCliOption(
					"include-scale",
					null,
					false,
					"include database type scale to column mappings",
					null,
					null,
					null,
					_defaultOptions.DataModel.GenerateScale,
					_t4ModeOptions.DataModel.GenerateScale);

			/// <summary>
			/// Generate database information comment on data context class option.
			/// </summary>
			public static readonly CliOption EmitDbInfo = new BooleanCliOption(
					"include-db-info",
					null,
					false,
					"generate comment on data context with database information",
					"Information includes database name, data source and server version (when database provider expose this information).",
					null,
					null,
					_defaultOptions.DataModel.IncludeDatabaseInfo,
					_t4ModeOptions.DataModel.IncludeDatabaseInfo);

			/// <summary>
			/// Default data context contructor generation option.
			/// </summary>
			public static readonly CliOption EmitDefaultConstructor = new BooleanCliOption(
					"add-default-ctor",
					null,
					false,
					"generate default constructor on data context",
					null,
					null,
					null,
					_defaultOptions.DataModel.HasDefaultConstructor,
					_t4ModeOptions.DataModel.HasDefaultConstructor);

			/// <summary>
			/// Data context contructor with configuration parameter generation option.
			/// </summary>
			public static readonly CliOption EmitConfigurationConstructor = new BooleanCliOption(
					"add-configuration-ctor",
					null,
					false,
					"generate data context contructor with configuration name parameter",
					"Constructor example: public MyDataContext(string context) { ... }",
					null,
					null,
					_defaultOptions.DataModel.HasConfigurationConstructor,
					_t4ModeOptions.DataModel.HasConfigurationConstructor);

			/// <summary>
			/// Data context contructor with non-generic options parameter generation option.
			/// </summary>
			public static readonly CliOption EmitOptionsConstructor = new BooleanCliOption(
					"add-options-ctor",
					null,
					false,
					"generate data context contructor with options parameter",
					$"Constructor example: public MyDataContext({nameof(DataOptions)} options) {{ ... }}",
					null,
					null,
					_defaultOptions.DataModel.HasUntypedOptionsConstructor,
					_t4ModeOptions.DataModel.HasUntypedOptionsConstructor);

			/// <summary>
			/// Data context contructor with generic options parameter generation option.
			/// </summary>
			public static readonly CliOption EmitTypedOptionsConstructor = new BooleanCliOption(
					"add-typed-options-ctor",
					null,
					false,
					"generate data context contructor with generic options parameter",
					$"Constructor example: public MyDataContext({nameof(DataOptions)}<MyDataContext> options) {{ ... }}",
					null,
					null,
					_defaultOptions.DataModel.HasTypedOptionsConstructor,
					_t4ModeOptions.DataModel.HasTypedOptionsConstructor);

			/// <summary>
			/// Data context class name option.
			/// </summary>
			public static readonly CliOption DataContextName = new StringCliOption(
					"context-name",
					null,
					false,
					false,
					"class name for generated data context",
					"When not specified, database name used. When database name not available, \"MyDataContext\" used",
					null,
					null,
					new[] { "MyDataContext" },
					new[] { "MyDataContext" });

			/// <summary>
			/// Base data context class option.
			/// </summary>
			public static readonly CliOption DataContextBaseClass = new StringCliOption(
					"base-context",
					null,
					false,
					false,
					"base class for generated data context",
					null,
					new[]
					{
						"--base-context LinqToDB.DataContext",
					},
					new[]
					{
						/*lang=json,strict*/
						"{ \"dataModel\": { \"base-context\": \"LinqToDB.DataContext\" } }"
					},
					new[] { "LinqToDB.Data.DataConnection" },
					new[] { "LinqToDB.Data.DataConnection" });

			/// <summary>
			/// Generation of association properties on entity option.
			/// </summary>
			public static readonly CliOption EmitAssociations = new BooleanCliOption(
					"add-associations",
					null,
					false,
					"generate association properties on entities",
					null,
					null,
					null,
					_defaultOptions.DataModel.GenerateAssociations,
					_t4ModeOptions.DataModel.GenerateAssociations);

			/// <summary>
			/// Generation of association extension methods for entity option.
			/// </summary>
			public static readonly CliOption EmitAssociationExtensions = new BooleanCliOption(
					"add-association-extensions",
					null,
					false,
					"generate association extension methods for entities",
					null,
					null,
					null,
					_defaultOptions.DataModel.GenerateAssociationExtensions,
					_t4ModeOptions.DataModel.GenerateAssociationExtensions);

			/// <summary>
			/// Type of association return type for association back reference with many cardinality option.
			/// </summary>
			public static readonly CliOption AssociationCollectionType = new StringCliOption(
					"association-collection",
					null,
					false,
					false,
					"collection type to use for many-sided associations",
					"Should be open-generic type with one parameter or [] for array",
					new[]
					{
						"--association-collection []",
						"--association-collection System.Collections.Generic.List<>",
					},
					new[]
					{
						/*lang=json,strict*/
						"{ \"dataModel\": { \"association-collection\": \"[]\" } }",
						/*lang=json,strict*/
						"{ \"dataModel\": { \"association-collection\": \"System.Collections.Generic.List<>\" } }",
					},
					new[] { "System.Collections.Generic.IEnumerable<>" },
					new[] { "System.Collections.Generic.IEnumerable<>" });

			/// <summary>
			/// Reuse of known entity mappings for procedure/table function return record option.
			/// </summary>
			public static readonly CliOption ReuseEntitiesInFunctions = new BooleanCliOption(
					"reuse-entities-in-procedures",
					null,
					false,
					"allows use of entity mapping for return type of stored procedure/table function",
					"When procedure/function schema has same columns (by name, type and nullability) as known table/view entity, this option allows to use entity mapping for procedure/function return type. Otherwise separate mapping class will be generated for specific procedure/function.",
					null,
					null,
					_defaultOptions.DataModel.MapProcedureResultToEntity,
					_t4ModeOptions.DataModel.MapProcedureResultToEntity);

			/// <summary>
			/// Return <see cref="ITable{T}"/> for table function instead of <see cref="IQueryable{T}"/> option.
			/// </summary>
			public static readonly CliOption TableFunctionReturnsITable = new BooleanCliOption(
					"table-function-returns-table",
					null,
					false,
					"table functions use ITable<T> as return type, otherwise IQueryable<T> type used",
					null,
					null,
					null,
					_defaultOptions.DataModel.TableFunctionReturnsTable,
					_t4ModeOptions.DataModel.TableFunctionReturnsTable);

			/// <summary>
			/// Emit compilation error pragma for stored procedures/table functions with schema load errors option.
			/// </summary>
			public static readonly CliOption EmitSchemaErrors = new BooleanCliOption(
					"emit-schema-errors",
					null,
					false,
					"generate #error pragma for stored procedures and table functions with schema load errors",
					null,
					null,
					null,
					_defaultOptions.DataModel.GenerateProceduresSchemaError,
					_t4ModeOptions.DataModel.GenerateProceduresSchemaError);

			/// <summary>
			/// Skip mapping generation for stored procedure with schema load error option.
			/// </summary>
			public static readonly CliOption SkipProceduresWithSchemaErrors = new BooleanCliOption(
					"skip-procedures-with-schema-errors",
					null,
					false,
					"skips mapping generation for stored procedure with schema load errors, otherwise generate mapping without result table",
					null,
					null,
					null,
					_defaultOptions.DataModel.SkipProceduresWithSchemaErrors,
					_t4ModeOptions.DataModel.SkipProceduresWithSchemaErrors);

			/// <summary>
			/// Use <see cref="List{T}"/> over <see cref="IEnumerable{T}"/> as return type for stored procedure with result set option.
			/// </summary>
			public static readonly CliOption ReturnListFromProcedures = new BooleanCliOption(
					"procedure-returns-list",
					null,
					false,
					"use List<T> for stored procedure return dataset, otherwise IEnumerable<T> used",
					null,
					null,
					null,
					_defaultOptions.DataModel.GenerateProcedureResultAsList,
					_t4ModeOptions.DataModel.GenerateProcedureResultAsList);

			/// <summary>
			/// Specify stored procedure sync/async mapping generation option.
			/// </summary>
			public static readonly CliOption StoredProcedureTypes = new StringEnumCliOption(
					"procedure-types",
					null,
					false,
					true,
					"enables generation of sync and async versions of stored procedure mapping",
					null,
					null,
					null,
					false,
					new StringEnumOption(_defaultOptions.DataModel.GenerateProcedureSync , _t4ModeOptions.DataModel.GenerateProcedureSync , "sync" , "generate sync stored procedure call mappings" ),
					new StringEnumOption(_defaultOptions.DataModel.GenerateProcedureAsync, _t4ModeOptions.DataModel.GenerateProcedureAsync, "async", "generate async stored procedure call mappings"));

			/// <summary>
			/// Emit database type name for stored procedure parameters option.
			/// </summary>
			public static readonly CliOption DbTypeInProcedures = new BooleanCliOption(
					"add-db-type-to-procedures",
					null,
					false,
					"include database type to stored procedure parameters",
					null,
					null,
					null,
					_defaultOptions.DataModel.GenerateProcedureParameterDbType,
					_t4ModeOptions.DataModel.GenerateProcedureParameterDbType);

			/// <summary>
			/// Emit separate context-like classes for non-default schemas option.
			/// </summary>
			public static readonly CliOption SchemasAsTypes = new BooleanCliOption(
					"schema-as-type",
					null,
					false,
					"generate non-default schemas' code nested into separate class",
					null,
					null,
					null,
					_defaultOptions.DataModel.GenerateSchemaAsType,
					_t4ModeOptions.DataModel.GenerateSchemaAsType);

			/// <summary>
			/// Generates <see cref="IEquatable{T}"/> interface implementation on entity class for entity with primary key columns.
			/// </summary>
			public static readonly CliOption GenerateIEquatable = new BooleanCliOption(
					"equatable-entities",
					null,
					false,
					"entity classes will implement IEquatable<T> interface using primary key column(s) for identity calculation. Requires reference to linq2db.Tools nuget from generated code.",
					null,
					null,
					null,
					_defaultOptions.DataModel.GenerateIEquatable,
					_t4ModeOptions.DataModel.GenerateIEquatable);

			/// <summary>
			/// Generate Find extension method for entity option.
			/// </summary>
			public static readonly CliOption GenerateFind = new StringEnumCliOption(
					"find-methods",
					null,
					false,
					true,
					"enable generation of extension methods to access entity by primary key",
					null,
					null,
					null,
					false,
					new StringEnumOption((_defaultOptions.DataModel.GenerateFindExtensions & FindTypes.FindByPkOnTable           ) != 0, (_t4ModeOptions.DataModel.GenerateFindExtensions & FindTypes.FindByPkOnTable           ) != 0, "sync-pk-table"       , "generate sync entity load extension on table object with primary key parameters: Entity?            Find     (this ITable<Entity> table, pk_fields)"),
					new StringEnumOption((_defaultOptions.DataModel.GenerateFindExtensions & FindTypes.FindAsyncByPkOnTable      ) != 0, (_t4ModeOptions.DataModel.GenerateFindExtensions & FindTypes.FindAsyncByPkOnTable      ) != 0, "async-pk-table"      , "generate sync entity load extension on table object with primary key parameters: Task<Entity?>      FindAsync(this ITable<Entity> table, pk_fields, CancellationToken)"),
					new StringEnumOption((_defaultOptions.DataModel.GenerateFindExtensions & FindTypes.FindQueryByPkOnTable      ) != 0, (_t4ModeOptions.DataModel.GenerateFindExtensions & FindTypes.FindQueryByPkOnTable      ) != 0, "query-pk-table"      , "generate entity query extension on table object with primary key parameters    : IQueryable<Entity> FindQuery(this ITable<Entity> table, pk_fields)"),
					new StringEnumOption((_defaultOptions.DataModel.GenerateFindExtensions & FindTypes.FindByPkOnContext         ) != 0, (_t4ModeOptions.DataModel.GenerateFindExtensions & FindTypes.FindByPkOnContext         ) != 0, "sync-pk-context"     , "generate sync entity load extension on table object with primary key parameters: Entity?            Find     (this DataContext    db   , pk_fields)"),
					new StringEnumOption((_defaultOptions.DataModel.GenerateFindExtensions & FindTypes.FindAsyncByPkOnContext    ) != 0, (_t4ModeOptions.DataModel.GenerateFindExtensions & FindTypes.FindAsyncByPkOnContext    ) != 0, "async-pk-context"    , "generate sync entity load extension on table object with primary key parameters: Task<Entity?>      FindAsync(this DataContext    db   , pk_fields, CancellationToken)"),
					new StringEnumOption((_defaultOptions.DataModel.GenerateFindExtensions & FindTypes.FindAsyncByPkOnContext    ) != 0, (_t4ModeOptions.DataModel.GenerateFindExtensions & FindTypes.FindAsyncByPkOnContext    ) != 0, "query-pk-context"    , "generate entity query extension on table object with primary key parameters    : IQueryable<Entity> FindQuery(this DataContext    db   , pk_fields)"),
					new StringEnumOption((_defaultOptions.DataModel.GenerateFindExtensions & FindTypes.FindByRecordOnTable       ) != 0, (_t4ModeOptions.DataModel.GenerateFindExtensions & FindTypes.FindByRecordOnTable       ) != 0, "sync-entity-table"   , "generate sync entity load extension on table object with entity parameter      : Entity?            Find     (this ITable<Entity> table, Entity row)"),
					new StringEnumOption((_defaultOptions.DataModel.GenerateFindExtensions & FindTypes.FindAsyncByRecordOnTable  ) != 0, (_t4ModeOptions.DataModel.GenerateFindExtensions & FindTypes.FindAsyncByRecordOnTable  ) != 0, "async-entity-table"  , "generate sync entity load extension on table object with entity parameter      : Task<Entity?>      FindAsync(this ITable<Entity> table, Entity row, CancellationToken)"),
					new StringEnumOption((_defaultOptions.DataModel.GenerateFindExtensions & FindTypes.FindQueryByRecordOnTable  ) != 0, (_t4ModeOptions.DataModel.GenerateFindExtensions & FindTypes.FindQueryByRecordOnTable  ) != 0, "query-entity-table"  , "generate entity query extension on table object with entity parameter          : IQueryable<Entity> FindQuery(this ITable<Entity> table, Entity row)"),
					new StringEnumOption((_defaultOptions.DataModel.GenerateFindExtensions & FindTypes.FindByRecordOnContext     ) != 0, (_t4ModeOptions.DataModel.GenerateFindExtensions & FindTypes.FindByRecordOnContext     ) != 0, "sync-entity-context" , "generate sync entity load extension on generated context with entity parameter : Entity?            Find     (this DataContext>   db   , Entity row)"),
					new StringEnumOption((_defaultOptions.DataModel.GenerateFindExtensions & FindTypes.FindAsyncByRecordOnContext) != 0, (_t4ModeOptions.DataModel.GenerateFindExtensions & FindTypes.FindAsyncByRecordOnContext) != 0, "async-entity-context", "generate sync entity load extension on generated context with entity parameter : Task<Entity?>      FindAsync(this DataContext    db   , Entity row, CancellationToken)"),
					new StringEnumOption((_defaultOptions.DataModel.GenerateFindExtensions & FindTypes.FindQueryByRecordOnContext) != 0, (_t4ModeOptions.DataModel.GenerateFindExtensions & FindTypes.FindQueryByRecordOnContext) != 0, "query-entity-context", "generate entity query extension on generated context with entity parameter     : IQueryable<Entity> FindQuery(this DataContext    db   , Entity row)"));

			/// <summary>
			/// Order Find extension method parameters by primary key column ordinal instead of order by parameter name option.
			/// </summary>
			public static readonly CliOption FindParametersInOrdinalOrder = new BooleanCliOption(
					"order-find-parameters-by-ordinal",
					null,
					false,
					"use primary key column ordinal to order Find() extension method parameters (composite primary key only)",
					null,
					null,
					null,
					_defaultOptions.DataModel.OrderFindParametersByColumnOrdinal,
					_t4ModeOptions.DataModel.OrderFindParametersByColumnOrdinal);

			/// <summary>
			/// Non-default schema name to use for schema class option.
			/// </summary>
			public static readonly CliOption SchemaTypeClassNames = new StringDictionaryCliOption(
					"schema-class-names",
					null,
					false,
					"provides schema context class/property names for non-default schemas (appliable only if schema-as-type option enabled)",
					"Without this option schema name will be used as base name to generate schema context/property names. Specifying this option in command line has limitations and it is recommended to use JSON for it instead because names in CLI cannot contain comma (,) or equality (=) characters, as they used as separators.",
					new[] { "--schema-class-names schema1=SchemaOne,schema2=SpecialSchema" },
					/*lang=json,strict*/
					new[] { "{ \"dataModel\": { \"schema1\": \"SchemaOne\", \"schema2\": \"SpecialSchema\" } }" });

			/// <summary>
			/// Data context class naming option (for autogenerated names only).
			/// </summary>
			public static readonly CliOption DataContextClassNaming = DefineNamingOption(
				"data-context-class-name",
				"data context class naming options (for auto-generated names only)",
				_defaultOptions.DataModel.DataContextClassNameOptions,
				_t4ModeOptions.DataModel.DataContextClassNameOptions);

			/// <summary>
			/// Entity class naming option.
			/// </summary>
			public static readonly CliOption EntityClassNaming = DefineNamingOption(
				"entity-class-name",
				"entity class naming options",
<<<<<<< HEAD
				_defaultOptions.DataModel.EntityClassNameOptions);

=======
				_defaultOptions.DataModel.EntityClassNameOptions,
				_t4ModeOptions.DataModel.EntityClassNameOptions);
			
>>>>>>> 18edfaa1
			/// <summary>
			/// Entity column property naming option.
			/// </summary>
			public static readonly CliOption EntityColumnPropertyNaming = DefineNamingOption(
				"entity-column-property-name",
				"entity column properties naming options",
<<<<<<< HEAD
				_defaultOptions.DataModel.EntityColumnPropertyNameOptions);

=======
				_defaultOptions.DataModel.EntityColumnPropertyNameOptions,
				_t4ModeOptions.DataModel.EntityColumnPropertyNameOptions);
			
>>>>>>> 18edfaa1
			/// <summary>
			/// Entity data context property naming option.
			/// </summary>
			public static readonly CliOption EntityContextPropertyNaming = DefineNamingOption(
				"entity-context-property-name",
				"entity table access data context property naming options",
				_defaultOptions.DataModel.EntityContextPropertyNameOptions,
				_t4ModeOptions.DataModel.EntityContextPropertyNameOptions);

			/// <summary>
			/// Association direct reference property/method naming option.
			/// </summary>
			public static readonly CliOption AssociationNaming = DefineNamingOption(
				"association-name",
				"association property or extension method naming options",
<<<<<<< HEAD
				_defaultOptions.DataModel.SourceAssociationPropertyNameOptions);

=======
				_defaultOptions.DataModel.SourceAssociationPropertyNameOptions,
				_t4ModeOptions.DataModel.SourceAssociationPropertyNameOptions);
			
>>>>>>> 18edfaa1
			/// <summary>
			/// Association back reference property/method naming option for non-many cardinality association.
			/// </summary>
			public static readonly CliOption AssocationBackReferenceSingleNaming = DefineNamingOption(
				"association-single-backreference-name",
				"association backreference property or extension method naming options for single-record cardinality",
				_defaultOptions.DataModel.TargetSingularAssociationPropertyNameOptions,
				_t4ModeOptions.DataModel.TargetSingularAssociationPropertyNameOptions);

			/// <summary>
			/// Association back reference property/method naming option for many cardinality association.
			/// </summary>
			public static readonly CliOption AssocationBackReferenceManyNaming = DefineNamingOption(
				"association-multi-backreference-name",
				"association backreference property or extension method naming options for multi-record cardinality",
				_defaultOptions.DataModel.TargetMultipleAssociationPropertyNameOptions,
				_t4ModeOptions.DataModel.TargetMultipleAssociationPropertyNameOptions);

			/// <summary>
			/// Stored procedure or function mapping method naming option.
			/// </summary>
			public static readonly CliOption ProcOrFuncMethodNaming = DefineNamingOption(
				"proc-or-func-method-name",
				"procedure or function method naming options",
<<<<<<< HEAD
				_defaultOptions.DataModel.ProcedureNameOptions);

=======
				_defaultOptions.DataModel.ProcedureNameOptions,
				_t4ModeOptions.DataModel.ProcedureNameOptions);
			
>>>>>>> 18edfaa1
			/// <summary>
			/// Stored procedure or function mapping method parameters naming option.
			/// </summary>
			public static readonly CliOption ProcOrFuncParameterNaming = DefineNamingOption(
				"proc-or-func-param-name",
				"procedure or function method parameters naming options",
<<<<<<< HEAD
				_defaultOptions.DataModel.ProcedureParameterNameOptions);

=======
				_defaultOptions.DataModel.ProcedureParameterNameOptions,
				_t4ModeOptions.DataModel.ProcedureParameterNameOptions);
			
>>>>>>> 18edfaa1
			/// <summary>
			/// Stored procedure or table function result-set record class naming option.
			/// </summary>
			public static readonly CliOption ProcOrFuncResultClassNaming = DefineNamingOption(
				"proc-or-func-result-class-name",
				"procedure or table function custom result record mapping class naming options",
				_defaultOptions.DataModel.ProcedureResultClassNameOptions,
				_t4ModeOptions.DataModel.ProcedureResultClassNameOptions);

			/// <summary>
			/// Stored procedure async results wrapper class naming option.
			/// </summary>
			public static readonly CliOption AsyncProcResultClassNaming = DefineNamingOption(
				"async-proc-multi-result-class-name",
				@"results wrapper/holder class naming options for async signature of stored procedure with multiple results. E.g.
- procedure with one or more return, out or in-out parameters and rowcount value;
- procedure with one or more return, out or in-out parameters and result table.",
				_defaultOptions.DataModel.AsyncProcedureResultClassNameOptions,
				_t4ModeOptions.DataModel.AsyncProcedureResultClassNameOptions);

			/// <summary>
			/// Stored procedure async results wrapper class properties naming option.
			/// </summary>
			public static readonly CliOption AsyncProcResultClassPropertyNaming = DefineNamingOption(
				"async-proc-multi-result-property-name",
				@"results wrapper/holder class properties naming options for async signature of stored procedure with multiple results. E.g.
- procedure with one or more return, out or in-out parameters and rowcount value;
- procedure with one or more return, out or in-out parameters and result table.",
				_defaultOptions.DataModel.AsyncProcedureResultClassPropertiesNameOptions,
				_t4ModeOptions.DataModel.AsyncProcedureResultClassPropertiesNameOptions);

			/// <summary>
			/// Stored procedure or table function result-set record column property naming option.
			/// </summary>
			public static readonly CliOption ProcOrFuncResultColumnPropertyNaming = DefineNamingOption(
				"proc-or-func-result-property-name",
				"procedure or table function custom result record column property naming options. You probably don't want to specify this option, as it used for field with private visibility.",
<<<<<<< HEAD
				_defaultOptions.DataModel.ProcedureResultColumnPropertyNameOptions);

=======
				_defaultOptions.DataModel.ProcedureResultColumnPropertyNameOptions,
				_t4ModeOptions.DataModel.ProcedureResultColumnPropertyNameOptions);
			
>>>>>>> 18edfaa1
			/// <summary>
			/// Table function <see cref="MethodInfo"/> field naming option.
			/// </summary>
			public static readonly CliOption TableFunctionMethodInfoNaming = DefineNamingOption(
				"table-function-methodinfo-field-name",
				"table function FieldInfo field naming options",
<<<<<<< HEAD
				_defaultOptions.DataModel.TableFunctionMethodInfoFieldNameOptions);

=======
				_defaultOptions.DataModel.TableFunctionMethodInfoFieldNameOptions,
				_t4ModeOptions.DataModel.TableFunctionMethodInfoFieldNameOptions);
			
>>>>>>> 18edfaa1
			/// <summary>
			/// Scalar function with tuple return type tuple mapping class naming option.
			/// </summary>
			public static readonly CliOption FunctionTupleClassNaming = DefineNamingOption(
				"function-tuple-class-name",
				"tuple class naming options for scalar function with tuple return type",
				_defaultOptions.DataModel.FunctionTupleResultClassNameOptions,
				_t4ModeOptions.DataModel.FunctionTupleResultClassNameOptions);

			/// <summary>
			/// Scalar function with tuple return type tuple field property naming option.
			/// </summary>
			public static readonly CliOption FunctionTupleFieldPropertyNaming = DefineNamingOption(
				"function-tuple-class-field-name",
				"tuple class field naming options for scalar function with tuple return type",
				_defaultOptions.DataModel.FunctionTupleResultPropertyNameOptions,
				_t4ModeOptions.DataModel.FunctionTupleResultPropertyNameOptions);

			/// <summary>
			/// Non-default schema wrapper class naming option.
			/// </summary>
			public static readonly CliOption SchemaWrapperClassNaming = DefineNamingOption(
				"schema-class-name",
				"non-default schema wrapper class naming options",
<<<<<<< HEAD
				_defaultOptions.DataModel.SchemaClassNameOptions);

=======
				_defaultOptions.DataModel.SchemaClassNameOptions,
				_t4ModeOptions.DataModel.SchemaClassNameOptions);
			
>>>>>>> 18edfaa1
			/// <summary>
			/// Non-default schema data context property naming option.
			/// </summary>
			public static readonly CliOption SchemaContextPropertyNaming = DefineNamingOption(
				"schema-context-property-name",
				"non-default schema context property in main context naming options",
				_defaultOptions.DataModel.SchemaPropertyNameOptions,
				_t4ModeOptions.DataModel.SchemaPropertyNameOptions);

			/// <summary>
			/// Find extension method parameters naming option.
			/// </summary>
			public static readonly CliOption FindParameterNaming = DefineNamingOption(
				"find-parameter-name",
				"Find extension method parameters naming options",
				_defaultOptions.DataModel.FindParameterNameOptions,
				_t4ModeOptions.DataModel.FindParameterNameOptions);

			private static NamingCliOption DefineNamingOption(string option, string help, NormalizationOptions? defaults, NormalizationOptions? t4defaults)
			{
				return new NamingCliOption(
					option,
					help,
					NAMING_HELP,
					new[] { string.Format(NAMING_EXAMPLE_TEMPLATE, option) },
					defaults,
					t4defaults);
			}
		}

		/// <summary>
		/// Provides access to database schema scaffold options definitions.
		/// </summary>
		public static class SchemaOptions
		{
			/// <summary>
			/// Schema objects to load option.
			/// </summary>
			public static readonly CliOption LoadedObjects = new StringEnumCliOption(
					"objects",
					null,
					false,
					true,
					"schema objects to load",
					null,
					new[] { "--objects table,stored-procedure,table-function" },
					/*lang=json,strict*/
					new[] { "{ \"schema\": { \"objects\": [\"table\", \"view\", \"table-function\"] } }" },
					false,
					new ((_defaultOptions.Schema.LoadedObjects & Schema.SchemaObjects.Table            ) != 0, (_t4ModeOptions.Schema.LoadedObjects & Schema.SchemaObjects.Table            ) != 0, "table"             , "load tables"                    ),
					new ((_defaultOptions.Schema.LoadedObjects & Schema.SchemaObjects.View             ) != 0, (_t4ModeOptions.Schema.LoadedObjects & Schema.SchemaObjects.View             ) != 0, "view"              , "load views"                     ),
					new ((_defaultOptions.Schema.LoadedObjects & Schema.SchemaObjects.ForeignKey       ) != 0, (_t4ModeOptions.Schema.LoadedObjects & Schema.SchemaObjects.ForeignKey       ) != 0, "foreign-key"       , "load foreign key constrains"    ),
					new ((_defaultOptions.Schema.LoadedObjects & Schema.SchemaObjects.StoredProcedure  ) != 0, (_t4ModeOptions.Schema.LoadedObjects & Schema.SchemaObjects.StoredProcedure  ) != 0, "stored-procedure"  , "load stored procedures"         ),
					new ((_defaultOptions.Schema.LoadedObjects & Schema.SchemaObjects.ScalarFunction   ) != 0, (_t4ModeOptions.Schema.LoadedObjects & Schema.SchemaObjects.ScalarFunction   ) != 0, "scalar-function"   , "load scalar functions"          ),
					new ((_defaultOptions.Schema.LoadedObjects & Schema.SchemaObjects.TableFunction    ) != 0, (_t4ModeOptions.Schema.LoadedObjects & Schema.SchemaObjects.TableFunction    ) != 0, "table-function"    , "load table functions"           ),
					new ((_defaultOptions.Schema.LoadedObjects & Schema.SchemaObjects.AggregateFunction) != 0, (_t4ModeOptions.Schema.LoadedObjects & Schema.SchemaObjects.AggregateFunction) != 0, "aggregate-function", "load aggregate/window functions"));

			/// <summary>
			/// Prefer provider-specific types over general .net types for columns and parameters option.
			/// </summary>
			public static readonly CliOption PreferProviderTypes = new BooleanCliOption(
					"prefer-provider-types",
					null,
					false,
					"prefer provider-specific data types to regular .net types for columns and parameters",
					"Database provider could have db-specific .net types to better mapping handling to database types. E.g. MySqlGeometry, NpgsqlInet or OracleTimeStampLTZ types, provided by corresponding providers.",
					null,
					null,
					_defaultOptions.Schema.PreferProviderSpecificTypes,
					_t4ModeOptions.Schema.PreferProviderSpecificTypes);

			/// <summary>
			/// Skip load (and association generation) for duplicate foreign keys with same set of column option.
			/// </summary>
			public static readonly CliOption IgnoreDuplicateFKs = new BooleanCliOption(
					"ignore-duplicate-fk",
					null,
					false,
					"load only first (or order, returned by database) foreign key with same columns",
					null,
					null,
					null,
					_defaultOptions.Schema.IgnoreDuplicateForeignKeys,
					_t4ModeOptions.Schema.IgnoreDuplicateForeignKeys);

			/// <summary>
			/// Explicit list of schemas to load option.
			/// </summary>
			public static readonly CliOption IncludedSchemas = new StringCliOption(
					"include-schemas",
					null,
					false,
					true,
					"load only specified database schemas",
					null,
					null,
					null,
					null,
					null);

			/// <summary>
			/// List of schemas to skip option.
			/// </summary>
			public static readonly CliOption ExcludedSchemas = new StringCliOption(
					"exclude-schemas",
					null,
					false,
					true,
					"do not load specified database schemas",
					null,
					null,
					null,
					null,
					null);

			/// <summary>
			/// Explicit list of catalogs/databases for schema load option.
			/// </summary>
			public static readonly CliOption IncludedCatalogs = new StringCliOption(
					"include-catalogs",
					null,
					false,
					true,
					"load only specified database schemas",
					null,
					null,
					null,
					null,
					null);

			/// <summary>
			/// List of catalogs/databases to exclude from schema load.
			/// </summary>
			public static readonly CliOption ExcludedCatalogs = new StringCliOption(
					"exclude-catalogs",
					null,
					false,
					true,
					"do not load specified database schemas",
					null,
					null,
					null,
					null,
					null);

			/// <summary>
			/// Use only safe schema load methods to load table function and store procedure result-set schema option.
			/// </summary>
			public static readonly CliOption UseSafeSchemaLoadOnly = new BooleanCliOption(
					"safe-schema-only",
					null,
					false,
					"load stored procedure/table function schema using only safe methods",
					@"Don't use CommandBehavior.SchemaOnly execution mode to load stored procedure or table function schema as it is not safe if them contain non-transactional code.",
					null,
					null,
					_defaultOptions.Schema.UseSafeSchemaLoad,
					_t4ModeOptions.Schema.UseSafeSchemaLoad);

			/// <summary>
			/// Load result-set schema for stored procedures option.
			/// </summary>
			public static readonly CliOption LoadProcedureSchema = new BooleanCliOption(
					"load-sproc-schema",
					null,
					false,
					"enable loading stored procedure schema",
					@"When not set, procedures and their parameters will be loaded, but not result-set schema.",
					null,
					null,
					_defaultOptions.Schema.LoadProceduresSchema,
					_t4ModeOptions.Schema.LoadProceduresSchema);

			/// <summary>
			/// Load result-set schema for stored procedures option.
			/// </summary>
			public static readonly CliOption EnableSqlServerReturnValue = new BooleanCliOption(
					"mssql-enable-return-value-parameter",
					null,
					false,
					"(only for SQL Server) enable generation of RETURN_VALUE parameter for stored procedures",
					null,
					null,
					null,
					_defaultOptions.Schema.EnableSqlServerReturnValue,
					_t4ModeOptions.Schema.EnableSqlServerReturnValue);

			/// <summary>
			/// Table load filter option.
			/// </summary>
			public static readonly CliOption IncludedTables = new ObjectNameFilterCliOption(
					"include-tables",
					null,
					false,
					"only load tables with specified name(s)",
					@"Provided table names should have same casing as actual table name in database. Specifying this option in command line has several limitations and it is recommended to use JSON for it instead:
  - there is no way to specify schema name for table;
  - table name cannot have comma (,) as it is used as list separator;
  - only exact match possible;
JSON allows you to specify more options:
  - table schema (schema property);
  - regular expression (regex property) instead of exact table name (name property).
JSON list element schema:
{
    ""name""  : string  // table name
    ""schema"": string? // table schema (optional)
}
|
{
    ""regex"" : string  // table name matching regular expression
    ""schema"": string? // table schema (optional)
}
|
string // also you can put table name as string directly to list
",
					new[] { "--include-tables Users,Roles,Permissions" },
					new[]
					{
						/*lang=json*/
						"{ \"schema\": { \"include-tables\": [ \"Users\", { \"name\": \"Roles\", \"schema\": \"dbo\" } ] } } // Users and dbo.Roles tables",
						/*lang=json*/
						"{ \"schema\": { \"include-tables\": [ { \"regex\": \"^audit_.$+\", \"schema\": \"dbo\" } ] } } // all tables starting from audit_ prefix"
					});

			/// <summary>
			/// Table skip filter option.
			/// </summary>
			public static readonly CliOption ExcludedTables = new ObjectNameFilterCliOption(
					"exclude-tables",
					null,
					false,
					"skip load of tables with specified name(s)",
					@"Provided table names should have same casing as actual table name in database. Specifying this option in command line has several limitations and it is recommended to use JSON for it instead:
  - there is no way to specify schema name for table;
  - table name cannot have comma (,) as it is used as list separator;
  - only exact match possible;
JSON allows you to specify more options:
  - table schema (schema property);
  - regular expression (regex property) instead of exact table name (name property).
JSON list element schema:
{
    ""name""  : string  // table name
    ""schema"": string? // table schema (optional)
}
|
{
    ""regex"" : string  // table  name matching regular expression
    ""schema"": string? // table schema (optional)
}
|
string // also you can put table name as string directly to list
",
					new[] { "--exclude-tables Users,Roles,Permissions" },
					new[]
					{
						/*lang=json*/
						"{ \"schema\": { \"exclude-tables\": [ \"Users\", { \"name\": \"Roles\", \"schema\": \"dbo\" } ] } } // Users and dbo.Roles tables ignored",
						/*lang=json*/
						"{ \"schema\": { \"exclude-tables\": [ { \"regex\": \"^audit_.$+\", \"schema\": \"dbo\" } ] } } // all tables starting from audit_ prefix ignored"
					});

			/// <summary>
			/// View load filter option.
			/// </summary>
			public static readonly CliOption IncludedViews = new ObjectNameFilterCliOption(
					"include-views",
					null,
					false,
					"only load views with specified name(s)",
					@"Provided view names should have same casing as actual view name in database. Specifying this option in command line has several limitations and it is recommended to use JSON for it instead:
  - there is no way to specify schema name for view;
  - view name cannot have comma (,) as it is used as list separator;
  - only exact match possible;
JSON allows you to specify more options:
  - view schema (schema property);
  - regular expression (regex property) instead of exact view name (name property).
JSON list element schema:
{
    ""name""  : string  // view name
    ""schema"": string? // view schema (optional)
}
|
{
    ""regex"" : string  // view name matching regular expression
    ""schema"": string? // view schema (optional)
}
|
string // also you can put view name as string directly to list
",
					new[] { "--include-views Users,Roles,Permissions" },
					new[]
					{
						/*lang=json*/
						"{ \"schema\": { \"include-views\": [ \"Users\", { \"name\": \"Roles\", \"schema\": \"dbo\" } ] } } // Users and dbo.Roles views",
						/*lang=json*/
						"{ \"schema\": { \"include-views\": [ { \"regex\": \"^audit_.$+\", \"schema\": \"dbo\" } ] } } // all views starting from audit_ prefix"
					});

			/// <summary>
			/// View skip filter option.
			/// </summary>
			public static readonly CliOption ExcludedViews = new ObjectNameFilterCliOption(
					"exclude-views",
					null,
					false,
					"skip load of views with specified name(s)",
					@"Provided view names should have same casing as actual view name in database. Specifying this option in command line has several limitations and it is recommended to use JSON for it instead:
  - there is no way to specify schema name for view;
  - view name cannot have comma (,) as it is used as list separator;
  - only exact match possible;
JSON allows you to specify more options:
  - view schema (schema property);
  - regular expression (regex property) instead of exact view name (name property).
JSON list element schema:
{
    ""name""  : string  // view name
    ""schema"": string? // view schema (optional)
}
|
{
    ""regex"" : string  // view name matching regular expression
    ""schema"": string? // view schema (optional)
}
|
string // also you can put view name as string directly to list
",
					new[] { "--exclude-views Users,Roles,Permissions" },
					new[]
					{
						/*lang=json*/
						"{ \"schema\": { \"exclude-views\": [ \"Users\", { \"name\": \"Roles\", \"schema\": \"dbo\" } ] } } // Users and dbo.Roles views ignored",
						/*lang=json*/
						"{ \"schema\": { \"exclude-views\": [ { \"regex\": \"^audit_.$+\", \"schema\": \"dbo\" } ] } } // all views starting from audit_ prefix ignored"
					});

			/// <summary>
			/// Procedure filter for result-set schema load option.
			/// </summary>
			public static readonly CliOption ProceduresWithSchema = new ObjectNameFilterCliOption(
					"procedures-with-schema",
					null,
					false,
					"only load schema for stored procedures with specified name(s)",
					@"Provided stored procedure names should have same casing as actual procedure name in database. Specifying this option in command line has several limitations and it is recommended to use JSON for it instead:
  - there is no way to specify schema name for procedure;
  - procedure name cannot have comma (,) as it is used as list separator;
  - only exact match possible;
JSON allows you to specify more options:
  - procedure schema (schema property);
  - regular expression (regex property) instead of exact procedure name (name property).
JSON list element schema:
{
    ""name""  : string  // stored procedure name
    ""schema"": string? // stored procedure schema (optional)
}
|
{
    ""regex"" : string  // stored procedure name matching regular expression
    ""schema"": string? // stored procedure schema (optional)
}
|
string // also you can put procedure name as string directly to list
",
					new[] { "--procedures-with-schema GetUsers,GetRoles,LoadPermissions" },
					new[]
					{
						/*lang=json*/
						"{ \"schema\": { \"procedures-with-schema\": [ \"GetUsers\", { \"name\": \"LoadPermissions\", \"schema\": \"dbo\" } ] } } // GetUsers and dbo.LoadPermissions procedures",
						/*lang=json*/
						"{ \"schema\": { \"procedures-with-schema\": [ { \"regex\": \"^Load.$+\", \"schema\": \"dbo\" } ] } } // all procedures starting from Load prefix"
					});

			/// <summary>
			/// Procedure filter for result-set schema load skip option.
			/// </summary>
			public static readonly CliOption ProceduresWithoutSchema = new ObjectNameFilterCliOption(
					"procedures-without-schema",
					null,
					false,
					"skip load of schema for stored procedures with specified name(s)",
					@"Provided stored procedure names should have same casing as actual procedure name in database. Specifying this option in command line has several limitations and it is recommended to use JSON for it instead:
  - there is no way to specify schema name for procedure;
  - procedure name cannot have comma (,) as it is used as list separator;
  - only exact match possible;
JSON allows you to specify more options:
  - procedure schema (schema property);
  - regular expression (regex property) instead of exact procedure name (name property).
JSON list element schema:
{
    ""name""  : string  // stored procedure name
    ""schema"": string? // stored procedure schema (optional)
}
|
{
    ""regex"" : string  // stored procedure name matching regular expression
    ""schema"": string? // stored procedure schema  (optional)
}
|
string // also you can put procedure name as string directly to list
",
					new[] { "--procedures-without-schema FormatAllDrives,DropAllTables" },
					new[]
					{
						/*lang=json*/
						"{ \"schema\": { \"procedures-without-schema\": [ \"DropAllTables\", { \"name\": \"FormatAllDrives\", \"schema\": \"dbo\" } ] } } // DropAllTables and dbo.FormatAllDrives procedures schema not loaded",
						/*lang=json*/
						"{ \"schema\": { \"procedures-without-schema\": [ { \"regex\": \"^Delete.$+\", \"schema\": \"dbo\" } ] } } // all procedures starting from Delete prefix"
					});

			/// <summary>
			/// Table function load filter option.
			/// </summary>
			public static readonly CliOption IncludedTableFunctions = new ObjectNameFilterCliOption(
					"include-table-functions",
					null,
					false,
					"only load table functions with specified name(s)",
					@"Provided table functions names should have same casing as actual function name in database. Specifying this option in command line has several limitations and it is recommended to use JSON for it instead:
  - there is no way to specify schema name for table function;
  - table function name cannot have comma (,) as it is used as list separator;
  - only exact match possible;
JSON allows you to specify more options:
  - table function schema (schema property);
  - regular expression (regex property) instead of exact table function name (name property).
JSON list element schema:
{
    ""name""  : string  // table function name
    ""schema"": string? // table function schema (optional)
}
|
{
    ""regex"" : string  // table function name matching regular expression
    ""schema"": string? // table function schema (optional)
}
|
string // also you can put table function name as string directly to list
",
					new[] { "--include-table-functions GetUsers,GetRoles,LoadPermissions" },
					new[]
					{
						/*lang=json*/
						"{ \"schema\": { \"include-table-functions\": [ \"ActiveUsers\", { \"name\": \"InactiveUsers\", \"schema\": \"dbo\" } ] } } // ActiveUsers and dbo.InactiveUsers functions",
						/*lang=json*/
						"{ \"schema\": { \"include-table-functions\": [ { \"regex\": \"^Query.$+\", \"schema\": \"dbo\" } ] } } // all table functions starting from Query prefix"
					});

			/// <summary>
			/// Table function skip filter option.
			/// </summary>
			public static readonly CliOption ExcludedTableFunctions = new ObjectNameFilterCliOption(
					"exclude-table-functions",
					null,
					false,
					"skip load of table functions with specified name(s)",
					@"Provided table functions names should have same casing as actual function name in database. Specifying this option in command line has several limitations and it is recommended to use JSON for it instead:
  - there is no way to specify schema name for table function;
  - table function name cannot have comma (,) as it is used as list separator;
  - only exact match possible;
JSON allows you to specify more options:
  - table function schema (schema property);
  - regular expression (regex property) instead of exact table function name (name property).
JSON list element schema:
{
    ""name""  : string  // table function name
    ""schema"": string? // table function schema (optional)
}
|
{
    ""regex"" : string  // table function name matching regular expression
    ""schema"": string? // table function schema  (optional)
}
|
string // also you can put table function name as string directly to list
",
					new[] { "--exclude-table-functions GetUsers,GetRoles,LoadPermissions" },
					new[]
					{
						/*lang=json*/
						"{ \"schema\": { \"exclude-table-functions\": [ \"TestFunction\", { \"name\": \"CheckDb\", \"schema\": \"dbo\" } ] } } // TestFunction and dbo.CheckDb functions ignored",
						/*lang=json*/
						"{ \"schema\": { \"exclude-table-functions\": [ { \"regex\": \"^Audit.$+\", \"schema\": \"dbo\" } ] } } // all table functions starting from Audit prefix ignored"
					});
		}

		private enum DatabaseType
		{
			Access,
			DB2,
			Firebird,
			Informix,
			SQLServer,
			MySQL,
			Oracle,
			PostgreSQL,
			SqlCe,
			SQLite,
			Sybase,
			SapHana
		}

		public static CliCommand Instance { get; } = new ScaffoldCommand();
	}
}<|MERGE_RESOLUTION|>--- conflicted
+++ resolved
@@ -917,28 +917,18 @@
 			public static readonly CliOption EntityClassNaming = DefineNamingOption(
 				"entity-class-name",
 				"entity class naming options",
-<<<<<<< HEAD
-				_defaultOptions.DataModel.EntityClassNameOptions);
-
-=======
 				_defaultOptions.DataModel.EntityClassNameOptions,
 				_t4ModeOptions.DataModel.EntityClassNameOptions);
-			
->>>>>>> 18edfaa1
+
 			/// <summary>
 			/// Entity column property naming option.
 			/// </summary>
 			public static readonly CliOption EntityColumnPropertyNaming = DefineNamingOption(
 				"entity-column-property-name",
 				"entity column properties naming options",
-<<<<<<< HEAD
-				_defaultOptions.DataModel.EntityColumnPropertyNameOptions);
-
-=======
 				_defaultOptions.DataModel.EntityColumnPropertyNameOptions,
 				_t4ModeOptions.DataModel.EntityColumnPropertyNameOptions);
-			
->>>>>>> 18edfaa1
+
 			/// <summary>
 			/// Entity data context property naming option.
 			/// </summary>
@@ -954,14 +944,9 @@
 			public static readonly CliOption AssociationNaming = DefineNamingOption(
 				"association-name",
 				"association property or extension method naming options",
-<<<<<<< HEAD
-				_defaultOptions.DataModel.SourceAssociationPropertyNameOptions);
-
-=======
 				_defaultOptions.DataModel.SourceAssociationPropertyNameOptions,
 				_t4ModeOptions.DataModel.SourceAssociationPropertyNameOptions);
-			
->>>>>>> 18edfaa1
+
 			/// <summary>
 			/// Association back reference property/method naming option for non-many cardinality association.
 			/// </summary>
@@ -986,28 +971,18 @@
 			public static readonly CliOption ProcOrFuncMethodNaming = DefineNamingOption(
 				"proc-or-func-method-name",
 				"procedure or function method naming options",
-<<<<<<< HEAD
-				_defaultOptions.DataModel.ProcedureNameOptions);
-
-=======
 				_defaultOptions.DataModel.ProcedureNameOptions,
 				_t4ModeOptions.DataModel.ProcedureNameOptions);
-			
->>>>>>> 18edfaa1
+
 			/// <summary>
 			/// Stored procedure or function mapping method parameters naming option.
 			/// </summary>
 			public static readonly CliOption ProcOrFuncParameterNaming = DefineNamingOption(
 				"proc-or-func-param-name",
 				"procedure or function method parameters naming options",
-<<<<<<< HEAD
-				_defaultOptions.DataModel.ProcedureParameterNameOptions);
-
-=======
 				_defaultOptions.DataModel.ProcedureParameterNameOptions,
 				_t4ModeOptions.DataModel.ProcedureParameterNameOptions);
-			
->>>>>>> 18edfaa1
+
 			/// <summary>
 			/// Stored procedure or table function result-set record class naming option.
 			/// </summary>
@@ -1045,28 +1020,18 @@
 			public static readonly CliOption ProcOrFuncResultColumnPropertyNaming = DefineNamingOption(
 				"proc-or-func-result-property-name",
 				"procedure or table function custom result record column property naming options. You probably don't want to specify this option, as it used for field with private visibility.",
-<<<<<<< HEAD
-				_defaultOptions.DataModel.ProcedureResultColumnPropertyNameOptions);
-
-=======
 				_defaultOptions.DataModel.ProcedureResultColumnPropertyNameOptions,
 				_t4ModeOptions.DataModel.ProcedureResultColumnPropertyNameOptions);
-			
->>>>>>> 18edfaa1
+
 			/// <summary>
 			/// Table function <see cref="MethodInfo"/> field naming option.
 			/// </summary>
 			public static readonly CliOption TableFunctionMethodInfoNaming = DefineNamingOption(
 				"table-function-methodinfo-field-name",
 				"table function FieldInfo field naming options",
-<<<<<<< HEAD
-				_defaultOptions.DataModel.TableFunctionMethodInfoFieldNameOptions);
-
-=======
 				_defaultOptions.DataModel.TableFunctionMethodInfoFieldNameOptions,
 				_t4ModeOptions.DataModel.TableFunctionMethodInfoFieldNameOptions);
-			
->>>>>>> 18edfaa1
+
 			/// <summary>
 			/// Scalar function with tuple return type tuple mapping class naming option.
 			/// </summary>
@@ -1091,14 +1056,9 @@
 			public static readonly CliOption SchemaWrapperClassNaming = DefineNamingOption(
 				"schema-class-name",
 				"non-default schema wrapper class naming options",
-<<<<<<< HEAD
-				_defaultOptions.DataModel.SchemaClassNameOptions);
-
-=======
 				_defaultOptions.DataModel.SchemaClassNameOptions,
 				_t4ModeOptions.DataModel.SchemaClassNameOptions);
-			
->>>>>>> 18edfaa1
+
 			/// <summary>
 			/// Non-default schema data context property naming option.
 			/// </summary>
