﻿using System;
using System.Collections.Generic;
using System.Data;
using System.Linq;
using System.Linq.Expressions;

using JetBrains.Annotations;

namespace LinqToDB.Data
{
	using Linq;

	[PublicAPI]
	public static class DataConnectionExtensions
	{
		#region SetCommand

		public static CommandInfo SetCommand(this DataConnection dataConnection, string commandText)
		{
			return new CommandInfo(dataConnection, commandText);
		}

		public static CommandInfo SetCommand(DataConnection dataConnection, string commandText, params DataParameter[] parameters)
		{
			return new CommandInfo(dataConnection, commandText, parameters);
		}

		public static CommandInfo SetCommand(DataConnection dataConnection, string commandText, DataParameter parameter)
		{
			return new CommandInfo(dataConnection, commandText, parameter);
		}

		public static CommandInfo SetCommand(DataConnection dataConnection, string commandText, object parameters)
		{
			return new CommandInfo(dataConnection, commandText, parameters);
		}

		#endregion

		#region Query with object reader

		public static IEnumerable<T> Query<T>(this DataConnection connection, Func<IDataReader,T> objectReader, string sql)
		{
			return new CommandInfo(connection, sql).Query(objectReader);
		}

		public static IEnumerable<T> QueryProc<T>(this DataConnection connection, Func<IDataReader,T> objectReader, string sql, params DataParameter[] parameters)
		{
			return new CommandInfo(connection, sql, parameters).QueryProc(objectReader);
		}

		public static IEnumerable<T> Query<T>(this DataConnection connection, Func<IDataReader,T> objectReader, string sql, params DataParameter[] parameters)
		{
			return new CommandInfo(connection, sql, parameters).Query(objectReader);
		}

		public static IEnumerable<T> Query<T>(this DataConnection connection, Func<IDataReader,T> objectReader, string sql, object parameters)
		{
			return new CommandInfo(connection, sql, parameters).Query(objectReader);
		}

		#endregion

		#region Query

		public static IEnumerable<T> Query<T>(this DataConnection connection, string sql)
		{
			return new CommandInfo(connection, sql).Query<T>();
		}

		public static IEnumerable<T> Query<T>(this DataConnection connection, string sql, params DataParameter[] parameters)
		{
			return new CommandInfo(connection, sql, parameters).Query<T>();
		}

		public static IEnumerable<T> QueryProc<T>(this DataConnection connection, string sql, params DataParameter[] parameters)
		{
			return new CommandInfo(connection, sql, parameters).QueryProc<T>();
		}

		public static IEnumerable<T> Query<T>(this DataConnection connection, string sql, DataParameter parameter)
		{
			return new CommandInfo(connection, sql, parameter).Query<T>();
		}

		public static IEnumerable<T> Query<T>(this DataConnection connection, string sql, object parameters)
		{
			return new CommandInfo(connection, sql, parameters).Query<T>();
		}

		#endregion

		#region Query with template

		public static IEnumerable<T> Query<T>(this DataConnection connection, T template, string sql, params DataParameter[] parameters)
		{
			return new CommandInfo(connection, sql, parameters).Query(template);
		}

		public static IEnumerable<T> Query<T>(this DataConnection connection, T template, string sql, object parameters)
		{
			return new CommandInfo(connection, sql, parameters).Query(template);
		}

		#endregion

		#region Execute

		public static int Execute(this DataConnection connection, string sql)
		{
			return new CommandInfo(connection, sql).Execute();
		}

		public static int Execute(this DataConnection connection, string sql, params DataParameter[] parameters)
		{
			return new CommandInfo(connection, sql, parameters).Execute();
		}

		public static int ExecuteProc(this DataConnection connection, string sql, params DataParameter[] parameters)
		{
			return new CommandInfo(connection, sql, parameters).ExecuteProc();
		}

		public static int Execute(this DataConnection connection, string sql, object parameters)
		{
			return new CommandInfo(connection, sql, parameters).Execute();
		}

		#endregion

		#region Execute scalar

		public static T Execute<T>(this DataConnection connection, string sql)
		{
			return new CommandInfo(connection, sql).Execute<T>();
		}

		public static T Execute<T>(this DataConnection connection, string sql, params DataParameter[] parameters)
		{
			return new CommandInfo(connection, sql, parameters).Execute<T>();
		}

		public static T ExecuteProc<T>(this DataConnection connection, string sql, params DataParameter[] parameters)
		{
			return new CommandInfo(connection, sql, parameters).ExecuteProc<T>();
		}

		public static T Execute<T>(this DataConnection connection, string sql, DataParameter parameter)
		{
			return new CommandInfo(connection, sql, parameter).Execute<T>();
		}

		public static T Execute<T>(this DataConnection connection, string sql, object parameters)
		{
			return new CommandInfo(connection, sql, parameters).Execute<T>();
		}

		#endregion

		#region ExecuteReader

		public static DataReader ExecuteReader(this DataConnection connection, string sql)
		{
			return new CommandInfo(connection, sql).ExecuteReader();
		}

		public static DataReader ExecuteReader(this DataConnection connection, string sql, params DataParameter[] parameters)
		{
			return new CommandInfo(connection, sql, parameters).ExecuteReader();
		}

		public static DataReader ExecuteReader(this DataConnection connection, string sql, DataParameter parameter)
		{
			return new CommandInfo(connection, sql, parameter).ExecuteReader();
		}

		public static DataReader ExecuteReader(this DataConnection connection, string sql, object parameters)
		{
			return new CommandInfo(connection, sql, parameters).ExecuteReader();
		}

		public static DataReader ExecuteReader(
			this DataConnection    connection,
			string                 sql,
			CommandType            commandType,
			CommandBehavior        commandBehavior,
			params DataParameter[] parameters)
		{
			return new CommandInfo(connection, sql, parameters)
			{
				CommandType     = commandType,
				CommandBehavior = commandBehavior,
			}.ExecuteReader();
		}

		#endregion

		#region BulkCopy

		public static BulkCopyRowsCopied BulkCopy<T>([NotNull] this DataConnection dataConnection, BulkCopyOptions options, IEnumerable<T> source)
		{
			if (dataConnection == null) throw new ArgumentNullException("dataConnection");
			return dataConnection.DataProvider.BulkCopy(dataConnection, options, source);
		}

		public static BulkCopyRowsCopied BulkCopy<T>([NotNull] this DataConnection dataConnection, int maxBatchSize, IEnumerable<T> source)
		{
			if (dataConnection == null) throw new ArgumentNullException("dataConnection");

			return dataConnection.DataProvider.BulkCopy(
				dataConnection,
				new BulkCopyOptions { MaxBatchSize = maxBatchSize },
				source);
		}

		public static BulkCopyRowsCopied BulkCopy<T>([NotNull] this DataConnection dataConnection, IEnumerable<T> source)
		{
			if (dataConnection == null) throw new ArgumentNullException("dataConnection");

			return dataConnection.DataProvider.BulkCopy(
				dataConnection,
				new BulkCopyOptions(),
				source);
		}

		public static BulkCopyRowsCopied BulkCopy<T>([NotNull] this ITable<T> table, BulkCopyOptions options, IEnumerable<T> source)
		{
			if (table == null) throw new ArgumentNullException("table");

			var tbl            = (Table<T>)table;
			var dataConnection = tbl.DataContext as DataConnection;

			if (dataConnection == null)
				throw new ArgumentException("DataContext must be of DataConnection type.");

			if (options.TableName    == null) options.TableName    = tbl.TableName;
			if (options.DatabaseName == null) options.DatabaseName = tbl.DatabaseName;
			if (options.SchemaName   == null) options.SchemaName   = tbl.SchemaName;

			return dataConnection.DataProvider.BulkCopy(dataConnection, options, source);
		}

		public static BulkCopyRowsCopied BulkCopy<T>(this ITable<T> table, int maxBatchSize, IEnumerable<T> source)
		{
			if (table == null) throw new ArgumentNullException("table");

			var tbl            = (Table<T>)table;
			var dataConnection = tbl.DataContext as DataConnection;

			if (dataConnection == null)
				throw new ArgumentException("DataContext must be of DataConnection type.");

			return dataConnection.DataProvider.BulkCopy(
				dataConnection,
				new BulkCopyOptions
				{
					MaxBatchSize = maxBatchSize,
					TableName    = tbl.TableName,
					DatabaseName = tbl.DatabaseName,
					SchemaName   = tbl.SchemaName,
				},
				source);
		}

		public static BulkCopyRowsCopied BulkCopy<T>(this ITable<T> table, IEnumerable<T> source)
		{
			if (table == null) throw new ArgumentNullException("table");

			var tbl            = (Table<T>)table;
			var dataConnection = tbl.DataContext as DataConnection;

			if (dataConnection == null)
				throw new ArgumentException("DataContext must be of DataConnection type.");

			return dataConnection.DataProvider.BulkCopy(
				dataConnection,
				new BulkCopyOptions
				{
					TableName    = tbl.TableName,
					DatabaseName = tbl.DatabaseName,
					SchemaName   = tbl.SchemaName,
				},
				source);
		}

		#endregion

		#region Merge

		/// <summary>
		/// Executes following merge operations in specified order:
		/// - Update
		/// - Insert
		/// - Delete By Source.
		/// Method could be used only with SQL Server.
		/// </summary>
		/// <typeparam name="T">Target table mapping class.</typeparam>
		/// <param name="dataConnection">Data connection instance.</param>
		/// <param name="source">Source data to merge into target table. All source data will be loaded from server for command generation.</param>
		/// <param name="predicate">Filter, applied both to source and delete operation. Required.</param>
		/// <param name="tableName">Optional target table name.</param>
		/// <param name="databaseName">Optional target table's database name.</param>
		/// <param name="schemaName">Optional target table's schema name.</param>
		/// <returns>Returns number of affected target records.</returns>
		public static int Merge<T>(this DataConnection dataConnection, IQueryable<T> source, Expression<Func<T,bool>> predicate,
			string tableName = null, string databaseName = null, string schemaName = null)
			where T : class 
		{
			return dataConnection.DataProvider.Merge(dataConnection, predicate, true, source.Where(predicate), tableName, databaseName, schemaName);
		}

		/// <summary>
		/// Executes following merge operations in specified order:
		/// - Update
		/// - Insert
		/// - Delete By Source.
		/// Method could be used only for with Server.
		/// </summary>
		/// <typeparam name="T">Target table mapping class.</typeparam>
		/// <param name="dataConnection">Data connection instance.</param>
		/// <param name="predicate">Filter, applied to delete operation. Optional.</param>
		/// <param name="source">Source data to merge into target table.</param>
		/// <param name="tableName">Optional target table name.</param>
		/// <param name="databaseName">Optional target table's database name.</param>
		/// <param name="schemaName">Optional target table's schema name.</param>
		/// <returns>Returns number of affected target records.</returns>
		public static int Merge<T>(this DataConnection dataConnection, Expression<Func<T,bool>> predicate, IEnumerable<T> source,
			string tableName = null, string databaseName = null, string schemaName = null)
			where T : class 
		{
			return dataConnection.DataProvider.Merge(dataConnection, predicate, true, source, tableName, databaseName, schemaName);
		}

		/// <summary>
		/// Executes following merge operations in specified order:
		/// - Update
		/// - Insert
		/// - Delete By Source (optional).
		/// If delete operation enabled by <paramref name="delete"/> parameter - method could be used only for with Server.
		/// </summary>
		/// <typeparam name="T">Target table mapping class.</typeparam>
		/// <param name="dataConnection">Data connection instance.</param>
		/// <param name="delete">If true, merge command will include delete by source operation without condition.</param>
		/// <param name="source">Source data to merge into target table.</param>
		/// <param name="tableName">Optional target table name.</param>
		/// <param name="databaseName">Optional target table's database name.</param>
		/// <param name="schemaName">Optional target table's schema name.</param>
		/// <returns>Returns number of affected target records.</returns>
		public static int Merge<T>(this DataConnection dataConnection, bool delete, IEnumerable<T> source,
			string tableName = null, string databaseName = null, string schemaName = null)
			where T : class 
		{
			return dataConnection.DataProvider.Merge(dataConnection, null, delete, source, tableName, databaseName, schemaName);
		}

		/// <summary>
		/// Executes following merge operations in specified order:
		/// - Update
		/// - Insert.
		/// </summary>
		/// <typeparam name="T">Target table mapping class.</typeparam>
		/// <param name="dataConnection">Data connection instance.</param>
		/// <param name="source">Source data to merge into target table.</param>
		/// <param name="tableName">Optional target table name.</param>
		/// <param name="databaseName">Optional target table's database name.</param>
		/// <param name="schemaName">Optional target table's schema name.</param>
		/// <returns>Returns number of affected target records.</returns>
		public static int Merge<T>(this DataConnection dataConnection, IEnumerable<T> source,
			string tableName = null, string databaseName = null, string schemaName = null)
			where T : class 
		{
			return dataConnection.DataProvider.Merge(dataConnection, null, false, source, tableName, databaseName, schemaName);
		}

		/// <summary>
		/// Executes following merge operations in specified order:
		/// - Update
		/// - Insert
		/// - Delete By Source.
		/// Method could be used only with SQL Server.
		/// </summary>
		/// <typeparam name="T">Target table mapping class.</typeparam>
		/// <param name="table">Target table.</param>
		/// <param name="source">Source data to merge into target table. All source data will be loaded from server for command generation.</param>
		/// <param name="predicate">Filter, applied both to source and delete operation. Required.</param>
		/// <param name="tableName">Optional target table name.</param>
		/// <param name="databaseName">Optional target table's database name.</param>
		/// <param name="schemaName">Optional target table's schema name.</param>
		/// <returns>Returns number of affected target records.</returns>
		public static int Merge<T>(this ITable<T> table, IQueryable<T> source, Expression<Func<T,bool>> predicate,
			string tableName = null, string databaseName = null, string schemaName = null)
			where T : class 
		{
			if (table == null) throw new ArgumentNullException("table");

<<<<<<< HEAD
			var tbl = (Table<T>)table;
			var dataConnection = tbl.DataContextInfo.DataContext as DataConnection;
=======
			var tbl            = (Table<T>)table;
			var dataConnection = tbl.DataContext as DataConnection;
>>>>>>> fe7fa654

			if (dataConnection == null)
				throw new ArgumentException("DataContext must be of DataConnection type.");

			return dataConnection.DataProvider.Merge(dataConnection, predicate, true, source.Where(predicate),
				tableName ?? tbl.TableName,
				databaseName ?? tbl.DatabaseName,
				schemaName ?? tbl.SchemaName);
		}

		/// <summary>
		/// Executes following merge operations in specified order:
		/// - Update
		/// - Insert
		/// - Delete By Source.
		/// Method could be used only for with Server.
		/// </summary>
		/// <typeparam name="T">Target table mapping class.</typeparam>
		/// <param name="table">Target table.</param>
		/// <param name="predicate">Filter, applied to delete operation. Optional.</param>
		/// <param name="source">Source data to merge into target table.</param>
		/// <param name="tableName">Optional target table name.</param>
		/// <param name="databaseName">Optional target table's database name.</param>
		/// <param name="schemaName">Optional target table's schema name.</param>
		/// <returns>Returns number of affected target records.</returns>
		public static int Merge<T>(this ITable<T> table, Expression<Func<T,bool>> predicate, IEnumerable<T> source,
			string tableName = null, string databaseName = null, string schemaName = null)
			where T : class 
		{
			if (table == null) throw new ArgumentNullException("table");

<<<<<<< HEAD
			var tbl = (Table<T>)table;
			var dataConnection = tbl.DataContextInfo.DataContext as DataConnection;
=======
			var tbl            = (Table<T>)table;
			var dataConnection = tbl.DataContext as DataConnection;
>>>>>>> fe7fa654

			if (dataConnection == null)
				throw new ArgumentException("DataContext must be of DataConnection type.");

			return dataConnection.DataProvider.Merge(dataConnection, predicate, true, source,
				tableName ?? tbl.TableName,
				databaseName ?? tbl.DatabaseName,
				schemaName ?? tbl.SchemaName);
		}

		/// <summary>
		/// Executes following merge operations in specified order:
		/// - Update
		/// - Insert
		/// - Delete By Source (optional).
		/// If delete operation enabled by <paramref name="delete"/> parameter - method could be used only for with Server.
		/// </summary>
		/// <typeparam name="T">Target table mapping class.</typeparam>
		/// <param name="table">Target table.</param>
		/// <param name="delete">If true, merge command will include delete by source operation without condition.</param>
		/// <param name="source">Source data to merge into target table.</param>
		/// <param name="tableName">Optional target table name.</param>
		/// <param name="databaseName">Optional target table's database name.</param>
		/// <param name="schemaName">Optional target table's schema name.</param>
		/// <returns>Returns number of affected target records.</returns>
		public static int Merge<T>(this ITable<T> table, bool delete, IEnumerable<T> source,
			string tableName = null, string databaseName = null, string schemaName = null)
			where T : class 
		{
			if (table == null) throw new ArgumentNullException("table");

<<<<<<< HEAD
			var tbl = (Table<T>)table;
			var dataConnection = tbl.DataContextInfo.DataContext as DataConnection;
=======
			var tbl            = (Table<T>)table;
			var dataConnection = tbl.DataContext as DataConnection;
>>>>>>> fe7fa654

			if (dataConnection == null)
				throw new ArgumentException("DataContext must be of DataConnection type.");

			return dataConnection.DataProvider.Merge(dataConnection, null, delete, source,
				tableName ?? tbl.TableName,
				databaseName ?? tbl.DatabaseName,
				schemaName ?? tbl.SchemaName);
		}

		/// <summary>
		/// Executes following merge operations in specified order:
		/// - Update
		/// - Insert.
		/// </summary>
		/// <typeparam name="T">Target table mapping class.</typeparam>
		/// <param name="table">Target table.</param>
		/// <param name="source">Source data to merge into target table.</param>
		/// <param name="tableName">Optional target table name.</param>
		/// <param name="databaseName">Optional target table's database name.</param>
		/// <param name="schemaName">Optional target table's schema name.</param>
		/// <returns>Returns number of affected target records.</returns>
		public static int Merge<T>(this ITable<T> table, IEnumerable<T> source,
			string tableName = null, string databaseName = null, string schemaName = null)
			where T : class 
		{
			if (table == null) throw new ArgumentNullException("table");

<<<<<<< HEAD
			var tbl = (Table<T>)table;
			var dataConnection = tbl.DataContextInfo.DataContext as DataConnection;
=======
			var tbl            = (Table<T>)table;
			var dataConnection = tbl.DataContext as DataConnection;
>>>>>>> fe7fa654

			if (dataConnection == null)
				throw new ArgumentException("DataContext must be of DataConnection type.");

			return dataConnection.DataProvider.Merge(dataConnection, null, false, source,
				tableName ?? tbl.TableName,
				databaseName ?? tbl.DatabaseName,
				schemaName ?? tbl.SchemaName);
		}

		#endregion
	}
}
<|MERGE_RESOLUTION|>--- conflicted
+++ resolved
@@ -1,526 +1,506 @@
-﻿using System;
-using System.Collections.Generic;
-using System.Data;
-using System.Linq;
-using System.Linq.Expressions;
-
-using JetBrains.Annotations;
-
-namespace LinqToDB.Data
-{
-	using Linq;
-
-	[PublicAPI]
-	public static class DataConnectionExtensions
-	{
-		#region SetCommand
-
-		public static CommandInfo SetCommand(this DataConnection dataConnection, string commandText)
-		{
-			return new CommandInfo(dataConnection, commandText);
-		}
-
-		public static CommandInfo SetCommand(DataConnection dataConnection, string commandText, params DataParameter[] parameters)
-		{
-			return new CommandInfo(dataConnection, commandText, parameters);
-		}
-
-		public static CommandInfo SetCommand(DataConnection dataConnection, string commandText, DataParameter parameter)
-		{
-			return new CommandInfo(dataConnection, commandText, parameter);
-		}
-
-		public static CommandInfo SetCommand(DataConnection dataConnection, string commandText, object parameters)
-		{
-			return new CommandInfo(dataConnection, commandText, parameters);
-		}
-
-		#endregion
-
-		#region Query with object reader
-
-		public static IEnumerable<T> Query<T>(this DataConnection connection, Func<IDataReader,T> objectReader, string sql)
-		{
-			return new CommandInfo(connection, sql).Query(objectReader);
-		}
-
-		public static IEnumerable<T> QueryProc<T>(this DataConnection connection, Func<IDataReader,T> objectReader, string sql, params DataParameter[] parameters)
-		{
-			return new CommandInfo(connection, sql, parameters).QueryProc(objectReader);
-		}
-
-		public static IEnumerable<T> Query<T>(this DataConnection connection, Func<IDataReader,T> objectReader, string sql, params DataParameter[] parameters)
-		{
-			return new CommandInfo(connection, sql, parameters).Query(objectReader);
-		}
-
-		public static IEnumerable<T> Query<T>(this DataConnection connection, Func<IDataReader,T> objectReader, string sql, object parameters)
-		{
-			return new CommandInfo(connection, sql, parameters).Query(objectReader);
-		}
-
-		#endregion
-
-		#region Query
-
-		public static IEnumerable<T> Query<T>(this DataConnection connection, string sql)
-		{
-			return new CommandInfo(connection, sql).Query<T>();
-		}
-
-		public static IEnumerable<T> Query<T>(this DataConnection connection, string sql, params DataParameter[] parameters)
-		{
-			return new CommandInfo(connection, sql, parameters).Query<T>();
-		}
-
-		public static IEnumerable<T> QueryProc<T>(this DataConnection connection, string sql, params DataParameter[] parameters)
-		{
-			return new CommandInfo(connection, sql, parameters).QueryProc<T>();
-		}
-
-		public static IEnumerable<T> Query<T>(this DataConnection connection, string sql, DataParameter parameter)
-		{
-			return new CommandInfo(connection, sql, parameter).Query<T>();
-		}
-
-		public static IEnumerable<T> Query<T>(this DataConnection connection, string sql, object parameters)
-		{
-			return new CommandInfo(connection, sql, parameters).Query<T>();
-		}
-
-		#endregion
-
-		#region Query with template
-
-		public static IEnumerable<T> Query<T>(this DataConnection connection, T template, string sql, params DataParameter[] parameters)
-		{
-			return new CommandInfo(connection, sql, parameters).Query(template);
-		}
-
-		public static IEnumerable<T> Query<T>(this DataConnection connection, T template, string sql, object parameters)
-		{
-			return new CommandInfo(connection, sql, parameters).Query(template);
-		}
-
-		#endregion
-
-		#region Execute
-
-		public static int Execute(this DataConnection connection, string sql)
-		{
-			return new CommandInfo(connection, sql).Execute();
-		}
-
-		public static int Execute(this DataConnection connection, string sql, params DataParameter[] parameters)
-		{
-			return new CommandInfo(connection, sql, parameters).Execute();
-		}
-
-		public static int ExecuteProc(this DataConnection connection, string sql, params DataParameter[] parameters)
-		{
-			return new CommandInfo(connection, sql, parameters).ExecuteProc();
-		}
-
-		public static int Execute(this DataConnection connection, string sql, object parameters)
-		{
-			return new CommandInfo(connection, sql, parameters).Execute();
-		}
-
-		#endregion
-
-		#region Execute scalar
-
-		public static T Execute<T>(this DataConnection connection, string sql)
-		{
-			return new CommandInfo(connection, sql).Execute<T>();
-		}
-
-		public static T Execute<T>(this DataConnection connection, string sql, params DataParameter[] parameters)
-		{
-			return new CommandInfo(connection, sql, parameters).Execute<T>();
-		}
-
-		public static T ExecuteProc<T>(this DataConnection connection, string sql, params DataParameter[] parameters)
-		{
-			return new CommandInfo(connection, sql, parameters).ExecuteProc<T>();
-		}
-
-		public static T Execute<T>(this DataConnection connection, string sql, DataParameter parameter)
-		{
-			return new CommandInfo(connection, sql, parameter).Execute<T>();
-		}
-
-		public static T Execute<T>(this DataConnection connection, string sql, object parameters)
-		{
-			return new CommandInfo(connection, sql, parameters).Execute<T>();
-		}
-
-		#endregion
-
-		#region ExecuteReader
-
-		public static DataReader ExecuteReader(this DataConnection connection, string sql)
-		{
-			return new CommandInfo(connection, sql).ExecuteReader();
-		}
-
-		public static DataReader ExecuteReader(this DataConnection connection, string sql, params DataParameter[] parameters)
-		{
-			return new CommandInfo(connection, sql, parameters).ExecuteReader();
-		}
-
-		public static DataReader ExecuteReader(this DataConnection connection, string sql, DataParameter parameter)
-		{
-			return new CommandInfo(connection, sql, parameter).ExecuteReader();
-		}
-
-		public static DataReader ExecuteReader(this DataConnection connection, string sql, object parameters)
-		{
-			return new CommandInfo(connection, sql, parameters).ExecuteReader();
-		}
-
-		public static DataReader ExecuteReader(
-			this DataConnection    connection,
-			string                 sql,
-			CommandType            commandType,
-			CommandBehavior        commandBehavior,
-			params DataParameter[] parameters)
-		{
-			return new CommandInfo(connection, sql, parameters)
-			{
-				CommandType     = commandType,
-				CommandBehavior = commandBehavior,
-			}.ExecuteReader();
-		}
-
-		#endregion
-
-		#region BulkCopy
-
-		public static BulkCopyRowsCopied BulkCopy<T>([NotNull] this DataConnection dataConnection, BulkCopyOptions options, IEnumerable<T> source)
-		{
-			if (dataConnection == null) throw new ArgumentNullException("dataConnection");
-			return dataConnection.DataProvider.BulkCopy(dataConnection, options, source);
-		}
-
-		public static BulkCopyRowsCopied BulkCopy<T>([NotNull] this DataConnection dataConnection, int maxBatchSize, IEnumerable<T> source)
-		{
-			if (dataConnection == null) throw new ArgumentNullException("dataConnection");
-
-			return dataConnection.DataProvider.BulkCopy(
-				dataConnection,
-				new BulkCopyOptions { MaxBatchSize = maxBatchSize },
-				source);
-		}
-
-		public static BulkCopyRowsCopied BulkCopy<T>([NotNull] this DataConnection dataConnection, IEnumerable<T> source)
-		{
-			if (dataConnection == null) throw new ArgumentNullException("dataConnection");
-
-			return dataConnection.DataProvider.BulkCopy(
-				dataConnection,
-				new BulkCopyOptions(),
-				source);
-		}
-
-		public static BulkCopyRowsCopied BulkCopy<T>([NotNull] this ITable<T> table, BulkCopyOptions options, IEnumerable<T> source)
-		{
-			if (table == null) throw new ArgumentNullException("table");
-
-			var tbl            = (Table<T>)table;
-			var dataConnection = tbl.DataContext as DataConnection;
-
-			if (dataConnection == null)
-				throw new ArgumentException("DataContext must be of DataConnection type.");
-
-			if (options.TableName    == null) options.TableName    = tbl.TableName;
-			if (options.DatabaseName == null) options.DatabaseName = tbl.DatabaseName;
-			if (options.SchemaName   == null) options.SchemaName   = tbl.SchemaName;
-
-			return dataConnection.DataProvider.BulkCopy(dataConnection, options, source);
-		}
-
-		public static BulkCopyRowsCopied BulkCopy<T>(this ITable<T> table, int maxBatchSize, IEnumerable<T> source)
-		{
-			if (table == null) throw new ArgumentNullException("table");
-
-			var tbl            = (Table<T>)table;
-			var dataConnection = tbl.DataContext as DataConnection;
-
-			if (dataConnection == null)
-				throw new ArgumentException("DataContext must be of DataConnection type.");
-
-			return dataConnection.DataProvider.BulkCopy(
-				dataConnection,
-				new BulkCopyOptions
-				{
-					MaxBatchSize = maxBatchSize,
-					TableName    = tbl.TableName,
-					DatabaseName = tbl.DatabaseName,
-					SchemaName   = tbl.SchemaName,
-				},
-				source);
-		}
-
-		public static BulkCopyRowsCopied BulkCopy<T>(this ITable<T> table, IEnumerable<T> source)
-		{
-			if (table == null) throw new ArgumentNullException("table");
-
-			var tbl            = (Table<T>)table;
-			var dataConnection = tbl.DataContext as DataConnection;
-
-			if (dataConnection == null)
-				throw new ArgumentException("DataContext must be of DataConnection type.");
-
-			return dataConnection.DataProvider.BulkCopy(
-				dataConnection,
-				new BulkCopyOptions
-				{
-					TableName    = tbl.TableName,
-					DatabaseName = tbl.DatabaseName,
-					SchemaName   = tbl.SchemaName,
-				},
-				source);
-		}
-
-		#endregion
-
-		#region Merge
-
-		/// <summary>
-		/// Executes following merge operations in specified order:
-		/// - Update
-		/// - Insert
-		/// - Delete By Source.
-		/// Method could be used only with SQL Server.
-		/// </summary>
-		/// <typeparam name="T">Target table mapping class.</typeparam>
-		/// <param name="dataConnection">Data connection instance.</param>
-		/// <param name="source">Source data to merge into target table. All source data will be loaded from server for command generation.</param>
-		/// <param name="predicate">Filter, applied both to source and delete operation. Required.</param>
-		/// <param name="tableName">Optional target table name.</param>
-		/// <param name="databaseName">Optional target table's database name.</param>
-		/// <param name="schemaName">Optional target table's schema name.</param>
-		/// <returns>Returns number of affected target records.</returns>
-		public static int Merge<T>(this DataConnection dataConnection, IQueryable<T> source, Expression<Func<T,bool>> predicate,
-			string tableName = null, string databaseName = null, string schemaName = null)
-			where T : class 
-		{
-			return dataConnection.DataProvider.Merge(dataConnection, predicate, true, source.Where(predicate), tableName, databaseName, schemaName);
-		}
-
-		/// <summary>
-		/// Executes following merge operations in specified order:
-		/// - Update
-		/// - Insert
-		/// - Delete By Source.
-		/// Method could be used only for with Server.
-		/// </summary>
-		/// <typeparam name="T">Target table mapping class.</typeparam>
-		/// <param name="dataConnection">Data connection instance.</param>
-		/// <param name="predicate">Filter, applied to delete operation. Optional.</param>
-		/// <param name="source">Source data to merge into target table.</param>
-		/// <param name="tableName">Optional target table name.</param>
-		/// <param name="databaseName">Optional target table's database name.</param>
-		/// <param name="schemaName">Optional target table's schema name.</param>
-		/// <returns>Returns number of affected target records.</returns>
-		public static int Merge<T>(this DataConnection dataConnection, Expression<Func<T,bool>> predicate, IEnumerable<T> source,
-			string tableName = null, string databaseName = null, string schemaName = null)
-			where T : class 
-		{
-			return dataConnection.DataProvider.Merge(dataConnection, predicate, true, source, tableName, databaseName, schemaName);
-		}
-
-		/// <summary>
-		/// Executes following merge operations in specified order:
-		/// - Update
-		/// - Insert
-		/// - Delete By Source (optional).
-		/// If delete operation enabled by <paramref name="delete"/> parameter - method could be used only for with Server.
-		/// </summary>
-		/// <typeparam name="T">Target table mapping class.</typeparam>
-		/// <param name="dataConnection">Data connection instance.</param>
-		/// <param name="delete">If true, merge command will include delete by source operation without condition.</param>
-		/// <param name="source">Source data to merge into target table.</param>
-		/// <param name="tableName">Optional target table name.</param>
-		/// <param name="databaseName">Optional target table's database name.</param>
-		/// <param name="schemaName">Optional target table's schema name.</param>
-		/// <returns>Returns number of affected target records.</returns>
-		public static int Merge<T>(this DataConnection dataConnection, bool delete, IEnumerable<T> source,
-			string tableName = null, string databaseName = null, string schemaName = null)
-			where T : class 
-		{
-			return dataConnection.DataProvider.Merge(dataConnection, null, delete, source, tableName, databaseName, schemaName);
-		}
-
-		/// <summary>
-		/// Executes following merge operations in specified order:
-		/// - Update
-		/// - Insert.
-		/// </summary>
-		/// <typeparam name="T">Target table mapping class.</typeparam>
-		/// <param name="dataConnection">Data connection instance.</param>
-		/// <param name="source">Source data to merge into target table.</param>
-		/// <param name="tableName">Optional target table name.</param>
-		/// <param name="databaseName">Optional target table's database name.</param>
-		/// <param name="schemaName">Optional target table's schema name.</param>
-		/// <returns>Returns number of affected target records.</returns>
-		public static int Merge<T>(this DataConnection dataConnection, IEnumerable<T> source,
-			string tableName = null, string databaseName = null, string schemaName = null)
-			where T : class 
-		{
-			return dataConnection.DataProvider.Merge(dataConnection, null, false, source, tableName, databaseName, schemaName);
-		}
-
-		/// <summary>
-		/// Executes following merge operations in specified order:
-		/// - Update
-		/// - Insert
-		/// - Delete By Source.
-		/// Method could be used only with SQL Server.
-		/// </summary>
-		/// <typeparam name="T">Target table mapping class.</typeparam>
-		/// <param name="table">Target table.</param>
-		/// <param name="source">Source data to merge into target table. All source data will be loaded from server for command generation.</param>
-		/// <param name="predicate">Filter, applied both to source and delete operation. Required.</param>
-		/// <param name="tableName">Optional target table name.</param>
-		/// <param name="databaseName">Optional target table's database name.</param>
-		/// <param name="schemaName">Optional target table's schema name.</param>
-		/// <returns>Returns number of affected target records.</returns>
-		public static int Merge<T>(this ITable<T> table, IQueryable<T> source, Expression<Func<T,bool>> predicate,
-			string tableName = null, string databaseName = null, string schemaName = null)
-			where T : class 
-		{
-			if (table == null) throw new ArgumentNullException("table");
-
-<<<<<<< HEAD
-			var tbl = (Table<T>)table;
-			var dataConnection = tbl.DataContextInfo.DataContext as DataConnection;
-=======
-			var tbl            = (Table<T>)table;
-			var dataConnection = tbl.DataContext as DataConnection;
->>>>>>> fe7fa654
-
-			if (dataConnection == null)
-				throw new ArgumentException("DataContext must be of DataConnection type.");
-
-			return dataConnection.DataProvider.Merge(dataConnection, predicate, true, source.Where(predicate),
-				tableName ?? tbl.TableName,
-				databaseName ?? tbl.DatabaseName,
-				schemaName ?? tbl.SchemaName);
-		}
-
-		/// <summary>
-		/// Executes following merge operations in specified order:
-		/// - Update
-		/// - Insert
-		/// - Delete By Source.
-		/// Method could be used only for with Server.
-		/// </summary>
-		/// <typeparam name="T">Target table mapping class.</typeparam>
-		/// <param name="table">Target table.</param>
-		/// <param name="predicate">Filter, applied to delete operation. Optional.</param>
-		/// <param name="source">Source data to merge into target table.</param>
-		/// <param name="tableName">Optional target table name.</param>
-		/// <param name="databaseName">Optional target table's database name.</param>
-		/// <param name="schemaName">Optional target table's schema name.</param>
-		/// <returns>Returns number of affected target records.</returns>
-		public static int Merge<T>(this ITable<T> table, Expression<Func<T,bool>> predicate, IEnumerable<T> source,
-			string tableName = null, string databaseName = null, string schemaName = null)
-			where T : class 
-		{
-			if (table == null) throw new ArgumentNullException("table");
-
-<<<<<<< HEAD
-			var tbl = (Table<T>)table;
-			var dataConnection = tbl.DataContextInfo.DataContext as DataConnection;
-=======
-			var tbl            = (Table<T>)table;
-			var dataConnection = tbl.DataContext as DataConnection;
->>>>>>> fe7fa654
-
-			if (dataConnection == null)
-				throw new ArgumentException("DataContext must be of DataConnection type.");
-
-			return dataConnection.DataProvider.Merge(dataConnection, predicate, true, source,
-				tableName ?? tbl.TableName,
-				databaseName ?? tbl.DatabaseName,
-				schemaName ?? tbl.SchemaName);
-		}
-
-		/// <summary>
-		/// Executes following merge operations in specified order:
-		/// - Update
-		/// - Insert
-		/// - Delete By Source (optional).
-		/// If delete operation enabled by <paramref name="delete"/> parameter - method could be used only for with Server.
-		/// </summary>
-		/// <typeparam name="T">Target table mapping class.</typeparam>
-		/// <param name="table">Target table.</param>
-		/// <param name="delete">If true, merge command will include delete by source operation without condition.</param>
-		/// <param name="source">Source data to merge into target table.</param>
-		/// <param name="tableName">Optional target table name.</param>
-		/// <param name="databaseName">Optional target table's database name.</param>
-		/// <param name="schemaName">Optional target table's schema name.</param>
-		/// <returns>Returns number of affected target records.</returns>
-		public static int Merge<T>(this ITable<T> table, bool delete, IEnumerable<T> source,
-			string tableName = null, string databaseName = null, string schemaName = null)
-			where T : class 
-		{
-			if (table == null) throw new ArgumentNullException("table");
-
-<<<<<<< HEAD
-			var tbl = (Table<T>)table;
-			var dataConnection = tbl.DataContextInfo.DataContext as DataConnection;
-=======
-			var tbl            = (Table<T>)table;
-			var dataConnection = tbl.DataContext as DataConnection;
->>>>>>> fe7fa654
-
-			if (dataConnection == null)
-				throw new ArgumentException("DataContext must be of DataConnection type.");
-
-			return dataConnection.DataProvider.Merge(dataConnection, null, delete, source,
-				tableName ?? tbl.TableName,
-				databaseName ?? tbl.DatabaseName,
-				schemaName ?? tbl.SchemaName);
-		}
-
-		/// <summary>
-		/// Executes following merge operations in specified order:
-		/// - Update
-		/// - Insert.
-		/// </summary>
-		/// <typeparam name="T">Target table mapping class.</typeparam>
-		/// <param name="table">Target table.</param>
-		/// <param name="source">Source data to merge into target table.</param>
-		/// <param name="tableName">Optional target table name.</param>
-		/// <param name="databaseName">Optional target table's database name.</param>
-		/// <param name="schemaName">Optional target table's schema name.</param>
-		/// <returns>Returns number of affected target records.</returns>
-		public static int Merge<T>(this ITable<T> table, IEnumerable<T> source,
-			string tableName = null, string databaseName = null, string schemaName = null)
-			where T : class 
-		{
-			if (table == null) throw new ArgumentNullException("table");
-
-<<<<<<< HEAD
-			var tbl = (Table<T>)table;
-			var dataConnection = tbl.DataContextInfo.DataContext as DataConnection;
-=======
-			var tbl            = (Table<T>)table;
-			var dataConnection = tbl.DataContext as DataConnection;
->>>>>>> fe7fa654
-
-			if (dataConnection == null)
-				throw new ArgumentException("DataContext must be of DataConnection type.");
-
-			return dataConnection.DataProvider.Merge(dataConnection, null, false, source,
-				tableName ?? tbl.TableName,
-				databaseName ?? tbl.DatabaseName,
-				schemaName ?? tbl.SchemaName);
-		}
-
-		#endregion
-	}
-}
+﻿using System;
+using System.Collections.Generic;
+using System.Data;
+using System.Linq;
+using System.Linq.Expressions;
+
+using JetBrains.Annotations;
+
+namespace LinqToDB.Data
+{
+	using Linq;
+
+	[PublicAPI]
+	public static class DataConnectionExtensions
+	{
+		#region SetCommand
+
+		public static CommandInfo SetCommand(this DataConnection dataConnection, string commandText)
+		{
+			return new CommandInfo(dataConnection, commandText);
+		}
+
+		public static CommandInfo SetCommand(DataConnection dataConnection, string commandText, params DataParameter[] parameters)
+		{
+			return new CommandInfo(dataConnection, commandText, parameters);
+		}
+
+		public static CommandInfo SetCommand(DataConnection dataConnection, string commandText, DataParameter parameter)
+		{
+			return new CommandInfo(dataConnection, commandText, parameter);
+		}
+
+		public static CommandInfo SetCommand(DataConnection dataConnection, string commandText, object parameters)
+		{
+			return new CommandInfo(dataConnection, commandText, parameters);
+		}
+
+		#endregion
+
+		#region Query with object reader
+
+		public static IEnumerable<T> Query<T>(this DataConnection connection, Func<IDataReader,T> objectReader, string sql)
+		{
+			return new CommandInfo(connection, sql).Query(objectReader);
+		}
+
+		public static IEnumerable<T> QueryProc<T>(this DataConnection connection, Func<IDataReader,T> objectReader, string sql, params DataParameter[] parameters)
+		{
+			return new CommandInfo(connection, sql, parameters).QueryProc(objectReader);
+		}
+
+		public static IEnumerable<T> Query<T>(this DataConnection connection, Func<IDataReader,T> objectReader, string sql, params DataParameter[] parameters)
+		{
+			return new CommandInfo(connection, sql, parameters).Query(objectReader);
+		}
+
+		public static IEnumerable<T> Query<T>(this DataConnection connection, Func<IDataReader,T> objectReader, string sql, object parameters)
+		{
+			return new CommandInfo(connection, sql, parameters).Query(objectReader);
+		}
+
+		#endregion
+
+		#region Query
+
+		public static IEnumerable<T> Query<T>(this DataConnection connection, string sql)
+		{
+			return new CommandInfo(connection, sql).Query<T>();
+		}
+
+		public static IEnumerable<T> Query<T>(this DataConnection connection, string sql, params DataParameter[] parameters)
+		{
+			return new CommandInfo(connection, sql, parameters).Query<T>();
+		}
+
+		public static IEnumerable<T> QueryProc<T>(this DataConnection connection, string sql, params DataParameter[] parameters)
+		{
+			return new CommandInfo(connection, sql, parameters).QueryProc<T>();
+		}
+
+		public static IEnumerable<T> Query<T>(this DataConnection connection, string sql, DataParameter parameter)
+		{
+			return new CommandInfo(connection, sql, parameter).Query<T>();
+		}
+
+		public static IEnumerable<T> Query<T>(this DataConnection connection, string sql, object parameters)
+		{
+			return new CommandInfo(connection, sql, parameters).Query<T>();
+		}
+
+		#endregion
+
+		#region Query with template
+
+		public static IEnumerable<T> Query<T>(this DataConnection connection, T template, string sql, params DataParameter[] parameters)
+		{
+			return new CommandInfo(connection, sql, parameters).Query(template);
+		}
+
+		public static IEnumerable<T> Query<T>(this DataConnection connection, T template, string sql, object parameters)
+		{
+			return new CommandInfo(connection, sql, parameters).Query(template);
+		}
+
+		#endregion
+
+		#region Execute
+
+		public static int Execute(this DataConnection connection, string sql)
+		{
+			return new CommandInfo(connection, sql).Execute();
+		}
+
+		public static int Execute(this DataConnection connection, string sql, params DataParameter[] parameters)
+		{
+			return new CommandInfo(connection, sql, parameters).Execute();
+		}
+
+		public static int ExecuteProc(this DataConnection connection, string sql, params DataParameter[] parameters)
+		{
+			return new CommandInfo(connection, sql, parameters).ExecuteProc();
+		}
+
+		public static int Execute(this DataConnection connection, string sql, object parameters)
+		{
+			return new CommandInfo(connection, sql, parameters).Execute();
+		}
+
+		#endregion
+
+		#region Execute scalar
+
+		public static T Execute<T>(this DataConnection connection, string sql)
+		{
+			return new CommandInfo(connection, sql).Execute<T>();
+		}
+
+		public static T Execute<T>(this DataConnection connection, string sql, params DataParameter[] parameters)
+		{
+			return new CommandInfo(connection, sql, parameters).Execute<T>();
+		}
+
+		public static T ExecuteProc<T>(this DataConnection connection, string sql, params DataParameter[] parameters)
+		{
+			return new CommandInfo(connection, sql, parameters).ExecuteProc<T>();
+		}
+
+		public static T Execute<T>(this DataConnection connection, string sql, DataParameter parameter)
+		{
+			return new CommandInfo(connection, sql, parameter).Execute<T>();
+		}
+
+		public static T Execute<T>(this DataConnection connection, string sql, object parameters)
+		{
+			return new CommandInfo(connection, sql, parameters).Execute<T>();
+		}
+
+		#endregion
+
+		#region ExecuteReader
+
+		public static DataReader ExecuteReader(this DataConnection connection, string sql)
+		{
+			return new CommandInfo(connection, sql).ExecuteReader();
+		}
+
+		public static DataReader ExecuteReader(this DataConnection connection, string sql, params DataParameter[] parameters)
+		{
+			return new CommandInfo(connection, sql, parameters).ExecuteReader();
+		}
+
+		public static DataReader ExecuteReader(this DataConnection connection, string sql, DataParameter parameter)
+		{
+			return new CommandInfo(connection, sql, parameter).ExecuteReader();
+		}
+
+		public static DataReader ExecuteReader(this DataConnection connection, string sql, object parameters)
+		{
+			return new CommandInfo(connection, sql, parameters).ExecuteReader();
+		}
+
+		public static DataReader ExecuteReader(
+			this DataConnection    connection,
+			string                 sql,
+			CommandType            commandType,
+			CommandBehavior        commandBehavior,
+			params DataParameter[] parameters)
+		{
+			return new CommandInfo(connection, sql, parameters)
+			{
+				CommandType     = commandType,
+				CommandBehavior = commandBehavior,
+			}.ExecuteReader();
+		}
+
+		#endregion
+
+		#region BulkCopy
+
+		public static BulkCopyRowsCopied BulkCopy<T>([NotNull] this DataConnection dataConnection, BulkCopyOptions options, IEnumerable<T> source)
+		{
+			if (dataConnection == null) throw new ArgumentNullException("dataConnection");
+			return dataConnection.DataProvider.BulkCopy(dataConnection, options, source);
+		}
+
+		public static BulkCopyRowsCopied BulkCopy<T>([NotNull] this DataConnection dataConnection, int maxBatchSize, IEnumerable<T> source)
+		{
+			if (dataConnection == null) throw new ArgumentNullException("dataConnection");
+
+			return dataConnection.DataProvider.BulkCopy(
+				dataConnection,
+				new BulkCopyOptions { MaxBatchSize = maxBatchSize },
+				source);
+		}
+
+		public static BulkCopyRowsCopied BulkCopy<T>([NotNull] this DataConnection dataConnection, IEnumerable<T> source)
+		{
+			if (dataConnection == null) throw new ArgumentNullException("dataConnection");
+
+			return dataConnection.DataProvider.BulkCopy(
+				dataConnection,
+				new BulkCopyOptions(),
+				source);
+		}
+
+		public static BulkCopyRowsCopied BulkCopy<T>([NotNull] this ITable<T> table, BulkCopyOptions options, IEnumerable<T> source)
+		{
+			if (table == null) throw new ArgumentNullException("table");
+
+			var tbl            = (Table<T>)table;
+			var dataConnection = tbl.DataContext as DataConnection;
+
+			if (dataConnection == null)
+				throw new ArgumentException("DataContext must be of DataConnection type.");
+
+			if (options.TableName    == null) options.TableName    = tbl.TableName;
+			if (options.DatabaseName == null) options.DatabaseName = tbl.DatabaseName;
+			if (options.SchemaName   == null) options.SchemaName   = tbl.SchemaName;
+
+			return dataConnection.DataProvider.BulkCopy(dataConnection, options, source);
+		}
+
+		public static BulkCopyRowsCopied BulkCopy<T>(this ITable<T> table, int maxBatchSize, IEnumerable<T> source)
+		{
+			if (table == null) throw new ArgumentNullException("table");
+
+			var tbl            = (Table<T>)table;
+			var dataConnection = tbl.DataContext as DataConnection;
+
+			if (dataConnection == null)
+				throw new ArgumentException("DataContext must be of DataConnection type.");
+
+			return dataConnection.DataProvider.BulkCopy(
+				dataConnection,
+				new BulkCopyOptions
+				{
+					MaxBatchSize = maxBatchSize,
+					TableName    = tbl.TableName,
+					DatabaseName = tbl.DatabaseName,
+					SchemaName   = tbl.SchemaName,
+				},
+				source);
+		}
+
+		public static BulkCopyRowsCopied BulkCopy<T>(this ITable<T> table, IEnumerable<T> source)
+		{
+			if (table == null) throw new ArgumentNullException("table");
+
+			var tbl            = (Table<T>)table;
+			var dataConnection = tbl.DataContext as DataConnection;
+
+			if (dataConnection == null)
+				throw new ArgumentException("DataContext must be of DataConnection type.");
+
+			return dataConnection.DataProvider.BulkCopy(
+				dataConnection,
+				new BulkCopyOptions
+				{
+					TableName    = tbl.TableName,
+					DatabaseName = tbl.DatabaseName,
+					SchemaName   = tbl.SchemaName,
+				},
+				source);
+		}
+
+		#endregion
+
+		#region Merge
+
+		/// <summary>
+		/// Executes following merge operations in specified order:
+		/// - Update
+		/// - Insert
+		/// - Delete By Source.
+		/// Method could be used only with SQL Server.
+		/// </summary>
+		/// <typeparam name="T">Target table mapping class.</typeparam>
+		/// <param name="dataConnection">Data connection instance.</param>
+		/// <param name="source">Source data to merge into target table. All source data will be loaded from server for command generation.</param>
+		/// <param name="predicate">Filter, applied both to source and delete operation. Required.</param>
+		/// <param name="tableName">Optional target table name.</param>
+		/// <param name="databaseName">Optional target table's database name.</param>
+		/// <param name="schemaName">Optional target table's schema name.</param>
+		/// <returns>Returns number of affected target records.</returns>
+		public static int Merge<T>(this DataConnection dataConnection, IQueryable<T> source, Expression<Func<T,bool>> predicate,
+			string tableName = null, string databaseName = null, string schemaName = null)
+			where T : class 
+		{
+			return dataConnection.DataProvider.Merge(dataConnection, predicate, true, source.Where(predicate), tableName, databaseName, schemaName);
+		}
+
+		/// <summary>
+		/// Executes following merge operations in specified order:
+		/// - Update
+		/// - Insert
+		/// - Delete By Source.
+		/// Method could be used only for with Server.
+		/// </summary>
+		/// <typeparam name="T">Target table mapping class.</typeparam>
+		/// <param name="dataConnection">Data connection instance.</param>
+		/// <param name="predicate">Filter, applied to delete operation. Optional.</param>
+		/// <param name="source">Source data to merge into target table.</param>
+		/// <param name="tableName">Optional target table name.</param>
+		/// <param name="databaseName">Optional target table's database name.</param>
+		/// <param name="schemaName">Optional target table's schema name.</param>
+		/// <returns>Returns number of affected target records.</returns>
+		public static int Merge<T>(this DataConnection dataConnection, Expression<Func<T,bool>> predicate, IEnumerable<T> source,
+			string tableName = null, string databaseName = null, string schemaName = null)
+			where T : class 
+		{
+			return dataConnection.DataProvider.Merge(dataConnection, predicate, true, source, tableName, databaseName, schemaName);
+		}
+
+		/// <summary>
+		/// Executes following merge operations in specified order:
+		/// - Update
+		/// - Insert
+		/// - Delete By Source (optional).
+		/// If delete operation enabled by <paramref name="delete"/> parameter - method could be used only for with Server.
+		/// </summary>
+		/// <typeparam name="T">Target table mapping class.</typeparam>
+		/// <param name="dataConnection">Data connection instance.</param>
+		/// <param name="delete">If true, merge command will include delete by source operation without condition.</param>
+		/// <param name="source">Source data to merge into target table.</param>
+		/// <param name="tableName">Optional target table name.</param>
+		/// <param name="databaseName">Optional target table's database name.</param>
+		/// <param name="schemaName">Optional target table's schema name.</param>
+		/// <returns>Returns number of affected target records.</returns>
+		public static int Merge<T>(this DataConnection dataConnection, bool delete, IEnumerable<T> source,
+			string tableName = null, string databaseName = null, string schemaName = null)
+			where T : class 
+		{
+			return dataConnection.DataProvider.Merge(dataConnection, null, delete, source, tableName, databaseName, schemaName);
+		}
+
+		/// <summary>
+		/// Executes following merge operations in specified order:
+		/// - Update
+		/// - Insert.
+		/// </summary>
+		/// <typeparam name="T">Target table mapping class.</typeparam>
+		/// <param name="dataConnection">Data connection instance.</param>
+		/// <param name="source">Source data to merge into target table.</param>
+		/// <param name="tableName">Optional target table name.</param>
+		/// <param name="databaseName">Optional target table's database name.</param>
+		/// <param name="schemaName">Optional target table's schema name.</param>
+		/// <returns>Returns number of affected target records.</returns>
+		public static int Merge<T>(this DataConnection dataConnection, IEnumerable<T> source,
+			string tableName = null, string databaseName = null, string schemaName = null)
+			where T : class 
+		{
+			return dataConnection.DataProvider.Merge(dataConnection, null, false, source, tableName, databaseName, schemaName);
+		}
+
+		/// <summary>
+		/// Executes following merge operations in specified order:
+		/// - Update
+		/// - Insert
+		/// - Delete By Source.
+		/// Method could be used only with SQL Server.
+		/// </summary>
+		/// <typeparam name="T">Target table mapping class.</typeparam>
+		/// <param name="table">Target table.</param>
+		/// <param name="source">Source data to merge into target table. All source data will be loaded from server for command generation.</param>
+		/// <param name="predicate">Filter, applied both to source and delete operation. Required.</param>
+		/// <param name="tableName">Optional target table name.</param>
+		/// <param name="databaseName">Optional target table's database name.</param>
+		/// <param name="schemaName">Optional target table's schema name.</param>
+		/// <returns>Returns number of affected target records.</returns>
+		public static int Merge<T>(this ITable<T> table, IQueryable<T> source, Expression<Func<T,bool>> predicate,
+			string tableName = null, string databaseName = null, string schemaName = null)
+			where T : class 
+		{
+			if (table == null) throw new ArgumentNullException("table");
+
+			var tbl            = (Table<T>)table;
+			var dataConnection = tbl.DataContext as DataConnection;
+
+			if (dataConnection == null)
+				throw new ArgumentException("DataContext must be of DataConnection type.");
+
+			return dataConnection.DataProvider.Merge(dataConnection, predicate, true, source.Where(predicate),
+				tableName    ?? tbl.TableName,
+				databaseName ?? tbl.DatabaseName,
+				schemaName   ?? tbl.SchemaName);
+		}
+
+		/// <summary>
+		/// Executes following merge operations in specified order:
+		/// - Update
+		/// - Insert
+		/// - Delete By Source.
+		/// Method could be used only for with Server.
+		/// </summary>
+		/// <typeparam name="T">Target table mapping class.</typeparam>
+		/// <param name="table">Target table.</param>
+		/// <param name="predicate">Filter, applied to delete operation. Optional.</param>
+		/// <param name="source">Source data to merge into target table.</param>
+		/// <param name="tableName">Optional target table name.</param>
+		/// <param name="databaseName">Optional target table's database name.</param>
+		/// <param name="schemaName">Optional target table's schema name.</param>
+		/// <returns>Returns number of affected target records.</returns>
+		public static int Merge<T>(this ITable<T> table, Expression<Func<T,bool>> predicate, IEnumerable<T> source,
+			string tableName = null, string databaseName = null, string schemaName = null)
+			where T : class 
+		{
+			if (table == null) throw new ArgumentNullException("table");
+
+			var tbl            = (Table<T>)table;
+			var dataConnection = tbl.DataContext as DataConnection;
+
+			if (dataConnection == null)
+				throw new ArgumentException("DataContext must be of DataConnection type.");
+
+			return dataConnection.DataProvider.Merge(dataConnection, predicate, true, source,
+				tableName    ?? tbl.TableName,
+				databaseName ?? tbl.DatabaseName,
+				schemaName   ?? tbl.SchemaName);
+		}
+
+		/// <summary>
+		/// Executes following merge operations in specified order:
+		/// - Update
+		/// - Insert
+		/// - Delete By Source (optional).
+		/// If delete operation enabled by <paramref name="delete"/> parameter - method could be used only for with Server.
+		/// </summary>
+		/// <typeparam name="T">Target table mapping class.</typeparam>
+		/// <param name="table">Target table.</param>
+		/// <param name="delete">If true, merge command will include delete by source operation without condition.</param>
+		/// <param name="source">Source data to merge into target table.</param>
+		/// <param name="tableName">Optional target table name.</param>
+		/// <param name="databaseName">Optional target table's database name.</param>
+		/// <param name="schemaName">Optional target table's schema name.</param>
+		/// <returns>Returns number of affected target records.</returns>
+		public static int Merge<T>(this ITable<T> table, bool delete, IEnumerable<T> source,
+			string tableName = null, string databaseName = null, string schemaName = null)
+			where T : class 
+		{
+			if (table == null) throw new ArgumentNullException("table");
+
+			var tbl            = (Table<T>)table;
+			var dataConnection = tbl.DataContext as DataConnection;
+
+			if (dataConnection == null)
+				throw new ArgumentException("DataContext must be of DataConnection type.");
+
+			return dataConnection.DataProvider.Merge(dataConnection, null, delete, source,
+				tableName    ?? tbl.TableName,
+				databaseName ?? tbl.DatabaseName,
+				schemaName   ?? tbl.SchemaName);
+		}
+
+		/// <summary>
+		/// Executes following merge operations in specified order:
+		/// - Update
+		/// - Insert.
+		/// </summary>
+		/// <typeparam name="T">Target table mapping class.</typeparam>
+		/// <param name="table">Target table.</param>
+		/// <param name="source">Source data to merge into target table.</param>
+		/// <param name="tableName">Optional target table name.</param>
+		/// <param name="databaseName">Optional target table's database name.</param>
+		/// <param name="schemaName">Optional target table's schema name.</param>
+		/// <returns>Returns number of affected target records.</returns>
+		public static int Merge<T>(this ITable<T> table, IEnumerable<T> source,
+			string tableName = null, string databaseName = null, string schemaName = null)
+			where T : class 
+		{
+			if (table == null) throw new ArgumentNullException("table");
+
+			var tbl            = (Table<T>)table;
+			var dataConnection = tbl.DataContext as DataConnection;
+
+			if (dataConnection == null)
+				throw new ArgumentException("DataContext must be of DataConnection type.");
+
+			return dataConnection.DataProvider.Merge(dataConnection, null, false, source,
+				tableName    ?? tbl.TableName,
+				databaseName ?? tbl.DatabaseName,
+				schemaName   ?? tbl.SchemaName);
+		}
+
+		#endregion
+	}
+}