--- conflicted
+++ resolved
@@ -1,890 +1,885 @@
-﻿using System;
-using System.Collections.Generic;
-using System.Data;
-using System.Linq;
-using System.Linq.Expressions;
-
-#if !NOASYNC
-using System.Threading;
-using System.Threading.Tasks;
-#endif
-
-using JetBrains.Annotations;
-
-namespace LinqToDB.Data
-{
-	using Linq;
-
-	/// <summary>
-	/// Contains extension methods for <see cref="DataConnection"/> class.
-	/// </summary>
-	[PublicAPI]
-	public static class DataConnectionExtensions
-	{
-		#region SetCommand
-
-		/// <summary>
-		/// Creates command wrapper for current connection with provided command text.
-		/// </summary>
-		/// <param name="dataConnection">Database connection.</param>
-		/// <param name="commandText">Command text.</param>
-		/// <returns>Database command wrapper.</returns>
-		public static CommandInfo SetCommand(this DataConnection dataConnection, string commandText)
-		{
-			return new CommandInfo(dataConnection, commandText);
-		}
-
-<<<<<<< HEAD
-		public static CommandInfo SetCommand(this DataConnection dataConnection, string commandText, params DataParameter[] parameters)
-=======
-		/// <summary>
-		/// Creates command wrapper for current connection with provided command text and parameters.
-		/// </summary>
-		/// <param name="dataConnection">Database connection.</param>
-		/// <param name="commandText">Command text.</param>
-		/// <param name="parameters">Command parameters.</param>
-		/// <returns>Database command wrapper.</returns>
-		public static CommandInfo SetCommand(DataConnection dataConnection, string commandText, params DataParameter[] parameters)
->>>>>>> 12fd5e65
-		{
-			return new CommandInfo(dataConnection, commandText, parameters);
-		}
-
-<<<<<<< HEAD
-		public static CommandInfo SetCommand(this DataConnection dataConnection, string commandText, DataParameter parameter)
-=======
-		/// <summary>
-		/// Creates command wrapper for current connection with provided command text and single parameter.
-		/// </summary>
-		/// <param name="dataConnection">Database connection.</param>
-		/// <param name="commandText">Command text.</param>
-		/// <param name="parameter">Command parameter.</param>
-		/// <returns>Database command wrapper.</returns>
-		public static CommandInfo SetCommand(DataConnection dataConnection, string commandText, DataParameter parameter)
->>>>>>> 12fd5e65
-		{
-			return new CommandInfo(dataConnection, commandText, parameter);
-		}
-
-<<<<<<< HEAD
-		public static CommandInfo SetCommand(this DataConnection dataConnection, string commandText, object parameters)
-=======
-		/// <summary>
-		/// Creates command wrapper for current connection with provided command text and parameters.
-		/// </summary>
-		/// <param name="dataConnection">Database connection.</param>
-		/// <param name="commandText">Command text.</param>
-		/// <param name="parameters">Command parameters. Supported values:
-		/// <para> - <c>null</c> for command without parameters;</para>
-		/// <para> - single <see cref="DataParameter"/> instance;</para>
-		/// <para> - array of <see cref="DataParameter"/> parameters;</para>
-		/// <para> - mapping class entity.</para>
-		/// <para>Last case will convert all mapped columns to <see cref="DataParameter"/> instances using following logic:</para>
-		/// <para> - if column is of <see cref="DataParameter"/> type, column value will be used. If parameter name (<see cref="DataParameter.Name"/>) is not set, column name will be used;</para>
-		/// <para> - if converter from column type to <see cref="DataParameter"/> is defined in mapping schema, it will be used to create parameter with colum name passed to converter;</para>
-		/// <para> - otherwise column value will be converted to <see cref="DataParameter"/> using column name as parameter name and column value will be converted to parameter value using conversion, defined by mapping schema.</para>
-		/// <returns>Database command wrapper.</returns>
-		public static CommandInfo SetCommand(DataConnection dataConnection, string commandText, object parameters)
->>>>>>> 12fd5e65
-		{
-			return new CommandInfo(dataConnection, commandText, parameters);
-		}
-
-		#endregion
-
-		#region Query with object reader
-
-		/// <summary>
-		/// Executes command and returns results as collection of values, mapped using provided mapping function.
-		/// </summary>
-		/// <typeparam name="T">Result record type.</typeparam>
-		/// <param name="connection">Database connection.</param>
-		/// <param name="objectReader">Record mapping function from data reader.</param>
-		/// <param name="sql">Command text.</param>
-		/// <returns>Returns collection of query result records.</returns>
-		public static IEnumerable<T> Query<T>(this DataConnection connection, Func<IDataReader,T> objectReader, string sql)
-		{
-			return new CommandInfo(connection, sql).Query(objectReader);
-		}
-
-		/// <summary>
-		/// Executes command using <see cref="CommandType.StoredProcedure"/> command type and returns results as collection of values, mapped using provided mapping function.
-		/// </summary>
-		/// <typeparam name="T">Result record type.</typeparam>
-		/// <param name="connection">Database connection.</param>
-		/// <param name="objectReader">Record mapping function from data reader.</param>
-		/// <param name="sql">Command text.</param>
-		/// <param name="parameters">Command parameters.</param>
-		/// <returns>Returns collection of query result records.</returns>
-		public static IEnumerable<T> QueryProc<T>(this DataConnection connection, Func<IDataReader,T> objectReader, string sql, params DataParameter[] parameters)
-		{
-			return new CommandInfo(connection, sql, parameters).QueryProc(objectReader);
-		}
-
-		/// <summary>
-		/// Executes command and returns results as collection of values, mapped using provided mapping function.
-		/// </summary>
-		/// <typeparam name="T">Result record type.</typeparam>
-		/// <param name="connection">Database connection.</param>
-		/// <param name="objectReader">Record mapping function from data reader.</param>
-		/// <param name="sql">Command text.</param>
-		/// <param name="parameters">Command parameters.</param>
-		/// <returns>Returns collection of query result records.</returns>
-		public static IEnumerable<T> Query<T>(this DataConnection connection, Func<IDataReader,T> objectReader, string sql, params DataParameter[] parameters)
-		{
-			return new CommandInfo(connection, sql, parameters).Query(objectReader);
-		}
-
-		/// <summary>
-		/// Executes command and returns results as collection of values, mapped using provided mapping function.
-		/// </summary>
-		/// <typeparam name="T">Result record type.</typeparam>
-		/// <param name="connection">Database connection.</param>
-		/// <param name="objectReader">Record mapping function from data reader.</param>
-		/// <param name="sql">Command text.</param>
-		/// <param name="parameters">Command parameters. Supported values:
-		/// <para> - <c>null</c> for command without parameters;</para>
-		/// <para> - single <see cref="DataParameter"/> instance;</para>
-		/// <para> - array of <see cref="DataParameter"/> parameters;</para>
-		/// <para> - mapping class entity.</para>
-		/// <para>Last case will convert all mapped columns to <see cref="DataParameter"/> instances using following logic:</para>
-		/// <para> - if column is of <see cref="DataParameter"/> type, column value will be used. If parameter name (<see cref="DataParameter.Name"/>) is not set, column name will be used;</para>
-		/// <para> - if converter from column type to <see cref="DataParameter"/> is defined in mapping schema, it will be used to create parameter with colum name passed to converter;</para>
-		/// <para> - otherwise column value will be converted to <see cref="DataParameter"/> using column name as parameter name and column value will be converted to parameter value using conversion, defined by mapping schema.</para>
-		/// <returns>Returns collection of query result records.</returns>
-		public static IEnumerable<T> Query<T>(this DataConnection connection, Func<IDataReader,T> objectReader, string sql, object parameters)
-		{
-			return new CommandInfo(connection, sql, parameters).Query(objectReader);
-		}
-
-		#endregion
-
-		#region Query
-
-		/// <summary>
-		/// Executes command and returns results as collection of values of specified type.
-		/// </summary>
-		/// <typeparam name="T">Result record type.</typeparam>
-		/// <param name="connection">Database connection.</param>
-		/// <param name="sql">Command text.</param>
-		/// <returns>Returns collection of query result records.</returns>
-		public static IEnumerable<T> Query<T>(this DataConnection connection, string sql)
-		{
-			return new CommandInfo(connection, sql).Query<T>();
-		}
-
-		/// <summary>
-		/// Executes command and returns results as collection of values of specified type.
-		/// </summary>
-		/// <typeparam name="T">Result record type.</typeparam>
-		/// <param name="connection">Database connection.</param>
-		/// <param name="sql">Command text.</param>
-		/// <param name="parameters">Command parameters.</param>
-		/// <returns>Returns collection of query result records.</returns>
-		public static IEnumerable<T> Query<T>(this DataConnection connection, string sql, params DataParameter[] parameters)
-		{
-			return new CommandInfo(connection, sql, parameters).Query<T>();
-		}
-
-		/// <summary>
-		/// Executes command using <see cref="CommandType.StoredProcedure"/> command type and returns results as collection of values of specified type.
-		/// </summary>
-		/// <typeparam name="T">Result record type.</typeparam>
-		/// <param name="connection">Database connection.</param>
-		/// <param name="sql">Command text.</param>
-		/// <param name="parameters">Command parameters.</param>
-		/// <returns>Returns collection of query result records.</returns>
-		public static IEnumerable<T> QueryProc<T>(this DataConnection connection, string sql, params DataParameter[] parameters)
-		{
-			return new CommandInfo(connection, sql, parameters).QueryProc<T>();
-		}
-
-		/// <summary>
-		/// Executes command and returns results as collection of values of specified type.
-		/// </summary>
-		/// <typeparam name="T">Result record type.</typeparam>
-		/// <param name="connection">Database connection.</param>
-		/// <param name="sql">Command text.</param>
-		/// <param name="parameter">Command parameter.</param>
-		/// <returns>Returns collection of query result records.</returns>
-		public static IEnumerable<T> Query<T>(this DataConnection connection, string sql, DataParameter parameter)
-		{
-			return new CommandInfo(connection, sql, parameter).Query<T>();
-		}
-
-		/// <summary>
-		/// Executes command and returns results as collection of values of specified type.
-		/// </summary>
-		/// <typeparam name="T">Result record type.</typeparam>
-		/// <param name="connection">Database connection.</param>
-		/// <param name="sql">Command text.</param>
-		/// <param name="parameters">Command parameters. Supported values:
-		/// <para> - <c>null</c> for command without parameters;</para>
-		/// <para> - single <see cref="DataParameter"/> instance;</para>
-		/// <para> - array of <see cref="DataParameter"/> parameters;</para>
-		/// <para> - mapping class entity.</para>
-		/// <para>Last case will convert all mapped columns to <see cref="DataParameter"/> instances using following logic:</para>
-		/// <para> - if column is of <see cref="DataParameter"/> type, column value will be used. If parameter name (<see cref="DataParameter.Name"/>) is not set, column name will be used;</para>
-		/// <para> - if converter from column type to <see cref="DataParameter"/> is defined in mapping schema, it will be used to create parameter with colum name passed to converter;</para>
-		/// <para> - otherwise column value will be converted to <see cref="DataParameter"/> using column name as parameter name and column value will be converted to parameter value using conversion, defined by mapping schema.</para>
-		/// <returns>Returns collection of query result records.</returns>
-		public static IEnumerable<T> Query<T>(this DataConnection connection, string sql, object parameters)
-		{
-			return new CommandInfo(connection, sql, parameters).Query<T>();
-		}
-
-		#endregion
-
-		#region Query with template
-		/// <summary>
-		/// Executes command and returns results as collection of values of specified type.
-		/// </summary>
-		/// <typeparam name="T">Result record type.</typeparam>
-		/// <param name="connection">Database connection.</param>
-		/// <param name="template">This value used only for <typeparamref name="T"/> parameter type inference, which makes this method usable with anonymous types.</param>
-		/// <param name="sql">Command text.</param>
-		/// <param name="parameters">Command parameters.</param>
-		/// <returns>Returns collection of query result records.</returns>
-		public static IEnumerable<T> Query<T>(this DataConnection connection, T template, string sql, params DataParameter[] parameters)
-		{
-			return new CommandInfo(connection, sql, parameters).Query(template);
-		}
-
-		/// <summary>
-		/// Executes command and returns results as collection of values of specified type.
-		/// </summary>
-		/// <typeparam name="T">Result record type.</typeparam>
-		/// <param name="connection">Database connection.</param>
-		/// <param name="template">This value used only for <typeparamref name="T"/> parameter type inference, which makes this method usable with anonymous types.</param>
-		/// <param name="sql">Command text.</param>
-		/// <param name="parameters">Command parameters. Supported values:
-		/// <para> - <c>null</c> for command without parameters;</para>
-		/// <para> - single <see cref="DataParameter"/> instance;</para>
-		/// <para> - array of <see cref="DataParameter"/> parameters;</para>
-		/// <para> - mapping class entity.</para>
-		/// <para>Last case will convert all mapped columns to <see cref="DataParameter"/> instances using following logic:</para>
-		/// <para> - if column is of <see cref="DataParameter"/> type, column value will be used. If parameter name (<see cref="DataParameter.Name"/>) is not set, column name will be used;</para>
-		/// <para> - if converter from column type to <see cref="DataParameter"/> is defined in mapping schema, it will be used to create parameter with colum name passed to converter;</para>
-		/// <para> - otherwise column value will be converted to <see cref="DataParameter"/> using column name as parameter name and column value will be converted to parameter value using conversion, defined by mapping schema.</para>
-		/// <returns>Returns collection of query result records.</returns>
-		public static IEnumerable<T> Query<T>(this DataConnection connection, T template, string sql, object parameters)
-		{
-			return new CommandInfo(connection, sql, parameters).Query(template);
-		}
-
-		#endregion
-
-		#region Execute
-
-		/// <summary>
-		/// Executes command and returns number of affected records.
-		/// </summary>
-		/// <param name="connection">Database connection.</param>
-		/// <param name="sql">Command text.</param>
-		/// <returns>Number of records, affected by command execution.</returns>
-		public static int Execute(this DataConnection connection, string sql)
-		{
-			return new CommandInfo(connection, sql).Execute();
-		}
-
-		/// <summary>
-		/// Executes command and returns number of affected records.
-		/// </summary>
-		/// <param name="connection">Database connection.</param>
-		/// <param name="sql">Command text.</param>
-		/// <param name="parameters">Command parameters.</param>
-		/// <returns>Number of records, affected by command execution.</returns>
-		public static int Execute(this DataConnection connection, string sql, params DataParameter[] parameters)
-		{
-			return new CommandInfo(connection, sql, parameters).Execute();
-		}
-
-		/// <summary>
-		/// Executes command using <see cref="CommandType.StoredProcedure"/> command type and returns number of affected records.
-		/// </summary>
-		/// <param name="connection">Database connection.</param>
-		/// <param name="sql">Command text.</param>
-		/// <param name="parameters">Command parameters.</param>
-		/// <returns>Number of records, affected by command execution.</returns>
-		public static int ExecuteProc(this DataConnection connection, string sql, params DataParameter[] parameters)
-		{
-			return new CommandInfo(connection, sql, parameters).ExecuteProc();
-		}
-
-		/// <summary>
-		/// Executes command and returns number of affected records.
-		/// </summary>
-		/// <param name="connection">Database connection.</param>
-		/// <param name="sql">Command text.</param>
-		/// <param name="parameters">Command parameters. Supported values:
-		/// <para> - <c>null</c> for command without parameters;</para>
-		/// <para> - single <see cref="DataParameter"/> instance;</para>
-		/// <para> - array of <see cref="DataParameter"/> parameters;</para>
-		/// <para> - mapping class entity.</para>
-		/// <para>Last case will convert all mapped columns to <see cref="DataParameter"/> instances using following logic:</para>
-		/// <para> - if column is of <see cref="DataParameter"/> type, column value will be used. If parameter name (<see cref="DataParameter.Name"/>) is not set, column name will be used;</para>
-		/// <para> - if converter from column type to <see cref="DataParameter"/> is defined in mapping schema, it will be used to create parameter with colum name passed to converter;</para>
-		/// <para> - otherwise column value will be converted to <see cref="DataParameter"/> using column name as parameter name and column value will be converted to parameter value using conversion, defined by mapping schema.</para>
-		/// <returns>Number of records, affected by command execution.</returns>
-		public static int Execute(this DataConnection connection, string sql, object parameters)
-		{
-			return new CommandInfo(connection, sql, parameters).Execute();
-		}
-
-#if !NOASYNC
-
-		public static Task<int> ExecuteAsync(this DataConnection connection, string sql, CancellationToken token = default(CancellationToken))
-		{
-			return new CommandInfo(connection, sql).ExecuteAsync(token);
-		}
-
-		public static Task<int> ExecuteAsync(this DataConnection connection, string sql, params DataParameter[] parameters)
-		{
-			return new CommandInfo(connection, sql, parameters).ExecuteAsync();
-		}
-
-		public static Task<int> ExecuteProcAsync(this DataConnection connection, string sql, params DataParameter[] parameters)
-		{
-			return new CommandInfo(connection, sql, parameters).ExecuteProcAsync();
-		}
-
-		public static Task<int> ExecuteAsync(this DataConnection connection, string sql, object parameters)
-		{
-			return new CommandInfo(connection, sql, parameters).ExecuteAsync();
-		}
-
-		public static Task<int> ExecuteAsync(this DataConnection connection, string sql, CancellationToken token, params DataParameter[] parameters)
-		{
-			return new CommandInfo(connection, sql, parameters).ExecuteAsync(token);
-		}
-
-		public static Task<int> ExecuteProcAsync(this DataConnection connection, string sql, CancellationToken token, params DataParameter[] parameters)
-		{
-			return new CommandInfo(connection, sql, parameters).ExecuteProcAsync(token);
-		}
-
-		public static Task<int> ExecuteAsync(this DataConnection connection, string sql, CancellationToken token, object parameters)
-		{
-			return new CommandInfo(connection, sql, parameters).ExecuteAsync(token);
-		}
-
-#endif
-
-		#endregion
-
-		#region Execute scalar
-
-		/// <summary>
-		/// Executes command and returns single value.
-		/// </summary>
-		/// <typeparam name="T">Resulting value type.</typeparam>
-		/// <param name="connection">Database connection.</param>
-		/// <param name="sql">Command text.</param>
-		/// <returns>Resulting value.</returns>
-		public static T Execute<T>(this DataConnection connection, string sql)
-		{
-			return new CommandInfo(connection, sql).Execute<T>();
-		}
-
-		/// <summary>
-		/// Executes command and returns single value.
-		/// </summary>
-		/// <typeparam name="T">Resulting value type.</typeparam>
-		/// <param name="connection">Database connection.</param>
-		/// <param name="sql">Command text.</param>
-		/// <param name="parameters">Command parameters.</param>
-		/// <returns>Resulting value.</returns>
-		public static T Execute<T>(this DataConnection connection, string sql, params DataParameter[] parameters)
-		{
-			return new CommandInfo(connection, sql, parameters).Execute<T>();
-		}
-
-		/// <summary>
-		/// Executes command using <see cref="CommandType.StoredProcedure"/> command type and returns single value.
-		/// </summary>
-		/// <typeparam name="T">Resulting value type.</typeparam>
-		/// <param name="connection">Database connection.</param>
-		/// <param name="sql">Command text.</param>
-		/// <param name="parameters">Command parameters.</param>
-		/// <returns>Resulting value.</returns>
-		public static T ExecuteProc<T>(this DataConnection connection, string sql, params DataParameter[] parameters)
-		{
-			return new CommandInfo(connection, sql, parameters).ExecuteProc<T>();
-		}
-
-		/// <summary>
-		/// Executes command and returns single value.
-		/// </summary>
-		/// <typeparam name="T">Resulting value type.</typeparam>
-		/// <param name="connection">Database connection.</param>
-		/// <param name="sql">Command text.</param>
-		/// <param name="parameter">Command parameter.</param>
-		/// <returns>Resulting value.</returns>
-		public static T Execute<T>(this DataConnection connection, string sql, DataParameter parameter)
-		{
-			return new CommandInfo(connection, sql, parameter).Execute<T>();
-		}
-
-		/// <summary>
-		/// Executes command and returns single value.
-		/// </summary>
-		/// <typeparam name="T">Resulting value type.</typeparam>
-		/// <param name="connection">Database connection.</param>
-		/// <param name="sql">Command text.</param>
-		/// <param name="parameters">Command parameters. Supported values:
-		/// <para> - <c>null</c> for command without parameters;</para>
-		/// <para> - single <see cref="DataParameter"/> instance;</para>
-		/// <para> - array of <see cref="DataParameter"/> parameters;</para>
-		/// <para> - mapping class entity.</para>
-		/// <para>Last case will convert all mapped columns to <see cref="DataParameter"/> instances using following logic:</para>
-		/// <para> - if column is of <see cref="DataParameter"/> type, column value will be used. If parameter name (<see cref="DataParameter.Name"/>) is not set, column name will be used;</para>
-		/// <para> - if converter from column type to <see cref="DataParameter"/> is defined in mapping schema, it will be used to create parameter with colum name passed to converter;</para>
-		/// <para> - otherwise column value will be converted to <see cref="DataParameter"/> using column name as parameter name and column value will be converted to parameter value using conversion, defined by mapping schema.</para>
-		/// <returns>Resulting value.</returns>
-		public static T Execute<T>(this DataConnection connection, string sql, object parameters)
-		{
-			return new CommandInfo(connection, sql, parameters).Execute<T>();
-		}
-
-		#endregion
-
-		#region ExecuteReader
-
-		/// <summary>
-		/// Executes command and returns data reader instance.
-		/// </summary>
-		/// <param name="connection">Database connection.</param>
-		/// <param name="sql">Command text.</param>
-		/// <returns>Data reader object.</returns>
-		public static DataReader ExecuteReader(this DataConnection connection, string sql)
-		{
-			return new CommandInfo(connection, sql).ExecuteReader();
-		}
-
-		/// <summary>
-		/// Executes command and returns data reader instance.
-		/// </summary>
-		/// <param name="connection">Database connection.</param>
-		/// <param name="sql">Command text.</param>
-		/// <param name="parameters">Command parameters.</param>
-		/// <returns>Data reader object.</returns>
-		public static DataReader ExecuteReader(this DataConnection connection, string sql, params DataParameter[] parameters)
-		{
-			return new CommandInfo(connection, sql, parameters).ExecuteReader();
-		}
-
-		/// <summary>
-		/// Executes command and returns data reader instance.
-		/// </summary>
-		/// <param name="connection">Database connection.</param>
-		/// <param name="sql">Command text.</param>
-		/// <param name="parameter">Command parameter.</param>
-		/// <returns>Data reader object.</returns>
-		public static DataReader ExecuteReader(this DataConnection connection, string sql, DataParameter parameter)
-		{
-			return new CommandInfo(connection, sql, parameter).ExecuteReader();
-		}
-
-		/// <summary>
-		/// Executes command and returns data reader instance.
-		/// </summary>
-		/// <param name="connection">Database connection.</param>
-		/// <param name="sql">Command text.</param>
-		/// <param name="parameters">Command parameters. Supported values:
-		/// <para> - <c>null</c> for command without parameters;</para>
-		/// <para> - single <see cref="DataParameter"/> instance;</para>
-		/// <para> - array of <see cref="DataParameter"/> parameters;</para>
-		/// <para> - mapping class entity.</para>
-		/// <para>Last case will convert all mapped columns to <see cref="DataParameter"/> instances using following logic:</para>
-		/// <para> - if column is of <see cref="DataParameter"/> type, column value will be used. If parameter name (<see cref="DataParameter.Name"/>) is not set, column name will be used;</para>
-		/// <para> - if converter from column type to <see cref="DataParameter"/> is defined in mapping schema, it will be used to create parameter with colum name passed to converter;</para>
-		/// <para> - otherwise column value will be converted to <see cref="DataParameter"/> using column name as parameter name and column value will be converted to parameter value using conversion, defined by mapping schema.</para>
-		/// <returns>Data reader object.</returns>
-		public static DataReader ExecuteReader(this DataConnection connection, string sql, object parameters)
-		{
-			return new CommandInfo(connection, sql, parameters).ExecuteReader();
-		}
-
-		/// <summary>
-		/// Executes command and returns data reader instance.
-		/// </summary>
-		/// <param name="connection">Database connection.</param>
-		/// <param name="sql">Command text.</param>
-		/// <param name="commandType">Type of command. See <see cref="CommandType"/> for all supported types.</param>
-		/// <param name="commandBehavior">Command behavior flags. See <see cref="CommandBehavior"/> for more details.</param>
-		/// <param name="parameters">Command parameters.</param>
-		/// <returns>Data reader object.</returns>
-		public static DataReader ExecuteReader(
-			this DataConnection    connection,
-			string                 sql,
-			CommandType            commandType,
-			CommandBehavior        commandBehavior,
-			params DataParameter[] parameters)
-		{
-			return new CommandInfo(connection, sql, parameters)
-			{
-				CommandType     = commandType,
-				CommandBehavior = commandBehavior,
-			}.ExecuteReader();
-		}
-
-		#endregion
-
-		#region BulkCopy
-
-		/// <summary>
-		/// Performs bulk insert operation.
-		/// </summary>
-		/// <typeparam name="T">Mapping type of inserted record.</typeparam>
-		/// <param name="dataConnection">Database connection.</param>
-		/// <param name="options">Operation options.</param>
-		/// <param name="source">Records to insert.</param>
-		/// <returns>Bulk insert operation status.</returns>
-		public static BulkCopyRowsCopied BulkCopy<T>([NotNull] this DataConnection dataConnection, BulkCopyOptions options, IEnumerable<T> source)
-		{
-			if (dataConnection == null) throw new ArgumentNullException("dataConnection");
-			return dataConnection.DataProvider.BulkCopy(dataConnection, options, source);
-		}
-
-		/// <summary>
-		/// Performs bulk insert operation.
-		/// </summary>
-		/// <typeparam name="T">Mapping type of inserted record.</typeparam>
-		/// <param name="dataConnection">Database connection.</param>
-		/// <param name="maxBatchSize">TODO</param>
-		/// <param name="source">Records to insert.</param>
-		/// <returns>Bulk insert operation status.</returns>
-		public static BulkCopyRowsCopied BulkCopy<T>([NotNull] this DataConnection dataConnection, int maxBatchSize, IEnumerable<T> source)
-		{
-			if (dataConnection == null) throw new ArgumentNullException("dataConnection");
-
-			return dataConnection.DataProvider.BulkCopy(
-				dataConnection,
-				new BulkCopyOptions { MaxBatchSize = maxBatchSize },
-				source);
-		}
-
-		/// <summary>
-		/// Performs bulk insert operation.
-		/// </summary>
-		/// <typeparam name="T">Mapping type of inserted record.</typeparam>
-		/// <param name="dataConnection">Database connection.</param>
-		/// <param name="source">Records to insert.</param>
-		/// <returns>Bulk insert operation status.</returns>
-		public static BulkCopyRowsCopied BulkCopy<T>([NotNull] this DataConnection dataConnection, IEnumerable<T> source)
-		{
-			if (dataConnection == null) throw new ArgumentNullException("dataConnection");
-
-			return dataConnection.DataProvider.BulkCopy(
-				dataConnection,
-				new BulkCopyOptions(),
-				source);
-		}
-
-		/// <summary>
-		/// Performs bulk intert operation into table specified in <paramref name="options"/> parameter or into table, identified by <paramref name="table"/>.
-		/// </summary>
-		/// <typeparam name="T">Mapping type of inserted record.</typeparam>
-		/// <param name="table">Target table.</param>
-		/// <param name="options">Operation options.</param>
-		/// <param name="source">Records to insert.</param>
-		/// <returns>Bulk insert operation status.</returns>
-		public static BulkCopyRowsCopied BulkCopy<T>([NotNull] this ITable<T> table, BulkCopyOptions options, IEnumerable<T> source)
-		{
-			if (table == null) throw new ArgumentNullException("table");
-
-			var tbl            = (Table<T>)table;
-			var dataConnection = tbl.DataContext as DataConnection;
-
-			if (dataConnection == null)
-				throw new ArgumentException("DataContext must be of DataConnection type.");
-
-			if (options.TableName    == null) options.TableName    = tbl.TableName;
-			if (options.DatabaseName == null) options.DatabaseName = tbl.DatabaseName;
-			if (options.SchemaName   == null) options.SchemaName   = tbl.SchemaName;
-
-			return dataConnection.DataProvider.BulkCopy(dataConnection, options, source);
-		}
-
-		/// <summary>
-		/// Performs bulk intert operation into table, identified by <paramref name="table"/>.
-		/// </summary>
-		/// <typeparam name="T">Mapping type of inserted record.</typeparam>
-		/// <param name="table">Target table.</param>
-		/// <param name="maxBatchSize">TODO</param>
-		/// <param name="source">Records to insert.</param>
-		/// <returns>Bulk insert operation status.</returns>
-		public static BulkCopyRowsCopied BulkCopy<T>(this ITable<T> table, int maxBatchSize, IEnumerable<T> source)
-		{
-			if (table == null) throw new ArgumentNullException("table");
-
-			var tbl            = (Table<T>)table;
-			var dataConnection = tbl.DataContext as DataConnection;
-
-			if (dataConnection == null)
-				throw new ArgumentException("DataContext must be of DataConnection type.");
-
-			return dataConnection.DataProvider.BulkCopy(
-				dataConnection,
-				new BulkCopyOptions
-				{
-					MaxBatchSize = maxBatchSize,
-					TableName    = tbl.TableName,
-					DatabaseName = tbl.DatabaseName,
-					SchemaName   = tbl.SchemaName,
-				},
-				source);
-		}
-
-		/// <summary>
-		/// Performs bulk intert operation into table, identified by <paramref name="table"/>.
-		/// </summary>
-		/// <typeparam name="T">Mapping type of inserted record.</typeparam>
-		/// <param name="table">Target table.</param>
-		/// <param name="source">Records to insert.</param>
-		/// <returns>Bulk insert operation status.</returns>
-		public static BulkCopyRowsCopied BulkCopy<T>(this ITable<T> table, IEnumerable<T> source)
-		{
-			if (table == null) throw new ArgumentNullException("table");
-
-			var tbl            = (Table<T>)table;
-			var dataConnection = tbl.DataContext as DataConnection;
-
-			if (dataConnection == null)
-				throw new ArgumentException("DataContext must be of DataConnection type.");
-
-			return dataConnection.DataProvider.BulkCopy(
-				dataConnection,
-				new BulkCopyOptions
-				{
-					TableName    = tbl.TableName,
-					DatabaseName = tbl.DatabaseName,
-					SchemaName   = tbl.SchemaName,
-				},
-				source);
-		}
-
-		#endregion
-
-		#region Merge
-
-		public static int Merge<T>(this DataConnection dataConnection, IQueryable<T> source, Expression<Func<T,bool>> predicate,
-			string tableName = null, string databaseName = null, string schemaName = null)
-			where T : class 
-		{
-			return dataConnection.DataProvider.Merge(dataConnection, predicate, true, source.Where(predicate), tableName, databaseName, schemaName);
-		}
-
-		public static int Merge<T>(this DataConnection dataConnection, Expression<Func<T,bool>> predicate, IEnumerable<T> source,
-			string tableName = null, string databaseName = null, string schemaName = null)
-			where T : class 
-		{
-			return dataConnection.DataProvider.Merge(dataConnection, predicate, true, source, tableName, databaseName, schemaName);
-		}
-
-		public static int Merge<T>(this DataConnection dataConnection, bool delete, IEnumerable<T> source,
-			string tableName = null, string databaseName = null, string schemaName = null)
-			where T : class 
-		{
-			return dataConnection.DataProvider.Merge(dataConnection, null, delete, source, tableName, databaseName, schemaName);
-		}
-
-		public static int Merge<T>(this DataConnection dataConnection, IEnumerable<T> source,
-			string tableName = null, string databaseName = null, string schemaName = null)
-			where T : class 
-		{
-			return dataConnection.DataProvider.Merge(dataConnection, null, false, source, tableName, databaseName, schemaName);
-		}
-
-		public static int Merge<T>(this ITable<T> table, IQueryable<T> source, Expression<Func<T,bool>> predicate,
-			string tableName = null, string databaseName = null, string schemaName = null)
-			where T : class 
-		{
-			if (table == null) throw new ArgumentNullException("table");
-
-			var tbl            = (Table<T>)table;
-			var dataConnection = tbl.DataContext as DataConnection;
-
-			if (dataConnection == null)
-				throw new ArgumentException("DataContext must be of DataConnection type.");
-
-			return dataConnection.DataProvider.Merge(dataConnection, predicate, true, source.Where(predicate),
-				tableName    ?? tbl.TableName,
-				databaseName ?? tbl.DatabaseName,
-				schemaName   ?? tbl.SchemaName);
-		}
-
-		public static int Merge<T>(this ITable<T> table, Expression<Func<T,bool>> predicate, IEnumerable<T> source,
-			string tableName = null, string databaseName = null, string schemaName = null)
-			where T : class 
-		{
-			if (table == null) throw new ArgumentNullException("table");
-
-			var tbl            = (Table<T>)table;
-			var dataConnection = tbl.DataContext as DataConnection;
-
-			if (dataConnection == null)
-				throw new ArgumentException("DataContext must be of DataConnection type.");
-
-			return dataConnection.DataProvider.Merge(dataConnection, predicate, true, source,
-				tableName    ?? tbl.TableName,
-				databaseName ?? tbl.DatabaseName,
-				schemaName   ?? tbl.SchemaName);
-		}
-
-		public static int Merge<T>(this ITable<T> table, bool delete, IEnumerable<T> source,
-			string tableName = null, string databaseName = null, string schemaName = null)
-			where T : class 
-		{
-			if (table == null) throw new ArgumentNullException("table");
-
-			var tbl            = (Table<T>)table;
-			var dataConnection = tbl.DataContext as DataConnection;
-
-			if (dataConnection == null)
-				throw new ArgumentException("DataContext must be of DataConnection type.");
-
-			return dataConnection.DataProvider.Merge(dataConnection, null, delete, source,
-				tableName    ?? tbl.TableName,
-				databaseName ?? tbl.DatabaseName,
-				schemaName   ?? tbl.SchemaName);
-		}
-
-		public static int Merge<T>(this ITable<T> table, IEnumerable<T> source,
-			string tableName = null, string databaseName = null, string schemaName = null)
-			where T : class 
-		{
-			if (table == null) throw new ArgumentNullException("table");
-
-			var tbl            = (Table<T>)table;
-			var dataConnection = tbl.DataContext as DataConnection;
-
-			if (dataConnection == null)
-				throw new ArgumentException("DataContext must be of DataConnection type.");
-
-			return dataConnection.DataProvider.Merge(dataConnection, null, false, source,
-				tableName    ?? tbl.TableName,
-				databaseName ?? tbl.DatabaseName,
-				schemaName   ?? tbl.SchemaName);
-		}
-
-#if !NOASYNC
-
-		public static Task<int> MergeAsync<T>(this DataConnection dataConnection, IQueryable<T> source, Expression<Func<T,bool>> predicate,
-			string tableName = null, string databaseName = null, string schemaName = null,
-			CancellationToken token = default(CancellationToken))
-			where T : class
-		{
-			return dataConnection.DataProvider.MergeAsync(
-				dataConnection, predicate, true, source.Where(predicate), tableName, databaseName, schemaName, token);
-		}
-
-		public static Task<int> MergeAsync<T>(this DataConnection dataConnection, Expression<Func<T,bool>> predicate, IEnumerable<T> source,
-			string tableName = null, string databaseName = null, string schemaName = null,
-			CancellationToken token = default(CancellationToken))
-			where T : class
-		{
-			return dataConnection.DataProvider.MergeAsync(dataConnection, predicate, true, source, tableName, databaseName, schemaName, token);
-		}
-
-		public static Task<int> MergeAsync<T>(this DataConnection dataConnection, bool delete, IEnumerable<T> source,
-			string tableName = null, string databaseName = null, string schemaName = null,
-			CancellationToken token = default(CancellationToken))
-			where T : class
-		{
-			return dataConnection.DataProvider.MergeAsync(dataConnection, null, delete, source, tableName, databaseName, schemaName, token);
-		}
-
-		public static Task<int> MergeAsync<T>(this DataConnection dataConnection, IEnumerable<T> source,
-			string tableName = null, string databaseName = null, string schemaName = null,
-			CancellationToken token = default(CancellationToken))
-			where T : class
-		{
-			return dataConnection.DataProvider.MergeAsync(dataConnection, null, false, source, tableName, databaseName, schemaName, token);
-		}
-
-		public static Task<int> MergeAsync<T>(this ITable<T> table, IQueryable<T> source, Expression<Func<T,bool>> predicate,
-			string tableName = null, string databaseName = null, string schemaName = null,
-			CancellationToken token = default(CancellationToken))
-			where T : class 
-		{
-			if (table == null) throw new ArgumentNullException("table");
-
-			var tbl            = (Table<T>)table;
-			var dataConnection = tbl.DataContext as DataConnection;
-
-			if (dataConnection == null)
-				throw new ArgumentException("DataContext must be of DataConnection type.");
-
-			return dataConnection.DataProvider.MergeAsync(dataConnection, predicate, true, source.Where(predicate),
-				tableName    ?? tbl.TableName,
-				databaseName ?? tbl.DatabaseName,
-				schemaName   ?? tbl.SchemaName,
-				token);
-		}
-
-		public static Task<int> MergAsynce<T>(this ITable<T> table, Expression<Func<T,bool>> predicate, IEnumerable<T> source,
-			string tableName = null, string databaseName = null, string schemaName = null,
-			CancellationToken token = default(CancellationToken))
-			where T : class 
-		{
-			if (table == null) throw new ArgumentNullException("table");
-
-			var tbl            = (Table<T>)table;
-			var dataConnection = tbl.DataContext as DataConnection;
-
-			if (dataConnection == null)
-				throw new ArgumentException("DataContext must be of DataConnection type.");
-
-			return dataConnection.DataProvider.MergeAsync(dataConnection, predicate, true, source,
-				tableName    ?? tbl.TableName,
-				databaseName ?? tbl.DatabaseName,
-				schemaName   ?? tbl.SchemaName,
-				token);
-		}
-
-		public static Task<int> MergeAsync<T>(this ITable<T> table, bool delete, IEnumerable<T> source,
-			string tableName = null, string databaseName = null, string schemaName = null,
-			CancellationToken token = default(CancellationToken))
-			where T : class 
-		{
-			if (table == null) throw new ArgumentNullException("table");
-
-			var tbl            = (Table<T>)table;
-			var dataConnection = tbl.DataContext as DataConnection;
-
-			if (dataConnection == null)
-				throw new ArgumentException("DataContext must be of DataConnection type.");
-
-			return dataConnection.DataProvider.MergeAsync(dataConnection, null, delete, source,
-				tableName    ?? tbl.TableName,
-				databaseName ?? tbl.DatabaseName,
-				schemaName   ?? tbl.SchemaName,
-				token);
-		}
-
-		public static Task<int> MergeAsync<T>(this ITable<T> table, IEnumerable<T> source,
-			string tableName = null, string databaseName = null, string schemaName = null,
-			CancellationToken token = default(CancellationToken))
-			where T : class 
-		{
-			if (table == null) throw new ArgumentNullException("table");
-
-			var tbl            = (Table<T>)table;
-			var dataConnection = tbl.DataContext as DataConnection;
-
-			if (dataConnection == null)
-				throw new ArgumentException("DataContext must be of DataConnection type.");
-
-			return dataConnection.DataProvider.MergeAsync(dataConnection, null, false, source,
-				tableName    ?? tbl.TableName,
-				databaseName ?? tbl.DatabaseName,
-				schemaName   ?? tbl.SchemaName,
-				token);
-		}
-
-#endif
-
-		#endregion
-	}
-}
+﻿using System;
+using System.Collections.Generic;
+using System.Data;
+using System.Linq;
+using System.Linq.Expressions;
+
+#if !NOASYNC
+using System.Threading;
+using System.Threading.Tasks;
+#endif
+
+using JetBrains.Annotations;
+
+namespace LinqToDB.Data
+{
+	using Linq;
+
+	/// <summary>
+	/// Contains extension methods for <see cref="DataConnection"/> class.
+	/// </summary>
+	[PublicAPI]
+	public static class DataConnectionExtensions
+	{
+		#region SetCommand
+
+		/// <summary>
+		/// Creates command wrapper for current connection with provided command text.
+		/// </summary>
+		/// <param name="dataConnection">Database connection.</param>
+		/// <param name="commandText">Command text.</param>
+		/// <returns>Database command wrapper.</returns>
+		public static CommandInfo SetCommand(this DataConnection dataConnection, string commandText)
+		{
+			return new CommandInfo(dataConnection, commandText);
+		}
+
+		/// <summary>
+		/// Creates command wrapper for current connection with provided command text and parameters.
+		/// </summary>
+		/// <param name="dataConnection">Database connection.</param>
+		/// <param name="commandText">Command text.</param>
+		/// <param name="parameters">Command parameters.</param>
+		/// <returns>Database command wrapper.</returns>
+		public static CommandInfo SetCommand(this DataConnection dataConnection, string commandText, params DataParameter[] parameters)
+		{
+			return new CommandInfo(dataConnection, commandText, parameters);
+		}
+
+		/// <summary>
+		/// Creates command wrapper for current connection with provided command text and single parameter.
+		/// </summary>
+		/// <param name="dataConnection">Database connection.</param>
+		/// <param name="commandText">Command text.</param>
+		/// <param name="parameter">Command parameter.</param>
+		/// <returns>Database command wrapper.</returns>
+		public static CommandInfo SetCommand(this DataConnection dataConnection, string commandText, DataParameter parameter)
+		{
+			return new CommandInfo(dataConnection, commandText, parameter);
+		}
+
+		/// <summary>
+		/// Creates command wrapper for current connection with provided command text and parameters.
+		/// </summary>
+		/// <param name="dataConnection">Database connection.</param>
+		/// <param name="commandText">Command text.</param>
+		/// <param name="parameters">Command parameters. Supported values:
+		/// <para> - <c>null</c> for command without parameters;</para>
+		/// <para> - single <see cref="DataParameter"/> instance;</para>
+		/// <para> - array of <see cref="DataParameter"/> parameters;</para>
+		/// <para> - mapping class entity.</para>
+		/// <para>Last case will convert all mapped columns to <see cref="DataParameter"/> instances using following logic:</para>
+		/// <para> - if column is of <see cref="DataParameter"/> type, column value will be used. If parameter name (<see cref="DataParameter.Name"/>) is not set, column name will be used;</para>
+		/// <para> - if converter from column type to <see cref="DataParameter"/> is defined in mapping schema, it will be used to create parameter with colum name passed to converter;</para>
+		/// <para> - otherwise column value will be converted to <see cref="DataParameter"/> using column name as parameter name and column value will be converted to parameter value using conversion, defined by mapping schema.</para>
+		/// </param>
+		/// <returns>Database command wrapper.</returns>
+		public static CommandInfo SetCommand(this DataConnection dataConnection, string commandText, object parameters)
+		{
+			return new CommandInfo(dataConnection, commandText, parameters);
+		}
+
+		#endregion
+
+		#region Query with object reader
+
+		/// <summary>
+		/// Executes command and returns results as collection of values, mapped using provided mapping function.
+		/// </summary>
+		/// <typeparam name="T">Result record type.</typeparam>
+		/// <param name="connection">Database connection.</param>
+		/// <param name="objectReader">Record mapping function from data reader.</param>
+		/// <param name="sql">Command text.</param>
+		/// <returns>Returns collection of query result records.</returns>
+		public static IEnumerable<T> Query<T>(this DataConnection connection, Func<IDataReader,T> objectReader, string sql)
+		{
+			return new CommandInfo(connection, sql).Query(objectReader);
+		}
+
+		/// <summary>
+		/// Executes command using <see cref="CommandType.StoredProcedure"/> command type and returns results as collection of values, mapped using provided mapping function.
+		/// </summary>
+		/// <typeparam name="T">Result record type.</typeparam>
+		/// <param name="connection">Database connection.</param>
+		/// <param name="objectReader">Record mapping function from data reader.</param>
+		/// <param name="sql">Command text.</param>
+		/// <param name="parameters">Command parameters.</param>
+		/// <returns>Returns collection of query result records.</returns>
+		public static IEnumerable<T> QueryProc<T>(this DataConnection connection, Func<IDataReader,T> objectReader, string sql, params DataParameter[] parameters)
+		{
+			return new CommandInfo(connection, sql, parameters).QueryProc(objectReader);
+		}
+
+		/// <summary>
+		/// Executes command and returns results as collection of values, mapped using provided mapping function.
+		/// </summary>
+		/// <typeparam name="T">Result record type.</typeparam>
+		/// <param name="connection">Database connection.</param>
+		/// <param name="objectReader">Record mapping function from data reader.</param>
+		/// <param name="sql">Command text.</param>
+		/// <param name="parameters">Command parameters.</param>
+		/// <returns>Returns collection of query result records.</returns>
+		public static IEnumerable<T> Query<T>(this DataConnection connection, Func<IDataReader,T> objectReader, string sql, params DataParameter[] parameters)
+		{
+			return new CommandInfo(connection, sql, parameters).Query(objectReader);
+		}
+
+		/// <summary>
+		/// Executes command and returns results as collection of values, mapped using provided mapping function.
+		/// </summary>
+		/// <typeparam name="T">Result record type.</typeparam>
+		/// <param name="connection">Database connection.</param>
+		/// <param name="objectReader">Record mapping function from data reader.</param>
+		/// <param name="sql">Command text.</param>
+		/// <param name="parameters">Command parameters. Supported values:
+		/// <para> - <c>null</c> for command without parameters;</para>
+		/// <para> - single <see cref="DataParameter"/> instance;</para>
+		/// <para> - array of <see cref="DataParameter"/> parameters;</para>
+		/// <para> - mapping class entity.</para>
+		/// <para>Last case will convert all mapped columns to <see cref="DataParameter"/> instances using following logic:</para>
+		/// <para> - if column is of <see cref="DataParameter"/> type, column value will be used. If parameter name (<see cref="DataParameter.Name"/>) is not set, column name will be used;</para>
+		/// <para> - if converter from column type to <see cref="DataParameter"/> is defined in mapping schema, it will be used to create parameter with colum name passed to converter;</para>
+		/// <para> - otherwise column value will be converted to <see cref="DataParameter"/> using column name as parameter name and column value will be converted to parameter value using conversion, defined by mapping schema.</para>
+		/// </param>
+		/// <returns>Returns collection of query result records.</returns>
+		public static IEnumerable<T> Query<T>(this DataConnection connection, Func<IDataReader,T> objectReader, string sql, object parameters)
+		{
+			return new CommandInfo(connection, sql, parameters).Query(objectReader);
+		}
+
+		#endregion
+
+		#region Query
+
+		/// <summary>
+		/// Executes command and returns results as collection of values of specified type.
+		/// </summary>
+		/// <typeparam name="T">Result record type.</typeparam>
+		/// <param name="connection">Database connection.</param>
+		/// <param name="sql">Command text.</param>
+		/// <returns>Returns collection of query result records.</returns>
+		public static IEnumerable<T> Query<T>(this DataConnection connection, string sql)
+		{
+			return new CommandInfo(connection, sql).Query<T>();
+		}
+
+		/// <summary>
+		/// Executes command and returns results as collection of values of specified type.
+		/// </summary>
+		/// <typeparam name="T">Result record type.</typeparam>
+		/// <param name="connection">Database connection.</param>
+		/// <param name="sql">Command text.</param>
+		/// <param name="parameters">Command parameters.</param>
+		/// <returns>Returns collection of query result records.</returns>
+		public static IEnumerable<T> Query<T>(this DataConnection connection, string sql, params DataParameter[] parameters)
+		{
+			return new CommandInfo(connection, sql, parameters).Query<T>();
+		}
+
+		/// <summary>
+		/// Executes command using <see cref="CommandType.StoredProcedure"/> command type and returns results as collection of values of specified type.
+		/// </summary>
+		/// <typeparam name="T">Result record type.</typeparam>
+		/// <param name="connection">Database connection.</param>
+		/// <param name="sql">Command text.</param>
+		/// <param name="parameters">Command parameters.</param>
+		/// <returns>Returns collection of query result records.</returns>
+		public static IEnumerable<T> QueryProc<T>(this DataConnection connection, string sql, params DataParameter[] parameters)
+		{
+			return new CommandInfo(connection, sql, parameters).QueryProc<T>();
+		}
+
+		/// <summary>
+		/// Executes command and returns results as collection of values of specified type.
+		/// </summary>
+		/// <typeparam name="T">Result record type.</typeparam>
+		/// <param name="connection">Database connection.</param>
+		/// <param name="sql">Command text.</param>
+		/// <param name="parameter">Command parameter.</param>
+		/// <returns>Returns collection of query result records.</returns>
+		public static IEnumerable<T> Query<T>(this DataConnection connection, string sql, DataParameter parameter)
+		{
+			return new CommandInfo(connection, sql, parameter).Query<T>();
+		}
+
+		/// <summary>
+		/// Executes command and returns results as collection of values of specified type.
+		/// </summary>
+		/// <typeparam name="T">Result record type.</typeparam>
+		/// <param name="connection">Database connection.</param>
+		/// <param name="sql">Command text.</param>
+		/// <param name="parameters">Command parameters. Supported values:
+		/// <para> - <c>null</c> for command without parameters;</para>
+		/// <para> - single <see cref="DataParameter"/> instance;</para>
+		/// <para> - array of <see cref="DataParameter"/> parameters;</para>
+		/// <para> - mapping class entity.</para>
+		/// <para>Last case will convert all mapped columns to <see cref="DataParameter"/> instances using following logic:</para>
+		/// <para> - if column is of <see cref="DataParameter"/> type, column value will be used. If parameter name (<see cref="DataParameter.Name"/>) is not set, column name will be used;</para>
+		/// <para> - if converter from column type to <see cref="DataParameter"/> is defined in mapping schema, it will be used to create parameter with colum name passed to converter;</para>
+		/// <para> - otherwise column value will be converted to <see cref="DataParameter"/> using column name as parameter name and column value will be converted to parameter value using conversion, defined by mapping schema.</para>
+		/// </param>
+		/// <returns>Returns collection of query result records.</returns>
+		public static IEnumerable<T> Query<T>(this DataConnection connection, string sql, object parameters)
+		{
+			return new CommandInfo(connection, sql, parameters).Query<T>();
+		}
+
+		#endregion
+
+		#region Query with template
+		/// <summary>
+		/// Executes command and returns results as collection of values of specified type.
+		/// </summary>
+		/// <typeparam name="T">Result record type.</typeparam>
+		/// <param name="connection">Database connection.</param>
+		/// <param name="template">This value used only for <typeparamref name="T"/> parameter type inference, which makes this method usable with anonymous types.</param>
+		/// <param name="sql">Command text.</param>
+		/// <param name="parameters">Command parameters.</param>
+		/// <returns>Returns collection of query result records.</returns>
+		public static IEnumerable<T> Query<T>(this DataConnection connection, T template, string sql, params DataParameter[] parameters)
+		{
+			return new CommandInfo(connection, sql, parameters).Query(template);
+		}
+
+		/// <summary>
+		/// Executes command and returns results as collection of values of specified type.
+		/// </summary>
+		/// <typeparam name="T">Result record type.</typeparam>
+		/// <param name="connection">Database connection.</param>
+		/// <param name="template">This value used only for <typeparamref name="T"/> parameter type inference, which makes this method usable with anonymous types.</param>
+		/// <param name="sql">Command text.</param>
+		/// <param name="parameters">Command parameters. Supported values:
+		/// <para> - <c>null</c> for command without parameters;</para>
+		/// <para> - single <see cref="DataParameter"/> instance;</para>
+		/// <para> - array of <see cref="DataParameter"/> parameters;</para>
+		/// <para> - mapping class entity.</para>
+		/// <para>Last case will convert all mapped columns to <see cref="DataParameter"/> instances using following logic:</para>
+		/// <para> - if column is of <see cref="DataParameter"/> type, column value will be used. If parameter name (<see cref="DataParameter.Name"/>) is not set, column name will be used;</para>
+		/// <para> - if converter from column type to <see cref="DataParameter"/> is defined in mapping schema, it will be used to create parameter with colum name passed to converter;</para>
+		/// <para> - otherwise column value will be converted to <see cref="DataParameter"/> using column name as parameter name and column value will be converted to parameter value using conversion, defined by mapping schema.</para>
+		/// </param>
+		/// <returns>Returns collection of query result records.</returns>
+		public static IEnumerable<T> Query<T>(this DataConnection connection, T template, string sql, object parameters)
+		{
+			return new CommandInfo(connection, sql, parameters).Query(template);
+		}
+
+		#endregion
+
+		#region Execute
+
+		/// <summary>
+		/// Executes command and returns number of affected records.
+		/// </summary>
+		/// <param name="connection">Database connection.</param>
+		/// <param name="sql">Command text.</param>
+		/// <returns>Number of records, affected by command execution.</returns>
+		public static int Execute(this DataConnection connection, string sql)
+		{
+			return new CommandInfo(connection, sql).Execute();
+		}
+
+		/// <summary>
+		/// Executes command and returns number of affected records.
+		/// </summary>
+		/// <param name="connection">Database connection.</param>
+		/// <param name="sql">Command text.</param>
+		/// <param name="parameters">Command parameters.</param>
+		/// <returns>Number of records, affected by command execution.</returns>
+		public static int Execute(this DataConnection connection, string sql, params DataParameter[] parameters)
+		{
+			return new CommandInfo(connection, sql, parameters).Execute();
+		}
+
+		/// <summary>
+		/// Executes command using <see cref="CommandType.StoredProcedure"/> command type and returns number of affected records.
+		/// </summary>
+		/// <param name="connection">Database connection.</param>
+		/// <param name="sql">Command text.</param>
+		/// <param name="parameters">Command parameters.</param>
+		/// <returns>Number of records, affected by command execution.</returns>
+		public static int ExecuteProc(this DataConnection connection, string sql, params DataParameter[] parameters)
+		{
+			return new CommandInfo(connection, sql, parameters).ExecuteProc();
+		}
+
+		/// <summary>
+		/// Executes command and returns number of affected records.
+		/// </summary>
+		/// <param name="connection">Database connection.</param>
+		/// <param name="sql">Command text.</param>
+		/// <param name="parameters">Command parameters. Supported values:
+		/// <para> - <c>null</c> for command without parameters;</para>
+		/// <para> - single <see cref="DataParameter"/> instance;</para>
+		/// <para> - array of <see cref="DataParameter"/> parameters;</para>
+		/// <para> - mapping class entity.</para>
+		/// <para>Last case will convert all mapped columns to <see cref="DataParameter"/> instances using following logic:</para>
+		/// <para> - if column is of <see cref="DataParameter"/> type, column value will be used. If parameter name (<see cref="DataParameter.Name"/>) is not set, column name will be used;</para>
+		/// <para> - if converter from column type to <see cref="DataParameter"/> is defined in mapping schema, it will be used to create parameter with colum name passed to converter;</para>
+		/// <para> - otherwise column value will be converted to <see cref="DataParameter"/> using column name as parameter name and column value will be converted to parameter value using conversion, defined by mapping schema.</para>
+		/// </param>
+		/// <returns>Number of records, affected by command execution.</returns>
+		public static int Execute(this DataConnection connection, string sql, object parameters)
+		{
+			return new CommandInfo(connection, sql, parameters).Execute();
+		}
+
+#if !NOASYNC
+
+		public static Task<int> ExecuteAsync(this DataConnection connection, string sql, CancellationToken token = default(CancellationToken))
+		{
+			return new CommandInfo(connection, sql).ExecuteAsync(token);
+		}
+
+		public static Task<int> ExecuteAsync(this DataConnection connection, string sql, params DataParameter[] parameters)
+		{
+			return new CommandInfo(connection, sql, parameters).ExecuteAsync();
+		}
+
+		public static Task<int> ExecuteProcAsync(this DataConnection connection, string sql, params DataParameter[] parameters)
+		{
+			return new CommandInfo(connection, sql, parameters).ExecuteProcAsync();
+		}
+
+		public static Task<int> ExecuteAsync(this DataConnection connection, string sql, object parameters)
+		{
+			return new CommandInfo(connection, sql, parameters).ExecuteAsync();
+		}
+
+		public static Task<int> ExecuteAsync(this DataConnection connection, string sql, CancellationToken token, params DataParameter[] parameters)
+		{
+			return new CommandInfo(connection, sql, parameters).ExecuteAsync(token);
+		}
+
+		public static Task<int> ExecuteProcAsync(this DataConnection connection, string sql, CancellationToken token, params DataParameter[] parameters)
+		{
+			return new CommandInfo(connection, sql, parameters).ExecuteProcAsync(token);
+		}
+
+		public static Task<int> ExecuteAsync(this DataConnection connection, string sql, CancellationToken token, object parameters)
+		{
+			return new CommandInfo(connection, sql, parameters).ExecuteAsync(token);
+		}
+
+#endif
+
+		#endregion
+
+		#region Execute scalar
+
+		/// <summary>
+		/// Executes command and returns single value.
+		/// </summary>
+		/// <typeparam name="T">Resulting value type.</typeparam>
+		/// <param name="connection">Database connection.</param>
+		/// <param name="sql">Command text.</param>
+		/// <returns>Resulting value.</returns>
+		public static T Execute<T>(this DataConnection connection, string sql)
+		{
+			return new CommandInfo(connection, sql).Execute<T>();
+		}
+
+		/// <summary>
+		/// Executes command and returns single value.
+		/// </summary>
+		/// <typeparam name="T">Resulting value type.</typeparam>
+		/// <param name="connection">Database connection.</param>
+		/// <param name="sql">Command text.</param>
+		/// <param name="parameters">Command parameters.</param>
+		/// <returns>Resulting value.</returns>
+		public static T Execute<T>(this DataConnection connection, string sql, params DataParameter[] parameters)
+		{
+			return new CommandInfo(connection, sql, parameters).Execute<T>();
+		}
+
+		/// <summary>
+		/// Executes command using <see cref="CommandType.StoredProcedure"/> command type and returns single value.
+		/// </summary>
+		/// <typeparam name="T">Resulting value type.</typeparam>
+		/// <param name="connection">Database connection.</param>
+		/// <param name="sql">Command text.</param>
+		/// <param name="parameters">Command parameters.</param>
+		/// <returns>Resulting value.</returns>
+		public static T ExecuteProc<T>(this DataConnection connection, string sql, params DataParameter[] parameters)
+		{
+			return new CommandInfo(connection, sql, parameters).ExecuteProc<T>();
+		}
+
+		/// <summary>
+		/// Executes command and returns single value.
+		/// </summary>
+		/// <typeparam name="T">Resulting value type.</typeparam>
+		/// <param name="connection">Database connection.</param>
+		/// <param name="sql">Command text.</param>
+		/// <param name="parameter">Command parameter.</param>
+		/// <returns>Resulting value.</returns>
+		public static T Execute<T>(this DataConnection connection, string sql, DataParameter parameter)
+		{
+			return new CommandInfo(connection, sql, parameter).Execute<T>();
+		}
+
+		/// <summary>
+		/// Executes command and returns single value.
+		/// </summary>
+		/// <typeparam name="T">Resulting value type.</typeparam>
+		/// <param name="connection">Database connection.</param>
+		/// <param name="sql">Command text.</param>
+		/// <param name="parameters">Command parameters. Supported values:
+		/// <para> - <c>null</c> for command without parameters;</para>
+		/// <para> - single <see cref="DataParameter"/> instance;</para>
+		/// <para> - array of <see cref="DataParameter"/> parameters;</para>
+		/// <para> - mapping class entity.</para>
+		/// <para>Last case will convert all mapped columns to <see cref="DataParameter"/> instances using following logic:</para>
+		/// <para> - if column is of <see cref="DataParameter"/> type, column value will be used. If parameter name (<see cref="DataParameter.Name"/>) is not set, column name will be used;</para>
+		/// <para> - if converter from column type to <see cref="DataParameter"/> is defined in mapping schema, it will be used to create parameter with colum name passed to converter;</para>
+		/// <para> - otherwise column value will be converted to <see cref="DataParameter"/> using column name as parameter name and column value will be converted to parameter value using conversion, defined by mapping schema.</para>
+		/// </param>
+		/// <returns>Resulting value.</returns>
+		public static T Execute<T>(this DataConnection connection, string sql, object parameters)
+		{
+			return new CommandInfo(connection, sql, parameters).Execute<T>();
+		}
+
+		#endregion
+
+		#region ExecuteReader
+
+		/// <summary>
+		/// Executes command and returns data reader instance.
+		/// </summary>
+		/// <param name="connection">Database connection.</param>
+		/// <param name="sql">Command text.</param>
+		/// <returns>Data reader object.</returns>
+		public static DataReader ExecuteReader(this DataConnection connection, string sql)
+		{
+			return new CommandInfo(connection, sql).ExecuteReader();
+		}
+
+		/// <summary>
+		/// Executes command and returns data reader instance.
+		/// </summary>
+		/// <param name="connection">Database connection.</param>
+		/// <param name="sql">Command text.</param>
+		/// <param name="parameters">Command parameters.</param>
+		/// <returns>Data reader object.</returns>
+		public static DataReader ExecuteReader(this DataConnection connection, string sql, params DataParameter[] parameters)
+		{
+			return new CommandInfo(connection, sql, parameters).ExecuteReader();
+		}
+
+		/// <summary>
+		/// Executes command and returns data reader instance.
+		/// </summary>
+		/// <param name="connection">Database connection.</param>
+		/// <param name="sql">Command text.</param>
+		/// <param name="parameter">Command parameter.</param>
+		/// <returns>Data reader object.</returns>
+		public static DataReader ExecuteReader(this DataConnection connection, string sql, DataParameter parameter)
+		{
+			return new CommandInfo(connection, sql, parameter).ExecuteReader();
+		}
+
+		/// <summary>
+		/// Executes command and returns data reader instance.
+		/// </summary>
+		/// <param name="connection">Database connection.</param>
+		/// <param name="sql">Command text.</param>
+		/// <param name="parameters">Command parameters. Supported values:
+		/// <para> - <c>null</c> for command without parameters;</para>
+		/// <para> - single <see cref="DataParameter"/> instance;</para>
+		/// <para> - array of <see cref="DataParameter"/> parameters;</para>
+		/// <para> - mapping class entity.</para>
+		/// <para>Last case will convert all mapped columns to <see cref="DataParameter"/> instances using following logic:</para>
+		/// <para> - if column is of <see cref="DataParameter"/> type, column value will be used. If parameter name (<see cref="DataParameter.Name"/>) is not set, column name will be used;</para>
+		/// <para> - if converter from column type to <see cref="DataParameter"/> is defined in mapping schema, it will be used to create parameter with colum name passed to converter;</para>
+		/// <para> - otherwise column value will be converted to <see cref="DataParameter"/> using column name as parameter name and column value will be converted to parameter value using conversion, defined by mapping schema.</para>
+		/// </param>
+		/// <returns>Data reader object.</returns>
+		public static DataReader ExecuteReader(this DataConnection connection, string sql, object parameters)
+		{
+			return new CommandInfo(connection, sql, parameters).ExecuteReader();
+		}
+
+		/// <summary>
+		/// Executes command and returns data reader instance.
+		/// </summary>
+		/// <param name="connection">Database connection.</param>
+		/// <param name="sql">Command text.</param>
+		/// <param name="commandType">Type of command. See <see cref="CommandType"/> for all supported types.</param>
+		/// <param name="commandBehavior">Command behavior flags. See <see cref="CommandBehavior"/> for more details.</param>
+		/// <param name="parameters">Command parameters.</param>
+		/// <returns>Data reader object.</returns>
+		public static DataReader ExecuteReader(
+			this DataConnection    connection,
+			string                 sql,
+			CommandType            commandType,
+			CommandBehavior        commandBehavior,
+			params DataParameter[] parameters)
+		{
+			return new CommandInfo(connection, sql, parameters)
+			{
+				CommandType     = commandType,
+				CommandBehavior = commandBehavior,
+			}.ExecuteReader();
+		}
+
+		#endregion
+
+		#region BulkCopy
+
+		/// <summary>
+		/// Performs bulk insert operation.
+		/// </summary>
+		/// <typeparam name="T">Mapping type of inserted record.</typeparam>
+		/// <param name="dataConnection">Database connection.</param>
+		/// <param name="options">Operation options.</param>
+		/// <param name="source">Records to insert.</param>
+		/// <returns>Bulk insert operation status.</returns>
+		public static BulkCopyRowsCopied BulkCopy<T>([NotNull] this DataConnection dataConnection, BulkCopyOptions options, IEnumerable<T> source)
+		{
+			if (dataConnection == null) throw new ArgumentNullException("dataConnection");
+			return dataConnection.DataProvider.BulkCopy(dataConnection, options, source);
+		}
+
+		/// <summary>
+		/// Performs bulk insert operation.
+		/// </summary>
+		/// <typeparam name="T">Mapping type of inserted record.</typeparam>
+		/// <param name="dataConnection">Database connection.</param>
+		/// <param name="maxBatchSize">TODO</param>
+		/// <param name="source">Records to insert.</param>
+		/// <returns>Bulk insert operation status.</returns>
+		public static BulkCopyRowsCopied BulkCopy<T>([NotNull] this DataConnection dataConnection, int maxBatchSize, IEnumerable<T> source)
+		{
+			if (dataConnection == null) throw new ArgumentNullException("dataConnection");
+
+			return dataConnection.DataProvider.BulkCopy(
+				dataConnection,
+				new BulkCopyOptions { MaxBatchSize = maxBatchSize },
+				source);
+		}
+
+		/// <summary>
+		/// Performs bulk insert operation.
+		/// </summary>
+		/// <typeparam name="T">Mapping type of inserted record.</typeparam>
+		/// <param name="dataConnection">Database connection.</param>
+		/// <param name="source">Records to insert.</param>
+		/// <returns>Bulk insert operation status.</returns>
+		public static BulkCopyRowsCopied BulkCopy<T>([NotNull] this DataConnection dataConnection, IEnumerable<T> source)
+		{
+			if (dataConnection == null) throw new ArgumentNullException("dataConnection");
+
+			return dataConnection.DataProvider.BulkCopy(
+				dataConnection,
+				new BulkCopyOptions(),
+				source);
+		}
+
+		/// <summary>
+		/// Performs bulk intert operation into table specified in <paramref name="options"/> parameter or into table, identified by <paramref name="table"/>.
+		/// </summary>
+		/// <typeparam name="T">Mapping type of inserted record.</typeparam>
+		/// <param name="table">Target table.</param>
+		/// <param name="options">Operation options.</param>
+		/// <param name="source">Records to insert.</param>
+		/// <returns>Bulk insert operation status.</returns>
+		public static BulkCopyRowsCopied BulkCopy<T>([NotNull] this ITable<T> table, BulkCopyOptions options, IEnumerable<T> source)
+		{
+			if (table == null) throw new ArgumentNullException("table");
+
+			var tbl            = (Table<T>)table;
+			var dataConnection = tbl.DataContext as DataConnection;
+
+			if (dataConnection == null)
+				throw new ArgumentException("DataContext must be of DataConnection type.");
+
+			if (options.TableName    == null) options.TableName    = tbl.TableName;
+			if (options.DatabaseName == null) options.DatabaseName = tbl.DatabaseName;
+			if (options.SchemaName   == null) options.SchemaName   = tbl.SchemaName;
+
+			return dataConnection.DataProvider.BulkCopy(dataConnection, options, source);
+		}
+
+		/// <summary>
+		/// Performs bulk intert operation into table, identified by <paramref name="table"/>.
+		/// </summary>
+		/// <typeparam name="T">Mapping type of inserted record.</typeparam>
+		/// <param name="table">Target table.</param>
+		/// <param name="maxBatchSize">TODO</param>
+		/// <param name="source">Records to insert.</param>
+		/// <returns>Bulk insert operation status.</returns>
+		public static BulkCopyRowsCopied BulkCopy<T>(this ITable<T> table, int maxBatchSize, IEnumerable<T> source)
+		{
+			if (table == null) throw new ArgumentNullException("table");
+
+			var tbl            = (Table<T>)table;
+			var dataConnection = tbl.DataContext as DataConnection;
+
+			if (dataConnection == null)
+				throw new ArgumentException("DataContext must be of DataConnection type.");
+
+			return dataConnection.DataProvider.BulkCopy(
+				dataConnection,
+				new BulkCopyOptions
+				{
+					MaxBatchSize = maxBatchSize,
+					TableName    = tbl.TableName,
+					DatabaseName = tbl.DatabaseName,
+					SchemaName   = tbl.SchemaName,
+				},
+				source);
+		}
+
+		/// <summary>
+		/// Performs bulk intert operation into table, identified by <paramref name="table"/>.
+		/// </summary>
+		/// <typeparam name="T">Mapping type of inserted record.</typeparam>
+		/// <param name="table">Target table.</param>
+		/// <param name="source">Records to insert.</param>
+		/// <returns>Bulk insert operation status.</returns>
+		public static BulkCopyRowsCopied BulkCopy<T>(this ITable<T> table, IEnumerable<T> source)
+		{
+			if (table == null) throw new ArgumentNullException("table");
+
+			var tbl            = (Table<T>)table;
+			var dataConnection = tbl.DataContext as DataConnection;
+
+			if (dataConnection == null)
+				throw new ArgumentException("DataContext must be of DataConnection type.");
+
+			return dataConnection.DataProvider.BulkCopy(
+				dataConnection,
+				new BulkCopyOptions
+				{
+					TableName    = tbl.TableName,
+					DatabaseName = tbl.DatabaseName,
+					SchemaName   = tbl.SchemaName,
+				},
+				source);
+		}
+
+		#endregion
+
+		#region Merge
+
+		public static int Merge<T>(this DataConnection dataConnection, IQueryable<T> source, Expression<Func<T,bool>> predicate,
+			string tableName = null, string databaseName = null, string schemaName = null)
+			where T : class 
+		{
+			return dataConnection.DataProvider.Merge(dataConnection, predicate, true, source.Where(predicate), tableName, databaseName, schemaName);
+		}
+
+		public static int Merge<T>(this DataConnection dataConnection, Expression<Func<T,bool>> predicate, IEnumerable<T> source,
+			string tableName = null, string databaseName = null, string schemaName = null)
+			where T : class 
+		{
+			return dataConnection.DataProvider.Merge(dataConnection, predicate, true, source, tableName, databaseName, schemaName);
+		}
+
+		public static int Merge<T>(this DataConnection dataConnection, bool delete, IEnumerable<T> source,
+			string tableName = null, string databaseName = null, string schemaName = null)
+			where T : class 
+		{
+			return dataConnection.DataProvider.Merge(dataConnection, null, delete, source, tableName, databaseName, schemaName);
+		}
+
+		public static int Merge<T>(this DataConnection dataConnection, IEnumerable<T> source,
+			string tableName = null, string databaseName = null, string schemaName = null)
+			where T : class 
+		{
+			return dataConnection.DataProvider.Merge(dataConnection, null, false, source, tableName, databaseName, schemaName);
+		}
+
+		public static int Merge<T>(this ITable<T> table, IQueryable<T> source, Expression<Func<T,bool>> predicate,
+			string tableName = null, string databaseName = null, string schemaName = null)
+			where T : class 
+		{
+			if (table == null) throw new ArgumentNullException("table");
+
+			var tbl            = (Table<T>)table;
+			var dataConnection = tbl.DataContext as DataConnection;
+
+			if (dataConnection == null)
+				throw new ArgumentException("DataContext must be of DataConnection type.");
+
+			return dataConnection.DataProvider.Merge(dataConnection, predicate, true, source.Where(predicate),
+				tableName    ?? tbl.TableName,
+				databaseName ?? tbl.DatabaseName,
+				schemaName   ?? tbl.SchemaName);
+		}
+
+		public static int Merge<T>(this ITable<T> table, Expression<Func<T,bool>> predicate, IEnumerable<T> source,
+			string tableName = null, string databaseName = null, string schemaName = null)
+			where T : class 
+		{
+			if (table == null) throw new ArgumentNullException("table");
+
+			var tbl            = (Table<T>)table;
+			var dataConnection = tbl.DataContext as DataConnection;
+
+			if (dataConnection == null)
+				throw new ArgumentException("DataContext must be of DataConnection type.");
+
+			return dataConnection.DataProvider.Merge(dataConnection, predicate, true, source,
+				tableName    ?? tbl.TableName,
+				databaseName ?? tbl.DatabaseName,
+				schemaName   ?? tbl.SchemaName);
+		}
+
+		public static int Merge<T>(this ITable<T> table, bool delete, IEnumerable<T> source,
+			string tableName = null, string databaseName = null, string schemaName = null)
+			where T : class 
+		{
+			if (table == null) throw new ArgumentNullException("table");
+
+			var tbl            = (Table<T>)table;
+			var dataConnection = tbl.DataContext as DataConnection;
+
+			if (dataConnection == null)
+				throw new ArgumentException("DataContext must be of DataConnection type.");
+
+			return dataConnection.DataProvider.Merge(dataConnection, null, delete, source,
+				tableName    ?? tbl.TableName,
+				databaseName ?? tbl.DatabaseName,
+				schemaName   ?? tbl.SchemaName);
+		}
+
+		public static int Merge<T>(this ITable<T> table, IEnumerable<T> source,
+			string tableName = null, string databaseName = null, string schemaName = null)
+			where T : class 
+		{
+			if (table == null) throw new ArgumentNullException("table");
+
+			var tbl            = (Table<T>)table;
+			var dataConnection = tbl.DataContext as DataConnection;
+
+			if (dataConnection == null)
+				throw new ArgumentException("DataContext must be of DataConnection type.");
+
+			return dataConnection.DataProvider.Merge(dataConnection, null, false, source,
+				tableName    ?? tbl.TableName,
+				databaseName ?? tbl.DatabaseName,
+				schemaName   ?? tbl.SchemaName);
+		}
+
+#if !NOASYNC
+
+		public static Task<int> MergeAsync<T>(this DataConnection dataConnection, IQueryable<T> source, Expression<Func<T,bool>> predicate,
+			string tableName = null, string databaseName = null, string schemaName = null,
+			CancellationToken token = default(CancellationToken))
+			where T : class
+		{
+			return dataConnection.DataProvider.MergeAsync(
+				dataConnection, predicate, true, source.Where(predicate), tableName, databaseName, schemaName, token);
+		}
+
+		public static Task<int> MergeAsync<T>(this DataConnection dataConnection, Expression<Func<T,bool>> predicate, IEnumerable<T> source,
+			string tableName = null, string databaseName = null, string schemaName = null,
+			CancellationToken token = default(CancellationToken))
+			where T : class
+		{
+			return dataConnection.DataProvider.MergeAsync(dataConnection, predicate, true, source, tableName, databaseName, schemaName, token);
+		}
+
+		public static Task<int> MergeAsync<T>(this DataConnection dataConnection, bool delete, IEnumerable<T> source,
+			string tableName = null, string databaseName = null, string schemaName = null,
+			CancellationToken token = default(CancellationToken))
+			where T : class
+		{
+			return dataConnection.DataProvider.MergeAsync(dataConnection, null, delete, source, tableName, databaseName, schemaName, token);
+		}
+
+		public static Task<int> MergeAsync<T>(this DataConnection dataConnection, IEnumerable<T> source,
+			string tableName = null, string databaseName = null, string schemaName = null,
+			CancellationToken token = default(CancellationToken))
+			where T : class
+		{
+			return dataConnection.DataProvider.MergeAsync(dataConnection, null, false, source, tableName, databaseName, schemaName, token);
+		}
+
+		public static Task<int> MergeAsync<T>(this ITable<T> table, IQueryable<T> source, Expression<Func<T,bool>> predicate,
+			string tableName = null, string databaseName = null, string schemaName = null,
+			CancellationToken token = default(CancellationToken))
+			where T : class 
+		{
+			if (table == null) throw new ArgumentNullException("table");
+
+			var tbl            = (Table<T>)table;
+			var dataConnection = tbl.DataContext as DataConnection;
+
+			if (dataConnection == null)
+				throw new ArgumentException("DataContext must be of DataConnection type.");
+
+			return dataConnection.DataProvider.MergeAsync(dataConnection, predicate, true, source.Where(predicate),
+				tableName    ?? tbl.TableName,
+				databaseName ?? tbl.DatabaseName,
+				schemaName   ?? tbl.SchemaName,
+				token);
+		}
+
+		public static Task<int> MergAsynce<T>(this ITable<T> table, Expression<Func<T,bool>> predicate, IEnumerable<T> source,
+			string tableName = null, string databaseName = null, string schemaName = null,
+			CancellationToken token = default(CancellationToken))
+			where T : class 
+		{
+			if (table == null) throw new ArgumentNullException("table");
+
+			var tbl            = (Table<T>)table;
+			var dataConnection = tbl.DataContext as DataConnection;
+
+			if (dataConnection == null)
+				throw new ArgumentException("DataContext must be of DataConnection type.");
+
+			return dataConnection.DataProvider.MergeAsync(dataConnection, predicate, true, source,
+				tableName    ?? tbl.TableName,
+				databaseName ?? tbl.DatabaseName,
+				schemaName   ?? tbl.SchemaName,
+				token);
+		}
+
+		public static Task<int> MergeAsync<T>(this ITable<T> table, bool delete, IEnumerable<T> source,
+			string tableName = null, string databaseName = null, string schemaName = null,
+			CancellationToken token = default(CancellationToken))
+			where T : class 
+		{
+			if (table == null) throw new ArgumentNullException("table");
+
+			var tbl            = (Table<T>)table;
+			var dataConnection = tbl.DataContext as DataConnection;
+
+			if (dataConnection == null)
+				throw new ArgumentException("DataContext must be of DataConnection type.");
+
+			return dataConnection.DataProvider.MergeAsync(dataConnection, null, delete, source,
+				tableName    ?? tbl.TableName,
+				databaseName ?? tbl.DatabaseName,
+				schemaName   ?? tbl.SchemaName,
+				token);
+		}
+
+		public static Task<int> MergeAsync<T>(this ITable<T> table, IEnumerable<T> source,
+			string tableName = null, string databaseName = null, string schemaName = null,
+			CancellationToken token = default(CancellationToken))
+			where T : class 
+		{
+			if (table == null) throw new ArgumentNullException("table");
+
+			var tbl            = (Table<T>)table;
+			var dataConnection = tbl.DataContext as DataConnection;
+
+			if (dataConnection == null)
+				throw new ArgumentException("DataContext must be of DataConnection type.");
+
+			return dataConnection.DataProvider.MergeAsync(dataConnection, null, false, source,
+				tableName    ?? tbl.TableName,
+				databaseName ?? tbl.DatabaseName,
+				schemaName   ?? tbl.SchemaName,
+				token);
+		}
+
+#endif
+
+		#endregion
+	}
+}