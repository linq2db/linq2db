--- conflicted
+++ resolved
@@ -10,9 +10,7 @@
 	/// This class is the base class for exceptions that may occur during
 	/// execution of the namespace members.
 	/// </remarks>
-#if !NET8_0_OR_GREATER
 	[Serializable]
-#endif
 	public class LinqToDBException : Exception
 	{
 		/// <summary>
@@ -65,23 +63,5 @@
 			: base(innerException.Message, innerException)
 		{
 		}
-<<<<<<< HEAD
-#if !NET8_0_OR_GREATER
-		/// <summary>
-		/// Initializes a new instance of the <see cref="LinqToDBException"/> class
-		/// with serialized data.
-		/// </summary>
-		/// <param name="info">The object that holds the serialized object data.</param>
-		/// <param name="context">The contextual information about the source or
-		/// destination.</param>
-		/// <remarks>This constructor is called during deserialization to
-		/// reconstitute the exception object transmitted over a stream.</remarks>
-		protected LinqToDBException(SerializationInfo info, StreamingContext context)
-			: base(info, context)
-		{
-		}
-#endif
-=======
->>>>>>> 507843d0
 	}
 }