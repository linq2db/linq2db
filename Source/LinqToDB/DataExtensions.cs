--- conflicted
+++ resolved
@@ -1495,14 +1495,7 @@
 
 		#region FromSql
 
-<<<<<<< HEAD
 		static Expression GenerateArray(object?[] arguments)
-=======
-		/// <summary>
-		/// Compares two FormattableString parameters
-		/// </summary>
-		public class SqlFormattableComparerAttribute : SqlQueryDependentAttribute
->>>>>>> f973e5b6
 		{
 			var argumentsExpr = Expression.NewArrayInit(typeof(object), arguments.Select(p =>
 			{
@@ -1515,7 +1508,6 @@
 			return argumentsExpr;
 		}
 
-#if !NET45
 		/// <summary>
 		///     <para>
 		///         Creates a LINQ query based on an interpolated string representing a SQL query.
