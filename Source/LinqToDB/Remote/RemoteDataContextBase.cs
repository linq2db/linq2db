--- conflicted
+++ resolved
@@ -450,8 +450,6 @@
 
 			return new ValueTask(((IDataContext)this).CloseAsync());
 		}
-<<<<<<< HEAD
-#endif
 
 		internal static class ConfigurationApplier
 		{
@@ -474,7 +472,5 @@
 						dataContext.AddInterceptor(interceptor);
 			}
 		}
-=======
->>>>>>> f973e5b6
 	}
 }