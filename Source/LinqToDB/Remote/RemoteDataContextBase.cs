﻿using System;
using System.Collections.Concurrent;
using System.Collections.Generic;
using System.Data.Common;
using System.Linq.Expressions;
using System.Reflection;
using System.Threading;
using System.Threading.Tasks;

using JetBrains.Annotations;

using LinqToDB.Common;
using LinqToDB.Data;
using LinqToDB.DataProvider;
using LinqToDB.Expressions;
using LinqToDB.Interceptors;
using LinqToDB.Internal.Cache;
using LinqToDB.Internal.Common;
using LinqToDB.Internal.DataProvider;
using LinqToDB.Internal.Expressions;
using LinqToDB.Internal.Extensions;
using LinqToDB.Internal.Infrastructure;
using LinqToDB.Internal.Interceptors;
using LinqToDB.Internal.Remote;
using LinqToDB.Internal.SqlProvider;
using LinqToDB.Linq.Translation;
using LinqToDB.Mapping;
using LinqToDB.Metrics;

namespace LinqToDB.Remote
{
	[PublicAPI]
	public abstract partial class RemoteDataContextBase : IDataContext,
		IInfrastructure<IServiceProvider>
	{
		protected RemoteDataContextBase(DataOptions options)
		{
			Options = options;

			options.Apply(this);
		}

		public string?          ConfigurationString { get; set; }

		protected void InitServiceProvider(SimpleServiceProvider serviceProvider)
		{
			serviceProvider.AddService(GetConfigurationInfo().MemberTranslator);
		}

		SimpleServiceProvider? _serviceProvider;
		readonly Lock          _guard = new();

		IServiceProvider IInfrastructure<IServiceProvider>.Instance
		{
			get
			{
				if (_serviceProvider == null)
				{
					lock (_guard)
					{
						if (_serviceProvider == null)
						{
							var serviceProvider = new SimpleServiceProvider();
							InitServiceProvider(serviceProvider);
							_serviceProvider = serviceProvider;
						}
					}
				}

				return _serviceProvider;
			}
		}

		sealed class ConfigurationInfo
		{
			public LinqServiceInfo   LinqServiceInfo  = null!;
			public MappingSchema     MappingSchema    = null!;
			public IMemberTranslator MemberTranslator = null!;
		}

		static readonly ConcurrentDictionary<string,ConfigurationInfo> _configurations = new();

		sealed class RemoteMappingSchema : MappingSchema
		{
			static readonly MemoryCache<(string contextIDPrefix, Type mappingSchemaType), MappingSchema> _cache = new (new ());

			public static MappingSchema GetOrCreate(string contextIDPrefix, Type mappingSchemaType)
			{
				return _cache.GetOrCreate(
					(contextIDPrefix, mappingSchemaType),
					static entry =>
					{
						entry.SlidingExpiration = Common.Configuration.Linq.CacheSlidingExpiration;
						return new RemoteMappingSchema(entry.Key.contextIDPrefix, ActivatorExt.CreateInstance<MappingSchema>(entry.Key.mappingSchemaType));
					});
			}

			private RemoteMappingSchema(string configuration, MappingSchema mappingSchema)
				: base(configuration, mappingSchema)
			{
			}
		}

		sealed class RemoteMemberTranslator : IMemberTranslator
		{
			static readonly MemoryCache<Type, IMemberTranslator> _cache = new (new ());

			public IMemberTranslator ProviderTranslator { get; }

			public static IMemberTranslator GetOrCreate(Type methodCallTranslatorType)
			{
				return _cache.GetOrCreate(
					methodCallTranslatorType,
					static entry =>
					{
						entry.SlidingExpiration = Common.Configuration.Linq.CacheSlidingExpiration;
						return new RemoteMemberTranslator(ActivatorExt.CreateInstance<IMemberTranslator>(entry.Key));
					});
			}

			RemoteMemberTranslator(IMemberTranslator providerTranslator)
			{
				ProviderTranslator = providerTranslator;
			}

			public Expression? Translate(ITranslationContext translationContext, Expression memberExpression, TranslationFlags translationFlags) 
				=> ProviderTranslator.Translate(translationContext, memberExpression, translationFlags);
		}

		ConfigurationInfo? _configurationInfo;

		ConfigurationInfo GetConfigurationInfo()
		{
			if (_configurationInfo == null && !_configurations.TryGetValue(ConfigurationString ?? "", out _configurationInfo))
			{
				var client = GetClient();

				try
				{
					var info           = client.GetInfo(ConfigurationString);

					var type           = Type.GetType(info.MappingSchemaType)!;
					var ms             = RemoteMappingSchema.GetOrCreate(ContextIDPrefix, type);

					var translatorType = Type.GetType(info.MethodCallTranslatorType)!;
					var translator     = RemoteMemberTranslator.GetOrCreate(translatorType);

					_configurationInfo = new ConfigurationInfo()
					{
						LinqServiceInfo  = info,
						MappingSchema    = ms,
						MemberTranslator = translator,
					};
				}
				finally
				{
					(client as IDisposable)?.Dispose();
				}
			}

			return _configurationInfo;
		}

		async Task<ConfigurationInfo> GetConfigurationInfoAsync(CancellationToken cancellationToken)
		{
			if (_configurationInfo == null && !_configurations.TryGetValue(ConfigurationString ?? "", out _configurationInfo))
			{
				var client = GetClient();

				try
				{
					var info = await client.GetInfoAsync(ConfigurationString, cancellationToken)
						.ConfigureAwait(false);

					var type = Type.GetType(info.MappingSchemaType)!;
					var ms   = RemoteMappingSchema.GetOrCreate(ContextIDPrefix, type);

					var translatorType = Type.GetType(info.MethodCallTranslatorType)!;
					var translator     = RemoteMemberTranslator.GetOrCreate(translatorType);

					_configurationInfo = new ConfigurationInfo
					{
						LinqServiceInfo = info,
						MappingSchema = ms,
						MemberTranslator = translator,
					};
				}
				finally
				{
					(client as IDisposable)?.Dispose();
				}
			}

			return _configurationInfo;
		}

		protected abstract ILinqService GetClient();
		protected abstract string       ContextIDPrefix { get; }

		string?            _contextName;
		string IDataContext.ContextName => _contextName ??= GetConfigurationInfo().MappingSchema.ConfigurationList[0];

		int  _msID;
		int? _configurationID;
		int IConfigurationID.ConfigurationID
		{
			get
			{
				if (_configurationID == null || _msID != ((IConfigurationID)MappingSchema).ConfigurationID)
				{
					using var idBuilder = new IdentifierBuilder();
					_configurationID = idBuilder
						.Add(_msID = ((IConfigurationID)MappingSchema).ConfigurationID)
						.Add(Options)
						.Add(GetType())
						.CreateID();
				}

				return _configurationID.Value;
			}
		}

		private MappingSchema? _providedMappingSchema;
		private MappingSchema? _mappingSchema;
		private MappingSchema? _serializationMappingSchema;

		public MappingSchema   MappingSchema
		{
			get => _mappingSchema ??= _providedMappingSchema == null ? GetConfigurationInfo().MappingSchema : MappingSchema.CombineSchemas(_providedMappingSchema, GetConfigurationInfo().MappingSchema);
			set
			{
<<<<<<< HEAD
				_mappingSchema = value;
				_serializationMappingSchema = MappingSchema.CombineSchemas(Internal.Remote.SerializationMappingSchema.Instance, MappingSchema);
			}
		}

		private  MappingSchema? _serializationMappingSchema;
		internal MappingSchema   SerializationMappingSchema => _serializationMappingSchema ??= MappingSchema.CombineSchemas(Internal.Remote.SerializationMappingSchema.Instance, MappingSchema);
=======
				// Because setter could be called from constructor, we cannot build composite schemas here to avoid server calls on half-initialized context
				// Instead we reset schemas status and finish initialization in getters for MappingSchema and SerializationMappingSchema, when they are called
				if (_providedMappingSchema != value)
				{
					_providedMappingSchema = value;
					// reset schemas
					_mappingSchema              = null;
					_serializationMappingSchema = null;
				}
			}
		}

		internal MappingSchema   SerializationMappingSchema => _serializationMappingSchema ??= MappingSchema.CombineSchemas(Remote.SerializationMappingSchema.Instance, MappingSchema);
>>>>>>> 7c47257c

		public  bool InlineParameters { get; set; }
		public  bool CloseAfterUse    { get; set; }

		private List<string>? _queryHints;
		public  List<string>  QueryHints => _queryHints ??= new();

		private List<string>? _nextQueryHints;
		public  List<string>   NextQueryHints => _nextQueryHints ??= new();

		private        Type? _sqlProviderType;
		public virtual Type   SqlProviderType
		{
			get
			{
				if (_sqlProviderType == null)
				{
					var type = GetConfigurationInfo().LinqServiceInfo.SqlBuilderType;
					_sqlProviderType = Type.GetType(type)!;
				}

				return _sqlProviderType;
			}

			set => _sqlProviderType = value;
		}

		private        Type? _sqlOptimizerType;
		public virtual Type   SqlOptimizerType
		{
			get
			{
				if (_sqlOptimizerType == null)
				{
					var type = GetConfigurationInfo().LinqServiceInfo.SqlOptimizerType;
					_sqlOptimizerType = Type.GetType(type)!;
				}

				return _sqlOptimizerType;
			}

			set => _sqlOptimizerType = value;
		}

		/// <summary>
		/// Current DataContext LINQ options
		/// </summary>
		public DataOptions Options { get; }

		SqlProviderFlags IDataContext.SqlProviderFlags      => GetConfigurationInfo().LinqServiceInfo.SqlProviderFlags;
		TableOptions     IDataContext.SupportedTableOptions => GetConfigurationInfo().LinqServiceInfo.SupportedTableOptions;

		Type IDataContext.DataReaderType => typeof(RemoteDataReader);

		Expression IDataContext.GetReaderExpression(DbDataReader reader, int idx, Expression readerExpression, Type toType)
		{
			var dataType   = reader.GetFieldType(idx);
			var methodInfo = GetReaderMethodInfo(dataType);

			Expression ex = Expression.Call(readerExpression, methodInfo, ExpressionInstances.Int32Array(idx));

			if (ex.Type != dataType)
				ex = Expression.Convert(ex, dataType);

			return ex;
		}

		static MethodInfo GetReaderMethodInfo(Type type)
		{
			switch (type.ToNullableUnderlying().GetTypeCodeEx())
			{
				case TypeCode.Boolean  : return MemberHelper.MethodOf<DbDataReader>(r => r.GetBoolean (0));
				case TypeCode.Byte     : return MemberHelper.MethodOf<DbDataReader>(r => r.GetByte    (0));
				case TypeCode.Char     : return MemberHelper.MethodOf<DbDataReader>(r => r.GetChar    (0));
				case TypeCode.Int16    : return MemberHelper.MethodOf<DbDataReader>(r => r.GetInt16   (0));
				case TypeCode.Int32    : return MemberHelper.MethodOf<DbDataReader>(r => r.GetInt32   (0));
				case TypeCode.Int64    : return MemberHelper.MethodOf<DbDataReader>(r => r.GetInt64   (0));
				case TypeCode.Single   : return MemberHelper.MethodOf<DbDataReader>(r => r.GetFloat   (0));
				case TypeCode.Double   : return MemberHelper.MethodOf<DbDataReader>(r => r.GetDouble  (0));
				case TypeCode.String   : return MemberHelper.MethodOf<DbDataReader>(r => r.GetString  (0));
				case TypeCode.Decimal  : return MemberHelper.MethodOf<DbDataReader>(r => r.GetDecimal (0));
				case TypeCode.DateTime : return MemberHelper.MethodOf<DbDataReader>(r => r.GetDateTime(0));
			}

			if (type == typeof(Guid))
				return MemberHelper.MethodOf<DbDataReader>(r => r.GetGuid(0));

			return MemberHelper.MethodOf<DbDataReader>(dr => dr.GetValue(0));
		}

		bool? IDataContext.IsDBNullAllowed(DbDataReader reader, int idx)
		{
			return null;
		}

		static readonly ConcurrentDictionary<Tuple<Type,MappingSchema,Type,SqlProviderFlags,DataOptions>,Func<ISqlBuilder>> _sqlBuilders = new ();

		Func<ISqlBuilder>? _createSqlProvider;

		Func<ISqlBuilder> IDataContext.CreateSqlProvider
		{
			get
			{
				if (_createSqlProvider == null)
				{
					var key = Tuple.Create(SqlProviderType, MappingSchema, SqlOptimizerType, ((IDataContext)this).SqlProviderFlags, Options);

#if NET462 || NETSTANDARD2_0
					_createSqlProvider = _sqlBuilders.GetOrAdd(
						key,
						key =>
					{
						var mappingSchema = MappingSchema;
						var sqlOptimizer  = GetSqlOptimizer(Options);
#else
					_createSqlProvider = _sqlBuilders.GetOrAdd(
						key,
						static (key, args) =>
					{
						var (mappingSchema, sqlOptimizer) = args;
#endif
						return Expression.Lambda<Func<ISqlBuilder>>(
							Expression.New(
								key.Item1.GetConstructor(new[]
								{
									typeof(IDataProvider),
									typeof(MappingSchema),
									typeof(DataOptions),
									typeof(ISqlOptimizer),
									typeof(SqlProviderFlags)
								}) ?? throw new InvalidOperationException($"Constructor for type '{key.Item1.Name}' not found."),
								new Expression[]
								{
									Expression.Constant(null, typeof(IDataProvider)),
									Expression.Constant(mappingSchema, typeof(MappingSchema)),
									Expression.Constant(key.Item5),
									Expression.Constant(sqlOptimizer),
									Expression.Constant(key.Item4)
								}))
							.CompileExpression();
					}
#if NET462 || NETSTANDARD2_0
					);
#else
					, (MappingSchema, GetSqlOptimizer(Options)));
#endif
				}

				return _createSqlProvider;
			}
		}

		static readonly ConcurrentDictionary<Tuple<Type,SqlProviderFlags>,Func<DataOptions,ISqlOptimizer>> _sqlOptimizers = new ();

		Func<DataOptions,ISqlOptimizer>? _getSqlOptimizer;

		public Func<DataOptions,ISqlOptimizer> GetSqlOptimizer
		{
			get
			{
				if (_getSqlOptimizer == null)
				{
					var key = Tuple.Create(SqlOptimizerType, ((IDataContext)this).SqlProviderFlags);

					_getSqlOptimizer = _sqlOptimizers.GetOrAdd(key, static key =>
					{
						var p = Expression.Parameter(typeof(DataOptions));
						var c = key.Item1.GetConstructor(new[] {typeof(SqlProviderFlags)});

						if (c != null)
							return Expression.Lambda<Func<DataOptions,ISqlOptimizer>>(
								Expression.New(c, Expression.Constant(key.Item2)),
								p)
								.CompileExpression();

						return Expression.Lambda<Func<DataOptions,ISqlOptimizer>>(
							Expression.New(
								key.Item1.GetConstructor(new[] {typeof(SqlProviderFlags), typeof(DataOptions)}) ?? throw new InvalidOperationException($"Constructor for type '{key.Item1.Name}' not found."),
								Expression.Constant(key.Item2),
								p),
							p)
							.CompileExpression();
					});
				}

				return _getSqlOptimizer;
			}
		}

		List<string>? _queryBatch;
		int           _batchCounter;

		public void BeginBatch()
		{
			_batchCounter++;

			_queryBatch ??= new List<string>();
		}

		public void CommitBatch()
		{
			if (_batchCounter == 0)
				throw new InvalidOperationException();

			_batchCounter--;

			if (_batchCounter == 0)
			{
				var client = GetClient();

				try
				{
					var data = LinqServiceSerializer.Serialize(SerializationMappingSchema, _queryBatch!.ToArray());
					client.ExecuteBatch(ConfigurationString, data);
				}
				finally
				{
					(client as IDisposable)?.Dispose();
					_queryBatch = null;
				}
			}
		}

		public async Task CommitBatchAsync()
		{
			if (_batchCounter == 0)
				throw new InvalidOperationException();

			_batchCounter--;

			if (_batchCounter == 0)
			{
				var client = GetClient();

				try
				{
					var data = LinqServiceSerializer.Serialize(SerializationMappingSchema, _queryBatch!.ToArray());
					await client.ExecuteBatchAsync(ConfigurationString, data).ConfigureAwait(false);
				}
				finally
				{
					(client as IDisposable)?.Dispose();
					_queryBatch = null;
				}
			}
		}

		protected bool Disposed { get; private set; }

		protected void ThrowOnDisposed()
		{
			if (Disposed)
				throw new ObjectDisposedException("RemoteDataContext", "IDataContext is disposed, see https://github.com/linq2db/linq2db/wiki/Managing-data-connection");
		}

		void IDataContext.Close()
		{
			if (((IInterceptable<IDataContextInterceptor>)this).Interceptor != null)
			{
				using (ActivityService.Start(ActivityID.DataContextInterceptorOnClosing))
					((IInterceptable<IDataContextInterceptor>)this).Interceptor.OnClosing(new(this));

				using (ActivityService.Start(ActivityID.DataContextInterceptorOnClosed))
					((IInterceptable<IDataContextInterceptor>)this).Interceptor.OnClosed (new(this));
			}
		}

		async Task IDataContext.CloseAsync()
		{
			if (((IInterceptable<IDataContextInterceptor>)this).Interceptor != null)
			{
				await using (ActivityService.StartAndConfigureAwait(ActivityID.DataContextInterceptorOnClosingAsync))
					await ((IInterceptable<IDataContextInterceptor>)this).Interceptor.OnClosingAsync(new (this))
						.ConfigureAwait(false);

				await using (ActivityService.StartAndConfigureAwait(ActivityID.DataContextInterceptorOnClosedAsync))
					await ((IInterceptable<IDataContextInterceptor>)this).Interceptor.OnClosedAsync (new (this))
						.ConfigureAwait(false);
			}
		}

		public virtual void Dispose()
		{
			Disposed = true;

			((IDataContext)this).Close();
		}

		public virtual ValueTask DisposeAsync()
		{
			Disposed = true;

			return new ValueTask(((IDataContext)this).CloseAsync());
		}

		internal static class ConfigurationApplier
		{
			public static void Apply(RemoteDataContextBase dataContext, ConnectionOptions options)
			{
				if (options.ConfigurationString != null)
				{
					dataContext.ConfigurationString = options.ConfigurationString;
				}

				if (options.MappingSchema != null)
				{
					dataContext.MappingSchema = options.MappingSchema;
				}
				else if (dataContext.Options.LinqOptions.EnableContextSchemaEdit)
				{
					dataContext.MappingSchema = new(dataContext.MappingSchema);
				}
			}

			public static void Apply(RemoteDataContextBase dataContext, DataContextOptions options)
			{
				if (options.Interceptors != null)
					foreach (var interceptor in options.Interceptors)
						dataContext.AddInterceptor(interceptor);
			}
		}
	}
}<|MERGE_RESOLUTION|>--- conflicted
+++ resolved
@@ -224,20 +224,11 @@
 		private MappingSchema? _mappingSchema;
 		private MappingSchema? _serializationMappingSchema;
 
-		public MappingSchema   MappingSchema
+		public  MappingSchema   MappingSchema
 		{
 			get => _mappingSchema ??= _providedMappingSchema == null ? GetConfigurationInfo().MappingSchema : MappingSchema.CombineSchemas(_providedMappingSchema, GetConfigurationInfo().MappingSchema);
 			set
 			{
-<<<<<<< HEAD
-				_mappingSchema = value;
-				_serializationMappingSchema = MappingSchema.CombineSchemas(Internal.Remote.SerializationMappingSchema.Instance, MappingSchema);
-			}
-		}
-
-		private  MappingSchema? _serializationMappingSchema;
-		internal MappingSchema   SerializationMappingSchema => _serializationMappingSchema ??= MappingSchema.CombineSchemas(Internal.Remote.SerializationMappingSchema.Instance, MappingSchema);
-=======
 				// Because setter could be called from constructor, we cannot build composite schemas here to avoid server calls on half-initialized context
 				// Instead we reset schemas status and finish initialization in getters for MappingSchema and SerializationMappingSchema, when they are called
 				if (_providedMappingSchema != value)
@@ -251,7 +242,6 @@
 		}
 
 		internal MappingSchema   SerializationMappingSchema => _serializationMappingSchema ??= MappingSchema.CombineSchemas(Remote.SerializationMappingSchema.Instance, MappingSchema);
->>>>>>> 7c47257c
 
 		public  bool InlineParameters { get; set; }
 		public  bool CloseAfterUse    { get; set; }
