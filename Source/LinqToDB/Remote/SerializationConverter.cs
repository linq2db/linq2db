--- conflicted
+++ resolved
@@ -14,11 +14,7 @@
 	/// Implements conversions support between raw values and string to support de-/serialization of remote data context
 	/// query AST and result values.
 	/// </summary>
-<<<<<<< HEAD
-	class SerializationConverter
-=======
 	sealed class SerializationConverter
->>>>>>> 7043121b
 	{
 		static readonly Type                                                       _stringType            = typeof(string);
 		static readonly MemoryCache<(Type from, int schemaId),Func<object,string>> _serializeConverters   = new (new ());
