﻿using System;
using System.Linq.Expressions;

namespace LinqToDB.Remote
{
	using Common;
	using Common.Internal;
	using Common.Internal.Cache;
	using Expressions;
	using Extensions;
	using Mapping;

	/// <summary>
	/// Implements conversions support between raw values and string to support de-/serialization of remote data context
	/// query AST and result values.
	/// </summary>
<<<<<<< HEAD
	class SerializationConverter
=======
	internal sealed class SerializationConverter
>>>>>>> aa493fd2
	{
		static readonly Type                                                       _stringType            = typeof(string);
		static readonly MemoryCache<(Type from, int schemaId),Func<object,string>> _serializeConverters   = new (new ());
		static readonly MemoryCache<(Type to  , int schemaId),Func<string,object>> _deserializeConverters = new (new ());

		public static void ClearCaches()
		{
			_serializeConverters  .Clear();
			_deserializeConverters.Clear();
		}

		public static string Serialize(MappingSchema ms, object value)
		{
			if (value is string stringValue)
				return stringValue;

			var from = value.GetType();

			var converter = _serializeConverters.GetOrCreate(
				(from, ((IConfigurationID)ms).ConfigurationID),
				ms,
				static (o, ms) =>
				{
					var from            = o.Key.from;
					o.SlidingExpiration = Configuration.Linq.CacheSlidingExpiration;

					Type? enumType = null;

					var li = ms.GetConverter(new(from), new(_stringType), false);

					if (li == null && from.IsEnum)
					{
						enumType = from;
						from     = Enum.GetUnderlyingType(from);
					}

					li ??= ms.GetConverter(new(from), new(_stringType), true)!;

					var b  = li.CheckNullLambda.Body;
					var ps = li.CheckNullLambda.Parameters;

					var p = Expression.Parameter(typeof(object), "p");
					var ex = Expression.Lambda<Func<object, string>>(
						b.Transform(
							(ps, enumType, p),
							static (context, e) =>
								e == context.ps[0]
									? Expression.Convert(
										context.enumType != null ? Expression.Convert(context.p, context.enumType) : context.p,
										e.Type)
									: e),
						p);

					return ex.CompileExpression();
				});

			return converter(value);
		}

		public static object? Deserialize(MappingSchema ms, Type to, string? value)
		{
			if (value == null)
				return null;

			if (to == _stringType)
				return value;

			to = to.ToNullableUnderlying();

			var converter = _deserializeConverters.GetOrCreate(
				(to, ((IConfigurationID)ms).ConfigurationID),
				ms,
				static (o, ms) =>
				{
					var to = o.Key.to;
					o.SlidingExpiration = Configuration.Linq.CacheSlidingExpiration;

					Type? enumType = null;

					var li = ms.GetConverter(new DbDataType(_stringType), new DbDataType(to), false);

					if (li == null && to.IsEnum)
					{
						enumType = to;
						to = Enum.GetUnderlyingType(to);
					}

					li ??= ms.GetConverter(new DbDataType(_stringType), new DbDataType(to), true)!;

					var b  = li.CheckNullLambda.Body;
					var ps = li.CheckNullLambda.Parameters;

					if (enumType != null)
						b = Expression.Convert(b, enumType);

					var p  = Expression.Parameter(_stringType, "p");
					var ex = Expression.Lambda<Func<string, object>>(
						Expression.Convert(b, typeof(object)).Replace(ps[0], p),
						p);

					return ex.CompileExpression();
				});

			return converter(value);
		}
	}
}<|MERGE_RESOLUTION|>--- conflicted
+++ resolved
@@ -14,11 +14,7 @@
 	/// Implements conversions support between raw values and string to support de-/serialization of remote data context
 	/// query AST and result values.
 	/// </summary>
-<<<<<<< HEAD
-	class SerializationConverter
-=======
-	internal sealed class SerializationConverter
->>>>>>> aa493fd2
+	sealed class SerializationConverter
 	{
 		static readonly Type                                                       _stringType            = typeof(string);
 		static readonly MemoryCache<(Type from, int schemaId),Func<object,string>> _serializeConverters   = new (new ());
