﻿using System;
using System.Collections.Generic;
using System.Data.Common;
using System.Linq.Expressions;
using System.Threading;
using System.Threading.Tasks;

<<<<<<< HEAD
#if !NET6_0_OR_GREATER
=======
#if !NET8_0_OR_GREATER
>>>>>>> afcb7abf
using System.Text;
#endif

using LinqToDB.Data;
using LinqToDB.Internal.SqlQuery;
using LinqToDB.Internal.Common;
using LinqToDB.Internal.SqlProvider;
using LinqToDB.Internal.Linq;
using LinqToDB.Internal.DataProvider;
using LinqToDB.Internal;
using LinqToDB.Internal.Remote;

namespace LinqToDB.Remote
{
	public abstract partial class RemoteDataContextBase
	{
		IQueryRunner IDataContext.GetQueryRunner(Query query, IDataContext parametersContext, int queryNumber, IQueryExpressions expressions, object?[]? parameters, object?[]? preambles)
		{
			ThrowOnDisposed();

			return new QueryRunner(query, queryNumber, this, parametersContext, expressions, parameters, preambles);
		}

		sealed class QueryRunner : QueryRunnerBase
		{
			public QueryRunner(Query query, int queryNumber, RemoteDataContextBase dataContext, IDataContext parametersContext, IQueryExpressions expressions, object?[]? parameters, object?[]? preambles)
				: base(query, queryNumber, dataContext, parametersContext, expressions, parameters, preambles)
			{
				_dataContext = dataContext;
			}

			readonly RemoteDataContextBase _dataContext;

			ILinqService?     _client;
			EvaluationContext _evaluationContext = null!;

			public override Expression? MapperExpression { get; set; }

			protected override void SetQuery(IReadOnlyParameterValues parameterValues, bool forGetSqlText)
			{
				_evaluationContext = new EvaluationContext(parameterValues);
			}

			#region GetSqlText

			public override IReadOnlyList<QuerySql> GetSqlText()
			{
				SetCommand(true);
				return GetSqlTextImpl();
			}

			private IReadOnlyList<QuerySql> GetSqlTextImpl()
			{
				var query        = Query.Queries[QueryNumber];
				var sqlBuilder   = DataContext.CreateSqlBuilder();
				var sqlOptimizer = DataContext.GetSqlOptimizer(DataContext.Options);
				var factory      = sqlOptimizer.CreateSqlExpressionFactory(DataContext.MappingSchema, DataContext.Options);
				var commandCount = sqlBuilder.CommandCount(query.Statement);

				using var sqlStringBuilder = Pools.StringBuilder.Allocate();

				var queries = new QuerySql[commandCount];

				for (var i = 0; i < commandCount; i++)
				{
					AliasesHelper.PrepareQueryAndAliases(new IdentifierServiceSimple(128), query.Statement, query.Aliases, out var aliases);

					var optimizationContext = new OptimizationContext(
						_evaluationContext,
						DataContext.Options,
						DataContext.SqlProviderFlags,
						DataContext.MappingSchema,
						sqlOptimizer.CreateOptimizerVisitor(false),
						sqlOptimizer.CreateConvertVisitor(false),
						factory,
						isParameterOrderDepended : DataContext.SqlProviderFlags.IsParameterOrderDependent,
						isAlreadyOptimizedAndConverted : true,
						parametersNormalizerFactory : static () => NoopQueryParametersNormalizer.Instance);

					var statement = sqlOptimizer.PrepareStatementForSql(query.Statement, DataContext.MappingSchema, DataContext.Options, optimizationContext);

					sqlBuilder.BuildSql(i, statement, sqlStringBuilder.Value, optimizationContext, aliases);

					if (i == 0)
					{
						var queryHints = DataContext.GetNextCommandHints(false);
						if (queryHints != null)
						{
							var querySql = sqlStringBuilder.Value.ToString();

							querySql = sqlBuilder.ApplyQueryHints(querySql, queryHints);

							sqlStringBuilder.Value.Append(querySql);
						}
					}

					DataParameter[]? parameters = null;
					var sql                     = sqlStringBuilder.Value.ToString();

					sqlStringBuilder.Value.Length = 0;

					if (optimizationContext.HasParameters())
					{
						var sqlParameters = optimizationContext.GetParameters();
						parameters = new DataParameter[sqlParameters.Count];

						for (var pIdx = 0; pIdx < sqlParameters.Count; pIdx++)
						{
							var p              = sqlParameters[pIdx];
							var parameterValue = p.GetParameterValue(_evaluationContext.ParameterValues);
							parameters[pIdx] = new DataParameter(p.Name, parameterValue.ProviderValue, parameterValue.DbDataType);
						}
					}

					queries[i] = new QuerySql(sql, parameters ?? Array.Empty<DataParameter>());
				}

				return queries;
			}

			#endregion

			public override void Dispose()
			{
				if (_client != null)
					DisposeClient(_client);

				base.Dispose();
			}

			public override async ValueTask DisposeAsync()
			{
				if (_client != null)
					await DisposeClientAsync(_client).ConfigureAwait(false);

				await base.DisposeAsync().ConfigureAwait(false);
			}

			public override int ExecuteNonQuery()
			{
				SetCommand(false);

				var queryContext = Query.Queries[QueryNumber];

				var q = _dataContext.GetSqlOptimizer(_dataContext.Options).PrepareStatementForRemoting(
					queryContext.Statement, ((IDataContext)_dataContext).SqlProviderFlags, _dataContext.MappingSchema, _dataContext.Options, _evaluationContext);

				var data = LinqServiceSerializer.Serialize(
					_dataContext.SerializationMappingSchema,
					q,
					_evaluationContext.ParameterValues,
					_dataContext.GetNextCommandHints(true),
					_dataContext.Options);

				if (_dataContext._batchCounter > 0)
				{
					_dataContext._queryBatch!.Add(data);
					return -1;
				}

				_client = _dataContext.GetClient();

				return _client.ExecuteNonQuery(_dataContext.ConfigurationString, data);
			}

			public override object? ExecuteScalar()
			{
				if (_dataContext._batchCounter > 0)
					throw new LinqToDBException("Incompatible batch operation.");

				SetCommand(false);

				var queryContext = Query.Queries[QueryNumber];

				var sqlOptimizer = _dataContext.GetSqlOptimizer(_dataContext.Options);
				var q            = sqlOptimizer.PrepareStatementForRemoting(queryContext.Statement, ((IDataContext)_dataContext).SqlProviderFlags, _dataContext.MappingSchema, _dataContext.Options, _evaluationContext);

				var data = LinqServiceSerializer.Serialize(
					_dataContext.SerializationMappingSchema,
					q,
					_evaluationContext.ParameterValues,
					_dataContext.GetNextCommandHints(true),
					_dataContext.Options);

				_client = _dataContext.GetClient();

				var ret = _client.ExecuteScalar(_dataContext.ConfigurationString, data);

				object? result = null;
				if (ret != null)
				{
					var lsr = LinqServiceSerializer.DeserializeResult(_dataContext.SerializationMappingSchema, _dataContext.MappingSchema, _dataContext.Options, ret);
					var value = lsr.Data[0][0];

					if (!string.IsNullOrEmpty(value))
					{
						result = SerializationConverter.Deserialize(_dataContext.SerializationMappingSchema, lsr.FieldTypes[0], value);
					}
				}

				return result;
			}

			public override DataReaderWrapper ExecuteReader()
			{
				_dataContext.ThrowOnDisposed();

				if (_dataContext._batchCounter > 0)
					throw new LinqToDBException("Incompatible batch operation.");

				SetCommand(false);

				var queryContext = Query.Queries[QueryNumber];

				var q = _dataContext.GetSqlOptimizer(_dataContext.Options).PrepareStatementForRemoting(queryContext.Statement, ((IDataContext)_dataContext).SqlProviderFlags, _dataContext.MappingSchema, _dataContext.Options, _evaluationContext);

				var data = LinqServiceSerializer.Serialize(
					_dataContext.SerializationMappingSchema,
					q,
					_evaluationContext.ParameterValues,
					_dataContext.GetNextCommandHints(true),
					_dataContext.Options);

				_client = _dataContext.GetClient();

				var ret = _client.ExecuteReader(_dataContext.ConfigurationString, data);

				var result = LinqServiceSerializer.DeserializeResult(_dataContext.SerializationMappingSchema, _dataContext.MappingSchema, _dataContext.Options, ret);

				return new DataReaderWrapper(new RemoteDataReader(_dataContext.SerializationMappingSchema, result));
			}

			sealed class DataReaderAsync : IDataReaderAsync
			{
				public DataReaderAsync(RemoteDataReader dataReader)
				{
					DataReader = dataReader;
				}

				public DbDataReader DataReader { get; }

				public Task<bool> ReadAsync(CancellationToken cancellationToken)
				{
					return DataReader.ReadAsync(cancellationToken);
				}

				public void Dispose()
				{
					DataReader.Dispose();
				}

				public ValueTask DisposeAsync()
				{
#if NET8_0_OR_GREATER
					return DataReader.DisposeAsync();
#else
					DataReader.Dispose();
					return default;
#endif
				}
			}

			public override async Task<IDataReaderAsync> ExecuteReaderAsync(CancellationToken cancellationToken)
			{
				if (_dataContext._batchCounter > 0)
					throw new LinqToDBException("Incompatible batch operation.");

				// preload _configurationInfo asynchronously if needed
				await _dataContext.GetConfigurationInfoAsync(cancellationToken).ConfigureAwait(false);

				SetCommand(false);

				var queryContext = Query.Queries[QueryNumber];

				var q = _dataContext.GetSqlOptimizer(_dataContext.Options).PrepareStatementForRemoting(queryContext.Statement, ((IDataContext)_dataContext).SqlProviderFlags, _dataContext.MappingSchema, _dataContext.Options, _evaluationContext);

				var data = LinqServiceSerializer.Serialize(
					_dataContext.SerializationMappingSchema,
					q,
					_evaluationContext.ParameterValues,
					_dataContext.GetNextCommandHints(true),
					_dataContext.Options);

				_client = _dataContext.GetClient();

				var ret = await _client.ExecuteReaderAsync(_dataContext.ConfigurationString, data, cancellationToken).ConfigureAwait(false);

				var result = LinqServiceSerializer.DeserializeResult(_dataContext.SerializationMappingSchema, _dataContext.MappingSchema, _dataContext.Options, ret);
				var reader = new RemoteDataReader(_dataContext.SerializationMappingSchema, result);

				return new DataReaderAsync(reader);
			}

			public override async Task<object?> ExecuteScalarAsync(CancellationToken cancellationToken)
			{
				if (_dataContext._batchCounter > 0)
					throw new LinqToDBException("Incompatible batch operation.");

				// preload _configurationInfo asynchronously if needed
				await _dataContext.GetConfigurationInfoAsync(cancellationToken).ConfigureAwait(false);

				SetCommand(false);

				var queryContext = Query.Queries[QueryNumber];

				var q = _dataContext.GetSqlOptimizer(_dataContext.Options).PrepareStatementForRemoting(queryContext.Statement, ((IDataContext)_dataContext).SqlProviderFlags, _dataContext.MappingSchema, _dataContext.Options, _evaluationContext);

				var data = LinqServiceSerializer.Serialize(
					_dataContext.SerializationMappingSchema,
					q,
					_evaluationContext.ParameterValues,
					_dataContext.GetNextCommandHints(true),
					_dataContext.Options);

				_client = _dataContext.GetClient();

				var ret = await _client.ExecuteScalarAsync(_dataContext.ConfigurationString, data, cancellationToken)
					.ConfigureAwait(false);

				object? result = null;
				if (ret != null)
				{
					var lsr = LinqServiceSerializer.DeserializeResult(_dataContext.SerializationMappingSchema, _dataContext.MappingSchema, _dataContext.Options, ret);
					var value = lsr.Data[0][0];
					result = SerializationConverter.Deserialize(_dataContext.SerializationMappingSchema, lsr.FieldTypes[0], value);
				}

				return result;
			}

			public override async Task<int> ExecuteNonQueryAsync(CancellationToken cancellationToken)
			{
				// preload _configurationInfo asynchronously if needed
				await _dataContext.GetConfigurationInfoAsync(cancellationToken).ConfigureAwait(false);

				SetCommand(false);

				var queryContext = Query.Queries[QueryNumber];

				var q = _dataContext.GetSqlOptimizer(_dataContext.Options).PrepareStatementForRemoting(queryContext.Statement, ((IDataContext)_dataContext).SqlProviderFlags, _dataContext.MappingSchema, _dataContext.Options, _evaluationContext);

				var data = LinqServiceSerializer.Serialize(
					_dataContext.SerializationMappingSchema,
					q,
					_evaluationContext.ParameterValues,
					_dataContext.GetNextCommandHints(true),
					_dataContext.Options);

				if (_dataContext._batchCounter > 0)
				{
					_dataContext._queryBatch!.Add(data);
					return -1;
				}

				_client = _dataContext.GetClient();

				return await _client.ExecuteNonQueryAsync(_dataContext.ConfigurationString, data, cancellationToken)
					.ConfigureAwait(false);
			}
		}
	}
}<|MERGE_RESOLUTION|>--- conflicted
+++ resolved
@@ -5,11 +5,7 @@
 using System.Threading;
 using System.Threading.Tasks;
 
-<<<<<<< HEAD
-#if !NET6_0_OR_GREATER
-=======
 #if !NET8_0_OR_GREATER
->>>>>>> afcb7abf
 using System.Text;
 #endif
 
