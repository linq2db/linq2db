--- conflicted
+++ resolved
@@ -289,16 +289,6 @@
 					DataReader.Dispose();
 				}
 
-<<<<<<< HEAD
-#if !NATIVE_ASYNC
-				public Task DisposeAsync()
-				{
-					DataReader.Dispose();
-					return TaskCache.CompletedTask;
-				}
-#else
-=======
->>>>>>> f973e5b6
 				public ValueTask DisposeAsync()
 				{
 					DataReader.Dispose();
