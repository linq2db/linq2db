﻿using System;
using System.Collections.Generic;
using System.Data;
using System.Linq.Expressions;
using System.Threading;
using System.Threading.Tasks;

using JetBrains.Annotations;

namespace LinqToDB
{
	using Data;
	using DataProvider;
	using Linq;
	using Mapping;
	using SqlProvider;

	/// <summary>
	/// Implements abstraction over non-persistent database connection that could be released after query or transaction execution.
	/// </summary>
	[PublicAPI]
	public class DataContext : IDataContext, IEntityServices
	{
		private bool _disposed;

		/// <summary>
		/// Creates data context using default database configuration.
		/// <see cref="DataConnection.DefaultConfiguration"/> for more details.
		/// </summary>
		public DataContext() : this(DataConnection.DefaultConfiguration)
		{
		}

		/// <summary>
		/// Creates data context using specific database configuration.
		/// </summary>
		/// <param name="configurationString">Connection configuration name.
		/// In case of <c>null</c> value, context will use default configuration.
		/// <see cref="DataConnection.DefaultConfiguration"/> for more details.
		/// </param>
		public DataContext([CanBeNull] string? configurationString)
		{
			ConfigurationString = configurationString ?? DataConnection.DefaultConfiguration;
			DataProvider        = DataConnection.GetDataProvider(ConfigurationString);
			ContextID           = DataProvider.Name;
			MappingSchema       = DataProvider.MappingSchema;
		}

		/// <summary>
		/// Creates data context using specific data provider implementation and connection string.
		/// </summary>
		/// <param name="dataProvider">Database provider implementation.</param>
		/// <param name="connectionString">Database connection string.</param>
		public DataContext([JetBrains.Annotations.NotNull] IDataProvider dataProvider, [JetBrains.Annotations.NotNull] string connectionString)
		{
			DataProvider     = dataProvider     ?? throw new ArgumentNullException(nameof(dataProvider));
			ConnectionString = connectionString ?? throw new ArgumentNullException(nameof(connectionString));
			ContextID        = DataProvider.Name;
			MappingSchema    = DataProvider.MappingSchema;
		}

		/// <summary>
		/// Creates data context using specified database provider and connection string.
		/// </summary>
		/// <param name="providerName">Name of database provider to use with this connection. <see cref="ProviderName"/> class for list of providers.</param>
		/// <param name="connectionString">Database connection string to use for connection with database.</param>
		public DataContext([JetBrains.Annotations.NotNull] string providerName, [JetBrains.Annotations.NotNull] string connectionString)
		{
			if (providerName     == null) throw new ArgumentNullException(nameof(providerName));
			if (connectionString == null) throw new ArgumentNullException(nameof(connectionString));
			var dataProvider = DataConnection.GetDataProvider(providerName, connectionString);
			DataProvider     = dataProvider ?? throw new LinqToDBException($"DataProvider '{providerName}' not found.");
			ContextID        = DataProvider.Name;
			ConnectionString = connectionString;
			MappingSchema    = DataProvider.MappingSchema;
		}

		/// <summary>
		/// Gets initial value for database connection configuration name.
		/// </summary>
		public string?       ConfigurationString { get; private set; }
		/// <summary>
		/// Gets initial value for database connection string.
		/// </summary>
		public string?       ConnectionString    { get; private set; }
		/// <summary>
		/// Gets database provider implementation.
		/// </summary>
		public IDataProvider DataProvider        { get; private set; }
		/// <summary>
		/// Gets or sets context identifier. Uses provider's name by default.
		/// </summary>
		public string        ContextID           { get; set; }
		/// <summary>
		/// Gets or sets mapping schema. Uses provider's mapping schema by default.
		/// </summary>
		public MappingSchema MappingSchema       { get; set; }
		/// <summary>
		/// Gets or sets option to force inline parameter values as literals into command text. If parameter inlining not supported
		/// for specific value type, it will be used as parameter.
		/// </summary>
		public bool          InlineParameters    { get; set; }
		/// <summary>
		/// Contains text of last command, sent to database using current context.
		/// </summary>
		public string?       LastQuery           { get; set; }

		/// <summary>
		/// Gets or sets trace handler, used for data connection instance.
		/// </summary>
		[CanBeNull]
		public Action<TraceInfo>? OnTraceConnection { get; set; } 

		private bool _keepConnectionAlive;
		/// <summary>
		/// Gets or sets option to dispose underlying connection after use.
		/// Default value: <c>false</c>.
		/// </summary>
		public  bool  KeepConnectionAlive
		{
			get => _keepConnectionAlive;
			set
			{
				_keepConnectionAlive = value;

				if (value == false)
					ReleaseQuery();
			}
		}

		private bool? _isMarsEnabled;
		/// <summary>
		/// Gets or sets status of Multiple Active Result Sets (MARS) feature. This feature available only for
		/// SQL Azure and SQL Server 2005+.
		/// </summary>
		public bool   IsMarsEnabled
		{
			get
			{
				if (_isMarsEnabled == null)
				{
					if (_dataConnection == null)
						return false;
					_isMarsEnabled = _dataConnection.IsMarsEnabled;
				}

				return _isMarsEnabled.Value;
			}
			set => _isMarsEnabled = value;
		}

		private List<string>? _queryHints;
		/// <summary>
		/// Gets list of query hints (writable collection), that will be used for all queries, executed through current context.
		/// </summary>
		public List<string>  QueryHints
		{
			get
			{
				if (_dataConnection != null)
					return _dataConnection.QueryHints;

				return _queryHints ?? (_queryHints = new List<string>());
			}
		}

		private List<string>? _nextQueryHints;
		/// <summary>
		/// Gets list of query hints (writable collection), that will be used only for next query, executed through current context.
		/// </summary>
		public List<string>  NextQueryHints
		{
			get
			{
				if (_dataConnection != null)
					return _dataConnection.NextQueryHints;

				return _nextQueryHints ?? (_nextQueryHints = new List<string>());
			}
		}

		/// <summary>
		/// Gets or sets flag to close context after query execution or leave it open.
		/// </summary>
		public bool CloseAfterUse { get; set; }

		/// <summary>
		/// Counts number of locks, put on underlying connection. Connection will not be released while counter is not zero.
		/// </summary>
		internal int LockDbManagerCounter;


		private int? _commandTimeout;

		/// <summary>
		/// Gets or sets command execution timeout in seconds.
		/// Negative timeout value means that default timeout will be used.
		/// 0 timeout value corresponds to infinite timeout.
		/// By default timeout is not set and default value for current provider used.
		/// </summary>
		public  int   CommandTimeout
		{
			get => _commandTimeout ?? -1;
			set
			{
				if (value < 0)
				{
					_commandTimeout = null;
					if (_dataConnection != null)
						_dataConnection.CommandTimeout = -1;
				}
				else
				{
					_commandTimeout = value;
					if (_dataConnection != null)
						_dataConnection.CommandTimeout = value;
				}
			}
		}

		/// <summary>
		/// Underlying active database connection.
		/// </summary>
		DataConnection? _dataConnection;

		/// <summary>
		/// Returns associated database connection <see cref="DataConnection"/> or create new connection, if connection
		/// doesn't exists.
		/// </summary>
		/// <returns>Data connection.</returns>
		internal DataConnection GetDataConnection()
		{
			AssertDisposed();

			if (_dataConnection == null)
			{
				_dataConnection = ConnectionString != null
					? new DataConnection(DataProvider, ConnectionString)
					: new DataConnection(ConfigurationString);

				if (_commandTimeout != null)
					_dataConnection.CommandTimeout = CommandTimeout;

				if (_queryHints != null && _queryHints.Count > 0)
				{
					_dataConnection.QueryHints.AddRange(_queryHints);
					_queryHints = null;
				}

				if (_nextQueryHints != null && _nextQueryHints.Count > 0)
				{
					_dataConnection.NextQueryHints.AddRange(_nextQueryHints);
					_nextQueryHints = null;
				}

				if (OnTraceConnection != null)
					_dataConnection.OnTraceConnection = OnTraceConnection;

				if (MappingSchema != null && MappingSchema != _dataConnection.MappingSchema)
					_dataConnection.AddMappingSchema(MappingSchema);
			}

			return _dataConnection;
		}

		private void AssertDisposed()
		{
			if (_disposed)
				throw new ObjectDisposedException(this.GetType().FullName);
		}

		/// <summary>
		/// For active underlying connection, updates information about last executed query <see cref="LastQuery"/> and
		/// releases connection, if it is not locked (<see cref="LockDbManagerCounter"/>)
		/// and <see cref="KeepConnectionAlive"/> is <c>false</c>.
		/// </summary>
		internal void ReleaseQuery()
		{
			if (_dataConnection != null)
			{
				LastQuery = _dataConnection.LastQuery;

				if (LockDbManagerCounter == 0 && KeepConnectionAlive == false)
				{
					if (_dataConnection.QueryHints.    Count > 0) QueryHints.    AddRange(_queryHints);
					if (_dataConnection.NextQueryHints.Count > 0) NextQueryHints.AddRange(_nextQueryHints);

					_dataConnection.Dispose();
					_dataConnection = null;
				}
			}
		}

		Func<ISqlBuilder>   IDataContext.CreateSqlProvider => () => DataProvider.CreateSqlBuilder(MappingSchema);
		Func<ISqlOptimizer> IDataContext.GetSqlOptimizer   => DataProvider.GetSqlOptimizer;
		Type                IDataContext.DataReaderType    => DataProvider.DataReaderType;
		SqlProviderFlags    IDataContext.SqlProviderFlags  => DataProvider.SqlProviderFlags;

		Expression IDataContext.GetReaderExpression(MappingSchema mappingSchema, IDataReader reader, int idx, Expression readerExpression, Type toType)
		{
			return DataProvider.GetReaderExpression(mappingSchema, reader, idx, readerExpression, toType);
		}

		bool? IDataContext.IsDBNullAllowed(IDataReader reader, int idx)
		{
			return DataProvider.IsDBNullAllowed(reader, idx);
		}

		/// <summary>
		/// Noop constructor for context cloning.
		/// </summary>
		/// <param name="n">Unused.</param>
#nullable disable
		DataContext(int n) {}
#nullable enable

		IDataContext IDataContext.Clone(bool forNestedQuery)
		{
			AssertDisposed();

			var dc = new DataContext(0)
			{
				ConfigurationString = ConfigurationString,
				ConnectionString    = ConnectionString,
				KeepConnectionAlive = KeepConnectionAlive,
				DataProvider        = DataProvider,
				ContextID           = ContextID,
				MappingSchema       = MappingSchema,
				InlineParameters    = InlineParameters,
			};

			if (forNestedQuery && _dataConnection != null && _dataConnection.IsMarsEnabled)
				dc._dataConnection = _dataConnection.TransactionAsync != null ?
					new DataConnection(DataProvider, _dataConnection.TransactionAsync) :
					new DataConnection(DataProvider, _dataConnection.EnsureConnection());

			dc.QueryHints.    AddRange(QueryHints);
			dc.NextQueryHints.AddRange(NextQueryHints);

			return dc;
		}

		/// <summary>
		/// Event, triggered before underlying connection closed on context disposal or closing.
		/// Not fired, if context doesn't have active connection (bug?).
		/// </summary>
		public event EventHandler? OnClosing;

		/// <inheritdoc />
		public Action<EntityCreatedEventArgs>? OnEntityCreated { get; set; }

		void IDisposable.Dispose()
		{
			_disposed = true;
			Close();
		}

		/// <summary>
		/// Closes underlying connection and fires <see cref="OnClosing"/> event (only if connection existed).
		/// </summary>
		void Close()
		{
			if (_dataConnection != null)
			{
				OnClosing?.Invoke(this, EventArgs.Empty);

				if (_dataConnection.QueryHints.    Count > 0) QueryHints.    AddRange(_queryHints);
				if (_dataConnection.NextQueryHints.Count > 0) NextQueryHints.AddRange(_nextQueryHints);

				_dataConnection.Dispose();
				_dataConnection = null;
			}
		}

		void IDataContext.Close()
		{
			Close();
		}

		/// <summary>
		/// Starts new transaction for current context with specified isolation level.
		/// If connection already has transaction, it will be rolled back.
		/// </summary>
		/// <param name="level">Transaction isolation level.</param>
		/// <returns>Database transaction object.</returns>
		public virtual DataContextTransaction BeginTransaction(IsolationLevel level)
		{
			var dct = new DataContextTransaction(this);

			dct.BeginTransaction(level);

			return dct;
		}

		/// <summary>
		/// Starts new transaction for current context with default isolation level.
		/// If connection already has transaction, it will be rolled back.
		/// </summary>
		/// <param name="autoCommitOnDispose">Not supported, see <a href="https://github.com/linq2db/linq2db/issues/104">issue</a>.</param>
		/// <returns>Database transaction object.</returns>
		public virtual DataContextTransaction BeginTransaction(bool autoCommitOnDispose = true)
		{
			var dct = new DataContextTransaction(this);

			dct.BeginTransaction();

			return dct;
		}

		/// <summary>
		/// Starts new transaction asynchronously for current context with specified isolation level.
		/// If connection already has transaction, it will be rolled back.
		/// </summary>
		/// <param name="level">Transaction isolation level.</param>
		/// <param name="cancellationToken">Asynchronous operation cancellation token.</param>
		/// <returns>Database transaction object.</returns>
		public virtual async Task<DataContextTransaction> BeginTransactionAsync(IsolationLevel level, CancellationToken cancellationToken = default)
		{
			var dct = new DataContextTransaction(this);

			await dct.BeginTransactionAsync(level, cancellationToken).ConfigureAwait(Common.Configuration.ContinueOnCapturedContext);

			return dct;
		}

		/// <summary>
		/// Starts new transaction asynchronously for current context with default isolation level.
		/// If connection already has transaction, it will be rolled back.
		/// </summary>
		/// <param name="autoCommitOnDispose">Not supported, see <a href="https://github.com/linq2db/linq2db/issues/104">issue</a>.</param>
		/// <param name="cancellationToken">Asynchronous operation cancellation token.</param>
		/// <returns>Database transaction object.</returns>
		public virtual async Task<DataContextTransaction> BeginTransactionAsync(bool autoCommitOnDispose = true, CancellationToken cancellationToken = default)
		{
			var dct = new DataContextTransaction(this);

			await dct.BeginTransactionAsync(cancellationToken).ConfigureAwait(Common.Configuration.ContinueOnCapturedContext);

			return dct;
		}

		IQueryRunner IDataContext.GetQueryRunner(Query query, int queryNumber, Expression expression, object[] parameters, object[] preambles)
		{
			return new QueryRunner(this, ((IDataContext)GetDataConnection()).GetQueryRunner(query, queryNumber, expression, parameters, preambles));
		}

		class QueryRunner : IQueryRunner
		{
			public QueryRunner(DataContext dataContext, IQueryRunner queryRunner)
			{
				_dataContext = dataContext;
				_queryRunner = (DataConnection.QueryRunner)queryRunner;
			}

			DataContext? _dataContext;
			DataConnection.QueryRunner? _queryRunner;

			public void Dispose()
			{
				_queryRunner!.Dispose();
				_dataContext!.ReleaseQuery();
				_queryRunner = null;
				_dataContext = null;
			}

			public int ExecuteNonQuery()
			{
				return _queryRunner!.ExecuteNonQuery();
			}

			public object? ExecuteScalar()
			{
				return _queryRunner!.ExecuteScalar();
			}

			public IDataReader ExecuteReader()
			{
				return _queryRunner!.ExecuteReader();
			}

			public Task<object?> ExecuteScalarAsync(CancellationToken cancellationToken)
			{
				return _queryRunner!.ExecuteScalarAsync(cancellationToken);
			}

			public Task<IDataReaderAsync> ExecuteReaderAsync(CancellationToken cancellationToken)
			{
				return _queryRunner!.ExecuteReaderAsync(cancellationToken);
			}

			public Task<int> ExecuteNonQueryAsync(CancellationToken cancellationToken)
			{
				return _queryRunner!.ExecuteNonQueryAsync(cancellationToken);
			}

			public string GetSqlText()
			{
				return _queryRunner!.GetSqlText();
			}

<<<<<<< HEAD
			public IDataContext DataContext      { get => _queryRunner.DataContext;      set => _queryRunner.DataContext      = value; }
			public Expression   Expression       { get => _queryRunner.Expression;       set => _queryRunner.Expression       = value; }
			public object[]     Parameters       { get => _queryRunner.Parameters;       set => _queryRunner.Parameters       = value; }
			public object[]     Preambles        { get => _queryRunner.Preambles;        set => _queryRunner.Preambles        = value; }
			public Expression   MapperExpression { get => _queryRunner.MapperExpression; set => _queryRunner.MapperExpression = value; }
			public int          RowsCount        { get => _queryRunner.RowsCount;        set => _queryRunner.RowsCount        = value; }
			public int          QueryNumber      { get => _queryRunner.QueryNumber;      set => _queryRunner.QueryNumber      = value; }
=======
			public IDataContext DataContext      { get => _queryRunner!.DataContext;      set => _queryRunner!.DataContext      = value; }
			public Expression   Expression       { get => _queryRunner!.Expression;       set => _queryRunner!.Expression       = value; }
			public object?[]    Parameters       { get => _queryRunner!.Parameters;       set => _queryRunner!.Parameters       = value; }
			public Expression?  MapperExpression { get => _queryRunner!.MapperExpression; set => _queryRunner!.MapperExpression = value; }
			public int          RowsCount        { get => _queryRunner!.RowsCount;        set => _queryRunner!.RowsCount        = value; }
			public int          QueryNumber      { get => _queryRunner!.QueryNumber;      set => _queryRunner!.QueryNumber      = value; }
>>>>>>> 4fca3dff
		}
	}
}<|MERGE_RESOLUTION|>--- conflicted
+++ resolved
@@ -498,22 +498,13 @@
 				return _queryRunner!.GetSqlText();
 			}
 
-<<<<<<< HEAD
-			public IDataContext DataContext      { get => _queryRunner.DataContext;      set => _queryRunner.DataContext      = value; }
-			public Expression   Expression       { get => _queryRunner.Expression;       set => _queryRunner.Expression       = value; }
-			public object[]     Parameters       { get => _queryRunner.Parameters;       set => _queryRunner.Parameters       = value; }
-			public object[]     Preambles        { get => _queryRunner.Preambles;        set => _queryRunner.Preambles        = value; }
-			public Expression   MapperExpression { get => _queryRunner.MapperExpression; set => _queryRunner.MapperExpression = value; }
-			public int          RowsCount        { get => _queryRunner.RowsCount;        set => _queryRunner.RowsCount        = value; }
-			public int          QueryNumber      { get => _queryRunner.QueryNumber;      set => _queryRunner.QueryNumber      = value; }
-=======
 			public IDataContext DataContext      { get => _queryRunner!.DataContext;      set => _queryRunner!.DataContext      = value; }
 			public Expression   Expression       { get => _queryRunner!.Expression;       set => _queryRunner!.Expression       = value; }
 			public object?[]    Parameters       { get => _queryRunner!.Parameters;       set => _queryRunner!.Parameters       = value; }
+			public object?[]    Preambles        { get => _queryRunner.Preambles;        set => _queryRunner!.Preambles        = value; }
 			public Expression?  MapperExpression { get => _queryRunner!.MapperExpression; set => _queryRunner!.MapperExpression = value; }
 			public int          RowsCount        { get => _queryRunner!.RowsCount;        set => _queryRunner!.RowsCount        = value; }
 			public int          QueryNumber      { get => _queryRunner!.QueryNumber;      set => _queryRunner!.QueryNumber      = value; }
->>>>>>> 4fca3dff
 		}
 	}
 }