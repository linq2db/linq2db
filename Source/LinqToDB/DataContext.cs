﻿using System;
using System.Collections.Generic;
using System.Data;
using System.Data.Common;
using System.Linq.Expressions;
using System.Threading;
using System.Threading.Tasks;
using JetBrains.Annotations;

namespace LinqToDB
{
#if !NATIVE_ASYNC
	using Async;
#endif
	using Data;
	using DataProvider;
	using Linq;
	using LinqToDB.Configuration;
	using LinqToDB.Interceptors;
	using Mapping;
	using SqlProvider;

	/// <summary>
	/// Implements abstraction over non-persistent database connection that could be released after query or transaction execution.
	/// </summary>
	[PublicAPI]
	public class DataContext : IDataContext
	{
		private          LinqToDbConnectionOptions        _prebuiltOptions;
		private readonly LinqToDbConnectionOptionsBuilder _optionsBuilder = new ();

		private bool _disposed;

		/// <summary>
		/// Creates data context using default database configuration.
		/// <see cref="DataConnection.DefaultConfiguration"/> for more details.
		/// </summary>
		public DataContext() : this(DataConnection.DefaultConfiguration)
		{
		}

		/// <summary>
		/// Creates data context using specific database configuration.
		/// </summary>
		/// <param name="configurationString">Connection configuration name.
		/// In case of <c>null</c> value, context will use default configuration.
		/// <see cref="DataConnection.DefaultConfiguration"/> for more details.
		/// </param>
		public DataContext(string? configurationString)
			: this(
				  new LinqToDbConnectionOptionsBuilder()
				  .UseConfigurationString(
					  configurationString ?? DataConnection.DefaultConfiguration
						?? throw new ArgumentNullException($"Neither {nameof(configurationString)} nor {nameof(DataConnection)}.{DataConnection.DefaultConfiguration} specified"))
				  .Build())
		{
		}

		/// <summary>
		/// Creates data context using specific data provider implementation and connection string.
		/// </summary>
		/// <param name="dataProvider">Database provider implementation.</param>
		/// <param name="connectionString">Database connection string.</param>
		public DataContext(IDataProvider dataProvider, string connectionString)
			: this(
				  new LinqToDbConnectionOptionsBuilder()
				  .UseConnectionString(
					  dataProvider     ?? throw new ArgumentNullException(nameof(dataProvider)),
					  connectionString ?? throw new ArgumentNullException(nameof(connectionString)))
				  .Build())
		{
		}

		/// <summary>
		/// Creates data context using specified database provider and connection string.
		/// </summary>
		/// <param name="providerName">Name of database provider to use with this connection. <see cref="ProviderName"/> class for list of providers.</param>
		/// <param name="connectionString">Database connection string to use for connection with database.</param>
		public DataContext( string providerName, string connectionString)
			: this(
				  new LinqToDbConnectionOptionsBuilder()
				  .UseConnectionString(
					  providerName     ?? throw new ArgumentNullException(nameof(providerName)),
					  connectionString ?? throw new ArgumentNullException(nameof(connectionString)))
				  .Build())
		{
		}

		/// <summary>
		/// Creates database context object that uses a <see cref="LinqToDbConnectionOptions"/> to configure the connection.
		/// </summary>
		/// <param name="options">Options, setup ahead of time.</param>
		public DataContext(LinqToDbConnectionOptions options)
		{
			// reveng options back to builder

			// shared options
			if (options.OnTrace       != null) _optionsBuilder.WithTracing     (options.OnTrace);
			if (options.TraceLevel    != null) _optionsBuilder.WithTraceLevel  (options.TraceLevel.Value);
			if (options.WriteTrace    != null) _optionsBuilder.WriteTraceWith  (options.WriteTrace);


			var dataProvider = options.DataProvider;
			if (dataProvider == null)
			{
				if (options.ProviderName != null && options.ConnectionString != null)
				{
					dataProvider = DataConnection.GetDataProvider(options.ProviderName, options.ConnectionString)
					  ?? throw new LinqToDBException($"DataProvider '{options.ProviderName}' not found.");
				}
				else if (options.ConfigurationString != null)
					dataProvider = DataConnection.GetDataProvider(options.ConfigurationString);
			}

			if (dataProvider == null)
				throw new LinqToDBException($"DataProvider not specified.");

			_optionsBuilder.UseDataProvider (dataProvider);
			_optionsBuilder.UseMappingSchema(options.MappingSchema ?? dataProvider.MappingSchema);

			// setup type-dependent
			if      (options.DbTransaction       != null) _optionsBuilder.UseTransaction        (dataProvider, options.DbTransaction);
			else if (options.ConnectionFactory   != null) _optionsBuilder.UseConnectionFactory  (dataProvider, options.ConnectionFactory);
			else if (options.ConfigurationString != null) _optionsBuilder.UseConfigurationString(options.ConfigurationString);
			else if (options.DbConnection        != null) _optionsBuilder.UseConnection         (dataProvider, options.DbConnection, options.DisposeConnection);
			else if (options.ConnectionString    != null) _optionsBuilder.UseConnectionString   (options.ProviderName!, options.ConnectionString);

			// interceptors magic
			// as we need to aggregate interceptors, we don't pass them as-is from options to builder but manage separately
			if (options.Interceptors != null)
			{
				foreach (var interceptor in options.Interceptors)
					AddInterceptor(interceptor);
			}

			// rebuild options instead of saving parameter directly (to have aggregated interceptors there)
			_prebuiltOptions = _optionsBuilder.Build();

			ContextID = dataProvider.Name;
		}

		/// <summary>
		/// Gets initial value for database connection configuration name.
		/// </summary>
		public string?       ConfigurationString => _optionsBuilder.ConfigurationString;
		/// <summary>
		/// Gets initial value for database connection string.
		/// </summary>
		public string?       ConnectionString    => _optionsBuilder.ConnectionString;
		/// <summary>
		/// Gets database provider implementation.
		/// </summary>
		public IDataProvider DataProvider        => _optionsBuilder.DataProvider!;
		/// <summary>
		/// Gets or sets context identifier. Uses provider's name by default.
		/// </summary>
		public string        ContextID           { get; set; }
		/// <summary>
		/// Gets or sets mapping schema. Uses provider's mapping schema by default.
		/// </summary>
		public MappingSchema MappingSchema
		{
			get => _optionsBuilder.MappingSchema!;
			set
			{
				_optionsBuilder.UseMappingSchema(value ?? throw new ArgumentNullException(nameof(value)));
				_prebuiltOptions = _optionsBuilder.Build();
			}
		}
		/// <summary>
		/// Gets or sets option to force inline parameter values as literals into command text. If parameter inlining not supported
		/// for specific value type, it will be used as parameter.
		/// </summary>
		public bool          InlineParameters    { get; set; }
		/// <summary>
		/// Contains text of last command, sent to database using current context.
		/// </summary>
		public string?       LastQuery           { get; set; }

		/// <summary>
		/// Gets or sets trace handler, used for data connection instance.
		/// </summary>
		public Action<TraceInfo>? OnTraceConnection { get; set; }

		private bool _keepConnectionAlive;
		/// <summary>
		/// Gets or sets option to dispose underlying connection after use.
		/// Default value: <c>false</c>.
		/// </summary>
		public  bool  KeepConnectionAlive
		{
			get => _keepConnectionAlive;
			set
			{
				_keepConnectionAlive = value;

				if (value == false)
					ReleaseQuery();
			}
		}

		private bool? _isMarsEnabled;
		/// <summary>
		/// Gets or sets status of Multiple Active Result Sets (MARS) feature. This feature available only for
		/// SQL Azure and SQL Server 2005+.
		/// </summary>
		public bool   IsMarsEnabled
		{
			get
			{
				if (_isMarsEnabled == null)
				{
					if (_dataConnection == null)
						return false;
					_isMarsEnabled = _dataConnection.IsMarsEnabled;
				}

				return _isMarsEnabled.Value;
			}
			set => _isMarsEnabled = value;
		}

		private List<string>? _queryHints;
		/// <summary>
		/// Gets list of query hints (writable collection), that will be used for all queries, executed through current context.
		/// </summary>
		public List<string>  QueryHints
		{
			get
			{
				if (_dataConnection != null)
					return _dataConnection.QueryHints;

				return _queryHints ??= new List<string>();
			}
		}

		private List<string>? _nextQueryHints;
		/// <summary>
		/// Gets list of query hints (writable collection), that will be used only for next query, executed through current context.
		/// </summary>
		public List<string>  NextQueryHints
		{
			get
			{
				if (_dataConnection != null)
					return _dataConnection.NextQueryHints;

				return _nextQueryHints ??= new List<string>();
			}
		}

		/// <summary>
		/// Gets or sets flag to close context after query execution or leave it open.
		/// </summary>
		public bool CloseAfterUse { get; set; }

		/// <summary>
		/// Counts number of locks, put on underlying connection. Connection will not be released while counter is not zero.
		/// </summary>
		internal int LockDbManagerCounter;

		private int? _commandTimeout;

		/// <summary>
		/// Gets or sets command execution timeout in seconds.
		/// Negative timeout value means that default timeout will be used.
		/// 0 timeout value corresponds to infinite timeout.
		/// By default timeout is not set and default value for current provider used.
		/// </summary>
		public  int   CommandTimeout
		{
			get => _commandTimeout ?? -1;
			set
			{
				if (value < 0)
				{
					_commandTimeout = null;
					if (_dataConnection != null)
						_dataConnection.CommandTimeout = -1;
				}
				else
				{
					_commandTimeout = value;
					if (_dataConnection != null)
						_dataConnection.CommandTimeout = value;
				}
			}
		}

		/// <summary>
		/// Underlying active database connection.
		/// </summary>
		DataConnection? _dataConnection;

		/// <summary>
		/// Creates instance of <see cref="DataConnection"/> class, used by context internally.
		/// </summary>
		/// <returns>New <see cref="DataConnection"/> instance.</returns>
		protected virtual DataConnection CreateDataConnection(LinqToDbConnectionOptions options) => new (options);

		/// <summary>
		/// Returns associated database connection <see cref="DataConnection"/> or create new connection, if connection
		/// doesn't exists.
		/// </summary>
		/// <returns>Data connection.</returns>
		internal DataConnection GetDataConnection()
		{
			AssertDisposed();

			if (_dataConnection == null)
			{
				_dataConnection = CreateDataConnection(_prebuiltOptions);

				if (_commandTimeout != null)
					_dataConnection.CommandTimeout = CommandTimeout;

				if (_queryHints?.Count > 0)
				{
					_dataConnection.QueryHints.AddRange(_queryHints);
					_queryHints = null;
				}

				if (_nextQueryHints?.Count > 0)
				{
					_dataConnection.NextQueryHints.AddRange(_nextQueryHints);
					_nextQueryHints = null;
				}

				if (OnTraceConnection != null)
					_dataConnection.OnTraceConnection = OnTraceConnection;
			}

			return _dataConnection;
		}

		private void AssertDisposed()
		{
			if (_disposed)
				// GetType().FullName to support inherited types
				throw new ObjectDisposedException(GetType().FullName);
		}

		/// <summary>
		/// For active underlying connection, updates information about last executed query <see cref="LastQuery"/> and
		/// releases connection, if it is not locked (<see cref="LockDbManagerCounter"/>)
		/// and <see cref="KeepConnectionAlive"/> is <c>false</c>.
		/// </summary>
		internal void ReleaseQuery()
		{
			if (_dataConnection != null)
			{
				LastQuery = _dataConnection.LastQuery;

				if (LockDbManagerCounter == 0 && KeepConnectionAlive == false)
				{
					if (_dataConnection.QueryHints.    Count > 0) (_queryHints     ??= new List<string>()).AddRange(_dataConnection.QueryHints);
					if (_dataConnection.NextQueryHints.Count > 0) (_nextQueryHints ??= new List<string>()).AddRange(_dataConnection.NextQueryHints);

					_dataConnection.Dispose();
					_dataConnection = null;
				}
			}
		}

		internal async Task ReleaseQueryAsync()
		{
			if (_dataConnection != null)
			{
				LastQuery = _dataConnection.LastQuery;

				if (LockDbManagerCounter == 0 && KeepConnectionAlive == false)
				{
					if (_dataConnection.QueryHints.    Count > 0) QueryHints.    AddRange(_queryHints!);
					if (_dataConnection.NextQueryHints.Count > 0) NextQueryHints.AddRange(_nextQueryHints!);

					await _dataConnection.DisposeAsync().ConfigureAwait(Common.Configuration.ContinueOnCapturedContext);
					_dataConnection = null;
				}
			}
		}

		Func<ISqlBuilder>   IDataContext.CreateSqlProvider     => () => DataProvider.CreateSqlBuilder(MappingSchema);
		Func<ISqlOptimizer> IDataContext.GetSqlOptimizer       => DataProvider.GetSqlOptimizer;
		Type                IDataContext.DataReaderType        => DataProvider.DataReaderType;
		SqlProviderFlags    IDataContext.SqlProviderFlags      => DataProvider.SqlProviderFlags;
		TableOptions        IDataContext.SupportedTableOptions => DataProvider.SupportedTableOptions;

		Expression IDataContext.GetReaderExpression(DbDataReader reader, int idx, Expression readerExpression, Type toType)
		{
			return DataProvider.GetReaderExpression(reader, idx, readerExpression, toType);
		}

		bool? IDataContext.IsDBNullAllowed(DbDataReader reader, int idx) => DataProvider.IsDBNullAllowed(reader, idx);

		/// <summary>
		/// Creates instance of <see cref="DataConnection"/> class, attached to same database connection/transaction passed in options.
		/// Used by <see cref="IDataContext.Clone(bool)"/> API only if <see cref="DataConnection.IsMarsEnabled"/>
		/// is <c>true</c> and there is an active connection associated with current context.
		/// <param name="currentConnection"><see cref="DataConnection"/> instance, used by current context instance.</param>
		/// <param name="options">Connection options, will have <see cref="LinqToDbConnectionOptions.DbConnection"/> or <see cref="LinqToDbConnectionOptions.DbTransaction"/> set.</param>
		/// <returns>New <see cref="DataConnection"/> instance.</returns>
		/// </summary>
		protected virtual DataConnection CloneDataConnection(DataConnection currentConnection, LinqToDbConnectionOptions options) => new (options);

		IDataContext IDataContext.Clone(bool forNestedQuery)
		{
			AssertDisposed();

			var dc = new DataContext(_prebuiltOptions)
			{
				KeepConnectionAlive     = KeepConnectionAlive,
				ContextID               = ContextID,
				InlineParameters        = InlineParameters
			};

			if (forNestedQuery && _dataConnection != null && _dataConnection.IsMarsEnabled)
			{
				var builderClone       = _optionsBuilder.Clone();
				builderClone.SetupType = ConnectionSetupType.DefaultConfiguration;

				if (_dataConnection.TransactionAsync != null)
					builderClone.UseTransaction(builderClone.DataProvider!, _dataConnection.TransactionAsync.Transaction);
				else
					builderClone.UseConnection(builderClone.DataProvider!, _dataConnection.EnsureConnection().Connection);

				dc._dataConnection = CloneDataConnection(_dataConnection, builderClone.Build());
			}

			dc.QueryHints.    AddRange(QueryHints);
			dc.NextQueryHints.AddRange(NextQueryHints);

			return dc;
		}

		void IDisposable.Dispose()
		{
			Dispose(disposing: true);
		}

		/// <summary>
		/// Closes underlying connection.
		/// </summary>
		protected virtual void Dispose(bool disposing)
		{
			_disposed = true;
			((IDataContext)this).Close();
		}

#if NATIVE_ASYNC
		async ValueTask IAsyncDisposable.DisposeAsync()
#else
		async Task IAsyncDisposable.DisposeAsync()
#endif
		{
			await DisposeAsync(disposing: true).ConfigureAwait(Common.Configuration.ContinueOnCapturedContext);
		}

		/// <summary>
		/// Closes underlying connection.
		/// </summary>
#if NATIVE_ASYNC
		protected virtual ValueTask DisposeAsync(bool disposing)
#else
		protected virtual Task DisposeAsync(bool disposing)
#endif
		{
			_disposed = true;
#if NATIVE_ASYNC
			return new ValueTask(((IDataContext)this).CloseAsync());
#else
			return ((IDataContext)this).CloseAsync();
#endif
		}

		void IDataContext.Close()
		{
			if (_contextInterceptors != null)
				_contextInterceptors.Apply((interceptor, arg) => interceptor.OnClosing(arg), new DataContextEventData(this));


			if (_dataConnection != null)
			{
<<<<<<< HEAD
				if (_dataConnection.QueryHints.Count > 0) QueryHints.AddRange(_queryHints!);
				if (_dataConnection.NextQueryHints.Count > 0) NextQueryHints.AddRange(_nextQueryHints!);
=======
				OnClosing?.Invoke(this, EventArgs.Empty);

				if (_dataConnection.QueryHints.    Count > 0) (_queryHints     ??= new List<string>()).AddRange(_dataConnection.QueryHints);
				if (_dataConnection.NextQueryHints.Count > 0) (_nextQueryHints ??= new List<string>()).AddRange(_dataConnection.NextQueryHints);
>>>>>>> c321b9fb

				_dataConnection.Dispose();
				_dataConnection = null;
			}

			if (_contextInterceptors != null)
				_contextInterceptors.Apply((interceptor, arg) => interceptor.OnClosed(arg), new DataContextEventData(this));
		}

		async Task IDataContext.CloseAsync()
		{
			if (_contextInterceptors != null)
				await _contextInterceptors.Apply((interceptor, arg) => interceptor.OnClosingAsync(arg), new DataContextEventData(this))
					.ConfigureAwait(Common.Configuration.ContinueOnCapturedContext);

			if (_dataConnection != null)
			{
<<<<<<< HEAD
				if (_dataConnection.QueryHints.    Count > 0) QueryHints.AddRange(_queryHints!);
				if (_dataConnection.NextQueryHints.Count > 0) NextQueryHints.AddRange(_nextQueryHints!);
=======
				OnClosing?.Invoke(this, EventArgs.Empty);

				if (_dataConnection.QueryHints.    Count > 0) (_queryHints     ??= new List<string>()).AddRange(_dataConnection.QueryHints);
				if (_dataConnection.NextQueryHints.Count > 0) (_nextQueryHints ??= new List<string>()).AddRange(_dataConnection.NextQueryHints);
>>>>>>> c321b9fb

				await _dataConnection.DisposeAsync().ConfigureAwait(Common.Configuration.ContinueOnCapturedContext);
				_dataConnection = null;
			}

			if (_contextInterceptors != null)
				await _contextInterceptors.Apply((interceptor, arg) => interceptor.OnClosedAsync(arg), new DataContextEventData(this))
					.ConfigureAwait(Common.Configuration.ContinueOnCapturedContext);
		}

		/// <summary>
		/// Starts new transaction for current context with specified isolation level.
		/// If connection already has transaction, it will be rolled back.
		/// </summary>
		/// <param name="level">Transaction isolation level.</param>
		/// <returns>Database transaction object.</returns>
		public virtual DataContextTransaction BeginTransaction(IsolationLevel level)
		{
			var dct = new DataContextTransaction(this);

			dct.BeginTransaction(level);

			return dct;
		}

		/// <summary>
		/// Starts new transaction for current context with default isolation level.
		/// If connection already has transaction, it will be rolled back.
		/// </summary>
		/// <returns>Database transaction object.</returns>
		public virtual DataContextTransaction BeginTransaction()
		{
			var dct = new DataContextTransaction(this);

			dct.BeginTransaction();

			return dct;
		}

		/// <summary>
		/// Starts new transaction asynchronously for current context with specified isolation level.
		/// If connection already has transaction, it will be rolled back.
		/// </summary>
		/// <param name="level">Transaction isolation level.</param>
		/// <param name="cancellationToken">Asynchronous operation cancellation token.</param>
		/// <returns>Database transaction object.</returns>
		public virtual async Task<DataContextTransaction> BeginTransactionAsync(IsolationLevel level, CancellationToken cancellationToken = default)
		{
			var dct = new DataContextTransaction(this);

			await dct.BeginTransactionAsync(level, cancellationToken).ConfigureAwait(Common.Configuration.ContinueOnCapturedContext);

			return dct;
		}

		/// <summary>
		/// Starts new transaction asynchronously for current context with default isolation level.
		/// If connection already has transaction, it will be rolled back.
		/// </summary>
		/// <param name="cancellationToken">Asynchronous operation cancellation token.</param>
		/// <returns>Database transaction object.</returns>
		public virtual async Task<DataContextTransaction> BeginTransactionAsync(CancellationToken cancellationToken = default)
		{
			var dct = new DataContextTransaction(this);

			await dct.BeginTransactionAsync(cancellationToken).ConfigureAwait(Common.Configuration.ContinueOnCapturedContext);

			return dct;
		}

		IQueryRunner IDataContext.GetQueryRunner(Query query, int queryNumber, Expression expression, object?[]? parameters, object?[]? preambles)
		{
			return new QueryRunner(this, ((IDataContext)GetDataConnection()).GetQueryRunner(query, queryNumber, expression, parameters, preambles));
		}

		class QueryRunner : IQueryRunner
		{
			public QueryRunner(DataContext dataContext, IQueryRunner queryRunner)
			{
				_dataContext = dataContext;
				_queryRunner = (DataConnection.QueryRunner)queryRunner;
			}

			DataContext? _dataContext;
			DataConnection.QueryRunner? _queryRunner;

			public void Dispose()
			{
				_queryRunner!.Dispose();
				_dataContext!.ReleaseQuery();
				_queryRunner = null;
				_dataContext = null;
			}

#if NATIVE_ASYNC
			public async ValueTask DisposeAsync()
#else
			public async Task DisposeAsync()
#endif
			{
				await _queryRunner!.DisposeAsync().ConfigureAwait(Common.Configuration.ContinueOnCapturedContext);
				await _dataContext!.ReleaseQueryAsync().ConfigureAwait(Common.Configuration.ContinueOnCapturedContext);

				_queryRunner = null;
				_dataContext = null;
			}

			public int ExecuteNonQuery()
			{
				return _queryRunner!.ExecuteNonQuery();
			}

			public object? ExecuteScalar()
			{
				return _queryRunner!.ExecuteScalar();
			}

			public DataReaderWrapper ExecuteReader()
			{
				return _queryRunner!.ExecuteReader();
			}

			public Task<object?> ExecuteScalarAsync(CancellationToken cancellationToken)
			{
				return _queryRunner!.ExecuteScalarAsync(cancellationToken);
			}

			public Task<IDataReaderAsync> ExecuteReaderAsync(CancellationToken cancellationToken)
			{
				return _queryRunner!.ExecuteReaderAsync(cancellationToken);
			}

			public Task<int> ExecuteNonQueryAsync(CancellationToken cancellationToken)
			{
				return _queryRunner!.ExecuteNonQueryAsync(cancellationToken);
			}

			public string GetSqlText()
			{
				return _queryRunner!.GetSqlText();
			}

			public IDataContext DataContext      => _dataContext!;
			public Expression   Expression       => _queryRunner!.Expression;
			public object?[]?   Parameters       => _queryRunner!.Parameters;
			public object?[]?   Preambles        => _queryRunner!.Preambles;
			public Expression?  MapperExpression { get => _queryRunner!.MapperExpression; set => _queryRunner!.MapperExpression = value; }
			public int          RowsCount        { get => _queryRunner!.RowsCount;        set => _queryRunner!.RowsCount        = value; }
			public int          QueryNumber      { get => _queryRunner!.QueryNumber;      set => _queryRunner!.QueryNumber      = value; }
		}

#region Interceptors
		private  AggregatedInterceptor<ICommandInterceptor>?     _commandInterceptors;
		private  AggregatedInterceptor<IConnectionInterceptor>?  _connectionInterceptors;
		private  AggregatedInterceptor<IDataContextInterceptor>? _contextInterceptors;

		/// <inheritdoc cref="IDataContext.AddInterceptor(IInterceptor)"/>
		public void AddInterceptor(IInterceptor interceptor)
		{
			if (interceptor is AggregatedInterceptor<ICommandInterceptor> aggregatedCommandInterceptor)
			{
				if (_commandInterceptors != null)
					// this actually shouldn't be possible
					throw new InvalidOperationException($"{nameof(AggregatedInterceptor<ICommandInterceptor>)}<{nameof(ICommandInterceptor)}> already exists");
				_commandInterceptors = aggregatedCommandInterceptor.Clone();

				_optionsBuilder.WithInterceptor(_commandInterceptors);
				_prebuiltOptions = _optionsBuilder.Build();
			}

			if (interceptor is AggregatedInterceptor<IConnectionInterceptor> aggregatedConnectionInterceptor)
			{
				if (_connectionInterceptors != null)
					// this actually shouldn't be possible
					throw new InvalidOperationException($"{nameof(AggregatedInterceptor<IConnectionInterceptor>)}<{nameof(IConnectionInterceptor)}> already exists");
				_connectionInterceptors = aggregatedConnectionInterceptor.Clone();

				_optionsBuilder.WithInterceptor(_connectionInterceptors);
				_prebuiltOptions = _optionsBuilder.Build();
			}

			if (interceptor is AggregatedInterceptor<IDataContextInterceptor> aggregatedContextInterceptor)
			{
				if (_contextInterceptors != null)
					// this actually shouldn't be possible
					throw new InvalidOperationException($"{nameof(AggregatedInterceptor<IDataContextInterceptor>)}<{nameof(IDataContextInterceptor)}> already exists");
				_contextInterceptors = aggregatedContextInterceptor.Clone();

				_optionsBuilder.WithInterceptor(_contextInterceptors);
				_prebuiltOptions = _optionsBuilder.Build();
			}

			if (interceptor is ICommandInterceptor commandInterceptor)
			{
				if (_commandInterceptors == null)
				{
					_commandInterceptors = new AggregatedInterceptor<ICommandInterceptor>();
					if (_dataConnection != null)
						_dataConnection.AddInterceptor(_commandInterceptors);

					_optionsBuilder.WithInterceptor(_commandInterceptors);
					_prebuiltOptions = _optionsBuilder.Build();
				}

				_commandInterceptors.Add(commandInterceptor);
			}

			if (interceptor is IConnectionInterceptor connectionInterceptor)
			{
				if (_connectionInterceptors == null)
				{
					_connectionInterceptors = new AggregatedInterceptor<IConnectionInterceptor>();
					if (_dataConnection != null)
						_dataConnection.AddInterceptor(_connectionInterceptors);

					_optionsBuilder.WithInterceptor(_connectionInterceptors);
					_prebuiltOptions = _optionsBuilder.Build();
				}

				_connectionInterceptors.Add(connectionInterceptor);
			}

			if (interceptor is IDataContextInterceptor contextInterceptor)
			{
				if (_contextInterceptors == null)
				{
					_contextInterceptors = new AggregatedInterceptor<IDataContextInterceptor>();
					if (_dataConnection != null)
						_dataConnection.AddInterceptor(_contextInterceptors);

					_optionsBuilder.WithInterceptor(_contextInterceptors);
					_prebuiltOptions = _optionsBuilder.Build();
				}

				_contextInterceptors.Add(contextInterceptor);
			}
		}

		IEnumerable<TInterceptor> IDataContext.GetInterceptors<TInterceptor>()
		{
			if (_commandInterceptors == null && _connectionInterceptors == null && _contextInterceptors == null)
				yield break;

			var type = typeof(TInterceptor);

			if (type == typeof(ICommandInterceptor))
			{
				if (_commandInterceptors != null)
				{
					foreach (var interceptor in _commandInterceptors.GetInterceptors())
						yield return (TInterceptor)interceptor;

				}

				yield break;
			}

			if (type == typeof(IConnectionInterceptor))
			{
				if (_connectionInterceptors != null)
				{
					foreach (var interceptor in _connectionInterceptors.GetInterceptors())
						yield return (TInterceptor)interceptor;

				}

				yield break;
			}

			if (type == typeof(IDataContextInterceptor))
			{
				if (_contextInterceptors != null)
				{
					foreach (var interceptor in _contextInterceptors.GetInterceptors())
						yield return (TInterceptor)interceptor;

				}

				yield break;
			}

			if (type == typeof(IInterceptor))
			{
				if (_commandInterceptors != null)
				{
					foreach (var interceptor in _commandInterceptors.GetInterceptors())
						yield return (TInterceptor)interceptor;
				}

				if (_connectionInterceptors != null)
				{
					foreach (var interceptor in _connectionInterceptors.GetInterceptors())
						yield return (TInterceptor)interceptor;

				}

				if (_contextInterceptors != null)
				{
					foreach (var interceptor in _contextInterceptors.GetInterceptors())
						yield return (TInterceptor)interceptor;

				}

				yield break;
			}
		}
		#endregion
	}
}<|MERGE_RESOLUTION|>--- conflicted
+++ resolved
@@ -128,7 +128,7 @@
 			// interceptors magic
 			// as we need to aggregate interceptors, we don't pass them as-is from options to builder but manage separately
 			if (options.Interceptors != null)
-			{
+		{
 				foreach (var interceptor in options.Interceptors)
 					AddInterceptor(interceptor);
 			}
@@ -409,8 +409,8 @@
 
 			var dc = new DataContext(_prebuiltOptions)
 			{
-				KeepConnectionAlive     = KeepConnectionAlive,
-				ContextID               = ContextID,
+				KeepConnectionAlive = KeepConnectionAlive,
+				ContextID           = ContextID,
 				InlineParameters        = InlineParameters
 			};
 
@@ -481,15 +481,8 @@
 
 			if (_dataConnection != null)
 			{
-<<<<<<< HEAD
-				if (_dataConnection.QueryHints.Count > 0) QueryHints.AddRange(_queryHints!);
-				if (_dataConnection.NextQueryHints.Count > 0) NextQueryHints.AddRange(_nextQueryHints!);
-=======
-				OnClosing?.Invoke(this, EventArgs.Empty);
-
 				if (_dataConnection.QueryHints.    Count > 0) (_queryHints     ??= new List<string>()).AddRange(_dataConnection.QueryHints);
 				if (_dataConnection.NextQueryHints.Count > 0) (_nextQueryHints ??= new List<string>()).AddRange(_dataConnection.NextQueryHints);
->>>>>>> c321b9fb
 
 				_dataConnection.Dispose();
 				_dataConnection = null;
@@ -507,15 +500,8 @@
 
 			if (_dataConnection != null)
 			{
-<<<<<<< HEAD
-				if (_dataConnection.QueryHints.    Count > 0) QueryHints.AddRange(_queryHints!);
-				if (_dataConnection.NextQueryHints.Count > 0) NextQueryHints.AddRange(_nextQueryHints!);
-=======
-				OnClosing?.Invoke(this, EventArgs.Empty);
-
 				if (_dataConnection.QueryHints.    Count > 0) (_queryHints     ??= new List<string>()).AddRange(_dataConnection.QueryHints);
 				if (_dataConnection.NextQueryHints.Count > 0) (_nextQueryHints ??= new List<string>()).AddRange(_dataConnection.NextQueryHints);
->>>>>>> c321b9fb
 
 				await _dataConnection.DisposeAsync().ConfigureAwait(Common.Configuration.ContinueOnCapturedContext);
 				_dataConnection = null;
