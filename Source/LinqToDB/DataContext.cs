<<<<<<< HEAD
﻿using System;
using System.Collections.Generic;
using System.Data;
using System.Linq.Expressions;
using System.Threading;
using System.Threading.Tasks;

using JetBrains.Annotations;

namespace LinqToDB
{
	using Data;
	using DataProvider;
	using Linq;
	using Mapping;
	using SqlProvider;

	/// <summary>
	/// Implements abstraction over non-persistent database connection that could be released after query or transaction execution.
	/// </summary>
	[PublicAPI]
	public class DataContext : IDataContext, IEntityServices
	{
		/// <summary>
		/// Creates data context using default database configuration.
		/// <see cref="DataConnection.DefaultConfiguration"/> for more details.
		/// </summary>
		public DataContext() : this(DataConnection.DefaultConfiguration)
		{
		}

		/// <summary>
		/// Creates data context using specific database configuration.
		/// </summary>
		/// <param name="configurationString">Connection configuration name.
		/// In case of <c>null</c> value, context will use default configuration.
		/// <see cref="DataConnection.DefaultConfiguration"/> for more details.
		/// </param>
		public DataContext([CanBeNull] string configurationString)
		{
			ConfigurationString = configurationString ?? DataConnection.DefaultConfiguration;
			DataProvider        = DataConnection.GetDataProvider(ConfigurationString);
			ContextID           = DataProvider.Name;
			MappingSchema       = DataProvider.MappingSchema;
		}

		/// <summary>
		/// Creates data context using specific data provider implementation and connection string.
		/// </summary>
		/// <param name="dataProvider">Database provider implementation.</param>
		/// <param name="connectionString">Database connection string.</param>
		public DataContext([JetBrains.Annotations.NotNull] IDataProvider dataProvider, [JetBrains.Annotations.NotNull] string connectionString)
		{
			DataProvider     = dataProvider     ?? throw new ArgumentNullException(nameof(dataProvider));
			ConnectionString = connectionString ?? throw new ArgumentNullException(nameof(connectionString));
			ContextID        = DataProvider.Name;
			MappingSchema    = DataProvider.MappingSchema;
		}

		/// <summary>
		/// Creates data context using specified database provider and connection string.
		/// </summary>
		/// <param name="providerName">Name of database provider to use with this connection. <see cref="ProviderName"/> class for list of providers.</param>
		/// <param name="connectionString">Database connection string to use for connection with database.</param>
		public DataContext([JetBrains.Annotations.NotNull] string providerName, [JetBrains.Annotations.NotNull] string connectionString)
		{
			if (providerName     == null) throw new ArgumentNullException(nameof(providerName));
			if (connectionString == null) throw new ArgumentNullException(nameof(connectionString));
			var dataProvider = DataConnection.GetDataProvider(providerName, connectionString);
			DataProvider     = dataProvider ?? throw new LinqToDBException($"DataProvider '{providerName}' not found.");
			ContextID        = DataProvider.Name;
			ConnectionString = connectionString;
			MappingSchema    = DataProvider.MappingSchema;
		}

		/// <summary>
		/// Gets initial value for database connection configuration name.
		/// </summary>
		public string        ConfigurationString { get; private set; }
		/// <summary>
		/// Gets initial value for database connection string.
		/// </summary>
		public string        ConnectionString    { get; private set; }
		/// <summary>
		/// Gets database provider implementation.
		/// </summary>
		public IDataProvider DataProvider        { get; private set; }
		/// <summary>
		/// Gets or sets context identifier. Uses provider's name by default.
		/// </summary>
		public string        ContextID           { get; set; }
		/// <summary>
		/// Gets or sets mapping schema. Uses provider's mapping schema by default.
		/// </summary>
		public MappingSchema MappingSchema       { get; set; }
		/// <summary>
		/// Gets or sets option to force inline parameter values as literals into command text. If parameter inlining not supported
		/// for specific value type, it will be used as parameter.
		/// </summary>
		public bool          InlineParameters    { get; set; }
		/// <summary>
		/// Contains text of last command, sent to database using current context.
		/// </summary>
		public string        LastQuery           { get; set; }

		/// <summary>
		/// Gets or sets trace handler, used for data connection instance.
		/// </summary>
		[CanBeNull]
		public Action<TraceInfo> OnTraceConnection { get; set; } 

		private bool _keepConnectionAlive;
		/// <summary>
		/// Gets or sets option to dispose underlying connection after use.
		/// Default value: <c>false</c>.
		/// </summary>
		public  bool  KeepConnectionAlive
		{
			get => _keepConnectionAlive;
			set
			{
				_keepConnectionAlive = value;

				if (value == false)
					ReleaseQuery();
			}
		}

		private bool? _isMarsEnabled;
		/// <summary>
		/// Gets or sets status of Multiple Active Result Sets (MARS) feature. This feature available only for
		/// SQL Azure and SQL Server 2005+.
		/// </summary>
		public bool   IsMarsEnabled
		{
			get
			{
				if (_isMarsEnabled == null)
				{
					if (_dataConnection == null)
						return false;
					_isMarsEnabled = _dataConnection.IsMarsEnabled;
				}

				return _isMarsEnabled.Value;
			}
			set => _isMarsEnabled = value;
		}

		private List<string> _queryHints;
		/// <summary>
		/// Gets list of query hints (writable collection), that will be used for all queries, executed through current context.
		/// </summary>
		public List<string>  QueryHints
		{
			get
			{
				if (_dataConnection != null)
					return _dataConnection.QueryHints;

				return _queryHints ?? (_queryHints = new List<string>());
			}
		}

		private List<string> _nextQueryHints;
		/// <summary>
		/// Gets list of query hints (writable collection), that will be used only for next query, executed through current context.
		/// </summary>
		public List<string>  NextQueryHints
		{
			get
			{
				if (_dataConnection != null)
					return _dataConnection.NextQueryHints;

				return _nextQueryHints ?? (_nextQueryHints = new List<string>());
			}
		}

		/// <summary>
		/// Gets or sets flag to close context after query execution or leave it open.
		/// </summary>
		public bool CloseAfterUse { get; set; }

		/// <summary>
		/// Counts number of locks, put on underlying connection. Connection will not be released while counter is not zero.
		/// </summary>
		internal int LockDbManagerCounter;

		/// <summary>
		/// Underlying active database connection.
		/// </summary>
		DataConnection _dataConnection;

		/// <summary>
		/// Returns associated database connection <see cref="DataConnection"/> or create new connection, if connection
		/// doesn't exists.
		/// </summary>
		/// <returns>Data connection.</returns>
		internal DataConnection GetDataConnection()
		{
			if (_dataConnection == null)
			{
				_dataConnection = ConnectionString != null
					? new DataConnection(DataProvider, ConnectionString)
					: new DataConnection(ConfigurationString);

				if (_queryHints != null && _queryHints.Count > 0)
				{
					_dataConnection.QueryHints.AddRange(_queryHints);
					_queryHints = null;
				}

				if (_nextQueryHints != null && _nextQueryHints.Count > 0)
				{
					_dataConnection.NextQueryHints.AddRange(_nextQueryHints);
					_nextQueryHints = null;
				}

				if (OnTraceConnection != null)
					_dataConnection.OnTraceConnection = OnTraceConnection;
			}

			return _dataConnection;
		}

		/// <summary>
		/// For active underlying connection, updates information about last executed query <see cref="LastQuery"/> and
		/// releases connection, if it is not locked (<see cref="LockDbManagerCounter"/>)
		/// and <see cref="KeepConnectionAlive"/> is <c>false</c>.
		/// </summary>
		internal void ReleaseQuery()
		{
			if (_dataConnection != null)
			{
				LastQuery = _dataConnection.LastQuery;

				if (LockDbManagerCounter == 0 && KeepConnectionAlive == false)
				{
					if (_dataConnection.QueryHints.    Count > 0) QueryHints.    AddRange(_queryHints);
					if (_dataConnection.NextQueryHints.Count > 0) NextQueryHints.AddRange(_nextQueryHints);

					_dataConnection.Dispose();
					_dataConnection = null;
				}
			}
		}

		Func<ISqlBuilder>   IDataContext.CreateSqlProvider => () => DataProvider.CreateSqlBuilder(MappingSchema);
		Func<ISqlOptimizer> IDataContext.GetSqlOptimizer   => DataProvider.GetSqlOptimizer;
		Type                IDataContext.DataReaderType    => DataProvider.DataReaderType;
		SqlProviderFlags    IDataContext.SqlProviderFlags  => DataProvider.SqlProviderFlags;

		Expression IDataContext.GetReaderExpression(MappingSchema mappingSchema, IDataReader reader, int idx, Expression readerExpression, Type toType)
		{
			return DataProvider.GetReaderExpression(mappingSchema, reader, idx, readerExpression, toType);
		}

		bool? IDataContext.IsDBNullAllowed(IDataReader reader, int idx)
		{
			return DataProvider.IsDBNullAllowed(reader, idx);
		}

		/// <summary>
		/// Noop constructor for context cloning.
		/// </summary>
		/// <param name="n">Unused.</param>
		DataContext(int n) {}

		IDataContext IDataContext.Clone(bool forNestedQuery)
		{
			var dc = new DataContext(0)
			{
				ConfigurationString = ConfigurationString,
				ConnectionString    = ConnectionString,
				KeepConnectionAlive = KeepConnectionAlive,
				DataProvider        = DataProvider,
				ContextID           = ContextID,
				MappingSchema       = MappingSchema,
				InlineParameters    = InlineParameters,
			};

			if (forNestedQuery && _dataConnection != null && _dataConnection.IsMarsEnabled)
				dc._dataConnection = _dataConnection.TransactionAsync != null ?
					new DataConnection(DataProvider, _dataConnection.TransactionAsync) :
					new DataConnection(DataProvider, _dataConnection.EnsureConnection());

			dc.QueryHints.    AddRange(QueryHints);
			dc.NextQueryHints.AddRange(NextQueryHints);

			return dc;
		}

		/// <summary>
		/// Event, triggered before underlying connection closed on context disposal or closing.
		/// Not fired, if context doesn't have active connection (bug?).
		/// </summary>
		public event EventHandler OnClosing;

		/// <inheritdoc />
		public Action<EntityCreatedEventArgs> OnEntityCreated { get; set; }

		void IDisposable.Dispose()
		{
			Close();
		}

		/// <summary>
		/// Closes underlying connection and fires <see cref="OnClosing"/> event (only if connection existed).
		/// </summary>
		void Close()
		{
			if (_dataConnection != null)
			{
				OnClosing?.Invoke(this, EventArgs.Empty);

				if (_dataConnection.QueryHints.    Count > 0) QueryHints.    AddRange(_queryHints);
				if (_dataConnection.NextQueryHints.Count > 0) NextQueryHints.AddRange(_nextQueryHints);

				_dataConnection.Dispose();
				_dataConnection = null;
			}
		}

		void IDataContext.Close()
		{
			Close();
		}

		/// <summary>
		/// Starts new transaction for current context with specified isolation level.
		/// If connection already has transaction, it will be rolled back.
		/// </summary>
		/// <param name="level">Transaction isolation level.</param>
		/// <returns>Database transaction object.</returns>
		public virtual DataContextTransaction BeginTransaction(IsolationLevel level)
		{
			var dct = new DataContextTransaction(this);

			dct.BeginTransaction(level);

			return dct;
		}

		/// <summary>
		/// Starts new transaction for current context with default isolation level.
		/// If connection already has transaction, it will be rolled back.
		/// </summary>
		/// <param name="autoCommitOnDispose">Not supported, see <a href="https://github.com/linq2db/linq2db/issues/104">issue</a>.</param>
		/// <returns>Database transaction object.</returns>
		public virtual DataContextTransaction BeginTransaction(bool autoCommitOnDispose = true)
		{
			var dct = new DataContextTransaction(this);

			dct.BeginTransaction();

			return dct;
		}

		/// <summary>
		/// Starts new transaction asynchronously for current context with specified isolation level.
		/// If connection already has transaction, it will be rolled back.
		/// </summary>
		/// <param name="level">Transaction isolation level.</param>
		/// <param name="cancellationToken">Asynchronous operation cancellation token.</param>
		/// <returns>Database transaction object.</returns>
		public virtual async Task<DataContextTransaction> BeginTransactionAsync(IsolationLevel level, CancellationToken cancellationToken = default)
		{
			var dct = new DataContextTransaction(this);

			await dct.BeginTransactionAsync(level).ConfigureAwait(Common.Configuration.ContinueOnCapturedContext);

			return dct;
		}

		/// <summary>
		/// Starts new transaction asynchronously for current context with default isolation level.
		/// If connection already has transaction, it will be rolled back.
		/// </summary>
		/// <param name="autoCommitOnDispose">Not supported, see <a href="https://github.com/linq2db/linq2db/issues/104">issue</a>.</param>
		/// <param name="cancellationToken">Asynchronous operation cancellation token.</param>
		/// <returns>Database transaction object.</returns>
		public virtual async Task<DataContextTransaction> BeginTransactionAsync(bool autoCommitOnDispose = true, CancellationToken cancellationToken = default)
		{
			var dct = new DataContextTransaction(this);

			await dct.BeginTransactionAsync().ConfigureAwait(Common.Configuration.ContinueOnCapturedContext);

			return dct;
		}

		IQueryRunner IDataContext.GetQueryRunner(Query query, int queryNumber, Expression expression, object[] parameters, object[] preambles)
		{
			return new QueryRunner(this, ((IDataContext)GetDataConnection()).GetQueryRunner(query, queryNumber, expression, parameters, preambles));
		}

		class QueryRunner : IQueryRunner
		{
			public QueryRunner(DataContext dataContext, IQueryRunner queryRunner)
			{
				_dataContext = dataContext;
				_queryRunner = (DataConnection.QueryRunner)queryRunner;
			}

			readonly DataContext _dataContext;
			readonly DataConnection.QueryRunner _queryRunner;

			public void Dispose()
			{
				_dataContext.ReleaseQuery();
				_queryRunner.Dispose();
			}

			public int ExecuteNonQuery()
			{
				return _queryRunner.ExecuteNonQuery();
			}

			public object ExecuteScalar()
			{
				return _queryRunner.ExecuteScalar();
			}

			public IDataReader ExecuteReader()
			{
				return _queryRunner.ExecuteReader();
			}

			public Task<object> ExecuteScalarAsync(CancellationToken cancellationToken)
			{
				return _queryRunner.ExecuteScalarAsync(cancellationToken);
			}

			public Task<IDataReaderAsync> ExecuteReaderAsync(CancellationToken cancellationToken)
			{
				return _queryRunner.ExecuteReaderAsync(cancellationToken);
			}

			public Task<int> ExecuteNonQueryAsync(CancellationToken cancellationToken)
			{
				return _queryRunner.ExecuteNonQueryAsync(cancellationToken);
			}

			public string GetSqlText()
			{
				return _queryRunner.GetSqlText();
			}

			public IDataContext DataContext      { get => _queryRunner.DataContext;      set => _queryRunner.DataContext      = value; }
			public Expression   Expression       { get => _queryRunner.Expression;       set => _queryRunner.Expression       = value; }
			public object[]     Parameters       { get => _queryRunner.Parameters;       set => _queryRunner.Parameters       = value; }
			public object[]     Preambles        { get => _queryRunner.Preambles;        set => _queryRunner.Preambles        = value; }
			public Expression   MapperExpression { get => _queryRunner.MapperExpression; set => _queryRunner.MapperExpression = value; }
			public int          RowsCount        { get => _queryRunner.RowsCount;        set => _queryRunner.RowsCount        = value; }
			public int          QueryNumber      { get => _queryRunner.QueryNumber;      set => _queryRunner.QueryNumber      = value; }
		}
	}
}
=======
﻿using System;
using System.Collections.Generic;
using System.Data;
using System.Linq.Expressions;
using System.Threading;
using System.Threading.Tasks;

using JetBrains.Annotations;

namespace LinqToDB
{
	using Data;
	using DataProvider;
	using Linq;
	using Mapping;
	using SqlProvider;

	/// <summary>
	/// Implements abstraction over non-persistent database connection that could be released after query or transaction execution.
	/// </summary>
	[PublicAPI]
	public class DataContext : IDataContext, IEntityServices
	{
		/// <summary>
		/// Creates data context using default database configuration.
		/// <see cref="DataConnection.DefaultConfiguration"/> for more details.
		/// </summary>
		public DataContext() : this(DataConnection.DefaultConfiguration)
		{
		}

		/// <summary>
		/// Creates data context using specific database configuration.
		/// </summary>
		/// <param name="configurationString">Connection configuration name.
		/// In case of <c>null</c> value, context will use default configuration.
		/// <see cref="DataConnection.DefaultConfiguration"/> for more details.
		/// </param>
		public DataContext([CanBeNull] string configurationString)
		{
			ConfigurationString = configurationString ?? DataConnection.DefaultConfiguration;
			DataProvider        = DataConnection.GetDataProvider(ConfigurationString);
			ContextID           = DataProvider.Name;
			MappingSchema       = DataProvider.MappingSchema;
		}

		/// <summary>
		/// Creates data context using specific data provider implementation and connection string.
		/// </summary>
		/// <param name="dataProvider">Database provider implementation.</param>
		/// <param name="connectionString">Database connection string.</param>
		public DataContext([JetBrains.Annotations.NotNull] IDataProvider dataProvider, [JetBrains.Annotations.NotNull] string connectionString)
		{
			DataProvider     = dataProvider     ?? throw new ArgumentNullException(nameof(dataProvider));
			ConnectionString = connectionString ?? throw new ArgumentNullException(nameof(connectionString));
			ContextID        = DataProvider.Name;
			MappingSchema    = DataProvider.MappingSchema;
		}

		/// <summary>
		/// Creates data context using specified database provider and connection string.
		/// </summary>
		/// <param name="providerName">Name of database provider to use with this connection. <see cref="ProviderName"/> class for list of providers.</param>
		/// <param name="connectionString">Database connection string to use for connection with database.</param>
		public DataContext([JetBrains.Annotations.NotNull] string providerName, [JetBrains.Annotations.NotNull] string connectionString)
		{
			if (providerName     == null) throw new ArgumentNullException(nameof(providerName));
			if (connectionString == null) throw new ArgumentNullException(nameof(connectionString));
			var dataProvider = DataConnection.GetDataProvider(providerName, connectionString);
			DataProvider     = dataProvider ?? throw new LinqToDBException($"DataProvider '{providerName}' not found.");
			ContextID        = DataProvider.Name;
			ConnectionString = connectionString;
			MappingSchema    = DataProvider.MappingSchema;
		}

		/// <summary>
		/// Gets initial value for database connection configuration name.
		/// </summary>
		public string        ConfigurationString { get; private set; }
		/// <summary>
		/// Gets initial value for database connection string.
		/// </summary>
		public string        ConnectionString    { get; private set; }
		/// <summary>
		/// Gets database provider implementation.
		/// </summary>
		public IDataProvider DataProvider        { get; private set; }
		/// <summary>
		/// Gets or sets context identifier. Uses provider's name by default.
		/// </summary>
		public string        ContextID           { get; set; }
		/// <summary>
		/// Gets or sets mapping schema. Uses provider's mapping schema by default.
		/// </summary>
		public MappingSchema MappingSchema       { get; set; }
		/// <summary>
		/// Gets or sets option to force inline parameter values as literals into command text. If parameter inlining not supported
		/// for specific value type, it will be used as parameter.
		/// </summary>
		public bool          InlineParameters    { get; set; }
		/// <summary>
		/// Contains text of last command, sent to database using current context.
		/// </summary>
		public string        LastQuery           { get; set; }

		/// <summary>
		/// Gets or sets trace handler, used for data connection instance.
		/// </summary>
		[CanBeNull]
		public Action<TraceInfo> OnTraceConnection { get; set; } 

		private bool _keepConnectionAlive;
		/// <summary>
		/// Gets or sets option to dispose underlying connection after use.
		/// Default value: <c>false</c>.
		/// </summary>
		public  bool  KeepConnectionAlive
		{
			get => _keepConnectionAlive;
			set
			{
				_keepConnectionAlive = value;

				if (value == false)
					ReleaseQuery();
			}
		}

		private bool? _isMarsEnabled;
		/// <summary>
		/// Gets or sets status of Multiple Active Result Sets (MARS) feature. This feature available only for
		/// SQL Azure and SQL Server 2005+.
		/// </summary>
		public bool   IsMarsEnabled
		{
			get
			{
				if (_isMarsEnabled == null)
				{
					if (_dataConnection == null)
						return false;
					_isMarsEnabled = _dataConnection.IsMarsEnabled;
				}

				return _isMarsEnabled.Value;
			}
			set => _isMarsEnabled = value;
		}

		private List<string> _queryHints;
		/// <summary>
		/// Gets list of query hints (writable collection), that will be used for all queries, executed through current context.
		/// </summary>
		public List<string>  QueryHints
		{
			get
			{
				if (_dataConnection != null)
					return _dataConnection.QueryHints;

				return _queryHints ?? (_queryHints = new List<string>());
			}
		}

		private List<string> _nextQueryHints;
		/// <summary>
		/// Gets list of query hints (writable collection), that will be used only for next query, executed through current context.
		/// </summary>
		public List<string>  NextQueryHints
		{
			get
			{
				if (_dataConnection != null)
					return _dataConnection.NextQueryHints;

				return _nextQueryHints ?? (_nextQueryHints = new List<string>());
			}
		}

		/// <summary>
		/// Gets or sets flag to close context after query execution or leave it open.
		/// </summary>
		public bool CloseAfterUse { get; set; }

		/// <summary>
		/// Counts number of locks, put on underlying connection. Connection will not be released while counter is not zero.
		/// </summary>
		internal int LockDbManagerCounter;

		/// <summary>
		/// Underlying active database connection.
		/// </summary>
		DataConnection _dataConnection;

		/// <summary>
		/// Returns associated database connection <see cref="DataConnection"/> or create new connection, if connection
		/// doesn't exists.
		/// </summary>
		/// <returns>Data connection.</returns>
		internal DataConnection GetDataConnection()
		{
			if (_dataConnection == null)
			{
				_dataConnection = ConnectionString != null
					? new DataConnection(DataProvider, ConnectionString)
					: new DataConnection(ConfigurationString);

				if (_queryHints != null && _queryHints.Count > 0)
				{
					_dataConnection.QueryHints.AddRange(_queryHints);
					_queryHints = null;
				}

				if (_nextQueryHints != null && _nextQueryHints.Count > 0)
				{
					_dataConnection.NextQueryHints.AddRange(_nextQueryHints);
					_nextQueryHints = null;
				}

				if (OnTraceConnection != null)
					_dataConnection.OnTraceConnection = OnTraceConnection;
			}

			return _dataConnection;
		}

		/// <summary>
		/// For active underlying connection, updates information about last executed query <see cref="LastQuery"/> and
		/// releases connection, if it is not locked (<see cref="LockDbManagerCounter"/>)
		/// and <see cref="KeepConnectionAlive"/> is <c>false</c>.
		/// </summary>
		internal void ReleaseQuery()
		{
			if (_dataConnection != null)
			{
				LastQuery = _dataConnection.LastQuery;

				if (LockDbManagerCounter == 0 && KeepConnectionAlive == false)
				{
					if (_dataConnection.QueryHints.    Count > 0) QueryHints.    AddRange(_queryHints);
					if (_dataConnection.NextQueryHints.Count > 0) NextQueryHints.AddRange(_nextQueryHints);

					_dataConnection.Dispose();
					_dataConnection = null;
				}
			}
		}

		Func<ISqlBuilder>   IDataContext.CreateSqlProvider => () => DataProvider.CreateSqlBuilder(MappingSchema);
		Func<ISqlOptimizer> IDataContext.GetSqlOptimizer   => DataProvider.GetSqlOptimizer;
		Type                IDataContext.DataReaderType    => DataProvider.DataReaderType;
		SqlProviderFlags    IDataContext.SqlProviderFlags  => DataProvider.SqlProviderFlags;

		Expression IDataContext.GetReaderExpression(MappingSchema mappingSchema, IDataReader reader, int idx, Expression readerExpression, Type toType)
		{
			return DataProvider.GetReaderExpression(mappingSchema, reader, idx, readerExpression, toType);
		}

		bool? IDataContext.IsDBNullAllowed(IDataReader reader, int idx)
		{
			return DataProvider.IsDBNullAllowed(reader, idx);
		}

		/// <summary>
		/// Noop constructor for context cloning.
		/// </summary>
		/// <param name="n">Unused.</param>
		DataContext(int n) {}

		IDataContext IDataContext.Clone(bool forNestedQuery)
		{
			var dc = new DataContext(0)
			{
				ConfigurationString = ConfigurationString,
				ConnectionString    = ConnectionString,
				KeepConnectionAlive = KeepConnectionAlive,
				DataProvider        = DataProvider,
				ContextID           = ContextID,
				MappingSchema       = MappingSchema,
				InlineParameters    = InlineParameters,
			};

			if (forNestedQuery && _dataConnection != null && _dataConnection.IsMarsEnabled)
				dc._dataConnection = _dataConnection.TransactionAsync != null ?
					new DataConnection(DataProvider, _dataConnection.TransactionAsync) :
					new DataConnection(DataProvider, _dataConnection.EnsureConnection());

			dc.QueryHints.    AddRange(QueryHints);
			dc.NextQueryHints.AddRange(NextQueryHints);

			return dc;
		}

		/// <summary>
		/// Event, triggered before underlying connection closed on context disposal or closing.
		/// Not fired, if context doesn't have active connection (bug?).
		/// </summary>
		public event EventHandler OnClosing;

		/// <inheritdoc />
		public Action<EntityCreatedEventArgs> OnEntityCreated { get; set; }

		void IDisposable.Dispose()
		{
			Close();
		}

		/// <summary>
		/// Closes underlying connection and fires <see cref="OnClosing"/> event (only if connection existed).
		/// </summary>
		void Close()
		{
			if (_dataConnection != null)
			{
				OnClosing?.Invoke(this, EventArgs.Empty);

				if (_dataConnection.QueryHints.    Count > 0) QueryHints.    AddRange(_queryHints);
				if (_dataConnection.NextQueryHints.Count > 0) NextQueryHints.AddRange(_nextQueryHints);

				_dataConnection.Dispose();
				_dataConnection = null;
			}
		}

		void IDataContext.Close()
		{
			Close();
		}

		/// <summary>
		/// Starts new transaction for current context with specified isolation level.
		/// If connection already has transaction, it will be rolled back.
		/// </summary>
		/// <param name="level">Transaction isolation level.</param>
		/// <returns>Database transaction object.</returns>
		public virtual DataContextTransaction BeginTransaction(IsolationLevel level)
		{
			var dct = new DataContextTransaction(this);

			dct.BeginTransaction(level);

			return dct;
		}

		/// <summary>
		/// Starts new transaction for current context with default isolation level.
		/// If connection already has transaction, it will be rolled back.
		/// </summary>
		/// <param name="autoCommitOnDispose">Not supported, see <a href="https://github.com/linq2db/linq2db/issues/104">issue</a>.</param>
		/// <returns>Database transaction object.</returns>
		public virtual DataContextTransaction BeginTransaction(bool autoCommitOnDispose = true)
		{
			var dct = new DataContextTransaction(this);

			dct.BeginTransaction();

			return dct;
		}

		/// <summary>
		/// Starts new transaction asynchronously for current context with specified isolation level.
		/// If connection already has transaction, it will be rolled back.
		/// </summary>
		/// <param name="level">Transaction isolation level.</param>
		/// <param name="cancellationToken">Asynchronous operation cancellation token.</param>
		/// <returns>Database transaction object.</returns>
		public virtual async Task<DataContextTransaction> BeginTransactionAsync(IsolationLevel level, CancellationToken cancellationToken = default)
		{
			var dct = new DataContextTransaction(this);

			await dct.BeginTransactionAsync(level).ConfigureAwait(Common.Configuration.ContinueOnCapturedContext);

			return dct;
		}

		/// <summary>
		/// Starts new transaction asynchronously for current context with default isolation level.
		/// If connection already has transaction, it will be rolled back.
		/// </summary>
		/// <param name="autoCommitOnDispose">Not supported, see <a href="https://github.com/linq2db/linq2db/issues/104">issue</a>.</param>
		/// <param name="cancellationToken">Asynchronous operation cancellation token.</param>
		/// <returns>Database transaction object.</returns>
		public virtual async Task<DataContextTransaction> BeginTransactionAsync(bool autoCommitOnDispose = true, CancellationToken cancellationToken = default)
		{
			var dct = new DataContextTransaction(this);

			await dct.BeginTransactionAsync().ConfigureAwait(Common.Configuration.ContinueOnCapturedContext);

			return dct;
		}

		IQueryRunner IDataContext.GetQueryRunner(Query query, int queryNumber, Expression expression, object[] parameters)
		{
			return new QueryRunner(this, ((IDataContext)GetDataConnection()).GetQueryRunner(query, queryNumber, expression, parameters));
		}

		class QueryRunner : IQueryRunner
		{
			public QueryRunner(DataContext dataContext, IQueryRunner queryRunner)
			{
				_dataContext = dataContext;
				_queryRunner = (DataConnection.QueryRunner)queryRunner;
			}

			readonly DataContext _dataContext;
			readonly DataConnection.QueryRunner _queryRunner;

			public void Dispose()
			{
				_dataContext.ReleaseQuery();
				_queryRunner.Dispose();
			}

			public int ExecuteNonQuery()
			{
				return _queryRunner.ExecuteNonQuery();
			}

			public object ExecuteScalar()
			{
				return _queryRunner.ExecuteScalar();
			}

			public IDataReader ExecuteReader()
			{
				return _queryRunner.ExecuteReader();
			}

			public Task<object> ExecuteScalarAsync(CancellationToken cancellationToken)
			{
				return _queryRunner.ExecuteScalarAsync(cancellationToken);
			}

			public Task<IDataReaderAsync> ExecuteReaderAsync(CancellationToken cancellationToken)
			{
				return _queryRunner.ExecuteReaderAsync(cancellationToken);
			}

			public Task<int> ExecuteNonQueryAsync(CancellationToken cancellationToken)
			{
				return _queryRunner.ExecuteNonQueryAsync(cancellationToken);
			}

			public string GetSqlText()
			{
				return _queryRunner.GetSqlText();
			}

			public IDataContext DataContext      { get => _queryRunner.DataContext;      set => _queryRunner.DataContext      = value; }
			public Expression   Expression       { get => _queryRunner.Expression;       set => _queryRunner.Expression       = value; }
			public object[]     Parameters       { get => _queryRunner.Parameters;       set => _queryRunner.Parameters       = value; }
			public Expression   MapperExpression { get => _queryRunner.MapperExpression; set => _queryRunner.MapperExpression = value; }
			public int          RowsCount        { get => _queryRunner.RowsCount;        set => _queryRunner.RowsCount        = value; }
			public int          QueryNumber      { get => _queryRunner.QueryNumber;      set => _queryRunner.QueryNumber      = value; }
		}
	}
}
>>>>>>> 45fd9166
<|MERGE_RESOLUTION|>--- conflicted
+++ resolved
@@ -1,4 +1,3 @@
-<<<<<<< HEAD
 ﻿using System;
 using System.Collections.Generic;
 using System.Data;
@@ -456,463 +455,4 @@
 			public int          QueryNumber      { get => _queryRunner.QueryNumber;      set => _queryRunner.QueryNumber      = value; }
 		}
 	}
-}
-=======
-﻿using System;
-using System.Collections.Generic;
-using System.Data;
-using System.Linq.Expressions;
-using System.Threading;
-using System.Threading.Tasks;
-
-using JetBrains.Annotations;
-
-namespace LinqToDB
-{
-	using Data;
-	using DataProvider;
-	using Linq;
-	using Mapping;
-	using SqlProvider;
-
-	/// <summary>
-	/// Implements abstraction over non-persistent database connection that could be released after query or transaction execution.
-	/// </summary>
-	[PublicAPI]
-	public class DataContext : IDataContext, IEntityServices
-	{
-		/// <summary>
-		/// Creates data context using default database configuration.
-		/// <see cref="DataConnection.DefaultConfiguration"/> for more details.
-		/// </summary>
-		public DataContext() : this(DataConnection.DefaultConfiguration)
-		{
-		}
-
-		/// <summary>
-		/// Creates data context using specific database configuration.
-		/// </summary>
-		/// <param name="configurationString">Connection configuration name.
-		/// In case of <c>null</c> value, context will use default configuration.
-		/// <see cref="DataConnection.DefaultConfiguration"/> for more details.
-		/// </param>
-		public DataContext([CanBeNull] string configurationString)
-		{
-			ConfigurationString = configurationString ?? DataConnection.DefaultConfiguration;
-			DataProvider        = DataConnection.GetDataProvider(ConfigurationString);
-			ContextID           = DataProvider.Name;
-			MappingSchema       = DataProvider.MappingSchema;
-		}
-
-		/// <summary>
-		/// Creates data context using specific data provider implementation and connection string.
-		/// </summary>
-		/// <param name="dataProvider">Database provider implementation.</param>
-		/// <param name="connectionString">Database connection string.</param>
-		public DataContext([JetBrains.Annotations.NotNull] IDataProvider dataProvider, [JetBrains.Annotations.NotNull] string connectionString)
-		{
-			DataProvider     = dataProvider     ?? throw new ArgumentNullException(nameof(dataProvider));
-			ConnectionString = connectionString ?? throw new ArgumentNullException(nameof(connectionString));
-			ContextID        = DataProvider.Name;
-			MappingSchema    = DataProvider.MappingSchema;
-		}
-
-		/// <summary>
-		/// Creates data context using specified database provider and connection string.
-		/// </summary>
-		/// <param name="providerName">Name of database provider to use with this connection. <see cref="ProviderName"/> class for list of providers.</param>
-		/// <param name="connectionString">Database connection string to use for connection with database.</param>
-		public DataContext([JetBrains.Annotations.NotNull] string providerName, [JetBrains.Annotations.NotNull] string connectionString)
-		{
-			if (providerName     == null) throw new ArgumentNullException(nameof(providerName));
-			if (connectionString == null) throw new ArgumentNullException(nameof(connectionString));
-			var dataProvider = DataConnection.GetDataProvider(providerName, connectionString);
-			DataProvider     = dataProvider ?? throw new LinqToDBException($"DataProvider '{providerName}' not found.");
-			ContextID        = DataProvider.Name;
-			ConnectionString = connectionString;
-			MappingSchema    = DataProvider.MappingSchema;
-		}
-
-		/// <summary>
-		/// Gets initial value for database connection configuration name.
-		/// </summary>
-		public string        ConfigurationString { get; private set; }
-		/// <summary>
-		/// Gets initial value for database connection string.
-		/// </summary>
-		public string        ConnectionString    { get; private set; }
-		/// <summary>
-		/// Gets database provider implementation.
-		/// </summary>
-		public IDataProvider DataProvider        { get; private set; }
-		/// <summary>
-		/// Gets or sets context identifier. Uses provider's name by default.
-		/// </summary>
-		public string        ContextID           { get; set; }
-		/// <summary>
-		/// Gets or sets mapping schema. Uses provider's mapping schema by default.
-		/// </summary>
-		public MappingSchema MappingSchema       { get; set; }
-		/// <summary>
-		/// Gets or sets option to force inline parameter values as literals into command text. If parameter inlining not supported
-		/// for specific value type, it will be used as parameter.
-		/// </summary>
-		public bool          InlineParameters    { get; set; }
-		/// <summary>
-		/// Contains text of last command, sent to database using current context.
-		/// </summary>
-		public string        LastQuery           { get; set; }
-
-		/// <summary>
-		/// Gets or sets trace handler, used for data connection instance.
-		/// </summary>
-		[CanBeNull]
-		public Action<TraceInfo> OnTraceConnection { get; set; } 
-
-		private bool _keepConnectionAlive;
-		/// <summary>
-		/// Gets or sets option to dispose underlying connection after use.
-		/// Default value: <c>false</c>.
-		/// </summary>
-		public  bool  KeepConnectionAlive
-		{
-			get => _keepConnectionAlive;
-			set
-			{
-				_keepConnectionAlive = value;
-
-				if (value == false)
-					ReleaseQuery();
-			}
-		}
-
-		private bool? _isMarsEnabled;
-		/// <summary>
-		/// Gets or sets status of Multiple Active Result Sets (MARS) feature. This feature available only for
-		/// SQL Azure and SQL Server 2005+.
-		/// </summary>
-		public bool   IsMarsEnabled
-		{
-			get
-			{
-				if (_isMarsEnabled == null)
-				{
-					if (_dataConnection == null)
-						return false;
-					_isMarsEnabled = _dataConnection.IsMarsEnabled;
-				}
-
-				return _isMarsEnabled.Value;
-			}
-			set => _isMarsEnabled = value;
-		}
-
-		private List<string> _queryHints;
-		/// <summary>
-		/// Gets list of query hints (writable collection), that will be used for all queries, executed through current context.
-		/// </summary>
-		public List<string>  QueryHints
-		{
-			get
-			{
-				if (_dataConnection != null)
-					return _dataConnection.QueryHints;
-
-				return _queryHints ?? (_queryHints = new List<string>());
-			}
-		}
-
-		private List<string> _nextQueryHints;
-		/// <summary>
-		/// Gets list of query hints (writable collection), that will be used only for next query, executed through current context.
-		/// </summary>
-		public List<string>  NextQueryHints
-		{
-			get
-			{
-				if (_dataConnection != null)
-					return _dataConnection.NextQueryHints;
-
-				return _nextQueryHints ?? (_nextQueryHints = new List<string>());
-			}
-		}
-
-		/// <summary>
-		/// Gets or sets flag to close context after query execution or leave it open.
-		/// </summary>
-		public bool CloseAfterUse { get; set; }
-
-		/// <summary>
-		/// Counts number of locks, put on underlying connection. Connection will not be released while counter is not zero.
-		/// </summary>
-		internal int LockDbManagerCounter;
-
-		/// <summary>
-		/// Underlying active database connection.
-		/// </summary>
-		DataConnection _dataConnection;
-
-		/// <summary>
-		/// Returns associated database connection <see cref="DataConnection"/> or create new connection, if connection
-		/// doesn't exists.
-		/// </summary>
-		/// <returns>Data connection.</returns>
-		internal DataConnection GetDataConnection()
-		{
-			if (_dataConnection == null)
-			{
-				_dataConnection = ConnectionString != null
-					? new DataConnection(DataProvider, ConnectionString)
-					: new DataConnection(ConfigurationString);
-
-				if (_queryHints != null && _queryHints.Count > 0)
-				{
-					_dataConnection.QueryHints.AddRange(_queryHints);
-					_queryHints = null;
-				}
-
-				if (_nextQueryHints != null && _nextQueryHints.Count > 0)
-				{
-					_dataConnection.NextQueryHints.AddRange(_nextQueryHints);
-					_nextQueryHints = null;
-				}
-
-				if (OnTraceConnection != null)
-					_dataConnection.OnTraceConnection = OnTraceConnection;
-			}
-
-			return _dataConnection;
-		}
-
-		/// <summary>
-		/// For active underlying connection, updates information about last executed query <see cref="LastQuery"/> and
-		/// releases connection, if it is not locked (<see cref="LockDbManagerCounter"/>)
-		/// and <see cref="KeepConnectionAlive"/> is <c>false</c>.
-		/// </summary>
-		internal void ReleaseQuery()
-		{
-			if (_dataConnection != null)
-			{
-				LastQuery = _dataConnection.LastQuery;
-
-				if (LockDbManagerCounter == 0 && KeepConnectionAlive == false)
-				{
-					if (_dataConnection.QueryHints.    Count > 0) QueryHints.    AddRange(_queryHints);
-					if (_dataConnection.NextQueryHints.Count > 0) NextQueryHints.AddRange(_nextQueryHints);
-
-					_dataConnection.Dispose();
-					_dataConnection = null;
-				}
-			}
-		}
-
-		Func<ISqlBuilder>   IDataContext.CreateSqlProvider => () => DataProvider.CreateSqlBuilder(MappingSchema);
-		Func<ISqlOptimizer> IDataContext.GetSqlOptimizer   => DataProvider.GetSqlOptimizer;
-		Type                IDataContext.DataReaderType    => DataProvider.DataReaderType;
-		SqlProviderFlags    IDataContext.SqlProviderFlags  => DataProvider.SqlProviderFlags;
-
-		Expression IDataContext.GetReaderExpression(MappingSchema mappingSchema, IDataReader reader, int idx, Expression readerExpression, Type toType)
-		{
-			return DataProvider.GetReaderExpression(mappingSchema, reader, idx, readerExpression, toType);
-		}
-
-		bool? IDataContext.IsDBNullAllowed(IDataReader reader, int idx)
-		{
-			return DataProvider.IsDBNullAllowed(reader, idx);
-		}
-
-		/// <summary>
-		/// Noop constructor for context cloning.
-		/// </summary>
-		/// <param name="n">Unused.</param>
-		DataContext(int n) {}
-
-		IDataContext IDataContext.Clone(bool forNestedQuery)
-		{
-			var dc = new DataContext(0)
-			{
-				ConfigurationString = ConfigurationString,
-				ConnectionString    = ConnectionString,
-				KeepConnectionAlive = KeepConnectionAlive,
-				DataProvider        = DataProvider,
-				ContextID           = ContextID,
-				MappingSchema       = MappingSchema,
-				InlineParameters    = InlineParameters,
-			};
-
-			if (forNestedQuery && _dataConnection != null && _dataConnection.IsMarsEnabled)
-				dc._dataConnection = _dataConnection.TransactionAsync != null ?
-					new DataConnection(DataProvider, _dataConnection.TransactionAsync) :
-					new DataConnection(DataProvider, _dataConnection.EnsureConnection());
-
-			dc.QueryHints.    AddRange(QueryHints);
-			dc.NextQueryHints.AddRange(NextQueryHints);
-
-			return dc;
-		}
-
-		/// <summary>
-		/// Event, triggered before underlying connection closed on context disposal or closing.
-		/// Not fired, if context doesn't have active connection (bug?).
-		/// </summary>
-		public event EventHandler OnClosing;
-
-		/// <inheritdoc />
-		public Action<EntityCreatedEventArgs> OnEntityCreated { get; set; }
-
-		void IDisposable.Dispose()
-		{
-			Close();
-		}
-
-		/// <summary>
-		/// Closes underlying connection and fires <see cref="OnClosing"/> event (only if connection existed).
-		/// </summary>
-		void Close()
-		{
-			if (_dataConnection != null)
-			{
-				OnClosing?.Invoke(this, EventArgs.Empty);
-
-				if (_dataConnection.QueryHints.    Count > 0) QueryHints.    AddRange(_queryHints);
-				if (_dataConnection.NextQueryHints.Count > 0) NextQueryHints.AddRange(_nextQueryHints);
-
-				_dataConnection.Dispose();
-				_dataConnection = null;
-			}
-		}
-
-		void IDataContext.Close()
-		{
-			Close();
-		}
-
-		/// <summary>
-		/// Starts new transaction for current context with specified isolation level.
-		/// If connection already has transaction, it will be rolled back.
-		/// </summary>
-		/// <param name="level">Transaction isolation level.</param>
-		/// <returns>Database transaction object.</returns>
-		public virtual DataContextTransaction BeginTransaction(IsolationLevel level)
-		{
-			var dct = new DataContextTransaction(this);
-
-			dct.BeginTransaction(level);
-
-			return dct;
-		}
-
-		/// <summary>
-		/// Starts new transaction for current context with default isolation level.
-		/// If connection already has transaction, it will be rolled back.
-		/// </summary>
-		/// <param name="autoCommitOnDispose">Not supported, see <a href="https://github.com/linq2db/linq2db/issues/104">issue</a>.</param>
-		/// <returns>Database transaction object.</returns>
-		public virtual DataContextTransaction BeginTransaction(bool autoCommitOnDispose = true)
-		{
-			var dct = new DataContextTransaction(this);
-
-			dct.BeginTransaction();
-
-			return dct;
-		}
-
-		/// <summary>
-		/// Starts new transaction asynchronously for current context with specified isolation level.
-		/// If connection already has transaction, it will be rolled back.
-		/// </summary>
-		/// <param name="level">Transaction isolation level.</param>
-		/// <param name="cancellationToken">Asynchronous operation cancellation token.</param>
-		/// <returns>Database transaction object.</returns>
-		public virtual async Task<DataContextTransaction> BeginTransactionAsync(IsolationLevel level, CancellationToken cancellationToken = default)
-		{
-			var dct = new DataContextTransaction(this);
-
-			await dct.BeginTransactionAsync(level).ConfigureAwait(Common.Configuration.ContinueOnCapturedContext);
-
-			return dct;
-		}
-
-		/// <summary>
-		/// Starts new transaction asynchronously for current context with default isolation level.
-		/// If connection already has transaction, it will be rolled back.
-		/// </summary>
-		/// <param name="autoCommitOnDispose">Not supported, see <a href="https://github.com/linq2db/linq2db/issues/104">issue</a>.</param>
-		/// <param name="cancellationToken">Asynchronous operation cancellation token.</param>
-		/// <returns>Database transaction object.</returns>
-		public virtual async Task<DataContextTransaction> BeginTransactionAsync(bool autoCommitOnDispose = true, CancellationToken cancellationToken = default)
-		{
-			var dct = new DataContextTransaction(this);
-
-			await dct.BeginTransactionAsync().ConfigureAwait(Common.Configuration.ContinueOnCapturedContext);
-
-			return dct;
-		}
-
-		IQueryRunner IDataContext.GetQueryRunner(Query query, int queryNumber, Expression expression, object[] parameters)
-		{
-			return new QueryRunner(this, ((IDataContext)GetDataConnection()).GetQueryRunner(query, queryNumber, expression, parameters));
-		}
-
-		class QueryRunner : IQueryRunner
-		{
-			public QueryRunner(DataContext dataContext, IQueryRunner queryRunner)
-			{
-				_dataContext = dataContext;
-				_queryRunner = (DataConnection.QueryRunner)queryRunner;
-			}
-
-			readonly DataContext _dataContext;
-			readonly DataConnection.QueryRunner _queryRunner;
-
-			public void Dispose()
-			{
-				_dataContext.ReleaseQuery();
-				_queryRunner.Dispose();
-			}
-
-			public int ExecuteNonQuery()
-			{
-				return _queryRunner.ExecuteNonQuery();
-			}
-
-			public object ExecuteScalar()
-			{
-				return _queryRunner.ExecuteScalar();
-			}
-
-			public IDataReader ExecuteReader()
-			{
-				return _queryRunner.ExecuteReader();
-			}
-
-			public Task<object> ExecuteScalarAsync(CancellationToken cancellationToken)
-			{
-				return _queryRunner.ExecuteScalarAsync(cancellationToken);
-			}
-
-			public Task<IDataReaderAsync> ExecuteReaderAsync(CancellationToken cancellationToken)
-			{
-				return _queryRunner.ExecuteReaderAsync(cancellationToken);
-			}
-
-			public Task<int> ExecuteNonQueryAsync(CancellationToken cancellationToken)
-			{
-				return _queryRunner.ExecuteNonQueryAsync(cancellationToken);
-			}
-
-			public string GetSqlText()
-			{
-				return _queryRunner.GetSqlText();
-			}
-
-			public IDataContext DataContext      { get => _queryRunner.DataContext;      set => _queryRunner.DataContext      = value; }
-			public Expression   Expression       { get => _queryRunner.Expression;       set => _queryRunner.Expression       = value; }
-			public object[]     Parameters       { get => _queryRunner.Parameters;       set => _queryRunner.Parameters       = value; }
-			public Expression   MapperExpression { get => _queryRunner.MapperExpression; set => _queryRunner.MapperExpression = value; }
-			public int          RowsCount        { get => _queryRunner.RowsCount;        set => _queryRunner.RowsCount        = value; }
-			public int          QueryNumber      { get => _queryRunner.QueryNumber;      set => _queryRunner.QueryNumber      = value; }
-		}
-	}
-}
->>>>>>> 45fd9166
+}