--- conflicted
+++ resolved
@@ -15,12 +15,8 @@
 
 namespace LinqToDB.Extensions
 {
-<<<<<<< HEAD
 	using LinqToDB.Common;
 	using LinqToDB.Reflection;
-=======
-	using Reflection;
->>>>>>> af2ce801
 
 	[PublicAPI]
 	public static class ReflectionExtensions
