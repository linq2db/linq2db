--- conflicted
+++ resolved
@@ -220,13 +220,8 @@
 		}
 
 		/// <summary>
-<<<<<<< HEAD
-		/// If <c>true</c>, user could add new mappings to context mapping schema (<see cref="IDataContext.MappingSchema"/>).
-		/// Otherwise <see cref="LinqToDBException"/> will be generated on locked mapping schema edit attempt.
-=======
 		/// If <c>true</c>, user could add new mappings to context mapping schems (<see cref="IDataContext.MappingSchema"/>).
 		/// Otherwise, <see cref="LinqToDBException"/> will be generated on locked mapping schema edit attempt.
->>>>>>> 194b4e82
 		/// It is not recommended to enable this option as it has performance implications.
 		/// Proper approach is to create single <see cref="MappingSchema"/> instance once, configure mappings for it and use this <see cref="MappingSchema"/> instance for all context instances.
 		/// </summary>
