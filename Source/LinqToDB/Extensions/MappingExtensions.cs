--- conflicted
+++ resolved
@@ -50,11 +50,7 @@
 
 			if (value is null)
 			{
-<<<<<<< HEAD
-				return sqlConverter.TryConvert(stringBuilder, dataType, options, value);
-=======
-				return sqlConverter.TryConvert(stringBuilder, mappingSchema, dataType, value);
->>>>>>> d8624ca1
+				return sqlConverter.TryConvert(stringBuilder, mappingSchema, dataType, options, value);
 			}
 
 			var systemType     = value.GetType();
@@ -77,11 +73,7 @@
 				}
 			}
 
-<<<<<<< HEAD
-			return sqlConverter.TryConvert(stringBuilder, dataType, options, value);
-=======
-			return sqlConverter.TryConvert(stringBuilder, mappingSchema, dataType, value);
->>>>>>> d8624ca1
+			return sqlConverter.TryConvert(stringBuilder, mappingSchema, dataType, options, value);
 		}
 
 		public static void ConvertToSqlValue(this MappingSchema mappingSchema, StringBuilder stringBuilder,
