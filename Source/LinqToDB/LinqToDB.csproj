﻿<Project Sdk="Microsoft.NET.Sdk">
	<Import Project="..\..\Build\linq2db.Source.props" />

	<PropertyGroup>
		<AssemblyName>linq2db</AssemblyName>
		<RootNamespace>LinqToDB</RootNamespace>

		<DocumentationFile>bin\$(Configuration)\$(TargetFramework)\linq2db.xml</DocumentationFile>
		<!--https://github.com/dotnet/project-system/issues/1358-->
		<TargetFrameworks>$(TargetFrameworks)</TargetFrameworks>
	</PropertyGroup>

	<ItemGroup>
		<!-- T4 support -->
		<Service Include="{508349b6-6b84-4df5-91f0-309beebad82d}" />
	</ItemGroup>

	<PropertyGroup Condition="'$(Configuration)'=='Debug'">
		<DefineConstants>OVERRIDETOSTRING1;$(DefineConstants)</DefineConstants>
	</PropertyGroup>

	<ItemGroup>
		<EmbeddedResource Include="SqlQuery\ReservedWords.txt" />
		<EmbeddedResource Include="SqlQuery\ReservedWordsOracle.txt" />
		<EmbeddedResource Include="SqlQuery\ReservedWordsFirebird.txt" />
		<EmbeddedResource Include="SqlQuery\ReservedWordsPostgres.txt" />

		<None Update="AsyncExtensions.tt">
			<Generator>TextTemplatingFileGenerator</Generator>
			<LastGenOutput>AsyncExtensions.generated.cs</LastGenOutput>
		</None>
		<Compile Update="AsyncExtensions.generated.cs">
			<DesignTime>True</DesignTime>
			<AutoGen>True</AutoGen>
			<DependentUpon>AsyncExtensions.tt</DependentUpon>
		</Compile>

<<<<<<< HEAD
		<Compile Update="Common\Internal\MutableTuple.generated.cs">
		  <DesignTime>True</DesignTime>
		  <AutoGen>True</AutoGen>
		  <DependentUpon>MutableTuple.tt</DependentUpon>
		</Compile>

		<None Update="AsyncExtensions.tt">
			<Generator>TextTemplatingFileGenerator</Generator>
			<LastGenOutput>AsyncExtensions.generated.cs</LastGenOutput>
		</None>

		<None Update="Common\Internal\MutableTuple.tt">
		  <Generator>TextTemplatingFileGenerator</Generator>
		  <LastGenOutput>MutableTuple.generated.cs</LastGenOutput>
		</None>
=======
		<Compile Remove="Compatibility\**\*.cs" />
		<Compile Include="Compatibility\System\Threading\Tasks\TaskEx.cs" />
>>>>>>> 4fca3dff
	</ItemGroup>


	<ItemGroup Condition=" '$(TargetFramework)' == 'net45' OR '$(TargetFramework)' == 'net46' ">
		<Reference Include="Microsoft.CSharp" />
		<Reference Include="System.Configuration" />
		<Reference Include="System.Data.DataSetExtensions" />
		<Reference Include="System.Data.Linq" />
		<Reference Include="System.Data.Services" />
		<Reference Include="System.ServiceModel" />
		<Reference Include="System.Web.Services" />
		<Reference Include="System.ComponentModel.DataAnnotations" />

		<Compile Include="Compatibility\System\Diagnostics\CodeAnalysis\NullableAttributes.cs" />
	</ItemGroup>

	<ItemGroup Condition=" '$(TargetFramework)' == 'net45' ">
		<Compile Include="Compatibility\System\Threading\AsyncLocal.cs" />
	</ItemGroup>

	<ItemGroup Condition=" '$(TargetFramework)' == 'netstandard2.0' OR '$(TargetFramework)' == 'netcoreapp2.1' ">
		<Compile Remove="Metadata\SystemDataLinqAttributeReader.cs" />
		<Compile Remove="Configuration\DataProviderElement.cs" />
		<Compile Remove="Configuration\DataProviderElementCollection.cs" />
		<Compile Remove="Configuration\ElementBase.cs" />
		<Compile Remove="Configuration\ElementCollectionBase.cs" />
		<Compile Remove="Configuration\LinqToDBSection.cs" />
		<Compile Remove="ServiceModel\**\*.cs;" />

		<Compile Include="Compatibility\System\Data\Linq\Binary.cs" />
		<Compile Include="Compatibility\System\Diagnostics\CodeAnalysis\NullableAttributes.cs" />

		<PackageReference Include="Microsoft.CSharp" Version="4.7.0" />
		<PackageReference Include="System.Data.DataSetExtensions" Version="4.5.0" />
		<PackageReference Include="System.ComponentModel.Annotations" Version="4.7.0" />
		<PackageReference Include="System.Data.Odbc" Version="4.7.0" />
		<PackageReference Include="System.Data.OleDb" Version="4.7.0" />
	</ItemGroup>

	<ItemGroup Condition=" '$(TargetFramework)' == 'netstandard2.0' ">
		<Compile Remove="DataProvider\SapHana\SapHanaDataProvider.cs" />
		<Compile Remove="DataProvider\SapHana\SapHanaBulkCopy.cs" />
	</ItemGroup>
</Project><|MERGE_RESOLUTION|>--- conflicted
+++ resolved
@@ -35,26 +35,13 @@
 			<DependentUpon>AsyncExtensions.tt</DependentUpon>
 		</Compile>
 
-<<<<<<< HEAD
-		<Compile Update="Common\Internal\MutableTuple.generated.cs">
-		  <DesignTime>True</DesignTime>
-		  <AutoGen>True</AutoGen>
-		  <DependentUpon>MutableTuple.tt</DependentUpon>
-		</Compile>
-
-		<None Update="AsyncExtensions.tt">
-			<Generator>TextTemplatingFileGenerator</Generator>
-			<LastGenOutput>AsyncExtensions.generated.cs</LastGenOutput>
-		</None>
-
 		<None Update="Common\Internal\MutableTuple.tt">
 		  <Generator>TextTemplatingFileGenerator</Generator>
 		  <LastGenOutput>MutableTuple.generated.cs</LastGenOutput>
 		</None>
-=======
+
 		<Compile Remove="Compatibility\**\*.cs" />
 		<Compile Include="Compatibility\System\Threading\Tasks\TaskEx.cs" />
->>>>>>> 4fca3dff
 	</ItemGroup>
 
 
