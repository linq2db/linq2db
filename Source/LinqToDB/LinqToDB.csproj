﻿<Project Sdk="Microsoft.NET.Sdk">
	<Import Project="..\..\Build\linq2db.Source.props" />

	<PropertyGroup>
		<AssemblyName>linq2db</AssemblyName>
		<RootNamespace>LinqToDB</RootNamespace>

		<DocumentationFile>bin\$(Configuration)\$(TargetFramework)\linq2db.xml</DocumentationFile>
		<TargetFrameworks>net45;net46;net472;netstandard2.0;netstandard2.1;netcoreapp3.1;net6.0</TargetFrameworks>
	</PropertyGroup>

	<ItemGroup>
		<!-- T4 support -->
		<Service Include="{508349b6-6b84-4df5-91f0-309beebad82d}" />
	</ItemGroup>

	<PropertyGroup Condition="'$(Configuration)'=='Debug'">
		<DefineConstants>OVERRIDETOSTRING;$(DefineConstants)</DefineConstants>
	</PropertyGroup>

	<PropertyGroup Condition=" '$(TargetFramework)' != 'net45' AND '$(TargetFramework)' != 'net46' ">
		<DefineConstants>NATIVE_ASYNC;$(DefineConstants)</DefineConstants>
	</PropertyGroup>

	<ItemGroup>
		<EmbeddedResource Include="SqlQuery\ReservedWords.txt" />
		<EmbeddedResource Include="SqlQuery\ReservedWordsOracle.txt" />
		<EmbeddedResource Include="SqlQuery\ReservedWordsFirebird.txt" />
		<EmbeddedResource Include="SqlQuery\ReservedWordsPostgres.txt" />

		<None Update="DataProvider\MySql\MySqlHints.tt">
			<LastGenOutput>MySqlHints.generated.cs</LastGenOutput>
			<Generator>TextTemplatingFileGenerator</Generator>
		</None>
		<Compile Update="DataProvider\MySql\MySqlHints.generated.cs">
			<DependentUpon>MySqlHints.tt</DependentUpon>
			<DesignTime>True</DesignTime>
			<AutoGen>True</AutoGen>
		</Compile>

		<None Update="DataProvider\PostgreSQL\PostgreSQLHints.tt">
			<LastGenOutput>PostgreSQLHints.generated.cs</LastGenOutput>
			<Generator>TextTemplatingFileGenerator</Generator>
		</None>
		<Compile Update="DataProvider\PostgreSQL\PostgreSQLHints.generated.cs">
			<DependentUpon>PostgreSQLHints.tt</DependentUpon>
			<DesignTime>True</DesignTime>
			<AutoGen>True</AutoGen>
		</Compile>

		<None Update="DataProvider\Oracle\OracleHints.tt">
			<LastGenOutput>OracleHints.generated.cs</LastGenOutput>
			<Generator>TextTemplatingFileGenerator</Generator>
		</None>
		<Compile Update="DataProvider\Oracle\OracleHints.generated.cs">
			<DependentUpon>OracleHints.tt</DependentUpon>
			<DesignTime>True</DesignTime>
			<AutoGen>True</AutoGen>
		</Compile>

		<None Update="DataProvider\SqlCe\SqlCeHints.tt">
			<LastGenOutput>SqlCeHints.generated.cs</LastGenOutput>
			<Generator>TextTemplatingFileGenerator</Generator>
		</None>
		<Compile Update="DataProvider\SqlCe\SqlCeHints.generated.cs">
			<DependentUpon>SqlCeHints.tt</DependentUpon>
			<DesignTime>True</DesignTime>
			<AutoGen>True</AutoGen>
		</Compile>

		<None Update="DataProvider\SqlServer\SqlServerHints.tt">
			<Generator>TextTemplatingFileGenerator</Generator>
			<LastGenOutput>SqlServerHints.generated.cs</LastGenOutput>
		</None>
		<Compile Update="DataProvider\SqlServer\SqlServerHints.generated.cs">
			<DesignTime>True</DesignTime>
			<AutoGen>True</AutoGen>
			<DependentUpon>SqlServerHints.tt</DependentUpon>
		</Compile>

		<None Update="AsyncExtensions.tt">
			<Generator>TextTemplatingFileGenerator</Generator>
			<LastGenOutput>AsyncExtensions.generated.cs</LastGenOutput>
		</None>
		<Compile Update="AsyncExtensions.generated.cs">
			<DesignTime>True</DesignTime>
			<AutoGen>True</AutoGen>
			<DependentUpon>AsyncExtensions.tt</DependentUpon>
		</Compile>

		<None Update="Common\Internal\MutableTuple.tt">
			<Generator>TextTemplatingFileGenerator</Generator>
			<LastGenOutput>MutableTuple.generated.cs</LastGenOutput>
		</None>
		<Compile Update="Common\Internal\MutableTuple.generated.cs">
			<DesignTime>True</DesignTime>
			<AutoGen>True</AutoGen>
			<DependentUpon>MutableTuple.tt</DependentUpon>
		</Compile>
	</ItemGroup>

	<ItemGroup Condition=" '$(TargetFramework)' == 'net45' OR '$(TargetFramework)' == 'net46' OR '$(TargetFramework)' == 'net472' ">
		<Reference Include="Microsoft.CSharp" />
		<Reference Include="System.Configuration" />
		<Reference Include="System.Data.DataSetExtensions" />
		<Reference Include="System.Data.Linq" />
		<Reference Include="System.Data.Services" />
		<Reference Include="System.ServiceModel" />
		<Reference Include="System.Web.Services" />
		<Reference Include="System.ComponentModel.DataAnnotations" />
	</ItemGroup>

	<ItemGroup Condition=" '$(TargetFramework)' == 'netstandard2.0' ">
		<PackageReference Include="System.Data.DataSetExtensions" />
	</ItemGroup>

	<ItemGroup Condition=" '$(TargetFramework)' == 'netstandard2.0' OR '$(TargetFramework)' == 'net472' ">
		<PackageReference Include="Microsoft.Bcl.AsyncInterfaces" />
	</ItemGroup>

	<ItemGroup Condition=" '$(TargetFramework)' == 'netstandard2.0' OR '$(TargetFramework)' == 'netstandard2.1' ">
		<PackageReference Include="Microsoft.CSharp" />
		<PackageReference Include="System.ComponentModel.Annotations" />
	</ItemGroup>
<<<<<<< HEAD
	<ItemGroup Condition=" '$(TargetFramework)' != 'net45' AND '$(TargetFramework)' != 'net46' ">
		<PackageReference Include="Microsoft.Bcl.AsyncInterfaces" />
	</ItemGroup>

=======
>>>>>>> 8fb36cb7
</Project><|MERGE_RESOLUTION|>--- conflicted
+++ resolved
@@ -122,11 +122,4 @@
 		<PackageReference Include="Microsoft.CSharp" />
 		<PackageReference Include="System.ComponentModel.Annotations" />
 	</ItemGroup>
-<<<<<<< HEAD
-	<ItemGroup Condition=" '$(TargetFramework)' != 'net45' AND '$(TargetFramework)' != 'net46' ">
-		<PackageReference Include="Microsoft.Bcl.AsyncInterfaces" />
-	</ItemGroup>
-
-=======
->>>>>>> 8fb36cb7
 </Project>