<<<<<<< HEAD
﻿using System;
using System.Linq;
using System.Threading;
using System.Threading.Tasks;
using JetBrains.Annotations;

namespace LinqToDB.Async
{
	using Linq;

	/// <summary>
	/// This API supports the LinqToDB infrastructure and is not intended to be used  directly from your code.
	/// This API may change or be removed in future releases.
	/// </summary>
	public static class AsyncExtensions
	{
		#region AsAsyncEnumerable

		/// <summary>
		/// This API supports the LinqToDB infrastructure and is not intended to be used  directly from your code.
		/// This API may change or be removed in future releases.
		/// </summary>
		public static IAsyncEnumerable<TSource> AsAsyncEnumerable<TSource>(
			[NotNull] this IQueryable<TSource> source,
			CancellationToken                  token = default)
		{
			if (source == null) throw new ArgumentNullException(nameof(source));

			if (source is ExpressionQuery<TSource> query)
				return query.GetAsyncEnumerable();

			throw new InvalidOperationException("ExpressionQuery expected.");
		}

		#endregion

		/// <summary>Returns the first element of a sequence.</summary>
		/// <param name="source">The <see cref="T:System.Collections.Generic.IEnumerable`1" /> to return the first element of.</param>
		/// <param name="token">Cancellation token</param>
		/// <typeparam name="TSource">The type of the elements of <paramref name="source" />.</typeparam>
		/// <returns>The first element in the specified sequence.</returns>
		/// <exception cref="T:System.ArgumentNullException">
		/// <paramref name="source" /> is <see langword="null" />.</exception>
		/// <exception cref="T:System.InvalidOperationException">The source sequence is empty.</exception>
		public static async Task<TSource> FirstAsync<TSource>([NotNull] this IAsyncEnumerable<TSource> source, CancellationToken token = default)
		{
			if (source == null) throw new ArgumentNullException(nameof(source));

	        using (var enumerator = source.GetEnumerator())
	        {
		        if (await enumerator.MoveNext(token))
			        return enumerator.Current;
	        }

	        throw new InvalidOperationException("The source sequence is empty.");
		}

	}
}
=======
﻿#nullable disable
using System;
using System.Collections.Generic;
using System.Linq;
using System.Threading;
using System.Threading.Tasks;
using JetBrains.Annotations;

namespace LinqToDB.Async
{
	using Linq;

	/// <summary>
	/// This API supports the LinqToDB infrastructure and is not intended to be used  directly from your code.
	/// This API may change or be removed in future releases.
	/// </summary>
	public static class AsyncExtensions
	{
		#region AsAsyncEnumerable

		/// <summary>
		/// This API supports the LinqToDB infrastructure and is not intended to be used  directly from your code.
		/// This API may change or be removed in future releases.
		/// </summary>
		public static IAsyncEnumerable<TSource> AsAsyncEnumerable<TSource>(
			[NotNull] this IQueryable<TSource> source,
			CancellationToken                  cancellationToken = default)
		{
			if (source == null) throw new ArgumentNullException(nameof(source));

			if (source is ExpressionQuery<TSource> query)
				return query.GetAsyncEnumerable();

			throw new InvalidOperationException("ExpressionQuery expected.");
		}

		#endregion

		///// <summary>
		/////     Asynchronously creates a <see cref="List{T}" /> from <see cref="IAsyncEnumerable{T}" />
		/////     by enumerating it asynchronously.
		///// </summary>
		///// <remarks>
		/////     Multiple active operations on the same context instance are not supported.  Use 'await' to ensure
		/////     that any asynchronous operations have completed before calling another method on this context.
		///// </remarks>
		///// <param name="source">Async enumerable.</param>
		///// <param name="cancellationToken">
		/////     A <see cref="CancellationToken" /> to observe while waiting for the task to complete.
		///// </param>
		///// <returns>
		/////     A task that represents the asynchronous operation.
		/////     The task result contains a <see cref="List{T}" /> that contains elements from the input sequence.
		///// </returns>

		/// <summary>
		/// This API supports the LinqToDB infrastructure and is not intended to be used  directly from your code.
		/// This API may change or be removed in future releases.
		/// </summary>
		public static async Task<List<T>> ToListAsync<T>(
			[NotNull] this IAsyncEnumerable<T> source, 
			CancellationToken                  cancellationToken = default)
		{
			if (source == null) throw new ArgumentNullException(nameof(source));

			var result = new List<T>();
			using (var enumerator = source.GetEnumerator())
			{
				while (await enumerator.MoveNext(cancellationToken).ConfigureAwait(Common.Configuration.ContinueOnCapturedContext))
				{
					result.Add(enumerator.Current);
				}
			}

			return result;
		}

		///// <summary>
		/////     Asynchronously creates an array from <see cref="IAsyncEnumerable{T}" />.
		///// </summary>
		///// <remarks>
		/////     Multiple active operations on the same context instance are not supported.  Use 'await' to ensure
		/////     that any asynchronous operations have completed before calling another method on this context.
		///// </remarks>
		///// <param name="source">Async enumerable.</param>
		///// <param name="cancellationToken">
		/////     A <see cref="CancellationToken" /> to observe while waiting for the task to complete.
		///// </param>
		///// <returns>
		/////     A task that represents the asynchronous operation.
		/////     The task result contains an array that contains elements from the input sequence.
		///// </returns>

		/// <summary>
		/// This API supports the LinqToDB infrastructure and is not intended to be used  directly from your code.
		/// This API may change or be removed in future releases.
		/// </summary>
		public static async Task<T[]> ToArrayAsync<T>(
			[NotNull] this IAsyncEnumerable<T> source, 
			CancellationToken                  cancellationToken = default)
		{
			return (await source.ToListAsync(cancellationToken).ConfigureAwait(Common.Configuration.ContinueOnCapturedContext)).ToArray();
		}

		///// <summary>
		/////     Asynchronously returns the first element of a sequence, or a default value if the sequence contains no elements />
		/////     by enumerating it asynchronously.
		///// </summary>
		///// <remarks>
		/////     Multiple active operations on the same context instance are not supported.  Use 'await' to ensure
		/////     that any asynchronous operations have completed before calling another method on this context.
		///// </remarks>
		///// <param name="source">Async enumerable.</param>
		///// <param name="cancellationToken">
		/////     A <see cref="CancellationToken" /> to observe while waiting for the task to complete.
		///// </param>
		///// <returns>
		/////     A task that represents the asynchronous operation.
		/////     The task result contains a <see cref="List{T}" /> that contains elements from the input sequence.
		///// </returns>

		/// <summary>
		/// This API supports the LinqToDB infrastructure and is not intended to be used  directly from your code.
		/// This API may change or be removed in future releases.
		/// </summary>
		public static async Task<T> FirstOrDefaultAsync<T>(
			[NotNull] this IAsyncEnumerable<T> source, 
			CancellationToken                  cancellationToken = default)
		{
			if (source == null) throw new ArgumentNullException(nameof(source));

			using (var enumerator = source.GetEnumerator())
			{
				if (await enumerator.MoveNext(cancellationToken).ConfigureAwait(Common.Configuration.ContinueOnCapturedContext))
					return enumerator.Current;
				return default;
			}
		}

	}
}
>>>>>>> 9850e493
<|MERGE_RESOLUTION|>--- conflicted
+++ resolved
@@ -1,64 +1,3 @@
-<<<<<<< HEAD
-﻿using System;
-using System.Linq;
-using System.Threading;
-using System.Threading.Tasks;
-using JetBrains.Annotations;
-
-namespace LinqToDB.Async
-{
-	using Linq;
-
-	/// <summary>
-	/// This API supports the LinqToDB infrastructure and is not intended to be used  directly from your code.
-	/// This API may change or be removed in future releases.
-	/// </summary>
-	public static class AsyncExtensions
-	{
-		#region AsAsyncEnumerable
-
-		/// <summary>
-		/// This API supports the LinqToDB infrastructure and is not intended to be used  directly from your code.
-		/// This API may change or be removed in future releases.
-		/// </summary>
-		public static IAsyncEnumerable<TSource> AsAsyncEnumerable<TSource>(
-			[NotNull] this IQueryable<TSource> source,
-			CancellationToken                  token = default)
-		{
-			if (source == null) throw new ArgumentNullException(nameof(source));
-
-			if (source is ExpressionQuery<TSource> query)
-				return query.GetAsyncEnumerable();
-
-			throw new InvalidOperationException("ExpressionQuery expected.");
-		}
-
-		#endregion
-
-		/// <summary>Returns the first element of a sequence.</summary>
-		/// <param name="source">The <see cref="T:System.Collections.Generic.IEnumerable`1" /> to return the first element of.</param>
-		/// <param name="token">Cancellation token</param>
-		/// <typeparam name="TSource">The type of the elements of <paramref name="source" />.</typeparam>
-		/// <returns>The first element in the specified sequence.</returns>
-		/// <exception cref="T:System.ArgumentNullException">
-		/// <paramref name="source" /> is <see langword="null" />.</exception>
-		/// <exception cref="T:System.InvalidOperationException">The source sequence is empty.</exception>
-		public static async Task<TSource> FirstAsync<TSource>([NotNull] this IAsyncEnumerable<TSource> source, CancellationToken token = default)
-		{
-			if (source == null) throw new ArgumentNullException(nameof(source));
-
-	        using (var enumerator = source.GetEnumerator())
-	        {
-		        if (await enumerator.MoveNext(token))
-			        return enumerator.Current;
-	        }
-
-	        throw new InvalidOperationException("The source sequence is empty.");
-		}
-
-	}
-}
-=======
 ﻿#nullable disable
 using System;
 using System.Collections.Generic;
@@ -198,6 +137,26 @@
 			}
 		}
 
+		/// <summary>Returns the first element of a sequence.</summary>
+		/// <param name="source">The <see cref="T:System.Collections.Generic.IEnumerable`1" /> to return the first element of.</param>
+		/// <param name="token">Cancellation token</param>
+		/// <typeparam name="TSource">The type of the elements of <paramref name="source" />.</typeparam>
+		/// <returns>The first element in the specified sequence.</returns>
+		/// <exception cref="T:System.ArgumentNullException">
+		/// <paramref name="source" /> is <see langword="null" />.</exception>
+		/// <exception cref="T:System.InvalidOperationException">The source sequence is empty.</exception>
+		public static async Task<TSource> FirstAsync<TSource>([NotNull] this IAsyncEnumerable<TSource> source, CancellationToken token = default)
+		{
+			if (source == null) throw new ArgumentNullException(nameof(source));
+
+	        using (var enumerator = source.GetEnumerator())
+	        {
+		        if (await enumerator.MoveNext(token))
+			        return enumerator.Current;
+	        }
+
+	        throw new InvalidOperationException("The source sequence is empty.");
+		}
+
 	}
-}
->>>>>>> 9850e493
+}