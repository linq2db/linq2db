﻿using System;
using System.Data.Common;
using System.Threading;
using System.Threading.Tasks;

using JetBrains.Annotations;

namespace LinqToDB.Async
{
	using Tools;

	/// <summary>
	/// Basic <see cref="IAsyncDbTransaction"/> implementation with fallback to synchronous operations if corresponding functionality
	/// missing from <see cref="DbTransaction"/>.
	/// </summary>
	[PublicAPI]
	public class AsyncDbTransaction : IAsyncDbTransaction
	{
		protected internal AsyncDbTransaction(DbTransaction transaction)
		{
			Transaction = transaction ?? throw new ArgumentNullException(nameof(transaction));
		}

		public DbTransaction Transaction { get; }

		public virtual void Commit  ()
		{
			using var a = ActivityService.Start(ActivityID.TransactionCommit);
			Transaction.Commit();
		}

		public virtual void Rollback()
		{
			using var a = ActivityService.Start(ActivityID.TransactionRollback);
			Transaction.Rollback();
		}

		public virtual Task CommitAsync(CancellationToken cancellationToken)
		{
<<<<<<< HEAD
#if NET6_0_OR_GREATER
			return Transaction.CommitAsync(cancellationToken);
#else
			Commit();
			return Task.CompletedTask;
=======
#if NETSTANDARD2_1PLUS
			var a = ActivityService.StartAndConfigureAwait(ActivityID.TransactionCommitAsync);

			if (a is null)
				return Transaction.CommitAsync(cancellationToken);

			return CallAwaitUsing(a, Transaction, cancellationToken);

			static async Task CallAwaitUsing(AsyncConfigured activity, DbTransaction transaction, CancellationToken token)
			{
				await using (activity)
					await transaction.CommitAsync(token).ConfigureAwait(Common.Configuration.ContinueOnCapturedContext);
			}
#else
			using var a = ActivityService.Start(ActivityID.TransactionCommitAsync);

			Transaction.Commit();
			return TaskEx.CompletedTask;
>>>>>>> 4120b637
#endif
		}

		public virtual Task RollbackAsync(CancellationToken cancellationToken)
		{
<<<<<<< HEAD
#if NET6_0_OR_GREATER
			return Transaction.RollbackAsync(cancellationToken);
=======
#if NETSTANDARD2_1PLUS
			var a = ActivityService.StartAndConfigureAwait(ActivityID.TransactionRollbackAsync);

			if (a is null)
				return Transaction.RollbackAsync(cancellationToken);

			return CallAwaitUsing(a, Transaction, cancellationToken);

			static async Task CallAwaitUsing(AsyncConfigured activity, DbTransaction transaction, CancellationToken token)
			{
				await using (activity)
					await transaction.RollbackAsync(token).ConfigureAwait(Common.Configuration.ContinueOnCapturedContext);
			}
>>>>>>> 4120b637
#else
			using var a = ActivityService.Start(ActivityID.TransactionRollbackAsync);

			Rollback();
			return Task.CompletedTask;
#endif
		}

		#region IDisposable

		public virtual void Dispose()
		{
			using var _ = ActivityService.Start(ActivityID.TransactionDispose);
			Transaction.Dispose();
		}

		#endregion

		#region IAsyncDisposable
<<<<<<< HEAD
=======
#if !NATIVE_ASYNC
		public virtual Task DisposeAsync()
		{
			using var _ = ActivityService.Start(ActivityID.TransactionDisposeAsync);

			Transaction.Dispose();
			return TaskEx.CompletedTask;
		}
#else
>>>>>>> 4120b637
		public virtual ValueTask DisposeAsync()
		{
			if (Transaction is IAsyncDisposable asyncDisposable)
			{
				var a = ActivityService.StartAndConfigureAwait(ActivityID.TransactionDisposeAsync);

				if (a is null)
					return asyncDisposable.DisposeAsync();

				return CallAwaitUsing(a, asyncDisposable);

				static async ValueTask CallAwaitUsing(AsyncConfigured activity, IAsyncDisposable disposable)
				{
					await using (activity)
						await disposable.DisposeAsync().ConfigureAwait(Common.Configuration.ContinueOnCapturedContext);
				}
			}

			using var _ = ActivityService.Start(ActivityID.TransactionDisposeAsync);

			Transaction.Dispose();
			return default;
		}
		#endregion
	}
}<|MERGE_RESOLUTION|>--- conflicted
+++ resolved
@@ -4,6 +4,8 @@
 using System.Threading.Tasks;
 
 using JetBrains.Annotations;
+
+using AsyncDisposableWrapper = LinqToDB.Tools.ActivityService.AsyncDisposableWrapper;
 
 namespace LinqToDB.Async
 {
@@ -37,14 +39,7 @@
 
 		public virtual Task CommitAsync(CancellationToken cancellationToken)
 		{
-<<<<<<< HEAD
 #if NET6_0_OR_GREATER
-			return Transaction.CommitAsync(cancellationToken);
-#else
-			Commit();
-			return Task.CompletedTask;
-=======
-#if NETSTANDARD2_1PLUS
 			var a = ActivityService.StartAndConfigureAwait(ActivityID.TransactionCommitAsync);
 
 			if (a is null)
@@ -52,7 +47,7 @@
 
 			return CallAwaitUsing(a, Transaction, cancellationToken);
 
-			static async Task CallAwaitUsing(AsyncConfigured activity, DbTransaction transaction, CancellationToken token)
+			static async Task CallAwaitUsing(AsyncDisposableWrapper activity, DbTransaction transaction, CancellationToken token)
 			{
 				await using (activity)
 					await transaction.CommitAsync(token).ConfigureAwait(Common.Configuration.ContinueOnCapturedContext);
@@ -61,18 +56,13 @@
 			using var a = ActivityService.Start(ActivityID.TransactionCommitAsync);
 
 			Transaction.Commit();
-			return TaskEx.CompletedTask;
->>>>>>> 4120b637
+			return Task.CompletedTask;
 #endif
 		}
 
 		public virtual Task RollbackAsync(CancellationToken cancellationToken)
 		{
-<<<<<<< HEAD
 #if NET6_0_OR_GREATER
-			return Transaction.RollbackAsync(cancellationToken);
-=======
-#if NETSTANDARD2_1PLUS
 			var a = ActivityService.StartAndConfigureAwait(ActivityID.TransactionRollbackAsync);
 
 			if (a is null)
@@ -80,16 +70,15 @@
 
 			return CallAwaitUsing(a, Transaction, cancellationToken);
 
-			static async Task CallAwaitUsing(AsyncConfigured activity, DbTransaction transaction, CancellationToken token)
+			static async Task CallAwaitUsing(AsyncDisposableWrapper activity, DbTransaction transaction, CancellationToken token)
 			{
 				await using (activity)
 					await transaction.RollbackAsync(token).ConfigureAwait(Common.Configuration.ContinueOnCapturedContext);
 			}
->>>>>>> 4120b637
 #else
 			using var a = ActivityService.Start(ActivityID.TransactionRollbackAsync);
 
-			Rollback();
+			Transaction.Rollback();
 			return Task.CompletedTask;
 #endif
 		}
@@ -105,18 +94,6 @@
 		#endregion
 
 		#region IAsyncDisposable
-<<<<<<< HEAD
-=======
-#if !NATIVE_ASYNC
-		public virtual Task DisposeAsync()
-		{
-			using var _ = ActivityService.Start(ActivityID.TransactionDisposeAsync);
-
-			Transaction.Dispose();
-			return TaskEx.CompletedTask;
-		}
-#else
->>>>>>> 4120b637
 		public virtual ValueTask DisposeAsync()
 		{
 			if (Transaction is IAsyncDisposable asyncDisposable)
@@ -128,7 +105,7 @@
 
 				return CallAwaitUsing(a, asyncDisposable);
 
-				static async ValueTask CallAwaitUsing(AsyncConfigured activity, IAsyncDisposable disposable)
+				static async ValueTask CallAwaitUsing(AsyncDisposableWrapper activity, IAsyncDisposable disposable)
 				{
 					await using (activity)
 						await disposable.DisposeAsync().ConfigureAwait(Common.Configuration.ContinueOnCapturedContext);
