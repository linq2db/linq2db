﻿using System;
using System.Collections.Concurrent;
using System.Collections.Generic;
using System.Data;
using System.Linq;
using System.Linq.Expressions;
using System.Reflection;
using System.Threading;
using System.Threading.Tasks;
using JetBrains.Annotations;
using LinqToDB.Common;
using LinqToDB.Expressions;
using LinqToDB.Extensions;

namespace LinqToDB.Async
{
	/// <summary>
	/// Provides factory methods to create async wrappers for <see cref="IDbConnection"/> and <see cref="IDbTransaction"/> instances.
	/// </summary>
	[PublicAPI]
	public static class AsyncFactory
	{
		private static readonly Type?[] _noTokenParams         = new Type?[] { null };

		private static readonly Type[] _tokenParams            = new Type[] { typeof(CancellationToken) };
		private static readonly Type[] _beginTransactionParams = new Type[] { typeof(IsolationLevel)   , typeof(CancellationToken) };

<<<<<<< HEAD
		private static readonly ConcurrentDictionary<Type, Func<IDbConnection, IAsyncDbConnection>> _connectionFactories = new ();

		private static readonly ConcurrentDictionary<Type, Func<IDbTransaction, IAsyncDbTransaction>> _transactionFactories = new ();
=======
		private static readonly ConcurrentDictionary<Type, Func<IDbConnection, IAsyncDbConnection>> _connectionFactories
			= new ();

		private static readonly ConcurrentDictionary<Type, Func<IDbTransaction, IAsyncDbTransaction>> _transactionFactories
			= new ();
>>>>>>> 82aa0b4f

#if !NATIVE_ASYNC
		private static readonly MethodInfo _transactionWrap      = MemberHelper.MethodOf(() => Wrap<IDbTransaction>(default!)).GetGenericMethodDefinition();
#else
#pragma warning disable CA2012 // ValueTask instances returned from method calls should be directly awaited...
		private static readonly MethodInfo _transactionValueWrap = MemberHelper.MethodOf(() => WrapValue<IDbTransaction>(default!)).GetGenericMethodDefinition();
#pragma warning restore CA2012 // ValueTask instances returned from method calls should be directly awaited...
#endif

		/// <summary>
		/// Register or replace custom <see cref="IAsyncDbConnection"/> for <typeparamref name="TConnection"/> type.
		/// </summary>
		/// <typeparam name="TConnection">Connection type, which should use provided factory.</typeparam>
		/// <param name="factory"><see cref="IAsyncDbConnection"/> factory.</param>
		public static void RegisterConnectionFactory<TConnection>(Func<IDbConnection, IAsyncDbConnection> factory)
			where TConnection : IDbConnection
		{
			_connectionFactories.AddOrUpdate(typeof(TConnection), factory, (t, old) => factory);
		}

		/// <summary>
		/// Register or replace custom <see cref="IAsyncDbTransaction"/> for <typeparamref name="TTransaction"/> type.
		/// </summary>
		/// <typeparam name="TTransaction">Transaction type, which should use provided factory.</typeparam>
		/// <param name="factory"><see cref="IAsyncDbTransaction"/> factory.</param>
		public static void RegisterTransactionFactory<TTransaction>(Func<IDbTransaction, IAsyncDbTransaction> factory)
			where TTransaction : IDbTransaction
		{
			_transactionFactories.AddOrUpdate(typeof(TTransaction), factory, (t, old) => factory);
		}

		/// <summary>
		/// Wraps <see cref="IDbConnection"/> instance into type, implementing <see cref="IAsyncDbConnection"/>.
		/// </summary>
		/// <param name="connection">Connection to wrap.</param>
		/// <returns><see cref="IAsyncDbConnection"/> implementation for provided connection instance.</returns>
		public static IAsyncDbConnection Create(IDbConnection connection)
		{
			if (connection == null)
				throw new ArgumentNullException(nameof(connection));

			// no wrap required
			if (connection is IAsyncDbConnection asyncConnection)
				return asyncConnection;

			return _connectionFactories.GetOrAdd(connection.GetType(), ConnectionFactory)(connection);
		}

		/// <summary>
		/// Wraps <see cref="IDbTransaction"/> instance into type, implementing <see cref="IAsyncDbTransaction"/>.
		/// </summary>
		/// <param name="transaction">Transaction to wrap.</param>
		/// <returns><see cref="IAsyncDbTransaction"/> implementation for provided transaction instance.</returns>
		public static IAsyncDbTransaction Create(IDbTransaction transaction)
		{
			if (transaction == null)
				throw new ArgumentNullException(nameof(transaction));

			// no wrap required
			if (transaction is IAsyncDbTransaction asyncTransaction)
				return asyncTransaction;

			return _transactionFactories.GetOrAdd(transaction.GetType(), TransactionFactory)(transaction);
		}

		private static async Task<IAsyncDbTransaction> Wrap<TTransaction>(Task<TTransaction> transaction)
			where TTransaction: IDbTransaction
		{
			return Create(await transaction.ConfigureAwait(Common.Configuration.ContinueOnCapturedContext));
		}

#if NATIVE_ASYNC
		private static async ValueTask<IAsyncDbTransaction> WrapValue<TTransaction>(ValueTask<TTransaction> transaction)
			where TTransaction : IDbTransaction
		{
			return Create(await transaction.ConfigureAwait(Common.Configuration.ContinueOnCapturedContext));
		}
#endif

		private static Func<IDbTransaction, IAsyncDbTransaction> TransactionFactory(Type type)
		{
			// Task CommitAsync(CancellationToken)
			// Availability:
			// - DbTransaction (netstandard2.1, netcoreapp3.0)
			// - MySqlConnector
			// - npgsql
			var commitAsync   = CreateDelegate<Func<IDbTransaction, CancellationToken, Task>, IDbTransaction>(type, "CommitAsync"  , _tokenParams     , _tokenParams     , _tokenParams     , false, false);

			// Task RollbackAsync(CancellationToken)
			// Availability:
			// - DbTransaction (netstandard2.1, netcoreapp3.0)
			// - MySqlConnector
			// - npgsql
			var rollbackAsync = CreateDelegate<Func<IDbTransaction, CancellationToken, Task>, IDbTransaction>(type, "RollbackAsync", _tokenParams     , _tokenParams     , _tokenParams     , false, false);

			// ValueTask DisposeAsync()
			// Availability:
			// - DbTransaction (netstandard2.1, netcoreapp3.0)
			// - Npgsql 4.1.2+
#if !NATIVE_ASYNC
			var disposeAsync  = CreateDelegate<Func<IDbTransaction               ,      Task>, IDbTransaction>(type, "DisposeAsync" , Array<Type>.Empty, Array<Type>.Empty, Array<Type>.Empty, true , false)
#else
			var disposeAsync  = CreateDelegate<Func<IDbTransaction               , ValueTask>, IDbTransaction>(type, "DisposeAsync" , Array<Type>.Empty, Array<Type>.Empty, Array<Type>.Empty, true , true )
#endif
			// Task DisposeAsync()
			// Availability:
			// - MySqlConnector 0.57+
#if !NATIVE_ASYNC
							 ?? CreateDelegate<Func<IDbTransaction               ,      Task>, IDbTransaction>(type, "DisposeAsync" , Array<Type>.Empty, Array<Type>.Empty, Array<Type>.Empty, false, false);
#else
							 ?? CreateDelegate<Func<IDbTransaction               , ValueTask>, IDbTransaction>(type, "DisposeAsync" , Array<Type>.Empty, Array<Type>.Empty, Array<Type>.Empty, false, true );
#endif

			if (commitAsync      != null
				|| rollbackAsync != null
				|| disposeAsync  != null)
				// if at least one async method found on current type - use found methods for async calls
				return tr => new ReflectedAsyncDbTransaction(tr, commitAsync, rollbackAsync, disposeAsync);

			// no async methods detected, use default fallback-to-sync implementation
			return tr => new AsyncDbTransaction(tr);
		}

		private static Func<IDbConnection, IAsyncDbConnection> ConnectionFactory(Type type)
		{
			// ValueTask<IDbTransaction> BeginTransactionAsync(CancellationToken)
			// Availability:
			// - (stub) DbConnection (netstandard2.1, netcoreapp3.0)
			// - MySqlConnector 0.57+
			// - Npgsql 4.1.2+
#if !NATIVE_ASYNC
			var beginTransactionAsync   = CreateTaskTDelegate<Func<IDbConnection, CancellationToken           ,      Task<IAsyncDbTransaction>>, IDbConnection, IDbTransaction>(type, "BeginTransactionAsync", _tokenParams           , _transactionWrap,      true, false)
#else
			var beginTransactionAsync   = CreateTaskTDelegate<Func<IDbConnection, CancellationToken           , ValueTask<IAsyncDbTransaction>>, IDbConnection, IDbTransaction>(type, "BeginTransactionAsync", _tokenParams           , _transactionValueWrap, true, true)
#endif
			// Task<IDbTransaction> BeginTransactionAsync(CancellationToken)
			// Availability:
			// - MySql.Data
			// - MySqlConnector < 0.57
#if !NATIVE_ASYNC
									   ?? CreateTaskTDelegate<Func<IDbConnection, CancellationToken           ,      Task<IAsyncDbTransaction>>, IDbConnection, IDbTransaction>(type, "BeginTransactionAsync", _tokenParams           , _transactionWrap,      false, false);
#else
									   ?? CreateTaskTDelegate<Func<IDbConnection, CancellationToken           , ValueTask<IAsyncDbTransaction>>, IDbConnection, IDbTransaction>(type, "BeginTransactionAsync", _tokenParams           , _transactionValueWrap, false, true);
#endif

			// ValueTask<IDbTransaction> BeginTransactionAsync(IsolationLevel, CancellationToken)
			// Availability:
			// - (stub) DbConnection (netstandard2.1, netcoreapp3.0)
			// - MySqlConnector 0.57+
			// - Npgsql 4.1.2+
#if !NATIVE_ASYNC
			var beginTransactionIlAsync = CreateTaskTDelegate<Func<IDbConnection, IsolationLevel, CancellationToken,      Task<IAsyncDbTransaction>>, IDbConnection, IDbTransaction>(type, "BeginTransactionAsync", _beginTransactionParams, _transactionWrap,      true, false)
#else
			var beginTransactionIlAsync = CreateTaskTDelegate<Func<IDbConnection, IsolationLevel, CancellationToken, ValueTask<IAsyncDbTransaction>>, IDbConnection, IDbTransaction>(type, "BeginTransactionAsync", _beginTransactionParams, _transactionValueWrap, true, true)
#endif
			// Task<IDbTransaction> BeginTransactionAsync(IsolationLevel, CancellationToken)
			// Availability:
			// - MySql.Data
			// - MySqlConnector < 0.57
#if !NATIVE_ASYNC
									   ?? CreateTaskTDelegate<Func<IDbConnection, IsolationLevel, CancellationToken,      Task<IAsyncDbTransaction>>, IDbConnection, IDbTransaction>(type, "BeginTransactionAsync", _beginTransactionParams, _transactionWrap,      false, false);
#else
									   ?? CreateTaskTDelegate<Func<IDbConnection, IsolationLevel, CancellationToken, ValueTask<IAsyncDbTransaction>>, IDbConnection, IDbTransaction>(type, "BeginTransactionAsync", _beginTransactionParams, _transactionValueWrap, false, true);
#endif

			// Task OpenAsync(CancellationToken)
			// Availability:
			// - (stub) DbConnection
			var openAsync               = CreateDelegate<Func<IDbConnection, CancellationToken, Task>, IDbConnection>(type, "OpenAsync", _tokenParams, _tokenParams, _tokenParams, false, false);

			// Task CloseAsync(CancellationToken)
			// Availability:
			var closeAsync              = CreateDelegate<Func<IDbConnection, Task>, IDbConnection>(type, "CloseAsync", Array<Type>.Empty,   _tokenParams     , _noTokenParams,    false, false)
			// Task CloseAsync()
			// Availability:
			// - (stub) DbConnection (netstandard2.1, netcoreapp3.0)
			// - MySql.Data
			// - MySqlConnector 0.57+
			// - npgsql 4.1.0+
									   ?? CreateDelegate<Func<IDbConnection, Task>, IDbConnection>(type, "CloseAsync", Array<Type>.Empty,   Array<Type>.Empty, Array<Type>.Empty, false, false);

			// ValueTask DisposeAsync()
			// Availability:
			// - (stub) DbConnection (netstandard2.1, netcoreapp3.0)
			// - Npgsql 4.1.2+
#if !NATIVE_ASYNC
			var disposeAsync            = CreateDelegate<Func<IDbConnection, Task     >, IDbConnection>(type, "DisposeAsync", Array<Type>.Empty, Array<Type>.Empty, Array<Type>.Empty, true , false)
#else
			var disposeAsync            = CreateDelegate<Func<IDbConnection, ValueTask>, IDbConnection>(type, "DisposeAsync", Array<Type>.Empty, Array<Type>.Empty, Array<Type>.Empty, true , true)
#endif
			// Task DisposeAsync()
			// Availability:
			// - MySqlConnector 0.57+
#if !NATIVE_ASYNC
									   ?? CreateDelegate<Func<IDbConnection,      Task>, IDbConnection>(type, "DisposeAsync", Array<Type>.Empty, Array<Type>.Empty, Array<Type>.Empty, false, false);
#else
									   ?? CreateDelegate<Func<IDbConnection, ValueTask>, IDbConnection>(type, "DisposeAsync", Array<Type>.Empty, Array<Type>.Empty, Array<Type>.Empty, false, true);
#endif


			if (beginTransactionAsync      != null
				|| beginTransactionIlAsync != null
				|| openAsync               != null
				|| closeAsync              != null
				|| disposeAsync            != null)
				// if at least one async method found on current type - use found methods for async calls
				return cn => new ReflectedAsyncDbConnection(
					cn,
					beginTransactionAsync,
					beginTransactionIlAsync,
					openAsync,
					closeAsync,
					disposeAsync);

			// default sync implementation
			return connection => new AsyncDbConnection(connection);
		}

		private static TDelegate? CreateDelegate<TDelegate, TInstance>(
			Type    instanceType,
			string  methodName,
			Type[]  delegateParameterTypes,
			Type[]  methodParameterTypes,
			Type?[] mappedParameterTypes,
			bool    returnsValueTask,
			bool    returnValueTask)
			where TDelegate : Delegate
		{
			var mi = instanceType.GetPublicInstanceMethodEx(methodName, methodParameterTypes);

			if (mi == null
				|| (!returnsValueTask && mi.ReturnType          != typeof(Task))
				|| (returnsValueTask  && mi.ReturnType.FullName != "System.Threading.Tasks.ValueTask"))
				return default;

			var pInstance      = Expression.Parameter(typeof(TInstance));
			var parameters     = delegateParameterTypes.Select(t => Expression.Parameter(t)).ToArray();

			var callParameters = new List<Expression>();
			for (var i = 0; i < methodParameterTypes.Length; i++)
				if (mappedParameterTypes[i] != null)
					callParameters.Add(parameters[i]);
				else
					callParameters.Add(Expression.Default(methodParameterTypes[i]));

			Expression body = Expression.Call(Expression.Convert(pInstance, instanceType), mi, callParameters);
			if (returnsValueTask && !returnValueTask)
			{
				//convert a ValueTask result to a Task
				body = ToTask(body);
			}
#if NATIVE_ASYNC
			else if (!returnsValueTask && returnValueTask)
			{
				//convert a Task result to a ValueTask
				body = ToValueTask(body);
			}
#endif

			return Expression
				.Lambda<TDelegate>(
					body,
					new[] { pInstance }.Concat(parameters))
				.CompileExpression();
		}

		/// <summary>
		/// Returns an expression which returns a <see cref="Task{TResult}"/> from a ValueTask.
		/// </summary>
		private static MethodCallExpression ToTask(Expression body)
		{
			return Expression.Call(body, "AsTask", Array<Type>.Empty);
		}

#if NATIVE_ASYNC
		/// <summary>
		/// Returns an expression which returns a <see cref="ValueTask"/> from a <see cref="Task"/>.
		/// </summary>
		private static NewExpression ToValueTask(Expression body)
		{
			var taskType = typeof(Task);

			var valueTaskType = typeof(ValueTask);

			// constructor = <<< new ValueTask(Task task) >>>
			var constructor = valueTaskType.GetConstructor(new Type[] { taskType });

			// return new ValueTask(body);
			return Expression.New(constructor, body);
		}

		/// <summary>
		/// Returns an expression which returns a <see cref="ValueTask{TResult}"/> from a <see cref="Task{TResult}"/>.
		/// </summary>
		private static NewExpression ToValueTTask(Expression body)
		{
			// taskType = typeof(Task<TResult>);
			var taskType = body.Type;


			// dataType = typeof(TResult);
			var dataType = taskType.GenericTypeArguments[0];

			// valueTaskType = typeof(ValueTask<TResult>);
			var valueTaskType = typeof(ValueTask<>).MakeGenericType(dataType);

			// constructor = <<< new ValueTask<TResult>(Task<TResult> task) >>>
			var constructor = valueTaskType.GetConstructor(new Type[] { taskType });

			// return new ValueTask<TResult>(body);
			return Expression.New(constructor, body);
		}
#endif

		private static TDelegate? CreateTaskTDelegate<TDelegate, TInstance, TTask>(
			Type       instanceType,
			string     methodName,
			Type[]     parametersTypes,
			MethodInfo taskConverter,
			bool       returnsValueTask,
			bool       returnValueTask)
			where TDelegate : Delegate
		{
			var mi = instanceType.GetPublicInstanceMethodEx(methodName, parametersTypes);

			if (mi == null
				|| !mi.ReturnType.IsGenericType
				|| !typeof(TTask).IsAssignableFrom(mi.ReturnType.GetGenericArguments()[0])
				|| (!returnsValueTask && mi.ReturnType.GetGenericTypeDefinition()          != typeof(Task<>))
				|| ( returnsValueTask && mi.ReturnType.GetGenericTypeDefinition().FullName != "System.Threading.Tasks.ValueTask`1"))
				return default;

			var pInstance  = Expression.Parameter(typeof(TInstance));
			var parameters = parametersTypes.Select(t => Expression.Parameter(t)).ToArray();

			Expression body = Expression.Call(Expression.Convert(pInstance, instanceType), mi, parameters);
			if (returnsValueTask && !returnValueTask)
			{
				//convert a ValueTask result to a Task
				body = ToTask(body);
			}
#if NATIVE_ASYNC
			else if (!returnsValueTask && returnValueTask)
			{
				//convert a Task result to a ValueTask
				body = ToValueTTask(body);
			}
#endif

			return Expression
				.Lambda<TDelegate>(
					Expression.Call(
						taskConverter.MakeGenericMethod(mi.ReturnType.GetGenericArguments()[0]),
						body),
					new[] { pInstance }.Concat(parameters))
				.CompileExpression();
		}
	}
}<|MERGE_RESOLUTION|>--- conflicted
+++ resolved
@@ -25,17 +25,9 @@
 		private static readonly Type[] _tokenParams            = new Type[] { typeof(CancellationToken) };
 		private static readonly Type[] _beginTransactionParams = new Type[] { typeof(IsolationLevel)   , typeof(CancellationToken) };
 
-<<<<<<< HEAD
 		private static readonly ConcurrentDictionary<Type, Func<IDbConnection, IAsyncDbConnection>> _connectionFactories = new ();
 
 		private static readonly ConcurrentDictionary<Type, Func<IDbTransaction, IAsyncDbTransaction>> _transactionFactories = new ();
-=======
-		private static readonly ConcurrentDictionary<Type, Func<IDbConnection, IAsyncDbConnection>> _connectionFactories
-			= new ();
-
-		private static readonly ConcurrentDictionary<Type, Func<IDbTransaction, IAsyncDbTransaction>> _transactionFactories
-			= new ();
->>>>>>> 82aa0b4f
 
 #if !NATIVE_ASYNC
 		private static readonly MethodInfo _transactionWrap      = MemberHelper.MethodOf(() => Wrap<IDbTransaction>(default!)).GetGenericMethodDefinition();
