<<<<<<< HEAD
﻿using System;
using System.Collections.Generic;
using System.Linq;
using System.Threading;
using System.Threading.Tasks;

namespace LinqToDB.Async
=======
﻿namespace LinqToDB.Async
>>>>>>> 0b4c992f
{
	// Do not expose to public surface, will conflict with other libraries
	/// <summary>
	/// Contains custom extension methods for <see cref="IAsyncEnumerable{T}"/> interface.
	/// </summary>
	internal static class AsyncEnumerableExtensions
	{
		/// <summary>
		///     Asynchronously creates a <see cref="List{T}" /> from <see cref="IAsyncEnumerable{T}" />
		///     by enumerating it asynchronously.
		/// </summary>
		/// <remarks>
		///     Multiple active operations on the same context instance are not supported.  Use 'await' to ensure
		///     that any asynchronous operations have completed before calling another method on this context.
		/// </remarks>
		/// <param name="source">Async enumerable.</param>
		/// <param name="cancellationToken">
		///     A <see cref="CancellationToken" /> to observe while waiting for the task to complete.
		/// </param>
		/// <returns>
		///     A task that represents the asynchronous operation.
		///     The task result contains a <see cref="List{T}" /> that contains elements from the input sequence.
		/// </returns>
		public static async Task<List<T>> ToListAsync<T>(
			this IAsyncEnumerable<T> source,
			CancellationToken        cancellationToken = default)
		{
			if (source == null) ThrowHelper.ThrowArgumentNullException(nameof(source));

			var result = new List<T>();
			var enumerator = source.GetAsyncEnumerator(cancellationToken);
#if !NATIVE_ASYNC
			await using (enumerator)
#else
			await using (enumerator.ConfigureAwait(Common.Configuration.ContinueOnCapturedContext))
#endif
			{
				while (await enumerator.MoveNextAsync().ConfigureAwait(Common.Configuration.ContinueOnCapturedContext))
				{
					result.Add(enumerator.Current);
				}
			}

			return result;
		}

		/// <summary>
		///     Asynchronously creates an array from <see cref="IAsyncEnumerable{T}" />.
		/// </summary>
		/// <remarks>
		///     Multiple active operations on the same context instance are not supported.  Use 'await' to ensure
		///     that any asynchronous operations have completed before calling another method on this context.
		/// </remarks>
		/// <param name="source">Async enumerable.</param>
		/// <param name="cancellationToken">
		///     A <see cref="CancellationToken" /> to observe while waiting for the task to complete.
		/// </param>
		/// <returns>
		///     A task that represents the asynchronous operation.
		///     The task result contains an array that contains elements from the input sequence.
		/// </returns>
		public static async Task<T[]> ToArrayAsync<T>(
			this IAsyncEnumerable<T> source,
			CancellationToken        cancellationToken = default)
		{
			return (await source.ToListAsync(cancellationToken).ConfigureAwait(Common.Configuration.ContinueOnCapturedContext)).ToArray();
		}

		/// <summary>
		///     Asynchronously returns the first element of a sequence, or a default value if the sequence contains no elements />
		///     by enumerating it asynchronously.
		/// </summary>
		/// <remarks>
		///     Multiple active operations on the same context instance are not supported.  Use 'await' to ensure
		///     that any asynchronous operations have completed before calling another method on this context.
		/// </remarks>
		/// <param name="source">Async enumerable.</param>
		/// <param name="cancellationToken">
		///     A <see cref="CancellationToken" /> to observe while waiting for the task to complete.
		/// </param>
		/// <returns>
		///     A task that represents the asynchronous operation.
		///     The task result contains a <see cref="List{T}" /> that contains elements from the input sequence.
		/// </returns>
		public static async Task<T> FirstOrDefaultAsync<T>(
			this IAsyncEnumerable<T> source,
			CancellationToken        cancellationToken = default)
		{
			if (source == null) ThrowHelper.ThrowArgumentNullException(nameof(source));

			var enumerator = source.GetAsyncEnumerator(cancellationToken);
#if !NATIVE_ASYNC
			await using (enumerator)
#else
			await using (enumerator.ConfigureAwait(Common.Configuration.ContinueOnCapturedContext))
#endif
			{
				if (await enumerator.MoveNextAsync().ConfigureAwait(Common.Configuration.ContinueOnCapturedContext))
					return enumerator.Current;
				return default!;
			}
		}

		/// <summary>Returns the first element of a sequence.</summary>
		/// <param name="source">The <see cref="IEnumerable{T}" /> to return the first element of.</param>
		/// <param name="token">Cancellation token</param>
		/// <typeparam name="TSource">The type of the elements of <paramref name="source" />.</typeparam>
		/// <returns>The first element in the specified sequence.</returns>
		/// <exception cref="ArgumentNullException">
		/// <paramref name="source" /> is <see langword="null" />.</exception>
		/// <exception cref="InvalidOperationException">The source sequence is empty.</exception>
		public static async Task<TSource> FirstAsync<TSource>(this IAsyncEnumerable<TSource> source, CancellationToken token = default)
		{
			if (source == null) ThrowHelper.ThrowArgumentNullException(nameof(source));

			var enumerator = source.GetAsyncEnumerator(token);
#if !NATIVE_ASYNC
			await using (enumerator)
#else
			await using (enumerator.ConfigureAwait(Common.Configuration.ContinueOnCapturedContext))
#endif
			{
				if (await enumerator.MoveNextAsync().ConfigureAwait(Common.Configuration.ContinueOnCapturedContext))
					return enumerator.Current;
			}

			return ThrowHelper.ThrowInvalidOperationException<TSource>("The source sequence is empty.");
		}

		/// <summary>
		///     Asynchronously returns the only element of a sequence, or a default value if the sequence is empty;
		///     this method throws an exception if there is more than one element in the sequence.
		/// </summary>
		/// <typeparam name="TSource">The type of the elements of <paramref name="source" />.</typeparam>
		/// <param name="source">An <see cref="IQueryable{T}" /> to return the single element of.</param>
		/// <param name="cancellationToken">A <see cref="CancellationToken" /> to observe while waiting for the task to complete.</param>
		/// <returns>
		///     A task that represents the asynchronous operation.
		///     The task result contains the single element of the input sequence, or <see langword="default" /> (
		///     <typeparamref name="TSource" />)
		///     if the sequence contains no elements.
		/// </returns>
		/// <exception cref="ArgumentNullException"><paramref name="source" /> is <see langword="null" />.</exception>
		/// <exception cref="InvalidOperationException"><paramref name="source" /> contains more than one element.</exception>
		/// <exception cref="OperationCanceledException">If the <see cref="CancellationToken" /> is canceled.</exception>
		public static async Task<TSource> SingleOrDefaultAsync<TSource>(
			this IAsyncEnumerable<TSource> source,
			CancellationToken              cancellationToken = default)
		{
			if (source == null) throw new ArgumentNullException(nameof(source));

			var enumerator = source.GetAsyncEnumerator(cancellationToken);
#if !NATIVE_ASYNC
			await using (enumerator)
#else
			await using (enumerator.ConfigureAwait(Common.Configuration.ContinueOnCapturedContext))
#endif
			{
				if (await enumerator.MoveNextAsync().ConfigureAwait(Common.Configuration.ContinueOnCapturedContext))
				{
					var first = enumerator.Current;
					if (await enumerator.MoveNextAsync().ConfigureAwait(Common.Configuration.ContinueOnCapturedContext))
						return default!;
					return first;
				}	
				return default!;
			}
		}

		/// <summary>
		///     Asynchronously returns the only element of a sequence, and throws an exception
		///     if there is not exactly one element in the sequence.
		/// </summary>
		/// <typeparam name="TSource">The type of the elements of <paramref name="source" />.</typeparam>
		/// <param name="source">An <see cref="IQueryable{T}" /> to return the single element of.</param>
		/// <param name="cancellationToken">A <see cref="CancellationToken" /> to observe while waiting for the task to complete.</param>
		/// <returns>
		///     A task that represents the asynchronous operation.
		///     The task result contains the single element of the input sequence.
		/// </returns>
		/// <exception cref="ArgumentNullException"><paramref name="source" /> is <see langword="null" />.</exception>
		/// <exception cref="InvalidOperationException">
		///     <para>
		///         <paramref name="source" /> contains more than one elements.
		///     </para>
		///     <para>
		///         -or-
		///     </para>
		///     <para>
		///         <paramref name="source" /> contains no elements.
		///     </para>
		/// </exception>
		/// <exception cref="OperationCanceledException">If the <see cref="CancellationToken" /> is canceled.</exception>
		public static async Task<TSource> SingleAsync<TSource>(this IAsyncEnumerable<TSource> source, CancellationToken cancellationToken = default)
		{
			if (source == null) throw new ArgumentNullException(nameof(source));

			var enumerator = source.GetAsyncEnumerator(cancellationToken);
#if !NATIVE_ASYNC
			await using (enumerator)
#else
			await using (enumerator.ConfigureAwait(Common.Configuration.ContinueOnCapturedContext))
#endif
			{
				if (await enumerator.MoveNextAsync().ConfigureAwait(Common.Configuration.ContinueOnCapturedContext))
				{
					var first = enumerator.Current;
					if (await enumerator.MoveNextAsync().ConfigureAwait(Common.Configuration.ContinueOnCapturedContext))
						throw new InvalidOperationException("Sequence contains more than one element.");
					return first;
				}

				throw new InvalidOperationException("Sequence contains no elements.");
			}
		}
	}
}<|MERGE_RESOLUTION|>--- conflicted
+++ resolved
@@ -1,14 +1,4 @@
-<<<<<<< HEAD
-﻿using System;
-using System.Collections.Generic;
-using System.Linq;
-using System.Threading;
-using System.Threading.Tasks;
-
-namespace LinqToDB.Async
-=======
 ﻿namespace LinqToDB.Async
->>>>>>> 0b4c992f
 {
 	// Do not expose to public surface, will conflict with other libraries
 	/// <summary>
@@ -173,9 +163,9 @@
 					if (await enumerator.MoveNextAsync().ConfigureAwait(Common.Configuration.ContinueOnCapturedContext))
 						return default!;
 					return first;
-				}	
+	}
 				return default!;
-			}
+}
 		}
 
 		/// <summary>
