--- conflicted
+++ resolved
@@ -167,7 +167,6 @@
 				if (value.Value == null)
 				{
 					var suggested = QueryHelper.SuggestDbDataType(reference);
-
 					if (suggested != null)
 					{
 						toCorrect = new SqlValue(suggested.Value, null);
@@ -185,11 +184,7 @@
 					var query = (SelectQuery)e;
 					if (query.HasSetOperators)
 					{
-<<<<<<< HEAD
-						for (int i = 0; i < query.Select.Columns.Count; i++)
-=======
 						for (var i = 0; i < query.Select.Columns.Count; i++)
->>>>>>> 194b4e82
 						{
 							var column     = query.Select.Columns[i];
 							var columnExpr = column.Expression;
