--- conflicted
+++ resolved
@@ -2935,11 +2935,7 @@
 			});
 		}
 
-<<<<<<< HEAD
-		protected SqlStatement GetAlternativeUpdatePostgreSqlite(SqlUpdateStatement statement, DataOptions dataOptions)
-=======
 		protected SqlTable? FindUpdateTable(SelectQuery selectQuery, SqlTable tableToFind)
->>>>>>> 3597151d
 		{
 			foreach (var tableSource in selectQuery.From.Tables)
 			{
@@ -2970,7 +2966,7 @@
 			return null;
 		}
 
-		protected SqlStatement GetAlternativeUpdatePostgreSqlite(SqlUpdateStatement statement)
+		protected SqlStatement GetAlternativeUpdatePostgreSqlite(SqlUpdateStatement statement, DataOptions dataOptions)
 		{
 			if (statement.SelectQuery.Select.HasModifier)
 			{
