﻿using System;
using System.Collections;
using System.Linq;
using System.Collections.Generic;
using System.Diagnostics.CodeAnalysis;

// ReSharper disable InconsistentNaming

namespace LinqToDB.SqlProvider
{
	using Common;
	using Extensions;
	using Linq;
	using SqlQuery;
	using Tools;
	using Mapping;
	using DataProvider;
	using Common.Internal;
	using LinqToDB.Expressions;

	public class BasicSqlOptimizer : ISqlOptimizer
	{
		#region Init

		protected BasicSqlOptimizer(SqlProviderFlags sqlProviderFlags)
		{
			SqlProviderFlags = sqlProviderFlags;
		}

		public SqlProviderFlags SqlProviderFlags { get; }

		#endregion

		#region ISqlOptimizer Members

		public virtual SqlStatement Finalize(SqlStatement statement)
		{
			FixRootSelect (statement);
			FixEmptySelect(statement);
			FinalizeCte(statement);

			var evaluationContext = new EvaluationContext(null);

			//statement.EnsureFindTables();

			//TODO: We can use Walk here but OptimizeUnions fails with subqueries. Needs revising.
			statement.WalkQueries(
				(SqlProviderFlags, statement, evaluationContext),
				static (context, selectQuery) =>
				{
					new SelectQueryOptimizer(context.SqlProviderFlags, context.evaluationContext, context.statement, selectQuery, 0).FinalizeAndValidate(
						context.SqlProviderFlags.IsApplyJoinSupported);

					return selectQuery;
				}
			);

			//statement.EnsureFindTables();

			if (Configuration.Linq.OptimizeJoins)
			{
				OptimizeJoins(statement);

				// Do it again after JOIN Optimization
				FinalizeCte(statement);
			}

			statement = CorrectUnionOrderBy(statement);
			statement = FixSetOperationNulls(statement);
			statement = OptimizeUpdateSubqueries(statement);

			// provider specific query correction
			statement = FinalizeStatement(statement, evaluationContext);

			//statement.EnsureFindTables();

			return statement;
		}

		protected virtual SqlStatement CorrectUnionOrderBy(SqlStatement statement)
		{
			var queriesToWrap = new HashSet<SelectQuery>();

			statement.Visit(queriesToWrap, (wrap, e) =>
			{
				if (e is SelectQuery sc && sc.HasSetOperators)
				{
					var prevQuery = sc;

					for (int i = 0; i < sc.SetOperators.Count; i++)
					{
						var currentOperator = sc.SetOperators[i];
						var currentQuery    = currentOperator.SelectQuery;

						if (currentOperator.Operation == SetOperation.Union)
						{
							if (!prevQuery.Select.HasModifier && !prevQuery.OrderBy.IsEmpty)
							{
								prevQuery.OrderBy.Items.Clear();
							}

							if (!currentQuery.Select.HasModifier && !currentQuery.OrderBy.IsEmpty)
							{
								currentQuery.OrderBy.Items.Clear();
							}
						}
						else 
						{
							if (!prevQuery.OrderBy.IsEmpty)
							{
								wrap.Add(prevQuery);
							}

							if (!currentQuery.OrderBy.IsEmpty)
							{
								wrap.Add(currentQuery);
							}
						}

						prevQuery = currentOperator.SelectQuery;
					}
				}
			});

			return QueryHelper.WrapQuery(
				queriesToWrap,
				statement,
				static (wrap, q, parentElement) => wrap.Contains(q),
				null,
				allowMutation: true,
				withStack: true);
		}

		static void CorrelateNullValueTypes(ref ISqlExpression toCorrect, ISqlExpression reference)
		{
			if (toCorrect.ElementType == QueryElementType.Column)
			{
				var column     = (SqlColumn)toCorrect;
				var columnExpr = column.Expression;
				CorrelateNullValueTypes(ref columnExpr, reference);
				column.Expression = columnExpr;
			}
			else if (toCorrect.ElementType == QueryElementType.SqlValue)
			{
				var value = (SqlValue)toCorrect;
				if (value.Value == null)
				{
					var suggested = QueryHelper.SuggestDbDataType(reference);
					if (suggested != null)
					{
						toCorrect = new SqlValue(suggested.Value, null);
					}
				}
			}
		}

		protected virtual SqlStatement FixSetOperationNulls(SqlStatement statement)
							{
			statement.VisitParentFirst(static e =>
								{
				if (e.ElementType == QueryElementType.SqlQuery)
		{
					var query = (SelectQuery)e;
					if (query.HasSetOperators)
			{
						for (int i = 0; i < query.Select.Columns.Count; i++)
				{
							var column     = query.Select.Columns[i];
							var columnExpr = column.Expression;

							foreach (var setOperator in query.SetOperators)
							{
								var otherColumn = setOperator.SelectQuery.Select.Columns[i];
								var otherExpr   = otherColumn.Expression;

								CorrelateNullValueTypes(ref columnExpr, otherExpr);
								CorrelateNullValueTypes(ref otherExpr, columnExpr);

								otherColumn.Expression = otherExpr;
								}

							column.Expression = columnExpr;
						}
					}
				}

				return true;
			});

			return statement;
		}

		bool FixRootSelect(SqlStatement statement)
		{
			if (statement.SelectQuery is {} query         &&
				query.Select.HasModifier == false         &&
				query.DoNotRemove        == false         &&
				query.QueryName is null                   &&
				query.Where.  IsEmpty                     &&
				query.GroupBy.IsEmpty                     &&
				query.Having. IsEmpty                     &&
				query.OrderBy.IsEmpty                     &&
				query.From.Tables is { Count : 1 } tables &&
				tables[0].Source  is SelectQuery   child  &&
				tables[0].Joins.Count      == 0           &&
				child.DoNotRemove          == false       &&
				query.Select.Columns.Count == child.Select.Columns.Count)
			{
				for (var i = 0; i < query.Select.Columns.Count; i++)
				{
					var pc = query.Select.Columns[i];
					var cc = child.Select.Columns[i];

					if (pc.Expression != cc)
						return false;
				}

				if (statement is SqlSelectStatement)
				{
					if (statement.SelectQuery.SqlQueryExtensions != null)
						(child.SqlQueryExtensions ??= new()).AddRange(statement.SelectQuery.SqlQueryExtensions);
					statement.SelectQuery = child;
				}
				else
				{
					var dic = new Dictionary<ISqlExpression,ISqlExpression>(query.Select.Columns.Count + 1)
					{
						{ statement.SelectQuery, child }
					};

					foreach (var pc in query.Select.Columns)
						dic.Add(pc, pc.Expression);

					statement.Walk(WalkOptions.Default, dic, static (d, ex) => d.TryGetValue(ex, out var e) ? e : ex);
				}

				return true;
			}

			return false;
		}

		//TODO: move tis to standard optimizer
		protected virtual SqlStatement OptimizeUpdateSubqueries(SqlStatement statement)
		{
			if (statement is SqlUpdateStatement updateStatement)
			{
<<<<<<< HEAD
				var evaluationContext = new EvaluationContext();
				foreach (var setItem in updateStatement.Update.Items) 
=======
				foreach (var setItem in updateStatement.Update.Items)
>>>>>>> 08f15370
				{
					if (setItem.Expression is SelectQuery q)
					{
						var optimizer = new SelectQueryOptimizer(SqlProviderFlags, evaluationContext, q, q, 0);
						optimizer.FinalizeAndValidate(SqlProviderFlags.IsApplyJoinSupported);
					}
				}
			}

			return statement;
		}

		protected virtual void FixEmptySelect(SqlStatement statement)
		{
			// avoid SELECT * top level queries, as they could create a lot of unwanted traffic
			// and such queries are not supported by remote context
			if (statement.QueryType == QueryType.Select && statement.SelectQuery!.Select.Columns.Count == 0)
				statement.SelectQuery!.Select.Add(new SqlValue(1));
		}

		/// <summary>
		/// Used for correcting statement and should return new statement if changes were made.
		/// </summary>
		/// <param name="statement"></param>
		/// <returns></returns>
		public virtual SqlStatement TransformStatement(SqlStatement statement)
		{
			return statement;
		}

		static void RegisterDependency(CteClause cteClause, Dictionary<CteClause, HashSet<CteClause>> foundCte)
		{
			if (foundCte.ContainsKey(cteClause))
				return;

			var dependsOn = new HashSet<CteClause>();
			cteClause.Body!.Visit(dependsOn, static (dependsOn, ce) =>
			{
				if (ce.ElementType == QueryElementType.SqlCteTable)
				{
					var subCte = ((SqlCteTable)ce).Cte!;
					dependsOn.Add(subCte);
				}

			});
			// self-reference is allowed, so we do not need to add dependency
			dependsOn.Remove(cteClause);
			foundCte.Add(cteClause, dependsOn);

			foreach (var clause in dependsOn)
			{
				RegisterDependency(clause, foundCte);
			}
		}

		void FinalizeCte(SqlStatement statement)
		{
			if (statement is SqlStatementWithQueryBase select)
			{
				// one-field class is cheaper than dictionary instance
				var cteHolder = new WritableContext<Dictionary<CteClause, HashSet<CteClause>>?>();

				if (select is SqlMergeStatement merge)
				{
					merge.Target.Visit(cteHolder, static (foundCte, e) =>
						{
							if (e.ElementType == QueryElementType.SqlCteTable)
							{
								var cte = ((SqlCteTable)e).Cte!;
								RegisterDependency(cte, foundCte.WriteableValue ??= new());
							}
						}
					);
					merge.Source.Visit(cteHolder, static (foundCte, e) =>
						{
							if (e.ElementType == QueryElementType.SqlCteTable)
							{
								var cte = ((SqlCteTable)e).Cte!;
								RegisterDependency(cte, foundCte.WriteableValue ??= new());
							}
						}
					);
				}
				else
				{
					select.SelectQuery.Visit(cteHolder, static (foundCte, e) =>
						{
							if (e.ElementType == QueryElementType.SqlCteTable)
							{
								var cte = ((SqlCteTable)e).Cte!;
								RegisterDependency(cte, foundCte.WriteableValue ??= new());
							}
						}
					);
				}

				if (cteHolder.WriteableValue == null || cteHolder.WriteableValue.Count == 0)
					select.With = null;
				else
				{
					// TODO: Ideally if there is no recursive CTEs we can convert them to SubQueries
					if (!SqlProviderFlags.IsCommonTableExpressionsSupported)
						throw new LinqToDBException("DataProvider do not supports Common Table Expressions.");

					var ordered = TopoSorting.TopoSort(cteHolder.WriteableValue.Keys, cteHolder, static (cteHolder, i) => cteHolder.WriteableValue![i]).ToList();

					Utils.MakeUniqueNames(ordered, null, static (n, a) => !ReservedWords.IsReserved(n), static c => c.Name, static (c, n, a) => c.Name = n,
						static c => string.IsNullOrEmpty(c.Name) ? "CTE_1" : c.Name, StringComparer.OrdinalIgnoreCase);

					select.With = new SqlWithClause();
					select.With.Clauses.AddRange(ordered);
				}
			}
		}


		protected static bool HasParameters(ISqlExpression expr)
		{
			var hasParameters  = null != expr.Find(QueryElementType.SqlParameter);

			return hasParameters;
		}

		static T NormalizeExpressions<T>(T expression, bool allowMutation)
			where T : class, IQueryElement
		{
			var result = expression.ConvertAll(allowMutation: allowMutation, static (visitor, e) =>
			{
				if (e.ElementType == QueryElementType.SqlExpression)
				{
					var expr = (SqlExpression)e;
					var newExpression = expr;

					// we interested in modifying only expressions which have parameters
					if (HasParameters(expr))
					{
						if (string.IsNullOrEmpty(expr.Expr) || expr.Parameters.Length == 0)
							return expr;

						var newExpressions = new List<ISqlExpression>();

						var ctx = WritableContext.Create(false, (newExpressions, visitor, expr));

						var newExpr = QueryHelper.TransformExpressionIndexes(
							ctx,
							expr.Expr,
							static (context, idx) =>
							{
								if (idx >= 0 && idx < context.StaticValue.expr.Parameters.Length)
								{
									var paramExpr  = context.StaticValue.expr.Parameters[idx];
									var normalized = NormalizeExpressions(paramExpr, context.StaticValue.visitor.AllowMutation);

									if (!context.WriteableValue && !ReferenceEquals(normalized, paramExpr))
										context.WriteableValue = true;

									var newIndex   = context.StaticValue.newExpressions.Count;

									context.StaticValue.newExpressions.Add(normalized);
									return newIndex;
								}
								return idx;
							});

						var changed = ctx.WriteableValue || newExpr != expr.Expr;

						if (changed)
							newExpression = new SqlExpression(expr.SystemType, newExpr, expr.Precedence, expr.Flags, newExpressions.ToArray());

						return newExpression;
					}
				}
				return e;
			});

			return result;
		}

		#region Optimization

		public static ISqlExpression CreateSqlValue(object? value, SqlBinaryExpression be)
		{
			return CreateSqlValue(value, be.GetExpressionType(), be.Expr1, be.Expr2);
		}

		public static ISqlExpression CreateSqlValue(object? value, DbDataType dbDataType, params ISqlExpression[] basedOn)
		{
			SqlParameter? foundParam = null;

			foreach (var element in basedOn)
			{
				if (element.ElementType == QueryElementType.SqlParameter)
				{
					var param = (SqlParameter)element;
					if (param.IsQueryParameter)
					{
						foundParam = param;
					}
					else
						foundParam ??= param;
				}
			}

			if (foundParam != null)
			{
				var newParam = new SqlParameter(dbDataType, foundParam.Name, value)
				{
					IsQueryParameter = foundParam.IsQueryParameter
				};

				return newParam;
			}

			return new SqlValue(dbDataType, value);
		}

		public virtual ISqlExpression OptimizeExpression(ISqlExpression expression, ConvertVisitor<RunOptimizationContext> convertVisitor)
		{
			switch (expression.ElementType)
			{
				case QueryElementType.SqlBinaryExpression :
				{
					return OptimizeBinaryExpression((SqlBinaryExpression)expression, convertVisitor.Context.OptimizationContext.Context);
				}

				case QueryElementType.SqlFunction :
				{
					var func = (SqlFunction)expression;
					if (func.DoNotOptimize)
						break;

					return OptimizeFunction(func, convertVisitor.Context.OptimizationContext.Context);
				}

				case QueryElementType.SqlExpression   :
				{
					var se = (SqlExpression)expression;

					if (se.Expr == "{0}" && se.Parameters.Length == 1 && se.Parameters[0] != null && se.CanBeNull == se.Parameters[0].CanBeNull)
						return se.Parameters[0];

					break;
				}
			}

			return expression;
		}

		public virtual ISqlExpression OptimizeFunction(SqlFunction func, EvaluationContext context)
		{
			if (func.TryEvaluateExpression(context, out var value))
			{
				return CreateSqlValue(value, func.GetExpressionType(), func.Parameters);
			}

			switch (func.Name)
			{
				case "CASE":
				{
					var parms = func.Parameters;
					var len   = parms.Length;

					for (var i = 0; i < parms.Length - 1; i += 2)
					{
						var boolValue = QueryHelper.GetBoolValue(parms[i], context);
						if (boolValue != null)
						{
							if (boolValue == false)
							{
								var newParms = new ISqlExpression[parms.Length - 2];

								if (i != 0)
									Array.Copy(parms, 0, newParms, 0, i);

								Array.Copy(parms, i + 2, newParms, i, parms.Length - i - 2);

								parms = newParms;
								i -= 2;
							}
							else
							{
								var newParms = new ISqlExpression[i + 1];

								if (i != 0)
									Array.Copy(parms, 0, newParms, 0, i);

								newParms[i] = parms[i + 1];

								parms = newParms;
								break;
							}
						}
					}

					if (parms.Length == 1)
						return parms[0];

					if (parms.Length != len)
						return new SqlFunction(func.SystemType, func.Name, func.IsAggregate, func.Precedence, parms);

					if (!func.DoNotOptimize && parms.Length == 3
						&& !parms[0].ShouldCheckForNull()
						&& (parms[0].ElementType == QueryElementType.SqlFunction || parms[0].ElementType == QueryElementType.SearchCondition))
					{
						var boolValue1 = QueryHelper.GetBoolValue(parms[1], context);
						var boolValue2 = QueryHelper.GetBoolValue(parms[2], context);

						if (boolValue1 != null && boolValue2 != null)
						{
							if (boolValue1 == boolValue2)
								return new SqlValue(true);

							if (!boolValue1.Value)
								return new SqlSearchCondition(new SqlCondition(true, new SqlPredicate.Expr(parms[0], parms[0].Precedence)));

							return parms[0];
						}

						//Trying to remove not needed null check
						if (parms[0] is SqlSearchCondition sc && sc.Conditions.Count == 1 && !sc.Conditions[0].IsNot && sc.Conditions[0].Predicate is SqlPredicate.IsNull isnull && isnull.IsNot)
						{
							if (parms[1].Equals(isnull.Expr1))
								return isnull.Expr1;
						}
					}
				}

				break;

				case "EXISTS":
				{
					if (func.Parameters.Length == 1 && func.Parameters[0] is SelectQuery query && query.Select.Columns.Count > 0)
					{
						var isAggregateQuery =
									query.Select.Columns.All(static c => QueryHelper.IsAggregationOrWindowFunction(c.Expression));

						if (isAggregateQuery)
							return new SqlValue(true);
					}

					break;
				}

				case "$Convert$":
				{
					var typef = func.SystemType.ToUnderlying();

					if (func.Parameters[2] is SqlFunction from && from.Name == "$Convert$" && from.Parameters[1].SystemType!.ToUnderlying() == typef)
						return from.Parameters[2];

					break;
				}

				case "Convert":
				{
					var typef = func.SystemType.ToUnderlying();

					if (func.Parameters[1] is SqlFunction from && from.Name == "Convert" && from.Parameters[1].SystemType!.ToUnderlying() == typef)
						return from.Parameters[1];

					if (func.Parameters[1] is SqlExpression fe && fe.Expr == "Cast({0} as {1})" && fe.Parameters[0].SystemType!.ToUnderlying() == typef)
						return fe.Parameters[0];

					break;
				}

				case "ConvertToCaseCompareTo":
					return new SqlFunction(func.SystemType, "CASE",
							new SqlSearchCondition().Expr(func.Parameters[0]).Greater.Expr(func.Parameters[1]).ToExpr(), new SqlValue(1),
							new SqlSearchCondition().Expr(func.Parameters[0]).Equal.Expr(func.Parameters[1]).ToExpr(), new SqlValue(0),
							new SqlValue(-1))
						{ CanBeNull = false };

			}

			return func;
		}

		static SqlPredicate.Operator InvertOperator(SqlPredicate.Operator op, bool preserveEqual)
		{
			switch (op)
			{
				case SqlPredicate.Operator.Equal          : return preserveEqual ? op : SqlPredicate.Operator.NotEqual;
				case SqlPredicate.Operator.NotEqual       : return preserveEqual ? op : SqlPredicate.Operator.Equal;
				case SqlPredicate.Operator.Greater        : return SqlPredicate.Operator.LessOrEqual;
				case SqlPredicate.Operator.NotLess        :
				case SqlPredicate.Operator.GreaterOrEqual : return preserveEqual ? SqlPredicate.Operator.LessOrEqual : SqlPredicate.Operator.Less;
				case SqlPredicate.Operator.Less           : return SqlPredicate.Operator.GreaterOrEqual;
				case SqlPredicate.Operator.NotGreater     :
				case SqlPredicate.Operator.LessOrEqual    : return preserveEqual ? SqlPredicate.Operator.GreaterOrEqual : SqlPredicate.Operator.Greater;
				default: throw new InvalidOperationException();
			}
		}

		ISqlPredicate OptimizeCase(SqlPredicate.IsTrue isTrue, EvaluationContext context)
		{
			//TODO: refactor CASE optimization

			if ((isTrue.WithNull == null || isTrue.WithNull == false) && isTrue.Expr1 is SqlFunction func && func.Name == "CASE")
			{
				if (func.Parameters.Length == 3)
				{
					// It handles one specific case for OData
					if (func.Parameters[0] is SqlSearchCondition &&
					    func.Parameters[2] is SqlSearchCondition sc &&
					    func.Parameters[1].TryEvaluateExpression(context, out var v1) && v1 is null)
					{
						if (isTrue.IsNot)
							return new SqlPredicate.NotExpr(sc, true, Precedence.LogicalNegation);
						return sc;
					}
				}
			}
			return isTrue;
		}

		ISqlPredicate OptimizeCase(SqlPredicate.ExprExpr expr, EvaluationContext context)
		{
			SqlFunction? func;
			var valueFirst = expr.Expr1.TryEvaluateExpression(context, out var value);
			var isValue    = valueFirst;
			if (valueFirst)
				func = expr.Expr2 as SqlFunction;
			else
			{
				func = expr.Expr1 as SqlFunction;
				isValue = expr.Expr2.TryEvaluateExpression(context, out value);
			}

			if (isValue && func != null && func.Name == "CASE")
			{
				if (value is int n && func.Parameters.Length == 5)
				{
					if (func.Parameters[0] is SqlSearchCondition c1 && c1.Conditions.Count == 1 &&
					    func.Parameters[1].TryEvaluateExpression(context, out var value1) && value1 is int i1 &&
					    func.Parameters[2] is SqlSearchCondition c2 && c2.Conditions.Count == 1 &&
					    func.Parameters[3].TryEvaluateExpression(context, out var value2) && value2 is int i2 &&
					    func.Parameters[4].TryEvaluateExpression(context, out var value3) && value3 is int i3)
					{
						if (c1.Conditions[0].Predicate is SqlPredicate.ExprExpr ee1 &&
						    c2.Conditions[0].Predicate is SqlPredicate.ExprExpr ee2 &&
						    ee1.Expr1.Equals(ee2.Expr1) && ee1.Expr2.Equals(ee2.Expr2))
						{
							int e = 0, g = 0, l = 0;

							if (ee1.Operator == SqlPredicate.Operator.Equal   || ee2.Operator == SqlPredicate.Operator.Equal)   e = 1;
							if (ee1.Operator == SqlPredicate.Operator.Greater || ee2.Operator == SqlPredicate.Operator.Greater) g = 1;
							if (ee1.Operator == SqlPredicate.Operator.Less    || ee2.Operator == SqlPredicate.Operator.Less)    l = 1;

							if (e + g + l == 2)
							{
								var n1 = Compare(valueFirst ? n : i1, valueFirst ? i1 : n, expr.Operator) ? 1 : 0;
								var n2 = Compare(valueFirst ? n : i2, valueFirst ? i2 : n, expr.Operator) ? 1 : 0;
								var n3 = Compare(valueFirst ? n : i3, valueFirst ? i3 : n, expr.Operator) ? 1 : 0;

								if (n1 + n2 + n3 == 1)
								{
									if (n1 == 1) return ee1;
									if (n2 == 1) return ee2;

									return
										new SqlPredicate.ExprExpr(
											ee1.Expr1,
											e == 0 ? SqlPredicate.Operator.Equal :
											g == 0 ? SqlPredicate.Operator.Greater :
													 SqlPredicate.Operator.Less,
											ee1.Expr2, null);
								}

								//	CASE
								//		WHEN [p].[FirstName] > 'John'
								//			THEN 1
								//		WHEN [p].[FirstName] = 'John'
								//			THEN 0
								//		ELSE -1
								//	END <= 0
								if (ee1.Operator == SqlPredicate.Operator.Greater && i1 == 1 &&
									ee2.Operator == SqlPredicate.Operator.Equal   && i2 == 0 &&
									i3 == -1 && n == 0)
								{
									return new SqlPredicate.ExprExpr(
											ee1.Expr1,
											valueFirst ? InvertOperator(expr.Operator, true) : expr.Operator,
											ee1.Expr2, null);
								}
							}
						}
					}
				}
				else if (value is bool bv && func.Parameters.Length == 3)
				{
					if (func.Parameters[0] is SqlSearchCondition c1 && c1.Conditions.Count == 1 &&
					    func.Parameters[1].TryEvaluateExpression(context, out var v1) && v1 is bool bv1  &&
					    func.Parameters[2].TryEvaluateExpression(context, out var v2) && v2 is bool bv2)
					{
						if (bv == bv1 && expr.Operator == SqlPredicate.Operator.Equal ||
							bv != bv1 && expr.Operator == SqlPredicate.Operator.NotEqual)
						{
							return c1;
						}

						if (bv == bv2 && expr.Operator == SqlPredicate.Operator.NotEqual ||
							bv != bv1 && expr.Operator == SqlPredicate.Operator.Equal)
						{
							if (c1.Conditions[0].Predicate is SqlPredicate.ExprExpr ee)
							{
								return (ISqlPredicate)ee.Invert();
							}

							var sc = new SqlSearchCondition();

							sc.Conditions.Add(new SqlCondition(true, c1));

							return sc;
						}
					}
				}
				else if (expr.Operator == SqlPredicate.Operator.Equal && func.Parameters.Length == 3)
				{
					if (func.Parameters[0] is SqlSearchCondition sc &&
					    func.Parameters[1].TryEvaluateExpression(context, out var v1) &&
					    func.Parameters[2].TryEvaluateExpression(context, out var v2))
					{
						if (Equals(value, v1))
							return sc;

						if (Equals(value, v2) && !sc.CanBeNull)
							return new SqlPredicate.NotExpr(sc, true, Precedence.LogicalNegation);
					}
				}
			}


			if (!expr.Expr1.CanBeNull && !expr.Expr2.CanBeNull && expr.Expr1.SystemType.IsSignedType() && expr.Expr2.SystemType.IsSignedType())
			{
				var newExpr = expr switch
				{
					(SqlBinaryExpression binary, var op, var v, _) when v.CanBeEvaluated(context) =>

						// binary < v
						binary switch
						{
							// e + some < v ===> some < v - e
							(var e, "+", var some) when e.CanBeEvaluated(context) => new SqlPredicate.ExprExpr(some, op, new SqlBinaryExpression(v.SystemType!, v, "-", e), null),
							// e - some < v ===>  e - v < some
							(var e, "-", var some) when e.CanBeEvaluated(context) => new SqlPredicate.ExprExpr(new SqlBinaryExpression(v.SystemType!, e, "-", v), op, some, null),

							// some + e < v ===> some < v - e
							(var some, "+", var e) when e.CanBeEvaluated(context) => new SqlPredicate.ExprExpr(some, op, new SqlBinaryExpression(v.SystemType!, v, "-", e), null),
							// some - e < v ===> some < v + e
							(var some, "-", var e) when e.CanBeEvaluated(context) => new SqlPredicate.ExprExpr(some, op, new SqlBinaryExpression(v.SystemType!, v, "+", e), null),

							_ => null
						},

					(var v, var op, SqlBinaryExpression binary, _) when v.CanBeEvaluated(context) =>

						// v < binary
						binary switch
						{
							// v < e + some ===> v - e < some
							(var e, "+", var some) when e.CanBeEvaluated(context) => new SqlPredicate.ExprExpr(new SqlBinaryExpression(v.SystemType!, v, "-", e), op, some, null),
							// v < e - some ===> some < e - v
							(var e, "-", var some) when e.CanBeEvaluated(context) => new SqlPredicate.ExprExpr(some, op, new SqlBinaryExpression(v.SystemType!, e, "-", v), null),

							// v < some + e ===> v - e < some
							(var some, "+", var e) when e.CanBeEvaluated(context) => new SqlPredicate.ExprExpr(new SqlBinaryExpression(v.SystemType!, v, "-", e), op, some, null),
							// v < some - e ===> v + e < some
							(var e, "-", var some) when e.CanBeEvaluated(context) => new SqlPredicate.ExprExpr(new SqlBinaryExpression(v.SystemType!, v, "+", e), op, some, null),

							_ => null
						},


					_ => null
				};

				expr = newExpr ?? expr;
			}

			return expr;
		}

		static bool Compare(int v1, int v2, SqlPredicate.Operator op)
		{
			switch (op)
			{
				case SqlPredicate.Operator.Equal:           return v1 == v2;
				case SqlPredicate.Operator.NotEqual:        return v1 != v2;
				case SqlPredicate.Operator.Greater:         return v1 >  v2;
				case SqlPredicate.Operator.NotLess:
				case SqlPredicate.Operator.GreaterOrEqual:  return v1 >= v2;
				case SqlPredicate.Operator.Less:            return v1 <  v2;
				case SqlPredicate.Operator.NotGreater:
				case SqlPredicate.Operator.LessOrEqual:     return v1 <= v2;
			}

			throw new InvalidOperationException();
		}


		public virtual ISqlPredicate OptimizePredicate(ISqlPredicate predicate, EvaluationContext context)
		{
			// Avoiding infinite recursion
			//
			if (predicate.ElementType == QueryElementType.ExprPredicate)
			{
				var exprPredicate = (SqlPredicate.Expr)predicate;
				if (exprPredicate.Expr1.ElementType == QueryElementType.SqlValue)
					return predicate;
			}

			if (predicate.ElementType != QueryElementType.SearchCondition
				&& predicate.TryEvaluateExpression(context, out var value) && value != null)
			{
				return new SqlPredicate.Expr(new SqlValue(value));
			}

			switch (predicate.ElementType)
			{
				case QueryElementType.SearchCondition:
					return SelectQueryOptimizer.OptimizeSearchCondition((SqlSearchCondition)predicate, context);

				case QueryElementType.IsTruePredicate:
				{
					var isTrue = (SqlPredicate.IsTrue)predicate;
					predicate = OptimizeCase(isTrue, context);
					break;
				}

				case QueryElementType.BetweenPredicate:
				{
					var between = (SqlPredicate.Between)predicate;
					if (!SqlProviderFlags.RowConstructorSupport.HasFlag(RowFeature.Between) && between.Expr1 is SqlRow)
					{
						return ConvertBetweenPredicate(between);
					}

					break;
				}

				case QueryElementType.ExprExprPredicate:
				{
					var expr = (SqlPredicate.ExprExpr)predicate;

					if (expr.WithNull == null && (expr.Operator == SqlPredicate.Operator.Equal || expr.Operator == SqlPredicate.Operator.NotEqual))
					{
						if (expr.Expr2 is ISqlPredicate)
						{
							var boolValue1 = QueryHelper.GetBoolValue(expr.Expr1, context);
							if (boolValue1 != null)
							{
								ISqlPredicate transformed = new SqlPredicate.Expr(expr.Expr2);
								var isNot = boolValue1.Value != (expr.Operator == SqlPredicate.Operator.Equal);
								if (isNot)
								{
									transformed =
										new SqlPredicate.NotExpr(expr.Expr2, true, Precedence.LogicalNegation);
								}

								return transformed;
							}
						}

						if (expr.Expr1 is ISqlPredicate)
						{
							var boolValue2 = QueryHelper.GetBoolValue(expr.Expr2, context);
							if (boolValue2 != null)
							{
								ISqlPredicate transformed = new SqlPredicate.Expr(expr.Expr1);
								var isNot = boolValue2.Value != (expr.Operator == SqlPredicate.Operator.Equal);
								if (isNot)
								{
									transformed =
										new SqlPredicate.NotExpr(expr.Expr1, true, Precedence.LogicalNegation);
								}

								return transformed;
							}
						}
					}

					if (expr.Expr1.ElementType == QueryElementType.SqlRow)
						return OptimizeRowExprExpr(expr, context);

					switch (expr.Operator)
					{
						case SqlPredicate.Operator.Equal          :
						case SqlPredicate.Operator.NotEqual       :
						case SqlPredicate.Operator.Greater        :
						case SqlPredicate.Operator.GreaterOrEqual :
						case SqlPredicate.Operator.Less           :
						case SqlPredicate.Operator.LessOrEqual    :
							predicate = OptimizeCase(expr, context);
							break;
					}


					break;
				}

				case QueryElementType.NotExprPredicate:
				{
					var expr = (SqlPredicate.NotExpr)predicate;

					if (expr.IsNot && expr.Expr1 is SqlSearchCondition sc)
					{
						if (sc.Conditions.Count == 1)
						{
							var cond = sc.Conditions[0];

							if (cond.IsNot)
								return cond.Predicate;

							if (cond.Predicate is SqlPredicate.ExprExpr ee)
							{
								if (ee.Operator == SqlPredicate.Operator.Equal)
									return new SqlPredicate.ExprExpr(ee.Expr1, SqlPredicate.Operator.NotEqual, ee.Expr2, Configuration.Linq.CompareNullsAsValues ? true : null);

								if (ee.Operator == SqlPredicate.Operator.NotEqual)
									return new SqlPredicate.ExprExpr(ee.Expr1, SqlPredicate.Operator.Equal, ee.Expr2, Configuration.Linq.CompareNullsAsValues ? true : null);
							}
						}
					}

					break;
				}

				case QueryElementType.InListPredicate:
				{
					var inList = (SqlPredicate.InList)predicate;
					if (inList.Expr1.ElementType == QueryElementType.SqlRow)
						return OptimizeRowInList(inList);
					break;
				}

				case QueryElementType.IsDistinctPredicate:
				{
					var expr = (SqlPredicate.IsDistinct)predicate;

					// Here, several optimisations would already have occured:
					// - If both expressions could be evaluated, Sql.IsDistinct would have been evaluated client-side.
					// - If both expressions could not be null, an Equals expression would have been used instead.

					// The only remaining case that we'd like to simplify is when one expression is the constant null.
					if (expr.Expr1.TryEvaluateExpression(context, out var value1) && value1 == null)
					{
						return expr.Expr2.CanBeNull
							? new SqlPredicate.IsNull(expr.Expr2, !expr.IsNot)
							: new SqlPredicate.Expr(new SqlValue(!expr.IsNot));
					}
					if (expr.Expr2.TryEvaluateExpression(context, out var value2) && value2 == null)
					{
						return expr.Expr1.CanBeNull
							? new SqlPredicate.IsNull(expr.Expr1, !expr.IsNot)
							: new SqlPredicate.Expr(new SqlValue(!expr.IsNot));
					}

					break;
				}
			}

			return predicate;
		}

		#region SqlRow

		protected ISqlPredicate OptimizeRowExprExpr(SqlPredicate.ExprExpr predicate, EvaluationContext context)
		{
			var op = predicate.Operator;
			var feature = op is SqlPredicate.Operator.Equal or SqlPredicate.Operator.NotEqual
				? RowFeature.Equality
				: op is SqlPredicate.Operator.Overlaps
					? RowFeature.Overlaps
					: RowFeature.Comparisons;

			switch (predicate.Expr2)
			{
				// ROW(a, b) IS [NOT] NULL
				case SqlValue { Value: null }:
					if (op is not (SqlPredicate.Operator.Equal or SqlPredicate.Operator.NotEqual))
						throw new LinqException("Null SqlRow is only allowed in equality comparisons");
					if (!SqlProviderFlags.RowConstructorSupport.HasFlag(RowFeature.IsNull))
						return RowIsNullFallback((SqlRow)predicate.Expr1, op == SqlPredicate.Operator.NotEqual);
					break;

				// ROW(a, b) operator ROW(c, d)
				case SqlRow rhs:
					if (!SqlProviderFlags.RowConstructorSupport.HasFlag(feature))
						return RowComparisonFallback(op, (SqlRow)predicate.Expr1, rhs, context);
					break;

				// ROW(a, b) operator (SELECT c, d)
				case SelectQuery:
					if (!SqlProviderFlags.RowConstructorSupport.HasFlag(feature) ||
						!SqlProviderFlags.RowConstructorSupport.HasFlag(RowFeature.CompareToSelect))
						throw new LinqException("SqlRow comparisons to SELECT are not supported by this DB provider");
					break;

				default:
					throw new LinqException("Inappropriate SqlRow expression, only Sql.Row() and sub-selects are valid.");
			}

			// Default ExprExpr translation is ok
			// We always disable CompareNullsAsValues behavior when comparing SqlRow.
			return predicate.WithNull == null
				? predicate
				: new SqlPredicate.ExprExpr(predicate.Expr1, predicate.Operator, predicate.Expr2, withNull: null);
		}

		protected virtual ISqlPredicate OptimizeRowInList(SqlPredicate.InList predicate)
		{
			if (!SqlProviderFlags.RowConstructorSupport.HasFlag(RowFeature.In))
			{
				var left    = predicate.Expr1;
				var op      = predicate.IsNot ? SqlPredicate.Operator.NotEqual : SqlPredicate.Operator.Equal;
				var isOr    = !predicate.IsNot;
				var rewrite = new SqlSearchCondition();
				foreach (var item in predicate.Values)
					rewrite.Conditions.Add(new SqlCondition(false, new SqlPredicate.ExprExpr(left, op, item, withNull: null), isOr));
				return rewrite;
			}

			// Default InList translation is ok
			// We always disable CompareNullsAsValues behavior when comparing SqlRow.
			return predicate.WithNull == null
				? predicate
				: new SqlPredicate.InList(predicate.Expr1, withNull: null, predicate.IsNot, predicate.Values);
		}

		protected ISqlPredicate RowIsNullFallback(SqlRow row, bool isNot)
		{
			var rewrite = new SqlSearchCondition();
			// (a, b) is null     => a is null     and b is null
			// (a, b) is not null => a is not null and b is not null
			foreach (var value in row.Values)
				rewrite.Conditions.Add(new SqlCondition(false, new SqlPredicate.IsNull(value, isNot)));
			return rewrite;
		}

		protected ISqlPredicate RowComparisonFallback(SqlPredicate.Operator op, SqlRow row1, SqlRow row2, EvaluationContext context)
		{
			var rewrite = new SqlSearchCondition();

			if (op is SqlPredicate.Operator.Equal or SqlPredicate.Operator.NotEqual)
			{
				// (a1, a2) =  (b1, b2) => a1 =  b1 and a2 = b2
				// (a1, a2) <> (b1, b2) => a1 <> b1 or  a2 <> b2
				bool isOr = op == SqlPredicate.Operator.NotEqual;
				var compares = row1.Values.Zip(row2.Values, (a, b) =>
				{
					// There is a trap here, neither `a` nor `b` should be a constant null value,
					// because ExprExpr reduces `a == null` to `a is null`,
					// which is not the same and not equivalent to the Row expression.
					// We use `a >= null` instead, which is equivalent (always evaluates to `unknown`) but is never reduced by ExprExpr.
					// Reducing to `false` is an inaccuracy that causes problems when composed in more complicated ways,
					// e.g. the NOT IN SqlRow tests fail.
					SqlPredicate.Operator nullSafeOp = a.TryEvaluateExpression(context, out var val) && val == null ||
					                                   b.TryEvaluateExpression(context, out     val) && val == null
						? SqlPredicate.Operator.GreaterOrEqual
						: op;
					return new SqlPredicate.ExprExpr(a, nullSafeOp, b, withNull: null);
				});
				foreach (var comp in compares)
					rewrite.Conditions.Add(new SqlCondition(false, comp, isOr));

				return rewrite;
			}

			if (op is SqlPredicate.Operator.Greater or SqlPredicate.Operator.GreaterOrEqual or SqlPredicate.Operator.Less or SqlPredicate.Operator.LessOrEqual)
			{
				// (a1, a2, a3) >  (b1, b2, b3) => a1 > b1 or (a1 = b1 and a2 > b2) or (a1 = b1 and a2 = b2 and a3 >  b3)
				// (a1, a2, a3) >= (b1, b2, b3) => a1 > b1 or (a1 = b1 and a2 > b2) or (a1 = b1 and a2 = b2 and a3 >= b3)
				// (a1, a2, a3) <  (b1, b2, b3) => a1 < b1 or (a1 = b1 and a2 < b2) or (a1 = b1 and a2 = b2 and a3 <  b3)
				// (a1, a2, a3) <= (b1, b2, b3) => a1 < b1 or (a1 = b1 and a2 < b2) or (a1 = b1 and a2 = b2 and a3 <= b3)
				var strictOp = op is SqlPredicate.Operator.Greater or SqlPredicate.Operator.GreaterOrEqual ? SqlPredicate.Operator.Greater : SqlPredicate.Operator.Less;
				var values1 = row1.Values;
				var values2 = row2.Values;
				for (int i = 0; i < values1.Length; ++i)
				{
					for (int j = 0; j < i; j++)
						rewrite.Conditions.Add(new SqlCondition(false, new SqlPredicate.ExprExpr(values1[j], SqlPredicate.Operator.Equal, values2[j], withNull: null), isOr: false));
					rewrite.Conditions.Add(new SqlCondition(false, new SqlPredicate.ExprExpr(values1[i], i == values1.Length - 1 ? op : strictOp, values2[i], withNull: null), isOr: true));
				}

				return rewrite;
			}

			if (op is SqlPredicate.Operator.Overlaps)
			{
				//TODO: make it working if possible
				/*
				if (row1.Values.Length != 2 || row2.Values.Length != 2)
					throw new LinqException("Unsupported SqlRow conversion from operator: " + op);

				rewrite.Conditions.Add(new SqlCondition(false, new SqlPredicate.ExprExpr(row1.Values[0], SqlPredicate.Operator.LessOrEqual, row2.Values[1], withNull: false)));
				rewrite.Conditions.Add(new SqlCondition(false, new SqlPredicate.ExprExpr(row2.Values[0], SqlPredicate.Operator.LessOrEqual, row1.Values[1], withNull: false)));
				*/

				return rewrite;
			}

			throw new LinqException("Unsupported SqlRow operator: " + op);
		}

		public virtual ISqlPredicate ConvertBetweenPredicate(SqlPredicate.Between between)
		{
			var newPredicate = !between.IsNot
				? new SqlSearchCondition(
					new SqlCondition(false, new SqlPredicate.ExprExpr(between.Expr1, SqlPredicate.Operator.GreaterOrEqual, between.Expr2, withNull: false)),
					new SqlCondition(false, new SqlPredicate.ExprExpr(between.Expr1, SqlPredicate.Operator.LessOrEqual,    between.Expr3, withNull: false)))
				: new SqlSearchCondition(
					new SqlCondition(false, new SqlPredicate.ExprExpr(between.Expr1, SqlPredicate.Operator.Less,    between.Expr2, withNull: false), isOr: true),
					new SqlCondition(false, new SqlPredicate.ExprExpr(between.Expr1, SqlPredicate.Operator.Greater, between.Expr3, withNull: false)));

			return newPredicate;
		}

		#endregion

		private readonly SqlDataType _typeWrapper = new (default(DbDataType));
		public virtual IQueryElement OptimizeQueryElement(ConvertVisitor<RunOptimizationContext> visitor, IQueryElement element)
		{
			switch (element.ElementType)
			{
				case QueryElementType.Condition:
				{
					var condition = (SqlCondition)element;

					return SelectQueryOptimizer.OptimizeCondition(condition);
				}

				case QueryElementType.SqlValue:
				{
					var value = (SqlValue)element;

					if (value.Value is Sql.SqlID)
						break;

					if (visitor.Context.MappingSchema != null)
					{
						// TODO:
						// this line produce insane amount of allocations
						// as currently we cannot change ValueConverter signatures, we use pre-created instance of type wrapper
						//var dataType = new SqlDataType(value.ValueType);
						_typeWrapper.Type = value.ValueType;

						if (!visitor.Context.MappingSchema.ValueToSqlConverter.CanConvert(_typeWrapper, value.Value))
						{
							// we cannot generate SQL literal, so just convert to parameter
							var param = visitor.Context.OptimizationContext.SuggestDynamicParameter(value.ValueType, "value", value.Value);
							return param;
						}
					}

					break;
				}
			}

			return element;
		}

		public virtual ISqlExpression OptimizeBinaryExpression(SqlBinaryExpression be, EvaluationContext context)
		{
			switch (be.Operation)
			{
				case "+":
				{
					var v1 = be.Expr1.TryEvaluateExpression(context, out var value1);
					if (v1)
					{
						switch (value1)
						{
							case short   h when h == 0  :
							case int     i when i == 0  :
							case long    l when l == 0  :
							case decimal d when d == 0  :
							case string  s when s == "" : return be.Expr2;
						}
					}

					var v2 = be.Expr2.TryEvaluateExpression(context, out var value2);
					if (v2)
					{
						switch (value2)
						{
							case int vi when vi == 0 : return be.Expr1;
							case int vi when
								be.Expr1    is SqlBinaryExpression be1 &&
								be1.Expr2.TryEvaluateExpression(context, out var be1v2) &&
								be1v2 is int be1v2i :
							{
								switch (be1.Operation)
								{
									case "+":
									{
										var value = be1v2i + vi;
										var oper  = be1.Operation;

										if (value < 0)
										{
											value = -value;
											oper  = "-";
										}

										return new SqlBinaryExpression(be.SystemType, be1.Expr1, oper, CreateSqlValue(value, be), be.Precedence);
									}

									case "-":
									{
										var value = be1v2i - vi;
										var oper  = be1.Operation;

										if (value < 0)
										{
											value = -value;
											oper  = "+";
										}

										return new SqlBinaryExpression(be.SystemType, be1.Expr1, oper, CreateSqlValue(value, be), be.Precedence);
									}
								}

								break;
							}

							case string vs when vs == "" : return be.Expr1;
							case string vs when
								be.Expr1    is SqlBinaryExpression be1 &&
								//be1.Operation == "+"                   &&
								be1.Expr2.TryEvaluateExpression(context, out var be1v2) &&
								be1v2 is string be1v2s :
							{
								return new SqlBinaryExpression(
									be1.SystemType,
									be1.Expr1,
									be1.Operation,
									new SqlValue(string.Concat(be1v2s, vs)));
							}
						}
					}

					if (v1 && v2)
					{
						if (value1 is int i1 && value2 is int i2) return CreateSqlValue(i1 + i2, be);
						if (value1 is string || value2 is string) return CreateSqlValue(value1?.ToString() + value2, be);
					}

					break;
				}

				case "-":
				{
					var v2 = be.Expr2.TryEvaluateExpression(context, out var value2);
					if (v2)
					{
						switch (value2)
						{
							case int vi when vi == 0 : return be.Expr1;
							case int vi when
								be.Expr1 is SqlBinaryExpression be1 &&
								be1.Expr2.TryEvaluateExpression(context, out var be1v2) &&
								be1v2 is int be1v2i :
							{
								switch (be1.Operation)
								{
									case "+":
									{
										var value = be1v2i - vi;
										var oper  = be1.Operation;

										if (value < 0)
										{
											value = -value;
											oper  = "-";
										}

										return new SqlBinaryExpression(be.SystemType, be1.Expr1, oper, CreateSqlValue(value, be), be.Precedence);
									}

									case "-":
									{
										var value = be1v2i + vi;
										var oper  = be1.Operation;

										if (value < 0)
										{
											value = -value;
											oper  = "+";
										}

										return new SqlBinaryExpression(be.SystemType, be1.Expr1, oper, CreateSqlValue(value, be), be.Precedence);
									}
								}

								break;
							}
						}
					}

					if (v2 && be.Expr1.TryEvaluateExpression(context, out var value1))
					{
						if (value1 is int i1 && value2 is int i2) return CreateSqlValue(i1 - i2, be);
					}

					break;
				}

				case "*":
				{
					var v1 = be.Expr1.TryEvaluateExpression(context, out var value1);
					if (v1)
					{
						switch (value1)
						{
							case int i when i == 0 : return CreateSqlValue(0, be);
							case int i when i == 1 : return be.Expr2;
							case int i when
								be.Expr2    is SqlBinaryExpression be2 &&
								be2.Operation == "*"                   &&
								be2.Expr1.TryEvaluateExpression(context, out var be2v1)  &&
								be2v1 is int bi :
							{
								return new SqlBinaryExpression(be2.SystemType, CreateSqlValue(i * bi, be), "*", be2.Expr2);
							}
						}
					}

					var v2 = be.Expr2.TryEvaluateExpression(context, out var value2);
					if (v2)
					{
						switch (value2)
						{
							case int i when i == 0 : return CreateSqlValue(0, be);
							case int i when i == 1 : return be.Expr1;
						}
					}

					if (v1 && v2)
					{
						switch (value1)
						{
							case int    i1 when value2 is int    i2 : return CreateSqlValue(i1 * i2, be);
							case int    i1 when value2 is double d2 : return CreateSqlValue(i1 * d2, be);
							case double d1 when value2 is int    i2 : return CreateSqlValue(d1 * i2, be);
							case double d1 when value2 is double d2 : return CreateSqlValue(d1 * d2, be);
						}
					}

					break;
				}
			}

			if (be.Operation.In("+", "-") && be.Expr1.SystemType == be.Expr2.SystemType)
			{
				ISqlExpression? newExpr = be switch
				{
					// (binary + v)
					(SqlBinaryExpression binary, "+", var v) when v.CanBeEvaluated(context) =>
						binary switch
						{
							// (some + e) + v ===> some + (e + v)
							(var some, "+", var e) when e.CanBeEvaluated(context) => new SqlBinaryExpression(be.SystemType, some, "+", new SqlBinaryExpression(be.SystemType, e, "+", v)),

							// (some - e) + v ===> some + (v - e)
							(var some, "-", var e) when e.CanBeEvaluated(context) => new SqlBinaryExpression(be.SystemType, some, "+", new SqlBinaryExpression(be.SystemType, v, "-", e)),

							// (e + some) + v ===> some + (e + v)
							(var e, "+", var some) when e.SystemType.IsNumericType() && e.CanBeEvaluated(context) => new SqlBinaryExpression(be.SystemType, some, "+", new SqlBinaryExpression(be.SystemType, e, "+", v)),

							// (e - some) + v ===> (e + v) - some
							(var e, "-", var some) when e.CanBeEvaluated(context) => new SqlBinaryExpression(be.SystemType, new SqlBinaryExpression(be.SystemType, e, "+", v), "-", some),

							_ => null
						},

					// (binary - v)
					(SqlBinaryExpression binary, "-", var v) when v.CanBeEvaluated(context) =>
						binary switch
						{
							// (some + e) - v ===> some + (e - v)
							(var some, "+", var e) when e.CanBeEvaluated(context) => new SqlBinaryExpression(be.SystemType, some, "+", new SqlBinaryExpression(be.SystemType, e, "-", v)),

							// (some - e) - v ===> some - (e + v)
							(var some, "-", var e) when e.CanBeEvaluated(context) => new SqlBinaryExpression(be.SystemType, some, "+", new SqlBinaryExpression(be.SystemType, e, "+", v)),

							// (e + some) - v ===> some + (e - v)
							(var e, "+", var some) when e.CanBeEvaluated(context) => new SqlBinaryExpression(be.SystemType, some, "+", new SqlBinaryExpression(be.SystemType, e, "-", v)),

							// (e - some) - v ===> (e - v) - some
							(var e, "-", var some) when e.CanBeEvaluated(context) => new SqlBinaryExpression(be.SystemType, new SqlBinaryExpression(be.SystemType, e, "-", v), "-", some),

							_ => null
						},

					// (v + binary)
					(var v, "+", SqlBinaryExpression binary) when v.CanBeEvaluated(context) =>
						binary switch
						{
							// v + (some + e) ===> (v + e) + some
							(var some, "+", var e) when e.SystemType.IsNumericType() && e.CanBeEvaluated(context) => new SqlBinaryExpression(be.SystemType, new SqlBinaryExpression(be.SystemType, v, "+", e), "+", some),

							// v + (some - e) + v ===> (v - e) + some
							(var some, "-", var e) when e.CanBeEvaluated(context) => new SqlBinaryExpression(be.SystemType, new SqlBinaryExpression(be.SystemType, v, "-", e), "+", some),

							// v + (e + some) ===> (v + e) + some
							(var e, "+", var some) when e.CanBeEvaluated(context) => new SqlBinaryExpression(be.SystemType, new SqlBinaryExpression(be.SystemType, v, "+", e), "+", some),

							// v + (e - some) ===> (v + e) - some
							(var e, "-", var some) when e.CanBeEvaluated(context) => new SqlBinaryExpression(be.SystemType, new SqlBinaryExpression(be.SystemType, v, "+", e), "-", some),

							_ => null
						},

					// (v - binary)
					(var v, "+", SqlBinaryExpression binary) when v.CanBeEvaluated(context) =>
						binary switch
						{
							// v - (some + e) ===> (v - e) - some
							(var some, "+", var e) when e.CanBeEvaluated(context) => new SqlBinaryExpression(be.SystemType, new SqlBinaryExpression(be.SystemType, v, "-", e), "-", some),

							// v - (some - e) + v ===> (v + e) - some
							(var some, "-", var e) when e.CanBeEvaluated(context) => new SqlBinaryExpression(be.SystemType, new SqlBinaryExpression(be.SystemType, v, "+", e), "-", some),

							// v - (e + some) ===> (v - e) - some
							(var e, "+", var some) when e.CanBeEvaluated(context) => new SqlBinaryExpression(be.SystemType, new SqlBinaryExpression(be.SystemType, v, "-", e), "-", some),

							// v - (e - some) ===> (v - e) + some
							(var e, "-", var some) when e.CanBeEvaluated(context) => new SqlBinaryExpression(be.SystemType, new SqlBinaryExpression(be.SystemType, v, "-", e), "+", some),

							_ => null
						},

					// (some - some) ==> 0
					(var some1, "-", var some2) when some1.Equals(some2) => new SqlValue(be.SystemType, 0),

					// (some - (s1 - s2)) ==> (some - s1) + s2
					(var some, "-", SqlBinaryExpression(var s1, "-", var s2)) => new SqlBinaryExpression(be.SystemType, new SqlBinaryExpression(be.SystemType, some, "-", s1), "+", s2),

					_ => null
				};

				if (newExpr != null)
					return newExpr;
			}

			return be;
		}

		#endregion

		#region Conversion

		[return: NotNullIfNotNull("element")]
		public virtual IQueryElement? ConvertElement(MappingSchema mappingSchema, IQueryElement? element, OptimizationContext context)
		{
			return OptimizeElement(mappingSchema, element, context, true);
		}

		public virtual ISqlExpression ConvertExpressionImpl(ISqlExpression expression, ConvertVisitor<RunOptimizationContext> visitor)
		{
			switch (expression.ElementType)
			{
				case QueryElementType.SqlBinaryExpression :
				#region SqlBinaryExpression
				{
					var be = (SqlBinaryExpression)expression;

					switch (be.Operation)
					{
						case "+":
						{
							if (be.Expr1.SystemType == typeof(string) && be.Expr2.SystemType != typeof(string))
							{
								var len = be.Expr2.SystemType == null ? 100 : SqlDataType.GetMaxDisplaySize(SqlDataType.GetDataType(be.Expr2.SystemType).Type.DataType);

								if (len == null || len <= 0)
									len = 100;

								return new SqlBinaryExpression(
									be.SystemType,
									be.Expr1,
									be.Operation,
									ConvertExpressionImpl(new SqlFunction(typeof(string), "Convert", new SqlDataType(DataType.VarChar, len), be.Expr2), visitor),
									be.Precedence);
							}

							if (be.Expr1.SystemType != typeof(string) && be.Expr2.SystemType == typeof(string))
							{
								var len = be.Expr1.SystemType == null ? 100 : SqlDataType.GetMaxDisplaySize(SqlDataType.GetDataType(be.Expr1.SystemType).Type.DataType);

								if (len == null || len <= 0)
									len = 100;

								return new SqlBinaryExpression(
									be.SystemType,
									ConvertExpressionImpl(new SqlFunction(typeof(string), "Convert", new SqlDataType(DataType.VarChar, len), be.Expr1), visitor),
									be.Operation,
									be.Expr2,
									be.Precedence);
							}

							break;
						}
					}

					break;
				}
				#endregion

				case QueryElementType.SqlFunction :
				#region SqlFunction

				{
					return ConvertFunction((SqlFunction)expression);
				}
				#endregion

				case QueryElementType.SqlExpression   :
				{
					var se = (SqlExpression)expression;

					if (se.Expr == "{0}" && se.Parameters.Length == 1 && se.Parameters[0] != null && se.CanBeNull == se.Parameters[0].CanBeNull)
						return se.Parameters[0];

					break;
				}
			}

			return expression;
		}

		protected virtual ISqlExpression ConvertFunction(SqlFunction func)
		{
			switch (func.Name)
			{
				case "Average": return new SqlFunction(func.SystemType, "Avg", func.Parameters);
				case "Max":
				case "Min":
				{
					if (func.SystemType == typeof(bool) || func.SystemType == typeof(bool?))
					{
						return new SqlFunction(typeof(int), func.Name,
							new SqlFunction(func.SystemType, "CASE", func.Parameters[0], new SqlValue(1), new SqlValue(0)) { CanBeNull = false });
					}

					break;
				}

				case "$Convert$":
					return ConvertConvertion(func);


				case "$ToLower$": return new SqlFunction(func.SystemType, "Lower",   func.IsAggregate, func.IsPure, func.Precedence, func.Parameters);
				case "$ToUpper$": return new SqlFunction(func.SystemType, "Upper",   func.IsAggregate, func.IsPure, func.Precedence, func.Parameters);
				case "$Replace$": return new SqlFunction(func.SystemType, "Replace", func.IsAggregate, func.IsPure, func.Precedence, func.Parameters);

			}

			return func;
		}

		public readonly struct RunOptimizationContext
		{
			public RunOptimizationContext(
				OptimizationContext optimizationContext,
				BasicSqlOptimizer   optimizer,
				MappingSchema?      mappingSchema,
				bool                register,
				Func<ConvertVisitor<RunOptimizationContext>, IQueryElement, IQueryElement> func)
			{
				OptimizationContext = optimizationContext;
				Optimizer           = optimizer;
				MappingSchema       = mappingSchema;
				Register            = register;
				Func                = func;
			}

			public readonly OptimizationContext OptimizationContext;
			public readonly BasicSqlOptimizer   Optimizer;
			public readonly bool                Register;
			public readonly MappingSchema?      MappingSchema;

			public readonly Func<ConvertVisitor<RunOptimizationContext>, IQueryElement, IQueryElement> Func;
		}

		static IQueryElement RunOptimization(
			IQueryElement       element,
			OptimizationContext optimizationContext,
			BasicSqlOptimizer   optimizer,
			MappingSchema?      mappingSchema,
			bool                register,
			Func<ConvertVisitor<RunOptimizationContext>,IQueryElement,IQueryElement> func)
		{
			var ctx = new RunOptimizationContext(optimizationContext, optimizer, mappingSchema, register, func);

			for (;;)
			{
				var newElement = optimizationContext.ConvertAll(
					ctx,
					element,
					static (visitor, e) =>
					{
						var prev = e;

						for (;;)
						{
							var ne = visitor.Context.Func(visitor, e);

							if (ReferenceEquals(ne, e))
								break;

							e = ne;
						}

						if (visitor.Context.Register)
							visitor.Context.OptimizationContext.RegisterOptimized(prev, e);

						return e;
					},
					static visitor =>
					{
						if (visitor.Context.OptimizationContext.IsOptimized(visitor.CurrentElement, out var expr))
						{
							visitor.CurrentElement = expr;
							return false;
						}
						return true;
					});

				if (ReferenceEquals(newElement, element))
					return element;

				element = newElement;
			}
		}

		public IQueryElement? OptimizeElement(MappingSchema? mappingSchema, IQueryElement? element, OptimizationContext optimizationContext, bool withConversion)
		{
			if (element == null)
				return null;

			if (optimizationContext.IsOptimized(element, out var newElement))
				return newElement!;

			newElement = RunOptimization(element, optimizationContext, this, mappingSchema, !withConversion,
				static (visitor, e) =>
				{
					var ne = e;
					if (ne is ISqlExpression expr1)
						ne = visitor.Context.Optimizer.OptimizeExpression(expr1, visitor);

					if (ne is ISqlPredicate pred1)
						ne = visitor.Context.Optimizer.OptimizePredicate(pred1, visitor.Context.OptimizationContext.Context);

					if (!ReferenceEquals(ne, e))
						return ne;

					ne = visitor.Context.Optimizer.OptimizeQueryElement(visitor, ne);

					return ne;
				});

			if (withConversion)
			{
				if (mappingSchema == null)
					throw new InvalidOperationException("MappingSchema is required for conversion");

				newElement = RunOptimization(newElement, optimizationContext, this, mappingSchema, true,
					static(visitor, e) =>
					{
						var ne = e;

						if (ne is ISqlExpression expr2)
							ne = visitor.Context.Optimizer.ConvertExpressionImpl(expr2, visitor);

						if (!ReferenceEquals(ne, e))
							return ne;

						if (ne is ISqlPredicate pred3)
							ne = visitor.Context.Optimizer.ConvertPredicateImpl(pred3, visitor);

						return ne;
					});

			}

			return newElement;
		}

		public virtual bool CanCompareSearchConditions => false;

		public virtual ISqlPredicate ConvertPredicateImpl(ISqlPredicate predicate, ConvertVisitor<RunOptimizationContext> visitor)
		{
			switch (predicate.ElementType)
			{
				case QueryElementType.ExprExprPredicate:
				{
					var exprExpr = (SqlPredicate.ExprExpr)predicate;
					var reduced  = exprExpr.Reduce(visitor.Context.OptimizationContext.Context);

					if (!ReferenceEquals(reduced, exprExpr))
					{
						return reduced;
					}

					if (!CanCompareSearchConditions && (exprExpr.Expr1.ElementType == QueryElementType.SearchCondition || exprExpr.Expr2.ElementType == QueryElementType.SearchCondition))
					{
						var expr1 = exprExpr.Expr1;
						if (expr1.ElementType == QueryElementType.SearchCondition)
							expr1 = ConvertBooleanExprToCase(expr1);

						var expr2 = exprExpr.Expr2;
						if (expr2.ElementType == QueryElementType.SearchCondition)
							expr2 = ConvertBooleanExprToCase(expr2);

						return new SqlPredicate.ExprExpr(expr1, exprExpr.Operator, expr2, exprExpr.WithNull);
					}

					break;
				}
				case QueryElementType.IsTruePredicate:
					return ((SqlPredicate.IsTrue)predicate).Reduce();
				case QueryElementType.LikePredicate:
					return ConvertLikePredicate(visitor.Context.MappingSchema!, (SqlPredicate.Like)predicate, visitor.Context.OptimizationContext.Context);
				case QueryElementType.SearchStringPredicate:
					return ConvertSearchStringPredicate((SqlPredicate.SearchString)predicate, visitor);
				case QueryElementType.InListPredicate:
					return ConvertInListPredicate(visitor.Context.MappingSchema!, (SqlPredicate.InList)predicate, visitor.Context.OptimizationContext.Context);
			}
			return predicate;
		}

		public virtual string LikeEscapeCharacter         => "~";
		public virtual string LikeWildcardCharacter       => "%";
		public virtual bool   LikeHasCharacterSetSupport  => true;
		public virtual bool   LikePatternParameterSupport => true;
		public virtual bool   LikeValueParameterSupport   => true;
		public virtual bool   LikeIsEscapeSupported       => true;

		protected static  string[] StandardLikeCharactersToEscape = {"%", "_", "?", "*", "#", "[", "]"};
		public    virtual string[] LikeCharactersToEscape => StandardLikeCharactersToEscape;

		public virtual string EscapeLikeCharacters(string str, string escape)
		{
			var newStr = str;

			newStr = newStr.Replace(escape, escape + escape);


			var toEscape = LikeCharactersToEscape;
			foreach (var s in toEscape)
			{
				newStr = newStr.Replace(s, escape + s);
			}

			return newStr;
		}

		static ISqlExpression GenerateEscapeReplacement(ISqlExpression expression, ISqlExpression character, ISqlExpression escapeCharacter)
		{
			var result = new SqlFunction(typeof(string), "$Replace$", false, true, expression, character,
				new SqlBinaryExpression(typeof(string), escapeCharacter, "+", character, Precedence.Additive));
			return result;
		}

		public static ISqlExpression GenerateEscapeReplacement(ISqlExpression expression, ISqlExpression character)
		{
			var result = new SqlFunction(typeof(string), "$Replace$", false, true, expression, character,
				new SqlBinaryExpression(typeof(string), new SqlValue("["), "+",
					new SqlBinaryExpression(typeof(string), character, "+", new SqlValue("]"), Precedence.Additive),
					Precedence.Additive));
			return result;
		}

		protected virtual string EscapeLikeCharactersBrackets(string str, string[] toEscape)
		{
			var newStr = DataTools.EscapeUnterminatedBracket(str);
			if (newStr == str)
				newStr = newStr.Replace("[", "[[]");

			foreach (var s in toEscape)
			{
				if (s != "[" && s != "]")
					newStr = newStr.Replace(s, "[" + s + "]");
			}

			return newStr;
		}

		public virtual ISqlExpression EscapeLikeCharacters(ISqlExpression expression, ref ISqlExpression? escape)
		{
			var newExpr = expression;

			if (escape == null)
				escape = new SqlValue(LikeEscapeCharacter);

			newExpr = GenerateEscapeReplacement(newExpr, escape, escape);

			var toEscape = LikeCharactersToEscape;
			foreach (var s in toEscape)
			{
				newExpr = GenerateEscapeReplacement(newExpr, new SqlValue(s), escape);
			}

			return newExpr;
		}

		public virtual ISqlPredicate ConvertLikePredicate(
			MappingSchema     mappingSchema,
			SqlPredicate.Like predicate,
			EvaluationContext context)
		{
			return predicate;
		}

		protected ISqlPredicate ConvertSearchStringPredicateViaLike(
			SqlPredicate.SearchString              predicate,
			ConvertVisitor<RunOptimizationContext> visitor)
		{
			if (predicate.Expr2.TryEvaluateExpression(visitor.Context.OptimizationContext.Context, out var patternRaw)
				&& Converter.TryConvertToString(patternRaw, out var patternRawValue))
			{
				if (patternRawValue == null)
					return new SqlPredicate.IsTrue(new SqlValue(true), new SqlValue(true), new SqlValue(false), null, predicate.IsNot);

				var patternValue = LikeIsEscapeSupported
					? EscapeLikeCharacters(patternRawValue, LikeEscapeCharacter)
					: EscapeLikeCharactersBrackets(patternRawValue, LikeCharactersToEscape);

				patternValue = predicate.Kind switch
				{
					SqlPredicate.SearchString.SearchKind.StartsWith => patternValue + LikeWildcardCharacter,
					SqlPredicate.SearchString.SearchKind.EndsWith   => LikeWildcardCharacter + patternValue,
					SqlPredicate.SearchString.SearchKind.Contains   => LikeWildcardCharacter + patternValue + LikeWildcardCharacter,
					_ => throw new InvalidOperationException($"Unexpected predicate kind: {predicate.Kind}")
				};

				var patternExpr = LikePatternParameterSupport
					? CreateSqlValue(patternValue, predicate.Expr2.GetExpressionType(), predicate.Expr2)
					: new SqlValue(patternValue);

				var valueExpr = predicate.Expr1;
				if (!LikeValueParameterSupport)
				{
					predicate.Expr1.VisitAll(static e =>
					{
						if (e is SqlParameter p)
							p.IsQueryParameter = false;
					});
				}

				return new SqlPredicate.Like(valueExpr, predicate.IsNot, patternExpr,
					LikeIsEscapeSupported && (patternValue != patternRawValue) ? new SqlValue(LikeEscapeCharacter) : null);
			}
			else
			{
				ISqlExpression? escape = null;

				var patternExpr = EscapeLikeCharacters(predicate.Expr2, ref escape);

				var anyCharacterExpr = new SqlValue(LikeWildcardCharacter);

				patternExpr = predicate.Kind switch
				{
					SqlPredicate.SearchString.SearchKind.StartsWith => new SqlBinaryExpression(typeof(string), patternExpr, "+", anyCharacterExpr, Precedence.Additive),
					SqlPredicate.SearchString.SearchKind.EndsWith   => new SqlBinaryExpression(typeof(string), anyCharacterExpr, "+", patternExpr, Precedence.Additive),
					SqlPredicate.SearchString.SearchKind.Contains   => new SqlBinaryExpression(typeof(string), new SqlBinaryExpression(typeof(string), anyCharacterExpr, "+", patternExpr, Precedence.Additive), "+", anyCharacterExpr, Precedence.Additive),
					_ => throw new InvalidOperationException($"Unexpected predicate kind: {predicate.Kind}")
				};

				patternExpr = OptimizeExpression(patternExpr, visitor);

				return new SqlPredicate.Like(predicate.Expr1, predicate.IsNot, patternExpr,
					LikeIsEscapeSupported ? escape : null);
			}
		}

		public virtual ISqlPredicate ConvertSearchStringPredicate(
			SqlPredicate.SearchString              predicate,
			ConvertVisitor<RunOptimizationContext> visitor)
		{
			if (predicate.CaseSensitive.EvaluateBoolExpression(visitor.Context.OptimizationContext.Context) == false)
			{
				predicate = new SqlPredicate.SearchString(
					new SqlFunction(typeof(string), "$ToLower$", predicate.Expr1),
					predicate.IsNot,
					new SqlFunction(typeof(string), "$ToLower$", predicate.Expr2),
					predicate.Kind,
					new SqlValue(false));
			}

			return ConvertSearchStringPredicateViaLike(predicate, visitor);
		}

		static SqlField ExpectsUnderlyingField(ISqlExpression expr)
		{
			var result = QueryHelper.GetUnderlyingField(expr);
			if (result == null)
				throw new InvalidOperationException($"Cannot retrieve underlying field for '{expr.ToDebugString()}'.");
			return result;
		}

		public virtual ISqlPredicate ConvertInListPredicate(MappingSchema mappingSchema, SqlPredicate.InList p, EvaluationContext context)
		{
			if (p.Values == null || p.Values.Count == 0)
				return new SqlPredicate.Expr(new SqlValue(p.IsNot));

			if (p.Values.Count == 1 && p.Values[0] is SqlParameter parameter)
			{
				var paramValue = parameter.GetParameterValue(context.ParameterValues);

				if (paramValue.Value == null)
					return new SqlPredicate.Expr(new SqlValue(p.IsNot));

				if (paramValue.Value is IEnumerable items)
				{
					if (p.Expr1 is ISqlTableSource table)
					{
						var keys  = table.GetKeys(true);

						if (keys == null || keys.Count == 0)
							throw new SqlException("Cant create IN expression.");

						if (keys.Count == 1)
						{
							var values = new List<ISqlExpression>();
							var field  = ExpectsUnderlyingField(keys[0]);
							var cd     = field.ColumnDescriptor;

							foreach (var item in items)
							{
								var value = cd.MemberAccessor.GetValue(item!);
								values.Add(mappingSchema.GetSqlValue(cd.MemberType, value));
							}

							if (values.Count == 0)
								return new SqlPredicate.Expr(new SqlValue(p.IsNot));

							return new SqlPredicate.InList(keys[0], null, p.IsNot, values);
						}

						{
							var sc = new SqlSearchCondition();

							foreach (var item in items)
							{
								var itemCond = new SqlSearchCondition();

								foreach (var key in keys)
								{
									var field = ExpectsUnderlyingField(key);
									var cd    = field.ColumnDescriptor;
									var value = cd.MemberAccessor.GetValue(item!);
									//TODO: review
									var cond  = value == null ?
										new SqlCondition(false, new SqlPredicate.IsNull  (field, false)) :
										new SqlCondition(false, new SqlPredicate.ExprExpr(field, SqlPredicate.Operator.Equal, mappingSchema.GetSqlValue(value), null));

									itemCond.Conditions.Add(cond);
								}

								sc.Conditions.Add(new SqlCondition(false, new SqlPredicate.Expr(itemCond), true));
							}

							if (sc.Conditions.Count == 0)
								return new SqlPredicate.Expr(new SqlValue(p.IsNot));

							if (p.IsNot)
								return new SqlPredicate.NotExpr(sc, true, Precedence.LogicalNegation);

							return new SqlPredicate.Expr(sc, Precedence.LogicalDisjunction);
						}
					}

					if (p.Expr1 is SqlObjectExpression expr)
					{
						var parameters = expr.InfoParameters;
						if (parameters.Length == 1)
						{
							var values = new List<ISqlExpression>();

							foreach (var item in items)
								values.Add(expr.GetSqlValue(item!, 0));

							if (values.Count == 0)
								return new SqlPredicate.Expr(new SqlValue(p.IsNot));

							return new SqlPredicate.InList(parameters[0].Sql, null, p.IsNot, values);
						}

						var sc = new SqlSearchCondition();

						foreach (var item in items)
						{
							var itemCond = new SqlSearchCondition();

							for (var i = 0; i < parameters.Length; i++)
							{
								var sql   = parameters[i].Sql;
								var value = expr.GetSqlValue(item!, i);
								var cond  = value == null ?
									new SqlCondition(false, new SqlPredicate.IsNull  (sql, false)) :
									new SqlCondition(false, new SqlPredicate.ExprExpr(sql, SqlPredicate.Operator.Equal, value, null));

								itemCond.Conditions.Add(cond);
							}

							sc.Conditions.Add(new SqlCondition(false, new SqlPredicate.Expr(itemCond), true));
						}

						if (sc.Conditions.Count == 0)
							return new SqlPredicate.Expr(new SqlValue(p.IsNot));

						if (p.IsNot)
							return new SqlPredicate.NotExpr(sc, true, Precedence.LogicalNegation);

						return new SqlPredicate.Expr(sc, Precedence.LogicalDisjunction);
					}
				}
			}

			return p;
		}

		protected ISqlExpression ConvertCoalesceToBinaryFunc(SqlFunction func, string funcName)
		{
			var last = func.Parameters[func.Parameters.Length - 1];
			for (int i = func.Parameters.Length - 2; i >= 0; i--)
			{
				last = new SqlFunction(func.SystemType, funcName, func.Parameters[i], last);
			}
			return last;
		}

		#endregion

		#endregion

		#region DataTypes

		protected virtual int? GetMaxLength     (SqlDataType type) { return SqlDataType.GetMaxLength     (type.Type.DataType); }
		protected virtual int? GetMaxPrecision  (SqlDataType type) { return SqlDataType.GetMaxPrecision  (type.Type.DataType); }
		protected virtual int? GetMaxScale      (SqlDataType type) { return SqlDataType.GetMaxScale      (type.Type.DataType); }
		protected virtual int? GetMaxDisplaySize(SqlDataType type) { return SqlDataType.GetMaxDisplaySize(type.Type.DataType); }

		protected virtual ISqlExpression ConvertConvertion(SqlFunction func)
		{
			var from = (SqlDataType)func.Parameters[1];
			var to   = (SqlDataType)func.Parameters[0];

			if (to.Type.SystemType == typeof(object))
				return func.Parameters[2];

			if (to.Type.Length > 0)
			{
				var maxLength = to.Type.SystemType == typeof(string) ? GetMaxDisplaySize(from) : GetMaxLength(from);
				var newLength = maxLength != null && maxLength >= 0 ? Math.Min(to.Type.Length ?? 0, maxLength.Value) : to.Type.Length;

				if (to.Type.Length != newLength)
					to = new SqlDataType(to.Type.WithLength(newLength));
			}
			else if (from.Type.SystemType == typeof(short) && to.Type.SystemType == typeof(int))
				return func.Parameters[2];

			return new SqlFunction(func.SystemType, "Convert", to, func.Parameters[2]);
		}

		#endregion

		#region Alternative Builders

		protected ISqlExpression? AlternativeConvertToBoolean(SqlFunction func, int paramNumber)
		{
			var par = func.Parameters[paramNumber];

			if (par.SystemType!.IsFloatType() || par.SystemType!.IsIntegerType())
			{
				var sc = new SqlSearchCondition();

				sc.Conditions.Add(
					new SqlCondition(false,
						new SqlPredicate.ExprExpr(par, SqlPredicate.Operator.NotEqual, new SqlValue(0),
							Configuration.Linq.CompareNullsAsValues ? false : null)));

				return new SqlFunction(func.SystemType, "CASE", sc, new SqlValue(true), new SqlValue(false))
				{
					CanBeNull = false,
				};
			}

			return null;
		}

		protected ISqlExpression ConvertBooleanExprToCase(ISqlExpression expression)
		{
			return new SqlFunction(typeof(bool), "CASE", expression, new SqlValue(true), new SqlValue(false))
			{
				CanBeNull = false,
				DoNotOptimize = true
			};
		}

		protected static bool IsDateDataType(ISqlExpression expr, string dateName)
		{
			return expr.ElementType switch
			{
				QueryElementType.SqlDataType   => ((SqlDataType)expr).Type.DataType == DataType.Date,
				QueryElementType.SqlExpression => ((SqlExpression)expr).Expr == dateName,
				_                              => false,
			};
		}

		protected static bool IsDateDataOffsetType(ISqlExpression expr)
		{
			return expr.ElementType switch
			{
				QueryElementType.SqlDataType => ((SqlDataType)expr).Type.DataType == DataType.DateTimeOffset,
				_                            => false,
			};
		}

		protected static bool IsTimeDataType(ISqlExpression expr)
		{
			return expr.ElementType switch
			{
				QueryElementType.SqlDataType   => ((SqlDataType)expr).Type.DataType == DataType.Time,
				QueryElementType.SqlExpression => ((SqlExpression)expr).Expr == "Time",
				_                              => false,
			};
		}

		protected ISqlExpression FloorBeforeConvert(SqlFunction func)
		{
			var par1 = func.Parameters[1];

			return par1.SystemType!.IsFloatType() && func.SystemType.IsIntegerType() ?
				new SqlFunction(func.SystemType, "Floor", par1) : par1;
		}

		protected SqlDeleteStatement GetAlternativeDelete(SqlDeleteStatement deleteStatement)
		{
			if ((deleteStatement.SelectQuery.From.Tables.Count > 1 || deleteStatement.SelectQuery.From.Tables[0].Joins.Count > 0) &&
				deleteStatement.SelectQuery.From.Tables[0].Source is SqlTable table)
			{
				if (deleteStatement.Output != null)
					throw new NotImplementedException($"GetAlternativeDelete not implemented for delete with output");

				var sql = new SelectQuery { IsParameterDependent = deleteStatement.IsParameterDependent };

				var newDeleteStatement = new SqlDeleteStatement(sql);

				deleteStatement.SelectQuery.ParentSelect = sql;

				var copy      = new SqlTable(table) { Alias = null };
				var tableKeys = table.GetKeys(true);
				var copyKeys  = copy. GetKeys(true);

				if (deleteStatement.SelectQuery.Where.SearchCondition.Conditions.Any(static c => c.IsOr))
				{
					var sc1 = new SqlSearchCondition(deleteStatement.SelectQuery.Where.SearchCondition.Conditions);
					var sc2 = new SqlSearchCondition();

					for (var i = 0; i < tableKeys.Count; i++)
					{
						sc2.Conditions.Add(new SqlCondition(
							false,
							new SqlPredicate.ExprExpr(copyKeys[i], SqlPredicate.Operator.Equal, tableKeys[i], Configuration.Linq.CompareNullsAsValues ? true : null)));
					}

					deleteStatement.SelectQuery.Where.SearchCondition.Conditions.Clear();
					deleteStatement.SelectQuery.Where.SearchCondition.Conditions.Add(new SqlCondition(false, sc1));
					deleteStatement.SelectQuery.Where.SearchCondition.Conditions.Add(new SqlCondition(false, sc2));
				}
				else
				{
					for (var i = 0; i < tableKeys.Count; i++)
						deleteStatement.SelectQuery.Where.Expr(copyKeys[i]).Equal.Expr(tableKeys[i]);
				}

				newDeleteStatement.SelectQuery.From.Table(copy).Where.Exists(deleteStatement.SelectQuery);
				newDeleteStatement.With = deleteStatement.With;

				deleteStatement = newDeleteStatement;
			}

			return deleteStatement;
		}

		protected SqlTableSource? GetMainTableSource(SelectQuery selectQuery)
		{
			if (selectQuery.From.Tables.Count > 0 && selectQuery.From.Tables[0] is SqlTableSource tableSource)
				return tableSource;
			return null;
		}

		public static bool IsAggregationFunction(IQueryElement expr)
		{
			if (expr is SqlFunction func)
				return func.IsAggregate;

			if (expr is SqlExpression expression)
				return expression.IsAggregate;

			return false;
		}

		protected bool NeedsEnvelopingForUpdate(SelectQuery query)
		{
			if (query.Select.HasModifier || !query.GroupBy.IsEmpty)
				return true;

			if (!query.Where.IsEmpty)
			{
				if (query.Where.Find(IsAggregationFunction) != null)
					return true;
			}

			return false;
		}

		protected SqlUpdateStatement GetAlternativeUpdate(SqlUpdateStatement updateStatement)
		{
			var sourcesCount  = QueryHelper.EnumerateAccessibleSources(updateStatement.SelectQuery).Skip(1).Take(2).Count();

			// It covers subqueries also. Simple subquery will have sourcesCount == 2
			if (sourcesCount > 1)
			{
				if (NeedsEnvelopingForUpdate(updateStatement.SelectQuery))
					updateStatement = QueryHelper.WrapQuery(updateStatement, updateStatement.SelectQuery, allowMutation: true);

				var sql = new SelectQuery { IsParameterDependent = updateStatement.IsParameterDependent  };

				var newUpdateStatement = new SqlUpdateStatement(sql);
				updateStatement.SelectQuery.ParentSelect = sql;

				var tableToUpdate = updateStatement.GetUpdateTable();

				if (tableToUpdate == null)
					throw new LinqToDBException("Query can't be translated to UPDATE Statement.");

				// we have to ensure that clone do not contain tableToUpdate
				var objectTree   = new Dictionary<IQueryElement, IQueryElement>();
				var clonedQuery  = updateStatement.SelectQuery.Clone(objectTree);

				var tableToUpdateMapping = new Dictionary<IQueryElement,IQueryElement>(objectTree);
				// remove mapping from updatable table
				objectTree.Remove(tableToUpdate);
				foreach (var field in tableToUpdate.Fields)
					objectTree.Remove(field);

				SqlTable? tableToCompare = null;
				foreach (var ts in QueryHelper.EnumerateAccessibleSources(clonedQuery))
				{
					var t = ts as SqlTable;
					if (QueryHelper.IsEqualTables(t, tableToUpdate))
					{
						tableToCompare = t;
						break;
					}
				}

				if (tableToCompare == null)
					throw new LinqToDBException("Query can't be translated to UPDATE Statement.");

				var compareKeys = tableToCompare.GetKeys(true);
				var tableKeys   = tableToUpdate.GetKeys(true);

				clonedQuery.Where.EnsureConjunction();
				for (var i = 0; i < tableKeys.Count; i++)
				{
					var column = QueryHelper.NeedColumnForExpression(clonedQuery, compareKeys[i], false);
					if (column == null)
						throw new LinqToDBException($"Can not create query column for expression '{compareKeys[i]}'.");
					var compare = QueryHelper.GenerateEquality(tableKeys[i], column);
					clonedQuery.Where.SearchCondition.Conditions.Add(compare);
				}

				clonedQuery.Select.Columns.Clear();
				var processUniversalUpdate = true;

				if (updateStatement.Update.Items.Count > 1 && SqlProviderFlags.RowConstructorSupport.HasFlag(RowFeature.Update))
				{
					// check that items depends just on update table
					//
					var isComplex = false;
					foreach (var item in updateStatement.Update.Items)
					{
						var usedSources = new HashSet<ISqlTableSource>();
						QueryHelper.GetUsedSources(item.Expression!, usedSources);
						usedSources.Remove(tableToUpdate);
						if (objectTree.TryGetValue(tableToUpdate, out var replaced))
							usedSources.Remove((ISqlTableSource)replaced);

						if (usedSources.Count > 0)
						{
							isComplex = true;
							break;
						}
					}

					if (isComplex)
					{
						// generating Row constructor update

						processUniversalUpdate = false;

						var innerQuery = clonedQuery.Clone(static e => e is not SqlTable);
						innerQuery.Select.Columns.Clear();

						var rows = new List<(ISqlExpression, ISqlExpression)>(updateStatement.Update.Items.Count);
						foreach (var item in updateStatement.Update.Items)
						{
							var ex = item.Expression!.Convert(objectTree, static (v, expr) =>
								v.Context.TryGetValue(expr, out var newValue)
									? newValue
									: expr);

							var newColumn = tableToUpdate[QueryHelper.GetUnderlyingField(item.Column)!.Name]
							                ?? throw new LinqException(
								                $"Field {QueryHelper.GetUnderlyingField(item.Column)!.Name} not found in table {tableToUpdate}");

							var remapped = ex.Convert((tableToUpdateMapping, innerQuery, objectTree),
								static (v, e) =>
								{
									if (v.Context.tableToUpdateMapping.TryGetValue(e, out var n))
									{
										e = n;
										v.Context.objectTree.Remove(e);
										v.Context.objectTree.Add(e, n);
									}

									if (e is SqlColumn clmn && clmn.Parent != v.Context.innerQuery || e is SqlField)
									{
										var column = QueryHelper.NeedColumnForExpression(v.Context.innerQuery,
											(ISqlExpression)e, false);
										if (column != null)
										{
											v.Context.objectTree.Remove(e);
											v.Context.objectTree.Add(e, column);
											return column;
										}
									}

									return e;

								});



							//var column = QueryHelper.NeedColumnForExpression(innerQuery, item.Expression!, false);
							var newUpdateExpression = innerQuery.Select.AddNewColumn(remapped);

							if (newUpdateExpression == null)
								throw new InvalidOperationException(
									$"Could not create column for expression '{item.Expression}'");

							rows.Add((newColumn, newUpdateExpression));
						}

						var sqlRow        = new SqlRow(rows.Select(r => r.Item1).ToArray());
						var newUpdateItem = new SqlSetExpression(sqlRow, innerQuery);

						newUpdateStatement.Update.Items.Clear();
						newUpdateStatement.Update.Items.Add(newUpdateItem);

					}
				}

				if (processUniversalUpdate)
				{
				foreach (var item in updateStatement.Update.Items)
				{
					var ex = item.Expression!.Convert(objectTree, static (v, expr) =>
						v.Context.TryGetValue(expr, out var newValue)
							? newValue
							: expr);

					var usedSources = new HashSet<ISqlTableSource>();
					QueryHelper.GetUsedSources(ex, usedSources);
					usedSources.Remove(tableToUpdate);
					if (objectTree.TryGetValue(tableToUpdate, out var replaced))
						usedSources.Remove((ISqlTableSource)replaced);

					if (usedSources.Count > 0)
					{
						// it means that update value column depends on other tables and we have to generate more complicated query

						var innerQuery = clonedQuery.Clone(static e => e is not SqlTable);

						innerQuery.ParentSelect = sql;

						innerQuery.Select.Columns.Clear();

						var remapped = ex.Convert((tableToUpdateMapping, innerQuery, objectTree),
							static (v, e) =>
							{
								if (v.Context.tableToUpdateMapping.TryGetValue(e, out var n))
								{
									e = n;
									v.Context.objectTree.Remove(e);
									v.Context.objectTree.Add(e, n);
								}

								if (e is SqlColumn clmn && clmn.Parent != v.Context.innerQuery || e is SqlField)
								{
										var column = QueryHelper.NeedColumnForExpression(v.Context.innerQuery,
											(ISqlExpression)e, false);
									if (column != null)
									{
										v.Context.objectTree.Remove(e);
										v.Context.objectTree.Add(e, column);
										return column;
									}
								}

								return e;

							});

						innerQuery.Select.AddNew(remapped);
							innerQuery.RemoveNotUnusedColumns();
						ex = innerQuery;
					}

						item.Column = tableToUpdate[QueryHelper.GetUnderlyingField(item.Column)!.Name]
						              ?? throw new LinqException(
							              $"Field {QueryHelper.GetUnderlyingField(item.Column)!.Name} not found in table {tableToUpdate}");
						item.Expression = ex;
						newUpdateStatement.Update.Items.Add(item);
					}
				}

					if (updateStatement.Output != null)
					{
						newUpdateStatement.Output = updateStatement.Output.Convert(objectTree, static (v, e) =>
						{
							if (v.Context.TryGetValue(e, out var newElement))
								return newElement;

							return e;
						});
					}

				newUpdateStatement.Update.Table = updateStatement.Update.Table != null ? tableToUpdate : null;
				newUpdateStatement.With         = updateStatement.With;

				clonedQuery.RemoveNotUnusedColumns();
				newUpdateStatement.SelectQuery.From.Table(tableToUpdate).Where.Exists(clonedQuery);

				updateStatement.Update.Items.Clear();

				updateStatement = newUpdateStatement;

				var tableSource = GetMainTableSource(updateStatement.SelectQuery);
				tableSource!.Alias = "$F";
			}
			else
			{
				var tableSource = GetMainTableSource(updateStatement.SelectQuery);
				if (tableSource!.Source is SqlTable || updateStatement.Update.Table != null)
				{
					tableSource.Alias = "$F";
				}
			}

			return updateStatement;
		}

		void ReplaceTable(ISqlExpressionWalkable? element, SqlTable replacing, SqlTable withTable)
		{
			element?.Walk(WalkOptions.Default, (replacing, withTable), static (ctx, e) =>
			{
				if (e is SqlField field && field.Table == ctx.replacing)
					return ctx.withTable[field.Name] ?? throw new LinqException($"Field {field.Name} not found in table {ctx.withTable}");

				return e;
			});
		}

		protected SqlStatement GetAlternativeUpdatePostgreSqlite(SqlUpdateStatement statement)
		{
			if (statement.SelectQuery.Select.HasModifier)
				statement = QueryHelper.WrapQuery(statement, statement.SelectQuery, allowMutation: true);

			var tableSource = GetMainTableSource(statement.SelectQuery);
			if (tableSource == null)
				throw new LinqToDBException("Invalid query for Update.");

			if (statement.SelectQuery.Select.HasModifier)
				statement = QueryHelper.WrapQuery(statement, statement.SelectQuery, allowMutation: true);

			SqlTable? tableToUpdate  = statement.Update.Table;
			SqlTable? tableToCompare = null;

			switch (tableSource.Source)
			{
				case SqlTable table:
				{
					if (tableSource.Joins.Count == 0 && (tableToUpdate == null || QueryHelper.IsEqualTables(table, tableToUpdate)))
					{
						// remove table from FROM clause
						statement.SelectQuery.From.Tables.RemoveAt(0);
						if (tableToUpdate != null && tableToUpdate != table)
						{
							ReplaceTable(statement, tableToUpdate, table);
						}
						tableToUpdate = table;
					}
					else
					{
						var processed    = false;
						var tableToCheck = tableToUpdate ?? table;
						var onSources    = new HashSet<ISqlTableSource> { tableToCheck };

						if (tableSource.Joins.All(j =>
							j.JoinType == JoinType.Inner && (j.Table.Source == tableToCheck || !QueryHelper.IsDependsOn(j.Table, onSources))))
						{
							// simplify all to FROM

							var tableToUpdateSource = table == tableToUpdate
								? tableSource
								: tableSource.Joins.FirstOrDefault(j => j.Table.Source == tableToCheck)?.Table;

							if (tableToUpdateSource != null)
							{
								processed = true;

								foreach (var j in tableSource.Joins)
								{
									statement.SelectQuery.From.Tables.Add(j.Table);
									statement.SelectQuery.Where.SearchCondition.EnsureConjunction().Conditions
										.Add(new SqlCondition(false, j.Condition));
								}

								statement.SelectQuery.From.Tables.Remove(tableToUpdateSource);

								tableSource.Joins.Clear();
							}
						}


						if (!processed && (table == tableToUpdate || tableToUpdate == null))
						{
							processed = true;

							tableToUpdate ??= table;
							var joins = tableSource.Joins;

							if (joins.Count > 0)
							{
								if (joins.All(j => !QueryHelper.IsDependsOn(j, onSources)))
								{
									statement.SelectQuery.From.Tables.RemoveAt(0);

									var firstJoin = joins[0];
									statement.SelectQuery.From.Tables.Insert(0, firstJoin.Table);
									statement.SelectQuery.Where.SearchCondition.EnsureConjunction().Conditions
										.Add(new SqlCondition(false, firstJoin.Condition));

									firstJoin.Table.Joins.InsertRange(0, joins.Skip(1));
								}
								else
								{
									// create clone
									var clonedTable = table.Clone();

									ReplaceTable(statement.Update, table, clonedTable);
									ReplaceTable(statement.Output, table, clonedTable);

									tableToCompare = table;
									tableToUpdate  = clonedTable;
								}
							}
						}

						if (!processed && tableToUpdate != null)
						{
							for (int i = 0; i < tableSource.Joins.Count; i++)
							{
								var join = tableSource.Joins[i];
								if (join.Table.Source == tableToUpdate)
								{
									var sources = new HashSet<ISqlTableSource> { join.Table.Source };

									if (tableSource.Joins.Skip(i + 1).Any(j => QueryHelper.IsDependsOn(j, sources)))
										break;

									processed = true;

									statement.SelectQuery.Where.SearchCondition.EnsureConjunction().Conditions
										.Add(new SqlCondition(false, join.Condition));

									tableSource.Joins.RemoveAt(i);

									break;
								}
							}
						}

						if (!processed && tableToUpdate != null)
						{
							for (int i = 0; i < tableSource.Joins.Count; i++)
							{
								var join = tableSource.Joins[i];
								if (join.Table.Source is SqlTable currentTable &&
								    QueryHelper.IsEqualTables(currentTable, tableToUpdate))
								{
									processed = true;

									var sources = new HashSet<ISqlTableSource> { join.Table.Source };

									if (tableSource.Joins.Skip(i + 1).Any(j => QueryHelper.IsDependsOn(j, sources)))
									{
										tableToCompare = currentTable;
										break;
									}

									statement.SelectQuery.Where.SearchCondition.EnsureConjunction().Conditions
										.Add(new SqlCondition(false, join.Condition));

									tableSource.Joins.RemoveAt(i);

									ReplaceTable(statement, tableToUpdate, currentTable);

									tableToUpdate = currentTable;

									break;
								}
							}
						}

						if (!processed)
						{
							if (QueryHelper.IsEqualTables(table, tableToCheck))
							{
								processed = true;

								var sources = new HashSet<ISqlTableSource> { tableSource.Source };

								if (tableSource.Joins.Any(j => QueryHelper.IsDependsOn(j, sources)))
								{
									tableToCompare = table;
									break;
								}

								var joins = tableSource.Joins;
								statement.SelectQuery.From.Tables.RemoveAt(0);
								if (joins.Count > 0)
								{
									var firstJoin = joins[0];
									statement.SelectQuery.From.Tables.Insert(0, firstJoin.Table);
									statement.SelectQuery.Where.SearchCondition.EnsureConjunction().Conditions
										.Add(new SqlCondition(false, firstJoin.Condition));

									firstJoin.Table.Joins.InsertRange(0, joins.Skip(1));
								}

								ReplaceTable(statement, tableToCheck, table);
								tableToUpdate = table;
							}
						}

						if (!processed)
							throw new LinqToDBException("Can not decide which table to update");
					}

					break;
				}
				case SelectQuery query:
				{
					if (tableToUpdate == null)
					{
						tableToUpdate = QueryHelper.EnumerateAccessibleSources(query)
							.OfType<SqlTable>()
							.FirstOrDefault();

						if (tableToUpdate == null)
							throw new LinqToDBException("Can not decide which table to update");

						tableToUpdate = tableToUpdate.Clone();

						foreach (var item in statement.Update.Items)
						{
							var setField = QueryHelper.GetUnderlyingField(item.Column);
							if (setField == null)
								throw new LinqToDBException($"Unexpected element in setter expression: {item.Column}");

							item.Column = tableToUpdate[setField.Name] ?? throw new LinqException($"Field {setField.Name} not found in table {tableToUpdate}");
						}
					}

					// return first matched table
					tableToCompare = QueryHelper.EnumerateAccessibleSources(query)
						.OfType<SqlTable>()
						.FirstOrDefault(t => QueryHelper.IsEqualTables(t, tableToUpdate));

					if (tableToCompare == null)
						throw new LinqToDBException("Query can't be translated to UPDATE Statement.");

					break;
				}
			}

			if (ReferenceEquals(tableToUpdate, tableToCompare))
			{
				// we have to create clone
				tableToUpdate = tableToCompare!.Clone();

				for (var i = 0; i < statement.Update.Items.Count; i++)
				{
					var item = statement.Update.Items[i];
					var newItem = item.Convert((tableToCompare, tableToUpdate), static (v, e) =>
					{
						if (e is SqlField field && field.Table == v.Context.tableToCompare)
							return v.Context.tableToUpdate[field.Name] ?? throw new LinqException($"Field {field.Name} not found in table {v.Context.tableToUpdate}");

						return e;
					});

					var updateField = QueryHelper.GetUnderlyingField(newItem.Column);
					if (updateField != null)
						newItem.Column = tableToUpdate[updateField.Name] ?? throw new LinqException($"Field {updateField.Name} not found in table {tableToUpdate}");

					statement.Update.Items[i] = newItem;
				}
			}

			if (statement.SelectQuery.From.Tables.Count > 0 && tableToCompare != null)
			{

				var keys1 = tableToUpdate!.GetKeys(true);
				var keys2 = tableToCompare.GetKeys(true);

				if (keys1.Count == 0)
					throw new LinqToDBException($"Table {tableToUpdate.Name} do not have primary key. Update transformation is not available.");

				for (int i = 0; i < keys1.Count; i++)
				{
					var column = QueryHelper.NeedColumnForExpression(statement.SelectQuery, keys2[i], false);
					if (column == null)
						throw new LinqToDBException($"Can not create query column for expression '{keys2[i]}'.");

					var compare = QueryHelper.GenerateEquality(keys1[i], column);
					statement.SelectQuery.Where.SearchCondition.Conditions.Add(compare);
				}
			}

			if (tableToUpdate != null)
				tableToUpdate.Alias = "$F";

			statement.Update.Table = tableToUpdate;

			return statement;
		}

		/// <summary>
		/// Corrects situation when update table is located in JOIN clause.
		/// Usually it is generated by associations.
		/// </summary>
		/// <param name="statement">Statement to examine.</param>
		/// <returns>Corrected statement.</returns>
		protected SqlUpdateStatement CorrectUpdateTable(SqlUpdateStatement statement)
		{
			var updateTable = statement.Update.Table;
			if (updateTable != null)
			{
				var firstTable = statement.SelectQuery.From.Tables[0];
				if (!(firstTable.Source is SqlTable ft) || !QueryHelper.IsEqualTables(ft, updateTable))
				{
					foreach (var joinedTable in firstTable.Joins)
					{
						if (joinedTable.Table.Source is SqlTable jt &&
							QueryHelper.IsEqualTables(jt, updateTable) && (joinedTable.JoinType == JoinType.Inner || joinedTable.JoinType == JoinType.Left))
						{
							joinedTable.JoinType = JoinType.Inner;
							joinedTable.Table.Source = firstTable.Source;
							firstTable.Source = jt;

							statement.Update.Table = jt;

							statement.Walk(WalkOptions.Default, (updateTable, jt), static (ctx, exp) =>
							{
								if (exp is SqlField field && field.Table == ctx.updateTable)
								{
									return ctx.jt[field.Name] ?? throw new LinqException($"Field {field.Name} not found in table {ctx.jt}");
								}
								return exp;
							});

							break;
						}
					}
				}
				else if (firstTable.Source is SqlTable newUpdateTable && newUpdateTable != updateTable && QueryHelper.IsEqualTables(newUpdateTable, updateTable))
				{
					statement.Update.Table = newUpdateTable;
					statement.Update = statement.Update.Convert((updateTable, newUpdateTable), static (v, e) =>
					{
						if (e is SqlField field && field.Table == v.Context.updateTable)
							return v.Context.newUpdateTable[field.Name] ?? throw new LinqException($"Field {field.Name} not found in table {v.Context.newUpdateTable}");

						return e;
					});
				}
			}

			return statement;
		}

		#endregion

		#region Helpers

		static string? SetAlias(string? alias, int maxLen)
		{
			if (alias == null)
				return null;

			alias = alias.TrimStart('_');

			var cs      = alias.ToCharArray();
			var replace = false;

			for (var i = 0; i < cs.Length; i++)
			{
				var c = cs[i];

				if (c >= 'a' && c <= 'z' || c >= 'A' && c <= 'Z' || c >= '0' && c <= '9' || c == '_')
					continue;

				cs[i] = ' ';
				replace = true;
			}

			if (replace)
				alias = new string(cs).Replace(" ", "");

			return alias.Length == 0 || alias.Length > maxLen ? null : alias;
		}

		protected void CheckAliases(SqlStatement statement, int maxLen)
		{
			statement.Visit(maxLen, static (maxLen, e) =>
			{
				switch (e.ElementType)
				{
					case QueryElementType.SqlField     : ((SqlField)               e).Alias = SetAlias(((SqlField)               e).Alias, maxLen); break;
					case QueryElementType.SqlParameter : ((SqlParameter)           e).Name  = SetAlias(((SqlParameter)           e).Name,  maxLen); break;
					case QueryElementType.SqlTable     : ((SqlTable)               e).Alias = SetAlias(((SqlTable)               e).Alias, maxLen); break;
					case QueryElementType.Column       : ((SqlColumn)     e).Alias = SetAlias(((SqlColumn)     e).Alias, maxLen); break;
					case QueryElementType.TableSource  : ((SqlTableSource)e).Alias = SetAlias(((SqlTableSource)e).Alias, maxLen); break;
				}
			});
		}

		public ISqlExpression Add(ISqlExpression expr1, ISqlExpression expr2, Type type)
		{
			return new SqlBinaryExpression(type, expr1, "+", expr2, Precedence.Additive);
		}

		public ISqlExpression Add<T>(ISqlExpression expr1, ISqlExpression expr2)
		{
			return Add(expr1, expr2, typeof(T));
		}

		public ISqlExpression Add(ISqlExpression expr1, int value)
		{
			return Add<int>(expr1, new SqlValue(value));
		}

		public ISqlExpression Inc(ISqlExpression expr1)
		{
			return Add(expr1, 1);
		}

		public ISqlExpression Sub(ISqlExpression expr1, ISqlExpression expr2, Type type)
		{
			return new SqlBinaryExpression(type, expr1, "-", expr2, Precedence.Subtraction);
		}

		public ISqlExpression Sub<T>(ISqlExpression expr1, ISqlExpression expr2)
		{
			return Sub(expr1, expr2, typeof(T));
		}

		public ISqlExpression Sub(ISqlExpression expr1, int value)
		{
			return Sub<int>(expr1, new SqlValue(value));
		}

		public ISqlExpression Dec(ISqlExpression expr1)
		{
			return Sub(expr1, 1);
		}

		public ISqlExpression Mul(ISqlExpression expr1, ISqlExpression expr2, Type type)
		{
			return new SqlBinaryExpression(type, expr1, "*", expr2, Precedence.Multiplicative);
		}

		public ISqlExpression Mul<T>(ISqlExpression expr1, ISqlExpression expr2)
		{
			return Mul(expr1, expr2, typeof(T));
		}

		public ISqlExpression Mul(ISqlExpression expr1, int value)
		{
			return Mul<int>(expr1, new SqlValue(value));
		}

		public ISqlExpression Div(ISqlExpression expr1, ISqlExpression expr2, Type type)
		{
			return new SqlBinaryExpression(type, expr1, "/", expr2, Precedence.Multiplicative);
		}

		public ISqlExpression Div<T>(ISqlExpression expr1, ISqlExpression expr2)
		{
			return Div(expr1, expr2, typeof(T));
		}

		public ISqlExpression Div(ISqlExpression expr1, int value)
		{
			return Div<int>(expr1, new SqlValue(value));
		}

		#endregion

		#region Optimizing Joins

		public void OptimizeJoins(SqlStatement statement)
		{
			((ISqlExpressionWalkable) statement).Walk(WalkOptions.Default, statement, static (statement, element) =>
			{
				if (element is SelectQuery query)
					new JoinOptimizer().OptimizeJoins(statement, query);
				return element;
			});
		}

		#endregion

		public virtual bool IsParameterDependedQuery(SelectQuery query)
		{
			var takeValue = query.Select.TakeValue;
			if (takeValue != null)
			{
				var supportsParameter = SqlProviderFlags.GetAcceptsTakeAsParameterFlag(query);

				if (!supportsParameter)
				{
					if (takeValue.ElementType != QueryElementType.SqlValue && takeValue.CanBeEvaluated(true))
						return true;
				}
				else if (takeValue.ElementType != QueryElementType.SqlParameter)
					return true;

			}

			var skipValue = query.Select.SkipValue;
			if (skipValue != null)
			{

				var supportsParameter = SqlProviderFlags.GetIsSkipSupportedFlag(query.Select.TakeValue, query.Select.SkipValue)
				                        && SqlProviderFlags.AcceptsTakeAsParameter;

				if (!supportsParameter)
				{
					if (skipValue.ElementType != QueryElementType.SqlValue && skipValue.CanBeEvaluated(true))
						return true;
				}
				else if (skipValue.ElementType != QueryElementType.SqlParameter)
					return true;
			}

			return false;
		}

		public virtual bool IsParameterDependedElement(IQueryElement element)
		{
			switch (element.ElementType)
			{
				case QueryElementType.SelectStatement:
				case QueryElementType.InsertStatement:
				case QueryElementType.InsertOrUpdateStatement:
				case QueryElementType.UpdateStatement:
				case QueryElementType.DeleteStatement:
				case QueryElementType.CreateTableStatement:
				case QueryElementType.DropTableStatement:
				case QueryElementType.MergeStatement:
				case QueryElementType.MultiInsertStatement:
				{
					var statement = (SqlStatement)element;
					return statement.IsParameterDependent;
				}
				case QueryElementType.SqlValuesTable:
				{
					return ((SqlValuesTable)element).Rows == null;
				}
				case QueryElementType.SqlParameter:
				{
					return !((SqlParameter)element).IsQueryParameter;
				}
				case QueryElementType.SqlQuery:
				{
					if (((SelectQuery)element).IsParameterDependent)
						return true;
					return IsParameterDependedQuery((SelectQuery)element);
				}
				case QueryElementType.SqlBinaryExpression:
				{
					return element.IsMutable();
				}
				case QueryElementType.ExprPredicate:
				{
					var exprExpr = (SqlPredicate.Expr)element;

					if (exprExpr.Expr1.IsMutable())
						return true;
					return false;
				}
				case QueryElementType.ExprExprPredicate:
				{
					var exprExpr = (SqlPredicate.ExprExpr)element;

					var isMutable1 = exprExpr.Expr1.IsMutable();
					var isMutable2 = exprExpr.Expr2.IsMutable();

					if (isMutable1 && isMutable2)
						return true;

					if (isMutable1 && exprExpr.Expr2.CanBeEvaluated(false))
						return true;

					if (isMutable2 && exprExpr.Expr1.CanBeEvaluated(false))
						return true;

					if (isMutable1 && exprExpr.Expr1.ShouldCheckForNull())
						return true;

					if (isMutable2 && exprExpr.Expr2.ShouldCheckForNull())
						return true;

					return false;
				}
				case QueryElementType.IsDistinctPredicate:
				{
					var expr = (SqlPredicate.IsDistinct)element;
					return expr.Expr1.IsMutable() || expr.Expr2.IsMutable();
				}
				case QueryElementType.IsTruePredicate:
				{
					var isTruePredicate = (SqlPredicate.IsTrue)element;

					if (isTruePredicate.Expr1.IsMutable())
						return true;
					return false;
				}
				case QueryElementType.InListPredicate:
				{
					return true;
				}
				case QueryElementType.SearchStringPredicate:
				{
					var searchString = (SqlPredicate.SearchString)element;
					if (searchString.Expr2.ElementType != QueryElementType.SqlValue)
						return true;

					return IsParameterDependedElement(searchString.CaseSensitive);
				}
				case QueryElementType.SqlFunction:
				{
					var sqlFunc = (SqlFunction)element;
					switch (sqlFunc.Name)
					{
						case "CASE":
						{
							for (int i = 0; i < sqlFunc.Parameters.Length - 2; i += 2)
							{
								var testParam = sqlFunc.Parameters[i];
								if (testParam.CanBeEvaluated(true))
									return true;
							}
							break;
						}
						case "Length":
						{
							if (sqlFunc.Parameters[0].CanBeEvaluated(true))
								return true;
							break;
						}
					}
					break;
				}
			}

			return false;
		}

		public bool IsParameterDependent(SqlStatement statement)
		{
			return null != statement.Find(this, static (ctx, e) => ctx.IsParameterDependedElement(e));
		}

		public virtual SqlStatement FinalizeStatement(SqlStatement statement, EvaluationContext context)
		{
			var newStatement = TransformStatement(statement);

			if (SqlProviderFlags.IsParameterOrderDependent)
			{
				// ensure that parameters in expressions are well sorted
				newStatement = NormalizeExpressions(newStatement, context.ParameterValues == null);
			}

			return newStatement;
		}

		public SqlStatement OptimizeAggregates(SqlStatement statement)
		{
			var newStatement = QueryHelper.JoinRemoval(statement, statement, static (statement, currentStatement, join) =>
			{
				if (join.JoinType == JoinType.CrossApply || join.JoinType == JoinType.OuterApply)
				{
					if (join.Table.Source is SelectQuery query && query.Select.Columns.Count > 0)
					{
						var isAggregateQuery =
							query.Select.Columns.All(static c => QueryHelper.IsAggregationOrWindowFunction(c.Expression));
						if (isAggregateQuery)
						{
							// remove unwanted join
							if (!QueryHelper.IsDependsOn(statement, new HashSet<ISqlTableSource> { query },
								new HashSet<IQueryElement> { join }))
								return true;
						}
					}
				}

				return false;
			});

			return newStatement;
		}

		public virtual void ConvertSkipTake(MappingSchema mappingSchema, SelectQuery selectQuery, OptimizationContext optimizationContext, out ISqlExpression? takeExpr, out ISqlExpression? skipExpr)
		{
			// make skip take as parameters or evaluate otherwise

			takeExpr = ConvertElement(mappingSchema, selectQuery.Select.TakeValue, optimizationContext) as ISqlExpression;
			skipExpr = ConvertElement(mappingSchema, selectQuery.Select.SkipValue, optimizationContext) as ISqlExpression;

			if (takeExpr != null)
			{
				var supportsParameter = SqlProviderFlags.GetAcceptsTakeAsParameterFlag(selectQuery);

				if (supportsParameter)
				{
					if (takeExpr.ElementType != QueryElementType.SqlParameter && takeExpr.ElementType != QueryElementType.SqlValue)
					{
						var takeValue = takeExpr.EvaluateExpression(optimizationContext.Context)!;
						var takeParameter = new SqlParameter(new DbDataType(takeValue.GetType()), "take", takeValue)
						{
							IsQueryParameter = !QueryHelper.NeedParameterInlining(takeExpr) && Configuration.Linq.ParameterizeTakeSkip
						};
						takeExpr = takeParameter;
					}
				}
				else if (takeExpr.ElementType != QueryElementType.SqlValue)
					takeExpr = new SqlValue(takeExpr.EvaluateExpression(optimizationContext.Context)!);
			}

			if (skipExpr != null)
			{
				var supportsParameter = SqlProviderFlags.GetIsSkipSupportedFlag(selectQuery.Select.TakeValue, selectQuery.Select.SkipValue)
				                        && SqlProviderFlags.AcceptsTakeAsParameter;

				if (supportsParameter)
				{
					if (skipExpr.ElementType != QueryElementType.SqlParameter && skipExpr.ElementType != QueryElementType.SqlValue)
					{
						var skipValue = skipExpr.EvaluateExpression(optimizationContext.Context)!;
						var skipParameter = new SqlParameter(new DbDataType(skipValue.GetType()), "skip", skipValue)
						{
							IsQueryParameter = !QueryHelper.NeedParameterInlining(skipExpr) && Configuration.Linq.ParameterizeTakeSkip
						};
						skipExpr = skipParameter;
					}
				}
				else if (skipExpr.ElementType != QueryElementType.SqlValue)
					skipExpr = new SqlValue(skipExpr.EvaluateExpression(optimizationContext.Context)!);
			}
		}

		/// <summary>
		/// Moves Distinct query into another subquery. Useful when preserving ordering is required, because some providers do not support DISTINCT ORDER BY.
		/// <code>
		/// -- before
		/// SELECT DISTINCT TAKE 10 c1, c2
		/// FROM A
		/// ORDER BY c1
		/// -- after
		/// SELECT TAKE 10 B.c1, B.c2
		/// FROM
		///   (
		///     SELECT DISTINCT c1, c2
		///     FROM A
		///   ) B
		/// ORDER BY B.c1
		/// </code>
		/// </summary>
		/// <param name="statement">Statement which may contain take/skip and Distinct modifiers.</param>
		/// <param name="queryFilter">Query filter predicate to determine if query needs processing.</param>
		/// <returns>The same <paramref name="statement"/> or modified statement when transformation has been performed.</returns>
		protected SqlStatement SeparateDistinctFromPagination(SqlStatement statement, Func<SelectQuery, bool> queryFilter)
		{
			return QueryHelper.WrapQuery(
				queryFilter,
				statement,
				static (queryFilter, q, _) => q.Select.IsDistinct && queryFilter(q),
				static (_, p, q) =>
				{
					p.Select.SkipValue = q.Select.SkipValue;
					p.Select.Take(q.Select.TakeValue, q.Select.TakeHints);

					q.Select.SkipValue = null;
					q.Select.Take(null, null);

					QueryHelper.MoveOrderByUp(p, q);
				},
				allowMutation: true,
				withStack: false);
		}

		/// <summary>
		/// Replaces pagination by Window function ROW_NUMBER().
		/// </summary>
		/// <param name="statement">Statement which may contain take/skip modifiers.</param>
		/// <param name="supportsEmptyOrderBy">Indicates that database supports OVER () syntax.</param>
		/// <param name="onlySubqueries">Indicates when transformation needed only for subqueries.</param>
		/// <returns>The same <paramref name="statement"/> or modified statement when transformation has been performed.</returns>
		protected SqlStatement ReplaceTakeSkipWithRowNumber(SqlStatement statement, bool supportsEmptyOrderBy, bool onlySubqueries)
		{
			return ReplaceTakeSkipWithRowNumber(
				onlySubqueries,
				statement,
				static (onlySubqueries, query) => onlySubqueries && query.ParentSelect == null,
				supportsEmptyOrderBy);
		}

		/// <summary>
		/// Replaces pagination by Window function ROW_NUMBER().
		/// </summary>
		/// <param name="context"><paramref name="predicate"/> context object.</param>
		/// <param name="statement">Statement which may contain take/skip modifiers.</param>
		/// <param name="supportsEmptyOrderBy">Indicates that database supports OVER () syntax.</param>
		/// <param name="predicate">Indicates when the transformation is needed</param>
		/// <returns>The same <paramref name="statement"/> or modified statement when transformation has been performed.</returns>
		protected SqlStatement ReplaceTakeSkipWithRowNumber<TContext>(TContext context, SqlStatement statement, Func<TContext, SelectQuery, bool> predicate, bool supportsEmptyOrderBy)
		{
			return QueryHelper.WrapQuery(
				(predicate, context, supportsEmptyOrderBy),
				statement,
				static (context, query, _) =>
				{
					if ((query.Select.TakeValue == null || query.Select.TakeHints != null) && query.Select.SkipValue == null)
						return 0;
					return context.predicate(context.context, query) ? 1 : 0;
				},
				static (context, queries) =>
				{
					var query = queries[queries.Count - 1];
					var processingQuery = queries[queries.Count - 2];

					IReadOnlyCollection<SqlOrderByItem>? orderByItems = null;
					if (!query.OrderBy.IsEmpty)
						orderByItems = query.OrderBy.Items;
					//else if (query.Select.Columns.Count > 0)
					//{
					//	orderByItems = query.Select.Columns
					//		.Select(static c => QueryHelper.NeedColumnForExpression(query, c, false))
					//		.Where(static e => e != null)
					//		.Take(1)
					//		.Select(static e => new SqlOrderByItem(e, false))
					//		.ToArray();
					//}

					if (orderByItems == null || orderByItems.Count == 0)
						orderByItems = context.supportsEmptyOrderBy ? Array<SqlOrderByItem>.Empty : new[] { new SqlOrderByItem(new SqlExpression("SELECT NULL"), false) };

					var orderBy = string.Join(", ",
						orderByItems.Select(static (oi, i) => oi.IsDescending ? $"{{{i}}} DESC" : $"{{{i}}}"));

					var parameters = orderByItems.Select(static oi => oi.Expression).ToArray();

					// careful here - don't clear it before orderByItems used
					query.OrderBy.Items.Clear();

					var rowNumberExpression = parameters.Length == 0
						? new SqlExpression(typeof(long), "ROW_NUMBER() OVER ()", Precedence.Primary, SqlFlags.IsWindowFunction)
						: new SqlExpression(typeof(long), $"ROW_NUMBER() OVER (ORDER BY {orderBy})", Precedence.Primary, SqlFlags.IsWindowFunction, parameters);

					var rowNumberColumn = query.Select.AddNewColumn(rowNumberExpression);
					rowNumberColumn.Alias = "RN";

					if (query.Select.SkipValue != null)
					{
						processingQuery.Where.EnsureConjunction().Expr(rowNumberColumn).Greater
							.Expr(query.Select.SkipValue);

						if (query.Select.TakeValue != null)
							processingQuery.Where.Expr(rowNumberColumn).LessOrEqual.Expr(
								new SqlBinaryExpression(query.Select.SkipValue.SystemType!,
									query.Select.SkipValue, "+", query.Select.TakeValue));
					}
					else
					{
						processingQuery.Where.EnsureConjunction().Expr(rowNumberColumn).LessOrEqual
							.Expr(query.Select.TakeValue!);
					}

					query.Select.SkipValue = null;
					query.Select.Take(null, null);

				},
				allowMutation: true,
				withStack: false);
		}

		/// <summary>
		/// Alternative mechanism how to prevent loosing sorting in Distinct queries.
		/// </summary>
		/// <param name="statement">Statement which may contain Distinct queries.</param>
		/// <param name="queryFilter">Query filter predicate to determine if query needs processing.</param>
		/// <returns>The same <paramref name="statement"/> or modified statement when transformation has been performed.</returns>
		protected SqlStatement ReplaceDistinctOrderByWithRowNumber(SqlStatement statement, Func<SelectQuery, bool> queryFilter)
		{
			return QueryHelper.WrapQuery(
				queryFilter,
				statement,
				static (queryFilter, q, _) => (q.Select.IsDistinct && !q.Select.OrderBy.IsEmpty && queryFilter(q)) /*|| q.Select.TakeValue != null || q.Select.SkipValue != null*/,
				static (_, p, q) =>
				{
					var columnItems  = q.Select.Columns.Select(static c => c.Expression).ToList();
					var orderItems   = q.Select.OrderBy.Items.Select(static o => o.Expression).ToList();

					var projectionItemsCount = columnItems.Union(orderItems).Count();
					if (projectionItemsCount < columnItems.Count)
					{
						// Sort columns not in projection, transforming to
						/*
							 SELECT {S.columnItems}, S.RN FROM
							 (
								  SELECT {columnItems + orderItems}, RN = ROW_NUMBER() OVER (PARTITION BY {columnItems} ORDER BY {orderItems}) FROM T
							 )
							 WHERE S.RN = 1
						*/

						var orderByItems = q.Select.OrderBy.Items;

						var partitionBy = string.Join(", ", columnItems.Select(static (oi, i) => $"{{{i}}}"));

						var columns = new string[orderByItems.Count];
						for (var i = 0; i < columns.Length; i++)
							columns[i] = orderByItems[i].IsDescending
								? $"{{{i + columnItems.Count}}} DESC"
								: $"{{{i + columnItems.Count}}}";
						var orderBy = string.Join(", ", columns);

						var parameters = columnItems.Concat(orderByItems.Select(static oi => oi.Expression)).ToArray();

						var rnExpr = new SqlExpression(typeof(long),
							$"ROW_NUMBER() OVER (PARTITION BY {partitionBy} ORDER BY {orderBy})", Precedence.Primary,
							SqlFlags.IsWindowFunction, parameters);

						var additionalProjection = orderItems.Except(columnItems);
						foreach (var expr in additionalProjection)
						{
							q.Select.AddNew(expr);
						}

						var rnColumn = q.Select.AddNewColumn(rnExpr);
						rnColumn.Alias = "RN";

						q.Select.IsDistinct = false;
						q.OrderBy.Items.Clear();
						p.Select.Where.EnsureConjunction().Expr(rnColumn).Equal.Value(1);
					}
					else
					{
						// All sorting columns in projection, transforming to
						/*
							 SELECT {S.columnItems} FROM
							 (
								  SELECT DISTINCT {columnItems} FROM T
							 )
							 ORDER BY {orderItems}

						*/

						QueryHelper.MoveOrderByUp(p, q);
					}
				},
				allowMutation: true,
				withStack: false);
		}

		#region Helper functions

		protected static ISqlExpression TryConvertToValue(ISqlExpression expr, EvaluationContext context)
		{
			if (expr.ElementType != QueryElementType.SqlValue)
			{
				if (expr.TryEvaluateExpression(context, out var value))
					expr = new SqlValue(expr.GetExpressionType(), value);
			}

			return expr;
		}

		protected static bool IsBooleanParameter(ISqlExpression expr, int count, int i)
		{
			if ((i % 2 == 1 || i == count - 1) && expr.SystemType == typeof(bool) || expr.SystemType == typeof(bool?))
			{
				switch (expr.ElementType)
				{
					case QueryElementType.SearchCondition: return true;
				}
			}

			return false;
		}

		protected SqlFunction ConvertFunctionParameters(SqlFunction func, bool withParameters = false)
		{
			if (func.Name == "CASE")
			{
				ISqlExpression[]? parameters = null;
				for (var i = 0; i < func.Parameters.Length; i++)
				{
					var p = func.Parameters[i];
					if (IsBooleanParameter(p, func.Parameters.Length, i))
					{
						if (parameters == null)
						{
							parameters = new ISqlExpression[func.Parameters.Length];
							for (var j = 0; j < i; j++)
								parameters[j] = func.Parameters[j];
						}
						parameters[i] = new SqlFunction(typeof(bool), "CASE", p, new SqlValue(true), new SqlValue(false))
						{
							CanBeNull     = false,
							DoNotOptimize = true
						};
					}
					else if (parameters != null)
						parameters[i] = p;
				}

				if (parameters != null)
					return new SqlFunction(
						func.SystemType,
						func.Name,
						false,
						func.Precedence,
						parameters);
			}

			return func;
		}

		#endregion
	}
}<|MERGE_RESOLUTION|>--- conflicted
+++ resolved
@@ -41,7 +41,7 @@
 
 			var evaluationContext = new EvaluationContext(null);
 
-			//statement.EnsureFindTables();
+//statement.EnsureFindTables();
 
 			//TODO: We can use Walk here but OptimizeUnions fails with subqueries. Needs revising.
 			statement.WalkQueries(
@@ -72,7 +72,7 @@
 			// provider specific query correction
 			statement = FinalizeStatement(statement, evaluationContext);
 
-			//statement.EnsureFindTables();
+//statement.EnsureFindTables();
 
 			return statement;
 		}
@@ -105,21 +105,21 @@
 							}
 						}
 						else 
-						{
+					{
 							if (!prevQuery.OrderBy.IsEmpty)
-							{
+						{
 								wrap.Add(prevQuery);
-							}
+						}
 
 							if (!currentQuery.OrderBy.IsEmpty)
-							{
+						{
 								wrap.Add(currentQuery);
 							}
 						}
 
 						prevQuery = currentOperator.SelectQuery;
-					}
-				}
+						}
+					}
 			});
 
 			return QueryHelper.WrapQuery(
@@ -245,12 +245,8 @@
 		{
 			if (statement is SqlUpdateStatement updateStatement)
 			{
-<<<<<<< HEAD
 				var evaluationContext = new EvaluationContext();
 				foreach (var setItem in updateStatement.Update.Items) 
-=======
-				foreach (var setItem in updateStatement.Update.Items)
->>>>>>> 08f15370
 				{
 					if (setItem.Expression is SelectQuery q)
 					{
@@ -1094,7 +1090,7 @@
 		protected ISqlPredicate RowComparisonFallback(SqlPredicate.Operator op, SqlRow row1, SqlRow row2, EvaluationContext context)
 		{
 			var rewrite = new SqlSearchCondition();
-
+						
 			if (op is SqlPredicate.Operator.Equal or SqlPredicate.Operator.NotEqual)
 			{
 				// (a1, a2) =  (b1, b2) => a1 =  b1 and a2 = b2
