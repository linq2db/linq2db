﻿using System;
using System.Collections;
using System.Collections.Generic;
using System.Diagnostics.CodeAnalysis;
using System.Linq;

// ReSharper disable InconsistentNaming

namespace LinqToDB.SqlProvider
{
	using Infrastructure;
	using Common;
	using Common.Internal;
<<<<<<< HEAD
	using Expressions;
	using Extensions;
	using Linq;
	using Tools;
	using Mapping;
	using DataProvider;
	using SqlQuery;
=======
	using DataProvider;
	using Expressions;
	using Extensions;
	using Linq;
	using Mapping;
	using SqlQuery;
	using Tools;
>>>>>>> d7935903

	public class BasicSqlOptimizer : ISqlOptimizer
	{
		#region Init

		protected BasicSqlOptimizer(SqlProviderFlags sqlProviderFlags)
		{
			SqlProviderFlags = sqlProviderFlags;
		}

		public SqlProviderFlags SqlProviderFlags { get; }

		#endregion

		#region ISqlOptimizer Members

		public virtual SqlStatement Finalize(SqlStatement statement, LinqOptions linqOptions)
		{
			FixRootSelect (statement);
			FixEmptySelect(statement);
			FinalizeCte   (statement);

			var evaluationContext = new EvaluationContext(null);

//statement.EnsureFindTables();
			//TODO: We can use Walk here but OptimizeUnions fails with subqueries. Needs revising.
			statement.WalkQueries(
				(SqlProviderFlags, linqOptions, statement),
				static (context, selectQuery) =>
				{
					new SelectQueryOptimizer(context.SqlProviderFlags, context.linqOptions, context.statement, selectQuery, 0).FinalizeAndValidate(
						context.SqlProviderFlags.IsApplyJoinSupported);

					return selectQuery;
				}
			);

			statement.WalkQueries(
				(context: this, evaluationContext, linqOptions),
				static (context, selectQuery) =>
				{
					if (!context.context.SqlProviderFlags.IsCountSubQuerySupported)  selectQuery = context.context.MoveCountSubQuery (selectQuery, context.evaluationContext, context.linqOptions);
					if (!context.context.SqlProviderFlags.IsSubQueryColumnSupported) selectQuery = context.context.MoveSubQueryColumn(selectQuery, context.evaluationContext, context.linqOptions);

					return selectQuery;
				}
			);

			if (!SqlProviderFlags.IsCountSubQuerySupported || !SqlProviderFlags.IsSubQueryColumnSupported)
			{
				statement.WalkQueries(
					(SqlProviderFlags, linqOptions, statement),
					static (context, selectQuery) =>
					{
						new SelectQueryOptimizer(context.SqlProviderFlags, context.linqOptions, context.statement, selectQuery, 0)
							.FinalizeAndValidate(context.SqlProviderFlags.IsApplyJoinSupported);

						return selectQuery;
					}
				);
			}


//statement.EnsureFindTables();
			if (linqOptions.OptimizeJoins)
			{
				OptimizeJoins(statement);

				// Do it again after JOIN Optimization
				FinalizeCte(statement);
			}

			statement = CorrectUnionOrderBy(statement);
			statement = FixSetOperationNulls(statement);
			statement = OptimizeUpdateSubqueries(statement, linqOptions);

			// provider specific query correction
			statement = FinalizeStatement(statement, evaluationContext, linqOptions);
//statement.EnsureFindTables();
			return statement;
		}

		protected virtual SqlStatement CorrectUnionOrderBy(SqlStatement statement)
		{
			var queriesToWrap = new HashSet<SelectQuery>();

			statement.Visit(queriesToWrap, (wrap, e) =>
			{
				if (e is SelectQuery sc && sc.HasSetOperators)
				{
					var prevQuery = sc;

					for (int i = 0; i < sc.SetOperators.Count; i++)
					{
						var currentOperator = sc.SetOperators[i];
						var currentQuery    = currentOperator.SelectQuery;

						if (currentOperator.Operation == SetOperation.Union)
						{
							if (!prevQuery.Select.HasModifier && !prevQuery.OrderBy.IsEmpty)
							{
								prevQuery.OrderBy.Items.Clear();
							}

							if (!currentQuery.Select.HasModifier && !currentQuery.OrderBy.IsEmpty)
							{
								currentQuery.OrderBy.Items.Clear();
							}
						}
						else
						{
							if (!prevQuery.OrderBy.IsEmpty)
							{
								wrap.Add(prevQuery);
							}

							if (!currentQuery.OrderBy.IsEmpty)
							{
								wrap.Add(currentQuery);
							}
						}

						prevQuery = currentOperator.SelectQuery;
					}
				}
			});

			return QueryHelper.WrapQuery(
				queriesToWrap,
				statement,
				static (wrap, q, parentElement) => wrap.Contains(q),
				null,
				allowMutation: true,
				withStack: true);
		}

		static void CorrelateNullValueTypes(ref ISqlExpression toCorrect, ISqlExpression reference)
		{
			if (toCorrect.ElementType == QueryElementType.Column)
			{
				var column     = (SqlColumn)toCorrect;
				var columnExpr = column.Expression;
				CorrelateNullValueTypes(ref columnExpr, reference);
				column.Expression = columnExpr;
			}
			else if (toCorrect.ElementType == QueryElementType.SqlValue)
			{
				var value = (SqlValue)toCorrect;
				if (value.Value == null)
				{
					var suggested = QueryHelper.SuggestDbDataType(reference);
					if (suggested != null)
					{
						toCorrect = new SqlValue(suggested.Value, null);
					}
				}
			}
		}

		protected virtual SqlStatement FixSetOperationNulls(SqlStatement statement)
		{
			statement.VisitParentFirst(static e =>
			{
				if (e.ElementType == QueryElementType.SqlQuery)
				{
					var query = (SelectQuery)e;
					if (query.HasSetOperators)
					{
						for (var i = 0; i < query.Select.Columns.Count; i++)
						{
							var column     = query.Select.Columns[i];
							var columnExpr = column.Expression;

							foreach (var setOperator in query.SetOperators)
							{
								var otherColumn = setOperator.SelectQuery.Select.Columns[i];
								var otherExpr   = otherColumn.Expression;

								CorrelateNullValueTypes(ref columnExpr, otherExpr);
								CorrelateNullValueTypes(ref otherExpr, columnExpr);

								otherColumn.Expression = otherExpr;
							}

							column.Expression = columnExpr;
						}
					}
				}

				return true;
			});

			return statement;
		}

		bool FixRootSelect(SqlStatement statement)
		{
			if (statement.SelectQuery is {} query         &&
				query.Select.HasModifier == false         &&
				query.DoNotRemove        == false         &&
				query.QueryName is null                   &&
				query.Where.  IsEmpty                     &&
				query.GroupBy.IsEmpty                     &&
				query.Having. IsEmpty                     &&
				query.OrderBy.IsEmpty                     &&
				query.From.Tables is { Count : 1 } tables &&
				tables[0].Source  is SelectQuery   child  &&
				tables[0].Joins.Count      == 0           &&
				child.DoNotRemove          == false       &&
				query.Select.Columns.Count == child.Select.Columns.Count)
			{
				for (var i = 0; i < query.Select.Columns.Count; i++)
				{
					var pc = query.Select.Columns[i];
					var cc = child.Select.Columns[i];

					if (pc.Expression != cc)
						return false;
				}

				if (statement is SqlSelectStatement)
				{
					if (statement.SelectQuery.SqlQueryExtensions != null)
						(child.SqlQueryExtensions ??= new()).AddRange(statement.SelectQuery.SqlQueryExtensions);
					statement.SelectQuery = child;
				}
				else
				{
					var dic = new Dictionary<ISqlExpression,ISqlExpression>(query.Select.Columns.Count + 1)
					{
						{ statement.SelectQuery, child }
					};

					foreach (var pc in query.Select.Columns)
						dic.Add(pc, pc.Expression);

					statement.Walk(WalkOptions.Default, dic, static (d, ex) => d.TryGetValue(ex, out var e) ? e : ex);
				}

				return true;
			}

			return false;
		}

		//TODO: move tis to standard optimizer
		protected virtual SqlStatement OptimizeUpdateSubqueries(SqlStatement statement, LinqOptions linqOptions)
		{
			if (statement is SqlUpdateStatement updateStatement)
			{
				foreach (var setItem in updateStatement.Update.Items)
				{
					if (setItem.Expression is SelectQuery q)
					{
						var optimizer = new SelectQueryOptimizer(SqlProviderFlags, linqOptions, q, q, 0);
						optimizer.FinalizeAndValidate(SqlProviderFlags.IsApplyJoinSupported);
					}
				}
			}

			return statement;
		}

		protected virtual void FixEmptySelect(SqlStatement statement)
		{
			// avoid SELECT * top level queries, as they could create a lot of unwanted traffic
			// and such queries are not supported by remote context
			if (statement.QueryType == QueryType.Select && statement.SelectQuery!.Select.Columns.Count == 0)
				statement.SelectQuery!.Select.Add(new SqlValue(1));
		}

		/// <summary>
		/// Used for correcting statement and should return new statement if changes were made.
		/// </summary>
		/// <param name="statement"></param>
		/// <param name="linqOptions"></param>
		/// <returns></returns>
		public virtual SqlStatement TransformStatement(SqlStatement statement, LinqOptions linqOptions)
		{
			return statement;
		}

		static void RegisterDependency(CteClause cteClause, Dictionary<CteClause, HashSet<CteClause>> foundCte)
		{
			if (foundCte.ContainsKey(cteClause))
				return;

			var dependsOn = new HashSet<CteClause>();
			cteClause.Body!.Visit(dependsOn, static (dependsOn, ce) =>
			{
				if (ce.ElementType == QueryElementType.SqlCteTable)
				{
					var subCte = ((SqlCteTable)ce).Cte!;
					dependsOn.Add(subCte);
				}

			});
			// self-reference is allowed, so we do not need to add dependency
			dependsOn.Remove(cteClause);
			foundCte.Add(cteClause, dependsOn);

			foreach (var clause in dependsOn)
			{
				RegisterDependency(clause, foundCte);
			}
		}

		void FinalizeCte(SqlStatement statement)
		{
			if (statement is SqlStatementWithQueryBase select)
			{
				// one-field class is cheaper than dictionary instance
				var cteHolder = new WritableContext<Dictionary<CteClause, HashSet<CteClause>>?>();

				if (select is SqlMergeStatement merge)
				{
					merge.Target.Visit(cteHolder, static (foundCte, e) =>
						{
							if (e.ElementType == QueryElementType.SqlCteTable)
							{
								var cte = ((SqlCteTable)e).Cte!;
								RegisterDependency(cte, foundCte.WriteableValue ??= new());
							}
						}
					);
					merge.Source.Visit(cteHolder, static (foundCte, e) =>
						{
							if (e.ElementType == QueryElementType.SqlCteTable)
							{
								var cte = ((SqlCteTable)e).Cte!;
								RegisterDependency(cte, foundCte.WriteableValue ??= new());
							}
						}
					);
				}
				else
				{
					select.SelectQuery.Visit(cteHolder, static (foundCte, e) =>
						{
							if (e.ElementType == QueryElementType.SqlCteTable)
							{
								var cte = ((SqlCteTable)e).Cte!;
								RegisterDependency(cte, foundCte.WriteableValue ??= new());
							}
						}
					);
				}

				if (cteHolder.WriteableValue == null || cteHolder.WriteableValue.Count == 0)
					select.With = null;
				else
				{
					// TODO: Ideally if there is no recursive CTEs we can convert them to SubQueries
					if (!SqlProviderFlags.IsCommonTableExpressionsSupported)
						throw new LinqToDBException("DataProvider do not supports Common Table Expressions.");

					var ordered = TopoSorting.TopoSort(cteHolder.WriteableValue.Keys, cteHolder, static (cteHolder, i) => cteHolder.WriteableValue![i]).ToList();

					Utils.MakeUniqueNames(ordered, null, static (n, a) => !ReservedWords.IsReserved(n), static c => c.Name, static (c, n, a) => c.Name = n,
						static c => string.IsNullOrEmpty(c.Name) ? "CTE_1" : c.Name, StringComparer.OrdinalIgnoreCase);

					select.With = new SqlWithClause();
					select.With.Clauses.AddRange(ordered);
				}
			}
		}


		protected static bool HasParameters(ISqlExpression expr)
		{
			var hasParameters  = null != expr.Find(QueryElementType.SqlParameter);

			return hasParameters;
		}

		static T NormalizeExpressions<T>(T expression, bool allowMutation)
			where T : class, IQueryElement
		{
			var result = expression.ConvertAll(allowMutation: allowMutation, static (visitor, e) =>
			{
				if (e.ElementType == QueryElementType.SqlExpression)
				{
					var expr = (SqlExpression)e;
					var newExpression = expr;

					// we interested in modifying only expressions which have parameters
					if (HasParameters(expr))
					{
						if (string.IsNullOrEmpty(expr.Expr) || expr.Parameters.Length == 0)
							return expr;

						var newExpressions = new List<ISqlExpression>();

						var ctx = WritableContext.Create(false, (newExpressions, visitor, expr));

						var newExpr = QueryHelper.TransformExpressionIndexes(
							ctx,
							expr.Expr,
							static (context, idx) =>
							{
								if (idx >= 0 && idx < context.StaticValue.expr.Parameters.Length)
								{
									var paramExpr  = context.StaticValue.expr.Parameters[idx];
									var normalized = NormalizeExpressions(paramExpr, context.StaticValue.visitor.AllowMutation);

									if (!context.WriteableValue && !ReferenceEquals(normalized, paramExpr))
										context.WriteableValue = true;

									var newIndex   = context.StaticValue.newExpressions.Count;

									context.StaticValue.newExpressions.Add(normalized);
									return newIndex;
								}
								return idx;
							});

						var changed = ctx.WriteableValue || newExpr != expr.Expr;

						if (changed)
							newExpression = new SqlExpression(expr.SystemType, newExpr, expr.Precedence, expr.Flags, newExpressions.ToArray());

						return newExpression;
					}
				}
				return e;
			});

			return result;
		}

		SelectQuery MoveCountSubQuery(SelectQuery selectQuery, EvaluationContext context, LinqOptions linqOptions)
		{
			selectQuery.Visit((context, optimizer: this, linqOptions), static (context, e) => context.optimizer.MoveCountSubQuery(e, context.context, context.linqOptions));
			return selectQuery;
		}

		void MoveCountSubQuery(IQueryElement element, EvaluationContext context, LinqOptions linqOptions)
		{
			if (element.ElementType != QueryElementType.SqlQuery)
				return;

			var query = (SelectQuery)element;

			for (var i = 0; i < query.Select.Columns.Count; i++)
			{
				var col = query.Select.Columns[i];

				// The column is a subquery.
				//
				if (col.Expression.ElementType == QueryElementType.SqlQuery)
				{
					var subQuery = (SelectQuery)col.Expression;
					var isCount  = false;

					// Check if subquery is Count subquery.
					//
					if (subQuery.Select.Columns.Count == 1)
					{
						var subCol = subQuery.Select.Columns[0];

						if (subCol.Expression.ElementType == QueryElementType.SqlFunction)
							isCount = ((SqlFunction)subCol.Expression).Name == "Count";
					}

					if (!isCount)
						continue;

					// Check if subquery where clause does not have ORs.
					//
					subQuery.Where.SearchCondition = (SqlSearchCondition)OptimizeElement(
						null,
						linqOptions,
						subQuery.Where.SearchCondition,
						new OptimizationContext(context, new AliasesContext(), false),
						false)!;

					var allAnd = true;

					for (var j = 0; allAnd && j < subQuery.Where.SearchCondition.Conditions.Count - 1; j++)
					{
						var cond = subQuery.Where.SearchCondition.Conditions[j];

						if (cond.IsOr)
							allAnd = false;
					}

					if (!allAnd || !ConvertCountSubQuery(subQuery))
						continue;

					// Collect tables.
					//
					var ctx = new MoveCountSubqueryContext(subQuery);

					subQuery.Visit(ctx, static (context, e) =>
					{
						if (e is ISqlTableSource source)
							context.AllTables.Add(source);
					});

					subQuery.Visit(ctx, static (context, e) =>
					{
						if (e is ISqlTableSource source)
							if (context.SubQuery.From.IsChild(source))
								context.LevelTables.Add(source);
					});

					var join = subQuery.LeftJoin();

					query.From.Tables[0].Joins.Add(join.JoinedTable);

					for (var j = 0; j < subQuery.Where.SearchCondition.Conditions.Count; j++)
					{
						var cond = subQuery.Where.SearchCondition.Conditions[j];

						if (null == cond.Find(ctx.AllTables, static (allTables, e) =>
						{
							return e.ElementType switch
							{
								QueryElementType.SqlField => !allTables.Contains(((SqlField)e).Table!),
								QueryElementType.Column   => !allTables.Contains(((SqlColumn)e).Parent!),
								_ => false,
							};
						}))
							continue;

						ctx.Modified = false;

						var nc = cond.ConvertAll(ctx, true, static (v, e) =>
						{
							var ne = e;
							switch (e.ElementType)
							{
								case QueryElementType.SqlField:
								{
									var field = (SqlField)e;
									if (v.Context.LevelTables.Contains(field.Table!))
									{
										v.Context.SubQuery.GroupBy.Expr(field);
										ne = v.Context.SubQuery.Select.AddColumn(field);
									}
									else if (!v.Context.AllTables.Contains(field.Table!))
									{
										v.Context.Modified = true;
									}

									break;
								}

								case QueryElementType.Column:
								{
									var column = (SqlColumn)e;
									if (v.Context.LevelTables.Contains(column.Parent!))
									{
										v.Context.SubQuery.GroupBy.Expr(column);
										ne = v.Context.SubQuery.Select.AddColumn(column);
									}
									else if (!v.Context.AllTables.Contains(column.Parent!))
									{
										v.Context.Modified = true;
									}

									break;
								}
							}

							v.Context.Modified = v.Context.Modified || !ReferenceEquals(e, ne);
							return e;
						});

						if (ctx.Modified)
						{
							join.JoinedTable.Condition.Conditions.Add(nc);
							subQuery.Where.SearchCondition.Conditions.RemoveAt(j);
							j--;
						}
					}

					if (!query.GroupBy.IsEmpty)
					{
						var oldFunc = (SqlFunction)subQuery.Select.Columns[0].Expression;

						subQuery.Select.Columns.RemoveAt(0);

						var parm = subQuery.Select.Columns.Count > 0 ? (ISqlExpression)subQuery.Select.Columns[0] : query.All;

						query.Select.Columns[i].Expression = new SqlFunction(oldFunc.SystemType, oldFunc.Name, parm);
					}
					else
					{
						query.Select.Columns[i].Expression = subQuery.Select.Columns[0];
					}
				}
			}
		}

		private class MoveCountSubqueryContext
		{
			public MoveCountSubqueryContext(SelectQuery subQuery)
			{
				SubQuery    = subQuery;
			}

			public readonly SelectQuery              SubQuery;
			public readonly HashSet<ISqlTableSource> AllTables   = new ();
			public readonly HashSet<ISqlTableSource> LevelTables = new ();

			public bool Modified;
		}

		public virtual bool ConvertCountSubQuery(SelectQuery subQuery)
		{
			return true;
		}

		SelectQuery MoveSubQueryColumn(SelectQuery selectQuery, EvaluationContext context, LinqOptions linqOptions)
		{
			selectQuery.Visit((context, optimizer: this, linqOptions), static (context, element) =>
			{
				if (element.ElementType != QueryElementType.SqlQuery)
					return;

				var query = (SelectQuery)element;

				for (var i = 0; i < query.Select.Columns.Count; i++)
				{
					var col = query.Select.Columns[i];

					if (col.Expression.ElementType == QueryElementType.SqlQuery)
					{
						var subQuery = (SelectQuery)col.Expression;

						var ctx = new MoveSubqueryCountContext(subQuery);

						subQuery.Visit(ctx, static (context, e) =>
						{
							if (e is ISqlTableSource source)
								context.AllTables.Add(source);
						});

						subQuery.Visit(ctx, static (context, e) =>
						{
							if (e is ISqlTableSource source && context.SubQuery.From.IsChild(source))
								context.LevelTables.Add(source);
						});

						if (context.optimizer.SqlProviderFlags.IsSubQueryColumnSupported && null == subQuery.Find(ctx.AllTables, static (allTables, e) =>
						{
							return e.ElementType switch
							{
								QueryElementType.SqlField => !allTables.Contains(((SqlField)e).Table!),
								QueryElementType.Column   => !allTables.Contains(((SqlColumn)e).Parent!),
								_                         => false,
							};
						}))
							continue;

						// Join should not have ParentSelect, while SubQuery has
						subQuery.ParentSelect = null;

						var join = subQuery.LeftJoin();

						query.From.Tables[0].Joins.Add(join.JoinedTable);

						subQuery.Where.SearchCondition = (SqlSearchCondition)context.optimizer.OptimizeElement(
							null,
							context.linqOptions,
							subQuery.Where.SearchCondition,
							new OptimizationContext(context.context, new AliasesContext(), false),
							false)!;

						var isCount      = false;

						if (subQuery.Select.Columns.Count == 1)
						{
							var subCol = subQuery.Select.Columns[0];

							if (subCol.Expression.ElementType == QueryElementType.SqlFunction)
							{
								switch (((SqlFunction)subCol.Expression).Name)
								{
									case "Count" : isCount = true; break;
								}

								ctx.IsAggregated = ((SqlFunction) subCol.Expression).IsAggregate;
							}
						}

						if (context.optimizer.SqlProviderFlags.IsSubQueryColumnSupported && !isCount)
							continue;

						var allAnd = true;

						for (var j = 0; allAnd && j < subQuery.Where.SearchCondition.Conditions.Count - 1; j++)
						{
							var cond = subQuery.Where.SearchCondition.Conditions[j];

							if (cond.IsOr)
								allAnd = false;
						}

						if (!allAnd)
							continue;

						ctx.Modified = false;

						for (var j = 0; j < subQuery.Where.SearchCondition.Conditions.Count; j++)
						{
							var cond = subQuery.Where.SearchCondition.Conditions[j];

							if (cond.Find(ctx.AllTables, static (allTables, e) =>
							{
								return e.ElementType switch
								{
									QueryElementType.SqlField => !allTables.Contains(((SqlField)e).Table!),
									QueryElementType.Column   => !allTables.Contains(((SqlColumn)e).Parent!),
									_                         => false,
								};
							}) == null)
								continue;

							var nc = cond.ConvertAll(ctx, true, static (v, e) =>
							{
								var ne = e;

								switch (e.ElementType)
								{
									case QueryElementType.SqlField:

										if (v.Context.LevelTables.Contains(((SqlField)e).Table!))
										{

											if (v.Context.IsAggregated)
												v.Context.SubQuery.GroupBy.Expr((SqlField)e);
											ne = v.Context.SubQuery.Select.AddColumn((SqlField)e);
										}

										break;

									case QueryElementType.Column:
										if (v.Context.LevelTables.Contains(((SqlColumn)e).Parent!))
										{

											if (v.Context.IsAggregated)
												v.Context.SubQuery.GroupBy.Expr((SqlColumn)e);
											ne = v.Context.SubQuery.Select.AddColumn((SqlColumn)e);
										}

										break;
								}

								v.Context.Modified = v.Context.Modified || !ReferenceEquals(e, ne);
								return ne;
							});

							if (ctx.Modified)
							{
								join.JoinedTable.Condition.Conditions.Add(nc);
								subQuery.Where.SearchCondition.Conditions.RemoveAt(j);
								j--;
							}
						}

						if (ctx.Modified || ctx.IsAggregated)
						{
							SqlColumn newColumn;
							if (isCount && !query.GroupBy.IsEmpty)
							{
								var oldFunc = (SqlFunction)subQuery.Select.Columns[0].Expression;

								subQuery.Select.Columns.RemoveAt(0);

								newColumn = new SqlColumn(
									query,
									new SqlFunction(oldFunc.SystemType, oldFunc.Name, subQuery.Select.Columns[0]));
							}
							else if (ctx.IsAggregated && !query.GroupBy.IsEmpty)
							{
								var oldFunc = (SqlFunction)subQuery.Select.Columns[0].Expression;

								subQuery.Select.Columns.RemoveAt(0);

								var idx = subQuery.Select.Add(oldFunc.Parameters[0]);

								newColumn = new SqlColumn(
									query,
									new SqlFunction(oldFunc.SystemType, oldFunc.Name, subQuery.Select.Columns[idx]));
							}
							else
							{
								newColumn = new SqlColumn(query, subQuery.Select.Columns[0]);
							}

							col.Expression = newColumn.Expression;
						}
					}
				}
			});

			return selectQuery;
		}

		private class MoveSubqueryCountContext
		{
			public MoveSubqueryCountContext(SelectQuery subQuery)
			{
				SubQuery     = subQuery;
			}

			public readonly SelectQuery              SubQuery;
			public readonly HashSet<ISqlTableSource> AllTables   = new ();
			public readonly HashSet<ISqlTableSource> LevelTables = new ();

			public bool Modified;
			public bool IsAggregated;
		}

		#region Optimization

		public static ISqlExpression CreateSqlValue(object? value, SqlBinaryExpression be)
		{
			return CreateSqlValue(value, be.GetExpressionType(), be.Expr1, be.Expr2);
		}

		public static ISqlExpression CreateSqlValue(object? value, DbDataType dbDataType, params ISqlExpression[] basedOn)
		{
			SqlParameter? foundParam = null;

			foreach (var element in basedOn)
			{
				if (element.ElementType == QueryElementType.SqlParameter)
				{
					var param = (SqlParameter)element;
					if (param.IsQueryParameter)
					{
						foundParam = param;
					}
					else
						foundParam ??= param;
				}
			}

			if (foundParam != null)
			{
				var newParam = new SqlParameter(dbDataType, foundParam.Name, value)
				{
					IsQueryParameter = foundParam.IsQueryParameter
				};

				return newParam;
			}

			return new SqlValue(dbDataType, value);
		}

		public virtual ISqlExpression OptimizeExpression(ISqlExpression expression, ConvertVisitor<RunOptimizationContext> convertVisitor)
		{
			switch (expression.ElementType)
			{
				case QueryElementType.SqlBinaryExpression :
				{
					return OptimizeBinaryExpression((SqlBinaryExpression)expression, convertVisitor.Context.OptimizationContext.Context);
				}

				case QueryElementType.SqlFunction :
				{
					var func = (SqlFunction)expression;
					if (func.DoNotOptimize)
						break;

					return OptimizeFunction(func, convertVisitor.Context.OptimizationContext.Context);
				}

				case QueryElementType.SqlExpression   :
				{
					var se = (SqlExpression)expression;

					if (se.Expr == "{0}" && se.Parameters.Length == 1 && se.Parameters[0] != null && se.CanBeNull == se.Parameters[0].CanBeNull)
						return se.Parameters[0];

					break;
				}
			}

			return expression;
		}

		public virtual ISqlExpression OptimizeFunction(SqlFunction func, EvaluationContext context)
		{
			if (func.TryEvaluateExpression(context, out var value))
			{
				return CreateSqlValue(value, func.GetExpressionType(), func.Parameters);
			}

			switch (func.Name)
			{
				case "CASE":
				{
					var parms = func.Parameters;
					var len   = parms.Length;

					for (var i = 0; i < parms.Length - 1; i += 2)
					{
						var boolValue = QueryHelper.GetBoolValue(parms[i], context);
						if (boolValue != null)
						{
							if (boolValue == false)
							{
								var newParms = new ISqlExpression[parms.Length - 2];

								if (i != 0)
									Array.Copy(parms, 0, newParms, 0, i);

								Array.Copy(parms, i + 2, newParms, i, parms.Length - i - 2);

								parms = newParms;
								i -= 2;
							}
							else
							{
								var newParms = new ISqlExpression[i + 1];

								if (i != 0)
									Array.Copy(parms, 0, newParms, 0, i);

								newParms[i] = parms[i + 1];

								parms = newParms;
								break;
							}
						}
					}

					if (parms.Length == 1)
						return parms[0];

					if (parms.Length != len)
						return new SqlFunction(func.SystemType, func.Name, func.IsAggregate, func.Precedence, parms);

					if (!func.DoNotOptimize && parms.Length == 3
						&& !parms[0].ShouldCheckForNull()
						&& (parms[0].ElementType == QueryElementType.SqlFunction || parms[0].ElementType == QueryElementType.SearchCondition))
					{
						var boolValue1 = QueryHelper.GetBoolValue(parms[1], context);
						var boolValue2 = QueryHelper.GetBoolValue(parms[2], context);

						if (boolValue1 != null && boolValue2 != null)
						{
							if (boolValue1 == boolValue2)
								return new SqlValue(true);

							if (!boolValue1.Value)
								return new SqlSearchCondition(new SqlCondition(true, new SqlPredicate.Expr(parms[0], parms[0].Precedence)));

							return parms[0];
						}
					}
				}

				break;

				case "EXISTS":
				{
					if (func.Parameters.Length == 1 && func.Parameters[0] is SelectQuery query && query.Select.Columns.Count > 0)
					{
						var isAggregateQuery =
									query.Select.Columns.All(static c => QueryHelper.IsAggregationOrWindowFunction(c.Expression));

						if (isAggregateQuery)
							return new SqlValue(true);
					}

					break;
				}

				case "$Convert$":
				{
					var typef = func.SystemType.ToUnderlying();

					if (func.Parameters[2] is SqlFunction from && from.Name == "$Convert$" && from.Parameters[1].SystemType!.ToUnderlying() == typef)
						return from.Parameters[2];

					break;
				}

				case "Convert":
				{
					var typef = func.SystemType.ToUnderlying();

					if (func.Parameters[1] is SqlFunction from && from.Name == "Convert" && from.Parameters[1].SystemType!.ToUnderlying() == typef)
						return from.Parameters[1];

					if (func.Parameters[1] is SqlExpression fe && fe.Expr == "Cast({0} as {1})" && fe.Parameters[0].SystemType!.ToUnderlying() == typef)
						return fe.Parameters[0];

					break;
				}

				case "ConvertToCaseCompareTo":
					return new SqlFunction(func.SystemType, "CASE",
							new SqlSearchCondition().Expr(func.Parameters[0]).Greater.Expr(func.Parameters[1]).ToExpr(), new SqlValue(1),
							new SqlSearchCondition().Expr(func.Parameters[0]).Equal.Expr(func.Parameters[1]).ToExpr(), new SqlValue(0),
							new SqlValue(-1))
						{ CanBeNull = false };

			}

			return func;
		}

		static SqlPredicate.Operator InvertOperator(SqlPredicate.Operator op, bool preserveEqual)
		{
			switch (op)
			{
				case SqlPredicate.Operator.Equal          : return preserveEqual ? op : SqlPredicate.Operator.NotEqual;
				case SqlPredicate.Operator.NotEqual       : return preserveEqual ? op : SqlPredicate.Operator.Equal;
				case SqlPredicate.Operator.Greater        : return SqlPredicate.Operator.LessOrEqual;
				case SqlPredicate.Operator.NotLess        :
				case SqlPredicate.Operator.GreaterOrEqual : return preserveEqual ? SqlPredicate.Operator.LessOrEqual : SqlPredicate.Operator.Less;
				case SqlPredicate.Operator.Less           : return SqlPredicate.Operator.GreaterOrEqual;
				case SqlPredicate.Operator.NotGreater     :
				case SqlPredicate.Operator.LessOrEqual    : return preserveEqual ? SqlPredicate.Operator.GreaterOrEqual : SqlPredicate.Operator.Greater;
				default: throw new InvalidOperationException();
			}
		}

		ISqlPredicate OptimizeCase(SqlPredicate.IsTrue isTrue, EvaluationContext context)
		{
			//TODO: refactor CASE optimization

			if ((isTrue.WithNull == null || isTrue.WithNull == false) && isTrue.Expr1 is SqlFunction func && func.Name == "CASE")
			{
				if (func.Parameters.Length == 3)
				{
					// It handles one specific case for OData
					if (func.Parameters[0] is SqlSearchCondition &&
					    func.Parameters[2] is SqlSearchCondition sc &&
					    func.Parameters[1].TryEvaluateExpression(context, out var v1) && v1 is null)
					{
						if (isTrue.IsNot)
							return new SqlPredicate.NotExpr(sc, true, Precedence.LogicalNegation);
						return sc;
					}
				}
			}
			return isTrue;
		}

		ISqlPredicate OptimizeCase(SqlPredicate.ExprExpr expr, EvaluationContext context)
		{
			SqlFunction? func;
			var valueFirst = expr.Expr1.TryEvaluateExpression(context, out var value);
			var isValue    = valueFirst;
			if (valueFirst)
				func = expr.Expr2 as SqlFunction;
			else
			{
				func = expr.Expr1 as SqlFunction;
				isValue = expr.Expr2.TryEvaluateExpression(context, out value);
			}

			if (isValue && func != null && func.Name == "CASE")
			{
				if (value is int n && func.Parameters.Length == 5)
				{
					if (func.Parameters[0] is SqlSearchCondition c1 && c1.Conditions.Count == 1 &&
					    func.Parameters[1].TryEvaluateExpression(context, out var value1) && value1 is int i1 &&
					    func.Parameters[2] is SqlSearchCondition c2 && c2.Conditions.Count == 1 &&
					    func.Parameters[3].TryEvaluateExpression(context, out var value2) && value2 is int i2 &&
					    func.Parameters[4].TryEvaluateExpression(context, out var value3) && value3 is int i3)
					{
						if (c1.Conditions[0].Predicate is SqlPredicate.ExprExpr ee1 &&
						    c2.Conditions[0].Predicate is SqlPredicate.ExprExpr ee2 &&
						    ee1.Expr1.Equals(ee2.Expr1) && ee1.Expr2.Equals(ee2.Expr2))
						{
							int e = 0, g = 0, l = 0;

							if (ee1.Operator == SqlPredicate.Operator.Equal   || ee2.Operator == SqlPredicate.Operator.Equal)   e = 1;
							if (ee1.Operator == SqlPredicate.Operator.Greater || ee2.Operator == SqlPredicate.Operator.Greater) g = 1;
							if (ee1.Operator == SqlPredicate.Operator.Less    || ee2.Operator == SqlPredicate.Operator.Less)    l = 1;

							if (e + g + l == 2)
							{
								var n1 = Compare(valueFirst ? n : i1, valueFirst ? i1 : n, expr.Operator) ? 1 : 0;
								var n2 = Compare(valueFirst ? n : i2, valueFirst ? i2 : n, expr.Operator) ? 1 : 0;
								var n3 = Compare(valueFirst ? n : i3, valueFirst ? i3 : n, expr.Operator) ? 1 : 0;

								if (n1 + n2 + n3 == 1)
								{
									if (n1 == 1) return ee1;
									if (n2 == 1) return ee2;

									return
										new SqlPredicate.ExprExpr(
											ee1.Expr1,
											e == 0 ? SqlPredicate.Operator.Equal :
											g == 0 ? SqlPredicate.Operator.Greater :
													 SqlPredicate.Operator.Less,
											ee1.Expr2, null);
								}

								//	CASE
								//		WHEN [p].[FirstName] > 'John'
								//			THEN 1
								//		WHEN [p].[FirstName] = 'John'
								//			THEN 0
								//		ELSE -1
								//	END <= 0
								if (ee1.Operator == SqlPredicate.Operator.Greater && i1 == 1 &&
									ee2.Operator == SqlPredicate.Operator.Equal   && i2 == 0 &&
									i3 == -1 && n == 0)
								{
									return new SqlPredicate.ExprExpr(
											ee1.Expr1,
											valueFirst ? InvertOperator(expr.Operator, true) : expr.Operator,
											ee1.Expr2, null);
								}
							}
						}
					}
				}
				else if (value is bool bv && func.Parameters.Length == 3)
				{
					if (func.Parameters[0] is SqlSearchCondition c1 && c1.Conditions.Count == 1 &&
					    func.Parameters[1].TryEvaluateExpression(context, out var v1) && v1 is bool bv1  &&
					    func.Parameters[2].TryEvaluateExpression(context, out var v2) && v2 is bool bv2)
					{
						if (bv == bv1 && expr.Operator == SqlPredicate.Operator.Equal ||
							bv != bv1 && expr.Operator == SqlPredicate.Operator.NotEqual)
						{
							return c1;
						}

						if (bv == bv2 && expr.Operator == SqlPredicate.Operator.NotEqual ||
							bv != bv1 && expr.Operator == SqlPredicate.Operator.Equal)
						{
							if (c1.Conditions[0].Predicate is SqlPredicate.ExprExpr ee)
							{
								return (ISqlPredicate)ee.Invert();
							}

							var sc = new SqlSearchCondition();

							sc.Conditions.Add(new SqlCondition(true, c1));

							return sc;
						}
					}
				}
				else if (expr.Operator == SqlPredicate.Operator.Equal && func.Parameters.Length == 3)
				{
					if (func.Parameters[0] is SqlSearchCondition sc &&
					    func.Parameters[1].TryEvaluateExpression(context, out var v1) &&
					    func.Parameters[2].TryEvaluateExpression(context, out var v2))
					{
						if (Equals(value, v1))
							return sc;

						if (Equals(value, v2) && !sc.CanBeNull)
							return new SqlPredicate.NotExpr(sc, true, Precedence.LogicalNegation);
					}
				}
			}


			if (!expr.Expr1.CanBeNull && !expr.Expr2.CanBeNull && expr.Expr1.SystemType.IsSignedType() && expr.Expr2.SystemType.IsSignedType())
			{
				var newExpr = expr switch
				{
					(SqlBinaryExpression binary, var op, var v, _) when v.CanBeEvaluated(context) =>

						// binary < v
						binary switch
						{
							// e + some < v ===> some < v - e
							(var e, "+", var some) when e.CanBeEvaluated(context) => new SqlPredicate.ExprExpr(some, op, new SqlBinaryExpression(v.SystemType!, v, "-", e), null),
							// e - some < v ===>  e - v < some
							(var e, "-", var some) when e.CanBeEvaluated(context) => new SqlPredicate.ExprExpr(new SqlBinaryExpression(v.SystemType!, e, "-", v), op, some, null),

							// some + e < v ===> some < v - e
							(var some, "+", var e) when e.CanBeEvaluated(context) => new SqlPredicate.ExprExpr(some, op, new SqlBinaryExpression(v.SystemType!, v, "-", e), null),
							// some - e < v ===> some < v + e
							(var some, "-", var e) when e.CanBeEvaluated(context) => new SqlPredicate.ExprExpr(some, op, new SqlBinaryExpression(v.SystemType!, v, "+", e), null),

							_ => null
						},

					(var v, var op, SqlBinaryExpression binary, _) when v.CanBeEvaluated(context) =>

						// v < binary
						binary switch
						{
							// v < e + some ===> v - e < some
							(var e, "+", var some) when e.CanBeEvaluated(context) => new SqlPredicate.ExprExpr(new SqlBinaryExpression(v.SystemType!, v, "-", e), op, some, null),
							// v < e - some ===> some < e - v
							(var e, "-", var some) when e.CanBeEvaluated(context) => new SqlPredicate.ExprExpr(some, op, new SqlBinaryExpression(v.SystemType!, e, "-", v), null),

							// v < some + e ===> v - e < some
							(var some, "+", var e) when e.CanBeEvaluated(context) => new SqlPredicate.ExprExpr(new SqlBinaryExpression(v.SystemType!, v, "-", e), op, some, null),
							// v < some - e ===> v + e < some
							(var e, "-", var some) when e.CanBeEvaluated(context) => new SqlPredicate.ExprExpr(new SqlBinaryExpression(v.SystemType!, v, "+", e), op, some, null),

							_ => null
						},


					_ => null
				};

				expr = newExpr ?? expr;
			}

			return expr;
		}

		static bool Compare(int v1, int v2, SqlPredicate.Operator op)
		{
			switch (op)
			{
				case SqlPredicate.Operator.Equal:           return v1 == v2;
				case SqlPredicate.Operator.NotEqual:        return v1 != v2;
				case SqlPredicate.Operator.Greater:         return v1 >  v2;
				case SqlPredicate.Operator.NotLess:
				case SqlPredicate.Operator.GreaterOrEqual:  return v1 >= v2;
				case SqlPredicate.Operator.Less:            return v1 <  v2;
				case SqlPredicate.Operator.NotGreater:
				case SqlPredicate.Operator.LessOrEqual:     return v1 <= v2;
			}

			throw new InvalidOperationException();
		}


		public virtual ISqlPredicate OptimizePredicate(ISqlPredicate predicate, EvaluationContext context, LinqOptions linqOptions)
		{
			// Avoiding infinite recursion
			//
			if (predicate.ElementType == QueryElementType.ExprPredicate)
			{
				var exprPredicate = (SqlPredicate.Expr)predicate;
				if (exprPredicate.Expr1.ElementType == QueryElementType.SqlValue)
					return predicate;
			}

			if (predicate.ElementType != QueryElementType.SearchCondition
				&& predicate.TryEvaluateExpression(context, out var value) && value != null)
			{
				return new SqlPredicate.Expr(new SqlValue(value));
			}

			switch (predicate.ElementType)
			{
				case QueryElementType.SearchCondition:
					return SelectQueryOptimizer.OptimizeSearchCondition((SqlSearchCondition)predicate, context);

				case QueryElementType.IsTruePredicate:
				{
					var isTrue = (SqlPredicate.IsTrue)predicate;
					predicate = OptimizeCase(isTrue, context);
					break;
				}

				case QueryElementType.BetweenPredicate:
				{
					var between = (SqlPredicate.Between)predicate;
					if (!SqlProviderFlags.RowConstructorSupport.HasFlag(RowFeature.Between) && between.Expr1 is SqlRow)
					{
						return ConvertBetweenPredicate(between);
					}

					break;
				}

				case QueryElementType.ExprExprPredicate:
				{
					var expr = (SqlPredicate.ExprExpr)predicate;

					if (expr.WithNull == null && (expr.Operator == SqlPredicate.Operator.Equal || expr.Operator == SqlPredicate.Operator.NotEqual))
					{
						if (expr.Expr2 is ISqlPredicate)
						{
							var boolValue1 = QueryHelper.GetBoolValue(expr.Expr1, context);
							if (boolValue1 != null)
							{
								ISqlPredicate transformed = new SqlPredicate.Expr(expr.Expr2);
								var isNot = boolValue1.Value != (expr.Operator == SqlPredicate.Operator.Equal);
								if (isNot)
								{
									transformed =
										new SqlPredicate.NotExpr(expr.Expr2, true, Precedence.LogicalNegation);
								}

								return transformed;
							}
						}

						if (expr.Expr1 is ISqlPredicate)
						{
							var boolValue2 = QueryHelper.GetBoolValue(expr.Expr2, context);
							if (boolValue2 != null)
							{
								ISqlPredicate transformed = new SqlPredicate.Expr(expr.Expr1);
								var isNot = boolValue2.Value != (expr.Operator == SqlPredicate.Operator.Equal);
								if (isNot)
								{
									transformed =
										new SqlPredicate.NotExpr(expr.Expr1, true, Precedence.LogicalNegation);
								}

								return transformed;
							}
						}
					}

					if (expr.Expr1.ElementType == QueryElementType.SqlRow)
						return OptimizeRowExprExpr(expr, context);

					switch (expr.Operator)
					{
						case SqlPredicate.Operator.Equal          :
						case SqlPredicate.Operator.NotEqual       :
						case SqlPredicate.Operator.Greater        :
						case SqlPredicate.Operator.GreaterOrEqual :
						case SqlPredicate.Operator.Less           :
						case SqlPredicate.Operator.LessOrEqual    :
							predicate = OptimizeCase(expr, context);
							break;
					}


					break;
				}

				case QueryElementType.NotExprPredicate:
				{
					var expr = (SqlPredicate.NotExpr)predicate;

					if (expr.IsNot && expr.Expr1 is SqlSearchCondition sc)
					{
						if (sc.Conditions.Count == 1)
						{
							var cond = sc.Conditions[0];

							if (cond.IsNot)
								return cond.Predicate;

							if (cond.Predicate is SqlPredicate.ExprExpr ee)
							{
								if (ee.Operator == SqlPredicate.Operator.Equal)
									return new SqlPredicate.ExprExpr(ee.Expr1, SqlPredicate.Operator.NotEqual, ee.Expr2, linqOptions.CompareNullsAsValues ? true : null);

								if (ee.Operator == SqlPredicate.Operator.NotEqual)
									return new SqlPredicate.ExprExpr(ee.Expr1, SqlPredicate.Operator.Equal, ee.Expr2, linqOptions.CompareNullsAsValues ? true : null);
							}
						}
					}

					break;
				}

				case QueryElementType.InListPredicate:
				{
					var inList = (SqlPredicate.InList)predicate;
					if (inList.Expr1.ElementType == QueryElementType.SqlRow)
						return OptimizeRowInList(inList);
					break;
				}

				case QueryElementType.IsDistinctPredicate:
				{
					var expr = (SqlPredicate.IsDistinct)predicate;

					// Here, several optimisations would already have occured:
					// - If both expressions could be evaluated, Sql.IsDistinct would have been evaluated client-side.
					// - If both expressions could not be null, an Equals expression would have been used instead.

					// The only remaining case that we'd like to simplify is when one expression is the constant null.
					if (expr.Expr1.TryEvaluateExpression(context, out var value1) && value1 == null)
					{
						return expr.Expr2.CanBeNull
							? new SqlPredicate.IsNull(expr.Expr2, !expr.IsNot)
							: new SqlPredicate.Expr(new SqlValue(!expr.IsNot));
					}
					if (expr.Expr2.TryEvaluateExpression(context, out var value2) && value2 == null)
					{
						return expr.Expr1.CanBeNull
							? new SqlPredicate.IsNull(expr.Expr1, !expr.IsNot)
							: new SqlPredicate.Expr(new SqlValue(!expr.IsNot));
					}

					break;
				}
			}

			return predicate;
		}

		#region SqlRow

		protected ISqlPredicate OptimizeRowExprExpr(SqlPredicate.ExprExpr predicate, EvaluationContext context)
		{
			var op = predicate.Operator;
			var feature = op is SqlPredicate.Operator.Equal or SqlPredicate.Operator.NotEqual
				? RowFeature.Equality
				: op is SqlPredicate.Operator.Overlaps
					? RowFeature.Overlaps
					: RowFeature.Comparisons;

			switch (predicate.Expr2)
			{
				// ROW(a, b) IS [NOT] NULL
				case SqlValue { Value: null }:
					if (op is not (SqlPredicate.Operator.Equal or SqlPredicate.Operator.NotEqual))
						throw new LinqException("Null SqlRow is only allowed in equality comparisons");
					if (!SqlProviderFlags.RowConstructorSupport.HasFlag(RowFeature.IsNull))
						return RowIsNullFallback((SqlRow)predicate.Expr1, op == SqlPredicate.Operator.NotEqual);
					break;

				// ROW(a, b) operator ROW(c, d)
				case SqlRow rhs:
					if (!SqlProviderFlags.RowConstructorSupport.HasFlag(feature))
						return RowComparisonFallback(op, (SqlRow)predicate.Expr1, rhs, context);
					break;

				// ROW(a, b) operator (SELECT c, d)
				case SelectQuery:
					if (!SqlProviderFlags.RowConstructorSupport.HasFlag(feature) ||
						!SqlProviderFlags.RowConstructorSupport.HasFlag(RowFeature.CompareToSelect))
						throw new LinqException("SqlRow comparisons to SELECT are not supported by this DB provider");
					break;

				default:
					throw new LinqException("Inappropriate SqlRow expression, only Sql.Row() and sub-selects are valid.");
			}

			// Default ExprExpr translation is ok
			// We always disable CompareNullsAsValues behavior when comparing SqlRow.
			return predicate.WithNull == null
				? predicate
				: new SqlPredicate.ExprExpr(predicate.Expr1, predicate.Operator, predicate.Expr2, withNull: null);
		}

		protected virtual ISqlPredicate OptimizeRowInList(SqlPredicate.InList predicate)
		{
			if (!SqlProviderFlags.RowConstructorSupport.HasFlag(RowFeature.In))
			{
				var left    = predicate.Expr1;
				var op      = predicate.IsNot ? SqlPredicate.Operator.NotEqual : SqlPredicate.Operator.Equal;
				var isOr    = !predicate.IsNot;
				var rewrite = new SqlSearchCondition();
				foreach (var item in predicate.Values)
					rewrite.Conditions.Add(new SqlCondition(false, new SqlPredicate.ExprExpr(left, op, item, withNull: null), isOr));
				return rewrite;
			}

			// Default InList translation is ok
			// We always disable CompareNullsAsValues behavior when comparing SqlRow.
			return predicate.WithNull == null
				? predicate
				: new SqlPredicate.InList(predicate.Expr1, withNull: null, predicate.IsNot, predicate.Values);
		}

		protected ISqlPredicate RowIsNullFallback(SqlRow row, bool isNot)
		{
			var rewrite = new SqlSearchCondition();
			// (a, b) is null     => a is null     and b is null
			// (a, b) is not null => a is not null and b is not null
			foreach (var value in row.Values)
				rewrite.Conditions.Add(new SqlCondition(false, new SqlPredicate.IsNull(value, isNot)));
			return rewrite;
		}

		protected ISqlPredicate RowComparisonFallback(SqlPredicate.Operator op, SqlRow row1, SqlRow row2, EvaluationContext context)
		{
			var rewrite = new SqlSearchCondition();

			if (op is SqlPredicate.Operator.Equal or SqlPredicate.Operator.NotEqual)
			{
				// (a1, a2) =  (b1, b2) => a1 =  b1 and a2 = b2
				// (a1, a2) <> (b1, b2) => a1 <> b1 or  a2 <> b2
				bool isOr = op == SqlPredicate.Operator.NotEqual;
				var compares = row1.Values.Zip(row2.Values, (a, b) =>
				{
					// There is a trap here, neither `a` nor `b` should be a constant null value,
					// because ExprExpr reduces `a == null` to `a is null`,
					// which is not the same and not equivalent to the Row expression.
					// We use `a >= null` instead, which is equivalent (always evaluates to `unknown`) but is never reduced by ExprExpr.
					// Reducing to `false` is an inaccuracy that causes problems when composed in more complicated ways,
					// e.g. the NOT IN SqlRow tests fail.
					SqlPredicate.Operator nullSafeOp = a.TryEvaluateExpression(context, out var val) && val == null ||
					                                   b.TryEvaluateExpression(context, out     val) && val == null
						? SqlPredicate.Operator.GreaterOrEqual
						: op;
					return new SqlPredicate.ExprExpr(a, nullSafeOp, b, withNull: null);
				});
				foreach (var comp in compares)
					rewrite.Conditions.Add(new SqlCondition(false, comp, isOr));

				return rewrite;
			}

			if (op is SqlPredicate.Operator.Greater or SqlPredicate.Operator.GreaterOrEqual or SqlPredicate.Operator.Less or SqlPredicate.Operator.LessOrEqual)
			{
				// (a1, a2, a3) >  (b1, b2, b3) => a1 > b1 or (a1 = b1 and a2 > b2) or (a1 = b1 and a2 = b2 and a3 >  b3)
				// (a1, a2, a3) >= (b1, b2, b3) => a1 > b1 or (a1 = b1 and a2 > b2) or (a1 = b1 and a2 = b2 and a3 >= b3)
				// (a1, a2, a3) <  (b1, b2, b3) => a1 < b1 or (a1 = b1 and a2 < b2) or (a1 = b1 and a2 = b2 and a3 <  b3)
				// (a1, a2, a3) <= (b1, b2, b3) => a1 < b1 or (a1 = b1 and a2 < b2) or (a1 = b1 and a2 = b2 and a3 <= b3)
				var strictOp = op is SqlPredicate.Operator.Greater or SqlPredicate.Operator.GreaterOrEqual ? SqlPredicate.Operator.Greater : SqlPredicate.Operator.Less;
				var values1 = row1.Values;
				var values2 = row2.Values;
				for (int i = 0; i < values1.Length; ++i)
				{
					for (int j = 0; j < i; j++)
						rewrite.Conditions.Add(new SqlCondition(false, new SqlPredicate.ExprExpr(values1[j], SqlPredicate.Operator.Equal, values2[j], withNull: null), isOr: false));
					rewrite.Conditions.Add(new SqlCondition(false, new SqlPredicate.ExprExpr(values1[i], i == values1.Length - 1 ? op : strictOp, values2[i], withNull: null), isOr: true));
				}

				return rewrite;
			}

			if (op is SqlPredicate.Operator.Overlaps)
			{
				//TODO: make it working if possible
				/*
				if (row1.Values.Length != 2 || row2.Values.Length != 2)
					throw new LinqException("Unsupported SqlRow conversion from operator: " + op);

				rewrite.Conditions.Add(new SqlCondition(false, new SqlPredicate.ExprExpr(row1.Values[0], SqlPredicate.Operator.LessOrEqual, row2.Values[1], withNull: false)));
				rewrite.Conditions.Add(new SqlCondition(false, new SqlPredicate.ExprExpr(row2.Values[0], SqlPredicate.Operator.LessOrEqual, row1.Values[1], withNull: false)));
				*/

				return rewrite;
			}

			throw new LinqException("Unsupported SqlRow operator: " + op);
		}

		public virtual ISqlPredicate ConvertBetweenPredicate(SqlPredicate.Between between)
		{
			var newPredicate = !between.IsNot
				? new SqlSearchCondition(
					new SqlCondition(false, new SqlPredicate.ExprExpr(between.Expr1, SqlPredicate.Operator.GreaterOrEqual, between.Expr2, withNull: false)),
					new SqlCondition(false, new SqlPredicate.ExprExpr(between.Expr1, SqlPredicate.Operator.LessOrEqual,    between.Expr3, withNull: false)))
				: new SqlSearchCondition(
					new SqlCondition(false, new SqlPredicate.ExprExpr(between.Expr1, SqlPredicate.Operator.Less,    between.Expr2, withNull: false), isOr: true),
					new SqlCondition(false, new SqlPredicate.ExprExpr(between.Expr1, SqlPredicate.Operator.Greater, between.Expr3, withNull: false)));

			return newPredicate;
		}

		#endregion

		private readonly SqlDataType _typeWrapper = new (default(DbDataType));
		public virtual IQueryElement OptimizeQueryElement(ConvertVisitor<RunOptimizationContext> visitor, IQueryElement element)
		{
			switch (element.ElementType)
			{
				case QueryElementType.Condition:
				{
					var condition = (SqlCondition)element;

					return SelectQueryOptimizer.OptimizeCondition(condition);
				}

				case QueryElementType.SqlValue:
				{
					var value = (SqlValue)element;

					if (value.Value is Sql.SqlID)
						break;

					if (visitor.Context.MappingSchema != null)
					{
						// TODO:
						// this line produce insane amount of allocations
						// as currently we cannot change ValueConverter signatures, we use pre-created instance of type wrapper
						//var dataType = new SqlDataType(value.ValueType);
						_typeWrapper.Type = value.ValueType;

						if (!visitor.Context.MappingSchema.ValueToSqlConverter.CanConvert(_typeWrapper, value.Value))
						{
							// we cannot generate SQL literal, so just convert to parameter
							var param = visitor.Context.OptimizationContext.SuggestDynamicParameter(value.ValueType, "value", value.Value);
							return param;
						}
					}

					break;
				}
			}

			return element;
		}

		public virtual ISqlExpression OptimizeBinaryExpression(SqlBinaryExpression be, EvaluationContext context)
		{
			switch (be.Operation)
			{
				case "+":
				{
					var v1 = be.Expr1.TryEvaluateExpression(context, out var value1);
					if (v1)
					{
						switch (value1)
						{
							case short   h when h == 0  :
							case int     i when i == 0  :
							case long    l when l == 0  :
							case decimal d when d == 0  :
							case string  s when s == "" : return be.Expr2;
						}
					}

					var v2 = be.Expr2.TryEvaluateExpression(context, out var value2);
					if (v2)
					{
						switch (value2)
						{
							case int vi when vi == 0 : return be.Expr1;
							case int vi when
								be.Expr1    is SqlBinaryExpression be1 &&
								be1.Expr2.TryEvaluateExpression(context, out var be1v2) &&
								be1v2 is int be1v2i :
							{
								switch (be1.Operation)
								{
									case "+":
									{
										var value = be1v2i + vi;
										var oper  = be1.Operation;

										if (value < 0)
										{
											value = -value;
											oper  = "-";
										}

										return new SqlBinaryExpression(be.SystemType, be1.Expr1, oper, CreateSqlValue(value, be), be.Precedence);
									}

									case "-":
									{
										var value = be1v2i - vi;
										var oper  = be1.Operation;

										if (value < 0)
										{
											value = -value;
											oper  = "+";
										}

										return new SqlBinaryExpression(be.SystemType, be1.Expr1, oper, CreateSqlValue(value, be), be.Precedence);
									}
								}

								break;
							}

							case string vs when vs == "" : return be.Expr1;
							case string vs when
								be.Expr1    is SqlBinaryExpression be1 &&
								//be1.Operation == "+"                   &&
								be1.Expr2.TryEvaluateExpression(context, out var be1v2) &&
								be1v2 is string be1v2s :
							{
								return new SqlBinaryExpression(
									be1.SystemType,
									be1.Expr1,
									be1.Operation,
									new SqlValue(string.Concat(be1v2s, vs)));
							}
						}
					}

					if (v1 && v2)
					{
						if (value1 is int i1 && value2 is int i2) return CreateSqlValue(i1 + i2, be);
						if (value1 is string || value2 is string) return CreateSqlValue(value1?.ToString() + value2, be);
					}

					break;
				}

				case "-":
				{
					var v2 = be.Expr2.TryEvaluateExpression(context, out var value2);
					if (v2)
					{
						switch (value2)
						{
							case int vi when vi == 0 : return be.Expr1;
							case int vi when
								be.Expr1 is SqlBinaryExpression be1 &&
								be1.Expr2.TryEvaluateExpression(context, out var be1v2) &&
								be1v2 is int be1v2i :
							{
								switch (be1.Operation)
								{
									case "+":
									{
										var value = be1v2i - vi;
										var oper  = be1.Operation;

										if (value < 0)
										{
											value = -value;
											oper  = "-";
										}

										return new SqlBinaryExpression(be.SystemType, be1.Expr1, oper, CreateSqlValue(value, be), be.Precedence);
									}

									case "-":
									{
										var value = be1v2i + vi;
										var oper  = be1.Operation;

										if (value < 0)
										{
											value = -value;
											oper  = "+";
										}

										return new SqlBinaryExpression(be.SystemType, be1.Expr1, oper, CreateSqlValue(value, be), be.Precedence);
									}
								}

								break;
							}
						}
					}

					if (v2 && be.Expr1.TryEvaluateExpression(context, out var value1))
					{
						if (value1 is int i1 && value2 is int i2) return CreateSqlValue(i1 - i2, be);
					}

					break;
				}

				case "*":
				{
					var v1 = be.Expr1.TryEvaluateExpression(context, out var value1);
					if (v1)
					{
						switch (value1)
						{
							case int i when i == 0 : return CreateSqlValue(0, be);
							case int i when i == 1 : return be.Expr2;
							case int i when
								be.Expr2    is SqlBinaryExpression be2 &&
								be2.Operation == "*"                   &&
								be2.Expr1.TryEvaluateExpression(context, out var be2v1)  &&
								be2v1 is int bi :
							{
								return new SqlBinaryExpression(be2.SystemType, CreateSqlValue(i * bi, be), "*", be2.Expr2);
							}
						}
					}

					var v2 = be.Expr2.TryEvaluateExpression(context, out var value2);
					if (v2)
					{
						switch (value2)
						{
							case int i when i == 0 : return CreateSqlValue(0, be);
							case int i when i == 1 : return be.Expr1;
						}
					}

					if (v1 && v2)
					{
						switch (value1)
						{
							case int    i1 when value2 is int    i2 : return CreateSqlValue(i1 * i2, be);
							case int    i1 when value2 is double d2 : return CreateSqlValue(i1 * d2, be);
							case double d1 when value2 is int    i2 : return CreateSqlValue(d1 * i2, be);
							case double d1 when value2 is double d2 : return CreateSqlValue(d1 * d2, be);
						}
					}

					break;
				}
			}

			if (be.Operation.In("+", "-") && be.Expr1.SystemType == be.Expr2.SystemType)
			{
				ISqlExpression? newExpr = be switch
				{
					// (binary + v)
					(SqlBinaryExpression binary, "+", var v) when v.CanBeEvaluated(context) =>
						binary switch
						{
							// (some + e) + v ===> some + (e + v)
							(var some, "+", var e) when e.CanBeEvaluated(context) => new SqlBinaryExpression(be.SystemType, some, "+", new SqlBinaryExpression(be.SystemType, e, "+", v)),

							// (some - e) + v ===> some + (v - e)
							(var some, "-", var e) when e.CanBeEvaluated(context) => new SqlBinaryExpression(be.SystemType, some, "+", new SqlBinaryExpression(be.SystemType, v, "-", e)),

							// (e + some) + v ===> some + (e + v)
							(var e, "+", var some) when e.SystemType.IsNumericType() && e.CanBeEvaluated(context) => new SqlBinaryExpression(be.SystemType, some, "+", new SqlBinaryExpression(be.SystemType, e, "+", v)),

							// (e - some) + v ===> (e + v) - some
							(var e, "-", var some) when e.CanBeEvaluated(context) => new SqlBinaryExpression(be.SystemType, new SqlBinaryExpression(be.SystemType, e, "+", v), "-", some),

							_ => null
						},

					// (binary - v)
					(SqlBinaryExpression binary, "-", var v) when v.CanBeEvaluated(context) =>
						binary switch
						{
							// (some + e) - v ===> some + (e - v)
							(var some, "+", var e) when e.CanBeEvaluated(context) => new SqlBinaryExpression(be.SystemType, some, "+", new SqlBinaryExpression(be.SystemType, e, "-", v)),

							// (some - e) - v ===> some - (e + v)
							(var some, "-", var e) when e.CanBeEvaluated(context) => new SqlBinaryExpression(be.SystemType, some, "+", new SqlBinaryExpression(be.SystemType, e, "+", v)),

							// (e + some) - v ===> some + (e - v)
							(var e, "+", var some) when e.CanBeEvaluated(context) => new SqlBinaryExpression(be.SystemType, some, "+", new SqlBinaryExpression(be.SystemType, e, "-", v)),

							// (e - some) - v ===> (e - v) - some
							(var e, "-", var some) when e.CanBeEvaluated(context) => new SqlBinaryExpression(be.SystemType, new SqlBinaryExpression(be.SystemType, e, "-", v), "-", some),

							_ => null
						},

					// (v + binary)
					(var v, "+", SqlBinaryExpression binary) when v.CanBeEvaluated(context) =>
						binary switch
						{
							// v + (some + e) ===> (v + e) + some
							(var some, "+", var e) when e.SystemType.IsNumericType() && e.CanBeEvaluated(context) => new SqlBinaryExpression(be.SystemType, new SqlBinaryExpression(be.SystemType, v, "+", e), "+", some),

							// v + (some - e) + v ===> (v - e) + some
							(var some, "-", var e) when e.CanBeEvaluated(context) => new SqlBinaryExpression(be.SystemType, new SqlBinaryExpression(be.SystemType, v, "-", e), "+", some),

							// v + (e + some) ===> (v + e) + some
							(var e, "+", var some) when e.CanBeEvaluated(context) => new SqlBinaryExpression(be.SystemType, new SqlBinaryExpression(be.SystemType, v, "+", e), "+", some),

							// v + (e - some) ===> (v + e) - some
							(var e, "-", var some) when e.CanBeEvaluated(context) => new SqlBinaryExpression(be.SystemType, new SqlBinaryExpression(be.SystemType, v, "+", e), "-", some),

							_ => null
						},

					// (v - binary)
					(var v, "+", SqlBinaryExpression binary) when v.CanBeEvaluated(context) =>
						binary switch
						{
							// v - (some + e) ===> (v - e) - some
							(var some, "+", var e) when e.CanBeEvaluated(context) => new SqlBinaryExpression(be.SystemType, new SqlBinaryExpression(be.SystemType, v, "-", e), "-", some),

							// v - (some - e) + v ===> (v + e) - some
							(var some, "-", var e) when e.CanBeEvaluated(context) => new SqlBinaryExpression(be.SystemType, new SqlBinaryExpression(be.SystemType, v, "+", e), "-", some),

							// v - (e + some) ===> (v - e) - some
							(var e, "+", var some) when e.CanBeEvaluated(context) => new SqlBinaryExpression(be.SystemType, new SqlBinaryExpression(be.SystemType, v, "-", e), "-", some),

							// v - (e - some) ===> (v - e) + some
							(var e, "-", var some) when e.CanBeEvaluated(context) => new SqlBinaryExpression(be.SystemType, new SqlBinaryExpression(be.SystemType, v, "-", e), "+", some),

							_ => null
						},

					// (some - some) ==> 0
					(var some1, "-", var some2) when some1.Equals(some2) => new SqlValue(be.SystemType, 0),

					// (some - (s1 - s2)) ==> (some - s1) + s2
					(var some, "-", SqlBinaryExpression(var s1, "-", var s2)) => new SqlBinaryExpression(be.SystemType, new SqlBinaryExpression(be.SystemType, some, "-", s1), "+", s2),

					_ => null
				};

				if (newExpr != null)
					return newExpr;
			}

			return be;
		}

		#endregion

		#region Conversion

		[return: NotNullIfNotNull("element")]
		public virtual IQueryElement? ConvertElement(MappingSchema mappingSchema, LinqOptions linqOptions, IQueryElement? element, OptimizationContext context)
		{
			return OptimizeElement(mappingSchema, linqOptions, element, context, true);
		}

		public virtual ISqlExpression ConvertExpressionImpl(ISqlExpression expression, ConvertVisitor<RunOptimizationContext> visitor)
		{
			switch (expression.ElementType)
			{
				case QueryElementType.SqlBinaryExpression :
				#region SqlBinaryExpression
				{
					var be = (SqlBinaryExpression)expression;

					switch (be.Operation)
					{
						case "+":
						{
							if (be.Expr1.SystemType == typeof(string) && be.Expr2.SystemType != typeof(string))
							{
								var len = be.Expr2.SystemType == null ? 100 : SqlDataType.GetMaxDisplaySize(SqlDataType.GetDataType(be.Expr2.SystemType).Type.DataType);

								if (len == null || len <= 0)
									len = 100;

								return new SqlBinaryExpression(
									be.SystemType,
									be.Expr1,
									be.Operation,
									ConvertExpressionImpl(new SqlFunction(typeof(string), "Convert", new SqlDataType(DataType.VarChar, len), be.Expr2), visitor),
									be.Precedence);
							}

							if (be.Expr1.SystemType != typeof(string) && be.Expr2.SystemType == typeof(string))
							{
								var len = be.Expr1.SystemType == null ? 100 : SqlDataType.GetMaxDisplaySize(SqlDataType.GetDataType(be.Expr1.SystemType).Type.DataType);

								if (len == null || len <= 0)
									len = 100;

								return new SqlBinaryExpression(
									be.SystemType,
									ConvertExpressionImpl(new SqlFunction(typeof(string), "Convert", new SqlDataType(DataType.VarChar, len), be.Expr1), visitor),
									be.Operation,
									be.Expr2,
									be.Precedence);
							}

							break;
						}
					}

					break;
				}
				#endregion

				case QueryElementType.SqlFunction :
				#region SqlFunction

				{
					return ConvertFunction((SqlFunction)expression);
				}
				#endregion

				case QueryElementType.SqlExpression   :
				{
					var se = (SqlExpression)expression;

					if (se.Expr == "{0}" && se.Parameters.Length == 1 && se.Parameters[0] != null && se.CanBeNull == se.Parameters[0].CanBeNull)
						return se.Parameters[0];

					break;
				}
			}

			return expression;
		}

		protected virtual ISqlExpression ConvertFunction(SqlFunction func)
		{
			switch (func.Name)
			{
				case "Average": return new SqlFunction(func.SystemType, "Avg", func.Parameters);
				case "Max":
				case "Min":
				{
					if (func.SystemType == typeof(bool) || func.SystemType == typeof(bool?))
					{
						return new SqlFunction(typeof(int), func.Name,
							new SqlFunction(func.SystemType, "CASE", func.Parameters[0], new SqlValue(1), new SqlValue(0)) { CanBeNull = false });
					}

					break;
				}

				case "$Convert$":
					return ConvertConvertion(func);


				case "$ToLower$": return new SqlFunction(func.SystemType, "Lower",   func.IsAggregate, func.IsPure, func.Precedence, func.Parameters);
				case "$ToUpper$": return new SqlFunction(func.SystemType, "Upper",   func.IsAggregate, func.IsPure, func.Precedence, func.Parameters);
				case "$Replace$": return new SqlFunction(func.SystemType, "Replace", func.IsAggregate, func.IsPure, func.Precedence, func.Parameters);

			}

			return func;
		}

		public readonly struct RunOptimizationContext
		{
			public RunOptimizationContext(
				OptimizationContext  optimizationContext,
				BasicSqlOptimizer    optimizer,
				MappingSchema?       mappingSchema,
				LinqOptions linqOptions,
				bool                 register,
				Func<ConvertVisitor<RunOptimizationContext>, IQueryElement, IQueryElement> func)
			{
				OptimizationContext = optimizationContext;
				Optimizer           = optimizer;
				MappingSchema       = mappingSchema;
				LinqOptions         = linqOptions;
				Register            = register;
				Func                = func;
			}

			public readonly OptimizationContext  OptimizationContext;
			public readonly BasicSqlOptimizer    Optimizer;
			public readonly bool                 Register;
			public readonly MappingSchema?       MappingSchema;
			public readonly LinqOptions          LinqOptions;

			public readonly Func<ConvertVisitor<RunOptimizationContext>, IQueryElement, IQueryElement> Func;
		}

		static IQueryElement RunOptimization(
			IQueryElement        element,
			OptimizationContext  optimizationContext,
			BasicSqlOptimizer    optimizer,
			MappingSchema?       mappingSchema,
			LinqOptions linqOptions,
			bool                 register,
			Func<ConvertVisitor<RunOptimizationContext>,IQueryElement,IQueryElement> func)
		{
			var ctx = new RunOptimizationContext(optimizationContext, optimizer, mappingSchema, linqOptions, register, func);

			for (;;)
			{
				var newElement = optimizationContext.ConvertAll(
					ctx,
					element,
					static (visitor, e) =>
					{
						var prev = e;

						for (;;)
						{
							var ne = visitor.Context.Func(visitor, e);

							if (ReferenceEquals(ne, e))
								break;

							e = ne;
						}

						if (visitor.Context.Register)
							visitor.Context.OptimizationContext.RegisterOptimized(prev, e);

						return e;
					},
					static visitor =>
					{
						if (visitor.Context.OptimizationContext.IsOptimized(visitor.CurrentElement, out var expr))
						{
							visitor.CurrentElement = expr;
							return false;
						}
						return true;
					});

				if (ReferenceEquals(newElement, element))
					return element;

				element = newElement;
			}
		}

		public IQueryElement? OptimizeElement(MappingSchema? mappingSchema, LinqOptions linqOptions, IQueryElement? element, OptimizationContext optimizationContext, bool withConversion)
		{
			if (element == null)
				return null;

			if (optimizationContext.IsOptimized(element, out var newElement))
				return newElement!;

			newElement = RunOptimization(element, optimizationContext, this, mappingSchema, linqOptions, !withConversion,
				static (visitor, e) =>
				{
					var ne = e;
					if (ne is ISqlExpression expr1)
						ne = visitor.Context.Optimizer.OptimizeExpression(expr1, visitor);

					if (ne is ISqlPredicate pred1)
						ne = visitor.Context.Optimizer.OptimizePredicate(pred1, visitor.Context.OptimizationContext.Context, visitor.Context.LinqOptions);

					if (!ReferenceEquals(ne, e))
						return ne;

					ne = visitor.Context.Optimizer.OptimizeQueryElement(visitor, ne);

					return ne;
				});

			if (withConversion)
			{
				if (mappingSchema == null)
					throw new InvalidOperationException("MappingSchema is required for conversion");

				newElement = RunOptimization(newElement, optimizationContext, this, mappingSchema, linqOptions, true,
					static(visitor, e) =>
					{
						var ne = e;

						if (ne is ISqlExpression expr2)
							ne = visitor.Context.Optimizer.ConvertExpressionImpl(expr2, visitor);

						if (!ReferenceEquals(ne, e))
							return ne;

						if (ne is ISqlPredicate pred3)
							ne = visitor.Context.Optimizer.ConvertPredicateImpl(pred3, visitor);

						return ne;
					});

			}

			return newElement;
		}

		public virtual bool CanCompareSearchConditions => false;

		public virtual ISqlPredicate ConvertPredicateImpl(ISqlPredicate predicate, ConvertVisitor<RunOptimizationContext> visitor)
		{
			switch (predicate.ElementType)
			{
				case QueryElementType.ExprExprPredicate:
				{
					var exprExpr = (SqlPredicate.ExprExpr)predicate;
					var reduced  = exprExpr.Reduce(visitor.Context.OptimizationContext.Context);

					if (!ReferenceEquals(reduced, exprExpr))
					{
						return reduced;
					}

					if (!CanCompareSearchConditions && (exprExpr.Expr1.ElementType == QueryElementType.SearchCondition || exprExpr.Expr2.ElementType == QueryElementType.SearchCondition))
					{
						var expr1 = exprExpr.Expr1;
						if (expr1.ElementType == QueryElementType.SearchCondition)
							expr1 = ConvertBooleanExprToCase(expr1);

						var expr2 = exprExpr.Expr2;
						if (expr2.ElementType == QueryElementType.SearchCondition)
							expr2 = ConvertBooleanExprToCase(expr2);

						return new SqlPredicate.ExprExpr(expr1, exprExpr.Operator, expr2, exprExpr.WithNull);
					}

					break;
				}
				case QueryElementType.IsTruePredicate:
					return ((SqlPredicate.IsTrue)predicate).Reduce();
				case QueryElementType.LikePredicate:
					return ConvertLikePredicate(visitor.Context.MappingSchema!, (SqlPredicate.Like)predicate, visitor.Context.OptimizationContext.Context);
				case QueryElementType.SearchStringPredicate:
					return ConvertSearchStringPredicate((SqlPredicate.SearchString)predicate, visitor);
				case QueryElementType.InListPredicate:
					return ConvertInListPredicate(visitor.Context.MappingSchema!, (SqlPredicate.InList)predicate, visitor.Context.OptimizationContext.Context);
			}
			return predicate;
		}

		public virtual string LikeEscapeCharacter         => "~";
		public virtual string LikeWildcardCharacter       => "%";
		public virtual bool   LikeHasCharacterSetSupport  => true;
		public virtual bool   LikePatternParameterSupport => true;
		public virtual bool   LikeValueParameterSupport   => true;
		public virtual bool   LikeIsEscapeSupported       => true;

		protected static  string[] StandardLikeCharactersToEscape = {"%", "_", "?", "*", "#", "[", "]"};
		public    virtual string[] LikeCharactersToEscape => StandardLikeCharactersToEscape;

		public virtual string EscapeLikeCharacters(string str, string escape)
		{
			var newStr = str;

			newStr = newStr.Replace(escape, escape + escape);


			var toEscape = LikeCharactersToEscape;
			foreach (var s in toEscape)
			{
				newStr = newStr.Replace(s, escape + s);
			}

			return newStr;
		}

		static ISqlExpression GenerateEscapeReplacement(ISqlExpression expression, ISqlExpression character, ISqlExpression escapeCharacter)
		{
			var result = new SqlFunction(typeof(string), "$Replace$", false, true, expression, character,
				new SqlBinaryExpression(typeof(string), escapeCharacter, "+", character, Precedence.Additive));
			return result;
		}

		public static ISqlExpression GenerateEscapeReplacement(ISqlExpression expression, ISqlExpression character)
		{
			var result = new SqlFunction(typeof(string), "$Replace$", false, true, expression, character,
				new SqlBinaryExpression(typeof(string), new SqlValue("["), "+",
					new SqlBinaryExpression(typeof(string), character, "+", new SqlValue("]"), Precedence.Additive),
					Precedence.Additive));
			return result;
		}

		protected virtual string EscapeLikeCharactersBrackets(string str, string[] toEscape)
		{
			var newStr = DataTools.EscapeUnterminatedBracket(str);
			if (newStr == str)
				newStr = newStr.Replace("[", "[[]");

			foreach (var s in toEscape)
			{
				if (s != "[" && s != "]")
					newStr = newStr.Replace(s, "[" + s + "]");
			}

			return newStr;
		}

		public virtual ISqlExpression EscapeLikeCharacters(ISqlExpression expression, ref ISqlExpression? escape)
		{
			var newExpr = expression;

			if (escape == null)
				escape = new SqlValue(LikeEscapeCharacter);

			newExpr = GenerateEscapeReplacement(newExpr, escape, escape);

			var toEscape = LikeCharactersToEscape;
			foreach (var s in toEscape)
			{
				newExpr = GenerateEscapeReplacement(newExpr, new SqlValue(s), escape);
			}

			return newExpr;
		}

		public virtual ISqlPredicate ConvertLikePredicate(
			MappingSchema     mappingSchema,
			SqlPredicate.Like predicate,
			EvaluationContext context)
		{
			return predicate;
		}

		protected ISqlPredicate ConvertSearchStringPredicateViaLike(
			SqlPredicate.SearchString              predicate,
			ConvertVisitor<RunOptimizationContext> visitor)
		{
			if (predicate.Expr2.TryEvaluateExpression(visitor.Context.OptimizationContext.Context, out var patternRaw)
				&& Converter.TryConvertToString(patternRaw, out var patternRawValue))
			{
				if (patternRawValue == null)
					return new SqlPredicate.IsTrue(new SqlValue(true), new SqlValue(true), new SqlValue(false), null, predicate.IsNot);

				var patternValue = LikeIsEscapeSupported
					? EscapeLikeCharacters(patternRawValue, LikeEscapeCharacter)
					: EscapeLikeCharactersBrackets(patternRawValue, LikeCharactersToEscape);

				patternValue = predicate.Kind switch
				{
					SqlPredicate.SearchString.SearchKind.StartsWith => patternValue + LikeWildcardCharacter,
					SqlPredicate.SearchString.SearchKind.EndsWith   => LikeWildcardCharacter + patternValue,
					SqlPredicate.SearchString.SearchKind.Contains   => LikeWildcardCharacter + patternValue + LikeWildcardCharacter,
					_ => throw new InvalidOperationException($"Unexpected predicate kind: {predicate.Kind}")
				};

				var patternExpr = LikePatternParameterSupport
					? CreateSqlValue(patternValue, predicate.Expr2.GetExpressionType(), predicate.Expr2)
					: new SqlValue(patternValue);

				var valueExpr = predicate.Expr1;
				if (!LikeValueParameterSupport)
				{
					predicate.Expr1.VisitAll(static e =>
					{
						if (e is SqlParameter p)
							p.IsQueryParameter = false;
					});
				}

				return new SqlPredicate.Like(valueExpr, predicate.IsNot, patternExpr,
					LikeIsEscapeSupported && (patternValue != patternRawValue) ? new SqlValue(LikeEscapeCharacter) : null);
			}
			else
			{
				ISqlExpression? escape = null;

				var patternExpr = EscapeLikeCharacters(predicate.Expr2, ref escape);

				var anyCharacterExpr = new SqlValue(LikeWildcardCharacter);

				patternExpr = predicate.Kind switch
				{
					SqlPredicate.SearchString.SearchKind.StartsWith => new SqlBinaryExpression(typeof(string), patternExpr, "+", anyCharacterExpr, Precedence.Additive),
					SqlPredicate.SearchString.SearchKind.EndsWith   => new SqlBinaryExpression(typeof(string), anyCharacterExpr, "+", patternExpr, Precedence.Additive),
					SqlPredicate.SearchString.SearchKind.Contains   => new SqlBinaryExpression(typeof(string), new SqlBinaryExpression(typeof(string), anyCharacterExpr, "+", patternExpr, Precedence.Additive), "+", anyCharacterExpr, Precedence.Additive),
					_ => throw new InvalidOperationException($"Unexpected predicate kind: {predicate.Kind}")
				};

				patternExpr = OptimizeExpression(patternExpr, visitor);

				return new SqlPredicate.Like(predicate.Expr1, predicate.IsNot, patternExpr,
					LikeIsEscapeSupported ? escape : null);
			}
		}

		public virtual ISqlPredicate ConvertSearchStringPredicate(
			SqlPredicate.SearchString              predicate,
			ConvertVisitor<RunOptimizationContext> visitor)
		{
			if (predicate.CaseSensitive.EvaluateBoolExpression(visitor.Context.OptimizationContext.Context) == false)
			{
				predicate = new SqlPredicate.SearchString(
					new SqlFunction(typeof(string), "$ToLower$", predicate.Expr1),
					predicate.IsNot,
					new SqlFunction(typeof(string), "$ToLower$", predicate.Expr2),
					predicate.Kind,
					new SqlValue(false));
			}

			return ConvertSearchStringPredicateViaLike(predicate, visitor);
		}

		static SqlField ExpectsUnderlyingField(ISqlExpression expr)
		{
			var result = QueryHelper.GetUnderlyingField(expr);
			if (result == null)
				throw new InvalidOperationException($"Cannot retrieve underlying field for '{expr.ToDebugString()}'.");
			return result;
		}

		public virtual ISqlPredicate ConvertInListPredicate(MappingSchema mappingSchema, SqlPredicate.InList p, EvaluationContext context)
		{
			if (p.Values == null || p.Values.Count == 0)
				return new SqlPredicate.Expr(new SqlValue(p.IsNot));

			if (p.Values.Count == 1 && p.Values[0] is SqlParameter parameter)
			{
				var paramValue = parameter.GetParameterValue(context.ParameterValues);

				if (paramValue.ProviderValue == null)
					return new SqlPredicate.Expr(new SqlValue(p.IsNot));

				if (paramValue.ProviderValue is IEnumerable items)
				{
					if (p.Expr1 is ISqlTableSource table)
					{
						var keys  = table.GetKeys(true);

						if (keys == null || keys.Count == 0)
							throw new SqlException("Cant create IN expression.");

						if (keys.Count == 1)
						{
							var values = new List<ISqlExpression>();
							var field  = ExpectsUnderlyingField(keys[0]);
							var cd     = field.ColumnDescriptor;

							foreach (var item in items)
							{
								values.Add(mappingSchema.GetSqlValueFromObject(cd, item!));
							}

							if (values.Count == 0)
								return new SqlPredicate.Expr(new SqlValue(p.IsNot));

							return new SqlPredicate.InList(keys[0], null, p.IsNot, values);
						}

						{
							var sc = new SqlSearchCondition();

							foreach (var item in items)
							{
								var itemCond = new SqlSearchCondition();

								foreach (var key in keys)
								{
									var field    = ExpectsUnderlyingField(key);
									var cd       = field.ColumnDescriptor;
									var sqlValue = mappingSchema.GetSqlValueFromObject(cd, item!);
									//TODO: review
									var cond = sqlValue.Value == null ?
										new SqlCondition(false, new SqlPredicate.IsNull  (field, false)) :
										new SqlCondition(false, new SqlPredicate.ExprExpr(field, SqlPredicate.Operator.Equal, sqlValue, null));

									itemCond.Conditions.Add(cond);
								}

								sc.Conditions.Add(new SqlCondition(false, new SqlPredicate.Expr(itemCond), true));
							}

							if (sc.Conditions.Count == 0)
								return new SqlPredicate.Expr(new SqlValue(p.IsNot));

							if (p.IsNot)
								return new SqlPredicate.NotExpr(sc, true, Precedence.LogicalNegation);

							return new SqlPredicate.Expr(sc, Precedence.LogicalDisjunction);
						}
					}

					if (p.Expr1 is SqlObjectExpression expr)
					{
						var parameters = expr.InfoParameters;
						if (parameters.Length == 1)
						{
							var values = new List<ISqlExpression>();

							foreach (var item in items)
								values.Add(expr.GetSqlValue(item!, 0));

							if (values.Count == 0)
								return new SqlPredicate.Expr(new SqlValue(p.IsNot));

							return new SqlPredicate.InList(parameters[0].Sql, null, p.IsNot, values);
						}

						var sc = new SqlSearchCondition();

						foreach (var item in items)
						{
							var itemCond = new SqlSearchCondition();

							for (var i = 0; i < parameters.Length; i++)
							{
								var sql   = parameters[i].Sql;
								var value = expr.GetSqlValue(item!, i);
								var cond  = value == null ?
									new SqlCondition(false, new SqlPredicate.IsNull  (sql, false)) :
									new SqlCondition(false, new SqlPredicate.ExprExpr(sql, SqlPredicate.Operator.Equal, value, null));

								itemCond.Conditions.Add(cond);
							}

							sc.Conditions.Add(new SqlCondition(false, new SqlPredicate.Expr(itemCond), true));
						}

						if (sc.Conditions.Count == 0)
							return new SqlPredicate.Expr(new SqlValue(p.IsNot));

						if (p.IsNot)
							return new SqlPredicate.NotExpr(sc, true, Precedence.LogicalNegation);

						return new SqlPredicate.Expr(sc, Precedence.LogicalDisjunction);
					}
				}
			}

			return p;
		}

		protected ISqlExpression ConvertCoalesceToBinaryFunc(SqlFunction func, string funcName)
		{
			var last = func.Parameters[func.Parameters.Length - 1];
			for (int i = func.Parameters.Length - 2; i >= 0; i--)
			{
				last = new SqlFunction(func.SystemType, funcName, func.Parameters[i], last);
			}
			return last;
		}

		#endregion

		#endregion

		#region DataTypes

		protected virtual int? GetMaxLength     (SqlDataType type) { return SqlDataType.GetMaxLength     (type.Type.DataType); }
		protected virtual int? GetMaxPrecision  (SqlDataType type) { return SqlDataType.GetMaxPrecision  (type.Type.DataType); }
		protected virtual int? GetMaxScale      (SqlDataType type) { return SqlDataType.GetMaxScale      (type.Type.DataType); }
		protected virtual int? GetMaxDisplaySize(SqlDataType type) { return SqlDataType.GetMaxDisplaySize(type.Type.DataType); }

		protected virtual ISqlExpression ConvertConvertion(SqlFunction func)
		{
			var from = (SqlDataType)func.Parameters[1];
			var to   = (SqlDataType)func.Parameters[0];

			if (to.Type.SystemType == typeof(object))
				return func.Parameters[2];

			if (to.Type.Length > 0)
			{
				var maxLength = to.Type.SystemType == typeof(string) ? GetMaxDisplaySize(from) : GetMaxLength(from);
				var newLength = maxLength != null && maxLength >= 0 ? Math.Min(to.Type.Length ?? 0, maxLength.Value) : to.Type.Length;

				if (to.Type.Length != newLength)
					to = new SqlDataType(to.Type.WithLength(newLength));
			}
			else if (from.Type.SystemType == typeof(short) && to.Type.SystemType == typeof(int))
				return func.Parameters[2];

			return new SqlFunction(func.SystemType, "Convert", to, func.Parameters[2]);
		}

		#endregion

		#region Alternative Builders

		protected ISqlExpression? AlternativeConvertToBoolean(SqlFunction func, LinqOptions linqOptions, int paramNumber)
		{
			var par = func.Parameters[paramNumber];

			if (par.SystemType!.IsFloatType() || par.SystemType!.IsIntegerType())
			{
				var sc = new SqlSearchCondition();

				sc.Conditions.Add(
					new SqlCondition(false,
						new SqlPredicate.ExprExpr(par, SqlPredicate.Operator.NotEqual, new SqlValue(0),
							linqOptions.CompareNullsAsValues ? false : null)));

				return new SqlFunction(func.SystemType, "CASE", sc, new SqlValue(true), new SqlValue(false))
				{
					CanBeNull = false,
				};
			}

			return null;
		}

		protected ISqlExpression ConvertBooleanExprToCase(ISqlExpression expression)
		{
			return new SqlFunction(typeof(bool), "CASE", expression, new SqlValue(true), new SqlValue(false))
			{
				CanBeNull = false,
				DoNotOptimize = true
			};
		}

		protected static bool IsDateDataType(ISqlExpression expr, string dateName)
		{
			return expr.ElementType switch
			{
				QueryElementType.SqlDataType   => ((SqlDataType)expr).Type.DataType == DataType.Date,
				QueryElementType.SqlExpression => ((SqlExpression)expr).Expr == dateName,
				_                              => false,
			};
		}

		protected static bool IsDateDataOffsetType(ISqlExpression expr)
		{
			return expr.ElementType switch
			{
				QueryElementType.SqlDataType => ((SqlDataType)expr).Type.DataType == DataType.DateTimeOffset,
				_                            => false,
			};
		}

		protected static bool IsTimeDataType(ISqlExpression expr)
		{
			return expr.ElementType switch
			{
				QueryElementType.SqlDataType   => ((SqlDataType)expr).Type.DataType == DataType.Time,
				QueryElementType.SqlExpression => ((SqlExpression)expr).Expr == "Time",
				_                              => false,
			};
		}

		protected ISqlExpression FloorBeforeConvert(SqlFunction func)
		{
			var par1 = func.Parameters[1];

			return par1.SystemType!.IsFloatType() && func.SystemType.IsIntegerType() ?
				new SqlFunction(func.SystemType, "Floor", par1) : par1;
		}

		protected SqlDeleteStatement GetAlternativeDelete(SqlDeleteStatement deleteStatement, LinqOptions linqOptions)
		{
			if ((deleteStatement.SelectQuery.From.Tables.Count > 1 || deleteStatement.SelectQuery.From.Tables[0].Joins.Count > 0) &&
				deleteStatement.SelectQuery.From.Tables[0].Source is SqlTable table)
			{
				if (deleteStatement.Output != null)
					throw new NotImplementedException("GetAlternativeDelete not implemented for delete with output");

				var sql = new SelectQuery { IsParameterDependent = deleteStatement.IsParameterDependent };

				var newDeleteStatement = new SqlDeleteStatement(sql);

				deleteStatement.SelectQuery.ParentSelect = sql;

				var copy      = new SqlTable(table) { Alias = null };
				var tableKeys = table.GetKeys(true);
				var copyKeys  = copy. GetKeys(true);

				if (deleteStatement.SelectQuery.Where.SearchCondition.Conditions.Any(static c => c.IsOr))
				{
					var sc1 = new SqlSearchCondition(deleteStatement.SelectQuery.Where.SearchCondition.Conditions);
					var sc2 = new SqlSearchCondition();

					for (var i = 0; i < tableKeys.Count; i++)
					{
						sc2.Conditions.Add(new SqlCondition(
							false,
							new SqlPredicate.ExprExpr(copyKeys[i], SqlPredicate.Operator.Equal, tableKeys[i], linqOptions.CompareNullsAsValues ? true : null)));
					}

					deleteStatement.SelectQuery.Where.SearchCondition.Conditions.Clear();
					deleteStatement.SelectQuery.Where.SearchCondition.Conditions.Add(new SqlCondition(false, sc1));
					deleteStatement.SelectQuery.Where.SearchCondition.Conditions.Add(new SqlCondition(false, sc2));
				}
				else
				{
					for (var i = 0; i < tableKeys.Count; i++)
						deleteStatement.SelectQuery.Where.Expr(copyKeys[i]).Equal.Expr(tableKeys[i]);
				}

				newDeleteStatement.SelectQuery.From.Table(copy).Where.Exists(deleteStatement.SelectQuery);
				newDeleteStatement.With = deleteStatement.With;

				deleteStatement = newDeleteStatement;
			}

			return deleteStatement;
		}

		protected SqlTableSource? GetMainTableSource(SelectQuery selectQuery)
		{
			if (selectQuery.From.Tables.Count > 0 && selectQuery.From.Tables[0] is SqlTableSource tableSource)
				return tableSource;
			return null;
		}

		public static bool IsAggregationFunction(IQueryElement expr)
		{
			if (expr is SqlFunction func)
				return func.IsAggregate;

			if (expr is SqlExpression expression)
				return expression.IsAggregate;

			return false;
		}

		protected bool NeedsEnvelopingForUpdate(SelectQuery query)
		{
			if (query.Select.HasModifier || !query.GroupBy.IsEmpty)
				return true;

			if (!query.Where.IsEmpty)
			{
				if (query.Where.Find(IsAggregationFunction) != null)
					return true;
			}

			return false;
		}

		protected SqlUpdateStatement GetAlternativeUpdate(SqlUpdateStatement updateStatement, LinqOptions linqOptions)
		{
			var sourcesCount  = QueryHelper.EnumerateAccessibleSources(updateStatement.SelectQuery).Skip(1).Take(2).Count();

			// It covers subqueries also. Simple subquery will have sourcesCount == 2
			if (sourcesCount > 1)
			{
				if (NeedsEnvelopingForUpdate(updateStatement.SelectQuery))
					updateStatement = QueryHelper.WrapQuery(updateStatement, updateStatement.SelectQuery, allowMutation: true);

				var sql = new SelectQuery { IsParameterDependent = updateStatement.IsParameterDependent  };

				var newUpdateStatement = new SqlUpdateStatement(sql);
				updateStatement.SelectQuery.ParentSelect = sql;

				var tableToUpdate = updateStatement.GetUpdateTable();

				if (tableToUpdate == null)
					throw new LinqToDBException("Query can't be translated to UPDATE Statement.");

				// we have to ensure that clone do not contain tableToUpdate
				var objectTree   = new Dictionary<IQueryElement, IQueryElement>();
				var clonedQuery  = updateStatement.SelectQuery.Clone(objectTree);

				var tableToUpdateMapping = new Dictionary<IQueryElement,IQueryElement>(objectTree);
				// remove mapping from updatable table
				objectTree.Remove(tableToUpdate);
				foreach (var field in tableToUpdate.Fields)
					objectTree.Remove(field);

				SqlTable? tableToCompare = null;
				foreach (var ts in QueryHelper.EnumerateAccessibleSources(clonedQuery))
				{
					var t = ts as SqlTable;
					if (QueryHelper.IsEqualTables(t, tableToUpdate))
					{
						tableToCompare = t;
						break;
					}
				}

				if (tableToCompare == null)
					throw new LinqToDBException("Query can't be translated to UPDATE Statement.");

				var compareKeys = tableToCompare.GetKeys(true);
				var tableKeys   = tableToUpdate.GetKeys(true);

				clonedQuery.Where.EnsureConjunction();
				for (var i = 0; i < tableKeys.Count; i++)
				{
					var column = QueryHelper.NeedColumnForExpression(clonedQuery, compareKeys[i], false);
					if (column == null)
						throw new LinqToDBException($"Can not create query column for expression '{compareKeys[i]}'.");
					var compare = QueryHelper.GenerateEquality(tableKeys[i], column, linqOptions.CompareNullsAsValues);
					clonedQuery.Where.SearchCondition.Conditions.Add(compare);
				}

				clonedQuery.Select.Columns.Clear();
				var processUniversalUpdate = true;

				if (updateStatement.Update.Items.Count > 1 && SqlProviderFlags.RowConstructorSupport.HasFlag(RowFeature.Update))
				{
					// check that items depends just on update table
					//
					var isComplex = false;
					foreach (var item in updateStatement.Update.Items)
					{
						var usedSources = new HashSet<ISqlTableSource>();
						QueryHelper.GetUsedSources(item.Expression!, usedSources);
						usedSources.Remove(tableToUpdate);
						if (objectTree.TryGetValue(tableToUpdate, out var replaced))
							usedSources.Remove((ISqlTableSource)replaced);

						if (usedSources.Count > 0)
						{
							isComplex = true;
							break;
						}
					}

					if (isComplex)
					{
						// generating Row constructor update

						processUniversalUpdate = false;

						var innerQuery = clonedQuery.Clone(static e => e is not SqlTable);
						innerQuery.Select.Columns.Clear();

						var rows = new List<(ISqlExpression, ISqlExpression)>(updateStatement.Update.Items.Count);
						foreach (var item in updateStatement.Update.Items)
						{
							var ex = item.Expression!.Convert(objectTree, static (v, expr) =>
								v.Context.TryGetValue(expr, out var newValue)
									? newValue
									: expr);

							var newColumn = tableToUpdate[QueryHelper.GetUnderlyingField(item.Column)!.Name]
							                ?? throw new LinqException(
								                $"Field {QueryHelper.GetUnderlyingField(item.Column)!.Name} not found in table {tableToUpdate}");

							var remapped = ex.Convert((tableToUpdateMapping, innerQuery, objectTree),
								static (v, e) =>
								{
									if (v.Context.tableToUpdateMapping.TryGetValue(e, out var n))
									{
										e = n;
										v.Context.objectTree.Remove(e);
										v.Context.objectTree.Add(e, n);
									}

									if (e is SqlColumn clmn && clmn.Parent != v.Context.innerQuery || e is SqlField)
									{
										var column = QueryHelper.NeedColumnForExpression(v.Context.innerQuery,
											(ISqlExpression)e, false);
										if (column != null)
										{
											v.Context.objectTree.Remove(e);
											v.Context.objectTree.Add(e, column);
											return column;
										}
									}

									return e;

								});



							//var column = QueryHelper.NeedColumnForExpression(innerQuery, item.Expression!, false);
							var newUpdateExpression = innerQuery.Select.AddNewColumn(remapped);

							if (newUpdateExpression == null)
								throw new InvalidOperationException(
									$"Could not create column for expression '{item.Expression}'");

							rows.Add((newColumn, newUpdateExpression));
						}

						var sqlRow        = new SqlRow(rows.Select(r => r.Item1).ToArray());
						var newUpdateItem = new SqlSetExpression(sqlRow, innerQuery);

						newUpdateStatement.Update.Items.Clear();
						newUpdateStatement.Update.Items.Add(newUpdateItem);

					}
				}

				if (processUniversalUpdate)
				{
				foreach (var item in updateStatement.Update.Items)
				{
					var ex = item.Expression!.Convert(objectTree, static (v, expr) =>
						v.Context.TryGetValue(expr, out var newValue)
							? newValue
							: expr);

					var usedSources = new HashSet<ISqlTableSource>();
					QueryHelper.GetUsedSources(ex, usedSources);
					usedSources.Remove(tableToUpdate);
					if (objectTree.TryGetValue(tableToUpdate, out var replaced))
						usedSources.Remove((ISqlTableSource)replaced);

					if (usedSources.Count > 0)
					{
						// it means that update value column depends on other tables and we have to generate more complicated query

						var innerQuery = clonedQuery.Clone(static e => e is not SqlTable);

						innerQuery.ParentSelect = sql;

						innerQuery.Select.Columns.Clear();

						var remapped = ex.Convert((tableToUpdateMapping, innerQuery, objectTree),
							static (v, e) =>
							{
								if (v.Context.tableToUpdateMapping.TryGetValue(e, out var n))
								{
									e = n;
									v.Context.objectTree.Remove(e);
									v.Context.objectTree.Add(e, n);
								}

								if (e is SqlColumn clmn && clmn.Parent != v.Context.innerQuery || e is SqlField)
								{
										var column = QueryHelper.NeedColumnForExpression(v.Context.innerQuery,
											(ISqlExpression)e, false);
									if (column != null)
									{
										v.Context.objectTree.Remove(e);
										v.Context.objectTree.Add(e, column);
										return column;
									}
								}

								return e;

							});

						innerQuery.Select.AddNew(remapped);
							innerQuery.RemoveNotUnusedColumns();
						ex = innerQuery;
					}

						item.Column = tableToUpdate[QueryHelper.GetUnderlyingField(item.Column)!.Name]
						              ?? throw new LinqException(
							              $"Field {QueryHelper.GetUnderlyingField(item.Column)!.Name} not found in table {tableToUpdate}");
						item.Expression = ex;
						newUpdateStatement.Update.Items.Add(item);
					}
				}

					if (updateStatement.Output != null)
					{
						newUpdateStatement.Output = updateStatement.Output.Convert(objectTree, static (v, e) =>
						{
							if (v.Context.TryGetValue(e, out var newElement))
								return newElement;

							return e;
						});
					}

				newUpdateStatement.Update.Table = updateStatement.Update.Table != null ? tableToUpdate : null;
				newUpdateStatement.With         = updateStatement.With;

				clonedQuery.RemoveNotUnusedColumns();
				newUpdateStatement.SelectQuery.From.Table(tableToUpdate).Where.Exists(clonedQuery);

				updateStatement.Update.Items.Clear();

				updateStatement = newUpdateStatement;

				var tableSource = GetMainTableSource(updateStatement.SelectQuery);
				tableSource!.Alias = "$F";
			}
			else
			{
				var tableSource = GetMainTableSource(updateStatement.SelectQuery);
				if (tableSource!.Source is SqlTable || updateStatement.Update.Table != null)
				{
					tableSource.Alias = "$F";
				}
			}

			return updateStatement;
		}

		void ReplaceTable(ISqlExpressionWalkable? element, SqlTable replacing, SqlTable withTable)
		{
			element?.Walk(WalkOptions.Default, (replacing, withTable), static (ctx, e) =>
			{
				if (e is SqlField field && field.Table == ctx.replacing)
					return ctx.withTable[field.Name] ?? throw new LinqException($"Field {field.Name} not found in table {ctx.withTable}");

				return e;
			});
		}

		protected SqlStatement GetAlternativeUpdatePostgreSqlite(SqlUpdateStatement statement, LinqOptions linqOptions)
		{
			if (statement.SelectQuery.Select.HasModifier)
				statement = QueryHelper.WrapQuery(statement, statement.SelectQuery, allowMutation: true);

			var tableSource = GetMainTableSource(statement.SelectQuery);
			if (tableSource == null)
				throw new LinqToDBException("Invalid query for Update.");

			if (statement.SelectQuery.Select.HasModifier)
				statement = QueryHelper.WrapQuery(statement, statement.SelectQuery, allowMutation: true);

			SqlTable? tableToUpdate  = statement.Update.Table;
			SqlTable? tableToCompare = null;

			switch (tableSource.Source)
			{
				case SqlTable table:
				{
					if (tableSource.Joins.Count == 0 && (tableToUpdate == null || QueryHelper.IsEqualTables(table, tableToUpdate)))
					{
						// remove table from FROM clause
						statement.SelectQuery.From.Tables.RemoveAt(0);
						if (tableToUpdate != null && tableToUpdate != table)
						{
							ReplaceTable(statement, tableToUpdate, table);
						}
						tableToUpdate = table;
					}
					else
					{
						var processed    = false;
						var tableToCheck = tableToUpdate ?? table;
						var onSources    = new HashSet<ISqlTableSource> { tableToCheck };

						if (tableSource.Joins.All(j =>
							j.JoinType == JoinType.Inner && (j.Table.Source == tableToCheck || !QueryHelper.IsDependsOn(j.Table, onSources))))
						{
							// simplify all to FROM

							var tableToUpdateSource = table == tableToUpdate
								? tableSource
								: tableSource.Joins.FirstOrDefault(j => j.Table.Source == tableToCheck)?.Table;

							if (tableToUpdateSource != null)
							{
								processed = true;

								foreach (var j in tableSource.Joins)
								{
									statement.SelectQuery.From.Tables.Add(j.Table);
									statement.SelectQuery.Where.SearchCondition.EnsureConjunction().Conditions
										.Add(new SqlCondition(false, j.Condition));
								}

								statement.SelectQuery.From.Tables.Remove(tableToUpdateSource);

								tableSource.Joins.Clear();
							}
						}


						if (!processed && (table == tableToUpdate || tableToUpdate == null))
						{
							processed = true;

							tableToUpdate ??= table;
							var joins = tableSource.Joins;

							if (joins.Count > 0)
							{
								if (joins.All(j => !QueryHelper.IsDependsOn(j, onSources)))
								{
									statement.SelectQuery.From.Tables.RemoveAt(0);

									var firstJoin = joins[0];
									statement.SelectQuery.From.Tables.Insert(0, firstJoin.Table);
									statement.SelectQuery.Where.SearchCondition.EnsureConjunction().Conditions
										.Add(new SqlCondition(false, firstJoin.Condition));

									firstJoin.Table.Joins.InsertRange(0, joins.Skip(1));
								}
								else
								{
									// create clone
									var clonedTable = table.Clone();

									ReplaceTable(statement.Update, table, clonedTable);
									ReplaceTable(statement.Output, table, clonedTable);

									tableToCompare = table;
									tableToUpdate  = clonedTable;
								}
							}
						}

						if (!processed && tableToUpdate != null)
						{
							for (int i = 0; i < tableSource.Joins.Count; i++)
							{
								var join = tableSource.Joins[i];
								if (join.Table.Source == tableToUpdate)
								{
									var sources = new HashSet<ISqlTableSource> { join.Table.Source };

									if (tableSource.Joins.Skip(i + 1).Any(j => QueryHelper.IsDependsOn(j, sources)))
										break;

									processed = true;

									statement.SelectQuery.Where.SearchCondition.EnsureConjunction().Conditions
										.Add(new SqlCondition(false, join.Condition));

									tableSource.Joins.RemoveAt(i);

									break;
								}
							}
						}

						if (!processed && tableToUpdate != null)
						{
							for (int i = 0; i < tableSource.Joins.Count; i++)
							{
								var join = tableSource.Joins[i];
								if (join.Table.Source is SqlTable currentTable &&
								    QueryHelper.IsEqualTables(currentTable, tableToUpdate))
								{
									processed = true;

									var sources = new HashSet<ISqlTableSource> { join.Table.Source };

									if (tableSource.Joins.Skip(i + 1).Any(j => QueryHelper.IsDependsOn(j, sources)))
									{
										tableToCompare = currentTable;
										break;
									}

									statement.SelectQuery.Where.SearchCondition.EnsureConjunction().Conditions
										.Add(new SqlCondition(false, join.Condition));

									tableSource.Joins.RemoveAt(i);

									ReplaceTable(statement, tableToUpdate, currentTable);

									tableToUpdate = currentTable;

									break;
								}
							}
						}

						if (!processed)
						{
							if (QueryHelper.IsEqualTables(table, tableToCheck))
							{
								processed = true;

								var sources = new HashSet<ISqlTableSource> { tableSource.Source };

								if (tableSource.Joins.Any(j => QueryHelper.IsDependsOn(j, sources)))
								{
									tableToCompare = table;
									break;
								}

								var joins = tableSource.Joins;
								statement.SelectQuery.From.Tables.RemoveAt(0);
								if (joins.Count > 0)
								{
									var firstJoin = joins[0];
									statement.SelectQuery.From.Tables.Insert(0, firstJoin.Table);
									statement.SelectQuery.Where.SearchCondition.EnsureConjunction().Conditions
										.Add(new SqlCondition(false, firstJoin.Condition));

									firstJoin.Table.Joins.InsertRange(0, joins.Skip(1));
								}

								ReplaceTable(statement, tableToCheck, table);
								tableToUpdate = table;
							}
						}

						if (!processed)
							throw new LinqToDBException("Can not decide which table to update");
					}

					break;
				}
				case SelectQuery query:
				{
					if (tableToUpdate == null)
					{
						tableToUpdate = QueryHelper.EnumerateAccessibleSources(query)
							.OfType<SqlTable>()
							.FirstOrDefault();

						if (tableToUpdate == null)
							throw new LinqToDBException("Can not decide which table to update");

						tableToUpdate = tableToUpdate.Clone();

						foreach (var item in statement.Update.Items)
						{
							var setField = QueryHelper.GetUnderlyingField(item.Column);
							if (setField == null)
								throw new LinqToDBException($"Unexpected element in setter expression: {item.Column}");

							item.Column = tableToUpdate[setField.Name] ?? throw new LinqException($"Field {setField.Name} not found in table {tableToUpdate}");
						}
					}

					// return first matched table
					tableToCompare = QueryHelper.EnumerateAccessibleSources(query)
						.OfType<SqlTable>()
						.FirstOrDefault(t => QueryHelper.IsEqualTables(t, tableToUpdate));

					if (tableToCompare == null)
						throw new LinqToDBException("Query can't be translated to UPDATE Statement.");

					break;
				}
			}

			if (ReferenceEquals(tableToUpdate, tableToCompare))
			{
				// we have to create clone
				tableToUpdate = tableToCompare!.Clone();

				for (var i = 0; i < statement.Update.Items.Count; i++)
				{
					var item = statement.Update.Items[i];
					var newItem = item.Convert((tableToCompare, tableToUpdate), static (v, e) =>
					{
						if (e is SqlField field && field.Table == v.Context.tableToCompare)
							return v.Context.tableToUpdate[field.Name] ?? throw new LinqException($"Field {field.Name} not found in table {v.Context.tableToUpdate}");

						return e;
					});

					var updateField = QueryHelper.GetUnderlyingField(newItem.Column);
					if (updateField != null)
						newItem.Column = tableToUpdate[updateField.Name] ?? throw new LinqException($"Field {updateField.Name} not found in table {tableToUpdate}");

					statement.Update.Items[i] = newItem;
				}
			}

			if (statement.SelectQuery.From.Tables.Count > 0 && tableToCompare != null)
			{

				var keys1 = tableToUpdate!.GetKeys(true);
				var keys2 = tableToCompare.GetKeys(true);

				if (keys1.Count == 0)
					throw new LinqToDBException($"Table {tableToUpdate.NameForLogging} do not have primary key. Update transformation is not available.");

				for (int i = 0; i < keys1.Count; i++)
				{
					var column = QueryHelper.NeedColumnForExpression(statement.SelectQuery, keys2[i], false);
					if (column == null)
						throw new LinqToDBException($"Can not create query column for expression '{keys2[i]}'.");

					var compare = QueryHelper.GenerateEquality(keys1[i], column, linqOptions.CompareNullsAsValues);
					statement.SelectQuery.Where.SearchCondition.Conditions.Add(compare);
				}
			}

			if (tableToUpdate != null)
				tableToUpdate.Alias = "$F";

			statement.Update.Table = tableToUpdate;

			return statement;
		}

		/// <summary>
		/// Corrects situation when update table is located in JOIN clause.
		/// Usually it is generated by associations.
		/// </summary>
		/// <param name="statement">Statement to examine.</param>
		/// <returns>Corrected statement.</returns>
		protected SqlUpdateStatement CorrectUpdateTable(SqlUpdateStatement statement)
		{
			var updateTable = statement.Update.Table;
			if (updateTable != null)
			{
				var firstTable = statement.SelectQuery.From.Tables[0];
				if (!(firstTable.Source is SqlTable ft) || !QueryHelper.IsEqualTables(ft, updateTable))
				{
					foreach (var joinedTable in firstTable.Joins)
					{
						if (joinedTable.Table.Source is SqlTable jt &&
							QueryHelper.IsEqualTables(jt, updateTable) && (joinedTable.JoinType == JoinType.Inner || joinedTable.JoinType == JoinType.Left))
						{
							joinedTable.JoinType = JoinType.Inner;
							joinedTable.Table.Source = firstTable.Source;
							firstTable.Source = jt;

							statement.Update.Table = jt;

							statement.Walk(WalkOptions.Default, (updateTable, jt), static (ctx, exp) =>
							{
								if (exp is SqlField field && field.Table == ctx.updateTable)
								{
									return ctx.jt[field.Name] ?? throw new LinqException($"Field {field.Name} not found in table {ctx.jt}");
								}
								return exp;
							});

							break;
						}
					}
				}
				else if (firstTable.Source is SqlTable newUpdateTable && newUpdateTable != updateTable && QueryHelper.IsEqualTables(newUpdateTable, updateTable))
				{
					statement.Update.Table = newUpdateTable;
					statement.Update = statement.Update.Convert((updateTable, newUpdateTable), static (v, e) =>
					{
						if (e is SqlField field && field.Table == v.Context.updateTable)
							return v.Context.newUpdateTable[field.Name] ?? throw new LinqException($"Field {field.Name} not found in table {v.Context.newUpdateTable}");

						return e;
					});
				}
			}

			return statement;
		}

		#endregion

		#region Helpers

		static string? SetAlias(string? alias, int maxLen)
		{
			if (alias == null)
				return null;

			alias = alias.TrimStart('_');

			var cs      = alias.ToCharArray();
			var replace = false;

			for (var i = 0; i < cs.Length; i++)
			{
				var c = cs[i];

				if (c >= 'a' && c <= 'z' || c >= 'A' && c <= 'Z' || c >= '0' && c <= '9' || c == '_')
					continue;

				cs[i] = ' ';
				replace = true;
			}

			if (replace)
				alias = new string(cs).Replace(" ", "");

			return alias.Length == 0 || alias.Length > maxLen ? null : alias;
		}

		protected void CheckAliases(SqlStatement statement, int maxLen)
		{
			statement.Visit(maxLen, static (maxLen, e) =>
			{
				switch (e.ElementType)
				{
					case QueryElementType.SqlField     : ((SqlField)               e).Alias = SetAlias(((SqlField)               e).Alias, maxLen); break;
					case QueryElementType.SqlParameter : ((SqlParameter)           e).Name  = SetAlias(((SqlParameter)           e).Name,  maxLen); break;
					case QueryElementType.SqlTable     : ((SqlTable)               e).Alias = SetAlias(((SqlTable)               e).Alias, maxLen); break;
					case QueryElementType.Column       : ((SqlColumn)     e).Alias = SetAlias(((SqlColumn)     e).Alias, maxLen); break;
					case QueryElementType.TableSource  : ((SqlTableSource)e).Alias = SetAlias(((SqlTableSource)e).Alias, maxLen); break;
				}
			});
		}

		public ISqlExpression Add(ISqlExpression expr1, ISqlExpression expr2, Type type)
		{
			return new SqlBinaryExpression(type, expr1, "+", expr2, Precedence.Additive);
		}

		public ISqlExpression Add<T>(ISqlExpression expr1, ISqlExpression expr2)
		{
			return Add(expr1, expr2, typeof(T));
		}

		public ISqlExpression Add(ISqlExpression expr1, int value)
		{
			return Add<int>(expr1, new SqlValue(value));
		}

		public ISqlExpression Inc(ISqlExpression expr1)
		{
			return Add(expr1, 1);
		}

		public ISqlExpression Sub(ISqlExpression expr1, ISqlExpression expr2, Type type)
		{
			return new SqlBinaryExpression(type, expr1, "-", expr2, Precedence.Subtraction);
		}

		public ISqlExpression Sub<T>(ISqlExpression expr1, ISqlExpression expr2)
		{
			return Sub(expr1, expr2, typeof(T));
		}

		public ISqlExpression Sub(ISqlExpression expr1, int value)
		{
			return Sub<int>(expr1, new SqlValue(value));
		}

		public ISqlExpression Dec(ISqlExpression expr1)
		{
			return Sub(expr1, 1);
		}

		public ISqlExpression Mul(ISqlExpression expr1, ISqlExpression expr2, Type type)
		{
			return new SqlBinaryExpression(type, expr1, "*", expr2, Precedence.Multiplicative);
		}

		public ISqlExpression Mul<T>(ISqlExpression expr1, ISqlExpression expr2)
		{
			return Mul(expr1, expr2, typeof(T));
		}

		public ISqlExpression Mul(ISqlExpression expr1, int value)
		{
			return Mul<int>(expr1, new SqlValue(value));
		}

		public ISqlExpression Div(ISqlExpression expr1, ISqlExpression expr2, Type type)
		{
			return new SqlBinaryExpression(type, expr1, "/", expr2, Precedence.Multiplicative);
		}

		public ISqlExpression Div<T>(ISqlExpression expr1, ISqlExpression expr2)
		{
			return Div(expr1, expr2, typeof(T));
		}

		public ISqlExpression Div(ISqlExpression expr1, int value)
		{
			return Div<int>(expr1, new SqlValue(value));
		}

		#endregion

		#region Optimizing Joins

		public void OptimizeJoins(SqlStatement statement)
		{
			((ISqlExpressionWalkable) statement).Walk(WalkOptions.Default, statement, static (statement, element) =>
			{
				if (element is SelectQuery query)
					new JoinOptimizer().OptimizeJoins(statement, query);
				return element;
			});
		}

		#endregion

		public virtual bool IsParameterDependedQuery(SelectQuery query)
		{
			var takeValue = query.Select.TakeValue;
			if (takeValue != null)
			{
				var supportsParameter = SqlProviderFlags.GetAcceptsTakeAsParameterFlag(query);

				if (!supportsParameter)
				{
					if (takeValue.ElementType != QueryElementType.SqlValue && takeValue.CanBeEvaluated(true))
						return true;
				}
				else if (takeValue.ElementType != QueryElementType.SqlParameter)
					return true;

			}

			var skipValue = query.Select.SkipValue;
			if (skipValue != null)
			{

				var supportsParameter = SqlProviderFlags.GetIsSkipSupportedFlag(query.Select.TakeValue, query.Select.SkipValue)
				                        && SqlProviderFlags.AcceptsTakeAsParameter;

				if (!supportsParameter)
				{
					if (skipValue.ElementType != QueryElementType.SqlValue && skipValue.CanBeEvaluated(true))
						return true;
				}
				else if (skipValue.ElementType != QueryElementType.SqlParameter)
					return true;
			}

			return false;
		}

		public virtual bool IsParameterDependedElement(IQueryElement element)
		{
			switch (element.ElementType)
			{
				case QueryElementType.SelectStatement:
				case QueryElementType.InsertStatement:
				case QueryElementType.InsertOrUpdateStatement:
				case QueryElementType.UpdateStatement:
				case QueryElementType.DeleteStatement:
				case QueryElementType.CreateTableStatement:
				case QueryElementType.DropTableStatement:
				case QueryElementType.MergeStatement:
				case QueryElementType.MultiInsertStatement:
				{
					var statement = (SqlStatement)element;
					return statement.IsParameterDependent;
				}
				case QueryElementType.SqlValuesTable:
				{
					return ((SqlValuesTable)element).Rows == null;
				}
				case QueryElementType.SqlParameter:
				{
					return !((SqlParameter)element).IsQueryParameter;
				}
				case QueryElementType.SqlQuery:
				{
					if (((SelectQuery)element).IsParameterDependent)
						return true;
					return IsParameterDependedQuery((SelectQuery)element);
				}
				case QueryElementType.SqlBinaryExpression:
				{
					return element.IsMutable();
				}
				case QueryElementType.ExprPredicate:
				{
					var exprExpr = (SqlPredicate.Expr)element;

					if (exprExpr.Expr1.IsMutable())
						return true;
					return false;
				}
				case QueryElementType.ExprExprPredicate:
				{
					var exprExpr = (SqlPredicate.ExprExpr)element;

					var isMutable1 = exprExpr.Expr1.IsMutable();
					var isMutable2 = exprExpr.Expr2.IsMutable();

					if (isMutable1 && isMutable2)
						return true;

					if (isMutable1 && exprExpr.Expr2.CanBeEvaluated(false))
						return true;

					if (isMutable2 && exprExpr.Expr1.CanBeEvaluated(false))
						return true;

					if (isMutable1 && exprExpr.Expr1.ShouldCheckForNull())
						return true;

					if (isMutable2 && exprExpr.Expr2.ShouldCheckForNull())
						return true;

					return false;
				}
				case QueryElementType.IsDistinctPredicate:
				{
					var expr = (SqlPredicate.IsDistinct)element;
					return expr.Expr1.IsMutable() || expr.Expr2.IsMutable();
				}
				case QueryElementType.IsTruePredicate:
				{
					var isTruePredicate = (SqlPredicate.IsTrue)element;

					if (isTruePredicate.Expr1.IsMutable())
						return true;
					return false;
				}
				case QueryElementType.InListPredicate:
				{
					return true;
				}
				case QueryElementType.SearchStringPredicate:
				{
					var searchString = (SqlPredicate.SearchString)element;
					if (searchString.Expr2.ElementType != QueryElementType.SqlValue)
						return true;

					return IsParameterDependedElement(searchString.CaseSensitive);
				}
				case QueryElementType.SqlFunction:
				{
					var sqlFunc = (SqlFunction)element;
					switch (sqlFunc.Name)
					{
						case "CASE":
						{
							for (int i = 0; i < sqlFunc.Parameters.Length - 2; i += 2)
							{
								var testParam = sqlFunc.Parameters[i];
								if (testParam.CanBeEvaluated(true))
									return true;
							}
							break;
						}
						case "Length":
						{
							if (sqlFunc.Parameters[0].CanBeEvaluated(true))
								return true;
							break;
						}
					}
					break;
				}
			}

			return false;
		}

		public bool IsParameterDependent(SqlStatement statement)
		{
			return null != statement.Find(this, static (ctx, e) => ctx.IsParameterDependedElement(e));
		}

		public virtual SqlStatement FinalizeStatement(SqlStatement statement, EvaluationContext context, LinqOptions linqOptions)
		{
			var newStatement = TransformStatement(statement, linqOptions);

			if (SqlProviderFlags.IsParameterOrderDependent)
			{
				// ensure that parameters in expressions are well sorted
				newStatement = NormalizeExpressions(newStatement, context.ParameterValues == null);
			}

			return newStatement;
		}

		public SqlStatement OptimizeAggregates(SqlStatement statement)
		{
			var newStatement = QueryHelper.JoinRemoval(statement, statement, static (statement, currentStatement, join) =>
			{
				if (join.JoinType == JoinType.CrossApply || join.JoinType == JoinType.OuterApply)
				{
					if (join.Table.Source is SelectQuery query && query.Select.Columns.Count > 0)
					{
						var isAggregateQuery =
							query.Select.Columns.All(static c => QueryHelper.IsAggregationOrWindowFunction(c.Expression));
						if (isAggregateQuery)
						{
							// remove unwanted join
							if (!QueryHelper.IsDependsOn(statement, new HashSet<ISqlTableSource> { query },
								new HashSet<IQueryElement> { join }))
								return true;
						}
					}
				}

				return false;
			});

			return newStatement;
		}

		public virtual void ConvertSkipTake(MappingSchema mappingSchema, LinqOptions linqOptions, SelectQuery selectQuery,
			OptimizationContext optimizationContext, out ISqlExpression? takeExpr, out ISqlExpression? skipExpr)
		{
			// make skip take as parameters or evaluate otherwise

			takeExpr = ConvertElement(mappingSchema, linqOptions, selectQuery.Select.TakeValue, optimizationContext) as ISqlExpression;
			skipExpr = ConvertElement(mappingSchema, linqOptions, selectQuery.Select.SkipValue, optimizationContext) as ISqlExpression;

			if (takeExpr != null)
			{
				var supportsParameter = SqlProviderFlags.GetAcceptsTakeAsParameterFlag(selectQuery);

				if (supportsParameter)
				{
					if (takeExpr.ElementType != QueryElementType.SqlParameter && takeExpr.ElementType != QueryElementType.SqlValue)
					{
						var takeValue = takeExpr.EvaluateExpression(optimizationContext.Context)!;
						var takeParameter = new SqlParameter(new DbDataType(takeValue.GetType()), "take", takeValue)
						{
							IsQueryParameter = !QueryHelper.NeedParameterInlining(takeExpr)
						};
						takeExpr = takeParameter;
					}
				}
				else if (takeExpr.ElementType != QueryElementType.SqlValue)
					takeExpr = new SqlValue(takeExpr.EvaluateExpression(optimizationContext.Context)!);
			}

			if (skipExpr != null)
			{
				var supportsParameter = SqlProviderFlags.GetIsSkipSupportedFlag(selectQuery.Select.TakeValue, selectQuery.Select.SkipValue)
				                        && SqlProviderFlags.AcceptsTakeAsParameter;

				if (supportsParameter)
				{
					if (skipExpr.ElementType != QueryElementType.SqlParameter && skipExpr.ElementType != QueryElementType.SqlValue)
					{
						var skipValue = skipExpr.EvaluateExpression(optimizationContext.Context)!;
						var skipParameter = new SqlParameter(new DbDataType(skipValue.GetType()), "skip", skipValue)
						{
							IsQueryParameter = !QueryHelper.NeedParameterInlining(skipExpr)
						};
						skipExpr = skipParameter;
					}
				}
				else if (skipExpr.ElementType != QueryElementType.SqlValue)
					skipExpr = new SqlValue(skipExpr.EvaluateExpression(optimizationContext.Context)!);
			}
		}

		/// <summary>
		/// Moves Distinct query into another subquery. Useful when preserving ordering is required, because some providers do not support DISTINCT ORDER BY.
		/// <code>
		/// -- before
		/// SELECT DISTINCT TAKE 10 c1, c2
		/// FROM A
		/// ORDER BY c1
		/// -- after
		/// SELECT TAKE 10 B.c1, B.c2
		/// FROM
		///   (
		///     SELECT DISTINCT c1, c2
		///     FROM A
		///   ) B
		/// ORDER BY B.c1
		/// </code>
		/// </summary>
		/// <param name="statement">Statement which may contain take/skip and Distinct modifiers.</param>
		/// <param name="queryFilter">Query filter predicate to determine if query needs processing.</param>
		/// <returns>The same <paramref name="statement"/> or modified statement when transformation has been performed.</returns>
		protected SqlStatement SeparateDistinctFromPagination(SqlStatement statement, Func<SelectQuery, bool> queryFilter)
		{
			return QueryHelper.WrapQuery(
				queryFilter,
				statement,
				static (queryFilter, q, _) => q.Select.IsDistinct && queryFilter(q),
				static (_, p, q) =>
				{
					p.Select.SkipValue = q.Select.SkipValue;
					p.Select.Take(q.Select.TakeValue, q.Select.TakeHints);

					q.Select.SkipValue = null;
					q.Select.Take(null, null);

					QueryHelper.MoveOrderByUp(p, q);
				},
				allowMutation: true,
				withStack: false);
		}

		/// <summary>
		/// Replaces pagination by Window function ROW_NUMBER().
		/// </summary>
		/// <param name="statement">Statement which may contain take/skip modifiers.</param>
		/// <param name="supportsEmptyOrderBy">Indicates that database supports OVER () syntax.</param>
		/// <param name="onlySubqueries">Indicates when transformation needed only for subqueries.</param>
		/// <returns>The same <paramref name="statement"/> or modified statement when transformation has been performed.</returns>
		protected SqlStatement ReplaceTakeSkipWithRowNumber(SqlStatement statement, bool supportsEmptyOrderBy, bool onlySubqueries)
		{
			return ReplaceTakeSkipWithRowNumber(
				onlySubqueries,
				statement,
				static (onlySubqueries, query) => onlySubqueries && query.ParentSelect == null,
				supportsEmptyOrderBy);
		}

		/// <summary>
		/// Replaces pagination by Window function ROW_NUMBER().
		/// </summary>
		/// <param name="context"><paramref name="predicate"/> context object.</param>
		/// <param name="statement">Statement which may contain take/skip modifiers.</param>
		/// <param name="supportsEmptyOrderBy">Indicates that database supports OVER () syntax.</param>
		/// <param name="predicate">Indicates when the transformation is needed</param>
		/// <returns>The same <paramref name="statement"/> or modified statement when transformation has been performed.</returns>
		protected SqlStatement ReplaceTakeSkipWithRowNumber<TContext>(TContext context, SqlStatement statement, Func<TContext, SelectQuery, bool> predicate, bool supportsEmptyOrderBy)
		{
			return QueryHelper.WrapQuery(
				(predicate, context, supportsEmptyOrderBy),
				statement,
				static (context, query, _) =>
				{
					if ((query.Select.TakeValue == null || query.Select.TakeHints != null) && query.Select.SkipValue == null)
						return 0;
					return context.predicate(context.context, query) ? 1 : 0;
				},
				static (context, queries) =>
				{
					var query = queries[queries.Count - 1];
					var processingQuery = queries[queries.Count - 2];

					IReadOnlyCollection<SqlOrderByItem>? orderByItems = null;
					if (!query.OrderBy.IsEmpty)
						orderByItems = query.OrderBy.Items;
					//else if (query.Select.Columns.Count > 0)
					//{
					//	orderByItems = query.Select.Columns
					//		.Select(static c => QueryHelper.NeedColumnForExpression(query, c, false))
					//		.Where(static e => e != null)
					//		.Take(1)
					//		.Select(static e => new SqlOrderByItem(e, false))
					//		.ToArray();
					//}

					if (orderByItems == null || orderByItems.Count == 0)
						orderByItems = context.supportsEmptyOrderBy ? Array<SqlOrderByItem>.Empty : new[] { new SqlOrderByItem(new SqlExpression("SELECT NULL"), false) };

					var orderBy = string.Join(", ",
						orderByItems.Select(static (oi, i) => oi.IsDescending ? $"{{{i}}} DESC" : $"{{{i}}}"));

					var parameters = orderByItems.Select(static oi => oi.Expression).ToArray();

					// careful here - don't clear it before orderByItems used
					query.OrderBy.Items.Clear();

					var rowNumberExpression = parameters.Length == 0
						? new SqlExpression(typeof(long), "ROW_NUMBER() OVER ()", Precedence.Primary, SqlFlags.IsWindowFunction)
						: new SqlExpression(typeof(long), $"ROW_NUMBER() OVER (ORDER BY {orderBy})", Precedence.Primary, SqlFlags.IsWindowFunction, parameters);

					var rowNumberColumn = query.Select.AddNewColumn(rowNumberExpression);
					rowNumberColumn.Alias = "RN";

					if (query.Select.SkipValue != null)
					{
						processingQuery.Where.EnsureConjunction().Expr(rowNumberColumn).Greater
							.Expr(query.Select.SkipValue);

						if (query.Select.TakeValue != null)
							processingQuery.Where.Expr(rowNumberColumn).LessOrEqual.Expr(
								new SqlBinaryExpression(query.Select.SkipValue.SystemType!,
									query.Select.SkipValue, "+", query.Select.TakeValue));
					}
					else
					{
						processingQuery.Where.EnsureConjunction().Expr(rowNumberColumn).LessOrEqual
							.Expr(query.Select.TakeValue!);
					}

					query.Select.SkipValue = null;
					query.Select.Take(null, null);

				},
				allowMutation: true,
				withStack: false);
		}

		/// <summary>
		/// Alternative mechanism how to prevent loosing sorting in Distinct queries.
		/// </summary>
		/// <param name="statement">Statement which may contain Distinct queries.</param>
		/// <param name="queryFilter">Query filter predicate to determine if query needs processing.</param>
		/// <returns>The same <paramref name="statement"/> or modified statement when transformation has been performed.</returns>
		protected SqlStatement ReplaceDistinctOrderByWithRowNumber(SqlStatement statement, Func<SelectQuery, bool> queryFilter)
		{
			return QueryHelper.WrapQuery(
				queryFilter,
				statement,
				static (queryFilter, q, _) => (q.Select.IsDistinct && !q.Select.OrderBy.IsEmpty && queryFilter(q)) /*|| q.Select.TakeValue != null || q.Select.SkipValue != null*/,
				static (_, p, q) =>
				{
					var columnItems  = q.Select.Columns.Select(static c => c.Expression).ToList();
					var orderItems   = q.Select.OrderBy.Items.Select(static o => o.Expression).ToList();

					var projectionItemsCount = columnItems.Union(orderItems).Count();
					if (projectionItemsCount < columnItems.Count)
					{
						// Sort columns not in projection, transforming to
						/*
							 SELECT {S.columnItems}, S.RN FROM
							 (
								  SELECT {columnItems + orderItems}, RN = ROW_NUMBER() OVER (PARTITION BY {columnItems} ORDER BY {orderItems}) FROM T
							 )
							 WHERE S.RN = 1
						*/

						var orderByItems = q.Select.OrderBy.Items;

						var partitionBy = string.Join(", ", columnItems.Select(static (oi, i) => $"{{{i}}}"));

						var columns = new string[orderByItems.Count];
						for (var i = 0; i < columns.Length; i++)
							columns[i] = orderByItems[i].IsDescending
								? $"{{{i + columnItems.Count}}} DESC"
								: $"{{{i + columnItems.Count}}}";
						var orderBy = string.Join(", ", columns);

						var parameters = columnItems.Concat(orderByItems.Select(static oi => oi.Expression)).ToArray();

						var rnExpr = new SqlExpression(typeof(long),
							$"ROW_NUMBER() OVER (PARTITION BY {partitionBy} ORDER BY {orderBy})", Precedence.Primary,
							SqlFlags.IsWindowFunction, parameters);

						var additionalProjection = orderItems.Except(columnItems);
						foreach (var expr in additionalProjection)
						{
							q.Select.AddNew(expr);
						}

						var rnColumn = q.Select.AddNewColumn(rnExpr);
						rnColumn.Alias = "RN";

						q.Select.IsDistinct = false;
						q.OrderBy.Items.Clear();
						p.Select.Where.EnsureConjunction().Expr(rnColumn).Equal.Value(1);
					}
					else
					{
						// All sorting columns in projection, transforming to
						/*
							 SELECT {S.columnItems} FROM
							 (
								  SELECT DISTINCT {columnItems} FROM T
							 )
							 ORDER BY {orderItems}

						*/

						QueryHelper.MoveOrderByUp(p, q);
					}
				},
				allowMutation: true,
				withStack: false);
		}

		#region Helper functions

		protected static ISqlExpression TryConvertToValue(ISqlExpression expr, EvaluationContext context)
		{
			if (expr.ElementType != QueryElementType.SqlValue)
			{
				if (expr.TryEvaluateExpression(context, out var value))
					expr = new SqlValue(expr.GetExpressionType(), value);
			}

			return expr;
		}

		protected static bool IsBooleanParameter(ISqlExpression expr, int count, int i)
		{
			if ((i % 2 == 1 || i == count - 1) && expr.SystemType == typeof(bool) || expr.SystemType == typeof(bool?))
			{
				switch (expr.ElementType)
				{
					case QueryElementType.SearchCondition: return true;
				}
			}

			return false;
		}

		protected SqlFunction ConvertFunctionParameters(SqlFunction func, bool withParameters = false)
		{
			if (func.Name == "CASE")
			{
				ISqlExpression[]? parameters = null;
				for (var i = 0; i < func.Parameters.Length; i++)
				{
					var p = func.Parameters[i];
					if (IsBooleanParameter(p, func.Parameters.Length, i))
					{
						if (parameters == null)
						{
							parameters = new ISqlExpression[func.Parameters.Length];
							for (var j = 0; j < i; j++)
								parameters[j] = func.Parameters[j];
						}
						parameters[i] = new SqlFunction(typeof(bool), "CASE", p, new SqlValue(true), new SqlValue(false))
						{
							CanBeNull     = false,
							DoNotOptimize = true
						};
					}
					else if (parameters != null)
						parameters[i] = p;
				}

				if (parameters != null)
					return new SqlFunction(
						func.SystemType,
						func.Name,
						false,
						func.Precedence,
						parameters);
			}

			return func;
		}

		#endregion
	}
}<|MERGE_RESOLUTION|>--- conflicted
+++ resolved
@@ -11,23 +11,13 @@
 	using Infrastructure;
 	using Common;
 	using Common.Internal;
-<<<<<<< HEAD
-	using Expressions;
-	using Extensions;
-	using Linq;
-	using Tools;
-	using Mapping;
-	using DataProvider;
-	using SqlQuery;
-=======
 	using DataProvider;
 	using Expressions;
 	using Extensions;
 	using Linq;
 	using Mapping;
+	using Tools;
 	using SqlQuery;
-	using Tools;
->>>>>>> d7935903
 
 	public class BasicSqlOptimizer : ISqlOptimizer
 	{
