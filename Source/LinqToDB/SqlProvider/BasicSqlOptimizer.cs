--- conflicted
+++ resolved
@@ -3609,11 +3609,7 @@
 						var takeValue = takeExpr.EvaluateExpression(optimizationContext.Context)!;
 						var takeParameter = new SqlParameter(new DbDataType(takeValue.GetType()), "take", takeValue)
 						{
-<<<<<<< HEAD
 							IsQueryParameter = !QueryHelper.NeedParameterInlining(takeExpr)
-=======
-							IsQueryParameter = !QueryHelper.NeedParameterInlining(takeExpr) && Configuration.Linq.ParameterizeTakeSkip
->>>>>>> c374d714
 						};
 						takeExpr = takeParameter;
 					}
@@ -3634,11 +3630,7 @@
 						var skipValue = skipExpr.EvaluateExpression(optimizationContext.Context)!;
 						var skipParameter = new SqlParameter(new DbDataType(skipValue.GetType()), "skip", skipValue)
 						{
-<<<<<<< HEAD
 							IsQueryParameter = !QueryHelper.NeedParameterInlining(skipExpr)
-=======
-							IsQueryParameter = !QueryHelper.NeedParameterInlining(skipExpr) && Configuration.Linq.ParameterizeTakeSkip
->>>>>>> c374d714
 						};
 						skipExpr = skipParameter;
 					}
