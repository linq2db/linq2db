﻿using System;
using System.Collections;
using System.Collections.Concurrent;
using System.Collections.Generic;
using System.Data;
using System.Data.Linq;
using System.Data.SqlTypes;
using System.Diagnostics.CodeAnalysis;
using System.Linq;
using System.Text;
using System.Text.RegularExpressions;

namespace LinqToDB.SqlProvider
{
	using System.Data.Common;
	using Common;
	using DataProvider;
	using Mapping;
	using SqlQuery;
	using Extensions;

	public abstract partial class BasicSqlBuilder : ISqlBuilder
	{
		#region Init

		protected BasicSqlBuilder(IDataProvider? provider, MappingSchema mappingSchema, ISqlOptimizer sqlOptimizer, SqlProviderFlags sqlProviderFlags)
		{
			DataProvider     = provider;
			MappingSchema       = mappingSchema;
			SqlOptimizer        = sqlOptimizer;
			SqlProviderFlags    = sqlProviderFlags;
		}

		protected BasicSqlBuilder(BasicSqlBuilder parentBuilder)
		{
			DataProvider     = parentBuilder.DataProvider;
			MappingSchema    = parentBuilder.MappingSchema;
			SqlOptimizer     = parentBuilder.SqlOptimizer;
			SqlProviderFlags = parentBuilder.SqlProviderFlags;
			TablePath        = parentBuilder.TablePath;
			QueryName        = parentBuilder.QueryName;
			TableIDs         = parentBuilder.TableIDs ??= new();
		}

		public OptimizationContext OptimizationContext { get; protected set; } = null!;
		public    MappingSchema       MappingSchema       { get; }
		public    StringBuilder       StringBuilder       { get; set; } = null!;
		public    SqlProviderFlags    SqlProviderFlags    { get; }

		protected IDataProvider?      DataProvider;
		protected ValueToSqlConverter ValueToSqlConverter => MappingSchema.ValueToSqlConverter;
		protected SqlStatement           Statement = null!;
		protected int                    Indent;
		protected Step                   BuildStep;
		protected ISqlOptimizer          SqlOptimizer;
		protected bool                   SkipAlias;

		#endregion

		#region Support Flags

		public virtual bool IsNestedJoinSupported           => true;
		public virtual bool IsNestedJoinParenthesisRequired => false;

		/// <summary>
		/// True if it is needed to wrap join condition with ()
		/// </summary>
		/// <example>
		/// <code>
		/// INNER JOIN Table2 t2 ON (t1.Value = t2.Value)
		/// </code>
		/// </example>
		public virtual bool WrapJoinCondition => false;

		protected virtual bool CanSkipRootAliases(SqlStatement statement) => true;

		#endregion

		#region CommandCount

		public virtual int CommandCount(SqlStatement statement)
		{
			return 1;
		}

		#endregion

		#region Formatting
		/// <summary>
		/// Inline comma separator.
		/// Default value: <code>", "</code>
		/// </summary>
		protected virtual string InlineComma => ", ";

		// some providers could define different separator, e.g. DB2 iSeries OleDb provider needs ", " as separator
		/// <summary>
		/// End-of-line comma separator.
		/// Default value: <code>","</code>
		/// </summary>
		protected virtual string Comma => ",";

		/// <summary>
		/// End-of-line open parentheses element.
		/// Default value: <code>"("</code>
		/// </summary>
		protected virtual string OpenParens => "(";
		#endregion

		#region Helpers

		[return: NotNullIfNotNull("element")]
		public T? ConvertElement<T>(T? element)
			where T : class, IQueryElement
		{
			return (T?)SqlOptimizer.ConvertElement(MappingSchema, element, OptimizationContext);
		}

		#endregion

		#region BuildSql

		public void BuildSql(int commandNumber, SqlStatement statement, StringBuilder sb, OptimizationContext optimizationContext, int startIndent = 0)
		{
			BuildSql(commandNumber, statement, sb, optimizationContext, startIndent, !Configuration.Sql.GenerateFinalAliases && CanSkipRootAliases(statement));
		}

		protected virtual void BuildSetOperation(SetOperation operation, StringBuilder sb)
		{
			switch (operation)
			{
				case SetOperation.Union        : sb.Append("UNION");         break;
				case SetOperation.UnionAll     : sb.Append("UNION ALL");     break;
				case SetOperation.Except       : sb.Append("EXCEPT");        break;
				case SetOperation.ExceptAll    : sb.Append("EXCEPT ALL");    break;
				case SetOperation.Intersect    : sb.Append("INTERSECT");     break;
				case SetOperation.IntersectAll : sb.Append("INTERSECT ALL"); break;
				default                        : throw new ArgumentOutOfRangeException(nameof(operation), operation, null);
			}
		}

		protected virtual void BuildSql(int commandNumber, SqlStatement statement, StringBuilder sb, OptimizationContext optimizationContext, int indent, bool skipAlias)
		{
			Statement           = statement;
			StringBuilder       = sb;
			OptimizationContext = optimizationContext;
			Indent              = indent;
			SkipAlias           = skipAlias;

			if (commandNumber == 0)
			{
				BuildSql();

				if (Statement.SelectQuery != null && Statement.SelectQuery.HasSetOperators)
				{
					foreach (var union in Statement.SelectQuery.SetOperators)
					{
						AppendIndent();
						BuildSetOperation(union.Operation, sb);
						sb.AppendLine();

						var sqlBuilder = ((BasicSqlBuilder)CreateSqlBuilder());
						sqlBuilder.BuildSql(commandNumber,
							new SqlSelectStatement(union.SelectQuery) { ParentStatement = statement }, sb,
							optimizationContext, indent,
							skipAlias);
					}
				}

				FinalizeBuildQuery(statement);
			}
			else
			{
				BuildCommand(statement, commandNumber);
			}
		}

		protected virtual void BuildCommand(SqlStatement statement, int commandNumber)
		{
		}

		List<Action>? _finalBuilders;

		protected virtual void FinalizeBuildQuery(SqlStatement statement)
		{
			if (_finalBuilders != null)
				foreach (var builder in _finalBuilders)
					builder();
		}

		#endregion

		#region Overrides

		protected virtual void BuildSqlBuilder(SelectQuery selectQuery, int indent, bool skipAlias)
		{
			SqlOptimizer.ConvertSkipTake(MappingSchema, selectQuery, OptimizationContext, out var takeExpr, out var skipExpr);

			if (!SqlProviderFlags.GetIsSkipSupportedFlag(takeExpr, skipExpr)
			    && skipExpr != null)
				throw new SqlException("Skip for subqueries is not supported by the '{0}' provider.", Name);

			if (!SqlProviderFlags.IsTakeSupported && takeExpr != null)
				throw new SqlException("Take for subqueries is not supported by the '{0}' provider.", Name);

			var sqlBuilder = (BasicSqlBuilder)CreateSqlBuilder();
			sqlBuilder.BuildSql(0,
				new SqlSelectStatement(selectQuery) { ParentStatement = Statement }, StringBuilder, OptimizationContext, indent, skipAlias);
		}

		protected abstract ISqlBuilder CreateSqlBuilder();

		protected T WithStringBuilder<T>(StringBuilder sb, Func<T> func)
		{
			var current = StringBuilder;

			StringBuilder = sb;

			var ret = func();

			StringBuilder = current;

			return ret;
		}

		void WithStringBuilder(StringBuilder sb, Action func)
		{
			var current = StringBuilder;

			StringBuilder = sb;

			func();

			StringBuilder = current;
		}

		protected virtual bool ParenthesizeJoin(List<SqlJoinedTable> joins)
		{
			return false;
		}

		protected virtual void BuildSql()
		{
			switch (Statement.QueryType)
			{
				case QueryType.Select        : BuildSelectQuery           ((SqlSelectStatement)Statement);                                            break;
				case QueryType.Delete        : BuildDeleteQuery           ((SqlDeleteStatement)Statement);                                            break;
				case QueryType.Update        : BuildUpdateQuery           (Statement, Statement.SelectQuery!, ((SqlUpdateStatement)Statement).Update); break;
				case QueryType.Insert        : BuildInsertQuery           (Statement, ((SqlInsertStatement)Statement).Insert, false);                 break;
				case QueryType.InsertOrUpdate: BuildInsertOrUpdateQuery   ((SqlInsertOrUpdateStatement)Statement);                                    break;
				case QueryType.CreateTable   : BuildCreateTableStatement  ((SqlCreateTableStatement)Statement);                                       break;
				case QueryType.DropTable     : BuildDropTableStatement    ((SqlDropTableStatement)Statement);                                         break;
				case QueryType.TruncateTable : BuildTruncateTableStatement((SqlTruncateTableStatement)Statement);                                     break;
				case QueryType.Merge         : BuildMergeStatement        ((SqlMergeStatement)Statement);                                             break;
				case QueryType.MultiInsert   : BuildMultiInsertQuery      ((SqlMultiInsertStatement)Statement);                                       break;
				default                      : BuildUnknownQuery();                                                                                   break;
			}
		}

		protected virtual void BuildDeleteQuery(SqlDeleteStatement deleteStatement)
		{
			BuildStep = Step.Tag;           BuildTag(deleteStatement);
			BuildStep = Step.WithClause;    BuildWithClause(deleteStatement.With);
			BuildStep = Step.DeleteClause;  BuildDeleteClause(deleteStatement);
			BuildStep = Step.FromClause;    BuildFromClause(Statement, deleteStatement.SelectQuery);
			BuildStep = Step.WhereClause;   BuildWhereClause(deleteStatement.SelectQuery);
			BuildStep = Step.GroupByClause; BuildGroupByClause(deleteStatement.SelectQuery);
			BuildStep = Step.HavingClause;  BuildHavingClause(deleteStatement.SelectQuery);
			BuildStep = Step.OrderByClause; BuildOrderByClause(deleteStatement.SelectQuery);
			BuildStep = Step.OffsetLimit;   BuildOffsetLimit(deleteStatement.SelectQuery);
			BuildStep = Step.Output;        BuildOutputSubclause(deleteStatement.GetOutputClause());
			BuildStep = Step.QueryExtensions; BuildQueryExtensions(deleteStatement);
		}

		protected void BuildDeleteQuery2(SqlDeleteStatement deleteStatement)
		{
			BuildStep = Step.Tag;          BuildTag(deleteStatement);
			BuildStep = Step.DeleteClause; BuildDeleteClause(deleteStatement);

			while (StringBuilder[StringBuilder.Length - 1] == ' ')
				StringBuilder.Length--;

			StringBuilder.AppendLine();
			AppendIndent().AppendLine(OpenParens);

			++Indent;

			var selectStatement = new SqlSelectStatement(deleteStatement.SelectQuery)
				{ ParentStatement = deleteStatement, With = deleteStatement.GetWithClause() };

			var sqlBuilder = (BasicSqlBuilder)CreateSqlBuilder();
			sqlBuilder.BuildSql(0, selectStatement, StringBuilder, OptimizationContext, Indent);

			--Indent;

			AppendIndent().AppendLine(")");
		}

		protected virtual void BuildUpdateQuery(SqlStatement statement, SelectQuery selectQuery, SqlUpdateClause updateClause)
		{
			BuildStep = Step.Tag;           BuildTag(statement);
			BuildStep = Step.WithClause;    BuildWithClause(statement.GetWithClause());
			BuildStep = Step.UpdateClause;  BuildUpdateClause(Statement, selectQuery, updateClause);

			if (SqlProviderFlags.IsUpdateFromSupported)
			{
				BuildStep = Step.FromClause; BuildFromClause(Statement, selectQuery);
			}

			BuildStep = Step.WhereClause;   BuildWhereClause(selectQuery);
			BuildStep = Step.GroupByClause; BuildGroupByClause(selectQuery);
			BuildStep = Step.HavingClause;  BuildHavingClause(selectQuery);
			BuildStep = Step.OrderByClause; BuildOrderByClause(selectQuery);
			BuildStep = Step.OffsetLimit;   BuildOffsetLimit(selectQuery);
			BuildStep = Step.Output;        BuildOutputSubclause(statement.GetOutputClause());
			BuildStep = Step.QueryExtensions; BuildQueryExtensions(statement);
		}

		protected virtual void BuildSelectQuery(SqlSelectStatement selectStatement)
		{
			var queryName = QueryName;
			var tablePath = TablePath;

			if (selectStatement.SelectQuery.QueryName is not null && SqlProviderFlags.IsNamingQueryBlockSupported)
			{
				QueryName = selectStatement.SelectQuery.QueryName;
				TablePath = null;
			}

			BuildStep = Step.Tag;           BuildTag(selectStatement);
			BuildStep = Step.WithClause;    BuildWithClause(selectStatement.With);
			BuildStep = Step.SelectClause;  BuildSelectClause(selectStatement.SelectQuery);
			BuildStep = Step.FromClause;    BuildFromClause(selectStatement, selectStatement.SelectQuery);
			BuildStep = Step.WhereClause;   BuildWhereClause(selectStatement.SelectQuery);
			BuildStep = Step.GroupByClause; BuildGroupByClause(selectStatement.SelectQuery);
			BuildStep = Step.HavingClause;  BuildHavingClause(selectStatement.SelectQuery);
			BuildStep = Step.OrderByClause; BuildOrderByClause(selectStatement.SelectQuery);
			BuildStep = Step.OffsetLimit;   BuildOffsetLimit(selectStatement.SelectQuery);
			BuildStep = Step.QueryExtensions; BuildQueryExtensions(selectStatement);

			TablePath = tablePath;
			QueryName = queryName;
		}

		protected virtual void BuildCteBody(SelectQuery selectQuery)
		{
			var sqlBuilder = (BasicSqlBuilder)CreateSqlBuilder();
			sqlBuilder.BuildSql(0, new SqlSelectStatement(selectQuery), StringBuilder, OptimizationContext, Indent, SkipAlias);
		}

		protected virtual void BuildInsertQuery(SqlStatement statement, SqlInsertClause insertClause, bool addAlias)
		{
			BuildStep = Step.Tag;          BuildTag(statement);
			BuildStep = Step.WithClause;   BuildWithClause(statement.GetWithClause());
			BuildStep = Step.InsertClause; BuildInsertClause(statement, insertClause, addAlias);

			if (statement.QueryType == QueryType.Insert && statement.SelectQuery!.From.Tables.Count != 0)
			{
				BuildStep = Step.SelectClause;  BuildSelectClause(statement.SelectQuery);
				BuildStep = Step.FromClause;    BuildFromClause(statement, statement.SelectQuery);
				BuildStep = Step.WhereClause;   BuildWhereClause(statement.SelectQuery);
				BuildStep = Step.GroupByClause; BuildGroupByClause(statement.SelectQuery);
				BuildStep = Step.HavingClause;  BuildHavingClause(statement.SelectQuery);
				BuildStep = Step.OrderByClause; BuildOrderByClause(statement.SelectQuery);
				BuildStep = Step.OffsetLimit;   BuildOffsetLimit(statement.SelectQuery);
				BuildStep = Step.QueryExtensions; BuildQueryExtensions(statement);
			}

			if (insertClause.WithIdentity)
				BuildGetIdentity(insertClause);
			else
			{
				BuildStep = Step.Output;
				BuildOutputSubclause(statement.GetOutputClause());
			}
		}

		protected void BuildInsertQuery2(SqlStatement statement, SqlInsertClause insertClause, bool addAlias)
		{
			BuildStep = Step.Tag;          BuildTag(statement);
			BuildStep = Step.InsertClause; BuildInsertClause(statement, insertClause, addAlias);

			AppendIndent().AppendLine("SELECT * FROM");
			AppendIndent().AppendLine(OpenParens);

			++Indent;

			BuildStep = Step.WithClause;   BuildWithClause(statement.GetWithClause());

			if (statement.QueryType == QueryType.Insert && statement.SelectQuery!.From.Tables.Count != 0)
			{
				BuildStep = Step.SelectClause;  BuildSelectClause(statement.SelectQuery);
				BuildStep = Step.FromClause;    BuildFromClause(statement, statement.SelectQuery);
				BuildStep = Step.WhereClause;   BuildWhereClause(statement.SelectQuery);
				BuildStep = Step.GroupByClause; BuildGroupByClause(statement.SelectQuery);
				BuildStep = Step.HavingClause;  BuildHavingClause(statement.SelectQuery);
				BuildStep = Step.OrderByClause; BuildOrderByClause(statement.SelectQuery);
				BuildStep = Step.OffsetLimit;   BuildOffsetLimit(statement.SelectQuery);
				BuildStep = Step.QueryExtensions; BuildQueryExtensions(statement);
			}

			if (insertClause.WithIdentity)
				BuildGetIdentity(insertClause);
			else
				BuildOutputSubclause(statement.GetOutputClause());

			--Indent;

			AppendIndent().AppendLine(")");
		}

		protected virtual void BuildMultiInsertQuery(SqlMultiInsertStatement statement)
			=> throw new SqlException("This data provider does not support multi-table insert.");

		protected virtual void BuildUnknownQuery()
		{
			throw new SqlException("Unknown query type '{0}'.", Statement.QueryType);
		}

		public virtual StringBuilder ConvertTableName(StringBuilder sb,
			string?      server,
			string?      database,
			string?      schema,
			string       table,
			TableOptions tableOptions)
		{
			if (server   != null) server   = ConvertInline(server,   ConvertType.NameToServer);
			if (database != null) database = ConvertInline(database, ConvertType.NameToDatabase);
			if (schema   != null) schema   = ConvertInline(schema,   ConvertType.NameToSchema);
								  table    = ConvertInline(table,    ConvertType.NameToQueryTable);

			return BuildTableName(sb, server, database, schema, table, tableOptions);
		}

		public virtual StringBuilder BuildTableName(StringBuilder sb,
			string?      server,
			string?      database,
			string?      schema,
			string       table,
			TableOptions tableOptions)
		{
			if (table == null) throw new ArgumentNullException(nameof(table));

			if (database != null && database.Length == 0) database = null;
			if (schema   != null && schema.  Length == 0) schema   = null;

			if (database != null)
			{
				if (schema == null) sb.Append(database).Append("..");
				else                sb.Append(database).Append('.').Append(schema).Append('.');
			}
			else if (schema != null) sb.Append(schema).Append('.');

			return sb.Append(table);
		}

		public string ConvertInline(string value, ConvertType convertType)
		{
			return Convert(new StringBuilder(), value, convertType).ToString();
		}

		public virtual StringBuilder Convert(StringBuilder sb, string value, ConvertType convertType)
		{
			sb.Append(value);
			return sb;
		}

		#endregion

		#region Build CTE

		protected virtual bool IsRecursiveCteKeywordRequired => false;

		protected virtual void BuildWithClause(SqlWithClause? with)
		{
			if (with == null || with.Clauses.Count == 0)
				return;

			var first = true;

			foreach (var cte in with.Clauses)
			{
				if (first)
				{
					AppendIndent();
					StringBuilder.Append("WITH ");

					if (IsRecursiveCteKeywordRequired && with.Clauses.Any(c => c.IsRecursive))
						StringBuilder.Append("RECURSIVE ");

					first = false;
				}
				else
				{
					StringBuilder.AppendLine(Comma);
					AppendIndent();
				}

				ConvertTableName(StringBuilder, null, null, null, cte.Name!, TableOptions.None);

				if (cte.Fields!.Length > 3)
				{
					StringBuilder.AppendLine();
					AppendIndent(); StringBuilder.AppendLine(OpenParens);
					++Indent;

					var firstField = true;
					foreach (var field in cte.Fields)
					{
						if (!firstField)
							StringBuilder.AppendLine(Comma);
						firstField = false;
						AppendIndent();
						Convert(StringBuilder, field.PhysicalName, ConvertType.NameToQueryField);
					}

					--Indent;
					StringBuilder.AppendLine();
					AppendIndent(); StringBuilder.AppendLine(")");
				}
				else if (cte.Fields.Length > 0)
				{
					StringBuilder.Append(" (");

					var firstField = true;
					foreach (var field in cte.Fields)
					{
						if (!firstField)
							StringBuilder.Append(InlineComma);
						firstField = false;
						Convert(StringBuilder, field.PhysicalName, ConvertType.NameToQueryField);
					}
					StringBuilder.AppendLine(")");
				}
				else
				{
					StringBuilder.Append(' ');
				}

				AppendIndent();
				StringBuilder.AppendLine("AS");
				AppendIndent();
				StringBuilder.AppendLine(OpenParens);

				Indent++;

				BuildCteBody(cte.Body!);

				Indent--;

				AppendIndent();
				StringBuilder.Append(')');
			}

			StringBuilder.AppendLine();
		}

		#endregion

		#region Build Select

		protected virtual void BuildSelectClause(SelectQuery selectQuery)
		{
			AppendIndent();
			StringBuilder.Append("SELECT");

			StartStatementQueryExtensions(selectQuery);

			if (selectQuery.Select.IsDistinct)
				StringBuilder.Append(" DISTINCT");

			BuildSkipFirst(selectQuery);

			StringBuilder.AppendLine();
			BuildColumns(selectQuery);
		}

		protected virtual void StartStatementQueryExtensions(SelectQuery? selectQuery)
		{
			if (selectQuery?.QueryName is {} queryName)
				StringBuilder
					.Append(" /* ")
					.Append(queryName)
					.Append(" */")
					;
		}

		protected virtual IEnumerable<SqlColumn> GetSelectedColumns(SelectQuery selectQuery)
		{
			return selectQuery.Select.Columns;
		}

		protected virtual void BuildColumns(SelectQuery selectQuery)
		{
			Indent++;

			var first = true;

			foreach (var col in GetSelectedColumns(selectQuery))
			{
				if (!first)
					StringBuilder.AppendLine(Comma);

				first = false;

				var addAlias = true;
				var expr     = ConvertElement(col.Expression);

				AppendIndent();
				BuildColumnExpression(selectQuery, expr, col.Alias, ref addAlias);

				if (!SkipAlias && addAlias && !string.IsNullOrEmpty(col.Alias))
				{
					StringBuilder.Append(" as ");
					Convert(StringBuilder, col.Alias!, ConvertType.NameToQueryFieldAlias);
				}
			}

			if (first)
				AppendIndent().Append('*');

			Indent--;

			StringBuilder.AppendLine();
		}

		protected virtual void BuildOutputColumnExpressions(IReadOnlyList<ISqlExpression> expressions)
		{
			Indent++;

			var first = true;

			foreach (var expr in expressions)
			{
				if (!first)
					StringBuilder.AppendLine(Comma);

				first = false;

				var addAlias  = true;
				var converted = ConvertElement(expr);

				AppendIndent();
				BuildColumnExpression(null, converted, null, ref addAlias);
			}

			Indent--;

			StringBuilder.AppendLine();
		}

		protected virtual bool SupportsBooleanInColumn => false;
		protected virtual bool SupportsNullInColumn    => true;

		protected virtual ISqlExpression WrapBooleanExpression(ISqlExpression expr)
		{
			if (expr.SystemType == typeof(bool))
			{
				SqlSearchCondition? sc = null;
				if (expr is SqlSearchCondition sc1)
				{
					sc = sc1;
				}
				else if (
					expr is SqlExpression ex      &&
					ex.Expr              == "{0}" &&
					ex.Parameters.Length == 1     &&
					ex.Parameters[0] is SqlSearchCondition sc2)
				{
					sc = sc2;
				}

				if (sc != null)
				{
					if (sc.Conditions.Count == 0)
					{
						expr = new SqlValue(true);
					}
					else
					{
						expr = new SqlFunction(typeof(bool), "CASE", expr, new SqlValue(true), new SqlValue(false))
						{
							DoNotOptimize = true
						};
					}
				}
			}

			return expr;
		}

		protected virtual void BuildColumnExpression(SelectQuery? selectQuery, ISqlExpression expr, string? alias, ref bool addAlias)
		{
			expr = WrapBooleanExpression(expr);

			expr = WrapColumnExpression(expr);

			BuildExpression(expr, true, true, alias, ref addAlias, true);
		}

		protected virtual ISqlExpression WrapColumnExpression(ISqlExpression expr)
		{
			if (!SupportsNullInColumn && expr is SqlValue sqlValue && sqlValue.Value == null)
			{
				return new SqlFunction(sqlValue.ValueType.SystemType, "Convert", false, new SqlDataType(sqlValue.ValueType), sqlValue);
			}

			return expr;
		}

		#endregion

		#region Build Delete

		protected virtual void BuildDeleteClause(SqlDeleteStatement deleteStatement)
		{
			AppendIndent();
			StringBuilder.Append("DELETE");
			StartStatementQueryExtensions(deleteStatement.SelectQuery);
			BuildSkipFirst(deleteStatement.SelectQuery);
			StringBuilder.Append(' ');
		}

		#endregion

		#region Build Update

		protected virtual void BuildUpdateClause(SqlStatement statement, SelectQuery selectQuery, SqlUpdateClause updateClause)
		{
			BuildUpdateTable(selectQuery, updateClause);
			BuildUpdateSet  (selectQuery, updateClause);
		}

		protected virtual void BuildUpdateTable(SelectQuery selectQuery, SqlUpdateClause updateClause)
		{
			AppendIndent().Append("UPDATE");

			StartStatementQueryExtensions(selectQuery);
			BuildSkipFirst(selectQuery);

			StringBuilder.AppendLine().Append('\t');
			BuildUpdateTableName(selectQuery, updateClause);
			StringBuilder.AppendLine();
		}

		protected virtual void BuildUpdateTableName(SelectQuery selectQuery, SqlUpdateClause updateClause)
		{
			if (updateClause.Table != null && (selectQuery.From.Tables.Count == 0 || updateClause.Table != selectQuery.From.Tables[0].Source))
			{
				BuildPhysicalTable(updateClause.Table, null);
			}
			else
			{
				if (selectQuery.From.Tables[0].Source is SelectQuery)
					StringBuilder.Length--;

				BuildTableName(selectQuery.From.Tables[0], true, true);
			}
		}

		protected virtual void BuildUpdateSet(SelectQuery? selectQuery, SqlUpdateClause updateClause)
		{
			AppendIndent()
				.AppendLine("SET");

			Indent++;

			var first = true;

			foreach (var expr in updateClause.Items)
			{
				if (!first)
					StringBuilder.AppendLine(Comma);

				first = false;

				AppendIndent();

				if (expr.Column is SqlRow row)
				{
					if (!SqlProviderFlags.RowConstructorSupport.HasFlag(RowFeature.Update))
						throw new LinqToDBException("This provider does not support SqlRow in UPDATE.");
					if (!SqlProviderFlags.RowConstructorSupport.HasFlag(RowFeature.UpdateLiteral) && expr.Expression is not SelectQuery)
						throw new LinqToDBException("This provider does not support SqlRow literal on the right-hand side of an UPDATE SET.");
				}

				BuildExpression(expr.Column, SqlProviderFlags.IsUpdateSetTableAliasSupported, true, false);

				if (expr.Expression != null)
				{
					StringBuilder.Append(" = ");

					var addAlias = false;

					BuildColumnExpression(selectQuery, expr.Expression, null, ref addAlias);
				}
			}

			Indent--;

			StringBuilder.AppendLine();
		}

		#endregion

		#region Build Insert
		protected virtual string OutputKeyword       => "RETURNING";
		// don't change case, override in specific db builder, if database needs other case
		protected virtual string DeletedOutputTable  => "OLD";
		protected virtual string InsertedOutputTable => "NEW";

		protected void BuildInsertClause(SqlStatement statement, SqlInsertClause insertClause, bool addAlias)
		{
			BuildInsertClause(statement, insertClause, "INSERT INTO ", true, addAlias);
		}

		protected virtual void BuildEmptyInsert(SqlInsertClause insertClause)
		{
			StringBuilder.AppendLine("DEFAULT VALUES");
		}

		protected virtual void BuildOutputSubclause(SqlStatement statement, SqlInsertClause insertClause)
		{
		}

		protected virtual void BuildOutputSubclause(SqlOutputClause? output)
		{
			if (output?.HasOutput == true)
			{
				AppendIndent()
					.AppendLine(OutputKeyword);

				if (output.InsertedTable?.SqlTableType == SqlTableType.SystemTable)
					output.InsertedTable.PhysicalName = InsertedOutputTable;

				if (output.DeletedTable?.SqlTableType == SqlTableType.SystemTable)
					output.DeletedTable.PhysicalName = DeletedOutputTable;

				++Indent;

				var first = true;

				if (output.HasOutputItems)
				{
					foreach (var oi in output.OutputItems)
					{
						if (!first)
							StringBuilder.AppendLine(Comma);
						first = false;

						AppendIndent();

						BuildExpression(oi.Expression!);
					}

					StringBuilder
						.AppendLine();
				}

				--Indent;

				if (output.OutputColumns != null)
				{
					BuildOutputColumnExpressions(output.OutputColumns);
				}

				if (output.OutputTable != null)
				{
					AppendIndent()
						.Append("INTO ")
						.Append(GetTablePhysicalName(output.OutputTable))
						.AppendLine();

					AppendIndent()
						.AppendLine(OpenParens);

					++Indent;

					var firstColumn = true;
					if (output.HasOutputItems)
					{
						foreach (var oi in output.OutputItems)
						{
							if (!firstColumn)
								StringBuilder.AppendLine(Comma);
							firstColumn = false;

							AppendIndent();

							BuildExpression(oi.Column, false, true);
						}
					}

					StringBuilder
						.AppendLine();

					--Indent;

					AppendIndent()
						.AppendLine(")");
				}
			}
		}

		protected virtual void BuildInsertClause(SqlStatement statement, SqlInsertClause insertClause, string? insertText, bool appendTableName, bool addAlias)
		{
			AppendIndent().Append(insertText);

			StartStatementQueryExtensions(statement.SelectQuery);

			if (appendTableName)
			{
				BuildPhysicalTable(insertClause.Into!, null);

				if (addAlias)
				{
					var ts = Statement.SelectQuery!.GetTableSource(insertClause.Into!);
					var alias = GetTableAlias(ts!);
					if (alias != null)
					{
						StringBuilder
							.Append(" AS ");
						Convert(StringBuilder, alias, ConvertType.NameToQueryTableAlias);
					}
				}
			}

			if (insertClause.Items.Count == 0)
			{
				StringBuilder.Append(' ');

				BuildOutputSubclause(statement, insertClause);

				BuildEmptyInsert(insertClause);
			}
			else
			{
				StringBuilder.AppendLine();

				AppendIndent().AppendLine(OpenParens);

				Indent++;

				var first = true;

				foreach (var expr in insertClause.Items)
				{
					if (!first)
						StringBuilder.AppendLine(Comma);
					first = false;

					AppendIndent();
					BuildExpression(expr.Column, false, true);
				}

				Indent--;

				StringBuilder.AppendLine();
				AppendIndent().AppendLine(")");

				BuildOutputSubclause(statement, insertClause);

				if (statement.QueryType == QueryType.InsertOrUpdate ||
					statement.QueryType == QueryType.MultiInsert ||
					statement.EnsureQuery().From.Tables.Count == 0)
				{
					AppendIndent().AppendLine("VALUES");
					AppendIndent().AppendLine(OpenParens);

					Indent++;

					first = true;

					foreach (var expr in insertClause.Items)
					{
						if (!first)
							StringBuilder.AppendLine(Comma);
						first = false;

						AppendIndent();
						BuildExpression(expr.Expression!);
					}

					Indent--;

					StringBuilder.AppendLine();
					AppendIndent().AppendLine(")");
				}
			}
		}

		protected virtual void BuildGetIdentity(SqlInsertClause insertClause)
		{
			//throw new SqlException("Insert with identity is not supported by the '{0}' sql provider.", Name);
		}

		#endregion

		#region Build InsertOrUpdate

		protected virtual void BuildInsertOrUpdateQuery(SqlInsertOrUpdateStatement insertOrUpdate)
		{
			throw new SqlException("InsertOrUpdate query type is not supported by {0} provider.", Name);
		}

		protected virtual void BuildInsertOrUpdateQueryAsMerge(SqlInsertOrUpdateStatement insertOrUpdate, string? fromDummyTable)
		{
			SkipAlias = false;

			var table       = insertOrUpdate.Insert.Into;
			var targetAlias = ConvertInline(insertOrUpdate.SelectQuery.From.Tables[0].Alias!, ConvertType.NameToQueryTableAlias);
			var sourceAlias = ConvertInline(GetTempAliases(1, "s")[0],        ConvertType.NameToQueryTableAlias);
			var keys        = insertOrUpdate.Update.Keys;

			BuildTag(insertOrUpdate);
			AppendIndent().Append("MERGE INTO ");
			BuildPhysicalTable(table!, null);
			StringBuilder.Append(' ').AppendLine(targetAlias);

			AppendIndent().Append("USING (SELECT ");

			for (var i = 0; i < keys.Count; i++)
			{
				BuildExpression(keys[i].Expression!, false, false);
				StringBuilder.Append(" AS ");
				BuildExpression(keys[i].Column, false, false);

				if (i + 1 < keys.Count)
					StringBuilder.Append(InlineComma);
			}

			if (!string.IsNullOrEmpty(fromDummyTable))
				StringBuilder.Append(' ').Append(fromDummyTable);

			StringBuilder.Append(") ").Append(sourceAlias).AppendLine(" ON");

			AppendIndent().AppendLine(OpenParens);

			Indent++;

			for (var i = 0; i < keys.Count; i++)
			{
				var key = keys[i];

				AppendIndent();

				if (key.Column.CanBeNull)
				{
					StringBuilder.Append('(');

					StringBuilder.Append(targetAlias).Append('.');
					BuildExpression(key.Column, false, false);
					StringBuilder.Append(" IS NULL AND ");

					StringBuilder.Append(sourceAlias).Append('.');
					BuildExpression(key.Column, false, false);
					StringBuilder.Append(" IS NULL OR ");
				}

				StringBuilder.Append(targetAlias).Append('.');
				BuildExpression(key.Column, false, false);

				StringBuilder.Append(" = ").Append(sourceAlias).Append('.');
				BuildExpression(key.Column, false, false);

				if (key.Column.CanBeNull)
					StringBuilder.Append(')');

				if (i + 1 < keys.Count)
					StringBuilder.Append(" AND");

				StringBuilder.AppendLine();
			}

			Indent--;

			AppendIndent().AppendLine(")");

			if (insertOrUpdate.Update.Items.Count > 0)
			{
				AppendIndent().AppendLine("WHEN MATCHED THEN");

				Indent++;
				AppendIndent().AppendLine("UPDATE ");
				BuildUpdateSet(insertOrUpdate.SelectQuery, insertOrUpdate.Update);
				Indent--;
			}

			AppendIndent().AppendLine("WHEN NOT MATCHED THEN");

			Indent++;
			BuildInsertClause(insertOrUpdate, insertOrUpdate.Insert, "INSERT", false, false);
			Indent--;

			while (EndLine.Contains(StringBuilder[StringBuilder.Length - 1]))
				StringBuilder.Length--;
		}

		protected static readonly char[] EndLine = { ' ', '\r', '\n' };

		protected void BuildInsertOrUpdateQueryAsUpdateInsert(SqlInsertOrUpdateStatement insertOrUpdate)
		{
			BuildTag(insertOrUpdate);

			var buildUpdate = insertOrUpdate.Update.Items.Count > 0;
			if (buildUpdate)
			{
				BuildUpdateQuery(insertOrUpdate, insertOrUpdate.SelectQuery, insertOrUpdate.Update);
			}
			else
			{
				AppendIndent().Append("IF NOT EXISTS").AppendLine(OpenParens);
				Indent++;
				AppendIndent().AppendLine("SELECT 1 ");
				BuildFromClause(insertOrUpdate, insertOrUpdate.SelectQuery);
			}

			AppendIndent().AppendLine("WHERE");

			var alias = ConvertInline(insertOrUpdate.SelectQuery.From.Tables[0].Alias!, ConvertType.NameToQueryTableAlias);
			var exprs = insertOrUpdate.Update.Keys;

			Indent++;

			for (var i = 0; i < exprs.Count; i++)
			{
				var expr = exprs[i];

				AppendIndent();

				if (expr.Column.CanBeNull)
				{
					StringBuilder.Append('(');

					StringBuilder.Append(alias).Append('.');
					BuildExpression(expr.Column, false, false);
					StringBuilder.Append(" IS NULL OR ");
				}

				StringBuilder.Append(alias).Append('.');
				BuildExpression(expr.Column, false, false);

				StringBuilder.Append(" = ");
				BuildExpression(Precedence.Comparison, expr.Expression!);

				if (expr.Column.CanBeNull)
					StringBuilder.Append(')');

				if (i + 1 < exprs.Count)
					StringBuilder.Append(" AND");

				StringBuilder.AppendLine();
			}

			Indent--;

			if (buildUpdate)
			{
				StringBuilder.AppendLine();
				AppendIndent().AppendLine("IF @@ROWCOUNT = 0");
			}
			else
			{
				Indent--;
				AppendIndent().AppendLine(")");
			}

			AppendIndent().AppendLine("BEGIN");

			Indent++;

			BuildInsertQuery(insertOrUpdate, insertOrUpdate.Insert, false);

			Indent--;

			AppendIndent().AppendLine("END");

			StringBuilder.AppendLine();
		}

		#endregion

		#region Build DDL

		protected virtual void BuildTruncateTableStatement(SqlTruncateTableStatement truncateTable)
		{
			BuildTag(truncateTable);

			var table = truncateTable.Table;

			AppendIndent();

			BuildTruncateTable(truncateTable);

			BuildPhysicalTable(table!, null);
			StringBuilder.AppendLine();
		}

		protected virtual void BuildTruncateTable(SqlTruncateTableStatement truncateTable)
		{
			//StringBuilder.Append("TRUNCATE TABLE ");
			StringBuilder.Append("DELETE FROM ");
		}

		protected virtual void BuildDropTableStatement(SqlDropTableStatement dropTable)
		{
			BuildTag(dropTable);
			AppendIndent().Append("DROP TABLE ");
			BuildPhysicalTable(dropTable.Table!, null);
			StringBuilder.AppendLine();
		}

		protected void BuildDropTableStatementIfExists(SqlDropTableStatement dropTable)
		{
			BuildTag(dropTable);
			AppendIndent().Append("DROP TABLE ");

			if (dropTable.Table.TableOptions.HasDropIfExists())
				StringBuilder.Append("IF EXISTS ");

			BuildPhysicalTable(dropTable.Table!, null);
			StringBuilder.AppendLine();
		}

		protected virtual void BuildCreateTableCommand(SqlTable table)
		{
			StringBuilder
				.Append("CREATE TABLE ");
		}

		protected virtual void BuildStartCreateTableStatement(SqlCreateTableStatement createTable)
		{
			if (createTable.StatementHeader == null)
			{
				AppendIndent();
				BuildCreateTableCommand(createTable.Table!);
				BuildPhysicalTable(createTable.Table!, null);
			}
			else
			{
				var name = WithStringBuilder(
					new StringBuilder(),
					() =>
					{
						BuildPhysicalTable(createTable.Table!, null);
						return StringBuilder.ToString();
					});

				AppendIndent().AppendFormat(createTable.StatementHeader, name);
			}
		}

		protected virtual void BuildEndCreateTableStatement(SqlCreateTableStatement createTable)
		{
			if (createTable.StatementFooter != null)
				AppendIndent().Append(createTable.StatementFooter);
		}

		class CreateFieldInfo
		{
			public SqlField      Field = null!;
			public StringBuilder StringBuilder = null!;
			public string        Name = null!;
			public string?       Type;
			public string        Identity = null!;
			public string?       Null;
		}

		protected virtual void BuildCreateTableStatement(SqlCreateTableStatement createTable)
		{
			var table = createTable.Table;

			BuildStartCreateTableStatement(createTable);

			StringBuilder.AppendLine();
			AppendIndent().Append(OpenParens);
			Indent++;

			// Order columns by the Order field. Positive first then negative.
			var orderedFields = table.Fields.OrderBy(_ => _.CreateOrder >= 0 ? 0 : (_.CreateOrder == null ? 1 : 2)).ThenBy(_ => _.CreateOrder);
			var fields = orderedFields.Select(f => new CreateFieldInfo { Field = f, StringBuilder = new StringBuilder() }).ToList();
			var maxlen = 0;

			var isAnyCreateFormat = false;

			// Build field name.
			//
			foreach (var field in fields)
			{
				Convert(field.StringBuilder, field.Field.PhysicalName, ConvertType.NameToQueryField);

				if (maxlen < field.StringBuilder.Length)
					maxlen = field.StringBuilder.Length;

				if (field.Field.CreateFormat != null)
					isAnyCreateFormat = true;
			}

			AppendToMax(fields, maxlen, true);

			if (isAnyCreateFormat)
				foreach (var field in fields)
					if (field.Field.CreateFormat != null)
						field.Name = field.StringBuilder.ToString() + ' ';

			// Build field type.
			//
			foreach (var field in fields)
			{
				field.StringBuilder.Append(' ');

				if (!string.IsNullOrEmpty(field.Field.Type.DbType))
					field.StringBuilder.Append(field.Field.Type.DbType);
				else
				{
					var sb = StringBuilder;
					StringBuilder = field.StringBuilder;

					BuildCreateTableFieldType(field.Field);

					StringBuilder = sb;
				}

				if (maxlen < field.StringBuilder.Length)
					maxlen = field.StringBuilder.Length;
			}

			AppendToMax(fields, maxlen, true);

			if (isAnyCreateFormat)
			{
				foreach (var field in fields)
				{
					if (field.Field.CreateFormat != null)
					{
						var sb = field.StringBuilder;

						field.Type = sb.ToString().Substring(field.Name.Length) + ' ';
						sb.Length = 0;
					}
				}
			}

			var hasIdentity = fields.Any(f => f.Field.IsIdentity);

			// Build identity attribute.
			//
			if (hasIdentity)
			{
				foreach (var field in fields)
				{
					if (field.Field.CreateFormat == null)
						field.StringBuilder.Append(' ');

					if (field.Field.IsIdentity)
						WithStringBuilder(field.StringBuilder, () => BuildCreateTableIdentityAttribute1(field.Field));

					if (field.Field.CreateFormat != null)
					{
						field.Identity = field.StringBuilder.ToString();

						if (field.Identity.Length != 0)
							field.Identity += ' ';

						field.StringBuilder.Length = 0;
					}
					else if (maxlen < field.StringBuilder.Length)
					{
						maxlen = field.StringBuilder.Length;
					}
				}

				AppendToMax(fields, maxlen, false);
			}

			// Build nullable attribute.
			//
			foreach (var field in fields)
			{
				if (field.Field.CreateFormat == null)
					field.StringBuilder.Append(' ');

				WithStringBuilder(
					field.StringBuilder,
					() => BuildCreateTableNullAttribute(field.Field, createTable.DefaultNullable));

				if (field.Field.CreateFormat != null)
				{
					field.Null = field.StringBuilder.ToString() + ' ';
					field.StringBuilder.Length = 0;
				}
				else if (maxlen < field.StringBuilder.Length)
				{
					maxlen = field.StringBuilder.Length;
				}
			}

			AppendToMax(fields, maxlen, false);

			// Build identity attribute.
			//
			if (hasIdentity)
			{
				foreach (var field in fields)
				{
					if (field.Field.CreateFormat == null)
						field.StringBuilder.Append(' ');

					if (field.Field.IsIdentity)
						WithStringBuilder(field.StringBuilder, () => BuildCreateTableIdentityAttribute2(field.Field));

					if (field.Field.CreateFormat != null)
					{
						if (field.Identity.Length == 0)
						{
							field.Identity = field.StringBuilder.ToString() + ' ';
							field.StringBuilder.Length = 0;
						}
					}
					else if (maxlen < field.StringBuilder.Length)
					{
						maxlen = field.StringBuilder.Length;
					}
				}

				AppendToMax(fields, maxlen, false);
			}

			// Build fields.
			//
			for (var i = 0; i < fields.Count; i++)
			{
				while (fields[i].StringBuilder.Length > 0 && fields[i].StringBuilder[fields[i].StringBuilder.Length - 1] == ' ')
					fields[i].StringBuilder.Length--;

				StringBuilder.AppendLine(i == 0 ? "" : Comma);
				AppendIndent();

				var field = fields[i];

				if (field.Field.CreateFormat != null)
				{
					StringBuilder.AppendFormat(field.Field.CreateFormat, field.Name, field.Type, field.Null, field.Identity);

					while (StringBuilder.Length > 0 && StringBuilder[StringBuilder.Length - 1] == ' ')
						StringBuilder.Length--;
				}
				else
				{
					StringBuilder.Append(field.StringBuilder);
				}
			}

			var pk =
			(
				from f in fields
				where f.Field.IsPrimaryKey
				orderby f.Field.PrimaryKeyOrder
				select f
			).ToList();

			if (pk.Count > 0)
			{
				StringBuilder.AppendLine(Comma).AppendLine();

				BuildCreateTablePrimaryKey(createTable, ConvertInline("PK_" + createTable.Table.PhysicalName, ConvertType.NameToQueryTable),
					pk.Select(f => ConvertInline(f.Field.PhysicalName, ConvertType.NameToQueryField)));
			}

			Indent--;
			StringBuilder.AppendLine();
			AppendIndent().AppendLine(")");

			BuildEndCreateTableStatement(createTable);

			static void AppendToMax(IEnumerable<CreateFieldInfo> fields, int maxlen, bool addCreateFormat)
			{
				foreach (var field in fields)
					if (addCreateFormat || field.Field.CreateFormat == null)
						while (maxlen > field.StringBuilder.Length)
							field.StringBuilder.Append(' ');
			}
		}

		internal void BuildTypeName(StringBuilder sb, SqlDataType type)
		{
			StringBuilder = sb;
			BuildDataType(type, true);
		}

		protected virtual void BuildCreateTableFieldType(SqlField field)
		{
			BuildDataType(new SqlDataType(field), true);
		}

		protected virtual void BuildCreateTableNullAttribute(SqlField field, DefaultNullable defaultNullable)
		{
			if (defaultNullable == DefaultNullable.Null && field.CanBeNull)
				return;

			if (defaultNullable == DefaultNullable.NotNull && !field.CanBeNull)
				return;

			StringBuilder.Append(field.CanBeNull ? "    NULL" : "NOT NULL");
		}

		protected virtual void BuildCreateTableIdentityAttribute1(SqlField field)
		{
		}

		protected virtual void BuildCreateTableIdentityAttribute2(SqlField field)
		{
		}

		protected virtual void BuildCreateTablePrimaryKey(SqlCreateTableStatement createTable, string pkName, IEnumerable<string> fieldNames)
		{
			AppendIndent();
			StringBuilder.Append("CONSTRAINT ").Append(pkName).Append(" PRIMARY KEY (");
			StringBuilder.Append(string.Join(InlineComma, fieldNames));
			StringBuilder.Append(')');
		}

		#endregion

		#region Build From

		protected virtual void BuildFromClause(SqlStatement statement, SelectQuery selectQuery)
		{
			if (selectQuery.From.Tables.Count == 0 || selectQuery.From.Tables[0].Alias == "$F")
				return;

			AppendIndent();

			StringBuilder.Append("FROM").AppendLine();

			Indent++;
			AppendIndent();

			var first = true;

			foreach (var ts in selectQuery.From.Tables)
			{
				if (!first)
				{
					StringBuilder.AppendLine(Comma);
					AppendIndent();
				}

				first = false;

				var jn = ParenthesizeJoin(ts.Joins) ? ts.GetJoinNumber() : 0;

				if (jn > 0)
				{
					jn--;
					for (var i = 0; i < jn; i++)
						StringBuilder.Append('(');
				}

				BuildTableName(ts, true, true);

				foreach (var jt in ts.Joins)
					BuildJoinTable(selectQuery, jt, ref jn);
			}

			Indent--;

			StringBuilder.AppendLine();
		}

		private static readonly Regex _selectDetector = new (@"^[\W\r\n]*select\W+", RegexOptions.Compiled | RegexOptions.IgnoreCase);

		protected virtual bool? BuildPhysicalTable(ISqlTableSource table, string? alias, string? defaultDatabaseName = null)
		{
			var tablePath = TablePath;

			if (alias != null)
		{
				if (TablePath is { Length: > 0 })
					TablePath += '.';
				TablePath += alias;
			}

			bool? buildAlias = null;

			switch (table.ElementType)
			{
				case QueryElementType.SqlTable        :
				case QueryElementType.TableSource     :
				{
					var name = GetPhysicalTableName(table, alias, defaultDatabaseName : defaultDatabaseName);

					StringBuilder.Append(name);

					if (alias != null && table is SqlTable { ID: {} id })
					{
						var path = TablePath;

						if (QueryName is not null)
							path += $"@{QueryName}";

						(TableIDs ??= new())[id] = new(alias, name, path!);
					}

					break;
				}

				case QueryElementType.SqlQuery        :
					StringBuilder.AppendLine(OpenParens);
					BuildSqlBuilder((SelectQuery)table, Indent + 1, false);
					AppendIndent().Append(')');
					break;

				case QueryElementType.SqlCteTable     :
				case QueryElementType.SqlTableLikeSource:
					StringBuilder.Append(GetPhysicalTableName(table, alias));
					break;

				case QueryElementType.SqlRawSqlTable  :

					var rawSqlTable = (SqlRawSqlTable)table;

					var appendParentheses = _selectDetector.IsMatch(rawSqlTable.SQL);
					var multiLine         = appendParentheses || rawSqlTable.SQL.Contains('\n');

					if (appendParentheses)
						StringBuilder.AppendLine(OpenParens);
					else if (multiLine)
						StringBuilder.AppendLine();

					var parameters = rawSqlTable.Parameters;
					if (rawSqlTable.Parameters.Any(e => e.ElementType == QueryElementType.SqlAliasPlaceholder))
					{
						buildAlias = false;
						var aliasExpr = new SqlExpression(ConvertInline(alias!, ConvertType.NameToQueryTableAlias), Precedence.Primary);
						parameters = rawSqlTable.Parameters.Select(e =>
								e.ElementType == QueryElementType.SqlAliasPlaceholder ? aliasExpr : e)
							.ToArray();
					}

					BuildFormatValues(IdentText(rawSqlTable.SQL, multiLine ? Indent + 1 : 0), parameters, () => Precedence.Primary);

					if (multiLine)
						StringBuilder.AppendLine();
					if (appendParentheses)
						AppendIndent().Append(')');

					break;

				case QueryElementType.SqlValuesTable:
				{
					if (alias == null)
						throw new LinqToDBException("Alias required for SqlValuesTable.");
					BuildSqlValuesTable((SqlValuesTable)table, alias, out var aliasBuilt);
					buildAlias = !aliasBuilt;
					break;
				}

				default:
					throw new InvalidOperationException($"Unexpected table type {table.ElementType}");
			}

			TablePath = tablePath;

			return buildAlias;
		}

		protected virtual void BuildSqlValuesTable(SqlValuesTable valuesTable, string alias, out bool aliasBuilt)
		{
			valuesTable = ConvertElement(valuesTable);
			var rows = valuesTable.BuildRows(OptimizationContext.Context);
			if (rows?.Count > 0)
			{
				StringBuilder.Append(OpenParens);

				if (IsValuesSyntaxSupported)
					BuildValues(valuesTable, rows);
				else
					BuildValuesAsSelectsUnion(valuesTable.Fields, valuesTable, rows);

				StringBuilder.Append(')');
			}
			else if (IsEmptyValuesSourceSupported)
			{
				StringBuilder.Append(OpenParens);
				BuildEmptyValues(valuesTable);
				StringBuilder.Append(')');
			}
			else
				throw new LinqToDBException($"{Name} doesn't support values with empty source");

			aliasBuilt = IsValuesSyntaxSupported;
			if (aliasBuilt)
			{
				BuildSqlValuesAlias(valuesTable, alias);
			}
		}

		private void BuildSqlValuesAlias(SqlValuesTable valuesTable, string alias)
		{
			valuesTable = ConvertElement(valuesTable);
			StringBuilder.Append(' ');

			ConvertTableName(StringBuilder, null, null, null, alias, TableOptions.NotSet);

			if (SupportsColumnAliasesInSource)
			{
				StringBuilder.Append(OpenParens);

				var first = true;
				foreach (var field in valuesTable.Fields)
				{
					if (!first)
						StringBuilder.Append(Comma).Append(' ');

					first = false;
					Convert(StringBuilder, field.PhysicalName, ConvertType.NameToQueryField);
				}

				StringBuilder.Append(')');
			}
		}

		protected void BuildEmptyValues(SqlValuesTable valuesTable)
		{
			StringBuilder.Append("SELECT ");
			for (var i = 0; i < valuesTable.Fields.Count; i++)
			{
				if (i > 0)
					StringBuilder.Append(InlineComma);
				var field = valuesTable.Fields[i];
				if (IsSqlValuesTableValueTypeRequired(valuesTable, Array<ISqlExpression[]>.Empty, -1, i))
					BuildTypedExpression(new SqlDataType(field), new SqlValue(field.Type, null));
				else
					BuildExpression(new SqlValue(field.Type, null));
				Convert(StringBuilder, field.PhysicalName, ConvertType.NameToQueryField);
			}

			if (FakeTable != null)
			{
				StringBuilder.Append(" FROM ");
				BuildFakeTableName();
			}

			StringBuilder
				.Append(" WHERE 1 = 0");
		}

		protected void BuildTableName(SqlTableSource ts, bool buildName, bool buildAlias)
		{
			string? alias = null;

			if (buildName)
			{
				alias = GetTableAlias(ts);
				var isBuildAlias = BuildPhysicalTable(ts.Source, alias);
				if (isBuildAlias == false)
					buildAlias = false;
			}

			if (buildAlias)
			{
				if (ts.SqlTableType != SqlTableType.Expression)
				{
					if (buildName == false)
						alias = GetTableAlias(ts);

					if (!string.IsNullOrEmpty(alias))
					{
						if (buildName)
							StringBuilder.Append(' ');
						Convert(StringBuilder, alias!, ConvertType.NameToQueryTableAlias);
					}
				}
			}

			if (buildName && buildAlias && ts.Source is SqlTable table && table.SqlQueryExtensions is not null)
			{
				BuildTableExtensions(table, alias!);
			}
		}

		protected virtual void BuildTableExtensions(SqlTable table, string alias)
		{
		}

		static readonly ConcurrentDictionary<Type,ISqlExtensionBuilder> _extensionBuilders = new()
		{
			[typeof(NoneExtensionBuilder)]               = new NoneExtensionBuilder(),
			[typeof(HintExtensionBuilder)]               = new HintExtensionBuilder(),
			[typeof(HintWithParameterExtensionBuilder)]  = new HintWithParameterExtensionBuilder(),
			[typeof(HintWithParametersExtensionBuilder)] = new HintWithParametersExtensionBuilder(),
		};

		protected void BuildTableExtensions(
			StringBuilder sb,
			SqlTable table, string alias,
			string? prefix, string delimiter, string? suffix)
		{
			BuildTableExtensions(
				sb,
				table,  alias,
				prefix, delimiter, suffix,
				ext =>
					ext.Scope is
						Sql.QueryExtensionScope.TableHint or
						Sql.QueryExtensionScope.IndexHint or
						Sql.QueryExtensionScope.TablesInScopeHint);
		}

		protected void BuildTableExtensions(
			StringBuilder sb,
			SqlTable table, string alias,
			string? prefix, string delimiter, string? suffix,
			Func<SqlQueryExtension,bool> tableExtensionFilter)
		{
			if (table.SqlQueryExtensions?.Any(tableExtensionFilter) == true)
			{
				if (prefix != null)
					sb.Append(prefix);

				foreach (var ext in table.SqlQueryExtensions.Where(tableExtensionFilter))
				{
					if (ext.BuilderType != null)
					{
						var extensionBuilder = _extensionBuilders.GetOrAdd(
							ext.BuilderType,
							type =>
							{
								var inst = Activator.CreateInstance(type);

								if (inst is not ISqlExtensionBuilder builder)
									throw new LinqToDBException($"Type '{ext.BuilderType.FullName}' must implement the '{typeof(ISqlExtensionBuilder).FullName}' interface.");

								return builder;
							});

						switch (extensionBuilder)
						{
							case ISqlQueryExtensionBuilder queryExtensionBuilder:
								queryExtensionBuilder.Build(this, sb, ext);
								break;
							case ISqlTableExtensionBuilder tableExtensionBuilder:
								tableExtensionBuilder.Build(this, sb, ext, table, alias);
								break;
							default:
								throw new LinqToDBException($"Type '{ext.BuilderType.FullName}' must implement either '{typeof(ISqlQueryExtensionBuilder).FullName}' or '{typeof(ISqlTableExtensionBuilder).FullName}' interface.");
						}
					}

					sb.Append(delimiter);
				}

				sb.Length -= delimiter.Length;

				if (suffix != null)
					sb.Append(suffix);
			}
		}

		protected void BuildQueryExtensions(
			StringBuilder sb,
			List<SqlQueryExtension> sqlQueryExtensions,
			string? prefix, string delimiter, string? suffix)
		{
			if (sqlQueryExtensions.Any(ext => ext.Scope is Sql.QueryExtensionScope.QueryHint or Sql.QueryExtensionScope.SubQueryHint))
			{
				if (prefix != null)
					sb.Append(prefix);

				foreach (var ext in sqlQueryExtensions!)
				{
					if (ext.BuilderType != null)
					{
						var extensionBuilder = _extensionBuilders.GetOrAdd(
							ext.BuilderType,
							type =>
							{
								var inst = Activator.CreateInstance(type);

								if (inst is not ISqlExtensionBuilder builder)
									throw new LinqToDBException($"Type '{ext.BuilderType.FullName}' must implement the '{typeof(ISqlExtensionBuilder).FullName}' interface.");

								return builder;
							});

						switch (extensionBuilder)
						{
							case ISqlQueryExtensionBuilder queryExtensionBuilder:
								queryExtensionBuilder.Build(this, sb, ext);
								break;
							default:
								throw new LinqToDBException($"Type '{ext.BuilderType.FullName}' must implement either '{typeof(ISqlQueryExtensionBuilder).FullName}' or '{typeof(ISqlTableExtensionBuilder).FullName}' interface.");
						}
					}

					sb.Append(delimiter);
				}

				sb.Length -= delimiter.Length;

				if (suffix != null)
					sb.Append(suffix);
			}
		}

		void BuildJoinTable(SelectQuery selectQuery, SqlJoinedTable join, ref int joinCounter)
		{
			StringBuilder.AppendLine();
			Indent++;
			AppendIndent();

			var condition = ConvertElement(join.Condition);
			var buildOn   = BuildJoinType (join, condition);

			if (IsNestedJoinParenthesisRequired && join.Table.Joins.Count != 0)
				StringBuilder.Append('(');

			BuildTableName(join.Table, true, true);

			if (IsNestedJoinSupported && join.Table.Joins.Count != 0)
			{
				foreach (var jt in join.Table.Joins)
					BuildJoinTable(selectQuery, jt, ref joinCounter);

				if (IsNestedJoinParenthesisRequired && join.Table.Joins.Count != 0)
					StringBuilder.Append(')');

				if (buildOn)
				{
					StringBuilder.AppendLine();
					AppendIndent();
					StringBuilder.Append("ON ");
				}
			}
			else if (buildOn)
				StringBuilder.Append(" ON ");

			if (WrapJoinCondition && condition.Conditions.Count > 0)
				StringBuilder.Append('(');

			if (buildOn)
			{
				if (condition.Conditions.Count != 0)
					BuildSearchCondition(Precedence.Unknown, condition, wrapCondition: false);
				else
					StringBuilder.Append("1=1");
			}

			if (WrapJoinCondition && condition.Conditions.Count > 0)
				StringBuilder.Append(')');

			if (joinCounter > 0)
			{
				joinCounter--;
				StringBuilder.Append(')');
			}

			if (!IsNestedJoinSupported)
				foreach (var jt in join.Table.Joins)
					BuildJoinTable(selectQuery, jt, ref joinCounter);

			Indent--;
		}

		protected virtual bool BuildJoinType(SqlJoinedTable join, SqlSearchCondition condition)
		{
			switch (join.JoinType)
			{
				case JoinType.Inner when SqlProviderFlags.IsCrossJoinSupported && condition.Conditions.IsNullOrEmpty() :
					                       StringBuilder.Append("CROSS JOIN ");  return false;
				case JoinType.Inner      : StringBuilder.Append("INNER JOIN ");  return true;
				case JoinType.Left      : StringBuilder.Append("LEFT JOIN ");   return true;
				case JoinType.CrossApply: StringBuilder.Append("CROSS APPLY "); return false;
				case JoinType.OuterApply: StringBuilder.Append("OUTER APPLY "); return false;
				case JoinType.Right     : StringBuilder.Append("RIGHT JOIN ");  return true;
				case JoinType.Full      : StringBuilder.Append("FULL JOIN ");   return true;
				default: throw new InvalidOperationException();
			}
		}

		#endregion

		#region Where Clause

		protected virtual bool BuildWhere(SelectQuery selectQuery)
		{
			var condition = ConvertElement(selectQuery.Where.SearchCondition);

			return condition.Conditions.Count > 0;
		}

		protected virtual void BuildWhereClause(SelectQuery selectQuery)
		{
			if (!BuildWhere(selectQuery))
				return;

			AppendIndent();

			StringBuilder.Append("WHERE").AppendLine();

			Indent++;
			AppendIndent();
			BuildWhereSearchCondition(selectQuery, selectQuery.Where.SearchCondition);
			Indent--;

			StringBuilder.AppendLine();
		}

		#endregion

		#region GroupBy Clause

		protected virtual void BuildGroupByClause(SelectQuery selectQuery)
		{
			if (selectQuery.GroupBy.Items.Count == 0)
				return;

			var items = selectQuery.GroupBy.Items.Where(i => !(i is SqlValue || i is SqlParameter)).ToList();

			if (items.Count == 0)
				return;

			BuildGroupByBody(selectQuery.GroupBy.GroupingType, items);
		}

		protected virtual void BuildGroupByBody(GroupingType groupingType, List<ISqlExpression> items)
		{
			AppendIndent();

			StringBuilder.Append("GROUP BY");

			switch (groupingType)
			{
				case GroupingType.Default:
					break;
				case GroupingType.GroupBySets:
					StringBuilder.Append(" GROUPING SETS");
					break;
				case GroupingType.Rollup:
					StringBuilder.Append(" ROLLUP");
					break;
				case GroupingType.Cube:
					StringBuilder.Append(" CUBE");
					break;
				default:
					throw new InvalidOperationException($"Unexpected grouping type: {groupingType}");
			}

			if (groupingType != GroupingType.Default)
				StringBuilder.Append(' ').AppendLine(OpenParens);
			else
				StringBuilder.AppendLine();

			Indent++;

			for (var i = 0; i < items.Count; i++)
			{
				AppendIndent();

				var expr = WrapBooleanExpression(items[i]);
				BuildExpression(expr);

				if (i + 1 < items.Count)
					StringBuilder.AppendLine(Comma);
				else
					StringBuilder.AppendLine();
			}

			Indent--;

			if (groupingType != GroupingType.Default)
			{
				AppendIndent();
				StringBuilder.Append(')').AppendLine();
			}
		}

		#endregion

		#region Having Clause

		protected virtual void BuildHavingClause(SelectQuery selectQuery)
		{
			var condition = ConvertElement(selectQuery.Where.Having.SearchCondition);
			if (condition.Conditions.Count == 0)
				return;

			AppendIndent();

			StringBuilder.Append("HAVING").AppendLine();

			Indent++;
			AppendIndent();
			BuildWhereSearchCondition(selectQuery, condition);
			Indent--;

			StringBuilder.AppendLine();
		}

		#endregion

		#region OrderBy Clause

		protected virtual void BuildOrderByClause(SelectQuery selectQuery)
		{
			if (selectQuery.OrderBy.Items.Count == 0)
				return;

			AppendIndent();

			StringBuilder.Append("ORDER BY").AppendLine();

			Indent++;

			for (var i = 0; i < selectQuery.OrderBy.Items.Count; i++)
			{
				AppendIndent();

				var item = selectQuery.OrderBy.Items[i];

				BuildExpression(WrapBooleanExpression(item.Expression));

				if (item.IsDescending)
					StringBuilder.Append(" DESC");

				if (i + 1 < selectQuery.OrderBy.Items.Count)
					StringBuilder.AppendLine(Comma);
				else
					StringBuilder.AppendLine();
			}

			Indent--;
		}

		#endregion

		#region Skip/Take

		protected virtual bool   SkipFirst    => true;
		protected virtual string? SkipFormat   => null;
		protected virtual string? FirstFormat  (SelectQuery selectQuery) => null;
		protected virtual string? LimitFormat  (SelectQuery selectQuery) => null;
		protected virtual string? OffsetFormat (SelectQuery selectQuery) => null;
		protected virtual bool   OffsetFirst  => false;
		protected virtual string TakePercent  => "PERCENT";
		protected virtual string TakeTies     => "WITH TIES";

		protected bool NeedSkip(ISqlExpression? takeExpression, ISqlExpression? skipExpression)
			=> skipExpression != null && SqlProviderFlags.GetIsSkipSupportedFlag(takeExpression, skipExpression);

		protected bool NeedTake(ISqlExpression? takeExpression)
			=> takeExpression != null && SqlProviderFlags.IsTakeSupported;

		protected virtual void BuildSkipFirst(SelectQuery selectQuery)
		{
			SqlOptimizer.ConvertSkipTake(MappingSchema, selectQuery, OptimizationContext, out var takeExpr, out var skipExpr);

			if (SkipFirst && NeedSkip(takeExpr, skipExpr) && SkipFormat != null)
				StringBuilder.Append(' ').AppendFormat(
					SkipFormat, WithStringBuilder(new StringBuilder(), () => BuildExpression(skipExpr!)));

			if (NeedTake(takeExpr) && FirstFormat(selectQuery) != null)
			{
				StringBuilder.Append(' ').AppendFormat(
					FirstFormat(selectQuery)!, WithStringBuilder(new StringBuilder(), () => BuildExpression(takeExpr!)));

				BuildTakeHints(selectQuery);
			}

			if (!SkipFirst && NeedSkip(takeExpr, skipExpr) && SkipFormat != null)
				StringBuilder.Append(' ').AppendFormat(
					SkipFormat, WithStringBuilder(new StringBuilder(), () => BuildExpression(skipExpr!)));
		}

		protected virtual void BuildTakeHints(SelectQuery selectQuery)
		{
			if (selectQuery.Select.TakeHints == null)
				return;

			if ((selectQuery.Select.TakeHints.Value & TakeHints.Percent) != 0)
				StringBuilder.Append(' ').Append(TakePercent);

			if ((selectQuery.Select.TakeHints.Value & TakeHints.WithTies) != 0)
				StringBuilder.Append(' ').Append(TakeTies);
		}

		protected virtual void BuildOffsetLimit(SelectQuery selectQuery)
		{
			SqlOptimizer.ConvertSkipTake(MappingSchema, selectQuery, OptimizationContext, out var takeExpr, out var skipExpr);

			var doSkip = NeedSkip(takeExpr, skipExpr) && OffsetFormat(selectQuery) != null;
			var doTake = NeedTake(takeExpr)           && LimitFormat(selectQuery)  != null;

			if (doSkip || doTake)
			{
				AppendIndent();

				if (doSkip && OffsetFirst)
				{
					StringBuilder.AppendFormat(
						OffsetFormat(selectQuery)!, WithStringBuilder(new StringBuilder(), () => BuildExpression(skipExpr!)));

					if (doTake)
						StringBuilder.Append(' ');
				}

				if (doTake)
				{
					StringBuilder.AppendFormat(
						LimitFormat(selectQuery)!, WithStringBuilder(new StringBuilder(), () => BuildExpression(takeExpr!)));

					if (doSkip)
						StringBuilder.Append(' ');
				}

				if (doSkip && !OffsetFirst)
					StringBuilder.AppendFormat(
						OffsetFormat(selectQuery)!, WithStringBuilder(new StringBuilder(), () => BuildExpression(skipExpr!)));

				StringBuilder.AppendLine();
			}
		}

		#endregion

		#region Builders

		#region BuildSearchCondition

		protected virtual void BuildWhereSearchCondition(SelectQuery selectQuery, SqlSearchCondition condition)
		{
			BuildSearchCondition(Precedence.Unknown, condition, wrapCondition: true);
		}

		protected virtual void BuildSearchCondition(SqlSearchCondition condition, bool wrapCondition)
		{
			condition = ConvertElement(condition);

			var isOr = (bool?)null;
			var len = StringBuilder.Length;
			var parentPrecedence = condition.Precedence + 1;

			foreach (var cond in condition.Conditions)
			{
				if (isOr != null)
				{
					StringBuilder.Append(isOr.Value ? " OR" : " AND");

					if (condition.Conditions.Count < 4 && StringBuilder.Length - len < 50 || !wrapCondition)
					{
						StringBuilder.Append(' ');
					}
					else
					{
						StringBuilder.AppendLine();
						AppendIndent();
						len = StringBuilder.Length;
					}
				}

				if (cond.IsNot)
					StringBuilder.Append("NOT ");

				var precedence = GetPrecedence(cond.Predicate);

				BuildPredicate(cond.IsNot ? Precedence.LogicalNegation : parentPrecedence, precedence, cond.Predicate);

				isOr = cond.IsOr;
			}
		}

		protected virtual void BuildSearchCondition(int parentPrecedence, SqlSearchCondition condition, bool wrapCondition)
		{
			condition = ConvertElement(condition);

			var wrap = Wrap(GetPrecedence(condition as ISqlExpression), parentPrecedence);

			if (wrap) StringBuilder.Append('(');
			BuildSearchCondition(condition, wrapCondition);
			if (wrap) StringBuilder.Append(')');
		}

		#endregion

		#region BuildPredicate

		protected virtual void BuildPredicate(ISqlPredicate predicate)
		{
			switch (predicate.ElementType)
			{
				case QueryElementType.ExprExprPredicate:
					BuildExprExprPredicate((SqlPredicate.ExprExpr) predicate);
					break;

				case QueryElementType.LikePredicate:
					BuildLikePredicate((SqlPredicate.Like)predicate);
					break;

				case QueryElementType.BetweenPredicate:
					{
						BuildExpression(GetPrecedence((SqlPredicate.Between)predicate), ((SqlPredicate.Between)predicate).Expr1);
						if (((SqlPredicate.Between)predicate).IsNot) StringBuilder.Append(" NOT");
						StringBuilder.Append(" BETWEEN ");
						BuildExpression(GetPrecedence((SqlPredicate.Between)predicate), ((SqlPredicate.Between)predicate).Expr2);
						StringBuilder.Append(" AND ");
						BuildExpression(GetPrecedence((SqlPredicate.Between)predicate), ((SqlPredicate.Between)predicate).Expr3);
					}

					break;

				case QueryElementType.IsNullPredicate:
					{
						BuildExpression(GetPrecedence((SqlPredicate.IsNull)predicate), ((SqlPredicate.IsNull)predicate).Expr1);
						StringBuilder.Append(((SqlPredicate.IsNull)predicate).IsNot ? " IS NOT NULL" : " IS NULL");
					}

					break;

				case QueryElementType.IsDistinctPredicate:
					BuildIsDistinctPredicate((SqlPredicate.IsDistinct)predicate);
					break;

				case QueryElementType.InSubQueryPredicate:
					{
						BuildExpression(GetPrecedence((SqlPredicate.InSubQuery)predicate), ((SqlPredicate.InSubQuery)predicate).Expr1);
						StringBuilder.Append(((SqlPredicate.InSubQuery)predicate).IsNot ? " NOT IN " : " IN ");
						BuildExpression(GetPrecedence((SqlPredicate.InSubQuery)predicate), ((SqlPredicate.InSubQuery)predicate).SubQuery);
					}

					break;

				case QueryElementType.InListPredicate:
					BuildInListPredicate(predicate);
					break;

				case QueryElementType.FuncLikePredicate:
					BuildExpression(((SqlPredicate.FuncLike)predicate).Function.Precedence, ((SqlPredicate.FuncLike)predicate).Function);
					break;

				case QueryElementType.SearchCondition:
					BuildSearchCondition(predicate.Precedence, (SqlSearchCondition)predicate, wrapCondition: false);
					break;

				case QueryElementType.NotExprPredicate:
					{
						var p = (SqlPredicate.NotExpr)predicate;

						if (p.IsNot)
							StringBuilder.Append("NOT ");

						BuildExpression(
							((SqlPredicate.NotExpr)predicate).IsNot
								? Precedence.LogicalNegation
								: GetPrecedence((SqlPredicate.NotExpr)predicate),
							((SqlPredicate.NotExpr)predicate).Expr1);
					}

					break;

				case QueryElementType.ExprPredicate:
					{
						var p = (SqlPredicate.Expr)predicate;

						if (p.Expr1 is SqlValue sqlValue)
						{
							var value = sqlValue.Value;

							if (value is bool b)
							{
								StringBuilder.Append(b ? "1 = 1" : "1 = 0");
								return;
							}
						}

						BuildExpression(GetPrecedence(p), p.Expr1);
					}

					break;
				default:
					throw new InvalidOperationException($"Unexpected predicate type {predicate.ElementType}");
			}
		}

		protected virtual void BuildExprExprPredicateOperator(SqlPredicate.ExprExpr expr)
		{
			switch (expr.Operator)
			{
				case SqlPredicate.Operator.Equal          : StringBuilder.Append(" = ");  break;
				case SqlPredicate.Operator.NotEqual       : StringBuilder.Append(" <> "); break;
				case SqlPredicate.Operator.Greater        : StringBuilder.Append(" > ");  break;
				case SqlPredicate.Operator.GreaterOrEqual : StringBuilder.Append(" >= "); break;
				case SqlPredicate.Operator.NotGreater     : StringBuilder.Append(" !> "); break;
				case SqlPredicate.Operator.Less           : StringBuilder.Append(" < ");  break;
				case SqlPredicate.Operator.LessOrEqual    : StringBuilder.Append(" <= "); break;
				case SqlPredicate.Operator.NotLess        : StringBuilder.Append(" !< "); break;
				case SqlPredicate.Operator.Overlaps       : StringBuilder.Append(" OVERLAPS "); break;
			}
			}

		protected virtual void BuildExprExprPredicate(SqlPredicate.ExprExpr expr)
		{
			BuildExpression(GetPrecedence(expr), expr.Expr1);

			BuildExprExprPredicateOperator(expr);

			BuildExpression(GetPrecedence(expr), expr.Expr2);
		}

		protected virtual void BuildIsDistinctPredicate(SqlPredicate.IsDistinct expr)
		{
			BuildExpression(GetPrecedence(expr), expr.Expr1);
			StringBuilder.Append(expr.IsNot ? " IS NOT DISTINCT FROM " : " IS DISTINCT FROM ");
			BuildExpression(GetPrecedence(expr), expr.Expr2);
		}

		protected void BuildIsDistinctPredicateFallback(SqlPredicate.IsDistinct expr)
		{
			// This is the fallback implementation of IS DISTINCT FROM
			// for all providers that don't support the standard syntax
			// nor have a proprietary alternative
			expr.Expr1.ShouldCheckForNull();
			StringBuilder.Append("CASE WHEN ");
			BuildExpression(Precedence.Comparison, expr.Expr1);
			StringBuilder.Append(" = ");
			BuildExpression(Precedence.Comparison, expr.Expr2);
			StringBuilder.Append(" OR ");
			BuildExpression(Precedence.Comparison, expr.Expr1);
			StringBuilder.Append(" IS NULL AND ");
			BuildExpression(Precedence.Comparison, expr.Expr2);
			StringBuilder
				.Append(" IS NULL THEN 0 ELSE 1 END = ")
				.Append(expr.IsNot ? '0' : '1');
		}

		static SqlField GetUnderlayingField(ISqlExpression expr)
		{
			return expr.ElementType switch
			{
				QueryElementType.SqlField => (SqlField)expr,
				QueryElementType.Column	  => GetUnderlayingField(((SqlColumn)expr).Expression),
				_                         => throw new InvalidOperationException(),
			};
		}

		void BuildInListPredicate(ISqlPredicate predicate)
		{
			var p = (SqlPredicate.InList)predicate;

			if (p.Values == null || p.Values.Count == 0)
			{
				BuildPredicate(new SqlPredicate.Expr(new SqlValue(false)));
			}
			else
			{
				ICollection values = p.Values;

				if (p.Values.Count == 1 && p.Values[0] is SqlParameter pr)
				{
					var paramValue = pr.GetParameterValue(OptimizationContext.Context.ParameterValues);
					if (!(p.Expr1.SystemType == typeof(string) && paramValue.Value is string))
					{
						var prValue = paramValue.Value;

						if (prValue == null)
						{
							BuildPredicate(new SqlPredicate.Expr(new SqlValue(false)));
							return;
						}

						if (prValue is IEnumerable items)
						{
							if (p.Expr1 is ISqlTableSource table)
							{
								var firstValue = true;
								var keys       = table.GetKeys(true);

								if (keys == null || keys.Count == 0)
									throw new SqlException("Cannot create IN expression.");

								if (keys.Count == 1)
								{
									foreach (var item in items)
									{
										if (firstValue)
										{
											firstValue = false;
											BuildExpression(GetPrecedence(p), keys[0]);
											StringBuilder.Append(p.IsNot ? " NOT IN (" : " IN (");
										}

										var field = GetUnderlayingField(keys[0]);
										var value = field.ColumnDescriptor.MemberAccessor.GetValue(item!);

										if (value is ISqlExpression expression)
											BuildExpression(expression);
										else
											BuildValue(new SqlDataType(field), value);

										StringBuilder.Append(InlineComma);
									}
								}
								else
								{
									var len = StringBuilder.Length;
									var rem = 1;

									foreach (var item in items)
									{
										if (firstValue)
										{
											firstValue = false;
											StringBuilder.Append('(');
										}

										foreach (var key in keys)
										{
											var field = GetUnderlayingField(key);
											var value = field.ColumnDescriptor.MemberAccessor.GetValue(item!);

											BuildExpression(GetPrecedence(p), key);

											if (value == null)
											{
												StringBuilder.Append(" IS NULL");
											}
											else
											{
												StringBuilder.Append(" = ");
												BuildValue(new SqlDataType(field), value);
											}

											StringBuilder.Append(" AND ");
										}

										StringBuilder.Remove(StringBuilder.Length - 4, 4).Append("OR ");

										if (StringBuilder.Length - len >= 50)
										{
											StringBuilder.AppendLine();
											AppendIndent();
											StringBuilder.Append(' ');
											len = StringBuilder.Length;
											rem = 5 + Indent;
										}
									}

									if (!firstValue)
										StringBuilder.Remove(StringBuilder.Length - rem, rem);
								}

								if (firstValue)
									BuildPredicate(new SqlPredicate.Expr(new SqlValue(p.IsNot)));
								else
									StringBuilder.Remove(StringBuilder.Length - 2, 2).Append(')');
							}
							else
							{
								BuildInListValues(p, items);
							}

							return;
						}
					}

				}

				BuildInListValues(p, values);
			}
		}

		void BuildInListValues(SqlPredicate.InList predicate, IEnumerable values)
		{
			var firstValue = true;
			var len        = StringBuilder.Length;
			var hasNull    = false;
			var count      = 0;
			var longList   = false;

			SqlDataType? sqlDataType = null;

			foreach (object? value in values)
			{
				if (count++ >= SqlProviderFlags.MaxInListValuesCount)
				{
					count    = 1;
					longList = true;

					// start building next bucked
					firstValue = true;
					StringBuilder.Remove(StringBuilder.Length - 2, 2).Append(')');
					if (predicate.IsNot)
						StringBuilder.Append(" AND ");
					else
						StringBuilder.Append(" OR ");
				}

				object? val = value;

				if (val is ISqlExpression sqlExpr && sqlExpr.TryEvaluateExpression(OptimizationContext.Context, out var evaluated))
				{
					val = evaluated;
				}

				if (val == null)
				{
					hasNull = true;
					continue;
				}

				if (firstValue)
				{
					firstValue = false;
					BuildExpression(GetPrecedence(predicate), predicate.Expr1);
					StringBuilder.Append(predicate.IsNot ? " NOT IN (" : " IN (");

					switch (predicate.Expr1.ElementType)
					{
						case QueryElementType.SqlField:
							{
								var field = (SqlField)predicate.Expr1;

								sqlDataType = new SqlDataType(field);
							}
							break;

						case QueryElementType.SqlParameter:
							{
								var p = (SqlParameter)predicate.Expr1;
								sqlDataType = new SqlDataType(p.Type);
							}

							break;
					}
				}

				if (value is ISqlExpression expression)
					BuildExpression(expression);
				else
					BuildValue(sqlDataType, value);

				StringBuilder.Append(InlineComma);
			}

			if (firstValue)
			{
				BuildPredicate(
					hasNull ?
					new SqlPredicate.IsNull(predicate.Expr1, predicate.IsNot) :
					new SqlPredicate.Expr(new SqlValue(predicate.IsNot)));
			}
			else
			{
				StringBuilder.Remove(StringBuilder.Length - 2, 2).Append(')');

				if (hasNull)
				{
					StringBuilder.Insert(len, "(");
					StringBuilder.Append(" OR ");
					BuildPredicate(new SqlPredicate.IsNull(predicate.Expr1, predicate.IsNot));
					StringBuilder.Append(')');
				}
				else if (predicate.WithNull == true && predicate.Expr1.ShouldCheckForNull())
				{
					StringBuilder.Insert(len, "(");
					StringBuilder.Append(" OR ");
					BuildPredicate(new SqlPredicate.IsNull(predicate.Expr1, false));
					StringBuilder.Append(')');
				}
			}

			if (longList && !hasNull)
			{
				StringBuilder.Insert(len, "(");
				StringBuilder.Append(')');
			}
		}

		protected void BuildPredicate(int parentPrecedence, int precedence, ISqlPredicate predicate)
		{
			var wrap = Wrap(precedence, parentPrecedence);

			if (wrap) StringBuilder.Append('(');
			BuildPredicate(predicate);
			if (wrap) StringBuilder.Append(')');
		}

		protected virtual void BuildLikePredicate(SqlPredicate.Like predicate)
		{
			var precedence = GetPrecedence(predicate);

			BuildExpression(precedence, predicate.Expr1);
			StringBuilder
				.Append(predicate.IsNot ? " NOT " : " ")
				.Append(predicate.FunctionName ?? "LIKE")
				.Append(' ');
			BuildExpression(precedence, predicate.Expr2);

			if (predicate.Escape != null)
			{
				StringBuilder.Append(" ESCAPE ");
				BuildExpression(predicate.Escape);
			}
		}

		#endregion

		#region BuildExpression

		protected virtual StringBuilder BuildExpression(
			ISqlExpression expr,
			bool           buildTableName,
			bool           checkParentheses,
			string?        alias,
			ref bool       addAlias,
			bool           throwExceptionIfTableNotFound = true)
		{
			expr = ConvertElement(expr);

			switch (expr.ElementType)
			{
				case QueryElementType.SqlField:
					{
						var field = (SqlField)expr;

						if (buildTableName && field.Table != null)
						{
							var ts = field.Table.SqlTableType == SqlTableType.SystemTable
								? field.Table
								: Statement.SelectQuery?.GetTableSource(field.Table);

							if (ts == null)
							{
								var current = Statement;

								do
								{
									ts = current.GetTableSource(field.Table);
									if (ts != null)
										break;
									current = current.ParentStatement;
								}
								while (current != null);
							}

							if (ts == null)
							{
								if (field != field.Table.All)
								{
#if DEBUG
									//SqlQuery.GetTableSource(field.Table);
#endif

									if (throwExceptionIfTableNotFound)
										throw new SqlException("Table '{0}' not found.", field.Table);
								}
							}
							else
							{
								var table = GetTableAlias(ts);
								var len   = StringBuilder.Length;

								if (table == null)
									StringBuilder.Append(GetPhysicalTableName(field.Table, null, true));
								else
									Convert(StringBuilder, table, ConvertType.NameToQueryTableAlias);

								if (len == StringBuilder.Length)
									throw new SqlException("Table {0} should have an alias.", field.Table);

								addAlias = alias != field.PhysicalName;

								StringBuilder
									.Append('.');
							}
						}

						if (field == field.Table?.All)
							StringBuilder.Append('*');
						else
							Convert(StringBuilder, field.PhysicalName, ConvertType.NameToQueryField);
					}

					break;

				case QueryElementType.Column:
					{
						var column = (SqlColumn)expr;

#if DEBUG
						var sql = Statement.SqlText;
#endif

						ISqlTableSource? table;
						var currentStatement = Statement;

						do
						{
							table = currentStatement.GetTableSource(column.Parent!);
							if (table != null)
								break;
							currentStatement = currentStatement.ParentStatement;
						}
						while (currentStatement != null);

						if (table == null)
						{
#if DEBUG
							table = Statement.GetTableSource(column.Parent!);
#endif

							throw new SqlException("Table not found for '{0}'.", column);
						}

						var tableAlias = GetTableAlias(table) ?? GetPhysicalTableName(column.Parent!, null, true);

						if (string.IsNullOrEmpty(tableAlias))
							throw new SqlException("Table {0} should have an alias.", column.Parent);

						addAlias = alias != column.Alias;

						Convert(StringBuilder, tableAlias, ConvertType.NameToQueryTableAlias);
						StringBuilder.Append('.');
						Convert(StringBuilder, column.Alias!, ConvertType.NameToQueryField);
					}

					break;

				case QueryElementType.SqlQuery:
					{
						var hasParentheses = checkParentheses && StringBuilder[StringBuilder.Length - 1] == '(';

						if (!hasParentheses)
							StringBuilder.AppendLine(OpenParens);
						else
							StringBuilder.AppendLine();

						BuildSqlBuilder((SelectQuery)expr, Indent + 1, BuildStep != Step.FromClause);

						AppendIndent();

						if (!hasParentheses)
							StringBuilder.Append(')');
					}

					break;

				case QueryElementType.SqlValue:
					var sqlval = (SqlValue)expr;
					var dt     = new SqlDataType(sqlval.ValueType);

					BuildValue(dt, sqlval.Value);
					break;

				case QueryElementType.SqlExpression:
					{
						var e = (SqlExpression)expr;

						BuildFormatValues(e.Expr, e.Parameters, () => GetPrecedence(e));
					}

					break;

				case QueryElementType.SqlBinaryExpression:
					BuildBinaryExpression((SqlBinaryExpression)expr);
					break;

				case QueryElementType.SqlFunction:
					BuildFunction((SqlFunction)expr);
					break;

				case QueryElementType.SqlParameter:
					{
						var parm = (SqlParameter)expr;

						var inlining = !parm.IsQueryParameter;
						if (inlining)
						{
							var paramValue = parm.GetParameterValue(OptimizationContext.Context.ParameterValues);
							if (!MappingSchema.TryConvertToSql(StringBuilder, new SqlDataType(paramValue.DbDataType), paramValue.Value))
								inlining = false;
						}

						if (!inlining)
						{
							var newParm = OptimizationContext.AddParameter(parm);
							Convert(StringBuilder, newParm.Name!, ConvertType.NameToQueryParameter);
						}
					}

					break;

				case QueryElementType.SqlDataType:
					BuildDataType((SqlDataType)expr, false);
					break;

				case QueryElementType.SearchCondition:
					BuildSearchCondition(expr.Precedence, (SqlSearchCondition)expr, wrapCondition: false);
					break;

				case QueryElementType.SqlTable:
				case QueryElementType.SqlRawSqlTable:
				case QueryElementType.TableSource:
					{
						var table = (ISqlTableSource) expr;
						var tableAlias = GetTableAlias(table) ?? GetPhysicalTableName(table, null, true);
						StringBuilder.Append(tableAlias);
					}

					break;

				case QueryElementType.GroupingSet:
					{
						var groupingSet = (SqlGroupingSet) expr;
						StringBuilder.Append('(');
						for (var index = 0; index < groupingSet.Items.Count; index++)
						{
							var setItem = groupingSet.Items[index];
							BuildExpression(setItem, buildTableName, checkParentheses, throwExceptionIfTableNotFound);
							if (index < groupingSet.Items.Count - 1)
								StringBuilder.Append(InlineComma);
						}

						StringBuilder.Append(')');
					}

					break;

				case QueryElementType.SqlRow:
					BuildSqlRow((SqlRow) expr, buildTableName, checkParentheses, throwExceptionIfTableNotFound);
					break;

				default:
					throw new InvalidOperationException($"Unexpected expression type {expr.ElementType}");
			}

			return StringBuilder;
		}

		void BuildFormatValues(string format, IReadOnlyList<ISqlExpression>? parameters, Func<int> getPrecedence)
		{
			if (parameters == null || parameters.Count == 0)
				StringBuilder.Append(format);
			else
			{
				var s      = new StringBuilder();
				var values = new object[parameters.Count];

				for (var i = 0; i < values.Length; i++)
				{
					var value = parameters[i];

					s.Length = 0;
					WithStringBuilder(s, () => BuildExpression(getPrecedence(), value));
					values[i] = s.ToString();
				}

				StringBuilder.AppendFormat(format, values);
			}
		}

		string IdentText(string text, int ident)
		{
			if (string.IsNullOrEmpty(text))
				return text;

			text = text.Replace("\r", "");

			var strArray = text.Split('\n');
			var sb = new StringBuilder();

			for (var i = 0; i < strArray.Length; i++)
			{
				var s = strArray[i];
				sb.Append('\t', ident).Append(s);
				if (i < strArray.Length - 1)
					sb.AppendLine();
			}

			return sb.ToString();
		}

		void BuildExpression(int parentPrecedence, ISqlExpression expr, string? alias, ref bool addAlias)
		{
			var wrap = Wrap(GetPrecedence(expr), parentPrecedence);

			if (wrap) StringBuilder.Append('(');
			BuildExpression(expr, true, true, alias, ref addAlias);
			if (wrap) StringBuilder.Append(')');
		}

		protected StringBuilder BuildExpression(ISqlExpression expr)
		{
			var dummy = false;
			return BuildExpression(expr, true, true, null, ref dummy);
		}

		public void BuildExpression(ISqlExpression expr, bool buildTableName, bool checkParentheses, bool throwExceptionIfTableNotFound = true)
		{
			var dummy = false;
			BuildExpression(expr, buildTableName, checkParentheses, null, ref dummy, throwExceptionIfTableNotFound);
		}

		protected void BuildExpression(int precedence, ISqlExpression expr)
		{
			var dummy = false;
			BuildExpression(precedence, expr, null, ref dummy);
		}

		protected virtual void BuildTypedExpression(SqlDataType dataType, ISqlExpression value)
		{
			StringBuilder.Append("CAST(");
			BuildExpression(value);
			StringBuilder.Append(" AS ");
			BuildDataType(dataType, false);
			StringBuilder.Append(')');
		}

		protected virtual void BuildSqlRow(SqlRow expr, bool buildTableName, bool checkParentheses, bool throwExceptionIfTableNotFound)
		{
			StringBuilder.Append('(');
			foreach (var value in expr.Values)
			{
				BuildExpression(value, buildTableName, checkParentheses, throwExceptionIfTableNotFound);
				StringBuilder.Append(InlineComma);
			}
			StringBuilder.Length -= InlineComma.Length; // Note that SqlRow are never empty
			StringBuilder.Append(')');
		}

		void ISqlBuilder.BuildExpression(StringBuilder sb, ISqlExpression expr, bool buildTableName)
		{
			WithStringBuilder(sb, () => BuildExpression(expr, buildTableName, true));
		}

		#endregion

		#region BuildValue

		protected void BuildValue(SqlDataType? dataType, object? value)
		{
			if (value is Sql.SqlID id)
				TryBuildSqlID(id);
			else
			MappingSchema.ConvertToSqlValue(StringBuilder, dataType, value);
		}

		#endregion

		#region BuildBinaryExpression

		protected virtual void BuildBinaryExpression(SqlBinaryExpression expr)
		{
			BuildBinaryExpression(expr.Operation, expr);
		}

		void BuildBinaryExpression(string op, SqlBinaryExpression expr)
		{
			if (expr.Operation == "*" && expr.Expr1 is SqlValue value)
			{
				if (value.Value is int i && i == -1)
				{
					StringBuilder.Append('-');
					BuildExpression(GetPrecedence(expr), expr.Expr2);
					return;
				}
			}

			BuildExpression(GetPrecedence(expr), expr.Expr1);
			StringBuilder.Append(' ').Append(op).Append(' ');
			BuildExpression(GetPrecedence(expr), expr.Expr2);
		}

		#endregion

		#region BuildFunction

		protected virtual void BuildFunction(SqlFunction func)
		{
			if (func.Name == "CASE")
			{
				StringBuilder.Append(func.Name).AppendLine();

				Indent++;

				var i = 0;

				for (; i < func.Parameters.Length - 1; i += 2)
				{
					AppendIndent().Append("WHEN ");

					var len = StringBuilder.Length;

					BuildExpression(func.Parameters[i]);

					if (SqlExpression.NeedsEqual(func.Parameters[i]))
					{
						StringBuilder.Append(" = ");
						BuildValue(null, true);
					}

					if (StringBuilder.Length - len > 20)
					{
						StringBuilder.AppendLine();
						AppendIndent().Append("\tTHEN ");
					}
					else
						StringBuilder.Append(" THEN ");

					BuildExpression(func.Parameters[i + 1]);
					StringBuilder.AppendLine();
				}

				if (i < func.Parameters.Length)
				{
					AppendIndent().Append("ELSE ");
					BuildExpression(func.Parameters[i]);
					StringBuilder.AppendLine();
				}

				Indent--;

				AppendIndent().Append("END");
			}
			else
			{
				BuildFunction(func.Name, func.Parameters);
			}
		}

		void BuildFunction(string name, ISqlExpression[] exprs)
		{
			StringBuilder.Append(name).Append('(');

			var first = true;

			foreach (var parameter in exprs)
			{
				if (!first)
					StringBuilder.Append(InlineComma);

				BuildExpression(parameter, true, !first || name == "EXISTS");

				first = false;
			}

			StringBuilder.Append(')');
		}

		#endregion

		#region BuildDataType

		/// <summary>
		/// Appends an <see cref="SqlDataType"/>'s String to a provided <see cref="StringBuilder"/>
		/// </summary>
		/// <param name="sb"></param>
		/// <param name="dataType"></param>
		/// <returns>The stringbuilder with the type information appended.</returns>
		public StringBuilder BuildDataType(StringBuilder sb,
			SqlDataType dataType)
		{
			WithStringBuilder(sb, () =>
			{
				BuildDataType(dataType, false);
			});
			return sb;
		}
		protected void BuildDataType(SqlDataType type, bool forCreateTable)
		{
			if (!string.IsNullOrEmpty(type.Type.DbType))
				StringBuilder.Append(type.Type.DbType);
			else
			{
				if (type.Type.DataType == DataType.Undefined)
					type = MappingSchema.GetDataType(type.Type.SystemType);

				if (!string.IsNullOrEmpty(type.Type.DbType))
				{
					StringBuilder.Append(type.Type.DbType);
					return;
				}

				if (type.Type.DataType == DataType.Undefined)
					// give some hint to user that it is expected situation and he need to fix something on his side
					throw new LinqToDBException("Database type cannot be determined automatically and must be specified explicitly");

				BuildDataTypeFromDataType(type, forCreateTable);
			}
		}

		protected virtual void BuildDataTypeFromDataType(SqlDataType type, bool forCreateTable)
		{
			switch (type.Type.DataType)
			{
				case DataType.Double : StringBuilder.Append("Float");    return;
				case DataType.Single : StringBuilder.Append("Real");     return;
				case DataType.SByte  : StringBuilder.Append("TinyInt");  return;
				case DataType.UInt16 : StringBuilder.Append("Int");      return;
				case DataType.UInt32 : StringBuilder.Append("BigInt");   return;
				case DataType.UInt64 : StringBuilder.Append("Decimal");  return;
				case DataType.Byte   : StringBuilder.Append("TinyInt");  return;
				case DataType.Int16  : StringBuilder.Append("SmallInt"); return;
				case DataType.Int32  : StringBuilder.Append("Int");      return;
				case DataType.Int64  : StringBuilder.Append("BigInt");   return;
				case DataType.Boolean: StringBuilder.Append("Bit");      return;
			}

			StringBuilder.Append(type.Type.DataType);

			if (type.Type.Length > 0)
				StringBuilder.Append('(').Append(type.Type.Length).Append(')');

			if (type.Type.Precision > 0)
				StringBuilder.Append('(').Append(type.Type.Precision).Append(InlineComma).Append(type.Type.Scale).Append(')');
		}

		#endregion

		#region GetPrecedence

		static int GetPrecedence(ISqlExpression expr)
		{
			return expr.Precedence;
		}

		protected static int GetPrecedence(ISqlPredicate predicate)
		{
			return predicate.Precedence;
		}

		#endregion

		#region Comments

		protected virtual void BuildTag(SqlStatement statement)
		{
			if (statement.Tag != null)
				BuildSqlComment(StringBuilder, statement.Tag);
		}

		protected virtual StringBuilder BuildSqlComment(StringBuilder sb, SqlComment comment)
		{
			sb.Append("/* ");

			for (var i = 0; i < comment.Lines.Count; i++)
			{
				sb.Append(comment.Lines[i].Replace("/*", "").Replace("*/", ""));
				if (i < comment.Lines.Count - 1)
					sb.AppendLine();
			}

			sb.AppendLine(" */");

			return sb;
		}

		#endregion

		#endregion

		#region Internal Types

		protected enum Step
		{
			WithClause,
			SelectClause,
			DeleteClause,
			UpdateClause,
			InsertClause,
			FromClause,
			WhereClause,
			GroupByClause,
			HavingClause,
			OrderByClause,
			OffsetLimit,
			Tag,
			Output,
			QueryExtensions
		}

		#endregion

		#region Alternative Builders

		protected delegate IEnumerable<SqlColumn> ColumnSelector();

		protected IEnumerable<SqlColumn> AlternativeGetSelectedColumns(SelectQuery selectQuery, ColumnSelector columnSelector)
		{
			foreach (var col in columnSelector())
				yield return col;

			SkipAlias = false;

			var obys = GetTempAliases(selectQuery.OrderBy.Items.Count, "oby");

			for (var i = 0; i < obys.Length; i++)
				yield return new SqlColumn(selectQuery, selectQuery.OrderBy.Items[i].Expression, obys[i]);
		}

		protected static bool IsDateDataType(ISqlExpression expr, string dateName)
		{
			return expr.ElementType switch
			{
				QueryElementType.SqlDataType   => ((SqlDataType)expr).Type.DataType == DataType.Date,
				QueryElementType.SqlExpression => ((SqlExpression)expr).Expr == dateName,
				_                              => false,
			};
		}

		protected static bool IsTimeDataType(ISqlExpression expr)
		{
			return expr.ElementType switch
			{
				QueryElementType.SqlDataType   => ((SqlDataType)expr).Type.DataType == DataType.Time,
				QueryElementType.SqlExpression => ((SqlExpression)expr).Expr == "Time",
				_                              => false,
			};
		}

		#endregion

		#region Helpers

		protected SequenceNameAttribute? GetSequenceNameAttribute(SqlTable table, bool throwException)
		{
			var identityField = table.GetIdentityField();

			if (identityField == null)
				if (throwException)
					throw new SqlException("Identity field must be defined for '{0}'.", table.Name);
				else
					return null;

			if (table.ObjectType == null)
				if (throwException)
					throw new SqlException("Sequence name can not be retrieved for the '{0}' table.", table.Name);
				else
					return null;

			var attrs = table.SequenceAttributes;

			if (attrs.IsNullOrEmpty())
				if (throwException)
					throw new SqlException("Sequence name can not be retrieved for the '{0}' table.", table.Name);
				else
					return null;

			return attrs[0];
		}

		static bool Wrap(int precedence, int parentPrecedence)
		{
			return
				precedence == 0 ||
				/* maybe it will be no harm to put "<=" here? */
				precedence < parentPrecedence ||
				(precedence == parentPrecedence &&
					(parentPrecedence == Precedence.Subtraction ||
					 parentPrecedence == Precedence.Multiplicative ||
					 parentPrecedence == Precedence.LogicalNegation));
		}

		protected string? GetTableAlias(ISqlTableSource table)
		{
			switch (table.ElementType)
			{
				case QueryElementType.TableSource:
					{
						var ts    = (SqlTableSource)table;
						var alias = string.IsNullOrEmpty(ts.Alias) ? GetTableAlias(ts.Source) : ts.Alias;
						return alias is not ("$" or "$F") ? alias : null;
					}
				case QueryElementType.SqlTable        :
				case QueryElementType.SqlCteTable     :
					{
						var alias = ((SqlTable)table).Alias;
						return alias is not ("$" or "$F") ? alias : null;
					}
				case QueryElementType.SqlRawSqlTable  :
					{
						var ts = Statement.SelectQuery?.GetTableSource(table) ?? Statement.GetTableSource(table);

						if (ts != null)
							return GetTableAlias(ts);

						var alias = ((SqlTable)table).Alias;
						return alias is not ("$" or "$F") ? alias : null;
					}
				case QueryElementType.SqlTableLikeSource:
					return null;

				default:
					throw new InvalidOperationException($"Unexpected table type {table.ElementType}");
			}
		}

		public virtual string? GetTableServerName(SqlTable table)
		{
			return table.Server == null ? null : ConvertInline(table.Server, ConvertType.NameToServer);
		}

		public virtual string? GetTableDatabaseName(SqlTable table)
		{
			return table.Database == null ? null : ConvertInline(table.Database, ConvertType.NameToDatabase);
		}

		public virtual string? GetTableSchemaName(SqlTable table)
		{
			return table.Schema == null ? null : ConvertInline(table.Schema, ConvertType.NameToSchema);
		}

		public virtual string? GetTablePhysicalName(SqlTable table)
		{
			return table.PhysicalName == null ? null : ConvertInline(table.PhysicalName, ConvertType.NameToQueryTable);
		}

		string GetPhysicalTableName(ISqlTableSource table, string? alias, bool ignoreTableExpression = false, string? defaultDatabaseName = null)
		{
			switch (table.ElementType)
			{
				case QueryElementType.SqlTable:
					{
						var tbl = (SqlTable)table;

						var server       = GetTableServerName  (tbl);
						var database     = GetTableDatabaseName(tbl) ?? defaultDatabaseName;
						var schema       = GetTableSchemaName  (tbl);
						var physicalName = GetTablePhysicalName(tbl)!;

						var sb = new StringBuilder();

						BuildTableName(sb, server, database, schema, physicalName, tbl.TableOptions);

						if (!ignoreTableExpression && tbl.SqlTableType == SqlTableType.Expression)
						{
							var values = new object[2 + (tbl.TableArguments?.Length ?? 0)];

							values[0] = sb.ToString();

							if (alias != null)
								values[1] = ConvertInline(alias, ConvertType.NameToQueryTableAlias);
							else
								values[1] = "";

							for (var i = 2; i < values.Length; i++)
							{
								var value = tbl.TableArguments![i - 2];

								sb.Length = 0;
								WithStringBuilder(sb, () => BuildExpression(Precedence.Primary, value));
								values[i] = sb.ToString();
							}

							sb.Length = 0;
							sb.AppendFormat(tbl.Name!, values);
						}

						if (tbl.SqlTableType == SqlTableType.Function)
						{
							sb.Append('(');

							if (tbl.TableArguments != null && tbl.TableArguments.Length > 0)
							{
								var first = true;

								foreach (var arg in tbl.TableArguments)
								{
									if (!first)
										sb.Append(InlineComma);

									WithStringBuilder(sb, () => BuildExpression(arg, true, !first));

									first = false;
								}
							}

							sb.Append(')');
						}

						return sb.ToString();
					}

				case QueryElementType.TableSource:
					return GetPhysicalTableName(((SqlTableSource)table).Source, alias);

				case QueryElementType.SqlCteTable:
				case QueryElementType.SqlRawSqlTable:
					return GetTablePhysicalName((SqlTable)table)!;

				case QueryElementType.SqlTableLikeSource:
					return ConvertInline(((SqlTableLikeSource)table).Name, ConvertType.NameToQueryTable);

				default:
					throw new InvalidOperationException($"Unexpected table type {table.ElementType}");
			}
		}

		protected StringBuilder AppendIndent()
		{
			if (Indent > 0)
				StringBuilder.Append('\t', Indent);

			return StringBuilder;
		}

		protected virtual bool IsReserved(string word)
		{
			return ReservedWords.IsReserved(word);
		}

		#endregion

		#region ISqlProvider Members

		public virtual ISqlExpression? GetIdentityExpression(SqlTable table)
		{
			return null;
		}

		protected virtual void PrintParameterName(StringBuilder sb, DbParameter parameter)
		{
			if (!parameter.ParameterName.StartsWith("@"))
				sb.Append('@');
			sb.Append(parameter.ParameterName);
		}

<<<<<<< HEAD
		protected virtual string? GetTypeName(DbParameter parameter)
=======
		protected virtual string? GetTypeName(IDataContext dataContext, DbParameter parameter)
>>>>>>> 8fb36cb7
		{
			return null;
		}

<<<<<<< HEAD
		protected virtual string? GetUdtTypeName(DbParameter parameter)
=======
		protected virtual string? GetUdtTypeName(IDataContext dataContext, DbParameter parameter)
>>>>>>> 8fb36cb7
		{
			return null;
		}

<<<<<<< HEAD
		protected virtual string? GetProviderTypeName(DbParameter parameter)
=======
		protected virtual string? GetProviderTypeName(IDataContext dataContext, DbParameter parameter)
>>>>>>> 8fb36cb7
		{
			return parameter.DbType switch
			{
				DbType.AnsiString            => "VarChar",
				DbType.AnsiStringFixedLength => "Char",
				DbType.String                => "NVarChar",
				DbType.StringFixedLength     => "NChar",
				DbType.Decimal               => "Decimal",
				DbType.Binary                => "Binary",
				_                            => null,
			};
		}

<<<<<<< HEAD
		protected virtual void PrintParameterType(StringBuilder sb, DbParameter parameter)
=======
		protected virtual void PrintParameterType(IDataContext dataContext, StringBuilder sb, DbParameter parameter)
>>>>>>> 8fb36cb7
		{
			var typeName = GetTypeName(dataContext, parameter);
			if (!string.IsNullOrEmpty(typeName))
				sb.Append(typeName).Append(" -- ");

			var udtTypeName = GetUdtTypeName(dataContext, parameter);
			if (!string.IsNullOrEmpty(udtTypeName))
				sb.Append(udtTypeName).Append(" -- ");

			var t1 = GetProviderTypeName(dataContext, parameter);
			var t2 = parameter.DbType.ToString();

			sb.Append(t1);

			if (t1 != null)
			{
				if (parameter.Size > 0)
				{
					if (t1.IndexOf('(') < 0)
						sb.Append('(').Append(parameter.Size).Append(')');
				}
#if NET45
#pragma warning disable RS0030 // API missing from DbParameter in NET 4.5
				else if (((IDbDataParameter)parameter).Precision > 0)
				{
					if (t1.IndexOf('(') < 0)
						sb.Append('(').Append(((IDbDataParameter)parameter).Precision).Append(InlineComma).Append(((IDbDataParameter)parameter).Scale).Append(')');
				}
#pragma warning restore RS0030 // API missing from DbParameter in NET 4.5
#else
				else if (parameter.Precision > 0)
				{
					if (t1.IndexOf('(') < 0)
						sb.Append('(').Append(parameter.Precision).Append(InlineComma).Append(parameter.Scale).Append(')');
				}
#endif
				else
				{
					switch (parameter.DbType)
					{
						case DbType.AnsiString           :
						case DbType.AnsiStringFixedLength:
						case DbType.String               :
						case DbType.StringFixedLength    :
							{
								var value = parameter.Value as string;

								if (!string.IsNullOrEmpty(value))
									sb.Append('(').Append(value!.Length).Append(')');

								break;
							}
						case DbType.Decimal:
							{
								var value = parameter.Value;

								if (value is decimal dec)
								{
									var d = new SqlDecimal(dec);
									sb.Append('(').Append(d.Precision).Append(InlineComma).Append(d.Scale).Append(')');
								}

								break;
							}
						case DbType.Binary:
							{
								if (parameter.Value is byte[] value)
									sb.Append('(').Append(value.Length).Append(')');

								break;
							}
					}
				}
			}

			if (t1 != t2)
				sb.Append(" -- ").Append(t2);
		}

<<<<<<< HEAD
		public virtual StringBuilder PrintParameters(StringBuilder sb, IEnumerable<DbParameter>? parameters)
=======
		public virtual StringBuilder PrintParameters(IDataContext dataContext, StringBuilder sb, IEnumerable<DbParameter>? parameters)
>>>>>>> 8fb36cb7
		{
			if (parameters != null)
			{
				foreach (var p in parameters)
				{
					sb.Append("DECLARE ");
					PrintParameterName(sb, p);
					sb.Append(' ');
					PrintParameterType(dataContext, sb, p);
					sb.AppendLine();

					sb.Append("SET     ");
					PrintParameterName(sb, p);
					sb.Append(" = ");
					if (p.Value is byte[] bytes                           &&
					    Configuration.MaxBinaryParameterLengthLogging >= 0 &&
					    bytes.Length > Configuration.MaxBinaryParameterLengthLogging &&
					    MappingSchema.ValueToSqlConverter.CanConvert(typeof(byte[])))
					{
						var trimmed =
							new byte[Configuration.MaxBinaryParameterLengthLogging];
						Array.Copy(bytes, 0, trimmed, 0,
							Configuration.MaxBinaryParameterLengthLogging);
						MappingSchema.ValueToSqlConverter.TryConvert(sb, trimmed);
						sb.AppendLine();
						sb.Append(
							$"-- value above truncated for logging, actual length is {bytes.Length}");
					}
					else if (p.Value is Binary binaryData &&
					         Configuration.MaxBinaryParameterLengthLogging >= 0 &&
					         binaryData.Length > Configuration.MaxBinaryParameterLengthLogging &&
					         MappingSchema.ValueToSqlConverter.CanConvert(typeof(Binary)))
					{
						//We aren't going to create a new Binary here,
						//since ValueToSql always just .ToArray() anyway
						var trimmed =
							new byte[Configuration.MaxBinaryParameterLengthLogging];
						Array.Copy(binaryData.ToArray(), 0, trimmed, 0,
							Configuration.MaxBinaryParameterLengthLogging);
						MappingSchema.TryConvertToSql(sb, null, trimmed);
						sb.AppendLine();
						sb.Append(
							$"-- value above truncated for logging, actual length is {binaryData.Length}");
					}
					else if (p.Value is string s &&
					         Configuration.MaxStringParameterLengthLogging >= 0 &&
					         s.Length > Configuration.MaxStringParameterLengthLogging &&
					         MappingSchema.ValueToSqlConverter.CanConvert(typeof(string)))
					{
						var trimmed =
							s.Substring(0,
								Configuration.MaxStringParameterLengthLogging);
						MappingSchema.TryConvertToSql(sb, null, trimmed);
						sb.AppendLine();
						sb.Append(
							$"-- value above truncated for logging, actual length is {s.Length}");
					}
					else if (!MappingSchema.TryConvertToSql(sb, null, p.Value))
						FormatParameterValue(sb, p.Value);
					sb.AppendLine();
				}

				sb.AppendLine();
			}

			return sb;
		}

		// for values without literal support from provider we should generate debug string using fixed format
		// to avoid deviations on different locales or locale settings
		private static void FormatParameterValue(StringBuilder sb, object? value)
		{
			if (value is DateTime dt)
			{
				// ISO8601 format (with Kind-specific offset part)
				sb
					.Append('\'')
					.Append(dt.ToString("o"))
					.Append('\'');
			}
			else if (value is DateTimeOffset dto)
			{
				// ISO8601 format with offset
				sb
					.Append('\'')
					.Append(dto.ToString("o"))
					.Append('\'');
			}
			else
				sb.Append(value);
		}

		public string ApplyQueryHints(string sqlText, IReadOnlyCollection<string> queryHints)
		{
			var sb = new StringBuilder();

			foreach (var hint in queryHints)
				if (hint?.Length >= 2 && hint.StartsWith("**"))
					sb.AppendLine(hint.Substring(2));

			sb.Append(sqlText);

			foreach (var hint in queryHints)
				if (!(hint?.Length >= 2 && hint.StartsWith("**")))
					sb.AppendLine(hint);

			return sb.ToString();
		}

		public virtual string GetReserveSequenceValuesSql(int count, string sequenceName)
		{
			throw new NotImplementedException();
		}

		public virtual string GetMaxValueSql(EntityDescriptor entity, ColumnDescriptor column)
		{
			var server   = entity.ServerName;
			var database = entity.DatabaseName;
			var schema   = entity.SchemaName;
			var table    = entity.TableName;

			var columnName = ConvertInline(column.ColumnName, ConvertType.NameToQueryField);
			var tableName  = BuildTableName(
				new StringBuilder(),
				server   == null ? null : ConvertInline(server,   ConvertType.NameToServer),
				database == null ? null : ConvertInline(database, ConvertType.NameToDatabase),
				schema   == null ? null : ConvertInline(schema,   ConvertType.NameToSchema),
				                          ConvertInline(table,    ConvertType.NameToQueryTable),
				                          entity.TableOptions)
			.ToString();

			return $"SELECT Max({columnName}) FROM {tableName}";
		}

		private string? _name;

		public virtual string Name => _name ??= GetType().Name.Replace("SqlBuilder", "");

#endregion

#region Aliases

		HashSet<string>? _aliases;

		public void RemoveAlias(string alias)
		{
			_aliases?.Remove(alias);
		}

		string GetAlias(string desiredAlias, string defaultAlias)
		{
			if (_aliases == null)
				_aliases = OptimizationContext.Aliases.GetUsedTableAliases();

			var alias = desiredAlias;

			if (string.IsNullOrEmpty(desiredAlias) || desiredAlias.Length > 25)
			{
				desiredAlias = defaultAlias;
				alias        = defaultAlias + "1";
			}

			for (var i = 1; ; i++)
			{
				if (!_aliases.Contains(alias) && !ReservedWords.IsReserved(alias))
				{
					_aliases.Add(alias);
					break;
				}

				alias = desiredAlias + i;
			}

			return alias;
		}

		public string[] GetTempAliases(int n, string defaultAlias)
		{
			var aliases = new string[n];

			for (var i = 0; i < aliases.Length; i++)
				aliases[i] = GetAlias(defaultAlias, defaultAlias);

			foreach (var t in aliases)
				RemoveAlias(t);

			return aliases;
		}

#endregion

		#region BuildQueryExtensions

		protected virtual void BuildQueryExtensions(SqlStatement statement)
		{
		}

		#endregion

		#region TableID

		public Dictionary<string,TableIDInfo>? TableIDs  { get; set; }
		public string?                         TablePath { get; set; }
		public string?                         QueryName { get; set; }

		public string BuildSqlID(Sql.SqlID id)
		{
			if (TableIDs?.TryGetValue(id.ID, out var path) == true)
				return id.Type switch
				{
					Sql.SqlIDType.TableAlias => path!.TableAlias,
					Sql.SqlIDType.TableName  => path!.TableName,
					Sql.SqlIDType.TableSpec  => path!.TableSpec,
					_ => throw new InvalidOperationException($"Unknown SqlID Type '{id.Type}'.")
				};

			throw new InvalidOperationException($"Table ID '{id.ID}' is not defined.");
		}

		int _testReplaceNumber;

		void TryBuildSqlID(Sql.SqlID id)
		{
			if (TableIDs?.ContainsKey(id.ID) == true)
			{
				StringBuilder.Append(BuildSqlID(id));
			}
			else
			{
				var testToReplace = $"$$${++_testReplaceNumber}$$$";

				StringBuilder.Append(testToReplace);

				(_finalBuilders ??= new(1)).Add(() => StringBuilder.Replace(testToReplace, BuildSqlID(id)));
			}
		}

		#endregion
	}
}<|MERGE_RESOLUTION|>--- conflicted
+++ resolved
@@ -3524,29 +3524,17 @@
 			sb.Append(parameter.ParameterName);
 		}
 
-<<<<<<< HEAD
-		protected virtual string? GetTypeName(DbParameter parameter)
-=======
 		protected virtual string? GetTypeName(IDataContext dataContext, DbParameter parameter)
->>>>>>> 8fb36cb7
 		{
 			return null;
 		}
 
-<<<<<<< HEAD
-		protected virtual string? GetUdtTypeName(DbParameter parameter)
-=======
 		protected virtual string? GetUdtTypeName(IDataContext dataContext, DbParameter parameter)
->>>>>>> 8fb36cb7
 		{
 			return null;
 		}
 
-<<<<<<< HEAD
-		protected virtual string? GetProviderTypeName(DbParameter parameter)
-=======
 		protected virtual string? GetProviderTypeName(IDataContext dataContext, DbParameter parameter)
->>>>>>> 8fb36cb7
 		{
 			return parameter.DbType switch
 			{
@@ -3560,11 +3548,7 @@
 			};
 		}
 
-<<<<<<< HEAD
-		protected virtual void PrintParameterType(StringBuilder sb, DbParameter parameter)
-=======
 		protected virtual void PrintParameterType(IDataContext dataContext, StringBuilder sb, DbParameter parameter)
->>>>>>> 8fb36cb7
 		{
 			var typeName = GetTypeName(dataContext, parameter);
 			if (!string.IsNullOrEmpty(typeName))
@@ -3644,11 +3628,7 @@
 				sb.Append(" -- ").Append(t2);
 		}
 
-<<<<<<< HEAD
-		public virtual StringBuilder PrintParameters(StringBuilder sb, IEnumerable<DbParameter>? parameters)
-=======
 		public virtual StringBuilder PrintParameters(IDataContext dataContext, StringBuilder sb, IEnumerable<DbParameter>? parameters)
->>>>>>> 8fb36cb7
 		{
 			if (parameters != null)
 			{
@@ -3787,9 +3767,9 @@
 
 		public virtual string Name => _name ??= GetType().Name.Replace("SqlBuilder", "");
 
-#endregion
-
-#region Aliases
+		#endregion
+
+		#region Aliases
 
 		HashSet<string>? _aliases;
 
@@ -3838,7 +3818,7 @@
 			return aliases;
 		}
 
-#endregion
+		#endregion
 
 		#region BuildQueryExtensions
 
