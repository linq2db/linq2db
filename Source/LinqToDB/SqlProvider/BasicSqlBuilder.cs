--- conflicted
+++ resolved
@@ -304,7 +304,6 @@
 
 		protected virtual void BuildDeleteQuery(SqlDeleteStatement deleteStatement)
 		{
-<<<<<<< HEAD
 			var nullability = new NullabilityContext(deleteStatement.SelectQuery);
 
 			BuildStep = Step.Tag;               BuildTag(deleteStatement);
@@ -319,20 +318,6 @@
 			BuildStep = Step.OffsetLimit;       BuildOffsetLimit(nullability, deleteStatement.SelectQuery);
 			BuildStep = Step.Output;            BuildOutputSubclause(nullability, deleteStatement.GetOutputClause());
 			BuildStep = Step.QueryExtensions;   BuildQueryExtensions(deleteStatement);
-=======
-			BuildStep = Step.Tag;               BuildTag              (deleteStatement);
-			BuildStep = Step.WithClause;        BuildWithClause       (deleteStatement.With);
-			BuildStep = Step.DeleteClause;      BuildDeleteClause     (deleteStatement);
-			BuildStep = Step.FromClause;        BuildDeleteFromClause (deleteStatement);
-			BuildStep = Step.AlterDeleteClause; BuildAlterDeleteClause(deleteStatement);
-			BuildStep = Step.WhereClause;       BuildWhereClause      (deleteStatement.SelectQuery);
-			BuildStep = Step.GroupByClause;     BuildGroupByClause    (deleteStatement.SelectQuery);
-			BuildStep = Step.HavingClause;      BuildHavingClause     (deleteStatement.SelectQuery);
-			BuildStep = Step.OrderByClause;     BuildOrderByClause    (deleteStatement.SelectQuery);
-			BuildStep = Step.OffsetLimit;       BuildOffsetLimit      (deleteStatement.SelectQuery);
-			BuildStep = Step.Output;            BuildOutputSubclause  (deleteStatement.GetOutputClause());
-			BuildStep = Step.QueryExtensions;   BuildQueryExtensions  (deleteStatement);
->>>>>>> 0b8f1e08
 		}
 
 		protected void BuildDeleteQuery2(SqlDeleteStatement deleteStatement)
@@ -374,7 +359,6 @@
 				BuildStep = Step.FromClause; BuildFromClause(nullability, Statement, selectQuery);
 			}
 
-<<<<<<< HEAD
 			BuildStep = Step.WhereClause;     BuildUpdateWhereClause(nullability, selectQuery);
 			BuildStep = Step.GroupByClause;   BuildGroupByClause(nullability, selectQuery);
 			BuildStep = Step.HavingClause;    BuildHavingClause(nullability, selectQuery);
@@ -382,15 +366,6 @@
 			BuildStep = Step.OffsetLimit;     BuildOffsetLimit(nullability, selectQuery);
 			BuildStep = Step.Output;          BuildOutputSubclause(nullability, statement.GetOutputClause());
 			BuildStep = Step.QueryExtensions; BuildQueryExtensions(statement);
-=======
-			BuildStep = Step.WhereClause;     BuildUpdateWhereClause(selectQuery);
-			BuildStep = Step.GroupByClause;   BuildGroupByClause    (selectQuery);
-			BuildStep = Step.HavingClause;    BuildHavingClause     (selectQuery);
-			BuildStep = Step.OrderByClause;   BuildOrderByClause    (selectQuery);
-			BuildStep = Step.OffsetLimit;     BuildOffsetLimit      (selectQuery);
-			BuildStep = Step.Output;          BuildOutputSubclause  (statement.GetOutputClause());
-			BuildStep = Step.QueryExtensions; BuildQueryExtensions  (statement);
->>>>>>> 0b8f1e08
 		}
 
 		protected virtual void BuildSelectQuery(SqlSelectStatement selectStatement)
@@ -404,7 +379,6 @@
 				TablePath = null;
 			}
 
-<<<<<<< HEAD
 			var nullability = new NullabilityContext(selectStatement.SelectQuery);
 
 			BuildStep = Step.Tag;             BuildTag(selectStatement);
@@ -416,17 +390,6 @@
 			BuildStep = Step.HavingClause;    BuildHavingClause(nullability, selectStatement.SelectQuery);
 			BuildStep = Step.OrderByClause;   BuildOrderByClause(nullability, selectStatement.SelectQuery);
 			BuildStep = Step.OffsetLimit;     BuildOffsetLimit(nullability, selectStatement.SelectQuery);
-=======
-			BuildStep = Step.Tag;             BuildTag            (selectStatement);
-			BuildStep = Step.WithClause;      BuildWithClause     (selectStatement.With);
-			BuildStep = Step.SelectClause;    BuildSelectClause   (selectStatement.SelectQuery);
-			BuildStep = Step.FromClause;      BuildFromClause     (selectStatement, selectStatement.SelectQuery);
-			BuildStep = Step.WhereClause;     BuildWhereClause    (selectStatement.SelectQuery);
-			BuildStep = Step.GroupByClause;   BuildGroupByClause  (selectStatement.SelectQuery);
-			BuildStep = Step.HavingClause;    BuildHavingClause   (selectStatement.SelectQuery);
-			BuildStep = Step.OrderByClause;   BuildOrderByClause  (selectStatement.SelectQuery);
-			BuildStep = Step.OffsetLimit;     BuildOffsetLimit    (selectStatement.SelectQuery);
->>>>>>> 0b8f1e08
 			BuildStep = Step.QueryExtensions; BuildQueryExtensions(selectStatement);
 
 			TablePath = tablePath;
@@ -441,15 +404,13 @@
 
 		protected virtual void BuildInsertQuery(SqlStatement statement, SqlInsertClause insertClause, bool addAlias)
 		{
-<<<<<<< HEAD
-			var nullability = NullabilityContext.GetContext(statement.SelectQuery);
-=======
 			if (!CteFirst && statement is SqlStatementWithQueryBase withQuery && withQuery.With?.Clauses.Count > 0)
 			{
 				BuildInsertQuery2(statement, insertClause, addAlias);
 				return;
 			}
->>>>>>> 0b8f1e08
+
+			var nullability = NullabilityContext.GetContext(statement.SelectQuery);
 
 			BuildStep = Step.Tag;          BuildTag(statement);
 			BuildStep = Step.WithClause;   BuildWithClause(statement.GetWithClause());
@@ -457,7 +418,6 @@
 
 			if (statement.QueryType == QueryType.Insert && statement.SelectQuery!.From.Tables.Count != 0)
 			{
-<<<<<<< HEAD
 				BuildStep = Step.SelectClause;    BuildSelectClause(nullability, statement.SelectQuery);
 				BuildStep = Step.FromClause;      BuildFromClause(nullability, statement, statement.SelectQuery);
 				BuildStep = Step.WhereClause;     BuildWhereClause(nullability, statement.SelectQuery);
@@ -465,15 +425,6 @@
 				BuildStep = Step.HavingClause;    BuildHavingClause(nullability, statement.SelectQuery);
 				BuildStep = Step.OrderByClause;   BuildOrderByClause(nullability, statement.SelectQuery);
 				BuildStep = Step.OffsetLimit;     BuildOffsetLimit(nullability, statement.SelectQuery);
-=======
-				BuildStep = Step.SelectClause;    BuildSelectClause   (statement.SelectQuery);
-				BuildStep = Step.FromClause;      BuildFromClause     (statement, statement.SelectQuery);
-				BuildStep = Step.WhereClause;     BuildWhereClause    (statement.SelectQuery);
-				BuildStep = Step.GroupByClause;   BuildGroupByClause  (statement.SelectQuery);
-				BuildStep = Step.HavingClause;    BuildHavingClause   (statement.SelectQuery);
-				BuildStep = Step.OrderByClause;   BuildOrderByClause  (statement.SelectQuery);
-				BuildStep = Step.OffsetLimit;     BuildOffsetLimit    (statement.SelectQuery);
->>>>>>> 0b8f1e08
 				BuildStep = Step.QueryExtensions; BuildQueryExtensions(statement);
 			}
 
@@ -497,7 +448,6 @@
 
 			if (statement.QueryType == QueryType.Insert && statement.SelectQuery!.From.Tables.Count != 0)
 			{
-<<<<<<< HEAD
 				BuildStep = Step.SelectClause;    BuildSelectClause(nullability, statement.SelectQuery);
 				BuildStep = Step.FromClause;      BuildFromClause(nullability, statement, statement.SelectQuery);
 				BuildStep = Step.WhereClause;     BuildWhereClause(nullability, statement.SelectQuery);
@@ -505,30 +455,17 @@
 				BuildStep = Step.HavingClause;    BuildHavingClause(nullability, statement.SelectQuery);
 				BuildStep = Step.OrderByClause;   BuildOrderByClause(nullability, statement.SelectQuery);
 				BuildStep = Step.OffsetLimit;     BuildOffsetLimit(nullability, statement.SelectQuery);
-=======
-				BuildStep = Step.SelectClause;    BuildSelectClause   (statement.SelectQuery);
-				BuildStep = Step.FromClause;      BuildFromClause     (statement, statement.SelectQuery);
-				BuildStep = Step.WhereClause;     BuildWhereClause    (statement.SelectQuery);
-				BuildStep = Step.GroupByClause;   BuildGroupByClause  (statement.SelectQuery);
-				BuildStep = Step.HavingClause;    BuildHavingClause   (statement.SelectQuery);
-				BuildStep = Step.OrderByClause;   BuildOrderByClause  (statement.SelectQuery);
-				BuildStep = Step.OffsetLimit;     BuildOffsetLimit    (statement.SelectQuery);
->>>>>>> 0b8f1e08
 				BuildStep = Step.QueryExtensions; BuildQueryExtensions(statement);
 			}
 
 			if (insertClause.WithIdentity)
 				BuildGetIdentity(nullability, insertClause);
 			else
-<<<<<<< HEAD
 				BuildOutputSubclause(nullability, statement.GetOutputClause());
 
 			--Indent;
 
 			AppendIndent().AppendLine(")");
-=======
-				BuildOutputSubclause(statement.GetOutputClause());
->>>>>>> 0b8f1e08
 		}
 
 		protected virtual void BuildMultiInsertQuery(SqlMultiInsertStatement statement)
@@ -1035,19 +972,13 @@
 			{
 				if (insertClause.Into != null)
 				{
-<<<<<<< HEAD
 					BuildPhysicalTable(nullability, insertClause.Into, null);
 
 					if (addAlias)
-=======
-					var ts    = Statement.SelectQuery!.GetTableSource(insertClause.Into!);
-					var alias = GetTableAlias(ts!);
-
-					if (alias != null)
->>>>>>> 0b8f1e08
 					{
 						var ts    = Statement.SelectQuery!.GetTableSource(insertClause.Into!);
 						var alias = GetTableAlias(ts!);
+
 						if (alias != null)
 						{
 							StringBuilder
