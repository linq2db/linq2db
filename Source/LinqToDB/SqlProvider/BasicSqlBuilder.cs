--- conflicted
+++ resolved
@@ -566,7 +566,6 @@
 			StringBuilder.AppendLine();
 		}
 
-<<<<<<< HEAD
 		protected virtual void BuildOutputColumnExpressions(IReadOnlyList<ISqlExpression> expressions)
 		{
 			Indent++;
@@ -593,8 +592,6 @@
 		}
 
 		protected virtual bool SupportsBooleanInColumn => false;
-=======
->>>>>>> aeed36fd
 		protected virtual bool SupportsNullInColumn    => true;
 
 		protected virtual ISqlExpression WrapBooleanExpression(ISqlExpression expr)
