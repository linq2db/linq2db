--- conflicted
+++ resolved
@@ -122,11 +122,7 @@
 		public T? ConvertElement<T>(T? element, NullabilityContext nullability)
 			where T : class, IQueryElement
 		{
-<<<<<<< HEAD
-			return (T?)SqlOptimizer.ConvertElement(MappingSchema, element, OptimizationContext, nullability);
-=======
-			return (T?)SqlOptimizer.ConvertElement(MappingSchema, DataOptions, element, OptimizationContext);
->>>>>>> 17968920
+			return (T?)SqlOptimizer.ConvertElement(MappingSchema, DataOptions, element, OptimizationContext, nullability);
 		}
 
 		#endregion
@@ -207,11 +203,7 @@
 
 		protected virtual void BuildSqlBuilder(NullabilityContext nullability, SelectQuery selectQuery, int indent, bool skipAlias)
 		{
-<<<<<<< HEAD
-			SqlOptimizer.ConvertSkipTake(nullability, MappingSchema, selectQuery, OptimizationContext, out var takeExpr, out var skipExpr);
-=======
-			SqlOptimizer.ConvertSkipTake(MappingSchema, DataOptions, selectQuery, OptimizationContext, out var takeExpr, out var skipExpr);
->>>>>>> 17968920
+			SqlOptimizer.ConvertSkipTake(nullability, MappingSchema, DataOptions, selectQuery, OptimizationContext, out var takeExpr, out var skipExpr);
 
 			if (!SqlProviderFlags.GetIsSkipSupportedFlag(takeExpr, skipExpr)
 				&& skipExpr != null)
@@ -736,13 +728,8 @@
 		protected virtual void BuildAlterDeleteClause(SqlDeleteStatement deleteStatement)
 		{
 		}
-<<<<<<< HEAD
 		
 		protected virtual void BuildDeleteClause(NullabilityContext nullability, SqlDeleteStatement deleteStatement)
-=======
-
-		protected virtual void BuildDeleteClause(SqlDeleteStatement deleteStatement)
->>>>>>> 17968920
 		{
 			AppendIndent();
 			StringBuilder.Append("DELETE");
@@ -2201,11 +2188,7 @@
 
 		protected virtual void BuildSkipFirst(NullabilityContext nullability, SelectQuery selectQuery)
 		{
-<<<<<<< HEAD
-			SqlOptimizer.ConvertSkipTake(nullability, MappingSchema, selectQuery, OptimizationContext, out var takeExpr, out var skipExpr);
-=======
-			SqlOptimizer.ConvertSkipTake(MappingSchema, DataOptions, selectQuery, OptimizationContext, out var takeExpr, out var skipExpr);
->>>>>>> 17968920
+			SqlOptimizer.ConvertSkipTake(nullability, MappingSchema, DataOptions, selectQuery, OptimizationContext, out var takeExpr, out var skipExpr);
 
 			if (SkipFirst && NeedSkip(takeExpr, skipExpr) && SkipFormat != null)
 				StringBuilder.Append(' ').AppendFormat(
@@ -2238,11 +2221,7 @@
 
 		protected virtual void BuildOffsetLimit(NullabilityContext nullability, SelectQuery selectQuery)
 		{
-<<<<<<< HEAD
-			SqlOptimizer.ConvertSkipTake(nullability, MappingSchema, selectQuery, OptimizationContext, out var takeExpr, out var skipExpr);
-=======
-			SqlOptimizer.ConvertSkipTake(MappingSchema, DataOptions, selectQuery, OptimizationContext, out var takeExpr, out var skipExpr);
->>>>>>> 17968920
+			SqlOptimizer.ConvertSkipTake(nullability, MappingSchema, DataOptions, selectQuery, OptimizationContext, out var takeExpr, out var skipExpr);
 
 			var doSkip = NeedSkip(takeExpr, skipExpr) && OffsetFormat(selectQuery) != null;
 			var doTake = NeedTake(takeExpr)           && LimitFormat(selectQuery)  != null;
@@ -2258,13 +2237,8 @@
 
 					if (doTake)
 						StringBuilder.Append(' ');
-<<<<<<< HEAD
 				}
 		
-=======
-		}
-
->>>>>>> 17968920
 				if (doTake)
 				{
 					StringBuilder.AppendFormat(
@@ -3125,11 +3099,7 @@
 			if (value is Sql.SqlID id)
 				TryBuildSqlID(id);
 			else
-<<<<<<< HEAD
-				MappingSchema.ConvertToSqlValue(StringBuilder, dataType, value);
-=======
-			MappingSchema.ConvertToSqlValue(StringBuilder, dataType, DataOptions, value);
->>>>>>> 17968920
+				MappingSchema.ConvertToSqlValue(StringBuilder, dataType, DataOptions, value);
 		}
 
 		#endregion
