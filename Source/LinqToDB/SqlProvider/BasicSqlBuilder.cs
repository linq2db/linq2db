--- conflicted
+++ resolved
@@ -143,12 +143,12 @@
 
 		protected virtual void BuildSql(int commandNumber, SqlStatement statement, StringBuilder sb, EvaluationContext context, int indent, bool skipAlias)
 		{
-			Statement         = statement;
+			Statement     = statement;
 			_aliases          = new HashSet<string>(Statement.GetCurrentAliases(), StringComparer.OrdinalIgnoreCase);
-			StringBuilder     = sb;
+			StringBuilder = sb;
 			EvaluationContext = context;
-			Indent            = indent;
-			SkipAlias         = skipAlias;
+			Indent        = indent;
+			SkipAlias     = skipAlias;
 
 			if (commandNumber == 0)
 			{
@@ -392,15 +392,15 @@
 			if (server   != null) server   = ConvertInline(server,   ConvertType.NameToServer);
 			if (database != null) database = ConvertInline(database, ConvertType.NameToDatabase);
 			if (schema   != null) schema   = ConvertInline(schema,   ConvertType.NameToSchema);
-			                      table    = ConvertInline(table,    ConvertType.NameToQueryTable);
+								  table    = ConvertInline(table,    ConvertType.NameToQueryTable);
 
 			return BuildTableName(sb, server, database, schema, table, tableOptions);
 		}
 
 		public virtual StringBuilder BuildTableName(StringBuilder sb,
-			string?      server,
-			string?      database,
-			string?      schema,
+			string? server,
+			string? database,
+			string? schema,
 			string       table,
 			TableOptions tableOptions)
 		{
@@ -1833,17 +1833,6 @@
 
 					break;
 
-<<<<<<< HEAD
-=======
-				case QueryElementType.IsTruePredicate:
-					{
-						var reduced = ((SqlPredicate.IsTrue)predicate).Reduce();
-						BuildPredicate(GetPrecedence(predicate), GetPrecedence(reduced), reduced);
-					}
-
-					break;
-
->>>>>>> 044969da
 				case QueryElementType.IsNullPredicate:
 					{
 						BuildExpression(GetPrecedence((SqlPredicate.IsNull)predicate), ((SqlPredicate.IsNull)predicate).Expr1);
@@ -1962,106 +1951,106 @@
 						{
 							var prValue = paramValue.Value;
 
-							if (prValue == null)
+					if (prValue == null)
+					{
+						BuildPredicate(new SqlPredicate.Expr(new SqlValue(false)));
+						return;
+					}
+
+					if (prValue is IEnumerable items)
+					{
+						if (p.Expr1 is ISqlTableSource table)
+						{
+							var firstValue = true;
+							var keys       = table.GetKeys(true);
+
+							if (keys == null || keys.Count == 0)
+								throw new SqlException("Cannot create IN expression.");
+
+							if (keys.Count == 1)
 							{
-								BuildPredicate(new SqlPredicate.Expr(new SqlValue(false)));
-								return;
+								foreach (var item in items)
+								{
+									if (firstValue)
+									{
+										firstValue = false;
+										BuildExpression(GetPrecedence(p), keys[0]);
+										StringBuilder.Append(p.IsNot ? " NOT IN (" : " IN (");
+									}
+
+									var field = GetUnderlayingField(keys[0]);
+									var value = field.ColumnDescriptor.MemberAccessor.GetValue(item!);
+
+									if (value is ISqlExpression expression)
+										BuildExpression(expression);
+									else
+										BuildValue(new SqlDataType(field), value);
+
+									StringBuilder.Append(InlineComma);
+								}
 							}
-
-							if (prValue is IEnumerable items)
+							else
 							{
-								if (p.Expr1 is ISqlTableSource table)
+								var len = StringBuilder.Length;
+								var rem = 1;
+
+								foreach (var item in items)
 								{
-									var firstValue = true;
-									var keys       = table.GetKeys(true);
-
-									if (keys == null || keys.Count == 0)
-										throw new SqlException("Cannot create IN expression.");
-
-									if (keys.Count == 1)
+									if (firstValue)
 									{
-										foreach (var item in items)
+										firstValue = false;
+										StringBuilder.Append('(');
+									}
+
+									foreach (var key in keys)
+									{
+										var field = GetUnderlayingField(key);
+										var value = field.ColumnDescriptor.MemberAccessor.GetValue(item!);
+
+										BuildExpression(GetPrecedence(p), key);
+
+										if (value == null)
 										{
-											if (firstValue)
-											{
-												firstValue = false;
-												BuildExpression(GetPrecedence(p), keys[0]);
-												StringBuilder.Append(p.IsNot ? " NOT IN (" : " IN (");
-											}
-
-											var field = GetUnderlayingField(keys[0]);
-											var value = field.ColumnDescriptor.MemberAccessor.GetValue(item!);
-
-											if (value is ISqlExpression expression)
-												BuildExpression(expression);
-											else
-												BuildValue(new SqlDataType(field), value);
-
-											StringBuilder.Append(InlineComma);
+											StringBuilder.Append(" IS NULL");
 										}
+										else
+										{
+											StringBuilder.Append(" = ");
+											BuildValue(new SqlDataType(field), value);
+										}
+
+										StringBuilder.Append(" AND ");
 									}
-									else
+
+									StringBuilder.Remove(StringBuilder.Length - 4, 4).Append("OR ");
+
+									if (StringBuilder.Length - len >= 50)
 									{
-										var len = StringBuilder.Length;
-										var rem = 1;
-
-										foreach (var item in items)
-										{
-											if (firstValue)
-											{
-												firstValue = false;
-												StringBuilder.Append('(');
-											}
-
-											foreach (var key in keys)
-											{
-												var field = GetUnderlayingField(key);
-												var value = field.ColumnDescriptor.MemberAccessor.GetValue(item!);
-
-												BuildExpression(GetPrecedence(p), key);
-
-												if (value == null)
-												{
-													StringBuilder.Append(" IS NULL");
-												}
-												else
-												{
-													StringBuilder.Append(" = ");
-													BuildValue(new SqlDataType(field), value);
-												}
-
-												StringBuilder.Append(" AND ");
-											}
-
-											StringBuilder.Remove(StringBuilder.Length - 4, 4).Append("OR ");
-
-											if (StringBuilder.Length - len >= 50)
-											{
-												StringBuilder.AppendLine();
-												AppendIndent();
-												StringBuilder.Append(' ');
-												len = StringBuilder.Length;
-												rem = 5 + Indent;
-											}
-										}
-
-										if (!firstValue)
-											StringBuilder.Remove(StringBuilder.Length - rem, rem);
+										StringBuilder.AppendLine();
+										AppendIndent();
+										StringBuilder.Append(' ');
+										len = StringBuilder.Length;
+										rem = 5 + Indent;
 									}
-
-									if (firstValue)
-										BuildPredicate(new SqlPredicate.Expr(new SqlValue(p.IsNot)));
-									else
-										StringBuilder.Remove(StringBuilder.Length - 2, 2).Append(')');
 								}
-								else
-								{
-									BuildInListValues(p, items);
-								}
-
-								return;
+
+								if (!firstValue)
+									StringBuilder.Remove(StringBuilder.Length - rem, rem);
 							}
+
+							if (firstValue)
+								BuildPredicate(new SqlPredicate.Expr(new SqlValue(p.IsNot)));
+							else
+								StringBuilder.Remove(StringBuilder.Length - 2, 2).Append(')');
 						}
+						else
+						{
+							BuildInListValues(p, items);
+						}
+
+						return;
+					}
+				}
 
 				}
 
@@ -2458,7 +2447,7 @@
 			text = text.Replace("\r", "");
 
 			var strArray = text.Split('\n');
-			var sb       = new StringBuilder();
+			var sb = new StringBuilder();
 
 			for (var i = 0; i < strArray.Length; i++)
 			{
@@ -2938,17 +2927,9 @@
 
 						if (ts != null)
 							return GetTableAlias(ts);
-<<<<<<< HEAD
-						else
-						{
-							var alias = ((SqlTable)table).Alias;
-							return alias != "$" && alias != "$F" ? alias : null;
-						}	
-=======
 
 						var alias = ((SqlTable)table).Alias;
 						return alias != "$" && alias != "$F" ? alias : null;
->>>>>>> 044969da
 					}
 				case QueryElementType.MergeSourceTable:
 					return null;
