﻿using System;
using System.Collections;
using System.Collections.Concurrent;
using System.Collections.Generic;
using System.Data;
using System.Data.Linq;
using System.Data.SqlTypes;
using System.Diagnostics.CodeAnalysis;
using System.Linq;
using System.Text;
using System.Text.RegularExpressions;

namespace LinqToDB.SqlProvider
{
	using Infrastructure;
	using System.Data.Common;
	using Common;
	using DataProvider;
	using Mapping;
	using SqlQuery;
	using Extensions;

	public abstract partial class BasicSqlBuilder : ISqlBuilder
	{
		#region Init

		protected BasicSqlBuilder(IDataProvider? provider, MappingSchema mappingSchema, LinqOptionSet linqOptions, ISqlOptimizer sqlOptimizer, SqlProviderFlags sqlProviderFlags)
		{
			DataProvider     = provider;
			MappingSchema    = mappingSchema;
<<<<<<< HEAD
			LinqOptions      = linqOptions;
=======
>>>>>>> 9f70ca1d
			SqlOptimizer     = sqlOptimizer;
			SqlProviderFlags = sqlProviderFlags;
		}

		protected BasicSqlBuilder(BasicSqlBuilder parentBuilder)
		{
			DataProvider     = parentBuilder.DataProvider;
			MappingSchema    = parentBuilder.MappingSchema;
			LinqOptions      = parentBuilder.LinqOptions;
			SqlOptimizer     = parentBuilder.SqlOptimizer;
			SqlProviderFlags = parentBuilder.SqlProviderFlags;
			TablePath        = parentBuilder.TablePath;
			QueryName        = parentBuilder.QueryName;
			TableIDs         = parentBuilder.TableIDs ??= new();
		}

<<<<<<< HEAD
		public OptimizationContext  OptimizationContext { get; protected set; } = null!;
		public MappingSchema        MappingSchema       { get; }
		public LinqOptionSet LinqOptions         { get; }
		public StringBuilder        StringBuilder       { get; set; } = null!;
		public SqlProviderFlags     SqlProviderFlags    { get; }
=======
		public OptimizationContext OptimizationContext { get; protected set; } = null!;
		public MappingSchema       MappingSchema       { get;                }
		public StringBuilder       StringBuilder       { get; set;           } = null!;
		public SqlProviderFlags    SqlProviderFlags    { get;                }
>>>>>>> 9f70ca1d

		protected IDataProvider?      DataProvider;
		protected ValueToSqlConverter ValueToSqlConverter => MappingSchema.ValueToSqlConverter;
		protected SqlStatement        Statement = null!;
		protected int                 Indent;
		protected Step                BuildStep;
		protected ISqlOptimizer       SqlOptimizer;
		protected bool                SkipAlias;

		#endregion

		#region Support Flags

		public virtual bool IsNestedJoinSupported           => true;
		public virtual bool IsNestedJoinParenthesisRequired => false;

		/// <summary>
		/// True if it is needed to wrap join condition with ()
		/// </summary>
		/// <example>
		/// <code>
		/// INNER JOIN Table2 t2 ON (t1.Value = t2.Value)
		/// </code>
		/// </example>
		public virtual bool WrapJoinCondition => false;

		protected virtual bool CanSkipRootAliases(SqlStatement statement) => true;

		#endregion

		#region CommandCount

		public virtual int CommandCount(SqlStatement statement)
		{
			return 1;
		}

		#endregion

		#region Formatting
		/// <summary>
		/// Inline comma separator.
		/// Default value: <code>", "</code>
		/// </summary>
		protected virtual string InlineComma => ", ";

		// some providers could define different separator, e.g. DB2 iSeries OleDb provider needs ", " as separator
		/// <summary>
		/// End-of-line comma separator.
		/// Default value: <code>","</code>
		/// </summary>
		protected virtual string Comma => ",";

		/// <summary>
		/// End-of-line open parentheses element.
		/// Default value: <code>"("</code>
		/// </summary>
		protected virtual string OpenParens => "(";

		protected StringBuilder RemoveInlineComma()
		{
			StringBuilder.Length -= InlineComma.Length;
			return StringBuilder;
		}

		#endregion

		#region Helpers

		[return: NotNullIfNotNull("element")]
		public T? ConvertElement<T>(T? element)
			where T : class, IQueryElement
		{
			return (T?)SqlOptimizer.ConvertElement(MappingSchema, LinqOptions, element, OptimizationContext);
		}

		#endregion

		#region BuildSql

		public void BuildSql(int commandNumber, SqlStatement statement, StringBuilder sb, OptimizationContext optimizationContext, int startIndent = 0)
		{
			BuildSql(commandNumber, statement, sb, optimizationContext, startIndent, !Configuration.Sql.GenerateFinalAliases && CanSkipRootAliases(statement));
		}

		protected virtual void BuildSetOperation(SetOperation operation, StringBuilder sb)
		{
			switch (operation)
			{
				case SetOperation.Union       : sb.Append("UNION");         break;
				case SetOperation.UnionAll    : sb.Append("UNION ALL");     break;
				case SetOperation.Except      : sb.Append("EXCEPT");        break;
				case SetOperation.ExceptAll   : sb.Append("EXCEPT ALL");    break;
				case SetOperation.Intersect   : sb.Append("INTERSECT");     break;
				case SetOperation.IntersectAll: sb.Append("INTERSECT ALL"); break;
				default                       : throw new ArgumentOutOfRangeException(nameof(operation), operation, null);
			}
		}

		protected virtual void BuildSql(int commandNumber, SqlStatement statement, StringBuilder sb, OptimizationContext optimizationContext, int indent, bool skipAlias)
		{
			Statement           = statement;
			StringBuilder       = sb;
			OptimizationContext = optimizationContext;
			Indent              = indent;
			SkipAlias           = skipAlias;

			if (commandNumber == 0)
			{
				BuildSql();

				if (Statement.SelectQuery != null && Statement.SelectQuery.HasSetOperators)
				{
					foreach (var union in Statement.SelectQuery.SetOperators)
					{
						AppendIndent();
						BuildSetOperation(union.Operation, sb);
						sb.AppendLine();

						var sqlBuilder = ((BasicSqlBuilder)CreateSqlBuilder());
						sqlBuilder.BuildSql(commandNumber,
							new SqlSelectStatement(union.SelectQuery) { ParentStatement = statement }, sb,
							optimizationContext, indent,
							skipAlias);
					}
				}

				FinalizeBuildQuery(statement);
			}
			else
			{
				BuildCommand(statement, commandNumber);
			}
		}

		protected virtual void BuildCommand(SqlStatement statement, int commandNumber)
		{
		}

		List<Action>? _finalBuilders;

		protected virtual void FinalizeBuildQuery(SqlStatement statement)
		{
			if (_finalBuilders != null)
				foreach (var builder in _finalBuilders)
					builder();
		}

		#endregion

		#region Overrides

		protected virtual void BuildSqlBuilder(SelectQuery selectQuery, int indent, bool skipAlias)
		{
			SqlOptimizer.ConvertSkipTake(MappingSchema, LinqOptions, selectQuery, OptimizationContext, out var takeExpr, out var skipExpr);

			if (!SqlProviderFlags.GetIsSkipSupportedFlag(takeExpr, skipExpr)
				&& skipExpr != null)
				throw new SqlException("Skip for subqueries is not supported by the '{0}' provider.", Name);

			if (!SqlProviderFlags.IsTakeSupported && takeExpr != null)
				throw new SqlException("Take for subqueries is not supported by the '{0}' provider.", Name);

			var sqlBuilder = (BasicSqlBuilder)CreateSqlBuilder();
			sqlBuilder.BuildSql(0,
				new SqlSelectStatement(selectQuery) { ParentStatement = Statement }, StringBuilder, OptimizationContext, indent, skipAlias);
		}

		protected abstract ISqlBuilder CreateSqlBuilder();

		protected T WithStringBuilder<T>(StringBuilder sb, Func<T> func)
		{
			var current = StringBuilder;

			StringBuilder = sb;

			var ret = func();

			StringBuilder = current;

			return ret;
		}

		void WithStringBuilder(StringBuilder sb, Action func)
		{
			var current = StringBuilder;

			StringBuilder = sb;

			func();

			StringBuilder = current;
		}

		protected virtual bool ParenthesizeJoin(List<SqlJoinedTable> joins)
		{
			return false;
		}

		protected virtual void BuildSql()
		{
			switch (Statement.QueryType)
			{
				case QueryType.Select        : BuildSelectQuery((SqlSelectStatement)Statement);                                             break;
				case QueryType.Delete        : BuildDeleteQuery((SqlDeleteStatement)Statement);                                             break;
				case QueryType.Update        : BuildUpdateQuery(Statement, Statement.SelectQuery!, ((SqlUpdateStatement)Statement).Update); break;
				case QueryType.Insert        : BuildInsertQuery(Statement, ((SqlInsertStatement)Statement).Insert, false);                  break;
				case QueryType.InsertOrUpdate: BuildInsertOrUpdateQuery((SqlInsertOrUpdateStatement)Statement);                             break;
				case QueryType.CreateTable   : BuildCreateTableStatement((SqlCreateTableStatement)Statement);                               break;
				case QueryType.DropTable     : BuildDropTableStatement((SqlDropTableStatement)Statement);                                   break;
				case QueryType.TruncateTable : BuildTruncateTableStatement((SqlTruncateTableStatement)Statement);                           break;
				case QueryType.Merge         : BuildMergeStatement((SqlMergeStatement)Statement);                                           break;
				case QueryType.MultiInsert   : BuildMultiInsertQuery((SqlMultiInsertStatement)Statement);                                   break;
				default                      : BuildUnknownQuery();                                                                         break;
			}
		}

		protected virtual void BuildDeleteQuery(SqlDeleteStatement deleteStatement)
		{
			BuildStep = Step.Tag;             BuildTag(deleteStatement);
			BuildStep = Step.WithClause;      BuildWithClause(deleteStatement.With);
			BuildStep = Step.DeleteClause;    BuildDeleteClause(deleteStatement);
			BuildStep = Step.FromClause;      BuildFromClause(Statement, deleteStatement.SelectQuery);
			BuildStep = Step.WhereClause;     BuildWhereClause(deleteStatement.SelectQuery);
			BuildStep = Step.GroupByClause;   BuildGroupByClause(deleteStatement.SelectQuery);
			BuildStep = Step.HavingClause;    BuildHavingClause(deleteStatement.SelectQuery);
			BuildStep = Step.OrderByClause;   BuildOrderByClause(deleteStatement.SelectQuery);
			BuildStep = Step.OffsetLimit;     BuildOffsetLimit(deleteStatement.SelectQuery);
			BuildStep = Step.Output;          BuildOutputSubclause(deleteStatement.GetOutputClause());
			BuildStep = Step.QueryExtensions; BuildQueryExtensions(deleteStatement);
		}

		protected void BuildDeleteQuery2(SqlDeleteStatement deleteStatement)
		{
			BuildStep = Step.Tag;          BuildTag(deleteStatement);
			BuildStep = Step.DeleteClause; BuildDeleteClause(deleteStatement);

			while (StringBuilder[StringBuilder.Length - 1] == ' ')
				StringBuilder.Length--;

			StringBuilder.AppendLine();
			AppendIndent().AppendLine(OpenParens);

			++Indent;

			var selectStatement = new SqlSelectStatement(deleteStatement.SelectQuery)
			{ ParentStatement = deleteStatement, With = deleteStatement.GetWithClause() };

			var sqlBuilder = (BasicSqlBuilder)CreateSqlBuilder();
			sqlBuilder.BuildSql(0, selectStatement, StringBuilder, OptimizationContext, Indent);

			--Indent;

			AppendIndent().AppendLine(")");
		}

		protected virtual void BuildUpdateQuery(SqlStatement statement, SelectQuery selectQuery, SqlUpdateClause updateClause)
		{
			BuildStep = Step.Tag;          BuildTag(statement);
			BuildStep = Step.WithClause;   BuildWithClause(statement.GetWithClause());
			BuildStep = Step.UpdateClause; BuildUpdateClause(Statement, selectQuery, updateClause);

			if (SqlProviderFlags.IsUpdateFromSupported)
			{
				BuildStep = Step.FromClause; BuildFromClause(Statement, selectQuery);
			}

			BuildStep = Step.WhereClause;     BuildWhereClause(selectQuery);
			BuildStep = Step.GroupByClause;   BuildGroupByClause(selectQuery);
			BuildStep = Step.HavingClause;    BuildHavingClause(selectQuery);
			BuildStep = Step.OrderByClause;   BuildOrderByClause(selectQuery);
			BuildStep = Step.OffsetLimit;     BuildOffsetLimit(selectQuery);
			BuildStep = Step.Output;          BuildOutputSubclause(statement.GetOutputClause());
			BuildStep = Step.QueryExtensions; BuildQueryExtensions(statement);
		}

		protected virtual void BuildSelectQuery(SqlSelectStatement selectStatement)
		{
			var queryName = QueryName;
			var tablePath = TablePath;

			if (selectStatement.SelectQuery.QueryName is not null && SqlProviderFlags.IsNamingQueryBlockSupported)
			{
				QueryName = selectStatement.SelectQuery.QueryName;
				TablePath = null;
			}

			BuildStep = Step.Tag;             BuildTag(selectStatement);
			BuildStep = Step.WithClause;      BuildWithClause(selectStatement.With);
			BuildStep = Step.SelectClause;    BuildSelectClause(selectStatement.SelectQuery);
			BuildStep = Step.FromClause;      BuildFromClause(selectStatement, selectStatement.SelectQuery);
			BuildStep = Step.WhereClause;     BuildWhereClause(selectStatement.SelectQuery);
			BuildStep = Step.GroupByClause;   BuildGroupByClause(selectStatement.SelectQuery);
			BuildStep = Step.HavingClause;    BuildHavingClause(selectStatement.SelectQuery);
			BuildStep = Step.OrderByClause;   BuildOrderByClause(selectStatement.SelectQuery);
			BuildStep = Step.OffsetLimit;     BuildOffsetLimit(selectStatement.SelectQuery);
			BuildStep = Step.QueryExtensions; BuildQueryExtensions(selectStatement);

			TablePath = tablePath;
			QueryName = queryName;
		}

		protected virtual void BuildCteBody(SelectQuery selectQuery)
		{
			var sqlBuilder = (BasicSqlBuilder)CreateSqlBuilder();
			sqlBuilder.BuildSql(0, new SqlSelectStatement(selectQuery), StringBuilder, OptimizationContext, Indent, SkipAlias);
		}

		protected virtual void BuildInsertQuery(SqlStatement statement, SqlInsertClause insertClause, bool addAlias)
		{
			BuildStep = Step.Tag;          BuildTag(statement);
			BuildStep = Step.WithClause;   BuildWithClause(statement.GetWithClause());
			BuildStep = Step.InsertClause; BuildInsertClause(statement, insertClause, addAlias);

			if (statement.QueryType == QueryType.Insert && statement.SelectQuery!.From.Tables.Count != 0)
			{
				BuildStep = Step.SelectClause;    BuildSelectClause(statement.SelectQuery);
				BuildStep = Step.FromClause;      BuildFromClause(statement, statement.SelectQuery);
				BuildStep = Step.WhereClause;     BuildWhereClause(statement.SelectQuery);
				BuildStep = Step.GroupByClause;   BuildGroupByClause(statement.SelectQuery);
				BuildStep = Step.HavingClause;    BuildHavingClause(statement.SelectQuery);
				BuildStep = Step.OrderByClause;   BuildOrderByClause(statement.SelectQuery);
				BuildStep = Step.OffsetLimit;     BuildOffsetLimit(statement.SelectQuery);
				BuildStep = Step.QueryExtensions; BuildQueryExtensions(statement);
			}

			if (insertClause.WithIdentity)
				BuildGetIdentity(insertClause);
			else
			{
				BuildStep = Step.Output;
				BuildOutputSubclause(statement.GetOutputClause());
			}
		}

		protected void BuildInsertQuery2(SqlStatement statement, SqlInsertClause insertClause, bool addAlias)
		{
			BuildStep = Step.Tag;          BuildTag(statement);
			BuildStep = Step.InsertClause; BuildInsertClause(statement, insertClause, addAlias);

			AppendIndent().AppendLine("SELECT * FROM");
			AppendIndent().AppendLine(OpenParens);

			++Indent;

			BuildStep = Step.WithClause;   BuildWithClause(statement.GetWithClause());

			if (statement.QueryType == QueryType.Insert && statement.SelectQuery!.From.Tables.Count != 0)
			{
				BuildStep = Step.SelectClause;    BuildSelectClause(statement.SelectQuery);
				BuildStep = Step.FromClause;      BuildFromClause(statement, statement.SelectQuery);
				BuildStep = Step.WhereClause;     BuildWhereClause(statement.SelectQuery);
				BuildStep = Step.GroupByClause;   BuildGroupByClause(statement.SelectQuery);
				BuildStep = Step.HavingClause;    BuildHavingClause(statement.SelectQuery);
				BuildStep = Step.OrderByClause;   BuildOrderByClause(statement.SelectQuery);
				BuildStep = Step.OffsetLimit;     BuildOffsetLimit(statement.SelectQuery);
				BuildStep = Step.QueryExtensions; BuildQueryExtensions(statement);
			}

			if (insertClause.WithIdentity)
				BuildGetIdentity(insertClause);
			else
				BuildOutputSubclause(statement.GetOutputClause());

			--Indent;

			AppendIndent().AppendLine(")");
		}

		protected virtual void BuildMultiInsertQuery(SqlMultiInsertStatement statement)
			=> throw new SqlException("This data provider does not support multi-table insert.");

		protected virtual void BuildUnknownQuery()
		{
			throw new SqlException("Unknown query type '{0}'.", Statement.QueryType);
		}

		// Default implementation. Doesn't generate linked server and package name components.
		public virtual StringBuilder BuildObjectName(StringBuilder sb, SqlObjectName name, ConvertType objectType, bool escape, TableOptions tableOptions)
		{
			if (name.Database != null)
			{
				(escape ? Convert(sb, name.Database, ConvertType.NameToDatabase) : sb.Append(name.Database))
					.Append('.');
				if (name.Schema == null)
					sb.Append('.');
			}

			if (name.Schema != null)
			{
				(escape ? Convert(sb, name.Schema, ConvertType.NameToSchema) : sb.Append(name.Schema))
					.Append('.');
			}

			return escape ? Convert(sb, name.Name, objectType) : sb.Append(name.Name);
		}

		public string ConvertInline(string value, ConvertType convertType)
		{
			return Convert(new StringBuilder(), value, convertType).ToString();
		}

		public virtual StringBuilder Convert(StringBuilder sb, string value, ConvertType convertType)
		{
			sb.Append(value);
			return sb;
		}

		#endregion

		#region Build CTE

		protected virtual bool IsRecursiveCteKeywordRequired => false;

		protected virtual void BuildWithClause(SqlWithClause? with)
		{
			if (with == null || with.Clauses.Count == 0)
				return;

			var first = true;

			foreach (var cte in with.Clauses)
			{
				if (first)
				{
					AppendIndent();
					StringBuilder.Append("WITH ");

					if (IsRecursiveCteKeywordRequired && with.Clauses.Any(c => c.IsRecursive))
						StringBuilder.Append("RECURSIVE ");

					first = false;
				}
				else
				{
					StringBuilder.AppendLine(Comma);
					AppendIndent();
				}

				BuildObjectName(StringBuilder, new (cte.Name!), ConvertType.NameToQueryTable, true, TableOptions.NotSet);

				if (cte.Fields!.Length > 3)
				{
					StringBuilder.AppendLine();
					AppendIndent(); StringBuilder.AppendLine(OpenParens);
					++Indent;

					var firstField = true;
					foreach (var field in cte.Fields)
					{
						if (!firstField)
							StringBuilder.AppendLine(Comma);
						firstField = false;
						AppendIndent();
						Convert(StringBuilder, field.PhysicalName, ConvertType.NameToQueryField);
					}

					--Indent;
					StringBuilder.AppendLine();
					AppendIndent(); StringBuilder.AppendLine(")");
				}
				else if (cte.Fields.Length > 0)
				{
					StringBuilder.Append(" (");

					var firstField = true;
					foreach (var field in cte.Fields)
					{
						if (!firstField)
							StringBuilder.Append(InlineComma);
						firstField = false;
						Convert(StringBuilder, field.PhysicalName, ConvertType.NameToQueryField);
					}
					StringBuilder.AppendLine(")");
				}
				else
				{
					StringBuilder.Append(' ');
				}

				AppendIndent();
				StringBuilder.AppendLine("AS");
				AppendIndent();
				StringBuilder.AppendLine(OpenParens);

				Indent++;

				BuildCteBody(cte.Body!);

				Indent--;

				AppendIndent();
				StringBuilder.Append(')');
			}

			StringBuilder.AppendLine();
		}

		#endregion

		#region Build Select

		protected virtual void BuildSelectClause(SelectQuery selectQuery)
		{
			AppendIndent();
			StringBuilder.Append("SELECT");

			StartStatementQueryExtensions(selectQuery);

			if (selectQuery.Select.IsDistinct)
				StringBuilder.Append(" DISTINCT");

			BuildSkipFirst(selectQuery);

			StringBuilder.AppendLine();
			BuildColumns(selectQuery);
		}

		protected virtual void StartStatementQueryExtensions(SelectQuery? selectQuery)
		{
			if (selectQuery?.QueryName is {} queryName)
				StringBuilder
					.Append(" /* ")
					.Append(queryName)
					.Append(" */")
					;
		}

		protected virtual IEnumerable<SqlColumn> GetSelectedColumns(SelectQuery selectQuery)
		{
			return selectQuery.Select.Columns;
		}

		protected virtual void BuildColumns(SelectQuery selectQuery)
		{
			Indent++;

			var first = true;

			foreach (var col in GetSelectedColumns(selectQuery))
			{
				if (!first)
					StringBuilder.AppendLine(Comma);

				first = false;

				var addAlias = true;
				var expr     = ConvertElement(col.Expression);

				AppendIndent();
				BuildColumnExpression(selectQuery, expr, col.Alias, ref addAlias);

				if (!SkipAlias && addAlias && !string.IsNullOrEmpty(col.Alias))
				{
					StringBuilder.Append(" as ");
					Convert(StringBuilder, col.Alias!, ConvertType.NameToQueryFieldAlias);
				}
			}

			if (first)
				AppendIndent().Append('*');

			Indent--;

			StringBuilder.AppendLine();
		}

		protected virtual void BuildOutputColumnExpressions(IReadOnlyList<ISqlExpression> expressions)
		{
			Indent++;

			var first = true;

			foreach (var expr in expressions)
			{
				if (!first)
					StringBuilder.AppendLine(Comma);

				first = false;

				var addAlias  = true;
				var converted = ConvertElement(expr);

				AppendIndent();
				BuildColumnExpression(null, converted, null, ref addAlias);
			}

			Indent--;

			StringBuilder.AppendLine();
		}

		protected virtual bool SupportsBooleanInColumn => false;
		protected virtual bool SupportsNullInColumn    => true;

		protected virtual ISqlExpression WrapBooleanExpression(ISqlExpression expr)
		{
			if (expr.SystemType == typeof(bool))
			{
				SqlSearchCondition? sc = null;
				if (expr is SqlSearchCondition sc1)
				{
					sc = sc1;
				}
				else if (
					expr is SqlExpression ex      &&
					ex.Expr              == "{0}" &&
					ex.Parameters.Length == 1     &&
					ex.Parameters[0] is SqlSearchCondition sc2)
				{
					sc = sc2;
				}

				if (sc != null)
				{
					if (sc.Conditions.Count == 0)
					{
						expr = new SqlValue(true);
					}
					else
					{
						expr = new SqlFunction(typeof(bool), "CASE", expr, new SqlValue(true), new SqlValue(false))
						{
							DoNotOptimize = true
						};
					}
				}
			}

			return expr;
		}

		protected virtual void BuildColumnExpression(SelectQuery? selectQuery, ISqlExpression expr, string? alias, ref bool addAlias)
		{
			expr = WrapBooleanExpression(expr);

			expr = WrapColumnExpression(expr);

			BuildExpression(expr, true, true, alias, ref addAlias, true);
		}

		protected virtual ISqlExpression WrapColumnExpression(ISqlExpression expr)
		{
			if (!SupportsNullInColumn && expr is SqlValue sqlValue && sqlValue.Value == null)
			{
				return new SqlFunction(sqlValue.ValueType.SystemType, "Convert", false, new SqlDataType(sqlValue.ValueType), sqlValue);
			}

			return expr;
		}

		#endregion

		#region Build Delete

		protected virtual void BuildDeleteClause(SqlDeleteStatement deleteStatement)
		{
			AppendIndent();
			StringBuilder.Append("DELETE");
			StartStatementQueryExtensions(deleteStatement.SelectQuery);
			BuildSkipFirst(deleteStatement.SelectQuery);
			StringBuilder.Append(' ');
		}

		#endregion

		#region Build Update

		protected virtual void BuildUpdateClause(SqlStatement statement, SelectQuery selectQuery, SqlUpdateClause updateClause)
		{
			BuildUpdateTable(selectQuery, updateClause);
			BuildUpdateSet  (selectQuery, updateClause);
		}

		protected virtual void BuildUpdateTable(SelectQuery selectQuery, SqlUpdateClause updateClause)
		{
			AppendIndent().Append("UPDATE");

			StartStatementQueryExtensions(selectQuery);
			BuildSkipFirst(selectQuery);

			StringBuilder.AppendLine().Append('\t');
			BuildUpdateTableName(selectQuery, updateClause);
			StringBuilder.AppendLine();
		}

		protected virtual void BuildUpdateTableName(SelectQuery selectQuery, SqlUpdateClause updateClause)
		{
			if (updateClause.Table != null && (selectQuery.From.Tables.Count == 0 || updateClause.Table != selectQuery.From.Tables[0].Source))
			{
				BuildPhysicalTable(updateClause.Table, null);
			}
			else
			{
				if (selectQuery.From.Tables[0].Source is SelectQuery)
					StringBuilder.Length--;

				BuildTableName(selectQuery.From.Tables[0], true, true);
			}
		}

		protected virtual void BuildUpdateSet(SelectQuery? selectQuery, SqlUpdateClause updateClause)
		{
			AppendIndent()
				.AppendLine("SET");

			Indent++;

			var first = true;

			foreach (var expr in updateClause.Items)
			{
				if (!first)
					StringBuilder.AppendLine(Comma);

				first = false;

				AppendIndent();

				if (expr.Column is SqlRow row)
				{
					if (!SqlProviderFlags.RowConstructorSupport.HasFlag(RowFeature.Update))
						throw new LinqToDBException("This provider does not support SqlRow in UPDATE.");
					if (!SqlProviderFlags.RowConstructorSupport.HasFlag(RowFeature.UpdateLiteral) && expr.Expression is not SelectQuery)
						throw new LinqToDBException("This provider does not support SqlRow literal on the right-hand side of an UPDATE SET.");
				}

				BuildExpression(expr.Column, SqlProviderFlags.IsUpdateSetTableAliasSupported, true, false);

				if (expr.Expression != null)
				{
					StringBuilder.Append(" = ");

					var addAlias = false;

					BuildColumnExpression(selectQuery, expr.Expression, null, ref addAlias);
				}
			}

			Indent--;

			StringBuilder.AppendLine();
		}

		#endregion

		#region Build Insert
		protected virtual string OutputKeyword       => "RETURNING";
		// don't change case, override in specific db builder, if database needs other case
		protected virtual string DeletedOutputTable  => "OLD";
		protected virtual string InsertedOutputTable => "NEW";

		protected void BuildInsertClause(SqlStatement statement, SqlInsertClause insertClause, bool addAlias)
		{
			BuildInsertClause(statement, insertClause, "INSERT INTO ", true, addAlias);
		}

		protected virtual void BuildEmptyInsert(SqlInsertClause insertClause)
		{
			StringBuilder.AppendLine("DEFAULT VALUES");
		}

		protected virtual void BuildOutputSubclause(SqlStatement statement, SqlInsertClause insertClause)
		{
		}

		protected virtual void BuildOutputSubclause(SqlOutputClause? output)
		{
			if (output?.HasOutput == true)
			{
				AppendIndent()
					.AppendLine(OutputKeyword);

				if (output.InsertedTable?.SqlTableType == SqlTableType.SystemTable)
					output.InsertedTable.TableName = output.InsertedTable.TableName with { Name = InsertedOutputTable };

				if (output.DeletedTable?.SqlTableType == SqlTableType.SystemTable)
					output.DeletedTable.TableName  = output.DeletedTable.TableName  with { Name = DeletedOutputTable  };

				++Indent;

				var first = true;

				if (output.HasOutputItems)
				{
					foreach (var oi in output.OutputItems)
					{
						if (!first)
							StringBuilder.AppendLine(Comma);
						first = false;

						AppendIndent();

						BuildExpression(oi.Expression!);
					}

					StringBuilder
						.AppendLine();
				}

				--Indent;

				if (output.OutputColumns != null)
				{
					BuildOutputColumnExpressions(output.OutputColumns);
				}

				if (output.OutputTable != null)
				{
					AppendIndent()
						.Append("INTO ");
					BuildObjectName(StringBuilder, new(output.OutputTable.TableName.Name), ConvertType.NameToQueryTable, true, TableOptions.NotSet);
					StringBuilder
						.AppendLine();

					AppendIndent()
						.AppendLine(OpenParens);

					++Indent;

					var firstColumn = true;
					if (output.HasOutputItems)
					{
						foreach (var oi in output.OutputItems)
						{
							if (!firstColumn)
								StringBuilder.AppendLine(Comma);
							firstColumn = false;

							AppendIndent();

							BuildExpression(oi.Column, false, true);
						}
					}

					StringBuilder
						.AppendLine();

					--Indent;

					AppendIndent()
						.AppendLine(")");
				}
			}
		}

		protected virtual void BuildInsertClause(SqlStatement statement, SqlInsertClause insertClause, string? insertText, bool appendTableName, bool addAlias)
		{
			AppendIndent().Append(insertText);

			StartStatementQueryExtensions(statement.SelectQuery);

			if (appendTableName)
			{
				BuildPhysicalTable(insertClause.Into!, null);

				if (addAlias)
				{
					var ts = Statement.SelectQuery!.GetTableSource(insertClause.Into!);
					var alias = GetTableAlias(ts!);
					if (alias != null)
					{
						StringBuilder
							.Append(" AS ");
						Convert(StringBuilder, alias, ConvertType.NameToQueryTableAlias);
					}
				}
			}

			if (insertClause.Items.Count == 0)
			{
				StringBuilder.Append(' ');

				BuildOutputSubclause(statement, insertClause);

				BuildEmptyInsert(insertClause);
			}
			else
			{
				StringBuilder.AppendLine();

				AppendIndent().AppendLine(OpenParens);

				Indent++;

				var first = true;

				foreach (var expr in insertClause.Items)
				{
					if (!first)
						StringBuilder.AppendLine(Comma);
					first = false;

					AppendIndent();
					BuildExpression(expr.Column, false, true);
				}

				Indent--;

				StringBuilder.AppendLine();
				AppendIndent().AppendLine(")");

				BuildOutputSubclause(statement, insertClause);

				if (statement.QueryType == QueryType.InsertOrUpdate ||
					statement.QueryType == QueryType.MultiInsert ||
					statement.EnsureQuery().From.Tables.Count == 0)
				{
					AppendIndent().AppendLine("VALUES");
					AppendIndent().AppendLine(OpenParens);

					Indent++;

					first = true;

					foreach (var expr in insertClause.Items)
					{
						if (!first)
							StringBuilder.AppendLine(Comma);
						first = false;

						AppendIndent();
						BuildExpression(expr.Expression!);
					}

					Indent--;

					StringBuilder.AppendLine();
					AppendIndent().AppendLine(")");
				}
			}
		}

		protected virtual void BuildGetIdentity(SqlInsertClause insertClause)
		{
			//throw new SqlException("Insert with identity is not supported by the '{0}' sql provider.", Name);
		}

		#endregion

		#region Build InsertOrUpdate

		protected virtual void BuildInsertOrUpdateQuery(SqlInsertOrUpdateStatement insertOrUpdate)
		{
			throw new SqlException("InsertOrUpdate query type is not supported by {0} provider.", Name);
		}

		protected virtual void BuildInsertOrUpdateQueryAsMerge(SqlInsertOrUpdateStatement insertOrUpdate, string? fromDummyTable)
		{
			SkipAlias = false;

			var table       = insertOrUpdate.Insert.Into;
			var targetAlias = ConvertInline(insertOrUpdate.SelectQuery.From.Tables[0].Alias!, ConvertType.NameToQueryTableAlias);
			var sourceAlias = ConvertInline(GetTempAliases(1, "s")[0],        ConvertType.NameToQueryTableAlias);
			var keys        = insertOrUpdate.Update.Keys;

			BuildTag(insertOrUpdate);
			AppendIndent().Append("MERGE INTO ");
			BuildPhysicalTable(table!, null);
			StringBuilder.Append(' ').AppendLine(targetAlias);

			AppendIndent().Append("USING (SELECT ");

			for (var i = 0; i < keys.Count; i++)
			{
				BuildExpression(keys[i].Expression!, false, false);
				StringBuilder.Append(" AS ");
				BuildExpression(keys[i].Column, false, false);

				if (i + 1 < keys.Count)
					StringBuilder.Append(InlineComma);
			}

			if (!string.IsNullOrEmpty(fromDummyTable))
				StringBuilder.Append(' ').Append(fromDummyTable);

			StringBuilder.Append(") ").Append(sourceAlias).AppendLine(" ON");

			AppendIndent().AppendLine(OpenParens);

			Indent++;

			for (var i = 0; i < keys.Count; i++)
			{
				var key = keys[i];

				AppendIndent();

				if (key.Column.CanBeNull)
				{
					StringBuilder.Append('(');

					StringBuilder.Append(targetAlias).Append('.');
					BuildExpression(key.Column, false, false);
					StringBuilder.Append(" IS NULL AND ");

					StringBuilder.Append(sourceAlias).Append('.');
					BuildExpression(key.Column, false, false);
					StringBuilder.Append(" IS NULL OR ");
				}

				StringBuilder.Append(targetAlias).Append('.');
				BuildExpression(key.Column, false, false);

				StringBuilder.Append(" = ").Append(sourceAlias).Append('.');
				BuildExpression(key.Column, false, false);

				if (key.Column.CanBeNull)
					StringBuilder.Append(')');

				if (i + 1 < keys.Count)
					StringBuilder.Append(" AND");

				StringBuilder.AppendLine();
			}

			Indent--;

			AppendIndent().AppendLine(")");

			if (insertOrUpdate.Update.Items.Count > 0)
			{
				AppendIndent().AppendLine("WHEN MATCHED THEN");

				Indent++;
				AppendIndent().AppendLine("UPDATE ");
				BuildUpdateSet(insertOrUpdate.SelectQuery, insertOrUpdate.Update);
				Indent--;
			}

			AppendIndent().AppendLine("WHEN NOT MATCHED THEN");

			Indent++;
			BuildInsertClause(insertOrUpdate, insertOrUpdate.Insert, "INSERT", false, false);
			Indent--;

			while (EndLine.Contains(StringBuilder[StringBuilder.Length - 1]))
				StringBuilder.Length--;
		}

		protected static readonly char[] EndLine = { ' ', '\r', '\n' };

		protected void BuildInsertOrUpdateQueryAsUpdateInsert(SqlInsertOrUpdateStatement insertOrUpdate)
		{
			BuildTag(insertOrUpdate);

			var buildUpdate = insertOrUpdate.Update.Items.Count > 0;
			if (buildUpdate)
			{
				BuildUpdateQuery(insertOrUpdate, insertOrUpdate.SelectQuery, insertOrUpdate.Update);
			}
			else
			{
				AppendIndent().Append("IF NOT EXISTS").AppendLine(OpenParens);
				Indent++;
				AppendIndent().AppendLine("SELECT 1 ");
				BuildFromClause(insertOrUpdate, insertOrUpdate.SelectQuery);
			}

			AppendIndent().AppendLine("WHERE");

			var alias = ConvertInline(insertOrUpdate.SelectQuery.From.Tables[0].Alias!, ConvertType.NameToQueryTableAlias);
			var exprs = insertOrUpdate.Update.Keys;

			Indent++;

			for (var i = 0; i < exprs.Count; i++)
			{
				var expr = exprs[i];

				AppendIndent();

				if (expr.Column.CanBeNull)
				{
					StringBuilder.Append('(');

					StringBuilder.Append(alias).Append('.');
					BuildExpression(expr.Column, false, false);
					StringBuilder.Append(" IS NULL OR ");
				}

				StringBuilder.Append(alias).Append('.');
				BuildExpression(expr.Column, false, false);

				StringBuilder.Append(" = ");
				BuildExpression(Precedence.Comparison, expr.Expression!);

				if (expr.Column.CanBeNull)
					StringBuilder.Append(')');

				if (i + 1 < exprs.Count)
					StringBuilder.Append(" AND");

				StringBuilder.AppendLine();
			}

			Indent--;

			if (buildUpdate)
			{
				StringBuilder.AppendLine();
				AppendIndent().AppendLine("IF @@ROWCOUNT = 0");
			}
			else
			{
				Indent--;
				AppendIndent().AppendLine(")");
			}

			AppendIndent().AppendLine("BEGIN");

			Indent++;

			BuildInsertQuery(insertOrUpdate, insertOrUpdate.Insert, false);

			Indent--;

			AppendIndent().AppendLine("END");

			StringBuilder.AppendLine();
		}

		#endregion

		#region Build DDL

		protected virtual void BuildTruncateTableStatement(SqlTruncateTableStatement truncateTable)
		{
			BuildTag(truncateTable);

			var table = truncateTable.Table;

			AppendIndent();

			BuildTruncateTable(truncateTable);

			BuildPhysicalTable(table!, null);
			StringBuilder.AppendLine();
		}

		protected virtual void BuildTruncateTable(SqlTruncateTableStatement truncateTable)
		{
			//StringBuilder.Append("TRUNCATE TABLE ");
			StringBuilder.Append("DELETE FROM ");
		}

		protected virtual void BuildDropTableStatement(SqlDropTableStatement dropTable)
		{
			BuildTag(dropTable);
			AppendIndent().Append("DROP TABLE ");
			BuildPhysicalTable(dropTable.Table!, null);
			StringBuilder.AppendLine();
		}

		protected void BuildDropTableStatementIfExists(SqlDropTableStatement dropTable)
		{
			BuildTag(dropTable);
			AppendIndent().Append("DROP TABLE ");

			if (dropTable.Table.TableOptions.HasDropIfExists())
				StringBuilder.Append("IF EXISTS ");

			BuildPhysicalTable(dropTable.Table!, null);
			StringBuilder.AppendLine();
		}

		protected virtual void BuildCreateTableCommand(SqlTable table)
		{
			StringBuilder
				.Append("CREATE TABLE ");
		}

		protected virtual void BuildStartCreateTableStatement(SqlCreateTableStatement createTable)
		{
			if (createTable.StatementHeader == null)
			{
				AppendIndent();
				BuildCreateTableCommand(createTable.Table!);
				BuildPhysicalTable(createTable.Table!, null);
			}
			else
			{
				var name = WithStringBuilder(
					new StringBuilder(),
					() =>
					{
						BuildPhysicalTable(createTable.Table!, null);
						return StringBuilder.ToString();
					});

				AppendIndent().AppendFormat(createTable.StatementHeader, name);
			}
		}

		protected virtual void BuildEndCreateTableStatement(SqlCreateTableStatement createTable)
		{
			if (createTable.StatementFooter != null)
				AppendIndent().Append(createTable.StatementFooter);
		}

		class CreateFieldInfo
		{
			public SqlField      Field = null!;
			public StringBuilder StringBuilder = null!;
			public string        Name = null!;
			public string?       Type;
			public string        Identity = null!;
			public string?       Null;
		}

		protected virtual void BuildCreateTableStatement(SqlCreateTableStatement createTable)
		{
			var table = createTable.Table;

			BuildStartCreateTableStatement(createTable);

			StringBuilder.AppendLine();
			AppendIndent().Append(OpenParens);
			Indent++;

			// Order columns by the Order field. Positive first then negative.
			var orderedFields = table.Fields.OrderBy(_ => _.CreateOrder >= 0 ? 0 : (_.CreateOrder == null ? 1 : 2)).ThenBy(_ => _.CreateOrder);
			var fields = orderedFields.Select(f => new CreateFieldInfo { Field = f, StringBuilder = new StringBuilder() }).ToList();
			var maxlen = 0;

			var isAnyCreateFormat = false;

			// Build field name.
			//
			foreach (var field in fields)
			{
				Convert(field.StringBuilder, field.Field.PhysicalName, ConvertType.NameToQueryField);

				if (maxlen < field.StringBuilder.Length)
					maxlen = field.StringBuilder.Length;

				if (field.Field.CreateFormat != null)
					isAnyCreateFormat = true;
			}

			AppendToMax(fields, maxlen, true);

			if (isAnyCreateFormat)
				foreach (var field in fields)
					if (field.Field.CreateFormat != null)
						field.Name = field.StringBuilder.ToString() + ' ';

			// Build field type.
			//
			foreach (var field in fields)
			{
				field.StringBuilder.Append(' ');

				if (!string.IsNullOrEmpty(field.Field.Type.DbType))
					field.StringBuilder.Append(field.Field.Type.DbType);
				else
				{
					var sb = StringBuilder;
					StringBuilder = field.StringBuilder;

					BuildCreateTableFieldType(field.Field);

					StringBuilder = sb;
				}

				if (maxlen < field.StringBuilder.Length)
					maxlen = field.StringBuilder.Length;
			}

			AppendToMax(fields, maxlen, true);

			if (isAnyCreateFormat)
			{
				foreach (var field in fields)
				{
					if (field.Field.CreateFormat != null)
					{
						var sb = field.StringBuilder;

						field.Type = sb.ToString().Substring(field.Name.Length) + ' ';
						sb.Length = 0;
					}
				}
			}

			var hasIdentity = fields.Any(f => f.Field.IsIdentity);

			// Build identity attribute.
			//
			if (hasIdentity)
			{
				foreach (var field in fields)
				{
					if (field.Field.CreateFormat == null)
						field.StringBuilder.Append(' ');

					if (field.Field.IsIdentity)
						WithStringBuilder(field.StringBuilder, () => BuildCreateTableIdentityAttribute1(field.Field));

					if (field.Field.CreateFormat != null)
					{
						field.Identity = field.StringBuilder.ToString();

						if (field.Identity.Length != 0)
							field.Identity += ' ';

						field.StringBuilder.Length = 0;
					}
					else if (maxlen < field.StringBuilder.Length)
					{
						maxlen = field.StringBuilder.Length;
					}
				}

				AppendToMax(fields, maxlen, false);
			}

			// Build nullable attribute.
			//
			foreach (var field in fields)
			{
				if (field.Field.CreateFormat == null)
					field.StringBuilder.Append(' ');

				WithStringBuilder(
					field.StringBuilder,
					() => BuildCreateTableNullAttribute(field.Field, createTable.DefaultNullable));

				if (field.Field.CreateFormat != null)
				{
					field.Null = field.StringBuilder.ToString() + ' ';
					field.StringBuilder.Length = 0;
				}
				else if (maxlen < field.StringBuilder.Length)
				{
					maxlen = field.StringBuilder.Length;
				}
			}

			AppendToMax(fields, maxlen, false);

			// Build identity attribute.
			//
			if (hasIdentity)
			{
				foreach (var field in fields)
				{
					if (field.Field.CreateFormat == null)
						field.StringBuilder.Append(' ');

					if (field.Field.IsIdentity)
						WithStringBuilder(field.StringBuilder, () => BuildCreateTableIdentityAttribute2(field.Field));

					if (field.Field.CreateFormat != null)
					{
						if (field.Identity.Length == 0)
						{
							field.Identity = field.StringBuilder.ToString() + ' ';
							field.StringBuilder.Length = 0;
						}
					}
					else if (maxlen < field.StringBuilder.Length)
					{
						maxlen = field.StringBuilder.Length;
					}
				}

				AppendToMax(fields, maxlen, false);
			}

			// Build fields.
			//
			for (var i = 0; i < fields.Count; i++)
			{
				while (fields[i].StringBuilder.Length > 0 && fields[i].StringBuilder[fields[i].StringBuilder.Length - 1] == ' ')
					fields[i].StringBuilder.Length--;

				StringBuilder.AppendLine(i == 0 ? "" : Comma);
				AppendIndent();

				var field = fields[i];

				if (field.Field.CreateFormat != null)
				{
					StringBuilder.AppendFormat(field.Field.CreateFormat, field.Name, field.Type, field.Null, field.Identity);

					while (StringBuilder.Length > 0 && StringBuilder[StringBuilder.Length - 1] == ' ')
						StringBuilder.Length--;
				}
				else
				{
					StringBuilder.Append(field.StringBuilder);
				}
			}

			var pk =
			(
				from f in fields
				where f.Field.IsPrimaryKey
				orderby f.Field.PrimaryKeyOrder
				select f
			).ToList();

			if (pk.Count > 0)
			{
				StringBuilder.AppendLine(Comma).AppendLine();

				BuildCreateTablePrimaryKey(createTable, ConvertInline("PK_" + createTable.Table.TableName.Name, ConvertType.NameToQueryTable),
					pk.Select(f => ConvertInline(f.Field.PhysicalName, ConvertType.NameToQueryField)));
			}

			Indent--;
			StringBuilder.AppendLine();
			AppendIndent().AppendLine(")");

			BuildEndCreateTableStatement(createTable);

			static void AppendToMax(IEnumerable<CreateFieldInfo> fields, int maxlen, bool addCreateFormat)
			{
				foreach (var field in fields)
					if (addCreateFormat || field.Field.CreateFormat == null)
						while (maxlen > field.StringBuilder.Length)
							field.StringBuilder.Append(' ');
			}
		}

		internal void BuildTypeName(StringBuilder sb, SqlDataType type)
		{
			StringBuilder = sb;
			BuildDataType(type, true);
		}

		protected virtual void BuildCreateTableFieldType(SqlField field)
		{
			BuildDataType(new SqlDataType(field), true);
		}

		protected virtual void BuildCreateTableNullAttribute(SqlField field, DefaultNullable defaultNullable)
		{
			if (defaultNullable == DefaultNullable.Null && field.CanBeNull)
				return;

			if (defaultNullable == DefaultNullable.NotNull && !field.CanBeNull)
				return;

			StringBuilder.Append(field.CanBeNull ? "    NULL" : "NOT NULL");
		}

		protected virtual void BuildCreateTableIdentityAttribute1(SqlField field)
		{
		}

		protected virtual void BuildCreateTableIdentityAttribute2(SqlField field)
		{
		}

		protected virtual void BuildCreateTablePrimaryKey(SqlCreateTableStatement createTable, string pkName, IEnumerable<string> fieldNames)
		{
			AppendIndent();
			StringBuilder.Append("CONSTRAINT ").Append(pkName).Append(" PRIMARY KEY (");
			StringBuilder.Append(string.Join(InlineComma, fieldNames));
			StringBuilder.Append(')');
		}

		#endregion

		#region Build From

		protected virtual void BuildFromClause(SqlStatement statement, SelectQuery selectQuery)
		{
			if (selectQuery.From.Tables.Count == 0 || selectQuery.From.Tables[0].Alias == "$F")
				return;

			AppendIndent();

			StringBuilder.Append("FROM").AppendLine();

			Indent++;
			AppendIndent();

			var first = true;

			foreach (var ts in selectQuery.From.Tables)
			{
				if (!first)
				{
					StringBuilder.AppendLine(Comma);
					AppendIndent();
				}

				first = false;

				var jn = ParenthesizeJoin(ts.Joins) ? ts.GetJoinNumber() : 0;

				if (jn > 0)
				{
					jn--;
					for (var i = 0; i < jn; i++)
						StringBuilder.Append('(');
				}

				BuildTableName(ts, true, true);

				foreach (var jt in ts.Joins)
					BuildJoinTable(selectQuery, jt, ref jn);
			}

			Indent--;

			StringBuilder.AppendLine();
		}

		private static readonly Regex _selectDetector = new (@"^[\W\r\n]*select\W+", RegexOptions.Compiled | RegexOptions.IgnoreCase);

		protected virtual bool? BuildPhysicalTable(ISqlTableSource table, string? alias, string? defaultDatabaseName = null)
		{
			var tablePath = TablePath;

			if (alias != null)
		{
				if (TablePath is { Length: > 0 })
					TablePath += '.';
				TablePath += alias;
			}

			bool? buildAlias = null;

			switch (table.ElementType)
			{
				case QueryElementType.SqlTable        :
				case QueryElementType.TableSource     :
				{
					var name = GetPhysicalTableName(table, alias, defaultDatabaseName : defaultDatabaseName);

					StringBuilder.Append(name);

					if (alias != null && table is SqlTable { ID: {} id })
					{
						var path = TablePath;

						if (QueryName is not null)
							path += $"@{QueryName}";

						(TableIDs ??= new())[id] = new(alias, name, path!);
					}

					break;
				}

				case QueryElementType.SqlQuery        :
					StringBuilder.AppendLine(OpenParens);
					BuildSqlBuilder((SelectQuery)table, Indent + 1, false);
					AppendIndent().Append(')');
					break;

				case QueryElementType.SqlCteTable     :
				case QueryElementType.SqlTableLikeSource:
					StringBuilder.Append(GetPhysicalTableName(table, alias));
					break;

				case QueryElementType.SqlRawSqlTable  :

					var rawSqlTable = (SqlRawSqlTable)table;

					var appendParentheses = _selectDetector.IsMatch(rawSqlTable.SQL);
					var multiLine         = appendParentheses || rawSqlTable.SQL.Contains('\n');

					if (appendParentheses)
						StringBuilder.AppendLine(OpenParens);
					else if (multiLine)
						StringBuilder.AppendLine();

					var parameters = rawSqlTable.Parameters;
					if (rawSqlTable.Parameters.Any(e => e.ElementType == QueryElementType.SqlAliasPlaceholder))
					{
						buildAlias = false;
						var aliasExpr = new SqlExpression(ConvertInline(alias!, ConvertType.NameToQueryTableAlias), Precedence.Primary);
						parameters = rawSqlTable.Parameters.Select(e =>
								e.ElementType == QueryElementType.SqlAliasPlaceholder ? aliasExpr : e)
							.ToArray();
					}

					BuildFormatValues(IdentText(rawSqlTable.SQL, multiLine ? Indent + 1 : 0), parameters, () => Precedence.Primary);

					if (multiLine)
						StringBuilder.AppendLine();
					if (appendParentheses)
						AppendIndent().Append(')');

					break;

				case QueryElementType.SqlValuesTable:
				{
					if (alias == null)
						throw new LinqToDBException("Alias required for SqlValuesTable.");
					BuildSqlValuesTable((SqlValuesTable)table, alias, out var aliasBuilt);
					buildAlias = !aliasBuilt;
					break;
				}

				default:
					throw new InvalidOperationException($"Unexpected table type {table.ElementType}");
			}

			TablePath = tablePath;

			return buildAlias;
		}

		protected virtual void BuildSqlValuesTable(SqlValuesTable valuesTable, string alias, out bool aliasBuilt)
		{
			valuesTable = ConvertElement(valuesTable);
			var rows = valuesTable.BuildRows(OptimizationContext.Context);
			if (rows?.Count > 0)
			{
				StringBuilder.Append(OpenParens);

				if (IsValuesSyntaxSupported)
					BuildValues(valuesTable, rows);
				else
					BuildValuesAsSelectsUnion(valuesTable.Fields, valuesTable, rows);

				StringBuilder.Append(')');
			}
			else if (IsEmptyValuesSourceSupported)
			{
				StringBuilder.Append(OpenParens);
				BuildEmptyValues(valuesTable);
				StringBuilder.Append(')');
			}
			else
				throw new LinqToDBException($"{Name} doesn't support values with empty source");

			aliasBuilt = IsValuesSyntaxSupported;
			if (aliasBuilt)
			{
				BuildSqlValuesAlias(valuesTable, alias);
			}
		}

		private void BuildSqlValuesAlias(SqlValuesTable valuesTable, string alias)
		{
			valuesTable = ConvertElement(valuesTable);
			StringBuilder.Append(' ');

			BuildObjectName(StringBuilder, new (alias), ConvertType.NameToQueryFieldAlias, true, TableOptions.NotSet);

			if (SupportsColumnAliasesInSource)
			{
				StringBuilder.Append(OpenParens);

				var first = true;
				foreach (var field in valuesTable.Fields)
				{
					if (!first)
						StringBuilder.Append(Comma).Append(' ');

					first = false;
					Convert(StringBuilder, field.PhysicalName, ConvertType.NameToQueryField);
				}

				StringBuilder.Append(')');
			}
		}

		protected void BuildEmptyValues(SqlValuesTable valuesTable)
		{
			StringBuilder.Append("SELECT ");
			for (var i = 0; i < valuesTable.Fields.Count; i++)
			{
				if (i > 0)
					StringBuilder.Append(InlineComma);
				var field = valuesTable.Fields[i];
				if (IsSqlValuesTableValueTypeRequired(valuesTable, Array<ISqlExpression[]>.Empty, -1, i))
					BuildTypedExpression(new SqlDataType(field), new SqlValue(field.Type, null));
				else
					BuildExpression(new SqlValue(field.Type, null));
				Convert(StringBuilder, field.PhysicalName, ConvertType.NameToQueryField);
			}

			if (FakeTable != null)
			{
				StringBuilder.Append(" FROM ");
				BuildFakeTableName();
			}

			StringBuilder
				.Append(" WHERE 1 = 0");
		}

		protected void BuildTableName(SqlTableSource ts, bool buildName, bool buildAlias)
		{
			string? alias = null;

			if (buildName)
			{
				alias = GetTableAlias(ts);
				var isBuildAlias = BuildPhysicalTable(ts.Source, alias);
				if (isBuildAlias == false)
					buildAlias = false;
			}

			if (buildAlias)
			{
				if (ts.SqlTableType != SqlTableType.Expression)
				{
					if (buildName == false)
						alias = GetTableAlias(ts);

					if (!string.IsNullOrEmpty(alias))
					{
						if (buildName)
							StringBuilder.Append(' ');
						Convert(StringBuilder, alias!, ConvertType.NameToQueryTableAlias);
					}
				}
			}

			if (buildName && buildAlias && ts.Source is SqlTable table && table.SqlQueryExtensions is not null)
			{
				BuildTableExtensions(table, alias!);
			}
		}

		protected virtual void BuildTableExtensions(SqlTable table, string alias)
		{
		}

		static readonly ConcurrentDictionary<Type,ISqlExtensionBuilder> _extensionBuilders = new()
		{
			[typeof(NoneExtensionBuilder)]               = new NoneExtensionBuilder(),
			[typeof(HintExtensionBuilder)]               = new HintExtensionBuilder(),
			[typeof(HintWithParameterExtensionBuilder)]  = new HintWithParameterExtensionBuilder(),
			[typeof(HintWithParametersExtensionBuilder)] = new HintWithParametersExtensionBuilder(),
		};

		protected void BuildTableExtensions(
			StringBuilder sb,
			SqlTable table, string alias,
			string? prefix, string delimiter, string? suffix)
		{
			BuildTableExtensions(
				sb,
				table,  alias,
				prefix, delimiter, suffix,
				ext =>
					ext.Scope is
						Sql.QueryExtensionScope.TableHint or
						Sql.QueryExtensionScope.IndexHint or
						Sql.QueryExtensionScope.TablesInScopeHint);
		}

		protected void BuildTableExtensions(
			StringBuilder sb,
			SqlTable table, string alias,
			string? prefix, string delimiter, string? suffix,
			Func<SqlQueryExtension,bool> tableExtensionFilter)
		{
			if (table.SqlQueryExtensions?.Any(tableExtensionFilter) == true)
			{
				if (prefix != null)
					sb.Append(prefix);

				foreach (var ext in table.SqlQueryExtensions.Where(tableExtensionFilter))
				{
					if (ext.BuilderType != null)
					{
						var extensionBuilder = _extensionBuilders.GetOrAdd(
							ext.BuilderType,
							type =>
							{
								var inst = Activator.CreateInstance(type);

								if (inst is not ISqlExtensionBuilder builder)
									throw new LinqToDBException($"Type '{ext.BuilderType.FullName}' must implement the '{typeof(ISqlExtensionBuilder).FullName}' interface.");

								return builder;
							});

						switch (extensionBuilder)
						{
							case ISqlQueryExtensionBuilder queryExtensionBuilder:
								queryExtensionBuilder.Build(this, sb, ext);
								break;
							case ISqlTableExtensionBuilder tableExtensionBuilder:
								tableExtensionBuilder.Build(this, sb, ext, table, alias);
								break;
							default:
								throw new LinqToDBException($"Type '{ext.BuilderType.FullName}' must implement either '{typeof(ISqlQueryExtensionBuilder).FullName}' or '{typeof(ISqlTableExtensionBuilder).FullName}' interface.");
						}
					}

					sb.Append(delimiter);
				}

				sb.Length -= delimiter.Length;

				if (suffix != null)
					sb.Append(suffix);
			}
		}

		protected void BuildQueryExtensions(
			StringBuilder sb,
			List<SqlQueryExtension> sqlQueryExtensions,
			string? prefix, string delimiter, string? suffix)
		{
			if (sqlQueryExtensions.Any(ext => ext.Scope is Sql.QueryExtensionScope.QueryHint or Sql.QueryExtensionScope.SubQueryHint))
			{
				if (prefix != null)
					sb.Append(prefix);

				foreach (var ext in sqlQueryExtensions!)
				{
					if (ext.BuilderType != null)
					{
						var extensionBuilder = _extensionBuilders.GetOrAdd(
							ext.BuilderType,
							type =>
							{
								var inst = Activator.CreateInstance(type);

								if (inst is not ISqlExtensionBuilder builder)
									throw new LinqToDBException($"Type '{ext.BuilderType.FullName}' must implement the '{typeof(ISqlExtensionBuilder).FullName}' interface.");

								return builder;
							});

						switch (extensionBuilder)
						{
							case ISqlQueryExtensionBuilder queryExtensionBuilder:
								queryExtensionBuilder.Build(this, sb, ext);
								break;
							default:
								throw new LinqToDBException($"Type '{ext.BuilderType.FullName}' must implement either '{typeof(ISqlQueryExtensionBuilder).FullName}' or '{typeof(ISqlTableExtensionBuilder).FullName}' interface.");
						}
					}

					sb.Append(delimiter);
				}

				sb.Length -= delimiter.Length;

				if (suffix != null)
					sb.Append(suffix);
			}
		}

		void BuildJoinTable(SelectQuery selectQuery, SqlJoinedTable join, ref int joinCounter)
		{
			StringBuilder.AppendLine();
			Indent++;
			AppendIndent();

			var condition = ConvertElement(join.Condition);
			var buildOn   = BuildJoinType (join, condition);

			if (IsNestedJoinParenthesisRequired && join.Table.Joins.Count != 0)
				StringBuilder.Append('(');

			BuildTableName(join.Table, true, true);

			if (IsNestedJoinSupported && join.Table.Joins.Count != 0)
			{
				foreach (var jt in join.Table.Joins)
					BuildJoinTable(selectQuery, jt, ref joinCounter);

				if (IsNestedJoinParenthesisRequired && join.Table.Joins.Count != 0)
					StringBuilder.Append(')');

				if (buildOn)
				{
					StringBuilder.AppendLine();
					AppendIndent();
					StringBuilder.Append("ON ");
				}
			}
			else if (buildOn)
				StringBuilder.Append(" ON ");

			if (WrapJoinCondition && condition.Conditions.Count > 0)
				StringBuilder.Append('(');

			if (buildOn)
			{
				if (condition.Conditions.Count != 0)
					BuildSearchCondition(Precedence.Unknown, condition, wrapCondition: false);
				else
					StringBuilder.Append("1=1");
			}

			if (WrapJoinCondition && condition.Conditions.Count > 0)
				StringBuilder.Append(')');

			if (joinCounter > 0)
			{
				joinCounter--;
				StringBuilder.Append(')');
			}

			if (!IsNestedJoinSupported)
				foreach (var jt in join.Table.Joins)
					BuildJoinTable(selectQuery, jt, ref joinCounter);

			Indent--;
		}

		protected virtual bool BuildJoinType(SqlJoinedTable join, SqlSearchCondition condition)
		{
			switch (join.JoinType)
			{
				case JoinType.Inner when SqlProviderFlags.IsCrossJoinSupported && condition.Conditions.IsNullOrEmpty() :
					                      StringBuilder.Append("CROSS JOIN ");  return false;
				case JoinType.Inner     : StringBuilder.Append("INNER JOIN ");  return true;
				case JoinType.Left      : StringBuilder.Append("LEFT JOIN ");   return true;
				case JoinType.CrossApply: StringBuilder.Append("CROSS APPLY "); return false;
				case JoinType.OuterApply: StringBuilder.Append("OUTER APPLY "); return false;
				case JoinType.Right     : StringBuilder.Append("RIGHT JOIN ");  return true;
				case JoinType.Full      : StringBuilder.Append("FULL JOIN ");   return true;
				default: throw new InvalidOperationException();
			}
		}

		#endregion

		#region Where Clause

		protected virtual bool BuildWhere(SelectQuery selectQuery)
		{
			var condition = ConvertElement(selectQuery.Where.SearchCondition);

			return condition.Conditions.Count > 0;
		}

		protected virtual void BuildWhereClause(SelectQuery selectQuery)
		{
			if (!BuildWhere(selectQuery))
				return;

			AppendIndent();

			StringBuilder.Append("WHERE").AppendLine();

			Indent++;
			AppendIndent();
			BuildWhereSearchCondition(selectQuery, selectQuery.Where.SearchCondition);
			Indent--;

			StringBuilder.AppendLine();
		}

		#endregion

		#region GroupBy Clause

		protected virtual void BuildGroupByClause(SelectQuery selectQuery)
		{
			if (selectQuery.GroupBy.Items.Count == 0)
				return;

			var items = selectQuery.GroupBy.Items.Where(i => !(i is SqlValue || i is SqlParameter)).ToList();

			if (items.Count == 0)
				return;

			BuildGroupByBody(selectQuery.GroupBy.GroupingType, items);
		}

		protected virtual void BuildGroupByBody(GroupingType groupingType, List<ISqlExpression> items)
		{
			AppendIndent();

			StringBuilder.Append("GROUP BY");

			switch (groupingType)
			{
				case GroupingType.Default:
					break;
				case GroupingType.GroupBySets:
					StringBuilder.Append(" GROUPING SETS");
					break;
				case GroupingType.Rollup:
					StringBuilder.Append(" ROLLUP");
					break;
				case GroupingType.Cube:
					StringBuilder.Append(" CUBE");
					break;
				default:
					throw new InvalidOperationException($"Unexpected grouping type: {groupingType}");
			}

			if (groupingType != GroupingType.Default)
				StringBuilder.Append(' ').AppendLine(OpenParens);
			else
				StringBuilder.AppendLine();

			Indent++;

			for (var i = 0; i < items.Count; i++)
			{
				AppendIndent();

				var expr = WrapBooleanExpression(items[i]);
				BuildExpression(expr);

				if (i + 1 < items.Count)
					StringBuilder.AppendLine(Comma);
				else
					StringBuilder.AppendLine();
			}

			Indent--;

			if (groupingType != GroupingType.Default)
			{
				AppendIndent();
				StringBuilder.Append(')').AppendLine();
			}
		}

		#endregion

		#region Having Clause

		protected virtual void BuildHavingClause(SelectQuery selectQuery)
		{
			var condition = ConvertElement(selectQuery.Where.Having.SearchCondition);
			if (condition.Conditions.Count == 0)
				return;

			AppendIndent();

			StringBuilder.Append("HAVING").AppendLine();

			Indent++;
			AppendIndent();
			BuildWhereSearchCondition(selectQuery, condition);
			Indent--;

			StringBuilder.AppendLine();
		}

		#endregion

		#region OrderBy Clause

		protected virtual void BuildOrderByClause(SelectQuery selectQuery)
		{
			if (selectQuery.OrderBy.Items.Count == 0)
				return;

			AppendIndent();

			StringBuilder.Append("ORDER BY").AppendLine();

			Indent++;

			for (var i = 0; i < selectQuery.OrderBy.Items.Count; i++)
			{
				AppendIndent();

				var item = selectQuery.OrderBy.Items[i];

				BuildExpression(WrapBooleanExpression(item.Expression));

				if (item.IsDescending)
					StringBuilder.Append(" DESC");

				if (i + 1 < selectQuery.OrderBy.Items.Count)
					StringBuilder.AppendLine(Comma);
				else
					StringBuilder.AppendLine();
			}

			Indent--;
		}

		#endregion

		#region Skip/Take

		protected virtual bool   SkipFirst    => true;
		protected virtual string? SkipFormat   => null;
		protected virtual string? FirstFormat  (SelectQuery selectQuery) => null;
		protected virtual string? LimitFormat  (SelectQuery selectQuery) => null;
		protected virtual string? OffsetFormat (SelectQuery selectQuery) => null;
		protected virtual bool   OffsetFirst  => false;
		protected virtual string TakePercent  => "PERCENT";
		protected virtual string TakeTies     => "WITH TIES";

		protected bool NeedSkip(ISqlExpression? takeExpression, ISqlExpression? skipExpression)
			=> skipExpression != null && SqlProviderFlags.GetIsSkipSupportedFlag(takeExpression, skipExpression);

		protected bool NeedTake(ISqlExpression? takeExpression)
			=> takeExpression != null && SqlProviderFlags.IsTakeSupported;

		protected virtual void BuildSkipFirst(SelectQuery selectQuery)
		{
			SqlOptimizer.ConvertSkipTake(MappingSchema, LinqOptions, selectQuery, OptimizationContext, out var takeExpr, out var skipExpr);

			if (SkipFirst && NeedSkip(takeExpr, skipExpr) && SkipFormat != null)
				StringBuilder.Append(' ').AppendFormat(
					SkipFormat, WithStringBuilder(new StringBuilder(), () => BuildExpression(skipExpr!)));

			if (NeedTake(takeExpr) && FirstFormat(selectQuery) != null)
			{
				StringBuilder.Append(' ').AppendFormat(
					FirstFormat(selectQuery)!, WithStringBuilder(new StringBuilder(), () => BuildExpression(takeExpr!)));

				BuildTakeHints(selectQuery);
			}

			if (!SkipFirst && NeedSkip(takeExpr, skipExpr) && SkipFormat != null)
				StringBuilder.Append(' ').AppendFormat(
					SkipFormat, WithStringBuilder(new StringBuilder(), () => BuildExpression(skipExpr!)));
		}

		protected virtual void BuildTakeHints(SelectQuery selectQuery)
		{
			if (selectQuery.Select.TakeHints == null)
				return;

			if ((selectQuery.Select.TakeHints.Value & TakeHints.Percent) != 0)
				StringBuilder.Append(' ').Append(TakePercent);

			if ((selectQuery.Select.TakeHints.Value & TakeHints.WithTies) != 0)
				StringBuilder.Append(' ').Append(TakeTies);
		}

		protected virtual void BuildOffsetLimit(SelectQuery selectQuery)
		{
			SqlOptimizer.ConvertSkipTake(MappingSchema, LinqOptions, selectQuery, OptimizationContext, out var takeExpr, out var skipExpr);

			var doSkip = NeedSkip(takeExpr, skipExpr) && OffsetFormat(selectQuery) != null;
			var doTake = NeedTake(takeExpr)           && LimitFormat(selectQuery)  != null;

			if (doSkip || doTake)
			{
				AppendIndent();

				if (doSkip && OffsetFirst)
				{
					StringBuilder.AppendFormat(
						OffsetFormat(selectQuery)!, WithStringBuilder(new StringBuilder(), () => BuildExpression(skipExpr!)));

					if (doTake)
						StringBuilder.Append(' ');
				}

				if (doTake)
				{
					StringBuilder.AppendFormat(
						LimitFormat(selectQuery)!, WithStringBuilder(new StringBuilder(), () => BuildExpression(takeExpr!)));

					if (doSkip)
						StringBuilder.Append(' ');
				}

				if (doSkip && !OffsetFirst)
					StringBuilder.AppendFormat(
						OffsetFormat(selectQuery)!, WithStringBuilder(new StringBuilder(), () => BuildExpression(skipExpr!)));

				StringBuilder.AppendLine();
			}
		}

		#endregion

		#region Builders

		#region BuildSearchCondition

		protected virtual void BuildWhereSearchCondition(SelectQuery selectQuery, SqlSearchCondition condition)
		{
			BuildSearchCondition(Precedence.Unknown, condition, wrapCondition: true);
		}

		protected virtual void BuildSearchCondition(SqlSearchCondition condition, bool wrapCondition)
		{
			condition = ConvertElement(condition);

			var isOr = (bool?)null;
			var len = StringBuilder.Length;
			var parentPrecedence = condition.Precedence + 1;

			foreach (var cond in condition.Conditions)
			{
				if (isOr != null)
				{
					StringBuilder.Append(isOr.Value ? " OR" : " AND");

					if (condition.Conditions.Count < 4 && StringBuilder.Length - len < 50 || !wrapCondition)
					{
						StringBuilder.Append(' ');
					}
					else
					{
						StringBuilder.AppendLine();
						AppendIndent();
						len = StringBuilder.Length;
					}
				}

				if (cond.IsNot)
					StringBuilder.Append("NOT ");

				var precedence = GetPrecedence(cond.Predicate);

				BuildPredicate(cond.IsNot ? Precedence.LogicalNegation : parentPrecedence, precedence, cond.Predicate);

				isOr = cond.IsOr;
			}
		}

		protected virtual void BuildSearchCondition(int parentPrecedence, SqlSearchCondition condition, bool wrapCondition)
		{
			condition = ConvertElement(condition);

			var wrap = Wrap(GetPrecedence(condition as ISqlExpression), parentPrecedence);

			if (wrap) StringBuilder.Append('(');
			BuildSearchCondition(condition, wrapCondition);
			if (wrap) StringBuilder.Append(')');
		}

		#endregion

		#region BuildPredicate

		protected virtual void BuildPredicate(ISqlPredicate predicate)
		{
			switch (predicate.ElementType)
			{
				case QueryElementType.ExprExprPredicate:
					BuildExprExprPredicate((SqlPredicate.ExprExpr) predicate);
					break;

				case QueryElementType.LikePredicate:
					BuildLikePredicate((SqlPredicate.Like)predicate);
					break;

				case QueryElementType.BetweenPredicate:
					{
						BuildExpression(GetPrecedence((SqlPredicate.Between)predicate), ((SqlPredicate.Between)predicate).Expr1);
						if (((SqlPredicate.Between)predicate).IsNot) StringBuilder.Append(" NOT");
						StringBuilder.Append(" BETWEEN ");
						BuildExpression(GetPrecedence((SqlPredicate.Between)predicate), ((SqlPredicate.Between)predicate).Expr2);
						StringBuilder.Append(" AND ");
						BuildExpression(GetPrecedence((SqlPredicate.Between)predicate), ((SqlPredicate.Between)predicate).Expr3);
					}

					break;

				case QueryElementType.IsNullPredicate:
					{
						BuildExpression(GetPrecedence((SqlPredicate.IsNull)predicate), ((SqlPredicate.IsNull)predicate).Expr1);
						StringBuilder.Append(((SqlPredicate.IsNull)predicate).IsNot ? " IS NOT NULL" : " IS NULL");
					}

					break;

				case QueryElementType.IsDistinctPredicate:
					BuildIsDistinctPredicate((SqlPredicate.IsDistinct)predicate);
					break;

				case QueryElementType.InSubQueryPredicate:
					{
						BuildExpression(GetPrecedence((SqlPredicate.InSubQuery)predicate), ((SqlPredicate.InSubQuery)predicate).Expr1);
						StringBuilder.Append(((SqlPredicate.InSubQuery)predicate).IsNot ? " NOT IN " : " IN ");
						BuildExpression(GetPrecedence((SqlPredicate.InSubQuery)predicate), ((SqlPredicate.InSubQuery)predicate).SubQuery);
					}

					break;

				case QueryElementType.InListPredicate:
					BuildInListPredicate(predicate);
					break;

				case QueryElementType.FuncLikePredicate:
					BuildExpression(((SqlPredicate.FuncLike)predicate).Function.Precedence, ((SqlPredicate.FuncLike)predicate).Function);
					break;

				case QueryElementType.SearchCondition:
					BuildSearchCondition(predicate.Precedence, (SqlSearchCondition)predicate, wrapCondition: false);
					break;

				case QueryElementType.NotExprPredicate:
					{
						var p = (SqlPredicate.NotExpr)predicate;

						if (p.IsNot)
							StringBuilder.Append("NOT ");

						BuildExpression(
							((SqlPredicate.NotExpr)predicate).IsNot
								? Precedence.LogicalNegation
								: GetPrecedence((SqlPredicate.NotExpr)predicate),
							((SqlPredicate.NotExpr)predicate).Expr1);
					}

					break;

				case QueryElementType.ExprPredicate:
					{
						var p = (SqlPredicate.Expr)predicate;

						if (p.Expr1 is SqlValue sqlValue)
						{
							var value = sqlValue.Value;

							if (value is bool b)
							{
								StringBuilder.Append(b ? "1 = 1" : "1 = 0");
								return;
							}
						}

						BuildExpression(GetPrecedence(p), p.Expr1);
					}

					break;
				default:
					throw new InvalidOperationException($"Unexpected predicate type {predicate.ElementType}");
			}
		}

		protected virtual void BuildExprExprPredicateOperator(SqlPredicate.ExprExpr expr)
		{
			switch (expr.Operator)
			{
				case SqlPredicate.Operator.Equal          : StringBuilder.Append(" = ");  break;
				case SqlPredicate.Operator.NotEqual       : StringBuilder.Append(" <> "); break;
				case SqlPredicate.Operator.Greater        : StringBuilder.Append(" > ");  break;
				case SqlPredicate.Operator.GreaterOrEqual : StringBuilder.Append(" >= "); break;
				case SqlPredicate.Operator.NotGreater     : StringBuilder.Append(" !> "); break;
				case SqlPredicate.Operator.Less           : StringBuilder.Append(" < ");  break;
				case SqlPredicate.Operator.LessOrEqual    : StringBuilder.Append(" <= "); break;
				case SqlPredicate.Operator.NotLess        : StringBuilder.Append(" !< "); break;
				case SqlPredicate.Operator.Overlaps       : StringBuilder.Append(" OVERLAPS "); break;
			}
			}

		protected virtual void BuildExprExprPredicate(SqlPredicate.ExprExpr expr)
		{
			BuildExpression(GetPrecedence(expr), expr.Expr1);

			BuildExprExprPredicateOperator(expr);

			BuildExpression(GetPrecedence(expr), expr.Expr2);
		}

		protected virtual void BuildIsDistinctPredicate(SqlPredicate.IsDistinct expr)
		{
			BuildExpression(GetPrecedence(expr), expr.Expr1);
			StringBuilder.Append(expr.IsNot ? " IS NOT DISTINCT FROM " : " IS DISTINCT FROM ");
			BuildExpression(GetPrecedence(expr), expr.Expr2);
		}

		protected void BuildIsDistinctPredicateFallback(SqlPredicate.IsDistinct expr)
		{
			// This is the fallback implementation of IS DISTINCT FROM
			// for all providers that don't support the standard syntax
			// nor have a proprietary alternative
			expr.Expr1.ShouldCheckForNull();
			StringBuilder.Append("CASE WHEN ");
			BuildExpression(Precedence.Comparison, expr.Expr1);
			StringBuilder.Append(" = ");
			BuildExpression(Precedence.Comparison, expr.Expr2);
			StringBuilder.Append(" OR ");
			BuildExpression(Precedence.Comparison, expr.Expr1);
			StringBuilder.Append(" IS NULL AND ");
			BuildExpression(Precedence.Comparison, expr.Expr2);
			StringBuilder
				.Append(" IS NULL THEN 0 ELSE 1 END = ")
				.Append(expr.IsNot ? '0' : '1');
		}

		static SqlField GetUnderlayingField(ISqlExpression expr)
		{
			return expr.ElementType switch
			{
				QueryElementType.SqlField => (SqlField)expr,
				QueryElementType.Column	  => GetUnderlayingField(((SqlColumn)expr).Expression),
				_                         => throw new InvalidOperationException(),
			};
		}

		void BuildInListPredicate(ISqlPredicate predicate)
		{
			var p      = (SqlPredicate.InList)predicate;
			var values = p.Values;

			// Handle x.In(IEnumerable variable)
			if (values.Count == 1 && values[0] is SqlParameter pr)
			{
				var prValue = pr.GetParameterValue(OptimizationContext.Context.ParameterValues).ProviderValue;
				switch (prValue)
				{
					case null:
						BuildPredicate(new SqlPredicate.Expr(new SqlValue(false)));
						return;
					// Be careful that string is IEnumerable, we don't want to handle x.In(string) here
					case string:
						break;
					case IEnumerable items:
						if (p.Expr1 is ISqlTableSource table)
							TableSourceIn(table, items);
						else
							InValues(items);
						return;
				}
			}

			// Handle x.In(val1, val2, val3)
			InValues(values);
			return;

			void TableSourceIn(ISqlTableSource table, IEnumerable items)
			{				
				var keys = table.GetKeys(true);
				if (keys is null or { Count: 0 })
					throw new SqlException("Cannot create IN expression.");

				var firstValue = true;

				if (keys.Count == 1)
				{
					foreach (var item in items)
					{
						if (firstValue)
						{
							firstValue = false;
							BuildExpression(GetPrecedence(p), keys[0]);
							StringBuilder.Append(p.IsNot ? " NOT IN (" : " IN (");
						}

						var field = GetUnderlayingField(keys[0]);
						var value = field.ColumnDescriptor.MemberAccessor.GetValue(item!);

						if (value is ISqlExpression expression)
							BuildExpression(expression);
						else
							BuildValue(new SqlDataType(field), value);

						StringBuilder.Append(InlineComma);
					}
				}
				else
				{
					var len = StringBuilder.Length;
					var rem = 1;

					foreach (var item in items)
					{
						if (firstValue)
						{
							firstValue = false;
							StringBuilder.Append('(');
						}

						foreach (var key in keys)
						{
							var field = GetUnderlayingField(key);
							var value = field.ColumnDescriptor.MemberAccessor.GetValue(item!);

							BuildExpression(GetPrecedence(p), key);

							if (value == null)
							{
								StringBuilder.Append(" IS NULL");
							}
							else
							{
								StringBuilder.Append(" = ");
								BuildValue(new SqlDataType(field), value);
							}

							StringBuilder.Append(" AND ");
						}

						StringBuilder.Remove(StringBuilder.Length - 4, 4).Append("OR ");

						if (StringBuilder.Length - len >= 50)
						{
							StringBuilder.AppendLine();
							AppendIndent();
							StringBuilder.Append(' ');
							len = StringBuilder.Length;
							rem = 5 + Indent;
						}
					}

					if (!firstValue)
						StringBuilder.Remove(StringBuilder.Length - rem, rem);
				}

				if (firstValue)
					BuildPredicate(new SqlPredicate.Expr(new SqlValue(p.IsNot)));
				else
					StringBuilder.Remove(StringBuilder.Length - 2, 2).Append(')');
			}

			void InValues(IEnumerable values)
			{
				var firstValue    = true;
				var len           = StringBuilder.Length;
				var checkNull     = p.WithNull != null;
				var hasNull       = false;
				var count         = 0;
				var multipleParts = false;

				var sqlDataType = p.Expr1.ElementType switch
				{
					QueryElementType.SqlField => new SqlDataType((SqlField)p.Expr1),
					QueryElementType.SqlParameter => new SqlDataType(((SqlParameter)p.Expr1).Type),
					_ => null,
				};

				foreach (object? value in values)
				{
					if (++count > SqlProviderFlags.MaxInListValuesCount)
					{
						count       =  1;
					 	multipleParts = true;

						// start building next bucket
						firstValue = true;
						RemoveInlineComma()
							.Append(')')
							.Append(p.IsNot ? " AND " : " OR ");
					}

					object? val = value;

					if (checkNull)
					{
						if (val is ISqlExpression sqlExpr && sqlExpr.TryEvaluateExpression(OptimizationContext.Context, out var evaluated))
							val = evaluated;

						if (val == null)
						{
							hasNull = true;
							continue;
						}
					}

					if (firstValue)
					{
						firstValue = false;
						BuildExpression(GetPrecedence(p), p.Expr1);
						StringBuilder.Append(p.IsNot ? " NOT IN (" : " IN (");
					}

					if (value is ISqlExpression expression)
						BuildExpression(expression);
					else
						BuildValue(sqlDataType, value);

					StringBuilder.Append(InlineComma);
				}

				if (firstValue)
				{
					// Nothing was built, because the values contained only null values, or nothing at all.
					BuildPredicate(
						hasNull ?
						new SqlPredicate.IsNull(p.Expr1, p.IsNot) :
						new SqlPredicate.Expr(new SqlValue(p.IsNot)));
				}
				else
				{
					RemoveInlineComma().Append(')');

					if (hasNull)
					{
						StringBuilder.Append(p.IsNot ? " AND " : " OR ");
						BuildPredicate(new SqlPredicate.IsNull(p.Expr1, p.IsNot));
						multipleParts = true;
					}
					else if (p.WithNull == true && p.Expr1.ShouldCheckForNull())
					{
						StringBuilder.Append(" OR ");
	 					BuildPredicate(new SqlPredicate.IsNull(p.Expr1, false));
		 				multipleParts = true;
			 		}
				} 

				if (multipleParts && !hasNull)
					StringBuilder.Insert(len, "(").Append(')');
			}
		}

		protected void BuildPredicate(int parentPrecedence, int precedence, ISqlPredicate predicate)
		{
			var wrap = Wrap(precedence, parentPrecedence);

			if (wrap) StringBuilder.Append('(');
			BuildPredicate(predicate);
			if (wrap) StringBuilder.Append(')');
		}

		protected virtual void BuildLikePredicate(SqlPredicate.Like predicate)
		{
			var precedence = GetPrecedence(predicate);

			BuildExpression(precedence, predicate.Expr1);
			StringBuilder
				.Append(predicate.IsNot ? " NOT " : " ")
				.Append(predicate.FunctionName ?? "LIKE")
				.Append(' ');
			BuildExpression(precedence, predicate.Expr2);

			if (predicate.Escape != null)
			{
				StringBuilder.Append(" ESCAPE ");
				BuildExpression(predicate.Escape);
			}
		}

		#endregion

		#region BuildExpression

		protected virtual StringBuilder BuildExpression(
			ISqlExpression expr,
			bool           buildTableName,
			bool           checkParentheses,
			string?        alias,
			ref bool       addAlias,
			bool           throwExceptionIfTableNotFound = true)
		{
			expr = ConvertElement(expr);

			switch (expr.ElementType)
			{
				case QueryElementType.SqlField:
					{
						var field = (SqlField)expr;

						if (buildTableName && field.Table != null)
						{
							var ts = field.Table.SqlTableType == SqlTableType.SystemTable
								? field.Table
								: Statement.SelectQuery?.GetTableSource(field.Table);

							if (ts == null)
							{
								var current = Statement;

								do
								{
									ts = current.GetTableSource(field.Table);
									if (ts != null)
										break;
									current = current.ParentStatement;
								}
								while (current != null);
							}

							if (ts == null)
							{
								if (field != field.Table.All)
								{
#if DEBUG
									//SqlQuery.GetTableSource(field.Table);
#endif

									if (throwExceptionIfTableNotFound)
										throw new SqlException("Table '{0}' not found.", field.Table);
								}
							}
							else
							{
								var table = GetTableAlias(ts);
								var len   = StringBuilder.Length;

								if (table == null)
									StringBuilder.Append(GetPhysicalTableName(field.Table, null, true));
								else
									Convert(StringBuilder, table, ConvertType.NameToQueryTableAlias);

								if (len == StringBuilder.Length)
									throw new SqlException("Table {0} should have an alias.", field.Table);

								addAlias = alias != field.PhysicalName;

								StringBuilder
									.Append('.');
							}
						}

						if (field == field.Table?.All)
							StringBuilder.Append('*');
						else
							Convert(StringBuilder, field.PhysicalName, ConvertType.NameToQueryField);
					}

					break;

				case QueryElementType.Column:
					{
						var column = (SqlColumn)expr;

#if DEBUG
						var sql = Statement.SqlText;
#endif

						ISqlTableSource? table;
						var currentStatement = Statement;

						do
						{
							table = currentStatement.GetTableSource(column.Parent!);
							if (table != null)
								break;
							currentStatement = currentStatement.ParentStatement;
						}
						while (currentStatement != null);

						if (table == null)
						{
#if DEBUG
							table = Statement.GetTableSource(column.Parent!);
#endif

							throw new SqlException("Table not found for '{0}'.", column);
						}

						var tableAlias = GetTableAlias(table) ?? GetPhysicalTableName(column.Parent!, null, true);

						if (string.IsNullOrEmpty(tableAlias))
							throw new SqlException("Table {0} should have an alias.", column.Parent);

						addAlias = alias != column.Alias;

						Convert(StringBuilder, tableAlias, ConvertType.NameToQueryTableAlias);
						StringBuilder.Append('.');
						Convert(StringBuilder, column.Alias!, ConvertType.NameToQueryField);
					}

					break;

				case QueryElementType.SqlQuery:
					{
						var hasParentheses = checkParentheses && StringBuilder[StringBuilder.Length - 1] == '(';

						if (!hasParentheses)
							StringBuilder.AppendLine(OpenParens);
						else
							StringBuilder.AppendLine();

						BuildSqlBuilder((SelectQuery)expr, Indent + 1, BuildStep != Step.FromClause);

						AppendIndent();

						if (!hasParentheses)
							StringBuilder.Append(')');
					}

					break;

				case QueryElementType.SqlValue:
					var sqlval = (SqlValue)expr;
					var dt     = new SqlDataType(sqlval.ValueType);

					BuildValue(dt, sqlval.Value);
					break;

				case QueryElementType.SqlExpression:
					{
						var e = (SqlExpression)expr;

						BuildFormatValues(e.Expr, e.Parameters, () => GetPrecedence(e));
					}

					break;

				case QueryElementType.SqlBinaryExpression:
					BuildBinaryExpression((SqlBinaryExpression)expr);
					break;

				case QueryElementType.SqlFunction:
					BuildFunction((SqlFunction)expr);
					break;

				case QueryElementType.SqlParameter:
					{
						var parm = (SqlParameter)expr;

						var inlining = !parm.IsQueryParameter;
						if (inlining)
						{
							var paramValue = parm.GetParameterValue(OptimizationContext.Context.ParameterValues);
							if (!MappingSchema.TryConvertToSql(StringBuilder, new SqlDataType(paramValue.DbDataType), paramValue.ProviderValue))
								inlining = false;
						}

						if (!inlining)
						{
							var newParm = OptimizationContext.AddParameter(parm);
							Convert(StringBuilder, newParm.Name!, ConvertType.NameToQueryParameter);
						}
					}

					break;

				case QueryElementType.SqlDataType:
					BuildDataType((SqlDataType)expr, false);
					break;

				case QueryElementType.SearchCondition:
					BuildSearchCondition(expr.Precedence, (SqlSearchCondition)expr, wrapCondition: false);
					break;

				case QueryElementType.SqlTable:
				case QueryElementType.SqlRawSqlTable:
				case QueryElementType.TableSource:
					{
						var table = (ISqlTableSource) expr;
						var tableAlias = GetTableAlias(table) ?? GetPhysicalTableName(table, null, true);
						StringBuilder.Append(tableAlias);
					}

					break;

				case QueryElementType.GroupingSet:
					{
						var groupingSet = (SqlGroupingSet) expr;
						StringBuilder.Append('(');
						for (var index = 0; index < groupingSet.Items.Count; index++)
						{
							var setItem = groupingSet.Items[index];
							BuildExpression(setItem, buildTableName, checkParentheses, throwExceptionIfTableNotFound);
							if (index < groupingSet.Items.Count - 1)
								StringBuilder.Append(InlineComma);
						}

						StringBuilder.Append(')');
					}

					break;

				case QueryElementType.SqlRow:
					BuildSqlRow((SqlRow) expr, buildTableName, checkParentheses, throwExceptionIfTableNotFound);
					break;

				default:
					throw new InvalidOperationException($"Unexpected expression type {expr.ElementType}");
			}

			return StringBuilder;
		}

		void BuildFormatValues(string format, IReadOnlyList<ISqlExpression>? parameters, Func<int> getPrecedence)
		{
			if (parameters == null || parameters.Count == 0)
				StringBuilder.Append(format);
			else
			{
				var s      = new StringBuilder();
				var values = new object[parameters.Count];

				for (var i = 0; i < values.Length; i++)
				{
					var value = parameters[i];

					s.Length = 0;
					WithStringBuilder(s, () => BuildExpression(getPrecedence(), value));
					values[i] = s.ToString();
				}

				StringBuilder.AppendFormat(format, values);
			}
		}

		string IdentText(string text, int ident)
		{
			if (string.IsNullOrEmpty(text))
				return text;

			text = text.Replace("\r", "");

			var strArray = text.Split('\n');
			var sb = new StringBuilder();

			for (var i = 0; i < strArray.Length; i++)
			{
				var s = strArray[i];
				sb.Append('\t', ident).Append(s);
				if (i < strArray.Length - 1)
					sb.AppendLine();
			}

			return sb.ToString();
		}

		void BuildExpression(int parentPrecedence, ISqlExpression expr, string? alias, ref bool addAlias)
		{
			var wrap = Wrap(GetPrecedence(expr), parentPrecedence);

			if (wrap) StringBuilder.Append('(');
			BuildExpression(expr, true, true, alias, ref addAlias);
			if (wrap) StringBuilder.Append(')');
		}

		protected StringBuilder BuildExpression(ISqlExpression expr)
		{
			var dummy = false;
			return BuildExpression(expr, true, true, null, ref dummy);
		}

		public void BuildExpression(ISqlExpression expr, bool buildTableName, bool checkParentheses, bool throwExceptionIfTableNotFound = true)
		{
			var dummy = false;
			BuildExpression(expr, buildTableName, checkParentheses, null, ref dummy, throwExceptionIfTableNotFound);
		}

		protected void BuildExpression(int precedence, ISqlExpression expr)
		{
			var dummy = false;
			BuildExpression(precedence, expr, null, ref dummy);
		}

		protected virtual void BuildTypedExpression(SqlDataType dataType, ISqlExpression value)
		{
			StringBuilder.Append("CAST(");
			BuildExpression(value);
			StringBuilder.Append(" AS ");
			BuildDataType(dataType, false);
			StringBuilder.Append(')');
		}

		protected virtual void BuildSqlRow(SqlRow expr, bool buildTableName, bool checkParentheses, bool throwExceptionIfTableNotFound)
		{
			StringBuilder.Append('(');
			foreach (var value in expr.Values)
			{
				BuildExpression(value, buildTableName, checkParentheses, throwExceptionIfTableNotFound);
				StringBuilder.Append(InlineComma);
			}
			StringBuilder.Length -= InlineComma.Length; // Note that SqlRow are never empty
			StringBuilder.Append(')');
		}

		void ISqlBuilder.BuildExpression(StringBuilder sb, ISqlExpression expr, bool buildTableName)
		{
			WithStringBuilder(sb, () => BuildExpression(expr, buildTableName, true));
		}

		#endregion

		#region BuildValue

		protected void BuildValue(SqlDataType? dataType, object? value)
		{
			if (value is Sql.SqlID id)
				TryBuildSqlID(id);
			else
			MappingSchema.ConvertToSqlValue(StringBuilder, dataType, value);
		}

		#endregion

		#region BuildBinaryExpression

		protected virtual void BuildBinaryExpression(SqlBinaryExpression expr)
		{
			BuildBinaryExpression(expr.Operation, expr);
		}

		void BuildBinaryExpression(string op, SqlBinaryExpression expr)
		{
			if (expr.Operation == "*" && expr.Expr1 is SqlValue value)
			{
				if (value.Value is int i && i == -1)
				{
					StringBuilder.Append('-');
					BuildExpression(GetPrecedence(expr), expr.Expr2);
					return;
				}
			}

			BuildExpression(GetPrecedence(expr), expr.Expr1);
			StringBuilder.Append(' ').Append(op).Append(' ');
			BuildExpression(GetPrecedence(expr), expr.Expr2);
		}

		#endregion

		#region BuildFunction

		protected virtual void BuildFunction(SqlFunction func)
		{
			if (func.Name == "CASE")
			{
				StringBuilder.Append(func.Name).AppendLine();

				Indent++;

				var i = 0;

				for (; i < func.Parameters.Length - 1; i += 2)
				{
					AppendIndent().Append("WHEN ");

					var len = StringBuilder.Length;

					BuildExpression(func.Parameters[i]);

					if (SqlExpression.NeedsEqual(func.Parameters[i]))
					{
						StringBuilder.Append(" = ");
						BuildValue(null, true);
					}

					if (StringBuilder.Length - len > 20)
					{
						StringBuilder.AppendLine();
						AppendIndent().Append("\tTHEN ");
					}
					else
						StringBuilder.Append(" THEN ");

					BuildExpression(func.Parameters[i + 1]);
					StringBuilder.AppendLine();
				}

				if (i < func.Parameters.Length)
				{
					AppendIndent().Append("ELSE ");
					BuildExpression(func.Parameters[i]);
					StringBuilder.AppendLine();
				}

				Indent--;

				AppendIndent().Append("END");
			}
			else
			{
				BuildFunction(func.Name, func.Parameters);
			}
		}

		void BuildFunction(string name, ISqlExpression[] exprs)
		{
			StringBuilder.Append(name).Append('(');

			var first = true;

			foreach (var parameter in exprs)
			{
				if (!first)
					StringBuilder.Append(InlineComma);

				BuildExpression(parameter, true, !first || name == "EXISTS");

				first = false;
			}

			StringBuilder.Append(')');
		}

		#endregion

		#region BuildDataType

		/// <summary>
		/// Appends an <see cref="SqlDataType"/>'s String to a provided <see cref="StringBuilder"/>
		/// </summary>
		/// <param name="sb"></param>
		/// <param name="dataType"></param>
		/// <returns>The stringbuilder with the type information appended.</returns>
		public StringBuilder BuildDataType(StringBuilder sb,
			SqlDataType dataType)
		{
			WithStringBuilder(sb, () =>
			{
				BuildDataType(dataType, false);
			});
			return sb;
		}
		protected void BuildDataType(SqlDataType type, bool forCreateTable)
		{
			if (!string.IsNullOrEmpty(type.Type.DbType))
				StringBuilder.Append(type.Type.DbType);
			else
			{
				if (type.Type.DataType == DataType.Undefined)
					type = MappingSchema.GetDataType(type.Type.SystemType);

				if (!string.IsNullOrEmpty(type.Type.DbType))
				{
					StringBuilder.Append(type.Type.DbType);
					return;
				}

				if (type.Type.DataType == DataType.Undefined)
					// give some hint to user that it is expected situation and he need to fix something on his side
					throw new LinqToDBException("Database type cannot be determined automatically and must be specified explicitly");

				BuildDataTypeFromDataType(type, forCreateTable);
			}
		}

		protected virtual void BuildDataTypeFromDataType(SqlDataType type, bool forCreateTable)
		{
			switch (type.Type.DataType)
			{
				case DataType.Double : StringBuilder.Append("Float");    return;
				case DataType.Single : StringBuilder.Append("Real");     return;
				case DataType.SByte  : StringBuilder.Append("TinyInt");  return;
				case DataType.UInt16 : StringBuilder.Append("Int");      return;
				case DataType.UInt32 : StringBuilder.Append("BigInt");   return;
				case DataType.UInt64 : StringBuilder.Append("Decimal");  return;
				case DataType.Byte   : StringBuilder.Append("TinyInt");  return;
				case DataType.Int16  : StringBuilder.Append("SmallInt"); return;
				case DataType.Int32  : StringBuilder.Append("Int");      return;
				case DataType.Int64  : StringBuilder.Append("BigInt");   return;
				case DataType.Boolean: StringBuilder.Append("Bit");      return;
			}

			StringBuilder.Append(type.Type.DataType);

			if (type.Type.Length > 0)
				StringBuilder.Append('(').Append(type.Type.Length).Append(')');

			if (type.Type.Precision > 0)
				StringBuilder.Append('(').Append(type.Type.Precision).Append(InlineComma).Append(type.Type.Scale).Append(')');
		}

		#endregion

		#region GetPrecedence

		static int GetPrecedence(ISqlExpression expr)
		{
			return expr.Precedence;
		}

		protected static int GetPrecedence(ISqlPredicate predicate)
		{
			return predicate.Precedence;
		}

		#endregion

		#region Comments

		protected virtual void BuildTag(SqlStatement statement)
		{
			if (statement.Tag != null)
				BuildSqlComment(StringBuilder, statement.Tag);
		}

		protected virtual StringBuilder BuildSqlComment(StringBuilder sb, SqlComment comment)
		{
			sb.Append("/* ");

			for (var i = 0; i < comment.Lines.Count; i++)
			{
				sb.Append(comment.Lines[i].Replace("/*", "").Replace("*/", ""));
				if (i < comment.Lines.Count - 1)
					sb.AppendLine();
			}

			sb.AppendLine(" */");

			return sb;
		}

		#endregion

		#endregion

		#region Internal Types

		protected enum Step
		{
			WithClause,
			SelectClause,
			DeleteClause,
			UpdateClause,
			InsertClause,
			FromClause,
			WhereClause,
			GroupByClause,
			HavingClause,
			OrderByClause,
			OffsetLimit,
			Tag,
			Output,
			QueryExtensions
		}

		#endregion

		#region Alternative Builders

		protected delegate IEnumerable<SqlColumn> ColumnSelector();

		protected IEnumerable<SqlColumn> AlternativeGetSelectedColumns(SelectQuery selectQuery, ColumnSelector columnSelector)
		{
			foreach (var col in columnSelector())
				yield return col;

			SkipAlias = false;

			var obys = GetTempAliases(selectQuery.OrderBy.Items.Count, "oby");

			for (var i = 0; i < obys.Length; i++)
				yield return new SqlColumn(selectQuery, selectQuery.OrderBy.Items[i].Expression, obys[i]);
		}

		protected static bool IsDateDataType(ISqlExpression expr, string dateName)
		{
			return expr.ElementType switch
			{
				QueryElementType.SqlDataType   => ((SqlDataType)expr).Type.DataType == DataType.Date,
				QueryElementType.SqlExpression => ((SqlExpression)expr).Expr == dateName,
				_                              => false,
			};
		}

		protected static bool IsTimeDataType(ISqlExpression expr)
		{
			return expr.ElementType switch
			{
				QueryElementType.SqlDataType   => ((SqlDataType)expr).Type.DataType == DataType.Time,
				QueryElementType.SqlExpression => ((SqlExpression)expr).Expr == "Time",
				_                              => false,
			};
		}

		#endregion

		#region Helpers

		protected SequenceNameAttribute? GetSequenceNameAttribute(SqlTable table, bool throwException)
		{
			var identityField = table.GetIdentityField();

			if (identityField == null)
				if (throwException)
					throw new SqlException("Identity field must be defined for '{0}'.", table.NameForLogging);
				else
					return null;

			if (table.ObjectType == null)
				if (throwException)
					throw new SqlException("Sequence name can not be retrieved for the '{0}' table.", table.NameForLogging);
				else
					return null;

			var attrs = table.SequenceAttributes;

			if (attrs.IsNullOrEmpty())
				if (throwException)
					throw new SqlException("Sequence name can not be retrieved for the '{0}' table.", table.NameForLogging);
				else
					return null;

			return attrs[0];
		}

		static bool Wrap(int precedence, int parentPrecedence)
		{
			return
				precedence == 0 ||
				/* maybe it will be no harm to put "<=" here? */
				precedence < parentPrecedence ||
				(precedence == parentPrecedence &&
					(parentPrecedence == Precedence.Subtraction ||
					 parentPrecedence == Precedence.Multiplicative ||
					 parentPrecedence == Precedence.LogicalNegation));
		}

		protected string? GetTableAlias(ISqlTableSource table)
		{
			switch (table.ElementType)
			{
				case QueryElementType.TableSource:
					{
						var ts    = (SqlTableSource)table;
						var alias = string.IsNullOrEmpty(ts.Alias) ? GetTableAlias(ts.Source) : ts.Alias;
						return alias is not ("$" or "$F") ? alias : null;
					}
				case QueryElementType.SqlTable        :
				case QueryElementType.SqlCteTable     :
					{
						var alias = ((SqlTable)table).Alias;
						return alias is not ("$" or "$F") ? alias : null;
					}
				case QueryElementType.SqlRawSqlTable  :
					{
						var ts = Statement.SelectQuery?.GetTableSource(table) ?? Statement.GetTableSource(table);

						if (ts != null)
							return GetTableAlias(ts);

						var alias = ((SqlTable)table).Alias;
						return alias is not ("$" or "$F") ? alias : null;
					}
				case QueryElementType.SqlTableLikeSource:
					return null;

				default:
					throw new InvalidOperationException($"Unexpected table type {table.ElementType}");
			}
		}

		protected virtual string GetPhysicalTableName(ISqlTableSource table, string? alias, bool ignoreTableExpression = false, string? defaultDatabaseName = null)
		{
			switch (table.ElementType)
			{
				case QueryElementType.SqlTable:
					{
						var tbl = (SqlTable)table;

						var tableName = tbl.TableName;
						if (tableName.Database == null && defaultDatabaseName != null)
							tableName = tableName with { Database = defaultDatabaseName };

						var sb = new StringBuilder();

						BuildObjectName(sb, tableName, tbl.SqlTableType == SqlTableType.Function ? ConvertType.NameToProcedure : ConvertType.NameToQueryTable, true, tbl.TableOptions);

						if (!ignoreTableExpression && tbl.SqlTableType == SqlTableType.Expression)
						{
							var values = new object[2 + (tbl.TableArguments?.Length ?? 0)];

							values[0] = sb.ToString();

							if (alias != null)
								values[1] = ConvertInline(alias, ConvertType.NameToQueryTableAlias);
							else
								values[1] = "";

							for (var i = 2; i < values.Length; i++)
							{
								var value = tbl.TableArguments![i - 2];

								sb.Length = 0;
								WithStringBuilder(sb, () => BuildExpression(Precedence.Primary, value));
								values[i] = sb.ToString();
							}

							sb.Length = 0;
							sb.AppendFormat(tbl.Expression!, values);
						}
						else if (tbl.SqlTableType == SqlTableType.Function)
						{
							sb.Append('(');

							if (tbl.TableArguments != null && tbl.TableArguments.Length > 0)
							{
								var first = true;

								foreach (var arg in tbl.TableArguments)
								{
									if (!first)
										sb.Append(InlineComma);

									WithStringBuilder(sb, () => BuildExpression(arg, true, !first));

									first = false;
								}
							}

							sb.Append(')');
						}

						return sb.ToString();
					}

				case QueryElementType.TableSource:
					return GetPhysicalTableName(((SqlTableSource)table).Source, alias);

				case QueryElementType.SqlCteTable   :
				case QueryElementType.SqlRawSqlTable:
					return BuildObjectName(new (), ((SqlTable)table).TableName, ConvertType.NameToQueryTable, true, TableOptions.NotSet).ToString();

				case QueryElementType.SqlTableLikeSource:
					return ConvertInline(((SqlTableLikeSource)table).Name, ConvertType.NameToQueryTable);

				default:
					throw new InvalidOperationException($"Unexpected table type {table.ElementType}");
			}
		}

		protected StringBuilder AppendIndent()
		{
			if (Indent > 0)
				StringBuilder.Append('\t', Indent);

			return StringBuilder;
		}

		protected virtual bool IsReserved(string word)
		{
			return ReservedWords.IsReserved(word);
		}

		#endregion

		#region ISqlProvider Members

		public virtual ISqlExpression? GetIdentityExpression(SqlTable table)
		{
			return null;
		}

		protected virtual void PrintParameterName(StringBuilder sb, DbParameter parameter)
		{
			if (!parameter.ParameterName.StartsWith("@"))
				sb.Append('@');
			sb.Append(parameter.ParameterName);
		}

		protected virtual string? GetTypeName(IDataContext dataContext, DbParameter parameter)
		{
			return null;
		}

		protected virtual string? GetUdtTypeName(IDataContext dataContext, DbParameter parameter)
		{
			return null;
		}

		protected virtual string? GetProviderTypeName(IDataContext dataContext, DbParameter parameter)
		{
			return parameter.DbType switch
			{
				DbType.AnsiString            => "VarChar",
				DbType.AnsiStringFixedLength => "Char",
				DbType.String                => "NVarChar",
				DbType.StringFixedLength     => "NChar",
				DbType.Decimal               => "Decimal",
				DbType.Binary                => "Binary",
				_                            => null,
			};
		}

		protected virtual void PrintParameterType(IDataContext dataContext, StringBuilder sb, DbParameter parameter)
		{
			var typeName = GetTypeName(dataContext, parameter);
			if (!string.IsNullOrEmpty(typeName))
				sb.Append(typeName).Append(" -- ");

			var udtTypeName = GetUdtTypeName(dataContext, parameter);
			if (!string.IsNullOrEmpty(udtTypeName))
				sb.Append(udtTypeName).Append(" -- ");

			var t1 = GetProviderTypeName(dataContext, parameter);
			var t2 = parameter.DbType.ToString();

			sb.Append(t1);

			if (t1 != null)
			{
				if (parameter.Size > 0)
				{
					if (t1.IndexOf('(') < 0)
						sb.Append('(').Append(parameter.Size).Append(')');
				}
#if NET45
#pragma warning disable RS0030 // API missing from DbParameter in NET 4.5
				else if (((IDbDataParameter)parameter).Precision > 0)
				{
					if (t1.IndexOf('(') < 0)
						sb.Append('(').Append(((IDbDataParameter)parameter).Precision).Append(InlineComma).Append(((IDbDataParameter)parameter).Scale).Append(')');
				}
#pragma warning restore RS0030 // API missing from DbParameter in NET 4.5
#else
				else if (parameter.Precision > 0)
				{
					if (t1.IndexOf('(') < 0)
						sb.Append('(').Append(parameter.Precision).Append(InlineComma).Append(parameter.Scale).Append(')');
				}
#endif
				else
				{
					switch (parameter.DbType)
					{
						case DbType.AnsiString           :
						case DbType.AnsiStringFixedLength:
						case DbType.String               :
						case DbType.StringFixedLength    :
							{
								var value = parameter.Value as string;

								if (!string.IsNullOrEmpty(value))
									sb.Append('(').Append(value!.Length).Append(')');

								break;
							}
						case DbType.Decimal:
							{
								var value = parameter.Value;

								if (value is decimal dec)
								{
									var d = new SqlDecimal(dec);
									sb.Append('(').Append(d.Precision).Append(InlineComma).Append(d.Scale).Append(')');
								}

								break;
							}
						case DbType.Binary:
							{
								if (parameter.Value is byte[] value)
									sb.Append('(').Append(value.Length).Append(')');

								break;
							}
					}
				}
			}

			if (t1 != t2)
				sb.Append(" -- ").Append(t2);
		}

		public virtual StringBuilder PrintParameters(IDataContext dataContext, StringBuilder sb, IEnumerable<DbParameter>? parameters)
		{
			if (parameters != null)
			{
				foreach (var p in parameters)
				{
					sb.Append("DECLARE ");
					PrintParameterName(sb, p);
					sb.Append(' ');
					PrintParameterType(dataContext, sb, p);
					sb.AppendLine();

					sb.Append("SET     ");
					PrintParameterName(sb, p);
					sb.Append(" = ");
					if (p.Value is byte[] bytes                           &&
					    Configuration.MaxBinaryParameterLengthLogging >= 0 &&
					    bytes.Length > Configuration.MaxBinaryParameterLengthLogging &&
					    MappingSchema.ValueToSqlConverter.CanConvert(typeof(byte[])))
					{
						var trimmed =
							new byte[Configuration.MaxBinaryParameterLengthLogging];
						Array.Copy(bytes, 0, trimmed, 0,
							Configuration.MaxBinaryParameterLengthLogging);
						MappingSchema.ValueToSqlConverter.TryConvert(sb, trimmed);
						sb.AppendLine();
						sb.Append(
							$"-- value above truncated for logging, actual length is {bytes.Length}");
					}
					else if (p.Value is Binary binaryData &&
					         Configuration.MaxBinaryParameterLengthLogging >= 0 &&
					         binaryData.Length > Configuration.MaxBinaryParameterLengthLogging &&
					         MappingSchema.ValueToSqlConverter.CanConvert(typeof(Binary)))
					{
						//We aren't going to create a new Binary here,
						//since ValueToSql always just .ToArray() anyway
						var trimmed =
							new byte[Configuration.MaxBinaryParameterLengthLogging];
						Array.Copy(binaryData.ToArray(), 0, trimmed, 0,
							Configuration.MaxBinaryParameterLengthLogging);
						MappingSchema.TryConvertToSql(sb, null, trimmed);
						sb.AppendLine();
						sb.Append(
							$"-- value above truncated for logging, actual length is {binaryData.Length}");
					}
					else if (p.Value is string s &&
					         Configuration.MaxStringParameterLengthLogging >= 0 &&
					         s.Length > Configuration.MaxStringParameterLengthLogging &&
					         MappingSchema.ValueToSqlConverter.CanConvert(typeof(string)))
					{
						var trimmed =
							s.Substring(0,
								Configuration.MaxStringParameterLengthLogging);
						MappingSchema.TryConvertToSql(sb, null, trimmed);
						sb.AppendLine();
						sb.Append(
							$"-- value above truncated for logging, actual length is {s.Length}");
					}
					else if (!MappingSchema.TryConvertToSql(sb, null, p.Value))
						FormatParameterValue(sb, p.Value);
					sb.AppendLine();
				}

				sb.AppendLine();
			}

			return sb;
		}

		// for values without literal support from provider we should generate debug string using fixed format
		// to avoid deviations on different locales or locale settings
		private static void FormatParameterValue(StringBuilder sb, object? value)
		{
			if (value is DateTime dt)
			{
				// ISO8601 format (with Kind-specific offset part)
				sb
					.Append('\'')
					.Append(dt.ToString("o"))
					.Append('\'');
			}
			else if (value is DateTimeOffset dto)
			{
				// ISO8601 format with offset
				sb
					.Append('\'')
					.Append(dto.ToString("o"))
					.Append('\'');
			}
			else
				sb.Append(value);
		}

		public string ApplyQueryHints(string sqlText, IReadOnlyCollection<string> queryHints)
		{
			var sb = new StringBuilder();

			foreach (var hint in queryHints)
				if (hint?.Length >= 2 && hint.StartsWith("**"))
					sb.AppendLine(hint.Substring(2));

			sb.Append(sqlText);

			foreach (var hint in queryHints)
				if (!(hint?.Length >= 2 && hint.StartsWith("**")))
					sb.AppendLine(hint);

			return sb.ToString();
		}

		public virtual string GetReserveSequenceValuesSql(int count, string sequenceName)
		{
			throw new NotImplementedException();
		}

		public virtual string GetMaxValueSql(EntityDescriptor entity, ColumnDescriptor column)
		{
			var sb = new StringBuilder().Append("SELECT Max(");

			Convert(sb, column.ColumnName, ConvertType.NameToQueryField)
				.Append(") FROM ");

			return BuildObjectName(sb, entity.Name, ConvertType.NameToQueryTable, true, entity.TableOptions).ToString();
		}

		private string? _name;

		public virtual string Name => _name ??= GetType().Name.Replace("SqlBuilder", "");

		#endregion

		#region Aliases

		HashSet<string>? _aliases;

		public void RemoveAlias(string alias)
		{
			_aliases?.Remove(alias);
		}

		string GetAlias(string desiredAlias, string defaultAlias)
		{
			if (_aliases == null)
				_aliases = OptimizationContext.Aliases.GetUsedTableAliases();

			var alias = desiredAlias;

			if (string.IsNullOrEmpty(desiredAlias) || desiredAlias.Length > 25)
			{
				desiredAlias = defaultAlias;
				alias        = defaultAlias + "1";
			}

			for (var i = 1; ; i++)
			{
				if (!_aliases.Contains(alias) && !IsReserved(alias))
				{
					_aliases.Add(alias);
					break;
				}

				alias = desiredAlias + i;
			}

			return alias;
		}

		public string[] GetTempAliases(int n, string defaultAlias)
		{
			var aliases = new string[n];

			for (var i = 0; i < aliases.Length; i++)
				aliases[i] = GetAlias(defaultAlias, defaultAlias);

			foreach (var t in aliases)
				RemoveAlias(t);

			return aliases;
		}

		#endregion

		#region BuildQueryExtensions

		protected virtual void BuildQueryExtensions(SqlStatement statement)
		{
		}

		#endregion

		#region TableID

		public Dictionary<string,TableIDInfo>? TableIDs  { get; set; }
		public string?                         TablePath { get; set; }
		public string?                         QueryName { get; set; }

		public string BuildSqlID(Sql.SqlID id)
		{
			if (TableIDs?.TryGetValue(id.ID, out var path) == true)
				return id.Type switch
				{
					Sql.SqlIDType.TableAlias => path!.TableAlias,
					Sql.SqlIDType.TableName  => path!.TableName,
					Sql.SqlIDType.TableSpec  => path!.TableSpec,
					_ => throw new InvalidOperationException($"Unknown SqlID Type '{id.Type}'.")
				};

			throw new InvalidOperationException($"Table ID '{id.ID}' is not defined.");
		}

		int _testReplaceNumber;

		void TryBuildSqlID(Sql.SqlID id)
		{
			if (TableIDs?.ContainsKey(id.ID) == true)
			{
				StringBuilder.Append(BuildSqlID(id));
			}
			else
			{
				var testToReplace = $"$$${++_testReplaceNumber}$$$";

				StringBuilder.Append(testToReplace);

				(_finalBuilders ??= new(1)).Add(() => StringBuilder.Replace(testToReplace, BuildSqlID(id)));
			}
		}

		#endregion
	}
}<|MERGE_RESOLUTION|>--- conflicted
+++ resolved
@@ -28,10 +28,7 @@
 		{
 			DataProvider     = provider;
 			MappingSchema    = mappingSchema;
-<<<<<<< HEAD
 			LinqOptions      = linqOptions;
-=======
->>>>>>> 9f70ca1d
 			SqlOptimizer     = sqlOptimizer;
 			SqlProviderFlags = sqlProviderFlags;
 		}
@@ -48,18 +45,11 @@
 			TableIDs         = parentBuilder.TableIDs ??= new();
 		}
 
-<<<<<<< HEAD
-		public OptimizationContext  OptimizationContext { get; protected set; } = null!;
-		public MappingSchema        MappingSchema       { get; }
-		public LinqOptionSet LinqOptions         { get; }
-		public StringBuilder        StringBuilder       { get; set; } = null!;
-		public SqlProviderFlags     SqlProviderFlags    { get; }
-=======
 		public OptimizationContext OptimizationContext { get; protected set; } = null!;
 		public MappingSchema       MappingSchema       { get;                }
 		public StringBuilder       StringBuilder       { get; set;           } = null!;
 		public SqlProviderFlags    SqlProviderFlags    { get;                }
->>>>>>> 9f70ca1d
+		public LinqOptionSet       LinqOptions         { get;                }
 
 		protected IDataProvider?      DataProvider;
 		protected ValueToSqlConverter ValueToSqlConverter => MappingSchema.ValueToSqlConverter;
