﻿using System;
using System.Collections;
using System.Collections.Concurrent;
using System.Collections.Generic;
using System.Data;
using System.Data.Linq;
using System.Data.SqlTypes;
using System.Diagnostics.CodeAnalysis;
using System.Linq;
using System.Text;
using System.Text.RegularExpressions;

namespace LinqToDB.SqlProvider
{
	using System.Data.Common;
	using Common;
	using DataProvider;
	using Mapping;
	using SqlQuery;
	using Extensions;

	public abstract partial class BasicSqlBuilder : ISqlBuilder
	{
		#region Init

		protected BasicSqlBuilder(IDataProvider? provider, MappingSchema mappingSchema, ISqlOptimizer sqlOptimizer, SqlProviderFlags sqlProviderFlags)
		{
			DataProvider     = provider;
			MappingSchema    = mappingSchema;
			SqlOptimizer     = sqlOptimizer;
			SqlProviderFlags = sqlProviderFlags;
		}

		protected BasicSqlBuilder(BasicSqlBuilder parentBuilder)
		{
			DataProvider     = parentBuilder.DataProvider;
			MappingSchema    = parentBuilder.MappingSchema;
			SqlOptimizer     = parentBuilder.SqlOptimizer;
			SqlProviderFlags = parentBuilder.SqlProviderFlags;
			TablePath        = parentBuilder.TablePath;
			QueryName        = parentBuilder.QueryName;
			TableIDs         = parentBuilder.TableIDs ??= new();
		}

		public    OptimizationContext OptimizationContext { get; protected set; } = null!;
		public    MappingSchema       MappingSchema       { get; }
		public    StringBuilder       StringBuilder       { get; set; } = null!;
		public    SqlProviderFlags    SqlProviderFlags    { get; }

<<<<<<< HEAD
		protected IDataProvider?      DataProvider;
		protected ValueToSqlConverter ValueToSqlConverter => MappingSchema.ValueToSqlConverter;
		protected SqlStatement        Statement = null!;
		protected int                 Indent;
		protected Step                BuildStep;
		protected ISqlOptimizer       SqlOptimizer;
		protected bool                SkipAlias;
=======
		protected SqlStatement           Statement = null!;
		protected readonly MappingSchema MappingSchema;
		protected int                    Indent;
		protected Step                   BuildStep;
		protected ISqlOptimizer          SqlOptimizer;
		protected SqlProviderFlags       SqlProviderFlags;
		protected StringBuilder          StringBuilder = null!;
		protected bool                   SkipAlias;
>>>>>>> f4350ed7

		#endregion

		#region Support Flags

		public virtual bool IsNestedJoinSupported           => true;
		public virtual bool IsNestedJoinParenthesisRequired => false;

		/// <summary>
		/// True if it is needed to wrap join condition with ()
		/// </summary>
		/// <example>
		/// <code>
		/// INNER JOIN Table2 t2 ON (t1.Value = t2.Value)
		/// </code>
		/// </example>
		public virtual bool WrapJoinCondition => false;

		protected virtual bool CanSkipRootAliases(SqlStatement statement) => true;

		#endregion

		#region CommandCount

		public virtual int CommandCount(SqlStatement statement)
		{
			return 1;
		}

		#endregion

		#region Formatting
		/// <summary>
		/// Inline comma separator.
		/// Default value: <code>", "</code>
		/// </summary>
		protected virtual string InlineComma => ", ";

		// some providers could define different separator, e.g. DB2 iSeries OleDb provider needs ", " as separator
		/// <summary>
		/// End-of-line comma separator.
		/// Default value: <code>","</code>
		/// </summary>
		protected virtual string Comma => ",";

		/// <summary>
		/// End-of-line open parentheses element.
		/// Default value: <code>"("</code>
		/// </summary>
		protected virtual string OpenParens => "(";
		#endregion

		#region Helpers

		[return: NotNullIfNotNull("element")]
		public T? ConvertElement<T>(T? element)
			where T : class, IQueryElement
		{
			return (T?)SqlOptimizer.ConvertElement(MappingSchema, element, OptimizationContext);
		}

		#endregion

		#region BuildSql

		public void BuildSql(int commandNumber, SqlStatement statement, StringBuilder sb, OptimizationContext optimizationContext, int startIndent = 0)
		{
			BuildSql(commandNumber, statement, sb, optimizationContext, startIndent, !Configuration.Sql.GenerateFinalAliases && CanSkipRootAliases(statement));
		}

		protected virtual void BuildSetOperation(SetOperation operation, StringBuilder sb)
		{
			switch (operation)
			{
				case SetOperation.Union        : sb.Append("UNION");         break;
				case SetOperation.UnionAll     : sb.Append("UNION ALL");     break;
				case SetOperation.Except       : sb.Append("EXCEPT");        break;
				case SetOperation.ExceptAll    : sb.Append("EXCEPT ALL");    break;
				case SetOperation.Intersect    : sb.Append("INTERSECT");     break;
				case SetOperation.IntersectAll : sb.Append("INTERSECT ALL"); break;
				default                        : throw new ArgumentOutOfRangeException(nameof(operation), operation, null);
			}
		}

		protected virtual void BuildSql(int commandNumber, SqlStatement statement, StringBuilder sb, OptimizationContext optimizationContext, int indent, bool skipAlias)
		{
			Statement           = statement;
			StringBuilder       = sb;
			OptimizationContext = optimizationContext;
			Indent              = indent;
			SkipAlias           = skipAlias;

			if (commandNumber == 0)
			{
				BuildSql();

				if (Statement.SelectQuery != null && Statement.SelectQuery.HasSetOperators)
				{
					foreach (var union in Statement.SelectQuery.SetOperators)
					{
						AppendIndent();
						BuildSetOperation(union.Operation, sb);
						sb.AppendLine();

						var sqlBuilder = ((BasicSqlBuilder)CreateSqlBuilder());
						sqlBuilder.BuildSql(commandNumber,
							new SqlSelectStatement(union.SelectQuery) { ParentStatement = statement }, sb,
							optimizationContext, indent,
							skipAlias);
					}
				}

				FinalizeBuildQuery(statement);
			}
			else
			{
				BuildCommand(statement, commandNumber);
			}
		}

		protected virtual void BuildCommand(SqlStatement statement, int commandNumber)
		{
		}

		List<Action>? _finalBuilders;

		protected virtual void FinalizeBuildQuery(SqlStatement statement)
		{
			if (_finalBuilders != null)
				foreach (var builder in _finalBuilders)
					builder();
		}

		#endregion

		#region Overrides

		protected virtual void BuildSqlBuilder(SelectQuery selectQuery, int indent, bool skipAlias)
		{
			SqlOptimizer.ConvertSkipTake(MappingSchema, selectQuery, OptimizationContext, out var takeExpr, out var skipExpr);

			if (!SqlProviderFlags.GetIsSkipSupportedFlag(takeExpr, skipExpr)
			    && skipExpr != null)
				throw new SqlException("Skip for subqueries is not supported by the '{0}' provider.", Name);

			if (!SqlProviderFlags.IsTakeSupported && takeExpr != null)
				throw new SqlException("Take for subqueries is not supported by the '{0}' provider.", Name);

			var sqlBuilder = (BasicSqlBuilder)CreateSqlBuilder();
			sqlBuilder.BuildSql(0,
				new SqlSelectStatement(selectQuery) { ParentStatement = Statement }, StringBuilder, OptimizationContext, indent, skipAlias);
		}

		protected abstract ISqlBuilder CreateSqlBuilder();

		protected T WithStringBuilder<T>(StringBuilder sb, Func<T> func)
		{
			var current = StringBuilder;

			StringBuilder = sb;

			var ret = func();

			StringBuilder = current;

			return ret;
		}

		void WithStringBuilder(StringBuilder sb, Action func)
		{
			var current = StringBuilder;

			StringBuilder = sb;

			func();

			StringBuilder = current;
		}

		protected virtual bool ParenthesizeJoin(List<SqlJoinedTable> joins)
		{
			return false;
		}

		protected virtual void BuildSql()
		{
			switch (Statement.QueryType)
			{
				case QueryType.Select        : BuildSelectQuery           ((SqlSelectStatement)Statement);                                             break;
				case QueryType.Delete        : BuildDeleteQuery           ((SqlDeleteStatement)Statement);                                             break;
				case QueryType.Update        : BuildUpdateQuery           (Statement, Statement.SelectQuery!, ((SqlUpdateStatement)Statement).Update); break;
				case QueryType.Insert        : BuildInsertQuery           (Statement, ((SqlInsertStatement)Statement).Insert, false);                  break;
				case QueryType.InsertOrUpdate: BuildInsertOrUpdateQuery   ((SqlInsertOrUpdateStatement)Statement);                                     break;
				case QueryType.CreateTable   : BuildCreateTableStatement  ((SqlCreateTableStatement)Statement);                                        break;
				case QueryType.DropTable     : BuildDropTableStatement    ((SqlDropTableStatement)Statement);                                          break;
				case QueryType.TruncateTable : BuildTruncateTableStatement((SqlTruncateTableStatement)Statement);                                      break;
				case QueryType.Merge         : BuildMergeStatement        ((SqlMergeStatement)Statement);                                              break;
				case QueryType.MultiInsert   : BuildMultiInsertQuery      ((SqlMultiInsertStatement)Statement);                                        break;
				default                      : BuildUnknownQuery();                                                                                    break;
			}
		}

		protected virtual void BuildDeleteQuery(SqlDeleteStatement deleteStatement)
		{
<<<<<<< HEAD
			BuildStep = Step.Tag;             BuildTag            (deleteStatement);
			BuildStep = Step.WithClause;      BuildWithClause     (deleteStatement.With);
			BuildStep = Step.DeleteClause;    BuildDeleteClause   (deleteStatement);
			BuildStep = Step.FromClause;      BuildFromClause     (Statement, deleteStatement.SelectQuery);
			BuildStep = Step.WhereClause;     BuildWhereClause    (deleteStatement.SelectQuery);
			BuildStep = Step.GroupByClause;   BuildGroupByClause  (deleteStatement.SelectQuery);
			BuildStep = Step.HavingClause;    BuildHavingClause   (deleteStatement.SelectQuery);
			BuildStep = Step.OrderByClause;   BuildOrderByClause  (deleteStatement.SelectQuery);
			BuildStep = Step.OffsetLimit;     BuildOffsetLimit    (deleteStatement.SelectQuery);
			BuildStep = Step.QueryExtensions; BuildQueryExtensions(deleteStatement);
=======
			BuildStep = Step.Tag;           BuildTag(deleteStatement);
			BuildStep = Step.WithClause;    BuildWithClause(deleteStatement.With);
			BuildStep = Step.DeleteClause;  BuildDeleteClause(deleteStatement);
			BuildStep = Step.FromClause;    BuildFromClause(Statement, deleteStatement.SelectQuery);
			BuildStep = Step.WhereClause;   BuildWhereClause(deleteStatement.SelectQuery);
			BuildStep = Step.GroupByClause; BuildGroupByClause(deleteStatement.SelectQuery);
			BuildStep = Step.HavingClause;  BuildHavingClause(deleteStatement.SelectQuery);
			BuildStep = Step.OrderByClause; BuildOrderByClause(deleteStatement.SelectQuery);
			BuildStep = Step.OffsetLimit;   BuildOffsetLimit(deleteStatement.SelectQuery);
			BuildStep = Step.Output;        BuildOutputSubclause(deleteStatement.GetOutputClause());
>>>>>>> f4350ed7
		}

		protected void BuildDeleteQuery2(SqlDeleteStatement deleteStatement)
		{
			BuildStep = Step.Tag;          BuildTag(deleteStatement);
			BuildStep = Step.DeleteClause; BuildDeleteClause(deleteStatement);

			while (StringBuilder[StringBuilder.Length - 1] == ' ')
				StringBuilder.Length--;

			StringBuilder.AppendLine();
			AppendIndent().AppendLine(OpenParens);

			++Indent;

			var selectStatement = new SqlSelectStatement(deleteStatement.SelectQuery)
				{ ParentStatement = deleteStatement, With = deleteStatement.GetWithClause() };

			var sqlBuilder = (BasicSqlBuilder)CreateSqlBuilder();
			sqlBuilder.BuildSql(0, selectStatement, StringBuilder, OptimizationContext, Indent);

			--Indent;

			AppendIndent().AppendLine(")");
		}

		protected virtual void BuildUpdateQuery(SqlStatement statement, SelectQuery selectQuery, SqlUpdateClause updateClause)
		{
			BuildStep = Step.Tag;           BuildTag(statement);
			BuildStep = Step.WithClause;    BuildWithClause(statement.GetWithClause());
			BuildStep = Step.UpdateClause;  BuildUpdateClause(Statement, selectQuery, updateClause);

			if (SqlProviderFlags.IsUpdateFromSupported)
			{
				BuildStep = Step.FromClause; BuildFromClause(Statement, selectQuery);
			}

<<<<<<< HEAD
			BuildStep = Step.WhereClause;     BuildWhereClause    (selectQuery);
			BuildStep = Step.GroupByClause;   BuildGroupByClause  (selectQuery);
			BuildStep = Step.HavingClause;    BuildHavingClause   (selectQuery);
			BuildStep = Step.OrderByClause;   BuildOrderByClause  (selectQuery);
			BuildStep = Step.OffsetLimit;     BuildOffsetLimit    (selectQuery);
			BuildStep = Step.QueryExtensions; BuildQueryExtensions(statement);
=======
			BuildStep = Step.WhereClause;   BuildWhereClause(selectQuery);
			BuildStep = Step.GroupByClause; BuildGroupByClause(selectQuery);
			BuildStep = Step.HavingClause;  BuildHavingClause(selectQuery);
			BuildStep = Step.OrderByClause; BuildOrderByClause(selectQuery);
			BuildStep = Step.OffsetLimit;   BuildOffsetLimit(selectQuery);
			BuildStep = Step.Output;        BuildOutputSubclause(statement.GetOutputClause());
>>>>>>> f4350ed7
		}

		protected virtual void BuildSelectQuery(SqlSelectStatement selectStatement)
		{
			var queryName = QueryName;
			var tablePath = TablePath;

			if (selectStatement.SelectQuery.QueryName is not null && SqlProviderFlags.IsNamingQueryBlockSupported)
			{
				QueryName = selectStatement.SelectQuery.QueryName;
				TablePath = null;
			}

			BuildStep = Step.Tag;             BuildTag            (selectStatement);
			BuildStep = Step.WithClause;      BuildWithClause     (selectStatement.With);
			BuildStep = Step.SelectClause;    BuildSelectClause   (selectStatement.SelectQuery);
			BuildStep = Step.FromClause;      BuildFromClause     (selectStatement, selectStatement.SelectQuery);
			BuildStep = Step.WhereClause;     BuildWhereClause    (selectStatement.SelectQuery);
			BuildStep = Step.GroupByClause;   BuildGroupByClause  (selectStatement.SelectQuery);
			BuildStep = Step.HavingClause;    BuildHavingClause   (selectStatement.SelectQuery);
			BuildStep = Step.OrderByClause;   BuildOrderByClause  (selectStatement.SelectQuery);
			BuildStep = Step.OffsetLimit;     BuildOffsetLimit    (selectStatement.SelectQuery);
			BuildStep = Step.QueryExtensions; BuildQueryExtensions(selectStatement);

			TablePath = tablePath;
			QueryName = queryName;
		}

		protected virtual void BuildCteBody(SelectQuery selectQuery)
		{
			var sqlBuilder = (BasicSqlBuilder)CreateSqlBuilder();
			sqlBuilder.BuildSql(0, new SqlSelectStatement(selectQuery), StringBuilder, OptimizationContext, Indent, SkipAlias);
		}

		protected virtual void BuildInsertQuery(SqlStatement statement, SqlInsertClause insertClause, bool addAlias)
		{
			BuildStep = Step.Tag;          BuildTag(statement);
			BuildStep = Step.WithClause;   BuildWithClause(statement.GetWithClause());
			BuildStep = Step.InsertClause; BuildInsertClause(statement, insertClause, addAlias);

			if (statement.QueryType == QueryType.Insert && statement.SelectQuery!.From.Tables.Count != 0)
			{
				BuildStep = Step.SelectClause;    BuildSelectClause   (statement.SelectQuery);
				BuildStep = Step.FromClause;      BuildFromClause     (statement, statement.SelectQuery);
				BuildStep = Step.WhereClause;     BuildWhereClause    (statement.SelectQuery);
				BuildStep = Step.GroupByClause;   BuildGroupByClause  (statement.SelectQuery);
				BuildStep = Step.HavingClause;    BuildHavingClause   (statement.SelectQuery);
				BuildStep = Step.OrderByClause;   BuildOrderByClause  (statement.SelectQuery);
				BuildStep = Step.OffsetLimit;     BuildOffsetLimit    (statement.SelectQuery);
				BuildStep = Step.QueryExtensions; BuildQueryExtensions(statement);
			}

			if (insertClause.WithIdentity)
				BuildGetIdentity(insertClause);
			else
<<<<<<< HEAD
				BuildReturningSubclause(statement);
=======
			{
				BuildStep = Step.Output;
				BuildOutputSubclause(statement.GetOutputClause());
			}
>>>>>>> f4350ed7
		}

		protected void BuildInsertQuery2(SqlStatement statement, SqlInsertClause insertClause, bool addAlias)
		{
			BuildStep = Step.Tag;          BuildTag(statement);
			BuildStep = Step.InsertClause; BuildInsertClause(statement, insertClause, addAlias);

			AppendIndent().AppendLine("SELECT * FROM");
			AppendIndent().AppendLine(OpenParens);

			++Indent;

			BuildStep = Step.WithClause;   BuildWithClause(statement.GetWithClause());

			if (statement.QueryType == QueryType.Insert && statement.SelectQuery!.From.Tables.Count != 0)
			{
				BuildStep = Step.SelectClause;    BuildSelectClause   (statement.SelectQuery);
				BuildStep = Step.FromClause;      BuildFromClause     (statement, statement.SelectQuery);
				BuildStep = Step.WhereClause;     BuildWhereClause    (statement.SelectQuery);
				BuildStep = Step.GroupByClause;   BuildGroupByClause  (statement.SelectQuery);
				BuildStep = Step.HavingClause;    BuildHavingClause   (statement.SelectQuery);
				BuildStep = Step.OrderByClause;   BuildOrderByClause  (statement.SelectQuery);
				BuildStep = Step.OffsetLimit;     BuildOffsetLimit    (statement.SelectQuery);
				BuildStep = Step.QueryExtensions; BuildQueryExtensions(statement);
			}

			if (insertClause.WithIdentity)
				BuildGetIdentity(insertClause);
			else
				BuildOutputSubclause(statement.GetOutputClause());

			--Indent;

			AppendIndent().AppendLine(")");
		}

		protected virtual void BuildMultiInsertQuery(SqlMultiInsertStatement statement)
			=> throw new SqlException("This data provider does not support multi-table insert.");

		protected virtual void BuildUnknownQuery()
		{
			throw new SqlException("Unknown query type '{0}'.", Statement.QueryType);
		}

		public virtual StringBuilder ConvertTableName(StringBuilder sb,
			string?      server,
			string?      database,
			string?      schema,
			string       table,
			TableOptions tableOptions)
		{
			if (server   != null) server   = ConvertInline(server,   ConvertType.NameToServer);
			if (database != null) database = ConvertInline(database, ConvertType.NameToDatabase);
			if (schema   != null) schema   = ConvertInline(schema,   ConvertType.NameToSchema);
								  table    = ConvertInline(table,    ConvertType.NameToQueryTable);

			return BuildTableName(sb, server, database, schema, table, tableOptions);
		}

		public virtual StringBuilder BuildTableName(StringBuilder sb,
			string?      server,
			string?      database,
			string?      schema,
			string       table,
			TableOptions tableOptions)
		{
			if (table == null) throw new ArgumentNullException(nameof(table));

			if (database != null && database.Length == 0) database = null;
			if (schema   != null && schema.  Length == 0) schema   = null;

			if (database != null)
			{
				if (schema == null) sb.Append(database).Append("..");
				else                sb.Append(database).Append('.').Append(schema).Append('.');
			}
			else if (schema != null) sb.Append(schema).Append('.');

			return sb.Append(table);
		}

		public string ConvertInline(string value, ConvertType convertType)
		{
			return Convert(new StringBuilder(), value, convertType).ToString();
		}

		public virtual StringBuilder Convert(StringBuilder sb, string value, ConvertType convertType)
		{
			sb.Append(value);
			return sb;
		}

		#endregion

		#region Build CTE

		protected virtual bool IsRecursiveCteKeywordRequired => false;

		protected virtual void BuildWithClause(SqlWithClause? with)
		{
			if (with == null || with.Clauses.Count == 0)
				return;

			var first = true;

			foreach (var cte in with.Clauses)
			{
				if (first)
				{
					AppendIndent();
					StringBuilder.Append("WITH ");

					if (IsRecursiveCteKeywordRequired && with.Clauses.Any(c => c.IsRecursive))
						StringBuilder.Append("RECURSIVE ");

					first = false;
				}
				else
				{
					StringBuilder.AppendLine(Comma);
					AppendIndent();
				}

				ConvertTableName(StringBuilder, null, null, null, cte.Name!, TableOptions.None);

				if (cte.Fields!.Length > 3)
				{
					StringBuilder.AppendLine();
					AppendIndent(); StringBuilder.AppendLine(OpenParens);
					++Indent;

					var firstField = true;
					foreach (var field in cte.Fields)
					{
						if (!firstField)
							StringBuilder.AppendLine(Comma);
						firstField = false;
						AppendIndent();
						Convert(StringBuilder, field.PhysicalName, ConvertType.NameToQueryField);
					}

					--Indent;
					StringBuilder.AppendLine();
					AppendIndent(); StringBuilder.AppendLine(")");
				}
				else if (cte.Fields.Length > 0)
				{
					StringBuilder.Append(" (");

					var firstField = true;
					foreach (var field in cte.Fields)
					{
						if (!firstField)
							StringBuilder.Append(InlineComma);
						firstField = false;
						Convert(StringBuilder, field.PhysicalName, ConvertType.NameToQueryField);
					}
					StringBuilder.AppendLine(")");
				}
				else
				{
					StringBuilder.Append(' ');
				}

				AppendIndent();
				StringBuilder.AppendLine("AS");
				AppendIndent();
				StringBuilder.AppendLine(OpenParens);

				Indent++;

				BuildCteBody(cte.Body!);

				Indent--;

				AppendIndent();
				StringBuilder.Append(')');
			}

			StringBuilder.AppendLine();
		}

		#endregion

		#region Build Select

		protected virtual void BuildSelectClause(SelectQuery selectQuery)
		{
			AppendIndent();
			StringBuilder.Append("SELECT");

			StartStatementQueryExtensions(selectQuery);

			if (selectQuery.Select.IsDistinct)
				StringBuilder.Append(" DISTINCT");

			BuildSkipFirst(selectQuery);

			StringBuilder.AppendLine();
			BuildColumns(selectQuery);
		}

		protected virtual void StartStatementQueryExtensions(SelectQuery? selectQuery)
		{
			if (selectQuery?.QueryName is {} queryName)
				StringBuilder
					.Append(" /* ")
					.Append(queryName)
					.Append(" */")
					;
		}

		protected virtual IEnumerable<SqlColumn> GetSelectedColumns(SelectQuery selectQuery)
		{
			return selectQuery.Select.Columns;
		}

		protected virtual void BuildColumns(SelectQuery selectQuery)
		{
			Indent++;

			var first = true;

			foreach (var col in GetSelectedColumns(selectQuery))
			{
				if (!first)
					StringBuilder.AppendLine(Comma);

				first = false;

				var addAlias = true;
				var expr     = ConvertElement(col.Expression);

				AppendIndent();
				BuildColumnExpression(selectQuery, expr, col.Alias, ref addAlias);

				if (!SkipAlias && addAlias && !string.IsNullOrEmpty(col.Alias))
				{
					StringBuilder.Append(" as ");
					Convert(StringBuilder, col.Alias!, ConvertType.NameToQueryFieldAlias);
				}
			}

			if (first)
				AppendIndent().Append('*');

			Indent--;

			StringBuilder.AppendLine();
		}

		protected virtual void BuildOutputColumnExpressions(IReadOnlyList<ISqlExpression> expressions)
		{
			Indent++;

			var first = true;

			foreach (var expr in expressions)
			{
				if (!first)
					StringBuilder.AppendLine(Comma);

				first = false;

				var addAlias  = true;
				var converted = ConvertElement(expr);

				AppendIndent();
				BuildColumnExpression(null, converted, null, ref addAlias);
			}

			Indent--;

			StringBuilder.AppendLine();
		}

		protected virtual bool SupportsBooleanInColumn => false;
		protected virtual bool SupportsNullInColumn    => true;

		protected virtual ISqlExpression WrapBooleanExpression(ISqlExpression expr)
		{
			if (expr.SystemType == typeof(bool))
			{
				SqlSearchCondition? sc = null;
				if (expr is SqlSearchCondition sc1)
				{
					sc = sc1;
				}
				else if (
					expr is SqlExpression ex      &&
					ex.Expr              == "{0}" &&
					ex.Parameters.Length == 1     &&
					ex.Parameters[0] is SqlSearchCondition sc2)
				{
					sc = sc2;
				}

				if (sc != null)
				{
					if (sc.Conditions.Count == 0)
					{
						expr = new SqlValue(true);
					}
					else
					{
						expr = new SqlFunction(typeof(bool), "CASE", expr, new SqlValue(true), new SqlValue(false))
						{
							DoNotOptimize = true
						};
					}
				}
			}

			return expr;
		}

		protected virtual void BuildColumnExpression(SelectQuery? selectQuery, ISqlExpression expr, string? alias, ref bool addAlias)
		{
			expr = WrapBooleanExpression(expr);

			expr = WrapColumnExpression(expr);

			BuildExpression(expr, true, true, alias, ref addAlias, true);
		}

		protected virtual ISqlExpression WrapColumnExpression(ISqlExpression expr)
		{
			if (!SupportsNullInColumn && expr is SqlValue sqlValue && sqlValue.Value == null)
			{
				return new SqlFunction(sqlValue.ValueType.SystemType, "Convert", false, new SqlDataType(sqlValue.ValueType), sqlValue);
			}

			return expr;
		}

		#endregion

		#region Build Delete

		protected virtual void BuildDeleteClause(SqlDeleteStatement deleteStatement)
		{
			AppendIndent();
			StringBuilder.Append("DELETE");
			StartStatementQueryExtensions(deleteStatement.SelectQuery);
			BuildSkipFirst(deleteStatement.SelectQuery);
			StringBuilder.Append(' ');
		}

		#endregion

		#region Build Update

		protected virtual void BuildUpdateClause(SqlStatement statement, SelectQuery selectQuery, SqlUpdateClause updateClause)
		{
			BuildUpdateTable(selectQuery, updateClause);
			BuildUpdateSet  (selectQuery, updateClause);
		}

		protected virtual void BuildUpdateTable(SelectQuery selectQuery, SqlUpdateClause updateClause)
		{
			AppendIndent().Append("UPDATE");

			StartStatementQueryExtensions(selectQuery);
			BuildSkipFirst(selectQuery);

			StringBuilder.AppendLine().Append('\t');
			BuildUpdateTableName(selectQuery, updateClause);
			StringBuilder.AppendLine();
		}

		protected virtual void BuildUpdateTableName(SelectQuery selectQuery, SqlUpdateClause updateClause)
		{
			if (updateClause.Table != null && (selectQuery.From.Tables.Count == 0 || updateClause.Table != selectQuery.From.Tables[0].Source))
			{
				BuildPhysicalTable(updateClause.Table, null);
			}
			else
			{
				if (selectQuery.From.Tables[0].Source is SelectQuery)
					StringBuilder.Length--;

				BuildTableName(selectQuery.From.Tables[0], true, true);
			}
		}

		protected virtual void BuildUpdateSet(SelectQuery? selectQuery, SqlUpdateClause updateClause)
		{
			AppendIndent()
				.AppendLine("SET");

			Indent++;

			var first = true;

			foreach (var expr in updateClause.Items)
			{
				if (!first)
					StringBuilder.AppendLine(Comma);

				first = false;

				AppendIndent();

				BuildExpression(expr.Column, SqlProviderFlags.IsUpdateSetTableAliasSupported, true, false);

				if (expr.Expression != null)
				{
					StringBuilder.Append(" = ");

					var addAlias = false;

					BuildColumnExpression(selectQuery, expr.Expression, null, ref addAlias);
				}
			}

			Indent--;

			StringBuilder.AppendLine();
		}

		#endregion

		#region Build Insert
		protected virtual string OutputKeyword       => "RETURNING";
		// don't change case, override in specific db builder, if database needs other case
		protected virtual string DeletedOutputTable  => "OLD";
		protected virtual string InsertedOutputTable => "NEW";

		protected void BuildInsertClause(SqlStatement statement, SqlInsertClause insertClause, bool addAlias)
		{
			BuildInsertClause(statement, insertClause, "INSERT INTO ", true, addAlias);
		}

		protected virtual void BuildEmptyInsert(SqlInsertClause insertClause)
		{
			StringBuilder.AppendLine("DEFAULT VALUES");
		}

		protected virtual void BuildOutputSubclause(SqlStatement statement, SqlInsertClause insertClause)
		{
		}

		protected virtual void BuildOutputSubclause(SqlOutputClause? output)
		{
			if (output?.HasOutput == true)
			{
				AppendIndent()
					.AppendLine(OutputKeyword);

				if (output.InsertedTable?.SqlTableType == SqlTableType.SystemTable)
					output.InsertedTable.PhysicalName = InsertedOutputTable;

				if (output.DeletedTable?.SqlTableType == SqlTableType.SystemTable)
					output.DeletedTable.PhysicalName = DeletedOutputTable;

				++Indent;

				var first = true;

				if (output.HasOutputItems)
				{
					foreach (var oi in output.OutputItems)
					{
						if (!first)
							StringBuilder.AppendLine(Comma);
						first = false;

						AppendIndent();

						BuildExpression(oi.Expression!);
					}

					StringBuilder
						.AppendLine();
				}

				--Indent;

				if (output.OutputColumns != null)
				{
					BuildOutputColumnExpressions(output.OutputColumns);
				}

				if (output.OutputTable != null)
				{
					AppendIndent()
						.Append("INTO ")
						.Append(GetTablePhysicalName(output.OutputTable))
						.AppendLine();

					AppendIndent()
						.AppendLine(OpenParens);

					++Indent;

					var firstColumn = true;
					if (output.HasOutputItems)
					{
						foreach (var oi in output.OutputItems)
						{
							if (!firstColumn)
								StringBuilder.AppendLine(Comma);
							firstColumn = false;

							AppendIndent();

							BuildExpression(oi.Column, false, true);
						}
					}

					StringBuilder
						.AppendLine();

					--Indent;

					AppendIndent()
						.AppendLine(")");
				}
			}
		}

		protected virtual void BuildInsertClause(SqlStatement statement, SqlInsertClause insertClause, string? insertText, bool appendTableName, bool addAlias)
		{
			AppendIndent().Append(insertText);

			StartStatementQueryExtensions(statement.SelectQuery);

			if (appendTableName)
			{
				BuildPhysicalTable(insertClause.Into!, null);

				if (addAlias)
				{
					var ts = Statement.SelectQuery!.GetTableSource(insertClause.Into!);
					var alias = GetTableAlias(ts!);
					if (alias != null)
					{
						StringBuilder
							.Append(" AS ");
						Convert(StringBuilder, alias, ConvertType.NameToQueryTableAlias);
					}
				}
			}

			if (insertClause.Items.Count == 0)
			{
				StringBuilder.Append(' ');

				BuildOutputSubclause(statement, insertClause);

				BuildEmptyInsert(insertClause);
			}
			else
			{
				StringBuilder.AppendLine();

				AppendIndent().AppendLine(OpenParens);

				Indent++;

				var first = true;

				foreach (var expr in insertClause.Items)
				{
					if (!first)
						StringBuilder.AppendLine(Comma);
					first = false;

					AppendIndent();
					BuildExpression(expr.Column, false, true);
				}

				Indent--;

				StringBuilder.AppendLine();
				AppendIndent().AppendLine(")");

				BuildOutputSubclause(statement, insertClause);

				if (statement.QueryType == QueryType.InsertOrUpdate ||
					statement.QueryType == QueryType.MultiInsert ||
					statement.EnsureQuery().From.Tables.Count == 0)
				{
					AppendIndent().AppendLine("VALUES");
					AppendIndent().AppendLine(OpenParens);

					Indent++;

					first = true;

					foreach (var expr in insertClause.Items)
					{
						if (!first)
							StringBuilder.AppendLine(Comma);
						first = false;

						AppendIndent();
						BuildExpression(expr.Expression!);
					}

					Indent--;

					StringBuilder.AppendLine();
					AppendIndent().AppendLine(")");
				}
			}
		}

		protected virtual void BuildGetIdentity(SqlInsertClause insertClause)
		{
			//throw new SqlException("Insert with identity is not supported by the '{0}' sql provider.", Name);
		}

		#endregion

		#region Build InsertOrUpdate

		protected virtual void BuildInsertOrUpdateQuery(SqlInsertOrUpdateStatement insertOrUpdate)
		{
			throw new SqlException("InsertOrUpdate query type is not supported by {0} provider.", Name);
		}

		protected virtual void BuildInsertOrUpdateQueryAsMerge(SqlInsertOrUpdateStatement insertOrUpdate, string? fromDummyTable)
		{
			SkipAlias = false;

			var table       = insertOrUpdate.Insert.Into;
			var targetAlias = ConvertInline(insertOrUpdate.SelectQuery.From.Tables[0].Alias!, ConvertType.NameToQueryTableAlias);
			var sourceAlias = ConvertInline(GetTempAliases(1, "s")[0],        ConvertType.NameToQueryTableAlias);
			var keys        = insertOrUpdate.Update.Keys;

			BuildTag(insertOrUpdate);
			AppendIndent().Append("MERGE INTO ");
			BuildPhysicalTable(table!, null);
			StringBuilder.Append(' ').AppendLine(targetAlias);

			AppendIndent().Append("USING (SELECT ");

			for (var i = 0; i < keys.Count; i++)
			{
				BuildExpression(keys[i].Expression!, false, false);
				StringBuilder.Append(" AS ");
				BuildExpression(keys[i].Column, false, false);

				if (i + 1 < keys.Count)
					StringBuilder.Append(InlineComma);
			}

			if (!string.IsNullOrEmpty(fromDummyTable))
				StringBuilder.Append(' ').Append(fromDummyTable);

			StringBuilder.Append(") ").Append(sourceAlias).AppendLine(" ON");

			AppendIndent().AppendLine(OpenParens);

			Indent++;

			for (var i = 0; i < keys.Count; i++)
			{
				var key = keys[i];

				AppendIndent();

				if (key.Column.CanBeNull)
				{
					StringBuilder.Append('(');

					StringBuilder.Append(targetAlias).Append('.');
					BuildExpression(key.Column, false, false);
					StringBuilder.Append(" IS NULL AND ");

					StringBuilder.Append(sourceAlias).Append('.');
					BuildExpression(key.Column, false, false);
					StringBuilder.Append(" IS NULL OR ");
				}

				StringBuilder.Append(targetAlias).Append('.');
				BuildExpression(key.Column, false, false);

				StringBuilder.Append(" = ").Append(sourceAlias).Append('.');
				BuildExpression(key.Column, false, false);

				if (key.Column.CanBeNull)
					StringBuilder.Append(')');

				if (i + 1 < keys.Count)
					StringBuilder.Append(" AND");

				StringBuilder.AppendLine();
			}

			Indent--;

			AppendIndent().AppendLine(")");

			if (insertOrUpdate.Update.Items.Count > 0)
			{
				AppendIndent().AppendLine("WHEN MATCHED THEN");

				Indent++;
				AppendIndent().AppendLine("UPDATE ");
				BuildUpdateSet(insertOrUpdate.SelectQuery, insertOrUpdate.Update);
				Indent--;
			}

			AppendIndent().AppendLine("WHEN NOT MATCHED THEN");

			Indent++;
			BuildInsertClause(insertOrUpdate, insertOrUpdate.Insert, "INSERT", false, false);
			Indent--;

			while (EndLine.Contains(StringBuilder[StringBuilder.Length - 1]))
				StringBuilder.Length--;
		}

		protected static readonly char[] EndLine = { ' ', '\r', '\n' };

		protected void BuildInsertOrUpdateQueryAsUpdateInsert(SqlInsertOrUpdateStatement insertOrUpdate)
		{
			BuildTag(insertOrUpdate);

			var buildUpdate = insertOrUpdate.Update.Items.Count > 0;
			if (buildUpdate)
			{
				BuildUpdateQuery(insertOrUpdate, insertOrUpdate.SelectQuery, insertOrUpdate.Update);
			}
			else
			{
				AppendIndent().Append("IF NOT EXISTS").AppendLine(OpenParens);
				Indent++;
				AppendIndent().AppendLine("SELECT 1 ");
				BuildFromClause(insertOrUpdate, insertOrUpdate.SelectQuery);
			}

			AppendIndent().AppendLine("WHERE");

			var alias = ConvertInline(insertOrUpdate.SelectQuery.From.Tables[0].Alias!, ConvertType.NameToQueryTableAlias);
			var exprs = insertOrUpdate.Update.Keys;

			Indent++;

			for (var i = 0; i < exprs.Count; i++)
			{
				var expr = exprs[i];

				AppendIndent();

				if (expr.Column.CanBeNull)
				{
					StringBuilder.Append('(');

					StringBuilder.Append(alias).Append('.');
					BuildExpression(expr.Column, false, false);
					StringBuilder.Append(" IS NULL OR ");
				}

				StringBuilder.Append(alias).Append('.');
				BuildExpression(expr.Column, false, false);

				StringBuilder.Append(" = ");
				BuildExpression(Precedence.Comparison, expr.Expression!);

				if (expr.Column.CanBeNull)
					StringBuilder.Append(')');

				if (i + 1 < exprs.Count)
					StringBuilder.Append(" AND");

				StringBuilder.AppendLine();
			}

			Indent--;

			if (buildUpdate)
			{
				StringBuilder.AppendLine();
				AppendIndent().AppendLine("IF @@ROWCOUNT = 0");
			}
			else
			{
				Indent--;
				AppendIndent().AppendLine(")");
			}

			AppendIndent().AppendLine("BEGIN");

			Indent++;

			BuildInsertQuery(insertOrUpdate, insertOrUpdate.Insert, false);

			Indent--;

			AppendIndent().AppendLine("END");

			StringBuilder.AppendLine();
		}

		#endregion

		#region Build DDL

		protected virtual void BuildTruncateTableStatement(SqlTruncateTableStatement truncateTable)
		{
			BuildTag(truncateTable);

			var table = truncateTable.Table;

			AppendIndent();

			BuildTruncateTable(truncateTable);

			BuildPhysicalTable(table!, null);
			StringBuilder.AppendLine();
		}

		protected virtual void BuildTruncateTable(SqlTruncateTableStatement truncateTable)
		{
			//StringBuilder.Append("TRUNCATE TABLE ");
			StringBuilder.Append("DELETE FROM ");
		}

		protected virtual void BuildDropTableStatement(SqlDropTableStatement dropTable)
		{
			BuildTag(dropTable);
			AppendIndent().Append("DROP TABLE ");
			BuildPhysicalTable(dropTable.Table!, null);
			StringBuilder.AppendLine();
		}

		protected void BuildDropTableStatementIfExists(SqlDropTableStatement dropTable)
		{
			BuildTag(dropTable);
			AppendIndent().Append("DROP TABLE ");

			if (dropTable.Table.TableOptions.HasDropIfExists())
				StringBuilder.Append("IF EXISTS ");

			BuildPhysicalTable(dropTable.Table!, null);
			StringBuilder.AppendLine();
		}

		protected virtual void BuildCreateTableCommand(SqlTable table)
		{
			StringBuilder
				.Append("CREATE TABLE ");
		}

		protected virtual void BuildStartCreateTableStatement(SqlCreateTableStatement createTable)
		{
			if (createTable.StatementHeader == null)
			{
				AppendIndent();
				BuildCreateTableCommand(createTable.Table!);
				BuildPhysicalTable(createTable.Table!, null);
			}
			else
			{
				var name = WithStringBuilder(
					new StringBuilder(),
					() =>
					{
						BuildPhysicalTable(createTable.Table!, null);
						return StringBuilder.ToString();
					});

				AppendIndent().AppendFormat(createTable.StatementHeader, name);
			}
		}

		protected virtual void BuildEndCreateTableStatement(SqlCreateTableStatement createTable)
		{
			if (createTable.StatementFooter != null)
				AppendIndent().Append(createTable.StatementFooter);
		}

		class CreateFieldInfo
		{
			public SqlField      Field = null!;
			public StringBuilder StringBuilder = null!;
			public string        Name = null!;
			public string?       Type;
			public string        Identity = null!;
			public string?       Null;
		}

		protected virtual void BuildCreateTableStatement(SqlCreateTableStatement createTable)
		{
			var table = createTable.Table;

			BuildStartCreateTableStatement(createTable);

			StringBuilder.AppendLine();
			AppendIndent().Append(OpenParens);
			Indent++;

			// Order columns by the Order field. Positive first then negative.
			var orderedFields = table.Fields.OrderBy(_ => _.CreateOrder >= 0 ? 0 : (_.CreateOrder == null ? 1 : 2)).ThenBy(_ => _.CreateOrder);
			var fields = orderedFields.Select(f => new CreateFieldInfo { Field = f, StringBuilder = new StringBuilder() }).ToList();
			var maxlen = 0;

			var isAnyCreateFormat = false;

			// Build field name.
			//
			foreach (var field in fields)
			{
				Convert(field.StringBuilder, field.Field.PhysicalName, ConvertType.NameToQueryField);

				if (maxlen < field.StringBuilder.Length)
					maxlen = field.StringBuilder.Length;

				if (field.Field.CreateFormat != null)
					isAnyCreateFormat = true;
			}

			AppendToMax(fields, maxlen, true);

			if (isAnyCreateFormat)
				foreach (var field in fields)
					if (field.Field.CreateFormat != null)
						field.Name = field.StringBuilder.ToString() + ' ';

			// Build field type.
			//
			foreach (var field in fields)
			{
				field.StringBuilder.Append(' ');

				if (!string.IsNullOrEmpty(field.Field.Type.DbType))
					field.StringBuilder.Append(field.Field.Type.DbType);
				else
				{
					var sb = StringBuilder;
					StringBuilder = field.StringBuilder;

					BuildCreateTableFieldType(field.Field);

					StringBuilder = sb;
				}

				if (maxlen < field.StringBuilder.Length)
					maxlen = field.StringBuilder.Length;
			}

			AppendToMax(fields, maxlen, true);

			if (isAnyCreateFormat)
			{
				foreach (var field in fields)
				{
					if (field.Field.CreateFormat != null)
					{
						var sb = field.StringBuilder;

						field.Type = sb.ToString().Substring(field.Name.Length) + ' ';
						sb.Length = 0;
					}
				}
			}

			var hasIdentity = fields.Any(f => f.Field.IsIdentity);

			// Build identity attribute.
			//
			if (hasIdentity)
			{
				foreach (var field in fields)
				{
					if (field.Field.CreateFormat == null)
						field.StringBuilder.Append(' ');

					if (field.Field.IsIdentity)
						WithStringBuilder(field.StringBuilder, () => BuildCreateTableIdentityAttribute1(field.Field));

					if (field.Field.CreateFormat != null)
					{
						field.Identity = field.StringBuilder.ToString();

						if (field.Identity.Length != 0)
							field.Identity += ' ';

						field.StringBuilder.Length = 0;
					}
					else if (maxlen < field.StringBuilder.Length)
					{
						maxlen = field.StringBuilder.Length;
					}
				}

				AppendToMax(fields, maxlen, false);
			}

			// Build nullable attribute.
			//
			foreach (var field in fields)
			{
				if (field.Field.CreateFormat == null)
					field.StringBuilder.Append(' ');

				WithStringBuilder(
					field.StringBuilder,
					() => BuildCreateTableNullAttribute(field.Field, createTable.DefaultNullable));

				if (field.Field.CreateFormat != null)
				{
					field.Null = field.StringBuilder.ToString() + ' ';
					field.StringBuilder.Length = 0;
				}
				else if (maxlen < field.StringBuilder.Length)
				{
					maxlen = field.StringBuilder.Length;
				}
			}

			AppendToMax(fields, maxlen, false);

			// Build identity attribute.
			//
			if (hasIdentity)
			{
				foreach (var field in fields)
				{
					if (field.Field.CreateFormat == null)
						field.StringBuilder.Append(' ');

					if (field.Field.IsIdentity)
						WithStringBuilder(field.StringBuilder, () => BuildCreateTableIdentityAttribute2(field.Field));

					if (field.Field.CreateFormat != null)
					{
						if (field.Identity.Length == 0)
						{
							field.Identity = field.StringBuilder.ToString() + ' ';
							field.StringBuilder.Length = 0;
						}
					}
					else if (maxlen < field.StringBuilder.Length)
					{
						maxlen = field.StringBuilder.Length;
					}
				}

				AppendToMax(fields, maxlen, false);
			}

			// Build fields.
			//
			for (var i = 0; i < fields.Count; i++)
			{
				while (fields[i].StringBuilder.Length > 0 && fields[i].StringBuilder[fields[i].StringBuilder.Length - 1] == ' ')
					fields[i].StringBuilder.Length--;

				StringBuilder.AppendLine(i == 0 ? "" : Comma);
				AppendIndent();

				var field = fields[i];

				if (field.Field.CreateFormat != null)
				{
					StringBuilder.AppendFormat(field.Field.CreateFormat, field.Name, field.Type, field.Null, field.Identity);

					while (StringBuilder.Length > 0 && StringBuilder[StringBuilder.Length - 1] == ' ')
						StringBuilder.Length--;
				}
				else
				{
					StringBuilder.Append(field.StringBuilder);
				}
			}

			var pk =
			(
				from f in fields
				where f.Field.IsPrimaryKey
				orderby f.Field.PrimaryKeyOrder
				select f
			).ToList();

			if (pk.Count > 0)
			{
				StringBuilder.AppendLine(Comma).AppendLine();

				BuildCreateTablePrimaryKey(createTable, ConvertInline("PK_" + createTable.Table.PhysicalName, ConvertType.NameToQueryTable),
					pk.Select(f => ConvertInline(f.Field.PhysicalName, ConvertType.NameToQueryField)));
			}

			Indent--;
			StringBuilder.AppendLine();
			AppendIndent().AppendLine(")");

			BuildEndCreateTableStatement(createTable);

			static void AppendToMax(IEnumerable<CreateFieldInfo> fields, int maxlen, bool addCreateFormat)
			{
				foreach (var field in fields)
					if (addCreateFormat || field.Field.CreateFormat == null)
						while (maxlen > field.StringBuilder.Length)
							field.StringBuilder.Append(' ');
			}
		}

		internal void BuildTypeName(StringBuilder sb, SqlDataType type)
		{
			StringBuilder = sb;
			BuildDataType(type, true);
		}

		protected virtual void BuildCreateTableFieldType(SqlField field)
		{
			BuildDataType(new SqlDataType(field), true);
		}

		protected virtual void BuildCreateTableNullAttribute(SqlField field, DefaultNullable defaultNullable)
		{
			if (defaultNullable == DefaultNullable.Null && field.CanBeNull)
				return;

			if (defaultNullable == DefaultNullable.NotNull && !field.CanBeNull)
				return;

			StringBuilder.Append(field.CanBeNull ? "    NULL" : "NOT NULL");
		}

		protected virtual void BuildCreateTableIdentityAttribute1(SqlField field)
		{
		}

		protected virtual void BuildCreateTableIdentityAttribute2(SqlField field)
		{
		}

		protected virtual void BuildCreateTablePrimaryKey(SqlCreateTableStatement createTable, string pkName, IEnumerable<string> fieldNames)
		{
			AppendIndent();
			StringBuilder.Append("CONSTRAINT ").Append(pkName).Append(" PRIMARY KEY (");
			StringBuilder.Append(string.Join(InlineComma, fieldNames));
			StringBuilder.Append(')');
		}

		#endregion

		#region Build From

		protected virtual void BuildFromClause(SqlStatement statement, SelectQuery selectQuery)
		{
			if (selectQuery.From.Tables.Count == 0 || selectQuery.From.Tables[0].Alias == "$F")
				return;

			AppendIndent();

			StringBuilder.Append("FROM").AppendLine();

			Indent++;
			AppendIndent();

			var first = true;

			foreach (var ts in selectQuery.From.Tables)
			{
				if (!first)
				{
					StringBuilder.AppendLine(Comma);
					AppendIndent();
				}

				first = false;

				var jn = ParenthesizeJoin(ts.Joins) ? ts.GetJoinNumber() : 0;

				if (jn > 0)
				{
					jn--;
					for (var i = 0; i < jn; i++)
						StringBuilder.Append('(');
				}

				BuildTableName(ts, true, true);

				foreach (var jt in ts.Joins)
					BuildJoinTable(selectQuery, jt, ref jn);
			}

			Indent--;

			StringBuilder.AppendLine();
		}

		private static readonly Regex _selectDetector = new (@"^[\W\r\n]*select\W+", RegexOptions.Compiled | RegexOptions.IgnoreCase);

		protected virtual bool? BuildPhysicalTable(ISqlTableSource table, string? alias, string? defaultDatabaseName = null)
		{
			var tablePath = TablePath;

			if (alias != null)
			{
				if (TablePath is { Length: > 0 })
					TablePath += '.';
				TablePath += alias;
			}

			bool? buildAlias = null;

			switch (table.ElementType)
			{
				case QueryElementType.SqlTable:
				case QueryElementType.TableSource:
				{
					var name = GetPhysicalTableName(table, alias, defaultDatabaseName : defaultDatabaseName);

					StringBuilder.Append(name);

					if (alias != null && table is SqlTable { ID: {} id })
					{
						var path = TablePath;

						if (QueryName is not null)
							path += $"@{QueryName}";

						(TableIDs ??= new())[id] = new(alias, name, path!);
					}

					break;
				}

				case QueryElementType.SqlQuery        :
					StringBuilder.AppendLine(OpenParens);
					BuildSqlBuilder((SelectQuery)table, Indent + 1, false);
					AppendIndent().Append(')');
					break;

				case QueryElementType.SqlCteTable     :
				case QueryElementType.SqlTableLikeSource:
					StringBuilder.Append(GetPhysicalTableName(table, alias));
					break;

				case QueryElementType.SqlRawSqlTable  :

					var rawSqlTable = (SqlRawSqlTable)table;

					var appendParentheses = _selectDetector.IsMatch(rawSqlTable.SQL);
					var multiLine         = appendParentheses || rawSqlTable.SQL.Contains('\n');

					if (appendParentheses)
						StringBuilder.AppendLine(OpenParens);
					else if (multiLine)
						StringBuilder.AppendLine();

					var parameters = rawSqlTable.Parameters;
					if (rawSqlTable.Parameters.Any(e => e.ElementType == QueryElementType.SqlAliasPlaceholder))
					{
						buildAlias = false;
						var aliasExpr = new SqlExpression(ConvertInline(alias!, ConvertType.NameToQueryTableAlias), Precedence.Primary);
						parameters = rawSqlTable.Parameters.Select(e =>
								e.ElementType == QueryElementType.SqlAliasPlaceholder ? aliasExpr : e)
							.ToArray();
					}

					BuildFormatValues(IdentText(rawSqlTable.SQL, multiLine ? Indent + 1 : 0), parameters, () => Precedence.Primary);

					if (multiLine)
						StringBuilder.AppendLine();
					if (appendParentheses)
						AppendIndent().Append(')');

					break;

				case QueryElementType.SqlValuesTable:
				{
					if (alias == null)
						throw new LinqToDBException("Alias required for SqlValuesTable.");
					BuildSqlValuesTable((SqlValuesTable)table, alias, out var aliasBuilt);
					buildAlias = !aliasBuilt;
					break;
				}

				default:
					throw new InvalidOperationException($"Unexpected table type {table.ElementType}");
			}

			TablePath = tablePath;

			return buildAlias;
		}

		protected virtual void BuildSqlValuesTable(SqlValuesTable valuesTable, string alias, out bool aliasBuilt)
		{
			valuesTable = ConvertElement(valuesTable);
			var rows = valuesTable.BuildRows(OptimizationContext.Context);
			if (rows?.Count > 0)
			{
				StringBuilder.Append(OpenParens);

				if (IsValuesSyntaxSupported)
					BuildValues(valuesTable, rows);
				else
					BuildValuesAsSelectsUnion(valuesTable.Fields, valuesTable, rows);

				StringBuilder.Append(')');
			}
			else if (IsEmptyValuesSourceSupported)
			{
				StringBuilder.Append(OpenParens);
				BuildEmptyValues(valuesTable);
				StringBuilder.Append(')');
			}
			else
				throw new LinqToDBException($"{Name} doesn't support values with empty source");

			aliasBuilt = IsValuesSyntaxSupported;
			if (aliasBuilt)
			{
				BuildSqlValuesAlias(valuesTable, alias);
			}
		}

		private void BuildSqlValuesAlias(SqlValuesTable valuesTable, string alias)
		{
			valuesTable = ConvertElement(valuesTable);
			StringBuilder.Append(' ');

			ConvertTableName(StringBuilder, null, null, null, alias, TableOptions.NotSet);

			if (SupportsColumnAliasesInSource)
			{
				StringBuilder.Append(OpenParens);

				var first = true;
				foreach (var field in valuesTable.Fields)
				{
					if (!first)
						StringBuilder.Append(Comma).Append(' ');

					first = false;
					Convert(StringBuilder, field.PhysicalName, ConvertType.NameToQueryField);
				}

				StringBuilder.Append(')');
			}
		}

		protected void BuildEmptyValues(SqlValuesTable valuesTable)
		{
			StringBuilder.Append("SELECT ");
			for (var i = 0; i < valuesTable.Fields.Count; i++)
			{
				if (i > 0)
					StringBuilder.Append(InlineComma);
				var field = valuesTable.Fields[i];
				if (IsSqlValuesTableValueTypeRequired(valuesTable, Array<ISqlExpression[]>.Empty, -1, i))
					BuildTypedExpression(new SqlDataType(field), new SqlValue(field.Type, null));
				else
					BuildExpression(new SqlValue(field.Type, null));
				Convert(StringBuilder, field.PhysicalName, ConvertType.NameToQueryField);
			}

			if (FakeTable != null)
			{
				StringBuilder.Append(" FROM ");
				BuildFakeTableName();
			}

			StringBuilder
				.Append(" WHERE 1 = 0");
		}

		protected void BuildTableName(SqlTableSource ts, bool buildName, bool buildAlias)
		{
			string? alias = null;

			if (buildName)
			{
				alias = GetTableAlias(ts);
				var isBuildAlias = BuildPhysicalTable(ts.Source, alias);
				if (isBuildAlias == false)
					buildAlias = false;
			}

			if (buildAlias)
			{
				if (ts.SqlTableType != SqlTableType.Expression)
				{
					if (buildName == false)
						alias = GetTableAlias(ts);

					if (!string.IsNullOrEmpty(alias))
					{
						if (buildName)
							StringBuilder.Append(' ');
						Convert(StringBuilder, alias!, ConvertType.NameToQueryTableAlias);
					}
				}
			}

			if (buildName && buildAlias && ts.Source is SqlTable table && table.SqlQueryExtensions is not null)
			{
				BuildTableExtensions(table, alias!);
			}
		}

		protected virtual void BuildTableExtensions(SqlTable table, string alias)
		{
		}

		static readonly ConcurrentDictionary<Type,ISqlExtensionBuilder> _extensionBuilders = new()
		{
			[typeof(NoneExtensionBuilder)]               = new NoneExtensionBuilder(),
			[typeof(HintExtensionBuilder)]               = new HintExtensionBuilder(),
			[typeof(HintWithParameterExtensionBuilder)]  = new HintWithParameterExtensionBuilder(),
			[typeof(HintWithParametersExtensionBuilder)] = new HintWithParametersExtensionBuilder(),
		};

		protected void BuildTableExtensions(
			StringBuilder sb,
			SqlTable table, string alias,
			string? prefix, string delimiter, string? suffix)
		{
			BuildTableExtensions(
				sb,
				table,  alias,
				prefix, delimiter, suffix,
				ext =>
					ext.Scope is
						Sql.QueryExtensionScope.TableHint or
						Sql.QueryExtensionScope.IndexHint or
						Sql.QueryExtensionScope.TablesInScopeHint);
		}

		protected void BuildTableExtensions(
			StringBuilder sb,
			SqlTable table, string alias,
			string? prefix, string delimiter, string? suffix,
			Func<SqlQueryExtension,bool> tableExtensionFilter)
		{
			if (table.SqlQueryExtensions?.Any(tableExtensionFilter) == true)
			{
				if (prefix != null)
					sb.Append(prefix);

				foreach (var ext in table.SqlQueryExtensions.Where(tableExtensionFilter))
				{
					if (ext.BuilderType != null)
					{
						var extensionBuilder = _extensionBuilders.GetOrAdd(
							ext.BuilderType,
							type =>
							{
								var inst = Activator.CreateInstance(type);

								if (inst is not ISqlExtensionBuilder builder)
									throw new LinqToDBException($"Type '{ext.BuilderType.FullName}' must implement the '{typeof(ISqlExtensionBuilder).FullName}' interface.");

								return builder;
							});

						switch (extensionBuilder)
						{
							case ISqlQueryExtensionBuilder queryExtensionBuilder:
								queryExtensionBuilder.Build(this, sb, ext);
								break;
							case ISqlTableExtensionBuilder tableExtensionBuilder:
								tableExtensionBuilder.Build(this, sb, ext, table, alias);
								break;
							default:
								throw new LinqToDBException($"Type '{ext.BuilderType.FullName}' must implement either '{typeof(ISqlQueryExtensionBuilder).FullName}' or '{typeof(ISqlTableExtensionBuilder).FullName}' interface.");
						}
					}

					sb.Append(delimiter);
				}

				sb.Length -= delimiter.Length;

				if (suffix != null)
					sb.Append(suffix);
			}
		}

		protected void BuildQueryExtensions(
			StringBuilder sb,
			List<SqlQueryExtension> sqlQueryExtensions,
			string? prefix, string delimiter, string? suffix)
		{
			if (sqlQueryExtensions.Any(ext => ext.Scope is Sql.QueryExtensionScope.QueryHint or Sql.QueryExtensionScope.SubQueryHint))
			{
				if (prefix != null)
					sb.Append(prefix);

				foreach (var ext in sqlQueryExtensions!)
				{
					if (ext.BuilderType != null)
					{
						var extensionBuilder = _extensionBuilders.GetOrAdd(
							ext.BuilderType,
							type =>
							{
								var inst = Activator.CreateInstance(type);

								if (inst is not ISqlExtensionBuilder builder)
									throw new LinqToDBException($"Type '{ext.BuilderType.FullName}' must implement the '{typeof(ISqlExtensionBuilder).FullName}' interface.");

								return builder;
							});

						switch (extensionBuilder)
						{
							case ISqlQueryExtensionBuilder queryExtensionBuilder:
								queryExtensionBuilder.Build(this, sb, ext);
								break;
							default:
								throw new LinqToDBException($"Type '{ext.BuilderType.FullName}' must implement either '{typeof(ISqlQueryExtensionBuilder).FullName}' or '{typeof(ISqlTableExtensionBuilder).FullName}' interface.");
						}
					}

					sb.Append(delimiter);
				}

				sb.Length -= delimiter.Length;

				if (suffix != null)
					sb.Append(suffix);
			}
		}

		void BuildJoinTable(SelectQuery selectQuery, SqlJoinedTable join, ref int joinCounter)
		{
			StringBuilder.AppendLine();
			Indent++;
			AppendIndent();

			var condition = ConvertElement(join.Condition);
			var buildOn   = BuildJoinType (join, condition);

			if (IsNestedJoinParenthesisRequired && join.Table.Joins.Count != 0)
				StringBuilder.Append('(');

			BuildTableName(join.Table, true, true);

			if (IsNestedJoinSupported && join.Table.Joins.Count != 0)
			{
				foreach (var jt in join.Table.Joins)
					BuildJoinTable(selectQuery, jt, ref joinCounter);

				if (IsNestedJoinParenthesisRequired && join.Table.Joins.Count != 0)
					StringBuilder.Append(')');

				if (buildOn)
				{
					StringBuilder.AppendLine();
					AppendIndent();
					StringBuilder.Append("ON ");
				}
			}
			else if (buildOn)
				StringBuilder.Append(" ON ");

			if (WrapJoinCondition && condition.Conditions.Count > 0)
				StringBuilder.Append('(');

			if (buildOn)
			{
				if (condition.Conditions.Count != 0)
					BuildSearchCondition(Precedence.Unknown, condition, wrapCondition: false);
				else
					StringBuilder.Append("1=1");
			}

			if (WrapJoinCondition && condition.Conditions.Count > 0)
				StringBuilder.Append(')');

			if (joinCounter > 0)
			{
				joinCounter--;
				StringBuilder.Append(')');
			}

			if (!IsNestedJoinSupported)
				foreach (var jt in join.Table.Joins)
					BuildJoinTable(selectQuery, jt, ref joinCounter);

			Indent--;
		}

		protected virtual bool BuildJoinType(SqlJoinedTable join, SqlSearchCondition condition)
		{
			switch (join.JoinType)
			{
				case JoinType.Inner when SqlProviderFlags.IsCrossJoinSupported && condition.Conditions.IsNullOrEmpty() :
					                       StringBuilder.Append("CROSS JOIN ");  return false;
				case JoinType.Inner      : StringBuilder.Append("INNER JOIN ");  return true;
				case JoinType.Left       : StringBuilder.Append("LEFT JOIN ");   return true;
				case JoinType.CrossApply : StringBuilder.Append("CROSS APPLY "); return false;
				case JoinType.OuterApply : StringBuilder.Append("OUTER APPLY "); return false;
				case JoinType.Right      : StringBuilder.Append("RIGHT JOIN ");  return true;
				case JoinType.Full       : StringBuilder.Append("FULL JOIN ");   return true;
				default                  : throw new InvalidOperationException();
			}
		}

		#endregion

		#region Where Clause

		protected virtual bool BuildWhere(SelectQuery selectQuery)
		{
			var condition = ConvertElement(selectQuery.Where.SearchCondition);

			return condition.Conditions.Count > 0;
		}

		protected virtual void BuildWhereClause(SelectQuery selectQuery)
		{
			if (!BuildWhere(selectQuery))
				return;

			AppendIndent();

			StringBuilder.Append("WHERE").AppendLine();

			Indent++;
			AppendIndent();
			BuildWhereSearchCondition(selectQuery, selectQuery.Where.SearchCondition);
			Indent--;

			StringBuilder.AppendLine();
		}

		#endregion

		#region GroupBy Clause

		protected virtual void BuildGroupByClause(SelectQuery selectQuery)
		{
			if (selectQuery.GroupBy.Items.Count == 0)
				return;

			var items = selectQuery.GroupBy.Items.Where(i => !(i is SqlValue || i is SqlParameter)).ToList();

			if (items.Count == 0)
				return;

			BuildGroupByBody(selectQuery.GroupBy.GroupingType, items);
		}

		protected virtual void BuildGroupByBody(GroupingType groupingType, List<ISqlExpression> items)
		{
			AppendIndent();

			StringBuilder.Append("GROUP BY");

			switch (groupingType)
			{
				case GroupingType.Default:
					break;
				case GroupingType.GroupBySets:
					StringBuilder.Append(" GROUPING SETS");
					break;
				case GroupingType.Rollup:
					StringBuilder.Append(" ROLLUP");
					break;
				case GroupingType.Cube:
					StringBuilder.Append(" CUBE");
					break;
				default:
					throw new InvalidOperationException($"Unexpected grouping type: {groupingType}");
			}

			if (groupingType != GroupingType.Default)
				StringBuilder.Append(' ').AppendLine(OpenParens);
			else
				StringBuilder.AppendLine();

			Indent++;

			for (var i = 0; i < items.Count; i++)
			{
				AppendIndent();

				var expr = WrapBooleanExpression(items[i]);
				BuildExpression(expr);

				if (i + 1 < items.Count)
					StringBuilder.AppendLine(Comma);
				else
					StringBuilder.AppendLine();
			}

			Indent--;

			if (groupingType != GroupingType.Default)
			{
				AppendIndent();
				StringBuilder.Append(')').AppendLine();
			}
		}

		#endregion

		#region Having Clause

		protected virtual void BuildHavingClause(SelectQuery selectQuery)
		{
			var condition = ConvertElement(selectQuery.Where.Having.SearchCondition);
			if (condition.Conditions.Count == 0)
				return;

			AppendIndent();

			StringBuilder.Append("HAVING").AppendLine();

			Indent++;
			AppendIndent();
			BuildWhereSearchCondition(selectQuery, condition);
			Indent--;

			StringBuilder.AppendLine();
		}

		#endregion

		#region OrderBy Clause

		protected virtual void BuildOrderByClause(SelectQuery selectQuery)
		{
			if (selectQuery.OrderBy.Items.Count == 0)
				return;

			AppendIndent();

			StringBuilder.Append("ORDER BY").AppendLine();

			Indent++;

			for (var i = 0; i < selectQuery.OrderBy.Items.Count; i++)
			{
				AppendIndent();

				var item = selectQuery.OrderBy.Items[i];

				BuildExpression(WrapBooleanExpression(item.Expression));

				if (item.IsDescending)
					StringBuilder.Append(" DESC");

				if (i + 1 < selectQuery.OrderBy.Items.Count)
					StringBuilder.AppendLine(Comma);
				else
					StringBuilder.AppendLine();
			}

			Indent--;
		}

		#endregion

		#region Skip/Take

		protected virtual bool   SkipFirst    => true;
		protected virtual string? SkipFormat   => null;
		protected virtual string? FirstFormat  (SelectQuery selectQuery) => null;
		protected virtual string? LimitFormat  (SelectQuery selectQuery) => null;
		protected virtual string? OffsetFormat (SelectQuery selectQuery) => null;
		protected virtual bool   OffsetFirst  => false;
		protected virtual string TakePercent  => "PERCENT";
		protected virtual string TakeTies     => "WITH TIES";

		protected bool NeedSkip(ISqlExpression? takeExpression, ISqlExpression? skipExpression)
			=> skipExpression != null && SqlProviderFlags.GetIsSkipSupportedFlag(takeExpression, skipExpression);

		protected bool NeedTake(ISqlExpression? takeExpression)
			=> takeExpression != null && SqlProviderFlags.IsTakeSupported;

		protected virtual void BuildSkipFirst(SelectQuery selectQuery)
		{
			SqlOptimizer.ConvertSkipTake(MappingSchema, selectQuery, OptimizationContext, out var takeExpr, out var skipExpr);

			if (SkipFirst && NeedSkip(takeExpr, skipExpr) && SkipFormat != null)
				StringBuilder.Append(' ').AppendFormat(
					SkipFormat, WithStringBuilder(new StringBuilder(), () => BuildExpression(skipExpr!)));

			if (NeedTake(takeExpr) && FirstFormat(selectQuery) != null)
			{
				StringBuilder.Append(' ').AppendFormat(
					FirstFormat(selectQuery)!, WithStringBuilder(new StringBuilder(), () => BuildExpression(takeExpr!)));

				BuildTakeHints(selectQuery);
			}

			if (!SkipFirst && NeedSkip(takeExpr, skipExpr) && SkipFormat != null)
				StringBuilder.Append(' ').AppendFormat(
					SkipFormat, WithStringBuilder(new StringBuilder(), () => BuildExpression(skipExpr!)));
		}

		protected virtual void BuildTakeHints(SelectQuery selectQuery)
		{
			if (selectQuery.Select.TakeHints == null)
				return;

			if ((selectQuery.Select.TakeHints.Value & TakeHints.Percent) != 0)
				StringBuilder.Append(' ').Append(TakePercent);

			if ((selectQuery.Select.TakeHints.Value & TakeHints.WithTies) != 0)
				StringBuilder.Append(' ').Append(TakeTies);
		}

		protected virtual void BuildOffsetLimit(SelectQuery selectQuery)
		{
			SqlOptimizer.ConvertSkipTake(MappingSchema, selectQuery, OptimizationContext, out var takeExpr, out var skipExpr);

			var doSkip = NeedSkip(takeExpr, skipExpr) && OffsetFormat(selectQuery) != null;
			var doTake = NeedTake(takeExpr)           && LimitFormat(selectQuery)  != null;

			if (doSkip || doTake)
			{
				AppendIndent();

				if (doSkip && OffsetFirst)
				{
					StringBuilder.AppendFormat(
						OffsetFormat(selectQuery)!, WithStringBuilder(new StringBuilder(), () => BuildExpression(skipExpr!)));

					if (doTake)
						StringBuilder.Append(' ');
				}

				if (doTake)
				{
					StringBuilder.AppendFormat(
						LimitFormat(selectQuery)!, WithStringBuilder(new StringBuilder(), () => BuildExpression(takeExpr!)));

					if (doSkip)
						StringBuilder.Append(' ');
				}

				if (doSkip && !OffsetFirst)
					StringBuilder.AppendFormat(
						OffsetFormat(selectQuery)!, WithStringBuilder(new StringBuilder(), () => BuildExpression(skipExpr!)));

				StringBuilder.AppendLine();
			}
		}

		#endregion

		#region Builders

		#region BuildSearchCondition

		protected virtual void BuildWhereSearchCondition(SelectQuery selectQuery, SqlSearchCondition condition)
		{
			BuildSearchCondition(Precedence.Unknown, condition, wrapCondition: true);
		}

		protected virtual void BuildSearchCondition(SqlSearchCondition condition, bool wrapCondition)
		{
			condition = ConvertElement(condition);

			var isOr = (bool?)null;
			var len = StringBuilder.Length;
			var parentPrecedence = condition.Precedence + 1;

			foreach (var cond in condition.Conditions)
			{
				if (isOr != null)
				{
					StringBuilder.Append(isOr.Value ? " OR" : " AND");

					if (condition.Conditions.Count < 4 && StringBuilder.Length - len < 50 || !wrapCondition)
					{
						StringBuilder.Append(' ');
					}
					else
					{
						StringBuilder.AppendLine();
						AppendIndent();
						len = StringBuilder.Length;
					}
				}

				if (cond.IsNot)
					StringBuilder.Append("NOT ");

				var precedence = GetPrecedence(cond.Predicate);

				BuildPredicate(cond.IsNot ? Precedence.LogicalNegation : parentPrecedence, precedence, cond.Predicate);

				isOr = cond.IsOr;
			}
		}

		protected virtual void BuildSearchCondition(int parentPrecedence, SqlSearchCondition condition, bool wrapCondition)
		{
			condition = ConvertElement(condition);

			var wrap = Wrap(GetPrecedence(condition as ISqlExpression), parentPrecedence);

			if (wrap) StringBuilder.Append('(');
			BuildSearchCondition(condition, wrapCondition);
			if (wrap) StringBuilder.Append(')');
		}

		#endregion

		#region BuildPredicate

		protected virtual void BuildPredicate(ISqlPredicate predicate)
		{
			switch (predicate.ElementType)
			{
				case QueryElementType.ExprExprPredicate:
					BuildPredicateX((SqlPredicate.ExprExpr) predicate);
					break;

				case QueryElementType.LikePredicate:
					BuildLikePredicate((SqlPredicate.Like)predicate);
					break;

				case QueryElementType.BetweenPredicate:
					{
						BuildExpression(GetPrecedence((SqlPredicate.Between)predicate), ((SqlPredicate.Between)predicate).Expr1);
						if (((SqlPredicate.Between)predicate).IsNot) StringBuilder.Append(" NOT");
						StringBuilder.Append(" BETWEEN ");
						BuildExpression(GetPrecedence((SqlPredicate.Between)predicate), ((SqlPredicate.Between)predicate).Expr2);
						StringBuilder.Append(" AND ");
						BuildExpression(GetPrecedence((SqlPredicate.Between)predicate), ((SqlPredicate.Between)predicate).Expr3);
					}

					break;

				case QueryElementType.IsNullPredicate:
					{
						BuildExpression(GetPrecedence((SqlPredicate.IsNull)predicate), ((SqlPredicate.IsNull)predicate).Expr1);
						StringBuilder.Append(((SqlPredicate.IsNull)predicate).IsNot ? " IS NOT NULL" : " IS NULL");
					}

					break;

				case QueryElementType.IsDistinctPredicate:
					BuildIsDistinctPredicate((SqlPredicate.IsDistinct)predicate);
					break;

				case QueryElementType.InSubQueryPredicate:
					{
						BuildExpression(GetPrecedence((SqlPredicate.InSubQuery)predicate), ((SqlPredicate.InSubQuery)predicate).Expr1);
						StringBuilder.Append(((SqlPredicate.InSubQuery)predicate).IsNot ? " NOT IN " : " IN ");
						BuildExpression(GetPrecedence((SqlPredicate.InSubQuery)predicate), ((SqlPredicate.InSubQuery)predicate).SubQuery);
					}

					break;

				case QueryElementType.InListPredicate:
					BuildInListPredicate(predicate);
					break;

				case QueryElementType.FuncLikePredicate:
					BuildExpression(((SqlPredicate.FuncLike)predicate).Function.Precedence, ((SqlPredicate.FuncLike)predicate).Function);
					break;

				case QueryElementType.SearchCondition:
					BuildSearchCondition(predicate.Precedence, (SqlSearchCondition)predicate, wrapCondition: false);
					break;

				case QueryElementType.NotExprPredicate:
					{
						var p = (SqlPredicate.NotExpr)predicate;

						if (p.IsNot)
							StringBuilder.Append("NOT ");

						BuildExpression(
							((SqlPredicate.NotExpr)predicate).IsNot
								? Precedence.LogicalNegation
								: GetPrecedence((SqlPredicate.NotExpr)predicate),
							((SqlPredicate.NotExpr)predicate).Expr1);
					}

					break;

				case QueryElementType.ExprPredicate:
					{
						var p = (SqlPredicate.Expr)predicate;

						if (p.Expr1 is SqlValue sqlValue)
						{
							var value = sqlValue.Value;

							if (value is bool b)
							{
								StringBuilder.Append(b ? "1 = 1" : "1 = 0");
								return;
							}
						}

						BuildExpression(GetPrecedence(p), p.Expr1);
					}

					break;
				default:
					throw new InvalidOperationException($"Unexpected predicate type {predicate.ElementType}");
			}
		}

		void BuildPredicateX(SqlPredicate.ExprExpr expr)
		{
			BuildExpression(GetPrecedence(expr), expr.Expr1);

			switch (expr.Operator)
			{
				case SqlPredicate.Operator.Equal          : StringBuilder.Append(" = ");  break;
				case SqlPredicate.Operator.NotEqual       : StringBuilder.Append(" <> "); break;
				case SqlPredicate.Operator.Greater        : StringBuilder.Append(" > ");  break;
				case SqlPredicate.Operator.GreaterOrEqual : StringBuilder.Append(" >= "); break;
				case SqlPredicate.Operator.NotGreater     : StringBuilder.Append(" !> "); break;
				case SqlPredicate.Operator.Less           : StringBuilder.Append(" < ");  break;
				case SqlPredicate.Operator.LessOrEqual    : StringBuilder.Append(" <= "); break;
				case SqlPredicate.Operator.NotLess        : StringBuilder.Append(" !< "); break;
			}

			BuildExpression(GetPrecedence(expr), expr.Expr2);
		}

		protected virtual void BuildIsDistinctPredicate(SqlPredicate.IsDistinct expr)
		{
			BuildExpression(GetPrecedence(expr), expr.Expr1);
			StringBuilder.Append(expr.IsNot ? " IS NOT DISTINCT FROM " : " IS DISTINCT FROM ");
			BuildExpression(GetPrecedence(expr), expr.Expr2);
		}

		protected void BuildIsDistinctPredicateFallback(SqlPredicate.IsDistinct expr)
		{
			// This is the fallback implementation of IS DISTINCT FROM
			// for all providers that don't support the standard syntax
			// nor have a proprietary alternative
			expr.Expr1.ShouldCheckForNull();
			StringBuilder.Append("CASE WHEN ");
			BuildExpression(Precedence.Comparison, expr.Expr1);
			StringBuilder.Append(" = ");
			BuildExpression(Precedence.Comparison, expr.Expr2);
			StringBuilder.Append(" OR ");
			BuildExpression(Precedence.Comparison, expr.Expr1);
			StringBuilder.Append(" IS NULL AND ");
			BuildExpression(Precedence.Comparison, expr.Expr2);
			StringBuilder
				.Append(" IS NULL THEN 0 ELSE 1 END = ")
				.Append(expr.IsNot ? '0' : '1');
		}

		static SqlField GetUnderlayingField(ISqlExpression expr)
		{
			return expr.ElementType switch
			{
				QueryElementType.SqlField => (SqlField)expr,
				QueryElementType.Column	  => GetUnderlayingField(((SqlColumn)expr).Expression),
				_                         => throw new InvalidOperationException(),
			};
		}

		void BuildInListPredicate(ISqlPredicate predicate)
		{
			var p = (SqlPredicate.InList)predicate;

			if (p.Values == null || p.Values.Count == 0)
			{
				BuildPredicate(new SqlPredicate.Expr(new SqlValue(false)));
			}
			else
			{
				ICollection values = p.Values;

				if (p.Values.Count == 1 && p.Values[0] is SqlParameter pr)
				{
					var paramValue = pr.GetParameterValue(OptimizationContext.Context.ParameterValues);
					if (!(p.Expr1.SystemType == typeof(string) && paramValue.Value is string))
					{
						var prValue = paramValue.Value;

						if (prValue == null)
						{
							BuildPredicate(new SqlPredicate.Expr(new SqlValue(false)));
							return;
						}

						if (prValue is IEnumerable items)
						{
							if (p.Expr1 is ISqlTableSource table)
							{
								var firstValue = true;
								var keys       = table.GetKeys(true);

								if (keys == null || keys.Count == 0)
									throw new SqlException("Cannot create IN expression.");

								if (keys.Count == 1)
								{
									foreach (var item in items)
									{
										if (firstValue)
										{
											firstValue = false;
											BuildExpression(GetPrecedence(p), keys[0]);
											StringBuilder.Append(p.IsNot ? " NOT IN (" : " IN (");
										}

										var field = GetUnderlayingField(keys[0]);
										var value = field.ColumnDescriptor.MemberAccessor.GetValue(item!);

										if (value is ISqlExpression expression)
											BuildExpression(expression);
										else
											BuildValue(new SqlDataType(field), value);

										StringBuilder.Append(InlineComma);
									}
								}
								else
								{
									var len = StringBuilder.Length;
									var rem = 1;

									foreach (var item in items)
									{
										if (firstValue)
										{
											firstValue = false;
											StringBuilder.Append('(');
										}

										foreach (var key in keys)
										{
											var field = GetUnderlayingField(key);
											var value = field.ColumnDescriptor.MemberAccessor.GetValue(item!);

											BuildExpression(GetPrecedence(p), key);

											if (value == null)
											{
												StringBuilder.Append(" IS NULL");
											}
											else
											{
												StringBuilder.Append(" = ");
												BuildValue(new SqlDataType(field), value);
											}

											StringBuilder.Append(" AND ");
										}

										StringBuilder.Remove(StringBuilder.Length - 4, 4).Append("OR ");

										if (StringBuilder.Length - len >= 50)
										{
											StringBuilder.AppendLine();
											AppendIndent();
											StringBuilder.Append(' ');
											len = StringBuilder.Length;
											rem = 5 + Indent;
										}
									}

									if (!firstValue)
										StringBuilder.Remove(StringBuilder.Length - rem, rem);
								}

								if (firstValue)
									BuildPredicate(new SqlPredicate.Expr(new SqlValue(p.IsNot)));
								else
									StringBuilder.Remove(StringBuilder.Length - 2, 2).Append(')');
							}
							else
							{
								BuildInListValues(p, items);
							}

							return;
						}
					}

				}

				BuildInListValues(p, values);
			}
		}

		void BuildInListValues(SqlPredicate.InList predicate, IEnumerable values)
		{
			var firstValue = true;
			var len        = StringBuilder.Length;
			var hasNull    = false;
			var count      = 0;
			var longList   = false;

			SqlDataType? sqlDataType = null;

			foreach (object? value in values)
			{
				if (count++ >= SqlProviderFlags.MaxInListValuesCount)
				{
					count    = 1;
					longList = true;

					// start building next bucked
					firstValue = true;
					StringBuilder.Remove(StringBuilder.Length - 2, 2).Append(')');
					if (predicate.IsNot)
						StringBuilder.Append(" AND ");
					else
						StringBuilder.Append(" OR ");
				}

				object? val = value;

				if (val is ISqlExpression sqlExpr && sqlExpr.TryEvaluateExpression(OptimizationContext.Context, out var evaluated))
				{
					val = evaluated;
				}

				if (val == null)
				{
					hasNull = true;
					continue;
				}

				if (firstValue)
				{
					firstValue = false;
					BuildExpression(GetPrecedence(predicate), predicate.Expr1);
					StringBuilder.Append(predicate.IsNot ? " NOT IN (" : " IN (");

					switch (predicate.Expr1.ElementType)
					{
						case QueryElementType.SqlField:
							{
								var field = (SqlField)predicate.Expr1;

								sqlDataType = new SqlDataType(field);
							}
							break;

						case QueryElementType.SqlParameter:
							{
								var p = (SqlParameter)predicate.Expr1;
								sqlDataType = new SqlDataType(p.Type);
							}

							break;
					}
				}

				if (value is ISqlExpression expression)
					BuildExpression(expression);
				else
					BuildValue(sqlDataType, value);

				StringBuilder.Append(InlineComma);
			}

			if (firstValue)
			{
				BuildPredicate(
					hasNull ?
					new SqlPredicate.IsNull(predicate.Expr1, predicate.IsNot) :
					new SqlPredicate.Expr(new SqlValue(predicate.IsNot)));
			}
			else
			{
				StringBuilder.Remove(StringBuilder.Length - 2, 2).Append(')');

				if (hasNull)
				{
					StringBuilder.Insert(len, "(");
					StringBuilder.Append(" OR ");
					BuildPredicate(new SqlPredicate.IsNull(predicate.Expr1, predicate.IsNot));
					StringBuilder.Append(')');
				}
				else if (predicate.WithNull == true && predicate.Expr1.ShouldCheckForNull())
				{
					StringBuilder.Insert(len, "(");
					StringBuilder.Append(" OR ");
					BuildPredicate(new SqlPredicate.IsNull(predicate.Expr1, false));
					StringBuilder.Append(')');
				}
			}

			if (longList && !hasNull)
			{
				StringBuilder.Insert(len, "(");
				StringBuilder.Append(')');
			}
		}

		protected void BuildPredicate(int parentPrecedence, int precedence, ISqlPredicate predicate)
		{
			var wrap = Wrap(precedence, parentPrecedence);

			if (wrap) StringBuilder.Append('(');
			BuildPredicate(predicate);
			if (wrap) StringBuilder.Append(')');
		}

		protected virtual void BuildLikePredicate(SqlPredicate.Like predicate)
		{
			var precedence = GetPrecedence(predicate);

			BuildExpression(precedence, predicate.Expr1);
			StringBuilder
				.Append(predicate.IsNot ? " NOT " : " ")
				.Append(predicate.FunctionName ?? "LIKE")
				.Append(' ');
			BuildExpression(precedence, predicate.Expr2);

			if (predicate.Escape != null)
			{
				StringBuilder.Append(" ESCAPE ");
				BuildExpression(predicate.Escape);
			}
		}

		#endregion

		#region BuildExpression

		protected virtual StringBuilder BuildExpression(
			ISqlExpression expr,
			bool           buildTableName,
			bool           checkParentheses,
			string?        alias,
			ref bool       addAlias,
			bool           throwExceptionIfTableNotFound = true)
		{
			expr = ConvertElement(expr);

			switch (expr.ElementType)
			{
				case QueryElementType.SqlField:
					{
						var field = (SqlField)expr;

						if (buildTableName && field.Table != null)
						{
							var ts = field.Table.SqlTableType == SqlTableType.SystemTable
								? field.Table
								: Statement.SelectQuery?.GetTableSource(field.Table);

							if (ts == null)
							{
								var current = Statement;

								do
								{
									ts = current.GetTableSource(field.Table);
									if (ts != null)
										break;
									current = current.ParentStatement;
								}
								while (current != null);
							}

							if (ts == null)
							{
								if (field != field.Table.All)
								{
#if DEBUG
									//SqlQuery.GetTableSource(field.Table);
#endif

									if (throwExceptionIfTableNotFound)
										throw new SqlException("Table '{0}' not found.", field.Table);
								}
							}
							else
							{
								var table = GetTableAlias(ts);
								var len   = StringBuilder.Length;

								if (table == null)
									StringBuilder.Append(GetPhysicalTableName(field.Table, null, true));
								else
									Convert(StringBuilder, table, ConvertType.NameToQueryTableAlias);

								if (len == StringBuilder.Length)
									throw new SqlException("Table {0} should have an alias.", field.Table);

								addAlias = alias != field.PhysicalName;

								StringBuilder
									.Append('.');
							}
						}

						if (field == field.Table?.All)
							StringBuilder.Append('*');
						else
							Convert(StringBuilder, field.PhysicalName, ConvertType.NameToQueryField);
					}

					break;

				case QueryElementType.Column:
					{
						var column = (SqlColumn)expr;

#if DEBUG
						var sql = Statement.SqlText;
#endif

						ISqlTableSource? table;
						var currentStatement = Statement;

						do
						{
							table = currentStatement.GetTableSource(column.Parent!);
							if (table != null)
								break;
							currentStatement = currentStatement.ParentStatement;
						}
						while (currentStatement != null);

						if (table == null)
						{
#if DEBUG
							table = Statement.GetTableSource(column.Parent!);
#endif

							throw new SqlException("Table not found for '{0}'.", column);
						}

						var tableAlias = GetTableAlias(table) ?? GetPhysicalTableName(column.Parent!, null, true);

						if (string.IsNullOrEmpty(tableAlias))
							throw new SqlException("Table {0} should have an alias.", column.Parent);

						addAlias = alias != column.Alias;

						Convert(StringBuilder, tableAlias, ConvertType.NameToQueryTableAlias);
						StringBuilder.Append('.');
						Convert(StringBuilder, column.Alias!, ConvertType.NameToQueryField);
					}

					break;

				case QueryElementType.SqlQuery:
					{
						var hasParentheses = checkParentheses && StringBuilder[StringBuilder.Length - 1] == '(';

						if (!hasParentheses)
							StringBuilder.AppendLine(OpenParens);
						else
							StringBuilder.AppendLine();

						BuildSqlBuilder((SelectQuery)expr, Indent + 1, BuildStep != Step.FromClause);

						AppendIndent();

						if (!hasParentheses)
							StringBuilder.Append(')');
					}

					break;

				case QueryElementType.SqlValue:
					var sqlval = (SqlValue)expr;
					var dt     = new SqlDataType(sqlval.ValueType);

					BuildValue(dt, sqlval.Value);
					break;

				case QueryElementType.SqlExpression:
					{
						var e = (SqlExpression)expr;

						BuildFormatValues(e.Expr, e.Parameters, () => GetPrecedence(e));
					}

					break;

				case QueryElementType.SqlBinaryExpression:
					BuildBinaryExpression((SqlBinaryExpression)expr);
					break;

				case QueryElementType.SqlFunction:
					BuildFunction((SqlFunction)expr);
					break;

				case QueryElementType.SqlParameter:
					{
						var parm = (SqlParameter)expr;

						var inlining = !parm.IsQueryParameter;
						if (inlining)
						{
							var paramValue = parm.GetParameterValue(OptimizationContext.Context.ParameterValues);
							if (!MappingSchema.TryConvertToSql(StringBuilder, new SqlDataType(paramValue.DbDataType), paramValue.Value))
								inlining = false;
						}

						if (!inlining)
						{
							var newParm = OptimizationContext.AddParameter(parm);
							Convert(StringBuilder, newParm.Name!, ConvertType.NameToQueryParameter);
						}
					}

					break;

				case QueryElementType.SqlDataType:
					BuildDataType((SqlDataType)expr, false);
					break;

				case QueryElementType.SearchCondition:
					BuildSearchCondition(expr.Precedence, (SqlSearchCondition)expr, wrapCondition: false);
					break;

				case QueryElementType.SqlTable:
				case QueryElementType.SqlRawSqlTable:
				case QueryElementType.TableSource:
					{
						var table = (ISqlTableSource) expr;
						var tableAlias = GetTableAlias(table) ?? GetPhysicalTableName(table, null, true);
						StringBuilder.Append(tableAlias);
					}

					break;

				case QueryElementType.GroupingSet:
					{
						var groupingSet = (SqlGroupingSet) expr;
						StringBuilder.Append('(');
						for (var index = 0; index < groupingSet.Items.Count; index++)
						{
							var setItem = groupingSet.Items[index];
							BuildExpression(setItem, buildTableName, checkParentheses, throwExceptionIfTableNotFound);
							if (index < groupingSet.Items.Count - 1)
								StringBuilder.Append(InlineComma);
						}

						StringBuilder.Append(')');
					}

					break;

				default:
					throw new InvalidOperationException($"Unexpected expression type {expr.ElementType}");
			}

			return StringBuilder;
		}

		void BuildFormatValues(string format, IReadOnlyList<ISqlExpression>? parameters, Func<int> getPrecedence)
		{
			if (parameters == null || parameters.Count == 0)
				StringBuilder.Append(format);
			else
			{
				var s      = new StringBuilder();
				var values = new object[parameters.Count];

				for (var i = 0; i < values.Length; i++)
				{
					var value = parameters[i];

					s.Length = 0;
					WithStringBuilder(s, () => BuildExpression(getPrecedence(), value));
					values[i] = s.ToString();
				}

				StringBuilder.AppendFormat(format, values);
			}
		}

		string IdentText(string text, int ident)
		{
			if (string.IsNullOrEmpty(text))
				return text;

			text = text.Replace("\r", "");

			var strArray = text.Split('\n');
			var sb = new StringBuilder();

			for (var i = 0; i < strArray.Length; i++)
			{
				var s = strArray[i];
				sb.Append('\t', ident).Append(s);
				if (i < strArray.Length - 1)
					sb.AppendLine();
			}

			return sb.ToString();
		}

		void BuildExpression(int parentPrecedence, ISqlExpression expr, string? alias, ref bool addAlias)
		{
			var wrap = Wrap(GetPrecedence(expr), parentPrecedence);

			if (wrap) StringBuilder.Append('(');
			BuildExpression(expr, true, true, alias, ref addAlias);
			if (wrap) StringBuilder.Append(')');
		}

		protected StringBuilder BuildExpression(ISqlExpression expr)
		{
			var dummy = false;
			return BuildExpression(expr, true, true, null, ref dummy);
		}

		public void BuildExpression(ISqlExpression expr, bool buildTableName, bool checkParentheses, bool throwExceptionIfTableNotFound = true)
		{
			var dummy = false;
			BuildExpression(expr, buildTableName, checkParentheses, null, ref dummy, throwExceptionIfTableNotFound);
		}

		protected void BuildExpression(int precedence, ISqlExpression expr)
		{
			var dummy = false;
			BuildExpression(precedence, expr, null, ref dummy);
		}

		protected virtual void BuildTypedExpression(SqlDataType dataType, ISqlExpression value)
		{
			StringBuilder.Append("CAST(");
			BuildExpression(value);
			StringBuilder.Append(" AS ");
			BuildDataType(dataType, false);
			StringBuilder.Append(')');
		}

		void ISqlBuilder.BuildExpression(StringBuilder sb, ISqlExpression expr, bool buildTableName)
		{
			WithStringBuilder(sb, () => BuildExpression(expr, buildTableName, true));
		}

		#endregion

		#region BuildValue

		protected void BuildValue(SqlDataType? dataType, object? value)
		{
<<<<<<< HEAD
			if (value is Sql.SqlID id)
			{
				TryBuildSqlID(id);
			}
			else
				if (dataType != null)
					ValueToSqlConverter.Convert(StringBuilder, dataType, value);
				else
					ValueToSqlConverter.Convert(StringBuilder, value);
=======
			MappingSchema.ConvertToSqlValue(StringBuilder, dataType, value);
>>>>>>> f4350ed7
		}

		#endregion

		#region BuildBinaryExpression

		protected virtual void BuildBinaryExpression(SqlBinaryExpression expr)
		{
			BuildBinaryExpression(expr.Operation, expr);
		}

		void BuildBinaryExpression(string op, SqlBinaryExpression expr)
		{
			if (expr.Operation == "*" && expr.Expr1 is SqlValue value)
			{
				if (value.Value is int i && i == -1)
				{
					StringBuilder.Append('-');
					BuildExpression(GetPrecedence(expr), expr.Expr2);
					return;
				}
			}

			BuildExpression(GetPrecedence(expr), expr.Expr1);
			StringBuilder.Append(' ').Append(op).Append(' ');
			BuildExpression(GetPrecedence(expr), expr.Expr2);
		}

		#endregion

		#region BuildFunction

		protected virtual void BuildFunction(SqlFunction func)
		{
			if (func.Name == "CASE")
			{
				StringBuilder.Append(func.Name).AppendLine();

				Indent++;

				var i = 0;

				for (; i < func.Parameters.Length - 1; i += 2)
				{
					AppendIndent().Append("WHEN ");

					var len = StringBuilder.Length;

					BuildExpression(func.Parameters[i]);

					if (SqlExpression.NeedsEqual(func.Parameters[i]))
					{
						StringBuilder.Append(" = ");
						BuildValue(null, true);
					}

					if (StringBuilder.Length - len > 20)
					{
						StringBuilder.AppendLine();
						AppendIndent().Append("\tTHEN ");
					}
					else
						StringBuilder.Append(" THEN ");

					BuildExpression(func.Parameters[i + 1]);
					StringBuilder.AppendLine();
				}

				if (i < func.Parameters.Length)
				{
					AppendIndent().Append("ELSE ");
					BuildExpression(func.Parameters[i]);
					StringBuilder.AppendLine();
				}

				Indent--;

				AppendIndent().Append("END");
			}
			else
			{
				BuildFunction(func.Name, func.Parameters);
			}
		}

		void BuildFunction(string name, ISqlExpression[] exprs)
		{
			StringBuilder.Append(name).Append('(');

			var first = true;

			foreach (var parameter in exprs)
			{
				if (!first)
					StringBuilder.Append(InlineComma);

				BuildExpression(parameter, true, !first || name == "EXISTS");

				first = false;
			}

			StringBuilder.Append(')');
		}

		#endregion

		#region BuildDataType

		/// <summary>
		/// Appends an <see cref="SqlDataType"/>'s String to a provided <see cref="StringBuilder"/>
		/// </summary>
		/// <param name="sb"></param>
		/// <param name="dataType"></param>
		/// <returns>The stringbuilder with the type information appended.</returns>
		public StringBuilder BuildDataType(StringBuilder sb,
			SqlDataType dataType)
		{
			WithStringBuilder(sb, () =>
			{
				BuildDataType(dataType, false);
			});
			return sb;
		}
		protected void BuildDataType(SqlDataType type, bool forCreateTable)
		{
			if (!string.IsNullOrEmpty(type.Type.DbType))
				StringBuilder.Append(type.Type.DbType);
			else
			{
				if (type.Type.DataType == DataType.Undefined)
					type = MappingSchema.GetDataType(type.Type.SystemType);

				if (!string.IsNullOrEmpty(type.Type.DbType))
				{
					StringBuilder.Append(type.Type.DbType);
					return;
				}

				if (type.Type.DataType == DataType.Undefined)
					// give some hint to user that it is expected situation and he need to fix something on his side
					throw new LinqToDBException("Database type cannot be determined automatically and must be specified explicitly");

				BuildDataTypeFromDataType(type, forCreateTable);
			}
		}

		protected virtual void BuildDataTypeFromDataType(SqlDataType type, bool forCreateTable)
		{
			switch (type.Type.DataType)
			{
				case DataType.Double : StringBuilder.Append("Float");    return;
				case DataType.Single : StringBuilder.Append("Real");     return;
				case DataType.SByte  : StringBuilder.Append("TinyInt");  return;
				case DataType.UInt16 : StringBuilder.Append("Int");      return;
				case DataType.UInt32 : StringBuilder.Append("BigInt");   return;
				case DataType.UInt64 : StringBuilder.Append("Decimal");  return;
				case DataType.Byte   : StringBuilder.Append("TinyInt");  return;
				case DataType.Int16  : StringBuilder.Append("SmallInt"); return;
				case DataType.Int32  : StringBuilder.Append("Int");      return;
				case DataType.Int64  : StringBuilder.Append("BigInt");   return;
				case DataType.Boolean: StringBuilder.Append("Bit");      return;
			}

			StringBuilder.Append(type.Type.DataType);

			if (type.Type.Length > 0)
				StringBuilder.Append('(').Append(type.Type.Length).Append(')');

			if (type.Type.Precision > 0)
				StringBuilder.Append('(').Append(type.Type.Precision).Append(InlineComma).Append(type.Type.Scale).Append(')');
		}

		#endregion

		#region GetPrecedence

		static int GetPrecedence(ISqlExpression expr)
		{
			return expr.Precedence;
		}

		protected static int GetPrecedence(ISqlPredicate predicate)
		{
			return predicate.Precedence;
		}

		#endregion

		#region Comments

		protected virtual void BuildTag(SqlStatement statement)
		{
			if (statement.Tag != null)
				BuildSqlComment(StringBuilder, statement.Tag);
		}

		protected virtual StringBuilder BuildSqlComment(StringBuilder sb, SqlComment comment)
		{
			sb.Append("/* ");

			for (var i = 0; i < comment.Lines.Count; i++)
			{
				sb.Append(comment.Lines[i].Replace("/*", "").Replace("*/", ""));
				if (i < comment.Lines.Count - 1)
					sb.AppendLine();
			}

			sb.AppendLine(" */");

			return sb;
		}

		#endregion

		#endregion

		#region Internal Types

		protected enum Step
		{
			WithClause,
			SelectClause,
			DeleteClause,
			UpdateClause,
			InsertClause,
			FromClause,
			WhereClause,
			GroupByClause,
			HavingClause,
			OrderByClause,
			OffsetLimit,
			Tag,
<<<<<<< HEAD
			QueryExtensions
=======
			Output
>>>>>>> f4350ed7
		}

		#endregion

		#region Alternative Builders

		protected delegate IEnumerable<SqlColumn> ColumnSelector();

		protected IEnumerable<SqlColumn> AlternativeGetSelectedColumns(SelectQuery selectQuery, ColumnSelector columnSelector)
		{
			foreach (var col in columnSelector())
				yield return col;

			SkipAlias = false;

			var obys = GetTempAliases(selectQuery.OrderBy.Items.Count, "oby");

			for (var i = 0; i < obys.Length; i++)
				yield return new SqlColumn(selectQuery, selectQuery.OrderBy.Items[i].Expression, obys[i]);
		}

		protected static bool IsDateDataType(ISqlExpression expr, string dateName)
		{
			return expr.ElementType switch
			{
				QueryElementType.SqlDataType   => ((SqlDataType)expr).Type.DataType == DataType.Date,
				QueryElementType.SqlExpression => ((SqlExpression)expr).Expr == dateName,
				_                              => false,
			};
		}

		protected static bool IsTimeDataType(ISqlExpression expr)
		{
			return expr.ElementType switch
			{
				QueryElementType.SqlDataType   => ((SqlDataType)expr).Type.DataType == DataType.Time,
				QueryElementType.SqlExpression => ((SqlExpression)expr).Expr == "Time",
				_                              => false,
			};
		}

		#endregion

		#region Helpers

		protected SequenceNameAttribute? GetSequenceNameAttribute(SqlTable table, bool throwException)
		{
			var identityField = table.GetIdentityField();

			if (identityField == null)
				if (throwException)
					throw new SqlException("Identity field must be defined for '{0}'.", table.Name);
				else
					return null;

			if (table.ObjectType == null)
				if (throwException)
					throw new SqlException("Sequence name can not be retrieved for the '{0}' table.", table.Name);
				else
					return null;

			var attrs = table.SequenceAttributes;

			if (attrs.IsNullOrEmpty())
				if (throwException)
					throw new SqlException("Sequence name can not be retrieved for the '{0}' table.", table.Name);
				else
					return null;

			return attrs[0];
		}

		static bool Wrap(int precedence, int parentPrecedence)
		{
			return
				precedence == 0 ||
				/* maybe it will be no harm to put "<=" here? */
				precedence < parentPrecedence ||
				(precedence == parentPrecedence &&
					(parentPrecedence == Precedence.Subtraction ||
					 parentPrecedence == Precedence.Multiplicative ||
					 parentPrecedence == Precedence.LogicalNegation));
		}

		protected string? GetTableAlias(ISqlTableSource table)
		{
			switch (table.ElementType)
			{
				case QueryElementType.TableSource:
					{
						var ts    = (SqlTableSource)table;
						var alias = string.IsNullOrEmpty(ts.Alias) ? GetTableAlias(ts.Source) : ts.Alias;
						return alias is not ("$" or "$F") ? alias : null;
					}
				case QueryElementType.SqlTable        :
				case QueryElementType.SqlCteTable     :
					{
						var alias = ((SqlTable)table).Alias;
						return alias is not ("$" or "$F") ? alias : null;
					}
				case QueryElementType.SqlRawSqlTable  :
					{
						var ts = Statement.SelectQuery?.GetTableSource(table) ?? Statement.GetTableSource(table);

						if (ts != null)
							return GetTableAlias(ts);

						var alias = ((SqlTable)table).Alias;
						return alias is not ("$" or "$F") ? alias : null;
					}
				case QueryElementType.SqlTableLikeSource:
					return null;

				default:
					throw new InvalidOperationException($"Unexpected table type {table.ElementType}");
			}
		}

		public virtual string? GetTableServerName(SqlTable table)
		{
			return table.Server == null ? null : ConvertInline(table.Server, ConvertType.NameToServer);
		}

		public virtual string? GetTableDatabaseName(SqlTable table)
		{
			return table.Database == null ? null : ConvertInline(table.Database, ConvertType.NameToDatabase);
		}

		public virtual string? GetTableSchemaName(SqlTable table)
		{
			return table.Schema == null ? null : ConvertInline(table.Schema, ConvertType.NameToSchema);
		}

		public virtual string? GetTablePhysicalName(SqlTable table)
		{
			return table.PhysicalName == null ? null : ConvertInline(table.PhysicalName, ConvertType.NameToQueryTable);
		}

		string GetPhysicalTableName(ISqlTableSource table, string? alias, bool ignoreTableExpression = false, string? defaultDatabaseName = null)
		{
			switch (table.ElementType)
			{
				case QueryElementType.SqlTable:
					{
						var tbl = (SqlTable)table;

						var server       = GetTableServerName  (tbl);
						var database     = GetTableDatabaseName(tbl) ?? defaultDatabaseName;
						var schema       = GetTableSchemaName  (tbl);
						var physicalName = GetTablePhysicalName(tbl)!;

						var sb = new StringBuilder();

						BuildTableName(sb, server, database, schema, physicalName, tbl.TableOptions);

						if (!ignoreTableExpression && tbl.SqlTableType == SqlTableType.Expression)
						{
							var values = new object[2 + (tbl.TableArguments?.Length ?? 0)];

							values[0] = sb.ToString();

							if (alias != null)
								values[1] = ConvertInline(alias, ConvertType.NameToQueryTableAlias);
							else
								values[1] = "";

							for (var i = 2; i < values.Length; i++)
							{
								var value = tbl.TableArguments![i - 2];

								sb.Length = 0;
								WithStringBuilder(sb, () => BuildExpression(Precedence.Primary, value));
								values[i] = sb.ToString();
							}

							sb.Length = 0;
							sb.AppendFormat(tbl.Name!, values);
						}

						if (tbl.SqlTableType == SqlTableType.Function)
						{
							sb.Append('(');

							if (tbl.TableArguments != null && tbl.TableArguments.Length > 0)
							{
								var first = true;

								foreach (var arg in tbl.TableArguments)
								{
									if (!first)
										sb.Append(InlineComma);

									WithStringBuilder(sb, () => BuildExpression(arg, true, !first));

									first = false;
								}
							}

							sb.Append(')');
						}

						return sb.ToString();
					}

				case QueryElementType.TableSource:
					return GetPhysicalTableName(((SqlTableSource)table).Source, alias);

				case QueryElementType.SqlCteTable:
				case QueryElementType.SqlRawSqlTable:
					return GetTablePhysicalName((SqlTable)table)!;

				case QueryElementType.SqlTableLikeSource:
					return ConvertInline(((SqlTableLikeSource)table).Name, ConvertType.NameToQueryTable);

				default:
					throw new InvalidOperationException($"Unexpected table type {table.ElementType}");
			}
		}

		protected StringBuilder AppendIndent()
		{
			if (Indent > 0)
				StringBuilder.Append('\t', Indent);

			return StringBuilder;
		}

		protected virtual bool IsReserved(string word)
		{
			return ReservedWords.IsReserved(word);
		}

		#endregion

		#region ISqlProvider Members

		public virtual ISqlExpression? GetIdentityExpression(SqlTable table)
		{
			return null;
		}

		protected virtual void PrintParameterName(StringBuilder sb, DbParameter parameter)
		{
			if (!parameter.ParameterName.StartsWith("@"))
				sb.Append('@');
			sb.Append(parameter.ParameterName);
		}

		protected virtual string? GetTypeName(IDataContext dataContext, DbParameter parameter)
		{
			return null;
		}

		protected virtual string? GetUdtTypeName(IDataContext dataContext, DbParameter parameter)
		{
			return null;
		}

		protected virtual string? GetProviderTypeName(IDataContext dataContext, DbParameter parameter)
		{
			return parameter.DbType switch
			{
				DbType.AnsiString            => "VarChar",
				DbType.AnsiStringFixedLength => "Char",
				DbType.String                => "NVarChar",
				DbType.StringFixedLength     => "NChar",
				DbType.Decimal               => "Decimal",
				DbType.Binary                => "Binary",
				_                            => null,
			};
		}

		protected virtual void PrintParameterType(IDataContext dataContext, StringBuilder sb, DbParameter parameter)
		{
			var typeName = GetTypeName(dataContext, parameter);
			if (!string.IsNullOrEmpty(typeName))
				sb.Append(typeName).Append(" -- ");

			var udtTypeName = GetUdtTypeName(dataContext, parameter);
			if (!string.IsNullOrEmpty(udtTypeName))
				sb.Append(udtTypeName).Append(" -- ");

			var t1 = GetProviderTypeName(dataContext, parameter);
			var t2 = parameter.DbType.ToString();

			sb.Append(t1);

			if (t1 != null)
			{
				if (parameter.Size > 0)
				{
					if (t1.IndexOf('(') < 0)
						sb.Append('(').Append(parameter.Size).Append(')');
				}
#if NET45
#pragma warning disable RS0030 // API missing from DbParameter in NET 4.5
				else if (((IDbDataParameter)parameter).Precision > 0)
				{
					if (t1.IndexOf('(') < 0)
						sb.Append('(').Append(((IDbDataParameter)parameter).Precision).Append(InlineComma).Append(((IDbDataParameter)parameter).Scale).Append(')');
				}
#pragma warning restore RS0030 // API missing from DbParameter in NET 4.5
#else
				else if (parameter.Precision > 0)
				{
					if (t1.IndexOf('(') < 0)
						sb.Append('(').Append(parameter.Precision).Append(InlineComma).Append(parameter.Scale).Append(')');
				}
#endif
				else
				{
					switch (parameter.DbType)
					{
						case DbType.AnsiString           :
						case DbType.AnsiStringFixedLength:
						case DbType.String               :
						case DbType.StringFixedLength    :
							{
								var value = parameter.Value as string;

								if (!string.IsNullOrEmpty(value))
									sb.Append('(').Append(value!.Length).Append(')');

								break;
							}
						case DbType.Decimal:
							{
								var value = parameter.Value;

								if (value is decimal dec)
								{
									var d = new SqlDecimal(dec);
									sb.Append('(').Append(d.Precision).Append(InlineComma).Append(d.Scale).Append(')');
								}

								break;
							}
						case DbType.Binary:
							{
								if (parameter.Value is byte[] value)
									sb.Append('(').Append(value.Length).Append(')');

								break;
							}
					}
				}
			}

			if (t1 != t2)
				sb.Append(" -- ").Append(t2);
		}

		public virtual StringBuilder PrintParameters(IDataContext dataContext, StringBuilder sb, IEnumerable<DbParameter>? parameters)
		{
			if (parameters != null)
			{
				foreach (var p in parameters)
				{
					sb.Append("DECLARE ");
					PrintParameterName(sb, p);
					sb.Append(' ');
					PrintParameterType(dataContext, sb, p);
					sb.AppendLine();

					sb.Append("SET     ");
					PrintParameterName(sb, p);
					sb.Append(" = ");
					if (p.Value is byte[] bytes                           &&
					    Configuration.MaxBinaryParameterLengthLogging >= 0 &&
					    bytes.Length > Configuration.MaxBinaryParameterLengthLogging &&
					    MappingSchema.ValueToSqlConverter.CanConvert(typeof(byte[])))
					{
						var trimmed =
							new byte[Configuration.MaxBinaryParameterLengthLogging];
						Array.Copy(bytes, 0, trimmed, 0,
							Configuration.MaxBinaryParameterLengthLogging);
						MappingSchema.ValueToSqlConverter.TryConvert(sb, trimmed);
						sb.AppendLine();
						sb.Append(
							$"-- value above truncated for logging, actual length is {bytes.Length}");
					}
					else if (p.Value is Binary binaryData &&
					         Configuration.MaxBinaryParameterLengthLogging >= 0 &&
					         binaryData.Length > Configuration.MaxBinaryParameterLengthLogging &&
					         MappingSchema.ValueToSqlConverter.CanConvert(typeof(Binary)))
					{
						//We aren't going to create a new Binary here,
						//since ValueToSql always just .ToArray() anyway
						var trimmed =
							new byte[Configuration.MaxBinaryParameterLengthLogging];
						Array.Copy(binaryData.ToArray(), 0, trimmed, 0,
							Configuration.MaxBinaryParameterLengthLogging);
						MappingSchema.TryConvertToSql(sb, null, trimmed);
						sb.AppendLine();
						sb.Append(
							$"-- value above truncated for logging, actual length is {binaryData.Length}");
					}
					else if (p.Value is string s &&
					         Configuration.MaxStringParameterLengthLogging >= 0 &&
					         s.Length > Configuration.MaxStringParameterLengthLogging &&
					         MappingSchema.ValueToSqlConverter.CanConvert(typeof(string)))
					{
						var trimmed =
							s.Substring(0,
								Configuration.MaxStringParameterLengthLogging);
						MappingSchema.TryConvertToSql(sb, null, trimmed);
						sb.AppendLine();
						sb.Append(
							$"-- value above truncated for logging, actual length is {s.Length}");
					}
					else if (!MappingSchema.TryConvertToSql(sb, null, p.Value))
						FormatParameterValue(sb, p.Value);
					sb.AppendLine();
				}

				sb.AppendLine();
			}

			return sb;
		}

		// for values without literal support from provider we should generate debug string using fixed format
		// to avoid deviations on different locales or locale settings
		private static void FormatParameterValue(StringBuilder sb, object? value)
		{
			if (value is DateTime dt)
			{
				// ISO8601 format (with Kind-specific offset part)
				sb
					.Append('\'')
					.Append(dt.ToString("o"))
					.Append('\'');
			}
			else if (value is DateTimeOffset dto)
			{
				// ISO8601 format with offset
				sb
					.Append('\'')
					.Append(dto.ToString("o"))
					.Append('\'');
			}
			else
				sb.Append(value);
		}

		public string ApplyQueryHints(string sqlText, IReadOnlyCollection<string> queryHints)
		{
			var sb = new StringBuilder();

			foreach (var hint in queryHints)
				if (hint?.Length >= 2 && hint.StartsWith("**"))
					sb.AppendLine(hint.Substring(2));

			sb.Append(sqlText);

			foreach (var hint in queryHints)
				if (!(hint?.Length >= 2 && hint.StartsWith("**")))
					sb.AppendLine(hint);

			return sb.ToString();
		}

		public virtual string GetReserveSequenceValuesSql(int count, string sequenceName)
		{
			throw new NotImplementedException();
		}

		public virtual string GetMaxValueSql(EntityDescriptor entity, ColumnDescriptor column)
		{
			var server   = entity.ServerName;
			var database = entity.DatabaseName;
			var schema   = entity.SchemaName;
			var table    = entity.TableName;

			var columnName = ConvertInline(column.ColumnName, ConvertType.NameToQueryField);
			var tableName  = BuildTableName(
				new StringBuilder(),
				server   == null ? null : ConvertInline(server,   ConvertType.NameToServer),
				database == null ? null : ConvertInline(database, ConvertType.NameToDatabase),
				schema   == null ? null : ConvertInline(schema,   ConvertType.NameToSchema),
				                          ConvertInline(table,    ConvertType.NameToQueryTable),
				                          entity.TableOptions)
			.ToString();

			return $"SELECT Max({columnName}) FROM {tableName}";
		}

		private string? _name;

		public virtual string Name => _name ??= GetType().Name.Replace("SqlBuilder", "");

#endregion

#region Aliases

		HashSet<string>? _aliases;

		public void RemoveAlias(string alias)
		{
			_aliases?.Remove(alias);
		}

		string GetAlias(string desiredAlias, string defaultAlias)
		{
			if (_aliases == null)
				_aliases = OptimizationContext.Aliases.GetUsedTableAliases();

			var alias = desiredAlias;

			if (string.IsNullOrEmpty(desiredAlias) || desiredAlias.Length > 25)
			{
				desiredAlias = defaultAlias;
				alias        = defaultAlias + "1";
			}

			for (var i = 1; ; i++)
			{
				if (!_aliases.Contains(alias) && !ReservedWords.IsReserved(alias))
				{
					_aliases.Add(alias);
					break;
				}

				alias = desiredAlias + i;
			}

			return alias;
		}

		public string[] GetTempAliases(int n, string defaultAlias)
		{
			var aliases = new string[n];

			for (var i = 0; i < aliases.Length; i++)
				aliases[i] = GetAlias(defaultAlias, defaultAlias);

			foreach (var t in aliases)
				RemoveAlias(t);

			return aliases;
		}

#endregion

		#region BuildQueryExtensions

		protected virtual void BuildQueryExtensions(SqlStatement statement)
		{
		}

		#endregion

		#region TableID

		public Dictionary<string,TableIDInfo>? TableIDs  { get; set; }
		public string?                         TablePath { get; set; }
		public string?                         QueryName { get; set; }

		public string BuildSqlID(Sql.SqlID id)
		{
			if (TableIDs?.TryGetValue(id.ID, out var path) == true)
				return id.Type switch
				{
					Sql.SqlIDType.TableAlias => path!.TableAlias,
					Sql.SqlIDType.TableName  => path!.TableName,
					Sql.SqlIDType.TableSpec  => path!.TableSpec,
					_ => throw new InvalidOperationException($"Unknown SqlID Type '{id.Type}'.")
				};

			throw new InvalidOperationException($"Table ID '{id.ID}' is not defined.");
		}

		int _testReplaceNumber;

		void TryBuildSqlID(Sql.SqlID id)
		{
			if (TableIDs?.ContainsKey(id.ID) == true)
			{
				StringBuilder.Append(BuildSqlID(id));
			}
			else
			{
				var testToReplace = $"$$${++_testReplaceNumber}$$$";

				StringBuilder.Append(testToReplace);

				(_finalBuilders ??= new(1)).Add(() => StringBuilder.Replace(testToReplace, BuildSqlID(id)));
			}
		}

		#endregion
	}
}<|MERGE_RESOLUTION|>--- conflicted
+++ resolved
@@ -26,9 +26,9 @@
 		protected BasicSqlBuilder(IDataProvider? provider, MappingSchema mappingSchema, ISqlOptimizer sqlOptimizer, SqlProviderFlags sqlProviderFlags)
 		{
 			DataProvider     = provider;
-			MappingSchema    = mappingSchema;
-			SqlOptimizer     = sqlOptimizer;
-			SqlProviderFlags = sqlProviderFlags;
+			MappingSchema       = mappingSchema;
+			SqlOptimizer        = sqlOptimizer;
+			SqlProviderFlags    = sqlProviderFlags;
 		}
 
 		protected BasicSqlBuilder(BasicSqlBuilder parentBuilder)
@@ -42,29 +42,18 @@
 			TableIDs         = parentBuilder.TableIDs ??= new();
 		}
 
-		public    OptimizationContext OptimizationContext { get; protected set; } = null!;
+		public OptimizationContext OptimizationContext { get; protected set; } = null!;
 		public    MappingSchema       MappingSchema       { get; }
 		public    StringBuilder       StringBuilder       { get; set; } = null!;
 		public    SqlProviderFlags    SqlProviderFlags    { get; }
 
-<<<<<<< HEAD
 		protected IDataProvider?      DataProvider;
 		protected ValueToSqlConverter ValueToSqlConverter => MappingSchema.ValueToSqlConverter;
-		protected SqlStatement        Statement = null!;
-		protected int                 Indent;
-		protected Step                BuildStep;
-		protected ISqlOptimizer       SqlOptimizer;
-		protected bool                SkipAlias;
-=======
 		protected SqlStatement           Statement = null!;
-		protected readonly MappingSchema MappingSchema;
 		protected int                    Indent;
 		protected Step                   BuildStep;
 		protected ISqlOptimizer          SqlOptimizer;
-		protected SqlProviderFlags       SqlProviderFlags;
-		protected StringBuilder          StringBuilder = null!;
 		protected bool                   SkipAlias;
->>>>>>> f4350ed7
 
 		#endregion
 
@@ -171,7 +160,7 @@
 
 						var sqlBuilder = ((BasicSqlBuilder)CreateSqlBuilder());
 						sqlBuilder.BuildSql(commandNumber,
-							new SqlSelectStatement(union.SelectQuery) { ParentStatement = statement }, sb,
+							new SqlSelectStatement(union.SelectQuery) { ParentStatement = statement }, sb, 
 							optimizationContext, indent,
 							skipAlias);
 					}
@@ -253,45 +242,33 @@
 		{
 			switch (Statement.QueryType)
 			{
-				case QueryType.Select        : BuildSelectQuery           ((SqlSelectStatement)Statement);                                             break;
-				case QueryType.Delete        : BuildDeleteQuery           ((SqlDeleteStatement)Statement);                                             break;
+				case QueryType.Select        : BuildSelectQuery           ((SqlSelectStatement)Statement);                                            break;
+				case QueryType.Delete        : BuildDeleteQuery           ((SqlDeleteStatement)Statement);                                            break;
 				case QueryType.Update        : BuildUpdateQuery           (Statement, Statement.SelectQuery!, ((SqlUpdateStatement)Statement).Update); break;
-				case QueryType.Insert        : BuildInsertQuery           (Statement, ((SqlInsertStatement)Statement).Insert, false);                  break;
-				case QueryType.InsertOrUpdate: BuildInsertOrUpdateQuery   ((SqlInsertOrUpdateStatement)Statement);                                     break;
-				case QueryType.CreateTable   : BuildCreateTableStatement  ((SqlCreateTableStatement)Statement);                                        break;
-				case QueryType.DropTable     : BuildDropTableStatement    ((SqlDropTableStatement)Statement);                                          break;
-				case QueryType.TruncateTable : BuildTruncateTableStatement((SqlTruncateTableStatement)Statement);                                      break;
-				case QueryType.Merge         : BuildMergeStatement        ((SqlMergeStatement)Statement);                                              break;
-				case QueryType.MultiInsert   : BuildMultiInsertQuery      ((SqlMultiInsertStatement)Statement);                                        break;
-				default                      : BuildUnknownQuery();                                                                                    break;
+				case QueryType.Insert        : BuildInsertQuery           (Statement, ((SqlInsertStatement)Statement).Insert, false);                 break;
+				case QueryType.InsertOrUpdate: BuildInsertOrUpdateQuery   ((SqlInsertOrUpdateStatement)Statement);                                    break;
+				case QueryType.CreateTable   : BuildCreateTableStatement  ((SqlCreateTableStatement)Statement);                                       break;
+				case QueryType.DropTable     : BuildDropTableStatement    ((SqlDropTableStatement)Statement);                                         break;
+				case QueryType.TruncateTable : BuildTruncateTableStatement((SqlTruncateTableStatement)Statement);                                     break;
+				case QueryType.Merge         : BuildMergeStatement        ((SqlMergeStatement)Statement);                                             break;
+				case QueryType.MultiInsert   : BuildMultiInsertQuery      ((SqlMultiInsertStatement)Statement);                                       break;
+				default                      : BuildUnknownQuery();                                                                                   break;
 			}
 		}
 
 		protected virtual void BuildDeleteQuery(SqlDeleteStatement deleteStatement)
 		{
-<<<<<<< HEAD
-			BuildStep = Step.Tag;             BuildTag            (deleteStatement);
-			BuildStep = Step.WithClause;      BuildWithClause     (deleteStatement.With);
-			BuildStep = Step.DeleteClause;    BuildDeleteClause   (deleteStatement);
-			BuildStep = Step.FromClause;      BuildFromClause     (Statement, deleteStatement.SelectQuery);
-			BuildStep = Step.WhereClause;     BuildWhereClause    (deleteStatement.SelectQuery);
-			BuildStep = Step.GroupByClause;   BuildGroupByClause  (deleteStatement.SelectQuery);
-			BuildStep = Step.HavingClause;    BuildHavingClause   (deleteStatement.SelectQuery);
-			BuildStep = Step.OrderByClause;   BuildOrderByClause  (deleteStatement.SelectQuery);
-			BuildStep = Step.OffsetLimit;     BuildOffsetLimit    (deleteStatement.SelectQuery);
+			BuildStep = Step.Tag;             BuildTag(deleteStatement);
+			BuildStep = Step.WithClause;      BuildWithClause(deleteStatement.With);
+			BuildStep = Step.DeleteClause;    BuildDeleteClause(deleteStatement);
+			BuildStep = Step.FromClause;      BuildFromClause(Statement, deleteStatement.SelectQuery);
+			BuildStep = Step.WhereClause;     BuildWhereClause(deleteStatement.SelectQuery);
+			BuildStep = Step.GroupByClause;   BuildGroupByClause(deleteStatement.SelectQuery);
+			BuildStep = Step.HavingClause;    BuildHavingClause(deleteStatement.SelectQuery);
+			BuildStep = Step.OrderByClause;   BuildOrderByClause(deleteStatement.SelectQuery);
+			BuildStep = Step.OffsetLimit;     BuildOffsetLimit(deleteStatement.SelectQuery);
+			BuildStep = Step.Output;          BuildOutputSubclause(deleteStatement.GetOutputClause());
 			BuildStep = Step.QueryExtensions; BuildQueryExtensions(deleteStatement);
-=======
-			BuildStep = Step.Tag;           BuildTag(deleteStatement);
-			BuildStep = Step.WithClause;    BuildWithClause(deleteStatement.With);
-			BuildStep = Step.DeleteClause;  BuildDeleteClause(deleteStatement);
-			BuildStep = Step.FromClause;    BuildFromClause(Statement, deleteStatement.SelectQuery);
-			BuildStep = Step.WhereClause;   BuildWhereClause(deleteStatement.SelectQuery);
-			BuildStep = Step.GroupByClause; BuildGroupByClause(deleteStatement.SelectQuery);
-			BuildStep = Step.HavingClause;  BuildHavingClause(deleteStatement.SelectQuery);
-			BuildStep = Step.OrderByClause; BuildOrderByClause(deleteStatement.SelectQuery);
-			BuildStep = Step.OffsetLimit;   BuildOffsetLimit(deleteStatement.SelectQuery);
-			BuildStep = Step.Output;        BuildOutputSubclause(deleteStatement.GetOutputClause());
->>>>>>> f4350ed7
 		}
 
 		protected void BuildDeleteQuery2(SqlDeleteStatement deleteStatement)
@@ -329,21 +306,13 @@
 				BuildStep = Step.FromClause; BuildFromClause(Statement, selectQuery);
 			}
 
-<<<<<<< HEAD
-			BuildStep = Step.WhereClause;     BuildWhereClause    (selectQuery);
-			BuildStep = Step.GroupByClause;   BuildGroupByClause  (selectQuery);
-			BuildStep = Step.HavingClause;    BuildHavingClause   (selectQuery);
-			BuildStep = Step.OrderByClause;   BuildOrderByClause  (selectQuery);
-			BuildStep = Step.OffsetLimit;     BuildOffsetLimit    (selectQuery);
+			BuildStep = Step.WhereClause;     BuildWhereClause(selectQuery);
+			BuildStep = Step.GroupByClause;   BuildGroupByClause(selectQuery);
+			BuildStep = Step.HavingClause;    BuildHavingClause(selectQuery);
+			BuildStep = Step.OrderByClause;   BuildOrderByClause(selectQuery);
+			BuildStep = Step.OffsetLimit;     BuildOffsetLimit(selectQuery);
+			BuildStep = Step.Output;          BuildOutputSubclause(statement.GetOutputClause());
 			BuildStep = Step.QueryExtensions; BuildQueryExtensions(statement);
-=======
-			BuildStep = Step.WhereClause;   BuildWhereClause(selectQuery);
-			BuildStep = Step.GroupByClause; BuildGroupByClause(selectQuery);
-			BuildStep = Step.HavingClause;  BuildHavingClause(selectQuery);
-			BuildStep = Step.OrderByClause; BuildOrderByClause(selectQuery);
-			BuildStep = Step.OffsetLimit;   BuildOffsetLimit(selectQuery);
-			BuildStep = Step.Output;        BuildOutputSubclause(statement.GetOutputClause());
->>>>>>> f4350ed7
 		}
 
 		protected virtual void BuildSelectQuery(SqlSelectStatement selectStatement)
@@ -357,15 +326,15 @@
 				TablePath = null;
 			}
 
-			BuildStep = Step.Tag;             BuildTag            (selectStatement);
-			BuildStep = Step.WithClause;      BuildWithClause     (selectStatement.With);
-			BuildStep = Step.SelectClause;    BuildSelectClause   (selectStatement.SelectQuery);
-			BuildStep = Step.FromClause;      BuildFromClause     (selectStatement, selectStatement.SelectQuery);
-			BuildStep = Step.WhereClause;     BuildWhereClause    (selectStatement.SelectQuery);
-			BuildStep = Step.GroupByClause;   BuildGroupByClause  (selectStatement.SelectQuery);
-			BuildStep = Step.HavingClause;    BuildHavingClause   (selectStatement.SelectQuery);
-			BuildStep = Step.OrderByClause;   BuildOrderByClause  (selectStatement.SelectQuery);
-			BuildStep = Step.OffsetLimit;     BuildOffsetLimit    (selectStatement.SelectQuery);
+			BuildStep = Step.Tag;             BuildTag(selectStatement);
+			BuildStep = Step.WithClause;      BuildWithClause(selectStatement.With);
+			BuildStep = Step.SelectClause;    BuildSelectClause(selectStatement.SelectQuery);
+			BuildStep = Step.FromClause;      BuildFromClause(selectStatement, selectStatement.SelectQuery);
+			BuildStep = Step.WhereClause;     BuildWhereClause(selectStatement.SelectQuery);
+			BuildStep = Step.GroupByClause;   BuildGroupByClause(selectStatement.SelectQuery);
+			BuildStep = Step.HavingClause;    BuildHavingClause(selectStatement.SelectQuery);
+			BuildStep = Step.OrderByClause;   BuildOrderByClause(selectStatement.SelectQuery);
+			BuildStep = Step.OffsetLimit;     BuildOffsetLimit(selectStatement.SelectQuery);
 			BuildStep = Step.QueryExtensions; BuildQueryExtensions(selectStatement);
 
 			TablePath = tablePath;
@@ -386,27 +355,23 @@
 
 			if (statement.QueryType == QueryType.Insert && statement.SelectQuery!.From.Tables.Count != 0)
 			{
-				BuildStep = Step.SelectClause;    BuildSelectClause   (statement.SelectQuery);
-				BuildStep = Step.FromClause;      BuildFromClause     (statement, statement.SelectQuery);
-				BuildStep = Step.WhereClause;     BuildWhereClause    (statement.SelectQuery);
-				BuildStep = Step.GroupByClause;   BuildGroupByClause  (statement.SelectQuery);
-				BuildStep = Step.HavingClause;    BuildHavingClause   (statement.SelectQuery);
-				BuildStep = Step.OrderByClause;   BuildOrderByClause  (statement.SelectQuery);
-				BuildStep = Step.OffsetLimit;     BuildOffsetLimit    (statement.SelectQuery);
+				BuildStep = Step.SelectClause;  BuildSelectClause(statement.SelectQuery);
+				BuildStep = Step.FromClause;    BuildFromClause(statement, statement.SelectQuery);
+				BuildStep = Step.WhereClause;   BuildWhereClause(statement.SelectQuery);
+				BuildStep = Step.GroupByClause; BuildGroupByClause(statement.SelectQuery);
+				BuildStep = Step.HavingClause;  BuildHavingClause(statement.SelectQuery);
+				BuildStep = Step.OrderByClause; BuildOrderByClause(statement.SelectQuery);
+				BuildStep = Step.OffsetLimit;   BuildOffsetLimit(statement.SelectQuery);
 				BuildStep = Step.QueryExtensions; BuildQueryExtensions(statement);
 			}
 
 			if (insertClause.WithIdentity)
 				BuildGetIdentity(insertClause);
 			else
-<<<<<<< HEAD
-				BuildReturningSubclause(statement);
-=======
 			{
 				BuildStep = Step.Output;
 				BuildOutputSubclause(statement.GetOutputClause());
 			}
->>>>>>> f4350ed7
 		}
 
 		protected void BuildInsertQuery2(SqlStatement statement, SqlInsertClause insertClause, bool addAlias)
@@ -423,13 +388,13 @@
 
 			if (statement.QueryType == QueryType.Insert && statement.SelectQuery!.From.Tables.Count != 0)
 			{
-				BuildStep = Step.SelectClause;    BuildSelectClause   (statement.SelectQuery);
-				BuildStep = Step.FromClause;      BuildFromClause     (statement, statement.SelectQuery);
-				BuildStep = Step.WhereClause;     BuildWhereClause    (statement.SelectQuery);
-				BuildStep = Step.GroupByClause;   BuildGroupByClause  (statement.SelectQuery);
-				BuildStep = Step.HavingClause;    BuildHavingClause   (statement.SelectQuery);
-				BuildStep = Step.OrderByClause;   BuildOrderByClause  (statement.SelectQuery);
-				BuildStep = Step.OffsetLimit;     BuildOffsetLimit    (statement.SelectQuery);
+				BuildStep = Step.SelectClause;    BuildSelectClause(statement.SelectQuery);
+				BuildStep = Step.FromClause;      BuildFromClause(statement, statement.SelectQuery);
+				BuildStep = Step.WhereClause;     BuildWhereClause(statement.SelectQuery);
+				BuildStep = Step.GroupByClause;   BuildGroupByClause(statement.SelectQuery);
+				BuildStep = Step.HavingClause;    BuildHavingClause(statement.SelectQuery);
+				BuildStep = Step.OrderByClause;   BuildOrderByClause(statement.SelectQuery);
+				BuildStep = Step.OffsetLimit;     BuildOffsetLimit(statement.SelectQuery);
 				BuildStep = Step.QueryExtensions; BuildQueryExtensions(statement);
 			}
 
@@ -638,7 +603,7 @@
 				first = false;
 
 				var addAlias = true;
-				var expr     = ConvertElement(col.Expression);
+				var expr = ConvertElement(col.Expression);
 
 				AppendIndent();
 				BuildColumnExpression(selectQuery, expr, col.Alias, ref addAlias);
@@ -761,8 +726,8 @@
 
 		protected virtual void BuildUpdateClause(SqlStatement statement, SelectQuery selectQuery, SqlUpdateClause updateClause)
 		{
-			BuildUpdateTable(selectQuery, updateClause);
-			BuildUpdateSet  (selectQuery, updateClause);
+			BuildUpdateTable (selectQuery, updateClause);
+			BuildUpdateSet   (selectQuery, updateClause);
 		}
 
 		protected virtual void BuildUpdateTable(SelectQuery selectQuery, SqlUpdateClause updateClause)
@@ -888,10 +853,10 @@
 				if (output.OutputColumns != null)
 				{
 					BuildOutputColumnExpressions(output.OutputColumns);
-				}
+		}
 
 				if (output.OutputTable != null)
-				{
+		{
 					AppendIndent()
 						.Append("INTO ")
 						.Append(GetTablePhysicalName(output.OutputTable))
@@ -986,7 +951,7 @@
 
 				BuildOutputSubclause(statement, insertClause);
 
-				if (statement.QueryType == QueryType.InsertOrUpdate ||
+				if (statement.QueryType == QueryType.InsertOrUpdate || 
 					statement.QueryType == QueryType.MultiInsert ||
 					statement.EnsureQuery().From.Tables.Count == 0)
 				{
@@ -1601,7 +1566,7 @@
 			var tablePath = TablePath;
 
 			if (alias != null)
-			{
+		{
 				if (TablePath is { Length: > 0 })
 					TablePath += '.';
 				TablePath += alias;
@@ -1611,8 +1576,8 @@
 
 			switch (table.ElementType)
 			{
-				case QueryElementType.SqlTable:
-				case QueryElementType.TableSource:
+				case QueryElementType.SqlTable        :
+				case QueryElementType.TableSource     :
 				{
 					var name = GetPhysicalTableName(table, alias, defaultDatabaseName : defaultDatabaseName);
 
@@ -1990,18 +1955,18 @@
 		}
 
 		protected virtual bool BuildJoinType(SqlJoinedTable join, SqlSearchCondition condition)
-		{
+			{
 			switch (join.JoinType)
-			{
+					{
 				case JoinType.Inner when SqlProviderFlags.IsCrossJoinSupported && condition.Conditions.IsNullOrEmpty() :
 					                       StringBuilder.Append("CROSS JOIN ");  return false;
 				case JoinType.Inner      : StringBuilder.Append("INNER JOIN ");  return true;
-				case JoinType.Left       : StringBuilder.Append("LEFT JOIN ");   return true;
-				case JoinType.CrossApply : StringBuilder.Append("CROSS APPLY "); return false;
-				case JoinType.OuterApply : StringBuilder.Append("OUTER APPLY "); return false;
-				case JoinType.Right      : StringBuilder.Append("RIGHT JOIN ");  return true;
-				case JoinType.Full       : StringBuilder.Append("FULL JOIN ");   return true;
-				default                  : throw new InvalidOperationException();
+				case JoinType.Left      : StringBuilder.Append("LEFT JOIN ");   return true;
+				case JoinType.CrossApply: StringBuilder.Append("CROSS APPLY "); return false;
+				case JoinType.OuterApply: StringBuilder.Append("OUTER APPLY "); return false;
+				case JoinType.Right     : StringBuilder.Append("RIGHT JOIN ");  return true;
+				case JoinType.Full      : StringBuilder.Append("FULL JOIN ");   return true;
+				default: throw new InvalidOperationException();
 			}
 		}
 
@@ -2436,7 +2401,7 @@
 
 		protected void BuildIsDistinctPredicateFallback(SqlPredicate.IsDistinct expr)
 		{
-			// This is the fallback implementation of IS DISTINCT FROM
+			// This is the fallback implementation of IS DISTINCT FROM 
 			// for all providers that don't support the standard syntax
 			// nor have a proprietary alternative
 			expr.Expr1.ShouldCheckForNull();
@@ -2778,7 +2743,7 @@
 							else
 							{
 								var table = GetTableAlias(ts);
-								var len   = StringBuilder.Length;
+								var len = StringBuilder.Length;
 
 								if (table == null)
 									StringBuilder.Append(GetPhysicalTableName(field.Table, null, true));
@@ -3043,19 +3008,10 @@
 
 		protected void BuildValue(SqlDataType? dataType, object? value)
 		{
-<<<<<<< HEAD
 			if (value is Sql.SqlID id)
-			{
 				TryBuildSqlID(id);
-			}
 			else
-				if (dataType != null)
-					ValueToSqlConverter.Convert(StringBuilder, dataType, value);
-				else
-					ValueToSqlConverter.Convert(StringBuilder, value);
-=======
-			MappingSchema.ConvertToSqlValue(StringBuilder, dataType, value);
->>>>>>> f4350ed7
+				MappingSchema.ConvertToSqlValue(StringBuilder, dataType, value);
 		}
 
 		#endregion
@@ -3163,7 +3119,7 @@
 		#endregion
 
 		#region BuildDataType
-
+		
 		/// <summary>
 		/// Appends an <see cref="SqlDataType"/>'s String to a provided <see cref="StringBuilder"/>
 		/// </summary>
@@ -3288,11 +3244,8 @@
 			OrderByClause,
 			OffsetLimit,
 			Tag,
-<<<<<<< HEAD
+			Output,
 			QueryExtensions
-=======
-			Output
->>>>>>> f4350ed7
 		}
 
 		#endregion
@@ -3690,7 +3643,7 @@
 						sb.Append(
 							$"-- value above truncated for logging, actual length is {binaryData.Length}");
 					}
-					else if (p.Value is string s &&
+					else if (p.Value is string s && 
 					         Configuration.MaxStringParameterLengthLogging >= 0 &&
 					         s.Length > Configuration.MaxStringParameterLengthLogging &&
 					         MappingSchema.ValueToSqlConverter.CanConvert(typeof(string)))
@@ -3784,9 +3737,9 @@
 
 		public virtual string Name => _name ??= GetType().Name.Replace("SqlBuilder", "");
 
-#endregion
-
-#region Aliases
+		#endregion
+
+		#region Aliases
 
 		HashSet<string>? _aliases;
 
@@ -3835,7 +3788,7 @@
 			return aliases;
 		}
 
-#endregion
+		#endregion
 
 		#region BuildQueryExtensions
 
