﻿#nullable disable
using System;
using System.Collections;
using System.Collections.Generic;
using System.Data;
using System.Data.SqlTypes;
using System.Linq;
using System.Text;
using System.Text.RegularExpressions;

namespace LinqToDB.SqlProvider
{
	using Common;
	using Mapping;
	using SqlQuery;

	public abstract partial class BasicSqlBuilder : ISqlBuilder
	{
		#region Init

		protected BasicSqlBuilder(ISqlOptimizer sqlOptimizer, SqlProviderFlags sqlProviderFlags, ValueToSqlConverter valueToSqlConverter)
		{
			SqlOptimizer        = sqlOptimizer;
			SqlProviderFlags    = sqlProviderFlags;
			ValueToSqlConverter = valueToSqlConverter;
		}

		protected SqlStatement        Statement;
		protected int                 Indent;
		protected Step                BuildStep;
		protected ISqlOptimizer       SqlOptimizer;
		protected SqlProviderFlags    SqlProviderFlags;
		protected ValueToSqlConverter ValueToSqlConverter;
		protected StringBuilder       StringBuilder;
		protected bool                SkipAlias;

		#endregion

		#region Support Flags

		public virtual bool IsNestedJoinSupported           => true;
		public virtual bool IsNestedJoinParenthesisRequired => false;

		/// <summary>
		/// True if it is needed to wrap join condition with ()
		/// </summary>
		/// <example>
		/// <code>
		/// INNER JOIN Table2 t2 ON (t1.Value = t2.Value)
		/// </code>
		/// </example>
		public virtual bool WrapJoinCondition => false;

		protected virtual bool CanSkipRootAliases(SqlStatement statement) => true;

		#endregion

		#region CommandCount

		public virtual int CommandCount(SqlStatement statement)
		{
			return 1;
		}

		#endregion

		#region BuildSql

		public void BuildSql(int commandNumber, SqlStatement statement, StringBuilder sb, int startIndent = 0)
		{
			BuildSql(commandNumber, statement, sb, startIndent, !Configuration.Sql.GenerateFinalAliases && CanSkipRootAliases(statement));
		}

		protected virtual void BuildSetOperation(SetOperation operation, StringBuilder sb)
		{
			switch (operation)
			{
				case SetOperation.Union:
					sb.Append("UNION");
					break;
				case SetOperation.UnionAll:
					sb.Append("UNION ALL");
					break;
				case SetOperation.Except:
					sb.Append("EXCEPT");
					break;
				case SetOperation.ExceptAll:
					sb.Append("EXCEPT ALL");
					break;
				case SetOperation.Intersect:
					sb.Append("INTERSECT");
					break;
				case SetOperation.IntersectAll:
					sb.Append("INTERSECT ALL");
					break;
				default:
					throw new ArgumentOutOfRangeException(nameof(operation), operation, null);
			}
		}

		protected virtual void BuildSql(int commandNumber, SqlStatement statement, StringBuilder sb, int indent, bool skipAlias)
		{
			Statement     = statement;
			StringBuilder = sb;
			Indent        = indent;
			SkipAlias     = skipAlias;

			if (commandNumber == 0)
			{
				BuildSql();

				if (Statement.SelectQuery != null && Statement.SelectQuery.HasSetOperators)
				{
					foreach (var union in Statement.SelectQuery.SetOperators)
					{
						AppendIndent();
						BuildSetOperation(union.Operation, sb);
						sb.AppendLine();

						((BasicSqlBuilder)CreateSqlBuilder()).BuildSql(commandNumber,
							new SqlSelectStatement(union.SelectQuery) { ParentStatement = statement }, sb, indent,
							skipAlias);
					}
				}
			}
			else
			{
				BuildCommand(statement, commandNumber);
			}
		}

		protected virtual void BuildCommand(SqlStatement statement, int commandNumber)
		{
		}

		#endregion

		#region Overrides

		protected virtual void BuildSqlBuilder(SelectQuery selectQuery, int indent, bool skipAlias)
		{
			if (!SqlProviderFlags.GetIsSkipSupportedFlag(selectQuery)
				&& selectQuery.Select.SkipValue != null)
				throw new SqlException("Skip for subqueries is not supported by the '{0}' provider.", Name);

			if (!SqlProviderFlags.IsTakeSupported && selectQuery.Select.TakeValue != null)
				throw new SqlException("Take for subqueries is not supported by the '{0}' provider.", Name);

			((BasicSqlBuilder)CreateSqlBuilder()).BuildSql(0,
				new SqlSelectStatement(selectQuery) { ParentStatement = Statement }, StringBuilder, indent, skipAlias);
		}

		protected abstract ISqlBuilder CreateSqlBuilder();

		protected T WithStringBuilder<T>(StringBuilder sb, Func<T> func)
		{
			var current = StringBuilder;

			StringBuilder = sb;

			var ret = func();

			StringBuilder = current;

			return ret;
		}

		void WithStringBuilder(StringBuilder sb, Action func)
		{
			var current = StringBuilder;

			StringBuilder = sb;

			func();

			StringBuilder = current;
		}

		protected virtual bool ParenthesizeJoin(List<SqlJoinedTable> joins)
		{
			return false;
		}

		protected virtual void BuildSql()
		{
			switch (Statement.QueryType)
			{
				case QueryType.Select        : BuildSelectQuery           ((SqlSelectStatement)Statement);                                            break;
				case QueryType.Delete        : BuildDeleteQuery           ((SqlDeleteStatement)Statement);                                            break;
				case QueryType.Update        : BuildUpdateQuery           (Statement, Statement.SelectQuery, ((SqlUpdateStatement)Statement).Update); break;
				case QueryType.Insert        : BuildInsertQuery           (Statement, ((SqlInsertStatement)Statement).Insert, false);                 break;
				case QueryType.InsertOrUpdate: BuildInsertOrUpdateQuery   ((SqlInsertOrUpdateStatement)Statement);                                    break;
				case QueryType.CreateTable   : BuildCreateTableStatement  ((SqlCreateTableStatement)Statement);                                       break;
				case QueryType.DropTable     : BuildDropTableStatement    ((SqlDropTableStatement)Statement);                                         break;
				case QueryType.TruncateTable : BuildTruncateTableStatement((SqlTruncateTableStatement)Statement);                                     break;
				case QueryType.Merge         : BuildMergeStatement        ((SqlMergeStatement)Statement);                                             break;
				default                      : BuildUnknownQuery();                                                                                   break;
			}
		}

		protected virtual void BuildDeleteQuery(SqlDeleteStatement deleteStatement)
		{
			BuildStep = Step.WithClause;    BuildWithClause(deleteStatement.With);
			BuildStep = Step.DeleteClause;  BuildDeleteClause(deleteStatement);
			BuildStep = Step.FromClause;    BuildFromClause(Statement, deleteStatement.SelectQuery);
			BuildStep = Step.WhereClause;   BuildWhereClause(deleteStatement.SelectQuery);
			BuildStep = Step.GroupByClause; BuildGroupByClause(deleteStatement.SelectQuery);
			BuildStep = Step.HavingClause;  BuildHavingClause(deleteStatement.SelectQuery);
			BuildStep = Step.OrderByClause; BuildOrderByClause(deleteStatement.SelectQuery);
			BuildStep = Step.OffsetLimit;   BuildOffsetLimit(deleteStatement.SelectQuery);
		}

		protected void BuildDeleteQuery2(SqlDeleteStatement deleteStatement)
		{
			BuildStep = Step.DeleteClause; BuildDeleteClause(deleteStatement);

			while (StringBuilder[StringBuilder.Length - 1] == ' ')
				StringBuilder.Length--;

			StringBuilder.AppendLine();
			AppendIndent().AppendLine("(");

			++Indent;

			var selectStatement = new SqlSelectStatement(deleteStatement.SelectQuery)
				{ ParentStatement = deleteStatement, With = deleteStatement.GetWithClause() };

			((BasicSqlBuilder)CreateSqlBuilder()).BuildSql(0, selectStatement, StringBuilder, Indent);

			--Indent;

			AppendIndent().AppendLine(")");

		}

		protected virtual void BuildUpdateQuery(SqlStatement statement, SelectQuery selectQuery, SqlUpdateClause updateClause)
		{
			BuildStep = Step.WithClause;    BuildWithClause(statement.GetWithClause());
			BuildStep = Step.UpdateClause;  BuildUpdateClause(Statement, selectQuery, updateClause);

			if (SqlProviderFlags.IsUpdateFromSupported)
				{BuildStep = Step.FromClause;    BuildFromClause(Statement, selectQuery);}

			BuildStep = Step.WhereClause;   BuildWhereClause(selectQuery);
			BuildStep = Step.GroupByClause; BuildGroupByClause(selectQuery);
			BuildStep = Step.HavingClause;  BuildHavingClause(selectQuery);
			BuildStep = Step.OrderByClause; BuildOrderByClause(selectQuery);
			BuildStep = Step.OffsetLimit;   BuildOffsetLimit(selectQuery);
		}

		protected virtual void BuildSelectQuery(SqlSelectStatement selectStatement)
		{
			BuildStep = Step.WithClause;    BuildWithClause(selectStatement.With);
			BuildStep = Step.SelectClause;  BuildSelectClause(selectStatement.SelectQuery);
			BuildStep = Step.FromClause;    BuildFromClause(selectStatement, selectStatement.SelectQuery);
			BuildStep = Step.WhereClause;   BuildWhereClause(selectStatement.SelectQuery);
			BuildStep = Step.GroupByClause; BuildGroupByClause(selectStatement.SelectQuery);
			BuildStep = Step.HavingClause;  BuildHavingClause(selectStatement.SelectQuery);
			BuildStep = Step.OrderByClause; BuildOrderByClause(selectStatement.SelectQuery);
			BuildStep = Step.OffsetLimit;   BuildOffsetLimit(selectStatement.SelectQuery);
		}

		protected virtual void BuildCteBody(SelectQuery selectQuery)
		{
			((BasicSqlBuilder)CreateSqlBuilder()).BuildSql(0, new SqlSelectStatement(selectQuery), StringBuilder, Indent, SkipAlias);
		}

		protected virtual void BuildInsertQuery(SqlStatement statement, SqlInsertClause insertClause, bool addAlias)
		{
			BuildStep = Step.WithClause;   BuildWithClause(statement.GetWithClause());
			BuildStep = Step.InsertClause; BuildInsertClause(statement, insertClause, addAlias);

			if (statement.QueryType == QueryType.Insert && statement.SelectQuery.From.Tables.Count != 0)
			{
				BuildStep = Step.SelectClause;  BuildSelectClause(statement.SelectQuery);
				BuildStep = Step.FromClause;    BuildFromClause(statement, statement.SelectQuery);
				BuildStep = Step.WhereClause;   BuildWhereClause(statement.SelectQuery);
				BuildStep = Step.GroupByClause; BuildGroupByClause(statement.SelectQuery);
				BuildStep = Step.HavingClause;  BuildHavingClause(statement.SelectQuery);
				BuildStep = Step.OrderByClause; BuildOrderByClause(statement.SelectQuery);
				BuildStep = Step.OffsetLimit;   BuildOffsetLimit(statement.SelectQuery);
			}

			if (insertClause.WithIdentity)
				BuildGetIdentity(insertClause);
		}

		protected void BuildInsertQuery2(SqlStatement statement, SqlInsertClause insertClause, bool addAlias)
		{
			BuildStep = Step.InsertClause;
			BuildInsertClause(statement, insertClause, addAlias);

			AppendIndent().AppendLine("SELECT * FROM");
			AppendIndent().AppendLine("(");

			++Indent;

			BuildStep = Step.WithClause;   BuildWithClause(statement.GetWithClause());

			if (statement.QueryType == QueryType.Insert && statement.SelectQuery.From.Tables.Count != 0)
			{
				BuildStep = Step.SelectClause;  BuildSelectClause(statement.SelectQuery);
				BuildStep = Step.FromClause;    BuildFromClause(statement, statement.SelectQuery);
				BuildStep = Step.WhereClause;   BuildWhereClause(statement.SelectQuery);
				BuildStep = Step.GroupByClause; BuildGroupByClause(statement.SelectQuery);
				BuildStep = Step.HavingClause;  BuildHavingClause(statement.SelectQuery);
				BuildStep = Step.OrderByClause; BuildOrderByClause(statement.SelectQuery);
				BuildStep = Step.OffsetLimit;   BuildOffsetLimit(statement.SelectQuery);
			}

			if (insertClause.WithIdentity)
				BuildGetIdentity(insertClause);

			--Indent;

			AppendIndent().AppendLine(")");
		}

		protected virtual void BuildUnknownQuery()
		{
			throw new SqlException("Unknown query type '{0}'.", Statement.QueryType);
		}

		public virtual StringBuilder ConvertTableName(StringBuilder sb, string server, string database, string schema, string table)
		{
			if (server   != null) server   = Convert(server,   ConvertType.NameToServer).    ToString();
			if (database != null) database = Convert(database, ConvertType.NameToDatabase).  ToString();
			if (schema   != null) schema   = Convert(schema,   ConvertType.NameToSchema).    ToString();
			if (table    != null) table    = Convert(table,    ConvertType.NameToQueryTable).ToString();

			return BuildTableName(sb, server, database, schema, table);
		}

		public virtual StringBuilder BuildTableName(StringBuilder sb,
			string server,
			string database,
			string schema,
			[JetBrains.Annotations.NotNull] string table)
		{
			if (table == null) throw new ArgumentNullException(nameof(table));

			if (database != null && database.Length == 0) database = null;
			if (schema   != null && schema.  Length == 0) schema   = null;

			if (database != null)
			{
				if (schema == null) sb.Append(database).Append("..");
				else                sb.Append(database).Append(".").Append(schema).Append(".");
			}
			else if (schema != null) sb.Append(schema).Append(".");

			return sb.Append(table);
		}

		public virtual object Convert(object value, ConvertType convertType)
		{
			return value;
		}

		#endregion

		#region Build CTE

		protected virtual bool IsRecursiveCteKeywordRequired => false;

		protected virtual void BuildWithClause(SqlWithClause with)
		{
			if (with == null || with.Clauses.Count == 0)
				return;

			var first = true;

			foreach (var cte in with.Clauses)
			{
				if (first)
				{
					AppendIndent();
					StringBuilder.Append("WITH ");

					if (IsRecursiveCteKeywordRequired && with.Clauses.Any(c => c.IsRecursive))
						StringBuilder.Append("RECURSIVE ");

					first = false;
				}
				else
				{
					StringBuilder.Append(',').AppendLine();
					AppendIndent();
				}

				ConvertTableName(StringBuilder, null, null, null, cte.Name);

				if (cte.Fields.Count > 3)
				{
					StringBuilder.AppendLine();
					AppendIndent(); StringBuilder.AppendLine("(");
					++Indent;

					var firstField = true;
					foreach (var field in cte.Fields)
					{
						if (!firstField)
							StringBuilder.AppendLine(", ");
						firstField = false;
						AppendIndent();
						StringBuilder.Append(Convert(field.PhysicalName, ConvertType.NameToQueryField));
					}

					--Indent;
					StringBuilder.AppendLine();
					AppendIndent(); StringBuilder.AppendLine(")");
				}
				else if (cte.Fields.Count > 0)
				{
					StringBuilder.Append(" (");

					var firstField = true;
					foreach (var field in cte.Fields)
					{
						if (!firstField)
							StringBuilder.Append(", ");
						firstField = false;
						StringBuilder.Append(Convert(field.PhysicalName, ConvertType.NameToQueryField));
					}
					StringBuilder.AppendLine(")");
				}

				AppendIndent();
				StringBuilder.AppendLine("AS");
				AppendIndent();
				StringBuilder.AppendLine("(");

				Indent++;

				BuildCteBody(cte.Body);

				Indent--;

				AppendIndent();
				StringBuilder.Append(")");
			}

			StringBuilder.AppendLine();
		}

		#endregion

		#region Build Select

		protected virtual void BuildSelectClause(SelectQuery selectQuery)
		{
			AppendIndent();
			StringBuilder.Append("SELECT");

			if (selectQuery.Select.IsDistinct)
				StringBuilder.Append(" DISTINCT");

			BuildSkipFirst(selectQuery);

			StringBuilder.AppendLine();
			BuildColumns(selectQuery);
		}

		protected virtual IEnumerable<SqlColumn> GetSelectedColumns(SelectQuery selectQuery)
		{
			return selectQuery.Select.Columns;
		}

		protected virtual void BuildColumns(SelectQuery selectQuery)
		{
			Indent++;

			var first = true;

			foreach (var col in GetSelectedColumns(selectQuery))
			{
				if (!first)
					StringBuilder.Append(',').AppendLine();
				first = false;

				var addAlias = true;

				AppendIndent();
				BuildColumnExpression(selectQuery, col.Expression, col.Alias, ref addAlias);

				if (!SkipAlias && addAlias && !col.Alias.IsNullOrEmpty())
					StringBuilder.Append(" as ").Append(Convert(col.Alias, ConvertType.NameToQueryFieldAlias));
			}

			if (first)
				AppendIndent().Append("*");

			Indent--;

			StringBuilder.AppendLine();
		}

		protected virtual void BuildColumnExpression(SelectQuery selectQuery, ISqlExpression expr, string alias, ref bool addAlias)
		{
			BuildExpression(expr, true, true, alias, ref addAlias, true);
		}

		#endregion

		#region Build Delete

		protected virtual void BuildDeleteClause(SqlDeleteStatement deleteStatement)
		{
			AppendIndent();
			StringBuilder.Append("DELETE");
			BuildSkipFirst(deleteStatement.SelectQuery);
			StringBuilder.Append(" ");
		}

		#endregion

		#region Build Update

		protected virtual void BuildUpdateClause(SqlStatement statement, SelectQuery selectQuery, SqlUpdateClause updateClause)
		{
			BuildUpdateTable(selectQuery, updateClause);
			BuildUpdateSet  (selectQuery, updateClause);
		}

		protected virtual void BuildUpdateTable(SelectQuery selectQuery, SqlUpdateClause updateClause)
		{
			AppendIndent().Append("UPDATE");

			BuildSkipFirst(selectQuery);

			StringBuilder.AppendLine().Append('\t');
			BuildUpdateTableName(selectQuery, updateClause);
			StringBuilder.AppendLine();
		}

		protected virtual void BuildUpdateTableName(SelectQuery selectQuery, SqlUpdateClause updateClause)
		{
			if (updateClause.Table != null && (selectQuery.From.Tables.Count == 0 || updateClause.Table != selectQuery.From.Tables[0].Source))
			{
				BuildPhysicalTable(updateClause.Table, null);
			}
			else
			{
				if (selectQuery.From.Tables[0].Source is SelectQuery)
					StringBuilder.Length--;

				BuildTableName(selectQuery.From.Tables[0], true, true);
			}
		}

		protected virtual void BuildUpdateSet(SelectQuery selectQuery, SqlUpdateClause updateClause)
		{
			AppendIndent()
				.AppendLine("SET");

			Indent++;

			var first = true;

			foreach (var expr in updateClause.Items)
			{
				if (!first)
					StringBuilder.Append(',').AppendLine();
				first = false;

				AppendIndent();

				BuildExpression(expr.Column, SqlProviderFlags.IsUpdateSetTableAliasSupported, true, false);
				StringBuilder.Append(" = ");

				var addAlias = false;

				BuildColumnExpression(selectQuery, expr.Expression, null, ref addAlias);
			}

			Indent--;

			StringBuilder.AppendLine();
		}

		#endregion

		#region Build Insert

		protected void BuildInsertClause(SqlStatement statement, SqlInsertClause insertClause, bool addAlias)
		{
			BuildInsertClause(statement, insertClause, "INSERT INTO ", true, addAlias);
		}

		protected virtual void BuildEmptyInsert(SqlInsertClause insertClause)
		{
			StringBuilder.AppendLine("DEFAULT VALUES");
		}

		protected virtual void BuildOutputSubclause(SqlStatement statement, SqlInsertClause insertClause)
		{
		}

		protected virtual void BuildInsertClause(SqlStatement statement, SqlInsertClause insertClause, string insertText, bool appendTableName, bool addAlias)
		{
			AppendIndent().Append(insertText);

			if (appendTableName)
			{
				BuildPhysicalTable(insertClause.Into, null);

				if (addAlias)
				{
					var ts = Statement.SelectQuery.GetTableSource(insertClause.Into);
					var alias = GetTableAlias(ts);
					if (alias != null)
					{
						StringBuilder
							.Append(" AS ")
							.Append(Convert(alias, ConvertType.NameToQueryTableAlias));
					}
				}
			}

			if (insertClause.Items.Count == 0)
			{
				StringBuilder.Append(' ');

				BuildOutputSubclause(statement, insertClause);

				BuildEmptyInsert(insertClause);
			}
			else
			{
				StringBuilder.AppendLine();

				AppendIndent().AppendLine("(");

				Indent++;

				var first = true;

				foreach (var expr in insertClause.Items)
				{
					if (!first)
						StringBuilder.Append(',').AppendLine();
					first = false;

					AppendIndent();
					BuildExpression(expr.Column, false, true);
				}

				Indent--;

				StringBuilder.AppendLine();
				AppendIndent().AppendLine(")");

				BuildOutputSubclause(statement, insertClause);

				if (statement.QueryType == QueryType.InsertOrUpdate || statement.EnsureQuery().From.Tables.Count == 0)
				{
					AppendIndent().AppendLine("VALUES");
					AppendIndent().AppendLine("(");

					Indent++;

					first = true;

					foreach (var expr in insertClause.Items)
					{
						if (!first)
							StringBuilder.Append(',').AppendLine();
						first = false;

						AppendIndent();
						BuildExpression(expr.Expression);
					}

					Indent--;

					StringBuilder.AppendLine();
					AppendIndent().AppendLine(")");
				}
			}
		}

		protected virtual void BuildGetIdentity(SqlInsertClause insertClause)
		{
			//throw new SqlException("Insert with identity is not supported by the '{0}' sql provider.", Name);
		}

		#endregion

		#region Build InsertOrUpdate

		protected virtual void BuildInsertOrUpdateQuery(SqlInsertOrUpdateStatement insertOrUpdate)
		{
			throw new SqlException("InsertOrUpdate query type is not supported by {0} provider.", Name);
		}

		protected virtual void BuildInsertOrUpdateQueryAsMerge(SqlInsertOrUpdateStatement insertOrUpdate, string fromDummyTable)
		{
			SkipAlias = false;

			var table       = insertOrUpdate.Insert.Into;
			var targetAlias = Convert(insertOrUpdate.SelectQuery.From.Tables[0].Alias, ConvertType.NameToQueryTableAlias).ToString();
			var sourceAlias = Convert(GetTempAliases(1, "s")[0],        ConvertType.NameToQueryTableAlias).ToString();
			var keys        = insertOrUpdate.Update.Keys;

			AppendIndent().Append("MERGE INTO ");
			BuildPhysicalTable(table, null);
			StringBuilder.Append(' ').AppendLine(targetAlias);

			AppendIndent().Append("USING (SELECT ");

			ExtractMergeParametersIfCannotCombine(insertOrUpdate, keys);

			for (var i = 0; i < keys.Count; i++)
			{
				BuildExpression(keys[i].Expression, false, false);
				StringBuilder.Append(" AS ");
				BuildExpression(keys[i].Column, false, false);

				if (i + 1 < keys.Count)
					StringBuilder.Append(", ");
			}

			if (!string.IsNullOrEmpty(fromDummyTable))
				StringBuilder.Append(' ').Append(fromDummyTable);

			StringBuilder.Append(") ").Append(sourceAlias).AppendLine(" ON");

			AppendIndent().AppendLine("(");

			Indent++;

			for (var i = 0; i < keys.Count; i++)
			{
				var key = keys[i];

				AppendIndent();

				if (key.Column.CanBeNull)
				{
					StringBuilder.Append("(");

					StringBuilder.Append(targetAlias).Append('.');
					BuildExpression(key.Column, false, false);
					StringBuilder.Append(" IS NULL AND ");

					StringBuilder.Append(sourceAlias).Append('.');
					BuildExpression(key.Column, false, false);
					StringBuilder.Append(" IS NULL OR ");
				}

				StringBuilder.Append(targetAlias).Append('.');
				BuildExpression(key.Column, false, false);

				StringBuilder.Append(" = ").Append(sourceAlias).Append('.');
				BuildExpression(key.Column, false, false);

				if (key.Column.CanBeNull)
					StringBuilder.Append(")");

				if (i + 1 < keys.Count)
					StringBuilder.Append(" AND");

				StringBuilder.AppendLine();
			}

			Indent--;

			AppendIndent().AppendLine(")");

			if (insertOrUpdate.Update.Items.Count > 0)
			{
				AppendIndent().AppendLine("WHEN MATCHED THEN");

				Indent++;
				AppendIndent().AppendLine("UPDATE ");
				BuildUpdateSet(insertOrUpdate.SelectQuery, insertOrUpdate.Update);
				Indent--;
			}

			AppendIndent().AppendLine("WHEN NOT MATCHED THEN");

			Indent++;
			BuildInsertClause(insertOrUpdate, insertOrUpdate.Insert, "INSERT", false, false);
			Indent--;

			while (EndLine.Contains(StringBuilder[StringBuilder.Length - 1]))
				StringBuilder.Length--;
		}

		protected void ExtractMergeParametersIfCannotCombine(SqlInsertOrUpdateStatement insertOrUpdate, List<SqlSetExpression> keys)
		{
			if (!SqlProviderFlags.CanCombineParameters)
			{
				insertOrUpdate.Parameters.Clear();

				for (var i = 0; i < keys.Count; i++)
					ExtractParameters(insertOrUpdate, keys[i].Expression);

				foreach (var expr in insertOrUpdate.Update.Items)
					ExtractParameters(insertOrUpdate, expr.Expression);

				foreach (var expr in insertOrUpdate.Insert.Items)
					ExtractParameters(insertOrUpdate, expr.Expression);

				if (insertOrUpdate.Parameters.Count > 0)
					insertOrUpdate.IsParameterDependent = true;
			}
		}

		private void ExtractParameters(SqlStatement statement, ISqlExpression expression)
		{
			new QueryVisitor().Visit(expression, e =>
			{
				switch (e.ElementType)
				{
					case QueryElementType.SqlParameter:
						{
							var p = (SqlParameter)e;

							if (p.IsQueryParameter)
								statement.Parameters.Add(p);
						}

						break;
				}
			});
		}

		protected static readonly char[] EndLine = { ' ', '\r', '\n' };

		protected void BuildInsertOrUpdateQueryAsUpdateInsert(SqlInsertOrUpdateStatement insertOrUpdate)
		{
			AppendIndent().AppendLine("BEGIN TRAN").AppendLine();

			var buildUpdate = insertOrUpdate.Update.Items.Count > 0;
			if (buildUpdate)
			{
				BuildUpdateQuery(insertOrUpdate, insertOrUpdate.SelectQuery, insertOrUpdate.Update);
			}
			else
			{
				AppendIndent().AppendLine("IF NOT EXISTS(");
				Indent++;
				AppendIndent().AppendLine("SELECT 1 ");
				BuildFromClause(insertOrUpdate, insertOrUpdate.SelectQuery);
			}

			AppendIndent().AppendLine("WHERE");

			var alias = Convert(insertOrUpdate.SelectQuery.From.Tables[0].Alias, ConvertType.NameToQueryTableAlias).ToString();
			var exprs = insertOrUpdate.Update.Keys;

			Indent++;

			for (var i = 0; i < exprs.Count; i++)
			{
				var expr = exprs[i];

				AppendIndent();

				if (expr.Column.CanBeNull)
				{
					StringBuilder.Append("(");

					StringBuilder.Append(alias).Append('.');
					BuildExpression(expr.Column, false, false);
					StringBuilder.Append(" IS NULL OR ");
				}

				StringBuilder.Append(alias).Append('.');
				BuildExpression(expr.Column, false, false);

				StringBuilder.Append(" = ");
				BuildExpression(Precedence.Comparison, expr.Expression);

				if (expr.Column.CanBeNull)
					StringBuilder.Append(")");

				if (i + 1 < exprs.Count)
					StringBuilder.Append(" AND");

				StringBuilder.AppendLine();
			}

			Indent--;

			if (buildUpdate)
			{
				StringBuilder.AppendLine();
				AppendIndent().AppendLine("IF @@ROWCOUNT = 0");
			}
			else
			{
				Indent--;
				AppendIndent().AppendLine(")");
			}

			AppendIndent().AppendLine("BEGIN");

			Indent++;

			BuildInsertQuery(insertOrUpdate, insertOrUpdate.Insert, false);

			Indent--;

			AppendIndent().AppendLine("END");

			StringBuilder.AppendLine();
			AppendIndent().AppendLine("COMMIT");
		}

		#endregion

		#region Build DDL

		protected virtual void BuildTruncateTableStatement(SqlTruncateTableStatement truncateTable)
		{
			var table = truncateTable.Table;

			AppendIndent();

			BuildTruncateTable(truncateTable);

			BuildPhysicalTable(table, null);
			StringBuilder.AppendLine();
		}

		protected virtual void BuildTruncateTable(SqlTruncateTableStatement truncateTable)
		{
			//StringBuilder.Append("TRUNCATE TABLE ");
			StringBuilder.Append("DELETE FROM ");
		}

		protected virtual void BuildDropTableStatement(SqlDropTableStatement dropTable)
		{
			AppendIndent().Append("DROP TABLE ");
			BuildPhysicalTable(dropTable.Table, null);
			StringBuilder.AppendLine();
		}

		protected void BuildDropTableStatementIfExists(SqlDropTableStatement dropTable)
		{
			AppendIndent().Append("DROP TABLE ");

			if (dropTable.IfExists)
				StringBuilder.Append("IF EXISTS ");

			BuildPhysicalTable(dropTable.Table, null);
			StringBuilder.AppendLine();
		}

		protected virtual void BuildStartCreateTableStatement(SqlCreateTableStatement createTable)
		{
			if (createTable.StatementHeader == null)
			{
				AppendIndent().Append("CREATE TABLE ");
				BuildPhysicalTable(createTable.Table, null);
			}
			else
			{
				var name = WithStringBuilder(
					new StringBuilder(),
					() =>
					{
						BuildPhysicalTable(createTable.Table, null);
						return StringBuilder.ToString();
					});

				AppendIndent().AppendFormat(createTable.StatementHeader, name);
			}
		}

		protected virtual void BuildEndCreateTableStatement(SqlCreateTableStatement createTable)
		{
			if (createTable.StatementFooter != null)
				AppendIndent().Append(createTable.StatementFooter);
		}

		class CreateFieldInfo
		{
			public SqlField      Field;
			public StringBuilder StringBuilder;
			public string        Name;
			public string        Type;
			public string        Identity;
			public string        Null;
		}

		protected virtual void BuildCreateTableStatement(SqlCreateTableStatement createTable)
		{
			var table = createTable.Table;

			BuildStartCreateTableStatement(createTable);

			StringBuilder.AppendLine();
			AppendIndent().Append("(");
			Indent++;

			// Order columns by the Order field. Positive first then negative.
			var orderedFields = table.Fields.Values.OrderBy(_ => _.CreateOrder >= 0 ? 0 : (_.CreateOrder == null ? 1 : 2)).ThenBy(_ => _.CreateOrder);
			var fields = orderedFields.Select(f => new CreateFieldInfo { Field = f, StringBuilder = new StringBuilder() }).ToList();
			var maxlen = 0;

			void AppendToMax(bool addCreateFormat)
			{
				foreach (var field in fields)
					if (addCreateFormat || field.Field.CreateFormat == null)
						while (maxlen > field.StringBuilder.Length)
							field.StringBuilder.Append(' ');
			}

			var isAnyCreateFormat = false;

			// Build field name.
			//
			foreach (var field in fields)
			{
				field.StringBuilder.Append(Convert(field.Field.PhysicalName, ConvertType.NameToQueryField));

				if (maxlen < field.StringBuilder.Length)
					maxlen = field.StringBuilder.Length;

				if (field.Field.CreateFormat != null)
					isAnyCreateFormat = true;
			}

			AppendToMax(true);

			if (isAnyCreateFormat)
				foreach (var field in fields)
					if (field.Field.CreateFormat != null)
						field.Name = field.StringBuilder.ToString() + ' ';

			// Build field type.
			//
			foreach (var field in fields)
			{
				field.StringBuilder.Append(' ');

				if (!string.IsNullOrEmpty(field.Field.DbType))
					field.StringBuilder.Append(field.Field.DbType);
				else
				{
					var sb = StringBuilder;
					StringBuilder = field.StringBuilder;

					BuildCreateTableFieldType(field.Field);

					StringBuilder = sb;
				}

				if (maxlen < field.StringBuilder.Length)
					maxlen = field.StringBuilder.Length;
			}

			AppendToMax(true);

			if (isAnyCreateFormat)
			{
				foreach (var field in fields)
				{
					if (field.Field.CreateFormat != null)
					{
						var sb = field.StringBuilder;

						field.Type = sb.ToString().Substring(field.Name.Length) + ' ';
						sb.Length = 0;
					}
				}
			}

			var hasIdentity = fields.Any(f => f.Field.IsIdentity);

			// Build identity attribute.
			//
			if (hasIdentity)
			{
				foreach (var field in fields)
				{
					if (field.Field.CreateFormat == null)
						field.StringBuilder.Append(' ');

					if (field.Field.IsIdentity)
						WithStringBuilder(field.StringBuilder, () => BuildCreateTableIdentityAttribute1(field.Field));

					if (field.Field.CreateFormat != null)
					{
						field.Identity = field.StringBuilder.ToString();

						if (field.Identity.Length != 0)
							field.Identity += ' ';

						field.StringBuilder.Length = 0;
					}
					else if (maxlen < field.StringBuilder.Length)
					{
						maxlen = field.StringBuilder.Length;
					}
				}

				AppendToMax(false);
			}

			// Build nullable attribute.
			//
			foreach (var field in fields)
			{
				if (field.Field.CreateFormat == null)
					field.StringBuilder.Append(' ');

				WithStringBuilder(
					field.StringBuilder,
					() => BuildCreateTableNullAttribute(field.Field, createTable.DefaultNullable));

				if (field.Field.CreateFormat != null)
				{
					field.Null = field.StringBuilder.ToString() + ' ';
					field.StringBuilder.Length = 0;
				}
				else if (maxlen < field.StringBuilder.Length)
				{
					maxlen = field.StringBuilder.Length;
				}
			}

			AppendToMax(false);

			// Build identity attribute.
			//
			if (hasIdentity)
			{
				foreach (var field in fields)
				{
					if (field.Field.CreateFormat == null)
						field.StringBuilder.Append(' ');

					if (field.Field.IsIdentity)
						WithStringBuilder(field.StringBuilder, () => BuildCreateTableIdentityAttribute2(field.Field));

					if (field.Field.CreateFormat != null)
					{
						if (field.Field.CreateFormat != null && field.Identity.Length == 0)
						{
							field.Identity = field.StringBuilder.ToString() + ' ';
							field.StringBuilder.Length = 0;
						}
					}
					else if (maxlen < field.StringBuilder.Length)
					{
						maxlen = field.StringBuilder.Length;
					}
				}

				AppendToMax(false);
			}

			// Build fields.
			//
			for (var i = 0; i < fields.Count; i++)
			{
				while (fields[i].StringBuilder.Length > 0 && fields[i].StringBuilder[fields[i].StringBuilder.Length - 1] == ' ')
					fields[i].StringBuilder.Length--;

				StringBuilder.AppendLine(i == 0 ? "" : ",");
				AppendIndent();

				var field = fields[i];

				if (field.Field.CreateFormat != null)
				{
					StringBuilder.AppendFormat(field.Field.CreateFormat, field.Name, field.Type, field.Null, field.Identity);

					while (StringBuilder.Length > 0 && StringBuilder[StringBuilder.Length - 1] == ' ')
						StringBuilder.Length--;
				}
				else
				{
					StringBuilder.Append(field.StringBuilder);
				}
			}

			var pk =
			(
				from f in fields
				where f.Field.IsPrimaryKey
				orderby f.Field.PrimaryKeyOrder
				select f
			).ToList();

			if (pk.Count > 0)
			{
				StringBuilder.AppendLine(",").AppendLine();

				BuildCreateTablePrimaryKey(createTable, Convert("PK_" + createTable.Table.PhysicalName, ConvertType.NameToQueryTable).ToString(),
					pk.Select(f => Convert(f.Field.PhysicalName, ConvertType.NameToQueryField).ToString()));
			}

			Indent--;
			StringBuilder.AppendLine();
			AppendIndent().AppendLine(")");

			BuildEndCreateTableStatement(createTable);
		}

		internal void BuildTypeName(StringBuilder sb, SqlDataType type)
		{
			StringBuilder = sb;
			BuildDataType(type, true);
		}

		protected virtual void BuildCreateTableFieldType(SqlField field)
		{
			BuildDataType(new SqlDataType(field), true);
		}

		protected virtual void BuildCreateTableNullAttribute(SqlField field, DefaultNullable defaultNullable)
		{
			if (defaultNullable == DefaultNullable.Null && field.CanBeNull)
				return;

			if (defaultNullable == DefaultNullable.NotNull && !field.CanBeNull)
				return;

			StringBuilder.Append(field.CanBeNull ? "    NULL" : "NOT NULL");
		}

		protected virtual void BuildCreateTableIdentityAttribute1(SqlField field)
		{
		}

		protected virtual void BuildCreateTableIdentityAttribute2(SqlField field)
		{
		}

		protected virtual void BuildCreateTablePrimaryKey(SqlCreateTableStatement createTable, string pkName, IEnumerable<string> fieldNames)
		{
			AppendIndent();
			StringBuilder.Append("CONSTRAINT ").Append(pkName).Append(" PRIMARY KEY (");
			StringBuilder.Append(fieldNames.Aggregate((f1, f2) => f1 + ", " + f2));
			StringBuilder.Append(")");
		}

		#endregion

		#region Build From

		protected virtual void BuildFromClause(SqlStatement statement, SelectQuery selectQuery)
		{
			if (selectQuery.From.Tables.Count == 0 || selectQuery.From.Tables[0].Alias == "$F")
				return;

			AppendIndent();

			StringBuilder.Append("FROM").AppendLine();

			Indent++;
			AppendIndent();

			var first = true;

			foreach (var ts in selectQuery.From.Tables)
			{
				if (!first)
				{
					StringBuilder.AppendLine(",");
					AppendIndent();
				}

				first = false;

				var jn = ParenthesizeJoin(ts.Joins) ? ts.GetJoinNumber() : 0;

				if (jn > 0)
				{
					jn--;
					for (var i = 0; i < jn; i++)
						StringBuilder.Append("(");
				}

				BuildTableName(ts, true, true);

				foreach (var jt in ts.Joins)
					BuildJoinTable(selectQuery, jt, ref jn);
			}

			Indent--;

			StringBuilder.AppendLine();
		}

		private static Regex _selectDetector = new Regex(@"^[\W\r\n]*select\W+", RegexOptions.Compiled | RegexOptions.IgnoreCase);

		protected bool? BuildPhysicalTable(ISqlTableSource table, string alias)
		{
			bool? buildAlias = null;
			switch (table.ElementType)
			{
				case QueryElementType.SqlTable        :
				case QueryElementType.TableSource     :
					StringBuilder.Append(GetPhysicalTableName(table, alias));
					break;

				case QueryElementType.SqlQuery        :
					StringBuilder.Append("(").AppendLine();
					BuildSqlBuilder((SelectQuery)table, Indent + 1, false);
					AppendIndent().Append(")");
					break;

				case QueryElementType.SqlCteTable     :
				case QueryElementType.MergeSourceTable:
					StringBuilder.Append(GetPhysicalTableName(table, alias));
					break;

				case QueryElementType.SqlRawSqlTable  :

					var rawSqlTable = (SqlRawSqlTable)table;

					var appendParentheses = _selectDetector.IsMatch(rawSqlTable.SQL);
					var multiLine         = appendParentheses || rawSqlTable.SQL.Contains('\n');

					if (appendParentheses)
						StringBuilder.Append("(");
					if (multiLine)
						StringBuilder.AppendLine();

					var parameters = rawSqlTable.Parameters;
					if (rawSqlTable.Parameters.Any(e => e.ElementType == QueryElementType.SqlAliasPlaceholder))
					{
						buildAlias = false;
						var aliasExpr = new SqlExpression((string)Convert(alias, ConvertType.NameToQueryTableAlias), Precedence.Primary);
						parameters = rawSqlTable.Parameters.Select(e =>
								e.ElementType == QueryElementType.SqlAliasPlaceholder ? aliasExpr : e)
							.ToArray();
					}

					BuildFormatValues(IdentText(rawSqlTable.SQL, multiLine ? Indent + 1 : 0), parameters, () => Precedence.Primary);

					if (multiLine)
						StringBuilder.AppendLine();
					if (appendParentheses)
						AppendIndent().Append(")");

					break;

				default:
					throw new InvalidOperationException($"Unexpected table type {table.ElementType}");
			}

			return buildAlias;
		}

		protected void BuildTableName(SqlTableSource ts, bool buildName, bool buildAlias)
		{
			if (buildName)
			{
				var alias = GetTableAlias(ts);
				var isBuildAlias = BuildPhysicalTable(ts.Source, alias);
				if (isBuildAlias == false)
					buildAlias = false;
			}

			if (buildAlias)
			{
				if (ts.SqlTableType != SqlTableType.Expression)
				{
					var alias = GetTableAlias(ts);

					if (!string.IsNullOrEmpty(alias))
					{
						if (buildName)
							StringBuilder.Append(" ");
						StringBuilder.Append(Convert(alias, ConvertType.NameToQueryTableAlias));
					}
				}
			}
		}

		void BuildJoinTable(SelectQuery selectQuery, SqlJoinedTable join, ref int joinCounter)
		{
			StringBuilder.AppendLine();
			Indent++;
			AppendIndent();

			var buildOn = BuildJoinType(join);

			if (IsNestedJoinParenthesisRequired && join.Table.Joins.Count != 0)
				StringBuilder.Append('(');

			BuildTableName(join.Table, true, true);

			if (IsNestedJoinSupported && join.Table.Joins.Count != 0)
			{
				foreach (var jt in join.Table.Joins)
					BuildJoinTable(selectQuery, jt, ref joinCounter);

				if (IsNestedJoinParenthesisRequired && join.Table.Joins.Count != 0)
					StringBuilder.Append(')');

				if (buildOn)
				{
					StringBuilder.AppendLine();
					AppendIndent();
					StringBuilder.Append("ON ");
				}
			}
			else if (buildOn)
				StringBuilder.Append(" ON ");

			if (WrapJoinCondition && join.Condition.Conditions.Count > 0)
				StringBuilder.Append("(");

			if (buildOn)
			{
				if (join.Condition.Conditions.Count != 0)
					BuildSearchCondition(Precedence.Unknown, join.Condition);
				else
					StringBuilder.Append("1=1");
			}

			if (WrapJoinCondition && join.Condition.Conditions.Count > 0)
				StringBuilder.Append(")");

			if (joinCounter > 0)
			{
				joinCounter--;
				StringBuilder.Append(")");
			}

			if (!IsNestedJoinSupported)
				foreach (var jt in join.Table.Joins)
					BuildJoinTable(selectQuery, jt, ref joinCounter);

			Indent--;
		}

		protected virtual bool BuildJoinType(SqlJoinedTable join)
		{
			switch (join.JoinType)
			{
				case JoinType.Inner     :
					if (SqlProviderFlags.IsCrossJoinSupported && join.Condition.Conditions.IsNullOrEmpty())
					{
						StringBuilder.Append("CROSS JOIN ");
						return false;
					}
					else
					{
						StringBuilder.Append("INNER JOIN ");
						return true;
					}
				case JoinType.Left      : StringBuilder.Append("LEFT JOIN ");   return true;
				case JoinType.CrossApply: StringBuilder.Append("CROSS APPLY "); return false;
				case JoinType.OuterApply: StringBuilder.Append("OUTER APPLY "); return false;
				case JoinType.Right     : StringBuilder.Append("RIGHT JOIN ");  return true;
				case JoinType.Full      : StringBuilder.Append("FULL JOIN ");   return true;
				default: throw new InvalidOperationException();
			}
		}

		#endregion

		#region Where Clause

		protected virtual bool BuildWhere(SelectQuery selectQuery)
		{
			return selectQuery.Where.SearchCondition.Conditions.Count != 0;
		}

		protected virtual void BuildWhereClause(SelectQuery selectQuery)
		{
			if (!BuildWhere(selectQuery))
				return;

			AppendIndent();

			StringBuilder.Append("WHERE").AppendLine();

			Indent++;
			AppendIndent();
			BuildWhereSearchCondition(selectQuery, selectQuery.Where.SearchCondition);
			Indent--;

			StringBuilder.AppendLine();
		}

		#endregion

		#region GroupBy Clause

		protected virtual void BuildGroupByClause(SelectQuery selectQuery)
		{
			if (selectQuery.GroupBy.Items.Count == 0)
				return;

			var items = selectQuery.GroupBy.Items.Where(i => !(i is SqlValue || i is SqlParameter)).ToList();

			if (items.Count == 0)
				return;

			//			if (SelectQuery.GroupBy.Items.Count == 1)
			//			{
			//				var item = SelectQuery.GroupBy.Items[0];
			//
			//				if (item is SqlValue || item is SqlParameter)
			//				{
			//					var value = ((SqlValue)item).Value;
			//
			//					if (value is Sql.GroupBy || value is int)
			//						return;
			//				}
			//			}

			AppendIndent();

			StringBuilder.Append("GROUP BY").AppendLine();

			Indent++;

			for (var i = 0; i < items.Count; i++)
			{
				AppendIndent();

				BuildExpression(items[i]);

				if (i + 1 < items.Count)
					StringBuilder.Append(',');

				StringBuilder.AppendLine();
			}

			Indent--;
		}

		#endregion

		#region Having Clause

		protected virtual void BuildHavingClause(SelectQuery selectQuery)
		{
			if (selectQuery.Having.SearchCondition.Conditions.Count == 0)
				return;

			AppendIndent();

			StringBuilder.Append("HAVING").AppendLine();

			Indent++;
			AppendIndent();
			BuildWhereSearchCondition(selectQuery, selectQuery.Having.SearchCondition);
			Indent--;

			StringBuilder.AppendLine();
		}

		#endregion

		#region OrderBy Clause

		protected virtual void BuildOrderByClause(SelectQuery selectQuery)
		{
			if (selectQuery.OrderBy.Items.Count == 0)
				return;

			AppendIndent();

			StringBuilder.Append("ORDER BY").AppendLine();

			Indent++;

			for (var i = 0; i < selectQuery.OrderBy.Items.Count; i++)
			{
				AppendIndent();

				var item = selectQuery.OrderBy.Items[i];

				BuildExpression(item.Expression);

				if (item.IsDescending)
					StringBuilder.Append(" DESC");

				if (i + 1 < selectQuery.OrderBy.Items.Count)
					StringBuilder.Append(',');

				StringBuilder.AppendLine();
			}

			Indent--;
		}

		#endregion

		#region Skip/Take

		protected virtual bool   SkipFirst    => true;
		protected virtual string SkipFormat   => null;
		protected virtual string FirstFormat  (SelectQuery selectQuery) => null;
		protected virtual string LimitFormat  (SelectQuery selectQuery) => null;
		protected virtual string OffsetFormat (SelectQuery selectQuery) => null;
		protected virtual bool   OffsetFirst  => false;
		protected virtual string TakePercent  => "PERCENT";
		protected virtual string TakeTies     => "WITH TIES";

		protected bool NeedSkip(SelectQuery selectQuery)
			=> selectQuery.Select.SkipValue != null && SqlProviderFlags.GetIsSkipSupportedFlag(selectQuery);

		protected bool NeedTake(SelectQuery selectQuery)
			=> selectQuery.Select.TakeValue != null && SqlProviderFlags.IsTakeSupported;

		protected virtual void BuildSkipFirst(SelectQuery selectQuery)
		{
			if (SkipFirst && NeedSkip(selectQuery) && SkipFormat != null)
				StringBuilder.Append(' ').AppendFormat(
					SkipFormat, WithStringBuilder(new StringBuilder(), () => BuildExpression(selectQuery.Select.SkipValue)));

			if (NeedTake(selectQuery) && FirstFormat(selectQuery) != null)
			{
				StringBuilder.Append(' ').AppendFormat(
					FirstFormat(selectQuery), WithStringBuilder(new StringBuilder(), () => BuildExpression(selectQuery.Select.TakeValue)));

				BuildTakeHints(selectQuery);
			}

			if (!SkipFirst && NeedSkip(selectQuery) && SkipFormat != null)
				StringBuilder.Append(' ').AppendFormat(
					SkipFormat, WithStringBuilder(new StringBuilder(), () => BuildExpression(selectQuery.Select.SkipValue)));
		}

		protected virtual void BuildTakeHints(SelectQuery selectQuery)
		{
			if (selectQuery.Select.TakeHints == null)
				return;

			if ((selectQuery.Select.TakeHints.Value & TakeHints.Percent) != 0)
				StringBuilder.Append(' ').Append(TakePercent);

			if ((selectQuery.Select.TakeHints.Value & TakeHints.WithTies) != 0)
				StringBuilder.Append(' ').Append(TakeTies);
		}

		protected virtual void BuildOffsetLimit(SelectQuery selectQuery)
		{
			var doSkip = NeedSkip(selectQuery) && OffsetFormat(selectQuery) != null;
			var doTake = NeedTake(selectQuery) && LimitFormat(selectQuery)  != null;

			if (doSkip || doTake)
			{
				AppendIndent();

				if (doSkip && OffsetFirst)
				{
					StringBuilder.AppendFormat(
						OffsetFormat(selectQuery), WithStringBuilder(new StringBuilder(), () => BuildExpression(selectQuery.Select.SkipValue)));

					if (doTake)
						StringBuilder.Append(' ');
				}

				if (doTake)
				{
					StringBuilder.AppendFormat(
						LimitFormat(selectQuery), WithStringBuilder(new StringBuilder(), () => BuildExpression(selectQuery.Select.TakeValue)));

					if (doSkip)
						StringBuilder.Append(' ');
				}

				if (doSkip && !OffsetFirst)
					StringBuilder.AppendFormat(
						OffsetFormat(selectQuery), WithStringBuilder(new StringBuilder(), () => BuildExpression(selectQuery.Select.SkipValue)));

				StringBuilder.AppendLine();
			}
		}

		#endregion

		#region Builders

		#region BuildSearchCondition

		protected virtual void BuildWhereSearchCondition(SelectQuery selectQuery, SqlSearchCondition condition)
		{
			BuildSearchCondition(Precedence.Unknown, condition);
		}

		protected virtual void BuildSearchCondition(SqlSearchCondition condition)
		{
			var isOr = (bool?)null;
			var len = StringBuilder.Length;
			var parentPrecedence = condition.Precedence + 1;

			//TODO: Possible refactoring
			var whereSearchCondition = Statement.SelectQuery?.Where.SearchCondition;

			foreach (var cond in condition.Conditions)
			{
				if (isOr != null)
				{
					StringBuilder.Append(isOr.Value ? " OR" : " AND");

					if (condition.Conditions.Count < 4 && StringBuilder.Length - len < 50 || condition != whereSearchCondition)
					{
						StringBuilder.Append(' ');
					}
					else
					{
						StringBuilder.AppendLine();
						AppendIndent();
						len = StringBuilder.Length;
					}
				}

				if (cond.IsNot)
					StringBuilder.Append("NOT ");

				var precedence = GetPrecedence(cond.Predicate);

				BuildPredicate(cond.IsNot ? Precedence.LogicalNegation : parentPrecedence, precedence, cond.Predicate);

				isOr = cond.IsOr;
			}
		}

		protected virtual void BuildSearchCondition(int parentPrecedence, SqlSearchCondition condition)
		{
			var wrap = Wrap(GetPrecedence(condition as ISqlExpression), parentPrecedence);

			if (wrap) StringBuilder.Append('(');
			BuildSearchCondition(condition);
			if (wrap) StringBuilder.Append(')');
		}

		#endregion

		#region BuildPredicate

		protected virtual void BuildPredicate(ISqlPredicate predicate)
		{
			switch (predicate.ElementType)
			{
				case QueryElementType.ExprExprPredicate:
					BuildPredicateX((SqlPredicate.ExprExpr) predicate);
					break;

				case QueryElementType.LikePredicate:
					BuildLikePredicate((SqlPredicate.Like)predicate);
					break;

				case QueryElementType.BetweenPredicate:
					{
						BuildExpression(GetPrecedence((SqlPredicate.Between)predicate), ((SqlPredicate.Between)predicate).Expr1);
						if (((SqlPredicate.Between)predicate).IsNot) StringBuilder.Append(" NOT");
						StringBuilder.Append(" BETWEEN ");
						BuildExpression(GetPrecedence((SqlPredicate.Between)predicate), ((SqlPredicate.Between)predicate).Expr2);
						StringBuilder.Append(" AND ");
						BuildExpression(GetPrecedence((SqlPredicate.Between)predicate), ((SqlPredicate.Between)predicate).Expr3);
					}

					break;

				case QueryElementType.IsNullPredicate:
					{
						BuildExpression(GetPrecedence((SqlPredicate.IsNull)predicate), ((SqlPredicate.IsNull)predicate).Expr1);
						StringBuilder.Append(((SqlPredicate.IsNull)predicate).IsNot ? " IS NOT NULL" : " IS NULL");
					}

					break;

				case QueryElementType.InSubQueryPredicate:
					{
						BuildExpression(GetPrecedence((SqlPredicate.InSubQuery)predicate), ((SqlPredicate.InSubQuery)predicate).Expr1);
						StringBuilder.Append(((SqlPredicate.InSubQuery)predicate).IsNot ? " NOT IN " : " IN ");
						BuildExpression(GetPrecedence((SqlPredicate.InSubQuery)predicate), ((SqlPredicate.InSubQuery)predicate).SubQuery);
					}

					break;

				case QueryElementType.InListPredicate:
					BuildInListPredicate(predicate);
					break;

				case QueryElementType.FuncLikePredicate:
					BuildExpression(((SqlPredicate.FuncLike)predicate).Function.Precedence, ((SqlPredicate.FuncLike)predicate).Function);
					break;

				case QueryElementType.SearchCondition:
					BuildSearchCondition(predicate.Precedence, (SqlSearchCondition)predicate);
					break;

				case QueryElementType.NotExprPredicate:
					{
						var p = (SqlPredicate.NotExpr)predicate;

						if (p.IsNot)
							StringBuilder.Append("NOT ");

						BuildExpression(
							((SqlPredicate.NotExpr)predicate).IsNot
								? Precedence.LogicalNegation
								: GetPrecedence((SqlPredicate.NotExpr)predicate),
							((SqlPredicate.NotExpr)predicate).Expr1);
					}

					break;

				case QueryElementType.ExprPredicate:
					{
						var p = (SqlPredicate.Expr)predicate;

						if (p.Expr1 is SqlValue sqlValue)
						{
							var value = sqlValue.Value;

							if (value is bool b)
							{
								StringBuilder.Append(b ? "1 = 1" : "1 = 0");
								return;
							}
						}

						BuildExpression(GetPrecedence(p), p.Expr1);
					}

					break;

				default:
					throw new InvalidOperationException($"Unexpected predicate type {predicate.ElementType}");
			}
		}

		void BuildPredicateX(SqlPredicate.ExprExpr expr)
		{
			switch (expr.Operator)
			{
				case SqlPredicate.Operator.Equal:
				case SqlPredicate.Operator.NotEqual:
				{
					ISqlExpression e = null;

					if (expr.Expr1 is IValueContainer container && container.Value == null)
						e = expr.Expr2;
					else if (expr.Expr2 is IValueContainer c && c.Value == null)
						e = expr.Expr1;

					if (e != null)
					{
						BuildExpression(GetPrecedence(expr), e);
						StringBuilder.Append(expr.Operator == SqlPredicate.Operator.Equal ? " IS NULL" : " IS NOT NULL");
						return;
					}

					break;
				}
			}

			BuildExpression(GetPrecedence(expr), expr.Expr1);

			switch (expr.Operator)
			{
				case SqlPredicate.Operator.Equal          : StringBuilder.Append(" = ");  break;
				case SqlPredicate.Operator.NotEqual       : StringBuilder.Append(" <> "); break;
				case SqlPredicate.Operator.Greater        : StringBuilder.Append(" > ");  break;
				case SqlPredicate.Operator.GreaterOrEqual : StringBuilder.Append(" >= "); break;
				case SqlPredicate.Operator.NotGreater     : StringBuilder.Append(" !> "); break;
				case SqlPredicate.Operator.Less           : StringBuilder.Append(" < ");  break;
				case SqlPredicate.Operator.LessOrEqual    : StringBuilder.Append(" <= "); break;
				case SqlPredicate.Operator.NotLess        : StringBuilder.Append(" !< "); break;
			}

			BuildExpression(GetPrecedence(expr), expr.Expr2);
		}

		static SqlField GetUnderlayingField(ISqlExpression expr)
		{
			switch (expr.ElementType)
			{
				case QueryElementType.SqlField: return (SqlField)expr;
				case QueryElementType.Column  : return GetUnderlayingField(((SqlColumn)expr).Expression);
			}

			throw new InvalidOperationException();
		}

		void BuildInListPredicate(ISqlPredicate predicate)
		{
			var p = (SqlPredicate.InList)predicate;

			if (p.Values == null || p.Values.Count == 0)
			{
				BuildPredicate(new SqlPredicate.Expr(new SqlValue(false)));
			}
			else
			{
				ICollection values = p.Values;

				if (p.Values.Count == 1 && p.Values[0] is SqlParameter pr &&
					!(p.Expr1.SystemType == typeof(string) && pr.Value is string))
				{
					var prValue = pr.Value;

					if (prValue == null)
					{
						BuildPredicate(new SqlPredicate.Expr(new SqlValue(false)));
						return;
					}

					if (prValue is IEnumerable items)
					{
						if (p.Expr1 is ISqlTableSource table)
						{
							var firstValue = true;
							var keys       = table.GetKeys(true);

							if (keys == null || keys.Count == 0)
								throw new SqlException("Cannot create IN expression.");

							if (keys.Count == 1)
							{
								foreach (var item in items)
								{
									if (firstValue)
									{
										firstValue = false;
										BuildExpression(GetPrecedence(p), keys[0]);
										StringBuilder.Append(p.IsNot ? " NOT IN (" : " IN (");
									}

									var field = GetUnderlayingField(keys[0]);
									var value = field.ColumnDescriptor.MemberAccessor.GetValue(item);

									if (value is ISqlExpression expression)
										BuildExpression(expression);
									else
										BuildValue(new SqlDataType(field), value);

									StringBuilder.Append(", ");
								}
							}
							else
							{
								var len = StringBuilder.Length;
								var rem = 1;

								foreach (var item in items)
								{
									if (firstValue)
									{
										firstValue = false;
										StringBuilder.Append('(');
									}

									foreach (var key in keys)
									{
										var field = GetUnderlayingField(key);
										var value = field.ColumnDescriptor.MemberAccessor.GetValue(item);

										BuildExpression(GetPrecedence(p), key);

										if (value == null)
										{
											StringBuilder.Append(" IS NULL");
										}
										else
										{
											StringBuilder.Append(" = ");
											BuildValue(new SqlDataType(field), value);
										}

										StringBuilder.Append(" AND ");
									}

									StringBuilder.Remove(StringBuilder.Length - 4, 4).Append("OR ");

									if (StringBuilder.Length - len >= 50)
									{
										StringBuilder.AppendLine();
										AppendIndent();
										StringBuilder.Append(' ');
										len = StringBuilder.Length;
										rem = 5 + Indent;
									}
								}

								if (!firstValue)
									StringBuilder.Remove(StringBuilder.Length - rem, rem);
							}

							if (firstValue)
								BuildPredicate(new SqlPredicate.Expr(new SqlValue(p.IsNot)));
							else
								StringBuilder.Remove(StringBuilder.Length - 2, 2).Append(')');
						}
						else
						{
							BuildInListValues(p, items);
						}

						return;
					}
				}

				BuildInListValues(p, values);
			}
		}

		void BuildInListValues(SqlPredicate.InList predicate, IEnumerable values)
		{
			var firstValue = true;
			var len        = StringBuilder.Length;
			var hasNull    = false;
			var count      = 0;
			var longList   = false;

			SqlDataType sqlDataType = null;

			foreach (var value in values)
			{
				if (count++ >= SqlProviderFlags.MaxInListValuesCount)
				{
					count    = 1;
					longList = true;

					// start building next bucked
					firstValue = true;
					StringBuilder.Remove(StringBuilder.Length - 2, 2).Append(')');
					if (predicate.IsNot)
						StringBuilder.Append(" AND ");
					else
						StringBuilder.Append(" OR ");
				}

				var val = value;

				if (val is IValueContainer)
					val = ((IValueContainer)value).Value;

				if (val == null)
				{
					hasNull = true;
					continue;
				}

				if (firstValue)
				{
					firstValue = false;
					BuildExpression(GetPrecedence(predicate), predicate.Expr1);
					StringBuilder.Append(predicate.IsNot ? " NOT IN (" : " IN (");

					switch (predicate.Expr1.ElementType)
					{
						case QueryElementType.SqlField:
							{
								var field = (SqlField)predicate.Expr1;

								sqlDataType = new SqlDataType(field);
							}
							break;

						case QueryElementType.SqlParameter:
							{
								var p = (SqlParameter)predicate.Expr1;
								sqlDataType = new SqlDataType(p);
							}

							break;
					}
				}

				if (value is ISqlExpression expression)
					BuildExpression(expression);
				else
					BuildValue(sqlDataType, value);

				StringBuilder.Append(", ");
			}

			if (firstValue)
			{
				BuildPredicate(
					hasNull ?
					new SqlPredicate.IsNull(predicate.Expr1, predicate.IsNot) :
					new SqlPredicate.Expr(new SqlValue(predicate.IsNot)));
			}
			else
			{
				StringBuilder.Remove(StringBuilder.Length - 2, 2).Append(')');

				if (hasNull)
				{
					StringBuilder.Insert(len, "(");
					StringBuilder.Append(" OR ");
					BuildPredicate(new SqlPredicate.IsNull(predicate.Expr1, predicate.IsNot));
					StringBuilder.Append(")");
				}
			}

			if (longList && !hasNull)
			{
				StringBuilder.Insert(len, "(");
				StringBuilder.Append(")");
			}
		}

		protected void BuildPredicate(int parentPrecedence, ISqlPredicate predicate)
		{
			BuildPredicate(parentPrecedence, GetPrecedence(predicate), predicate);
		}

		protected void BuildPredicate(int parentPrecedence, int precedence, ISqlPredicate predicate)
		{
			var wrap = Wrap(precedence, parentPrecedence);

			if (wrap) StringBuilder.Append('(');
			BuildPredicate(predicate);
			if (wrap) StringBuilder.Append(')');
		}

		protected virtual void BuildLikePredicate(SqlPredicate.Like predicate)
		{
			var precedence = GetPrecedence(predicate);

			BuildExpression(precedence, predicate.Expr1);
			StringBuilder.Append(predicate.IsNot ? " NOT LIKE " : " LIKE ");
			BuildExpression(precedence, predicate.Expr2);

			if (predicate.Escape != null)
			{
				StringBuilder.Append(" ESCAPE ");
				BuildExpression(predicate.Escape);
			}
		}

		#endregion

		#region BuildExpression

		protected virtual StringBuilder BuildExpression(
			ISqlExpression expr,
			bool           buildTableName,
			bool           checkParentheses,
			string         alias,
			ref bool       addAlias,
			bool           throwExceptionIfTableNotFound = true)
		{
			// TODO: check the necessity.
			//
			expr = SqlOptimizer.ConvertExpression(expr);

			switch (expr.ElementType)
			{
				case QueryElementType.SqlField:
					{
						var field = (SqlField)expr;

						if (buildTableName && field.Table != null)
						{
							//TODO: looks like SqlBuilder is trying to fix issue with bad table mapping from Builder. Merge Tests fails.
							var ts = Statement.SelectQuery?.GetTableSource(field.Table);
							if (ts == null)
							{
								var current = Statement;
								do
								{
									ts = current.GetTableSource(field.Table);
									if (ts != null)
										break;
									current = current.ParentStatement;
								} while (current != null);
							}

							if (ts == null)
							{
								if (field != field.Table.All)
								{
#if DEBUG
									//SqlQuery.GetTableSource(field.Table);
#endif

									if (throwExceptionIfTableNotFound)
										throw new SqlException("Table '{0}' not found.", field.Table);
								}
							}
							else
							{
								var table = GetTableAlias(ts);

								table = table == null ?
									GetPhysicalTableName(field.Table, null, true) :
									Convert(table, ConvertType.NameToQueryTableAlias).ToString();

								if (string.IsNullOrEmpty(table))
									throw new SqlException("Table {0} should have an alias.", field.Table);

								addAlias = alias != field.PhysicalName;

								StringBuilder
									.Append(table)
									.Append('.');
							}
						}

						if (field == field.Table?.All)
						{
							StringBuilder.Append("*");
						}
						else
						{
							StringBuilder.Append(Convert(field.PhysicalName, ConvertType.NameToQueryField));
						}
					}

					break;

				case QueryElementType.Column:
					{
						var column = (SqlColumn)expr;

#if DEBUG
						var sql = Statement.SqlText;
#endif

						ISqlTableSource table;
						var currentStatement = Statement;
						do
						{
							table = currentStatement.GetTableSource(column.Parent);
							if (table != null)
								break;
							currentStatement = currentStatement.ParentStatement;
						} while (currentStatement != null);

						if (table == null)
						{
#if DEBUG
							table = Statement.GetTableSource(column.Parent);
#endif

							throw new SqlException("Table not found for '{0}'.", column);
						}

						var tableAlias = GetTableAlias(table) ?? GetPhysicalTableName(column.Parent, null, true);

						if (string.IsNullOrEmpty(tableAlias))
							throw new SqlException("Table {0} should have an alias.", column.Parent);

						addAlias = alias != column.Alias;

						StringBuilder
							.Append(Convert(tableAlias, ConvertType.NameToQueryTableAlias))
							.Append('.')
							.Append(Convert(column.Alias, ConvertType.NameToQueryField));
					}

					break;

				case QueryElementType.SqlQuery:
					{
						var hasParentheses = checkParentheses && StringBuilder[StringBuilder.Length - 1] == '(';

						if (!hasParentheses)
							StringBuilder.Append("(");
						StringBuilder.AppendLine();

						BuildSqlBuilder((SelectQuery)expr, Indent + 1, BuildStep != Step.FromClause);

						AppendIndent();

						if (!hasParentheses)
							StringBuilder.Append(")");
					}

					break;

				case QueryElementType.SqlValue:
					var sqlval = (SqlValue)expr;
					var dt     = new SqlDataType(sqlval.ValueType);

					BuildValue(dt, sqlval.Value);
					break;

				case QueryElementType.SqlExpression:
					{
						var e = (SqlExpression)expr;

						BuildFormatValues(e.Expr, e.Parameters, () => GetPrecedence(e));
					}

					break;

				case QueryElementType.SqlBinaryExpression:
					BuildBinaryExpression((SqlBinaryExpression)expr);
					break;

				case QueryElementType.SqlFunction:
					BuildFunction((SqlFunction)expr);
					break;

				case QueryElementType.SqlParameter:
					{
						var parm = (SqlParameter)expr;

						if (parm.IsQueryParameter)
						{
							var name = Convert(parm.Name, ConvertType.NameToQueryParameter);

							StringBuilder.Append(name);
						}
						else
						{
							BuildValue(new SqlDataType(parm), parm.Value);
						}
					}

					break;

				case QueryElementType.SqlDataType:
					BuildDataType((SqlDataType)expr, false);
					break;

				case QueryElementType.SearchCondition:
					BuildSearchCondition(expr.Precedence, (SqlSearchCondition)expr);
					break;

				case QueryElementType.SqlTable:
				case QueryElementType.SqlRawSqlTable:
				case QueryElementType.TableSource:
					{
						var table = (ISqlTableSource) expr;
						var tableAlias = GetTableAlias(table) ?? GetPhysicalTableName(table, null, true);
						StringBuilder.Append(tableAlias);
					}

					break;

				default:
					throw new InvalidOperationException($"Unexpected expression type {expr.ElementType}");
			}

			return StringBuilder;
		}

		void BuildFormatValues(string format, IReadOnlyList<ISqlExpression> parameters, Func<int> getPrecedence)
		{
			if (parameters == null || parameters.Count == 0)
				StringBuilder.Append(format);
			else
			{
				StringBuilder s = new StringBuilder();
				var values = new object[parameters.Count];

				for (var i = 0; i < values.Length; i++)
				{
					var value = parameters[i];

					s.Length = 0;
					WithStringBuilder(s, () => BuildExpression(getPrecedence(), value));
					values[i] = s.ToString();
				}

				StringBuilder.AppendFormat(format, values);
			}
		}

		string IdentText(string text, int ident)
		{
			if (text.IsNullOrEmpty())
				return text;

			text = text.Replace("\r", "");

	        var strArray = text.Split('\n');
	        var sb = new StringBuilder();
			for (var i = 0; i < strArray.Length; i++)
			{
				var s = strArray[i];
				sb.Append('\t', ident).Append(s);
				if (i < strArray.Length - 1)
					sb.AppendLine();
			}

			return sb.ToString();
		}

		void BuildExpression(int parentPrecedence, ISqlExpression expr, string alias, ref bool addAlias)
		{
			var wrap = Wrap(GetPrecedence(expr), parentPrecedence);

			if (wrap) StringBuilder.Append('(');
			BuildExpression(expr, true, true, alias, ref addAlias);
			if (wrap) StringBuilder.Append(')');
		}

		protected StringBuilder BuildExpression(ISqlExpression expr)
		{
			var dummy = false;
			return BuildExpression(expr, true, true, null, ref dummy);
		}

		protected void BuildExpression(ISqlExpression expr, bool buildTableName, bool checkParentheses, bool throwExceptionIfTableNotFound = true)
		{
			var dummy = false;
			BuildExpression(expr, buildTableName, checkParentheses, null, ref dummy, throwExceptionIfTableNotFound);
		}

		protected void BuildExpression(int precedence, ISqlExpression expr)
		{
			var dummy = false;
			BuildExpression(precedence, expr, null, ref dummy);
		}

		protected virtual void BuildTypedExpression(SqlDataType dataType, ISqlExpression value)
		{
			StringBuilder.Append("CAST(");
			BuildExpression(value);
			StringBuilder.Append(" AS ");
			BuildDataType(dataType, false);
			StringBuilder.Append(")");
		}

		#endregion

		#region BuildValue

		protected void BuildValue(SqlDataType dataType, object value)
		{
			if (dataType != null)
				ValueToSqlConverter.Convert(StringBuilder, dataType, value);
			else
				ValueToSqlConverter.Convert(StringBuilder, value);
		}

		#endregion

		#region BuildBinaryExpression

		protected virtual void BuildBinaryExpression(SqlBinaryExpression expr)
		{
			BuildBinaryExpression(expr.Operation, expr);
		}

		void BuildBinaryExpression(string op, SqlBinaryExpression expr)
		{
			if (expr.Operation == "*" && expr.Expr1 is SqlValue value)
			{
				if (value.Value is int i && i == -1)
				{
					StringBuilder.Append('-');
					BuildExpression(GetPrecedence(expr), expr.Expr2);
					return;
				}
			}

			BuildExpression(GetPrecedence(expr), expr.Expr1);
			StringBuilder.Append(' ').Append(op).Append(' ');
			BuildExpression(GetPrecedence(expr), expr.Expr2);
		}

		#endregion

		#region BuildFunction

		protected virtual void BuildFunction(SqlFunction func)
		{
			if (func.Name == "CASE")
			{
				StringBuilder.Append(func.Name).AppendLine();

				Indent++;

				var i = 0;

				for (; i < func.Parameters.Length - 1; i += 2)
				{
					AppendIndent().Append("WHEN ");

					var len = StringBuilder.Length;

					BuildExpression(func.Parameters[i]);

					if (SqlExpression.NeedsEqual(func.Parameters[i]))
					{
						StringBuilder.Append(" = ");
						BuildValue(null, true);
					}

					if (StringBuilder.Length - len > 20)
					{
						StringBuilder.AppendLine();
						AppendIndent().Append("\tTHEN ");
					}
					else
						StringBuilder.Append(" THEN ");

					BuildExpression(func.Parameters[i + 1]);
					StringBuilder.AppendLine();
				}

				if (i < func.Parameters.Length)
				{
					AppendIndent().Append("ELSE ");
					BuildExpression(func.Parameters[i]);
					StringBuilder.AppendLine();
				}

				Indent--;

				AppendIndent().Append("END");
			}
			else
				BuildFunction(func.Name, func.Parameters);
		}

		void BuildFunction(string name, ISqlExpression[] exprs)
		{
			StringBuilder.Append(name).Append('(');

			var first = true;

			foreach (var parameter in exprs)
			{
				if (!first)
					StringBuilder.Append(", ");

				BuildExpression(parameter, true, !first || name == "EXISTS");

				first = false;
			}

			StringBuilder.Append(')');
		}

		#endregion

		#region BuildDataType
		protected void BuildDataType(SqlDataType type, bool forCreateTable)
		{
			if (!string.IsNullOrEmpty(type.DbType))
				StringBuilder.Append(type.DbType);
			else
			{
				if (type.DataType == DataType.Undefined)
					// give some hint to user that it is expected situation and he need to fix something on his side
					throw new LinqToDBException("Database type cannot be determined automatically and must be specified explicitly");

				BuildDataTypeFromDataType(type, forCreateTable);
			}
		}

		protected virtual void BuildDataTypeFromDataType(SqlDataType type, bool forCreateTable)
		{
			switch (type.DataType)
			{
				case DataType.Double : StringBuilder.Append("Float");    return;
				case DataType.Single : StringBuilder.Append("Real");     return;
				case DataType.SByte  : StringBuilder.Append("TinyInt");  return;
				case DataType.UInt16 : StringBuilder.Append("Int");      return;
				case DataType.UInt32 : StringBuilder.Append("BigInt");   return;
				case DataType.UInt64 : StringBuilder.Append("Decimal");  return;
				case DataType.Byte   : StringBuilder.Append("TinyInt");  return;
				case DataType.Int16  : StringBuilder.Append("SmallInt"); return;
				case DataType.Int32  : StringBuilder.Append("Int");      return;
				case DataType.Int64  : StringBuilder.Append("BigInt");   return;
				case DataType.Boolean: StringBuilder.Append("Bit");      return;
			}

			StringBuilder.Append(type.DataType);

			if (type.Length > 0)
				StringBuilder.Append('(').Append(type.Length).Append(')');

			if (type.Precision > 0)
				StringBuilder.Append('(').Append(type.Precision).Append(',').Append(type.Scale).Append(')');
		}

		#endregion

		#region GetPrecedence

		static int GetPrecedence(ISqlExpression expr)
		{
			return expr.Precedence;
		}

		protected static int GetPrecedence(ISqlPredicate predicate)
		{
			return predicate.Precedence;
		}

		#endregion

		#endregion

		#region Internal Types

		protected enum Step
		{
			WithClause,
			SelectClause,
			DeleteClause,
			UpdateClause,
			InsertClause,
			FromClause,
			WhereClause,
			GroupByClause,
			HavingClause,
			OrderByClause,
			OffsetLimit
		}

		#endregion

		#region Alternative Builders

		void BuildAliases(string table, List<SqlColumn> columns, string postfix)
		{
			Indent++;

			var first = true;

			foreach (var col in columns)
			{
				if (!first)
					StringBuilder.Append(',').AppendLine();
				first = false;

				AppendIndent().AppendFormat("{0}.{1}", table, Convert(col.Alias, ConvertType.NameToQueryFieldAlias));

				if (postfix != null)
					StringBuilder.Append(postfix);
			}

			Indent--;

			StringBuilder.AppendLine();
		}

		protected void AlternativeBuildSql(bool implementOrderBy, Action buildSql, string emptyOrderByValue)
		{
			var selectQuery = Statement.SelectQuery;
			if (selectQuery != null && NeedSkip(selectQuery))
			{
				SkipAlias = false;

				var aliases  = GetTempAliases(2, "t");
				var rnaliase = GetTempAliases(1, "rn")[0];

				AppendIndent().Append("SELECT *").AppendLine();
				AppendIndent().Append("FROM").    AppendLine();
				AppendIndent().Append("(").       AppendLine();
				Indent++;

				AppendIndent().Append("SELECT").AppendLine();

				Indent++;
				AppendIndent().AppendFormat("{0}.*,", aliases[0]).AppendLine();
				AppendIndent().Append      ("ROW_NUMBER() OVER");

				if (!selectQuery.OrderBy.IsEmpty && !implementOrderBy)
					StringBuilder.Append("()");
				else
				{
					StringBuilder.AppendLine();
					AppendIndent().Append("(").AppendLine();

					Indent++;

					if (selectQuery.OrderBy.IsEmpty)
					{
						AppendIndent().Append("ORDER BY").AppendLine();

						if (selectQuery.Select.Columns.Count > 0)
							BuildAliases(aliases[0], selectQuery.Select.Columns.Take(1).ToList(), null);
						else
							AppendIndent().Append(emptyOrderByValue).AppendLine();
					}
					else
						BuildAlternativeOrderBy(true);

					Indent--;
					AppendIndent().Append(")");
				}

				StringBuilder.Append(" as ").Append(rnaliase).AppendLine();
				Indent--;

				AppendIndent().Append("FROM").AppendLine();
				AppendIndent().Append("(").   AppendLine();

				Indent++;
				buildSql();
				Indent--;

				AppendIndent().AppendFormat(") {0}", aliases[0]).AppendLine();

				Indent--;

				AppendIndent().AppendFormat(") {0}", aliases[1]).AppendLine();
				AppendIndent().Append("WHERE").                  AppendLine();

				Indent++;

				if (NeedTake(selectQuery))
				{
					var expr1 = Add(selectQuery.Select.SkipValue, 1);
					var expr2 = Add<int>(selectQuery.Select.SkipValue, selectQuery.Select.TakeValue);

					if (expr1 is SqlValue value1 && expr2 is SqlValue value2 && Equals(value1.Value, value2.Value))
					{
						AppendIndent().AppendFormat("{0}.{1} = ", aliases[1], rnaliase);
						BuildExpression(expr1);
					}
					else
					{
						AppendIndent().AppendFormat("{0}.{1} BETWEEN ", aliases[1], rnaliase);
						BuildExpression(expr1);
						StringBuilder.Append(" AND ");
						BuildExpression(expr2);
					}
				}
				else
				{
					AppendIndent().AppendFormat("{0}.{1} > ", aliases[1], rnaliase);
					BuildExpression(selectQuery.Select.SkipValue);
				}

				StringBuilder.AppendLine();
				Indent--;
			}
			else
				buildSql();
		}

		protected void AlternativeBuildSql2(Action buildSql)
		{
			var selectQuery = Statement.SelectQuery;
			if (selectQuery == null)
				return;

			var aliases = GetTempAliases(3, "t");

			AppendIndent().Append("SELECT *").AppendLine();
			AppendIndent().Append("FROM").    AppendLine();
			AppendIndent().Append("(").       AppendLine();
			Indent++;

			AppendIndent().Append("SELECT TOP ");
			BuildExpression(selectQuery.Select.TakeValue);
			StringBuilder.Append(" *").   AppendLine();
			AppendIndent().Append("FROM").AppendLine();
			AppendIndent().Append("(").   AppendLine();
			Indent++;

			if (selectQuery.OrderBy.IsEmpty)
			{
				AppendIndent().Append("SELECT TOP ");

				if (selectQuery.Select.SkipValue is SqlParameter p &&
					!p.IsQueryParameter &&
					selectQuery.Select.TakeValue is SqlValue v)
					BuildValue(null, (int)p.Value + (int)v.Value);
				else
					BuildExpression(Add<int>(selectQuery.Select.SkipValue, selectQuery.Select.TakeValue));

				StringBuilder.Append(" *").   AppendLine();
				AppendIndent().Append("FROM").AppendLine();
				AppendIndent().Append("(").   AppendLine();
				Indent++;
			}

			buildSql();

			if (selectQuery.OrderBy.IsEmpty)
			{
				Indent--;
				AppendIndent().AppendFormat(") {0}", aliases[2]).AppendLine();
				AppendIndent().Append("ORDER BY").               AppendLine();
				BuildAliases(aliases[2], selectQuery.Select.Columns, null);
			}

			Indent--;
			AppendIndent().AppendFormat(") {0}", aliases[1]).AppendLine();

			if (selectQuery.OrderBy.IsEmpty)
			{
				AppendIndent().Append("ORDER BY").AppendLine();
				BuildAliases(aliases[1], selectQuery.Select.Columns, " DESC");
			}
			else
			{
				BuildAlternativeOrderBy(false);
			}

			Indent--;
			AppendIndent().AppendFormat(") {0}", aliases[0]).AppendLine();

			if (selectQuery.OrderBy.IsEmpty)
			{
				AppendIndent().Append("ORDER BY").AppendLine();
				BuildAliases(aliases[0], selectQuery.Select.Columns, null);
			}
			else
			{
				BuildAlternativeOrderBy(true);
			}
		}

		void BuildAlternativeOrderBy(bool ascending)
		{
			var selectQuery = Statement.SelectQuery;
			if (selectQuery == null)
				return;

			SkipAlias = false;

			AppendIndent().Append("ORDER BY").AppendLine();

			var obys = GetTempAliases(selectQuery.OrderBy.Items.Count, "oby");

			Indent++;

			for (var i = 0; i < obys.Length; i++)
			{
				AppendIndent().Append(obys[i]);

				if ( ascending &&  selectQuery.OrderBy.Items[i].IsDescending ||
					!ascending && !selectQuery.OrderBy.Items[i].IsDescending)
					StringBuilder.Append(" DESC");

				if (i + 1 < obys.Length)
					StringBuilder.Append(',');

				StringBuilder.AppendLine();
			}

			Indent--;
		}

		protected delegate IEnumerable<SqlColumn> ColumnSelector();

		protected IEnumerable<SqlColumn> AlternativeGetSelectedColumns(SelectQuery selectQuery, ColumnSelector columnSelector)
		{
			foreach (var col in columnSelector())
				yield return col;

			SkipAlias = false;

			var obys = GetTempAliases(selectQuery.OrderBy.Items.Count, "oby");

			for (var i = 0; i < obys.Length; i++)
				yield return new SqlColumn(selectQuery, selectQuery.OrderBy.Items[i].Expression, obys[i]);
		}

		protected static bool IsDateDataType(ISqlExpression expr, string dateName)
		{
			switch (expr.ElementType)
			{
				case QueryElementType.SqlDataType  : return ((SqlDataType)expr).  DataType == DataType.Date;
				case QueryElementType.SqlExpression: return ((SqlExpression)expr).Expr     == dateName;
			}

			return false;
		}

		protected static bool IsTimeDataType(ISqlExpression expr)
		{
			switch (expr.ElementType)
			{
				case QueryElementType.SqlDataType  : return ((SqlDataType)expr).  DataType == DataType.Time;
				case QueryElementType.SqlExpression: return ((SqlExpression)expr).Expr     == "Time";
			}

			return false;
		}

		static bool IsBooleanParameter(ISqlExpression expr, int count, int i)
		{
			if ((i % 2 == 1 || i == count - 1) && expr.SystemType == typeof(bool) || expr.SystemType == typeof(bool?))
			{
				switch (expr.ElementType)
				{
					case QueryElementType.SearchCondition: return true;
				}
			}

			return false;
		}

		protected SqlFunction ConvertFunctionParameters(SqlFunction func)
		{
			if (func.Name == "CASE" &&
				func.Parameters.Select((p, i) => new { p, i }).Any(p => IsBooleanParameter(p.p, func.Parameters.Length, p.i)))
			{
				return new SqlFunction(
					func.SystemType,
					func.Name,
					false,
					func.Precedence,
					func.Parameters.Select((p, i) =>
						IsBooleanParameter(p, func.Parameters.Length, i) ?
							SqlOptimizer.ConvertExpression(new SqlFunction(typeof(bool), "CASE", p, new SqlValue(true), new SqlValue(false))) :
							p
					).ToArray());
			}

			return func;
		}

		#endregion

		#region Helpers

		protected SequenceNameAttribute GetSequenceNameAttribute(SqlTable table, bool throwException)
		{
			var identityField = table.GetIdentityField();

			if (identityField == null)
				if (throwException)
					throw new SqlException("Identity field must be defined for '{0}'.", table.Name);
				else
					return null;

			if (table.ObjectType == null)
				if (throwException)
					throw new SqlException("Sequence name can not be retrieved for the '{0}' table.", table.Name);
				else
					return null;

			var attrs = table.SequenceAttributes;

			if (attrs.IsNullOrEmpty())
				if (throwException)
					throw new SqlException("Sequence name can not be retrieved for the '{0}' table.", table.Name);
				else
					return null;

			SequenceNameAttribute defaultAttr = null;

			foreach (var attr in attrs)
			{
				if (attr.Configuration == Name)
					return attr;

				if (defaultAttr == null && attr.Configuration == null)
					defaultAttr = attr;
			}

			if (defaultAttr == null)
				if (throwException)
					throw new SqlException("Sequence name can not be retrieved for the '{0}' table.", table.Name);
				else
					return null;

			return defaultAttr;
		}

		static bool Wrap(int precedence, int parentPrecedence)
		{
			return
				precedence == 0 ||
				/* maybe it will be no harm to put "<=" here? */
				precedence < parentPrecedence ||
				(precedence == parentPrecedence &&
					(parentPrecedence == Precedence.Subtraction ||
					 parentPrecedence == Precedence.Multiplicative ||
					 parentPrecedence == Precedence.LogicalNegation));
		}

		protected string[] GetTempAliases(int n, string defaultAlias)
		{
			return Statement?.GetTempAliases(n, defaultAlias) ?? Array<string>.Empty;
		}

		protected string GetTableAlias(ISqlTableSource table)
		{
			switch (table.ElementType)
			{
				case QueryElementType.TableSource:
					{
<<<<<<< HEAD
						var ts = (SqlTableSource)table;
						var alias = string.IsNullOrEmpty(ts.Alias) ? GetTableAlias(ts.Source) : ts.Alias;
						return alias != "$" ? alias : null;
					}
				case QueryElementType.SqlTable:
					return ((SqlTable)table).Alias;

				case QueryElementType.SqlCteTable:
					return ((SqlTable)table).Alias;
=======
						var ts    = (SqlTableSource)table;
						var alias = string.IsNullOrEmpty(ts.Alias) ? GetTableAlias(ts.Source) : ts.Alias;
						return alias != "$" && alias != "$F" ? alias : null;
					}
				case QueryElementType.SqlTable        :
				case QueryElementType.SqlCteTable     :
				case QueryElementType.SqlRawSqlTable  :
					{
						var alias = ((SqlTable)table).Alias;
						return alias != "$" && alias != "$F" ? alias : null;
					}	
				case QueryElementType.MergeSourceTable:
					return null;
>>>>>>> 59d87c77

				case QueryElementType.SqlRawSqlTable:
					{
						var ts = Statement.SelectQuery?.GetTableSource(table);
						if (ts == null)
							ts = Statement.GetTableSource(table);
						return ts != null ? GetTableAlias(ts) : ((SqlTable)table).Alias;
					}
				default:
					throw new InvalidOperationException($"Unexpected table type {table.ElementType}");
			}
		}

		protected virtual string GetTableServerName(SqlTable table)
		{
			return table.Server == null ? null : Convert(table.Server, ConvertType.NameToServer).ToString();
		}

		protected virtual string GetTableDatabaseName(SqlTable table)
		{
			return table.Database == null ? null : Convert(table.Database, ConvertType.NameToDatabase).ToString();
		}

		[Obsolete("Use GetTableSchemaName instead.")]
		protected virtual string GetTableOwnerName(SqlTable table)
		{
			return GetTableSchemaName(table);
		}

		protected virtual string GetTableSchemaName(SqlTable table)
		{
			return table.Schema == null ? null : Convert(table.Schema, ConvertType.NameToSchema).ToString();
		}

		protected virtual string GetTablePhysicalName(SqlTable table)
		{
			return table.PhysicalName == null ? null : Convert(table.PhysicalName, ConvertType.NameToQueryTable).ToString();
		}

		string GetPhysicalTableName(ISqlTableSource table, string alias, bool ignoreTableExpression = false)
		{
			switch (table.ElementType)
			{
				case QueryElementType.SqlTable:
					{
						var tbl = (SqlTable)table;

						var server       = GetTableServerName  (tbl);
						var database     = GetTableDatabaseName(tbl);
						var schema       = GetTableSchemaName  (tbl);
						var physicalName = GetTablePhysicalName(tbl);

						var sb = new StringBuilder();

						BuildTableName(sb, server, database, schema, physicalName);

						if (!ignoreTableExpression && tbl.SqlTableType == SqlTableType.Expression)
						{
							var values = new object[2 + (tbl.TableArguments?.Length ?? 0)];

							values[0] = sb.ToString();

							if (alias != null)
								values[1] = Convert(alias, ConvertType.NameToQueryTableAlias);
							else
								values[1] = "";

							for (var i = 2; i < values.Length; i++)
							{
								var value = tbl.TableArguments[i - 2];

								sb.Length = 0;
								WithStringBuilder(sb, () => BuildExpression(Precedence.Primary, value));
								values[i] = sb.ToString();
							}

							sb.Length = 0;
							sb.AppendFormat(tbl.Name, values);
						}

						if (tbl.SqlTableType == SqlTableType.Function)
						{
							sb.Append('(');

							if (tbl.TableArguments != null && tbl.TableArguments.Length > 0)
							{
								var first = true;

								foreach (var arg in tbl.TableArguments)
								{
									if (!first)
										sb.Append(", ");

									WithStringBuilder(sb, () => BuildExpression(arg, true, !first));

									first = false;
								}
							}

							sb.Append(')');
						}

						return sb.ToString();
					}

				case QueryElementType.TableSource:
					return GetPhysicalTableName(((SqlTableSource)table).Source, alias);

				case QueryElementType.SqlCteTable:
				case QueryElementType.SqlRawSqlTable:
					return GetTablePhysicalName((SqlTable)table);

				case QueryElementType.MergeSourceTable:
					return Convert(((SqlMergeSourceTable)table).Name, ConvertType.NameToQueryTable).ToString();

				case QueryElementType.SqlRawSqlTable:
					return GetTablePhysicalName((SqlRawSqlTable)table);

				default:
					throw new InvalidOperationException($"Unexpected table type {table.ElementType}");
			}
		}

		protected StringBuilder AppendIndent()
		{
			if (Indent > 0)
				StringBuilder.Append('\t', Indent);

			return StringBuilder;
		}

		ISqlExpression Add(ISqlExpression expr1, ISqlExpression expr2, Type type)
		{
			return SqlOptimizer.ConvertExpression(new SqlBinaryExpression(type, expr1, "+", expr2, Precedence.Additive));
		}

		protected ISqlExpression Add<T>(ISqlExpression expr1, ISqlExpression expr2)
		{
			return Add(expr1, expr2, typeof(T));
		}

		ISqlExpression Add(ISqlExpression expr1, int value)
		{
			return Add<int>(expr1, new SqlValue(value));
		}

		protected virtual bool IsReserved(string word)
		{
			return ReservedWords.IsReserved(word);
		}

		#endregion

		#region ISqlProvider Members

		public virtual ISqlExpression GetIdentityExpression(SqlTable table)
		{
			return null;
		}

		protected virtual void PrintParameterName(StringBuilder sb, IDbDataParameter parameter)
		{
			if (!parameter.ParameterName.StartsWith("@"))
				sb.Append('@');
			sb.Append(parameter.ParameterName);
		}

		protected virtual string GetTypeName(IDbDataParameter parameter)
		{
			return null;
		}

		protected virtual string GetUdtTypeName(IDbDataParameter parameter)
		{
			return null;
		}

		protected virtual string GetProviderTypeName(IDbDataParameter parameter)
		{
			switch (parameter.DbType)
			{
				case DbType.AnsiString           : return "VarChar";
				case DbType.AnsiStringFixedLength: return "Char";
				case DbType.String               : return "NVarChar";
				case DbType.StringFixedLength    : return "NChar";
				case DbType.Decimal              : return "Decimal";
				case DbType.Binary               : return "Binary";
			}

			return null;
		}

		protected virtual void PrintParameterType(StringBuilder sb, IDbDataParameter parameter)
		{
			var typeName = GetTypeName(parameter);
			if (!string.IsNullOrEmpty(typeName))
				sb.Append(typeName).Append(" -- ");

			var udtTypeName = GetUdtTypeName(parameter);
			if (!string.IsNullOrEmpty(udtTypeName))
				sb.Append(udtTypeName).Append(" -- ");

			var t1 = GetProviderTypeName(parameter);
			var t2 = parameter.DbType.ToString();

			sb.Append(t1);

			if (t1 != null)
			{
				if (parameter.Size > 0)
				{
					if (t1.IndexOf('(') < 0)
						sb.Append('(').Append(parameter.Size).Append(')');
				}
				else if (parameter.Precision > 0)
				{
					if (t1.IndexOf('(') < 0)
						sb.Append('(').Append(parameter.Precision).Append(',').Append(parameter.Scale).Append(')');
				}
				else
				{
					switch (parameter.DbType)
					{
						case DbType.AnsiString           :
						case DbType.AnsiStringFixedLength:
						case DbType.String               :
						case DbType.StringFixedLength    :
							{
								var value = parameter.Value as string;

								if (!string.IsNullOrEmpty(value))
									sb.Append('(').Append(value.Length).Append(')');

								break;
							}
						case DbType.Decimal:
							{
								var value = parameter.Value;

								if (value is decimal dec)
								{
									var d = new SqlDecimal(dec);
									sb.Append('(').Append(d.Precision).Append(',').Append(d.Scale).Append(')');
								}

								break;
							}
						case DbType.Binary:
							{
								if (parameter.Value is byte[] value)
									sb.Append('(').Append(value.Length).Append(')');

								break;
							}
					}
				}
			}

			if (t1 != t2)
				sb.Append(" -- ").Append(t2);
		}

		protected virtual void PrintParameterValue(StringBuilder sb, IDbDataParameter parameter)
		{
			ValueToSqlConverter.Convert(sb, parameter.Value);
		}

		public virtual StringBuilder PrintParameters(StringBuilder sb, IDbDataParameter[] parameters)
		{
			if (parameters != null && parameters.Length > 0)
			{
				foreach (var p in parameters)
				{
					sb.Append("DECLARE ");
					PrintParameterName(sb, p);
					sb.Append(' ');
					PrintParameterType(sb, p);
					sb.AppendLine();

					sb.Append("SET     ");
					PrintParameterName(sb, p);
					sb.Append(" = ");
					if (!ValueToSqlConverter.TryConvert(sb, p.Value))
						sb.Append(p.Value);
					sb.AppendLine();
				}

				sb.AppendLine();
			}

			return sb;
		}

		public string ApplyQueryHints(string sql, List<string> queryHints)
		{
			var sb = new StringBuilder();

			foreach (var hint in queryHints)
				if (hint?.Length >= 2 && hint.StartsWith("**"))
					sb.AppendLine(hint.Substring(2));

			sb.Append(sql);

			foreach (var hint in queryHints)
				if (!(hint?.Length >= 2 && hint.StartsWith("**")))
					sb.AppendLine(hint);

			return sb.ToString();
		}

		public virtual string GetReserveSequenceValuesSql(int count, string sequenceName)
		{
			throw new NotImplementedException();
		}

		public virtual string GetMaxValueSql(EntityDescriptor entity, ColumnDescriptor column)
		{
			var server   = entity.ServerName;
			var database = entity.DatabaseName;
			var schema   = entity.SchemaName;
			var table    = entity.TableName;

			var columnName = Convert(column.ColumnName, ConvertType.NameToQueryField);
			var tableName  = BuildTableName(
				new StringBuilder(),
				server   == null ? null : Convert(server,   ConvertType.NameToServer).    ToString(),
				database == null ? null : Convert(database, ConvertType.NameToDatabase).  ToString(),
				schema   == null ? null : Convert(schema,   ConvertType.NameToSchema).    ToString(),
				table    == null ? null : Convert(table,    ConvertType.NameToQueryTable).ToString())
			.ToString();

			return $"SELECT Max({columnName}) FROM {tableName}";
		}

		private string _name;

		public virtual string Name => _name ?? (_name = GetType().Name.Replace("SqlBuilder", ""));

		#endregion
	}
}<|MERGE_RESOLUTION|>--- conflicted
+++ resolved
@@ -185,16 +185,16 @@
 		{
 			switch (Statement.QueryType)
 			{
-				case QueryType.Select        : BuildSelectQuery           ((SqlSelectStatement)Statement);                                            break;
-				case QueryType.Delete        : BuildDeleteQuery           ((SqlDeleteStatement)Statement);                                            break;
+				case QueryType.Select        : BuildSelectQuery           ((SqlSelectStatement)Statement);                     break;
+				case QueryType.Delete        : BuildDeleteQuery           ((SqlDeleteStatement)Statement);                     break;
 				case QueryType.Update        : BuildUpdateQuery           (Statement, Statement.SelectQuery, ((SqlUpdateStatement)Statement).Update); break;
-				case QueryType.Insert        : BuildInsertQuery           (Statement, ((SqlInsertStatement)Statement).Insert, false);                 break;
-				case QueryType.InsertOrUpdate: BuildInsertOrUpdateQuery   ((SqlInsertOrUpdateStatement)Statement);                                    break;
-				case QueryType.CreateTable   : BuildCreateTableStatement  ((SqlCreateTableStatement)Statement);                                       break;
-				case QueryType.DropTable     : BuildDropTableStatement    ((SqlDropTableStatement)Statement);                                         break;
-				case QueryType.TruncateTable : BuildTruncateTableStatement((SqlTruncateTableStatement)Statement);                                     break;
+				case QueryType.Insert        : BuildInsertQuery           (Statement, ((SqlInsertStatement)Statement).Insert, false); break;
+				case QueryType.InsertOrUpdate: BuildInsertOrUpdateQuery   ((SqlInsertOrUpdateStatement)Statement);             break;
+				case QueryType.CreateTable   : BuildCreateTableStatement  ((SqlCreateTableStatement)Statement);                break;
+				case QueryType.DropTable     : BuildDropTableStatement    ((SqlDropTableStatement)Statement);                  break;
+				case QueryType.TruncateTable : BuildTruncateTableStatement((SqlTruncateTableStatement)Statement);              break;
 				case QueryType.Merge         : BuildMergeStatement        ((SqlMergeStatement)Statement);                                             break;
-				default                      : BuildUnknownQuery();                                                                                   break;
+				default                      : BuildUnknownQuery();        break;
 			}
 		}
 
@@ -1295,23 +1295,23 @@
 			bool? buildAlias = null;
 			switch (table.ElementType)
 			{
-				case QueryElementType.SqlTable        :
-				case QueryElementType.TableSource     :
+				case QueryElementType.SqlTable   :
+				case QueryElementType.TableSource:
 					StringBuilder.Append(GetPhysicalTableName(table, alias));
 					break;
 
-				case QueryElementType.SqlQuery        :
+				case QueryElementType.SqlQuery   :
 					StringBuilder.Append("(").AppendLine();
 					BuildSqlBuilder((SelectQuery)table, Indent + 1, false);
 					AppendIndent().Append(")");
 					break;
 
-				case QueryElementType.SqlCteTable     :
+				case QueryElementType.SqlCteTable  :
 				case QueryElementType.MergeSourceTable:
 					StringBuilder.Append(GetPhysicalTableName(table, alias));
 					break;
 
-				case QueryElementType.SqlRawSqlTable  :
+				case QueryElementType.SqlRawSqlTable :
 
 					var rawSqlTable = (SqlRawSqlTable)table;
 
@@ -1342,7 +1342,7 @@
 
 					break;
 
-				default:
+				default                          :
 					throw new InvalidOperationException($"Unexpected table type {table.ElementType}");
 			}
 
@@ -2563,7 +2563,7 @@
 				case DataType.Boolean: StringBuilder.Append("Bit");      return;
 			}
 
-			StringBuilder.Append(type.DataType);
+				StringBuilder.Append(type.DataType);
 
 			if (type.Length > 0)
 				StringBuilder.Append('(').Append(type.Length).Append(')');
@@ -2976,43 +2976,37 @@
 			{
 				case QueryElementType.TableSource:
 					{
-<<<<<<< HEAD
-						var ts = (SqlTableSource)table;
-						var alias = string.IsNullOrEmpty(ts.Alias) ? GetTableAlias(ts.Source) : ts.Alias;
-						return alias != "$" ? alias : null;
+					var ts    = (SqlTableSource)table;
+					var alias = string.IsNullOrEmpty(ts.Alias) ? GetTableAlias(ts.Source) : ts.Alias;
+						return alias != "$" && alias != "$F" ? alias : null;
 					}
 				case QueryElementType.SqlTable:
-					return ((SqlTable)table).Alias;
-
 				case QueryElementType.SqlCteTable:
-					return ((SqlTable)table).Alias;
-=======
-						var ts    = (SqlTableSource)table;
-						var alias = string.IsNullOrEmpty(ts.Alias) ? GetTableAlias(ts.Source) : ts.Alias;
-						return alias != "$" && alias != "$F" ? alias : null;
-					}
-				case QueryElementType.SqlTable        :
-				case QueryElementType.SqlCteTable     :
-				case QueryElementType.SqlRawSqlTable  :
 					{
 						var alias = ((SqlTable)table).Alias;
 						return alias != "$" && alias != "$F" ? alias : null;
 					}	
-				case QueryElementType.MergeSourceTable:
-					return null;
->>>>>>> 59d87c77
-
 				case QueryElementType.SqlRawSqlTable:
 					{
 						var ts = Statement.SelectQuery?.GetTableSource(table);
 						if (ts == null)
 							ts = Statement.GetTableSource(table);
-						return ts != null ? GetTableAlias(ts) : ((SqlTable)table).Alias;
-					}
+
+						if (ts != null)
+							return GetTableAlias(ts);
+						else
+						{
+							var alias = ((SqlTable)table).Alias;
+							return alias != "$" && alias != "$F" ? alias : null;
+						}
+					}
+				case QueryElementType.MergeSourceTable:
+					return null;
+
 				default:
 					throw new InvalidOperationException($"Unexpected table type {table.ElementType}");
 			}
-		}
+			}
 
 		protected virtual string GetTableServerName(SqlTable table)
 		{
@@ -3115,9 +3109,6 @@
 
 				case QueryElementType.MergeSourceTable:
 					return Convert(((SqlMergeSourceTable)table).Name, ConvertType.NameToQueryTable).ToString();
-
-				case QueryElementType.SqlRawSqlTable:
-					return GetTablePhysicalName((SqlRawSqlTable)table);
 
 				default:
 					throw new InvalidOperationException($"Unexpected table type {table.ElementType}");
