--- conflicted
+++ resolved
@@ -183,7 +183,7 @@
 					}
 				}
 
-				FinalizeBuildQuery(statement);
+				FinalizeBuildQuery(NullabilityContext.GetContext(statement.SelectQuery),  statement);
 			}
 			else
 			{
@@ -197,7 +197,7 @@
 
 		List<Action>? _finalBuilders;
 
-		protected virtual void FinalizeBuildQuery(SqlStatement statement)
+		protected virtual void FinalizeBuildQuery(NullabilityContext nullability, SqlStatement statement)
 		{
 			if (_finalBuilders != null)
 				foreach (var builder in _finalBuilders)
@@ -317,7 +317,7 @@
 			BuildStep = Step.OrderByClause;     BuildOrderByClause(nullability, deleteStatement.SelectQuery);
 			BuildStep = Step.OffsetLimit;       BuildOffsetLimit(nullability, deleteStatement.SelectQuery);
 			BuildStep = Step.Output;            BuildOutputSubclause(nullability, deleteStatement.GetOutputClause());
-			BuildStep = Step.QueryExtensions;   BuildQueryExtensions(deleteStatement);
+			BuildStep = Step.QueryExtensions;   BuildQueryExtensions(nullability, deleteStatement);
 		}
 
 		protected void BuildDeleteQuery2(SqlDeleteStatement deleteStatement)
@@ -365,7 +365,7 @@
 			BuildStep = Step.OrderByClause;   BuildOrderByClause(nullability, selectQuery);
 			BuildStep = Step.OffsetLimit;     BuildOffsetLimit(nullability, selectQuery);
 			BuildStep = Step.Output;          BuildOutputSubclause(nullability, statement.GetOutputClause());
-			BuildStep = Step.QueryExtensions; BuildQueryExtensions(statement);
+			BuildStep = Step.QueryExtensions; BuildQueryExtensions(nullability, statement);
 		}
 
 		protected virtual void BuildSelectQuery(SqlSelectStatement selectStatement)
@@ -390,7 +390,7 @@
 			BuildStep = Step.HavingClause;    BuildHavingClause(nullability, selectStatement.SelectQuery);
 			BuildStep = Step.OrderByClause;   BuildOrderByClause(nullability, selectStatement.SelectQuery);
 			BuildStep = Step.OffsetLimit;     BuildOffsetLimit(nullability, selectStatement.SelectQuery);
-			BuildStep = Step.QueryExtensions; BuildQueryExtensions(selectStatement);
+			BuildStep = Step.QueryExtensions; BuildQueryExtensions(nullability, selectStatement);
 
 			TablePath = tablePath;
 			QueryName = queryName;
@@ -425,7 +425,7 @@
 				BuildStep = Step.HavingClause;    BuildHavingClause(nullability, statement.SelectQuery);
 				BuildStep = Step.OrderByClause;   BuildOrderByClause(nullability, statement.SelectQuery);
 				BuildStep = Step.OffsetLimit;     BuildOffsetLimit(nullability, statement.SelectQuery);
-				BuildStep = Step.QueryExtensions; BuildQueryExtensions(statement);
+				BuildStep = Step.QueryExtensions; BuildQueryExtensions(nullability, statement);
 			}
 
 			if (insertClause.WithIdentity)
@@ -455,7 +455,7 @@
 				BuildStep = Step.HavingClause;    BuildHavingClause(nullability, statement.SelectQuery);
 				BuildStep = Step.OrderByClause;   BuildOrderByClause(nullability, statement.SelectQuery);
 				BuildStep = Step.OffsetLimit;     BuildOffsetLimit(nullability, statement.SelectQuery);
-				BuildStep = Step.QueryExtensions; BuildQueryExtensions(statement);
+				BuildStep = Step.QueryExtensions; BuildQueryExtensions(nullability, statement);
 			}
 
 			if (insertClause.WithIdentity)
@@ -1834,7 +1834,7 @@
 
 					if (buildName && ts.Source is SqlTable { SqlQueryExtensions : not null } t)
 					{
-						BuildTableNameExtensions(t);
+						BuildTableNameExtensions(nullability, t);
 					}
 
 					if (buildName == false)
@@ -1851,15 +1851,15 @@
 
 			if (buildName && buildAlias && ts.Source is SqlTable { SqlQueryExtensions: not null } table)
 			{
-				BuildTableExtensions(table, alias!);
-			}
-		}
-
-		protected virtual void BuildTableExtensions(SqlTable table, string alias)
-		{
-		}
-
-		protected virtual void BuildTableNameExtensions(SqlTable table)
+				BuildTableExtensions(nullability, table, alias!);
+			}
+		}
+
+		protected virtual void BuildTableExtensions(NullabilityContext nullability, SqlTable table, string alias)
+		{
+		}
+
+		protected virtual void BuildTableNameExtensions(NullabilityContext nullability, SqlTable table)
 		{
 		}
 
@@ -1887,11 +1887,13 @@
 		}
 
 		protected void BuildTableExtensions(
+			NullabilityContext nullability, 
 			StringBuilder sb,
 			SqlTable table, string alias,
 			string? prefix, string delimiter, string? suffix)
 		{
 			BuildTableExtensions(
+				nullability,
 				sb,
 				table,  alias,
 				prefix, delimiter, suffix,
@@ -1903,6 +1905,7 @@
 		}
 
 		protected void BuildTableExtensions(
+			NullabilityContext nullability, 
 			StringBuilder sb,
 			SqlTable table, string alias,
 			string? prefix, string delimiter, string? suffix,
@@ -1922,10 +1925,10 @@
 						switch (extensionBuilder)
 						{
 							case ISqlQueryExtensionBuilder queryExtensionBuilder:
-								queryExtensionBuilder.Build(this, sb, ext);
+								queryExtensionBuilder.Build(nullability, this, sb, ext);
 								break;
 							case ISqlTableExtensionBuilder tableExtensionBuilder:
-								tableExtensionBuilder.Build(this, sb, ext, table, alias);
+								tableExtensionBuilder.Build(nullability, this, sb, ext, table, alias);
 								break;
 							default:
 								throw new LinqToDBException($"Type '{ext.BuilderType.FullName}' must implement either '{typeof(ISqlQueryExtensionBuilder).FullName}' or '{typeof(ISqlTableExtensionBuilder).FullName}' interface.");
@@ -1943,6 +1946,7 @@
 		}
 
 		protected void BuildQueryExtensions(
+			NullabilityContext nullability, 
 			StringBuilder sb,
 			List<SqlQueryExtension> sqlQueryExtensions,
 			string? prefix, string delimiter, string? suffix)
@@ -1961,7 +1965,7 @@
 						switch (extensionBuilder)
 						{
 							case ISqlQueryExtensionBuilder queryExtensionBuilder:
-								queryExtensionBuilder.Build(this, sb, ext);
+								queryExtensionBuilder.Build(nullability, this, sb, ext);
 								break;
 							default:
 								throw new LinqToDBException($"Type '{ext.BuilderType.FullName}' must implement either '{typeof(ISqlQueryExtensionBuilder).FullName}' or '{typeof(ISqlTableExtensionBuilder).FullName}' interface.");
@@ -3004,7 +3008,6 @@
 			return StringBuilder;
 		}
 
-<<<<<<< HEAD
 		protected virtual void BuildAnchor(NullabilityContext nullability, SqlAnchor anchor)
 		{
 			var addAlias = false;
@@ -3023,11 +3026,11 @@
 			}
 
 			BuildExpression(nullability, anchor.SqlExpression, false, false, null, ref addAlias, false);
-=======
+		}
+
 		protected virtual bool TryConvertParameterToSql(SqlParameterValue paramValue)
 		{
 			return MappingSchema.TryConvertToSql(StringBuilder, new (paramValue.DbDataType), DataOptions, paramValue.ProviderValue);
->>>>>>> 83486c1a
 		}
 
 		protected virtual void BuildParameter(SqlParameter parameter)
@@ -3123,19 +3126,12 @@
 			StringBuilder.Append(')');
 		}
 
-<<<<<<< HEAD
-		void ISqlBuilder.BuildExpression(NullabilityContext nullability, StringBuilder sb, ISqlExpression expr, bool buildTableName)
+		protected object? BuildExpressionContext;
+
+		void ISqlBuilder.BuildExpression(NullabilityContext nullability, StringBuilder sb, ISqlExpression expr, bool buildTableName, object? context = null)
 		{
 			WithStringBuilder(sb, static ctx => ctx.this_.BuildExpression(ctx.nullability, ctx.expr, ctx.buildTableName, true), (this_: this, nullability, expr, buildTableName));
-=======
-		protected object? BuildExpressionContext;
-
-		void ISqlBuilder.BuildExpression(StringBuilder sb, ISqlExpression expr, bool buildTableName, object? context)
-		{
-			BuildExpressionContext = context;
-			WithStringBuilder(sb, static ctx => ctx.this_.BuildExpression(ctx.expr, ctx.buildTableName, true), (this_: this, expr, buildTableName));
 			BuildExpressionContext = null;
->>>>>>> 83486c1a
 		}
 
 		#endregion
@@ -3896,7 +3892,7 @@
 
 		#region BuildQueryExtensions
 
-		protected virtual void BuildQueryExtensions(SqlStatement statement)
+		protected virtual void BuildQueryExtensions(NullabilityContext nullability, SqlStatement statement)
 		{
 		}
 
