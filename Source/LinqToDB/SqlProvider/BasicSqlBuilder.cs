--- conflicted
+++ resolved
@@ -218,28 +218,28 @@
 
 		protected abstract ISqlBuilder CreateSqlBuilder();
 
-		protected string WithStringBuilderBuildExpression(ISqlExpression expr)
+		protected string WithStringBuilderBuildExpression(NullabilityContext nullability, ISqlExpression expr)
 		{
 			using var sb = Pools.StringBuilder.Allocate();
 
 			var current   = StringBuilder;
 			StringBuilder = sb.Value;
 
-			BuildExpression(expr);
+			BuildExpression(nullability, expr);
 
 			StringBuilder = current;
 
 			return sb.Value.ToString();
 		}
 
-		protected string WithStringBuilderBuildExpression(int precedence, ISqlExpression expr)
+		protected string WithStringBuilderBuildExpression(NullabilityContext nullability, int precedence, ISqlExpression expr)
 		{
 			using var sb = Pools.StringBuilder.Allocate();
 
 			var current   = StringBuilder;
 			StringBuilder = sb.Value;
 
-			BuildExpression(precedence, expr);
+			BuildExpression(nullability, precedence, expr);
 
 			StringBuilder = current;
 
@@ -1299,14 +1299,8 @@
 				var name = WithStringBuilder(
 					static ctx =>
 					{
-<<<<<<< HEAD
-						BuildPhysicalTable(NullabilityContext.NonQuery, createTable.Table!, null);
-						return StringBuilder.ToString();
-					});
-=======
-						ctx.this_.BuildPhysicalTable(ctx.createTable.Table!, null);
+						ctx.this_.BuildPhysicalTable(NullabilityContext.NonQuery, ctx.createTable.Table!, null);
 					}, (this_: this, createTable));
->>>>>>> 675a1c07
 
 				AppendIndent().AppendFormat(createTable.StatementHeader, name);
 			}
@@ -1706,11 +1700,7 @@
 							.ToArray();
 					}
 
-<<<<<<< HEAD
-					BuildFormatValues(nullability, IdentText(rawSqlTable.SQL, multiLine ? Indent + 1 : 0), parameters, () => Precedence.Primary);
-=======
-					BuildFormatValues(IdentText(rawSqlTable.SQL, multiLine ? Indent + 1 : 0), parameters, Precedence.Primary);
->>>>>>> 675a1c07
+					BuildFormatValues(nullability, IdentText(rawSqlTable.SQL, multiLine ? Indent + 1 : 0), parameters, Precedence.Primary);
 
 					if (multiLine)
 						StringBuilder.AppendLine();
@@ -2226,31 +2216,19 @@
 
 			if (SkipFirst && NeedSkip(takeExpr, skipExpr) && SkipFormat != null)
 				StringBuilder.Append(' ').AppendFormat(
-<<<<<<< HEAD
-					SkipFormat, WithStringBuilder(new StringBuilder(), () => BuildExpression(nullability, skipExpr!)));
-=======
-					SkipFormat, WithStringBuilderBuildExpression(skipExpr!));
->>>>>>> 675a1c07
+					SkipFormat, WithStringBuilderBuildExpression(nullability, skipExpr!));
 
 			if (NeedTake(takeExpr) && FirstFormat(selectQuery) != null)
 			{
 				StringBuilder.Append(' ').AppendFormat(
-<<<<<<< HEAD
-					FirstFormat(selectQuery)!, WithStringBuilder(new StringBuilder(), () => BuildExpression(nullability, takeExpr!)));
-=======
-					FirstFormat(selectQuery)!, WithStringBuilderBuildExpression(takeExpr!));
->>>>>>> 675a1c07
+					FirstFormat(selectQuery)!, WithStringBuilderBuildExpression(nullability, takeExpr!));
 
 				BuildTakeHints(selectQuery);
 			}
 
 			if (!SkipFirst && NeedSkip(takeExpr, skipExpr) && SkipFormat != null)
 				StringBuilder.Append(' ').AppendFormat(
-<<<<<<< HEAD
-					SkipFormat, WithStringBuilder(new StringBuilder(), () => BuildExpression(nullability, skipExpr!)));
-=======
-					SkipFormat, WithStringBuilderBuildExpression(skipExpr!));
->>>>>>> 675a1c07
+					SkipFormat, WithStringBuilderBuildExpression(nullability, skipExpr!));
 		}
 
 		protected virtual void BuildTakeHints(SelectQuery selectQuery)
@@ -2279,11 +2257,7 @@
 				if (doSkip && OffsetFirst)
 				{
 					StringBuilder.AppendFormat(
-<<<<<<< HEAD
-						OffsetFormat(selectQuery)!, WithStringBuilder(new StringBuilder(), () => BuildExpression(nullability, skipExpr!)));
-=======
-						OffsetFormat(selectQuery)!, WithStringBuilderBuildExpression(skipExpr!));
->>>>>>> 675a1c07
+						OffsetFormat(selectQuery)!, WithStringBuilderBuildExpression(nullability, skipExpr!));
 
 					if (doTake)
 						StringBuilder.Append(' ');
@@ -2292,11 +2266,7 @@
 				if (doTake)
 				{
 					StringBuilder.AppendFormat(
-<<<<<<< HEAD
-						LimitFormat(selectQuery)!, WithStringBuilder(new StringBuilder(), () => BuildExpression(nullability, takeExpr!)));
-=======
-						LimitFormat(selectQuery)!, WithStringBuilderBuildExpression(takeExpr!));
->>>>>>> 675a1c07
+						LimitFormat(selectQuery)!, WithStringBuilderBuildExpression(nullability, takeExpr!));
 
 					if (doSkip)
 						StringBuilder.Append(' ');
@@ -2304,11 +2274,7 @@
 
 				if (doSkip && !OffsetFirst)
 					StringBuilder.AppendFormat(
-<<<<<<< HEAD
-						OffsetFormat(selectQuery)!, WithStringBuilder(new StringBuilder(), () => BuildExpression(nullability, skipExpr!)));
-=======
-						OffsetFormat(selectQuery)!, WithStringBuilderBuildExpression(skipExpr!));
->>>>>>> 675a1c07
+						OffsetFormat(selectQuery)!, WithStringBuilderBuildExpression(nullability, skipExpr!));
 
 				StringBuilder.AppendLine();
 			}
@@ -2938,11 +2904,7 @@
 						if (e.Expr == "{0}")
 							BuildExpression(nullability, e.Parameters[0], buildTableName, checkParentheses, alias, ref addAlias, throwExceptionIfTableNotFound);
 						else
-<<<<<<< HEAD
-							BuildFormatValues(nullability, e.Expr, e.Parameters, () => GetPrecedence(e));
-=======
-							BuildFormatValues(e.Expr, e.Parameters, GetPrecedence(e));
->>>>>>> 675a1c07
+							BuildFormatValues(nullability, e.Expr, e.Parameters, GetPrecedence(e));
 					}
 
 					break;
@@ -3056,11 +3018,7 @@
 			Convert(StringBuilder, parameter.Name!, ConvertType.NameToQueryParameter);
 		}
 
-<<<<<<< HEAD
-		void BuildFormatValues(NullabilityContext nullability, string format, IReadOnlyList<ISqlExpression>? parameters, Func<int> getPrecedence)
-=======
-		void BuildFormatValues(string format, IReadOnlyList<ISqlExpression>? parameters, int precedence)
->>>>>>> 675a1c07
+		void BuildFormatValues(NullabilityContext nullability, string format, IReadOnlyList<ISqlExpression>? parameters, int precedence)
 		{
 			if (parameters == null || parameters.Count == 0)
 				StringBuilder.Append(format);
@@ -3072,13 +3030,7 @@
 				{
 					var value = parameters[i];
 
-<<<<<<< HEAD
-					s.Length = 0;
-					WithStringBuilder(s, () => BuildExpression(nullability, getPrecedence(), value));
-					values[i] = s.ToString();
-=======
-					values[i] = WithStringBuilderBuildExpression(precedence, value);
->>>>>>> 675a1c07
+					values[i] = WithStringBuilderBuildExpression(nullability, precedence, value);
 				}
 
 				StringBuilder.AppendFormat(format, values);
@@ -3156,11 +3108,7 @@
 
 		void ISqlBuilder.BuildExpression(NullabilityContext nullability, StringBuilder sb, ISqlExpression expr, bool buildTableName)
 		{
-<<<<<<< HEAD
-			WithStringBuilder(sb, () => BuildExpression(nullability, expr, buildTableName, true));
-=======
-			WithStringBuilder(sb, static ctx => ctx.this_.BuildExpression(ctx.expr, ctx.buildTableName, true), (this_: this, expr, buildTableName));
->>>>>>> 675a1c07
+			WithStringBuilder(sb, static ctx => ctx.this_.BuildExpression(ctx.nullability, ctx.expr, ctx.buildTableName, true), (this_: this, nullability, expr, buildTableName));
 		}
 
 		#endregion
@@ -3558,13 +3506,7 @@
 							{
 								var value = tbl.TableArguments![i - 2];
 
-<<<<<<< HEAD
-								sb.Length = 0;
-								WithStringBuilder(sb, () => BuildExpression(nullability, Precedence.Primary, value));
-								values[i] = sb.ToString();
-=======
-								values[i] = WithStringBuilderBuildExpression(Precedence.Primary, value);
->>>>>>> 675a1c07
+								values[i] = WithStringBuilderBuildExpression(nullability, Precedence.Primary, value);
 							}
 
 							sb.Value.Length = 0;
@@ -3583,11 +3525,7 @@
 									if (!first)
 										sb.Value.Append(InlineComma);
 
-<<<<<<< HEAD
-									WithStringBuilder(sb, () => BuildExpression(nullability, arg, true, !first));
-=======
-									WithStringBuilder(sb.Value, static ctx => ctx.this_.BuildExpression(ctx.arg, true, !ctx.first), (this_: this, arg, first));
->>>>>>> 675a1c07
+									WithStringBuilder(sb.Value, static ctx => ctx.this_.BuildExpression(ctx.nullability, ctx.arg, true, !ctx.first), (this_: this, nullability, arg, first));
 
 									first = false;
 								}
