﻿using System;
using System.Collections;
using System.Collections.Generic;
using System.Data;
using System.Data.SqlTypes;
using System.Linq;
using System.Text;
using System.Text.RegularExpressions;

namespace LinqToDB.SqlProvider
{
	using Common;
	using Mapping;
	using SqlQuery;

	public abstract partial class BasicSqlBuilder : ISqlBuilder
	{
		#region Init

		protected BasicSqlBuilder(MappingSchema mappingSchema, ISqlOptimizer sqlOptimizer, SqlProviderFlags sqlProviderFlags)
		{
			MappingSchema       = mappingSchema;
			SqlOptimizer        = sqlOptimizer;
			SqlProviderFlags    = sqlProviderFlags;
		}

		protected SqlStatement           Statement = null!;
		protected readonly MappingSchema MappingSchema;
		protected int                    Indent;
		protected Step                   BuildStep;
		protected ISqlOptimizer          SqlOptimizer;
		protected SqlProviderFlags       SqlProviderFlags;
		protected ValueToSqlConverter    ValueToSqlConverter => MappingSchema.ValueToSqlConverter;
		protected StringBuilder          StringBuilder = null!;
		protected bool                   SkipAlias;

		#endregion

		#region Support Flags

		public virtual bool IsNestedJoinSupported           => true;
		public virtual bool IsNestedJoinParenthesisRequired => false;

		/// <summary>
		/// True if it is needed to wrap join condition with ()
		/// </summary>
		/// <example>
		/// <code>
		/// INNER JOIN Table2 t2 ON (t1.Value = t2.Value)
		/// </code>
		/// </example>
		public virtual bool WrapJoinCondition => false;

		protected virtual bool CanSkipRootAliases(SqlStatement statement) => true;

		#endregion

		#region CommandCount

		public virtual int CommandCount(SqlStatement statement)
		{
			return 1;
		}

		#endregion

		#region BuildSql

		public void BuildSql(int commandNumber, SqlStatement statement, StringBuilder sb, int startIndent = 0)
		{
			BuildSql(commandNumber, statement, sb, startIndent, !Configuration.Sql.GenerateFinalAliases && CanSkipRootAliases(statement));
		}

		protected virtual void BuildSetOperation(SetOperation operation, StringBuilder sb)
		{
			switch (operation)
			{
				case SetOperation.Union:
					sb.Append("UNION");
					break;
				case SetOperation.UnionAll:
					sb.Append("UNION ALL");
					break;
				case SetOperation.Except:
					sb.Append("EXCEPT");
					break;
				case SetOperation.ExceptAll:
					sb.Append("EXCEPT ALL");
					break;
				case SetOperation.Intersect:
					sb.Append("INTERSECT");
					break;
				case SetOperation.IntersectAll:
					sb.Append("INTERSECT ALL");
					break;
				default:
					throw new ArgumentOutOfRangeException(nameof(operation), operation, null);
			}
		}

		protected virtual void BuildSql(int commandNumber, SqlStatement statement, StringBuilder sb, int indent, bool skipAlias)
		{
			Statement     = statement;
			StringBuilder = sb;
			Indent        = indent;
			SkipAlias     = skipAlias;

			if (commandNumber == 0)
			{
				BuildSql();

				if (Statement.SelectQuery != null && Statement.SelectQuery.HasSetOperators)
				{
					foreach (var union in Statement.SelectQuery.SetOperators)
					{
						AppendIndent();
						BuildSetOperation(union.Operation, sb);
						sb.AppendLine();

						((BasicSqlBuilder)CreateSqlBuilder()).BuildSql(commandNumber,
							new SqlSelectStatement(union.SelectQuery) { ParentStatement = statement }, sb, indent,
							skipAlias);
					}
				}
			}
			else
			{
				BuildCommand(statement, commandNumber);
			}
		}

		protected virtual void BuildCommand(SqlStatement statement, int commandNumber)
		{
		}

		#endregion

		#region Overrides

		protected virtual void BuildSqlBuilder(SelectQuery selectQuery, int indent, bool skipAlias)
		{
			if (!SqlProviderFlags.GetIsSkipSupportedFlag(selectQuery)
				&& selectQuery.Select.SkipValue != null)
				throw new SqlException("Skip for subqueries is not supported by the '{0}' provider.", Name);

			if (!SqlProviderFlags.IsTakeSupported && selectQuery.Select.TakeValue != null)
				throw new SqlException("Take for subqueries is not supported by the '{0}' provider.", Name);

			((BasicSqlBuilder)CreateSqlBuilder()).BuildSql(0,
				new SqlSelectStatement(selectQuery) { ParentStatement = Statement }, StringBuilder, indent, skipAlias);
		}

		protected abstract ISqlBuilder CreateSqlBuilder();

		protected T WithStringBuilder<T>(StringBuilder sb, Func<T> func)
		{
			var current = StringBuilder;

			StringBuilder = sb;

			var ret = func();

			StringBuilder = current;

			return ret;
		}

		void WithStringBuilder(StringBuilder sb, Action func)
		{
			var current = StringBuilder;

			StringBuilder = sb;

			func();

			StringBuilder = current;
		}

		protected virtual bool ParenthesizeJoin(List<SqlJoinedTable> joins)
		{
			return false;
		}

		protected virtual void BuildSql()
		{
			switch (Statement.QueryType)
			{
				case QueryType.Select        : BuildSelectQuery           ((SqlSelectStatement)Statement);                                             break;
				case QueryType.Delete        : BuildDeleteQuery           ((SqlDeleteStatement)Statement);                                             break;
				case QueryType.Update        : BuildUpdateQuery           (Statement, Statement.SelectQuery!, ((SqlUpdateStatement)Statement).Update); break;
				case QueryType.Insert        : BuildInsertQuery           (Statement, ((SqlInsertStatement)Statement).Insert, false);                  break;
				case QueryType.InsertOrUpdate: BuildInsertOrUpdateQuery   ((SqlInsertOrUpdateStatement)Statement);                                     break;
				case QueryType.CreateTable   : BuildCreateTableStatement  ((SqlCreateTableStatement)Statement);                                        break;
				case QueryType.DropTable     : BuildDropTableStatement    ((SqlDropTableStatement)Statement);                                          break;
				case QueryType.TruncateTable : BuildTruncateTableStatement((SqlTruncateTableStatement)Statement);                                      break;
				case QueryType.Merge         : BuildMergeStatement        ((SqlMergeStatement)Statement);                                              break;
				default                      : BuildUnknownQuery();                                                                                    break;
			}
		}

		protected virtual void BuildDeleteQuery(SqlDeleteStatement deleteStatement)
		{
			BuildStep = Step.WithClause;    BuildWithClause(deleteStatement.With);
			BuildStep = Step.DeleteClause;  BuildDeleteClause(deleteStatement);
			BuildStep = Step.FromClause;    BuildFromClause(Statement, deleteStatement.SelectQuery);
			BuildStep = Step.WhereClause;   BuildWhereClause(deleteStatement.SelectQuery);
			BuildStep = Step.GroupByClause; BuildGroupByClause(deleteStatement.SelectQuery);
			BuildStep = Step.HavingClause;  BuildHavingClause(deleteStatement.SelectQuery);
			BuildStep = Step.OrderByClause; BuildOrderByClause(deleteStatement.SelectQuery);
			BuildStep = Step.OffsetLimit;   BuildOffsetLimit(deleteStatement.SelectQuery);
		}

		protected void BuildDeleteQuery2(SqlDeleteStatement deleteStatement)
		{
			BuildStep = Step.DeleteClause; BuildDeleteClause(deleteStatement);

			while (StringBuilder[StringBuilder.Length - 1] == ' ')
				StringBuilder.Length--;

			StringBuilder.AppendLine();
			AppendIndent().AppendLine("(");

			++Indent;

			var selectStatement = new SqlSelectStatement(deleteStatement.SelectQuery)
				{ ParentStatement = deleteStatement, With = deleteStatement.GetWithClause() };

			((BasicSqlBuilder)CreateSqlBuilder()).BuildSql(0, selectStatement, StringBuilder, Indent);

			--Indent;

			AppendIndent().AppendLine(")");

		}

		protected virtual void BuildUpdateQuery(SqlStatement statement, SelectQuery selectQuery, SqlUpdateClause updateClause)
		{
			BuildStep = Step.WithClause;    BuildWithClause(statement.GetWithClause());
			BuildStep = Step.UpdateClause;  BuildUpdateClause(Statement, selectQuery, updateClause);

			if (SqlProviderFlags.IsUpdateFromSupported)
				{BuildStep = Step.FromClause;    BuildFromClause(Statement, selectQuery);}

			BuildStep = Step.WhereClause;   BuildWhereClause(selectQuery);
			BuildStep = Step.GroupByClause; BuildGroupByClause(selectQuery);
			BuildStep = Step.HavingClause;  BuildHavingClause(selectQuery);
			BuildStep = Step.OrderByClause; BuildOrderByClause(selectQuery);
			BuildStep = Step.OffsetLimit;   BuildOffsetLimit(selectQuery);
		}

		protected virtual void BuildSelectQuery(SqlSelectStatement selectStatement)
		{
			BuildStep = Step.WithClause;    BuildWithClause(selectStatement.With);
			BuildStep = Step.SelectClause;  BuildSelectClause(selectStatement.SelectQuery);
			BuildStep = Step.FromClause;    BuildFromClause(selectStatement, selectStatement.SelectQuery);
			BuildStep = Step.WhereClause;   BuildWhereClause(selectStatement.SelectQuery);
			BuildStep = Step.GroupByClause; BuildGroupByClause(selectStatement.SelectQuery);
			BuildStep = Step.HavingClause;  BuildHavingClause(selectStatement.SelectQuery);
			BuildStep = Step.OrderByClause; BuildOrderByClause(selectStatement.SelectQuery);
			BuildStep = Step.OffsetLimit;   BuildOffsetLimit(selectStatement.SelectQuery);
		}

		protected virtual void BuildCteBody(SelectQuery selectQuery)
		{
			((BasicSqlBuilder)CreateSqlBuilder()).BuildSql(0, new SqlSelectStatement(selectQuery), StringBuilder, Indent, SkipAlias);
		}

		protected virtual void BuildInsertQuery(SqlStatement statement, SqlInsertClause insertClause, bool addAlias)
		{
			BuildStep = Step.WithClause;   BuildWithClause(statement.GetWithClause());
			BuildStep = Step.InsertClause; BuildInsertClause(statement, insertClause, addAlias);

			if (statement.QueryType == QueryType.Insert && statement.SelectQuery!.From.Tables.Count != 0)
			{
				BuildStep = Step.SelectClause;  BuildSelectClause(statement.SelectQuery);
				BuildStep = Step.FromClause;    BuildFromClause(statement, statement.SelectQuery);
				BuildStep = Step.WhereClause;   BuildWhereClause(statement.SelectQuery);
				BuildStep = Step.GroupByClause; BuildGroupByClause(statement.SelectQuery);
				BuildStep = Step.HavingClause;  BuildHavingClause(statement.SelectQuery);
				BuildStep = Step.OrderByClause; BuildOrderByClause(statement.SelectQuery);
				BuildStep = Step.OffsetLimit;   BuildOffsetLimit(statement.SelectQuery);
			}

			if (insertClause.WithIdentity)
				BuildGetIdentity(insertClause);
			else
			{
				BuildReturningSubclause(statement);
			}
		}

		protected void BuildInsertQuery2(SqlStatement statement, SqlInsertClause insertClause, bool addAlias)
		{
			BuildStep = Step.InsertClause;
			BuildInsertClause(statement, insertClause, addAlias);

			AppendIndent().AppendLine("SELECT * FROM");
			AppendIndent().AppendLine("(");

			++Indent;

			BuildStep = Step.WithClause;   BuildWithClause(statement.GetWithClause());

			if (statement.QueryType == QueryType.Insert && statement.SelectQuery!.From.Tables.Count != 0)
			{
				BuildStep = Step.SelectClause;  BuildSelectClause(statement.SelectQuery);
				BuildStep = Step.FromClause;    BuildFromClause(statement, statement.SelectQuery);
				BuildStep = Step.WhereClause;   BuildWhereClause(statement.SelectQuery);
				BuildStep = Step.GroupByClause; BuildGroupByClause(statement.SelectQuery);
				BuildStep = Step.HavingClause;  BuildHavingClause(statement.SelectQuery);
				BuildStep = Step.OrderByClause; BuildOrderByClause(statement.SelectQuery);
				BuildStep = Step.OffsetLimit;   BuildOffsetLimit(statement.SelectQuery);
			}

			if (insertClause.WithIdentity)
				BuildGetIdentity(insertClause);
			else
				BuildReturningSubclause(statement);

			--Indent;
			AppendIndent().AppendLine(")");
		}

		protected virtual void BuildUnknownQuery()
		{
			throw new SqlException("Unknown query type '{0}'.", Statement.QueryType);
		}

		public virtual StringBuilder ConvertTableName(StringBuilder sb, string? server, string? database, string? schema, string table)
		{
			if (server   != null) server   = Convert(server,   ConvertType.NameToServer);
			if (database != null) database = Convert(database, ConvertType.NameToDatabase);
			if (schema   != null) schema   = Convert(schema,   ConvertType.NameToSchema);
								  table    = Convert(table,    ConvertType.NameToQueryTable);

			return BuildTableName(sb, server, database, schema, table);
		}

		public virtual StringBuilder BuildTableName(StringBuilder sb,
			string? server,
			string? database,
			string? schema,
			string table)
		{
			if (table == null) throw new ArgumentNullException(nameof(table));

			if (database != null && database.Length == 0) database = null;
			if (schema   != null && schema.  Length == 0) schema   = null;

			if (database != null)
			{
				if (schema == null) sb.Append(database).Append("..");
				else                sb.Append(database).Append(".").Append(schema).Append(".");
			}
			else if (schema != null) sb.Append(schema).Append(".");

			return sb.Append(table);
		}

		public virtual string Convert(string value, ConvertType convertType)
		{
			return value;
		}

		#endregion

		#region Build CTE

		protected virtual bool IsRecursiveCteKeywordRequired => false;

		protected virtual void BuildWithClause(SqlWithClause? with)
		{
			if (with == null || with.Clauses.Count == 0)
				return;

			var first = true;

			foreach (var cte in with.Clauses)
			{
				if (first)
				{
					AppendIndent();
					StringBuilder.Append("WITH ");

					if (IsRecursiveCteKeywordRequired && with.Clauses.Any(c => c.IsRecursive))
						StringBuilder.Append("RECURSIVE ");

					first = false;
				}
				else
				{
					StringBuilder.Append(',').AppendLine();
					AppendIndent();
				}

				ConvertTableName(StringBuilder, null, null, null, cte.Name!);

				if (cte.Fields!.Length > 3)
				{
					StringBuilder.AppendLine();
					AppendIndent(); StringBuilder.AppendLine("(");
					++Indent;

					var firstField = true;
					foreach (var field in cte.Fields)
					{
						if (!firstField)
							StringBuilder.AppendLine(",");
						firstField = false;
						AppendIndent();
						StringBuilder.Append(Convert(field.PhysicalName, ConvertType.NameToQueryField));
					}

					--Indent;
					StringBuilder.AppendLine();
					AppendIndent(); StringBuilder.AppendLine(")");
				}
				else if (cte.Fields.Length > 0)
				{
					StringBuilder.Append(" (");

					var firstField = true;
					foreach (var field in cte.Fields)
					{
						if (!firstField)
							StringBuilder.Append(", ");
						firstField = false;
						StringBuilder.Append(Convert(field.PhysicalName, ConvertType.NameToQueryField));
					}
					StringBuilder.AppendLine(")");
				}
				else
				{
					StringBuilder.Append(' ');
				}

				AppendIndent();
				StringBuilder.AppendLine("AS");
				AppendIndent();
				StringBuilder.AppendLine("(");

				Indent++;

				BuildCteBody(cte.Body!);

				Indent--;

				AppendIndent();
				StringBuilder.Append(")");
			}

			StringBuilder.AppendLine();
		}

		#endregion

		#region Build Select

		protected virtual void BuildSelectClause(SelectQuery selectQuery)
		{
			AppendIndent();
			StringBuilder.Append("SELECT");

			if (selectQuery.Select.IsDistinct)
				StringBuilder.Append(" DISTINCT");

			BuildSkipFirst(selectQuery);

			StringBuilder.AppendLine();
			BuildColumns(selectQuery);
		}

		protected virtual IEnumerable<SqlColumn> GetSelectedColumns(SelectQuery selectQuery)
		{
			return selectQuery.Select.Columns;
		}

		protected virtual void BuildColumns(SelectQuery selectQuery)
		{
			Indent++;

			var first = true;

			foreach (var col in GetSelectedColumns(selectQuery))
			{
				if (!first)
					StringBuilder.Append(',').AppendLine();
				first = false;

				var addAlias = true;

				AppendIndent();
				BuildColumnExpression(selectQuery, col.Expression, col.Alias, ref addAlias);

				if (!SkipAlias && addAlias && !col.Alias.IsNullOrEmpty())
					StringBuilder.Append(" as ").Append(Convert(col.Alias!, ConvertType.NameToQueryFieldAlias));
			}

			if (first)
				AppendIndent().Append("*");

			Indent--;

			StringBuilder.AppendLine();
		}

		protected virtual void BuildColumnExpression(SelectQuery? selectQuery, ISqlExpression expr, string? alias, ref bool addAlias)
		{
			BuildExpression(expr, true, true, alias, ref addAlias, true);
		}

		#endregion

		#region Build Delete

		protected virtual void BuildDeleteClause(SqlDeleteStatement deleteStatement)
		{
			AppendIndent();
			StringBuilder.Append("DELETE");
			BuildSkipFirst(deleteStatement.SelectQuery);
			StringBuilder.Append(" ");
		}

		#endregion

		#region Build Update

		protected virtual void BuildUpdateClause(SqlStatement statement, SelectQuery selectQuery, SqlUpdateClause updateClause)
		{
			BuildUpdateTable(selectQuery, updateClause);
			BuildUpdateSet  (selectQuery, updateClause);
		}

		protected virtual void BuildUpdateTable(SelectQuery selectQuery, SqlUpdateClause updateClause)
		{
			AppendIndent().Append("UPDATE");

			BuildSkipFirst(selectQuery);

			StringBuilder.AppendLine().Append('\t');
			BuildUpdateTableName(selectQuery, updateClause);
			StringBuilder.AppendLine();
		}

		protected virtual void BuildUpdateTableName(SelectQuery selectQuery, SqlUpdateClause updateClause)
		{
			if (updateClause.Table != null && (selectQuery.From.Tables.Count == 0 || updateClause.Table != selectQuery.From.Tables[0].Source))
			{
				BuildPhysicalTable(updateClause.Table, null);
			}
			else
			{
				if (selectQuery.From.Tables[0].Source is SelectQuery)
					StringBuilder.Length--;

				BuildTableName(selectQuery.From.Tables[0], true, true);
			}
		}

		protected virtual void BuildUpdateSet(SelectQuery? selectQuery, SqlUpdateClause updateClause)
		{
			AppendIndent()
				.AppendLine("SET");

			Indent++;

			var first = true;

			foreach (var expr in updateClause.Items)
			{
				if (!first)
					StringBuilder.Append(',').AppendLine();
				first = false;

				AppendIndent();

				BuildExpression(expr.Column, SqlProviderFlags.IsUpdateSetTableAliasSupported, true, false);
				StringBuilder.Append(" = ");

				var addAlias = false;

				BuildColumnExpression(selectQuery, expr.Expression!, null, ref addAlias);
			}

			Indent--;

			StringBuilder.AppendLine();
		}

		#endregion

		#region Build Insert

		protected void BuildInsertClause(SqlStatement statement, SqlInsertClause insertClause, bool addAlias)
		{
			BuildInsertClause(statement, insertClause, "INSERT INTO ", true, addAlias);
		}

		protected virtual void BuildEmptyInsert(SqlInsertClause insertClause)
		{
			StringBuilder.AppendLine("DEFAULT VALUES");
		}

		protected virtual void BuildOutputSubclause(SqlStatement statement, SqlInsertClause insertClause)
		{
		}

<<<<<<< HEAD
		protected virtual void BuildReturningSubclause(SqlStatement statement)
		{
		}

		internal virtual void BuildInsertClauseHelper(SqlStatement statement, StringBuilder sb)
		{
			Statement     = statement;
			StringBuilder = sb;
			BuildInsertClause(statement, statement.RequireInsertClause(), null, false, false);
		}

		protected virtual void BuildInsertClause(SqlStatement statement, SqlInsertClause insertClause, string insertText, bool appendTableName, bool addAlias)
=======
		protected virtual void BuildInsertClause(SqlStatement statement, SqlInsertClause insertClause, string? insertText, bool appendTableName, bool addAlias)
>>>>>>> 00fed8d0
		{
			AppendIndent().Append(insertText);

			if (appendTableName)
			{
				BuildPhysicalTable(insertClause.Into!, null);

				if (addAlias)
				{
					var ts = Statement.SelectQuery!.GetTableSource(insertClause.Into!);
					var alias = GetTableAlias(ts!);
					if (alias != null)
					{
						StringBuilder
							.Append(" AS ")
							.Append(Convert(alias, ConvertType.NameToQueryTableAlias));
					}
				}
			}

			if (insertClause.Items.Count == 0)
			{
				StringBuilder.Append(' ');

				BuildOutputSubclause(statement, insertClause);

				BuildEmptyInsert(insertClause);
			}
			else
			{
				StringBuilder.AppendLine();

				AppendIndent().AppendLine("(");

				Indent++;

				var first = true;

				foreach (var expr in insertClause.Items)
				{
					if (!first)
						StringBuilder.Append(',').AppendLine();
					first = false;

					AppendIndent();
					BuildExpression(expr.Column, false, true);
				}

				Indent--;

				StringBuilder.AppendLine();
				AppendIndent().AppendLine(")");

				BuildOutputSubclause(statement, insertClause);

				if (statement.QueryType == QueryType.InsertOrUpdate || statement.EnsureQuery().From.Tables.Count == 0)
				{
					AppendIndent().AppendLine("VALUES");
					AppendIndent().AppendLine("(");

					Indent++;

					first = true;

					foreach (var expr in insertClause.Items)
					{
						if (!first)
							StringBuilder.Append(',').AppendLine();
						first = false;

						AppendIndent();
						BuildExpression(expr.Expression!);
					}

					Indent--;

					StringBuilder.AppendLine();
					AppendIndent().AppendLine(")");
				}
			}
		}

		protected virtual void BuildGetIdentity(SqlInsertClause insertClause)
		{
			//throw new SqlException("Insert with identity is not supported by the '{0}' sql provider.", Name);
		}

		#endregion

		#region Build InsertOrUpdate

		protected virtual void BuildInsertOrUpdateQuery(SqlInsertOrUpdateStatement insertOrUpdate)
		{
			throw new SqlException("InsertOrUpdate query type is not supported by {0} provider.", Name);
		}

		protected virtual void BuildInsertOrUpdateQueryAsMerge(SqlInsertOrUpdateStatement insertOrUpdate, string? fromDummyTable)
		{
			SkipAlias = false;

			var table       = insertOrUpdate.Insert.Into;
			var targetAlias = Convert(insertOrUpdate.SelectQuery.From.Tables[0].Alias!, ConvertType.NameToQueryTableAlias);
			var sourceAlias = Convert(GetTempAliases(1, "s")[0],        ConvertType.NameToQueryTableAlias);
			var keys        = insertOrUpdate.Update.Keys;

			AppendIndent().Append("MERGE INTO ");
			BuildPhysicalTable(table!, null);
			StringBuilder.Append(' ').AppendLine(targetAlias);

			AppendIndent().Append("USING (SELECT ");

			ExtractMergeParametersIfCannotCombine(insertOrUpdate, keys);

			for (var i = 0; i < keys.Count; i++)
			{
				BuildExpression(keys[i].Expression!, false, false);
				StringBuilder.Append(" AS ");
				BuildExpression(keys[i].Column, false, false);

				if (i + 1 < keys.Count)
					StringBuilder.Append(", ");
			}

			if (!string.IsNullOrEmpty(fromDummyTable))
				StringBuilder.Append(' ').Append(fromDummyTable);

			StringBuilder.Append(") ").Append(sourceAlias).AppendLine(" ON");

			AppendIndent().AppendLine("(");

			Indent++;

			for (var i = 0; i < keys.Count; i++)
			{
				var key = keys[i];

				AppendIndent();

				if (key.Column.CanBeNull)
				{
					StringBuilder.Append("(");

					StringBuilder.Append(targetAlias).Append('.');
					BuildExpression(key.Column, false, false);
					StringBuilder.Append(" IS NULL AND ");

					StringBuilder.Append(sourceAlias).Append('.');
					BuildExpression(key.Column, false, false);
					StringBuilder.Append(" IS NULL OR ");
				}

				StringBuilder.Append(targetAlias).Append('.');
				BuildExpression(key.Column, false, false);

				StringBuilder.Append(" = ").Append(sourceAlias).Append('.');
				BuildExpression(key.Column, false, false);

				if (key.Column.CanBeNull)
					StringBuilder.Append(")");

				if (i + 1 < keys.Count)
					StringBuilder.Append(" AND");

				StringBuilder.AppendLine();
			}

			Indent--;

			AppendIndent().AppendLine(")");

			if (insertOrUpdate.Update.Items.Count > 0)
			{
				AppendIndent().AppendLine("WHEN MATCHED THEN");

				Indent++;
				AppendIndent().AppendLine("UPDATE ");
				BuildUpdateSet(insertOrUpdate.SelectQuery, insertOrUpdate.Update);
				Indent--;
			}

			AppendIndent().AppendLine("WHEN NOT MATCHED THEN");

			Indent++;
			BuildInsertClause(insertOrUpdate, insertOrUpdate.Insert, "INSERT", false, false);
			Indent--;

			while (EndLine.Contains(StringBuilder[StringBuilder.Length - 1]))
				StringBuilder.Length--;
		}

		protected void ExtractMergeParametersIfCannotCombine(SqlInsertOrUpdateStatement insertOrUpdate, List<SqlSetExpression> keys)
		{
			if (!SqlProviderFlags.CanCombineParameters)
			{
				insertOrUpdate.Parameters.Clear();

				for (var i = 0; i < keys.Count; i++)
					ExtractParameters(insertOrUpdate, keys[i].Expression!);

				foreach (var expr in insertOrUpdate.Update.Items)
					ExtractParameters(insertOrUpdate, expr.Expression!);

				foreach (var expr in insertOrUpdate.Insert.Items)
					ExtractParameters(insertOrUpdate, expr.Expression!);

				if (insertOrUpdate.Parameters.Count > 0)
					insertOrUpdate.IsParameterDependent = true;
			}
		}

		private void ExtractParameters(SqlStatement statement, ISqlExpression expression)
		{
			new QueryVisitor().Visit(expression, e =>
			{
				switch (e.ElementType)
				{
					case QueryElementType.SqlParameter:
						{
							var p = (SqlParameter)e;

							if (p.IsQueryParameter)
								statement.Parameters.Add(p);
						}

						break;
				}
			});
		}

		protected static readonly char[] EndLine = { ' ', '\r', '\n' };

		protected void BuildInsertOrUpdateQueryAsUpdateInsert(SqlInsertOrUpdateStatement insertOrUpdate)
		{
			AppendIndent().AppendLine("BEGIN TRAN").AppendLine();

			var buildUpdate = insertOrUpdate.Update.Items.Count > 0;
			if (buildUpdate)
			{
				BuildUpdateQuery(insertOrUpdate, insertOrUpdate.SelectQuery, insertOrUpdate.Update);
			}
			else
			{
				AppendIndent().AppendLine("IF NOT EXISTS(");
				Indent++;
				AppendIndent().AppendLine("SELECT 1 ");
				BuildFromClause(insertOrUpdate, insertOrUpdate.SelectQuery);
			}

			AppendIndent().AppendLine("WHERE");

			var alias = Convert(insertOrUpdate.SelectQuery.From.Tables[0].Alias!, ConvertType.NameToQueryTableAlias);
			var exprs = insertOrUpdate.Update.Keys;

			Indent++;

			for (var i = 0; i < exprs.Count; i++)
			{
				var expr = exprs[i];

				AppendIndent();

				if (expr.Column.CanBeNull)
				{
					StringBuilder.Append("(");

					StringBuilder.Append(alias).Append('.');
					BuildExpression(expr.Column, false, false);
					StringBuilder.Append(" IS NULL OR ");
				}

				StringBuilder.Append(alias).Append('.');
				BuildExpression(expr.Column, false, false);

				StringBuilder.Append(" = ");
				BuildExpression(Precedence.Comparison, expr.Expression!);

				if (expr.Column.CanBeNull)
					StringBuilder.Append(")");

				if (i + 1 < exprs.Count)
					StringBuilder.Append(" AND");

				StringBuilder.AppendLine();
			}

			Indent--;

			if (buildUpdate)
			{
				StringBuilder.AppendLine();
				AppendIndent().AppendLine("IF @@ROWCOUNT = 0");
			}
			else
			{
				Indent--;
				AppendIndent().AppendLine(")");
			}

			AppendIndent().AppendLine("BEGIN");

			Indent++;

			BuildInsertQuery(insertOrUpdate, insertOrUpdate.Insert, false);

			Indent--;

			AppendIndent().AppendLine("END");

			StringBuilder.AppendLine();
			AppendIndent().AppendLine("COMMIT");
		}

		#endregion

		#region Build DDL

		protected virtual void BuildTruncateTableStatement(SqlTruncateTableStatement truncateTable)
		{
			var table = truncateTable.Table;

			AppendIndent();

			BuildTruncateTable(truncateTable);

			BuildPhysicalTable(table!, null);
			StringBuilder.AppendLine();
		}

		protected virtual void BuildTruncateTable(SqlTruncateTableStatement truncateTable)
		{
			//StringBuilder.Append("TRUNCATE TABLE ");
			StringBuilder.Append("DELETE FROM ");
		}

		protected virtual void BuildDropTableStatement(SqlDropTableStatement dropTable)
		{
			AppendIndent().Append("DROP TABLE ");
			BuildPhysicalTable(dropTable.Table!, null);
			StringBuilder.AppendLine();
		}

		protected void BuildDropTableStatementIfExists(SqlDropTableStatement dropTable)
		{
			AppendIndent().Append("DROP TABLE ");

			if (dropTable.IfExists)
				StringBuilder.Append("IF EXISTS ");

			BuildPhysicalTable(dropTable.Table!, null);
			StringBuilder.AppendLine();
		}

		protected virtual void BuildStartCreateTableStatement(SqlCreateTableStatement createTable)
		{
			if (createTable.StatementHeader == null)
			{
				AppendIndent().Append("CREATE TABLE ");
				BuildPhysicalTable(createTable.Table!, null);
			}
			else
			{
				var name = WithStringBuilder(
					new StringBuilder(),
					() =>
					{
						BuildPhysicalTable(createTable.Table!, null);
						return StringBuilder.ToString();
					});

				AppendIndent().AppendFormat(createTable.StatementHeader, name);
			}
		}

		protected virtual void BuildEndCreateTableStatement(SqlCreateTableStatement createTable)
		{
			if (createTable.StatementFooter != null)
				AppendIndent().Append(createTable.StatementFooter);
		}

		class CreateFieldInfo
		{
			public SqlField      Field = null!;
			public StringBuilder StringBuilder = null!;
			public string        Name = null!;
			public string?       Type;
			public string        Identity = null!;
			public string?       Null;
		}

		protected virtual void BuildCreateTableStatement(SqlCreateTableStatement createTable)
		{
			var table = createTable.Table!;

			BuildStartCreateTableStatement(createTable);

			StringBuilder.AppendLine();
			AppendIndent().Append("(");
			Indent++;

			// Order columns by the Order field. Positive first then negative.
			var orderedFields = table.Fields.Values.OrderBy(_ => _.CreateOrder >= 0 ? 0 : (_.CreateOrder == null ? 1 : 2)).ThenBy(_ => _.CreateOrder);
			var fields = orderedFields.Select(f => new CreateFieldInfo { Field = f, StringBuilder = new StringBuilder() }).ToList();
			var maxlen = 0;

			void AppendToMax(bool addCreateFormat)
			{
				foreach (var field in fields)
					if (addCreateFormat || field.Field.CreateFormat == null)
						while (maxlen > field.StringBuilder.Length)
							field.StringBuilder.Append(' ');
			}

			var isAnyCreateFormat = false;

			// Build field name.
			//
			foreach (var field in fields)
			{
				field.StringBuilder.Append(Convert(field.Field.PhysicalName, ConvertType.NameToQueryField));

				if (maxlen < field.StringBuilder.Length)
					maxlen = field.StringBuilder.Length;

				if (field.Field.CreateFormat != null)
					isAnyCreateFormat = true;
			}

			AppendToMax(true);

			if (isAnyCreateFormat)
				foreach (var field in fields)
					if (field.Field.CreateFormat != null)
						field.Name = field.StringBuilder.ToString() + ' ';

			// Build field type.
			//
			foreach (var field in fields)
			{
				field.StringBuilder.Append(' ');

				if (!string.IsNullOrEmpty(field.Field.Type!.Value.DbType))
					field.StringBuilder.Append(field.Field.Type!.Value.DbType);
				else
				{
					var sb = StringBuilder;
					StringBuilder = field.StringBuilder;

					BuildCreateTableFieldType(field.Field);

					StringBuilder = sb;
				}

				if (maxlen < field.StringBuilder.Length)
					maxlen = field.StringBuilder.Length;
			}

			AppendToMax(true);

			if (isAnyCreateFormat)
			{
				foreach (var field in fields)
				{
					if (field.Field.CreateFormat != null)
					{
						var sb = field.StringBuilder;

						field.Type = sb.ToString().Substring(field.Name.Length) + ' ';
						sb.Length = 0;
					}
				}
			}

			var hasIdentity = fields.Any(f => f.Field.IsIdentity);

			// Build identity attribute.
			//
			if (hasIdentity)
			{
				foreach (var field in fields)
				{
					if (field.Field.CreateFormat == null)
						field.StringBuilder.Append(' ');

					if (field.Field.IsIdentity)
						WithStringBuilder(field.StringBuilder, () => BuildCreateTableIdentityAttribute1(field.Field));

					if (field.Field.CreateFormat != null)
					{
						field.Identity = field.StringBuilder.ToString();

						if (field.Identity.Length != 0)
							field.Identity += ' ';

						field.StringBuilder.Length = 0;
					}
					else if (maxlen < field.StringBuilder.Length)
					{
						maxlen = field.StringBuilder.Length;
					}
				}

				AppendToMax(false);
			}

			// Build nullable attribute.
			//
			foreach (var field in fields)
			{
				if (field.Field.CreateFormat == null)
					field.StringBuilder.Append(' ');

				WithStringBuilder(
					field.StringBuilder,
					() => BuildCreateTableNullAttribute(field.Field, createTable.DefaultNullable));

				if (field.Field.CreateFormat != null)
				{
					field.Null = field.StringBuilder.ToString() + ' ';
					field.StringBuilder.Length = 0;
				}
				else if (maxlen < field.StringBuilder.Length)
				{
					maxlen = field.StringBuilder.Length;
				}
			}

			AppendToMax(false);

			// Build identity attribute.
			//
			if (hasIdentity)
			{
				foreach (var field in fields)
				{
					if (field.Field.CreateFormat == null)
						field.StringBuilder.Append(' ');

					if (field.Field.IsIdentity)
						WithStringBuilder(field.StringBuilder, () => BuildCreateTableIdentityAttribute2(field.Field));

					if (field.Field.CreateFormat != null)
					{
						if (field.Field.CreateFormat != null && field.Identity.Length == 0)
						{
							field.Identity = field.StringBuilder.ToString() + ' ';
							field.StringBuilder.Length = 0;
						}
					}
					else if (maxlen < field.StringBuilder.Length)
					{
						maxlen = field.StringBuilder.Length;
					}
				}

				AppendToMax(false);
			}

			// Build fields.
			//
			for (var i = 0; i < fields.Count; i++)
			{
				while (fields[i].StringBuilder.Length > 0 && fields[i].StringBuilder[fields[i].StringBuilder.Length - 1] == ' ')
					fields[i].StringBuilder.Length--;

				StringBuilder.AppendLine(i == 0 ? "" : ",");
				AppendIndent();

				var field = fields[i];

				if (field.Field.CreateFormat != null)
				{
					StringBuilder.AppendFormat(field.Field.CreateFormat, field.Name, field.Type, field.Null, field.Identity);

					while (StringBuilder.Length > 0 && StringBuilder[StringBuilder.Length - 1] == ' ')
						StringBuilder.Length--;
				}
				else
				{
					StringBuilder.Append(field.StringBuilder);
				}
			}

			var pk =
			(
				from f in fields
				where f.Field.IsPrimaryKey
				orderby f.Field.PrimaryKeyOrder
				select f
			).ToList();

			if (pk.Count > 0)
			{
				StringBuilder.AppendLine(",").AppendLine();

				BuildCreateTablePrimaryKey(createTable, Convert("PK_" + createTable.Table!.PhysicalName, ConvertType.NameToQueryTable),
					pk.Select(f => Convert(f.Field.PhysicalName, ConvertType.NameToQueryField)));
			}

			Indent--;
			StringBuilder.AppendLine();
			AppendIndent().AppendLine(")");

			BuildEndCreateTableStatement(createTable);
		}

		internal void BuildTypeName(StringBuilder sb, SqlDataType type)
		{
			StringBuilder = sb;
			BuildDataType(type, true);
		}

		protected virtual void BuildCreateTableFieldType(SqlField field)
		{
			BuildDataType(new SqlDataType(field), true);
		}

		protected virtual void BuildCreateTableNullAttribute(SqlField field, DefaultNullable defaultNullable)
		{
			if (defaultNullable == DefaultNullable.Null && field.CanBeNull)
				return;

			if (defaultNullable == DefaultNullable.NotNull && !field.CanBeNull)
				return;

			StringBuilder.Append(field.CanBeNull ? "    NULL" : "NOT NULL");
		}

		protected virtual void BuildCreateTableIdentityAttribute1(SqlField field)
		{
		}

		protected virtual void BuildCreateTableIdentityAttribute2(SqlField field)
		{
		}

		protected virtual void BuildCreateTablePrimaryKey(SqlCreateTableStatement createTable, string pkName, IEnumerable<string> fieldNames)
		{
			AppendIndent();
			StringBuilder.Append("CONSTRAINT ").Append(pkName).Append(" PRIMARY KEY (");
			StringBuilder.Append(fieldNames.Aggregate((f1, f2) => f1 + ", " + f2));
			StringBuilder.Append(")");
		}

		#endregion

		#region Build From

		protected virtual void BuildFromClause(SqlStatement statement, SelectQuery selectQuery)
		{
			if (selectQuery.From.Tables.Count == 0 || selectQuery.From.Tables[0].Alias == "$F")
				return;

			AppendIndent();

			StringBuilder.Append("FROM").AppendLine();

			Indent++;
			AppendIndent();

			var first = true;

			foreach (var ts in selectQuery.From.Tables)
			{
				if (!first)
				{
					StringBuilder.AppendLine(",");
					AppendIndent();
				}

				first = false;

				var jn = ParenthesizeJoin(ts.Joins) ? ts.GetJoinNumber() : 0;

				if (jn > 0)
				{
					jn--;
					for (var i = 0; i < jn; i++)
						StringBuilder.Append("(");
				}

				BuildTableName(ts, true, true);

				foreach (var jt in ts.Joins)
					BuildJoinTable(selectQuery, jt, ref jn);
			}

			Indent--;

			StringBuilder.AppendLine();
		}

		private static Regex _selectDetector = new Regex(@"^[\W\r\n]*select\W+", RegexOptions.Compiled | RegexOptions.IgnoreCase);

		protected bool? BuildPhysicalTable(ISqlTableSource table, string? alias)
		{
			bool? buildAlias = null;
			switch (table.ElementType)
			{
				case QueryElementType.SqlTable        :
				case QueryElementType.TableSource     :
					StringBuilder.Append(GetPhysicalTableName(table, alias));
					break;

				case QueryElementType.SqlQuery        :
					StringBuilder.Append("(").AppendLine();
					BuildSqlBuilder((SelectQuery)table, Indent + 1, false);
					AppendIndent().Append(")");
					break;

				case QueryElementType.SqlCteTable     :
				case QueryElementType.MergeSourceTable:
					StringBuilder.Append(GetPhysicalTableName(table, alias));
					break;

				case QueryElementType.SqlRawSqlTable  :

					var rawSqlTable = (SqlRawSqlTable)table;

					var appendParentheses = _selectDetector.IsMatch(rawSqlTable.SQL);
					var multiLine         = appendParentheses || rawSqlTable.SQL.Contains('\n');

					if (appendParentheses)
						StringBuilder.Append("(");
					if (multiLine)
						StringBuilder.AppendLine();

					var parameters = rawSqlTable.Parameters;
					if (rawSqlTable.Parameters.Any(e => e.ElementType == QueryElementType.SqlAliasPlaceholder))
					{
						buildAlias = false;
						var aliasExpr = new SqlExpression(Convert(alias!, ConvertType.NameToQueryTableAlias), Precedence.Primary);
						parameters = rawSqlTable.Parameters.Select(e =>
								e.ElementType == QueryElementType.SqlAliasPlaceholder ? aliasExpr : e)
							.ToArray();
					}

					BuildFormatValues(IdentText(rawSqlTable.SQL, multiLine ? Indent + 1 : 0), parameters, () => Precedence.Primary);

					if (multiLine)
						StringBuilder.AppendLine();
					if (appendParentheses)
						AppendIndent().Append(")");

					break;

				default:
					throw new InvalidOperationException($"Unexpected table type {table.ElementType}");
			}

			return buildAlias;
		}

		protected void BuildTableName(SqlTableSource ts, bool buildName, bool buildAlias)
		{
			if (buildName)
			{
				var alias = GetTableAlias(ts);
				var isBuildAlias = BuildPhysicalTable(ts.Source, alias);
				if (isBuildAlias == false)
					buildAlias = false;
			}

			if (buildAlias)
			{
				if (ts.SqlTableType != SqlTableType.Expression)
				{
					var alias = GetTableAlias(ts);

					if (!string.IsNullOrEmpty(alias))
					{
						if (buildName)
							StringBuilder.Append(" ");
						StringBuilder.Append(Convert(alias!, ConvertType.NameToQueryTableAlias));
					}
				}
			}
		}

		void BuildJoinTable(SelectQuery selectQuery, SqlJoinedTable join, ref int joinCounter)
		{
			StringBuilder.AppendLine();
			Indent++;
			AppendIndent();

			var buildOn = BuildJoinType(join);

			if (IsNestedJoinParenthesisRequired && join.Table.Joins.Count != 0)
				StringBuilder.Append('(');

			BuildTableName(join.Table, true, true);

			if (IsNestedJoinSupported && join.Table.Joins.Count != 0)
			{
				foreach (var jt in join.Table.Joins)
					BuildJoinTable(selectQuery, jt, ref joinCounter);

				if (IsNestedJoinParenthesisRequired && join.Table.Joins.Count != 0)
					StringBuilder.Append(')');

				if (buildOn)
				{
					StringBuilder.AppendLine();
					AppendIndent();
					StringBuilder.Append("ON ");
				}
			}
			else if (buildOn)
				StringBuilder.Append(" ON ");

			if (WrapJoinCondition && join.Condition.Conditions.Count > 0)
				StringBuilder.Append("(");

			if (buildOn)
			{
				if (join.Condition.Conditions.Count != 0)
					BuildSearchCondition(Precedence.Unknown, join.Condition);
				else
					StringBuilder.Append("1=1");
			}

			if (WrapJoinCondition && join.Condition.Conditions.Count > 0)
				StringBuilder.Append(")");

			if (joinCounter > 0)
			{
				joinCounter--;
				StringBuilder.Append(")");
			}

			if (!IsNestedJoinSupported)
				foreach (var jt in join.Table.Joins)
					BuildJoinTable(selectQuery, jt, ref joinCounter);

			Indent--;
		}

		protected virtual bool BuildJoinType(SqlJoinedTable join)
		{
			switch (join.JoinType)
			{
				case JoinType.Inner     :
					if (SqlProviderFlags.IsCrossJoinSupported && join.Condition.Conditions.IsNullOrEmpty())
					{
						StringBuilder.Append("CROSS JOIN ");
						return false;
					}
					else
					{
						StringBuilder.Append("INNER JOIN ");
						return true;
					}
				case JoinType.Left      : StringBuilder.Append("LEFT JOIN ");   return true;
				case JoinType.CrossApply: StringBuilder.Append("CROSS APPLY "); return false;
				case JoinType.OuterApply: StringBuilder.Append("OUTER APPLY "); return false;
				case JoinType.Right     : StringBuilder.Append("RIGHT JOIN ");  return true;
				case JoinType.Full      : StringBuilder.Append("FULL JOIN ");   return true;
				default: throw new InvalidOperationException();
			}
		}

		#endregion

		#region Where Clause

		protected virtual bool BuildWhere(SelectQuery selectQuery)
		{
			return selectQuery.Where.SearchCondition.Conditions.Count != 0;
		}

		protected virtual void BuildWhereClause(SelectQuery selectQuery)
		{
			if (!BuildWhere(selectQuery))
				return;

			AppendIndent();

			StringBuilder.Append("WHERE").AppendLine();

			Indent++;
			AppendIndent();
			BuildWhereSearchCondition(selectQuery, selectQuery.Where.SearchCondition);
			Indent--;

			StringBuilder.AppendLine();
		}

		#endregion

		#region GroupBy Clause

		protected virtual void BuildGroupByClause(SelectQuery selectQuery)
		{
			if (selectQuery.GroupBy.Items.Count == 0)
				return;

			var items = selectQuery.GroupBy.Items.Where(i => !(i is SqlValue || i is SqlParameter)).ToList();

			if (items.Count == 0)
				return;

			//			if (SelectQuery.GroupBy.Items.Count == 1)
			//			{
			//				var item = SelectQuery.GroupBy.Items[0];
			//
			//				if (item is SqlValue || item is SqlParameter)
			//				{
			//					var value = ((SqlValue)item).Value;
			//
			//					if (value is Sql.GroupBy || value is int)
			//						return;
			//				}
			//			}

			AppendIndent();

			StringBuilder.Append("GROUP BY").AppendLine();

			Indent++;

			for (var i = 0; i < items.Count; i++)
			{
				AppendIndent();

				BuildExpression(items[i]);

				if (i + 1 < items.Count)
					StringBuilder.Append(',');

				StringBuilder.AppendLine();
			}

			Indent--;
		}

		#endregion

		#region Having Clause

		protected virtual void BuildHavingClause(SelectQuery selectQuery)
		{
			if (selectQuery.Having.SearchCondition.Conditions.Count == 0)
				return;

			AppendIndent();

			StringBuilder.Append("HAVING").AppendLine();

			Indent++;
			AppendIndent();
			BuildWhereSearchCondition(selectQuery, selectQuery.Having.SearchCondition);
			Indent--;

			StringBuilder.AppendLine();
		}

		#endregion

		#region OrderBy Clause

		protected virtual void BuildOrderByClause(SelectQuery selectQuery)
		{
			if (selectQuery.OrderBy.Items.Count == 0)
				return;

			AppendIndent();

			StringBuilder.Append("ORDER BY").AppendLine();

			Indent++;

			for (var i = 0; i < selectQuery.OrderBy.Items.Count; i++)
			{
				AppendIndent();

				var item = selectQuery.OrderBy.Items[i];

				BuildExpression(item.Expression);

				if (item.IsDescending)
					StringBuilder.Append(" DESC");

				if (i + 1 < selectQuery.OrderBy.Items.Count)
					StringBuilder.Append(',');

				StringBuilder.AppendLine();
			}

			Indent--;
		}

		#endregion

		#region Skip/Take

		protected virtual bool   SkipFirst    => true;
		protected virtual string? SkipFormat   => null;
		protected virtual string? FirstFormat  (SelectQuery selectQuery) => null;
		protected virtual string? LimitFormat  (SelectQuery selectQuery) => null;
		protected virtual string? OffsetFormat (SelectQuery selectQuery) => null;
		protected virtual bool   OffsetFirst  => false;
		protected virtual string TakePercent  => "PERCENT";
		protected virtual string TakeTies     => "WITH TIES";

		protected bool NeedSkip(SelectQuery selectQuery)
			=> selectQuery.Select.SkipValue != null && SqlProviderFlags.GetIsSkipSupportedFlag(selectQuery);

		protected bool NeedTake(SelectQuery selectQuery)
			=> selectQuery.Select.TakeValue != null && SqlProviderFlags.IsTakeSupported;

		protected virtual void BuildSkipFirst(SelectQuery selectQuery)
		{
			if (SkipFirst && NeedSkip(selectQuery) && SkipFormat != null)
				StringBuilder.Append(' ').AppendFormat(
					SkipFormat, WithStringBuilder(new StringBuilder(), () => BuildExpression(selectQuery.Select.SkipValue!)));

			if (NeedTake(selectQuery) && FirstFormat(selectQuery) != null)
			{
				StringBuilder.Append(' ').AppendFormat(
					FirstFormat(selectQuery), WithStringBuilder(new StringBuilder(), () => BuildExpression(selectQuery.Select.TakeValue!)));

				BuildTakeHints(selectQuery);
			}

			if (!SkipFirst && NeedSkip(selectQuery) && SkipFormat != null)
				StringBuilder.Append(' ').AppendFormat(
					SkipFormat, WithStringBuilder(new StringBuilder(), () => BuildExpression(selectQuery.Select.SkipValue!)));
		}

		protected virtual void BuildTakeHints(SelectQuery selectQuery)
		{
			if (selectQuery.Select.TakeHints == null)
				return;

			if ((selectQuery.Select.TakeHints.Value & TakeHints.Percent) != 0)
				StringBuilder.Append(' ').Append(TakePercent);

			if ((selectQuery.Select.TakeHints.Value & TakeHints.WithTies) != 0)
				StringBuilder.Append(' ').Append(TakeTies);
		}

		protected virtual void BuildOffsetLimit(SelectQuery selectQuery)
		{
			var doSkip = NeedSkip(selectQuery) && OffsetFormat(selectQuery) != null;
			var doTake = NeedTake(selectQuery) && LimitFormat(selectQuery)  != null;

			if (doSkip || doTake)
			{
				AppendIndent();

				if (doSkip && OffsetFirst)
				{
					StringBuilder.AppendFormat(
						OffsetFormat(selectQuery), WithStringBuilder(new StringBuilder(), () => BuildExpression(selectQuery.Select.SkipValue!)));

					if (doTake)
						StringBuilder.Append(' ');
				}

				if (doTake)
				{
					StringBuilder.AppendFormat(
						LimitFormat(selectQuery), WithStringBuilder(new StringBuilder(), () => BuildExpression(selectQuery.Select.TakeValue!)));

					if (doSkip)
						StringBuilder.Append(' ');
				}

				if (doSkip && !OffsetFirst)
					StringBuilder.AppendFormat(
						OffsetFormat(selectQuery), WithStringBuilder(new StringBuilder(), () => BuildExpression(selectQuery.Select.SkipValue!)));

				StringBuilder.AppendLine();
			}
		}

		#endregion

		#region Builders

		#region BuildSearchCondition

		protected virtual void BuildWhereSearchCondition(SelectQuery selectQuery, SqlSearchCondition condition)
		{
			BuildSearchCondition(Precedence.Unknown, condition);
		}

		protected virtual void BuildSearchCondition(SqlSearchCondition condition)
		{
			var isOr = (bool?)null;
			var len = StringBuilder.Length;
			var parentPrecedence = condition.Precedence + 1;

			//TODO: Possible refactoring
			var whereSearchCondition = Statement.SelectQuery?.Where.SearchCondition;

			foreach (var cond in condition.Conditions)
			{
				if (isOr != null)
				{
					StringBuilder.Append(isOr.Value ? " OR" : " AND");

					if (condition.Conditions.Count < 4 && StringBuilder.Length - len < 50 || condition != whereSearchCondition)
					{
						StringBuilder.Append(' ');
					}
					else
					{
						StringBuilder.AppendLine();
						AppendIndent();
						len = StringBuilder.Length;
					}
				}

				if (cond.IsNot)
					StringBuilder.Append("NOT ");

				var precedence = GetPrecedence(cond.Predicate);

				BuildPredicate(cond.IsNot ? Precedence.LogicalNegation : parentPrecedence, precedence, cond.Predicate);

				isOr = cond.IsOr;
			}
		}

		protected virtual void BuildSearchCondition(int parentPrecedence, SqlSearchCondition condition)
		{
			var wrap = Wrap(GetPrecedence(condition as ISqlExpression), parentPrecedence);

			if (wrap) StringBuilder.Append('(');
			BuildSearchCondition(condition);
			if (wrap) StringBuilder.Append(')');
		}

		#endregion

		#region BuildPredicate

		protected virtual void BuildPredicate(ISqlPredicate predicate)
		{
			switch (predicate.ElementType)
			{
				case QueryElementType.ExprExprPredicate:
					BuildPredicateX((SqlPredicate.ExprExpr) predicate);
					break;

				case QueryElementType.LikePredicate:
					BuildLikePredicate((SqlPredicate.Like)predicate);
					break;

				case QueryElementType.BetweenPredicate:
					{
						BuildExpression(GetPrecedence((SqlPredicate.Between)predicate), ((SqlPredicate.Between)predicate).Expr1);
						if (((SqlPredicate.Between)predicate).IsNot) StringBuilder.Append(" NOT");
						StringBuilder.Append(" BETWEEN ");
						BuildExpression(GetPrecedence((SqlPredicate.Between)predicate), ((SqlPredicate.Between)predicate).Expr2);
						StringBuilder.Append(" AND ");
						BuildExpression(GetPrecedence((SqlPredicate.Between)predicate), ((SqlPredicate.Between)predicate).Expr3);
					}

					break;

				case QueryElementType.IsNullPredicate:
					{
						BuildExpression(GetPrecedence((SqlPredicate.IsNull)predicate), ((SqlPredicate.IsNull)predicate).Expr1);
						StringBuilder.Append(((SqlPredicate.IsNull)predicate).IsNot ? " IS NOT NULL" : " IS NULL");
					}

					break;

				case QueryElementType.InSubQueryPredicate:
					{
						BuildExpression(GetPrecedence((SqlPredicate.InSubQuery)predicate), ((SqlPredicate.InSubQuery)predicate).Expr1);
						StringBuilder.Append(((SqlPredicate.InSubQuery)predicate).IsNot ? " NOT IN " : " IN ");
						BuildExpression(GetPrecedence((SqlPredicate.InSubQuery)predicate), ((SqlPredicate.InSubQuery)predicate).SubQuery);
					}

					break;

				case QueryElementType.InListPredicate:
					BuildInListPredicate(predicate);
					break;

				case QueryElementType.FuncLikePredicate:
					BuildExpression(((SqlPredicate.FuncLike)predicate).Function.Precedence, ((SqlPredicate.FuncLike)predicate).Function);
					break;

				case QueryElementType.SearchCondition:
					BuildSearchCondition(predicate.Precedence, (SqlSearchCondition)predicate);
					break;

				case QueryElementType.NotExprPredicate:
					{
						var p = (SqlPredicate.NotExpr)predicate;

						if (p.IsNot)
							StringBuilder.Append("NOT ");

						BuildExpression(
							((SqlPredicate.NotExpr)predicate).IsNot
								? Precedence.LogicalNegation
								: GetPrecedence((SqlPredicate.NotExpr)predicate),
							((SqlPredicate.NotExpr)predicate).Expr1);
					}

					break;

				case QueryElementType.ExprPredicate:
					{
						var p = (SqlPredicate.Expr)predicate;

						if (p.Expr1 is SqlValue sqlValue)
						{
							var value = sqlValue.Value;

							if (value is bool b)
							{
								StringBuilder.Append(b ? "1 = 1" : "1 = 0");
								return;
							}
						}

						BuildExpression(GetPrecedence(p), p.Expr1);
					}

					break;

				default:
					throw new InvalidOperationException($"Unexpected predicate type {predicate.ElementType}");
			}
		}

		void BuildPredicateX(SqlPredicate.ExprExpr expr)
		{
			switch (expr.Operator)
			{
				case SqlPredicate.Operator.Equal:
				case SqlPredicate.Operator.NotEqual:
				{
					ISqlExpression? e = null;

					if (expr.Expr1 is IValueContainer container && container.Value == null)
						e = expr.Expr2;
					else if (expr.Expr2 is IValueContainer c && c.Value == null)
						e = expr.Expr1;

					if (e != null)
					{
						BuildExpression(GetPrecedence(expr), e);
						StringBuilder.Append(expr.Operator == SqlPredicate.Operator.Equal ? " IS NULL" : " IS NOT NULL");
						return;
					}

					break;
				}
			}

			BuildExpression(GetPrecedence(expr), expr.Expr1);

			switch (expr.Operator)
			{
				case SqlPredicate.Operator.Equal          : StringBuilder.Append(" = ");  break;
				case SqlPredicate.Operator.NotEqual       : StringBuilder.Append(" <> "); break;
				case SqlPredicate.Operator.Greater        : StringBuilder.Append(" > ");  break;
				case SqlPredicate.Operator.GreaterOrEqual : StringBuilder.Append(" >= "); break;
				case SqlPredicate.Operator.NotGreater     : StringBuilder.Append(" !> "); break;
				case SqlPredicate.Operator.Less           : StringBuilder.Append(" < ");  break;
				case SqlPredicate.Operator.LessOrEqual    : StringBuilder.Append(" <= "); break;
				case SqlPredicate.Operator.NotLess        : StringBuilder.Append(" !< "); break;
			}

			BuildExpression(GetPrecedence(expr), expr.Expr2);
		}

		static SqlField GetUnderlayingField(ISqlExpression expr)
		{
			switch (expr.ElementType)
			{
				case QueryElementType.SqlField: return (SqlField)expr;
				case QueryElementType.Column  : return GetUnderlayingField(((SqlColumn)expr).Expression);
			}

			throw new InvalidOperationException();
		}

		void BuildInListPredicate(ISqlPredicate predicate)
		{
			var p = (SqlPredicate.InList)predicate;

			if (p.Values == null || p.Values.Count == 0)
			{
				BuildPredicate(new SqlPredicate.Expr(new SqlValue(false)));
			}
			else
			{
				ICollection values = p.Values;

				if (p.Values.Count == 1 && p.Values[0] is SqlParameter pr &&
					!(p.Expr1.SystemType == typeof(string) && pr.Value is string))
				{
					var prValue = pr.Value;

					if (prValue == null)
					{
						BuildPredicate(new SqlPredicate.Expr(new SqlValue(false)));
						return;
					}

					if (prValue is IEnumerable items)
					{
						if (p.Expr1 is ISqlTableSource table)
						{
							var firstValue = true;
							var keys       = table.GetKeys(true);

							if (keys == null || keys.Count == 0)
								throw new SqlException("Cannot create IN expression.");

							if (keys.Count == 1)
							{
								foreach (var item in items)
								{
									if (firstValue)
									{
										firstValue = false;
										BuildExpression(GetPrecedence(p), keys[0]);
										StringBuilder.Append(p.IsNot ? " NOT IN (" : " IN (");
									}

									var field = GetUnderlayingField(keys[0]);
									var value = field.ColumnDescriptor.MemberAccessor.GetValue(item);

									if (value is ISqlExpression expression)
										BuildExpression(expression);
									else
										BuildValue(new SqlDataType(field), value);

									StringBuilder.Append(", ");
								}
							}
							else
							{
								var len = StringBuilder.Length;
								var rem = 1;

								foreach (var item in items)
								{
									if (firstValue)
									{
										firstValue = false;
										StringBuilder.Append('(');
									}

									foreach (var key in keys)
									{
										var field = GetUnderlayingField(key);
										var value = field.ColumnDescriptor.MemberAccessor.GetValue(item);

										BuildExpression(GetPrecedence(p), key);

										if (value == null)
										{
											StringBuilder.Append(" IS NULL");
										}
										else
										{
											StringBuilder.Append(" = ");
											BuildValue(new SqlDataType(field), value);
										}

										StringBuilder.Append(" AND ");
									}

									StringBuilder.Remove(StringBuilder.Length - 4, 4).Append("OR ");

									if (StringBuilder.Length - len >= 50)
									{
										StringBuilder.AppendLine();
										AppendIndent();
										StringBuilder.Append(' ');
										len = StringBuilder.Length;
										rem = 5 + Indent;
									}
								}

								if (!firstValue)
									StringBuilder.Remove(StringBuilder.Length - rem, rem);
							}

							if (firstValue)
								BuildPredicate(new SqlPredicate.Expr(new SqlValue(p.IsNot)));
							else
								StringBuilder.Remove(StringBuilder.Length - 2, 2).Append(')');
						}
						else
						{
							BuildInListValues(p, items);
						}

						return;
					}
				}

				BuildInListValues(p, values);
			}
		}

		void BuildInListValues(SqlPredicate.InList predicate, IEnumerable values)
		{
			var firstValue = true;
			var len        = StringBuilder.Length;
			var hasNull    = false;
			var count      = 0;
			var longList   = false;

			SqlDataType? sqlDataType = null;

			foreach (object? value in values)
			{
				if (count++ >= SqlProviderFlags.MaxInListValuesCount)
				{
					count    = 1;
					longList = true;

					// start building next bucked
					firstValue = true;
					StringBuilder.Remove(StringBuilder.Length - 2, 2).Append(')');
					if (predicate.IsNot)
						StringBuilder.Append(" AND ");
					else
						StringBuilder.Append(" OR ");
				}

				object? val = value;

				if (val is IValueContainer valueContainer)
					val = valueContainer.Value;

				if (val == null)
				{
					hasNull = true;
					continue;
				}

				if (firstValue)
				{
					firstValue = false;
					BuildExpression(GetPrecedence(predicate), predicate.Expr1);
					StringBuilder.Append(predicate.IsNot ? " NOT IN (" : " IN (");

					switch (predicate.Expr1.ElementType)
					{
						case QueryElementType.SqlField:
							{
								var field = (SqlField)predicate.Expr1;

								sqlDataType = new SqlDataType(field);
							}
							break;

						case QueryElementType.SqlParameter:
							{
								var p = (SqlParameter)predicate.Expr1;
								sqlDataType = new SqlDataType(p.Type);
							}

							break;
					}
				}

				if (value is ISqlExpression expression)
					BuildExpression(expression);
				else
					BuildValue(sqlDataType, value);

				StringBuilder.Append(", ");
			}

			if (firstValue)
			{
				BuildPredicate(
					hasNull ?
					new SqlPredicate.IsNull(predicate.Expr1, predicate.IsNot) :
					new SqlPredicate.Expr(new SqlValue(predicate.IsNot)));
			}
			else
			{
				StringBuilder.Remove(StringBuilder.Length - 2, 2).Append(')');

				if (hasNull)
				{
					StringBuilder.Insert(len, "(");
					StringBuilder.Append(" OR ");
					BuildPredicate(new SqlPredicate.IsNull(predicate.Expr1, predicate.IsNot));
					StringBuilder.Append(")");
				}
			}

			if (longList && !hasNull)
			{
				StringBuilder.Insert(len, "(");
				StringBuilder.Append(")");
			}
		}

		protected void BuildPredicate(int parentPrecedence, ISqlPredicate predicate)
		{
			BuildPredicate(parentPrecedence, GetPrecedence(predicate), predicate);
		}

		protected void BuildPredicate(int parentPrecedence, int precedence, ISqlPredicate predicate)
		{
			var wrap = Wrap(precedence, parentPrecedence);

			if (wrap) StringBuilder.Append('(');
			BuildPredicate(predicate);
			if (wrap) StringBuilder.Append(')');
		}

		protected virtual void BuildLikePredicate(SqlPredicate.Like predicate)
		{
			var precedence = GetPrecedence(predicate);

			BuildExpression(precedence, predicate.Expr1);
			StringBuilder.Append(predicate.IsNot ? " NOT LIKE " : " LIKE ");
			BuildExpression(precedence, predicate.Expr2);

			if (predicate.Escape != null)
			{
				StringBuilder.Append(" ESCAPE ");
				BuildExpression(predicate.Escape);
			}
		}

		#endregion

		#region BuildExpression

		protected virtual StringBuilder BuildExpression(
			ISqlExpression expr,
			bool           buildTableName,
			bool           checkParentheses,
			string?        alias,
			ref bool       addAlias,
			bool           throwExceptionIfTableNotFound = true)
		{
			// TODO: check the necessity.
			//
			expr = SqlOptimizer.ConvertExpression(expr);

			switch (expr.ElementType)
			{
				case QueryElementType.SqlField:
					{
						var field = (SqlField)expr;

						if (buildTableName && field.Table != null)
						{
							var ts = field.Table.SqlTableType == SqlTableType.SystemTable
								? field.Table
								: Statement.SelectQuery?.GetTableSource(field.Table);

							if (ts == null)
							{
								SqlStatement? current = Statement;
								do
								{
									ts = current.GetTableSource(field.Table);
									if (ts != null)
										break;
									current = current.ParentStatement;
								} while (current != null);
							}

							if (ts == null)
							{
								if (field != field.Table.All)
								{
#if DEBUG
									//SqlQuery.GetTableSource(field.Table);
#endif

									if (throwExceptionIfTableNotFound)
										throw new SqlException("Table '{0}' not found.", field.Table);
								}
							}
							else
							{
								var table = GetTableAlias(ts);

								table = table == null ?
									GetPhysicalTableName(field.Table, null, true) :
									Convert(table, ConvertType.NameToQueryTableAlias);

								if (string.IsNullOrEmpty(table))
									throw new SqlException("Table {0} should have an alias.", field.Table);

								addAlias = alias != field.PhysicalName;

								StringBuilder
									.Append(table)
									.Append('.');
							}
						}

						if (field == field.Table?.All)
						{
							StringBuilder.Append("*");
						}
						else
						{
							StringBuilder.Append(Convert(field.PhysicalName, ConvertType.NameToQueryField));
						}
					}

					break;

				case QueryElementType.Column:
					{
						var column = (SqlColumn)expr;

#if DEBUG
						var sql = Statement.SqlText;
#endif

						ISqlTableSource? table;
						SqlStatement?    currentStatement = Statement;
						do
						{
							table = currentStatement.GetTableSource(column.Parent!);
							if (table != null)
								break;
							currentStatement = currentStatement.ParentStatement;
						} while (currentStatement != null);

						if (table == null)
						{
#if DEBUG
							table = Statement.GetTableSource(column.Parent!);
#endif

							throw new SqlException("Table not found for '{0}'.", column);
						}

						var tableAlias = GetTableAlias(table) ?? GetPhysicalTableName(column.Parent!, null, true);

						if (string.IsNullOrEmpty(tableAlias))
							throw new SqlException("Table {0} should have an alias.", column.Parent);

						addAlias = alias != column.Alias;

						StringBuilder
							.Append(Convert(tableAlias, ConvertType.NameToQueryTableAlias))
							.Append('.')
							.Append(Convert(column.Alias!, ConvertType.NameToQueryField));
					}

					break;

				case QueryElementType.SqlQuery:
					{
						var hasParentheses = checkParentheses && StringBuilder[StringBuilder.Length - 1] == '(';

						if (!hasParentheses)
							StringBuilder.Append("(");
						StringBuilder.AppendLine();

						BuildSqlBuilder((SelectQuery)expr, Indent + 1, BuildStep != Step.FromClause);

						AppendIndent();

						if (!hasParentheses)
							StringBuilder.Append(")");
					}

					break;

				case QueryElementType.SqlValue:
					var sqlval = (SqlValue)expr;
					var dt     = new SqlDataType(sqlval.ValueType);

					BuildValue(dt, sqlval.Value);
					break;

				case QueryElementType.SqlExpression:
					{
						var e = (SqlExpression)expr;

						BuildFormatValues(e.Expr, e.Parameters, () => GetPrecedence(e));
					}

					break;

				case QueryElementType.SqlBinaryExpression:
					BuildBinaryExpression((SqlBinaryExpression)expr);
					break;

				case QueryElementType.SqlFunction:
					BuildFunction((SqlFunction)expr);
					break;

				case QueryElementType.SqlParameter:
					{
						var parm = (SqlParameter)expr;

						if (parm.IsQueryParameter)
						{
							var name = Convert(parm.Name!, ConvertType.NameToQueryParameter);

							StringBuilder.Append(name);
						}
						else
						{
							BuildValue(new SqlDataType(parm.Type), parm.Value);
						}
					}

					break;

				case QueryElementType.SqlDataType:
					BuildDataType((SqlDataType)expr, false);
					break;

				case QueryElementType.SearchCondition:
					BuildSearchCondition(expr.Precedence, (SqlSearchCondition)expr);
					break;

				case QueryElementType.SqlTable:
				case QueryElementType.SqlRawSqlTable:
				case QueryElementType.TableSource:
					{
						var table = (ISqlTableSource) expr;
						var tableAlias = GetTableAlias(table) ?? GetPhysicalTableName(table, null, true);
						StringBuilder.Append(tableAlias);
					}

					break;

				default:
					throw new InvalidOperationException($"Unexpected expression type {expr.ElementType}");
			}

			return StringBuilder;
		}

		void BuildFormatValues(string format, IReadOnlyList<ISqlExpression>? parameters, Func<int> getPrecedence)
		{
			if (parameters == null || parameters.Count == 0)
				StringBuilder.Append(format);
			else
			{
				StringBuilder s = new StringBuilder();
				var values = new object[parameters.Count];

				for (var i = 0; i < values.Length; i++)
				{
					var value = parameters[i];

					s.Length = 0;
					WithStringBuilder(s, () => BuildExpression(getPrecedence(), value));
					values[i] = s.ToString();
				}

				StringBuilder.AppendFormat(format, values);
			}
		}

		string IdentText(string text, int ident)
		{
			if (text.IsNullOrEmpty())
				return text;

			text = text.Replace("\r", "");

			var strArray = text.Split('\n');
			var sb = new StringBuilder();
			for (var i = 0; i < strArray.Length; i++)
			{
				var s = strArray[i];
				sb.Append('\t', ident).Append(s);
				if (i < strArray.Length - 1)
					sb.AppendLine();
			}

			return sb.ToString();
		}

		void BuildExpression(int parentPrecedence, ISqlExpression expr, string? alias, ref bool addAlias)
		{
			var wrap = Wrap(GetPrecedence(expr), parentPrecedence);

			if (wrap) StringBuilder.Append('(');
			BuildExpression(expr, true, true, alias, ref addAlias);
			if (wrap) StringBuilder.Append(')');
		}

		protected StringBuilder BuildExpression(ISqlExpression expr)
		{
			var dummy = false;
			return BuildExpression(expr, true, true, null, ref dummy);
		}

		protected void BuildExpression(ISqlExpression expr, bool buildTableName, bool checkParentheses, bool throwExceptionIfTableNotFound = true)
		{
			var dummy = false;
			BuildExpression(expr, buildTableName, checkParentheses, null, ref dummy, throwExceptionIfTableNotFound);
		}

		protected void BuildExpression(int precedence, ISqlExpression expr)
		{
			var dummy = false;
			BuildExpression(precedence, expr, null, ref dummy);
		}

		protected virtual void BuildTypedExpression(SqlDataType dataType, ISqlExpression value)
		{
			StringBuilder.Append("CAST(");
			BuildExpression(value);
			StringBuilder.Append(" AS ");
			BuildDataType(dataType, false);
			StringBuilder.Append(")");
		}

		#endregion

		#region BuildValue

		protected void BuildValue(SqlDataType? dataType, object? value)
		{
			if (dataType != null)
				ValueToSqlConverter.Convert(StringBuilder, dataType, value);
			else
				ValueToSqlConverter.Convert(StringBuilder, value);
		}

		#endregion

		#region BuildBinaryExpression

		protected virtual void BuildBinaryExpression(SqlBinaryExpression expr)
		{
			BuildBinaryExpression(expr.Operation, expr);
		}

		void BuildBinaryExpression(string op, SqlBinaryExpression expr)
		{
			if (expr.Operation == "*" && expr.Expr1 is SqlValue value)
			{
				if (value.Value is int i && i == -1)
				{
					StringBuilder.Append('-');
					BuildExpression(GetPrecedence(expr), expr.Expr2);
					return;
				}
			}

			BuildExpression(GetPrecedence(expr), expr.Expr1);
			StringBuilder.Append(' ').Append(op).Append(' ');
			BuildExpression(GetPrecedence(expr), expr.Expr2);
		}

		#endregion

		#region BuildFunction

		protected virtual void BuildFunction(SqlFunction func)
		{
			if (func.Name == "CASE")
			{
				StringBuilder.Append(func.Name).AppendLine();

				Indent++;

				var i = 0;

				for (; i < func.Parameters.Length - 1; i += 2)
				{
					AppendIndent().Append("WHEN ");

					var len = StringBuilder.Length;

					BuildExpression(func.Parameters[i]);

					if (SqlExpression.NeedsEqual(func.Parameters[i]))
					{
						StringBuilder.Append(" = ");
						BuildValue(null, true);
					}

					if (StringBuilder.Length - len > 20)
					{
						StringBuilder.AppendLine();
						AppendIndent().Append("\tTHEN ");
					}
					else
						StringBuilder.Append(" THEN ");

					BuildExpression(func.Parameters[i + 1]);
					StringBuilder.AppendLine();
				}

				if (i < func.Parameters.Length)
				{
					AppendIndent().Append("ELSE ");
					BuildExpression(func.Parameters[i]);
					StringBuilder.AppendLine();
				}

				Indent--;

				AppendIndent().Append("END");
			}
			else
				BuildFunction(func.Name, func.Parameters);
		}

		void BuildFunction(string name, ISqlExpression[] exprs)
		{
			StringBuilder.Append(name).Append('(');

			var first = true;

			foreach (var parameter in exprs)
			{
				if (!first)
					StringBuilder.Append(", ");

				BuildExpression(parameter, true, !first || name == "EXISTS");

				first = false;
			}

			StringBuilder.Append(')');
		}

		#endregion

		#region BuildDataType
		protected void BuildDataType(SqlDataType type, bool forCreateTable)
		{
			if (!string.IsNullOrEmpty(type.Type.DbType))
				StringBuilder.Append(type.Type.DbType);
			else
			{
				if (type.Type.DataType == DataType.Undefined)
					// give some hint to user that it is expected situation and he need to fix something on his side
					throw new LinqToDBException("Database type cannot be determined automatically and must be specified explicitly");

				BuildDataTypeFromDataType(type, forCreateTable);
			}
		}

		protected virtual void BuildDataTypeFromDataType(SqlDataType type, bool forCreateTable)
		{
			switch (type.Type.DataType)
			{
				case DataType.Double : StringBuilder.Append("Float");    return;
				case DataType.Single : StringBuilder.Append("Real");     return;
				case DataType.SByte  : StringBuilder.Append("TinyInt");  return;
				case DataType.UInt16 : StringBuilder.Append("Int");      return;
				case DataType.UInt32 : StringBuilder.Append("BigInt");   return;
				case DataType.UInt64 : StringBuilder.Append("Decimal");  return;
				case DataType.Byte   : StringBuilder.Append("TinyInt");  return;
				case DataType.Int16  : StringBuilder.Append("SmallInt"); return;
				case DataType.Int32  : StringBuilder.Append("Int");      return;
				case DataType.Int64  : StringBuilder.Append("BigInt");   return;
				case DataType.Boolean: StringBuilder.Append("Bit");      return;
			}

			StringBuilder.Append(type.Type.DataType);

			if (type.Type.Length > 0)
				StringBuilder.Append('(').Append(type.Type.Length).Append(')');

			if (type.Type.Precision > 0)
				StringBuilder.Append('(').Append(type.Type.Precision).Append(',').Append(type.Type.Scale).Append(')');
		}

		#endregion

		#region GetPrecedence

		static int GetPrecedence(ISqlExpression expr)
		{
			return expr.Precedence;
		}

		protected static int GetPrecedence(ISqlPredicate predicate)
		{
			return predicate.Precedence;
		}

		#endregion

		#endregion

		#region Internal Types

		protected enum Step
		{
			WithClause,
			SelectClause,
			DeleteClause,
			UpdateClause,
			InsertClause,
			FromClause,
			WhereClause,
			GroupByClause,
			HavingClause,
			OrderByClause,
			OffsetLimit
		}

		#endregion

		#region Alternative Builders

		void BuildAliases(string table, List<SqlColumn> columns, string? postfix)
		{
			Indent++;

			var first = true;

			foreach (var col in columns)
			{
				if (!first)
					StringBuilder.Append(',').AppendLine();
				first = false;

				AppendIndent().AppendFormat("{0}.{1}", table, Convert(col.Alias!, ConvertType.NameToQueryFieldAlias));

				if (postfix != null)
					StringBuilder.Append(postfix);
			}

			Indent--;

			StringBuilder.AppendLine();
		}

		protected void AlternativeBuildSql(bool implementOrderBy, Action buildSql, string emptyOrderByValue)
		{
			var selectQuery = Statement.SelectQuery;
			if (selectQuery != null && NeedSkip(selectQuery))
			{
				SkipAlias = false;

				var aliases  = GetTempAliases(2, "t");
				var rnaliase = GetTempAliases(1, "rn")[0];

				AppendIndent().Append("SELECT *").AppendLine();
				AppendIndent().Append("FROM").    AppendLine();
				AppendIndent().Append("(").       AppendLine();
				Indent++;

				AppendIndent().Append("SELECT").AppendLine();

				Indent++;
				AppendIndent().AppendFormat("{0}.*,", aliases[0]).AppendLine();
				AppendIndent().Append      ("ROW_NUMBER() OVER");

				if (!selectQuery.OrderBy.IsEmpty && !implementOrderBy)
					StringBuilder.Append("()");
				else
				{
					StringBuilder.AppendLine();
					AppendIndent().Append("(").AppendLine();

					Indent++;

					if (selectQuery.OrderBy.IsEmpty)
					{
						AppendIndent().Append("ORDER BY").AppendLine();

						if (selectQuery.Select.Columns.Count > 0)
							BuildAliases(aliases[0], selectQuery.Select.Columns.Take(1).ToList(), null);
						else
							AppendIndent().Append(emptyOrderByValue).AppendLine();
					}
					else
						BuildAlternativeOrderBy(true);

					Indent--;
					AppendIndent().Append(")");
				}

				StringBuilder.Append(" as ").Append(rnaliase).AppendLine();
				Indent--;

				AppendIndent().Append("FROM").AppendLine();
				AppendIndent().Append("(").   AppendLine();

				Indent++;
				buildSql();
				Indent--;

				AppendIndent().AppendFormat(") {0}", aliases[0]).AppendLine();

				Indent--;

				AppendIndent().AppendFormat(") {0}", aliases[1]).AppendLine();
				AppendIndent().Append("WHERE").                  AppendLine();

				Indent++;

				if (NeedTake(selectQuery))
				{
					var expr1 = Add(selectQuery.Select.SkipValue!, 1);
					var expr2 = Add<int>(selectQuery.Select.SkipValue!, selectQuery.Select.TakeValue!);

					if (expr1 is SqlValue value1 && expr2 is SqlValue value2 && Equals(value1.Value, value2.Value))
					{
						AppendIndent().AppendFormat("{0}.{1} = ", aliases[1], rnaliase);
						BuildExpression(expr1);
					}
					else
					{
						AppendIndent().AppendFormat("{0}.{1} BETWEEN ", aliases[1], rnaliase);
						BuildExpression(expr1);
						StringBuilder.Append(" AND ");
						BuildExpression(expr2);
					}
				}
				else
				{
					AppendIndent().AppendFormat("{0}.{1} > ", aliases[1], rnaliase);
					BuildExpression(selectQuery.Select.SkipValue!);
				}

				StringBuilder.AppendLine();
				Indent--;
			}
			else
				buildSql();
		}

		protected void AlternativeBuildSql2(Action buildSql)
		{
			var selectQuery = Statement.SelectQuery;
			if (selectQuery == null)
				return;

			var aliases = GetTempAliases(3, "t");

			AppendIndent().Append("SELECT *").AppendLine();
			AppendIndent().Append("FROM").    AppendLine();
			AppendIndent().Append("(").       AppendLine();
			Indent++;

			AppendIndent().Append("SELECT TOP ");
			BuildExpression(selectQuery.Select.TakeValue!);
			StringBuilder.Append(" *").   AppendLine();
			AppendIndent().Append("FROM").AppendLine();
			AppendIndent().Append("(").   AppendLine();
			Indent++;

			if (selectQuery.OrderBy.IsEmpty)
			{
				AppendIndent().Append("SELECT TOP ");

				if (selectQuery.Select.SkipValue is SqlParameter p &&
					!p.IsQueryParameter &&
					selectQuery.Select.TakeValue is SqlValue v)
					BuildValue(null, (int)p.Value! + (int)v.Value!);
				else
					BuildExpression(Add<int>(selectQuery.Select.SkipValue!, selectQuery.Select.TakeValue!));

				StringBuilder.Append(" *").   AppendLine();
				AppendIndent().Append("FROM").AppendLine();
				AppendIndent().Append("(").   AppendLine();
				Indent++;
			}

			buildSql();

			if (selectQuery.OrderBy.IsEmpty)
			{
				Indent--;
				AppendIndent().AppendFormat(") {0}", aliases[2]).AppendLine();
				AppendIndent().Append("ORDER BY").               AppendLine();
				BuildAliases(aliases[2], selectQuery.Select.Columns, null);
			}

			Indent--;
			AppendIndent().AppendFormat(") {0}", aliases[1]).AppendLine();

			if (selectQuery.OrderBy.IsEmpty)
			{
				AppendIndent().Append("ORDER BY").AppendLine();
				BuildAliases(aliases[1], selectQuery.Select.Columns, " DESC");
			}
			else
			{
				BuildAlternativeOrderBy(false);
			}

			Indent--;
			AppendIndent().AppendFormat(") {0}", aliases[0]).AppendLine();

			if (selectQuery.OrderBy.IsEmpty)
			{
				AppendIndent().Append("ORDER BY").AppendLine();
				BuildAliases(aliases[0], selectQuery.Select.Columns, null);
			}
			else
			{
				BuildAlternativeOrderBy(true);
			}
		}

		void BuildAlternativeOrderBy(bool ascending)
		{
			var selectQuery = Statement.SelectQuery;
			if (selectQuery == null)
				return;

			SkipAlias = false;

			AppendIndent().Append("ORDER BY").AppendLine();

			var obys = GetTempAliases(selectQuery.OrderBy.Items.Count, "oby");

			Indent++;

			for (var i = 0; i < obys.Length; i++)
			{
				AppendIndent().Append(obys[i]);

				if ( ascending &&  selectQuery.OrderBy.Items[i].IsDescending ||
					!ascending && !selectQuery.OrderBy.Items[i].IsDescending)
					StringBuilder.Append(" DESC");

				if (i + 1 < obys.Length)
					StringBuilder.Append(',');

				StringBuilder.AppendLine();
			}

			Indent--;
		}

		protected delegate IEnumerable<SqlColumn> ColumnSelector();

		protected IEnumerable<SqlColumn> AlternativeGetSelectedColumns(SelectQuery selectQuery, ColumnSelector columnSelector)
		{
			foreach (var col in columnSelector())
				yield return col;

			SkipAlias = false;

			var obys = GetTempAliases(selectQuery.OrderBy.Items.Count, "oby");

			for (var i = 0; i < obys.Length; i++)
				yield return new SqlColumn(selectQuery, selectQuery.OrderBy.Items[i].Expression, obys[i]);
		}

		protected static bool IsDateDataType(ISqlExpression expr, string dateName)
		{
			switch (expr.ElementType)
			{
				case QueryElementType.SqlDataType  : return ((SqlDataType)expr).Type.DataType == DataType.Date;
				case QueryElementType.SqlExpression: return ((SqlExpression)expr).Expr        == dateName;
			}

			return false;
		}

		protected static bool IsTimeDataType(ISqlExpression expr)
		{
			switch (expr.ElementType)
			{
				case QueryElementType.SqlDataType  : return ((SqlDataType)expr).Type.DataType == DataType.Time;
				case QueryElementType.SqlExpression: return ((SqlExpression)expr).Expr        == "Time";
			}

			return false;
		}

		static bool IsBooleanParameter(ISqlExpression expr, int count, int i)
		{
			if ((i % 2 == 1 || i == count - 1) && expr.SystemType == typeof(bool) || expr.SystemType == typeof(bool?))
			{
				switch (expr.ElementType)
				{
					case QueryElementType.SearchCondition: return true;
				}
			}

			return false;
		}

		protected SqlFunction ConvertFunctionParameters(SqlFunction func)
		{
			if (func.Name == "CASE" &&
				func.Parameters.Select((p, i) => new { p, i }).Any(p => IsBooleanParameter(p.p, func.Parameters.Length, p.i)))
			{
				return new SqlFunction(
					func.SystemType,
					func.Name,
					false,
					func.Precedence,
					func.Parameters.Select((p, i) =>
						IsBooleanParameter(p, func.Parameters.Length, i) ?
							SqlOptimizer.ConvertExpression(new SqlFunction(typeof(bool), "CASE", p, new SqlValue(true), new SqlValue(false))) :
							p
					).ToArray());
			}

			return func;
		}

		#endregion

		#region Helpers

		protected SequenceNameAttribute? GetSequenceNameAttribute(SqlTable table, bool throwException)
		{
			var identityField = table.GetIdentityField();

			if (identityField == null)
				if (throwException)
					throw new SqlException("Identity field must be defined for '{0}'.", table.Name);
				else
					return null;

			if (table.ObjectType == null)
				if (throwException)
					throw new SqlException("Sequence name can not be retrieved for the '{0}' table.", table.Name);
				else
					return null;

			var attrs = table.SequenceAttributes;

			if (attrs.IsNullOrEmpty())
				if (throwException)
					throw new SqlException("Sequence name can not be retrieved for the '{0}' table.", table.Name);
				else
					return null;

			SequenceNameAttribute? defaultAttr = null;

			foreach (var attr in attrs!)
			{
				if (attr.Configuration == Name)
					return attr;

				if (defaultAttr == null && attr.Configuration == null)
					defaultAttr = attr;
			}

			if (defaultAttr == null)
				if (throwException)
					throw new SqlException("Sequence name can not be retrieved for the '{0}' table.", table.Name);
				else
					return null;

			return defaultAttr;
		}

		static bool Wrap(int precedence, int parentPrecedence)
		{
			return
				precedence == 0 ||
				/* maybe it will be no harm to put "<=" here? */
				precedence < parentPrecedence ||
				(precedence == parentPrecedence &&
					(parentPrecedence == Precedence.Subtraction ||
					 parentPrecedence == Precedence.Multiplicative ||
					 parentPrecedence == Precedence.LogicalNegation));
		}

		protected string[] GetTempAliases(int n, string defaultAlias)
		{
			return Statement?.GetTempAliases(n, defaultAlias) ?? Array<string>.Empty;
		}

		protected string? GetTableAlias(ISqlTableSource table)
		{
			switch (table.ElementType)
			{
				case QueryElementType.TableSource:
					{
						var ts    = (SqlTableSource)table;
						var alias = string.IsNullOrEmpty(ts.Alias) ? GetTableAlias(ts.Source) : ts.Alias;
						return alias != "$" && alias != "$F" ? alias : null;
					}
				case QueryElementType.SqlTable        :
				case QueryElementType.SqlCteTable     :
					{
						var alias = ((SqlTable)table).Alias;
						return alias != "$" && alias != "$F" ? alias : null;
					}	
				case QueryElementType.SqlRawSqlTable  :
					{
						var ts = Statement.SelectQuery?.GetTableSource(table);
						if (ts == null)
							ts = Statement.GetTableSource(table);

						if (ts != null)
							return GetTableAlias(ts);
						else
						{
						var alias = ((SqlTable)table).Alias;
						return alias != "$" && alias != "$F" ? alias : null;
					}	
					}
				case QueryElementType.MergeSourceTable:
					return null;

				default:
					throw new InvalidOperationException($"Unexpected table type {table.ElementType}");
			}
		}

		protected virtual string? GetTableServerName(SqlTable table)
		{
			return table.Server == null ? null : Convert(table.Server, ConvertType.NameToServer);
		}

		protected virtual string? GetTableDatabaseName(SqlTable table)
		{
			return table.Database == null ? null : Convert(table.Database, ConvertType.NameToDatabase);
		}

		protected virtual string? GetTableSchemaName(SqlTable table)
		{
			return table.Schema == null ? null : Convert(table.Schema, ConvertType.NameToSchema);
		}

		protected virtual string? GetTablePhysicalName(SqlTable table)
		{
			return table.PhysicalName == null ? null : Convert(table.PhysicalName, ConvertType.NameToQueryTable);
		}

		string GetPhysicalTableName(ISqlTableSource table, string? alias, bool ignoreTableExpression = false)
		{
			switch (table.ElementType)
			{
				case QueryElementType.SqlTable:
					{
						var tbl = (SqlTable)table;

						var server       = GetTableServerName  (tbl);
						var database     = GetTableDatabaseName(tbl);
						var schema       = GetTableSchemaName  (tbl);
						var physicalName = GetTablePhysicalName(tbl)!;

						var sb = new StringBuilder();

						BuildTableName(sb, server, database, schema, physicalName);

						if (!ignoreTableExpression && tbl.SqlTableType == SqlTableType.Expression)
						{
							var values = new object[2 + (tbl.TableArguments?.Length ?? 0)];

							values[0] = sb.ToString();

							if (alias != null)
								values[1] = Convert(alias, ConvertType.NameToQueryTableAlias);
							else
								values[1] = "";

							for (var i = 2; i < values.Length; i++)
							{
								var value = tbl.TableArguments![i - 2];

								sb.Length = 0;
								WithStringBuilder(sb, () => BuildExpression(Precedence.Primary, value));
								values[i] = sb.ToString();
							}

							sb.Length = 0;
							sb.AppendFormat(tbl.Name, values);
						}

						if (tbl.SqlTableType == SqlTableType.Function)
						{
							sb.Append('(');

							if (tbl.TableArguments != null && tbl.TableArguments.Length > 0)
							{
								var first = true;

								foreach (var arg in tbl.TableArguments)
								{
									if (!first)
										sb.Append(", ");

									WithStringBuilder(sb, () => BuildExpression(arg, true, !first));

									first = false;
								}
							}

							sb.Append(')');
						}

						return sb.ToString();
					}

				case QueryElementType.TableSource:
					return GetPhysicalTableName(((SqlTableSource)table).Source, alias);

				case QueryElementType.SqlCteTable:
				case QueryElementType.SqlRawSqlTable:
					return GetTablePhysicalName((SqlTable)table)!;

				case QueryElementType.MergeSourceTable:
					return Convert(((SqlMergeSourceTable)table).Name, ConvertType.NameToQueryTable);

				default:
					throw new InvalidOperationException($"Unexpected table type {table.ElementType}");
			}
		}

		protected StringBuilder AppendIndent()
		{
			if (Indent > 0)
				StringBuilder.Append('\t', Indent);

			return StringBuilder;
		}

		ISqlExpression Add(ISqlExpression expr1, ISqlExpression expr2, Type type)
		{
			return SqlOptimizer.ConvertExpression(new SqlBinaryExpression(type, expr1, "+", expr2, Precedence.Additive));
		}

		protected ISqlExpression Add<T>(ISqlExpression expr1, ISqlExpression expr2)
		{
			return Add(expr1, expr2, typeof(T));
		}

		ISqlExpression Add(ISqlExpression expr1, int value)
		{
			return Add<int>(expr1, new SqlValue(value));
		}

		protected virtual bool IsReserved(string word)
		{
			return ReservedWords.IsReserved(word);
		}

		#endregion

		#region ISqlProvider Members

		public virtual ISqlExpression? GetIdentityExpression(SqlTable table)
		{
			return null;
		}

		protected virtual void PrintParameterName(StringBuilder sb, IDbDataParameter parameter)
		{
			if (!parameter.ParameterName.StartsWith("@"))
				sb.Append('@');
			sb.Append(parameter.ParameterName);
		}

		protected virtual string? GetTypeName(IDbDataParameter parameter)
		{
			return null;
		}

		protected virtual string? GetUdtTypeName(IDbDataParameter parameter)
		{
			return null;
		}

		protected virtual string? GetProviderTypeName(IDbDataParameter parameter)
		{
			switch (parameter.DbType)
			{
				case DbType.AnsiString           : return "VarChar";
				case DbType.AnsiStringFixedLength: return "Char";
				case DbType.String               : return "NVarChar";
				case DbType.StringFixedLength    : return "NChar";
				case DbType.Decimal              : return "Decimal";
				case DbType.Binary               : return "Binary";
			}

			return null;
		}

		protected virtual void PrintParameterType(StringBuilder sb, IDbDataParameter parameter)
		{
			var typeName = GetTypeName(parameter);
			if (!string.IsNullOrEmpty(typeName))
				sb.Append(typeName).Append(" -- ");

			var udtTypeName = GetUdtTypeName(parameter);
			if (!string.IsNullOrEmpty(udtTypeName))
				sb.Append(udtTypeName).Append(" -- ");

			var t1 = GetProviderTypeName(parameter);
			var t2 = parameter.DbType.ToString();

			sb.Append(t1);

			if (t1 != null)
			{
				if (parameter.Size > 0)
				{
					if (t1.IndexOf('(') < 0)
						sb.Append('(').Append(parameter.Size).Append(')');
				}
				else if (parameter.Precision > 0)
				{
					if (t1.IndexOf('(') < 0)
						sb.Append('(').Append(parameter.Precision).Append(',').Append(parameter.Scale).Append(')');
				}
				else
				{
					switch (parameter.DbType)
					{
						case DbType.AnsiString           :
						case DbType.AnsiStringFixedLength:
						case DbType.String               :
						case DbType.StringFixedLength    :
							{
								var value = parameter.Value as string;

								if (!string.IsNullOrEmpty(value))
									sb.Append('(').Append(value!.Length).Append(')');

								break;
							}
						case DbType.Decimal:
							{
								var value = parameter.Value;

								if (value is decimal dec)
								{
									var d = new SqlDecimal(dec);
									sb.Append('(').Append(d.Precision).Append(',').Append(d.Scale).Append(')');
								}

								break;
							}
						case DbType.Binary:
							{
								if (parameter.Value is byte[] value)
									sb.Append('(').Append(value.Length).Append(')');

								break;
							}
					}
				}
			}

			if (t1 != t2)
				sb.Append(" -- ").Append(t2);
		}

		protected virtual void PrintParameterValue(StringBuilder sb, IDbDataParameter parameter)
		{
			ValueToSqlConverter.Convert(sb, parameter.Value);
		}

		public virtual StringBuilder PrintParameters(StringBuilder sb, IDbDataParameter[] parameters)
		{
			if (parameters != null && parameters.Length > 0)
			{
				foreach (var p in parameters)
				{
					sb.Append("DECLARE ");
					PrintParameterName(sb, p);
					sb.Append(' ');
					PrintParameterType(sb, p);
					sb.AppendLine();

					sb.Append("SET     ");
					PrintParameterName(sb, p);
					sb.Append(" = ");
					if (!ValueToSqlConverter.TryConvert(sb, p.Value))
						sb.Append(p.Value);
					sb.AppendLine();
				}

				sb.AppendLine();
			}

			return sb;
		}

		public string ApplyQueryHints(string sql, List<string> queryHints)
		{
			var sb = new StringBuilder();

			foreach (var hint in queryHints)
				if (hint?.Length >= 2 && hint.StartsWith("**"))
					sb.AppendLine(hint.Substring(2));

			sb.Append(sql);

			foreach (var hint in queryHints)
				if (!(hint?.Length >= 2 && hint.StartsWith("**")))
					sb.AppendLine(hint);

			return sb.ToString();
		}

		public virtual string GetReserveSequenceValuesSql(int count, string sequenceName)
		{
			throw new NotImplementedException();
		}

		public virtual string GetMaxValueSql(EntityDescriptor entity, ColumnDescriptor column)
		{
			var server   = entity.ServerName;
			var database = entity.DatabaseName;
			var schema   = entity.SchemaName;
			var table    = entity.TableName;

			var columnName = Convert(column.ColumnName, ConvertType.NameToQueryField);
			var tableName  = BuildTableName(
				new StringBuilder(),
				server   == null ? null : Convert(server,   ConvertType.NameToServer),
				database == null ? null : Convert(database, ConvertType.NameToDatabase),
				schema   == null ? null : Convert(schema,   ConvertType.NameToSchema),
										  Convert(table,    ConvertType.NameToQueryTable))
			.ToString();

			return $"SELECT Max({columnName}) FROM {tableName}";
		}

		private string? _name;

		public virtual string Name => _name ?? (_name = GetType().Name.Replace("SqlBuilder", ""));

		#endregion
	}
}<|MERGE_RESOLUTION|>--- conflicted
+++ resolved
@@ -318,6 +318,7 @@
 				BuildReturningSubclause(statement);
 
 			--Indent;
+
 			AppendIndent().AppendLine(")");
 		}
 
@@ -605,7 +606,6 @@
 		{
 		}
 
-<<<<<<< HEAD
 		protected virtual void BuildReturningSubclause(SqlStatement statement)
 		{
 		}
@@ -617,10 +617,7 @@
 			BuildInsertClause(statement, statement.RequireInsertClause(), null, false, false);
 		}
 
-		protected virtual void BuildInsertClause(SqlStatement statement, SqlInsertClause insertClause, string insertText, bool appendTableName, bool addAlias)
-=======
 		protected virtual void BuildInsertClause(SqlStatement statement, SqlInsertClause insertClause, string? insertText, bool appendTableName, bool addAlias)
->>>>>>> 00fed8d0
 		{
 			AppendIndent().Append(insertText);
 
