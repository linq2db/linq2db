--- conflicted
+++ resolved
@@ -186,9 +186,8 @@
 					}
 				}
 
-<<<<<<< HEAD
-				FinalizeBuildQuery(NullabilityContext.GetContext(statement.SelectQuery),  statement);
-=======
+				var nullability = NullabilityContext.GetContext(statement.SelectQuery);
+
 				switch (statement.QueryType)
 				{
 					case QueryType.Select :
@@ -196,12 +195,11 @@
 					case QueryType.Update :
 					case QueryType.Insert :
 						BuildStep = Step.QueryExtensions;
-						BuildQueryExtensions(statement);
+						BuildQueryExtensions(nullability, statement);
 						break;
 				}
 
-				FinalizeBuildQuery(statement);
->>>>>>> 3cff2449
+				FinalizeBuildQuery(nullability, statement);
 			}
 			else
 			{
@@ -355,7 +353,6 @@
 
 		protected virtual void BuildDeleteQuery(SqlDeleteStatement deleteStatement)
 		{
-<<<<<<< HEAD
 			var nullability = new NullabilityContext(deleteStatement.SelectQuery);
 
 			BuildStep = Step.Tag;               BuildTag(deleteStatement);
@@ -369,21 +366,7 @@
 			BuildStep = Step.OrderByClause;     BuildOrderByClause(nullability, deleteStatement.SelectQuery);
 			BuildStep = Step.OffsetLimit;       BuildOffsetLimit(nullability, deleteStatement.SelectQuery);
 			BuildStep = Step.Output;            BuildOutputSubclause(nullability, deleteStatement.GetOutputClause());
-			BuildStep = Step.QueryExtensions;   BuildQueryExtensions(nullability, deleteStatement);
-=======
-			BuildStep = Step.Tag;               BuildTag               (deleteStatement);
-			BuildStep = Step.WithClause;        BuildWithClause        (deleteStatement.With);
-			BuildStep = Step.DeleteClause;      BuildDeleteClause      (deleteStatement);
-			BuildStep = Step.FromClause;        BuildDeleteFromClause  (deleteStatement);
-			BuildStep = Step.AlterDeleteClause; BuildAlterDeleteClause (deleteStatement);
-			BuildStep = Step.WhereClause;       BuildWhereClause       (deleteStatement.SelectQuery);
-			BuildStep = Step.GroupByClause;     BuildGroupByClause     (deleteStatement.SelectQuery);
-			BuildStep = Step.HavingClause;      BuildHavingClause      (deleteStatement.SelectQuery);
-			BuildStep = Step.OrderByClause;     BuildOrderByClause     (deleteStatement.SelectQuery);
-			BuildStep = Step.OffsetLimit;       BuildOffsetLimit       (deleteStatement.SelectQuery);
-			BuildStep = Step.Output;            BuildOutputSubclause   (deleteStatement.GetOutputClause());
-			BuildStep = Step.QueryExtensions;   BuildSubQueryExtensions(deleteStatement);
->>>>>>> 3cff2449
+			BuildStep = Step.QueryExtensions;   BuildSubQueryExtensions(nullability, deleteStatement);
 		}
 
 		protected void BuildDeleteQuery2(SqlDeleteStatement deleteStatement)
@@ -426,23 +409,13 @@
 				BuildStep = Step.FromClause; BuildFromClause(nullability, Statement, selectQuery);
 			}
 
-<<<<<<< HEAD
 			BuildStep = Step.WhereClause;     BuildUpdateWhereClause(nullability, selectQuery);
 			BuildStep = Step.GroupByClause;   BuildGroupByClause(nullability, selectQuery);
 			BuildStep = Step.HavingClause;    BuildHavingClause(nullability, selectQuery);
 			BuildStep = Step.OrderByClause;   BuildOrderByClause(nullability, selectQuery);
 			BuildStep = Step.OffsetLimit;     BuildOffsetLimit(nullability, selectQuery);
 			BuildStep = Step.Output;          BuildOutputSubclause(nullability, statement.GetOutputClause());
-			BuildStep = Step.QueryExtensions; BuildQueryExtensions(nullability, statement);
-=======
-			BuildStep = Step.WhereClause;     BuildUpdateWhereClause (selectQuery);
-			BuildStep = Step.GroupByClause;   BuildGroupByClause     (selectQuery);
-			BuildStep = Step.HavingClause;    BuildHavingClause      (selectQuery);
-			BuildStep = Step.OrderByClause;   BuildOrderByClause     (selectQuery);
-			BuildStep = Step.OffsetLimit;     BuildOffsetLimit       (selectQuery);
-			BuildStep = Step.Output;          BuildOutputSubclause   (statement.GetOutputClause());
-			BuildStep = Step.QueryExtensions; BuildSubQueryExtensions(statement);
->>>>>>> 3cff2449
+			BuildStep = Step.QueryExtensions; BuildSubQueryExtensions(nullability, statement);
 		}
 
 		protected virtual void BuildSelectQuery(SqlSelectStatement selectStatement)
@@ -456,7 +429,6 @@
 				TablePath = null;
 			}
 
-<<<<<<< HEAD
 			var nullability = new NullabilityContext(selectStatement.SelectQuery);
 
 			BuildStep = Step.Tag;             BuildTag(selectStatement);
@@ -468,19 +440,7 @@
 			BuildStep = Step.HavingClause;    BuildHavingClause(nullability, selectStatement.SelectQuery);
 			BuildStep = Step.OrderByClause;   BuildOrderByClause(nullability, selectStatement.SelectQuery);
 			BuildStep = Step.OffsetLimit;     BuildOffsetLimit(nullability, selectStatement.SelectQuery);
-			BuildStep = Step.QueryExtensions; BuildQueryExtensions(nullability, selectStatement);
-=======
-			BuildStep = Step.Tag;             BuildTag               (selectStatement);
-			BuildStep = Step.WithClause;      BuildWithClause        (selectStatement.With);
-			BuildStep = Step.SelectClause;    BuildSelectClause      (selectStatement.SelectQuery);
-			BuildStep = Step.FromClause;      BuildFromClause        (selectStatement, selectStatement.SelectQuery);
-			BuildStep = Step.WhereClause;     BuildWhereClause       (selectStatement.SelectQuery);
-			BuildStep = Step.GroupByClause;   BuildGroupByClause     (selectStatement.SelectQuery);
-			BuildStep = Step.HavingClause;    BuildHavingClause      (selectStatement.SelectQuery);
-			BuildStep = Step.OrderByClause;   BuildOrderByClause     (selectStatement.SelectQuery);
-			BuildStep = Step.OffsetLimit;     BuildOffsetLimit       (selectStatement.SelectQuery);
-			BuildStep = Step.QueryExtensions; BuildSubQueryExtensions(selectStatement);
->>>>>>> 3cff2449
+			BuildStep = Step.QueryExtensions; BuildSubQueryExtensions(nullability, selectStatement);
 
 			TablePath = tablePath;
 			QueryName = queryName;
@@ -509,7 +469,6 @@
 
 			if (statement.QueryType == QueryType.Insert && statement.SelectQuery!.From.Tables.Count != 0)
 			{
-<<<<<<< HEAD
 				BuildStep = Step.SelectClause;    BuildSelectClause(nullability, statement.SelectQuery);
 				BuildStep = Step.FromClause;      BuildFromClause(nullability, statement, statement.SelectQuery);
 				BuildStep = Step.WhereClause;     BuildWhereClause(nullability, statement.SelectQuery);
@@ -517,17 +476,7 @@
 				BuildStep = Step.HavingClause;    BuildHavingClause(nullability, statement.SelectQuery);
 				BuildStep = Step.OrderByClause;   BuildOrderByClause(nullability, statement.SelectQuery);
 				BuildStep = Step.OffsetLimit;     BuildOffsetLimit(nullability, statement.SelectQuery);
-				BuildStep = Step.QueryExtensions; BuildQueryExtensions(nullability, statement);
-=======
-				BuildStep = Step.SelectClause;    BuildSelectClause      (statement.SelectQuery);
-				BuildStep = Step.FromClause;      BuildFromClause        (statement, statement.SelectQuery);
-				BuildStep = Step.WhereClause;     BuildWhereClause       (statement.SelectQuery);
-				BuildStep = Step.GroupByClause;   BuildGroupByClause     (statement.SelectQuery);
-				BuildStep = Step.HavingClause;    BuildHavingClause      (statement.SelectQuery);
-				BuildStep = Step.OrderByClause;   BuildOrderByClause     (statement.SelectQuery);
-				BuildStep = Step.OffsetLimit;     BuildOffsetLimit       (statement.SelectQuery);
-				BuildStep = Step.QueryExtensions; BuildSubQueryExtensions(statement);
->>>>>>> 3cff2449
+				BuildStep = Step.QueryExtensions; BuildSubQueryExtensions(nullability, statement);
 			}
 
 			if (insertClause.WithIdentity)
@@ -550,7 +499,6 @@
 
 			if (statement.QueryType == QueryType.Insert && statement.SelectQuery!.From.Tables.Count != 0)
 			{
-<<<<<<< HEAD
 				BuildStep = Step.SelectClause;    BuildSelectClause(nullability, statement.SelectQuery);
 				BuildStep = Step.FromClause;      BuildFromClause(nullability, statement, statement.SelectQuery);
 				BuildStep = Step.WhereClause;     BuildWhereClause(nullability, statement.SelectQuery);
@@ -558,17 +506,7 @@
 				BuildStep = Step.HavingClause;    BuildHavingClause(nullability, statement.SelectQuery);
 				BuildStep = Step.OrderByClause;   BuildOrderByClause(nullability, statement.SelectQuery);
 				BuildStep = Step.OffsetLimit;     BuildOffsetLimit(nullability, statement.SelectQuery);
-				BuildStep = Step.QueryExtensions; BuildQueryExtensions(nullability, statement);
-=======
-				BuildStep = Step.SelectClause;    BuildSelectClause      (statement.SelectQuery);
-				BuildStep = Step.FromClause;      BuildFromClause        (statement, statement.SelectQuery);
-				BuildStep = Step.WhereClause;     BuildWhereClause       (statement.SelectQuery);
-				BuildStep = Step.GroupByClause;   BuildGroupByClause     (statement.SelectQuery);
-				BuildStep = Step.HavingClause;    BuildHavingClause      (statement.SelectQuery);
-				BuildStep = Step.OrderByClause;   BuildOrderByClause     (statement.SelectQuery);
-				BuildStep = Step.OffsetLimit;     BuildOffsetLimit       (statement.SelectQuery);
-				BuildStep = Step.QueryExtensions; BuildSubQueryExtensions(statement);
->>>>>>> 3cff2449
+				BuildStep = Step.QueryExtensions; BuildSubQueryExtensions(nullability, statement);
 			}
 
 			if (insertClause.WithIdentity)
@@ -2074,12 +2012,8 @@
 		}
 
 		protected void BuildQueryExtensions(
-<<<<<<< HEAD
-			NullabilityContext nullability, 
-			StringBuilder sb,
-=======
+            NullabilityContext      nullability, 
 			StringBuilder           sb,
->>>>>>> 3cff2449
 			List<SqlQueryExtension> sqlQueryExtensions,
 			string?                 prefix,
 			string                  delimiter,
@@ -2961,15 +2895,11 @@
 								var len   = StringBuilder.Length;
 
 								if (table == null)
-<<<<<<< HEAD
-									StringBuilder.Append(GetPhysicalTableName(nullability, field.Table, null, true));
-=======
 								{
 									if (field.Table is SqlTable tbl)
 										suffixName = tbl.TableName;
-									StringBuilder.Append(GetPhysicalTableName(field.Table, null, true, withoutSuffix: suffixName != null));
+									StringBuilder.Append(GetPhysicalTableName(nullability, field.Table, null, true, withoutSuffix: suffixName != null));
 								}
->>>>>>> 3cff2449
 								else
 									Convert(StringBuilder, table, ConvertType.NameToQueryTableAlias);
 
@@ -3718,11 +3648,7 @@
 			}
 		}
 
-<<<<<<< HEAD
-		protected virtual string GetPhysicalTableName(NullabilityContext nullability, ISqlTableSource table, string? alias, bool ignoreTableExpression = false, string? defaultDatabaseName = null)
-=======
-		protected virtual string GetPhysicalTableName(ISqlTableSource table, string? alias, bool ignoreTableExpression = false, string? defaultDatabaseName = null, bool withoutSuffix = false)
->>>>>>> 3cff2449
+		protected virtual string GetPhysicalTableName(NullabilityContext nullability, ISqlTableSource table, string? alias, bool ignoreTableExpression = false, string? defaultDatabaseName = null, bool withoutSuffix = false)
 		{
 			switch (table.ElementType)
 			{
@@ -3785,11 +3711,7 @@
 					}
 
 				case QueryElementType.TableSource:
-<<<<<<< HEAD
-					return GetPhysicalTableName(nullability, ((SqlTableSource)table).Source, alias);
-=======
-					return GetPhysicalTableName(((SqlTableSource)table).Source, alias, withoutSuffix: withoutSuffix);
->>>>>>> 3cff2449
+					return GetPhysicalTableName(nullability, ((SqlTableSource)table).Source, alias, withoutSuffix: withoutSuffix);
 
 				case QueryElementType.SqlCteTable   :
 				case QueryElementType.SqlRawSqlTable:
@@ -4145,7 +4067,7 @@
 
 		#region BuildSub/QueryExtensions
 
-		protected virtual void BuildSubQueryExtensions(SqlStatement statement)
+		protected virtual void BuildSubQueryExtensions(NullabilityContext nullability, SqlStatement statement)
 		{
 		}
 
