--- conflicted
+++ resolved
@@ -12,22 +12,16 @@
 
 	public class OptimizationContext
 	{
-<<<<<<< HEAD
-		IQueryParametersNormalizer?                      _parametersNormalizer;
-		List<SqlParameter>?                              _actualParameters;
-		Dictionary<(DbDataType, object?), SqlParameter>? _dynamicParameters;
+		private IQueryParametersNormalizer?                      _parametersNormalizer;
+		private Dictionary<SqlParameter, SqlParameter>?          _parametersMap;
+		private List<SqlParameter>?                              _actualParameters;
+		private Dictionary<(DbDataType, object?), SqlParameter>? _dynamicParameters;
 
 		readonly DataOptions                   _dataOptions;
 		readonly SqlProviderFlags?             _sqlProviderFlags;
 		readonly MappingSchema                 _mappingSchema;
 		readonly SqlExpressionOptimizerVisitor _optimizerVisitor;
 		readonly SqlExpressionConvertVisitor   _convertVisitor;
-=======
-		private IQueryParametersNormalizer?                      _parametersNormalizer;
-		private Dictionary<SqlParameter, SqlParameter>?          _parametersMap;
-		private List<SqlParameter>?                              _actualParameters;
-		private Dictionary<(DbDataType, object?), SqlParameter>? _dynamicParameters;
->>>>>>> 3cff2449
 
 		readonly Func<IQueryParametersNormalizer> _parametersNormalizerFactory;
 
@@ -37,28 +31,20 @@
 			SqlProviderFlags?                sqlProviderFlags,
 			MappingSchema                    mappingSchema,
 			AliasesContext                   aliases,
-<<<<<<< HEAD
 			SqlExpressionOptimizerVisitor    optimizerVisitor,
 			SqlExpressionConvertVisitor      convertVisitor,
 			bool                             isParameterOrderDepended,
-=======
-			bool                             isParameterOrderDependent,
->>>>>>> 3cff2449
 			Func<IQueryParametersNormalizer> parametersNormalizerFactory)
 		{
 			Context                      = context;
-<<<<<<< HEAD
 			_dataOptions                 = dataOptions;
 			_sqlProviderFlags            = sqlProviderFlags;
 			_mappingSchema               = mappingSchema;
 			Aliases                      = aliases ?? throw new ArgumentNullException(nameof(aliases));
 			_optimizerVisitor            = optimizerVisitor;
 			_convertVisitor              = convertVisitor;
-			IsParameterOrderDepended     = isParameterOrderDepended;
+			IsParameterOrderDependent    = isParameterOrderDepended;
 			_optimizerVisitor            = optimizerVisitor;
-=======
-			IsParameterOrderDependent    = isParameterOrderDependent;
->>>>>>> 3cff2449
 			_parametersNormalizerFactory = parametersNormalizerFactory;
 		}
 
