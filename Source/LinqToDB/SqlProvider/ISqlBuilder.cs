﻿using System.Collections.Generic;
using System.Data;
using System.Text;

namespace LinqToDB.SqlProvider
{
	using System.Data.Common;
	using Mapping;
	using SqlQuery;

	public interface ISqlBuilder
	{
		int              CommandCount         (SqlStatement statement);
		void             BuildSql             (int commandNumber, SqlStatement statement, StringBuilder sb, OptimizationContext optimizationContext, int startIndent = 0);

		StringBuilder    ConvertTableName     (StringBuilder sb, string? server, string? database, string? schema, string table, TableOptions tableOptions);
		StringBuilder    BuildTableName       (StringBuilder sb, string? server, string? database, string? schema, string table, TableOptions tableOptions);
		StringBuilder    BuildDataType        (StringBuilder sb, SqlDataType dataType);
		string?          GetTableServerName   (SqlTable table);
		string?          GetTableDatabaseName (SqlTable table);
		string?          GetTableSchemaName   (SqlTable table);
		string?          GetTablePhysicalName (SqlTable table);
		string           ConvertInline        (string value, ConvertType convertType);
		StringBuilder    Convert              (StringBuilder sb, string value, ConvertType convertType);
		ISqlExpression?  GetIdentityExpression(SqlTable table);

<<<<<<< HEAD
		StringBuilder    PrintParameters      (StringBuilder sb, IEnumerable<DbParameter>? parameters);
		string           ApplyQueryHints      (string sqlText, List<string> queryHints);
=======
		StringBuilder    PrintParameters      (StringBuilder sb, IEnumerable<IDbDataParameter>? parameters);
		string           ApplyQueryHints      (string sqlText, IReadOnlyCollection<string> queryHints);
>>>>>>> c321b9fb

		string           GetReserveSequenceValuesSql(int count, string sequenceName);
		string           GetMaxValueSql       (EntityDescriptor entity, ColumnDescriptor column);

		string Name { get; }
	}
}<|MERGE_RESOLUTION|>--- conflicted
+++ resolved
@@ -1,10 +1,10 @@
 ﻿using System.Collections.Generic;
 using System.Data;
+using System.Data.Common;
 using System.Text;
 
 namespace LinqToDB.SqlProvider
 {
-	using System.Data.Common;
 	using Mapping;
 	using SqlQuery;
 
@@ -24,13 +24,8 @@
 		StringBuilder    Convert              (StringBuilder sb, string value, ConvertType convertType);
 		ISqlExpression?  GetIdentityExpression(SqlTable table);
 
-<<<<<<< HEAD
 		StringBuilder    PrintParameters      (StringBuilder sb, IEnumerable<DbParameter>? parameters);
-		string           ApplyQueryHints      (string sqlText, List<string> queryHints);
-=======
-		StringBuilder    PrintParameters      (StringBuilder sb, IEnumerable<IDbDataParameter>? parameters);
 		string           ApplyQueryHints      (string sqlText, IReadOnlyCollection<string> queryHints);
->>>>>>> c321b9fb
 
 		string           GetReserveSequenceValuesSql(int count, string sequenceName);
 		string           GetMaxValueSql       (EntityDescriptor entity, ColumnDescriptor column);
