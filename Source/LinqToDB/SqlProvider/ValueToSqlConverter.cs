--- conflicted
+++ resolved
@@ -1,4 +1,3 @@
-<<<<<<< HEAD
 ﻿using System;
 using System.Collections.Generic;
 using System.Data.SqlTypes;
@@ -281,287 +280,4 @@
 			}
 		}
 	}
-}
-=======
-﻿using System;
-using System.Collections.Generic;
-using System.Data.SqlTypes;
-using System.Globalization;
-using System.Text;
-
-namespace LinqToDB.SqlProvider
-{
-	using Common;
-	using Extensions;
-	using SqlQuery;
-
-	using ConverterType = Action<StringBuilder,SqlQuery.SqlDataType,object>;
-
-	public class ValueToSqlConverter
-	{
-		public ValueToSqlConverter(params ValueToSqlConverter[] converters)
-		{
-			BaseConverters = converters ?? Array<ValueToSqlConverter>.Empty;
-		}
-
-		public bool CanConvert(Type type)
-		{
-			if (_converters.ContainsKey(type))
-				return true;
-
-			for (var i = 0; i < BaseConverters.Length; i++)
-				if (BaseConverters[i].CanConvert(type))
-					return true;
-
-			return false;
-		}
-
-		internal void SetDefaults()
-		{
-			SetConverter(typeof(Boolean),    (sb,dt,v) => sb.Append((bool)v       ? "1" : "0"));
-			SetConverter(typeof(Char),       (sb,dt,v) => BuildChar(sb, (char)  v));
-			SetConverter(typeof(SByte),      (sb,dt,v) => sb.Append((SByte)     v));
-			SetConverter(typeof(Byte),       (sb,dt,v) => sb.Append((Byte)      v));
-			SetConverter(typeof(Int16),      (sb,dt,v) => sb.Append((Int16)     v));
-			SetConverter(typeof(UInt16),     (sb,dt,v) => sb.Append((UInt16)    v));
-			SetConverter(typeof(Int32),      (sb,dt,v) => sb.Append((Int32)     v));
-			SetConverter(typeof(UInt32),     (sb,dt,v) => sb.Append((UInt32)    v));
-			SetConverter(typeof(Int64),      (sb,dt,v) => sb.Append((Int64)     v));
-			SetConverter(typeof(UInt64),     (sb,dt,v) => sb.Append((UInt64)    v));
-			SetConverter(typeof(Single),     (sb,dt,v) => sb.Append(((float)    v). ToString(_numberFormatInfo)));
-			SetConverter(typeof(Double),     (sb,dt,v) => sb.Append(((double)   v). ToString("G17", _numberFormatInfo)));
-			SetConverter(typeof(Decimal),    (sb,dt,v) => sb.Append(((decimal)v).   ToString(_numberFormatInfo)));
-			SetConverter(typeof(DateTime),   (sb,dt,v) => BuildDateTime(sb, (DateTime)v));
-			SetConverter(typeof(String),     (sb,dt,v) => BuildString  (sb, v.ToString()));
-			SetConverter(typeof(Guid),       (sb,dt,v) => sb.Append('\'').Append(v).Append('\''));
-
-			SetConverter(typeof(SqlBoolean), (sb,dt,v) => sb.Append((SqlBoolean)v ? "1" : "0"));
-			SetConverter(typeof(SqlByte),    (sb,dt,v) => sb.Append(((SqlByte)   v).ToString()));
-			SetConverter(typeof(SqlInt16),   (sb,dt,v) => sb.Append(((SqlInt16)  v).ToString()));
-			SetConverter(typeof(SqlInt32),   (sb,dt,v) => sb.Append(((SqlInt32)  v).ToString()));
-			SetConverter(typeof(SqlInt64),   (sb,dt,v) => sb.Append(((SqlInt64)  v).ToString()));
-			SetConverter(typeof(SqlSingle),  (sb,dt,v) => sb.Append(((SqlSingle) v).ToString()));
-			SetConverter(typeof(SqlDouble),  (sb,dt,v) => sb.Append(((SqlDouble) v).ToString()));
-			SetConverter(typeof(SqlDecimal), (sb,dt,v) => sb.Append(((SqlDecimal)v).ToString()));
-			SetConverter(typeof(SqlMoney),   (sb,dt,v) => sb.Append(((SqlMoney)  v).ToString()));
-			SetConverter(typeof(SqlDateTime),(sb,dt,v) => BuildDateTime(sb, (DateTime)(SqlDateTime)v));
-			SetConverter(typeof(SqlString),  (sb,dt,v) => BuildString  (sb, v.ToString()));
-			SetConverter(typeof(SqlChars),   (sb,dt,v) => BuildString  (sb, ((SqlChars)v).ToSqlString().ToString()));
-			SetConverter(typeof(SqlGuid),    (sb,dt,v) => sb.Append('\'').Append(v).Append('\''));
-		}
-
-		internal readonly ValueToSqlConverter[] BaseConverters;
-
-		readonly Dictionary<Type,ConverterType> _converters = new Dictionary<Type,ConverterType>();
-
-		ConverterType _booleanConverter;
-		ConverterType _charConverter;
-		ConverterType _sByteConverter;
-		ConverterType _byteConverter;
-		ConverterType _int16Converter;
-		ConverterType _uInt16Converter;
-		ConverterType _int32Converter;
-		ConverterType _uInt32Converter;
-		ConverterType _int64Converter;
-		ConverterType _uInt64Converter;
-		ConverterType _singleConverter;
-		ConverterType _doubleConverter;
-		ConverterType _decimalConverter;
-		ConverterType _dateTimeConverter;
-		ConverterType _stringConverter;
-
-		static readonly NumberFormatInfo _numberFormatInfo = new NumberFormatInfo
-		{
-			CurrencyDecimalDigits    = NumberFormatInfo.InvariantInfo.CurrencyDecimalDigits,
-			CurrencyDecimalSeparator = NumberFormatInfo.InvariantInfo.CurrencyDecimalSeparator,
-			CurrencyGroupSeparator   = NumberFormatInfo.InvariantInfo.CurrencyGroupSeparator,
-			CurrencyGroupSizes       = NumberFormatInfo.InvariantInfo.CurrencyGroupSizes,
-			CurrencyNegativePattern  = NumberFormatInfo.InvariantInfo.CurrencyNegativePattern,
-			CurrencyPositivePattern  = NumberFormatInfo.InvariantInfo.CurrencyPositivePattern,
-			CurrencySymbol           = NumberFormatInfo.InvariantInfo.CurrencySymbol,
-			NaNSymbol                = NumberFormatInfo.InvariantInfo.NaNSymbol,
-			NegativeInfinitySymbol   = NumberFormatInfo.InvariantInfo.NegativeInfinitySymbol,
-			NegativeSign             = NumberFormatInfo.InvariantInfo.NegativeSign,
-			NumberDecimalDigits      = NumberFormatInfo.InvariantInfo.NumberDecimalDigits,
-			NumberDecimalSeparator   = ".",
-			NumberGroupSeparator     = NumberFormatInfo.InvariantInfo.NumberGroupSeparator,
-			NumberGroupSizes         = NumberFormatInfo.InvariantInfo.NumberGroupSizes,
-			NumberNegativePattern    = NumberFormatInfo.InvariantInfo.NumberNegativePattern,
-			PercentDecimalDigits     = NumberFormatInfo.InvariantInfo.PercentDecimalDigits,
-			PercentDecimalSeparator  = ".",
-			PercentGroupSeparator    = NumberFormatInfo.InvariantInfo.PercentGroupSeparator,
-			PercentGroupSizes        = NumberFormatInfo.InvariantInfo.PercentGroupSizes,
-			PercentNegativePattern   = NumberFormatInfo.InvariantInfo.PercentNegativePattern,
-			PercentPositivePattern   = NumberFormatInfo.InvariantInfo.PercentPositivePattern,
-			PercentSymbol            = NumberFormatInfo.InvariantInfo.PercentSymbol,
-			PerMilleSymbol           = NumberFormatInfo.InvariantInfo.PerMilleSymbol,
-			PositiveInfinitySymbol   = NumberFormatInfo.InvariantInfo.PositiveInfinitySymbol,
-			PositiveSign             = NumberFormatInfo.InvariantInfo.PositiveSign,
-		};
-
-		static void BuildString(StringBuilder stringBuilder, string value)
-		{
-			stringBuilder
-				.Append('\'')
-				.Append(value.Replace("'", "''"))
-				.Append('\'');
-		}
-
-		static void BuildChar(StringBuilder stringBuilder, char value)
-		{
-			stringBuilder.Append('\'');
-
-			if (value == '\'') stringBuilder.Append("''");
-			else               stringBuilder.Append(value);
-
-			stringBuilder.Append('\'');
-		}
-
-		static void BuildDateTime(StringBuilder stringBuilder, DateTime value)
-		{
-			var format = "'{0:yyyy-MM-dd HH:mm:ss.fff}'";
-
-			if (value.Millisecond == 0)
-			{
-				format = value.Hour == 0 && value.Minute == 0 && value.Second == 0 ?
-					"'{0:yyyy-MM-dd}'" :
-					"'{0:yyyy-MM-dd HH:mm:ss}'";
-			}
-
-			stringBuilder.AppendFormat(format, value);
-		}
-
-		public bool TryConvert(StringBuilder stringBuilder, object value)
-		{
-			if (value == null || value is INullable && ((INullable)value).IsNull)
-			{
-				stringBuilder.Append("NULL");
-				return true;
-			}
-
-			return TryConvertImpl(stringBuilder, new SqlDataType(value.GetType()), value, true);
-		}
-
-		public bool TryConvert(StringBuilder stringBuilder, SqlDataType dataType, object value)
-		{
-			return TryConvertImpl(stringBuilder, dataType, value, true);
-		}
-
-		bool TryConvertImpl(StringBuilder stringBuilder, SqlDataType dataType, object value, bool tryBase)
-		{
-			if (value == null || value is INullable && ((INullable)value).IsNull)
-			{
-				stringBuilder.Append("NULL");
-				return true;
-			}
-
-			var type = value.GetType();
-
-			ConverterType converter = null;
-
-			if (_converters.Count > 0)
-			{
-				if (!_converters.TryGetValue(type, out converter))
-				{
-					switch (type.GetTypeCodeEx())
-					{
-#if NETSTANDARD1_6
-					case (TypeCode)2          : stringBuilder.Append("NULL")  ; return true;
-#else
-						case TypeCode.DBNull  : stringBuilder.Append("NULL")  ; return true;
-#endif
-						case TypeCode.Boolean : converter = _booleanConverter ; break;
-						case TypeCode.Char    : converter = _charConverter    ; break;
-						case TypeCode.SByte   : converter = _sByteConverter   ; break;
-						case TypeCode.Byte    : converter = _byteConverter    ; break;
-						case TypeCode.Int16   : converter = _int16Converter   ; break;
-						case TypeCode.UInt16  : converter = _uInt16Converter  ; break;
-						case TypeCode.Int32   : converter = _int32Converter   ; break;
-						case TypeCode.UInt32  : converter = _uInt32Converter  ; break;
-						case TypeCode.Int64   : converter = _int64Converter   ; break;
-						case TypeCode.UInt64  : converter = _uInt64Converter  ; break;
-						case TypeCode.Single  : converter = _singleConverter  ; break;
-						case TypeCode.Double  : converter = _doubleConverter  ; break;
-						case TypeCode.Decimal : converter = _decimalConverter ; break;
-						case TypeCode.DateTime: converter = _dateTimeConverter; break;
-						case TypeCode.String  : converter = _stringConverter  ; break;
-					}
-				}
-			}
-
-			if (converter != null)
-			{
-				converter(stringBuilder, dataType, value);
-				return true;
-			}
-
-			if (tryBase && BaseConverters.Length > 0)
-				foreach (var valueConverter in BaseConverters)
-					if (valueConverter.TryConvertImpl(stringBuilder, dataType, value, false))
-						return true;
-
-			/*
-			var ar      = new AttributeReader();
-			var udtAttr = ar.GetAttributes<Microsoft.SqlServer.Server.SqlUserDefinedTypeAttribute>(type);
-
-			if (udtAttr.Length > 0 && udtAttr[0].Format == Microsoft.SqlServer.Server.Format.UserDefined)
-			{
-				SetConverter(type, (sb,dt,v) => BuildString(sb, v.ToString()));
-				return TryConvertImpl(stringBuilder, dataType, value, tryBase);
-			}
-			*/
-
-			return false;
-		}
-
-		public StringBuilder Convert(StringBuilder stringBuilder, object value)
-		{
-			if (!TryConvert(stringBuilder, value))
-				stringBuilder.Append(value);
-			return stringBuilder;
-		}
-
-		public StringBuilder Convert(StringBuilder stringBuilder, SqlDataType dataType, object value)
-		{
-			if (!TryConvert(stringBuilder, dataType, value))
-				stringBuilder.Append(value);
-			return stringBuilder;
-		}
-
-		public void SetConverter(Type type, ConverterType converter)
-		{
-			if (converter == null)
-			{
-				if (_converters.ContainsKey(type))
-					_converters.Remove(type);
-			}
-			else
-			{
-				_converters[type] = converter;
-
-				if (!type.IsEnumEx())
-				{
-					switch (type.GetTypeCodeEx())
-					{
-						case TypeCode.Boolean : _booleanConverter  = converter; return;
-						case TypeCode.Char    : _charConverter     = converter; return;
-						case TypeCode.SByte   : _sByteConverter    = converter; return;
-						case TypeCode.Byte    : _byteConverter     = converter; return;
-						case TypeCode.Int16   : _int16Converter    = converter; return;
-						case TypeCode.UInt16  : _uInt16Converter   = converter; return;
-						case TypeCode.Int32   : _int32Converter    = converter; return;
-						case TypeCode.UInt32  : _uInt32Converter   = converter; return;
-						case TypeCode.Int64   : _int64Converter    = converter; return;
-						case TypeCode.UInt64  : _uInt64Converter   = converter; return;
-						case TypeCode.Single  : _singleConverter   = converter; return;
-						case TypeCode.Double  : _doubleConverter   = converter; return;
-						case TypeCode.Decimal : _decimalConverter  = converter; return;
-						case TypeCode.DateTime: _dateTimeConverter = converter; return;
-						case TypeCode.String  : _stringConverter   = converter; return;
-					}
-				}
-			}
-		}
-	}
-}
->>>>>>> 5e26fa16
+}