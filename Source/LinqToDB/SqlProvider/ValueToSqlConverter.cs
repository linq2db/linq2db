﻿using System;
using System.Collections.Generic;
using System.Data.SqlTypes;
using System.Globalization;
using System.Text;

namespace LinqToDB.SqlProvider
{
	using Common;
	using Extensions;
	using Mapping;
	using SqlQuery;

<<<<<<< HEAD
	using ConverterType = Action<StringBuilder,SqlQuery.SqlDataType,DataOptions,object>;
=======
	using ConverterType = Action<StringBuilder, SqlQuery.SqlDataType, object>;
>>>>>>> d8624ca1

	public class ValueToSqlConverter
	{
		public ValueToSqlConverter()
		{
			BaseConverters = Array<ValueToSqlConverter>.Empty;
		}

		public ValueToSqlConverter(params ValueToSqlConverter[]? converters)
		{
			BaseConverters = converters ?? Array<ValueToSqlConverter>.Empty;
		}

		public bool CanConvert(Type type)
		{
			type = type.ToNullableUnderlying();

			if (_converters?.ContainsKey(type) == true)
				return true;

			for (var i = 0; i < BaseConverters.Length; i++)
				if (BaseConverters[i].CanConvert(type))
					return true;

			return false;
		}

		internal void SetDefaults()
		{
			SetConverter(typeof(bool),       (sb,_,_,v) => sb.Append((bool)      v ? "1" : "0"));
			SetConverter(typeof(char),       (sb,_,_,v) => BuildChar(sb, (char)  v));
			SetConverter(typeof(sbyte),      (sb,_,_,v) => sb.Append((sbyte)     v));
			SetConverter(typeof(byte),       (sb,_,_,v) => sb.Append((byte)      v));
			SetConverter(typeof(short),      (sb,_,_,v) => sb.Append((short)     v));
			SetConverter(typeof(ushort),     (sb,_,_,v) => sb.Append((ushort)    v));
			SetConverter(typeof(int),        (sb,_,_,v) => sb.Append((int)       v));
			SetConverter(typeof(uint),       (sb,_,_,v) => sb.Append((uint)      v));
			SetConverter(typeof(long),       (sb,_,_,v) => sb.Append((long)      v));
			SetConverter(typeof(ulong),      (sb,_,_,v) => sb.Append((ulong)     v));
			SetConverter(typeof(float),      (sb,_,_,v) => sb.Append(((float)    v). ToString("G9", _numberFormatInfo)));
			SetConverter(typeof(double),     (sb,_,_,v) => sb.Append(((double)   v). ToString("G17", _numberFormatInfo)));
			SetConverter(typeof(decimal),    (sb,_,_,v) => sb.Append(((decimal)  v). ToString(_numberFormatInfo)));
			SetConverter(typeof(DateTime),   (sb,_,_,v) => BuildDateTime(sb, (DateTime)v));
			SetConverter(typeof(string),     (sb,_,_,v) => BuildString  (sb, v.ToString()!));
			SetConverter(typeof(Guid),       (sb,_,_,v) => sb.Append('\'').Append(v).Append('\''));

			SetConverter(typeof(SqlBoolean), (sb,_,_,v) => sb.Append((SqlBoolean)v ? "1" : "0"));
			SetConverter(typeof(SqlByte),    (sb,_,_,v) => sb.Append(((SqlByte)   v).ToString()));
			SetConverter(typeof(SqlInt16),   (sb,_,_,v) => sb.Append(((SqlInt16)  v).ToString()));
			SetConverter(typeof(SqlInt32),   (sb,_,_,v) => sb.Append(((SqlInt32)  v).ToString()));
			SetConverter(typeof(SqlInt64),   (sb,_,_,v) => sb.Append(((SqlInt64)  v).ToString()));
			SetConverter(typeof(SqlSingle),  (sb,_,_,v) => sb.Append(((SqlSingle) v).ToString()));
			SetConverter(typeof(SqlDouble),  (sb,_,_,v) => sb.Append(((SqlDouble) v).ToString()));
			SetConverter(typeof(SqlDecimal), (sb,_,_,v) => sb.Append(((SqlDecimal)v).ToString()));
			SetConverter(typeof(SqlMoney),   (sb,_,_,v) => sb.Append(((SqlMoney)  v).ToString()));
			SetConverter(typeof(SqlDateTime),(sb,_,_,v) => BuildDateTime(sb, (DateTime)(SqlDateTime)v));
			SetConverter(typeof(SqlString),  (sb,_,_,v) => BuildString  (sb, v.ToString()!));
			SetConverter(typeof(SqlChars),   (sb,_,_,v) => BuildString  (sb, ((SqlChars)v).ToSqlString().ToString()));
			SetConverter(typeof(SqlGuid),    (sb,_,_,v) => sb.Append('\'').Append(v).Append('\''));

#if NET6_0_OR_GREATER
			SetConverter(typeof(DateOnly),   (sb,_,_,v) => BuildDateOnly(sb, (DateOnly)v));
#endif
		}

		internal readonly ValueToSqlConverter[] BaseConverters;

		Dictionary<Type,ConverterType>? _converters;

		ConverterType? _booleanConverter;
		ConverterType? _charConverter;
		ConverterType? _sByteConverter;
		ConverterType? _byteConverter;
		ConverterType? _int16Converter;
		ConverterType? _uInt16Converter;
		ConverterType? _int32Converter;
		ConverterType? _uInt32Converter;
		ConverterType? _int64Converter;
		ConverterType? _uInt64Converter;
		ConverterType? _singleConverter;
		ConverterType? _doubleConverter;
		ConverterType? _decimalConverter;
		ConverterType? _dateTimeConverter;
		ConverterType? _stringConverter;

		static readonly NumberFormatInfo _numberFormatInfo = new ()
		{
			CurrencyDecimalDigits    = NumberFormatInfo.InvariantInfo.CurrencyDecimalDigits,
			CurrencyDecimalSeparator = NumberFormatInfo.InvariantInfo.CurrencyDecimalSeparator,
			CurrencyGroupSeparator   = NumberFormatInfo.InvariantInfo.CurrencyGroupSeparator,
			CurrencyGroupSizes       = NumberFormatInfo.InvariantInfo.CurrencyGroupSizes,
			CurrencyNegativePattern  = NumberFormatInfo.InvariantInfo.CurrencyNegativePattern,
			CurrencyPositivePattern  = NumberFormatInfo.InvariantInfo.CurrencyPositivePattern,
			CurrencySymbol           = NumberFormatInfo.InvariantInfo.CurrencySymbol,
			NaNSymbol                = NumberFormatInfo.InvariantInfo.NaNSymbol,
			NegativeInfinitySymbol   = NumberFormatInfo.InvariantInfo.NegativeInfinitySymbol,
			NegativeSign             = NumberFormatInfo.InvariantInfo.NegativeSign,
			NumberDecimalDigits      = NumberFormatInfo.InvariantInfo.NumberDecimalDigits,
			NumberDecimalSeparator   = ".",
			NumberGroupSeparator     = NumberFormatInfo.InvariantInfo.NumberGroupSeparator,
			NumberGroupSizes         = NumberFormatInfo.InvariantInfo.NumberGroupSizes,
			NumberNegativePattern    = NumberFormatInfo.InvariantInfo.NumberNegativePattern,
			PercentDecimalDigits     = NumberFormatInfo.InvariantInfo.PercentDecimalDigits,
			PercentDecimalSeparator  = ".",
			PercentGroupSeparator    = NumberFormatInfo.InvariantInfo.PercentGroupSeparator,
			PercentGroupSizes        = NumberFormatInfo.InvariantInfo.PercentGroupSizes,
			PercentNegativePattern   = NumberFormatInfo.InvariantInfo.PercentNegativePattern,
			PercentPositivePattern   = NumberFormatInfo.InvariantInfo.PercentPositivePattern,
			PercentSymbol            = NumberFormatInfo.InvariantInfo.PercentSymbol,
			PerMilleSymbol           = NumberFormatInfo.InvariantInfo.PerMilleSymbol,
			PositiveInfinitySymbol   = NumberFormatInfo.InvariantInfo.PositiveInfinitySymbol,
			PositiveSign             = NumberFormatInfo.InvariantInfo.PositiveSign,
		};

		static void BuildString(StringBuilder stringBuilder, string value)
		{
			stringBuilder
				.Append('\'')
				.Append(value.Replace("'", "''"))
				.Append('\'');
		}

		static void BuildChar(StringBuilder stringBuilder, char value)
		{
			stringBuilder.Append('\'');

			if (value == '\'') stringBuilder.Append("''");
			else               stringBuilder.Append(value);

			stringBuilder.Append('\'');
		}

		static void BuildDateTime(StringBuilder stringBuilder, DateTime value)
		{
			var format = "'{0:yyyy-MM-dd HH:mm:ss.fff}'";

			if (value.Millisecond == 0)
			{
				format = value.Hour == 0 && value.Minute == 0 && value.Second == 0 ?
					"'{0:yyyy-MM-dd}'" :
					"'{0:yyyy-MM-dd HH:mm:ss}'";
			}

			stringBuilder.AppendFormat(format, value);
		}

#if NET6_0_OR_GREATER
		static void BuildDateOnly(StringBuilder stringBuilder, DateOnly value)
		{
			var format = "'{0:yyyy-MM-dd}'";

			stringBuilder.AppendFormat(format, value);
		}
#endif

<<<<<<< HEAD
		public bool TryConvert(StringBuilder stringBuilder, DataOptions options, object? value)
		{
			return TryConvert(stringBuilder, null, options, value);
		}

		public bool TryConvert(StringBuilder stringBuilder, SqlDataType? dataType, DataOptions options, object? value)
=======
		public bool TryConvert(StringBuilder stringBuilder, MappingSchema mappingSchema, object? value)
		{
			return TryConvert(stringBuilder, mappingSchema, null, value);
		}

		public bool TryConvert(StringBuilder stringBuilder, MappingSchema mappingSchema, SqlDataType? dataType, object? value)
>>>>>>> d8624ca1
		{
			if (value == null || value is INullable nullable && nullable.IsNull)
			{
				stringBuilder.Append("NULL");
				return true;
			}

<<<<<<< HEAD
			return TryConvertImpl(stringBuilder, dataType ?? new SqlDataType(value.GetType()), options, value, true);
=======
			return TryConvertImpl(stringBuilder, dataType ?? mappingSchema.GetDataType(value.GetType()), value, true);
>>>>>>> d8624ca1
		}

		public bool CanConvert(SqlDataType dataType, DataOptions options, object? value)
		{
			return TryConvertImpl(null, dataType, options, value, true);
		}

		bool TryConvertImpl(StringBuilder? stringBuilder, SqlDataType dataType, DataOptions options, object? value, bool tryBase)
		{
			if (value == null || value is INullable nullable && nullable.IsNull)
			{
				stringBuilder?.Append("NULL");
				return true;
			}

			var type = value.GetType();

			ConverterType? converter = null;

			if (_converters?.Count > 0)
			{
				if (!_converters.TryGetValue(type, out converter))
				{
					switch (type.GetTypeCodeEx())
					{
						case TypeCode.DBNull  : stringBuilder?.Append("NULL")  ; return true;
						case TypeCode.Boolean : converter = _booleanConverter ; break;
						case TypeCode.Char    : converter = _charConverter    ; break;
						case TypeCode.SByte   : converter = _sByteConverter   ; break;
						case TypeCode.Byte    : converter = _byteConverter    ; break;
						case TypeCode.Int16   : converter = _int16Converter   ; break;
						case TypeCode.UInt16  : converter = _uInt16Converter  ; break;
						case TypeCode.Int32   : converter = _int32Converter   ; break;
						case TypeCode.UInt32  : converter = _uInt32Converter  ; break;
						case TypeCode.Int64   : converter = _int64Converter   ; break;
						case TypeCode.UInt64  : converter = _uInt64Converter  ; break;
						case TypeCode.Single  : converter = _singleConverter  ; break;
						case TypeCode.Double  : converter = _doubleConverter  ; break;
						case TypeCode.Decimal : converter = _decimalConverter ; break;
						case TypeCode.DateTime: converter = _dateTimeConverter; break;
						case TypeCode.String  : converter = _stringConverter  ; break;
					}
				}
			}

			if (converter != null)
			{
				if (stringBuilder != null)
					converter(stringBuilder, dataType, options, value);
				return true;
			}

			if (tryBase && BaseConverters.Length > 0)
				foreach (var valueConverter in BaseConverters)
					if (valueConverter.TryConvertImpl(stringBuilder, dataType, options, value, false))
						return true;

			return false;
		}

<<<<<<< HEAD
		public StringBuilder Convert(StringBuilder stringBuilder, DataOptions options, object? value)
		{
			return Convert(stringBuilder, null, options, value);
		}

		public StringBuilder Convert(StringBuilder stringBuilder, SqlDataType? dataType, DataOptions options, object? value)
		{
			if (!TryConvert(stringBuilder, dataType, options, value))
=======
		public StringBuilder Convert(StringBuilder stringBuilder, MappingSchema mappingSchema, object? value)
		{
			return Convert(stringBuilder, mappingSchema, null, value);
		}

		public StringBuilder Convert(StringBuilder stringBuilder, MappingSchema mappingSchema, SqlDataType? dataType, object? value)
		{
			if (!TryConvert(stringBuilder, mappingSchema, dataType, value))
>>>>>>> d8624ca1
				throw new LinqToDBException($"Cannot convert value of type {value?.GetType()} to SQL");

			return stringBuilder;
		}

		public void SetConverter(Type type, ConverterType? converter)
		{
			if (converter == null)
			{
				if (_converters?.ContainsKey(type) == true)
					_converters.Remove(type);
			}
			else
			{
				(_converters ??= new())[type] = converter;

				if (!type.IsEnum)
				{
					switch (type.GetTypeCodeEx())
					{
						case TypeCode.Boolean : _booleanConverter  = converter; return;
						case TypeCode.Char    : _charConverter     = converter; return;
						case TypeCode.SByte   : _sByteConverter    = converter; return;
						case TypeCode.Byte    : _byteConverter     = converter; return;
						case TypeCode.Int16   : _int16Converter    = converter; return;
						case TypeCode.UInt16  : _uInt16Converter   = converter; return;
						case TypeCode.Int32   : _int32Converter    = converter; return;
						case TypeCode.UInt32  : _uInt32Converter   = converter; return;
						case TypeCode.Int64   : _int64Converter    = converter; return;
						case TypeCode.UInt64  : _uInt64Converter   = converter; return;
						case TypeCode.Single  : _singleConverter   = converter; return;
						case TypeCode.Double  : _doubleConverter   = converter; return;
						case TypeCode.Decimal : _decimalConverter  = converter; return;
						case TypeCode.DateTime: _dateTimeConverter = converter; return;
						case TypeCode.String  : _stringConverter   = converter; return;
					}
				}
			}
		}
	}
}<|MERGE_RESOLUTION|>--- conflicted
+++ resolved
@@ -8,14 +8,9 @@
 {
 	using Common;
 	using Extensions;
-	using Mapping;
 	using SqlQuery;
 
-<<<<<<< HEAD
 	using ConverterType = Action<StringBuilder,SqlQuery.SqlDataType,DataOptions,object>;
-=======
-	using ConverterType = Action<StringBuilder, SqlQuery.SqlDataType, object>;
->>>>>>> d8624ca1
 
 	public class ValueToSqlConverter
 	{
@@ -171,21 +166,12 @@
 		}
 #endif
 
-<<<<<<< HEAD
-		public bool TryConvert(StringBuilder stringBuilder, DataOptions options, object? value)
-		{
-			return TryConvert(stringBuilder, null, options, value);
-		}
-
-		public bool TryConvert(StringBuilder stringBuilder, SqlDataType? dataType, DataOptions options, object? value)
-=======
-		public bool TryConvert(StringBuilder stringBuilder, MappingSchema mappingSchema, object? value)
-		{
-			return TryConvert(stringBuilder, mappingSchema, null, value);
-		}
-
-		public bool TryConvert(StringBuilder stringBuilder, MappingSchema mappingSchema, SqlDataType? dataType, object? value)
->>>>>>> d8624ca1
+		public bool TryConvert(StringBuilder stringBuilder, MappingSchema mappingSchema, DataOptions options, object? value)
+		{
+			return TryConvert(stringBuilder, mappingSchema, null, options, value);
+		}
+
+		public bool TryConvert(StringBuilder stringBuilder, MappingSchema mappingSchema, SqlDataType? dataType, DataOptions options, object? value)
 		{
 			if (value == null || value is INullable nullable && nullable.IsNull)
 			{
@@ -193,11 +179,7 @@
 				return true;
 			}
 
-<<<<<<< HEAD
-			return TryConvertImpl(stringBuilder, dataType ?? new SqlDataType(value.GetType()), options, value, true);
-=======
-			return TryConvertImpl(stringBuilder, dataType ?? mappingSchema.GetDataType(value.GetType()), value, true);
->>>>>>> d8624ca1
+			return TryConvertImpl(stringBuilder, dataType ?? mappingSchema.GetDataType(value.GetType()), options, value, true);
 		}
 
 		public bool CanConvert(SqlDataType dataType, DataOptions options, object? value)
@@ -258,25 +240,14 @@
 			return false;
 		}
 
-<<<<<<< HEAD
-		public StringBuilder Convert(StringBuilder stringBuilder, DataOptions options, object? value)
-		{
-			return Convert(stringBuilder, null, options, value);
-		}
-
-		public StringBuilder Convert(StringBuilder stringBuilder, SqlDataType? dataType, DataOptions options, object? value)
-		{
-			if (!TryConvert(stringBuilder, dataType, options, value))
-=======
-		public StringBuilder Convert(StringBuilder stringBuilder, MappingSchema mappingSchema, object? value)
-		{
-			return Convert(stringBuilder, mappingSchema, null, value);
-		}
-
-		public StringBuilder Convert(StringBuilder stringBuilder, MappingSchema mappingSchema, SqlDataType? dataType, object? value)
-		{
-			if (!TryConvert(stringBuilder, mappingSchema, dataType, value))
->>>>>>> d8624ca1
+		public StringBuilder Convert(StringBuilder stringBuilder, MappingSchema mappingSchema, DataOptions options, object? value)
+		{
+			return Convert(stringBuilder, mappingSchema, null, options, value);
+		}
+
+		public StringBuilder Convert(StringBuilder stringBuilder, MappingSchema mappingSchema, SqlDataType? dataType, DataOptions options, object? value)
+		{
+			if (!TryConvert(stringBuilder, mappingSchema, dataType, options, value))
 				throw new LinqToDBException($"Cannot convert value of type {value?.GetType()} to SQL");
 
 			return stringBuilder;
