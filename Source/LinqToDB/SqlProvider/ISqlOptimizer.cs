--- conflicted
+++ resolved
@@ -12,11 +12,7 @@
 		/// Finalizes query.
 		/// </summary>
 		/// <returns>Query which is ready for optimization.</returns>
-<<<<<<< HEAD
-		SqlStatement Finalize(SqlStatement statement, DataOptions dataOptions);
-=======
-		SqlStatement Finalize          (MappingSchema mappingSchema, SqlStatement statement);
->>>>>>> f6ae79d6
+		SqlStatement Finalize          (MappingSchema mappingSchema, SqlStatement statement, DataOptions dataOptions);
 
 		/// <summary>
 		/// Examine query for parameter dependency.
@@ -27,16 +23,7 @@
 		/// <summary>
 		/// Corrects skip/take for specific DataProvider
 		/// </summary>
-<<<<<<< HEAD
-		/// <param name="mappingSchema"></param>
-		/// <param name="selectQuery"></param>
-		/// <param name="optimizationContext"></param>
-		/// <param name="takeExpr"></param>
-		/// <param name="skipExpr"></param>
 		void ConvertSkipTake(MappingSchema mappingSchema, DataOptions dataOptions, SelectQuery selectQuery, OptimizationContext optimizationContext, out ISqlExpression? takeExpr, out ISqlExpression? skipExpr);
-=======
-		void ConvertSkipTake(MappingSchema mappingSchema, SelectQuery selectQuery, OptimizationContext optimizationContext, out ISqlExpression? takeExpr, out ISqlExpression? skipExpr);
->>>>>>> f6ae79d6
 
 		/// <summary>
 		/// Converts query element to specific provider dialect.
