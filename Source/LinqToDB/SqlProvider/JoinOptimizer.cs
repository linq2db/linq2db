--- conflicted
+++ resolved
@@ -1344,17 +1344,10 @@
 					return res;
 				}
 
-<<<<<<< HEAD
 				var writer = new QueryElementTextWriter();
 				source.ToString(writer);
 
 				return $"({source.SourceID}).{writer}";
-=======
-				using var sb = Pools.StringBuilder.Allocate();
-				source.ToString(sb.Value, new Dictionary<IQueryElement, IQueryElement>());
-
-				return $"({source.SourceID}).{sb.Value}";
->>>>>>> 675a1c07
 			}
 
 			public string DisplayString()
