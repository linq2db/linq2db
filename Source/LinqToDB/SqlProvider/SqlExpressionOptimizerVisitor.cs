﻿using System;
using System.Collections;
using System.Collections.Generic;
using System.Diagnostics.CodeAnalysis;
using System.Linq;

using LinqToDB.Common;
using LinqToDB.Common.Internal;
using LinqToDB.Mapping;
using LinqToDB.SqlQuery;
using LinqToDB.SqlQuery.Visitors;

namespace LinqToDB.SqlProvider
{
	public class SqlExpressionOptimizerVisitor : SqlQueryVisitor
	{
		NullabilityContext          _nullabilityContext = default!;
		ICollection<ISqlPredicate>? _allowOptimizeList;
		ISqlPredicate?              _allowOptimize;
		bool                        _visitQueries;
		bool                        _isInsidePredicate;
		bool                        _reducePredicates;

		protected DataOptions       DataOptions       { get; private set; } = default!;
		protected EvaluationContext EvaluationContext { get; private set; } = default!;
		protected MappingSchema     MappingSchema     { get; private set; } = default!;

		public SqlExpressionOptimizerVisitor(bool allowModify) : base(allowModify ? VisitMode.Modify : VisitMode.Transform, null)
		{
		}

		public virtual IQueryElement Optimize(
			EvaluationContext           evaluationContext,
			NullabilityContext          nullabilityContext,
			IVisitorTransformationInfo? transformationInfo,
			DataOptions                 dataOptions,
			MappingSchema               mappingSchema,
			IQueryElement               element,
			bool                        visitQueries,
			bool                        reducePredicates)
		{
			Cleanup();
			EvaluationContext  = evaluationContext;
			DataOptions        = dataOptions;
			MappingSchema      = mappingSchema;
			_visitQueries      = visitQueries;
			_reducePredicates  = reducePredicates;

			SetTransformationInfo(transformationInfo);

			_nullabilityContext = nullabilityContext.WithTransformationInfo(GetTransformationInfo());

			return ProcessElement(element);
		}

		public override void Cleanup()
		{
			base.Cleanup();
			_visitQueries       = default;
			_isInsidePredicate  = default;
			_reducePredicates   = default;
			EvaluationContext   = default!;
			_nullabilityContext = default!;
			DataOptions         = default!;
			MappingSchema       = default!;
			_allowOptimize      = default;
			_allowOptimizeList  = default;
		}

		[return: NotNullIfNotNull(nameof(element))]
		public override IQueryElement? Visit(IQueryElement? element)
		{
			if (element == null)
				return element;

			var saveIsInsidePredicate = _isInsidePredicate;

			if (element is not SqlNullabilityExpression and not ISqlPredicate)
			{
				_isInsidePredicate = false;
			}

			var newElement = base.Visit(element);

			_isInsidePredicate = saveIsInsidePredicate;

			return newElement;
		}

		#region Helper functions

		protected bool CanBeEvaluateNoParameters(IQueryElement expr)
		{
			if (expr.HasQueryParameter())
			{
				return false;
			}

			return expr.CanBeEvaluated(EvaluationContext);
		}

		protected bool TryEvaluateNoParameters(IQueryElement expr, out object? result)
		{
			if (expr.HasQueryParameter())
			{
				result = null;
				return false;
			}

			return TryEvaluate(expr, out result);
		}

		protected bool TryEvaluate(IQueryElement expr, out object? result)
		{
			if (expr.TryEvaluateExpression(EvaluationContext, out result))
				return true;

			return false;
		}

		#endregion

		protected override IQueryElement VisitSqlJoinedTable(SqlJoinedTable element)
		{
			var saveNullabilityContext = _nullabilityContext;
			_nullabilityContext = _nullabilityContext.WithJoinSource(element.Table.Source);

			var newElement = base.VisitSqlJoinedTable(element);

			_nullabilityContext = saveNullabilityContext;

			return newElement;
		}

		protected override IQueryElement VisitIsTruePredicate(SqlPredicate.IsTrue predicate)
		{
			var newElement = base.VisitIsTruePredicate(predicate);

			if (!ReferenceEquals(newElement, predicate))
				return Visit(newElement);

			var optimized = OptimizeIsTruePredicate(predicate);
			if (!ReferenceEquals(optimized, predicate))
				return Visit(optimized);

			return predicate;
		}

		protected override IQueryElement VisitSqlConditionExpression(SqlConditionExpression element)
		{
			var saveAllowOptimize = _allowOptimize;
			_allowOptimize = element.Condition;

			var newExpr = base.VisitSqlConditionExpression(element);

			_allowOptimize = saveAllowOptimize;

			if (!ReferenceEquals(newExpr, element))
				return Visit(newExpr);

			if (TryEvaluate(element.Condition, out var value) && value is bool boolValue)
			{
				return boolValue ? element.TrueValue : element.FalseValue;
			}

			if (element.TrueValue is SqlConditionExpression trueConditional)
			{
				if (trueConditional.Condition.Equals(element.Condition, SqlExpression.DefaultComparer))
				{
					var newConditionExpression = new SqlConditionExpression(element.Condition, trueConditional.TrueValue, element.FalseValue);
					return Visit(newConditionExpression);
				}
			}

			if (element.FalseValue is SqlConditionExpression falseConditional)
			{
				var newCaseExpression = new SqlCaseExpression(QueryHelper.GetDbDataType(element.TrueValue, MappingSchema),
					new SqlCaseExpression.CaseItem[]
					{
						new(element.Condition, element.TrueValue),
						new(falseConditional.Condition, falseConditional.TrueValue),
					}, falseConditional.FalseValue);

				return Visit(newCaseExpression);
			}

			if (element.FalseValue is SqlCaseExpression falseCase)
			{
				var caseItems = new List<SqlCaseExpression.CaseItem>(falseCase.Cases.Count + 1)
				{
					new(element.Condition, element.TrueValue),
				};

				caseItems.AddRange(falseCase.Cases);

				var newCaseExpression = new SqlCaseExpression(falseCase.Type, caseItems, falseCase.ElseExpression);

				return Visit(newCaseExpression);
			}

			if (element.Condition is SqlPredicate.IsNull isNullPredicate)
			{
				var unwrapped = QueryHelper.UnwrapNullablity(isNullPredicate.Expr1);

				if (isNullPredicate.IsNot)
				{
					if (unwrapped.Equals(element.TrueValue, SqlExpression.DefaultComparer) && element.FalseValue is SqlValue { Value: null })
					{
						return isNullPredicate.Expr1;
					}
				}
				else if (unwrapped.Equals(element.FalseValue, SqlExpression.DefaultComparer) && element.TrueValue is SqlValue { Value: null })
				{
					return isNullPredicate.Expr1;
				}
			}

			SqlConditionExpression? nestedCondition = null;
			if (element.Condition is SqlPredicate.Expr { ElementType: QueryElementType.ExprPredicate, Expr1: SqlConditionExpression nestedCondition1 })
				nestedCondition = nestedCondition1;
			else if (element.Condition is SqlPredicate.ExprExpr { Operator: SqlPredicate.Operator.Equal, Expr1: SqlConditionExpression nestedCondition2, UnknownAsValue: null, Expr2: SqlValue { Value: true } })
				nestedCondition = nestedCondition2;

			if (nestedCondition != null)
			{
				if (element.TrueValue.Equals(nestedCondition.TrueValue, SqlExpression.DefaultComparer)
					&& element.FalseValue.Equals(nestedCondition.FalseValue, SqlExpression.DefaultComparer))
				{
					return nestedCondition;
				}

				if (element.TrueValue.Equals(nestedCondition.FalseValue, SqlExpression.DefaultComparer)
					&& element.FalseValue.Equals(nestedCondition.TrueValue, SqlExpression.DefaultComparer))
				{
					return new SqlConditionExpression(nestedCondition.Condition, element.FalseValue, element.TrueValue);
				}
			}

			return element;
		}

		protected override SqlCaseExpression.CaseItem VisitCaseItem(SqlCaseExpression.CaseItem element)
		{
			var newElement =  base.VisitCaseItem(element);

			if (TryEvaluate(newElement.Condition, out var result) && result is bool boolValue)
			{
				return new SqlCaseExpression.CaseItem(SqlPredicate.MakeBool(boolValue), newElement.ResultExpression);
			}

			return newElement;
		}

		protected override IQueryElement VisitSqlCaseExpression(SqlCaseExpression element)
		{
			var newExpr = base.VisitSqlCaseExpression(element);

			if (!ReferenceEquals(newExpr, element))
				return Visit(newExpr);

			if (GetVisitMode(element) == VisitMode.Modify)
			{
				for (int i = 0; i < element._cases.Count; i++)
				{
					var caseItem = element._cases[i];
					if (caseItem.Condition == SqlPredicate.True)
					{
						element._cases.RemoveRange(i, element._cases.Count - i);
						element.Modify(caseItem.ResultExpression);
						break;
					}

					if (caseItem.Condition == SqlPredicate.False)
					{
						element._cases.RemoveAt(i);
						--i;
					}
				}
			}
			else
			{
				for (int i = 0; i < element._cases.Count; i++)
				{
					var caseItem = element._cases[i];
					if (caseItem.Condition == SqlPredicate.True)
					{
						var newCases = new List<SqlCaseExpression.CaseItem>(element._cases.Count - i);
						newCases.AddRange(element._cases.Take(i));

						var newCaseExpression = new SqlCaseExpression(element.Type, newCases, caseItem.ResultExpression);
						NotifyReplaced(newCaseExpression, element);

						return Visit(newCaseExpression);
					}

					if (caseItem.Condition == SqlPredicate.False)
					{
						var newCases = new List<SqlCaseExpression.CaseItem>(element._cases.Count);
						newCases.AddRange(element._cases);

						newCases.RemoveAt(i);

						var newCaseExpression = new SqlCaseExpression(element.Type, newCases, element.ElseExpression);
						NotifyReplaced(newCaseExpression, element);

						return Visit(newCaseExpression);
					}
				}
			}

			if (element.Cases.Count == 1)
			{
				var conditionExpression = new SqlConditionExpression(element.Cases[0].Condition, element.Cases[0].ResultExpression, element.ElseExpression ?? new SqlValue(element.Type, null));
				return Visit(conditionExpression);
			}

			if (element.Cases.Count == 0)
			{
				return element.ElseExpression ?? new SqlValue(element.Type, null);
			}

			return element;
		}

		bool IsAllowedToOptimizePredicate(ISqlPredicate testPredicate, ISqlPredicate replacement)
		{
			if (replacement is SqlSearchCondition)
				return true;

			if (_allowOptimize == testPredicate)
				return true;
			if (_allowOptimizeList?.Contains(testPredicate) == true)
				return true;

			return false;
		}

		protected override IQueryElement VisitSqlSearchCondition(SqlSearchCondition element)
		{
			var saveAllowToOptimize = _allowOptimizeList;
			_allowOptimizeList = element.Predicates;

			var newElement = base.VisitSqlSearchCondition(element);

			_allowOptimizeList = saveAllowToOptimize;

			if (!ReferenceEquals(newElement, element))
				return Visit(newElement);

			if (element.Predicates.Count == 1)
			{
				if (IsAllowedToOptimizePredicate(element, element.Predicates[0]))
				{
					return element.Predicates[0];
				}
			}

			if (GetVisitMode(element) == VisitMode.Modify)
			{
				for (var i = 0; i < element.Predicates.Count; i++)
				{
					var predicate = element.Predicates[i];
					// unnesting search conditions
					//
					if (predicate is SqlSearchCondition sc && (sc.IsOr == element.IsOr || sc.Predicates.Count <= 1))
					{
						element.Predicates.RemoveAt(i);
						element.Predicates.InsertRange(i, sc.Predicates);
						--i;
						continue;
					}

					if (TryEvaluate(predicate, out var value))
					{
						if (value is true)
						{
							if (element.IsAnd)
							{
								// ignore
								if (element.Predicates.Count == 1 && predicate is SqlPredicate.TruePredicate)
									break;

								element.Predicates.RemoveAt(i);

								if (element.Predicates.Count == 0)
									element.Predicates.Add(SqlPredicate.True);

								continue;
							}

							if (element.Predicates.Count > 1 || predicate is not SqlPredicate.TruePredicate)
							{
								element.Predicates.Clear();
								element.Predicates.Add(SqlPredicate.True);
								break;
							}
						}
						else if (value is false)
						{
							if (element.IsOr)
							{
								// ignore
								if (element.Predicates.Count == 1 && predicate is SqlPredicate.FalsePredicate)
									break;

								element.Predicates.RemoveAt(i);

								if (element.Predicates.Count == 0)
									element.Predicates.Add(SqlPredicate.False);

								continue;
							}

							if (element.Predicates.Count > 1 || predicate is not SqlPredicate.FalsePredicate)
							{
								element.Predicates.Clear();
								element.Predicates.Add(SqlPredicate.False);
								break;
							}
						}
						else if (value is null)
						{
							return new SqlSearchCondition(element.IsOr, canBeUnknown: element.CanReturnUnknown, new SqlPredicate.Expr(new SqlValue(typeof(bool?), null)));
						}
					}
				}
			}
			else
			{
				List<ISqlPredicate>? newPredicates = null;

				void EnsureCopied(int count)
				{
					if (newPredicates == null)
					{
						newPredicates = new List<ISqlPredicate>(element.Predicates.Count);
						newPredicates.AddRange(element.Predicates.Take(count));
					}
				}

				void EnsureCleared()
				{
					if (newPredicates == null)
					{
						newPredicates = new List<ISqlPredicate>();
					}
					else
					{
						newPredicates.Clear();
					}
				}

				for (var i = 0; i < element.Predicates.Count; i++)
				{
					var predicate = element.Predicates[i];
					// unnesting search conditions
					//
					if (predicate is SqlSearchCondition sc && (sc.IsOr == element.IsOr || sc.Predicates.Count <= 1))
					{
						EnsureCopied(i);
						newPredicates!.AddRange(sc.Predicates);
						continue;
					}

					if (TryEvaluate(predicate, out var value) &&
					    value is bool boolValue)
					{
						if (boolValue)
						{
							if (element.IsAnd)
							{
								if (element.Predicates.Count == 1 && predicate is SqlPredicate.TruePredicate)
									continue;

								// ignore
								EnsureCopied(i);

								if (element.Predicates.Count == 1)
									newPredicates!.Add(SqlPredicate.True);

								continue;
							}

							if (element.Predicates.Count > 1 || predicate is not SqlPredicate.TruePredicate)
							{
								EnsureCleared();
								newPredicates!.Add(SqlPredicate.True);
								break;
							}
						}
						else
						{
							if (element.IsOr)
							{
								if (element.Predicates.Count == 1 && predicate is SqlPredicate.FalsePredicate)
									continue;

								// ignore
								EnsureCopied(i);

								if (element.Predicates.Count == 1)
									newPredicates!.Add(SqlPredicate.False);

								continue;
							}

							if (element.Predicates.Count > 1 || predicate is not SqlPredicate.FalsePredicate)
							{
								EnsureCleared();
								newPredicates!.Add(SqlPredicate.False);
								break;
							}
						}
					}

					newPredicates?.Add(predicate);
				}

				if (newPredicates != null)
				{
					newElement = new SqlSearchCondition(element.IsOr, canBeUnknown: element.CanReturnUnknown, newPredicates);
					NotifyReplaced(newElement, element);

					return newElement;
				}
			}

			// propagade IS [NOT] NULL checks to nullability context to get rid of unnecessary nested null checks
			if (element.Predicates.Count > 1)
			{
				Dictionary<ISqlExpression, bool>? notNullOverrides = null;
				bool[]? duplicates = null;

				for (var i = 0; i < element.Predicates.Count; i++)
				{
					var predicate = element.Predicates[i];

					if (predicate is SqlPredicate.IsNull isNull && isNull.IsNot != element.IsOr)
					{
						var isDuplicate = false;
#if NET8_0_OR_GREATER
						isDuplicate = !(notNullOverrides ??= new(ISqlExpressionEqualityComparer.Instance)).TryAdd(isNull.Expr1, false);
#else
						if (notNullOverrides?.ContainsKey(isNull.Expr1) != true)
							(notNullOverrides ??= new(ISqlExpressionEqualityComparer.Instance)).Add(isNull.Expr1, false);
						else
							isDuplicate = true;
#endif

						// limited duplicates detection for some IsNull predicates only
						// TODO: for full implementation we need ISqlPredicate comparer
						if (isDuplicate)
							(duplicates ??= new bool[element.Predicates.Count])[i] = true;
					}
				}

				if (notNullOverrides != null && notNullOverrides.Count < element.Predicates.Count)
				{
					List<ISqlPredicate>? newPredicates = null;

					var modify = GetVisitMode(element) == VisitMode.Modify;

					var oldContext      = _nullabilityContext;
					_nullabilityContext = new NullabilityContext(_nullabilityContext, notNullOverrides);

					var indexOffset = 0;
					for (var i = 0; i < element.Predicates.Count; i++)
					{
						if (duplicates?[i + indexOffset] == true)
						{
							if (modify)
							{
								element.Predicates.RemoveAt(i);
								i--;
								indexOffset++;
								continue;
							}
							else
							{
								newPredicates ??= [.. element.Predicates.Take(i)];
								continue;
							}
						}

						var predicate = element.Predicates[i];

						if (predicate is SqlPredicate.IsNull isNull && isNull.IsNot != element.IsOr)
						{
							newPredicates?.Add(predicate);
							continue;
						}

						var newPredicate = (ISqlPredicate)Visit(predicate);

						if (!ReferenceEquals(newPredicate, predicate))
						{
							if (modify)
							{
								element.Predicates[i] = newPredicate;
							}
							else
							{
								newPredicates ??= [.. element.Predicates.Take(i)];
							}
						}

						if (newPredicates != null)
						{
							newPredicates.Add(newPredicate);
						}
					}

					_nullabilityContext = oldContext;

					if (!modify && newPredicates != null)
						return new SqlSearchCondition(element.IsOr, canBeUnknown: element.CanReturnUnknown, newPredicates);
				}
			}

			return element;
		}

		protected override IQueryElement VisitIsDistinctPredicate(SqlPredicate.IsDistinct predicate)
		{
			var newElement = base.VisitIsDistinctPredicate(predicate);

			if (!ReferenceEquals(newElement, predicate))
				return Visit(newElement);

			if (_nullabilityContext.IsEmpty)
				return predicate;

			// Here, several optimisations would already have occured:
			// - If both expressions could be evaluated, Sql.IsDistinct would have been evaluated client-side.
			// - If both expressions could not be null, an Equals expression would have been used instead.

			// The only remaining case that we'd like to simplify is when one expression is the constant null.
			if (TryEvaluate(predicate.Expr1, out var value1) && value1 == null)
			{
				return new SqlPredicate.IsNull(predicate.Expr2, !predicate.IsNot);
			}

			if (TryEvaluate(predicate.Expr2, out var value2) && value2 == null)
			{
				return new SqlPredicate.IsNull(predicate.Expr1, !predicate.IsNot);
			}

			return predicate;
		}

<<<<<<< HEAD
		protected override IQueryElement VisitSqlQuery(SelectQuery selectQuery)
		{
			var saveInsideNot = _isInsideNot;
			_isInsideNot = false;
			
			var saveNullabilityContext = _nullabilityContext;
			_nullabilityContext = _nullabilityContext.WithQuery(selectQuery);

			var result = base.VisitSqlQuery(selectQuery);

			_nullabilityContext = saveNullabilityContext;

			_isInsideNot = saveInsideNot;

			return result;
		}

=======
>>>>>>> 3e8059e9
		protected override IQueryElement VisitSqlTableSource(SqlTableSource element)
		{
			if (!_visitQueries)
				return element;

			return base.VisitSqlTableSource(element);
		}

		protected override IQueryElement VisitNotPredicate(SqlPredicate.Not predicate)
		{
			if (predicate.Predicate.CanInvert(_nullabilityContext))
			{
				return Visit(predicate.Predicate.Invert(_nullabilityContext));
			}

			var saveInsidePredicate = _isInsidePredicate;
			var saveAllow     = _allowOptimize;

			_isInsidePredicate    = true;
			_allowOptimize        = predicate.Predicate;
			var newInnerPredicate = (ISqlPredicate)Visit(predicate.Predicate);
			_isInsidePredicate    = saveInsidePredicate;
			_allowOptimize        = saveAllow;

			if (newInnerPredicate.CanInvert(_nullabilityContext))
			{
				return Visit(newInnerPredicate.Invert(_nullabilityContext));
			}

			if (!ReferenceEquals(newInnerPredicate, predicate.Predicate))
			{
				if (GetVisitMode(predicate) == VisitMode.Transform)
				{
					return new SqlPredicate.Not(newInnerPredicate);
				}

				predicate.Modify(newInnerPredicate);
			}

			return predicate;
		}

		protected override IQueryElement VisitSqlBinaryExpression(SqlBinaryExpression element)
		{
			var newElement = base.VisitSqlBinaryExpression(element);

			if (!ReferenceEquals(newElement, element))
				return Visit(newElement);

			newElement = element switch
			{
				(var e, "+", SqlBinaryExpression { Operation: "*", Expr1: SqlValue { Value: -1 } } binary) => SqlBinaryExpressionHelper.CreateWithTypeInferred(element.SystemType!, e, "-", binary.Expr2, Precedence.Subtraction),
				(var e, "+", SqlBinaryExpression { Operation: "*", Expr2: SqlValue { Value: -1 } } binary) => SqlBinaryExpressionHelper.CreateWithTypeInferred(e.SystemType!, e, "-", binary.Expr1, Precedence.Subtraction),
				(var e, "-", SqlBinaryExpression { Operation: "*", Expr1: SqlValue { Value: -1 } } binary) => SqlBinaryExpressionHelper.CreateWithTypeInferred(element.SystemType!, e, "+", binary.Expr2, Precedence.Subtraction),
				(var e, "-", SqlBinaryExpression { Operation: "*", Expr2: SqlValue { Value: -1 } } binary) => SqlBinaryExpressionHelper.CreateWithTypeInferred(e.SystemType!, e, "+", binary.Expr1, Precedence.Subtraction),

				_ => element
			};

			if (!ReferenceEquals(newElement, element))
				return Visit(newElement);

			if (TryEvaluateNoParameters(element, out var evaluatedValue))
				return new SqlValue(QueryHelper.GetDbDataType(element, MappingSchema), evaluatedValue);

			switch (element.Operation)
			{
				case "+":
				{
					var v1 = TryEvaluateNoParameters(element.Expr1, out var value1);
					if (v1)
					{
						switch (value1)
						{
							case short   h when h == 0  :
							case int     i when i == 0  :
							case long    l when l == 0  :
							case decimal d when d == 0  :
							case string  s when s.Length == 0:
							{
								var elementType = QueryHelper.GetDbDataType(element, MappingSchema);
								var expr2Type   = QueryHelper.GetDbDataType(element.Expr2, MappingSchema);
								if (!elementType.Equals(expr2Type))
									return new SqlCastExpression(element.Expr2, elementType, null);
								return element.Expr2;
							}
						}
					}

					var v2 = TryEvaluateNoParameters(element.Expr2, out var value2);
					if (v2)
					{
						switch (value2)
						{
							case int vi when vi == 0 : return element.Expr1;
							case int vi when
								element.Expr1    is SqlBinaryExpression be1                             &&
								TryEvaluateNoParameters(be1.Expr2, out var be1v2) &&
								                        be1v2 is int be1v2i :
							{
								switch (be1.Operation)
								{
									case "+":
									{
										var value = be1v2i + vi;

										if (value == 0) return be1.Expr1;

										var oper  = be1.Operation;

										if (value < 0)
										{
											value = -value;
											oper  = "-";
										}

										return new SqlBinaryExpression(element.SystemType, be1.Expr1, oper, QueryHelper.CreateSqlValue(value, element, MappingSchema), element.Precedence);
									}

									case "-":
									{
										var value = be1v2i - vi;

										if (value == 0) return be1.Expr1;

										var oper  = be1.Operation;

										if (value < 0)
										{
											value = -value;
											oper  = "+";
										}

										return new SqlBinaryExpression(element.SystemType, be1.Expr1, oper, QueryHelper.CreateSqlValue(value, element, MappingSchema), element.Precedence);
									}
								}

								break;
							}

							case string vs when vs.Length == 0 : return element.Expr1;
							case string vs when
								element.Expr1    is SqlBinaryExpression be1 &&
								//be1.Operation == "+"                   &&
								TryEvaluateNoParameters(be1.Expr2, out var be1v2) &&
								be1v2 is string be1v2s :
							{
								return new SqlBinaryExpression(
									be1.SystemType,
									be1.Expr1,
									be1.Operation,
									new SqlValue(string.Concat(be1v2s, vs)));
							}
						}
					}

					if (v1 && v2)
					{
						if (value1 is int i1 && value2 is int i2) return QueryHelper.CreateSqlValue(i1 + i2, element, MappingSchema);
						if (value1 is string || value2 is string) return QueryHelper.CreateSqlValue(FormattableString.Invariant($"{value1}{value2}"), element, MappingSchema);
					}

					break;
				}

				case "-":
				{
					var v2 = TryEvaluateNoParameters(element.Expr2, out var value2);
					if (v2)
					{
						switch (value2)
						{
							case int vi when vi == 0 : return element.Expr1;
							case int vi when
								element.Expr1 is SqlBinaryExpression be1 &&
								TryEvaluateNoParameters(be1.Expr2, out var be1v2) &&
								be1v2 is int be1v2i :
							{
								switch (be1.Operation)
								{
									case "+":
									{
										var value = be1v2i - vi;

										if (value == 0) return be1.Expr1;

										var oper  = be1.Operation;

										if (value < 0)
										{
											value = -value;
											oper  = "-";
										}

										return new SqlBinaryExpression(element.SystemType, be1.Expr1, oper, QueryHelper.CreateSqlValue(value, element, MappingSchema), element.Precedence);
									}

									case "-":
									{
										var value = be1v2i + vi;

										if (value == 0) return be1.Expr1;

										var oper  = be1.Operation;

										if (value < 0)
										{
											value = -value;
											oper  = "+";
										}

										return new SqlBinaryExpression(element.SystemType, be1.Expr1, oper, QueryHelper.CreateSqlValue(value, element, MappingSchema), element.Precedence);
									}
								}

								break;
							}
						}
					}

					if (v2 && TryEvaluateNoParameters(element.Expr1, out var value1))
					{
						if (value1 is int i1 && value2 is int i2) return QueryHelper.CreateSqlValue(i1 - i2, element, MappingSchema);
					}

					break;
				}

				case "*":
				{
					var v1 = TryEvaluateNoParameters(element.Expr1, out var value1);
					if (v1)
					{
						switch (value1)
						{
							case int i when i == 0 : return QueryHelper.CreateSqlValue(0, element, MappingSchema);
							case int i when i == 1 : return element.Expr2;
							case int i when
								element.Expr2    is SqlBinaryExpression be2 &&
								be2.Operation == "*"                   &&
								TryEvaluateNoParameters(be2.Expr1, out var be2v1)  &&
								be2v1 is int bi :
							{
								return new SqlBinaryExpression(be2.SystemType, QueryHelper.CreateSqlValue(i * bi, element, MappingSchema), "*", be2.Expr2);
							}
						}
					}

					var v2 = TryEvaluateNoParameters(element.Expr2, out var value2);
					if (v2)
					{
						switch (value2)
						{
							case int i when i == 0 : return QueryHelper.CreateSqlValue(0, element, MappingSchema);
							case int i when i == 1 : return element.Expr1;
						}
					}

					if (v1 && v2)
					{
						switch (value1)
						{
							case int    i1 when value2 is int    i2 : return QueryHelper.CreateSqlValue(i1 * i2, element, MappingSchema);
							case int    i1 when value2 is double d2 : return QueryHelper.CreateSqlValue(i1 * d2, element, MappingSchema);
							case double d1 when value2 is int    i2 : return QueryHelper.CreateSqlValue(d1 * i2, element, MappingSchema);
							case double d1 when value2 is double d2 : return QueryHelper.CreateSqlValue(d1 * d2, element, MappingSchema);
						}
					}

					break;
				}
			}

			return element;
		}

		protected override IQueryElement VisitSqlCastExpression(SqlCastExpression element)
		{
			if (!element.IsMandatory)
			{
				var from = element.FromType?.Type ?? QueryHelper.GetDbDataType(element.Expression, MappingSchema);

				if (element.SystemType == typeof(object) || from.EqualsDbOnly(element.Type))
					return element.Expression;

				if (element.Expression is SqlCastExpression { IsMandatory: false } castOther)
				{
					var dbType = QueryHelper.GetDbDataType(castOther.Expression, MappingSchema);
					if (element.Type.EqualsDbOnly(dbType))
						return castOther.Expression;
				}
			}

			if (element.Expression is SelectQuery selectQuery && selectQuery.Select.Columns.Count == 1)
			{
				if (GetVisitMode(selectQuery) == VisitMode.Modify)
				{
					var columnExpression = selectQuery.Select.Columns[0].Expression;
					selectQuery.Select.Columns[0].Expression = (ISqlExpression)Visit(new SqlCastExpression(columnExpression, element.ToType, element.FromType, isMandatory: element.IsMandatory));

					return selectQuery;
				}
			}

			return base.VisitSqlCastExpression(element);
		}

		protected override IQueryElement VisitExistsPredicate(SqlPredicate.Exists predicate)
		{
			var optmimized = base.VisitExistsPredicate(predicate);

			if (!ReferenceEquals(optmimized, predicate))
				return Visit(optmimized);

			var query = predicate.SubQuery;

			if (query.Select.Columns.Count > 0)
			{
				if (query.GroupBy.IsEmpty)
				{
					if (QueryHelper.IsAggregationQuery(query))
						return SqlPredicate.True;
				}
			}

			if (query.Where.SearchCondition.Predicates is [SqlPredicate.FalsePredicate firstPredicate])
			{
				return firstPredicate.MakeNot(predicate.IsNot);
			}

			return predicate;
		}

		protected override IQueryElement VisitSqlFunction(SqlFunction element)
		{
			var newElement = base.VisitSqlFunction(element);

			if (!ReferenceEquals(newElement, element))
				return Visit(newElement);

			if (element.DoNotOptimize)
				return element;

			if (TryEvaluate(element, out var value))
			{
				return QueryHelper.CreateSqlValue(value, QueryHelper.GetDbDataType(element, MappingSchema), element.Parameters);
			}

			newElement = OptimizeFunction(element);

			if (!ReferenceEquals(newElement, element))
				return Visit(newElement);

			return element;
		}

		protected virtual IQueryElement OptimizeFunction(SqlFunction function)
		{
			if (function.Parameters.Length == 1 && function.Name is PseudoFunctions.TO_LOWER or PseudoFunctions.TO_UPPER)
			{
				if (function.Parameters[0] is SqlFunction { Parameters.Length: 1, Name: PseudoFunctions.TO_LOWER or PseudoFunctions.TO_UPPER } func)
				{
					return new SqlFunction(function.SystemType, function.Name, func.Parameters[0]);
				}
			}

			return function;
		}

		protected override IQueryElement VisitSqlCoalesceExpression(SqlCoalesceExpression element)
		{
			var newElement = base.VisitSqlCoalesceExpression(element);

			if (!ReferenceEquals(newElement, element))
				return Visit(newElement);

			List<ISqlExpression>? newExpressions = null;

			for (var i = 0; i < element.Expressions.Length; i++)
			{
				var expr = element.Expressions[i];

				if (QueryHelper.UnwrapNullablity(expr) is SqlCoalesceExpression inner)
				{
					if (newExpressions == null)
					{
						newExpressions = new List<ISqlExpression>(element.Expressions.Length + inner.Expressions.Length - 1);
						newExpressions.AddRange(element.Expressions.Take(i));
					}

					newExpressions.AddRange(inner.Expressions);
				}
				else if (!_nullabilityContext.IsEmpty && !expr.CanBeNullable(_nullabilityContext) && i != element.Expressions.Length - 1)
				{
					if (newExpressions == null)
					{
						newExpressions = new List<ISqlExpression>(element.Expressions.Length);
						newExpressions.AddRange(element.Expressions.Take(i));
					}

					newExpressions.Add(expr);

					// chain terminated early
					break;
				}
				else 
				{
					newExpressions?.Add(expr);
				}
			}

			if (newExpressions != null)
			{
				if (newExpressions.Count == 1)
					return newExpressions[0];
				if (newExpressions.Count > 0)
					return Visit(new SqlCoalesceExpression(newExpressions.ToArray()));
			}

			return element;
		}

		protected override IQueryElement VisitIsNullPredicate(SqlPredicate.IsNull predicate)
		{
			var newPredicate = base.VisitIsNullPredicate(predicate);

			if (!ReferenceEquals(newPredicate, predicate))
				return Visit(newPredicate);

			if (_nullabilityContext.IsEmpty)
				return predicate;

			if (!predicate.Expr1.CanBeNullableOrUnknown(_nullabilityContext, false))
			{
				//TODO: Exception for Row, find time to analyze why it's needed
				if (predicate.Expr1.ElementType != QueryElementType.SqlRow)
					return SqlPredicate.MakeBool(predicate.IsNot);
			}

			if (TryEvaluate(predicate.Expr1, out var value))
			{
				return SqlPredicate.MakeBool((value == null) != predicate.IsNot);
			}

			using (var reducer = ReduceIsNullExpressionVisitor.Pool.Allocate())
			{
				newPredicate = reducer.Value.Reduce(_nullabilityContext, predicate);
			}

			if (!ReferenceEquals(newPredicate, predicate))
				return Visit(newPredicate);

			return predicate;
		}

		protected override IQueryElement VisitSqlNullabilityExpression(SqlNullabilityExpression element)
		{
			var newNode = base.VisitSqlNullabilityExpression(element);

			if (!ReferenceEquals(newNode, element))
				return Visit(newNode);

			if (element.SqlExpression is SqlNullabilityExpression nullabilityExpression)
			{
				return SqlNullabilityExpression.ApplyNullability(nullabilityExpression.SqlExpression,
					element.CanBeNullable(_nullabilityContext));
			}

			var inner = element.SqlExpression;
			while (inner is SqlCastExpression cast)
			{
				inner = cast.Expression;
			}

			if (inner is SqlValue or SqlParameter or SqlSearchCondition)
				return element.SqlExpression;

			return element;
		}

		protected override IQueryElement VisitExprPredicate(SqlPredicate.Expr predicate)
		{
			var result = base.VisitExprPredicate(predicate);

			if (!ReferenceEquals(result, predicate))
				return Visit(result);

			if (predicate.Expr1 is ISqlPredicate inner)
				return inner;

			return predicate;
		}

		protected override IQueryElement VisitExprExprPredicate(SqlPredicate.ExprExpr predicate)
		{
			var saveInsidePredicate = _isInsidePredicate;
			_isInsidePredicate      = true;
			var newElement          = base.VisitExprExprPredicate(predicate);
			_isInsidePredicate      = saveInsidePredicate;

			if (!ReferenceEquals(newElement, predicate))
				return Visit(newElement);

			if (TryEvaluateNoParameters(predicate, out var value) && value is bool boolValue)
			{
				return SqlPredicate.MakeBool(boolValue);
			}

			if (_reducePredicates)
			{
				var reduced = predicate.Reduce(_nullabilityContext, EvaluationContext, _isInsidePredicate, DataOptions.LinqOptions);

				if (!ReferenceEquals(reduced, predicate))
				{
					return Visit(reduced);
				}
			}

			var expr = predicate;

			if (expr.Operator is SqlPredicate.Operator.Equal or SqlPredicate.Operator.NotEqual)
			{
				if (expr.UnknownAsValue == null)
				{
					if (expr.Expr2 is ISqlPredicate expr2Predicate)
					{
						var boolValue1 = QueryHelper.GetBoolValue(expr.Expr1, EvaluationContext);
						if (boolValue1 != null)
						{
							var isNot       = boolValue1.Value != (expr.Operator == SqlPredicate.Operator.Equal);
							var transformed = expr2Predicate.MakeNot(isNot);

							return transformed;
						}
						else if (expr.Expr1 is not ISqlPredicate)
						{
							return new SqlPredicate.ExprExpr(new SqlSearchCondition(false, canBeUnknown: null, new SqlPredicate.Expr(expr.Expr1)), expr.Operator, expr.Expr2, expr.UnknownAsValue);
						}
					}

					if (expr.Expr1 is ISqlPredicate expr1Predicate)
					{
						var boolValue2 = QueryHelper.GetBoolValue(expr.Expr2, EvaluationContext);
						if (boolValue2 != null)
						{
							var isNot       = boolValue2.Value != (expr.Operator == SqlPredicate.Operator.Equal);
							var transformed = expr1Predicate.MakeNot(isNot);
							return transformed;
						}
						else if (expr.Expr2 is not ISqlPredicate)
						{
							return new SqlPredicate.ExprExpr(expr.Expr1, expr.Operator, new SqlSearchCondition(false, canBeUnknown: null, new SqlPredicate.Expr(expr.Expr2)), expr.UnknownAsValue);
						}
					}
				}

				if (QueryHelper.UnwrapNullablity(predicate.Expr1) is SqlValue { Value: null })
				{
					return Visit(new SqlPredicate.IsNull(predicate.Expr2, expr.Operator == SqlPredicate.Operator.NotEqual));
				}

				if (QueryHelper.UnwrapNullablity(predicate.Expr2) is SqlValue { Value: null })
				{
					return Visit(new SqlPredicate.IsNull(predicate.Expr1, expr.Operator == SqlPredicate.Operator.NotEqual));
				}
			}

			switch (expr.Operator)
			{
				case SqlPredicate.Operator.Equal          :
				case SqlPredicate.Operator.NotEqual       :
				case SqlPredicate.Operator.Greater        :
				case SqlPredicate.Operator.GreaterOrEqual :
				case SqlPredicate.Operator.Less           :
				case SqlPredicate.Operator.LessOrEqual    :
				{
					var newPredicate = OptimizeExpExprPredicate(expr);
					if (!ReferenceEquals(newPredicate, expr))
						return Visit(newPredicate);

					break;
				}
			}

			return predicate;
		}

		protected override IQueryElement VisitSqlWhereClause(SqlWhereClause element)
		{
			var newElement = base.VisitSqlWhereClause(element);

			if (!ReferenceEquals(newElement, element))
				return Visit(newElement);

			// Ensure top level is always AND

			if (element.SearchCondition.IsOr)
			{
				SqlSearchCondition newSearchCondition = element.SearchCondition.Predicates switch
				{
					[]       => new SqlSearchCondition(false, canBeUnknown: null),
					[var p0] => new SqlSearchCondition(false, canBeUnknown: null, p0),
					_        => new SqlSearchCondition(false, canBeUnknown: null, element.SearchCondition),
				};

				if (GetVisitMode(element) == VisitMode.Modify)
				{
					element.SearchCondition = newSearchCondition;
				}
				else
				{
					return new SqlWhereClause(newSearchCondition);
				}
			}

			return element;
		}

		protected override IQueryElement VisitInSubQueryPredicate(SqlPredicate.InSubQuery predicate)
		{
			var optmimized = base.VisitInSubQueryPredicate(predicate);

			if (!ReferenceEquals(optmimized, predicate))
				return Visit(optmimized);

			if (predicate.SubQuery.Where.SearchCondition.Predicates is [SqlPredicate.FalsePredicate firstPredicate])
			{
				return firstPredicate.MakeNot(predicate.IsNot);
			}

			return predicate;
		}

		protected override IQueryElement VisitInListPredicate(SqlPredicate.InList predicate)
		{
			var newElement = base.VisitInListPredicate(predicate);

			if (!ReferenceEquals(newElement, predicate))
				return Visit(newElement);

			if (EvaluationContext.ParameterValues == null)
			{
				return predicate;
			}

			if (predicate.Values is [SqlParameter valuesParam] && EvaluationContext.ParameterValues!.TryGetValue(valuesParam, out var parameterValue))
			{
				switch (parameterValue.ProviderValue)
				{
					case null:
						return SqlPredicate.MakeBool(predicate.IsNot);

					// Be careful that string is IEnumerable, we don't want to handle x.In(string) here
					case string:
						break;
					case IEnumerable items:
					{
						if (predicate.Expr1 is not ISqlTableSource)
						{
							bool noValues = !items.Cast<object?>().Any();
							if (noValues)
								return SqlPredicate.MakeBool(predicate.IsNot);
						}

						break;
					}
				}
			}

			return predicate;
		}

		#region OptimizeExpExprPredicate

		static bool Compare(int v1, int v2, SqlPredicate.Operator op)
		{
			switch (op)
			{
				case SqlPredicate.Operator.Equal:          return v1 == v2;
				case SqlPredicate.Operator.NotEqual:       return v1 != v2;
				case SqlPredicate.Operator.Greater:        return v1 >  v2;
				case SqlPredicate.Operator.NotLess:
				case SqlPredicate.Operator.GreaterOrEqual: return v1 >= v2;
				case SqlPredicate.Operator.Less:           return v1 <  v2;
				case SqlPredicate.Operator.NotGreater:
				case SqlPredicate.Operator.LessOrEqual:    return v1 <= v2;
			}

			throw new InvalidOperationException();
		}

		static bool Compare(object? value1, object? value2, SqlPredicate.Operator op, out bool result)
		{
			if (op is SqlPredicate.Operator.NotEqual)
			{
				if (value1 is null && value2 is not null)
				{
					result = false;
					return true;
				}

				if (value2 is null && value1 is not null)
				{
					result = false;
					return true;
				}
			}

			if (value1 is IComparable comparable1 && value1.GetType() == value2?.GetType())
			{
				switch (op)
				{
					case SqlPredicate.Operator.Equal:          result = comparable1.CompareTo(value2) == 0; break;
					case SqlPredicate.Operator.NotEqual:       result = comparable1.CompareTo(value2) != 0; break;
					case SqlPredicate.Operator.Greater:        result = comparable1.CompareTo(value2) >  0; break;
					case SqlPredicate.Operator.GreaterOrEqual: result = comparable1.CompareTo(value2) >= 0; break;
					case SqlPredicate.Operator.Less:           result = comparable1.CompareTo(value2) <  0; break;
					case SqlPredicate.Operator.LessOrEqual:    result = comparable1.CompareTo(value2) <= 0; break;

					default:
					{
						result = false;
						return false;
					}
				}

				return true;
			}

			result = false;
			return false;
		}

		static void CombineOperator(ref SqlPredicate.Operator? current, SqlPredicate.Operator additional)
		{
			if (current == null)
			{
				current = additional;
				return;
			}

			if (current == additional)
				return;

			if (current == SqlPredicate.Operator.Equal && additional == SqlPredicate.Operator.Greater)
				current = SqlPredicate.Operator.GreaterOrEqual;
			else if (current == SqlPredicate.Operator.Equal && additional == SqlPredicate.Operator.Less)
				current = SqlPredicate.Operator.LessOrEqual;
			else if (current == SqlPredicate.Operator.Greater && additional == SqlPredicate.Operator.Equal)
				current = SqlPredicate.Operator.GreaterOrEqual;
			else if (current == SqlPredicate.Operator.Less && additional == SqlPredicate.Operator.Equal)
				current = SqlPredicate.Operator.LessOrEqual;
			else if (current == SqlPredicate.Operator.Greater && additional == SqlPredicate.Operator.Less)
				current = SqlPredicate.Operator.NotEqual;
			else if (current == SqlPredicate.Operator.Less && additional == SqlPredicate.Operator.Greater)
				current = SqlPredicate.Operator.NotEqual;
			else
				throw new NotImplementedException();
		}

		static SqlPredicate.Operator SwapOperator(SqlPredicate.Operator op)
		{
			return op switch
			{
				SqlPredicate.Operator.Equal => op,
				SqlPredicate.Operator.NotEqual => op,
				SqlPredicate.Operator.Greater => SqlPredicate.Operator.Less,
				SqlPredicate.Operator.NotLess => SqlPredicate.Operator.NotGreater,
				SqlPredicate.Operator.GreaterOrEqual => SqlPredicate.Operator.LessOrEqual,
				SqlPredicate.Operator.Less => SqlPredicate.Operator.Greater,
				SqlPredicate.Operator.NotGreater => SqlPredicate.Operator.NotLess,
				SqlPredicate.Operator.LessOrEqual => SqlPredicate.Operator.GreaterOrEqual,
				_ => throw new InvalidOperationException()
			};
		}

		ISqlPredicate? ProcessComparisonWithCase(ISqlExpression other, ISqlExpression valueExpression, SqlPredicate.Operator op)
		{
			var unwrappedOther = QueryHelper.UnwrapNullablity(other);
			var unwrappedValue = QueryHelper.UnwrapNullablity(valueExpression);

			var isNot = op == SqlPredicate.Operator.NotEqual;

			if (unwrappedOther is SqlConditionExpression sqlConditionExpression)
			{
				var otherEvaluated = TryEvaluateNoParameters(unwrappedValue, out var otherVal);
				var trueEvaluated  = TryEvaluateNoParameters(sqlConditionExpression.TrueValue, out var trueVal);
				var falseEvaluated = TryEvaluateNoParameters(sqlConditionExpression.FalseValue, out var falseVal);

				if (otherEvaluated && trueEvaluated && falseEvaluated
					&& !Equals(otherVal, trueVal) && !Equals(otherVal, falseVal))
				{
					if (op == SqlPredicate.Operator.Equal)
					{
						return SqlPredicate.False;
					}
					else if (op == SqlPredicate.Operator.NotEqual)
					{
						return SqlPredicate.True;
					}
				}

				if (!sqlConditionExpression.Condition.CanBeUnknown(_nullabilityContext, false))
				{
					if (op is SqlPredicate.Operator.Equal or SqlPredicate.Operator.NotEqual)
					{
						if (sqlConditionExpression.TrueValue.Equals(unwrappedValue) && falseEvaluated)
						{
							return sqlConditionExpression.Condition.MakeNot(isNot);
						}

						if (sqlConditionExpression.FalseValue.Equals(unwrappedValue) && trueEvaluated)
						{
							return sqlConditionExpression.Condition.MakeNot(!isNot);
						}
					}

					if (otherEvaluated)
					{
						var convert = false;

						if (trueEvaluated)
						{
							if ((trueVal != null || op is SqlPredicate.Operator.Equal or SqlPredicate.Operator.NotEqual)
								&& Equals(otherVal, trueVal))
							{
								if (ReduceOp(op))
								{
									var sc = new SqlSearchCondition(true)
									.Add(sqlConditionExpression.Condition)
									.Add(new SqlPredicate.ExprExpr(sqlConditionExpression.FalseValue, op, valueExpression, DataOptions.LinqOptions.CompareNulls == CompareNulls.LikeClr ? op == SqlPredicate.Operator.NotEqual : null));

									return sc;
								}
								else
								{
									var sc = new SqlSearchCondition(false)
									.Add(sqlConditionExpression.Condition.MakeNot())
									.Add(new SqlPredicate.ExprExpr(sqlConditionExpression.FalseValue, op, valueExpression, DataOptions.LinqOptions.CompareNulls == CompareNulls.LikeClr ? op == SqlPredicate.Operator.NotEqual : null));

									return sc;
								}
							}

							convert = true;
						}

						if (falseEvaluated)
						{
							if ((falseVal != null || op is SqlPredicate.Operator.Equal or SqlPredicate.Operator.NotEqual)
								&& Equals(otherVal, falseVal))
							{
								if (ReduceOp(op))
								{
									var sc = new SqlSearchCondition(true)
									.Add(sqlConditionExpression.Condition.MakeNot())
									.Add(new SqlPredicate.ExprExpr(sqlConditionExpression.TrueValue, op, valueExpression, DataOptions.LinqOptions.CompareNulls == CompareNulls.LikeClr ? op == SqlPredicate.Operator.NotEqual : null));

									return sc;
								}
								else
								{
									var sc = new SqlSearchCondition(false)
									.Add(sqlConditionExpression.Condition)
									.Add(new SqlPredicate.ExprExpr(sqlConditionExpression.TrueValue, op, valueExpression, DataOptions.LinqOptions.CompareNulls == CompareNulls.LikeClr ? op == SqlPredicate.Operator.NotEqual : null));

									return sc;
								}
							}

							convert = true;
						}

						if (convert)
						{
							var sc = new SqlSearchCondition(true)
							.AddAnd( sub =>
								sub
									.Add(new SqlPredicate.ExprExpr(sqlConditionExpression.TrueValue, op, valueExpression, DataOptions.LinqOptions.CompareNulls == CompareNulls.LikeClr ? op == SqlPredicate.Operator.NotEqual : null))
									.Add(sqlConditionExpression.Condition)
							)
							.AddAnd( sub =>
								sub
									.Add(new SqlPredicate.ExprExpr(sqlConditionExpression.FalseValue, op, valueExpression, DataOptions.LinqOptions.CompareNulls == CompareNulls.LikeClr ? op == SqlPredicate.Operator.NotEqual : null))
									.Add(sqlConditionExpression.Condition.MakeNot())
								);

							return sc;
						}

						static bool ReduceOp(SqlPredicate.Operator op)
						{
							// return A op A result
							return op switch
							{
								SqlPredicate.Operator.Equal => true,
								SqlPredicate.Operator.GreaterOrEqual => true,
								SqlPredicate.Operator.LessOrEqual => true,
								SqlPredicate.Operator.NotEqual => false,
								SqlPredicate.Operator.Greater => false,
								SqlPredicate.Operator.Less => false,
								_ => throw new InvalidOperationException($"Unexpected binary operator {op}")
							};
						}
					}
				}
			}
			else if (unwrappedOther is SqlCaseExpression sqlCaseExpression)
			{
				// Try comparing by values

				if (TryEvaluateNoParameters(unwrappedValue, out var value))
				{
					var caseMatch      = new bool [sqlCaseExpression._cases.Count];
					var allEvaluatable = true;
					var elseMatch      = false;

					for (var index = 0; index < sqlCaseExpression._cases.Count; index++)
					{
						var caseItem = sqlCaseExpression._cases[index];
						if (TryEvaluateNoParameters(caseItem.ResultExpression, out var caseItemValue)
						    && Compare(caseItemValue, value, op, out var result))
						{
							caseMatch[index] = result;
						}
						else
						{
							allEvaluatable = false;
							break;
						}
					}

					object? elseValue = null;

					if ((sqlCaseExpression.ElseExpression == null || sqlCaseExpression.ElseExpression.TryEvaluateExpression(EvaluationContext, out elseValue))
					    && Compare(elseValue, value, op, out var compareResult))
					{
						elseMatch = compareResult;
					}
					else
						allEvaluatable = false;

					if (allEvaluatable)
					{
						if (caseMatch.All(c => !c) && !elseMatch)
							return SqlPredicate.False;

						var resultCondition = new SqlSearchCondition(true);

						var notMatches = new List<ISqlPredicate>();
						for (int index = 0; index < caseMatch.Length; index++)
						{
							if (caseMatch[index])
							{
								var condition = new SqlSearchCondition(false)
									.Add(sqlCaseExpression._cases[index].Condition);

								if (notMatches.Count > 0)
									condition.Add(new SqlSearchCondition(true, canBeUnknown: null, notMatches).MakeNot());

								resultCondition.Add(condition);
							}
							else
							{
								notMatches.Add(sqlCaseExpression._cases[index].Condition);
							}
						}

						if (elseMatch)
						{
							if (notMatches.Count == 0)
								return SqlPredicate.True;

							resultCondition.Add(new SqlSearchCondition(true, canBeUnknown: null, notMatches).MakeNot());
						}

						return resultCondition;
					}
				}

			}

			return null;
		}

		ISqlPredicate OptimizeIsTruePredicate(SqlPredicate.IsTrue isTrue)
		{
			if (TryEvaluateNoParameters(isTrue.Expr1, out var result) && result is bool boolValue)
			{
				return SqlPredicate.MakeBool(boolValue != isTrue.IsNot);
			}

			if (isTrue.Expr1 is SqlConditionExpression or SqlCaseExpression)
			{
				if (!isTrue.IsNot)
				{
					var predicate = ProcessComparisonWithCase(isTrue.Expr1, isTrue.TrueValue, SqlPredicate.Operator.Equal);
					if (predicate != null)
						return predicate.MakeNot(isTrue.IsNot);
				}
			}

			if (_reducePredicates)
			{
				var reduced = isTrue.Reduce(_nullabilityContext, _isInsidePredicate);

				if (!ReferenceEquals(reduced, isTrue))
				{
					return (ISqlPredicate)Visit(reduced);
				}
			}

			return isTrue;
		}

		ISqlPredicate OptimizeExpExprPredicate(SqlPredicate.ExprExpr exprExpr)
		{
			var unwrapped1 = QueryHelper.UnwrapNullablity(exprExpr.Expr1);

			if (unwrapped1 is SqlCompareToExpression compareTo1)
			{
				if (TryEvaluateNoParameters(exprExpr.Expr2, out var result) && result is int intValue)
				{
					SqlPredicate.Operator? current = null;

					if (Compare(1, intValue, exprExpr.Operator))
						CombineOperator(ref current, SqlPredicate.Operator.Greater);

					if (Compare(0, intValue, exprExpr.Operator))
						CombineOperator(ref current, SqlPredicate.Operator.Equal);

					if (Compare(-1, intValue, exprExpr.Operator))
						CombineOperator(ref current, SqlPredicate.Operator.Less);

					if (current == null)
						return SqlPredicate.False;

					return ConvertStringCompare(compareTo1, current.Value);
				}
			}

			var unwrapped2 = QueryHelper.UnwrapNullablity(exprExpr.Expr2);

			if (unwrapped2 is SqlCompareToExpression compareTo2)
			{
				if (TryEvaluateNoParameters(exprExpr.Expr1, out var result) && result is int intValue)
				{
					SqlPredicate.Operator? current = null;

					if (Compare(1, intValue, exprExpr.Operator))
						CombineOperator(ref current, SqlPredicate.Operator.Less);

					if (Compare(0, intValue, exprExpr.Operator))
						CombineOperator(ref current, SqlPredicate.Operator.Equal);

					if (Compare(-1, intValue, exprExpr.Operator))
						CombineOperator(ref current, SqlPredicate.Operator.Greater);

					if (current == null)
						return SqlPredicate.False;

					return ConvertStringCompare(compareTo2, current.Value);
				}
			}

			var processed = ProcessComparisonWithCase(exprExpr.Expr1, exprExpr.Expr2, exprExpr.Operator)
			                ?? ProcessComparisonWithCase(exprExpr.Expr2, exprExpr.Expr1, SwapOperator(exprExpr.Operator));

			if (processed != null)
				return processed;

			var left  = QueryHelper.UnwrapNullablity(exprExpr.Expr1);
			var right = QueryHelper.UnwrapNullablity(exprExpr.Expr2);

			if (!exprExpr.Expr1.CanBeNullable(_nullabilityContext) && left.Equals(right))
			{
				if (exprExpr.Operator is SqlPredicate.Operator.Equal or SqlPredicate.Operator.GreaterOrEqual or SqlPredicate.Operator.LessOrEqual or SqlPredicate.Operator.NotGreater or SqlPredicate.Operator.NotLess)
				{
					return SqlPredicate.True;
				}

				if (exprExpr.Operator is SqlPredicate.Operator.NotEqual or SqlPredicate.Operator.Greater or SqlPredicate.Operator.Less)
				{
					return SqlPredicate.False;
				}
			}

			if (!_nullabilityContext.IsEmpty                       &&
			    !exprExpr.Expr1.CanBeNullable(_nullabilityContext) &&
			    !exprExpr.Expr2.CanBeNullable(_nullabilityContext) &&
			    exprExpr.Expr1.SystemType.IsSignedType()           &&
			    exprExpr.Expr2.SystemType.IsSignedType())
			{
				var unwrapped = (left, exprExpr.Operator, right);

				var newExpr = unwrapped switch
				{
					(SqlBinaryExpression binary, var op, var v) when CanBeEvaluateNoParameters(v) =>

						// binary < v
						binary switch
						{
							// e + some < v ===> some < v - e
							(var e, "+", var some) when CanBeEvaluateNoParameters(e) => new SqlPredicate.ExprExpr(some, op, SqlBinaryExpressionHelper.CreateWithTypeInferred(v.SystemType!, v, "-", e), null),
							// e - some < v ===>  e - v < some
							(var e, "-", var some) when CanBeEvaluateNoParameters(e) => new SqlPredicate.ExprExpr(SqlBinaryExpressionHelper.CreateWithTypeInferred(v.SystemType!, e, "-", v), op, some, null),

							// some + e < v ===> some < v - e
							(var some, "+", var e) when CanBeEvaluateNoParameters(e) => new SqlPredicate.ExprExpr(some, op, SqlBinaryExpressionHelper.CreateWithTypeInferred(v.SystemType!, v, "-", e), null),
							// some - e < v ===> some < v + e
							(var some, "-", var e) when CanBeEvaluateNoParameters(e) => new SqlPredicate.ExprExpr(some, op, SqlBinaryExpressionHelper.CreateWithTypeInferred(v.SystemType!, v, "+", e), null),

							_ => null
						},

					(SqlBinaryExpression binary, var op, var v) when CanBeEvaluateNoParameters(v) =>

						// binary < v
						binary switch
						{
							// e + some < v ===> some < v - e
							(var e, "+", var some) when CanBeEvaluateNoParameters(e) => new SqlPredicate.ExprExpr(some, op, SqlBinaryExpressionHelper.CreateWithTypeInferred(v.SystemType!, v, "-", e), null),
							// e - some < v ===>  e - v < some
							(var e, "-", var some) when CanBeEvaluateNoParameters(e) => new SqlPredicate.ExprExpr(SqlBinaryExpressionHelper.CreateWithTypeInferred(v.SystemType!, e, "-", v), op, some, null),

							// some + e < v ===> some < v - e
							(var some, "+", var e) when CanBeEvaluateNoParameters(e) => new SqlPredicate.ExprExpr(some, op, SqlBinaryExpressionHelper.CreateWithTypeInferred(v.SystemType!, v, "-", e), null),
							// some - e < v ===> some < v + e
							(var some, "-", var e) when CanBeEvaluateNoParameters(e) => new SqlPredicate.ExprExpr(some, op, SqlBinaryExpressionHelper.CreateWithTypeInferred(v.SystemType!, v, "+", e), null),

							_ => null
						},

					(var v, var op, SqlBinaryExpression binary) when CanBeEvaluateNoParameters(v) =>

						// v < binary
						binary switch
						{
							// v < e + some ===> v - e < some
							(var e, "+", var some) when CanBeEvaluateNoParameters(e) => new SqlPredicate.ExprExpr(SqlBinaryExpressionHelper.CreateWithTypeInferred(v.SystemType!, v, "-", e), op, some, null),
							// v < e - some ===> some < e - v
							(var e, "-", var some) when CanBeEvaluateNoParameters(e) => new SqlPredicate.ExprExpr(some, op, SqlBinaryExpressionHelper.CreateWithTypeInferred(v.SystemType!, e, "-", v), null),

							// v < some + e ===> v - e < some
							(var some, "+", var e) when CanBeEvaluateNoParameters(e) => new SqlPredicate.ExprExpr(SqlBinaryExpressionHelper.CreateWithTypeInferred(v.SystemType!, v, "-", e), op, some, null),
							// v < some - e ===> v + e < some
							(var e, "-", var some) when CanBeEvaluateNoParameters(e) => new SqlPredicate.ExprExpr(SqlBinaryExpressionHelper.CreateWithTypeInferred(v.SystemType!, v, "+", e), op, some, null),

							_ => null
						},

					_ => null
				};

				exprExpr = newExpr ?? exprExpr;
			}

			return exprExpr;

			ISqlPredicate ConvertStringCompare(SqlCompareToExpression compare, SqlPredicate.Operator @operator)
			{
				var expr1Nullable = _nullabilityContext.CanBeNull(compare.Expression1);
				var expr2Nullable = _nullabilityContext.CanBeNull(compare.Expression2);

				var expr1IsNull = TryEvaluateNoParameters(compare.Expression1, out var result) && result is null;
				var expr2IsNull = TryEvaluateNoParameters(compare.Expression2, out     result) && result is null;

				ISqlPredicate? predicate = null;

				if (expr1IsNull && expr2IsNull)
				{
					return @operator is SqlPredicate.Operator.LessOrEqual or SqlPredicate.Operator.GreaterOrEqual or SqlPredicate.Operator.Equal
						? SqlPredicate.True
						: SqlPredicate.False;
				}
				else if (expr1IsNull)
				{
					if (@operator is SqlPredicate.Operator.Less)
						return SqlPredicate.True;
					if (@operator is SqlPredicate.Operator.GreaterOrEqual)
						return SqlPredicate.False;

					predicate = new SqlPredicate.IsNull(compare.Expression2, @operator is SqlPredicate.Operator.NotEqual or SqlPredicate.Operator.Greater);
				}
				else if (expr2IsNull)
				{
					if (@operator is SqlPredicate.Operator.Less)
						return SqlPredicate.False;
					if (@operator is SqlPredicate.Operator.GreaterOrEqual)
						return SqlPredicate.True;

					predicate = new SqlPredicate.IsNull(compare.Expression1, @operator is SqlPredicate.Operator.NotEqual or SqlPredicate.Operator.Greater);
				}

				if (predicate == null)
				{
					bool? unknownValue =  null;
					if (expr1Nullable && expr2Nullable)
					{
						// corrected by additional checks
						unknownValue = false;
					}
					else if (expr1Nullable)
					{
						unknownValue = @operator is SqlPredicate.Operator.Less or SqlPredicate.Operator.LessOrEqual;
					}
					else if (expr2Nullable)
					{
						unknownValue = @operator is SqlPredicate.Operator.Greater or SqlPredicate.Operator.GreaterOrEqual;
					}

					predicate = new SqlPredicate.ExprExpr(compare.Expression1, @operator, compare.Expression2, unknownValue);
				}

				if (expr1Nullable && expr2Nullable)
				{
					predicate = @operator switch
					{
						SqlPredicate.Operator.Less           => new SqlSearchCondition(true, true, predicate, new SqlSearchCondition(false, false, new SqlPredicate.IsNull(compare.Expression1, false), new SqlPredicate.IsNull(compare.Expression2, true))),
						SqlPredicate.Operator.Greater        => new SqlSearchCondition(true, true, predicate, new SqlSearchCondition(false, false, new SqlPredicate.IsNull(compare.Expression1, true), new SqlPredicate.IsNull(compare.Expression2, false))),
						SqlPredicate.Operator.LessOrEqual    => new SqlSearchCondition(true, true, predicate, new SqlPredicate.IsNull(compare.Expression1, false)),
						SqlPredicate.Operator.GreaterOrEqual => new SqlSearchCondition(true, true, predicate, new SqlPredicate.IsNull(compare.Expression2, false)),
						_ => predicate
					};
				}

				return predicate;
			}
		}

		#endregion
	}
}<|MERGE_RESOLUTION|>--- conflicted
+++ resolved
@@ -648,12 +648,8 @@
 			return predicate;
 		}
 
-<<<<<<< HEAD
 		protected override IQueryElement VisitSqlQuery(SelectQuery selectQuery)
 		{
-			var saveInsideNot = _isInsideNot;
-			_isInsideNot = false;
-			
 			var saveNullabilityContext = _nullabilityContext;
 			_nullabilityContext = _nullabilityContext.WithQuery(selectQuery);
 
@@ -661,13 +657,9 @@
 
 			_nullabilityContext = saveNullabilityContext;
 
-			_isInsideNot = saveInsideNot;
-
 			return result;
 		}
 
-=======
->>>>>>> 3e8059e9
 		protected override IQueryElement VisitSqlTableSource(SqlTableSource element)
 		{
 			if (!_visitQueries)
