--- conflicted
+++ resolved
@@ -443,7 +443,21 @@
 		public bool SupportsBooleanType { get; set; }
 
 		/// <summary>
-<<<<<<< HEAD
+		/// Provider supports nested joins
+		/// <code>
+		/// A JOIN (B JOIN C ON ?) ON ?
+		/// </code>
+		/// otherwise nested join replaced with sub-query
+		/// <code>
+		/// A JOIN (SELECT ? FROM B JOIN C ON ?) ON ?
+		/// </code>.
+		/// Default (set by <see cref="DataProviderBase"/>): <c>true</c>.
+		/// </summary>
+		[DataMember(Order = 52), DefaultValue(true)]
+		public bool IsNestedJoinsSupported { get; set; } = true;
+
+
+		/// <summary>
 		/// Provider supports COUNT(DISTINCT column) function. Otherwise, it will be emulated.
 		/// Default (set by <see cref="DataProviderBase"/>): <c>true</c>.
 		/// </summary>
@@ -456,20 +470,6 @@
 		/// </summary>
 		[DataMember(Order = 61)]
 		public bool IsAggregationDistinctSupported { get; set; }
-=======
-		/// Provider supports nested joins
-		/// <code>
-		/// A JOIN (B JOIN C ON ?) ON ?
-		/// </code>
-		/// otherwise nested join replaced with sub-query
-		/// <code>
-		/// A JOIN (SELECT ? FROM B JOIN C ON ?) ON ?
-		/// </code>.
-		/// Default (set by <see cref="DataProviderBase"/>): <c>true</c>.
-		/// </summary>
-		[DataMember(Order = 52), DefaultValue(true)]
-		public bool IsNestedJoinsSupported { get; set; } = true;
->>>>>>> 7b1ce7a0
 
 
 		#region Equality
@@ -506,11 +506,8 @@
 				^ IsAllSetOperationsSupported                          .GetHashCode()
 				^ IsDistinctSetOperationsSupported                     .GetHashCode()
 				^ IsCountDistinctSupported                             .GetHashCode()
-<<<<<<< HEAD
+				^ IsNestedJoinsSupported                               .GetHashCode()
 				^ IsAggregationDistinctSupported                       .GetHashCode()
-=======
-				^ IsNestedJoinsSupported                               .GetHashCode()
->>>>>>> 7b1ce7a0
 				^ IsUpdateFromSupported                                .GetHashCode()
 				^ DefaultMultiQueryIsolationLevel                      .GetHashCode()
 				^ AcceptsOuterExpressionInAggregate                    .GetHashCode()
@@ -565,11 +562,8 @@
 				&& IsAllSetOperationsSupported                           == other.IsAllSetOperationsSupported
 				&& IsDistinctSetOperationsSupported                      == other.IsDistinctSetOperationsSupported
 				&& IsCountDistinctSupported                              == other.IsCountDistinctSupported
-<<<<<<< HEAD
+				&& IsNestedJoinsSupported                                == other.IsNestedJoinsSupported
 				&& IsAggregationDistinctSupported                        == other.IsAggregationDistinctSupported
-=======
-				&& IsNestedJoinsSupported                                == other.IsNestedJoinsSupported
->>>>>>> 7b1ce7a0
 				&& IsUpdateFromSupported                                 == other.IsUpdateFromSupported
 				&& DefaultMultiQueryIsolationLevel                       == other.DefaultMultiQueryIsolationLevel
 				&& AcceptsOuterExpressionInAggregate                     == other.AcceptsOuterExpressionInAggregate
