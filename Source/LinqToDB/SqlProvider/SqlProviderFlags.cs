--- conflicted
+++ resolved
@@ -1,11 +1,4 @@
-<<<<<<< HEAD
 ﻿using System.Data;
-=======
-﻿using System;
-using System.Collections.Generic;
-using System.Data;
-using System.Linq;
->>>>>>> 08dd7eb9
 using System.Runtime.Serialization;
 
 namespace LinqToDB.SqlProvider
@@ -331,13 +324,6 @@
 		[DataMember(Order = 37)]
 		public List<string> CustomFlags { get; set; } = new List<string>();
 
-<<<<<<< HEAD
-		/// <summary>
-		/// Provider supports ROW_NUMBER OVER ()
-		/// </summary>
-		[DataMember(Order = 38)]
-		public bool SupportsRowNumberWithoutOrderBy { get; set; } = true;
-=======
 		[DataMember(Order = 37)]
 		public bool DoesNotSupportCorrelatedSubquery { get; set; }
 
@@ -346,7 +332,12 @@
 
 		[DataMember(Order = 39)]
 		public bool IsProjectionBoolSupported { get; set; } = true;
->>>>>>> 08dd7eb9
+
+        /// <summary>
+        /// Provider supports ROW_NUMBER OVER () without ORDER BY
+        /// </summary>
+        [DataMember(Order = 38)]
+        public bool SupportsRowNumberWithoutOrderBy { get; set; } = true;
 
 		#region Equality
 		// equality support currently needed for remote context to avoid incorrect use of cached dependent types
@@ -392,6 +383,7 @@
 				^ DoesNotSupportCorrelatedSubquery             .GetHashCode()
 				^ IsExistsPreferableForContains                .GetHashCode()
 				^ IsProjectionBoolSupported                    .GetHashCode()
+				^ SupportsRowNumberWithoutOrderBy              .GetHashCode()
 				^ CustomFlags.Aggregate(0, (hash, flag) => flag.GetHashCode() ^ hash);
 	}
 
@@ -436,6 +428,7 @@
 				&& DoesNotSupportCorrelatedSubquery     == other.DoesNotSupportCorrelatedSubquery
 				&& IsExistsPreferableForContains        == other.IsExistsPreferableForContains
 				&& IsProjectionBoolSupported            == other.IsProjectionBoolSupported
+				&& SupportsRowNumberWithoutOrderBy      == other.SupportsRowNumberWithoutOrderBy
 				// CustomFlags as List wasn't best idea
 				&& CustomFlags.Count                    == other.CustomFlags.Count
 				&& (CustomFlags.Count                   == 0
