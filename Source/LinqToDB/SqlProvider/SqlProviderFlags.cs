--- conflicted
+++ resolved
@@ -8,31 +8,6 @@
 
 	public class SqlProviderFlags
 	{
-<<<<<<< HEAD
-		public bool        IsSybaseBuggyGroupBy           { get; set; }
-
-		public bool        IsParameterOrderDependent      { get; set; }
-
-		public bool        AcceptsTakeAsParameter         { get; set; }
-		public bool        AcceptsTakeAsParameterIfSkip   { get; set; }
-		public bool        IsTakeSupported                { get; set; }
-		public bool        IsSkipSupported                { get; set; }
-		public bool        IsSkipSupportedIfTake          { get; set; }
-		public TakeHints?  TakeHintsSupported              { get; set; }
-		public bool        IsSubQueryTakeSupported        { get; set; }
-
-		public bool        IsSubQueryColumnSupported      { get; set; }
-		public bool        IsSubQueryOrderBySupported     { get; set; }
-		public bool        IsCountSubQuerySupported       { get; set; }
-
-		public bool        IsIdentityParameterRequired    { get; set; }
-		public bool        IsApplyJoinSupported           { get; set; }
-		public bool        IsInsertOrUpdateSupported      { get; set; }
-		public bool        CanCombineParameters           { get; set; }
-		public bool        IsGroupByExpressionSupported   { get; set; }
-		public int         MaxInListValuesCount           { get; set; }
-		public bool        IsUpdateSetTableAliasSupported { get; set; }
-=======
 		public bool        IsSybaseBuggyGroupBy              { get; set; }
 
 		public bool        IsParameterOrderDependent          { get; set; }
@@ -71,7 +46,6 @@
 		/// Otherwise only current record fields (after update) available using target table.
 		/// </summary>
 		public bool        OutputUpdateUseSpecialTables      { get; set; }
->>>>>>> 8fb36cb7
 
 		/// <summary>
 		/// Provider requires that selected subquery column must be used in group by even for constant column.
@@ -159,18 +133,17 @@
 		public bool IsUpdateFromSupported                 { get; set; }
 
 		/// <summary>
-<<<<<<< HEAD
 		/// Indicates that provider supports window functions
 		/// </summary>
 		public bool IsWindowFunctionsSupported { get; set; }
-=======
+
+		/// <summary>
 		/// Provider supports Naming Query Blocks
 		/// <code>
 		/// QB_NAME(qb)
 		/// </code>
 		/// </summary>
 		public bool IsNamingQueryBlockSupported       { get; set; }
->>>>>>> 8fb36cb7
 
 		public bool GetAcceptsTakeAsParameterFlag(SelectQuery selectQuery)
 		{
