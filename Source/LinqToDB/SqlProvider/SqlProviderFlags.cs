--- conflicted
+++ resolved
@@ -10,40 +10,26 @@
 	{
 		public bool        IsSybaseBuggyGroupBy              { get; set; }
 
-		public bool        IsParameterOrderDependent         { get; set; }
-<<<<<<< HEAD
-
-=======
->>>>>>> bf0dc218
-		public bool        AcceptsTakeAsParameter            { get; set; }
-		public bool        AcceptsTakeAsParameterIfSkip      { get; set; }
-		public bool        IsTakeSupported                   { get; set; }
-		public bool        IsSkipSupported                   { get; set; }
-		public bool        IsSkipSupportedIfTake             { get; set; }
-<<<<<<< HEAD
+		public bool        IsParameterOrderDependent          { get; set; }
+
+		public bool        AcceptsTakeAsParameter             { get; set; }
+		public bool        AcceptsTakeAsParameterIfSkip       { get; set; }
+		public bool        IsTakeSupported                    { get; set; }
+		public bool        IsSkipSupported                    { get; set; }
+		public bool        IsSkipSupportedIfTake              { get; set; }
 		public TakeHints?  TakeHintsSupported              { get; set; }
-		public bool        IsSubQueryTakeSupported           { get; set; }
-
-		public bool        IsSubQueryColumnSupported         { get; set; }
-		public bool        IsSubQueryOrderBySupported        { get; set; }
-		public bool        IsCountSubQuerySupported          { get; set; }
-
-=======
-		public bool        IsSubQueryTakeSupported           { get; set; }
-		public bool        IsSubQueryColumnSupported         { get; set; }
-		public bool        IsSubQueryOrderBySupported        { get; set; }
-		public bool        IsCountSubQuerySupported          { get; set; }
->>>>>>> bf0dc218
-		public bool        IsIdentityParameterRequired       { get; set; }
-		public bool        IsApplyJoinSupported              { get; set; }
-		public bool        IsInsertOrUpdateSupported         { get; set; }
-		public bool        CanCombineParameters              { get; set; }
-		public int         MaxInListValuesCount              { get; set; }
-		public bool        IsUpdateSetTableAliasSupported    { get; set; }
-<<<<<<< HEAD
-=======
-		public TakeHints?  TakeHintsSupported                { get; set; }
->>>>>>> bf0dc218
+		public bool        IsSubQueryTakeSupported            { get; set; }
+
+		public bool        IsSubQueryColumnSupported          { get; set; }
+		public bool        IsSubQueryOrderBySupported         { get; set; }
+		public bool        IsCountSubQuerySupported           { get; set; }
+
+		public bool        IsIdentityParameterRequired        { get; set; }
+		public bool        IsApplyJoinSupported               { get; set; }
+		public bool        IsInsertOrUpdateSupported          { get; set; }
+		public bool        CanCombineParameters               { get; set; }
+		public int         MaxInListValuesCount               { get; set; }
+		public bool        IsUpdateSetTableAliasSupported     { get; set; }
 
 		/// <summary>
 		/// If <c>true</c>, removed record fields in OUTPUT clause of DELETE statement should be referenced using
@@ -224,11 +210,8 @@
 				^ IsUpdateFromSupported                        .GetHashCode()
 				^ DefaultMultiQueryIsolationLevel              .GetHashCode()
 				^ AcceptsOuterExpressionInAggregate            .GetHashCode()
-<<<<<<< HEAD
 				^ IsNamingQueryBlockSupported                  .GetHashCode()
-=======
 				^ RowConstructorSupport                        .GetHashCode()
->>>>>>> bf0dc218
 				^ OutputDeleteUseSpecialTable                  .GetHashCode()
 				^ OutputInsertUseSpecialTable                  .GetHashCode()
 				^ OutputUpdateUseSpecialTables                 .GetHashCode()
@@ -268,18 +251,15 @@
 				&& IsUpdateFromSupported                == other.IsUpdateFromSupported
 				&& DefaultMultiQueryIsolationLevel      == other.DefaultMultiQueryIsolationLevel
 				&& AcceptsOuterExpressionInAggregate    == other.AcceptsOuterExpressionInAggregate
-<<<<<<< HEAD
 				&& IsNamingQueryBlockSupported          == other.IsNamingQueryBlockSupported
-=======
 				&& RowConstructorSupport                == other.RowConstructorSupport
->>>>>>> bf0dc218
 				&& OutputDeleteUseSpecialTable          == other.OutputDeleteUseSpecialTable
 				&& OutputInsertUseSpecialTable          == other.OutputInsertUseSpecialTable
 				&& OutputUpdateUseSpecialTables         == other.OutputUpdateUseSpecialTables
 				// CustomFlags as List wasn't best idea
 				&& CustomFlags.Count                    == other.CustomFlags.Count
 				&& (CustomFlags.Count                   == 0
-					|| CustomFlags.OrderBy(_ => _).SequenceEqual(other.CustomFlags.OrderBy(_ => _)));
+					|| CustomFlags.OrderBy(_            => _).SequenceEqual(other.CustomFlags.OrderBy(_ => _)));
 		}
 		#endregion
 	}
