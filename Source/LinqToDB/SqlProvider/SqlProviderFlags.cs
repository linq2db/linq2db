﻿using System.Collections.Generic;
using System.Data;
using System.Linq;
using System.Runtime.Serialization;

namespace LinqToDB.SqlProvider
{
	using SqlQuery;

	[DataContract]
	public sealed class SqlProviderFlags
	{
<<<<<<< HEAD
		[DataMember(Order =  1)]
		public bool        IsSybaseBuggyGroupBy           { get; set; }

		[DataMember(Order =  2)]
		public bool        IsParameterOrderDependent      { get; set; }

		[DataMember(Order =  3)]
		public bool        AcceptsTakeAsParameter         { get; set; }
		[DataMember(Order =  4)]
		public bool        AcceptsTakeAsParameterIfSkip   { get; set; }
		[DataMember(Order =  5)]
		public bool        IsTakeSupported                { get; set; }
		[DataMember(Order =  6)]
		public bool        IsSkipSupported                { get; set; }
		[DataMember(Order =  7)]
		public bool        IsSkipSupportedIfTake          { get; set; }
		[DataMember(Order =  8)]
		public TakeHints?  TakeHintsSupported              { get; set; }
		[DataMember(Order =  9)]
		public bool        IsSubQueryTakeSupported        { get; set; }

		[DataMember(Order = 10)]
		public bool        IsSubQueryColumnSupported      { get; set; }
		[DataMember(Order = 11)]
		public bool        IsSubQueryOrderBySupported     { get; set; }
		[DataMember(Order = 12)]
		public bool        IsCountSubQuerySupported       { get; set; }

		[DataMember(Order = 13)]
		public bool        IsIdentityParameterRequired    { get; set; }
		[DataMember(Order = 14)]
		public bool        IsApplyJoinSupported           { get; set; }
		[DataMember(Order = 15)]
		public bool        IsInsertOrUpdateSupported      { get; set; }
		[DataMember(Order = 16)]
		public bool        CanCombineParameters           { get; set; }
		[DataMember(Order = 17)]
		public bool        IsGroupByExpressionSupported   { get; set; }
		[DataMember(Order = 18)]
		public int         MaxInListValuesCount           { get; set; }
		[DataMember(Order = 19)]
		public bool        IsUpdateSetTableAliasSupported { get; set; }
=======
		public bool        IsSybaseBuggyGroupBy              { get; set; }

		public bool        IsParameterOrderDependent         { get; set; }

		public bool        AcceptsTakeAsParameter            { get; set; }
		public bool        AcceptsTakeAsParameterIfSkip      { get; set; }
		public bool        IsTakeSupported                   { get; set; }
		public bool        IsSkipSupported                   { get; set; }
		public bool        IsSkipSupportedIfTake             { get; set; }
		public TakeHints?  TakeHintsSupported              { get; set; }
		public bool        IsSubQueryTakeSupported           { get; set; }

		public bool        IsSubQueryColumnSupported         { get; set; }
		public bool        IsSubQueryOrderBySupported        { get; set; }
		public bool        IsCountSubQuerySupported          { get; set; }

		public bool        IsIdentityParameterRequired       { get; set; }
		public bool        IsApplyJoinSupported              { get; set; }
		public bool        IsInsertOrUpdateSupported         { get; set; }
		public bool        CanCombineParameters              { get; set; }
		public int         MaxInListValuesCount              { get; set; }
		public bool        IsUpdateSetTableAliasSupported    { get; set; }

		/// <summary>
		/// If <c>true</c>, removed record fields in OUTPUT clause of DELETE statement should be referenced using
		/// table with special name (e.g. DELETED or OLD). Otherwise fields should be referenced using target table.
		/// </summary>
		public bool        OutputDeleteUseSpecialTable       { get; set; }
		/// <summary>
		/// If <c>true</c>, added record fields in OUTPUT clause of INSERT statement should be referenced using
		/// table with special name (e.g. INSERTED or NEW). Otherwise fields should be referenced using target table.
		/// </summary>
		public bool        OutputInsertUseSpecialTable       { get; set; }
		/// <summary>
		/// If <c>true</c>, OUTPUT clause supports both OLD and NEW data in UPDATE statement using tables with special names.
		/// Otherwise only current record fields (after update) available using target table.
		/// </summary>
		public bool        OutputUpdateUseSpecialTables      { get; set; }
>>>>>>> 10a40250

		/// <summary>
		/// Provider requires that selected subquery column must be used in group by even for constant column.
		/// </summary>
		[DataMember(Order = 20)]
		public bool        IsGroupByColumnRequred         { get; set; }

		/// <summary>
		/// Provider supports:
		/// CROSS JOIN a Supported
		/// </summary>
		[DataMember(Order = 21)]
		public bool IsCrossJoinSupported                  { get; set; }

		/// <summary>
		/// Provider supports:
		/// INNER JOIN a ON 1 = 1 
		/// </summary>
		[DataMember(Order = 22)]
		public bool IsInnerJoinAsCrossSupported           { get; set; }

		/// <summary>
		/// Provider supports CTE expressions.
		/// If provider does not support CTE, unsuported exception will be thrown when using CTE.
		/// </summary>
		[DataMember(Order = 23)]
		public bool IsCommonTableExpressionsSupported     { get; set; }

		/// <summary>
		/// Provider supports DISTINCT and ORDER BY with fields that are not in projection.
		/// </summary>
		[DataMember(Order = 24)]
		public bool IsDistinctOrderBySupported            { get; set; }

		/// <summary>
		/// Provider supports aggregate functions in ORDER BY statement.
		/// </summary>
		[DataMember(Order = 25)]
		public bool IsOrderByAggregateFunctionsSupported  { get; set; }

		/// <summary>
		/// Provider supports EXCEPT ALL, INTERSECT ALL set operators. Otherwise it will be emulated.
		/// </summary>
		[DataMember(Order = 26)]
		public bool IsAllSetOperationsSupported           { get; set; }

		/// <summary>
		/// Provider supports EXCEPT, INTERSECT set operators. Otherwise it will be emulated.
		/// </summary>
		[DataMember(Order = 27)]
		public bool IsDistinctSetOperationsSupported      { get; set; }

		/// <summary>
		/// Provider supports COUNT(DISTINCT column) function. Otherwise it will be emulated.
		/// </summary>
		[DataMember(Order = 28)]
		public bool IsCountDistinctSupported              { get; set; }

		/// <summary>
		/// Provider supports aggregated expression with Outer reference
		/// <code>
		/// SELECT
		/// (
		///		SELECT SUM(inner.FieldX + outer.FieldOuter)
		///		FROM table2 inner
		/// ) AS Sum_Column
		/// FROM table1 outer
		///</code>
		/// Otherwise aggeragated expression will be wrapped in subquery and aggregate function will be applied to subquery column.
		/// <code>
		/// SELECT
		/// (
		///		SELECT
		///			SUM(sub.Column)
		///		FROM 
		///			(
		///				SELECT inner.FieldX + outer.FieldOuter AS Column
		///				FROM table2 inner
		///			) sub
		/// ) AS Sum_Column
		/// FROM table1 outer
		///</code>
		/// </summary>
		[DataMember(Order = 29)]
		public bool AcceptsOuterExpressionInAggregate { get; set; }

		/// <summary>
		/// Provider supports
		/// <code>
		/// UPDATE A
		/// SET ...
		/// FROM B
		/// </code> syntax
		/// </summary>
<<<<<<< HEAD
		[DataMember(Order = 30)]
		public bool IsUpdateFromSupported             { get; set; }
=======
		public bool IsUpdateFromSupported                 { get; set; }
>>>>>>> 10a40250

		/// <summary>
		/// Provider supports Naming Query Blocks
		/// <code>
		/// QB_NAME(qb)
		/// </code>
		/// </summary>
		[DataMember(Order = 31)]
		public bool IsNamingQueryBlockSupported       { get; set; }

		public bool GetAcceptsTakeAsParameterFlag(SelectQuery selectQuery)
		{
			return AcceptsTakeAsParameter || AcceptsTakeAsParameterIfSkip && selectQuery.Select.SkipValue != null;
		}

		public bool GetIsSkipSupportedFlag(ISqlExpression? takeExpression, ISqlExpression? skipExpression)
		{
			return IsSkipSupported || IsSkipSupportedIfTake && takeExpression != null;
		}

		public bool GetIsTakeHintsSupported(TakeHints hints)
		{
			if (TakeHintsSupported == null)
				return false;

			return (TakeHintsSupported.Value & hints) == hints;
		}

		/// <summary>
		/// Used when there is query which needs several additional database request for completing query.
		/// Default is <see cref="IsolationLevel.RepeatableRead"/>
		/// </summary>
		[DataMember(Order = 32)]
		public IsolationLevel DefaultMultiQueryIsolationLevel { get; set; } = IsolationLevel.RepeatableRead;

		/// <summary>
		/// Flags for use by external providers.
		/// </summary>
		[DataMember(Order = 33)]
		public List<string> CustomFlags { get; set; } = new List<string>();

		#region Equality
		// equality support currently needed for remote context to avoid incorrect use of cached dependent types
		// with different flags
		// https://github.com/linq2db/linq2db/issues/1445
		public override int GetHashCode()
		{
			return IsSybaseBuggyGroupBy                        .GetHashCode()
				^ IsParameterOrderDependent                    .GetHashCode()
				^ AcceptsTakeAsParameter                       .GetHashCode()
				^ AcceptsTakeAsParameterIfSkip                 .GetHashCode()
				^ IsTakeSupported                              .GetHashCode()
				^ IsSkipSupported                              .GetHashCode()
				^ IsSkipSupportedIfTake                        .GetHashCode()
				^ IsSubQueryTakeSupported                      .GetHashCode()
				^ IsSubQueryColumnSupported                    .GetHashCode()
				^ IsSubQueryOrderBySupported                   .GetHashCode()
				^ IsCountSubQuerySupported                     .GetHashCode()
				^ IsIdentityParameterRequired                  .GetHashCode()
				^ IsApplyJoinSupported                         .GetHashCode()
				^ IsInsertOrUpdateSupported                    .GetHashCode()
				^ CanCombineParameters                         .GetHashCode()
				^ MaxInListValuesCount                         .GetHashCode()
				^ IsUpdateSetTableAliasSupported               .GetHashCode()
				^ (TakeHintsSupported?                         .GetHashCode() ?? 0)
				^ IsGroupByColumnRequred                       .GetHashCode()
				^ IsCrossJoinSupported                         .GetHashCode()
				^ IsInnerJoinAsCrossSupported                  .GetHashCode()
				^ IsCommonTableExpressionsSupported            .GetHashCode()
				^ IsDistinctOrderBySupported                   .GetHashCode()
				^ IsOrderByAggregateFunctionsSupported         .GetHashCode()
				^ IsAllSetOperationsSupported                  .GetHashCode()
				^ IsDistinctSetOperationsSupported             .GetHashCode()
				^ IsCountDistinctSupported                     .GetHashCode()
				^ IsUpdateFromSupported                        .GetHashCode()
				^ DefaultMultiQueryIsolationLevel              .GetHashCode()
				^ AcceptsOuterExpressionInAggregate            .GetHashCode()
				^ IsNamingQueryBlockSupported                  .GetHashCode()
				^ OutputDeleteUseSpecialTable                  .GetHashCode()
				^ OutputInsertUseSpecialTable                  .GetHashCode()
				^ OutputUpdateUseSpecialTables                 .GetHashCode()
				^ CustomFlags.Aggregate(0, (hash, flag) => flag.GetHashCode() ^ hash);
	}

		public override bool Equals(object? obj)
		{
			return obj is SqlProviderFlags other
				&& IsSybaseBuggyGroupBy                 == other.IsSybaseBuggyGroupBy
				&& IsParameterOrderDependent            == other.IsParameterOrderDependent
				&& AcceptsTakeAsParameter               == other.AcceptsTakeAsParameter
				&& AcceptsTakeAsParameterIfSkip         == other.AcceptsTakeAsParameterIfSkip
				&& IsTakeSupported                      == other.IsTakeSupported
				&& IsSkipSupported                      == other.IsSkipSupported
				&& IsSkipSupportedIfTake                == other.IsSkipSupportedIfTake
				&& IsSubQueryTakeSupported              == other.IsSubQueryTakeSupported
				&& IsSubQueryColumnSupported            == other.IsSubQueryColumnSupported
				&& IsSubQueryOrderBySupported           == other.IsSubQueryOrderBySupported
				&& IsCountSubQuerySupported             == other.IsCountSubQuerySupported
				&& IsIdentityParameterRequired          == other.IsIdentityParameterRequired
				&& IsApplyJoinSupported                 == other.IsApplyJoinSupported
				&& IsInsertOrUpdateSupported            == other.IsInsertOrUpdateSupported
				&& CanCombineParameters                 == other.CanCombineParameters
				&& MaxInListValuesCount                 == other.MaxInListValuesCount
				&& IsUpdateSetTableAliasSupported       == other.IsUpdateSetTableAliasSupported
				&& TakeHintsSupported                   == other.TakeHintsSupported
				&& IsGroupByColumnRequred               == other.IsGroupByColumnRequred
				&& IsCrossJoinSupported                 == other.IsCrossJoinSupported
				&& IsInnerJoinAsCrossSupported          == other.IsInnerJoinAsCrossSupported
				&& IsCommonTableExpressionsSupported    == other.IsCommonTableExpressionsSupported
				&& IsDistinctOrderBySupported           == other.IsDistinctOrderBySupported
				&& IsOrderByAggregateFunctionsSupported == other.IsOrderByAggregateFunctionsSupported
				&& IsAllSetOperationsSupported          == other.IsAllSetOperationsSupported
				&& IsDistinctSetOperationsSupported     == other.IsDistinctSetOperationsSupported
				&& IsCountDistinctSupported             == other.IsCountDistinctSupported
				&& IsUpdateFromSupported                == other.IsUpdateFromSupported
				&& DefaultMultiQueryIsolationLevel      == other.DefaultMultiQueryIsolationLevel
				&& AcceptsOuterExpressionInAggregate    == other.AcceptsOuterExpressionInAggregate
				&& IsNamingQueryBlockSupported          == other.IsNamingQueryBlockSupported
				&& OutputDeleteUseSpecialTable          == other.OutputDeleteUseSpecialTable
				&& OutputInsertUseSpecialTable          == other.OutputInsertUseSpecialTable
				&& OutputUpdateUseSpecialTables         == other.OutputUpdateUseSpecialTables
				// CustomFlags as List wasn't best idea
				&& CustomFlags.Count                    == other.CustomFlags.Count
				&& (CustomFlags.Count                   == 0
					|| CustomFlags.OrderBy(_ => _).SequenceEqual(other.CustomFlags.OrderBy(_ => _)));
		}
		#endregion
	}
}<|MERGE_RESOLUTION|>--- conflicted
+++ resolved
@@ -10,7 +10,6 @@
 	[DataContract]
 	public sealed class SqlProviderFlags
 	{
-<<<<<<< HEAD
 		[DataMember(Order =  1)]
 		public bool        IsSybaseBuggyGroupBy           { get; set; }
 
@@ -48,107 +47,84 @@
 		[DataMember(Order = 16)]
 		public bool        CanCombineParameters           { get; set; }
 		[DataMember(Order = 17)]
-		public bool        IsGroupByExpressionSupported   { get; set; }
+		public int         MaxInListValuesCount           { get; set; }
 		[DataMember(Order = 18)]
-		public int         MaxInListValuesCount           { get; set; }
-		[DataMember(Order = 19)]
 		public bool        IsUpdateSetTableAliasSupported { get; set; }
-=======
-		public bool        IsSybaseBuggyGroupBy              { get; set; }
-
-		public bool        IsParameterOrderDependent         { get; set; }
-
-		public bool        AcceptsTakeAsParameter            { get; set; }
-		public bool        AcceptsTakeAsParameterIfSkip      { get; set; }
-		public bool        IsTakeSupported                   { get; set; }
-		public bool        IsSkipSupported                   { get; set; }
-		public bool        IsSkipSupportedIfTake             { get; set; }
-		public TakeHints?  TakeHintsSupported              { get; set; }
-		public bool        IsSubQueryTakeSupported           { get; set; }
-
-		public bool        IsSubQueryColumnSupported         { get; set; }
-		public bool        IsSubQueryOrderBySupported        { get; set; }
-		public bool        IsCountSubQuerySupported          { get; set; }
-
-		public bool        IsIdentityParameterRequired       { get; set; }
-		public bool        IsApplyJoinSupported              { get; set; }
-		public bool        IsInsertOrUpdateSupported         { get; set; }
-		public bool        CanCombineParameters              { get; set; }
-		public int         MaxInListValuesCount              { get; set; }
-		public bool        IsUpdateSetTableAliasSupported    { get; set; }
 
 		/// <summary>
 		/// If <c>true</c>, removed record fields in OUTPUT clause of DELETE statement should be referenced using
 		/// table with special name (e.g. DELETED or OLD). Otherwise fields should be referenced using target table.
 		/// </summary>
+		[DataMember(Order = 19)]
 		public bool        OutputDeleteUseSpecialTable       { get; set; }
 		/// <summary>
 		/// If <c>true</c>, added record fields in OUTPUT clause of INSERT statement should be referenced using
 		/// table with special name (e.g. INSERTED or NEW). Otherwise fields should be referenced using target table.
 		/// </summary>
+		[DataMember(Order = 20)]
 		public bool        OutputInsertUseSpecialTable       { get; set; }
 		/// <summary>
 		/// If <c>true</c>, OUTPUT clause supports both OLD and NEW data in UPDATE statement using tables with special names.
 		/// Otherwise only current record fields (after update) available using target table.
 		/// </summary>
+		[DataMember(Order = 21)]
 		public bool        OutputUpdateUseSpecialTables      { get; set; }
->>>>>>> 10a40250
 
 		/// <summary>
 		/// Provider requires that selected subquery column must be used in group by even for constant column.
 		/// </summary>
-		[DataMember(Order = 20)]
+		[DataMember(Order = 22)]
 		public bool        IsGroupByColumnRequred         { get; set; }
 
 		/// <summary>
 		/// Provider supports:
 		/// CROSS JOIN a Supported
 		/// </summary>
-		[DataMember(Order = 21)]
+		[DataMember(Order = 23)]
 		public bool IsCrossJoinSupported                  { get; set; }
 
 		/// <summary>
 		/// Provider supports:
-		/// INNER JOIN a ON 1 = 1 
-		/// </summary>
-		[DataMember(Order = 22)]
+		/// INNER JOIN a ON 1 = 1
+		/// </summary>
+		[DataMember(Order = 24)]
 		public bool IsInnerJoinAsCrossSupported           { get; set; }
 
 		/// <summary>
 		/// Provider supports CTE expressions.
 		/// If provider does not support CTE, unsuported exception will be thrown when using CTE.
 		/// </summary>
-		[DataMember(Order = 23)]
+		[DataMember(Order = 25)]
 		public bool IsCommonTableExpressionsSupported     { get; set; }
 
 		/// <summary>
 		/// Provider supports DISTINCT and ORDER BY with fields that are not in projection.
 		/// </summary>
-		[DataMember(Order = 24)]
+		[DataMember(Order = 26)]
 		public bool IsDistinctOrderBySupported            { get; set; }
 
 		/// <summary>
 		/// Provider supports aggregate functions in ORDER BY statement.
 		/// </summary>
-		[DataMember(Order = 25)]
+		[DataMember(Order = 27)]
 		public bool IsOrderByAggregateFunctionsSupported  { get; set; }
 
 		/// <summary>
 		/// Provider supports EXCEPT ALL, INTERSECT ALL set operators. Otherwise it will be emulated.
 		/// </summary>
-		[DataMember(Order = 26)]
+		[DataMember(Order = 28)]
 		public bool IsAllSetOperationsSupported           { get; set; }
 
 		/// <summary>
 		/// Provider supports EXCEPT, INTERSECT set operators. Otherwise it will be emulated.
 		/// </summary>
-		[DataMember(Order = 27)]
+		[DataMember(Order = 29)]
 		public bool IsDistinctSetOperationsSupported      { get; set; }
 
 		/// <summary>
 		/// Provider supports COUNT(DISTINCT column) function. Otherwise it will be emulated.
 		/// </summary>
-		[DataMember(Order = 28)]
+		[DataMember(Order = 30)]
 		public bool IsCountDistinctSupported              { get; set; }
 
 		/// <summary>
@@ -167,7 +143,7 @@
 		/// (
 		///		SELECT
 		///			SUM(sub.Column)
-		///		FROM 
+		///		FROM
 		///			(
 		///				SELECT inner.FieldX + outer.FieldOuter AS Column
 		///				FROM table2 inner
@@ -176,7 +152,7 @@
 		/// FROM table1 outer
 		///</code>
 		/// </summary>
-		[DataMember(Order = 29)]
+		[DataMember(Order = 31)]
 		public bool AcceptsOuterExpressionInAggregate { get; set; }
 
 		/// <summary>
@@ -187,12 +163,8 @@
 		/// FROM B
 		/// </code> syntax
 		/// </summary>
-<<<<<<< HEAD
-		[DataMember(Order = 30)]
+		[DataMember(Order = 32)]
 		public bool IsUpdateFromSupported             { get; set; }
-=======
-		public bool IsUpdateFromSupported                 { get; set; }
->>>>>>> 10a40250
 
 		/// <summary>
 		/// Provider supports Naming Query Blocks
@@ -200,7 +172,7 @@
 		/// QB_NAME(qb)
 		/// </code>
 		/// </summary>
-		[DataMember(Order = 31)]
+		[DataMember(Order = 33)]
 		public bool IsNamingQueryBlockSupported       { get; set; }
 
 		public bool GetAcceptsTakeAsParameterFlag(SelectQuery selectQuery)
@@ -225,13 +197,13 @@
 		/// Used when there is query which needs several additional database request for completing query.
 		/// Default is <see cref="IsolationLevel.RepeatableRead"/>
 		/// </summary>
-		[DataMember(Order = 32)]
+		[DataMember(Order = 34)]
 		public IsolationLevel DefaultMultiQueryIsolationLevel { get; set; } = IsolationLevel.RepeatableRead;
 
 		/// <summary>
 		/// Flags for use by external providers.
 		/// </summary>
-		[DataMember(Order = 33)]
+		[DataMember(Order = 35)]
 		public List<string> CustomFlags { get; set; } = new List<string>();
 
 		#region Equality
