<<<<<<< HEAD
﻿using System;
using LinqToDB.Mapping;
using LinqToDB.SqlQuery;

namespace LinqToDB.SqlProvider
{
	internal static class SqlOptimizerExtensions
	{
		public static SqlStatement OptimizeStatement([JetBrains.Annotations.NotNull] this ISqlOptimizer optimizer, [JetBrains.Annotations.NotNull] SqlStatement statement,
			[JetBrains.Annotations.NotNull] MappingSchema mappingSchema)
		{
			if (optimizer     == null) throw new ArgumentNullException(nameof(optimizer));
			if (statement     == null) throw new ArgumentNullException(nameof(statement));
			if (mappingSchema == null) throw new ArgumentNullException(nameof(mappingSchema));

			// transforming parameters to values
			var newStatement = statement.ProcessParameters(mappingSchema);

			// optimizing expressions according to new values
			newStatement = optimizer.OptimizeStatement(newStatement);

			newStatement.SetAliases();

			// reset parameters
			newStatement.CollectParameters();

			return newStatement;
		}
	}
}
=======
﻿using System;
using LinqToDB.Mapping;
using LinqToDB.SqlQuery;

namespace LinqToDB.SqlProvider
{
	internal static class SqlOptimizerExtensions
	{
		public static SqlStatement OptimizeStatement([JetBrains.Annotations.NotNull] this ISqlOptimizer optimizer, [JetBrains.Annotations.NotNull] SqlStatement statement,
			[JetBrains.Annotations.NotNull] MappingSchema mappingSchema)
		{
			if (optimizer     == null) throw new ArgumentNullException(nameof(optimizer));
			if (statement     == null) throw new ArgumentNullException(nameof(statement));
			if (mappingSchema == null) throw new ArgumentNullException(nameof(mappingSchema));

			// transforming parameters to values
			var newStatement = statement.ProcessParameters(mappingSchema);

			// optimizing expressions according to new values
			newStatement = optimizer.OptimizeStatement(newStatement);

			// reset parameters
			newStatement.CollectParameters();

			return newStatement;
		}
	}
}
>>>>>>> 50334847
<|MERGE_RESOLUTION|>--- conflicted
+++ resolved
@@ -1,4 +1,3 @@
-<<<<<<< HEAD
 ﻿using System;
 using LinqToDB.Mapping;
 using LinqToDB.SqlQuery;
@@ -28,34 +27,4 @@
 			return newStatement;
 		}
 	}
-}
-=======
-﻿using System;
-using LinqToDB.Mapping;
-using LinqToDB.SqlQuery;
-
-namespace LinqToDB.SqlProvider
-{
-	internal static class SqlOptimizerExtensions
-	{
-		public static SqlStatement OptimizeStatement([JetBrains.Annotations.NotNull] this ISqlOptimizer optimizer, [JetBrains.Annotations.NotNull] SqlStatement statement,
-			[JetBrains.Annotations.NotNull] MappingSchema mappingSchema)
-		{
-			if (optimizer     == null) throw new ArgumentNullException(nameof(optimizer));
-			if (statement     == null) throw new ArgumentNullException(nameof(statement));
-			if (mappingSchema == null) throw new ArgumentNullException(nameof(mappingSchema));
-
-			// transforming parameters to values
-			var newStatement = statement.ProcessParameters(mappingSchema);
-
-			// optimizing expressions according to new values
-			newStatement = optimizer.OptimizeStatement(newStatement);
-
-			// reset parameters
-			newStatement.CollectParameters();
-
-			return newStatement;
-		}
-	}
-}
->>>>>>> 50334847
+}