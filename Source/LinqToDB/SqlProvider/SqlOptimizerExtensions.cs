﻿using System;
using LinqToDB.Mapping;
using LinqToDB.SqlQuery;

namespace LinqToDB.SqlProvider
{
	internal static class SqlOptimizerExtensions
	{
		public static SqlStatement OptimizeStatement(this ISqlOptimizer optimizer, SqlStatement statement,
			MappingSchema mappingSchema, bool inlineParameters)
		{
			if (optimizer     == null) throw new ArgumentNullException(nameof(optimizer));
			if (statement     == null) throw new ArgumentNullException(nameof(statement));
			if (mappingSchema == null) throw new ArgumentNullException(nameof(mappingSchema));

<<<<<<< HEAD
			BuildSqlValueTableParameters(statement);

			statement.UpdateIsParameterDepended();

=======
>>>>>>> 700b5bbc
			// transforming parameters to values
			var newStatement = statement.ProcessParameters(mappingSchema);

			newStatement.UpdateIsParameterDepended();

			// optimizing expressions according to new values
			newStatement = optimizer.OptimizeStatement(newStatement, inlineParameters,
				newStatement.IsParameterDependent || inlineParameters);

			newStatement.PrepareQueryAndAliases();

			return newStatement;
		}

		static void BuildSqlValueTableParameters(SqlStatement statement)
		{
			if (statement.IsParameterDependent)
			{
				new QueryVisitor().Visit(statement, e =>
				{
					if (e is SqlValuesTable table)
						table.BuildRows();
				});
			}
		}


	}
}<|MERGE_RESOLUTION|>--- conflicted
+++ resolved
@@ -13,13 +13,8 @@
 			if (statement     == null) throw new ArgumentNullException(nameof(statement));
 			if (mappingSchema == null) throw new ArgumentNullException(nameof(mappingSchema));
 
-<<<<<<< HEAD
 			BuildSqlValueTableParameters(statement);
 
-			statement.UpdateIsParameterDepended();
-
-=======
->>>>>>> 700b5bbc
 			// transforming parameters to values
 			var newStatement = statement.ProcessParameters(mappingSchema);
 
