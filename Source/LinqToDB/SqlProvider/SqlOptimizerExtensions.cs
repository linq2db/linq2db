﻿using System;

namespace LinqToDB.SqlProvider
{
	using Mapping;
	using SqlQuery;

	internal static class SqlOptimizerExtensions
	{
		public static SqlStatement PrepareStatementForRemoting(this ISqlOptimizer optimizer, SqlStatement statement,
			MappingSchema mappingSchema, DataOptions dataOptions, AliasesContext aliases, EvaluationContext context)
		{
			var optimizationContext = new OptimizationContext(context, aliases, false);

<<<<<<< HEAD
			var nullability = statement.SelectQuery == null
				? NullabilityContext.NonQuery
				: new (statement.SelectQuery);

			var newStatement = (SqlStatement)optimizer.ConvertElement(mappingSchema, statement, optimizationContext, nullability);
=======
			var newStatement = (SqlStatement)optimizer.ConvertElement(mappingSchema, dataOptions, statement, optimizationContext);
>>>>>>> 17968920

			return newStatement;
		}

		public static SqlStatement PrepareStatementForSql(this ISqlOptimizer optimizer, SqlStatement statement,
			MappingSchema mappingSchema, DataOptions dataOptions, OptimizationContext optimizationContext)
		{
<<<<<<< HEAD
			var nullability = statement.SelectQuery == null
				? NullabilityContext.NonQuery
				: new (statement.SelectQuery);

			var newStatement = (SqlStatement)optimizer.ConvertElement(mappingSchema, statement, optimizationContext, nullability);
=======
			var newStatement = (SqlStatement)optimizer.ConvertElement(mappingSchema, dataOptions, statement, optimizationContext);
>>>>>>> 17968920

			return newStatement;
		}
	}
}<|MERGE_RESOLUTION|>--- conflicted
+++ resolved
@@ -12,15 +12,11 @@
 		{
 			var optimizationContext = new OptimizationContext(context, aliases, false);
 
-<<<<<<< HEAD
 			var nullability = statement.SelectQuery == null
 				? NullabilityContext.NonQuery
 				: new (statement.SelectQuery);
 
-			var newStatement = (SqlStatement)optimizer.ConvertElement(mappingSchema, statement, optimizationContext, nullability);
-=======
-			var newStatement = (SqlStatement)optimizer.ConvertElement(mappingSchema, dataOptions, statement, optimizationContext);
->>>>>>> 17968920
+			var newStatement = (SqlStatement)optimizer.ConvertElement(mappingSchema, dataOptions, statement, optimizationContext, nullability);
 
 			return newStatement;
 		}
@@ -28,15 +24,11 @@
 		public static SqlStatement PrepareStatementForSql(this ISqlOptimizer optimizer, SqlStatement statement,
 			MappingSchema mappingSchema, DataOptions dataOptions, OptimizationContext optimizationContext)
 		{
-<<<<<<< HEAD
 			var nullability = statement.SelectQuery == null
 				? NullabilityContext.NonQuery
 				: new (statement.SelectQuery);
 
-			var newStatement = (SqlStatement)optimizer.ConvertElement(mappingSchema, statement, optimizationContext, nullability);
-=======
-			var newStatement = (SqlStatement)optimizer.ConvertElement(mappingSchema, dataOptions, statement, optimizationContext);
->>>>>>> 17968920
+			var newStatement = (SqlStatement)optimizer.ConvertElement(mappingSchema, dataOptions, statement, optimizationContext, nullability);
 
 			return newStatement;
 		}
