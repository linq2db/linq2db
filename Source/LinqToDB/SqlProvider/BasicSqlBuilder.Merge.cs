--- conflicted
+++ resolved
@@ -61,14 +61,9 @@
 
 			BuildOutputSubclause(nullability, merge.Output);
 
-<<<<<<< HEAD
-			BuildQueryExtensions(nullability, merge);
-			BuildMergeTerminator(nullability, merge);
-=======
-			BuildSubQueryExtensions(merge);
-			BuildQueryExtensions   (merge);
-			BuildMergeTerminator   (merge);
->>>>>>> 3cff2449
+			BuildSubQueryExtensions(nullability, merge);
+			BuildQueryExtensions   (nullability, merge);
+			BuildMergeTerminator   (nullability, merge);
 		}
 
 		/// <summary>
