--- conflicted
+++ resolved
@@ -1,4 +1,3 @@
-<<<<<<< HEAD
 ﻿namespace LinqToDB
 {
 	/// <summary>
@@ -31,33 +30,4 @@
 		/// </summary>
 		ITable<T> ChangeTableName   (string tableName);
 	}
-}
-=======
-﻿namespace LinqToDB
-{
-	/// <summary>
-	/// This is internal API and is not intended for use by Linq To DB applications.
-	/// It may change or be removed without further notice.
-	/// </summary>
-	public interface ITableMutable<out T>
-	{
-		/// <summary>
-		/// This is internal API and is not intended for use by Linq To DB applications.
-		/// It may change or be removed without further notice.
-		/// </summary>
-		ITable<T> ChangeDatabaseName(string databaseName);
-
-		/// <summary>
-		/// This is internal API and is not intended for use by Linq To DB applications.
-		/// It may change or be removed without further notice.
-		/// </summary>
-		ITable<T> ChangeSchemaName  (string schemaName);
-
-		/// <summary>
-		/// This is internal API and is not intended for use by Linq To DB applications.
-		/// It may change or be removed without further notice.
-		/// </summary>
-		ITable<T> ChangeTableName   (string tableName);
-	}
-}
->>>>>>> 5e26fa16
+}