--- conflicted
+++ resolved
@@ -1,4 +1,3 @@
-<<<<<<< HEAD
 ﻿using System;
 using System.Collections.Generic;
 using System.Data;
@@ -608,616 +607,4 @@
 			}
 		}
 	}
-}
-=======
-﻿using System;
-using System.Collections.Generic;
-using System.Data;
-using System.Data.Common;
-using System.Diagnostics;
-using System.Linq;
-using System.Linq.Expressions;
-using System.Text;
-using System.Threading;
-using System.Threading.Tasks;
-
-namespace LinqToDB.Data
-{
-	using Linq;
-	using Common;
-	using SqlProvider;
-	using SqlQuery;
-
-	public partial class DataConnection
-	{
-		IQueryRunner IDataContext.GetQueryRunner(Query query, int queryNumber, Expression expression, object[] parameters)
-		{
-			CheckAndThrowOnDisposed();
-			return new QueryRunner(query, queryNumber, this, expression, parameters);
-		}
-
-		internal class QueryRunner : QueryRunnerBase
-		{
-			public QueryRunner(Query query, int queryNumber, DataConnection dataConnection, Expression expression, object[] parameters)
-				: base(query, queryNumber, dataConnection, expression, parameters)
-			{
-				_dataConnection = dataConnection;
-			}
-
-			readonly DataConnection _dataConnection;
-			readonly DateTime       _startedOn = DateTime.UtcNow;
-			readonly Stopwatch      _stopwatch = Stopwatch.StartNew();
-
-			bool       _isAsync;
-			Expression _mapperExpression;
-
-			public override Expression  MapperExpression
-			{
-				get => _mapperExpression;
-				set
-				{
-					_mapperExpression = value;
-
-					if (value != null && Common.Configuration.Linq.TraceMapperExpression &&
-						TraceSwitch.TraceInfo && _dataConnection.OnTraceConnection != null)
-					{
-						_dataConnection.OnTraceConnection(new TraceInfo(TraceInfoStep.MapperCreated)
-						{
-							TraceLevel       = TraceLevel.Info,
-							DataConnection   = _dataConnection,
-							MapperExpression = MapperExpression,
-							StartTime        = _startedOn,
-							ExecutionTime    = _stopwatch.Elapsed,
-							IsAsync          = _isAsync,
-						});
-					}
-				}
-			}
-
-			public override string GetSqlText()
-			{
-				SetCommand(false);
-
-				var sqlProvider = _preparedQuery.SqlProvider ?? _dataConnection.DataProvider.CreateSqlBuilder(_dataConnection.MappingSchema);
-
-				var sb = new StringBuilder();
-
-				sb.Append("-- ").Append(_dataConnection.ConfigurationString);
-
-				if (_dataConnection.ConfigurationString != _dataConnection.DataProvider.Name)
-					sb.Append(' ').Append(_dataConnection.DataProvider.Name);
-
-				if (_dataConnection.DataProvider.Name != sqlProvider.Name)
-					sb.Append(' ').Append(sqlProvider.Name);
-
-				sb.AppendLine();
-
-				sqlProvider.PrintParameters(sb, _preparedQuery.Parameters);
-
-				var isFirst = true;
-
-				foreach (var command in _preparedQuery.Commands)
-				{
-					sb.AppendLine(command);
-
-					if (isFirst && _preparedQuery.QueryHints != null && _preparedQuery.QueryHints.Count > 0)
-					{
-						isFirst = false;
-
-						while (sb[sb.Length - 1] == '\n' || sb[sb.Length - 1] == '\r')
-							sb.Length--;
-
-						sb.AppendLine();
-
-						var sql = sb.ToString();
-
-						var sqlBuilder = _dataConnection.DataProvider.CreateSqlBuilder(_dataConnection.MappingSchema);
-						sql = sqlBuilder.ApplyQueryHints(sql, _preparedQuery.QueryHints);
-
-						sb = new StringBuilder(sql);
-					}
-				}
-
-				while (sb[sb.Length - 1] == '\n' || sb[sb.Length - 1] == '\r')
-					sb.Length--;
-
-				sb.AppendLine();
-
-				return sb.ToString();
-			}
-
-			public override void Dispose()
-			{
-				if (TraceSwitch.TraceInfo && _dataConnection.OnTraceConnection != null)
-				{
-					_dataConnection.OnTraceConnection(new TraceInfo(TraceInfoStep.Completed)
-					{
-						TraceLevel       = TraceLevel.Info,
-						DataConnection   = _dataConnection,
-						Command          = _dataConnection.Command,
-						MapperExpression = MapperExpression,
-						StartTime        = _startedOn,
-						ExecutionTime    = _stopwatch.Elapsed,
-						RecordsAffected  = RowsCount,
-						IsAsync          = _isAsync,
-					});
-				}
-
-				base.Dispose();
-			}
-
-			public class PreparedQuery
-			{
-				public string[]           Commands;
-				public List<SqlParameter> SqlParameters;
-				public IDbDataParameter[] Parameters;
-				public SqlStatement       Statement;
-				public ISqlBuilder        SqlProvider;
-				public List<string>       QueryHints;
-			}
-
-			PreparedQuery _preparedQuery;
-
-			static PreparedQuery GetCommand(DataConnection dataConnection, IQueryContext query, int startIndent = 0)
-			{
-				if (query.Context != null)
-				{
-					return new PreparedQuery
-					{
-						Commands      = (string[])query.Context,
-						SqlParameters = query.Statement.Parameters,
-						Statement     = query.Statement,
-						QueryHints    = query.QueryHints,
-					 };
-				}
-
-				// before processing query we correct parameters
-				var sql    = query.Statement.ProcessParameters(dataConnection.MappingSchema);
-
-				// custom query handling
-				var newSql = dataConnection.ProcessQuery(sql);
-
-				if (!object.ReferenceEquals(sql, newSql))
-				{
-					sql = newSql;
-					sql.IsParameterDependent = true;
-				}
-
-				var sqlProvider = dataConnection.DataProvider.CreateSqlBuilder(dataConnection.MappingSchema);
-
-				sql = dataConnection.DataProvider.GetSqlOptimizer().OptimizeStatement(sql, dataConnection.MappingSchema);
-
-				var cc = sqlProvider.CommandCount(sql);
-				var sb = new StringBuilder();
-
-				var commands = new string[cc];
-
-				for (var i = 0; i < cc; i++)
-				{
-					sb.Length = 0;
-
-					sqlProvider.BuildSql(i, sql, sb, startIndent);
-					commands[i] = sb.ToString();
-				}
-
-				if (!sql.IsParameterDependent)
-					query.Context = commands;
-
-				return new PreparedQuery
-				{
-					Commands      = commands,
-					SqlParameters = sql.Parameters,
-					Statement     = sql,
-					SqlProvider   = sqlProvider,
-					QueryHints    = query.QueryHints,
-				};
-			}
-
-			static void GetParameters(DataConnection dataConnection, IQueryContext query, PreparedQuery pq)
-			{
-				var parameters = query.GetParameters();
-
-				if (parameters.Length == 0 && pq.SqlParameters.Count == 0)
-					return;
-
-				var ordered = dataConnection.DataProvider.SqlProviderFlags.IsParameterOrderDependent;
-				var c       = ordered ? pq.SqlParameters.Count : parameters.Length;
-				var parms   = new List<IDbDataParameter>(c);
-
-				if (ordered)
-				{
-					for (var i = 0; i < pq.SqlParameters.Count; i++)
-					{
-						var sqlp = pq.SqlParameters[i];
-
-						if (sqlp.IsQueryParameter)
-						{
-							var parm = parameters.Length > i && object.ReferenceEquals(parameters[i], sqlp) ?
-								parameters[i] :
-								parameters.First(p => object.ReferenceEquals(p, sqlp));
-							AddParameter(dataConnection, parms, parm.Name, parm);
-						}
-					}
-				}
-				else
-				{
-					foreach (var parm in parameters)
-					{
-						if (parm.IsQueryParameter && pq.SqlParameters.Contains(parm))
-							AddParameter(dataConnection, parms, parm.Name, parm);
-					}
-				}
-
-				pq.Parameters = parms.ToArray();
-			}
-
-			static void AddParameter(DataConnection dataConnection, ICollection<IDbDataParameter> parms, string name, SqlParameter parm)
-			{
-				var p          = dataConnection.Command.CreateParameter();
-				var systemType = parm.SystemType;
-				var dataType   = parm.DataType;
-				var dbType     = parm.DbType;
-				var dbSize     = parm.DbSize;
-				var paramValue = parm.Value;
-
-				if (systemType == null)
-				{
-					if (paramValue != null)
-						systemType = paramValue.GetType();
-				}
-
-				if (dataType == DataType.Undefined)
-				{
-					dataType = dataConnection.MappingSchema.GetDataType(
-						parm.SystemType == typeof(object) && paramValue != null ?
-							paramValue.GetType() :
-							systemType).DataType;
-				}
-
-				dataConnection.DataProvider.SetParameter(p, name, new DbDataType(systemType, dataType, dbType, dbSize), paramValue);
-
-				parms.Add(p);
-			}
-
-			public static PreparedQuery SetQuery(DataConnection dataConnection, IQueryContext queryContext, int startIndent = 0)
-			{
-				var preparedQuery = GetCommand(dataConnection, queryContext, startIndent);
-
-				GetParameters(dataConnection, queryContext, preparedQuery);
-
-				return preparedQuery;
-			}
-
-			protected override void SetQuery()
-			{
-				_preparedQuery = SetQuery(_dataConnection, Query.Queries[QueryNumber]);
-			}
-
-			void SetCommand()
-			{
-				SetCommand(true);
-
-				var hasParameters = _preparedQuery.Parameters?.Length > 0;
-
-				_dataConnection.InitCommand(CommandType.Text, _preparedQuery.Commands[0], null, QueryHints, hasParameters);
-
-				if (hasParameters)
-					foreach (var p in _preparedQuery.Parameters)
-						_dataConnection.Command.Parameters.Add(p);
-			}
-
-			#region ExecuteNonQuery
-
-			static int ExecuteNonQueryImpl(DataConnection dataConnection, PreparedQuery preparedQuery)
-			{
-				if (preparedQuery.Commands.Length == 1)
-				{
-					var hasParameters = preparedQuery.Parameters?.Length > 0;
-
-					dataConnection.InitCommand(CommandType.Text, preparedQuery.Commands[0], null, preparedQuery.QueryHints, hasParameters);
-
-					if (hasParameters)
-						foreach (var p in preparedQuery.Parameters)
-							dataConnection.Command.Parameters.Add(p);
-
-					return dataConnection.ExecuteNonQuery();
-				}
-
-				var rowsAffected = -1;
-
-				for (var i = 0; i < preparedQuery.Commands.Length; i++)
-				{
-					var hasParameters = i == 0 && preparedQuery.Parameters?.Length > 0;
-
-					dataConnection.InitCommand(CommandType.Text, preparedQuery.Commands[i], null, i == 0 ? preparedQuery.QueryHints : null, hasParameters);
-
-					if (hasParameters)
-						foreach (var p in preparedQuery.Parameters)
-							dataConnection.Command.Parameters.Add(p);
-
-					if (i < preparedQuery.Commands.Length - 1 && preparedQuery.Commands[i].StartsWith("DROP"))
-					{
-						try
-						{
-							dataConnection.ExecuteNonQuery();
-						}
-						catch (Exception)
-						{
-						}
-					}
-					else
-					{
-						var n = dataConnection.ExecuteNonQuery();
-
-						if (i == 0)
-							rowsAffected = n;
-					}
-				}
-
-				return rowsAffected;
-			}
-
-			public override int ExecuteNonQuery()
-			{
-				SetCommand(true);
-				return ExecuteNonQueryImpl(_dataConnection, _preparedQuery);
-			}
-
-			public static int ExecuteNonQuery(DataConnection dataConnection, IQueryContext context)
-			{
-				var preparedQuery = GetCommand(dataConnection, context);
-
-				GetParameters(dataConnection, context, preparedQuery);
-
-				return ExecuteNonQueryImpl(dataConnection, preparedQuery);
-			}
-
-			#endregion
-
-			#region ExecuteScalar
-
-			static object ExecuteScalarImpl(DataConnection dataConnection, PreparedQuery preparedQuery)
-			{
-				IDbDataParameter idParam = null;
-
-				if (dataConnection.DataProvider.SqlProviderFlags.IsIdentityParameterRequired)
-				{
-					if (preparedQuery.Statement.NeedsIdentity())
-					{
-						idParam = dataConnection.Command.CreateParameter();
-
-						idParam.ParameterName = "IDENTITY_PARAMETER";
-						idParam.Direction     = ParameterDirection.Output;
-						idParam.DbType        = DbType.Decimal;
-
-						dataConnection.Command.Parameters.Add(idParam);
-					}
-				}
-
-				if (preparedQuery.Commands.Length == 1)
-				{
-					if (idParam != null)
-					{
-						// This is because the firebird provider does not return any parameters via ExecuteReader
-						// the rest of the providers must support this mode
-						dataConnection.ExecuteNonQuery();
-
-						return idParam.Value;
-					}
-
-					return dataConnection.ExecuteScalar();
-				}
-
-				dataConnection.ExecuteNonQuery();
-
-				dataConnection.InitCommand(CommandType.Text, preparedQuery.Commands[1], null, null, false);
-
-				return dataConnection.ExecuteScalar();
-			}
-
-			public static object ExecuteScalar(DataConnection dataConnection, IQueryContext context)
-			{
-				var preparedQuery = GetCommand(dataConnection, context);
-
-				GetParameters(dataConnection, context, preparedQuery);
-
-				var hasParameters = preparedQuery.Parameters?.Length > 0;
-
-				dataConnection.InitCommand(CommandType.Text, preparedQuery.Commands[0], null, preparedQuery.QueryHints, hasParameters);
-
-				if (hasParameters)
-					foreach (var p in preparedQuery.Parameters)
-						dataConnection.Command.Parameters.Add(p);
-
-				return ExecuteScalarImpl(dataConnection, preparedQuery);
-			}
-
-			public override object ExecuteScalar()
-			{
-				SetCommand();
-				return ExecuteScalarImpl(_dataConnection, _preparedQuery);
-			}
-
-			#endregion
-
-			#region ExecuteReader
-
-			public static IDataReader ExecuteReader(DataConnection dataConnection, IQueryContext context)
-			{
-				var preparedQuery = GetCommand(dataConnection, context);
-
-				GetParameters(dataConnection, context, preparedQuery);
-
-				var hasParameters = preparedQuery.Parameters?.Length > 0;
-
-				dataConnection.InitCommand(CommandType.Text, preparedQuery.Commands[0], null, preparedQuery.QueryHints, hasParameters);
-
-				if (hasParameters)
-					foreach (var p in preparedQuery.Parameters)
-						dataConnection.Command.Parameters.Add(p);
-
-				return dataConnection.ExecuteReader();
-			}
-
-			public override IDataReader ExecuteReader()
-			{
-				SetCommand(true);
-
-				var hasParameters = _preparedQuery.Parameters?.Length > 0;
-
-				_dataConnection.InitCommand(CommandType.Text, _preparedQuery.Commands[0], null, QueryHints, hasParameters);
-
-				if (hasParameters)
-					foreach (var p in _preparedQuery.Parameters)
-						_dataConnection.Command.Parameters.Add(p);
-
-				return _dataConnection.ExecuteReader();
-			}
-
-			#endregion
-
-			class DataReaderAsync : IDataReaderAsync
-			{
-				public DataReaderAsync(DbDataReader dataReader)
-				{
-					_dataReader = dataReader;
-				}
-
-				readonly DbDataReader _dataReader;
-
-				public IDataReader DataReader => _dataReader;
-
-				public Task<bool> ReadAsync(CancellationToken cancellationToken)
-				{
-					return _dataReader.ReadAsync(cancellationToken);
-				}
-
-				public void Dispose()
-				{
-					// call interface method, because at least MySQL provider incorrectly override
-					// methods for .net core 1x
-					DataReader.Dispose();
-				}
-			}
-
-			public override async Task<IDataReaderAsync> ExecuteReaderAsync(CancellationToken cancellationToken)
-			{
-				_isAsync = true;
-
-				await _dataConnection.EnsureConnectionAsync(cancellationToken).ConfigureAwait(Configuration.ContinueOnCapturedContext);
-
-				base.SetCommand(true);
-
-				var hasParameters = _preparedQuery.Parameters?.Length > 0;
-
-				_dataConnection.InitCommand(CommandType.Text, _preparedQuery.Commands[0], null, QueryHints, hasParameters);
-
-				if (hasParameters)
-					foreach (var p in _preparedQuery.Parameters)
-						_dataConnection.Command.Parameters.Add(p);
-
-				var dataReader = await _dataConnection.ExecuteReaderAsync(_dataConnection.GetCommandBehavior(CommandBehavior.Default), cancellationToken).ConfigureAwait(Configuration.ContinueOnCapturedContext);
-
-				return new DataReaderAsync(dataReader);
-			}
-
-			public override async Task<int> ExecuteNonQueryAsync(CancellationToken cancellationToken)
-			{
-				_isAsync = true;
-
-				await _dataConnection.EnsureConnectionAsync(cancellationToken).ConfigureAwait(Configuration.ContinueOnCapturedContext);
-
-				base.SetCommand(true);
-
-				if (_preparedQuery.Commands.Length == 1)
-				{
-					var hasParameters = _preparedQuery.Parameters?.Length > 0;
-
-					_dataConnection.InitCommand(
-						CommandType.Text, _preparedQuery.Commands[0], null, _preparedQuery.QueryHints, hasParameters);
-
-					if (hasParameters)
-						foreach (var p in _preparedQuery.Parameters)
-							_dataConnection.Command.Parameters.Add(p);
-
-					return await _dataConnection.ExecuteNonQueryAsync(cancellationToken).ConfigureAwait(Configuration.ContinueOnCapturedContext);
-				}
-
-				for (var i = 0; i < _preparedQuery.Commands.Length; i++)
-				{
-					var hasParameters = i == 0 && _preparedQuery.Parameters?.Length > 0;
-
-					_dataConnection.InitCommand(
-						CommandType.Text, _preparedQuery.Commands[i], null, i == 0 ? _preparedQuery.QueryHints : null, hasParameters);
-
-					if (hasParameters)
-						foreach (var p in _preparedQuery.Parameters)
-							_dataConnection.Command.Parameters.Add(p);
-
-					if (i < _preparedQuery.Commands.Length - 1 && _preparedQuery.Commands[i].StartsWith("DROP"))
-					{
-						try
-						{
-							await _dataConnection.ExecuteNonQueryAsync(cancellationToken).ConfigureAwait(Configuration.ContinueOnCapturedContext);
-						}
-						catch
-						{
-						}
-					}
-					else
-					{
-						await _dataConnection.ExecuteNonQueryAsync(cancellationToken).ConfigureAwait(Configuration.ContinueOnCapturedContext);
-					}
-				}
-
-				return -1;
-			}
-
-			public override async Task<object> ExecuteScalarAsync(CancellationToken cancellationToken)
-			{
-				_isAsync = true;
-
-				await _dataConnection.EnsureConnectionAsync(cancellationToken).ConfigureAwait(Configuration.ContinueOnCapturedContext);
-
-				SetCommand();
-
-				IDbDataParameter idparam = null;
-
-				if (_dataConnection.DataProvider.SqlProviderFlags.IsIdentityParameterRequired)
-				{
-					if (_preparedQuery.Statement.NeedsIdentity())
-					{
-						idparam = _dataConnection.Command.CreateParameter();
-
-						idparam.ParameterName = "IDENTITY_PARAMETER";
-						idparam.Direction     = ParameterDirection.Output;
-						idparam.DbType        = DbType.Decimal;
-
-						_dataConnection.Command.Parameters.Add(idparam);
-					}
-				}
-
-				if (_preparedQuery.Commands.Length == 1)
-				{
-					if (idparam != null)
-					{
-						// так сделано потому, что фаерберд провайдер не возвращает никаких параметров через ExecuteReader
-						// остальные провайдеры должны поддерживать такой режим
-						await _dataConnection.ExecuteNonQueryAsync(cancellationToken).ConfigureAwait(Configuration.ContinueOnCapturedContext);
-
-						return idparam.Value;
-					}
-
-					return await _dataConnection.ExecuteScalarAsync(cancellationToken).ConfigureAwait(Configuration.ContinueOnCapturedContext);
-				}
-
-				await _dataConnection.ExecuteNonQueryAsync(cancellationToken).ConfigureAwait(Configuration.ContinueOnCapturedContext);
-
-				_dataConnection.InitCommand(CommandType.Text, _preparedQuery.Commands[1], null, null, false);
-
-				return await _dataConnection.ExecuteScalarAsync(cancellationToken).ConfigureAwait(Configuration.ContinueOnCapturedContext);
-			}
-		}
-	}
-}
->>>>>>> 45fd9166
+}