﻿using System;
using System.Collections.Generic;
using System.Data;
using System.Data.Common;
using System.Diagnostics;
using System.Linq;
using System.Linq.Expressions;
using System.Text;
using System.Threading;
using System.Threading.Tasks;

namespace LinqToDB.Data
{
	using Linq;
	using Common;
	using SqlProvider;
	using SqlQuery;

	public partial class DataConnection
	{
<<<<<<< HEAD
		IQueryRunner IDataContext.GetQueryRunner(Query query, int queryNumber, Expression expression, object?[] parameters, object?[] preambles)
=======
		IQueryRunner IDataContext.GetQueryRunner(Query query, int queryNumber, Expression expression, object?[]? parameters)
>>>>>>> 00fed8d0
		{
			CheckAndThrowOnDisposed();
			return new QueryRunner(query, queryNumber, this, expression, parameters, preambles);
		}

		internal class QueryRunner : QueryRunnerBase
		{
<<<<<<< HEAD
			public QueryRunner(Query query, int queryNumber, DataConnection dataConnection, Expression expression, object?[] parameters, object?[] preambles)
				: base(query, queryNumber, dataConnection, expression, parameters, preambles)
=======
			public QueryRunner(Query query, int queryNumber, DataConnection dataConnection, Expression expression, object?[]? parameters)
				: base(query, queryNumber, dataConnection, expression, parameters)
>>>>>>> 00fed8d0
			{
				_dataConnection = dataConnection;
				_executionScope = _dataConnection.DataProvider.ExecuteScope(_dataConnection);
			}

			readonly IDisposable?   _executionScope;
			readonly DataConnection _dataConnection;
			readonly DateTime       _startedOn = DateTime.UtcNow;
			readonly Stopwatch      _stopwatch = Stopwatch.StartNew();

			bool        _isAsync;
			Expression? _mapperExpression;

			public override Expression MapperExpression
			{
				get => _mapperExpression!;
				set
				{
					_mapperExpression = value;

					if (value != null && Common.Configuration.Linq.TraceMapperExpression &&
						TraceSwitch.TraceInfo && _dataConnection.OnTraceConnection != null)
					{
						_dataConnection.OnTraceConnection(new TraceInfo(TraceInfoStep.MapperCreated)
						{
							TraceLevel       = TraceLevel.Info,
							DataConnection   = _dataConnection,
							MapperExpression = MapperExpression,
							StartTime        = _startedOn,
							ExecutionTime    = _stopwatch.Elapsed,
							IsAsync          = _isAsync,
						});
					}
				}
			}

			public override string GetSqlText()
			{
				SetCommand(false);

				var sqlProvider = _preparedQuery!.SqlProvider ?? _dataConnection.DataProvider.CreateSqlBuilder(_dataConnection.MappingSchema);

				var sb = new StringBuilder();

				sb.Append("-- ").Append(_dataConnection.ConfigurationString);

				if (_dataConnection.ConfigurationString != _dataConnection.DataProvider.Name)
					sb.Append(' ').Append(_dataConnection.DataProvider.Name);

				if (_dataConnection.DataProvider.Name != sqlProvider.Name)
					sb.Append(' ').Append(sqlProvider.Name);

				sb.AppendLine();

				sqlProvider.PrintParameters(sb, _preparedQuery.Parameters);

				var isFirst = true;

				foreach (var command in _preparedQuery.Commands)
				{
					sb.AppendLine(command);

					if (isFirst && _preparedQuery.QueryHints != null && _preparedQuery.QueryHints.Count > 0)
					{
						isFirst = false;

						while (sb[sb.Length - 1] == '\n' || sb[sb.Length - 1] == '\r')
							sb.Length--;

						sb.AppendLine();

						var sql = sb.ToString();

						var sqlBuilder = _dataConnection.DataProvider.CreateSqlBuilder(_dataConnection.MappingSchema);
						sql = sqlBuilder.ApplyQueryHints(sql, _preparedQuery.QueryHints);

						sb = new StringBuilder(sql);
					}
				}

				while (sb[sb.Length - 1] == '\n' || sb[sb.Length - 1] == '\r')
					sb.Length--;

				sb.AppendLine();

				return sb.ToString();
			}

			public override void Dispose()
			{
				if (_executionScope != null)
					_executionScope.Dispose();

				if (TraceSwitch.TraceInfo && _dataConnection.OnTraceConnection != null)
				{
					_dataConnection.OnTraceConnection(new TraceInfo(TraceInfoStep.Completed)
					{
						TraceLevel       = TraceLevel.Info,
						DataConnection   = _dataConnection,
						Command          = _dataConnection.Command,
						MapperExpression = MapperExpression,
						StartTime        = _startedOn,
						ExecutionTime    = _stopwatch.Elapsed,
						RecordsAffected  = RowsCount,
						IsAsync          = _isAsync,
					});
				}

				base.Dispose();
			}

#nullable disable
			public class PreparedQuery
			{
				public string[]           Commands;
				public List<SqlParameter> SqlParameters;
				public IDbDataParameter[] Parameters;
				public SqlStatement       Statement;
				public ISqlBuilder        SqlProvider;
#nullable enable
				public List<string>?      QueryHints;
			}

			PreparedQuery? _preparedQuery;

			static PreparedQuery GetCommand(DataConnection dataConnection, IQueryContext query, int startIndent = 0)
			{
				if (query.Context != null)
				{
					return new PreparedQuery
					{
						Commands      = (string[])query.Context,
						SqlParameters = query.Statement.Parameters,
						Statement     = query.Statement,
						QueryHints    = query.QueryHints,
					 };
				}

				// before processing query we correct parameters
				var sql    = query.Statement.ProcessParameters(dataConnection.MappingSchema);

				// custom query handling
				var newSql = dataConnection.ProcessQuery(sql);

				if (!object.ReferenceEquals(sql, newSql))
				{
					sql = newSql;
					sql.IsParameterDependent = true;
				}

				var sqlProvider = dataConnection.DataProvider.CreateSqlBuilder(dataConnection.MappingSchema);

				sql = dataConnection.DataProvider.GetSqlOptimizer().OptimizeStatement(sql, dataConnection.MappingSchema);

				var cc = sqlProvider.CommandCount(sql);
				var sb = new StringBuilder();

				var commands = new string[cc];

				for (var i = 0; i < cc; i++)
				{
					sb.Length = 0;

					sqlProvider.BuildSql(i, sql, sb, startIndent);
					commands[i] = sb.ToString();
				}

				if (!sql.IsParameterDependent)
					query.Context = commands;

				return new PreparedQuery
				{
					Commands      = commands,
					SqlParameters = sql.Parameters,
					Statement     = sql,
					SqlProvider   = sqlProvider,
					QueryHints    = query.QueryHints,
				};
			}

			static void GetParameters(DataConnection dataConnection, IQueryContext query, PreparedQuery pq)
			{
				var parameters = query.GetParameters();

				if (parameters.Length == 0 && pq.SqlParameters.Count == 0)
					return;

				var ordered = dataConnection.DataProvider.SqlProviderFlags.IsParameterOrderDependent;
				var c       = ordered ? pq.SqlParameters.Count : parameters.Length;
				var parms   = new List<IDbDataParameter>(c);

				if (ordered)
				{
					for (var i = 0; i < pq.SqlParameters.Count; i++)
					{
						var sqlp = pq.SqlParameters[i];

						if (sqlp.IsQueryParameter)
						{
							var parm = parameters.Length > i && object.ReferenceEquals(parameters[i], sqlp) ?
								parameters[i] :
								parameters.First(p => object.ReferenceEquals(p, sqlp));
							AddParameter(dataConnection, parms, parm.Name!, parm);
						}
					}
				}
				else
				{
					foreach (var parm in parameters)
					{
						if (parm.IsQueryParameter && pq.SqlParameters.Contains(parm))
							AddParameter(dataConnection, parms, parm.Name!, parm);
					}
				}

				pq.Parameters = parms.ToArray();
			}

			static void AddParameter(DataConnection dataConnection, ICollection<IDbDataParameter> parms, string name, SqlParameter parm)
			{
				var p          = dataConnection.Command.CreateParameter();
				var dbDataType = parm.Type;
				var paramValue = parm.Value;

				if (dbDataType.DataType == DataType.Undefined)
				{
					dbDataType = dbDataType.WithDataType(
						dataConnection.MappingSchema.GetDataType(
							dbDataType.SystemType == typeof(object) && paramValue != null
								? paramValue.GetType()
								: dbDataType.SystemType).Type.DataType);
				}

				dataConnection.DataProvider.SetParameter(dataConnection, p, name, dbDataType, paramValue);

				parms.Add(p);
			}

			public static PreparedQuery SetQuery(DataConnection dataConnection, IQueryContext queryContext, int startIndent = 0)
			{
				var preparedQuery = GetCommand(dataConnection, queryContext, startIndent);

				GetParameters(dataConnection, queryContext, preparedQuery);

				return preparedQuery;
			}

			protected override void SetQuery()
			{
				_preparedQuery = SetQuery(_dataConnection, Query.Queries[QueryNumber]);
			}

			void SetCommand()
			{
				SetCommand(true);

				var hasParameters = _preparedQuery!.Parameters?.Length > 0;

				_dataConnection.InitCommand(CommandType.Text, _preparedQuery.Commands[0], null, QueryHints, hasParameters);

				if (hasParameters)
					foreach (var p in _preparedQuery.Parameters!)
						_dataConnection.Command.Parameters.Add(p);
			}

			#region ExecuteNonQuery

			static int ExecuteNonQueryImpl(DataConnection dataConnection, PreparedQuery preparedQuery)
			{
				if (preparedQuery.Commands.Length == 1)
				{
					var hasParameters = preparedQuery.Parameters?.Length > 0;

					dataConnection.InitCommand(CommandType.Text, preparedQuery.Commands[0], null, preparedQuery.QueryHints, hasParameters);

					if (hasParameters)
						foreach (var p in preparedQuery.Parameters!)
							dataConnection.Command.Parameters.Add(p);

					return dataConnection.ExecuteNonQuery();
				}

				var rowsAffected = -1;

				for (var i = 0; i < preparedQuery.Commands.Length; i++)
				{
					var hasParameters = i == 0 && preparedQuery.Parameters?.Length > 0;

					dataConnection.InitCommand(CommandType.Text, preparedQuery.Commands[i], null, i == 0 ? preparedQuery.QueryHints : null, hasParameters);

					if (hasParameters)
						foreach (var p in preparedQuery.Parameters!)
							dataConnection.Command.Parameters.Add(p);

					if (i < preparedQuery.Commands.Length - 1 && preparedQuery.Commands[i].StartsWith("DROP"))
					{
						try
						{
							dataConnection.ExecuteNonQuery();
						}
						catch (Exception)
						{
						}
					}
					else
					{
						var n = dataConnection.ExecuteNonQuery();

						if (i == 0)
							rowsAffected = n;
					}
				}

				return rowsAffected;
			}

			public override int ExecuteNonQuery()
			{
				SetCommand(true);
				return ExecuteNonQueryImpl(_dataConnection, _preparedQuery!);
			}

			public static int ExecuteNonQuery(DataConnection dataConnection, IQueryContext context)
			{
				var preparedQuery = GetCommand(dataConnection, context);

				GetParameters(dataConnection, context, preparedQuery);

				return ExecuteNonQueryImpl(dataConnection, preparedQuery);
			}

			#endregion

			#region ExecuteScalar

			static object? ExecuteScalarImpl(DataConnection dataConnection, PreparedQuery preparedQuery)
			{
				IDbDataParameter? idParam = null;

				if (dataConnection.DataProvider.SqlProviderFlags.IsIdentityParameterRequired)
				{
					if (preparedQuery.Statement.NeedsIdentity())
					{
						idParam = dataConnection.Command.CreateParameter();

						idParam.ParameterName = "IDENTITY_PARAMETER";
						idParam.Direction     = ParameterDirection.Output;
						idParam.DbType        = DbType.Decimal;

						dataConnection.Command.Parameters.Add(idParam);
					}
				}

				if (preparedQuery.Commands.Length == 1)
				{
					if (idParam != null)
					{
						// This is because the firebird provider does not return any parameters via ExecuteReader
						// the rest of the providers must support this mode
						dataConnection.ExecuteNonQuery();

						return idParam.Value;
					}

					return dataConnection.ExecuteScalar();
				}

				dataConnection.ExecuteNonQuery();

				dataConnection.InitCommand(CommandType.Text, preparedQuery.Commands[1], null, null, false);

				return dataConnection.ExecuteScalar();
			}

			public static object? ExecuteScalar(DataConnection dataConnection, IQueryContext context)
			{
				var preparedQuery = GetCommand(dataConnection, context);

				GetParameters(dataConnection, context, preparedQuery);

				var hasParameters = preparedQuery.Parameters?.Length > 0;

				dataConnection.InitCommand(CommandType.Text, preparedQuery.Commands[0], null, preparedQuery.QueryHints, hasParameters);

				if (hasParameters)
					foreach (var p in preparedQuery.Parameters!)
						dataConnection.Command.Parameters.Add(p);

				return ExecuteScalarImpl(dataConnection, preparedQuery);
			}

			public override object? ExecuteScalar()
			{
				SetCommand();
				return ExecuteScalarImpl(_dataConnection, _preparedQuery!);
			}

			#endregion

			#region ExecuteReader

			public static IDataReader ExecuteReader(DataConnection dataConnection, IQueryContext context)
			{
				var preparedQuery = GetCommand(dataConnection, context);

				GetParameters(dataConnection, context, preparedQuery);

				var hasParameters = preparedQuery.Parameters?.Length > 0;

				dataConnection.InitCommand(CommandType.Text, preparedQuery.Commands[0], null, preparedQuery.QueryHints, hasParameters);

				if (hasParameters)
					foreach (var p in preparedQuery.Parameters!)
						dataConnection.Command.Parameters.Add(p);

				return dataConnection.ExecuteReader();
			}

			public override IDataReader ExecuteReader()
			{
				SetCommand(true);

				var hasParameters = _preparedQuery!.Parameters?.Length > 0;

				_dataConnection.InitCommand(CommandType.Text, _preparedQuery.Commands[0], null, QueryHints, hasParameters);

				if (hasParameters)
					foreach (var p in _preparedQuery.Parameters!)
						_dataConnection.Command.Parameters.Add(p);

				return _dataConnection.ExecuteReader();
			}

			#endregion

			class DataReaderAsync : IDataReaderAsync
			{
				public DataReaderAsync(DbDataReader dataReader)
				{
					_dataReader = dataReader;
				}

				readonly DbDataReader _dataReader;

				public IDataReader DataReader => _dataReader;

				public Task<bool> ReadAsync(CancellationToken cancellationToken)
				{
					return _dataReader.ReadAsync(cancellationToken);
				}

				public void Dispose()
				{
					// call interface method, because at least MySQL provider incorrectly override
					// methods for .net core 1x
					DataReader.Dispose();
				}
			}

			public override async Task<IDataReaderAsync> ExecuteReaderAsync(CancellationToken cancellationToken)
			{
				_isAsync = true;

				await _dataConnection.EnsureConnectionAsync(cancellationToken).ConfigureAwait(Configuration.ContinueOnCapturedContext);

				base.SetCommand(true);

				var hasParameters = _preparedQuery!.Parameters?.Length > 0;

				_dataConnection.InitCommand(CommandType.Text, _preparedQuery.Commands[0], null, QueryHints, hasParameters);

				if (hasParameters)
					foreach (var p in _preparedQuery.Parameters!)
						_dataConnection.Command.Parameters.Add(p);

				var dataReader = await _dataConnection.ExecuteReaderAsync(_dataConnection.GetCommandBehavior(CommandBehavior.Default), cancellationToken).ConfigureAwait(Configuration.ContinueOnCapturedContext);

				return new DataReaderAsync(dataReader);
			}

			public override async Task<int> ExecuteNonQueryAsync(CancellationToken cancellationToken)
			{
				_isAsync = true;

				await _dataConnection.EnsureConnectionAsync(cancellationToken).ConfigureAwait(Configuration.ContinueOnCapturedContext);

				base.SetCommand(true);

				if (_preparedQuery!.Commands.Length == 1)
				{
					var hasParameters = _preparedQuery.Parameters?.Length > 0;

					_dataConnection.InitCommand(
						CommandType.Text, _preparedQuery.Commands[0], null, _preparedQuery.QueryHints, hasParameters);

					if (hasParameters)
						foreach (var p in _preparedQuery.Parameters!)
							_dataConnection.Command.Parameters.Add(p);

					return await _dataConnection.ExecuteNonQueryAsync(cancellationToken).ConfigureAwait(Configuration.ContinueOnCapturedContext);
				}

				for (var i = 0; i < _preparedQuery.Commands.Length; i++)
				{
					var hasParameters = i == 0 && _preparedQuery.Parameters?.Length > 0;

					_dataConnection.InitCommand(
						CommandType.Text, _preparedQuery.Commands[i], null, i == 0 ? _preparedQuery.QueryHints : null, hasParameters);

					if (hasParameters)
						foreach (var p in _preparedQuery.Parameters!)
							_dataConnection.Command.Parameters.Add(p);

					if (i < _preparedQuery.Commands.Length - 1 && _preparedQuery.Commands[i].StartsWith("DROP"))
					{
						try
						{
							await _dataConnection.ExecuteNonQueryAsync(cancellationToken).ConfigureAwait(Configuration.ContinueOnCapturedContext);
						}
						catch
						{
						}
					}
					else
					{
						await _dataConnection.ExecuteNonQueryAsync(cancellationToken).ConfigureAwait(Configuration.ContinueOnCapturedContext);
					}
				}

				return -1;
			}

			public override async Task<object?> ExecuteScalarAsync(CancellationToken cancellationToken)
			{
				_isAsync = true;

				await _dataConnection.EnsureConnectionAsync(cancellationToken).ConfigureAwait(Configuration.ContinueOnCapturedContext);

				SetCommand();

				IDbDataParameter? idparam = null;

				if (_dataConnection.DataProvider.SqlProviderFlags.IsIdentityParameterRequired)
				{
					if (_preparedQuery!.Statement.NeedsIdentity())
					{
						idparam = _dataConnection.Command.CreateParameter();

						idparam.ParameterName = "IDENTITY_PARAMETER";
						idparam.Direction     = ParameterDirection.Output;
						idparam.DbType        = DbType.Decimal;

						_dataConnection.Command.Parameters.Add(idparam);
					}
				}

				if (_preparedQuery!.Commands.Length == 1)
				{
					if (idparam != null)
					{
						// так сделано потому, что фаерберд провайдер не возвращает никаких параметров через ExecuteReader
						// остальные провайдеры должны поддерживать такой режим
						await _dataConnection.ExecuteNonQueryAsync(cancellationToken).ConfigureAwait(Configuration.ContinueOnCapturedContext);

						return idparam.Value;
					}

					return await _dataConnection.ExecuteScalarAsync(cancellationToken).ConfigureAwait(Configuration.ContinueOnCapturedContext);
				}

				await _dataConnection.ExecuteNonQueryAsync(cancellationToken).ConfigureAwait(Configuration.ContinueOnCapturedContext);

				_dataConnection.InitCommand(CommandType.Text, _preparedQuery.Commands[1], null, null, false);

				return await _dataConnection.ExecuteScalarAsync(cancellationToken).ConfigureAwait(Configuration.ContinueOnCapturedContext);
			}
		}
	}
}<|MERGE_RESOLUTION|>--- conflicted
+++ resolved
@@ -18,11 +18,7 @@
 
 	public partial class DataConnection
 	{
-<<<<<<< HEAD
-		IQueryRunner IDataContext.GetQueryRunner(Query query, int queryNumber, Expression expression, object?[] parameters, object?[] preambles)
-=======
-		IQueryRunner IDataContext.GetQueryRunner(Query query, int queryNumber, Expression expression, object?[]? parameters)
->>>>>>> 00fed8d0
+		IQueryRunner IDataContext.GetQueryRunner(Query query, int queryNumber, Expression expression, object?[]? parameters, object?[]? preambles)
 		{
 			CheckAndThrowOnDisposed();
 			return new QueryRunner(query, queryNumber, this, expression, parameters, preambles);
@@ -30,13 +26,8 @@
 
 		internal class QueryRunner : QueryRunnerBase
 		{
-<<<<<<< HEAD
-			public QueryRunner(Query query, int queryNumber, DataConnection dataConnection, Expression expression, object?[] parameters, object?[] preambles)
+			public QueryRunner(Query query, int queryNumber, DataConnection dataConnection, Expression expression, object?[]? parameters, object?[]? preambles)
 				: base(query, queryNumber, dataConnection, expression, parameters, preambles)
-=======
-			public QueryRunner(Query query, int queryNumber, DataConnection dataConnection, Expression expression, object?[]? parameters)
-				: base(query, queryNumber, dataConnection, expression, parameters)
->>>>>>> 00fed8d0
 			{
 				_dataConnection = dataConnection;
 				_executionScope = _dataConnection.DataProvider.ExecuteScope(_dataConnection);
