--- conflicted
+++ resolved
@@ -694,19 +694,11 @@
 			{
 				var rd = await DataConnection.ExecuteDataReaderAsync(GetCommandBehavior(), cancellationToken).ConfigureAwait(Configuration.ContinueOnCapturedContext);
 				await using (rd.ConfigureAwait(Configuration.ContinueOnCapturedContext))
-<<<<<<< HEAD
-#else
-				using (var rd = await DataConnection.ExecuteDataReaderAsync(GetCommandBehavior(), cancellationToken).ConfigureAwait(Configuration.ContinueOnCapturedContext))
-#endif
-				{
-						result = await ReadMultipleResultSetsAsync<T>(rd.DataReader!, cancellationToken).ConfigureAwait(Configuration.ContinueOnCapturedContext);
-=======
 			{
 					result = await ReadMultipleResultSetsAsync<T>(rd.DataReader!, cancellationToken).ConfigureAwait(Configuration.ContinueOnCapturedContext);
->>>>>>> 4704ace7
-
-						SetRebindParameters(rd);
-				}
+
+					SetRebindParameters(rd);
+			}
 			}
 
 			return result;
