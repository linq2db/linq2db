﻿using System;
using System.Collections.Generic;
using System.Data;
using System.Data.Common;
using System.Diagnostics;
using System.Diagnostics.CodeAnalysis;
using System.Dynamic;
using System.Linq.Expressions;
using System.Reflection;
using System.Runtime.CompilerServices;
using System.Linq;
using System.Threading;
using System.Threading.Tasks;
using JetBrains.Annotations;

namespace LinqToDB.Data
{
	using Async;
	using Common;
	using Common.Internal;
	using Common.Internal.Cache;
	using Expressions;
	using Extensions;
	using Linq;
	using Mapping;
	using Reflection;

	/// <summary>
	/// Provides database connection command abstraction.
	/// </summary>
	[PublicAPI]
	public class CommandInfo
	{
		/// <summary>
		/// Instance of database connection, associated with command.
		/// </summary>
		public DataConnection   DataConnection;
		/// <summary>
		/// Command text.
		/// </summary>
		public string           CommandText;
		/// <summary>
		/// Command parameters.
		/// </summary>
		public DataParameter[]? Parameters;
		/// <summary>
		/// Type of command. See <see cref="System.Data.CommandType"/> for all supported types.
		/// Default value: <see cref="CommandType.Text"/>.
		/// </summary>
		public CommandType     CommandType = CommandType.Text;
		/// <summary>
		/// Command behavior flags. See <see cref="System.Data.CommandBehavior"/> for more details.
		/// Default value: <see cref="CommandBehavior.Default"/>.
		/// </summary>
		public CommandBehavior CommandBehavior;

		#region Init
		/// <summary>
		/// Creates database command instance using provided database connection and command text.
		/// </summary>
		/// <param name="dataConnection">Database connection instance.</param>
		/// <param name="commandText">Command text.</param>
		public CommandInfo(DataConnection dataConnection, string commandText)
		{
			DataConnection = dataConnection;
			CommandText    = commandText;
		}

		/// <summary>
		/// Creates database command instance using provided database connection, command text and parameters.
		/// </summary>
		/// <param name="dataConnection">Database connection instance.</param>
		/// <param name="commandText">Command text.</param>
		/// <param name="parameters">List of command parameters.</param>
		public CommandInfo(DataConnection dataConnection, string commandText, params DataParameter[] parameters)
		{
			DataConnection = dataConnection;
			CommandText    = commandText;
			Parameters     = parameters;
		}

		/// <summary>
		/// Creates database command instance using provided database connection, command text and single parameter.
		/// </summary>
		/// <param name="dataConnection">Database connection instance.</param>
		/// <param name="commandText">Command text.</param>
		/// <param name="parameter">Command parameter.</param>
		public CommandInfo(DataConnection dataConnection, string commandText, DataParameter parameter)
		{
			DataConnection = dataConnection;
			CommandText    = commandText;
			Parameters     = new[] { parameter };
		}

		/// <summary>
		/// Creates database command instance using provided database connection, command text and parameters.
		/// </summary>
		/// <param name="dataConnection">Database connection instance.</param>
		/// <param name="commandText">Command text.</param>
		/// <param name="parameters">Command parameters. Supported values:
		/// <para> - <c>null</c> for command without parameters;</para>
		/// <para> - single <see cref="DataParameter"/> instance;</para>
		/// <para> - array of <see cref="DataParameter"/> parameters;</para>
		/// <para> - mapping class entity.</para>
		/// <para>Last case will convert all mapped columns to <see cref="DataParameter"/> instances using following logic:</para>
		/// <para> - if column is of <see cref="DataParameter"/> type, column value will be used. If parameter name (<see cref="DataParameter.Name"/>) is not set, column name will be used;</para>
		/// <para> - if converter from column type to <see cref="DataParameter"/> is defined in mapping schema, it will be used to create parameter with colum name passed to converter;</para>
		/// <para> - otherwise column value will be converted to <see cref="DataParameter"/> using column name as parameter name and column value will be converted to parameter value using conversion, defined by mapping schema.</para>
		/// </param>
		public CommandInfo(DataConnection dataConnection, string commandText, object? parameters)
		{
			DataConnection = dataConnection;
			CommandText    = commandText;
			Parameters     = GetDataParameters(dataConnection, parameters);
		}

		private CommandBehavior GetCommandBehavior()
		{
			return DataConnection.GetCommandBehavior(CommandBehavior);
		}

		#endregion

		#region Query with object reader

		/// <summary>
		/// Executes command using <see cref="CommandType.StoredProcedure"/> command type and returns results as collection of values, mapped using provided mapping function.
		/// </summary>
		/// <typeparam name="T">Result record type.</typeparam>
		/// <param name="objectReader">Record mapping function from data reader.</param>
		/// <returns>Returns collection of query result records.</returns>
		public IEnumerable<T> QueryProc<T>(Func<DbDataReader,T> objectReader)
		{
			CommandType = CommandType.StoredProcedure;
			return Query(objectReader);
		}

		/// <summary>
		/// Executes command asynchronously using <see cref="CommandType.StoredProcedure"/> command type and returns results as collection of values, mapped using provided mapping function.
		/// </summary>
		/// <typeparam name="T">Result record type.</typeparam>
		/// <param name="objectReader">Record mapping function from data reader.</param>
		/// <param name="cancellationToken">Asynchronous operation cancellation token.</param>
		/// <returns>Returns collection of query result records.</returns>
		public Task<IEnumerable<T>> QueryProcAsync<T>(Func<DbDataReader, T> objectReader, CancellationToken cancellationToken = default)
		{
			CommandType = CommandType.StoredProcedure;
			return QueryAsync(objectReader, cancellationToken);
		}

		/// <summary>
		/// Executes command and returns results as collection of values, mapped using provided mapping function.
		/// </summary>
		/// <typeparam name="T">Result record type.</typeparam>
		/// <param name="objectReader">Record mapping function from data reader.</param>
		/// <returns>Returns collection of query result records.</returns>
		public IEnumerable<T> Query<T>(Func<DbDataReader, T> objectReader)
		{
			InitCommand();

			return ReadEnumerator(
				DataConnection.ExecuteDataReader(GetCommandBehavior()),
				objectReader,
				DataConnection.DataProvider.ExecuteScope(DataConnection));
		}

		/// <summary>
		/// Executes command asynchronously and returns results as collection of values, mapped using provided mapping function.
		/// </summary>
		/// <typeparam name="T">Result record type.</typeparam>
		/// <param name="objectReader">Record mapping function from data reader.</param>
		/// <param name="cancellationToken">Asynchronous operation cancellation token.</param>
		/// <returns>Returns collection of query result records.</returns>
		public async Task<IEnumerable<T>> QueryAsync<T>(Func<DbDataReader, T> objectReader, CancellationToken cancellationToken = default)
		{
			InitCommand();

			return ReadEnumerator(
				await DataConnection.ExecuteDataReaderAsync(GetCommandBehavior(), cancellationToken).ConfigureAwait(Configuration.ContinueOnCapturedContext),
				objectReader,
				DataConnection.DataProvider.ExecuteScope(DataConnection));
		}

		IEnumerable<T> ReadEnumerator<T>(DataReaderWrapper rd, Func<DbDataReader, T> objectReader, IExecutionScope? scope)
		{
			using (scope)
			using (rd)
			{
				while (rd.DataReader!.Read())
					yield return objectReader(rd.DataReader!);

				SetRebindParameters(rd);
			}
		}

		#endregion

		#region Query with object reader async
		/// <summary>
		/// Executes command asynchronously and returns list of values, mapped using provided mapping function.
		/// </summary>
		/// <typeparam name="T">Result record type.</typeparam>
		/// <param name="objectReader">Record mapping function from data reader.</param>
		/// <param name="cancellationToken">Asynchronous operation cancellation token.</param>
		/// <returns>Returns task with list of query result records.</returns>
		public async Task<List<T>> QueryToListAsync<T>(Func<DbDataReader, T> objectReader, CancellationToken cancellationToken = default)
		{
			var list = new List<T>();
			await QueryForEachAsync(objectReader, list.Add, cancellationToken).ConfigureAwait(Configuration.ContinueOnCapturedContext);
			return list;
		}

		/// <summary>
		/// Executes command asynchronously and returns array of values, mapped using provided mapping function.
		/// </summary>
		/// <typeparam name="T">Result record type.</typeparam>
		/// <param name="objectReader">Record mapping function from data reader.</param>
		/// <param name="cancellationToken">Asynchronous operation cancellation token.</param>
		/// <returns>Returns task with array of query result records.</returns>
		public async Task<T[]> QueryToArrayAsync<T>(Func<DbDataReader, T> objectReader, CancellationToken cancellationToken = default)
		{
			var list = new List<T>();
			await QueryForEachAsync(objectReader, list.Add, cancellationToken).ConfigureAwait(Configuration.ContinueOnCapturedContext);
			return list.ToArray();
		}

		/// <summary>
		/// Executes command asynchronously and apply provided action to each record, mapped using provided mapping function.
		/// </summary>
		/// <typeparam name="T">Result record type.</typeparam>
		/// <param name="objectReader">Record mapping function from data reader.</param>
		/// <param name="action">Action, applied to each result record.</param>
		/// <param name="cancellationToken">Asynchronous operation cancellation token.</param>
		/// <returns>Returns task.</returns>
		public async Task QueryForEachAsync<T>(Func<DbDataReader, T> objectReader, Action<T> action, CancellationToken cancellationToken = default)
		{
			await DataConnection.EnsureConnectionAsync(cancellationToken).ConfigureAwait(Configuration.ContinueOnCapturedContext);

			InitCommand();

#if !NATIVE_ASYNC
			using (DataConnection.DataProvider.ExecuteScope(DataConnection))
#else
			await using (DataConnection.DataProvider.ExecuteScope(DataConnection))
#endif
			{
#if NETSTANDARD2_1PLUS
				var rd = await DataConnection.ExecuteDataReaderAsync(GetCommandBehavior(), cancellationToken).ConfigureAwait(Configuration.ContinueOnCapturedContext);
				await using (rd.ConfigureAwait(Configuration.ContinueOnCapturedContext))
#else
				using (var rd = await DataConnection.ExecuteDataReaderAsync(GetCommandBehavior(), cancellationToken).ConfigureAwait(Configuration.ContinueOnCapturedContext))
#endif
					while (await rd.DataReader!.ReadAsync(cancellationToken).ConfigureAwait(Configuration.ContinueOnCapturedContext))
						action(objectReader(rd.DataReader!));
			}
		}

		#endregion

		#region Query

		/// <summary>
		/// Executes command using <see cref="CommandType.StoredProcedure"/> command type and returns results as collection of values of specified type.
		/// </summary>
		/// <typeparam name="T">Result record type.</typeparam>
		/// <returns>Returns collection of query result records.</returns>
		public IEnumerable<T> QueryProc<T>()
		{
			CommandType = CommandType.StoredProcedure;
			return Query<T>();
		}

		/// <summary>
		/// Executes command asynchronously using <see cref="CommandType.StoredProcedure"/> command type and returns results as collection of values of specified type.
		/// </summary>
		/// <typeparam name="T">Result record type.</typeparam>
		/// <param name="cancellationToken">Asynchronous operation cancellation token.</param>
		/// <returns>Returns collection of query result records.</returns>
		public Task<IEnumerable<T>> QueryProcAsync<T>(CancellationToken cancellationToken = default)
		{
			CommandType = CommandType.StoredProcedure;
			return QueryAsync<T>(cancellationToken);
		}

		/// <summary>
		/// Executes command and returns results as collection of values of specified type.
		/// </summary>
		/// <typeparam name="T">Result record type.</typeparam>
		/// <returns>Returns collection of query result records.</returns>
		public IEnumerable<T> Query<T>()
		{
			InitCommand();

			return ReadEnumerator<T>(
				DataConnection.ExecuteDataReader(GetCommandBehavior()),
				DataConnection.DataProvider.ExecuteScope(DataConnection));
		}

		/// <summary>
		/// Executes command asynchronously and returns results as collection of values of specified type.
		/// </summary>
		/// <typeparam name="T">Result record type.</typeparam>
		/// <param name="cancellationToken">Asynchronous operation cancellation token.</param>
		/// <returns>Returns collection of query result records.</returns>
		public async Task<IEnumerable<T>> QueryAsync<T>(CancellationToken cancellationToken = default)
		{
			InitCommand();

			return ReadEnumerator<T>(
				await DataConnection.ExecuteDataReaderAsync(GetCommandBehavior(), cancellationToken).ConfigureAwait(Configuration.ContinueOnCapturedContext),
				DataConnection.DataProvider.ExecuteScope(DataConnection));
		}

		static bool IsDynamicType(Type type)
		{
			return typeof(object) == type || typeof(ExpandoObject) == type;
		}

		IEnumerable<T> ReadEnumerator<T>(DataReaderWrapper rd, IExecutionScope? scope, bool disposeReader = true)
		{
			var startedOn = DateTime.UtcNow;
			var stopwatch = Stopwatch.StartNew();
			var rowCount  = 0;

			using (scope)
				try
				{
					if (rd.DataReader!.Read())
					{
						var additionalKey = GetCommandAdditionalKey(rd.DataReader!, typeof(T));
						var reader        = ((IDataContext)DataConnection).UnwrapDataObjectInterceptor?.UnwrapDataReader(DataConnection, rd.DataReader!) ?? rd.DataReader!;
						var objectReader  = GetObjectReader<T>(DataConnection, reader, CommandText, additionalKey);
						var isFaulted = false;

						do
						{
							T result;

							try
							{
								result = objectReader(reader);
							}
							catch (InvalidCastException)
							{
								if (isFaulted)
									throw;

								isFaulted    = true;
								objectReader = GetObjectReader2<T>(DataConnection, reader, CommandText, additionalKey);
								result       = objectReader(reader);
							}

							rowCount++;
							yield return result;

						} while (rd.DataReader!.Read());
					}

					SetRebindParameters(rd);
				}
				finally
				{
					stopwatch.Stop();
					if (disposeReader)
					{
						rd.Dispose();

						if (DataConnection.TraceSwitchConnection.TraceInfo)
						{
							DataConnection.OnTraceConnection(new TraceInfo(DataConnection, TraceInfoStep.Completed, TraceOperation.DisposeQuery, isAsync: false)
							{
								TraceLevel      = TraceLevel.Info,
								Command         = rd.Command,
								StartTime       = startedOn,
								ExecutionTime   = stopwatch.Elapsed,
								RecordsAffected = rowCount
							});
						}
					}
				}
		}

		#endregion

		#region Query async

		/// <summary>
		/// Executes command asynchronously and returns list of values.
		/// </summary>
		/// <typeparam name="T">Result record type.</typeparam>
		/// <param name="cancellationToken">Asynchronous operation cancellation token.</param>
		/// <returns>Returns task with list of query result records.</returns>
		public async Task<List<T>> QueryToListAsync<T>(CancellationToken cancellationToken = default)
		{
			var list = new List<T>();
			await QueryForEachAsync<T>(list.Add, cancellationToken).ConfigureAwait(Configuration.ContinueOnCapturedContext);
			return list;
		}

		/// <summary>
		/// Executes command asynchronously and returns array of values.
		/// </summary>
		/// <typeparam name="T">Result record type.</typeparam>
		/// <param name="cancellationToken">Asynchronous operation cancellation token.</param>
		/// <returns>Returns task with array of query result records.</returns>
		public async Task<T[]> QueryToArrayAsync<T>(CancellationToken cancellationToken = default)
		{
			var list = new List<T>();
			await QueryForEachAsync<T>(list.Add, cancellationToken).ConfigureAwait(Configuration.ContinueOnCapturedContext);
			return list.ToArray();
		}

		/// <summary>
		/// Executes command asynchronously and apply provided action to each record.
		/// </summary>
		/// <typeparam name="T">Result record type.</typeparam>
		/// <param name="action">Action, applied to each result record.</param>
		/// <param name="cancellationToken">Asynchronous operation cancellation token.</param>
		/// <returns>Returns task.</returns>
		public async Task QueryForEachAsync<T>(Action<T> action, CancellationToken cancellationToken = default)
		{
			await DataConnection.EnsureConnectionAsync(cancellationToken).ConfigureAwait(Configuration.ContinueOnCapturedContext);

			InitCommand();

#if !NATIVE_ASYNC
			using (DataConnection.DataProvider.ExecuteScope(DataConnection))
#else
			await using (DataConnection.DataProvider.ExecuteScope(DataConnection))
#endif
			{
#if NETSTANDARD2_1PLUS
				var rd = await DataConnection.ExecuteDataReaderAsync(GetCommandBehavior(), cancellationToken).ConfigureAwait(Configuration.ContinueOnCapturedContext);
				await using (rd.ConfigureAwait(Configuration.ContinueOnCapturedContext))
#else
			using (var rd = await DataConnection.ExecuteDataReaderAsync(GetCommandBehavior(), cancellationToken).ConfigureAwait(Configuration.ContinueOnCapturedContext))
#endif
			{
				if (await rd.DataReader!.ReadAsync(cancellationToken).ConfigureAwait(Configuration.ContinueOnCapturedContext))
				{
						var additionalKey = GetCommandAdditionalKey(rd.DataReader!, typeof(T));
						var reader        = ((IDataContext)DataConnection).UnwrapDataObjectInterceptor?.UnwrapDataReader(DataConnection, rd.DataReader!) ?? rd.DataReader!;
						var objectReader  = GetObjectReader<T>(DataConnection, reader, CommandText, additionalKey);
						var isFaulted     = false;

						do
						{
							T result;

							try
							{
								result = objectReader(reader);
							}
							catch (InvalidCastException)
							{
								if (isFaulted)
									throw;

								isFaulted    = true;
								objectReader = GetObjectReader2<T>(DataConnection, reader, CommandText, additionalKey);
								result       = objectReader(reader);
							}

							action(result);

						} while (await rd.DataReader!.ReadAsync(cancellationToken).ConfigureAwait(Configuration.ContinueOnCapturedContext));
					}
				}
			}
		}

		#endregion

		#region Query with template

		/// <summary>
		/// Executes command and returns results as collection of values of specified type.
		/// </summary>
		/// <typeparam name="T">Result record type.</typeparam>
		/// <param name="template">This value used only for <typeparamref name="T"/> parameter type inference, which makes this method usable with anonymous types.</param>
		/// <returns>Returns collection of query result records.</returns>
		public IEnumerable<T> Query<T>(T template)
		{
			return Query<T>();
		}

		/// <summary>
		/// Executes command using <see cref="CommandType.StoredProcedure"/> command type and returns results as collection of values of specified type.
		/// </summary>
		/// <typeparam name="T">Result record type.</typeparam>
		/// <param name="template">This value used only for <typeparamref name="T"/> parameter type inference, which makes this method usable with anonymous types.</param>
		/// <returns>Returns collection of query result records.</returns>
		public IEnumerable<T> QueryProc<T>(T template)
		{
			return QueryProc<T>();
		}

		/// <summary>
		/// Executes command asynchronously using <see cref="CommandType.StoredProcedure"/> command type and returns results as collection of values of specified type.
		/// </summary>
		/// <typeparam name="T">Result record type.</typeparam>
		/// <param name="template">This value used only for <typeparamref name="T"/> parameter type inference, which makes this method usable with anonymous types.</param>
		/// <param name="cancellationToken">Asynchronous operation cancellation token.</param>
		/// <returns>Returns collection of query result records.</returns>
		public Task<IEnumerable<T>> QueryProcAsync<T>(T template, CancellationToken cancellationToken = default)
		{
			return QueryProcAsync<T>(cancellationToken);
		}

		#endregion

		#region Query with multiple result sets

		/// <summary>
		/// Executes command using <see cref="CommandType.StoredProcedure"/> command type and returns a result containing multiple result sets.
		/// Saves result values for output and reference parameters to corresponding <see cref="DataParameter"/> object.
		/// </summary>
		/// <typeparam name="T">Result set type.</typeparam>
		/// <returns>Returns result.</returns>
		public T QueryProcMultiple<T>()
			where T : class
		{
			CommandType = CommandType.StoredProcedure;

			return QueryMultiple<T>();
		}

		/// <summary>
		/// Executes command asynchronously using <see cref="CommandType.StoredProcedure"/> command type and returns a result containing multiple result sets.
		/// </summary>
		/// <param name="cancellationToken">Asynchronous operation cancellation token.</param>
		/// <typeparam name="T">Result set type.</typeparam>
		/// <returns>
		///     A task that represents the asynchronous operation.
		///     The task result contains object with multiply result sets.
		/// </returns>
		public Task<T> QueryProcMultipleAsync<T>(CancellationToken cancellationToken = default)
			where T : class
		{
			CommandType = CommandType.StoredProcedure;

			return QueryMultipleAsync<T>(cancellationToken);
		}

		/// <summary>
		/// Executes command and returns a result containing multiple result sets.
		/// </summary>
		/// <typeparam name="T">Result set type.</typeparam>
		/// <returns>Returns result.</returns>
		public T QueryMultiple<T>()
			where T : class
		{
			InitCommand();

			T result;

			using (DataConnection.DataProvider.ExecuteScope(DataConnection))
			using (var rd = DataConnection.ExecuteDataReader(GetCommandBehavior()))
			{
				result = ReadMultipleResultSets<T>(rd.DataReader!);

				SetRebindParameters(rd);
			}

			return result;
		}

		/// <summary>
		/// Executes command asynchronously and returns a result containing multiple result sets.
		/// Saves result values for output and reference parameters to corresponding <see cref="DataParameter"/> object.
		/// </summary>
		/// <typeparam name="T">Result set type.</typeparam>
		/// <param name="cancellationToken">Asynchronous operation cancellation token.</param>
		/// <returns>
		///     A task that represents the asynchronous operation.
		///     The task result contains object with multiply result sets.
		/// </returns>
		public async Task<T> QueryMultipleAsync<T>(CancellationToken cancellationToken = default)
			where T : class
		{
			await DataConnection.EnsureConnectionAsync(cancellationToken).ConfigureAwait(Configuration.ContinueOnCapturedContext);
			InitCommand();

			T result;

#if !NATIVE_ASYNC
			using (DataConnection.DataProvider.ExecuteScope(DataConnection))
#else
			await using (DataConnection.DataProvider.ExecuteScope(DataConnection))
#endif
			{
#if NETSTANDARD2_1PLUS
				var rd = await DataConnection.ExecuteDataReaderAsync(GetCommandBehavior(), cancellationToken).ConfigureAwait(Configuration.ContinueOnCapturedContext);
				await using (rd.ConfigureAwait(Configuration.ContinueOnCapturedContext))
#else
				using (var rd = await DataConnection.ExecuteDataReaderAsync(GetCommandBehavior(), cancellationToken).ConfigureAwait(Configuration.ContinueOnCapturedContext))
#endif
			{
					result = await ReadMultipleResultSetsAsync<T>(rd.DataReader!, cancellationToken).ConfigureAwait(Configuration.ContinueOnCapturedContext);

					SetRebindParameters(rd);
			}
			}

			return result;
		}

		Dictionary<int, MemberAccessor> GetMultipleQueryIndexMap<T>(TypeAccessor<T> typeAccessor)
		{
			var indexMap = new Dictionary<int, MemberAccessor>();

			// Use attribute labels if any exist.
			foreach (var m in typeAccessor.Members)
			{
				if (!m.HasGetter)
					continue;

				var attr = m.MemberInfo.GetAttribute<ResultSetIndexAttribute>();

				if (attr != null)
					indexMap.Add(attr.Index, m);
			}

			if (indexMap.Count == 0)
			{
				// Use ordering of properties according to reflection.
				var i = 0;
				foreach (var m in typeAccessor.Members)
				{
					if (m.HasGetter)
					{
						indexMap[i] = m;
						i++;
					}
				}
			}

			return indexMap;
		}

		static readonly MethodInfo _readAsArrayMethodInfo =
			MemberHelper.MethodOf<CommandInfo>(ci => ci.ReadAsArray<int>(null!)).GetGenericMethodDefinition();

		static readonly MethodInfo _readAsListMethodInfo =
			MemberHelper.MethodOf<CommandInfo>(ci => ci.ReadAsList<int>(null!)).GetGenericMethodDefinition();

		static readonly MethodInfo _readSingletMethodInfo =
			MemberHelper.MethodOf<CommandInfo>(ci => ci.ReadSingle<int>(null!)).GetGenericMethodDefinition();

		T[] ReadAsArray<T>(DbDataReader rd)
		{
			return ReadEnumerator<T>(new DataReaderWrapper(rd), null, false).ToArray();
		}

		List<T> ReadAsList<T>(DbDataReader rd)
		{
			return ReadEnumerator<T>(new DataReaderWrapper(rd), null, false).ToList();
		}

		T? ReadSingle<T>(DbDataReader rd)
		{
			return ReadEnumerator<T>(new DataReaderWrapper(rd), null, false).FirstOrDefault();
		}

		T ReadMultipleResultSets<T>(DbDataReader rd)
			where T : class
		{
			var typeAccessor = TypeAccessor.GetAccessor<T>();
			var indexMap     = GetMultipleQueryIndexMap(typeAccessor);

			var resultIndex = 0;
			var result = typeAccessor.Create();
			do
			{
				// Only process the field if we're reading it into a property.
				if (indexMap.TryGetValue(resultIndex, out var member))
				{
					MethodInfo valueMethodInfo;
					Type elementType;
					if (member.Type.IsArray)
					{
						valueMethodInfo = _readAsArrayMethodInfo;
						elementType     = member.Type.GetItemType()!;
					}
					else if (member.Type.IsGenericEnumerableType())
					{
						valueMethodInfo = _readAsListMethodInfo;
						elementType     = member.Type.GetGenericArguments()[0];
					}
					else
					{
						valueMethodInfo = _readSingletMethodInfo;
						elementType     = member.Type;
					}

					var genericMethod = valueMethodInfo.MakeGenericMethod(elementType);
					var value = genericMethod.Invoke(this, new object[] { rd });

					member.SetValue(result, value);
				}

				resultIndex++;
			} while (rd.NextResult());

			return result;
		}

		static readonly MethodInfo _readAsArrayAsyncMethodInfo =
			MemberHelper.MethodOf<CommandInfo>(ci => ci.ReadAsArrayAsync<int>(null!, default)).GetGenericMethodDefinition();

		static readonly MethodInfo _readAsListAsyncMethodInfo =
			MemberHelper.MethodOf<CommandInfo>(ci => ci.ReadAsListAsync<int>(null!, default)).GetGenericMethodDefinition();

		static readonly MethodInfo _readSingletAsyncMethodInfo =
			MemberHelper.MethodOf<CommandInfo>(ci => ci.ReadSingleAsync<int>(null!, default)).GetGenericMethodDefinition();

		sealed class ReaderAsyncEnumerable<T> : IAsyncEnumerable<T>
		{
			readonly CommandInfo  _commandInfo;
			readonly DbDataReader _rd;

			public ReaderAsyncEnumerable(CommandInfo commandInfo, DbDataReader rd)
			{
				_commandInfo = commandInfo;
				_rd          = rd;
			}

			public IAsyncEnumerator<T> GetAsyncEnumerator(CancellationToken cancellationToken)
			{
				return new ReaderAsyncEnumerator<T>(_commandInfo, _rd, cancellationToken);
			}
		}

		sealed class ReaderAsyncEnumerator<T> : IAsyncEnumerator<T>
		{
			readonly CommandInfo      _commandInfo;
			readonly DbDataReader     _rd;
			readonly string?          _additionalKey;
			Func<DbDataReader, T>     _objectReader;
			bool                      _isFaulted;
			bool                      _isFinished;
			CancellationToken         _cancellationToken;

			public ReaderAsyncEnumerator(CommandInfo commandInfo, DbDataReader rd, CancellationToken cancellationToken)
			{
				_commandInfo       = commandInfo;
				_rd                = rd;
				_additionalKey     = commandInfo.GetCommandAdditionalKey(rd, typeof(T));
				_objectReader      = GetObjectReader<T>(commandInfo.DataConnection, rd, commandInfo.CommandText, _additionalKey);
				_isFaulted         = false;
				_cancellationToken = cancellationToken;
			}

			public void Dispose()
			{
			}

#if !NATIVE_ASYNC
			public Task DisposeAsync() => TaskEx.CompletedTask;
#else
			public ValueTask DisposeAsync() => default;
#endif

			public T Current { get; private set; } = default!;

#if !NATIVE_ASYNC
			public async Task<bool> MoveNextAsync()
#else
			public async ValueTask<bool> MoveNextAsync()
#endif
			{
				if (_isFinished)
					return false;
				if (!await _rd.ReadAsync(_cancellationToken).ConfigureAwait(Configuration.ContinueOnCapturedContext))
				{
					_isFinished = true;
					return false;
				}

				try
				{
					Current = _objectReader(_rd);
				}
				catch (InvalidCastException)
				{
					if (_isFaulted)
						throw;

					_isFaulted = true;
					_objectReader = GetObjectReader2<T>(_commandInfo.DataConnection, _rd,
						_commandInfo.CommandText,
						_additionalKey);
					Current = _objectReader(_rd);
				}

				return true;
			}
		}

		Task<T[]> ReadAsArrayAsync<T>(DbDataReader rd, CancellationToken cancellationToken)
		{
			return new ReaderAsyncEnumerable<T>(this, rd).ToArrayAsync(cancellationToken: cancellationToken);
		}

		Task<List<T>> ReadAsListAsync<T>(DbDataReader rd, CancellationToken cancellationToken)
		{
			return new ReaderAsyncEnumerable<T>(this, rd).ToListAsync(cancellationToken: cancellationToken);
		}

		Task<T> ReadSingleAsync<T>(DbDataReader rd, CancellationToken cancellationToken)
		{
			return new ReaderAsyncEnumerable<T>(this, rd).FirstOrDefaultAsync(cancellationToken: cancellationToken);
		}

		async Task<T> ReadMultipleResultSetsAsync<T>(DbDataReader rd, CancellationToken cancellationToken)
			where T : class
		{
			var typeAccessor = TypeAccessor.GetAccessor<T>();
			var indexMap     = GetMultipleQueryIndexMap(typeAccessor);

			var resultIndex = 0;
			var result = typeAccessor.Create();
			do
			{
				// Only process the field if we're reading it into a property.
				if (indexMap.TryGetValue(resultIndex, out var member))
				{
					MethodInfo valueMethodInfo;
					Type elementType;
					if (member.Type.IsArray)
					{
						valueMethodInfo = _readAsArrayAsyncMethodInfo;
						elementType     = member.Type.GetItemType()!;
					}
					else if (member.Type.IsGenericEnumerableType())
					{
						valueMethodInfo = _readAsListAsyncMethodInfo;
						elementType     = member.Type.GetGenericArguments()[0];
					}
					else
					{
						valueMethodInfo = _readSingletAsyncMethodInfo;
						elementType     = member.Type;
					}

					var genericMethod = valueMethodInfo.MakeGenericMethod(elementType);
					var task = (Task)genericMethod.Invoke(this, new object[] { rd, cancellationToken })!;
					await task.ConfigureAwait(Configuration.ContinueOnCapturedContext);

					// Task<T>.Result
					var value = ((dynamic)task).Result;

					member.SetValue(result, value);
				}

				resultIndex++;
			} while (await rd.NextResultAsync(cancellationToken).ConfigureAwait(Configuration.ContinueOnCapturedContext));

			return result;
		}

		#endregion

		#region Execute
		/// <summary>
		/// Executes command using <see cref="CommandType.StoredProcedure"/> command type and returns number of affected records.
		/// Saves result values for output and reference parameters to corresponding <see cref="DataParameter"/> object.
		/// </summary>
		/// <returns>Number of records, affected by command execution.</returns>
		public int ExecuteProc()
		{
			CommandType = CommandType.StoredProcedure;
			return Execute();
		}

		/// <summary>
		/// Executes command and returns number of affected records.
		/// </summary>
		/// <returns>Number of records, affected by command execution.</returns>
		public int Execute()
		{
			var startedOn     = DateTime.UtcNow;
			var stopwatch     = Stopwatch.StartNew();
			InitCommand();

			var commandResult = DataConnection.ExecuteNonQuery();

			stopwatch.Stop();
			if (DataConnection.TraceSwitchConnection.TraceInfo)
			{
				DataConnection.OnTraceConnection(new TraceInfo(DataConnection, TraceInfoStep.Completed, TraceOperation.DisposeQuery, isAsync: false)
				{
					TraceLevel      = TraceLevel.Info,
					Command         = DataConnection.CurrentCommand,
					StartTime       = startedOn,
					ExecutionTime   = stopwatch.Elapsed,
					RecordsAffected = commandResult,
				});
			}

			if (DataConnection.CurrentCommand?.Parameters.Count > 0 && Parameters?.Length > 0)
				RebindParameters(DataConnection.CurrentCommand);

			return commandResult;
		}

		/// <summary>
		/// Executes command using custom execute method and returns number of affected records.
		/// </summary>
		/// <param name="customExecute">Custom execute method.</param>
		/// <returns>Number of records, affected by command execution.</returns>
		internal int ExecuteCustom(Func<DbCommand, int> customExecute)
		{
			var startedOn     = DateTime.UtcNow;
			var stopwatch     = Stopwatch.StartNew();
			InitCommand();

			var commandResult = DataConnection.ExecuteNonQueryCustom(customExecute);

			stopwatch.Stop();
			if (DataConnection.TraceSwitchConnection.TraceInfo)
			{
				DataConnection.OnTraceConnection(new TraceInfo(DataConnection, TraceInfoStep.Completed, TraceOperation.DisposeQuery, isAsync: false)
				{
					TraceLevel      = TraceLevel.Info,
					Command         = DataConnection.CurrentCommand,
					StartTime       = startedOn,
					ExecutionTime   = stopwatch.Elapsed,
					RecordsAffected = commandResult,
				});
			}

			if (DataConnection.CurrentCommand?.Parameters.Count > 0 && Parameters?.Length > 0)
				RebindParameters(DataConnection.CurrentCommand);

			return commandResult;
		}

		#endregion

		#region Execute async

		/// <summary>
		/// Executes command using <see cref="CommandType.StoredProcedure"/> command type asynchronously and returns number of affected records.
		/// Saves result values for output and reference parameters to corresponding <see cref="DataParameter"/> object.
		/// </summary>
		/// <param name="cancellationToken">Asynchronous operation cancellation token.</param>
		/// <returns>Task with number of records, affected by command execution.</returns>
		public Task<int> ExecuteProcAsync(CancellationToken cancellationToken = default)
		{
			CommandType = CommandType.StoredProcedure;
			return ExecuteAsync(cancellationToken);
		}

		/// <summary>
		/// Executes command asynchronously and returns number of affected records.
		/// </summary>
		/// <param name="cancellationToken">Asynchronous operation cancellation token.</param>
		/// <returns>Task with number of records, affected by command execution.</returns>
		public async Task<int> ExecuteAsync(CancellationToken cancellationToken = default)
		{
			await DataConnection.EnsureConnectionAsync(cancellationToken).ConfigureAwait(Configuration.ContinueOnCapturedContext);

			var startedOn     = DateTime.UtcNow;
			var stopwatch     = Stopwatch.StartNew();

			InitCommand();

			var commandResult = await DataConnection.ExecuteNonQueryDataAsync(cancellationToken).ConfigureAwait(Configuration.ContinueOnCapturedContext);

			stopwatch.Stop();
			if (DataConnection.TraceSwitchConnection.TraceInfo)
			{
				DataConnection.OnTraceConnection(new TraceInfo(DataConnection, TraceInfoStep.Completed, TraceOperation.DisposeQuery, isAsync: true)
				{
					TraceLevel      = TraceLevel.Info,
					Command         = DataConnection.CurrentCommand,
					StartTime       = startedOn,
					ExecutionTime   = stopwatch.Elapsed,
					RecordsAffected = commandResult,
				});
			}

			if (DataConnection.CurrentCommand?.Parameters.Count > 0 && Parameters?.Length > 0)
				RebindParameters(DataConnection.CurrentCommand);

			return commandResult;
		}

		#endregion

		#region Execute scalar

		/// <summary>
		/// Executes command using <see cref="CommandType.StoredProcedure"/> command type and returns single value.
		/// </summary>
		/// <typeparam name="T">Resulting value type.</typeparam>
		/// <returns>Resulting value.</returns>
		public T ExecuteProc<T>()
		{
			CommandType = CommandType.StoredProcedure;
			return Execute<T>();
		}

		/// <summary>
		/// Executes command and returns single value.
		/// Saves result values for output and reference parameters to corresponding <see cref="DataParameter"/> object.
		/// </summary>
		/// <typeparam name="T">Resulting value type.</typeparam>
		/// <returns>Resulting value.</returns>
		public T Execute<T>()
		{
			var startedOn     = DateTime.UtcNow;
			var stopwatch     = Stopwatch.StartNew();
			var hasParameters = InitCommand();

			T result = default!;

			using (DataConnection.DataProvider.ExecuteScope(DataConnection))
			using (var rd = DataConnection.ExecuteDataReader(GetCommandBehavior()))
			{
				if (rd.DataReader!.Read())
				{
					var additionalKey = GetCommandAdditionalKey(rd.DataReader!, typeof(T));
					var reader        = ((IDataContext)DataConnection).UnwrapDataObjectInterceptor?.UnwrapDataReader(DataConnection, rd.DataReader!) ?? rd.DataReader!;
					var objectReader  = GetObjectReader<T>(DataConnection, reader, CommandText, additionalKey);

					try
					{
						result = objectReader(reader);
					}
					catch (InvalidCastException)
					{
						result = GetObjectReader2<T>(DataConnection, reader, CommandText, additionalKey)(reader);
					}
					catch (FormatException)
					{
						result = GetObjectReader2<T>(DataConnection, reader, CommandText, additionalKey)(reader);
					}
				}

				stopwatch.Stop();

				if (DataConnection.TraceSwitchConnection.TraceInfo)
				{
					DataConnection.OnTraceConnection(new TraceInfo(DataConnection, TraceInfoStep.Completed, TraceOperation.DisposeQuery, isAsync: false)
					{
						TraceLevel      = TraceLevel.Info,
						Command         = rd.Command,
						StartTime       = startedOn,
						ExecutionTime   = stopwatch.Elapsed,
						RecordsAffected = 1,
					});
				}

				SetRebindParameters(rd);
			}

			return result;
		}

		#endregion

		#region Execute scalar async

		/// <summary>
		/// Executes command using <see cref="CommandType.StoredProcedure"/> command type asynchronously and returns single value.
		/// Saves result values for output and reference parameters to corresponding <see cref="DataParameter"/> object.
		/// </summary>
		/// <typeparam name="T">Resulting value type.</typeparam>
		/// <param name="cancellationToken">Asynchronous operation cancellation token.</param>
		/// <returns>Task with resulting value.</returns>
		public Task<T> ExecuteProcAsync<T>(CancellationToken cancellationToken = default)
		{
			CommandType = CommandType.StoredProcedure;
			return ExecuteAsync<T>(cancellationToken);
		}

		/// <summary>
		/// Executes command asynchronously and returns single value.
		/// </summary>
		/// <typeparam name="T">Resulting value type.</typeparam>
		/// <param name="cancellationToken">Asynchronous operation cancellation token.</param>
		/// <returns>Task with resulting value.</returns>
		public async Task<T> ExecuteAsync<T>(CancellationToken cancellationToken = default)
		{
			await DataConnection.EnsureConnectionAsync(cancellationToken).ConfigureAwait(Configuration.ContinueOnCapturedContext);

			var startedOn = DateTime.UtcNow;
			var stopwatch = Stopwatch.StartNew();
			var hasParameters = InitCommand();

			T result = default!;

#if !NATIVE_ASYNC
			using (DataConnection.DataProvider.ExecuteScope(DataConnection))
#else
			await using (DataConnection.DataProvider.ExecuteScope(DataConnection))
#endif
			{
#if NETSTANDARD2_1PLUS
				var rd = await DataConnection.ExecuteDataReaderAsync(GetCommandBehavior(), cancellationToken).ConfigureAwait(Configuration.ContinueOnCapturedContext);
				await using (rd.ConfigureAwait(Configuration.ContinueOnCapturedContext))
#else
			using (var rd = await DataConnection.ExecuteDataReaderAsync(GetCommandBehavior(), cancellationToken).ConfigureAwait(Configuration.ContinueOnCapturedContext))
#endif
				{
					if (await rd.DataReader!.ReadAsync(cancellationToken).ConfigureAwait(Configuration.ContinueOnCapturedContext))
					{
						var additionalKey = GetCommandAdditionalKey(rd.DataReader!, typeof(T));
						try
						{
								result = GetObjectReader<T>(DataConnection, rd.DataReader!, CommandText, additionalKey)(rd.DataReader!);
						}
						catch (InvalidCastException)
						{
								result = GetObjectReader2<T>(DataConnection, rd.DataReader!, CommandText, additionalKey)(rd.DataReader!);
						}
					}

					stopwatch.Stop();

					if (DataConnection.TraceSwitchConnection.TraceInfo)
					{
						DataConnection.OnTraceConnection(new TraceInfo(DataConnection, TraceInfoStep.Completed, TraceOperation.DisposeQuery, isAsync: true)
						{
							TraceLevel      = TraceLevel.Info,
							Command         = rd.Command,
							StartTime       = startedOn,
							ExecutionTime   = stopwatch.Elapsed,
							RecordsAffected = 1,
						});
					}

					SetRebindParameters(rd);
				}
			}

			return result;
		}

		#endregion

		#region ExecuteReader

		/// <summary>
		/// Executes command using <see cref="CommandType.StoredProcedure"/> command type and returns data reader instance.
		/// </summary>
		/// <returns>Data reader object.</returns>
		public DataReader ExecuteReaderProc()
		{
			CommandType = CommandType.StoredProcedure;
			return ExecuteReader();
		}

		/// <summary>
		/// Executes command asynchronously using <see cref="CommandType.StoredProcedure"/> command type and returns data reader instance.
		/// </summary>
		/// <param name="cancellationToken">Asynchronous operation cancellation token.</param>
		/// <returns>Data reader object.</returns>
		public Task<DataReaderAsync> ExecuteReaderProcAsync(CancellationToken cancellationToken = default)
		{
			CommandType = CommandType.StoredProcedure;
			return ExecuteReaderAsync(cancellationToken);
		}

		/// <summary>
		/// Executes command and returns data reader instance.
		/// </summary>
		/// <returns>Data reader object.</returns>
		public DataReader ExecuteReader()
		{
			var hasParameters = InitCommand();

			var dataReader = new DataReader(this, DataConnection.ExecuteDataReader(GetCommandBehavior()));

			if (hasParameters && dataReader.ReaderWrapper?.Command?.Parameters.Count > 0)
				dataReader.ReaderWrapper.OnBeforeCommandDispose = RebindParameters;

			return dataReader;
		}

		internal IEnumerable<T> ExecuteQuery<T>(DbDataReader rd, string sql)
		{
			if (rd.Read())
			{
				var additionalKey = GetCommandAdditionalKey(rd, typeof(T));
				var objectReader  = GetObjectReader<T>(DataConnection, rd, sql, additionalKey);
				var isFaulted     = false;

				do
				{
					T result;

					try
					{
						result = objectReader(rd);
					}
					catch (InvalidCastException)
					{
						if (isFaulted)
							throw;

						isFaulted    = true;
						objectReader = GetObjectReader2<T>(DataConnection, rd, sql, additionalKey);
						result       = objectReader(rd);
					}

					yield return result;

				} while (rd.Read());
			}
		}

		[return: MaybeNull]
		internal T ExecuteScalar<T>(DbDataReader rd, string sql)
		{
			if (rd.Read())
			{
				var additionalKey = GetCommandAdditionalKey(rd, typeof(T));
				try
				{
					return GetObjectReader<T>(DataConnection, rd, sql, additionalKey)(rd);
				}
				catch (InvalidCastException)
				{
					return GetObjectReader2<T>(DataConnection, rd, sql, additionalKey)(rd);
				}
			}

			return default;
		}

		#endregion

		#region ExecuteReader async

		/// <summary>
		/// Executes command asynchronously and returns data reader instance.
		/// </summary>
		/// <param name="cancellationToken">Asynchronous operation cancellation token.</param>
		/// <returns>Task with data reader object.</returns>
		public async Task<DataReaderAsync> ExecuteReaderAsync(CancellationToken cancellationToken = default)
		{
			await DataConnection.EnsureConnectionAsync(cancellationToken).ConfigureAwait(Configuration.ContinueOnCapturedContext);

			var hasParameters = InitCommand();

			var dataReader = new DataReaderAsync(this, await DataConnection.ExecuteDataReaderAsync(GetCommandBehavior(), cancellationToken).ConfigureAwait(Configuration.ContinueOnCapturedContext));

			if (hasParameters && dataReader.ReaderWrapper?.Command?.Parameters.Count > 0)
				dataReader.ReaderWrapper.OnBeforeCommandDispose = RebindParameters;

			return dataReader;
		}

		[MethodImpl(MethodImplOptions.AggressiveInlining)]
		private bool InitCommand()
		{
			var hasParameters = Parameters?.Length > 0;

			DataConnection.InitCommand(CommandType, CommandText, Parameters, null, hasParameters);

			if (hasParameters)
				SetParameters(DataConnection, Parameters!);

			DataConnection.CommitCommandInit();

			return hasParameters;
		}

		internal async Task ExecuteQueryAsync<T>(DbDataReader rd, string sql, Action<T> action, CancellationToken cancellationToken)
		{
			if (await rd.ReadAsync(cancellationToken).ConfigureAwait(Configuration.ContinueOnCapturedContext))
			{
				var additionalKey = GetCommandAdditionalKey(rd, typeof(T));
				var objectReader  = GetObjectReader<T>(DataConnection, rd, sql, additionalKey);
				var isFaulted     = false;

				do
				{
					T result;

					try
					{
						result = objectReader(rd);
					}
					catch (InvalidCastException)
					{
						if (isFaulted)
							throw;

						isFaulted    = true;
						objectReader = GetObjectReader2<T>(DataConnection, rd, sql, additionalKey);
						result       = objectReader(rd);
					}

					action(result);

				} while (await rd.ReadAsync(cancellationToken).ConfigureAwait(Configuration.ContinueOnCapturedContext));
			}
		}

		internal async Task<T> ExecuteScalarAsync<T>(DbDataReader rd, string sql, CancellationToken cancellationToken)
		{
			if (await rd.ReadAsync(cancellationToken).ConfigureAwait(Configuration.ContinueOnCapturedContext))
			{
				var additionalKey = GetCommandAdditionalKey(rd, typeof(T));
				try
				{
					return GetObjectReader<T>(DataConnection, rd, sql, additionalKey)(rd);
				}
				catch (InvalidCastException)
				{
					return GetObjectReader2<T>(DataConnection, rd, sql, additionalKey)(rd);
				}
			}

			return default!;
		}

		#endregion

		#region SetParameters

		void SetParameters(DataConnection dataConnection, DataParameter[] parameters)
		{
			foreach (var parameter in parameters)
			{
				var p          = dataConnection.CurrentCommand!.CreateParameter();
				var dbDataType = parameter.DbDataType;
				var value      = parameter.Value;

				if (dbDataType.DataType == DataType.Undefined && value != null)
					dbDataType = dbDataType.WithDataType(dataConnection.MappingSchema.GetDataType(value.GetType()).Type.DataType);

				if (parameter.Direction != null) p.Direction =       parameter.Direction.Value;
				if (parameter.Size      != null) p.Size      =       parameter.Size     .Value;
#if NET45
#pragma warning disable RS0030 // API missing from DbParameter in NET 4.5
				if (parameter.Precision != null) ((IDbDataParameter)p).Precision = (byte)parameter.Precision.Value;
				if (parameter.Scale     != null) ((IDbDataParameter)p).Scale     = (byte)parameter.Scale    .Value;
#pragma warning restore RS0030 // API missing from DbParameter in NET 4.5
#else
				if (parameter.Precision != null) p.Precision = (byte)parameter.Precision.Value;
				if (parameter.Scale     != null) p.Scale     = (byte)parameter.Scale    .Value;
#endif

				// we don't normalize parameter names here as they are passed from user code and it is user's responsibility
				// to pass correct names. And we cannot add normalization as it will be breaking change for existing users
				dataConnection.DataProvider.SetParameter(dataConnection, p, parameter.Name!, dbDataType, value);
				// some providers (e.g. managed sybase provider) could change parameter name
				// which breaks parameters rebind logic
				parameter.Name = p.ParameterName;
				dataConnection.CurrentCommand!.Parameters.Add(p);
			}
		}

		static object ConvertParameterValue<TFrom>(TFrom value, MappingSchema mappingSchema)
		{
			var converter = mappingSchema.GetConverter<TFrom, object>();
			var result    = converter!(value);
			return result;
		}

		private static readonly MethodInfo _convertParameterValueMethodInfo =
			MemberHelper.MethodOf(() => ConvertParameterValue(1, null!)).GetGenericMethodDefinition();

		static object? ConvertParameterValue(object? value, MappingSchema mappingSchema)
		{
			if (ReferenceEquals(value, null))
				return null;

			var methodInfo = _convertParameterValueMethodInfo.MakeGenericMethod(value.GetType());
			var result     = methodInfo.Invoke(null, new[] { value, mappingSchema });

			return result;
		}

		[MethodImpl(MethodImplOptions.AggressiveInlining)]
		void SetRebindParameters(DataReaderWrapper rd)
		{
			if (rd.Command?.Parameters.Count > 0 && Parameters?.Length > 0)
				rd.OnBeforeCommandDispose = RebindParameters;
		}

		void RebindParameters(DbCommand command)
		{
			foreach (var dataParameter in Parameters!)
			{
				if (dataParameter.Direction is ParameterDirection.Output or ParameterDirection.InputOutput or ParameterDirection.ReturnValue)
				{
					var dbParameter = command.Parameters[dataParameter.Name!];

					dataParameter.Output = dbParameter;

					if (!Equals(dataParameter.Value, dbParameter.Value))
					{
						dataParameter.Value = ConvertParameterValue(dbParameter.Value, DataConnection.MappingSchema);
					}
				}
			}
		}

		static readonly MemoryCache<(Type type, int contextId),Func<object,DataParameter[]>> _parameterReaders = new (new ());

		static readonly PropertyInfo _dataParameterName       = MemberHelper.PropertyOf<DataParameter>(p => p.Name);
		static readonly PropertyInfo _dataParameterDbDataType = MemberHelper.PropertyOf<DataParameter>(p => p.DbDataType);
		static readonly PropertyInfo _dataParameterValue      = MemberHelper.PropertyOf<DataParameter>(p => p.Value);

		static DataParameter[]? GetDataParameters(DataConnection dataConnection, object? parameters)
		{
			if (parameters == null)
				return null;

			switch (parameters)
			{
				case DataParameter[] dataParameters : return dataParameters;
				case DataParameter   dataParameter  : return new[] { dataParameter };
			}

			var func = _parameterReaders.GetOrCreate(
				(type: parameters.GetType(), ((IConfigurationID)dataConnection).ConfigurationID),
				dataConnection,
				static (o, dataConnection) =>
			{
				o.SlidingExpiration = dataConnection.Options.LinqOptions.CacheSlidingExpirationOrDefault;

				var type = o.Key.type;
				var td   = dataConnection.MappingSchema.GetEntityDescriptor(type, dataConnection.Options.ConnectionOptions.OnEntityDescriptorCreated);
				var p    = Expression.Parameter(typeof(object), "p");
				var obj  = Expression.Parameter(type,           "obj");

				var expr = Expression.Lambda<Func<object,DataParameter[]>>(
					Expression.Block(
						new[] { obj },
						new Expression[]
						{
							Expression.Assign(obj, Expression.Convert(p, type)),
							Expression.NewArrayInit(
								typeof(DataParameter),
								td.Columns.Select(column =>
								{
									if (column.MemberType == typeof(DataParameter))
									{
										var pobj = Expression.Parameter(typeof(DataParameter));

										return Expression.Block(
											new[] { pobj },
											new Expression[]
											{
												Expression.Assign(pobj, ExpressionHelper.PropertyOrField(obj, column.MemberName)),
												Expression.MemberInit(
													Expression.New(typeof(DataParameter)),
													Expression.Bind(
														_dataParameterName,
														Expression.Coalesce(
															Expression.MakeMemberAccess(pobj, _dataParameterName),
															Expression.Constant(column.ColumnName))),
													Expression.Bind(
														_dataParameterDbDataType,
														Expression.MakeMemberAccess(pobj, _dataParameterDbDataType)),
													Expression.Bind(
														_dataParameterValue,
														Expression.Convert(
															Expression.MakeMemberAccess(pobj, _dataParameterValue),
															typeof(object))))
											});
									}

									var memberType  = column.MemberType.ToNullableUnderlying();
									var valueGetter = ExpressionHelper.PropertyOrField(obj, column.MemberName) as Expression;
									var mapper      = dataConnection.MappingSchema.GetConvertExpression(memberType, typeof(DataParameter), createDefault : false);

									if (mapper != null)
									{
										return Expression.Call(
											MemberHelper.MethodOf(() => PrepareDataParameter(null!, null!)),
											mapper.GetBody(valueGetter),
											Expression.Constant(column.ColumnName));
									}

									if (memberType.IsEnum)
									{
										var mapType  = ConvertBuilder.GetDefaultMappingFromEnumType(dataConnection.MappingSchema, memberType)!;
										var convExpr = dataConnection.MappingSchema.GetConvertExpression(column.MemberType, mapType)!;

										memberType  = mapType;
										valueGetter = convExpr.GetBody(valueGetter);
									}

									var columnDbDataType = new DbDataType(memberType, column.DataType, column.DbType, column.Length, column.Precision, column.Scale);
									if (columnDbDataType.DataType == DataType.Undefined)
										columnDbDataType = columnDbDataType.WithDataType(dataConnection.MappingSchema.GetDataType(memberType).Type.DataType);

									return (Expression)Expression.MemberInit(
										Expression.New(typeof(DataParameter)),
										Expression.Bind(
											_dataParameterName,
											Expression.Constant(column.ColumnName)),
										Expression.Bind(
											_dataParameterDbDataType,
											Expression.Constant(columnDbDataType, typeof(DbDataType))),
										Expression.Bind(
											_dataParameterValue,
											Expression.Convert(valueGetter, typeof(object))));
								}))
						}
					),
					p);

				return expr.CompileExpression();
			});

			return func(parameters);
		}

		static DataParameter PrepareDataParameter(DataParameter dataParameter, string name)
		{
			if (dataParameter == null)
				return new DataParameter { Name = name };

			dataParameter.Name = name;

			return dataParameter;
		}

		#endregion

		#region GetObjectReader

		record struct QueryKey(Type TargetType, Type DbReaderType, int ConfigId, string Sql, string? ExtraKey, bool IsScalar, Type? ScalarSourceType);

		static readonly MemoryCache<QueryKey,Delegate>                                            _objectReaders       = new (new ());
		static readonly MemoryCache<(Type readerType, Type providerReaderType),LambdaExpression?> _dataReaderConverter = new (new ());

		/// <summary>
		/// Clears global cache of object mapping functions from query results and mapping functions from value to <see cref="DataParameter"/>.
		/// </summary>
		public static void ClearObjectReaderCache()
		{
			_objectReaders.      Clear();
			_dataReaderConverter.Clear();
			_parameterReaders.   Clear();
		}

		string? GetCommandAdditionalKey(DbDataReader rd, Type resultType)
		{
			return IsDynamicType(resultType) || CommandType == CommandType.StoredProcedure
				? GetFieldsKey(rd)
				: null;
		}

		static string GetFieldsKey(DbDataReader dataReader)
		{
			using var sb = Pools.StringBuilder.Allocate();

			for (var i = 0; i < dataReader.FieldCount; i++)
			{
				sb.Value.Append(dataReader.GetName(i))
					.Append(',')
					.Append(dataReader.GetFieldType(i))
					.Append(';');
			}

			return sb.Value.ToString();
		}

		static Func<DbDataReader,T> GetObjectReader<T>(DataConnection dataConnection, DbDataReader dataReader, string sql, string? additionalKey)
		{
			var func = _objectReaders.GetOrCreate(
				new QueryKey(typeof(T), dataReader.GetType(), ((IConfigurationID)dataConnection).ConfigurationID, sql, additionalKey, dataReader.FieldCount <= 1, dataReader.FieldCount == 1 ? dataReader.GetFieldType(0) : null),
				(dataConnection, dataReader),
				static (e, context) =>
			{
				e.SlidingExpiration = context.dataConnection.Options.LinqOptions.CacheSlidingExpirationOrDefault;

				if (!e.Key.IsScalar && IsDynamicType(typeof(T)))
				{
					// dynamic case
					//
					return CreateDynamicObjectReader<T>(context.dataConnection, context.dataReader,
						(dc, dr, type, idx, dataReaderExpr) =>
							new ConvertFromDataReaderExpression(type, idx, null, dataReaderExpr, (bool?)null).Reduce(dc, dr));
				}

<<<<<<< HEAD
				return CreateObjectReader<T>(context.dataConnection, context.dataReader, (dc, dr, type, idx, dataReaderExpr) =>
					new ConvertFromDataReaderExpression(type, idx, null, dataReaderExpr, (bool?)null).Reduce(dc, dr));
=======
				return CreateObjectReader<T>(context.dataConnection, context.dataReader, (dc, dr, type, idx, dataReaderExpr, conv) =>
					new ConvertFromDataReaderExpression(type, idx, conv, dataReaderExpr).Reduce(dc, dr));
>>>>>>> 375c6581
			});

			return (Func<DbDataReader,T>)func;
		}

		static Func<DbDataReader,T> GetObjectReader2<T>(DataConnection dataConnection, DbDataReader dataReader,
			string sql, string? additionalKey)
		{
			var key = new QueryKey(typeof(T), dataReader.GetType(), ((IConfigurationID)dataConnection).ConfigurationID, sql, additionalKey, dataReader.FieldCount <= 1, dataReader.FieldCount == 1 ? dataReader.GetFieldType(0) : null);

			Delegate func;

			if (!key.IsScalar && IsDynamicType(typeof(T)))
			{
				// dynamic case
				//
				func = CreateDynamicObjectReader<T>(dataConnection, dataReader, (dc, dr, type, idx, dataReaderExpr) =>
				new ConvertFromDataReaderExpression(type, idx, null, dataReaderExpr, true).Reduce(dc, slowMode: true));
			}
			else
			{
<<<<<<< HEAD
				func = CreateObjectReader<T>(dataConnection, dataReader, (dc, dr, type, idx, dataReaderExpr) =>
				new ConvertFromDataReaderExpression(type, idx, null, dataReaderExpr, true).Reduce(dc, slowMode: true));
=======
				func = CreateObjectReader<T>(dataConnection, dataReader, (dc, dr, type, idx, dataReaderExpr, conv) =>
				new ConvertFromDataReaderExpression(type, idx, conv, dataReaderExpr).Reduce(dc, slowMode: true));
>>>>>>> 375c6581
			}

			_objectReaders.Set(key, func,
				new MemoryCacheEntryOptions<QueryKey> { SlidingExpiration = dataConnection.Options.LinqOptions.CacheSlidingExpirationOrDefault });

			return (Func<DbDataReader,T>)func;
		}

		static Func<DbDataReader, T> CreateObjectReader<T>(
			DataConnection dataConnection,
			DbDataReader   dataReader,
			Func<DataConnection, DbDataReader, Type, int,Expression,IValueConverter?,Expression> getMemberExpression)
		{
			var parameter      = Expression.Parameter(typeof(DbDataReader));
			var dataReaderExpr = (Expression)Expression.Convert(parameter, dataReader.GetType());
			var readerType     = dataReader.GetType();

			Expression? expr;
			LambdaExpression? converterExpr = null;

			if (dataConnection.DataProvider.DataReaderType != readerType)
			{
				converterExpr = _dataReaderConverter.GetOrCreate(
					(readerType, dataConnection.DataProvider.DataReaderType),
					dataConnection,
					static (o, ctx) =>
				{
					o.SlidingExpiration = ctx.Options.LinqOptions.CacheSlidingExpirationOrDefault;

					var expr = ctx.MappingSchema.GetConvertExpression(o.Key.readerType, typeof(DbDataReader), false, false);

					///// !!!!!
					if (expr != null)
					{
						expr = Expression.Lambda(Expression.Convert(expr.Body, ctx.DataProvider.DataReaderType), expr.Parameters);
					}

					return expr;
				});
			}

			dataReaderExpr = converterExpr != null ? converterExpr.GetBody(dataReaderExpr) : dataReaderExpr;

			if (dataConnection.MappingSchema.IsScalarType(typeof(T)))
			{
				expr = getMemberExpression(dataConnection, dataReader, typeof(T), 0, dataReaderExpr, null);
			}
			else
			{
				var td = dataConnection.MappingSchema.GetEntityDescriptor(typeof(T), dataConnection.Options.ConnectionOptions.OnEntityDescriptorCreated);

				if (td.InheritanceMapping.Count > 0 || td.HasComplexColumns)
				{
					var    readerBuilder = new RecordReaderBuilder(dataConnection, typeof(T), dataReader, converterExpr);
					return readerBuilder.BuildReaderFunction<T>();
				}

				var names = new string[dataReader.FieldCount];

				for (var i = 0; i < dataReader.FieldCount; i++)
					names[i] = dataReader.GetName(i);

				expr = null;

				var ctors = typeof(T).GetConstructors().Select(c => new { c, ps = c.GetParameters() }).ToList();

				if (ctors.Count > 0 && ctors.All(c => c.ps.Length > 0))
				{
					var q =
						from c in ctors
						let count = c.ps.Count(p => names.Contains(p.Name, dataConnection.MappingSchema.ColumnNameComparer))
						orderby count descending
						select c;

					var ctor = q.FirstOrDefault();

					if (ctor != null)
					{
						expr = Expression.New(
							ctor.c,
							ctor.ps.Select(p => names.Contains(p.Name, dataConnection.MappingSchema.ColumnNameComparer) ?
								getMemberExpression(
									dataConnection,
									dataReader,
									p.ParameterType,
									(names
										.Select((n,i) => new { n, i })
										.FirstOrDefault(n => dataConnection.MappingSchema.ColumnNameComparer.Compare(n.n, p.Name) == 0) ?? new { n="", i=-1 }).i,
									dataReaderExpr,
									null) :
								Expression.Constant(dataConnection.MappingSchema.GetDefaultValue(p.ParameterType), p.ParameterType)));
					}
				}

				if (expr == null)
				{
					var members =
					(
						from n in names.Select((name,idx) => new { name, idx })
						let   member = td.Columns.FirstOrDefault(m =>
							dataConnection.MappingSchema.ColumnNameComparer.Compare(m.ColumnName, n.name) == 0)
						where member != null
						select new
						{
							Member = member,
							Expr   = getMemberExpression(dataConnection, dataReader, member.MemberType, n.idx, dataReaderExpr, member.ValueConverter),
						}
					).ToList();

					expr = Expression.MemberInit(
						Expression.New(typeof(T)),
						members.Select(m => Expression.Bind(m.Member.MemberInfo, m.Expr)));
				}
			}

			if (expr.GetCount(dataReaderExpr, static (dataReaderExpr, e) => e == dataReaderExpr) > 1)
			{
				var dataReaderVar = Expression.Variable(dataReaderExpr.Type, "ldr");
				var assignment    = Expression.Assign(dataReaderVar, dataReaderExpr);

				expr = expr.Replace(dataReaderExpr, dataReaderVar);
				expr = Expression.Block(new[] { dataReaderVar }, assignment, expr);

				if (Configuration.OptimizeForSequentialAccess)
					expr = SequentialAccessHelper.OptimizeMappingExpressionForSequentialAccess(expr, dataReader.FieldCount, reduce: false);
			}

			var lex = Expression.Lambda<Func<DbDataReader,T>>(expr, parameter);

			return lex.CompileExpression();
		}

		static readonly ConstructorInfo _expandoObjectConstructor = MemberHelper.ConstructorOf(() => new ExpandoObject());
		static readonly MethodInfo      _expandoAddMethodInfo     = MemberHelper.MethodOf(() => ((IDictionary<string, object>)null!).Add("", ""));

		static Func<DbDataReader, T> CreateDynamicObjectReader<T>(
			DataConnection dataConnection,
			DbDataReader dataReader,
			Func<DataConnection, DbDataReader, Type, int, Expression, Expression> getMemberExpression)
		{
			var parameter      = Expression.Parameter(typeof(DbDataReader));
			var dataReaderExpr = (Expression)Expression.Convert(parameter, dataReader.GetType());
			var readerType     = dataReader.GetType();

			LambdaExpression? converterExpr = null;

			if (dataConnection.DataProvider.DataReaderType != readerType)
			{
				converterExpr = _dataReaderConverter.GetOrCreate(
					(readerType, dataConnection.DataProvider.DataReaderType),
					dataConnection,
					static (o, ctx) =>
				{
					o.SlidingExpiration = ctx.Options.LinqOptions.CacheSlidingExpirationOrDefault;

					var expr = ctx.MappingSchema.GetConvertExpression(o.Key.readerType, typeof(DbDataReader), false, false);

					if (expr != null)
					{
						expr = Expression.Lambda(Expression.Convert(expr.Body, ctx.DataProvider.DataReaderType), expr.Parameters);
					}

					return expr;
				});
			}

			dataReaderExpr = converterExpr != null ? converterExpr.GetBody(dataReaderExpr) : dataReaderExpr;

			var expr = (Expression)Expression.ListInit(
				Expression.New(_expandoObjectConstructor),
				Enumerable.Range(0, dataReader.FieldCount).Select(idx =>
				{
					var readerExpr = getMemberExpression(dataConnection, dataReader, typeof(object), idx,
						dataReaderExpr);
					return Expression.ElementInit(_expandoAddMethodInfo, Expression.Constant(dataReader.GetName(idx)), readerExpr);
				}));

			if (expr.GetCount(dataReaderExpr, static (dataReaderExpr, e) => e == dataReaderExpr) > 1)
			{
				var dataReaderVar = Expression.Variable(dataReaderExpr.Type, "ldr");
				var assignment    = Expression.Assign(dataReaderVar, dataReaderExpr);

				expr = expr.Replace(dataReaderExpr, dataReaderVar);
				expr = Expression.Block(new[] { dataReaderVar }, assignment, expr);
			}

			var lex = Expression.Lambda<Func<DbDataReader,T>>(expr, parameter);

			return lex.CompileExpression();
		}

		#endregion
	}
}<|MERGE_RESOLUTION|>--- conflicted
+++ resolved
@@ -1584,13 +1584,8 @@
 							new ConvertFromDataReaderExpression(type, idx, null, dataReaderExpr, (bool?)null).Reduce(dc, dr));
 				}
 
-<<<<<<< HEAD
-				return CreateObjectReader<T>(context.dataConnection, context.dataReader, (dc, dr, type, idx, dataReaderExpr) =>
-					new ConvertFromDataReaderExpression(type, idx, null, dataReaderExpr, (bool?)null).Reduce(dc, dr));
-=======
 				return CreateObjectReader<T>(context.dataConnection, context.dataReader, (dc, dr, type, idx, dataReaderExpr, conv) =>
-					new ConvertFromDataReaderExpression(type, idx, conv, dataReaderExpr).Reduce(dc, dr));
->>>>>>> 375c6581
+					new ConvertFromDataReaderExpression(type, idx, conv, dataReaderExpr, (bool?)null).Reduce(dc, dr));
 			});
 
 			return (Func<DbDataReader,T>)func;
@@ -1612,13 +1607,8 @@
 			}
 			else
 			{
-<<<<<<< HEAD
-				func = CreateObjectReader<T>(dataConnection, dataReader, (dc, dr, type, idx, dataReaderExpr) =>
-				new ConvertFromDataReaderExpression(type, idx, null, dataReaderExpr, true).Reduce(dc, slowMode: true));
-=======
 				func = CreateObjectReader<T>(dataConnection, dataReader, (dc, dr, type, idx, dataReaderExpr, conv) =>
-				new ConvertFromDataReaderExpression(type, idx, conv, dataReaderExpr).Reduce(dc, slowMode: true));
->>>>>>> 375c6581
+				new ConvertFromDataReaderExpression(type, idx, conv, dataReaderExpr, true).Reduce(dc, slowMode: true));
 			}
 
 			_objectReaders.Set(key, func,
