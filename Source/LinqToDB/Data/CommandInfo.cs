﻿using System;
using System.Collections.Generic;
using System.Data;
using System.Data.Common;
using System.Dynamic;
using System.Linq;
using System.Linq.Expressions;
using System.Reflection;
using System.Text;
using System.Threading;
using System.Threading.Tasks;
using System.Diagnostics.CodeAnalysis;

using JetBrains.Annotations;

namespace LinqToDB.Data
{
	using Common;
	using Expressions;
	using Extensions;
	using Mapping;
	using Async;
	using Reflection;
	using Linq;
	using Common.Internal.Cache;

	/// <summary>
	/// Provides database connection command abstraction.
	/// </summary>
	[PublicAPI]
	public class CommandInfo
	{
		/// <summary>
		/// Instance of database connection, associated with command.
		/// </summary>
		public DataConnection   DataConnection;
		/// <summary>
		/// Command text.
		/// </summary>
		public string           CommandText;
		/// <summary>
		/// Command parameters.
		/// </summary>
		public DataParameter[]? Parameters;
		/// <summary>
		/// Type of command. See <see cref="System.Data.CommandType"/> for all supported types.
		/// Default value: <see cref="System.Data.CommandType.Text"/>.
		/// </summary>
		public CommandType     CommandType = CommandType.Text;
		/// <summary>
		/// Command behavior flags. See <see cref="System.Data.CommandBehavior"/> for more details.
		/// Default value: <see cref="System.Data.CommandBehavior.Default"/>.
		/// </summary>
		public CommandBehavior CommandBehavior;

		#region Init
		/// <summary>
		/// Creates database command instance using provided database connection and command text.
		/// </summary>
		/// <param name="dataConnection">Database connection instance.</param>
		/// <param name="commandText">Command text.</param>
		public CommandInfo(DataConnection dataConnection, string commandText)
		{
			DataConnection = dataConnection;
			CommandText    = commandText;
		}

		/// <summary>
		/// Creates database command instance using provided database connection, command text and parameters.
		/// </summary>
		/// <param name="dataConnection">Database connection instance.</param>
		/// <param name="commandText">Command text.</param>
		/// <param name="parameters">List of command parameters.</param>
		public CommandInfo(DataConnection dataConnection, string commandText, params DataParameter[] parameters)
		{
			DataConnection = dataConnection;
			CommandText    = commandText;
			Parameters     = parameters;
		}

		/// <summary>
		/// Creates database command instance using provided database connection, command text and single parameter.
		/// </summary>
		/// <param name="dataConnection">Database connection instance.</param>
		/// <param name="commandText">Command text.</param>
		/// <param name="parameter">Command parameter.</param>
		public CommandInfo(DataConnection dataConnection, string commandText, DataParameter parameter)
		{
			DataConnection = dataConnection;
			CommandText    = commandText;
			Parameters     = new[] { parameter };
		}

		/// <summary>
		/// Creates database command instance using provided database connection, command text and parameters.
		/// </summary>
		/// <param name="dataConnection">Database connection instance.</param>
		/// <param name="commandText">Command text.</param>
		/// <param name="parameters">Command parameters. Supported values:
		/// <para> - <c>null</c> for command without parameters;</para>
		/// <para> - single <see cref="DataParameter"/> instance;</para>
		/// <para> - array of <see cref="DataParameter"/> parameters;</para>
		/// <para> - mapping class entity.</para>
		/// <para>Last case will convert all mapped columns to <see cref="DataParameter"/> instances using following logic:</para>
		/// <para> - if column is of <see cref="DataParameter"/> type, column value will be used. If parameter name (<see cref="DataParameter.Name"/>) is not set, column name will be used;</para>
		/// <para> - if converter from column type to <see cref="DataParameter"/> is defined in mapping schema, it will be used to create parameter with colum name passed to converter;</para>
		/// <para> - otherwise column value will be converted to <see cref="DataParameter"/> using column name as parameter name and column value will be converted to parameter value using conversion, defined by mapping schema.</para>
		/// </param>
		public CommandInfo(DataConnection dataConnection, string commandText, object? parameters)
		{
			DataConnection = dataConnection;
			CommandText    = commandText;
			Parameters     = GetDataParameters(dataConnection, parameters);
		}

		private CommandBehavior GetCommandBehavior()
		{
			return DataConnection.GetCommandBehavior(CommandBehavior);
		}

		#endregion

		#region Query with object reader

		/// <summary>
		/// Executes command using <see cref="CommandType.StoredProcedure"/> command type and returns results as collection of values, mapped using provided mapping function.
		/// </summary>
		/// <typeparam name="T">Result record type.</typeparam>
		/// <param name="objectReader">Record mapping function from data reader.</param>
		/// <returns>Returns collection of query result records.</returns>
		public IEnumerable<T> QueryProc<T>(Func<IDataReader,T> objectReader)
		{
			CommandType = CommandType.StoredProcedure;
			return Query(objectReader);
		}

		/// <summary>
		/// Executes command asynchronously using <see cref="CommandType.StoredProcedure"/> command type and returns results as collection of values, mapped using provided mapping function.
		/// </summary>
		/// <typeparam name="T">Result record type.</typeparam>
		/// <param name="objectReader">Record mapping function from data reader.</param>
		/// <param name="cancellationToken">Asynchronous operation cancellation token.</param>
		/// <returns>Returns collection of query result records.</returns>
		public Task<IEnumerable<T>> QueryProcAsync<T>(Func<IDataReader, T> objectReader, CancellationToken cancellationToken = default)
		{
			CommandType = CommandType.StoredProcedure;
			return QueryAsync(objectReader, cancellationToken);
		}

		/// <summary>
		/// Executes command and returns results as collection of values, mapped using provided mapping function.
		/// </summary>
		/// <typeparam name="T">Result record type.</typeparam>
		/// <param name="objectReader">Record mapping function from data reader.</param>
		/// <returns>Returns collection of query result records.</returns>
		public IEnumerable<T> Query<T>(Func<IDataReader,T> objectReader)
		{
			var hasParameters = Parameters?.Length > 0;

			DataConnection.InitCommand(CommandType, CommandText, Parameters, null, hasParameters);

			if (hasParameters)
				SetParameters(DataConnection, Parameters!);

			return ReadEnumerator(
				DataConnection.ExecuteReader(GetCommandBehavior()),
				objectReader,
				DataConnection.DataProvider.ExecuteScope(DataConnection));
		}

		/// <summary>
		/// Executes command asynchronously and returns results as collection of values, mapped using provided mapping function.
		/// </summary>
		/// <typeparam name="T">Result record type.</typeparam>
		/// <param name="objectReader">Record mapping function from data reader.</param>
		/// <param name="cancellationToken">Asynchronous operation cancellation token.</param>
		/// <returns>Returns collection of query result records.</returns>
		public async Task<IEnumerable<T>> QueryAsync<T>(Func<IDataReader, T> objectReader, CancellationToken cancellationToken = default)
		{
			var hasParameters = Parameters?.Length > 0;

			DataConnection.InitCommand(CommandType, CommandText, Parameters, null, hasParameters);

			if (hasParameters)
				SetParameters(DataConnection, Parameters!);

			return ReadEnumerator(
				await DataConnection.ExecuteReaderAsync(GetCommandBehavior(), cancellationToken).ConfigureAwait(Configuration.ContinueOnCapturedContext),
				objectReader,
				DataConnection.DataProvider.ExecuteScope(DataConnection));
		}

		IEnumerable<T> ReadEnumerator<T>(IDataReader rd, Func<IDataReader, T> objectReader, IDisposable? scope)
		{
			using (scope)
			using (rd)
			{
				while (rd.Read())
					yield return objectReader(rd);
			}

			if (Parameters?.Length > 0)
				RebindParameters(DataConnection, Parameters!);
		}

		#endregion

		#region Query with object reader async
		/// <summary>
		/// Executes command asynchronously and returns list of values, mapped using provided mapping function.
		/// </summary>
		/// <typeparam name="T">Result record type.</typeparam>
		/// <param name="objectReader">Record mapping function from data reader.</param>
		/// <param name="cancellationToken">Asynchronous operation cancellation token.</param>
		/// <returns>Returns task with list of query result records.</returns>
		public async Task<List<T>> QueryToListAsync<T>(Func<IDataReader,T> objectReader, CancellationToken cancellationToken = default)
		{
			var list = new List<T>();
			await QueryForEachAsync(objectReader, list.Add, cancellationToken).ConfigureAwait(Configuration.ContinueOnCapturedContext);
			return list;
		}

		/// <summary>
		/// Executes command asynchronously and returns array of values, mapped using provided mapping function.
		/// </summary>
		/// <typeparam name="T">Result record type.</typeparam>
		/// <param name="objectReader">Record mapping function from data reader.</param>
		/// <param name="cancellationToken">Asynchronous operation cancellation token.</param>
		/// <returns>Returns task with array of query result records.</returns>
		public async Task<T[]> QueryToArrayAsync<T>(Func<IDataReader,T> objectReader, CancellationToken cancellationToken = default)
		{
			var list = new List<T>();
			await QueryForEachAsync(objectReader, list.Add, cancellationToken).ConfigureAwait(Configuration.ContinueOnCapturedContext);
			return list.ToArray();
		}

		/// <summary>
		/// Executes command asynchronously and apply provided action to each record, mapped using provided mapping function.
		/// </summary>
		/// <typeparam name="T">Result record type.</typeparam>
		/// <param name="objectReader">Record mapping function from data reader.</param>
		/// <param name="action">Action, applied to each result record.</param>
		/// <param name="cancellationToken">Asynchronous operation cancellation token.</param>
		/// <returns>Returns task.</returns>
		public async Task QueryForEachAsync<T>(Func<IDataReader,T> objectReader, Action<T> action, CancellationToken cancellationToken = default)
		{
			await DataConnection.EnsureConnectionAsync(cancellationToken).ConfigureAwait(Configuration.ContinueOnCapturedContext);

			var hasParameters = Parameters?.Length > 0;

			DataConnection.InitCommand(CommandType, CommandText, Parameters, null, hasParameters);

			if (hasParameters)
				SetParameters(DataConnection, Parameters!);

			using (DataConnection.DataProvider.ExecuteScope(DataConnection))
			using (var rd = await DataConnection.ExecuteReaderAsync(GetCommandBehavior(), cancellationToken).ConfigureAwait(Configuration.ContinueOnCapturedContext))
				while (await rd.ReadAsync(cancellationToken).ConfigureAwait(Configuration.ContinueOnCapturedContext))
					action(objectReader(rd));
		}

		#endregion

		#region Query

		/// <summary>
		/// Executes command using <see cref="CommandType.StoredProcedure"/> command type and returns results as collection of values of specified type.
		/// </summary>
		/// <typeparam name="T">Result record type.</typeparam>
		/// <returns>Returns collection of query result records.</returns>
		public IEnumerable<T> QueryProc<T>()
		{
			CommandType = CommandType.StoredProcedure;
			return Query<T>();
		}

		/// <summary>
		/// Executes command asynchronously using <see cref="CommandType.StoredProcedure"/> command type and returns results as collection of values of specified type.
		/// </summary>
		/// <typeparam name="T">Result record type.</typeparam>
		/// <param name="cancellationToken">Asynchronous operation cancellation token.</param>
		/// <returns>Returns collection of query result records.</returns>
		public Task<IEnumerable<T>> QueryProcAsync<T>(CancellationToken cancellationToken = default)
		{
			CommandType = CommandType.StoredProcedure;
			return QueryAsync<T>(cancellationToken);
		}

		/// <summary>
		/// Executes command and returns results as collection of values of specified type.
		/// </summary>
		/// <typeparam name="T">Result record type.</typeparam>
		/// <returns>Returns collection of query result records.</returns>
		public IEnumerable<T> Query<T>()
		{
			var hasParameters = Parameters?.Length > 0;

			DataConnection.InitCommand(CommandType, CommandText, Parameters, null, hasParameters);

			if (hasParameters)
				SetParameters(DataConnection, Parameters!);

			return ReadEnumerator<T>(
				DataConnection.ExecuteReader(GetCommandBehavior()),
				DataConnection.DataProvider.ExecuteScope(DataConnection));
		}

		/// <summary>
		/// Executes command asynchronously and returns results as collection of values of specified type.
		/// </summary>
		/// <typeparam name="T">Result record type.</typeparam>
		/// <param name="cancellationToken">Asynchronous operation cancellation token.</param>
		/// <returns>Returns collection of query result records.</returns>
		public async Task<IEnumerable<T>> QueryAsync<T>(CancellationToken cancellationToken = default)
		{
			var hasParameters = Parameters?.Length > 0;

			DataConnection.InitCommand(CommandType, CommandText, Parameters, null, hasParameters);

			if (hasParameters)
				SetParameters(DataConnection, Parameters!);

			return ReadEnumerator<T>(
				await DataConnection.ExecuteReaderAsync(GetCommandBehavior(), cancellationToken).ConfigureAwait(Configuration.ContinueOnCapturedContext),
				DataConnection.DataProvider.ExecuteScope(DataConnection));
		}

		static bool IsDynamicType(Type type)
		{
			return typeof(object) == type || typeof(ExpandoObject) == type;
		}
		
		IEnumerable<T> ReadEnumerator<T>(IDataReader rd, IDisposable? scope, bool disposeReader = true)
		{
			using (scope)
				try
				{
					if (rd.Read())
					{
						var additionalKey = GetCommandAdditionalKey(rd, typeof(T));
						var objectReader  = GetObjectReader<T>(DataConnection, rd, DataConnection.Command.CommandText,
							additionalKey);
						var isFaulted = false;

						do
						{
							T result;

							try
							{
								result = objectReader(rd);
							}
							catch (InvalidCastException)
							{
								if (isFaulted)
									throw;

								isFaulted    = true;
								objectReader = GetObjectReader2<T>(DataConnection, rd, DataConnection.Command.CommandText,
									additionalKey);
								result = objectReader(rd);
							}

							yield return result;

						} while (rd.Read());
					}
				}
				finally
				{
					if (disposeReader)
						rd.Dispose();
				}

			if (Parameters?.Length > 0)
				RebindParameters(DataConnection, Parameters!);
		}

		#endregion

		#region Query async

		/// <summary>
		/// Executes command asynchronously and returns list of values.
		/// </summary>
		/// <typeparam name="T">Result record type.</typeparam>
		/// <param name="cancellationToken">Asynchronous operation cancellation token.</param>
		/// <returns>Returns task with list of query result records.</returns>
		public async Task<List<T>> QueryToListAsync<T>(CancellationToken cancellationToken = default)
		{
			var list = new List<T>();
			await QueryForEachAsync<T>(list.Add, cancellationToken).ConfigureAwait(Configuration.ContinueOnCapturedContext);
			return list;
		}

		/// <summary>
		/// Executes command asynchronously and returns array of values.
		/// </summary>
		/// <typeparam name="T">Result record type.</typeparam>
		/// <param name="cancellationToken">Asynchronous operation cancellation token.</param>
		/// <returns>Returns task with array of query result records.</returns>
		public async Task<T[]> QueryToArrayAsync<T>(CancellationToken cancellationToken = default)
		{
			var list = new List<T>();
			await QueryForEachAsync<T>(list.Add, cancellationToken).ConfigureAwait(Configuration.ContinueOnCapturedContext);
			return list.ToArray();
		}

		/// <summary>
		/// Executes command asynchronously and apply provided action to each record.
		/// </summary>
		/// <typeparam name="T">Result record type.</typeparam>
		/// <param name="action">Action, applied to each result record.</param>
		/// <param name="cancellationToken">Asynchronous operation cancellation token.</param>
		/// <returns>Returns task.</returns>
		public async Task QueryForEachAsync<T>(Action<T> action, CancellationToken cancellationToken = default)
		{
			await DataConnection.EnsureConnectionAsync(cancellationToken).ConfigureAwait(Configuration.ContinueOnCapturedContext);

			var hasParameters = Parameters?.Length > 0;

			DataConnection.InitCommand(CommandType, CommandText, Parameters, null, hasParameters);

			if (hasParameters)
				SetParameters(DataConnection, Parameters!);

			using (DataConnection.DataProvider.ExecuteScope(DataConnection))
			using (var rd = await DataConnection.ExecuteReaderAsync(GetCommandBehavior(), cancellationToken).ConfigureAwait(Configuration.ContinueOnCapturedContext))
			{
				if (await rd.ReadAsync(cancellationToken).ConfigureAwait(Configuration.ContinueOnCapturedContext))
				{
					var additionalKey = GetCommandAdditionalKey(rd, typeof(T));
					var objectReader  = GetObjectReader<T>(DataConnection, rd, DataConnection.Command.CommandText, additionalKey);
					var isFaulted     = false;

					do
					{
						T result;

						try
						{
							result = objectReader(rd);
						}
						catch (InvalidCastException)
						{
							if (isFaulted)
								throw;

							isFaulted    = true;
							objectReader = GetObjectReader2<T>(DataConnection, rd, DataConnection.Command.CommandText, additionalKey);
							result       = objectReader(rd);
						}

						action(result);

					} while (await rd.ReadAsync(cancellationToken).ConfigureAwait(Configuration.ContinueOnCapturedContext));
				}
			}
		}

		#endregion

		#region Query with template

		/// <summary>
		/// Executes command and returns results as collection of values of specified type.
		/// </summary>
		/// <typeparam name="T">Result record type.</typeparam>
		/// <param name="template">This value used only for <typeparamref name="T"/> parameter type inference, which makes this method usable with anonymous types.</param>
		/// <returns>Returns collection of query result records.</returns>
		public IEnumerable<T> Query<T>(T template)
		{
			return Query<T>();
		}

		/// <summary>
		/// Executes command using <see cref="System.Data.CommandType.StoredProcedure"/> command type and returns results as collection of values of specified type.
		/// </summary>
		/// <typeparam name="T">Result record type.</typeparam>
		/// <param name="template">This value used only for <typeparamref name="T"/> parameter type inference, which makes this method usable with anonymous types.</param>
		/// <returns>Returns collection of query result records.</returns>
		public IEnumerable<T> QueryProc<T>(T template)
		{
			return QueryProc<T>();
		}

		/// <summary>
		/// Executes command asynchronously using <see cref="System.Data.CommandType.StoredProcedure"/> command type and returns results as collection of values of specified type.
		/// </summary>
		/// <typeparam name="T">Result record type.</typeparam>
		/// <param name="template">This value used only for <typeparamref name="T"/> parameter type inference, which makes this method usable with anonymous types.</param>
		/// <param name="cancellationToken">Asynchronous operation cancellation token.</param>
		/// <returns>Returns collection of query result records.</returns>
		public Task<IEnumerable<T>> QueryProcAsync<T>(T template, CancellationToken cancellationToken = default)
		{
			return QueryProcAsync<T>(cancellationToken);
		}

		#endregion

		#region Query with multiple result sets

		/// <summary>
		/// Executes command using <see cref="CommandType.StoredProcedure"/> command type and returns a result containing multiple result sets.
		/// Saves result values for output and reference parameters to corresponding <see cref="DataParameter"/> object.
		/// </summary>
		/// <typeparam name="T">Result set type.</typeparam>
		/// <returns>Returns result.</returns>
		public T QueryProcMultiple<T>()
			where T : class
		{
			CommandType = CommandType.StoredProcedure;

			return QueryMultiple<T>();
		}

		/// <summary>
		/// Executes command asynchronously using <see cref="CommandType.StoredProcedure"/> command type and returns a result containing multiple result sets.
		/// </summary>
		/// <param name="cancellationToken">Asynchronous operation cancellation token.</param>
		/// <typeparam name="T">Result set type.</typeparam>
		/// <returns>
		///     A task that represents the asynchronous operation.
		///     The task result contains object with multiply result sets.
		/// </returns>
		public Task<T> QueryProcMultipleAsync<T>(CancellationToken cancellationToken = default)
			where T : class
		{
			CommandType = CommandType.StoredProcedure;

			return QueryMultipleAsync<T>(cancellationToken);
		}

		/// <summary>
		/// Executes command and returns a result containing multiple result sets.
		/// </summary>
		/// <typeparam name="T">Result set type.</typeparam>
		/// <returns>Returns result.</returns>
		public T QueryMultiple<T>()
			where T : class
		{
			var hasParameters = Parameters?.Length > 0;

			DataConnection.InitCommand(CommandType, CommandText, Parameters, null, hasParameters);

			if (hasParameters)
				SetParameters(DataConnection, Parameters!);

			T result;

			using (DataConnection.DataProvider.ExecuteScope(DataConnection))
			using (var rd = DataConnection.ExecuteReader(GetCommandBehavior()))
			{
				result = ReadMultipleResultSets<T>(rd);
			}

			if (hasParameters)
				RebindParameters(DataConnection, Parameters!);

			return result;
		}

		/// <summary>
		/// Executes command asynchronously and returns a result containing multiple result sets.
		/// Saves result values for output and reference parameters to corresponding <see cref="DataParameter"/> object.
		/// </summary>
		/// <typeparam name="T">Result set type.</typeparam>
		/// <param name="cancellationToken">Asynchronous operation cancellation token.</param>
		/// <returns>
		///     A task that represents the asynchronous operation.
		///     The task result contains object with multiply result sets.
		/// </returns>
		public async Task<T> QueryMultipleAsync<T>(CancellationToken cancellationToken = default)
			where T : class
		{
			var hasParameters = Parameters?.Length > 0;

			await DataConnection.EnsureConnectionAsync(cancellationToken).ConfigureAwait(Configuration.ContinueOnCapturedContext);
			DataConnection.InitCommand(CommandType, CommandText, Parameters, null, hasParameters);

			if (hasParameters)
				SetParameters(DataConnection, Parameters!);

			T result;

			using (DataConnection.DataProvider.ExecuteScope(DataConnection))
			using (var rd = await DataConnection.ExecuteReaderAsync(GetCommandBehavior(), cancellationToken).ConfigureAwait(Configuration.ContinueOnCapturedContext))
			{
				result = await ReadMultipleResultSetsAsync<T>(rd, cancellationToken).ConfigureAwait(Configuration.ContinueOnCapturedContext);
			}

			if (hasParameters)
				RebindParameters(DataConnection, Parameters!);

			return result;
		}

		Dictionary<int, MemberAccessor> GetMultipleQueryIndexMap<T>(TypeAccessor<T> typeAccessor)
		{
			var members = typeAccessor.Members.Where(m => m.HasSetter).ToArray();

			// Use attribute labels if any exist.
			var indexMap = (from m in members
				let a = m.GetAttributes<ResultSetIndexAttribute>()
				where a != null
				select new { Member = m, a[0].Index }).ToDictionary(e => e.Index, e => e.Member);

			if (indexMap.Count == 0)
			{
				// Use ordering of properties according to reflection.
				for (var i = 0; i < members.Length; i++)
				{
					indexMap[i] = members[i];
				}
			}

			return indexMap;
		}

		static readonly MethodInfo _readAsArrayMethodInfo =
			MemberHelper.MethodOf<CommandInfo>(ci => ci.ReadAsArray<int>(null!)).GetGenericMethodDefinition();

		static readonly MethodInfo _readAsListMethodInfo =
			MemberHelper.MethodOf<CommandInfo>(ci => ci.ReadAsList<int>(null!)).GetGenericMethodDefinition();

		static readonly MethodInfo _readSingletMethodInfo =
			MemberHelper.MethodOf<CommandInfo>(ci => ci.ReadSingle<int>(null!)).GetGenericMethodDefinition();

		T[] ReadAsArray<T>(IDataReader rd)
		{
			return ReadEnumerator<T>(rd, null, false).ToArray();
		}

		List<T> ReadAsList<T>(IDataReader rd)
		{
			return ReadEnumerator<T>(rd, null, false).ToList();
		}

		T ReadSingle<T>(IDataReader rd)
		{
			return ReadEnumerator<T>(rd, null, false).FirstOrDefault();
		}

		T ReadMultipleResultSets<T>(IDataReader rd)
			where T : class
		{
			var typeAccessor = TypeAccessor.GetAccessor<T>();
			var indexMap     = GetMultipleQueryIndexMap(typeAccessor);

			var resultIndex = 0;
			var result = typeAccessor.Create();
			do
			{
				// Only process the field if we're reading it into a property.
				if (indexMap.ContainsKey(resultIndex))
				{
					var member = indexMap[resultIndex];
					MethodInfo valueMethodInfo;
					Type elementType;
					if (member.Type.IsArray)
					{
						valueMethodInfo = _readAsArrayMethodInfo;
						elementType     = member.Type.GetItemType()!;
					}
					else if (member.Type.IsGenericEnumerableType())
					{
						valueMethodInfo = _readAsListMethodInfo;
						elementType     = member.Type.GetGenericArguments()[0];
					}
					else
					{
						valueMethodInfo = _readSingletMethodInfo;
						elementType     = member.Type;
					}

					var genericMethod = valueMethodInfo.MakeGenericMethod(elementType);
					var value = genericMethod.Invoke(this, new object[] { rd });

					member.SetValue(result, value);
				}

				resultIndex++;
			} while (rd.NextResult());

			return result;
		}

		static readonly MethodInfo _readAsArrayAsyncMethodInfo =
			MemberHelper.MethodOf<CommandInfo>(ci => ci.ReadAsArrayAsync<int>(null!, default)).GetGenericMethodDefinition();

		static readonly MethodInfo _readAsListAsyncMethodInfo =
			MemberHelper.MethodOf<CommandInfo>(ci => ci.ReadAsListAsync<int>(null!, default)).GetGenericMethodDefinition();

		static readonly MethodInfo _readSingletAsyncMethodInfo =
			MemberHelper.MethodOf<CommandInfo>(ci => ci.ReadSingleAsync<int>(null!, default)).GetGenericMethodDefinition();

		class ReaderAsyncEnumerable<T> : IAsyncEnumerable<T>
		{
			readonly CommandInfo  _commandInfo;
			readonly DbDataReader _rd;

			public ReaderAsyncEnumerable(CommandInfo commandInfo, DbDataReader rd)
			{
				_commandInfo = commandInfo;
				_rd          = rd;
			}

			public IAsyncEnumerator<T> GetAsyncEnumerator(CancellationToken cancellationToken)
			{
				return new ReaderAsyncEnumerator<T>(_commandInfo, _rd, cancellationToken);
			}
		}

		class ReaderAsyncEnumerator<T> : IAsyncEnumerator<T>
		{
			readonly CommandInfo      _commandInfo;
			readonly DbDataReader     _rd;
			readonly string?          _additionalKey;
			Func<IDataReader, T>      _objectReader;
			bool                      _isFaulted;
			bool                      _isFinished;
			CancellationToken         _cancellationToken;

			public ReaderAsyncEnumerator(CommandInfo commandInfo, DbDataReader rd, CancellationToken cancellationToken)
			{
				_commandInfo       = commandInfo;
				_rd                = rd;
				_additionalKey     = commandInfo.GetCommandAdditionalKey(rd, typeof(T));
				_objectReader      = GetObjectReader<T>(commandInfo.DataConnection, rd, commandInfo.DataConnection.Command.CommandText, _additionalKey);
				_isFaulted         = false;
				_cancellationToken = cancellationToken;
			}

			public void Dispose()
			{
			}

#if NETFRAMEWORK
			public Task DisposeAsync() => TaskEx.CompletedTask;
#else
			public ValueTask DisposeAsync() => new ValueTask(Task.CompletedTask);
#endif

			public T Current { get; private set; } = default!;

#if NETFRAMEWORK
			public async Task<bool> MoveNextAsync()
#else
			public async ValueTask<bool> MoveNextAsync()
#endif
			{
				if (_isFinished)
					return false;
				if (!await _rd.ReadAsync(_cancellationToken).ConfigureAwait(Configuration.ContinueOnCapturedContext))
				{
					_isFinished = true;
					return false;
				}

				try
				{
					Current = _objectReader(_rd);
				}
				catch (InvalidCastException)
				{
					if (_isFaulted)
						throw;

					_isFaulted = true;
					_objectReader = GetObjectReader2<T>(_commandInfo.DataConnection, _rd,
						_commandInfo.DataConnection.Command.CommandText,
						_additionalKey);
					Current = _objectReader(_rd);
				}

				return true;
			}
		}

		Task<T[]> ReadAsArrayAsync<T>(DbDataReader rd, CancellationToken cancellationToken)
		{
			return new ReaderAsyncEnumerable<T>(this, rd).ToArrayAsync(cancellationToken: cancellationToken);
		}

		Task<List<T>> ReadAsListAsync<T>(DbDataReader rd, CancellationToken cancellationToken)
		{
			return new ReaderAsyncEnumerable<T>(this, rd).ToListAsync(cancellationToken: cancellationToken);
		}

		Task<T> ReadSingleAsync<T>(DbDataReader rd, CancellationToken cancellationToken)
		{
			return new ReaderAsyncEnumerable<T>(this, rd).FirstOrDefaultAsync(cancellationToken: cancellationToken);
		}

		async Task<T> ReadMultipleResultSetsAsync<T>(DbDataReader rd, CancellationToken cancellationToken)
			where T : class
		{
			var typeAccessor = TypeAccessor.GetAccessor<T>();
			var indexMap     = GetMultipleQueryIndexMap(typeAccessor);

			var resultIndex = 0;
			var result = typeAccessor.Create();
			do
			{
				// Only process the field if we're reading it into a property.
				if (indexMap.ContainsKey(resultIndex))
				{
					var member = indexMap[resultIndex];
					MethodInfo valueMethodInfo;
					Type elementType;
					if (member.Type.IsArray)
					{
						valueMethodInfo = _readAsArrayAsyncMethodInfo;
						elementType     = member.Type.GetItemType()!;
					}
					else if (member.Type.IsGenericEnumerableType())
					{
						valueMethodInfo = _readAsListAsyncMethodInfo;
						elementType     = member.Type.GetGenericArguments()[0];
					}
					else
					{
						valueMethodInfo = _readSingletAsyncMethodInfo;
						elementType     = member.Type;
					}

					var genericMethod = valueMethodInfo.MakeGenericMethod(elementType);
					var task = (Task)genericMethod.Invoke(this, new object[] { rd, cancellationToken })!;
					await task.ConfigureAwait(Configuration.ContinueOnCapturedContext);

					// Task<T>.Result
					var value = ((dynamic)task).Result;

					member.SetValue(result, value);
				}

				resultIndex++;
			} while (await rd.NextResultAsync(cancellationToken).ConfigureAwait(Configuration.ContinueOnCapturedContext));

			return result;
		}

		#endregion

		#region Execute
		/// <summary>
		/// Executes command using <see cref="CommandType.StoredProcedure"/> command type and returns number of affected records.
		/// Saves result values for output and reference parameters to corresponding <see cref="DataParameter"/> object.
		/// </summary>
		/// <returns>Number of records, affected by command execution.</returns>
		public int ExecuteProc()
		{
			CommandType = CommandType.StoredProcedure;
			return Execute();
		}

		/// <summary>
		/// Executes command and returns number of affected records.
		/// </summary>
		/// <returns>Number of records, affected by command execution.</returns>
		public int Execute()
		{
			var hasParameters = Parameters?.Length > 0;

			DataConnection.InitCommand(CommandType, CommandText, Parameters, null, hasParameters);

			if (hasParameters)
				SetParameters(DataConnection, Parameters!);

			var commandResult = DataConnection.ExecuteNonQuery();

			if (hasParameters)
				RebindParameters(DataConnection, Parameters!);

			return commandResult;
		}

		#endregion

		#region Execute async

		/// <summary>
		/// Executes command using <see cref="CommandType.StoredProcedure"/> command type asynchronously and returns number of affected records.
		/// Saves result values for output and reference parameters to corresponding <see cref="DataParameter"/> object.
		/// </summary>
		/// <param name="cancellationToken">Asynchronous operation cancellation token.</param>
		/// <returns>Task with number of records, affected by command execution.</returns>
		public Task<int> ExecuteProcAsync(CancellationToken cancellationToken = default)
		{
			CommandType = CommandType.StoredProcedure;
			return ExecuteAsync(cancellationToken);
		}

		/// <summary>
		/// Executes command asynchronously and returns number of affected records.
		/// </summary>
		/// <param name="cancellationToken">Asynchronous operation cancellation token.</param>
		/// <returns>Task with number of records, affected by command execution.</returns>
		public async Task<int> ExecuteAsync(CancellationToken cancellationToken = default)
		{
			await DataConnection.EnsureConnectionAsync(cancellationToken).ConfigureAwait(Configuration.ContinueOnCapturedContext);

			var hasParameters = Parameters?.Length > 0;

			DataConnection.InitCommand(CommandType, CommandText, Parameters, null, hasParameters);

			if (hasParameters)
				SetParameters(DataConnection, Parameters!);

			var commandResult = await DataConnection.ExecuteNonQueryAsync(cancellationToken).ConfigureAwait(Configuration.ContinueOnCapturedContext);

			if (hasParameters)
				RebindParameters(DataConnection, Parameters!);

			return commandResult;
		}

		#endregion

		#region Execute scalar

		/// <summary>
		/// Executes command using <see cref="CommandType.StoredProcedure"/> command type and returns single value.
		/// </summary>
		/// <typeparam name="T">Resulting value type.</typeparam>
		/// <returns>Resulting value.</returns>
		public T ExecuteProc<T>()
		{
			CommandType = CommandType.StoredProcedure;
			return Execute<T>();
		}

		/// <summary>
		/// Executes command and returns single value.
		/// Saves result values for output and reference parameters to corresponding <see cref="DataParameter"/> object.
		/// </summary>
		/// <typeparam name="T">Resulting value type.</typeparam>
		/// <returns>Resulting value.</returns>
		public T Execute<T>()
		{
			var hasParameters = Parameters?.Length > 0;

			DataConnection.InitCommand(CommandType, CommandText, Parameters, null, hasParameters);

			if (hasParameters)
				SetParameters(DataConnection, Parameters!);

			T result = default!;

			using (DataConnection.DataProvider.ExecuteScope(DataConnection))
			using (var rd = DataConnection.ExecuteReader(GetCommandBehavior()))
			{
				if (rd.Read())
				{
					var additionalKey = GetCommandAdditionalKey(rd, typeof(T));
					var objectReader  = GetObjectReader<T>(DataConnection, rd, CommandText, additionalKey);

#if DEBUG
					//var value = rd.GetValue(0);
					//return default (T);
#endif

					try
					{
						result = objectReader(rd);
					}
					catch (InvalidCastException)
					{
						result = GetObjectReader2<T>(DataConnection, rd, CommandText, additionalKey)(rd);
					}
					catch (FormatException)
					{
						result = GetObjectReader2<T>(DataConnection, rd, CommandText, additionalKey)(rd);
					}
				}
			}

			if (hasParameters)
				RebindParameters(DataConnection, Parameters!);

			return result;
		}

		#endregion

		#region Execute scalar async

		/// <summary>
		/// Executes command using <see cref="System.Data.CommandType.StoredProcedure"/> command type asynchronously and returns single value.
		/// Saves result values for output and reference parameters to corresponding <see cref="DataParameter"/> object.
		/// </summary>
		/// <typeparam name="T">Resulting value type.</typeparam>
		/// <param name="cancellationToken">Asynchronous operation cancellation token.</param>
		/// <returns>Task with resulting value.</returns>
		public Task<T> ExecuteProcAsync<T>(CancellationToken cancellationToken = default)
		{
			CommandType = CommandType.StoredProcedure;
			return ExecuteAsync<T>(cancellationToken);
		}

		/// <summary>
		/// Executes command asynchronously and returns single value.
		/// </summary>
		/// <typeparam name="T">Resulting value type.</typeparam>
		/// <param name="cancellationToken">Asynchronous operation cancellation token.</param>
		/// <returns>Task with resulting value.</returns>
		public async Task<T> ExecuteAsync<T>(CancellationToken cancellationToken = default)
		{
			await DataConnection.EnsureConnectionAsync(cancellationToken).ConfigureAwait(Configuration.ContinueOnCapturedContext);

			var hasParameters = Parameters?.Length > 0;

			DataConnection.InitCommand(CommandType, CommandText, Parameters, null, hasParameters);

			if (hasParameters)
				SetParameters(DataConnection, Parameters!);

			T result = default!;

			using (DataConnection.DataProvider.ExecuteScope(DataConnection))
			using (var rd = await DataConnection.ExecuteReaderAsync(GetCommandBehavior(), cancellationToken).ConfigureAwait(Configuration.ContinueOnCapturedContext))
			{
				if (await rd.ReadAsync(cancellationToken).ConfigureAwait(Configuration.ContinueOnCapturedContext))
				{
					var additionalKey = GetCommandAdditionalKey(rd, typeof(T));
					try
					{
						result = GetObjectReader<T>(DataConnection, rd, CommandText, additionalKey)(rd);
					}
					catch (InvalidCastException)
					{
						result = GetObjectReader2<T>(DataConnection, rd, CommandText, additionalKey)(rd);
					}
				}
			}

			if (hasParameters)
				RebindParameters(DataConnection, Parameters!);

			return result;
		}

		#endregion

		#region ExecuteReader

		/// <summary>
		/// Executes command using <see cref="CommandType.StoredProcedure"/> command type and returns data reader instance.
		/// </summary>
		/// <returns>Data reader object.</returns>
		public DataReader ExecuteReaderProc()
		{
			CommandType = CommandType.StoredProcedure;
			return ExecuteReader();
		}

		/// <summary>
		/// Executes command asynchronously using <see cref="CommandType.StoredProcedure"/> command type and returns data reader instance.
		/// </summary>
		/// <param name="cancellationToken">Asynchronous operation cancellation token.</param>
		/// <returns>Data reader object.</returns>
		public Task<DataReaderAsync> ExecuteReaderProcAsync(CancellationToken cancellationToken = default)
		{
			CommandType = CommandType.StoredProcedure;
			return ExecuteReaderAsync(cancellationToken);
		}

		/// <summary>
		/// Executes command and returns data reader instance.
		/// </summary>
		/// <returns>Data reader object.</returns>
		public DataReader ExecuteReader()
		{
			var hasParameters = Parameters?.Length > 0;

			DataConnection.InitCommand(CommandType, CommandText, Parameters, null, hasParameters);

			if (hasParameters)
				SetParameters(DataConnection, Parameters!);

			return new DataReader { CommandInfo = this, Reader = DataConnection.ExecuteReader(GetCommandBehavior()), OnDispose = hasParameters ? () => RebindParameters(DataConnection, Parameters!) : (Action?)null };
		}

		internal IEnumerable<T> ExecuteQuery<T>(IDataReader rd, string sql)
		{
			if (rd.Read())
			{
				var additionalKey = GetCommandAdditionalKey(rd, typeof(T));
				var objectReader  = GetObjectReader<T>(DataConnection, rd, sql, additionalKey);
				var isFaulted     = false;

				do
				{
					T result;

					try
					{
						result = objectReader(rd);
					}
					catch (InvalidCastException)
					{
						if (isFaulted)
							throw;

						isFaulted    = true;
						objectReader = GetObjectReader2<T>(DataConnection, rd, sql, additionalKey);
						result       = objectReader(rd);
					}

					yield return result;

				} while (rd.Read());
			}
		}

		[return: MaybeNull]
		internal T ExecuteScalar<T>(IDataReader rd, string sql)
		{
			if (rd.Read())
			{
				var additionalKey = GetCommandAdditionalKey(rd, typeof(T));
				try
				{
					return GetObjectReader<T>(DataConnection, rd, sql, additionalKey)(rd);
				}
				catch (InvalidCastException)
				{
					return GetObjectReader2<T>(DataConnection, rd, sql, additionalKey)(rd);
				}
			}

			return default;
		}

		#endregion

		#region ExecuteReader async

		/// <summary>
		/// Executes command asynchronously and returns data reader instance.
		/// </summary>
		/// <param name="cancellationToken">Asynchronous operation cancellation token.</param>
		/// <returns>Task with data reader object.</returns>
		public async Task<DataReaderAsync> ExecuteReaderAsync(CancellationToken cancellationToken = default)
		{
			await DataConnection.EnsureConnectionAsync(cancellationToken).ConfigureAwait(Configuration.ContinueOnCapturedContext);

			var hasParameters = Parameters?.Length > 0;

			DataConnection.InitCommand(CommandType, CommandText, Parameters, null, hasParameters);

			if (hasParameters)
				SetParameters(DataConnection, Parameters!);

			return new DataReaderAsync { CommandInfo = this, Reader = await DataConnection.ExecuteReaderAsync(GetCommandBehavior(), cancellationToken).ConfigureAwait(Configuration.ContinueOnCapturedContext), OnDispose = hasParameters ? () => RebindParameters(DataConnection, Parameters!) : (Action?)null };
		}

		internal async Task ExecuteQueryAsync<T>(DbDataReader rd, string sql, Action<T> action, CancellationToken cancellationToken)
		{
			if (await rd.ReadAsync(cancellationToken).ConfigureAwait(Configuration.ContinueOnCapturedContext))
			{
				var additionalKey = GetCommandAdditionalKey(rd, typeof(T));
				var objectReader  = GetObjectReader<T>(DataConnection, rd, sql, additionalKey);
				var isFaulted     = false;

				do
				{
					T result;

					try
					{
						result = objectReader(rd);
					}
					catch (InvalidCastException)
					{
						if (isFaulted)
							throw;

						isFaulted    = true;
						objectReader = GetObjectReader2<T>(DataConnection, rd, sql, additionalKey);
						result       = objectReader(rd);
					}

					action(result);

				} while (await rd.ReadAsync(cancellationToken).ConfigureAwait(Configuration.ContinueOnCapturedContext));
			}
		}

		internal async Task<T> ExecuteScalarAsync<T>(DbDataReader rd, string sql, CancellationToken cancellationToken)
		{
			if (await rd.ReadAsync(cancellationToken).ConfigureAwait(Configuration.ContinueOnCapturedContext))
			{
				var additionalKey = GetCommandAdditionalKey(rd, typeof(T));
				try
				{
					return GetObjectReader<T>(DataConnection, rd, sql, additionalKey)(rd);
				}
				catch (InvalidCastException)
				{
					return GetObjectReader2<T>(DataConnection, rd, sql, additionalKey)(rd);
				}
			}

			return default!;
		}

		#endregion

		#region SetParameters

		static void SetParameters(DataConnection dataConnection, DataParameter[] parameters)
		{
			foreach (var parameter in parameters)
			{
				var p          = dataConnection.Command.CreateParameter();
				var dbDataType = parameter.DbDataType;
				var value      = parameter.Value;

				if (dbDataType.DataType == DataType.Undefined && value != null)
					dbDataType = dbDataType.WithDataType(dataConnection.MappingSchema.GetDataType(value.GetType()).Type.DataType);

				if (parameter.Direction != null) p.Direction =       parameter.Direction.Value;
				if (parameter.Size      != null) p.Size      =       parameter.Size     .Value;
				if (parameter.Precision != null) p.Precision = (byte)parameter.Precision.Value;
				if (parameter.Scale     != null) p.Scale     = (byte)parameter.Scale    .Value;

				dataConnection.DataProvider.SetParameter(dataConnection, p, parameter.Name!, dbDataType, value);
				dataConnection.Command.Parameters.Add(p);
			}
		}

		static object ConvertParameterValue<TFrom>(TFrom value, MappingSchema mappingSchema)
		{
			var converter = mappingSchema.GetConverter<TFrom, object>();
			var result    = converter!(value);
			return result;
		}

		private static readonly MethodInfo _convertParameterValueMethodInfo =
			MemberHelper.MethodOf(() => ConvertParameterValue(1, MappingSchema.Default)).GetGenericMethodDefinition();

		static object? ConvertParameterValue(object? value, MappingSchema mappingSchema)
		{
			if (ReferenceEquals(value, null))
				return null;

			var methodInfo = _convertParameterValueMethodInfo.MakeGenericMethod(value.GetType());
			var result     = methodInfo.Invoke(null, new[] { value, mappingSchema });

			return result;
		}

		static void RebindParameters(DataConnection dataConnection, DataParameter[] parameters)
		{
			var dbParameters = dataConnection.Command.Parameters;

			for (var i = 0; i < parameters.Length; i++)
			{
				var dataParameter = parameters[i];

				if (dataParameter.Direction.HasValue &&
					(dataParameter.Direction == ParameterDirection.Output || dataParameter.Direction == ParameterDirection.InputOutput || dataParameter.Direction == ParameterDirection.ReturnValue))
				{
					var dbParameter      = (IDbDataParameter)dbParameters[i]!;
					dataParameter.Output = dbParameter;

					if (!object.Equals(dataParameter.Value, dbParameter.Value))
					{
						dataParameter.Value = ConvertParameterValue(dbParameter.Value, dataConnection.MappingSchema);
					}
				}
			}
		}

		struct ParamKey : IEquatable<ParamKey>
		{
			public ParamKey(Type type, int configID)
			{
				_type     = type;
				_configID = configID;

				unchecked
				{
					_hashCode = -1521134295 * (-1521134295 * 639348056 + _type.GetHashCode()) + _configID.GetHashCode();
				}
			}

			public override bool Equals(object? obj)
			{
				if (obj is ParamKey pk)
					return Equals(pk);

				return false;
			}

			readonly int    _hashCode;
			readonly Type   _type;
			readonly int    _configID;

			public override int GetHashCode()
			{
				return _hashCode;
			}

			public bool Equals(ParamKey other)
			{
				return
					_type     == other._type &&
					_configID == other._configID
					;
			}
		}

		static readonly MemoryCache  _parameterReaders        = new MemoryCache(new MemoryCacheOptions());

		static readonly PropertyInfo _dataParameterName       = MemberHelper.PropertyOf<DataParameter>(p => p.Name);
		static readonly PropertyInfo _dataParameterDbDataType = MemberHelper.PropertyOf<DataParameter>(p => p.DbDataType);
		static readonly PropertyInfo _dataParameterValue      = MemberHelper.PropertyOf<DataParameter>(p => p.Value);

		static DataParameter[]? GetDataParameters(DataConnection dataConnection, object? parameters)
		{
			if (parameters == null)
				return null;

			switch (parameters)
			{
				case DataParameter[] dataParameters : return dataParameters;
				case DataParameter   dataParameter  : return new[] { dataParameter };
			}

			var type = parameters.GetType();
			var key  = new ParamKey(type, dataConnection.ID);

			var func = _parameterReaders.GetOrCreate(key, o =>
			{
				o.SlidingExpiration = Common.Configuration.Linq.CacheSlidingExpiration;

				var td  = dataConnection.MappingSchema.GetEntityDescriptor(type);
				var p   = Expression.Parameter(typeof(object), "p");
				var obj = Expression.Parameter(type, "obj");

				var expr = Expression.Lambda<Func<object,DataParameter[]>>(
					Expression.Block(
						new[] { obj },
						new Expression[]
						{
							Expression.Assign(obj, Expression.Convert(p, type)),
							Expression.NewArrayInit(
								typeof(DataParameter),
								td.Columns.Select(column =>
								{
									if (column.MemberType == typeof(DataParameter))
									{
										var pobj = Expression.Parameter(typeof(DataParameter));

										return Expression.Block(
											new[] { pobj },
											new Expression[]
											{
												Expression.Assign(pobj, ExpressionHelper.PropertyOrField(obj, column.MemberName)),
												Expression.MemberInit(
													Expression.New(typeof(DataParameter)),
													Expression.Bind(
														_dataParameterName,
														Expression.Coalesce(
															Expression.MakeMemberAccess(pobj, _dataParameterName),
															Expression.Constant(column.ColumnName))),
													Expression.Bind(
														_dataParameterDbDataType,
														Expression.MakeMemberAccess(pobj, _dataParameterDbDataType)),
													Expression.Bind(
														_dataParameterValue,
														Expression.Convert(
															Expression.MakeMemberAccess(pobj, _dataParameterValue),
															typeof(object))))
											});
									}

									var memberType  = column.MemberType.ToNullableUnderlying();
									var valueGetter = ExpressionHelper.PropertyOrField(obj, column.MemberName) as Expression;
									var mapper      = dataConnection.MappingSchema.GetConvertExpression(memberType, typeof(DataParameter), createDefault : false);

									if (mapper != null)
									{
										return Expression.Call(
											MemberHelper.MethodOf(() => PrepareDataParameter(null!, null!)),
											mapper.GetBody(valueGetter),
											Expression.Constant(column.ColumnName));
									}

									if (memberType.IsEnum)
									{
										var mapType  = ConvertBuilder.GetDefaultMappingFromEnumType(dataConnection.MappingSchema, memberType)!;
										var convExpr = dataConnection.MappingSchema.GetConvertExpression(column.MemberType, mapType)!;

										memberType  = mapType;
										valueGetter = convExpr.GetBody(valueGetter);
									}

									var columnDbDataType = new DbDataType(memberType, column.DataType, column.DbType, column.Length, column.Precision, column.Scale);
									if (columnDbDataType.DataType == DataType.Undefined)
										columnDbDataType = columnDbDataType.WithDataType(dataConnection.MappingSchema.GetDataType(memberType).Type.DataType);

									return (Expression)Expression.MemberInit(
										Expression.New(typeof(DataParameter)),
										Expression.Bind(
											_dataParameterName,
											Expression.Constant(column.ColumnName)),
										Expression.Bind(
											_dataParameterDbDataType,
											Expression.Constant(columnDbDataType, typeof(DbDataType))),
										Expression.Bind(
											_dataParameterValue,
											Expression.Convert(valueGetter, typeof(object))));
								}))
						}
					),
					p);

<<<<<<< HEAD
				_parameterReaders[key] = func = expr.CompileExpression();
			}
=======
				return expr.Compile();
			});
>>>>>>> ae4bac68

			return func(parameters);
		}

		static DataParameter PrepareDataParameter(DataParameter dataParameter, string name)
		{
			if (dataParameter == null)
				return new DataParameter { Name = name };

			dataParameter.Name = name;

			return dataParameter;
		}

		#endregion

		#region GetObjectReader

		struct QueryKey : IEquatable<QueryKey>
		{
			public QueryKey(Type type, Type readerType, int configID, string sql, string? additionalKey, bool isScalar)
			{
				_type          = type;
				_readerType    = readerType;
				_configID      = configID;
				_sql           = sql;
				_additionalKey = additionalKey;
				IsScalar = isScalar;

				unchecked
				{
					var hashCode = _type.GetHashCode();
					hashCode = (hashCode * 397) ^ _readerType.GetHashCode();
					hashCode = (hashCode * 397) ^ _configID;
					hashCode = (hashCode * 397) ^ _sql.GetHashCode();
					hashCode = (hashCode * 397) ^ (_additionalKey?.GetHashCode() ?? 0);
					hashCode = (hashCode * 397) ^ IsScalar.GetHashCode();
					_hashCode = hashCode;
				}
			}

			public override bool Equals(object? obj)
			{
				if (obj is QueryKey qk)
					return Equals(qk);

				return false;
			}

			readonly int     _hashCode;
			readonly Type    _type;
			readonly Type    _readerType;
			readonly int     _configID;
			readonly string  _sql;
			readonly string? _additionalKey;
			
			public readonly bool IsScalar;


			public override int GetHashCode()
			{
				return _hashCode;
			}

			public bool Equals(QueryKey other)
			{
				return
					_type          == other._type          &&
					_readerType    == other._readerType    &&
					_sql           == other._sql           &&
					IsScalar       == other.IsScalar &&
					_additionalKey == other._additionalKey &&
					_configID      == other._configID
					;
			}
		}

		static readonly MemoryCache  _objectReaders       = new MemoryCache(new MemoryCacheOptions());
		static readonly MemoryCache  _dataReaderConverter = new MemoryCache(new MemoryCacheOptions());

		/// <summary>
		/// Clears global cache of object mapping functions from query results and mapping functions from value to <see cref="DataParameter"/>.
		/// </summary>
		public static void ClearObjectReaderCache()
		{
			_objectReaders.      Clear();
			_dataReaderConverter.Clear();
			_parameterReaders.   Clear();
		}

		string? GetCommandAdditionalKey(IDataReader rd, Type resultType)
		{
			return IsDynamicType(resultType) || DataConnection.Command.CommandType == CommandType.StoredProcedure
				? GetFieldsKey(rd)
				: null;
		}

		static string GetFieldsKey(IDataReader dataReader)
		{
			var sb = new StringBuilder();

			for (int i = 0; i < dataReader.FieldCount; i++)
			{
				sb.Append(dataReader.GetName(i))
					.Append(',')
					.Append(dataReader.GetFieldType(i))
					.Append(';');
			}

			return sb.ToString();
		}

		static Func<IDataReader, T> GetObjectReader<T>(DataConnection dataConnection, IDataReader dataReader,
			string sql, string? additionalKey)
		{
			var key = new QueryKey(typeof(T), dataReader.GetType(), dataConnection.ID, sql, additionalKey, dataReader.FieldCount <= 1);

			var func = _objectReaders.GetOrCreate(key, e =>
			{
				e.SlidingExpiration = Common.Configuration.Linq.CacheSlidingExpiration;

				if (!((QueryKey)e.Key).IsScalar && IsDynamicType(typeof(T)))
				{
					// dynamic case
					//
					return CreateDynamicObjectReader<T>(dataConnection, dataReader, (dc, dr, type, idx, dataReaderExpr) =>
						new ConvertFromDataReaderExpression(type, idx, null, dataReaderExpr).Reduce(dc, dr));
				}

				return CreateObjectReader<T>(dataConnection, dataReader, (dc, dr, type, idx, dataReaderExpr) =>
					new ConvertFromDataReaderExpression(type, idx, null, dataReaderExpr).Reduce(dc, dr));
			});

			return func;
		}

		static Func<IDataReader, T> GetObjectReader2<T>(DataConnection dataConnection, IDataReader dataReader,
			string sql, string? additionalKey)
		{
			var key = new QueryKey(typeof(T), dataReader.GetType(), dataConnection.ID, sql, additionalKey, dataReader.FieldCount <= 1);

			Delegate func;
			if (!key.IsScalar && IsDynamicType(typeof(T)))
			{
				// dynamic case
				//
				func = CreateDynamicObjectReader<T>(dataConnection, dataReader, (dc, dr, type, idx, dataReaderExpr) =>
					new ConvertFromDataReaderExpression(type, idx, null, dataReaderExpr).Reduce(dc, slowMode: true));
			}
			else
			{
				func = CreateObjectReader<T>(dataConnection, dataReader, (dc, dr, type, idx, dataReaderExpr) =>
					new ConvertFromDataReaderExpression(type, idx, null, dataReaderExpr).Reduce(dc, slowMode: true));
			}

			_objectReaders.Set(key, func,
				new MemoryCacheEntryOptions {SlidingExpiration = Common.Configuration.Linq.CacheSlidingExpiration});
			
			return (Func<IDataReader, T>)func;
		}

		static Func<IDataReader,T> CreateObjectReader<T>(
			DataConnection dataConnection,
			IDataReader    dataReader,
			Func<DataConnection, IDataReader, Type, int,Expression,Expression> getMemberExpression)
		{
			var parameter      = Expression.Parameter(typeof(IDataReader));
			var dataReaderExpr = (Expression)Expression.Convert(parameter, dataReader.GetType());

			Expression? expr;

			var readerType = dataReader.GetType();
			LambdaExpression? converterExpr = null;
			if (dataConnection.DataProvider.DataReaderType != readerType)
			{
				var converterKey  = Tuple.Create(readerType, dataConnection.DataProvider.DataReaderType);
				converterExpr = _dataReaderConverter.GetOrCreate(converterKey, o =>
				{
					o.SlidingExpiration = Common.Configuration.Linq.CacheSlidingExpiration;

					var expr = dataConnection.MappingSchema.GetConvertExpression(readerType, typeof(IDataReader), false, false);
					if (expr != null)
					{
						expr      = Expression.Lambda(Expression.Convert(expr.Body, dataConnection.DataProvider.DataReaderType), expr.Parameters);
					}

					return expr;
				});
			}

			dataReaderExpr = converterExpr != null ? converterExpr.GetBody(dataReaderExpr) : dataReaderExpr;

			if (dataConnection.MappingSchema.IsScalarType(typeof(T)))
			{
				expr = getMemberExpression(dataConnection, dataReader, typeof(T), 0, dataReaderExpr);
			}
			else
			{
				var td = dataConnection.MappingSchema.GetEntityDescriptor(typeof(T));

				if (td.InheritanceMapping.Count > 0 || td.HasComplexColumns)
				{
					var    readerBuilder = new RecordReaderBuilder(dataConnection, typeof(T), dataReader, converterExpr);
					return readerBuilder.BuildReaderFunction<T>();
				}

				var names = new string[dataReader.FieldCount];

				for (var i = 0; i < dataReader.FieldCount; i++)
					names[i] = dataReader.GetName(i);

				expr = null;

				var ctors = typeof(T).GetConstructors().Select(c => new { c, ps = c.GetParameters() }).ToList();

				if (ctors.Count > 0 && ctors.All(c => c.ps.Length > 0))
				{
					var q =
						from c in ctors
						let count = c.ps.Count(p => names.Contains(p.Name, dataConnection.MappingSchema.ColumnNameComparer))
						orderby count descending
						select c;

					var ctor = q.FirstOrDefault();

					if (ctor != null)
					{
						expr = Expression.New(
							ctor.c,
							ctor.ps.Select(p => names.Contains(p.Name, dataConnection.MappingSchema.ColumnNameComparer) ?
								getMemberExpression(
									dataConnection,
									dataReader,
									p.ParameterType,
									(names
										.Select((n,i) => new { n, i })
										.FirstOrDefault(n => dataConnection.MappingSchema.ColumnNameComparer.Compare(n.n, p.Name) == 0) ?? new { n="", i=-1 }).i,
									dataReaderExpr) :
								Expression.Constant(dataConnection.MappingSchema.GetDefaultValue(p.ParameterType), p.ParameterType)));
					}
				}

				if (expr == null)
				{
					var members =
					(
						from n in names.Select((name,idx) => new { name, idx })
						let   member = td.Columns.FirstOrDefault(m =>
							dataConnection.MappingSchema.ColumnNameComparer.Compare(m.ColumnName, n.name) == 0)
						where member != null
						select new
						{
							Member = member,
							Expr   = getMemberExpression(dataConnection, dataReader, member.MemberType, n.idx, dataReaderExpr),
						}
					).ToList();

					expr = Expression.MemberInit(
						Expression.New(typeof(T)),
						members.Select(m => Expression.Bind(m.Member.MemberInfo, m.Expr)));
				}
			}

			if (expr.GetCount(e => e == dataReaderExpr) > 1)
			{
				var dataReaderVar = Expression.Variable(dataReaderExpr.Type, "ldr");
				var assignment    = Expression.Assign(dataReaderVar, dataReaderExpr);

				expr = expr.Transform(e => e == dataReaderExpr ? dataReaderVar : e);
				expr = Expression.Block(new[] { dataReaderVar }, assignment, expr);

				if (Configuration.OptimizeForSequentialAccess)
					expr = SequentialAccessHelper.OptimizeMappingExpressionForSequentialAccess(expr, dataReader.FieldCount, reduce: false);
			}

			var lex = Expression.Lambda<Func<IDataReader,T>>(expr, parameter);

			return lex.CompileExpression();
		}


		static readonly ConstructorInfo _expandoObjectConstructor = MemberHelper.ConstructorOf(() => new ExpandoObject());
		static readonly MethodInfo      _expandoAddMethodInfo     = MemberHelper.MethodOf(() => ((IDictionary<string, object>)null!).Add("", ""));
		
		static Func<IDataReader, T> CreateDynamicObjectReader<T>(
			DataConnection dataConnection,
			IDataReader dataReader,
			Func<DataConnection, IDataReader, Type, int, Expression, Expression> getMemberExpression)
		{
			var parameter      = Expression.Parameter(typeof(IDataReader));
			var dataReaderExpr = (Expression)Expression.Convert(parameter, dataReader.GetType());

			var readerType = dataReader.GetType();
			LambdaExpression? converterExpr = null;
			if (dataConnection.DataProvider.DataReaderType != readerType)
			{
				var converterKey  = Tuple.Create(readerType, dataConnection.DataProvider.DataReaderType);
				converterExpr = _dataReaderConverter.GetOrCreate(converterKey, o =>
				{
					o.SlidingExpiration = Common.Configuration.Linq.CacheSlidingExpiration;

					var expr = dataConnection.MappingSchema.GetConvertExpression(readerType, typeof(IDataReader), false, false);
					if (expr != null)
					{
						expr = Expression.Lambda(Expression.Convert(expr.Body, dataConnection.DataProvider.DataReaderType), expr.Parameters);
					}

					return expr;
				});
			}

			dataReaderExpr = converterExpr != null ? converterExpr.GetBody(dataReaderExpr) : dataReaderExpr;

			var expr = (Expression)Expression.ListInit(
				Expression.New(_expandoObjectConstructor),
				Enumerable.Range(0, dataReader.FieldCount).Select(idx =>
				{
					var readerExpr = getMemberExpression(dataConnection, dataReader, typeof(object), idx,
						dataReaderExpr);
					return Expression.ElementInit(_expandoAddMethodInfo, Expression.Constant(dataReader.GetName(idx)), readerExpr);
				}));

			if (expr.GetCount(e => e == dataReaderExpr) > 1)
			{
				var dataReaderVar = Expression.Variable(dataReaderExpr.Type, "ldr");
				var assignment    = Expression.Assign(dataReaderVar, dataReaderExpr);

				expr = expr.Transform(e => e == dataReaderExpr ? dataReaderVar : e);
				expr = Expression.Block(new[] { dataReaderVar }, assignment, expr);
			}

			var lex = Expression.Lambda<Func<IDataReader,T>>(expr, parameter);

			return lex.Compile();
		}


		#endregion
	}
}<|MERGE_RESOLUTION|>--- conflicted
+++ resolved
@@ -1418,13 +1418,8 @@
 					),
 					p);
 
-<<<<<<< HEAD
-				_parameterReaders[key] = func = expr.CompileExpression();
-			}
-=======
-				return expr.Compile();
+				return expr.CompileExpression();
 			});
->>>>>>> ae4bac68
 
 			return func(parameters);
 		}
@@ -1480,7 +1475,7 @@
 			readonly int     _configID;
 			readonly string  _sql;
 			readonly string? _additionalKey;
-			
+
 			public readonly bool IsScalar;
 
 
@@ -1551,8 +1546,8 @@
 					// dynamic case
 					//
 					return CreateDynamicObjectReader<T>(dataConnection, dataReader, (dc, dr, type, idx, dataReaderExpr) =>
-						new ConvertFromDataReaderExpression(type, idx, null, dataReaderExpr).Reduce(dc, dr));
-				}
+					new ConvertFromDataReaderExpression(type, idx, null, dataReaderExpr).Reduce(dc, dr));
+			}
 
 				return CreateObjectReader<T>(dataConnection, dataReader, (dc, dr, type, idx, dataReaderExpr) =>
 					new ConvertFromDataReaderExpression(type, idx, null, dataReaderExpr).Reduce(dc, dr));
@@ -1572,7 +1567,7 @@
 				// dynamic case
 				//
 				func = CreateDynamicObjectReader<T>(dataConnection, dataReader, (dc, dr, type, idx, dataReaderExpr) =>
-					new ConvertFromDataReaderExpression(type, idx, null, dataReaderExpr).Reduce(dc, slowMode: true));
+				new ConvertFromDataReaderExpression(type, idx, null, dataReaderExpr).Reduce(dc, slowMode: true));
 			}
 			else
 			{
@@ -1582,7 +1577,7 @@
 
 			_objectReaders.Set(key, func,
 				new MemoryCacheEntryOptions {SlidingExpiration = Common.Configuration.Linq.CacheSlidingExpiration});
-			
+
 			return (Func<IDataReader, T>)func;
 		}
 
@@ -1758,7 +1753,7 @@
 
 			var lex = Expression.Lambda<Func<IDataReader,T>>(expr, parameter);
 
-			return lex.Compile();
+			return lex.CompileExpression();
 		}
 
 
