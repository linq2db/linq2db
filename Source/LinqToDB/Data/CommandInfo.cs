﻿using System;
using System.Collections.Generic;
using System.Data;
using System.Data.Common;
using System.Diagnostics;
using System.Diagnostics.CodeAnalysis;
using System.Dynamic;
using System.Linq;
using System.Linq.Expressions;
using System.Reflection;
using System.Runtime.CompilerServices;
using System.Threading;
using System.Threading.Tasks;

using JetBrains.Annotations;

namespace LinqToDB.Data
{
	using Async;
	using Common;
	using Common.Internal;
	using Common.Internal.Cache;
	using Expressions;
	using Extensions;
	using Linq;
	using Mapping;
	using Reflection;

	/// <summary>
	/// Provides database connection command abstraction.
	/// </summary>
	[PublicAPI]
	public class CommandInfo
	{
		/// <summary>
		/// Instance of database connection, associated with command.
		/// </summary>
		public DataConnection   DataConnection;
		/// <summary>
		/// Command text.
		/// </summary>
		public string           CommandText;
		/// <summary>
		/// Command parameters.
		/// </summary>
		public DataParameter[]? Parameters;
		/// <summary>
		/// Type of command. See <see cref="System.Data.CommandType"/> for all supported types.
		/// Default value: <see cref="CommandType.Text"/>.
		/// </summary>
		public CommandType     CommandType = CommandType.Text;
		/// <summary>
		/// Command behavior flags. See <see cref="System.Data.CommandBehavior"/> for more details.
		/// Default value: <see cref="CommandBehavior.Default"/>.
		/// </summary>
		public CommandBehavior CommandBehavior;

		#region Init
		/// <summary>
		/// Creates database command instance using provided database connection and command text.
		/// </summary>
		/// <param name="dataConnection">Database connection instance.</param>
		/// <param name="commandText">Command text.</param>
		public CommandInfo(DataConnection dataConnection, string commandText)
		{
			DataConnection = dataConnection;
			CommandText    = commandText;
		}

		/// <summary>
		/// Creates database command instance using provided database connection, command text and parameters.
		/// </summary>
		/// <param name="dataConnection">Database connection instance.</param>
		/// <param name="commandText">Command text.</param>
		/// <param name="parameters">List of command parameters.</param>
		public CommandInfo(DataConnection dataConnection, string commandText, params DataParameter[] parameters)
		{
			DataConnection = dataConnection;
			CommandText    = commandText;
			Parameters     = parameters;
		}

		/// <summary>
		/// Creates database command instance using provided database connection, command text and single parameter.
		/// </summary>
		/// <param name="dataConnection">Database connection instance.</param>
		/// <param name="commandText">Command text.</param>
		/// <param name="parameter">Command parameter.</param>
		public CommandInfo(DataConnection dataConnection, string commandText, DataParameter parameter)
		{
			DataConnection = dataConnection;
			CommandText    = commandText;
			Parameters     = new[] { parameter };
		}

		/// <summary>
		/// Creates database command instance using provided database connection, command text and parameters.
		/// </summary>
		/// <param name="dataConnection">Database connection instance.</param>
		/// <param name="commandText">Command text.</param>
		/// <param name="parameters">Command parameters. Supported values:
		/// <para> - <c>null</c> for command without parameters;</para>
		/// <para> - single <see cref="DataParameter"/> instance;</para>
		/// <para> - array of <see cref="DataParameter"/> parameters;</para>
		/// <para> - mapping class entity.</para>
		/// <para>Last case will convert all mapped columns to <see cref="DataParameter"/> instances using following logic:</para>
		/// <para> - if column is of <see cref="DataParameter"/> type, column value will be used. If parameter name (<see cref="DataParameter.Name"/>) is not set, column name will be used;</para>
		/// <para> - if converter from column type to <see cref="DataParameter"/> is defined in mapping schema, it will be used to create parameter with colum name passed to converter;</para>
		/// <para> - otherwise column value will be converted to <see cref="DataParameter"/> using column name as parameter name and column value will be converted to parameter value using conversion, defined by mapping schema.</para>
		/// </param>
		public CommandInfo(DataConnection dataConnection, string commandText, object? parameters)
		{
			DataConnection = dataConnection;
			CommandText    = commandText;
			Parameters     = GetDataParameters(dataConnection, parameters);
		}

		private CommandBehavior GetCommandBehavior()
		{
			return DataConnection.GetCommandBehavior(CommandBehavior);
		}

		#endregion

		#region Query with object reader

		/// <summary>
		/// Executes command using <see cref="CommandType.StoredProcedure"/> command type and returns results as collection of values, mapped using provided mapping function.
		/// </summary>
		/// <typeparam name="T">Result record type.</typeparam>
		/// <param name="objectReader">Record mapping function from data reader.</param>
		/// <returns>Returns collection of query result records.</returns>
		public IEnumerable<T> QueryProc<T>(Func<DbDataReader,T> objectReader)
		{
			CommandType = CommandType.StoredProcedure;
			return Query(objectReader);
		}

		/// <summary>
		/// Executes command asynchronously using <see cref="CommandType.StoredProcedure"/> command type and returns results as collection of values, mapped using provided mapping function.
		/// </summary>
		/// <typeparam name="T">Result record type.</typeparam>
		/// <param name="objectReader">Record mapping function from data reader.</param>
		/// <param name="cancellationToken">Asynchronous operation cancellation token.</param>
		/// <returns>Returns collection of query result records.</returns>
		public Task<IEnumerable<T>> QueryProcAsync<T>(Func<DbDataReader, T> objectReader, CancellationToken cancellationToken = default)
		{
			CommandType = CommandType.StoredProcedure;
			return QueryAsync(objectReader, cancellationToken);
		}

		/// <summary>
		/// Executes command and returns results as collection of values, mapped using provided mapping function.
		/// </summary>
		/// <typeparam name="T">Result record type.</typeparam>
		/// <param name="objectReader">Record mapping function from data reader.</param>
		/// <returns>Returns collection of query result records.</returns>
		public IEnumerable<T> Query<T>(Func<DbDataReader, T> objectReader)
		{
			InitCommand();

			return ReadEnumerator(
				DataConnection.ExecuteDataReader(GetCommandBehavior()),
				objectReader,
				DataConnection.DataProvider.ExecuteScope(DataConnection));
		}

		/// <summary>
		/// Executes command asynchronously and returns results as collection of values, mapped using provided mapping function.
		/// </summary>
		/// <typeparam name="T">Result record type.</typeparam>
		/// <param name="objectReader">Record mapping function from data reader.</param>
		/// <param name="cancellationToken">Asynchronous operation cancellation token.</param>
		/// <returns>Returns collection of query result records.</returns>
		public async Task<IEnumerable<T>> QueryAsync<T>(Func<DbDataReader, T> objectReader, CancellationToken cancellationToken = default)
		{
			InitCommand();

			return ReadEnumerator(
				await DataConnection.ExecuteDataReaderAsync(GetCommandBehavior(), cancellationToken).ConfigureAwait(Configuration.ContinueOnCapturedContext),
				objectReader,
				DataConnection.DataProvider.ExecuteScope(DataConnection));
		}

		IEnumerable<T> ReadEnumerator<T>(DataReaderWrapper rd, Func<DbDataReader, T> objectReader, IExecutionScope? scope)
		{
			using (scope)
			using (rd)
			{
				while (rd.DataReader!.Read())
					yield return objectReader(rd.DataReader!);

				SetRebindParameters(rd);
			}
		}

		#endregion

		#region Query with object reader async
		/// <summary>
		/// Executes command asynchronously and returns list of values, mapped using provided mapping function.
		/// </summary>
		/// <typeparam name="T">Result record type.</typeparam>
		/// <param name="objectReader">Record mapping function from data reader.</param>
		/// <param name="cancellationToken">Asynchronous operation cancellation token.</param>
		/// <returns>Returns task with list of query result records.</returns>
		public async Task<List<T>> QueryToListAsync<T>(Func<DbDataReader, T> objectReader, CancellationToken cancellationToken = default)
		{
			var list = new List<T>();
			await QueryForEachAsync(objectReader, list.Add, cancellationToken).ConfigureAwait(Configuration.ContinueOnCapturedContext);
			return list;
		}

		/// <summary>
		/// Executes command asynchronously and returns array of values, mapped using provided mapping function.
		/// </summary>
		/// <typeparam name="T">Result record type.</typeparam>
		/// <param name="objectReader">Record mapping function from data reader.</param>
		/// <param name="cancellationToken">Asynchronous operation cancellation token.</param>
		/// <returns>Returns task with array of query result records.</returns>
		public async Task<T[]> QueryToArrayAsync<T>(Func<DbDataReader, T> objectReader, CancellationToken cancellationToken = default)
		{
			var list = new List<T>();
			await QueryForEachAsync(objectReader, list.Add, cancellationToken).ConfigureAwait(Configuration.ContinueOnCapturedContext);
			return list.ToArray();
		}

		/// <summary>
		/// Executes command asynchronously and apply provided action to each record, mapped using provided mapping function.
		/// </summary>
		/// <typeparam name="T">Result record type.</typeparam>
		/// <param name="objectReader">Record mapping function from data reader.</param>
		/// <param name="action">Action, applied to each result record.</param>
		/// <param name="cancellationToken">Asynchronous operation cancellation token.</param>
		/// <returns>Returns task.</returns>
		public async Task QueryForEachAsync<T>(Func<DbDataReader, T> objectReader, Action<T> action, CancellationToken cancellationToken = default)
		{
			await DataConnection.EnsureConnectionAsync(cancellationToken).ConfigureAwait(Configuration.ContinueOnCapturedContext);

			InitCommand();

			await using ((DataConnection.DataProvider.ExecuteScope(DataConnection) ?? EmptyIAsyncDisposable.Instance).ConfigureAwait(Configuration.ContinueOnCapturedContext))
			{
				var rd = await DataConnection.ExecuteDataReaderAsync(GetCommandBehavior(), cancellationToken).ConfigureAwait(Configuration.ContinueOnCapturedContext);
				await using (rd.ConfigureAwait(Configuration.ContinueOnCapturedContext))
					while (await rd.DataReader!.ReadAsync(cancellationToken).ConfigureAwait(Configuration.ContinueOnCapturedContext))
						action(objectReader(rd.DataReader!));
			}
		}

		#endregion

		#region Query

		/// <summary>
		/// Executes command using <see cref="CommandType.StoredProcedure"/> command type and returns results as collection of values of specified type.
		/// </summary>
		/// <typeparam name="T">Result record type.</typeparam>
		/// <returns>Returns collection of query result records.</returns>
		public IEnumerable<T> QueryProc<T>()
		{
			CommandType = CommandType.StoredProcedure;
			return Query<T>();
		}

		/// <summary>
		/// Executes command asynchronously using <see cref="CommandType.StoredProcedure"/> command type and returns results as collection of values of specified type.
		/// </summary>
		/// <typeparam name="T">Result record type.</typeparam>
		/// <param name="cancellationToken">Asynchronous operation cancellation token.</param>
		/// <returns>Returns collection of query result records.</returns>
		public Task<IEnumerable<T>> QueryProcAsync<T>(CancellationToken cancellationToken = default)
		{
			CommandType = CommandType.StoredProcedure;
			return QueryAsync<T>(cancellationToken);
		}

		/// <summary>
		/// Executes command and returns results as collection of values of specified type.
		/// </summary>
		/// <typeparam name="T">Result record type.</typeparam>
		/// <returns>Returns collection of query result records.</returns>
		public IEnumerable<T> Query<T>()
		{
			InitCommand();

			return ReadEnumerator<T>(
				DataConnection.ExecuteDataReader(GetCommandBehavior()),
				DataConnection.DataProvider.ExecuteScope(DataConnection));
		}

		/// <summary>
		/// Executes command asynchronously and returns results as collection of values of specified type.
		/// </summary>
		/// <typeparam name="T">Result record type.</typeparam>
		/// <param name="cancellationToken">Asynchronous operation cancellation token.</param>
		/// <returns>Returns collection of query result records.</returns>
		public async Task<IEnumerable<T>> QueryAsync<T>(CancellationToken cancellationToken = default)
		{
			InitCommand();

			return ReadEnumerator<T>(
				await DataConnection.ExecuteDataReaderAsync(GetCommandBehavior(), cancellationToken).ConfigureAwait(Configuration.ContinueOnCapturedContext),
				DataConnection.DataProvider.ExecuteScope(DataConnection));
		}

		static bool IsDynamicType(Type type)
		{
			return typeof(object) == type || typeof(ExpandoObject) == type;
		}

		IEnumerable<T> ReadEnumerator<T>(DataReaderWrapper rd, IExecutionScope? scope, bool disposeReader = true)
		{
			var startedOn = DateTime.UtcNow;
			var stopwatch = Stopwatch.StartNew();
			var rowCount  = 0;

			using (scope)
				try
				{
					if (rd.DataReader!.Read())
					{
						var additionalKey = GetCommandAdditionalKey(rd.DataReader!, typeof(T));
						var reader        = ((IDataContext)DataConnection).UnwrapDataObjectInterceptor?.UnwrapDataReader(DataConnection, rd.DataReader!) ?? rd.DataReader!;
						var objectReader  = GetObjectReader<T>(DataConnection, reader, CommandText, additionalKey);
						var isFaulted = false;

						do
						{
							T result;

							try
							{
								result = objectReader(reader);
							}
							catch (InvalidCastException)
							{
								if (isFaulted)
									throw;

								isFaulted    = true;
								objectReader = GetObjectReader2<T>(DataConnection, reader, CommandText, additionalKey);
								result       = objectReader(reader);
							}

							rowCount++;
							yield return result;

						} while (rd.DataReader!.Read());
					}

					SetRebindParameters(rd);
				}
				finally
				{
					stopwatch.Stop();
					if (disposeReader)
					{
						rd.Dispose();

						if (DataConnection.TraceSwitchConnection.TraceInfo)
						{
							DataConnection.OnTraceConnection(new TraceInfo(DataConnection, TraceInfoStep.Completed, TraceOperation.DisposeQuery, isAsync: false)
							{
								TraceLevel      = TraceLevel.Info,
								Command         = rd.Command,
								StartTime       = startedOn,
								ExecutionTime   = stopwatch.Elapsed,
								RecordsAffected = rowCount
							});
						}
					}
				}
		}

		#endregion

		#region Query async

		/// <summary>
		/// Executes command asynchronously and returns list of values.
		/// </summary>
		/// <typeparam name="T">Result record type.</typeparam>
		/// <param name="cancellationToken">Asynchronous operation cancellation token.</param>
		/// <returns>Returns task with list of query result records.</returns>
		public async Task<List<T>> QueryToListAsync<T>(CancellationToken cancellationToken = default)
		{
			var list = new List<T>();
			await QueryForEachAsync<T>(list.Add, cancellationToken).ConfigureAwait(Configuration.ContinueOnCapturedContext);
			return list;
		}

		/// <summary>
		/// Executes command asynchronously and returns array of values.
		/// </summary>
		/// <typeparam name="T">Result record type.</typeparam>
		/// <param name="cancellationToken">Asynchronous operation cancellation token.</param>
		/// <returns>Returns task with array of query result records.</returns>
		public async Task<T[]> QueryToArrayAsync<T>(CancellationToken cancellationToken = default)
		{
			var list = new List<T>();
			await QueryForEachAsync<T>(list.Add, cancellationToken).ConfigureAwait(Configuration.ContinueOnCapturedContext);
			return list.ToArray();
		}

		/// <summary>
		/// Executes command asynchronously and apply provided action to each record.
		/// </summary>
		/// <typeparam name="T">Result record type.</typeparam>
		/// <param name="action">Action, applied to each result record.</param>
		/// <param name="cancellationToken">Asynchronous operation cancellation token.</param>
		/// <returns>Returns task.</returns>
		public async Task QueryForEachAsync<T>(Action<T> action, CancellationToken cancellationToken = default)
		{
			await DataConnection.EnsureConnectionAsync(cancellationToken).ConfigureAwait(Configuration.ContinueOnCapturedContext);

			InitCommand();

			await using ((DataConnection.DataProvider.ExecuteScope(DataConnection) ?? EmptyIAsyncDisposable.Instance).ConfigureAwait(Configuration.ContinueOnCapturedContext))
			{
				var rd = await DataConnection.ExecuteDataReaderAsync(GetCommandBehavior(), cancellationToken).ConfigureAwait(Configuration.ContinueOnCapturedContext);
				await using (rd.ConfigureAwait(Configuration.ContinueOnCapturedContext))
<<<<<<< HEAD
#else
			using (var rd = await DataConnection.ExecuteDataReaderAsync(GetCommandBehavior(), cancellationToken).ConfigureAwait(Configuration.ContinueOnCapturedContext))
#endif
			{
				if (await rd.DataReader!.ReadAsync(cancellationToken).ConfigureAwait(Configuration.ContinueOnCapturedContext))
=======
>>>>>>> f973e5b6
				{
						var additionalKey = GetCommandAdditionalKey(rd.DataReader!, typeof(T));
						var reader        = ((IDataContext)DataConnection).UnwrapDataObjectInterceptor?.UnwrapDataReader(DataConnection, rd.DataReader!) ?? rd.DataReader!;
						var objectReader  = GetObjectReader<T>(DataConnection, reader, CommandText, additionalKey);
						var isFaulted     = false;

						do
						{
							T result;

							try
							{
								result = objectReader(reader);
							}
							catch (InvalidCastException)
							{
								if (isFaulted)
									throw;

								isFaulted    = true;
								objectReader = GetObjectReader2<T>(DataConnection, reader, CommandText, additionalKey);
								result       = objectReader(reader);
							}

							action(result);

						} while (await rd.DataReader!.ReadAsync(cancellationToken).ConfigureAwait(Configuration.ContinueOnCapturedContext));
					}
				}
			}
		}

		#endregion

		#region Query with template

		/// <summary>
		/// Executes command and returns results as collection of values of specified type.
		/// </summary>
		/// <typeparam name="T">Result record type.</typeparam>
		/// <param name="template">This value used only for <typeparamref name="T"/> parameter type inference, which makes this method usable with anonymous types.</param>
		/// <returns>Returns collection of query result records.</returns>
		public IEnumerable<T> Query<T>(T template)
		{
			return Query<T>();
		}

		/// <summary>
		/// Executes command using <see cref="CommandType.StoredProcedure"/> command type and returns results as collection of values of specified type.
		/// </summary>
		/// <typeparam name="T">Result record type.</typeparam>
		/// <param name="template">This value used only for <typeparamref name="T"/> parameter type inference, which makes this method usable with anonymous types.</param>
		/// <returns>Returns collection of query result records.</returns>
		public IEnumerable<T> QueryProc<T>(T template)
		{
			return QueryProc<T>();
		}

		/// <summary>
		/// Executes command asynchronously using <see cref="CommandType.StoredProcedure"/> command type and returns results as collection of values of specified type.
		/// </summary>
		/// <typeparam name="T">Result record type.</typeparam>
		/// <param name="template">This value used only for <typeparamref name="T"/> parameter type inference, which makes this method usable with anonymous types.</param>
		/// <param name="cancellationToken">Asynchronous operation cancellation token.</param>
		/// <returns>Returns collection of query result records.</returns>
		public Task<IEnumerable<T>> QueryProcAsync<T>(T template, CancellationToken cancellationToken = default)
		{
			return QueryProcAsync<T>(cancellationToken);
		}

		#endregion

		#region Query with multiple result sets

		/// <summary>
		/// Executes command using <see cref="CommandType.StoredProcedure"/> command type and returns a result containing multiple result sets.
		/// Saves result values for output and reference parameters to corresponding <see cref="DataParameter"/> object.
		/// </summary>
		/// <typeparam name="T">Result set type.</typeparam>
		/// <returns>Returns result.</returns>
		public T QueryProcMultiple<T>()
			where T : class
		{
			CommandType = CommandType.StoredProcedure;

			return QueryMultiple<T>();
		}

		/// <summary>
		/// Executes command asynchronously using <see cref="CommandType.StoredProcedure"/> command type and returns a result containing multiple result sets.
		/// </summary>
		/// <param name="cancellationToken">Asynchronous operation cancellation token.</param>
		/// <typeparam name="T">Result set type.</typeparam>
		/// <returns>
		///     A task that represents the asynchronous operation.
		///     The task result contains object with multiply result sets.
		/// </returns>
		public Task<T> QueryProcMultipleAsync<T>(CancellationToken cancellationToken = default)
			where T : class
		{
			CommandType = CommandType.StoredProcedure;

			return QueryMultipleAsync<T>(cancellationToken);
		}

		/// <summary>
		/// Executes command and returns a result containing multiple result sets.
		/// </summary>
		/// <typeparam name="T">Result set type.</typeparam>
		/// <returns>Returns result.</returns>
		public T QueryMultiple<T>()
			where T : class
		{
			InitCommand();

			T result;

			using (DataConnection.DataProvider.ExecuteScope(DataConnection))
			using (var rd = DataConnection.ExecuteDataReader(GetCommandBehavior()))
			{
				result = ReadMultipleResultSets<T>(rd);

				SetRebindParameters(rd);
			}

			return result;
		}

		/// <summary>
		/// Executes command asynchronously and returns a result containing multiple result sets.
		/// Saves result values for output and reference parameters to corresponding <see cref="DataParameter"/> object.
		/// </summary>
		/// <typeparam name="T">Result set type.</typeparam>
		/// <param name="cancellationToken">Asynchronous operation cancellation token.</param>
		/// <returns>
		///     A task that represents the asynchronous operation.
		///     The task result contains object with multiply result sets.
		/// </returns>
		public async Task<T> QueryMultipleAsync<T>(CancellationToken cancellationToken = default)
			where T : class
		{
			await DataConnection.EnsureConnectionAsync(cancellationToken).ConfigureAwait(Configuration.ContinueOnCapturedContext);
			InitCommand();

			T result;

			await using ((DataConnection.DataProvider.ExecuteScope(DataConnection) ?? EmptyIAsyncDisposable.Instance).ConfigureAwait(Configuration.ContinueOnCapturedContext))
			{
				var rd = await DataConnection.ExecuteDataReaderAsync(GetCommandBehavior(), cancellationToken).ConfigureAwait(Configuration.ContinueOnCapturedContext);
				await using (rd.ConfigureAwait(Configuration.ContinueOnCapturedContext))
				{
					result = await ReadMultipleResultSetsAsync<T>(rd.DataReader!, cancellationToken).ConfigureAwait(Configuration.ContinueOnCapturedContext);

					SetRebindParameters(rd);
				}
			}

			return result;
		}

		static Dictionary<int, MemberAccessor> GetMultipleQueryIndexMap<T>(TypeAccessor<T> typeAccessor)
		{
			var indexMap = new Dictionary<int, MemberAccessor>();

			// Use attribute labels if any exist.
			foreach (var m in typeAccessor.Members)
			{
				if (!m.HasGetter)
					continue;

				var attr = m.MemberInfo.GetAttribute<ResultSetIndexAttribute>();

				if (attr != null)
					indexMap.Add(attr.Index, m);
			}

			if (indexMap.Count == 0)
			{
				// Use ordering of properties according to reflection.
				var i = 0;
				foreach (var m in typeAccessor.Members)
				{
					if (m.HasGetter)
					{
						indexMap[i] = m;
						i++;
					}
				}
			}

			return indexMap;
		}

		static readonly MethodInfo _readAsArrayMethodInfo =
			MemberHelper.MethodOf<CommandInfo>(ci => ci.ReadAsArray<int>(null!)).GetGenericMethodDefinition();

		static readonly MethodInfo _readAsListMethodInfo =
			MemberHelper.MethodOf<CommandInfo>(ci => ci.ReadAsList<int>(null!)).GetGenericMethodDefinition();

		static readonly MethodInfo _readSingletMethodInfo =
			MemberHelper.MethodOf<CommandInfo>(ci => ci.ReadSingle<int>(null!)).GetGenericMethodDefinition();

		T[] ReadAsArray<T>(DataReaderWrapper rd)
		{
			return ReadEnumerator<T>(rd, null, false).ToArray();
		}

		List<T> ReadAsList<T>(DataReaderWrapper rd)
		{
			return ReadEnumerator<T>(rd, null, false).ToList();
		}

		T? ReadSingle<T>(DataReaderWrapper rd)
		{
			return ReadEnumerator<T>(rd, null, false).FirstOrDefault();
		}

		T ReadMultipleResultSets<T>(DataReaderWrapper rd)
			where T : class
		{
			var typeAccessor = TypeAccessor.GetAccessor<T>();
			var indexMap     = GetMultipleQueryIndexMap(typeAccessor);

			var resultIndex = 0;
			var result = typeAccessor.Create();
			do
			{
				// Only process the field if we're reading it into a property.
				if (indexMap.TryGetValue(resultIndex, out var member))
				{
					MethodInfo valueMethodInfo;
					Type elementType;
					if (member.Type.IsArray)
					{
						valueMethodInfo = _readAsArrayMethodInfo;
						elementType     = member.Type.GetItemType()!;
					}
					else if (member.Type.IsGenericEnumerableType())
					{
						valueMethodInfo = _readAsListMethodInfo;
						elementType     = member.Type.GetGenericArguments()[0];
					}
					else
					{
						valueMethodInfo = _readSingletMethodInfo;
						elementType     = member.Type;
					}

					var genericMethod = valueMethodInfo.MakeGenericMethod(elementType);
					var value = genericMethod.Invoke(this, new object[] { rd });

					member.SetValue(result, value);
				}

				resultIndex++;
			} while (rd.DataReader!.NextResult());

			return result;
		}

		static readonly MethodInfo _readAsArrayAsyncMethodInfo =
			MemberHelper.MethodOf<CommandInfo>(ci => ci.ReadAsArrayAsync<int>(null!, default)).GetGenericMethodDefinition();

		static readonly MethodInfo _readAsListAsyncMethodInfo =
			MemberHelper.MethodOf<CommandInfo>(ci => ci.ReadAsListAsync<int>(null!, default)).GetGenericMethodDefinition();

		static readonly MethodInfo _readSingletAsyncMethodInfo =
			MemberHelper.MethodOf<CommandInfo>(ci => ci.ReadSingleAsync<int>(null!, default)).GetGenericMethodDefinition();

		sealed class ReaderAsyncEnumerable<T> : IAsyncEnumerable<T>
		{
			readonly CommandInfo  _commandInfo;
			readonly DbDataReader _rd;

			public ReaderAsyncEnumerable(CommandInfo commandInfo, DbDataReader rd)
			{
				_commandInfo = commandInfo;
				_rd          = rd;
			}

			public IAsyncEnumerator<T> GetAsyncEnumerator(CancellationToken cancellationToken)
			{
				return new ReaderAsyncEnumerator<T>(_commandInfo, _rd, cancellationToken);
			}
		}

		sealed class ReaderAsyncEnumerator<T> : IAsyncEnumerator<T>
		{
			readonly CommandInfo      _commandInfo;
			readonly DbDataReader     _rd;
			readonly string?          _additionalKey;
			Func<DbDataReader, T>     _objectReader;
			bool                      _isFaulted;
			bool                      _isFinished;
			CancellationToken         _cancellationToken;

			public ReaderAsyncEnumerator(CommandInfo commandInfo, DbDataReader rd, CancellationToken cancellationToken)
			{
				_commandInfo       = commandInfo;
				_rd                = rd;
				_additionalKey     = commandInfo.GetCommandAdditionalKey(rd, typeof(T));
				_objectReader      = GetObjectReader<T>(commandInfo.DataConnection, rd, commandInfo.CommandText, _additionalKey);
				_isFaulted         = false;
				_cancellationToken = cancellationToken;
			}

			public void Dispose()
			{
			}

<<<<<<< HEAD
#if !NATIVE_ASYNC
			public Task DisposeAsync() => TaskCache.CompletedTask;
#else
=======
>>>>>>> f973e5b6
			public ValueTask DisposeAsync() => default;

			public T Current { get; private set; } = default!;

			public async ValueTask<bool> MoveNextAsync()
			{
				if (_isFinished)
					return false;
				if (!await _rd.ReadAsync(_cancellationToken).ConfigureAwait(Configuration.ContinueOnCapturedContext))
				{
					_isFinished = true;
					return false;
				}

				try
				{
					Current = _objectReader(_rd);
				}
				catch (InvalidCastException)
				{
					if (_isFaulted)
						throw;

					_isFaulted = true;
					_objectReader = GetObjectReader2<T>(_commandInfo.DataConnection, _rd,
						_commandInfo.CommandText,
						_additionalKey);
					Current = _objectReader(_rd);
				}

				return true;
			}
		}

		Task<T[]> ReadAsArrayAsync<T>(DbDataReader rd, CancellationToken cancellationToken)
		{
			return new ReaderAsyncEnumerable<T>(this, rd).ToArrayAsync(cancellationToken: cancellationToken);
		}

		Task<List<T>> ReadAsListAsync<T>(DbDataReader rd, CancellationToken cancellationToken)
		{
			return new ReaderAsyncEnumerable<T>(this, rd).ToListAsync(cancellationToken: cancellationToken);
		}

		Task<T> ReadSingleAsync<T>(DbDataReader rd, CancellationToken cancellationToken)
		{
			return new ReaderAsyncEnumerable<T>(this, rd).FirstOrDefaultAsync(cancellationToken: cancellationToken);
		}

		async Task<T> ReadMultipleResultSetsAsync<T>(DbDataReader rd, CancellationToken cancellationToken)
			where T : class
		{
			var typeAccessor = TypeAccessor.GetAccessor<T>();
			var indexMap     = GetMultipleQueryIndexMap(typeAccessor);

			var resultIndex = 0;
			var result = typeAccessor.Create();
			do
			{
				// Only process the field if we're reading it into a property.
				if (indexMap.TryGetValue(resultIndex, out var member))
				{
					MethodInfo valueMethodInfo;
					Type elementType;
					if (member.Type.IsArray)
					{
						valueMethodInfo = _readAsArrayAsyncMethodInfo;
						elementType     = member.Type.GetItemType()!;
					}
					else if (member.Type.IsGenericEnumerableType())
					{
						valueMethodInfo = _readAsListAsyncMethodInfo;
						elementType     = member.Type.GetGenericArguments()[0];
					}
					else
					{
						valueMethodInfo = _readSingletAsyncMethodInfo;
						elementType     = member.Type;
					}

					var genericMethod = valueMethodInfo.MakeGenericMethod(elementType);
					var task = (Task)genericMethod.Invoke(this, new object[] { rd, cancellationToken })!;
					await task.ConfigureAwait(Configuration.ContinueOnCapturedContext);

					// Task<T>.Result
					var value = ((dynamic)task).Result;

					member.SetValue(result, value);
				}

				resultIndex++;
			} while (await rd.NextResultAsync(cancellationToken).ConfigureAwait(Configuration.ContinueOnCapturedContext));

			return result;
		}

		#endregion

		#region Execute
		/// <summary>
		/// Executes command using <see cref="CommandType.StoredProcedure"/> command type and returns number of affected records.
		/// Saves result values for output and reference parameters to corresponding <see cref="DataParameter"/> object.
		/// </summary>
		/// <returns>Number of records, affected by command execution.</returns>
		public int ExecuteProc()
		{
			CommandType = CommandType.StoredProcedure;
			return Execute();
		}

		/// <summary>
		/// Executes command and returns number of affected records.
		/// </summary>
		/// <returns>Number of records, affected by command execution.</returns>
		public int Execute()
		{
			var startedOn     = DateTime.UtcNow;
			var stopwatch     = Stopwatch.StartNew();
			InitCommand();

			var commandResult = DataConnection.ExecuteNonQuery();

			stopwatch.Stop();
			if (DataConnection.TraceSwitchConnection.TraceInfo)
			{
				DataConnection.OnTraceConnection(new TraceInfo(DataConnection, TraceInfoStep.Completed, TraceOperation.DisposeQuery, isAsync: false)
				{
					TraceLevel      = TraceLevel.Info,
					Command         = DataConnection.CurrentCommand,
					StartTime       = startedOn,
					ExecutionTime   = stopwatch.Elapsed,
					RecordsAffected = commandResult,
				});
			}

			if (DataConnection.CurrentCommand?.Parameters.Count > 0 && Parameters?.Length > 0)
				RebindParameters(DataConnection.CurrentCommand);

			return commandResult;
		}

		/// <summary>
		/// Executes command using custom execute method and returns number of affected records.
		/// </summary>
		/// <param name="customExecute">Custom execute method.</param>
		/// <returns>Number of records, affected by command execution.</returns>
		internal int ExecuteCustom(Func<DbCommand, int> customExecute)
		{
			var startedOn     = DateTime.UtcNow;
			var stopwatch     = Stopwatch.StartNew();
			InitCommand();

			var commandResult = DataConnection.ExecuteNonQueryCustom(customExecute);

			stopwatch.Stop();
			if (DataConnection.TraceSwitchConnection.TraceInfo)
			{
				DataConnection.OnTraceConnection(new TraceInfo(DataConnection, TraceInfoStep.Completed, TraceOperation.DisposeQuery, isAsync: false)
				{
					TraceLevel      = TraceLevel.Info,
					Command         = DataConnection.CurrentCommand,
					StartTime       = startedOn,
					ExecutionTime   = stopwatch.Elapsed,
					RecordsAffected = commandResult,
				});
			}

			if (DataConnection.CurrentCommand?.Parameters.Count > 0 && Parameters?.Length > 0)
				RebindParameters(DataConnection.CurrentCommand);

			return commandResult;
		}

		#endregion

		#region Execute async

		/// <summary>
		/// Executes command using <see cref="CommandType.StoredProcedure"/> command type asynchronously and returns number of affected records.
		/// Saves result values for output and reference parameters to corresponding <see cref="DataParameter"/> object.
		/// </summary>
		/// <param name="cancellationToken">Asynchronous operation cancellation token.</param>
		/// <returns>Task with number of records, affected by command execution.</returns>
		public Task<int> ExecuteProcAsync(CancellationToken cancellationToken = default)
		{
			CommandType = CommandType.StoredProcedure;
			return ExecuteAsync(cancellationToken);
		}

		/// <summary>
		/// Executes command asynchronously and returns number of affected records.
		/// </summary>
		/// <param name="cancellationToken">Asynchronous operation cancellation token.</param>
		/// <returns>Task with number of records, affected by command execution.</returns>
		public async Task<int> ExecuteAsync(CancellationToken cancellationToken = default)
		{
			await DataConnection.EnsureConnectionAsync(cancellationToken).ConfigureAwait(Configuration.ContinueOnCapturedContext);

			var startedOn     = DateTime.UtcNow;
			var stopwatch     = Stopwatch.StartNew();

			InitCommand();

			var commandResult = await DataConnection.ExecuteNonQueryDataAsync(cancellationToken).ConfigureAwait(Configuration.ContinueOnCapturedContext);

			stopwatch.Stop();
			if (DataConnection.TraceSwitchConnection.TraceInfo)
			{
				DataConnection.OnTraceConnection(new TraceInfo(DataConnection, TraceInfoStep.Completed, TraceOperation.DisposeQuery, isAsync: true)
				{
					TraceLevel      = TraceLevel.Info,
					Command         = DataConnection.CurrentCommand,
					StartTime       = startedOn,
					ExecutionTime   = stopwatch.Elapsed,
					RecordsAffected = commandResult,
				});
			}

			if (DataConnection.CurrentCommand?.Parameters.Count > 0 && Parameters?.Length > 0)
				RebindParameters(DataConnection.CurrentCommand);

			return commandResult;
		}

		#endregion

		#region Execute scalar

		/// <summary>
		/// Executes command using <see cref="CommandType.StoredProcedure"/> command type and returns single value.
		/// </summary>
		/// <typeparam name="T">Resulting value type.</typeparam>
		/// <returns>Resulting value.</returns>
		public T ExecuteProc<T>()
		{
			CommandType = CommandType.StoredProcedure;
			return Execute<T>();
		}

		/// <summary>
		/// Executes command and returns single value.
		/// Saves result values for output and reference parameters to corresponding <see cref="DataParameter"/> object.
		/// </summary>
		/// <typeparam name="T">Resulting value type.</typeparam>
		/// <returns>Resulting value.</returns>
		public T Execute<T>()
		{
			var startedOn     = DateTime.UtcNow;
			var stopwatch     = Stopwatch.StartNew();
			var hasParameters = InitCommand();

			T result = default!;

			using (DataConnection.DataProvider.ExecuteScope(DataConnection))
			using (var rd = DataConnection.ExecuteDataReader(GetCommandBehavior()))
			{
				if (rd.DataReader!.Read())
				{
					var additionalKey = GetCommandAdditionalKey(rd.DataReader!, typeof(T));
					var reader        = ((IDataContext)DataConnection).UnwrapDataObjectInterceptor?.UnwrapDataReader(DataConnection, rd.DataReader!) ?? rd.DataReader!;
					var objectReader  = GetObjectReader<T>(DataConnection, reader, CommandText, additionalKey);

					try
					{
						result = objectReader(reader);
					}
					catch (InvalidCastException)
					{
						result = GetObjectReader2<T>(DataConnection, reader, CommandText, additionalKey)(reader);
					}
					catch (FormatException)
					{
						result = GetObjectReader2<T>(DataConnection, reader, CommandText, additionalKey)(reader);
					}
				}

				stopwatch.Stop();

				if (DataConnection.TraceSwitchConnection.TraceInfo)
				{
					DataConnection.OnTraceConnection(new TraceInfo(DataConnection, TraceInfoStep.Completed, TraceOperation.DisposeQuery, isAsync: false)
					{
						TraceLevel      = TraceLevel.Info,
						Command         = rd.Command,
						StartTime       = startedOn,
						ExecutionTime   = stopwatch.Elapsed,
						RecordsAffected = 1,
					});
				}

				SetRebindParameters(rd);
			}

			return result;
		}

		#endregion

		#region Execute scalar async

		/// <summary>
		/// Executes command using <see cref="CommandType.StoredProcedure"/> command type asynchronously and returns single value.
		/// Saves result values for output and reference parameters to corresponding <see cref="DataParameter"/> object.
		/// </summary>
		/// <typeparam name="T">Resulting value type.</typeparam>
		/// <param name="cancellationToken">Asynchronous operation cancellation token.</param>
		/// <returns>Task with resulting value.</returns>
		public Task<T> ExecuteProcAsync<T>(CancellationToken cancellationToken = default)
		{
			CommandType = CommandType.StoredProcedure;
			return ExecuteAsync<T>(cancellationToken);
		}

		/// <summary>
		/// Executes command asynchronously and returns single value.
		/// </summary>
		/// <typeparam name="T">Resulting value type.</typeparam>
		/// <param name="cancellationToken">Asynchronous operation cancellation token.</param>
		/// <returns>Task with resulting value.</returns>
		public async Task<T> ExecuteAsync<T>(CancellationToken cancellationToken = default)
		{
			await DataConnection.EnsureConnectionAsync(cancellationToken).ConfigureAwait(Configuration.ContinueOnCapturedContext);

			var startedOn = DateTime.UtcNow;
			var stopwatch = Stopwatch.StartNew();
			var hasParameters = InitCommand();

			T result = default!;

			await using ((DataConnection.DataProvider.ExecuteScope(DataConnection) ?? EmptyIAsyncDisposable.Instance).ConfigureAwait(Configuration.ContinueOnCapturedContext))
			{
				var rd = await DataConnection.ExecuteDataReaderAsync(GetCommandBehavior(), cancellationToken).ConfigureAwait(Configuration.ContinueOnCapturedContext);
				await using (rd.ConfigureAwait(Configuration.ContinueOnCapturedContext))
<<<<<<< HEAD
#else
			using (var rd = await DataConnection.ExecuteDataReaderAsync(GetCommandBehavior(), cancellationToken).ConfigureAwait(Configuration.ContinueOnCapturedContext))
#endif
=======
>>>>>>> f973e5b6
				{
					if (await rd.DataReader!.ReadAsync(cancellationToken).ConfigureAwait(Configuration.ContinueOnCapturedContext))
					{
						var additionalKey = GetCommandAdditionalKey(rd.DataReader!, typeof(T));
						try
						{
							result = GetObjectReader<T>(DataConnection, rd.DataReader!, CommandText, additionalKey)(rd.DataReader!);
						}
						catch (InvalidCastException)
						{
							result = GetObjectReader2<T>(DataConnection, rd.DataReader!, CommandText, additionalKey)(rd.DataReader!);
						}
					}

					stopwatch.Stop();

					if (DataConnection.TraceSwitchConnection.TraceInfo)
					{
						DataConnection.OnTraceConnection(new TraceInfo(DataConnection, TraceInfoStep.Completed, TraceOperation.DisposeQuery, isAsync: true)
						{
							TraceLevel      = TraceLevel.Info,
							Command         = rd.Command,
							StartTime       = startedOn,
							ExecutionTime   = stopwatch.Elapsed,
							RecordsAffected = 1,
						});
					}

					SetRebindParameters(rd);
				}
			}

			return result;
		}

		#endregion

		#region ExecuteReader

		/// <summary>
		/// Executes command using <see cref="CommandType.StoredProcedure"/> command type and returns data reader instance.
		/// </summary>
		/// <returns>Data reader object.</returns>
		public DataReader ExecuteReaderProc()
		{
			CommandType = CommandType.StoredProcedure;
			return ExecuteReader();
		}

		/// <summary>
		/// Executes command asynchronously using <see cref="CommandType.StoredProcedure"/> command type and returns data reader instance.
		/// </summary>
		/// <param name="cancellationToken">Asynchronous operation cancellation token.</param>
		/// <returns>Data reader object.</returns>
		public Task<DataReaderAsync> ExecuteReaderProcAsync(CancellationToken cancellationToken = default)
		{
			CommandType = CommandType.StoredProcedure;
			return ExecuteReaderAsync(cancellationToken);
		}

		/// <summary>
		/// Executes command and returns data reader instance.
		/// </summary>
		/// <returns>Data reader object.</returns>
		public DataReader ExecuteReader()
		{
			var hasParameters = InitCommand();

			var dataReader = new DataReader(this, DataConnection.ExecuteDataReader(GetCommandBehavior()));

			if (hasParameters && dataReader.ReaderWrapper?.Command?.Parameters.Count > 0)
				dataReader.ReaderWrapper.OnBeforeCommandDispose = RebindParameters;

			return dataReader;
		}

		internal IEnumerable<T> ExecuteQuery<T>(DbDataReader rd, string sql)
		{
			if (rd.Read())
			{
				var additionalKey = GetCommandAdditionalKey(rd, typeof(T));
				var objectReader  = GetObjectReader<T>(DataConnection, rd, sql, additionalKey);
				var isFaulted     = false;

				do
				{
					T result;

					try
					{
						result = objectReader(rd);
					}
					catch (InvalidCastException)
					{
						if (isFaulted)
							throw;

						isFaulted    = true;
						objectReader = GetObjectReader2<T>(DataConnection, rd, sql, additionalKey);
						result       = objectReader(rd);
					}

					yield return result;

				} while (rd.Read());
			}
		}

		[return: MaybeNull]
		internal T ExecuteScalar<T>(DbDataReader rd, string sql)
		{
			if (rd.Read())
			{
				var additionalKey = GetCommandAdditionalKey(rd, typeof(T));
				try
				{
					return GetObjectReader<T>(DataConnection, rd, sql, additionalKey)(rd);
				}
				catch (InvalidCastException)
				{
					return GetObjectReader2<T>(DataConnection, rd, sql, additionalKey)(rd);
				}
			}

			return default;
		}

		#endregion

		#region ExecuteReader async

		/// <summary>
		/// Executes command asynchronously and returns data reader instance.
		/// </summary>
		/// <param name="cancellationToken">Asynchronous operation cancellation token.</param>
		/// <returns>Task with data reader object.</returns>
		public async Task<DataReaderAsync> ExecuteReaderAsync(CancellationToken cancellationToken = default)
		{
			await DataConnection.EnsureConnectionAsync(cancellationToken).ConfigureAwait(Configuration.ContinueOnCapturedContext);

			var hasParameters = InitCommand();

			var dataReader = new DataReaderAsync(this, await DataConnection.ExecuteDataReaderAsync(GetCommandBehavior(), cancellationToken).ConfigureAwait(Configuration.ContinueOnCapturedContext));

			if (hasParameters && dataReader.ReaderWrapper?.Command?.Parameters.Count > 0)
				dataReader.ReaderWrapper.OnBeforeCommandDispose = RebindParameters;

			return dataReader;
		}

		[MethodImpl(MethodImplOptions.AggressiveInlining)]
		private bool InitCommand()
		{
			var hasParameters = Parameters?.Length > 0;

			DataConnection.InitCommand(CommandType, CommandText, Parameters, null, hasParameters);

			if (hasParameters)
				SetParameters(DataConnection, Parameters!);

			DataConnection.CommitCommandInit();

			return hasParameters;
		}

		internal async Task ExecuteQueryAsync<T>(DbDataReader rd, string sql, Action<T> action, CancellationToken cancellationToken)
		{
			if (await rd.ReadAsync(cancellationToken).ConfigureAwait(Configuration.ContinueOnCapturedContext))
			{
				var additionalKey = GetCommandAdditionalKey(rd, typeof(T));
				var objectReader  = GetObjectReader<T>(DataConnection, rd, sql, additionalKey);
				var isFaulted     = false;

				do
				{
					T result;

					try
					{
						result = objectReader(rd);
					}
					catch (InvalidCastException)
					{
						if (isFaulted)
							throw;

						isFaulted    = true;
						objectReader = GetObjectReader2<T>(DataConnection, rd, sql, additionalKey);
						result       = objectReader(rd);
					}

					action(result);

				} while (await rd.ReadAsync(cancellationToken).ConfigureAwait(Configuration.ContinueOnCapturedContext));
			}
		}

		internal async Task<T> ExecuteScalarAsync<T>(DbDataReader rd, string sql, CancellationToken cancellationToken)
		{
			if (await rd.ReadAsync(cancellationToken).ConfigureAwait(Configuration.ContinueOnCapturedContext))
			{
				var additionalKey = GetCommandAdditionalKey(rd, typeof(T));
				try
				{
					return GetObjectReader<T>(DataConnection, rd, sql, additionalKey)(rd);
				}
				catch (InvalidCastException)
				{
					return GetObjectReader2<T>(DataConnection, rd, sql, additionalKey)(rd);
				}
			}

			return default!;
		}

		#endregion

		#region SetParameters

		static void SetParameters(DataConnection dataConnection, DataParameter[] parameters)
		{
			foreach (var parameter in parameters)
			{
				var p          = dataConnection.CurrentCommand!.CreateParameter();
				var dbDataType = parameter.DbDataType;
				var value      = parameter.Value;

				if (dbDataType.DataType == DataType.Undefined && value != null)
					dbDataType = dbDataType.WithDataType(dataConnection.MappingSchema.GetDataType(value.GetType()).Type.DataType);

				if (parameter.Direction != null) p.Direction =       parameter.Direction.Value;
				if (parameter.Size      != null) p.Size      =       parameter.Size     .Value;
				if (parameter.Precision != null) p.Precision = (byte)parameter.Precision.Value;
				if (parameter.Scale     != null) p.Scale     = (byte)parameter.Scale    .Value;

				// we don't normalize parameter names here as they are passed from user code and it is user's responsibility
				// to pass correct names. And we cannot add normalization as it will be breaking change for existing users
				dataConnection.DataProvider.SetParameter(dataConnection, p, parameter.Name!, dbDataType, value);
				// some providers (e.g. managed sybase provider) could change parameter name
				// which breaks parameters rebind logic
				parameter.Name = p.ParameterName;
				dataConnection.CurrentCommand!.Parameters.Add(p);
			}
		}

		static object ConvertParameterValue<TFrom>(TFrom value, MappingSchema mappingSchema)
		{
			var converter = mappingSchema.GetConverter<TFrom, object>();
			var result    = converter!(value);
			return result;
		}

		private static readonly MethodInfo _convertParameterValueMethodInfo =
			MemberHelper.MethodOf(() => ConvertParameterValue(1, null!)).GetGenericMethodDefinition();

		static object? ConvertParameterValue(object? value, MappingSchema mappingSchema)
		{
			if (ReferenceEquals(value, null))
				return null;

			var methodInfo = _convertParameterValueMethodInfo.MakeGenericMethod(value.GetType());
			var result     = methodInfo.Invoke(null, new[] { value, mappingSchema });

			return result;
		}

		[MethodImpl(MethodImplOptions.AggressiveInlining)]
		void SetRebindParameters(DataReaderWrapper rd)
		{
			if (rd.Command?.Parameters.Count > 0 && Parameters?.Length > 0)
				rd.OnBeforeCommandDispose = RebindParameters;
		}

		void RebindParameters(DbCommand command)
		{
			foreach (var dataParameter in Parameters!)
			{
				if (dataParameter.Direction is ParameterDirection.Output or ParameterDirection.InputOutput or ParameterDirection.ReturnValue)
				{
					var dbParameter = command.Parameters[dataParameter.Name!];

					dataParameter.Output = dbParameter;

					if (!Equals(dataParameter.Value, dbParameter.Value))
					{
						dataParameter.Value = ConvertParameterValue(dbParameter.Value, DataConnection.MappingSchema);
					}
				}
			}
		}

		static readonly MemoryCache<(Type type, int contextId),Func<object,DataParameter[]>> _parameterReaders = new (new ());

		static readonly PropertyInfo _dataParameterName       = MemberHelper.PropertyOf<DataParameter>(p => p.Name);
		static readonly PropertyInfo _dataParameterDbDataType = MemberHelper.PropertyOf<DataParameter>(p => p.DbDataType);
		static readonly PropertyInfo _dataParameterValue      = MemberHelper.PropertyOf<DataParameter>(p => p.Value);

		static DataParameter[]? GetDataParameters(DataConnection dataConnection, object? parameters)
		{
			if (parameters == null)
				return null;

			switch (parameters)
			{
				case DataParameter[] dataParameters : return dataParameters;
				case DataParameter   dataParameter  : return new[] { dataParameter };
			}

			var func = _parameterReaders.GetOrCreate(
				(type: parameters.GetType(), ((IConfigurationID)dataConnection).ConfigurationID),
				dataConnection,
				static (o, dataConnection) =>
			{
				o.SlidingExpiration = dataConnection.Options.LinqOptions.CacheSlidingExpirationOrDefault;

				var type = o.Key.type;
				var td   = dataConnection.MappingSchema.GetEntityDescriptor(type, dataConnection.Options.ConnectionOptions.OnEntityDescriptorCreated);
				var p    = Expression.Parameter(typeof(object), "p");
				var obj  = Expression.Parameter(type,           "obj");

				var expr = Expression.Lambda<Func<object,DataParameter[]>>(
					Expression.Block(
						new[] { obj },
						new Expression[]
						{
							Expression.Assign(obj, Expression.Convert(p, type)),
							Expression.NewArrayInit(
								typeof(DataParameter),
								td.Columns.Select(column =>
								{
									if (column.MemberType == typeof(DataParameter))
									{
										var pobj = Expression.Parameter(typeof(DataParameter));

										return Expression.Block(
											new[] { pobj },
											new Expression[]
											{
												Expression.Assign(pobj, ExpressionHelper.PropertyOrField(obj, column.MemberName)),
												Expression.MemberInit(
													Expression.New(typeof(DataParameter)),
													Expression.Bind(
														_dataParameterName,
														Expression.Coalesce(
															Expression.MakeMemberAccess(pobj, _dataParameterName),
															Expression.Constant(column.ColumnName))),
													Expression.Bind(
														_dataParameterDbDataType,
														Expression.MakeMemberAccess(pobj, _dataParameterDbDataType)),
													Expression.Bind(
														_dataParameterValue,
														Expression.Convert(
															Expression.MakeMemberAccess(pobj, _dataParameterValue),
															typeof(object))))
											});
									}

									var memberType  = column.MemberType.ToNullableUnderlying();
									var valueGetter = ExpressionHelper.PropertyOrField(obj, column.MemberName) as Expression;
									var mapper      = dataConnection.MappingSchema.GetConvertExpression(memberType, typeof(DataParameter), createDefault : false);

									if (mapper != null)
									{
										return Expression.Call(
											MemberHelper.MethodOf(() => PrepareDataParameter(null!, null!)),
											mapper.GetBody(valueGetter),
											Expression.Constant(column.ColumnName));
									}

									if (memberType.IsEnum)
									{
										var mapType  = ConvertBuilder.GetDefaultMappingFromEnumType(dataConnection.MappingSchema, memberType)!;
										var convExpr = dataConnection.MappingSchema.GetConvertExpression(column.MemberType, mapType)!;

										memberType  = mapType;
										valueGetter = convExpr.GetBody(valueGetter);
									}

									var columnDbDataType = new DbDataType(memberType, column.DataType, column.DbType, column.Length, column.Precision, column.Scale);
									if (columnDbDataType.DataType == DataType.Undefined)
										columnDbDataType = columnDbDataType.WithDataType(dataConnection.MappingSchema.GetDataType(memberType).Type.DataType);

									return (Expression)Expression.MemberInit(
										Expression.New(typeof(DataParameter)),
										Expression.Bind(
											_dataParameterName,
											Expression.Constant(column.ColumnName)),
										Expression.Bind(
											_dataParameterDbDataType,
											Expression.Constant(columnDbDataType, typeof(DbDataType))),
										Expression.Bind(
											_dataParameterValue,
											Expression.Convert(valueGetter, typeof(object))));
								}))
						}
					),
					p);

				return expr.CompileExpression();
			});

			return func(parameters);
		}

		static DataParameter PrepareDataParameter(DataParameter dataParameter, string name)
		{
			if (dataParameter == null)
				return new DataParameter { Name = name };

			dataParameter.Name = name;

			return dataParameter;
		}

		#endregion

		#region GetObjectReader

		record struct QueryKey(Type TargetType, Type DbReaderType, int ConfigId, string Sql, string? ExtraKey, bool IsScalar, Type? ScalarSourceType);

		static readonly MemoryCache<QueryKey,Delegate>                                            _objectReaders       = new (new ());
		static readonly MemoryCache<(Type readerType, Type providerReaderType),LambdaExpression?> _dataReaderConverter = new (new ());

		/// <summary>
		/// Clears global cache of object mapping functions from query results and mapping functions from value to <see cref="DataParameter"/>.
		/// </summary>
		public static void ClearObjectReaderCache()
		{
			_objectReaders.      Clear();
			_dataReaderConverter.Clear();
			_parameterReaders.   Clear();
		}

		string? GetCommandAdditionalKey(DbDataReader rd, Type resultType)
		{
			return IsDynamicType(resultType) || CommandType == CommandType.StoredProcedure
				? GetFieldsKey(rd)
				: null;
		}

		static string GetFieldsKey(DbDataReader dataReader)
		{
			using var sb = Pools.StringBuilder.Allocate();

			for (var i = 0; i < dataReader.FieldCount; i++)
			{
				sb.Value.Append(dataReader.GetName(i))
					.Append(',')
					.Append(dataReader.GetFieldType(i))
					.Append(';');
			}

			return sb.Value.ToString();
		}

		static Func<DbDataReader,T> GetObjectReader<T>(DataConnection dataConnection, DbDataReader dataReader, string sql, string? additionalKey)
		{
			var func = _objectReaders.GetOrCreate(
				new QueryKey(typeof(T), dataReader.GetType(), ((IConfigurationID)dataConnection).ConfigurationID, sql, additionalKey, dataReader.FieldCount <= 1, dataReader.FieldCount == 1 ? dataReader.GetFieldType(0) : null),
				(dataConnection, dataReader),
				static (e, context) =>
			{
				e.SlidingExpiration = context.dataConnection.Options.LinqOptions.CacheSlidingExpirationOrDefault;

				if (!e.Key.IsScalar && IsDynamicType(typeof(T)))
				{
					// dynamic case
					//
					return CreateDynamicObjectReader<T>(context.dataConnection, context.dataReader,
						(dc, dr, type, idx, dataReaderExpr) =>
							new ConvertFromDataReaderExpression(type, idx, null, dataReaderExpr, (bool?)null).Reduce(dc, dr));
				}

				return CreateObjectReader<T>(context.dataConnection, context.dataReader, (dc, dr, type, idx, dataReaderExpr, conv) =>
					new ConvertFromDataReaderExpression(type, idx, conv, dataReaderExpr, (bool?)null).Reduce(dc, dr));
			});

			return (Func<DbDataReader,T>)func;
		}

		static Func<DbDataReader,T> GetObjectReader2<T>(DataConnection dataConnection, DbDataReader dataReader,
			string sql, string? additionalKey)
		{
			var key = new QueryKey(typeof(T), dataReader.GetType(), ((IConfigurationID)dataConnection).ConfigurationID, sql, additionalKey, dataReader.FieldCount <= 1, dataReader.FieldCount == 1 ? dataReader.GetFieldType(0) : null);

			Delegate func;

			if (!key.IsScalar && IsDynamicType(typeof(T)))
			{
				// dynamic case
				//
				func = CreateDynamicObjectReader<T>(dataConnection, dataReader, (dc, dr, type, idx, dataReaderExpr) =>
				new ConvertFromDataReaderExpression(type, idx, null, dataReaderExpr, true).Reduce(dc, slowMode: true));
			}
			else
			{
				func = CreateObjectReader<T>(dataConnection, dataReader, (dc, dr, type, idx, dataReaderExpr, conv) =>
				new ConvertFromDataReaderExpression(type, idx, conv, dataReaderExpr, true).Reduce(dc, slowMode: true));
			}

			_objectReaders.Set(key, func,
				new MemoryCacheEntryOptions<QueryKey> { SlidingExpiration = dataConnection.Options.LinqOptions.CacheSlidingExpirationOrDefault });

			return (Func<DbDataReader,T>)func;
		}

		static Func<DbDataReader, T> CreateObjectReader<T>(
			DataConnection dataConnection,
			DbDataReader   dataReader,
			Func<DataConnection, DbDataReader, Type, int,Expression,IValueConverter?,Expression> getMemberExpression)
		{
			var parameter      = Expression.Parameter(typeof(DbDataReader));
			var dataReaderExpr = (Expression)Expression.Convert(parameter, dataReader.GetType());
			var readerType     = dataReader.GetType();

			Expression? expr;
			LambdaExpression? converterExpr = null;

			if (dataConnection.DataProvider.DataReaderType != readerType)
			{
				converterExpr = _dataReaderConverter.GetOrCreate(
					(readerType, dataConnection.DataProvider.DataReaderType),
					dataConnection,
					static (o, ctx) =>
				{
					o.SlidingExpiration = ctx.Options.LinqOptions.CacheSlidingExpirationOrDefault;

					var expr = ctx.MappingSchema.GetConvertExpression(o.Key.readerType, typeof(DbDataReader), false, false);

					///// !!!!!
					if (expr != null)
					{
						expr = Expression.Lambda(Expression.Convert(expr.Body, ctx.DataProvider.DataReaderType), expr.Parameters);
					}

					return expr;
				});
			}

			dataReaderExpr = converterExpr != null ? converterExpr.GetBody(dataReaderExpr) : dataReaderExpr;

			if (dataConnection.MappingSchema.IsScalarType(typeof(T)))
			{
				expr = getMemberExpression(dataConnection, dataReader, typeof(T), 0, dataReaderExpr, null);
			}
			else
			{
				var td = dataConnection.MappingSchema.GetEntityDescriptor(typeof(T), dataConnection.Options.ConnectionOptions.OnEntityDescriptorCreated);

				if (td.InheritanceMapping.Count > 0 || td.HasComplexColumns)
				{
					var    readerBuilder = new RecordReaderBuilder(dataConnection, typeof(T), dataReader, converterExpr);
					return readerBuilder.BuildReaderFunction<T>();
				}

				var names = new string[dataReader.FieldCount];

				for (var i = 0; i < dataReader.FieldCount; i++)
					names[i] = dataReader.GetName(i);

				expr = null;

				var ctors = typeof(T).GetConstructors().Select(c => new { c, ps = c.GetParameters() }).ToList();

				if (ctors.Count > 0 && ctors.All(c => c.ps.Length > 0))
				{
					var q =
						from c in ctors
						let count = c.ps.Count(p => names.Contains(p.Name, dataConnection.MappingSchema.ColumnNameComparer))
						orderby count descending
						select c;

					var ctor = q.FirstOrDefault();

					if (ctor != null)
					{
						expr = Expression.New(
							ctor.c,
							ctor.ps.Select(p => names.Contains(p.Name, dataConnection.MappingSchema.ColumnNameComparer) ?
								getMemberExpression(
									dataConnection,
									dataReader,
									p.ParameterType,
									(names
										.Select((n,i) => new { n, i })
										.FirstOrDefault(n => dataConnection.MappingSchema.ColumnNameComparer.Compare(n.n, p.Name) == 0) ?? new { n="", i=-1 }).i,
									dataReaderExpr,
									null) :
								Expression.Constant(dataConnection.MappingSchema.GetDefaultValue(p.ParameterType), p.ParameterType)));
					}
				}

				if (expr == null)
				{
					var members =
					(
						from n in names.Select((name,idx) => new { name, idx })
						let   member = td.Columns.FirstOrDefault(m =>
							dataConnection.MappingSchema.ColumnNameComparer.Compare(m.ColumnName, n.name) == 0)
						where member != null
						select new
						{
							Member = member,
							Expr   = getMemberExpression(dataConnection, dataReader, member.MemberType, n.idx, dataReaderExpr, member.ValueConverter),
						}
					).ToList();

					expr = Expression.MemberInit(
						Expression.New(typeof(T)),
						members.Select(m => Expression.Bind(m.Member.MemberInfo, m.Expr)));
				}
			}

			if (expr.GetCount(dataReaderExpr, static (dataReaderExpr, e) => e == dataReaderExpr) > 1)
			{
				var dataReaderVar = Expression.Variable(dataReaderExpr.Type, "ldr");
				var assignment    = Expression.Assign(dataReaderVar, dataReaderExpr);

				expr = expr.Replace(dataReaderExpr, dataReaderVar);
				expr = Expression.Block(new[] { dataReaderVar }, assignment, expr);

				if (Configuration.OptimizeForSequentialAccess)
					expr = SequentialAccessHelper.OptimizeMappingExpressionForSequentialAccess(expr, dataReader.FieldCount, reduce: false);
			}

			var lex = Expression.Lambda<Func<DbDataReader,T>>(expr, parameter);

			return lex.CompileExpression();
		}

		static readonly ConstructorInfo _expandoObjectConstructor = MemberHelper.ConstructorOf(() => new ExpandoObject());
		static readonly MethodInfo      _expandoAddMethodInfo     = MemberHelper.MethodOf(() => ((IDictionary<string, object>)null!).Add("", ""));

		static Func<DbDataReader, T> CreateDynamicObjectReader<T>(
			DataConnection dataConnection,
			DbDataReader dataReader,
			Func<DataConnection, DbDataReader, Type, int, Expression, Expression> getMemberExpression)
		{
			var parameter      = Expression.Parameter(typeof(DbDataReader));
			var dataReaderExpr = (Expression)Expression.Convert(parameter, dataReader.GetType());
			var readerType     = dataReader.GetType();

			LambdaExpression? converterExpr = null;

			if (dataConnection.DataProvider.DataReaderType != readerType)
			{
				converterExpr = _dataReaderConverter.GetOrCreate(
					(readerType, dataConnection.DataProvider.DataReaderType),
					dataConnection,
					static (o, ctx) =>
				{
					o.SlidingExpiration = ctx.Options.LinqOptions.CacheSlidingExpirationOrDefault;

					var expr = ctx.MappingSchema.GetConvertExpression(o.Key.readerType, typeof(DbDataReader), false, false);

					if (expr != null)
					{
						expr = Expression.Lambda(Expression.Convert(expr.Body, ctx.DataProvider.DataReaderType), expr.Parameters);
					}

					return expr;
				});
			}

			dataReaderExpr = converterExpr != null ? converterExpr.GetBody(dataReaderExpr) : dataReaderExpr;

			var expr = (Expression)Expression.ListInit(
				Expression.New(_expandoObjectConstructor),
				Enumerable.Range(0, dataReader.FieldCount).Select(idx =>
				{
					var readerExpr = getMemberExpression(dataConnection, dataReader, typeof(object), idx,
						dataReaderExpr);
					return Expression.ElementInit(_expandoAddMethodInfo, Expression.Constant(dataReader.GetName(idx)), readerExpr);
				}));

			if (expr.GetCount(dataReaderExpr, static (dataReaderExpr, e) => e == dataReaderExpr) > 1)
			{
				var dataReaderVar = Expression.Variable(dataReaderExpr.Type, "ldr");
				var assignment    = Expression.Assign(dataReaderVar, dataReaderExpr);

				expr = expr.Replace(dataReaderExpr, dataReaderVar);
				expr = Expression.Block(new[] { dataReaderVar }, assignment, expr);
			}

			var lex = Expression.Lambda<Func<DbDataReader,T>>(expr, parameter);

			return lex.CompileExpression();
		}

		#endregion
	}
}<|MERGE_RESOLUTION|>--- conflicted
+++ resolved
@@ -420,15 +420,9 @@
 			{
 				var rd = await DataConnection.ExecuteDataReaderAsync(GetCommandBehavior(), cancellationToken).ConfigureAwait(Configuration.ContinueOnCapturedContext);
 				await using (rd.ConfigureAwait(Configuration.ContinueOnCapturedContext))
-<<<<<<< HEAD
-#else
-			using (var rd = await DataConnection.ExecuteDataReaderAsync(GetCommandBehavior(), cancellationToken).ConfigureAwait(Configuration.ContinueOnCapturedContext))
-#endif
-			{
-				if (await rd.DataReader!.ReadAsync(cancellationToken).ConfigureAwait(Configuration.ContinueOnCapturedContext))
-=======
->>>>>>> f973e5b6
-				{
+				{
+					if (await rd.DataReader!.ReadAsync(cancellationToken).ConfigureAwait(Configuration.ContinueOnCapturedContext))
+					{
 						var additionalKey = GetCommandAdditionalKey(rd.DataReader!, typeof(T));
 						var reader        = ((IDataContext)DataConnection).UnwrapDataObjectInterceptor?.UnwrapDataReader(DataConnection, rd.DataReader!) ?? rd.DataReader!;
 						var objectReader  = GetObjectReader<T>(DataConnection, reader, CommandText, additionalKey);
@@ -738,12 +732,6 @@
 			{
 			}
 
-<<<<<<< HEAD
-#if !NATIVE_ASYNC
-			public Task DisposeAsync() => TaskCache.CompletedTask;
-#else
-=======
->>>>>>> f973e5b6
 			public ValueTask DisposeAsync() => default;
 
 			public T Current { get; private set; } = default!;
@@ -1077,23 +1065,17 @@
 			{
 				var rd = await DataConnection.ExecuteDataReaderAsync(GetCommandBehavior(), cancellationToken).ConfigureAwait(Configuration.ContinueOnCapturedContext);
 				await using (rd.ConfigureAwait(Configuration.ContinueOnCapturedContext))
-<<<<<<< HEAD
-#else
-			using (var rd = await DataConnection.ExecuteDataReaderAsync(GetCommandBehavior(), cancellationToken).ConfigureAwait(Configuration.ContinueOnCapturedContext))
-#endif
-=======
->>>>>>> f973e5b6
 				{
 					if (await rd.DataReader!.ReadAsync(cancellationToken).ConfigureAwait(Configuration.ContinueOnCapturedContext))
 					{
 						var additionalKey = GetCommandAdditionalKey(rd.DataReader!, typeof(T));
 						try
 						{
-							result = GetObjectReader<T>(DataConnection, rd.DataReader!, CommandText, additionalKey)(rd.DataReader!);
+								result = GetObjectReader<T>(DataConnection, rd.DataReader!, CommandText, additionalKey)(rd.DataReader!);
 						}
 						catch (InvalidCastException)
 						{
-							result = GetObjectReader2<T>(DataConnection, rd.DataReader!, CommandText, additionalKey)(rd.DataReader!);
+								result = GetObjectReader2<T>(DataConnection, rd.DataReader!, CommandText, additionalKey)(rd.DataReader!);
 						}
 					}
 
