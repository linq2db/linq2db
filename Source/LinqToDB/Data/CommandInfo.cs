--- conflicted
+++ resolved
@@ -436,14 +436,9 @@
 #else
 			using (var rd = await DataConnection.ExecuteDataReaderAsync(GetCommandBehavior(), cancellationToken).ConfigureAwait(Configuration.ContinueOnCapturedContext))
 #endif
-<<<<<<< HEAD
 			{
 				if (await rd.DataReader!.ReadAsync(cancellationToken).ConfigureAwait(Configuration.ContinueOnCapturedContext))
-=======
->>>>>>> 17968920
-				{
-					if (await rd.DataReader!.ReadAsync(cancellationToken).ConfigureAwait(Configuration.ContinueOnCapturedContext))
-					{
+				{
 						var additionalKey = GetCommandAdditionalKey(rd.DataReader!, typeof(T));
 						var reader        = ((IDataContext)DataConnection).UnwrapDataObjectInterceptor?.UnwrapDataReader(DataConnection, rd.DataReader!) ?? rd.DataReader!;
 						var objectReader  = GetObjectReader<T>(DataConnection, reader, CommandText, additionalKey);
@@ -469,17 +464,10 @@
 
 							action(result);
 
-<<<<<<< HEAD
-					} while (await rd.DataReader!.ReadAsync(cancellationToken).ConfigureAwait(Configuration.ContinueOnCapturedContext));
-				}
-			}
-			}
-=======
 						} while (await rd.DataReader!.ReadAsync(cancellationToken).ConfigureAwait(Configuration.ContinueOnCapturedContext));
 					}
 				}
 			}
->>>>>>> 17968920
 		}
 
 		#endregion
@@ -1106,11 +1094,6 @@
 #else
 			using (var rd = await DataConnection.ExecuteDataReaderAsync(GetCommandBehavior(), cancellationToken).ConfigureAwait(Configuration.ContinueOnCapturedContext))
 #endif
-<<<<<<< HEAD
-			{
-				if (await rd.DataReader!.ReadAsync(cancellationToken).ConfigureAwait(Configuration.ContinueOnCapturedContext))
-=======
->>>>>>> 17968920
 				{
 					if (await rd.DataReader!.ReadAsync(cancellationToken).ConfigureAwait(Configuration.ContinueOnCapturedContext))
 					{
@@ -1576,32 +1559,19 @@
 				(dataConnection, dataReader),
 				static (e, context) =>
 			{
-<<<<<<< HEAD
-				e.SlidingExpiration = Configuration.Linq.CacheSlidingExpiration;
-=======
 				e.SlidingExpiration = context.dataConnection.Options.LinqOptions.CacheSlidingExpirationOrDefault;
->>>>>>> 17968920
 
 				if (!e.Key.Item6 && IsDynamicType(typeof(T)))
 				{
 					// dynamic case
 					//
-<<<<<<< HEAD
-					return CreateDynamicObjectReader<T>(context.dataConnection, context.dataReader, (dc, dr, type, idx, dataReaderExpr) =>
-						new ConvertFromDataReaderExpression(type, idx, null, dataReaderExpr, (bool?)null).Reduce(dc, dr));
-				}
-
-				return CreateObjectReader<T>(context.dataConnection, context.dataReader, (dc, dr, type, idx, dataReaderExpr) =>
-				new ConvertFromDataReaderExpression(type, idx, null, dataReaderExpr, (bool?)null).Reduce(dc, dr));
-=======
 					return CreateDynamicObjectReader<T>(context.dataConnection, context.dataReader,
 						(dc, dr, type, idx, dataReaderExpr) =>
-							new ConvertFromDataReaderExpression(type, idx, null, dataReaderExpr).Reduce(dc, dr));
+							new ConvertFromDataReaderExpression(type, idx, null, dataReaderExpr, (bool?)null).Reduce(dc, dr));
 				}
 
 				return CreateObjectReader<T>(context.dataConnection, context.dataReader, (dc, dr, type, idx, dataReaderExpr) =>
-					new ConvertFromDataReaderExpression(type, idx, null, dataReaderExpr).Reduce(dc, dr));
->>>>>>> 17968920
+					new ConvertFromDataReaderExpression(type, idx, null, dataReaderExpr, (bool?)null).Reduce(dc, dr));
 			});
 
 			return (Func<DbDataReader,T>)func;
