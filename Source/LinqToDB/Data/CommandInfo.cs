<<<<<<< HEAD
﻿using System;
using System.Collections.Concurrent;
using System.Collections.Generic;
using System.Data;
using System.Data.Common;
using System.Linq;
using System.Linq.Expressions;
using System.Reflection;
using System.Text;
using System.Threading;
using System.Threading.Tasks;
using System.Reflection;

using JetBrains.Annotations;

namespace LinqToDB.Data
{
	using Common;
	using Expressions;
	using Extensions;
	using Mapping;

	/// <summary>
	/// Provides database connection command abstraction.
	/// </summary>
	[PublicAPI]
	public class CommandInfo
	{
		/// <summary>
		/// Instance of database connection, associated with command.
		/// </summary>
		public DataConnection  DataConnection;
		/// <summary>
		/// Command text.
		/// </summary>
		public string          CommandText;
		/// <summary>
		/// Command parameters.
		/// </summary>
		public DataParameter[] Parameters;
		/// <summary>
		/// Type of command. See <see cref="System.Data.CommandType"/> for all supported types.
		/// Default value: <see cref="System.Data.CommandType.Text"/>.
		/// </summary>
		public CommandType     CommandType = CommandType.Text;
		/// <summary>
		/// Command behavior flags. See <see cref="System.Data.CommandBehavior"/> for more details.
		/// Default value: <see cref="System.Data.CommandBehavior.Default"/>.
		/// </summary>
		public CommandBehavior CommandBehavior;

		#region Init
		/// <summary>
		/// Creates database command instance using provided database connection and command text.
		/// </summary>
		/// <param name="dataConnection">Database connection instance.</param>
		/// <param name="commandText">Command text.</param>
		public CommandInfo(DataConnection dataConnection, string commandText)
		{
			DataConnection = dataConnection;
			CommandText    = commandText;
		}

		/// <summary>
		/// Creates database command instance using provided database connection, command text and parameters.
		/// </summary>
		/// <param name="dataConnection">Database connection instance.</param>
		/// <param name="commandText">Command text.</param>
		/// <param name="parameters">List of command parameters.</param>
		public CommandInfo(DataConnection dataConnection, string commandText, params DataParameter[] parameters)
		{
			DataConnection = dataConnection;
			CommandText    = commandText;
			Parameters     = parameters;
		}

		/// <summary>
		/// Creates database command instance using provided database connection, command text and single parameter.
		/// </summary>
		/// <param name="dataConnection">Database connection instance.</param>
		/// <param name="commandText">Command text.</param>
		/// <param name="parameter">Command parameter.</param>
		public CommandInfo(DataConnection dataConnection, string commandText, DataParameter parameter)
		{
			DataConnection = dataConnection;
			CommandText    = commandText;
			Parameters     = new[] { parameter };
		}

		/// <summary>
		/// Creates database command instance using provided database connection, command text and parameters.
		/// </summary>
		/// <param name="dataConnection">Database connection instance.</param>
		/// <param name="commandText">Command text.</param>
		/// <param name="parameters">Command parameters. Supported values:
		/// <para> - <c>null</c> for command without parameters;</para>
		/// <para> - single <see cref="DataParameter"/> instance;</para>
		/// <para> - array of <see cref="DataParameter"/> parameters;</para>
		/// <para> - mapping class entity.</para>
		/// <para>Last case will convert all mapped columns to <see cref="DataParameter"/> instances using following logic:</para>
		/// <para> - if column is of <see cref="DataParameter"/> type, column value will be used. If parameter name (<see cref="DataParameter.Name"/>) is not set, column name will be used;</para>
		/// <para> - if converter from column type to <see cref="DataParameter"/> is defined in mapping schema, it will be used to create parameter with colum name passed to converter;</para>
		/// <para> - otherwise column value will be converted to <see cref="DataParameter"/> using column name as parameter name and column value will be converted to parameter value using conversion, defined by mapping schema.</para>
		/// </param>
		public CommandInfo(DataConnection dataConnection, string commandText, object parameters)
		{
			DataConnection = dataConnection;
			CommandText    = commandText;
			Parameters     = GetDataParameters(dataConnection, parameters);
		}

		private CommandBehavior GetCommandBehavior()
		{
			return DataConnection.GetCommandBehavior(CommandBehavior);
		}

		#endregion

		#region Query with object reader

		/// <summary>
		/// Executes command using <see cref="StoredProcedure"/> command type and returns results as collection of values, mapped using provided mapping function.
		/// </summary>
		/// <typeparam name="T">Result record type.</typeparam>
		/// <param name="objectReader">Record mapping function from data reader.</param>
		/// <returns>Returns collection of query result records.</returns>
		public IEnumerable<T> QueryProc<T>(Func<IDataReader, T> objectReader)
		{
			CommandType = CommandType.StoredProcedure;
			return Query(objectReader);
		}

		/// <summary>
		/// Executes command and returns results as collection of values, mapped using provided mapping function.
		/// </summary>
		/// <typeparam name="T">Result record type.</typeparam>
		/// <param name="objectReader">Record mapping function from data reader.</param>
		/// <returns>Returns collection of query result records.</returns>
		public IEnumerable<T> Query<T>(Func<IDataReader, T> objectReader)
		{
			var hasParameters = Parameters?.Length > 0;

			DataConnection.InitCommand(CommandType, CommandText, Parameters, null, hasParameters);

			if (hasParameters)
				SetParameters(DataConnection, Parameters);

			return ReadEnumerator(DataConnection.ExecuteReader(GetCommandBehavior()), objectReader);
		}

		static IEnumerable<T> ReadEnumerator<T>(IDataReader rd, Func<IDataReader, T> objectReader)
		{
			using (rd)
			{
				while (rd.Read())
					yield return objectReader(rd);
			}
		}

		#endregion

		#region Query with object reader async

		/// <summary>
		/// Executes command asynchronously and returns list of values, mapped using provided mapping function.
		/// </summary>
		/// <typeparam name="T">Result record type.</typeparam>
		/// <param name="objectReader">Record mapping function from data reader.</param>
		/// <returns>Returns task with list of query result records.</returns>
		public Task<List<T>> QueryToListAsync<T>(Func<IDataReader, T> objectReader)
		{
			return QueryToListAsync(objectReader, CancellationToken.None);
		}

		/// <summary>
		/// Executes command asynchronously and returns list of values, mapped using provided mapping function.
		/// </summary>
		/// <typeparam name="T">Result record type.</typeparam>
		/// <param name="objectReader">Record mapping function from data reader.</param>
		/// <param name="cancellationToken">Asynchronous operation cancellation token.</param>
		/// <returns>Returns task with list of query result records.</returns>
		public async Task<List<T>> QueryToListAsync<T>(Func<IDataReader, T> objectReader, CancellationToken cancellationToken)
		{
			var list = new List<T>();
			await QueryForEachAsync(objectReader, list.Add, cancellationToken).ConfigureAwait(Configuration.ContinueOnCapturedContext);
			return list;
		}

		/// <summary>
		/// Executes command asynchronously and returns array of values, mapped using provided mapping function.
		/// </summary>
		/// <typeparam name="T">Result record type.</typeparam>
		/// <param name="objectReader">Record mapping function from data reader.</param>
		/// <returns>Returns task with array of query result records.</returns>
		public Task<T[]> QueryToArrayAsync<T>(Func<IDataReader, T> objectReader)
		{
			return QueryToArrayAsync(objectReader, CancellationToken.None);
		}

		/// <summary>
		/// Executes command asynchronously and returns array of values, mapped using provided mapping function.
		/// </summary>
		/// <typeparam name="T">Result record type.</typeparam>
		/// <param name="objectReader">Record mapping function from data reader.</param>
		/// <param name="cancellationToken">Asynchronous operation cancellation token.</param>
		/// <returns>Returns task with array of query result records.</returns>
		public async Task<T[]> QueryToArrayAsync<T>(Func<IDataReader, T> objectReader, CancellationToken cancellationToken)
		{
			var list = new List<T>();
			await QueryForEachAsync(objectReader, list.Add, cancellationToken).ConfigureAwait(Configuration.ContinueOnCapturedContext);
			return list.ToArray();
		}

		/// <summary>
		/// Executes command asynchronously and apply provided action to each record, mapped using provided mapping function.
		/// </summary>
		/// <typeparam name="T">Result record type.</typeparam>
		/// <param name="objectReader">Record mapping function from data reader.</param>
		/// <param name="action">Action, applied to each result record.</param>
		/// <returns>Returns task.</returns>
		public Task QueryForEachAsync<T>(Func<IDataReader, T> objectReader, Action<T> action)
		{
			return QueryForEachAsync(objectReader, action, CancellationToken.None);
		}

		/// <summary>
		/// Executes command asynchronously and apply provided action to each record, mapped using provided mapping function.
		/// </summary>
		/// <typeparam name="T">Result record type.</typeparam>
		/// <param name="objectReader">Record mapping function from data reader.</param>
		/// <param name="action">Action, applied to each result record.</param>
		/// <param name="cancellationToken">Asynchronous operation cancellation token.</param>
		/// <returns>Returns task.</returns>
		public async Task QueryForEachAsync<T>(Func<IDataReader, T> objectReader, Action<T> action, CancellationToken cancellationToken)
		{
			await DataConnection.EnsureConnectionAsync(cancellationToken).ConfigureAwait(Configuration.ContinueOnCapturedContext);

			var hasParameters = Parameters?.Length > 0;

			DataConnection.InitCommand(CommandType, CommandText, Parameters, null, hasParameters);

			if (hasParameters)
				SetParameters(DataConnection, Parameters);

			using (var rd = await DataConnection.ExecuteReaderAsync(GetCommandBehavior(), cancellationToken).ConfigureAwait(Configuration.ContinueOnCapturedContext))
				while (await rd.ReadAsync(cancellationToken).ConfigureAwait(Configuration.ContinueOnCapturedContext))
					action(objectReader(rd));
		}

		#endregion

		#region Query

		/// <summary>
		/// Executes command using <see cref="StoredProcedure"/> command type and returns results as collection of values of specified type.
		/// </summary>
		/// <typeparam name="T">Result record type.</typeparam>
		/// <returns>Returns collection of query result records.</returns>
		public IEnumerable<T> QueryProc<T>()
		{
			CommandType = CommandType.StoredProcedure;
			return Query<T>();
		}

		/// <summary>
		/// Executes command and returns results as collection of values of specified type.
		/// </summary>
		/// <typeparam name="T">Result record type.</typeparam>
		/// <returns>Returns collection of query result records.</returns>
		public IEnumerable<T> Query<T>()
		{
			var hasParameters = Parameters?.Length > 0;

			DataConnection.InitCommand(CommandType, CommandText, Parameters, null, hasParameters);

			if (hasParameters)
				SetParameters(DataConnection, Parameters);

			return ReadEnumerator<T>(DataConnection.ExecuteReader(GetCommandBehavior()));
		}

		IEnumerable<T> ReadEnumerator<T>(IDataReader rd)
		{
			using (rd)
			{
				if (rd.Read())
				{
					var additionalKey = GetCommandAdditionalKey(rd);
					var objectReader = GetObjectReader<T>(DataConnection, rd, DataConnection.Command.CommandText, additionalKey);
					var isFaulted = false;

					do
					{
						T result;

						try
						{
							result = objectReader(rd);
						}
						catch (InvalidCastException)
						{
							if (isFaulted)
								throw;

							isFaulted = true;
							objectReader = GetObjectReader2<T>(DataConnection, rd, DataConnection.Command.CommandText, additionalKey);
							result = objectReader(rd);
						}

						yield return result;

					} while (rd.Read());
				}
			}
		}

		#endregion

		#region Query async

		/// <summary>
		/// Executes command asynchronously and returns list of values.
		/// </summary>
		/// <typeparam name="T">Result record type.</typeparam>
		/// <returns>Returns task with list of query result records.</returns>
		public Task<List<T>> QueryToListAsync<T>()
		{
			return QueryToListAsync<T>(CancellationToken.None);
		}

		/// <summary>
		/// Executes command asynchronously and returns list of values.
		/// </summary>
		/// <typeparam name="T">Result record type.</typeparam>
		/// <param name="cancellationToken">Asynchronous operation cancellation token.</param>
		/// <returns>Returns task with list of query result records.</returns>
		public async Task<List<T>> QueryToListAsync<T>(CancellationToken cancellationToken)
		{
			var list = new List<T>();
			await QueryForEachAsync<T>(list.Add, cancellationToken).ConfigureAwait(Configuration.ContinueOnCapturedContext);
			return list;
		}

		/// <summary>
		/// Executes command asynchronously and returns array of values.
		/// </summary>
		/// <typeparam name="T">Result record type.</typeparam>
		/// <returns>Returns task with array of query result records.</returns>
		public Task<T[]> QueryToArrayAsync<T>()
		{
			return QueryToArrayAsync<T>(CancellationToken.None);
		}

		/// <summary>
		/// Executes command asynchronously and returns array of values.
		/// </summary>
		/// <typeparam name="T">Result record type.</typeparam>
		/// <param name="cancellationToken">Asynchronous operation cancellation token.</param>
		/// <returns>Returns task with array of query result records.</returns>
		public async Task<T[]> QueryToArrayAsync<T>(CancellationToken cancellationToken)
		{
			var list = new List<T>();
			await QueryForEachAsync<T>(list.Add, cancellationToken).ConfigureAwait(Configuration.ContinueOnCapturedContext);
			return list.ToArray();
		}

		/// <summary>
		/// Executes command asynchronously and apply provided action to each record.
		/// </summary>
		/// <typeparam name="T">Result record type.</typeparam>
		/// <param name="action">Action, applied to each result record.</param>
		/// <returns>Returns task.</returns>
		public Task QueryForEachAsync<T>(Action<T> action)
		{
			return QueryForEachAsync(action, CancellationToken.None);
		}

		/// <summary>
		/// Executes command asynchronously and apply provided action to each record.
		/// </summary>
		/// <typeparam name="T">Result record type.</typeparam>
		/// <param name="action">Action, applied to each result record.</param>
		/// <param name="cancellationToken">Asynchronous operation cancellation token.</param>
		/// <returns>Returns task.</returns>
		public async Task QueryForEachAsync<T>(Action<T> action, CancellationToken cancellationToken)
		{
			await DataConnection.EnsureConnectionAsync(cancellationToken).ConfigureAwait(Configuration.ContinueOnCapturedContext);

			var hasParameters = Parameters?.Length > 0;

			DataConnection.InitCommand(CommandType, CommandText, Parameters, null, hasParameters);

			if (hasParameters)
				SetParameters(DataConnection, Parameters);

			using (var rd = await DataConnection.ExecuteReaderAsync(GetCommandBehavior(), cancellationToken).ConfigureAwait(Configuration.ContinueOnCapturedContext))
			{
				if (await rd.ReadAsync(cancellationToken).ConfigureAwait(Configuration.ContinueOnCapturedContext))
				{
					var additionalKey = GetCommandAdditionalKey(rd);
					var objectReader  = GetObjectReader<T>(DataConnection, rd, DataConnection.Command.CommandText, additionalKey);
					var isFaulted     = false;

					do
					{
						T result;

						try
						{
							result = objectReader(rd);
						}
						catch (InvalidCastException)
						{
							if (isFaulted)
								throw;

							isFaulted    = true;
							objectReader = GetObjectReader2<T>(DataConnection, rd, DataConnection.Command.CommandText, additionalKey);
							result       = objectReader(rd);
						}

						action(result);

					} while (await rd.ReadAsync(cancellationToken).ConfigureAwait(Configuration.ContinueOnCapturedContext));
				}
			}
		}

		#endregion

		#region Query with template
		/// <summary>
		/// Executes command and returns results as collection of values of specified type.
		/// </summary>
		/// <typeparam name="T">Result record type.</typeparam>
		/// <param name="template">This value used only for <typeparamref name="T"/> parameter type inference, which makes this method usable with anonymous types.</param>
		/// <returns>Returns collection of query result records.</returns>
		public IEnumerable<T> Query<T>(T template)
		{
			return Query<T>();
		}

		/// <summary>
		/// Executes command using <see cref="StoredProcedure"/> command type and returns results as collection of values of specified type.
		/// </summary>
		/// <typeparam name="T">Result record type.</typeparam>
		/// <param name="template">This value used only for <typeparamref name="T"/> parameter type inference, which makes this method usable with anonymous types.</param>
		/// <returns>Returns collection of query result records.</returns>
		public IEnumerable<T> QueryProc<T>(T template)
		{
			return QueryProc<T>();
		}

		#endregion

		#region Query with multiple result sets

		/// <summary>
		/// Executes command using <see cref="StoredProcedure"/> command type and returns a result containing multiple result sets.
		/// </summary>
		/// <typeparam name="T">Result set type.</typeparam>
		/// <returns>Returns result.</returns>
		public T QueryProcMulti<T>()
		{
			CommandType = CommandType.StoredProcedure;
			// Check whether attribute has been applied.
			if (typeof(T).GetCustomAttributeEx<MultipleResultSetsAttribute>(false) == null)
			{
				throw new LinqToDBException("Query type must have attribute MultipleResultSetsAttribute");
			}

			return QueryMulti<T>();
		}

		/// <summary>
		/// Executes command and returns a result containing multiple result sets.
		/// </summary>
		/// <typeparam name="T">Result set type.</typeparam>
		/// <returns>Returns result.</returns>
		public T QueryMulti<T>()
		{
			var hasParameters = Parameters?.Length > 0;

			DataConnection.InitCommand(CommandType, CommandText, Parameters, null, hasParameters);

			if (hasParameters)
				SetParameters(DataConnection, Parameters);

			using (var rd = DataConnection.ExecuteReader(GetCommandBehavior()))
			{
				return ReadMultipleResultSets<T>(rd);
			}
		}


		T ReadMultipleResultSets<T>(IDataReader rd)
		{
			// Dictionary mapping the result query index to the type it should be reading.
			var resultSetIndexProperties = typeof(T).GetProperties()
				.Where(x => x.GetCustomAttribute<ResultSetIndexAttribute>() != null)
				.ToDictionary(
					x => (uint)x.GetCustomAttribute<ResultSetIndexAttribute>().Index,
					x => x
				);
			var readEnumeratorGeneric = typeof(CommandInfo).GetMethod("ReadEnumeratorAsList", BindingFlags.NonPublic | BindingFlags.Instance);

			uint resultIndex = 0;
			var result = (T)Activator.CreateInstance(typeof(T));
			do
			{
				// Only process the field if we're reading it into a property.
				if (resultSetIndexProperties.ContainsKey(resultIndex))
				{
					var property = resultSetIndexProperties[resultIndex];
					var itemType = property.PropertyType.GetItemType();
					var resultSetEnumerable = readEnumeratorGeneric.MakeGenericMethod(new Type[] { itemType })
						.Invoke(this, new object[] { rd });
					property.SetValue(result, resultSetEnumerable);
				}
				resultIndex++;
			} while (rd.NextResult());
			return result;
		}

		IEnumerable<T> ReadEnumeratorAsList<T>(IDataReader rd)
		{
			var results = new List<T>();
			if (rd.Read())
			{
				var additionalKey = GetCommandAdditionalKey(rd);
				var objectReader = GetObjectReader<T>(DataConnection, rd, DataConnection.Command.CommandText, additionalKey);
				var isFaulted = false;

				do
				{
					T result;

					try
					{
						result = objectReader(rd);
					}
					catch (InvalidCastException)
					{
						if (isFaulted)
							throw;

						isFaulted = true;
						objectReader = GetObjectReader2<T>(DataConnection, rd, DataConnection.Command.CommandText, additionalKey);
						result = objectReader(rd);
					}

					results.Add(result);

				} while (rd.Read());

			}
			return results;
		}

		#endregion

		#region Execute
		/// <summary>
		/// Executes command using <see cref="StoredProcedure"/> command type and returns number of affected records.
		/// </summary>
		/// <returns>Number of records, affected by command execution.</returns>
		public int ExecuteProc()
		{
			CommandType = CommandType.StoredProcedure;
			return Execute();
		}

		/// <summary>
		/// Executes command and returns number of affected records.
		/// </summary>
		/// <returns>Number of records, affected by command execution.</returns>
		public int Execute()
		{
			var hasParameters = Parameters?.Length > 0;

			DataConnection.InitCommand(CommandType, CommandText, Parameters, null, hasParameters);

			if (hasParameters)
				SetParameters(DataConnection, Parameters);

			var commandResult = DataConnection.ExecuteNonQuery();

			if (hasParameters)
				RebindParameters(DataConnection, Parameters);

			return commandResult;
		}

		#endregion

		#region Execute async

		/// <summary>
		/// Executes command using <see cref="StoredProcedure"/> command type asynchronously and returns number of affected records.
		/// </summary>
		/// <returns>Task with number of records, affected by command execution.</returns>
		public Task<int> ExecuteProcAsync()
		{
			CommandType = CommandType.StoredProcedure;
			return ExecuteAsync(CancellationToken.None);
		}

		/// <summary>
		/// Executes command using <see cref="StoredProcedure"/> command type asynchronously and returns number of affected records.
		/// </summary>
		/// <param name="cancellationToken">Asynchronous operation cancellation token.</param>
		/// <returns>Task with number of records, affected by command execution.</returns>
		public Task<int> ExecuteProcAsync(CancellationToken cancellationToken)
		{
			CommandType = CommandType.StoredProcedure;
			return ExecuteAsync(cancellationToken);
		}

		/// <summary>
		/// Executes command asynchronously and returns number of affected records.
		/// </summary>
		/// <returns>Task with number of records, affected by command execution.</returns>
		public Task<int> ExecuteAsync()
		{
			return ExecuteAsync(CancellationToken.None);
		}

		/// <summary>
		/// Executes command asynchronously and returns number of affected records.
		/// </summary>
		/// <param name="cancellationToken">Asynchronous operation cancellation token.</param>
		/// <returns>Task with number of records, affected by command execution.</returns>
		public async Task<int> ExecuteAsync(CancellationToken cancellationToken)
		{
			await DataConnection.EnsureConnectionAsync(cancellationToken).ConfigureAwait(Configuration.ContinueOnCapturedContext);

			var hasParameters = Parameters?.Length > 0;

			DataConnection.InitCommand(CommandType, CommandText, Parameters, null, hasParameters);

			if (hasParameters)
				SetParameters(DataConnection, Parameters);

			var commandResult = await DataConnection.ExecuteNonQueryAsync(cancellationToken).ConfigureAwait(Configuration.ContinueOnCapturedContext);

			if (hasParameters)
				RebindParameters(DataConnection, Parameters);

			return commandResult;
		}

		#endregion

		#region Execute scalar

		/// <summary>
		/// Executes command using <see cref="StoredProcedure"/> command type and returns single value.
		/// </summary>
		/// <typeparam name="T">Resulting value type.</typeparam>
		/// <returns>Resulting value.</returns>
		public T ExecuteProc<T>()
		{
			CommandType = CommandType.StoredProcedure;
			return Execute<T>();
		}

		/// <summary>
		/// Executes command and returns single value.
		/// </summary>
		/// <typeparam name="T">Resulting value type.</typeparam>
		/// <returns>Resulting value.</returns>
		public T Execute<T>()
		{
			var hasParameters = Parameters?.Length > 0;

			DataConnection.InitCommand(CommandType, CommandText, Parameters, null, hasParameters);

			if (hasParameters)
				SetParameters(DataConnection, Parameters);

			using (var rd = DataConnection.ExecuteReader(GetCommandBehavior()))
			{
				if (rd.Read())
				{
					var additionalKey = GetCommandAdditionalKey(rd);
					var objectReader  = GetObjectReader<T>(DataConnection, rd, CommandText, additionalKey);

#if DEBUG
					//var value = rd.GetValue(0);
					//return default (T);
#endif

					try
					{
						return objectReader(rd);
					}
					catch (InvalidCastException)
					{
						return GetObjectReader2<T>(DataConnection, rd, CommandText, additionalKey)(rd);
					}
					catch (FormatException)
					{
						return GetObjectReader2<T>(DataConnection, rd, CommandText, additionalKey)(rd);
					}
				}
			}

			return default(T);
		}

		#endregion

		#region Execute scalar async

		/// <summary>
		/// Executes command asynchronously and returns single value.
		/// </summary>
		/// <typeparam name="T">Resulting value type.</typeparam>
		/// <returns>Task with resulting value.</returns>
		public Task<T> ExecuteAsync<T>()
		{
			return ExecuteAsync<T>(CancellationToken.None);
		}

		/// <summary>
		/// Executes command using <see cref="System.Data.CommandType.StoredProcedure"/> command type asynchronously and returns single value.
		/// </summary>
		/// <typeparam name="T">Resulting value type.</typeparam>
		/// <returns>Task with resulting value.</returns>
		public Task<T> ExecuteProcAsync<T>()
		{
			CommandType = CommandType.StoredProcedure;
			return ExecuteAsync<T>(CancellationToken.None);
		}

		/// <summary>
		/// Executes command using <see cref="System.Data.CommandType.StoredProcedure"/> command type asynchronously and returns single value.
		/// </summary>
		/// <typeparam name="T">Resulting value type.</typeparam>
		/// <param name="cancellationToken">Asynchronous operation cancellation token.</param>
		/// <returns>Task with resulting value.</returns>
		public Task<T> ExecuteProcAsync<T>(CancellationToken cancellationToken)
		{
			CommandType = CommandType.StoredProcedure;
			return ExecuteAsync<T>(cancellationToken);
		}

		/// <summary>
		/// Executes command asynchronously and returns single value.
		/// </summary>
		/// <typeparam name="T">Resulting value type.</typeparam>
		/// <param name="cancellationToken">Asynchronous operation cancellation token.</param>
		/// <returns>Task with resulting value.</returns>
		public async Task<T> ExecuteAsync<T>(CancellationToken cancellationToken)
		{
			await DataConnection.EnsureConnectionAsync(cancellationToken).ConfigureAwait(Configuration.ContinueOnCapturedContext);

			var hasParameters = Parameters?.Length > 0;

			DataConnection.InitCommand(CommandType, CommandText, Parameters, null, hasParameters);

			if (hasParameters)
				SetParameters(DataConnection, Parameters);

			using (var rd = await DataConnection.ExecuteReaderAsync(GetCommandBehavior(), cancellationToken).ConfigureAwait(Configuration.ContinueOnCapturedContext))
			{
				if (await rd.ReadAsync(cancellationToken).ConfigureAwait(Configuration.ContinueOnCapturedContext))
				{
					var additionalKey = GetCommandAdditionalKey(rd);
					try
					{
						return GetObjectReader<T>(DataConnection, rd, CommandText, additionalKey)(rd);
					}
					catch (InvalidCastException)
					{
						return GetObjectReader2<T>(DataConnection, rd, CommandText, additionalKey)(rd);
					}
				}
			}

			return default;
		}

		#endregion

		#region ExecuteReader

		/// <summary>
		/// Executes command using <see cref="StoredProcedure"/> command type and returns data reader instance.
		/// </summary>
		/// <returns>Data reader object.</returns>
		public DataReader ExecuteReaderProc()
		{
			CommandType = CommandType.StoredProcedure;
			return ExecuteReader();
		}

		/// <summary>
		/// Executes command and returns data reader instance.
		/// </summary>
		/// <returns>Data reader object.</returns>
		public DataReader ExecuteReader()
		{
			var hasParameters = Parameters?.Length > 0;

			DataConnection.InitCommand(CommandType, CommandText, Parameters, null, hasParameters);

			if (hasParameters)
				SetParameters(DataConnection, Parameters);

			return new DataReader { CommandInfo = this, Reader = DataConnection.ExecuteReader(GetCommandBehavior()) };
		}

		internal IEnumerable<T> ExecuteQuery<T>(IDataReader rd, string sql)
		{
			if (rd.Read())
			{
				var additionalKey = GetCommandAdditionalKey(rd);
				var objectReader  = GetObjectReader<T>(DataConnection, rd, sql, additionalKey);
				var isFaulted     = false;

				do
				{
					T result;

					try
					{
						result = objectReader(rd);
					}
					catch (InvalidCastException)
					{
						if (isFaulted)
							throw;

						isFaulted    = true;
						objectReader = GetObjectReader2<T>(DataConnection, rd, sql, additionalKey);
						result       = objectReader(rd);
					}

					yield return result;

				} while (rd.Read());
			}
		}

		internal T ExecuteScalar<T>(IDataReader rd, string sql)
		{
			if (rd.Read())
			{
				var additionalKey = GetCommandAdditionalKey(rd);
				try
				{
					return GetObjectReader<T>(DataConnection, rd, sql, additionalKey)(rd);
				}
				catch (InvalidCastException)
				{
					return GetObjectReader2<T>(DataConnection, rd, sql, additionalKey)(rd);
				}
			}

			return default(T);
		}

		#endregion

		#region ExecuteReader async

		/// <summary>
		/// Executes command asynchronously and returns data reader instance.
		/// </summary>
		/// <returns>Task with data reader object.</returns>
		public Task<DataReaderAsync> ExecuteReaderAsync()
		{
			return ExecuteReaderAsync(CancellationToken.None);
		}

		/// <summary>
		/// Executes command asynchronously and returns data reader instance.
		/// </summary>
		/// <param name="cancellationToken">Asynchronous operation cancellation token.</param>
		/// <returns>Task with data reader object.</returns>
		public async Task<DataReaderAsync> ExecuteReaderAsync(CancellationToken cancellationToken)
		{
			await DataConnection.EnsureConnectionAsync(cancellationToken).ConfigureAwait(Configuration.ContinueOnCapturedContext);

			var hasParameters = Parameters?.Length > 0;

			DataConnection.InitCommand(CommandType, CommandText, Parameters, null, hasParameters);

			if (hasParameters)
				SetParameters(DataConnection, Parameters);

			return new DataReaderAsync { CommandInfo = this, Reader = await DataConnection.ExecuteReaderAsync(GetCommandBehavior(), cancellationToken).ConfigureAwait(Configuration.ContinueOnCapturedContext) };
		}

		internal async Task ExecuteQueryAsync<T>(DbDataReader rd, string sql, Action<T> action, CancellationToken cancellationToken)
		{
			if (await rd.ReadAsync(cancellationToken).ConfigureAwait(Configuration.ContinueOnCapturedContext))
			{
				var additionalKey = GetCommandAdditionalKey(rd);
				var objectReader  = GetObjectReader<T>(DataConnection, rd, sql, additionalKey);
				var isFaulted     = false;

				do
				{
					T result;

					try
					{
						result = objectReader(rd);
					}
					catch (InvalidCastException)
					{
						if (isFaulted)
							throw;

						isFaulted    = true;
						objectReader = GetObjectReader2<T>(DataConnection, rd, sql, additionalKey);
						result       = objectReader(rd);
					}

					action(result);

				} while (await rd.ReadAsync(cancellationToken).ConfigureAwait(Configuration.ContinueOnCapturedContext));
			}
		}

		internal async Task<T> ExecuteScalarAsync<T>(DbDataReader rd, string sql, CancellationToken cancellationToken)
		{
			if (await rd.ReadAsync(cancellationToken).ConfigureAwait(Configuration.ContinueOnCapturedContext))
			{
				var additionalKey = GetCommandAdditionalKey(rd);
				try
				{
					return GetObjectReader<T>(DataConnection, rd, sql, additionalKey)(rd);
				}
				catch (InvalidCastException)
				{
					return GetObjectReader2<T>(DataConnection, rd, sql, additionalKey)(rd);
				}
			}

			return default(T);
		}

		#endregion

		#region SetParameters

		static void SetParameters(DataConnection dataConnection, DataParameter[] parameters)
		{
			if (parameters == null)
				return;

			foreach (var parameter in parameters)
			{
				var p        = dataConnection.Command.CreateParameter();
				var dataType = parameter.DataType;
				var dbType   = parameter.DbType;
				var size     = parameter.Size;
				var value    = parameter.Value;

				if (dataType == DataType.Undefined && value != null)
					dataType = dataConnection.MappingSchema.GetDataType(value.GetType()).DataType;

				if (parameter.Direction != null) p.Direction = parameter.Direction.Value;
				if (size                != null) p.Size      = size.               Value;

				dataConnection.DataProvider.SetParameter(p, parameter.Name, new DbDataType(value != null ? value.GetType() : typeof(object), dataType, dbType, size), value);
				dataConnection.Command.Parameters.Add(p);
			}
		}

		static void RebindParameters(DataConnection dataConnection, DataParameter[] parameters)
		{
			var dbParameters = dataConnection.Command.Parameters;

			for (var i = 0; i < parameters.Length; i++)
			{
				var dataParameter = parameters[i];

				if (dataParameter.Direction.HasValue &&
					(dataParameter.Direction == ParameterDirection.Output || dataParameter.Direction == ParameterDirection.InputOutput || dataParameter.Direction == ParameterDirection.ReturnValue))
				{
					var dbParameter = (IDbDataParameter)dbParameters[i];

					if (!object.Equals(dataParameter.Value, dbParameter.Value))
					{
						dataParameter.Value = dbParameter.Value;
					}
				}
			}
		}

		struct ParamKey : IEquatable<ParamKey>
		{
			public ParamKey(Type type, int configID)
			{
				_type     = type;
				_configID = configID;

				unchecked
				{
					_hashCode = -1521134295 * (-1521134295 * 639348056 + _type.GetHashCode()) + _configID.GetHashCode();
				}
			}

			public override bool Equals(object obj)
			{
				return Equals((ParamKey)obj);
			}

			readonly int    _hashCode;
			readonly Type   _type;
			readonly int    _configID;

			public override int GetHashCode()
			{
				return _hashCode;
			}

			public bool Equals(ParamKey other)
			{
				return
					_type     == other._type &&
					_configID == other._configID
					;
			}
		}

		static readonly ConcurrentDictionary<ParamKey,Func<object,DataParameter[]>> _parameterReaders =
			new ConcurrentDictionary<ParamKey,Func<object,DataParameter[]>>();

		static readonly PropertyInfo _dataParameterName     = MemberHelper.PropertyOf<DataParameter>(p => p.Name);
		static readonly PropertyInfo _dataParameterDataType = MemberHelper.PropertyOf<DataParameter>(p => p.DataType);
		static readonly PropertyInfo _dataParameterDbType   = MemberHelper.PropertyOf<DataParameter>(p => p.DbType);
		static readonly PropertyInfo _dataParameterValue    = MemberHelper.PropertyOf<DataParameter>(p => p.Value);

		static DataParameter[] GetDataParameters(DataConnection dataConnection, object parameters)
		{
			if (parameters == null)
				return null;

			switch (parameters)
			{
				case DataParameter[] dataParameters : return dataParameters;
				case DataParameter   dataParameter  : return new[] { dataParameter };
			}

			var type = parameters.GetType();
			var key  = new ParamKey(type, dataConnection.ID);

			if (!_parameterReaders.TryGetValue(key, out Func<object, DataParameter[]> func))
			{
				var td  = dataConnection.MappingSchema.GetEntityDescriptor(type);
				var p   = Expression.Parameter(typeof(object), "p");
				var obj = Expression.Parameter(type, "obj");

				var expr = Expression.Lambda<Func<object,DataParameter[]>>(
					Expression.Block(
						new[] { obj },
						new Expression[]
						{
							Expression.Assign(obj, Expression.Convert(p, type)),
							Expression.NewArrayInit(
								typeof(DataParameter),
								td.Columns.Select(column =>
								{
									if (column.MemberType == typeof(DataParameter))
									{
										var pobj = Expression.Parameter(typeof(DataParameter));

										return Expression.Block(
											new[] { pobj },
											new Expression[]
											{
												Expression.Assign(pobj, Expression.PropertyOrField(obj, column.MemberName)),
												Expression.MemberInit(
													Expression.New(typeof(DataParameter)),
													Expression.Bind(
														_dataParameterName,
														Expression.Coalesce(
															Expression.MakeMemberAccess(pobj, _dataParameterName),
															Expression.Constant(column.ColumnName))),
													Expression.Bind(
														_dataParameterDataType,
														Expression.MakeMemberAccess(pobj, _dataParameterDataType)),
													Expression.Bind(
														_dataParameterDbType,
														Expression.MakeMemberAccess(pobj, _dataParameterDbType)),
													Expression.Bind(
														_dataParameterValue,
														Expression.Convert(
															Expression.MakeMemberAccess(pobj, _dataParameterValue),
															typeof(object))))
											});
									}

									var memberType  = column.MemberType.ToNullableUnderlying();
									var valueGetter = Expression.PropertyOrField(obj, column.MemberName) as Expression;
									var mapper      = dataConnection.MappingSchema.GetConvertExpression(memberType, typeof(DataParameter), createDefault : false);

									if (mapper != null)
									{
										return Expression.Call(
											MemberHelper.MethodOf(() => PrepareDataParameter(null, null)),
											mapper.GetBody(valueGetter),
											Expression.Constant(column.ColumnName));
									}

									if (memberType.IsEnumEx())
									{
										var mapType  = ConvertBuilder.GetDefaultMappingFromEnumType(dataConnection.MappingSchema, memberType);
										var convExpr = dataConnection.MappingSchema.GetConvertExpression(column.MemberType, mapType);

										memberType  = mapType;
										valueGetter = convExpr.GetBody(valueGetter);
									}

									return (Expression)Expression.MemberInit(
										Expression.New(typeof(DataParameter)),
										Expression.Bind(
											_dataParameterName,
											Expression.Constant(column.ColumnName)),
										Expression.Bind(
											_dataParameterDataType,
											Expression.Constant(column.DataType != DataType.Undefined ? column.DataType : dataConnection.MappingSchema.GetDataType(memberType).DataType)),
										Expression.Bind(
											_dataParameterDbType,
											Expression.Constant(column.DbType, typeof(string))),
										Expression.Bind(
											_dataParameterValue,
											Expression.Convert(valueGetter, typeof(object))));
								}))
						}
					),
					p);

				_parameterReaders[key] = func = expr.Compile();
			}

			return func(parameters);
		}

		static DataParameter PrepareDataParameter(DataParameter dataParameter, string name)
		{
			if (dataParameter == null)
				return new DataParameter { Name = name };

			dataParameter.Name = name;

			return dataParameter;
		}

		#endregion

		#region GetObjectReader

		struct QueryKey : IEquatable<QueryKey>
		{
			public QueryKey(Type type, int configID, string sql, [CanBeNull] string additionalKey)
			{
				_type          = type;
				_configID      = configID;
				_sql           = sql;
				_additionalKey = additionalKey;

				unchecked
				{
					var hashCode = _type.GetHashCode();
					hashCode = (hashCode * 397) ^ _configID;
					hashCode = (hashCode * 397) ^ (_sql?.GetHashCode() ?? 0);
					hashCode = (hashCode * 397) ^ (_additionalKey?.GetHashCode() ?? 0);
					_hashCode = hashCode;
				}
			}

			public override bool Equals(object obj)
			{
				return Equals((QueryKey)obj);
			}

			readonly int    _hashCode;
			readonly Type   _type;
			readonly int    _configID;
			readonly string _sql;
			readonly string _additionalKey;

			public override int GetHashCode()
			{
				return _hashCode;
			}

			public bool Equals(QueryKey other)
			{
				return
					_type          == other._type   &&
					_sql           == other._sql    &&
					_additionalKey == other._additionalKey &&
					_configID      == other._configID
					;
			}
		}

		static readonly ConcurrentDictionary<QueryKey,Delegate> _objectReaders = new ConcurrentDictionary<QueryKey,Delegate>();

		/// <summary>
		/// Clears global cache of object mapping functions from query results and mapping functions from value to <see cref="DataParameter"/>.
		/// </summary>
		public static void ClearObjectReaderCache()
		{
			_objectReaders.   Clear();
			_parameterReaders.Clear();
		}

		string GetCommandAdditionalKey(IDataReader rd)
		{
			return DataConnection.Command.CommandType == CommandType.StoredProcedure
				? GetFieldsKey(rd)
				: null;
		}

		static string GetFieldsKey(IDataReader dataReader)
		{
			var sb = new StringBuilder();

			for (int i = 0; i < dataReader.FieldCount; i++)
			{
				sb.Append(dataReader.GetName(i))
					.Append(',')
					.Append(dataReader.GetFieldType(i))
					.Append(';');
			}

			return sb.ToString();
		}

		static Func<IDataReader,T> GetObjectReader<T>(DataConnection dataConnection, IDataReader dataReader, string sql, string additionalKey)
		{
			var key = new QueryKey(typeof(T), dataConnection.ID, sql, additionalKey);

			if (!_objectReaders.TryGetValue(key, out var func))
			{
				_objectReaders[key] = func = CreateObjectReader<T>(dataConnection, dataReader, (type,idx,dataReaderExpr) =>
					new ConvertFromDataReaderExpression(type, idx, dataReaderExpr, dataConnection).Reduce(dataReader));
			}

			return (Func<IDataReader,T>)func;
		}

		static Func<IDataReader,T> GetObjectReader2<T>(DataConnection dataConnection, IDataReader dataReader, string sql, string additionalKey)
		{
			var key = new QueryKey(typeof(T), dataConnection.ID, sql, additionalKey);

			var func = CreateObjectReader<T>(dataConnection, dataReader, (type,idx,dataReaderExpr) =>
				new ConvertFromDataReaderExpression(type, idx, dataReaderExpr, dataConnection).Reduce());

			_objectReaders[key] = func;

			return func;
		}

		static Func<IDataReader,T> CreateObjectReader<T>(
			DataConnection dataConnection,
			IDataReader    dataReader,
			Func<Type,int,Expression,Expression> getMemberExpression)
		{
			var parameter      = Expression.Parameter(typeof(IDataReader));
			var dataReaderExpr = Expression.Convert(parameter, dataReader.GetType());

			Expression expr;

			if (dataConnection.MappingSchema.IsScalarType(typeof(T)))
			{
				expr = getMemberExpression(typeof(T), 0, dataReaderExpr);
			}
			else
			{
				var td = dataConnection.MappingSchema.GetEntityDescriptor(typeof(T));

				if (td.InheritanceMapping.Count > 0 || td.HasComplexColumns)
				{
					var    readerBuilder = new RecordReaderBuilder(dataConnection, typeof(T), dataReader);
					return readerBuilder.BuildReaderFunction<T>();
				}

				var names = new List<string>(dataReader.FieldCount);

				for (var i = 0; i < dataReader.FieldCount; i++)
					names.Add(dataReader.GetName(i));

				expr = null;

				var ctors = typeof(T).GetConstructorsEx().Select(c => new { c, ps = c.GetParameters() }).ToList();

				if (ctors.Count > 0 && ctors.All(c => c.ps.Length > 0))
				{
					var q =
						from c in ctors
						let count = c.ps.Count(p => names.Contains(p.Name, dataConnection.MappingSchema.ColumnNameComparer))
						orderby count descending
						select c;

					var ctor = q.FirstOrDefault();

					if (ctor != null)
					{
						expr = Expression.New(
							ctor.c,
							ctor.ps.Select(p => names.Contains(p.Name, dataConnection.MappingSchema.ColumnNameComparer) ?
								getMemberExpression(
									p.ParameterType,
									(names
										.Select((n,i) => new { n, i })
										.FirstOrDefault(n => dataConnection.MappingSchema.ColumnNameComparer.Compare(n.n, p.Name) == 0) ?? new { n="", i=-1 }).i,
									dataReaderExpr) :
								Expression.Constant(dataConnection.MappingSchema.GetDefaultValue(p.ParameterType), p.ParameterType)));
					}
				}

				if (expr == null)
				{
					var members =
					(
						from n in names.Select((name,idx) => new { name, idx })
						let   member = td.Columns.FirstOrDefault(m =>
							dataConnection.MappingSchema.ColumnNameComparer.Compare(m.ColumnName, n.name) == 0)
						where member != null
						select new
						{
							Member = member,
							Expr   = getMemberExpression(member.MemberType, n.idx, dataReaderExpr),
						}
					).ToList();

					expr = Expression.MemberInit(
						Expression.New(typeof(T)),
						members.Select(m => Expression.Bind(m.Member.MemberInfo, m.Expr)));
				}
			}

			if (expr.GetCount(e => e == dataReaderExpr) > 1)
			{
				var dataReaderVar = Expression.Variable(dataReaderExpr.Type, "dr");
				var assignment    = Expression.Assign(dataReaderVar, dataReaderExpr);

				expr = expr.Transform(e => e == dataReaderExpr ? dataReaderVar : e);
				expr = Expression.Block(new[] { dataReaderVar }, assignment, expr);
			}

			var lex = Expression.Lambda<Func<IDataReader,T>>(expr, parameter);

			return lex.Compile();
		}

		#endregion
	}
}
=======
﻿using System;
using System.Collections.Concurrent;
using System.Collections.Generic;
using System.Data;
using System.Data.Common;
using System.Linq;
using System.Linq.Expressions;
using System.Reflection;
using System.Text;
using System.Threading;
using System.Threading.Tasks;

using JetBrains.Annotations;

namespace LinqToDB.Data
{
	using Common;
	using Expressions;
	using Extensions;
	using Mapping;

	/// <summary>
	/// Provides database connection command abstraction.
	/// </summary>
	[PublicAPI]
	public class CommandInfo
	{
		/// <summary>
		/// Instance of database connection, associated with command.
		/// </summary>
		public DataConnection  DataConnection;
		/// <summary>
		/// Command text.
		/// </summary>
		public string          CommandText;
		/// <summary>
		/// Command parameters.
		/// </summary>
		public DataParameter[] Parameters;
		/// <summary>
		/// Type of command. See <see cref="System.Data.CommandType"/> for all supported types.
		/// Default value: <see cref="System.Data.CommandType.Text"/>.
		/// </summary>
		public CommandType     CommandType = CommandType.Text;
		/// <summary>
		/// Command behavior flags. See <see cref="System.Data.CommandBehavior"/> for more details.
		/// Default value: <see cref="System.Data.CommandBehavior.Default"/>.
		/// </summary>
		public CommandBehavior CommandBehavior;

		#region Init
		/// <summary>
		/// Creates database command instance using provided database connection and command text.
		/// </summary>
		/// <param name="dataConnection">Database connection instance.</param>
		/// <param name="commandText">Command text.</param>
		public CommandInfo(DataConnection dataConnection, string commandText)
		{
			DataConnection = dataConnection;
			CommandText    = commandText;
		}

		/// <summary>
		/// Creates database command instance using provided database connection, command text and parameters.
		/// </summary>
		/// <param name="dataConnection">Database connection instance.</param>
		/// <param name="commandText">Command text.</param>
		/// <param name="parameters">List of command parameters.</param>
		public CommandInfo(DataConnection dataConnection, string commandText, params DataParameter[] parameters)
		{
			DataConnection = dataConnection;
			CommandText    = commandText;
			Parameters     = parameters;
		}

		/// <summary>
		/// Creates database command instance using provided database connection, command text and single parameter.
		/// </summary>
		/// <param name="dataConnection">Database connection instance.</param>
		/// <param name="commandText">Command text.</param>
		/// <param name="parameter">Command parameter.</param>
		public CommandInfo(DataConnection dataConnection, string commandText, DataParameter parameter)
		{
			DataConnection = dataConnection;
			CommandText    = commandText;
			Parameters     = new[] { parameter };
		}

		/// <summary>
		/// Creates database command instance using provided database connection, command text and parameters.
		/// </summary>
		/// <param name="dataConnection">Database connection instance.</param>
		/// <param name="commandText">Command text.</param>
		/// <param name="parameters">Command parameters. Supported values:
		/// <para> - <c>null</c> for command without parameters;</para>
		/// <para> - single <see cref="DataParameter"/> instance;</para>
		/// <para> - array of <see cref="DataParameter"/> parameters;</para>
		/// <para> - mapping class entity.</para>
		/// <para>Last case will convert all mapped columns to <see cref="DataParameter"/> instances using following logic:</para>
		/// <para> - if column is of <see cref="DataParameter"/> type, column value will be used. If parameter name (<see cref="DataParameter.Name"/>) is not set, column name will be used;</para>
		/// <para> - if converter from column type to <see cref="DataParameter"/> is defined in mapping schema, it will be used to create parameter with colum name passed to converter;</para>
		/// <para> - otherwise column value will be converted to <see cref="DataParameter"/> using column name as parameter name and column value will be converted to parameter value using conversion, defined by mapping schema.</para>
		/// </param>
		public CommandInfo(DataConnection dataConnection, string commandText, object parameters)
		{
			DataConnection = dataConnection;
			CommandText    = commandText;
			Parameters     = GetDataParameters(dataConnection, parameters);
		}

		private CommandBehavior GetCommandBehavior()
		{
			return DataConnection.GetCommandBehavior(CommandBehavior);
		}

		#endregion

		#region Query with object reader

		/// <summary>
		/// Executes command using <see cref="StoredProcedure"/> command type and returns results as collection of values, mapped using provided mapping function.
		/// </summary>
		/// <typeparam name="T">Result record type.</typeparam>
		/// <param name="objectReader">Record mapping function from data reader.</param>
		/// <returns>Returns collection of query result records.</returns>
		public IEnumerable<T> QueryProc<T>(Func<IDataReader,T> objectReader)
		{
			CommandType = CommandType.StoredProcedure;
			return Query(objectReader);
		}

		/// <summary>
		/// Executes command and returns results as collection of values, mapped using provided mapping function.
		/// </summary>
		/// <typeparam name="T">Result record type.</typeparam>
		/// <param name="objectReader">Record mapping function from data reader.</param>
		/// <returns>Returns collection of query result records.</returns>
		public IEnumerable<T> Query<T>(Func<IDataReader,T> objectReader)
		{
			var hasParameters = Parameters?.Length > 0;

			DataConnection.InitCommand(CommandType, CommandText, Parameters, null, hasParameters);

			if (hasParameters)
				SetParameters(DataConnection, Parameters);

			return ReadEnumerator(DataConnection.ExecuteReader(GetCommandBehavior()), objectReader);
		}

		static IEnumerable<T> ReadEnumerator<T>(IDataReader rd, Func<IDataReader, T> objectReader)
		{
			using (rd)
			{
				while (rd.Read())
					yield return objectReader(rd);
			}
		}

		#endregion

		#region Query with object reader async

		/// <summary>
		/// Executes command asynchronously and returns list of values, mapped using provided mapping function.
		/// </summary>
		/// <typeparam name="T">Result record type.</typeparam>
		/// <param name="objectReader">Record mapping function from data reader.</param>
		/// <returns>Returns task with list of query result records.</returns>
		public Task<List<T>> QueryToListAsync<T>(Func<IDataReader,T> objectReader)
		{
			return QueryToListAsync(objectReader, CancellationToken.None);
		}

		/// <summary>
		/// Executes command asynchronously and returns list of values, mapped using provided mapping function.
		/// </summary>
		/// <typeparam name="T">Result record type.</typeparam>
		/// <param name="objectReader">Record mapping function from data reader.</param>
		/// <param name="cancellationToken">Asynchronous operation cancellation token.</param>
		/// <returns>Returns task with list of query result records.</returns>
		public async Task<List<T>> QueryToListAsync<T>(Func<IDataReader,T> objectReader, CancellationToken cancellationToken)
		{
			var list = new List<T>();
			await QueryForEachAsync(objectReader, list.Add, cancellationToken).ConfigureAwait(Configuration.ContinueOnCapturedContext);
			return list;
		}

		/// <summary>
		/// Executes command asynchronously and returns array of values, mapped using provided mapping function.
		/// </summary>
		/// <typeparam name="T">Result record type.</typeparam>
		/// <param name="objectReader">Record mapping function from data reader.</param>
		/// <returns>Returns task with array of query result records.</returns>
		public Task<T[]> QueryToArrayAsync<T>(Func<IDataReader,T> objectReader)
		{
			return QueryToArrayAsync(objectReader, CancellationToken.None);
		}

		/// <summary>
		/// Executes command asynchronously and returns array of values, mapped using provided mapping function.
		/// </summary>
		/// <typeparam name="T">Result record type.</typeparam>
		/// <param name="objectReader">Record mapping function from data reader.</param>
		/// <param name="cancellationToken">Asynchronous operation cancellation token.</param>
		/// <returns>Returns task with array of query result records.</returns>
		public async Task<T[]> QueryToArrayAsync<T>(Func<IDataReader,T> objectReader, CancellationToken cancellationToken)
		{
			var list = new List<T>();
			await QueryForEachAsync(objectReader, list.Add, cancellationToken).ConfigureAwait(Configuration.ContinueOnCapturedContext);
			return list.ToArray();
		}

		/// <summary>
		/// Executes command asynchronously and apply provided action to each record, mapped using provided mapping function.
		/// </summary>
		/// <typeparam name="T">Result record type.</typeparam>
		/// <param name="objectReader">Record mapping function from data reader.</param>
		/// <param name="action">Action, applied to each result record.</param>
		/// <returns>Returns task.</returns>
		public Task QueryForEachAsync<T>(Func<IDataReader,T> objectReader, Action<T> action)
		{
			return QueryForEachAsync(objectReader, action, CancellationToken.None);
		}

		/// <summary>
		/// Executes command asynchronously and apply provided action to each record, mapped using provided mapping function.
		/// </summary>
		/// <typeparam name="T">Result record type.</typeparam>
		/// <param name="objectReader">Record mapping function from data reader.</param>
		/// <param name="action">Action, applied to each result record.</param>
		/// <param name="cancellationToken">Asynchronous operation cancellation token.</param>
		/// <returns>Returns task.</returns>
		public async Task QueryForEachAsync<T>(Func<IDataReader,T> objectReader, Action<T> action, CancellationToken cancellationToken)
		{
			await DataConnection.EnsureConnectionAsync(cancellationToken).ConfigureAwait(Configuration.ContinueOnCapturedContext);

			var hasParameters = Parameters?.Length > 0;

			DataConnection.InitCommand(CommandType, CommandText, Parameters, null, hasParameters);

			if (hasParameters)
				SetParameters(DataConnection, Parameters);

			using (var rd = await DataConnection.ExecuteReaderAsync(GetCommandBehavior(), cancellationToken).ConfigureAwait(Configuration.ContinueOnCapturedContext))
				while (await rd.ReadAsync(cancellationToken).ConfigureAwait(Configuration.ContinueOnCapturedContext))
					action(objectReader(rd));
		}

		#endregion

		#region Query

		/// <summary>
		/// Executes command using <see cref="StoredProcedure"/> command type and returns results as collection of values of specified type.
		/// </summary>
		/// <typeparam name="T">Result record type.</typeparam>
		/// <returns>Returns collection of query result records.</returns>
		public IEnumerable<T> QueryProc<T>()
		{
			CommandType = CommandType.StoredProcedure;
			return Query<T>();
		}

		/// <summary>
		/// Executes command and returns results as collection of values of specified type.
		/// </summary>
		/// <typeparam name="T">Result record type.</typeparam>
		/// <returns>Returns collection of query result records.</returns>
		public IEnumerable<T> Query<T>()
		{
			var hasParameters = Parameters?.Length > 0;

			DataConnection.InitCommand(CommandType, CommandText, Parameters, null, hasParameters);

			if (hasParameters)
				SetParameters(DataConnection, Parameters);

			return ReadEnumerator<T>(DataConnection.ExecuteReader(GetCommandBehavior()));
		}

		IEnumerable<T> ReadEnumerator<T>(IDataReader rd)
		{
			using (rd)
			{
				if (rd.Read())
				{
					var additionalKey = GetCommandAdditionalKey(rd);
					var objectReader  = GetObjectReader<T>(DataConnection, rd, DataConnection.Command.CommandText, additionalKey);
					var isFaulted     = false;

					do
					{
						T result;

						try
						{
							result = objectReader(rd);
						}
						catch (InvalidCastException)
						{
							if (isFaulted)
								throw;

							isFaulted    = true;
							objectReader = GetObjectReader2<T>(DataConnection, rd, DataConnection.Command.CommandText, additionalKey);
							result       = objectReader(rd);
						}

						yield return result;

					} while (rd.Read());
				}
			}
		}

		#endregion

		#region Query async

		/// <summary>
		/// Executes command asynchronously and returns list of values.
		/// </summary>
		/// <typeparam name="T">Result record type.</typeparam>
		/// <returns>Returns task with list of query result records.</returns>
		public Task<List<T>> QueryToListAsync<T>()
		{
			return QueryToListAsync<T>(CancellationToken.None);
		}

		/// <summary>
		/// Executes command asynchronously and returns list of values.
		/// </summary>
		/// <typeparam name="T">Result record type.</typeparam>
		/// <param name="cancellationToken">Asynchronous operation cancellation token.</param>
		/// <returns>Returns task with list of query result records.</returns>
		public async Task<List<T>> QueryToListAsync<T>(CancellationToken cancellationToken)
		{
			var list = new List<T>();
			await QueryForEachAsync<T>(list.Add, cancellationToken).ConfigureAwait(Configuration.ContinueOnCapturedContext);
			return list;
		}

		/// <summary>
		/// Executes command asynchronously and returns array of values.
		/// </summary>
		/// <typeparam name="T">Result record type.</typeparam>
		/// <returns>Returns task with array of query result records.</returns>
		public Task<T[]> QueryToArrayAsync<T>()
		{
			return QueryToArrayAsync<T>(CancellationToken.None);
		}

		/// <summary>
		/// Executes command asynchronously and returns array of values.
		/// </summary>
		/// <typeparam name="T">Result record type.</typeparam>
		/// <param name="cancellationToken">Asynchronous operation cancellation token.</param>
		/// <returns>Returns task with array of query result records.</returns>
		public async Task<T[]> QueryToArrayAsync<T>(CancellationToken cancellationToken)
		{
			var list = new List<T>();
			await QueryForEachAsync<T>(list.Add, cancellationToken).ConfigureAwait(Configuration.ContinueOnCapturedContext);
			return list.ToArray();
		}

		/// <summary>
		/// Executes command asynchronously and apply provided action to each record.
		/// </summary>
		/// <typeparam name="T">Result record type.</typeparam>
		/// <param name="action">Action, applied to each result record.</param>
		/// <returns>Returns task.</returns>
		public Task QueryForEachAsync<T>(Action<T> action)
		{
			return QueryForEachAsync(action, CancellationToken.None);
		}

		/// <summary>
		/// Executes command asynchronously and apply provided action to each record.
		/// </summary>
		/// <typeparam name="T">Result record type.</typeparam>
		/// <param name="action">Action, applied to each result record.</param>
		/// <param name="cancellationToken">Asynchronous operation cancellation token.</param>
		/// <returns>Returns task.</returns>
		public async Task QueryForEachAsync<T>(Action<T> action, CancellationToken cancellationToken)
		{
			await DataConnection.EnsureConnectionAsync(cancellationToken).ConfigureAwait(Configuration.ContinueOnCapturedContext);

			var hasParameters = Parameters?.Length > 0;

			DataConnection.InitCommand(CommandType, CommandText, Parameters, null, hasParameters);

			if (hasParameters)
				SetParameters(DataConnection, Parameters);

			using (var rd = await DataConnection.ExecuteReaderAsync(GetCommandBehavior(), cancellationToken).ConfigureAwait(Configuration.ContinueOnCapturedContext))
			{
				if (await rd.ReadAsync(cancellationToken).ConfigureAwait(Configuration.ContinueOnCapturedContext))
				{
					var additionalKey = GetCommandAdditionalKey(rd);
					var objectReader  = GetObjectReader<T>(DataConnection, rd, DataConnection.Command.CommandText, additionalKey);
					var isFaulted     = false;

					do
					{
						T result;

						try
						{
							result = objectReader(rd);
						}
						catch (InvalidCastException)
						{
							if (isFaulted)
								throw;

							isFaulted    = true;
							objectReader = GetObjectReader2<T>(DataConnection, rd, DataConnection.Command.CommandText, additionalKey);
							result       = objectReader(rd);
						}

						action(result);

					} while (await rd.ReadAsync(cancellationToken).ConfigureAwait(Configuration.ContinueOnCapturedContext));
				}
			}
		}

		#endregion

		#region Query with template
		/// <summary>
		/// Executes command and returns results as collection of values of specified type.
		/// </summary>
		/// <typeparam name="T">Result record type.</typeparam>
		/// <param name="template">This value used only for <typeparamref name="T"/> parameter type inference, which makes this method usable with anonymous types.</param>
		/// <returns>Returns collection of query result records.</returns>
		public IEnumerable<T> Query<T>(T template)
		{
			return Query<T>();
		}

		/// <summary>
		/// Executes command using <see cref="StoredProcedure"/> command type and returns results as collection of values of specified type.
		/// </summary>
		/// <typeparam name="T">Result record type.</typeparam>
		/// <param name="template">This value used only for <typeparamref name="T"/> parameter type inference, which makes this method usable with anonymous types.</param>
		/// <returns>Returns collection of query result records.</returns>
		public IEnumerable<T> QueryProc<T>(T template)
		{
			return QueryProc<T>();
		}

		#endregion

		#region Execute
		/// <summary>
		/// Executes command using <see cref="StoredProcedure"/> command type and returns number of affected records.
		/// </summary>
		/// <returns>Number of records, affected by command execution.</returns>
		public int ExecuteProc()
		{
			CommandType = CommandType.StoredProcedure;
			return Execute();
		}

		/// <summary>
		/// Executes command and returns number of affected records.
		/// </summary>
		/// <returns>Number of records, affected by command execution.</returns>
		public int Execute()
		{
			var hasParameters = Parameters?.Length > 0;

			DataConnection.InitCommand(CommandType, CommandText, Parameters, null, hasParameters);

			if (hasParameters)
				SetParameters(DataConnection, Parameters);

			var commandResult = DataConnection.ExecuteNonQuery();

			if (hasParameters)
				RebindParameters(DataConnection, Parameters);

			return commandResult;
		}

		#endregion

		#region Execute async

		/// <summary>
		/// Executes command using <see cref="StoredProcedure"/> command type asynchronously and returns number of affected records.
		/// </summary>
		/// <returns>Task with number of records, affected by command execution.</returns>
		public Task<int> ExecuteProcAsync()
		{
			CommandType = CommandType.StoredProcedure;
			return ExecuteAsync(CancellationToken.None);
		}

		/// <summary>
		/// Executes command using <see cref="StoredProcedure"/> command type asynchronously and returns number of affected records.
		/// </summary>
		/// <param name="cancellationToken">Asynchronous operation cancellation token.</param>
		/// <returns>Task with number of records, affected by command execution.</returns>
		public Task<int> ExecuteProcAsync(CancellationToken cancellationToken)
		{
			CommandType = CommandType.StoredProcedure;
			return ExecuteAsync(cancellationToken);
		}

		/// <summary>
		/// Executes command asynchronously and returns number of affected records.
		/// </summary>
		/// <returns>Task with number of records, affected by command execution.</returns>
		public Task<int> ExecuteAsync()
		{
			return ExecuteAsync(CancellationToken.None);
		}

		/// <summary>
		/// Executes command asynchronously and returns number of affected records.
		/// </summary>
		/// <param name="cancellationToken">Asynchronous operation cancellation token.</param>
		/// <returns>Task with number of records, affected by command execution.</returns>
		public async Task<int> ExecuteAsync(CancellationToken cancellationToken)
		{
			await DataConnection.EnsureConnectionAsync(cancellationToken).ConfigureAwait(Configuration.ContinueOnCapturedContext);

			var hasParameters = Parameters?.Length > 0;

			DataConnection.InitCommand(CommandType, CommandText, Parameters, null, hasParameters);

			if (hasParameters)
				SetParameters(DataConnection, Parameters);

			var commandResult = await DataConnection.ExecuteNonQueryAsync(cancellationToken).ConfigureAwait(Configuration.ContinueOnCapturedContext);

			if (hasParameters)
				RebindParameters(DataConnection, Parameters);

			return commandResult;
		}

		#endregion

		#region Execute scalar

		/// <summary>
		/// Executes command using <see cref="StoredProcedure"/> command type and returns single value.
		/// </summary>
		/// <typeparam name="T">Resulting value type.</typeparam>
		/// <returns>Resulting value.</returns>
		public T ExecuteProc<T>()
		{
			CommandType = CommandType.StoredProcedure;
			return Execute<T>();
		}

		/// <summary>
		/// Executes command and returns single value.
		/// </summary>
		/// <typeparam name="T">Resulting value type.</typeparam>
		/// <returns>Resulting value.</returns>
		public T Execute<T>()
		{
			var hasParameters = Parameters?.Length > 0;

			DataConnection.InitCommand(CommandType, CommandText, Parameters, null, hasParameters);

			if (hasParameters)
				SetParameters(DataConnection, Parameters);

			using (var rd = DataConnection.ExecuteReader(GetCommandBehavior()))
			{
				if (rd.Read())
				{
					var additionalKey = GetCommandAdditionalKey(rd);
					var objectReader  = GetObjectReader<T>(DataConnection, rd, CommandText, additionalKey);

#if DEBUG
					//var value = rd.GetValue(0);
					//return default (T);
#endif

					try
					{
						return objectReader(rd);
					}
					catch (InvalidCastException)
					{
						return GetObjectReader2<T>(DataConnection, rd, CommandText, additionalKey)(rd);
					}
					catch (FormatException)
					{
						return GetObjectReader2<T>(DataConnection, rd, CommandText, additionalKey)(rd);
					}
				}
			}

			return default(T);
		}

		#endregion

		#region Execute scalar async

		/// <summary>
		/// Executes command asynchronously and returns single value.
		/// </summary>
		/// <typeparam name="T">Resulting value type.</typeparam>
		/// <returns>Task with resulting value.</returns>
		public Task<T> ExecuteAsync<T>()
		{
			return ExecuteAsync<T>(CancellationToken.None);
		}

		/// <summary>
		/// Executes command using <see cref="System.Data.CommandType.StoredProcedure"/> command type asynchronously and returns single value.
		/// </summary>
		/// <typeparam name="T">Resulting value type.</typeparam>
		/// <returns>Task with resulting value.</returns>
		public Task<T> ExecuteProcAsync<T>()
		{
			CommandType = CommandType.StoredProcedure;
			return ExecuteAsync<T>(CancellationToken.None);
		}

		/// <summary>
		/// Executes command using <see cref="System.Data.CommandType.StoredProcedure"/> command type asynchronously and returns single value.
		/// </summary>
		/// <typeparam name="T">Resulting value type.</typeparam>
		/// <param name="cancellationToken">Asynchronous operation cancellation token.</param>
		/// <returns>Task with resulting value.</returns>
		public Task<T> ExecuteProcAsync<T>(CancellationToken cancellationToken)
		{
			CommandType = CommandType.StoredProcedure;
			return ExecuteAsync<T>(cancellationToken);
		}

		/// <summary>
		/// Executes command asynchronously and returns single value.
		/// </summary>
		/// <typeparam name="T">Resulting value type.</typeparam>
		/// <param name="cancellationToken">Asynchronous operation cancellation token.</param>
		/// <returns>Task with resulting value.</returns>
		public async Task<T> ExecuteAsync<T>(CancellationToken cancellationToken)
		{
			await DataConnection.EnsureConnectionAsync(cancellationToken).ConfigureAwait(Configuration.ContinueOnCapturedContext);

			var hasParameters = Parameters?.Length > 0;

			DataConnection.InitCommand(CommandType, CommandText, Parameters, null, hasParameters);

			if (hasParameters)
				SetParameters(DataConnection, Parameters);

			using (var rd = await DataConnection.ExecuteReaderAsync(GetCommandBehavior(), cancellationToken).ConfigureAwait(Configuration.ContinueOnCapturedContext))
			{
				if (await rd.ReadAsync(cancellationToken).ConfigureAwait(Configuration.ContinueOnCapturedContext))
				{
					var additionalKey = GetCommandAdditionalKey(rd);
					try
					{
						return GetObjectReader<T>(DataConnection, rd, CommandText, additionalKey)(rd);
					}
					catch (InvalidCastException)
					{
						return GetObjectReader2<T>(DataConnection, rd, CommandText, additionalKey)(rd);
					}
				}
			}

			return default;
		}

		#endregion

		#region ExecuteReader

		/// <summary>
		/// Executes command using <see cref="StoredProcedure"/> command type and returns data reader instance.
		/// </summary>
		/// <returns>Data reader object.</returns>
		public DataReader ExecuteReaderProc()
		{
			CommandType = CommandType.StoredProcedure;
			return ExecuteReader();
		}

		/// <summary>
		/// Executes command and returns data reader instance.
		/// </summary>
		/// <returns>Data reader object.</returns>
		public DataReader ExecuteReader()
		{
			var hasParameters = Parameters?.Length > 0;

			DataConnection.InitCommand(CommandType, CommandText, Parameters, null, hasParameters);

			if (hasParameters)
				SetParameters(DataConnection, Parameters);

			return new DataReader { CommandInfo = this, Reader = DataConnection.ExecuteReader(GetCommandBehavior()) };
		}

		internal IEnumerable<T> ExecuteQuery<T>(IDataReader rd, string sql)
		{
			if (rd.Read())
			{
				var additionalKey = GetCommandAdditionalKey(rd);
				var objectReader  = GetObjectReader<T>(DataConnection, rd, sql, additionalKey);
				var isFaulted     = false;

				do
				{
					T result;

					try
					{
						result = objectReader(rd);
					}
					catch (InvalidCastException)
					{
						if (isFaulted)
							throw;

						isFaulted    = true;
						objectReader = GetObjectReader2<T>(DataConnection, rd, sql, additionalKey);
						result       = objectReader(rd);
					}

					yield return result;

				} while (rd.Read());
			}
		}

		internal T ExecuteScalar<T>(IDataReader rd, string sql)
		{
			if (rd.Read())
			{
				var additionalKey = GetCommandAdditionalKey(rd);
				try
				{
					return GetObjectReader<T>(DataConnection, rd, sql, additionalKey)(rd);
				}
				catch (InvalidCastException)
				{
					return GetObjectReader2<T>(DataConnection, rd, sql, additionalKey)(rd);
				}
			}

			return default(T);
		}

		#endregion

		#region ExecuteReader async

		/// <summary>
		/// Executes command asynchronously and returns data reader instance.
		/// </summary>
		/// <returns>Task with data reader object.</returns>
		public Task<DataReaderAsync> ExecuteReaderAsync()
		{
			return ExecuteReaderAsync(CancellationToken.None);
		}

		/// <summary>
		/// Executes command asynchronously and returns data reader instance.
		/// </summary>
		/// <param name="cancellationToken">Asynchronous operation cancellation token.</param>
		/// <returns>Task with data reader object.</returns>
		public async Task<DataReaderAsync> ExecuteReaderAsync(CancellationToken cancellationToken)
		{
			await DataConnection.EnsureConnectionAsync(cancellationToken).ConfigureAwait(Configuration.ContinueOnCapturedContext);

			var hasParameters = Parameters?.Length > 0;

			DataConnection.InitCommand(CommandType, CommandText, Parameters, null, hasParameters);

			if (hasParameters)
				SetParameters(DataConnection, Parameters);

			return new DataReaderAsync { CommandInfo = this, Reader = await DataConnection.ExecuteReaderAsync(GetCommandBehavior(), cancellationToken).ConfigureAwait(Configuration.ContinueOnCapturedContext) };
		}

		internal async Task ExecuteQueryAsync<T>(DbDataReader rd, string sql, Action<T> action, CancellationToken cancellationToken)
		{
			if (await rd.ReadAsync(cancellationToken).ConfigureAwait(Configuration.ContinueOnCapturedContext))
			{
				var additionalKey = GetCommandAdditionalKey(rd);
				var objectReader  = GetObjectReader<T>(DataConnection, rd, sql, additionalKey);
				var isFaulted     = false;

				do
				{
					T result;

					try
					{
						result = objectReader(rd);
					}
					catch (InvalidCastException)
					{
						if (isFaulted)
							throw;

						isFaulted    = true;
						objectReader = GetObjectReader2<T>(DataConnection, rd, sql, additionalKey);
						result       = objectReader(rd);
					}

					action(result);

				} while (await rd.ReadAsync(cancellationToken).ConfigureAwait(Configuration.ContinueOnCapturedContext));
			}
		}

		internal async Task<T> ExecuteScalarAsync<T>(DbDataReader rd, string sql, CancellationToken cancellationToken)
		{
			if (await rd.ReadAsync(cancellationToken).ConfigureAwait(Configuration.ContinueOnCapturedContext))
			{
				var additionalKey = GetCommandAdditionalKey(rd);
				try
				{
					return GetObjectReader<T>(DataConnection, rd, sql, additionalKey)(rd);
				}
				catch (InvalidCastException)
				{
					return GetObjectReader2<T>(DataConnection, rd, sql, additionalKey)(rd);
				}
			}

			return default(T);
		}

		#endregion

		#region SetParameters

		static void SetParameters(DataConnection dataConnection, DataParameter[] parameters)
		{
			if (parameters == null)
				return;

			foreach (var parameter in parameters)
			{
				var p        = dataConnection.Command.CreateParameter();
				var dataType = parameter.DataType;
				var dbType   = parameter.DbType;
				var size     = parameter.Size;
				var value    = parameter.Value;

				if (dataType == DataType.Undefined && value != null)
					dataType = dataConnection.MappingSchema.GetDataType(value.GetType()).DataType;

				if (parameter.Direction != null) p.Direction = parameter.Direction.Value;
				if (size                != null) p.Size      = size.               Value;

				dataConnection.DataProvider.SetParameter(p, parameter.Name, new DbDataType(value != null ? value.GetType() : typeof(object), dataType, dbType, size), value);
				dataConnection.Command.Parameters.Add(p);
			}
		}

		static void RebindParameters(DataConnection dataConnection, DataParameter[] parameters)
		{
			var dbParameters = dataConnection.Command.Parameters;

			for (var i = 0; i < parameters.Length; i++)
			{
				var dataParameter = parameters[i];

				if (dataParameter.Direction.HasValue &&
					(dataParameter.Direction == ParameterDirection.Output || dataParameter.Direction == ParameterDirection.InputOutput || dataParameter.Direction == ParameterDirection.ReturnValue))
				{
					var dbParameter = (IDbDataParameter)dbParameters[i];

					if (!object.Equals(dataParameter.Value, dbParameter.Value))
					{
						dataParameter.Value = dbParameter.Value;
					}
				}
			}
		}

		struct ParamKey : IEquatable<ParamKey>
		{
			public ParamKey(Type type, int configID)
			{
				_type     = type;
				_configID = configID;

				unchecked
				{
					_hashCode = -1521134295 * (-1521134295 * 639348056 + _type.GetHashCode()) + _configID.GetHashCode();
				}
			}

			public override bool Equals(object obj)
			{
				return Equals((ParamKey)obj);
			}

			readonly int    _hashCode;
			readonly Type   _type;
			readonly int    _configID;

			public override int GetHashCode()
			{
				return _hashCode;
			}

			public bool Equals(ParamKey other)
			{
				return
					_type     == other._type &&
					_configID == other._configID
					;
			}
		}

		static readonly ConcurrentDictionary<ParamKey,Func<object,DataParameter[]>> _parameterReaders =
			new ConcurrentDictionary<ParamKey,Func<object,DataParameter[]>>();

		static readonly PropertyInfo _dataParameterName     = MemberHelper.PropertyOf<DataParameter>(p => p.Name);
		static readonly PropertyInfo _dataParameterDataType = MemberHelper.PropertyOf<DataParameter>(p => p.DataType);
		static readonly PropertyInfo _dataParameterDbType   = MemberHelper.PropertyOf<DataParameter>(p => p.DbType);
		static readonly PropertyInfo _dataParameterValue    = MemberHelper.PropertyOf<DataParameter>(p => p.Value);

		static DataParameter[] GetDataParameters(DataConnection dataConnection, object parameters)
		{
			if (parameters == null)
				return null;

			switch (parameters)
			{
				case DataParameter[] dataParameters : return dataParameters;
				case DataParameter   dataParameter  : return new[] { dataParameter };
			}

			var type = parameters.GetType();
			var key  = new ParamKey(type, dataConnection.ID);

			if (!_parameterReaders.TryGetValue(key, out Func<object, DataParameter[]> func))
			{
				var td  = dataConnection.MappingSchema.GetEntityDescriptor(type);
				var p   = Expression.Parameter(typeof(object), "p");
				var obj = Expression.Parameter(type, "obj");

				var expr = Expression.Lambda<Func<object,DataParameter[]>>(
					Expression.Block(
						new[] { obj },
						new Expression[]
						{
							Expression.Assign(obj, Expression.Convert(p, type)),
							Expression.NewArrayInit(
								typeof(DataParameter),
								td.Columns.Select(column =>
								{
									if (column.MemberType == typeof(DataParameter))
									{
										var pobj = Expression.Parameter(typeof(DataParameter));

										return Expression.Block(
											new[] { pobj },
											new Expression[]
											{
												Expression.Assign(pobj, Expression.PropertyOrField(obj, column.MemberName)),
												Expression.MemberInit(
													Expression.New(typeof(DataParameter)),
													Expression.Bind(
														_dataParameterName,
														Expression.Coalesce(
															Expression.MakeMemberAccess(pobj, _dataParameterName),
															Expression.Constant(column.ColumnName))),
													Expression.Bind(
														_dataParameterDataType,
														Expression.MakeMemberAccess(pobj, _dataParameterDataType)),
													Expression.Bind(
														_dataParameterDbType,
														Expression.MakeMemberAccess(pobj, _dataParameterDbType)),
													Expression.Bind(
														_dataParameterValue,
														Expression.Convert(
															Expression.MakeMemberAccess(pobj, _dataParameterValue),
															typeof(object))))
											});
									}

									var memberType  = column.MemberType.ToNullableUnderlying();
									var valueGetter = Expression.PropertyOrField(obj, column.MemberName) as Expression;
									var mapper      = dataConnection.MappingSchema.GetConvertExpression(memberType, typeof(DataParameter), createDefault : false);

									if (mapper != null)
									{
										return Expression.Call(
											MemberHelper.MethodOf(() => PrepareDataParameter(null, null)),
											mapper.GetBody(valueGetter),
											Expression.Constant(column.ColumnName));
									}

									if (memberType.IsEnumEx())
									{
										var mapType  = ConvertBuilder.GetDefaultMappingFromEnumType(dataConnection.MappingSchema, memberType);
										var convExpr = dataConnection.MappingSchema.GetConvertExpression(column.MemberType, mapType);

										memberType  = mapType;
										valueGetter = convExpr.GetBody(valueGetter);
									}

									return (Expression)Expression.MemberInit(
										Expression.New(typeof(DataParameter)),
										Expression.Bind(
											_dataParameterName,
											Expression.Constant(column.ColumnName)),
										Expression.Bind(
											_dataParameterDataType,
											Expression.Constant(column.DataType != DataType.Undefined ? column.DataType : dataConnection.MappingSchema.GetDataType(memberType).DataType)),
										Expression.Bind(
											_dataParameterDbType,
											Expression.Constant(column.DbType, typeof(string))),
										Expression.Bind(
											_dataParameterValue,
											Expression.Convert(valueGetter, typeof(object))));
								}))
						}
					),
					p);

				_parameterReaders[key] = func = expr.Compile();
			}

			return func(parameters);
		}

		static DataParameter PrepareDataParameter(DataParameter dataParameter, string name)
		{
			if (dataParameter == null)
				return new DataParameter { Name = name };

			dataParameter.Name = name;

			return dataParameter;
		}

		#endregion

		#region GetObjectReader

		struct QueryKey : IEquatable<QueryKey>
		{
			public QueryKey(Type type, int configID, string sql, [CanBeNull] string additionalKey)
			{
				_type          = type;
				_configID      = configID;
				_sql           = sql;
				_additionalKey = additionalKey;

				unchecked
				{
					var hashCode = _type.GetHashCode();
					hashCode = (hashCode * 397) ^ _configID;
					hashCode = (hashCode * 397) ^ (_sql?.GetHashCode() ?? 0);
					hashCode = (hashCode * 397) ^ (_additionalKey?.GetHashCode() ?? 0);
					_hashCode = hashCode;
				}
			}

			public override bool Equals(object obj)
			{
				return Equals((QueryKey)obj);
			}

			readonly int    _hashCode;
			readonly Type   _type;
			readonly int    _configID;
			readonly string _sql;
			readonly string _additionalKey;

			public override int GetHashCode()
			{
				return _hashCode;
			}

			public bool Equals(QueryKey other)
			{
				return
					_type          == other._type   &&
					_sql           == other._sql    &&
					_additionalKey == other._additionalKey &&
					_configID      == other._configID
					;
			}
		}

		static readonly ConcurrentDictionary<QueryKey,Delegate> _objectReaders = new ConcurrentDictionary<QueryKey,Delegate>();

		/// <summary>
		/// Clears global cache of object mapping functions from query results and mapping functions from value to <see cref="DataParameter"/>.
		/// </summary>
		public static void ClearObjectReaderCache()
		{
			_objectReaders.   Clear();
			_parameterReaders.Clear();
		}

		string GetCommandAdditionalKey(IDataReader rd)
		{
			return DataConnection.Command.CommandType == CommandType.StoredProcedure
				? GetFieldsKey(rd)
				: null;
		}

		static string GetFieldsKey(IDataReader dataReader)
		{
			var sb = new StringBuilder();

			for (int i = 0; i < dataReader.FieldCount; i++)
			{
				sb.Append(dataReader.GetName(i))
					.Append(',')
					.Append(dataReader.GetFieldType(i))
					.Append(';');
			}

			return sb.ToString();
		}

		static Func<IDataReader,T> GetObjectReader<T>(DataConnection dataConnection, IDataReader dataReader, string sql, string additionalKey)
		{
			var key = new QueryKey(typeof(T), dataConnection.ID, sql, additionalKey);

			if (!_objectReaders.TryGetValue(key, out var func))
			{
				_objectReaders[key] = func = CreateObjectReader<T>(dataConnection, dataReader, (type,idx,dataReaderExpr) =>
					new ConvertFromDataReaderExpression(type, idx, dataReaderExpr, dataConnection).Reduce(dataReader));
			}

			return (Func<IDataReader,T>)func;
		}

		static Func<IDataReader,T> GetObjectReader2<T>(DataConnection dataConnection, IDataReader dataReader, string sql, string additionalKey)
		{
			var key = new QueryKey(typeof(T), dataConnection.ID, sql, additionalKey);

			var func = CreateObjectReader<T>(dataConnection, dataReader, (type,idx,dataReaderExpr) =>
				new ConvertFromDataReaderExpression(type, idx, dataReaderExpr, dataConnection).Reduce());

			_objectReaders[key] = func;

			return func;
		}

		static Func<IDataReader,T> CreateObjectReader<T>(
			DataConnection dataConnection,
			IDataReader    dataReader,
			Func<Type,int,Expression,Expression> getMemberExpression)
		{
			var parameter      = Expression.Parameter(typeof(IDataReader));
			var dataReaderExpr = Expression.Convert(parameter, dataReader.GetType());

			Expression expr;

			if (dataConnection.MappingSchema.IsScalarType(typeof(T)))
			{
				expr = getMemberExpression(typeof(T), 0, dataReaderExpr);
			}
			else
			{
				var td = dataConnection.MappingSchema.GetEntityDescriptor(typeof(T));

				if (td.InheritanceMapping.Count > 0 || td.HasComplexColumns)
				{
					var    readerBuilder = new RecordReaderBuilder(dataConnection, typeof(T), dataReader);
					return readerBuilder.BuildReaderFunction<T>();
				}

				var names = new List<string>(dataReader.FieldCount);

				for (var i = 0; i < dataReader.FieldCount; i++)
					names.Add(dataReader.GetName(i));

				expr = null;

				var ctors = typeof(T).GetConstructorsEx().Select(c => new { c, ps = c.GetParameters() }).ToList();

				if (ctors.Count > 0 && ctors.All(c => c.ps.Length > 0))
				{
					var q =
						from c in ctors
						let count = c.ps.Count(p => names.Contains(p.Name, dataConnection.MappingSchema.ColumnNameComparer))
						orderby count descending
						select c;

					var ctor = q.FirstOrDefault();

					if (ctor != null)
					{
						expr = Expression.New(
							ctor.c,
							ctor.ps.Select(p => names.Contains(p.Name, dataConnection.MappingSchema.ColumnNameComparer) ?
								getMemberExpression(
									p.ParameterType,
									(names
										.Select((n,i) => new { n, i })
										.FirstOrDefault(n => dataConnection.MappingSchema.ColumnNameComparer.Compare(n.n, p.Name) == 0) ?? new { n="", i=-1 }).i,
									dataReaderExpr) :
								Expression.Constant(dataConnection.MappingSchema.GetDefaultValue(p.ParameterType), p.ParameterType)));
					}
				}

				if (expr == null)
				{
					var members =
					(
						from n in names.Select((name,idx) => new { name, idx })
						let   member = td.Columns.FirstOrDefault(m =>
							dataConnection.MappingSchema.ColumnNameComparer.Compare(m.ColumnName, n.name) == 0)
						where member != null
						select new
						{
							Member = member,
							Expr   = getMemberExpression(member.MemberType, n.idx, dataReaderExpr),
						}
					).ToList();

					expr = Expression.MemberInit(
						Expression.New(typeof(T)),
						members.Select(m => Expression.Bind(m.Member.MemberInfo, m.Expr)));
				}
			}

			if (expr.GetCount(e => e == dataReaderExpr) > 1)
			{
				var dataReaderVar = Expression.Variable(dataReaderExpr.Type, "dr");
				var assignment    = Expression.Assign(dataReaderVar, dataReaderExpr);

				expr = expr.Transform(e => e == dataReaderExpr ? dataReaderVar : e);
				expr = Expression.Block(new[] { dataReaderVar }, assignment, expr);
			}

			var lex = Expression.Lambda<Func<IDataReader,T>>(expr, parameter);

			return lex.Compile();
		}

		#endregion
	}
}
>>>>>>> 30e0cbf0
<|MERGE_RESOLUTION|>--- conflicted
+++ resolved
@@ -1,4 +1,3 @@
-<<<<<<< HEAD
 ﻿using System;
 using System.Collections.Concurrent;
 using System.Collections.Generic;
@@ -1356,1257 +1355,4 @@
 
 		#endregion
 	}
-}
-=======
-﻿using System;
-using System.Collections.Concurrent;
-using System.Collections.Generic;
-using System.Data;
-using System.Data.Common;
-using System.Linq;
-using System.Linq.Expressions;
-using System.Reflection;
-using System.Text;
-using System.Threading;
-using System.Threading.Tasks;
-
-using JetBrains.Annotations;
-
-namespace LinqToDB.Data
-{
-	using Common;
-	using Expressions;
-	using Extensions;
-	using Mapping;
-
-	/// <summary>
-	/// Provides database connection command abstraction.
-	/// </summary>
-	[PublicAPI]
-	public class CommandInfo
-	{
-		/// <summary>
-		/// Instance of database connection, associated with command.
-		/// </summary>
-		public DataConnection  DataConnection;
-		/// <summary>
-		/// Command text.
-		/// </summary>
-		public string          CommandText;
-		/// <summary>
-		/// Command parameters.
-		/// </summary>
-		public DataParameter[] Parameters;
-		/// <summary>
-		/// Type of command. See <see cref="System.Data.CommandType"/> for all supported types.
-		/// Default value: <see cref="System.Data.CommandType.Text"/>.
-		/// </summary>
-		public CommandType     CommandType = CommandType.Text;
-		/// <summary>
-		/// Command behavior flags. See <see cref="System.Data.CommandBehavior"/> for more details.
-		/// Default value: <see cref="System.Data.CommandBehavior.Default"/>.
-		/// </summary>
-		public CommandBehavior CommandBehavior;
-
-		#region Init
-		/// <summary>
-		/// Creates database command instance using provided database connection and command text.
-		/// </summary>
-		/// <param name="dataConnection">Database connection instance.</param>
-		/// <param name="commandText">Command text.</param>
-		public CommandInfo(DataConnection dataConnection, string commandText)
-		{
-			DataConnection = dataConnection;
-			CommandText    = commandText;
-		}
-
-		/// <summary>
-		/// Creates database command instance using provided database connection, command text and parameters.
-		/// </summary>
-		/// <param name="dataConnection">Database connection instance.</param>
-		/// <param name="commandText">Command text.</param>
-		/// <param name="parameters">List of command parameters.</param>
-		public CommandInfo(DataConnection dataConnection, string commandText, params DataParameter[] parameters)
-		{
-			DataConnection = dataConnection;
-			CommandText    = commandText;
-			Parameters     = parameters;
-		}
-
-		/// <summary>
-		/// Creates database command instance using provided database connection, command text and single parameter.
-		/// </summary>
-		/// <param name="dataConnection">Database connection instance.</param>
-		/// <param name="commandText">Command text.</param>
-		/// <param name="parameter">Command parameter.</param>
-		public CommandInfo(DataConnection dataConnection, string commandText, DataParameter parameter)
-		{
-			DataConnection = dataConnection;
-			CommandText    = commandText;
-			Parameters     = new[] { parameter };
-		}
-
-		/// <summary>
-		/// Creates database command instance using provided database connection, command text and parameters.
-		/// </summary>
-		/// <param name="dataConnection">Database connection instance.</param>
-		/// <param name="commandText">Command text.</param>
-		/// <param name="parameters">Command parameters. Supported values:
-		/// <para> - <c>null</c> for command without parameters;</para>
-		/// <para> - single <see cref="DataParameter"/> instance;</para>
-		/// <para> - array of <see cref="DataParameter"/> parameters;</para>
-		/// <para> - mapping class entity.</para>
-		/// <para>Last case will convert all mapped columns to <see cref="DataParameter"/> instances using following logic:</para>
-		/// <para> - if column is of <see cref="DataParameter"/> type, column value will be used. If parameter name (<see cref="DataParameter.Name"/>) is not set, column name will be used;</para>
-		/// <para> - if converter from column type to <see cref="DataParameter"/> is defined in mapping schema, it will be used to create parameter with colum name passed to converter;</para>
-		/// <para> - otherwise column value will be converted to <see cref="DataParameter"/> using column name as parameter name and column value will be converted to parameter value using conversion, defined by mapping schema.</para>
-		/// </param>
-		public CommandInfo(DataConnection dataConnection, string commandText, object parameters)
-		{
-			DataConnection = dataConnection;
-			CommandText    = commandText;
-			Parameters     = GetDataParameters(dataConnection, parameters);
-		}
-
-		private CommandBehavior GetCommandBehavior()
-		{
-			return DataConnection.GetCommandBehavior(CommandBehavior);
-		}
-
-		#endregion
-
-		#region Query with object reader
-
-		/// <summary>
-		/// Executes command using <see cref="StoredProcedure"/> command type and returns results as collection of values, mapped using provided mapping function.
-		/// </summary>
-		/// <typeparam name="T">Result record type.</typeparam>
-		/// <param name="objectReader">Record mapping function from data reader.</param>
-		/// <returns>Returns collection of query result records.</returns>
-		public IEnumerable<T> QueryProc<T>(Func<IDataReader,T> objectReader)
-		{
-			CommandType = CommandType.StoredProcedure;
-			return Query(objectReader);
-		}
-
-		/// <summary>
-		/// Executes command and returns results as collection of values, mapped using provided mapping function.
-		/// </summary>
-		/// <typeparam name="T">Result record type.</typeparam>
-		/// <param name="objectReader">Record mapping function from data reader.</param>
-		/// <returns>Returns collection of query result records.</returns>
-		public IEnumerable<T> Query<T>(Func<IDataReader,T> objectReader)
-		{
-			var hasParameters = Parameters?.Length > 0;
-
-			DataConnection.InitCommand(CommandType, CommandText, Parameters, null, hasParameters);
-
-			if (hasParameters)
-				SetParameters(DataConnection, Parameters);
-
-			return ReadEnumerator(DataConnection.ExecuteReader(GetCommandBehavior()), objectReader);
-		}
-
-		static IEnumerable<T> ReadEnumerator<T>(IDataReader rd, Func<IDataReader, T> objectReader)
-		{
-			using (rd)
-			{
-				while (rd.Read())
-					yield return objectReader(rd);
-			}
-		}
-
-		#endregion
-
-		#region Query with object reader async
-
-		/// <summary>
-		/// Executes command asynchronously and returns list of values, mapped using provided mapping function.
-		/// </summary>
-		/// <typeparam name="T">Result record type.</typeparam>
-		/// <param name="objectReader">Record mapping function from data reader.</param>
-		/// <returns>Returns task with list of query result records.</returns>
-		public Task<List<T>> QueryToListAsync<T>(Func<IDataReader,T> objectReader)
-		{
-			return QueryToListAsync(objectReader, CancellationToken.None);
-		}
-
-		/// <summary>
-		/// Executes command asynchronously and returns list of values, mapped using provided mapping function.
-		/// </summary>
-		/// <typeparam name="T">Result record type.</typeparam>
-		/// <param name="objectReader">Record mapping function from data reader.</param>
-		/// <param name="cancellationToken">Asynchronous operation cancellation token.</param>
-		/// <returns>Returns task with list of query result records.</returns>
-		public async Task<List<T>> QueryToListAsync<T>(Func<IDataReader,T> objectReader, CancellationToken cancellationToken)
-		{
-			var list = new List<T>();
-			await QueryForEachAsync(objectReader, list.Add, cancellationToken).ConfigureAwait(Configuration.ContinueOnCapturedContext);
-			return list;
-		}
-
-		/// <summary>
-		/// Executes command asynchronously and returns array of values, mapped using provided mapping function.
-		/// </summary>
-		/// <typeparam name="T">Result record type.</typeparam>
-		/// <param name="objectReader">Record mapping function from data reader.</param>
-		/// <returns>Returns task with array of query result records.</returns>
-		public Task<T[]> QueryToArrayAsync<T>(Func<IDataReader,T> objectReader)
-		{
-			return QueryToArrayAsync(objectReader, CancellationToken.None);
-		}
-
-		/// <summary>
-		/// Executes command asynchronously and returns array of values, mapped using provided mapping function.
-		/// </summary>
-		/// <typeparam name="T">Result record type.</typeparam>
-		/// <param name="objectReader">Record mapping function from data reader.</param>
-		/// <param name="cancellationToken">Asynchronous operation cancellation token.</param>
-		/// <returns>Returns task with array of query result records.</returns>
-		public async Task<T[]> QueryToArrayAsync<T>(Func<IDataReader,T> objectReader, CancellationToken cancellationToken)
-		{
-			var list = new List<T>();
-			await QueryForEachAsync(objectReader, list.Add, cancellationToken).ConfigureAwait(Configuration.ContinueOnCapturedContext);
-			return list.ToArray();
-		}
-
-		/// <summary>
-		/// Executes command asynchronously and apply provided action to each record, mapped using provided mapping function.
-		/// </summary>
-		/// <typeparam name="T">Result record type.</typeparam>
-		/// <param name="objectReader">Record mapping function from data reader.</param>
-		/// <param name="action">Action, applied to each result record.</param>
-		/// <returns>Returns task.</returns>
-		public Task QueryForEachAsync<T>(Func<IDataReader,T> objectReader, Action<T> action)
-		{
-			return QueryForEachAsync(objectReader, action, CancellationToken.None);
-		}
-
-		/// <summary>
-		/// Executes command asynchronously and apply provided action to each record, mapped using provided mapping function.
-		/// </summary>
-		/// <typeparam name="T">Result record type.</typeparam>
-		/// <param name="objectReader">Record mapping function from data reader.</param>
-		/// <param name="action">Action, applied to each result record.</param>
-		/// <param name="cancellationToken">Asynchronous operation cancellation token.</param>
-		/// <returns>Returns task.</returns>
-		public async Task QueryForEachAsync<T>(Func<IDataReader,T> objectReader, Action<T> action, CancellationToken cancellationToken)
-		{
-			await DataConnection.EnsureConnectionAsync(cancellationToken).ConfigureAwait(Configuration.ContinueOnCapturedContext);
-
-			var hasParameters = Parameters?.Length > 0;
-
-			DataConnection.InitCommand(CommandType, CommandText, Parameters, null, hasParameters);
-
-			if (hasParameters)
-				SetParameters(DataConnection, Parameters);
-
-			using (var rd = await DataConnection.ExecuteReaderAsync(GetCommandBehavior(), cancellationToken).ConfigureAwait(Configuration.ContinueOnCapturedContext))
-				while (await rd.ReadAsync(cancellationToken).ConfigureAwait(Configuration.ContinueOnCapturedContext))
-					action(objectReader(rd));
-		}
-
-		#endregion
-
-		#region Query
-
-		/// <summary>
-		/// Executes command using <see cref="StoredProcedure"/> command type and returns results as collection of values of specified type.
-		/// </summary>
-		/// <typeparam name="T">Result record type.</typeparam>
-		/// <returns>Returns collection of query result records.</returns>
-		public IEnumerable<T> QueryProc<T>()
-		{
-			CommandType = CommandType.StoredProcedure;
-			return Query<T>();
-		}
-
-		/// <summary>
-		/// Executes command and returns results as collection of values of specified type.
-		/// </summary>
-		/// <typeparam name="T">Result record type.</typeparam>
-		/// <returns>Returns collection of query result records.</returns>
-		public IEnumerable<T> Query<T>()
-		{
-			var hasParameters = Parameters?.Length > 0;
-
-			DataConnection.InitCommand(CommandType, CommandText, Parameters, null, hasParameters);
-
-			if (hasParameters)
-				SetParameters(DataConnection, Parameters);
-
-			return ReadEnumerator<T>(DataConnection.ExecuteReader(GetCommandBehavior()));
-		}
-
-		IEnumerable<T> ReadEnumerator<T>(IDataReader rd)
-		{
-			using (rd)
-			{
-				if (rd.Read())
-				{
-					var additionalKey = GetCommandAdditionalKey(rd);
-					var objectReader  = GetObjectReader<T>(DataConnection, rd, DataConnection.Command.CommandText, additionalKey);
-					var isFaulted     = false;
-
-					do
-					{
-						T result;
-
-						try
-						{
-							result = objectReader(rd);
-						}
-						catch (InvalidCastException)
-						{
-							if (isFaulted)
-								throw;
-
-							isFaulted    = true;
-							objectReader = GetObjectReader2<T>(DataConnection, rd, DataConnection.Command.CommandText, additionalKey);
-							result       = objectReader(rd);
-						}
-
-						yield return result;
-
-					} while (rd.Read());
-				}
-			}
-		}
-
-		#endregion
-
-		#region Query async
-
-		/// <summary>
-		/// Executes command asynchronously and returns list of values.
-		/// </summary>
-		/// <typeparam name="T">Result record type.</typeparam>
-		/// <returns>Returns task with list of query result records.</returns>
-		public Task<List<T>> QueryToListAsync<T>()
-		{
-			return QueryToListAsync<T>(CancellationToken.None);
-		}
-
-		/// <summary>
-		/// Executes command asynchronously and returns list of values.
-		/// </summary>
-		/// <typeparam name="T">Result record type.</typeparam>
-		/// <param name="cancellationToken">Asynchronous operation cancellation token.</param>
-		/// <returns>Returns task with list of query result records.</returns>
-		public async Task<List<T>> QueryToListAsync<T>(CancellationToken cancellationToken)
-		{
-			var list = new List<T>();
-			await QueryForEachAsync<T>(list.Add, cancellationToken).ConfigureAwait(Configuration.ContinueOnCapturedContext);
-			return list;
-		}
-
-		/// <summary>
-		/// Executes command asynchronously and returns array of values.
-		/// </summary>
-		/// <typeparam name="T">Result record type.</typeparam>
-		/// <returns>Returns task with array of query result records.</returns>
-		public Task<T[]> QueryToArrayAsync<T>()
-		{
-			return QueryToArrayAsync<T>(CancellationToken.None);
-		}
-
-		/// <summary>
-		/// Executes command asynchronously and returns array of values.
-		/// </summary>
-		/// <typeparam name="T">Result record type.</typeparam>
-		/// <param name="cancellationToken">Asynchronous operation cancellation token.</param>
-		/// <returns>Returns task with array of query result records.</returns>
-		public async Task<T[]> QueryToArrayAsync<T>(CancellationToken cancellationToken)
-		{
-			var list = new List<T>();
-			await QueryForEachAsync<T>(list.Add, cancellationToken).ConfigureAwait(Configuration.ContinueOnCapturedContext);
-			return list.ToArray();
-		}
-
-		/// <summary>
-		/// Executes command asynchronously and apply provided action to each record.
-		/// </summary>
-		/// <typeparam name="T">Result record type.</typeparam>
-		/// <param name="action">Action, applied to each result record.</param>
-		/// <returns>Returns task.</returns>
-		public Task QueryForEachAsync<T>(Action<T> action)
-		{
-			return QueryForEachAsync(action, CancellationToken.None);
-		}
-
-		/// <summary>
-		/// Executes command asynchronously and apply provided action to each record.
-		/// </summary>
-		/// <typeparam name="T">Result record type.</typeparam>
-		/// <param name="action">Action, applied to each result record.</param>
-		/// <param name="cancellationToken">Asynchronous operation cancellation token.</param>
-		/// <returns>Returns task.</returns>
-		public async Task QueryForEachAsync<T>(Action<T> action, CancellationToken cancellationToken)
-		{
-			await DataConnection.EnsureConnectionAsync(cancellationToken).ConfigureAwait(Configuration.ContinueOnCapturedContext);
-
-			var hasParameters = Parameters?.Length > 0;
-
-			DataConnection.InitCommand(CommandType, CommandText, Parameters, null, hasParameters);
-
-			if (hasParameters)
-				SetParameters(DataConnection, Parameters);
-
-			using (var rd = await DataConnection.ExecuteReaderAsync(GetCommandBehavior(), cancellationToken).ConfigureAwait(Configuration.ContinueOnCapturedContext))
-			{
-				if (await rd.ReadAsync(cancellationToken).ConfigureAwait(Configuration.ContinueOnCapturedContext))
-				{
-					var additionalKey = GetCommandAdditionalKey(rd);
-					var objectReader  = GetObjectReader<T>(DataConnection, rd, DataConnection.Command.CommandText, additionalKey);
-					var isFaulted     = false;
-
-					do
-					{
-						T result;
-
-						try
-						{
-							result = objectReader(rd);
-						}
-						catch (InvalidCastException)
-						{
-							if (isFaulted)
-								throw;
-
-							isFaulted    = true;
-							objectReader = GetObjectReader2<T>(DataConnection, rd, DataConnection.Command.CommandText, additionalKey);
-							result       = objectReader(rd);
-						}
-
-						action(result);
-
-					} while (await rd.ReadAsync(cancellationToken).ConfigureAwait(Configuration.ContinueOnCapturedContext));
-				}
-			}
-		}
-
-		#endregion
-
-		#region Query with template
-		/// <summary>
-		/// Executes command and returns results as collection of values of specified type.
-		/// </summary>
-		/// <typeparam name="T">Result record type.</typeparam>
-		/// <param name="template">This value used only for <typeparamref name="T"/> parameter type inference, which makes this method usable with anonymous types.</param>
-		/// <returns>Returns collection of query result records.</returns>
-		public IEnumerable<T> Query<T>(T template)
-		{
-			return Query<T>();
-		}
-
-		/// <summary>
-		/// Executes command using <see cref="StoredProcedure"/> command type and returns results as collection of values of specified type.
-		/// </summary>
-		/// <typeparam name="T">Result record type.</typeparam>
-		/// <param name="template">This value used only for <typeparamref name="T"/> parameter type inference, which makes this method usable with anonymous types.</param>
-		/// <returns>Returns collection of query result records.</returns>
-		public IEnumerable<T> QueryProc<T>(T template)
-		{
-			return QueryProc<T>();
-		}
-
-		#endregion
-
-		#region Execute
-		/// <summary>
-		/// Executes command using <see cref="StoredProcedure"/> command type and returns number of affected records.
-		/// </summary>
-		/// <returns>Number of records, affected by command execution.</returns>
-		public int ExecuteProc()
-		{
-			CommandType = CommandType.StoredProcedure;
-			return Execute();
-		}
-
-		/// <summary>
-		/// Executes command and returns number of affected records.
-		/// </summary>
-		/// <returns>Number of records, affected by command execution.</returns>
-		public int Execute()
-		{
-			var hasParameters = Parameters?.Length > 0;
-
-			DataConnection.InitCommand(CommandType, CommandText, Parameters, null, hasParameters);
-
-			if (hasParameters)
-				SetParameters(DataConnection, Parameters);
-
-			var commandResult = DataConnection.ExecuteNonQuery();
-
-			if (hasParameters)
-				RebindParameters(DataConnection, Parameters);
-
-			return commandResult;
-		}
-
-		#endregion
-
-		#region Execute async
-
-		/// <summary>
-		/// Executes command using <see cref="StoredProcedure"/> command type asynchronously and returns number of affected records.
-		/// </summary>
-		/// <returns>Task with number of records, affected by command execution.</returns>
-		public Task<int> ExecuteProcAsync()
-		{
-			CommandType = CommandType.StoredProcedure;
-			return ExecuteAsync(CancellationToken.None);
-		}
-
-		/// <summary>
-		/// Executes command using <see cref="StoredProcedure"/> command type asynchronously and returns number of affected records.
-		/// </summary>
-		/// <param name="cancellationToken">Asynchronous operation cancellation token.</param>
-		/// <returns>Task with number of records, affected by command execution.</returns>
-		public Task<int> ExecuteProcAsync(CancellationToken cancellationToken)
-		{
-			CommandType = CommandType.StoredProcedure;
-			return ExecuteAsync(cancellationToken);
-		}
-
-		/// <summary>
-		/// Executes command asynchronously and returns number of affected records.
-		/// </summary>
-		/// <returns>Task with number of records, affected by command execution.</returns>
-		public Task<int> ExecuteAsync()
-		{
-			return ExecuteAsync(CancellationToken.None);
-		}
-
-		/// <summary>
-		/// Executes command asynchronously and returns number of affected records.
-		/// </summary>
-		/// <param name="cancellationToken">Asynchronous operation cancellation token.</param>
-		/// <returns>Task with number of records, affected by command execution.</returns>
-		public async Task<int> ExecuteAsync(CancellationToken cancellationToken)
-		{
-			await DataConnection.EnsureConnectionAsync(cancellationToken).ConfigureAwait(Configuration.ContinueOnCapturedContext);
-
-			var hasParameters = Parameters?.Length > 0;
-
-			DataConnection.InitCommand(CommandType, CommandText, Parameters, null, hasParameters);
-
-			if (hasParameters)
-				SetParameters(DataConnection, Parameters);
-
-			var commandResult = await DataConnection.ExecuteNonQueryAsync(cancellationToken).ConfigureAwait(Configuration.ContinueOnCapturedContext);
-
-			if (hasParameters)
-				RebindParameters(DataConnection, Parameters);
-
-			return commandResult;
-		}
-
-		#endregion
-
-		#region Execute scalar
-
-		/// <summary>
-		/// Executes command using <see cref="StoredProcedure"/> command type and returns single value.
-		/// </summary>
-		/// <typeparam name="T">Resulting value type.</typeparam>
-		/// <returns>Resulting value.</returns>
-		public T ExecuteProc<T>()
-		{
-			CommandType = CommandType.StoredProcedure;
-			return Execute<T>();
-		}
-
-		/// <summary>
-		/// Executes command and returns single value.
-		/// </summary>
-		/// <typeparam name="T">Resulting value type.</typeparam>
-		/// <returns>Resulting value.</returns>
-		public T Execute<T>()
-		{
-			var hasParameters = Parameters?.Length > 0;
-
-			DataConnection.InitCommand(CommandType, CommandText, Parameters, null, hasParameters);
-
-			if (hasParameters)
-				SetParameters(DataConnection, Parameters);
-
-			using (var rd = DataConnection.ExecuteReader(GetCommandBehavior()))
-			{
-				if (rd.Read())
-				{
-					var additionalKey = GetCommandAdditionalKey(rd);
-					var objectReader  = GetObjectReader<T>(DataConnection, rd, CommandText, additionalKey);
-
-#if DEBUG
-					//var value = rd.GetValue(0);
-					//return default (T);
-#endif
-
-					try
-					{
-						return objectReader(rd);
-					}
-					catch (InvalidCastException)
-					{
-						return GetObjectReader2<T>(DataConnection, rd, CommandText, additionalKey)(rd);
-					}
-					catch (FormatException)
-					{
-						return GetObjectReader2<T>(DataConnection, rd, CommandText, additionalKey)(rd);
-					}
-				}
-			}
-
-			return default(T);
-		}
-
-		#endregion
-
-		#region Execute scalar async
-
-		/// <summary>
-		/// Executes command asynchronously and returns single value.
-		/// </summary>
-		/// <typeparam name="T">Resulting value type.</typeparam>
-		/// <returns>Task with resulting value.</returns>
-		public Task<T> ExecuteAsync<T>()
-		{
-			return ExecuteAsync<T>(CancellationToken.None);
-		}
-
-		/// <summary>
-		/// Executes command using <see cref="System.Data.CommandType.StoredProcedure"/> command type asynchronously and returns single value.
-		/// </summary>
-		/// <typeparam name="T">Resulting value type.</typeparam>
-		/// <returns>Task with resulting value.</returns>
-		public Task<T> ExecuteProcAsync<T>()
-		{
-			CommandType = CommandType.StoredProcedure;
-			return ExecuteAsync<T>(CancellationToken.None);
-		}
-
-		/// <summary>
-		/// Executes command using <see cref="System.Data.CommandType.StoredProcedure"/> command type asynchronously and returns single value.
-		/// </summary>
-		/// <typeparam name="T">Resulting value type.</typeparam>
-		/// <param name="cancellationToken">Asynchronous operation cancellation token.</param>
-		/// <returns>Task with resulting value.</returns>
-		public Task<T> ExecuteProcAsync<T>(CancellationToken cancellationToken)
-		{
-			CommandType = CommandType.StoredProcedure;
-			return ExecuteAsync<T>(cancellationToken);
-		}
-
-		/// <summary>
-		/// Executes command asynchronously and returns single value.
-		/// </summary>
-		/// <typeparam name="T">Resulting value type.</typeparam>
-		/// <param name="cancellationToken">Asynchronous operation cancellation token.</param>
-		/// <returns>Task with resulting value.</returns>
-		public async Task<T> ExecuteAsync<T>(CancellationToken cancellationToken)
-		{
-			await DataConnection.EnsureConnectionAsync(cancellationToken).ConfigureAwait(Configuration.ContinueOnCapturedContext);
-
-			var hasParameters = Parameters?.Length > 0;
-
-			DataConnection.InitCommand(CommandType, CommandText, Parameters, null, hasParameters);
-
-			if (hasParameters)
-				SetParameters(DataConnection, Parameters);
-
-			using (var rd = await DataConnection.ExecuteReaderAsync(GetCommandBehavior(), cancellationToken).ConfigureAwait(Configuration.ContinueOnCapturedContext))
-			{
-				if (await rd.ReadAsync(cancellationToken).ConfigureAwait(Configuration.ContinueOnCapturedContext))
-				{
-					var additionalKey = GetCommandAdditionalKey(rd);
-					try
-					{
-						return GetObjectReader<T>(DataConnection, rd, CommandText, additionalKey)(rd);
-					}
-					catch (InvalidCastException)
-					{
-						return GetObjectReader2<T>(DataConnection, rd, CommandText, additionalKey)(rd);
-					}
-				}
-			}
-
-			return default;
-		}
-
-		#endregion
-
-		#region ExecuteReader
-
-		/// <summary>
-		/// Executes command using <see cref="StoredProcedure"/> command type and returns data reader instance.
-		/// </summary>
-		/// <returns>Data reader object.</returns>
-		public DataReader ExecuteReaderProc()
-		{
-			CommandType = CommandType.StoredProcedure;
-			return ExecuteReader();
-		}
-
-		/// <summary>
-		/// Executes command and returns data reader instance.
-		/// </summary>
-		/// <returns>Data reader object.</returns>
-		public DataReader ExecuteReader()
-		{
-			var hasParameters = Parameters?.Length > 0;
-
-			DataConnection.InitCommand(CommandType, CommandText, Parameters, null, hasParameters);
-
-			if (hasParameters)
-				SetParameters(DataConnection, Parameters);
-
-			return new DataReader { CommandInfo = this, Reader = DataConnection.ExecuteReader(GetCommandBehavior()) };
-		}
-
-		internal IEnumerable<T> ExecuteQuery<T>(IDataReader rd, string sql)
-		{
-			if (rd.Read())
-			{
-				var additionalKey = GetCommandAdditionalKey(rd);
-				var objectReader  = GetObjectReader<T>(DataConnection, rd, sql, additionalKey);
-				var isFaulted     = false;
-
-				do
-				{
-					T result;
-
-					try
-					{
-						result = objectReader(rd);
-					}
-					catch (InvalidCastException)
-					{
-						if (isFaulted)
-							throw;
-
-						isFaulted    = true;
-						objectReader = GetObjectReader2<T>(DataConnection, rd, sql, additionalKey);
-						result       = objectReader(rd);
-					}
-
-					yield return result;
-
-				} while (rd.Read());
-			}
-		}
-
-		internal T ExecuteScalar<T>(IDataReader rd, string sql)
-		{
-			if (rd.Read())
-			{
-				var additionalKey = GetCommandAdditionalKey(rd);
-				try
-				{
-					return GetObjectReader<T>(DataConnection, rd, sql, additionalKey)(rd);
-				}
-				catch (InvalidCastException)
-				{
-					return GetObjectReader2<T>(DataConnection, rd, sql, additionalKey)(rd);
-				}
-			}
-
-			return default(T);
-		}
-
-		#endregion
-
-		#region ExecuteReader async
-
-		/// <summary>
-		/// Executes command asynchronously and returns data reader instance.
-		/// </summary>
-		/// <returns>Task with data reader object.</returns>
-		public Task<DataReaderAsync> ExecuteReaderAsync()
-		{
-			return ExecuteReaderAsync(CancellationToken.None);
-		}
-
-		/// <summary>
-		/// Executes command asynchronously and returns data reader instance.
-		/// </summary>
-		/// <param name="cancellationToken">Asynchronous operation cancellation token.</param>
-		/// <returns>Task with data reader object.</returns>
-		public async Task<DataReaderAsync> ExecuteReaderAsync(CancellationToken cancellationToken)
-		{
-			await DataConnection.EnsureConnectionAsync(cancellationToken).ConfigureAwait(Configuration.ContinueOnCapturedContext);
-
-			var hasParameters = Parameters?.Length > 0;
-
-			DataConnection.InitCommand(CommandType, CommandText, Parameters, null, hasParameters);
-
-			if (hasParameters)
-				SetParameters(DataConnection, Parameters);
-
-			return new DataReaderAsync { CommandInfo = this, Reader = await DataConnection.ExecuteReaderAsync(GetCommandBehavior(), cancellationToken).ConfigureAwait(Configuration.ContinueOnCapturedContext) };
-		}
-
-		internal async Task ExecuteQueryAsync<T>(DbDataReader rd, string sql, Action<T> action, CancellationToken cancellationToken)
-		{
-			if (await rd.ReadAsync(cancellationToken).ConfigureAwait(Configuration.ContinueOnCapturedContext))
-			{
-				var additionalKey = GetCommandAdditionalKey(rd);
-				var objectReader  = GetObjectReader<T>(DataConnection, rd, sql, additionalKey);
-				var isFaulted     = false;
-
-				do
-				{
-					T result;
-
-					try
-					{
-						result = objectReader(rd);
-					}
-					catch (InvalidCastException)
-					{
-						if (isFaulted)
-							throw;
-
-						isFaulted    = true;
-						objectReader = GetObjectReader2<T>(DataConnection, rd, sql, additionalKey);
-						result       = objectReader(rd);
-					}
-
-					action(result);
-
-				} while (await rd.ReadAsync(cancellationToken).ConfigureAwait(Configuration.ContinueOnCapturedContext));
-			}
-		}
-
-		internal async Task<T> ExecuteScalarAsync<T>(DbDataReader rd, string sql, CancellationToken cancellationToken)
-		{
-			if (await rd.ReadAsync(cancellationToken).ConfigureAwait(Configuration.ContinueOnCapturedContext))
-			{
-				var additionalKey = GetCommandAdditionalKey(rd);
-				try
-				{
-					return GetObjectReader<T>(DataConnection, rd, sql, additionalKey)(rd);
-				}
-				catch (InvalidCastException)
-				{
-					return GetObjectReader2<T>(DataConnection, rd, sql, additionalKey)(rd);
-				}
-			}
-
-			return default(T);
-		}
-
-		#endregion
-
-		#region SetParameters
-
-		static void SetParameters(DataConnection dataConnection, DataParameter[] parameters)
-		{
-			if (parameters == null)
-				return;
-
-			foreach (var parameter in parameters)
-			{
-				var p        = dataConnection.Command.CreateParameter();
-				var dataType = parameter.DataType;
-				var dbType   = parameter.DbType;
-				var size     = parameter.Size;
-				var value    = parameter.Value;
-
-				if (dataType == DataType.Undefined && value != null)
-					dataType = dataConnection.MappingSchema.GetDataType(value.GetType()).DataType;
-
-				if (parameter.Direction != null) p.Direction = parameter.Direction.Value;
-				if (size                != null) p.Size      = size.               Value;
-
-				dataConnection.DataProvider.SetParameter(p, parameter.Name, new DbDataType(value != null ? value.GetType() : typeof(object), dataType, dbType, size), value);
-				dataConnection.Command.Parameters.Add(p);
-			}
-		}
-
-		static void RebindParameters(DataConnection dataConnection, DataParameter[] parameters)
-		{
-			var dbParameters = dataConnection.Command.Parameters;
-
-			for (var i = 0; i < parameters.Length; i++)
-			{
-				var dataParameter = parameters[i];
-
-				if (dataParameter.Direction.HasValue &&
-					(dataParameter.Direction == ParameterDirection.Output || dataParameter.Direction == ParameterDirection.InputOutput || dataParameter.Direction == ParameterDirection.ReturnValue))
-				{
-					var dbParameter = (IDbDataParameter)dbParameters[i];
-
-					if (!object.Equals(dataParameter.Value, dbParameter.Value))
-					{
-						dataParameter.Value = dbParameter.Value;
-					}
-				}
-			}
-		}
-
-		struct ParamKey : IEquatable<ParamKey>
-		{
-			public ParamKey(Type type, int configID)
-			{
-				_type     = type;
-				_configID = configID;
-
-				unchecked
-				{
-					_hashCode = -1521134295 * (-1521134295 * 639348056 + _type.GetHashCode()) + _configID.GetHashCode();
-				}
-			}
-
-			public override bool Equals(object obj)
-			{
-				return Equals((ParamKey)obj);
-			}
-
-			readonly int    _hashCode;
-			readonly Type   _type;
-			readonly int    _configID;
-
-			public override int GetHashCode()
-			{
-				return _hashCode;
-			}
-
-			public bool Equals(ParamKey other)
-			{
-				return
-					_type     == other._type &&
-					_configID == other._configID
-					;
-			}
-		}
-
-		static readonly ConcurrentDictionary<ParamKey,Func<object,DataParameter[]>> _parameterReaders =
-			new ConcurrentDictionary<ParamKey,Func<object,DataParameter[]>>();
-
-		static readonly PropertyInfo _dataParameterName     = MemberHelper.PropertyOf<DataParameter>(p => p.Name);
-		static readonly PropertyInfo _dataParameterDataType = MemberHelper.PropertyOf<DataParameter>(p => p.DataType);
-		static readonly PropertyInfo _dataParameterDbType   = MemberHelper.PropertyOf<DataParameter>(p => p.DbType);
-		static readonly PropertyInfo _dataParameterValue    = MemberHelper.PropertyOf<DataParameter>(p => p.Value);
-
-		static DataParameter[] GetDataParameters(DataConnection dataConnection, object parameters)
-		{
-			if (parameters == null)
-				return null;
-
-			switch (parameters)
-			{
-				case DataParameter[] dataParameters : return dataParameters;
-				case DataParameter   dataParameter  : return new[] { dataParameter };
-			}
-
-			var type = parameters.GetType();
-			var key  = new ParamKey(type, dataConnection.ID);
-
-			if (!_parameterReaders.TryGetValue(key, out Func<object, DataParameter[]> func))
-			{
-				var td  = dataConnection.MappingSchema.GetEntityDescriptor(type);
-				var p   = Expression.Parameter(typeof(object), "p");
-				var obj = Expression.Parameter(type, "obj");
-
-				var expr = Expression.Lambda<Func<object,DataParameter[]>>(
-					Expression.Block(
-						new[] { obj },
-						new Expression[]
-						{
-							Expression.Assign(obj, Expression.Convert(p, type)),
-							Expression.NewArrayInit(
-								typeof(DataParameter),
-								td.Columns.Select(column =>
-								{
-									if (column.MemberType == typeof(DataParameter))
-									{
-										var pobj = Expression.Parameter(typeof(DataParameter));
-
-										return Expression.Block(
-											new[] { pobj },
-											new Expression[]
-											{
-												Expression.Assign(pobj, Expression.PropertyOrField(obj, column.MemberName)),
-												Expression.MemberInit(
-													Expression.New(typeof(DataParameter)),
-													Expression.Bind(
-														_dataParameterName,
-														Expression.Coalesce(
-															Expression.MakeMemberAccess(pobj, _dataParameterName),
-															Expression.Constant(column.ColumnName))),
-													Expression.Bind(
-														_dataParameterDataType,
-														Expression.MakeMemberAccess(pobj, _dataParameterDataType)),
-													Expression.Bind(
-														_dataParameterDbType,
-														Expression.MakeMemberAccess(pobj, _dataParameterDbType)),
-													Expression.Bind(
-														_dataParameterValue,
-														Expression.Convert(
-															Expression.MakeMemberAccess(pobj, _dataParameterValue),
-															typeof(object))))
-											});
-									}
-
-									var memberType  = column.MemberType.ToNullableUnderlying();
-									var valueGetter = Expression.PropertyOrField(obj, column.MemberName) as Expression;
-									var mapper      = dataConnection.MappingSchema.GetConvertExpression(memberType, typeof(DataParameter), createDefault : false);
-
-									if (mapper != null)
-									{
-										return Expression.Call(
-											MemberHelper.MethodOf(() => PrepareDataParameter(null, null)),
-											mapper.GetBody(valueGetter),
-											Expression.Constant(column.ColumnName));
-									}
-
-									if (memberType.IsEnumEx())
-									{
-										var mapType  = ConvertBuilder.GetDefaultMappingFromEnumType(dataConnection.MappingSchema, memberType);
-										var convExpr = dataConnection.MappingSchema.GetConvertExpression(column.MemberType, mapType);
-
-										memberType  = mapType;
-										valueGetter = convExpr.GetBody(valueGetter);
-									}
-
-									return (Expression)Expression.MemberInit(
-										Expression.New(typeof(DataParameter)),
-										Expression.Bind(
-											_dataParameterName,
-											Expression.Constant(column.ColumnName)),
-										Expression.Bind(
-											_dataParameterDataType,
-											Expression.Constant(column.DataType != DataType.Undefined ? column.DataType : dataConnection.MappingSchema.GetDataType(memberType).DataType)),
-										Expression.Bind(
-											_dataParameterDbType,
-											Expression.Constant(column.DbType, typeof(string))),
-										Expression.Bind(
-											_dataParameterValue,
-											Expression.Convert(valueGetter, typeof(object))));
-								}))
-						}
-					),
-					p);
-
-				_parameterReaders[key] = func = expr.Compile();
-			}
-
-			return func(parameters);
-		}
-
-		static DataParameter PrepareDataParameter(DataParameter dataParameter, string name)
-		{
-			if (dataParameter == null)
-				return new DataParameter { Name = name };
-
-			dataParameter.Name = name;
-
-			return dataParameter;
-		}
-
-		#endregion
-
-		#region GetObjectReader
-
-		struct QueryKey : IEquatable<QueryKey>
-		{
-			public QueryKey(Type type, int configID, string sql, [CanBeNull] string additionalKey)
-			{
-				_type          = type;
-				_configID      = configID;
-				_sql           = sql;
-				_additionalKey = additionalKey;
-
-				unchecked
-				{
-					var hashCode = _type.GetHashCode();
-					hashCode = (hashCode * 397) ^ _configID;
-					hashCode = (hashCode * 397) ^ (_sql?.GetHashCode() ?? 0);
-					hashCode = (hashCode * 397) ^ (_additionalKey?.GetHashCode() ?? 0);
-					_hashCode = hashCode;
-				}
-			}
-
-			public override bool Equals(object obj)
-			{
-				return Equals((QueryKey)obj);
-			}
-
-			readonly int    _hashCode;
-			readonly Type   _type;
-			readonly int    _configID;
-			readonly string _sql;
-			readonly string _additionalKey;
-
-			public override int GetHashCode()
-			{
-				return _hashCode;
-			}
-
-			public bool Equals(QueryKey other)
-			{
-				return
-					_type          == other._type   &&
-					_sql           == other._sql    &&
-					_additionalKey == other._additionalKey &&
-					_configID      == other._configID
-					;
-			}
-		}
-
-		static readonly ConcurrentDictionary<QueryKey,Delegate> _objectReaders = new ConcurrentDictionary<QueryKey,Delegate>();
-
-		/// <summary>
-		/// Clears global cache of object mapping functions from query results and mapping functions from value to <see cref="DataParameter"/>.
-		/// </summary>
-		public static void ClearObjectReaderCache()
-		{
-			_objectReaders.   Clear();
-			_parameterReaders.Clear();
-		}
-
-		string GetCommandAdditionalKey(IDataReader rd)
-		{
-			return DataConnection.Command.CommandType == CommandType.StoredProcedure
-				? GetFieldsKey(rd)
-				: null;
-		}
-
-		static string GetFieldsKey(IDataReader dataReader)
-		{
-			var sb = new StringBuilder();
-
-			for (int i = 0; i < dataReader.FieldCount; i++)
-			{
-				sb.Append(dataReader.GetName(i))
-					.Append(',')
-					.Append(dataReader.GetFieldType(i))
-					.Append(';');
-			}
-
-			return sb.ToString();
-		}
-
-		static Func<IDataReader,T> GetObjectReader<T>(DataConnection dataConnection, IDataReader dataReader, string sql, string additionalKey)
-		{
-			var key = new QueryKey(typeof(T), dataConnection.ID, sql, additionalKey);
-
-			if (!_objectReaders.TryGetValue(key, out var func))
-			{
-				_objectReaders[key] = func = CreateObjectReader<T>(dataConnection, dataReader, (type,idx,dataReaderExpr) =>
-					new ConvertFromDataReaderExpression(type, idx, dataReaderExpr, dataConnection).Reduce(dataReader));
-			}
-
-			return (Func<IDataReader,T>)func;
-		}
-
-		static Func<IDataReader,T> GetObjectReader2<T>(DataConnection dataConnection, IDataReader dataReader, string sql, string additionalKey)
-		{
-			var key = new QueryKey(typeof(T), dataConnection.ID, sql, additionalKey);
-
-			var func = CreateObjectReader<T>(dataConnection, dataReader, (type,idx,dataReaderExpr) =>
-				new ConvertFromDataReaderExpression(type, idx, dataReaderExpr, dataConnection).Reduce());
-
-			_objectReaders[key] = func;
-
-			return func;
-		}
-
-		static Func<IDataReader,T> CreateObjectReader<T>(
-			DataConnection dataConnection,
-			IDataReader    dataReader,
-			Func<Type,int,Expression,Expression> getMemberExpression)
-		{
-			var parameter      = Expression.Parameter(typeof(IDataReader));
-			var dataReaderExpr = Expression.Convert(parameter, dataReader.GetType());
-
-			Expression expr;
-
-			if (dataConnection.MappingSchema.IsScalarType(typeof(T)))
-			{
-				expr = getMemberExpression(typeof(T), 0, dataReaderExpr);
-			}
-			else
-			{
-				var td = dataConnection.MappingSchema.GetEntityDescriptor(typeof(T));
-
-				if (td.InheritanceMapping.Count > 0 || td.HasComplexColumns)
-				{
-					var    readerBuilder = new RecordReaderBuilder(dataConnection, typeof(T), dataReader);
-					return readerBuilder.BuildReaderFunction<T>();
-				}
-
-				var names = new List<string>(dataReader.FieldCount);
-
-				for (var i = 0; i < dataReader.FieldCount; i++)
-					names.Add(dataReader.GetName(i));
-
-				expr = null;
-
-				var ctors = typeof(T).GetConstructorsEx().Select(c => new { c, ps = c.GetParameters() }).ToList();
-
-				if (ctors.Count > 0 && ctors.All(c => c.ps.Length > 0))
-				{
-					var q =
-						from c in ctors
-						let count = c.ps.Count(p => names.Contains(p.Name, dataConnection.MappingSchema.ColumnNameComparer))
-						orderby count descending
-						select c;
-
-					var ctor = q.FirstOrDefault();
-
-					if (ctor != null)
-					{
-						expr = Expression.New(
-							ctor.c,
-							ctor.ps.Select(p => names.Contains(p.Name, dataConnection.MappingSchema.ColumnNameComparer) ?
-								getMemberExpression(
-									p.ParameterType,
-									(names
-										.Select((n,i) => new { n, i })
-										.FirstOrDefault(n => dataConnection.MappingSchema.ColumnNameComparer.Compare(n.n, p.Name) == 0) ?? new { n="", i=-1 }).i,
-									dataReaderExpr) :
-								Expression.Constant(dataConnection.MappingSchema.GetDefaultValue(p.ParameterType), p.ParameterType)));
-					}
-				}
-
-				if (expr == null)
-				{
-					var members =
-					(
-						from n in names.Select((name,idx) => new { name, idx })
-						let   member = td.Columns.FirstOrDefault(m =>
-							dataConnection.MappingSchema.ColumnNameComparer.Compare(m.ColumnName, n.name) == 0)
-						where member != null
-						select new
-						{
-							Member = member,
-							Expr   = getMemberExpression(member.MemberType, n.idx, dataReaderExpr),
-						}
-					).ToList();
-
-					expr = Expression.MemberInit(
-						Expression.New(typeof(T)),
-						members.Select(m => Expression.Bind(m.Member.MemberInfo, m.Expr)));
-				}
-			}
-
-			if (expr.GetCount(e => e == dataReaderExpr) > 1)
-			{
-				var dataReaderVar = Expression.Variable(dataReaderExpr.Type, "dr");
-				var assignment    = Expression.Assign(dataReaderVar, dataReaderExpr);
-
-				expr = expr.Transform(e => e == dataReaderExpr ? dataReaderVar : e);
-				expr = Expression.Block(new[] { dataReaderVar }, assignment, expr);
-			}
-
-			var lex = Expression.Lambda<Func<IDataReader,T>>(expr, parameter);
-
-			return lex.Compile();
-		}
-
-		#endregion
-	}
-}
->>>>>>> 30e0cbf0
+}