﻿using System;
using System.Collections.Concurrent;
using System.Collections.Generic;
using System.Data;
using System.Data.Common;
using System.Diagnostics;
using System.Diagnostics.CodeAnalysis;
using System.Linq;
using System.Text;
using System.Threading;

using JetBrains.Annotations;
using LinqToDB.Common.Internal;

namespace LinqToDB.Data
{
	using Async;
	using Common;
	using Configuration;
	using DataProvider;
	using Expressions;
	using Mapping;
	using RetryPolicy;
	using Infrastructure;

	/// <summary>
	/// Implements persistent database connection abstraction over different database engines.
	/// Could be initialized using connection string name or connection string,
	/// or attached to existing connection or transaction.
	/// </summary>
	[PublicAPI]
	public partial class DataConnection : IDataContext, ICloneable
	{
		#region .ctor

		/// <summary>
		/// Creates database connection object that uses default connection configuration from <see cref="DefaultConfiguration"/> property.
		/// </summary>
		public DataConnection() : this(new DataContextOptions<DataConnection>())
		{}

		/// <summary>
		/// Creates database connection object that uses default connection configuration from <see cref="DefaultConfiguration"/> property and provided mapping schema.
		/// </summary>
		/// <param name="mappingSchema">Mapping schema to use with this connection.</param>
		public DataConnection(MappingSchema mappingSchema) : this(new DataContextOptionsBuilder().UseMappingSchema(mappingSchema).Options)
		{
		}

		/// <summary>
		/// Creates database connection object that uses provided connection configuration and mapping schema.
		/// </summary>
		/// <param name="configurationString">Name of database connection configuration to use with this connection.
		/// In case of null, configuration from <see cref="DefaultConfiguration"/> property will be used.</param>
		/// <param name="mappingSchema">Mapping schema to use with this connection.</param>
		public DataConnection(string? configurationString, MappingSchema mappingSchema)
			: this(new DataContextOptionsBuilder().UseConfigurationString(configurationString).UseMappingSchema(mappingSchema).Options)
		{
		}

		/// <summary>
		/// Creates database connection object that uses provided connection configuration.
		/// </summary>
		/// <param name="configurationString">Name of database connection configuration to use with this connection.
		/// In case of <c>null</c>, configuration from <see cref="DefaultConfiguration"/> property will be used.</param>
		public DataConnection(string? configurationString)
			: this(new DataContextOptionsBuilder().UseConfigurationString(configurationString ?? DefaultConfiguration!).Options)
		{
		}

		/// <summary>
		/// Creates database connection object that uses specified database provider, connection string and mapping schema.
		/// </summary>
		/// <param name="providerName">Name of database provider to use with this connection. <see cref="ProviderName"/> class for list of providers.</param>
		/// <param name="connectionString">Database connection string to use for connection with database.</param>
		/// <param name="mappingSchema">Mapping schema to use with this connection.</param>
		public DataConnection(
				string        providerName,
				string        connectionString,
				MappingSchema mappingSchema)
			: this(new DataContextOptionsBuilder().UseConnectionString(providerName, connectionString).UseMappingSchema(mappingSchema).Options)
		{
		}

		/// <summary>
		/// Creates database connection object that uses specified database provider and connection string.
		/// </summary>
		/// <param name="providerName">Name of database provider to use with this connection. <see cref="ProviderName"/> class for list of providers.</param>
		/// <param name="connectionString">Database connection string to use for connection with database.</param>
		public DataConnection(
			string providerName,
			string connectionString)
			: this(new DataContextOptionsBuilder().UseConnectionString(providerName, connectionString).Options)
		{
		}

		/// <summary>
		/// Creates database connection object that uses specified database provider, connection string and mapping schema.
		/// </summary>
		/// <param name="dataProvider">Database provider implementation to use with this connection.</param>
		/// <param name="connectionString">Database connection string to use for connection with database.</param>
		/// <param name="mappingSchema">Mapping schema to use with this connection.</param>
		public DataConnection(
			IDataProvider dataProvider,
			string        connectionString,
			MappingSchema mappingSchema)
			: this(new DataContextOptionsBuilder().UseConnectionString(dataProvider, connectionString).UseMappingSchema(mappingSchema).Options)
		{
		}

		/// <summary>
		/// Creates database connection object that uses specified database provider and connection string.
		/// </summary>
		/// <param name="dataProvider">Database provider implementation to use with this connection.</param>
		/// <param name="connectionString">Database connection string to use for connection with database.</param>
		public DataConnection(
			IDataProvider dataProvider,
			string        connectionString)
			: this(new DataContextOptionsBuilder().UseConnectionString(dataProvider, connectionString).Options)
		{
		}

		/// <summary>
		/// Creates database connection object that uses specified database provider, connection factory and mapping schema.
		/// </summary>
		/// <param name="dataProvider">Database provider implementation to use with this connection.</param>
		/// <param name="connectionFactory">Database connection factory method.</param>
		/// <param name="mappingSchema">Mapping schema to use with this connection.</param>
		public DataConnection(
			IDataProvider       dataProvider,
			Func<DbConnection> connectionFactory,
			MappingSchema       mappingSchema)
			: this(new DataContextOptionsBuilder().UseConnectionFactory(dataProvider, connectionFactory).UseMappingSchema(mappingSchema).Options)
		{
		}

		/// <summary>
		/// Creates database connection object that uses specified database provider and connection factory.
		/// </summary>
		/// <param name="dataProvider">Database provider implementation to use with this connection.</param>
		/// <param name="connectionFactory">Database connection factory method.</param>
		public DataConnection(
			IDataProvider       dataProvider,
			Func<DbConnection> connectionFactory)
			: this(new DataContextOptionsBuilder().UseConnectionFactory(dataProvider, connectionFactory).Options)
		{
		}

		/// <summary>
		/// Creates database connection object that uses specified database provider, connection and mapping schema.
		/// </summary>
		/// <param name="dataProvider">Database provider implementation to use with this connection.</param>
		/// <param name="connection">Existing database connection to use.</param>
		/// <param name="mappingSchema">Mapping schema to use with this connection.</param>
		public DataConnection(
			IDataProvider dataProvider,
			DbConnection  connection,
			MappingSchema mappingSchema)
			: this(new DataContextOptionsBuilder().UseConnection(dataProvider, connection).UseMappingSchema(mappingSchema).Options)
		{
		}

		/// <summary>
		/// Creates database connection object that uses specified database provider and connection.
		/// </summary>
		/// <param name="dataProvider">Database provider implementation to use with this connection.</param>
		/// <param name="connection">Existing database connection to use.</param>
		/// <remarks>
		/// <paramref name="connection"/> would not be disposed.
		/// </remarks>
		public DataConnection(
			IDataProvider dataProvider,
			DbConnection  connection)
			: this(dataProvider, connection, false)
		{

		}

		/// <summary>
		/// Creates database connection object that uses specified database provider and connection.
		/// </summary>
		/// <param name="dataProvider">Database provider implementation to use with this connection.</param>
		/// <param name="connection">Existing database connection to use.</param>
		/// <param name="disposeConnection">If true <paramref name="connection"/> would be disposed on DataConnection disposing.</param>
		public DataConnection(
			IDataProvider dataProvider,
			DbConnection  connection,
			bool          disposeConnection)
			: this(new DataContextOptionsBuilder().UseConnection(dataProvider, connection, disposeConnection).Options)
		{
		}

		/// <summary>
		/// Creates database connection object that uses specified database provider, transaction and mapping schema.
		/// </summary>
		/// <param name="dataProvider">Database provider implementation to use with this connection.</param>
		/// <param name="transaction">Existing database transaction to use.</param>
		/// <param name="mappingSchema">Mapping schema to use with this connection.</param>
		public DataConnection(
			IDataProvider  dataProvider,
			DbTransaction transaction,
			MappingSchema  mappingSchema)
			: this(new DataContextOptionsBuilder().UseTransaction(dataProvider, transaction).UseMappingSchema(mappingSchema).Options)
		{
		}

		/// <summary>
		/// Creates database connection object that uses specified database provider and transaction.
		/// </summary>
		/// <param name="dataProvider">Database provider implementation to use with this connection.</param>
		/// <param name="transaction">Existing database transaction to use.</param>
		public DataConnection(
			IDataProvider  dataProvider,
			DbTransaction transaction)
			: this(new DataContextOptionsBuilder().UseTransaction(dataProvider, transaction).Options)
		{
		}

		/// <summary>
		/// Creates database connection object that uses a <see cref="DataContextOptions"/> to configure the connection.
		/// </summary>
		/// <param name="options">Options, setup ahead of time.</param>
		public DataConnection(DataContextOptions options)
		{
			if (options == null)
				throw new ArgumentNullException(nameof(options));

<<<<<<< HEAD
			var coreExtension = options.FindExtension<CoreDataContextOptionsExtension>();
			var dbExtension   = options.FindExtension<DbDataContextOptionsExtension>();
			
			/*
			if (!options.IsValidConfigForConnectionType(this))
				throw new LinqToDBException(
					$"Improper options type used to create DataConnection {GetType()}, try creating a public constructor calling base and accepting type {nameof(LinqToDBConnectionOptions)}<{GetType().Name}>");
					*/
			
=======
			if (!options.IsValidConfigForConnectionType(this))
				throw new LinqToDBException(
					$"Improper options type used to create DataConnection {GetType()}, try creating a public constructor calling base and accepting type {nameof(LinqToDBConnectionOptions)}<{GetType().Name}>");

>>>>>>> c374d714
			InitConfig();

			DbConnection?  localConnection  = null;
			DbTransaction? localTransaction = null;
<<<<<<< HEAD

			if (dbExtension == null || dbExtension.ConfigurationString != null)
			{
				ConfigurationString = DefaultConfiguration;
				if (ConfigurationString == null)
					throw new LinqToDBException("Configuration string is not provided.");
				var ci = GetConfigurationInfo(ConfigurationString);

				DataProvider     = ci.DataProvider;
				ConnectionString = ci.ConnectionString;
				MappingSchema    = DataProvider.MappingSchema;
			}
			else if (dbExtension.ConnectionString != null)
			{
				if (dbExtension.ProviderName == null && dbExtension.DataProvider == null)
					throw new LinqToDBException("DataProvider was not specified");

				IDataProvider? dataProvider;
				if (dbExtension.ProviderName != null)
				{
					if (!_dataProviders.TryGetValue(dbExtension.ProviderName, out dataProvider))
						dataProvider = GetDataProvider(dbExtension.ProviderName, dbExtension.ConnectionString!);
=======

			switch (options.SetupType)
			{
				case ConnectionSetupType.ConfigurationString:
				case ConnectionSetupType.DefaultConfiguration:
				{
					ConfigurationString = options.ConfigurationString ?? DefaultConfiguration;

					if (ConfigurationString == null)
						throw new LinqToDBException("Configuration string is not provided.");

					var ci = GetConfigurationInfo(ConfigurationString);

					DataProvider     = ci.DataProvider;
					ConnectionString = ci.ConnectionString;
					MappingSchema    = DataProvider.MappingSchema;

					break;
				}
				case ConnectionSetupType.ConnectionString:
				{
					if (options.ProviderName == null && options.DataProvider == null)
						throw new LinqToDBException("DataProvider was not specified");

					IDataProvider? dataProvider;

					if (options.ProviderName != null)
					{
						if (!_dataProviders.TryGetValue(options.ProviderName, out dataProvider))
							dataProvider = GetDataProvider(options.ProviderName, options.ConnectionString!);
>>>>>>> c374d714

					if (dataProvider == null)
						throw new LinqToDBException($"DataProvider '{dbExtension.ProviderName}' not found.");
				}
				else
					dataProvider = dbExtension.DataProvider!;

<<<<<<< HEAD
				DataProvider     = dataProvider;
				ConnectionString = dbExtension.ConnectionString;
				MappingSchema    = DataProvider.MappingSchema;
			}
			else if (dbExtension.ConnectionFactory != null)
			{
				//copy to tmp variable so that if the factory in options gets changed later we will still use the old one
				//is this expected?
				var originalConnectionFactory = dbExtension.ConnectionFactory!;
				_connectionFactory = () =>
				{
					var connection = originalConnectionFactory();
						
					return connection;
				};

				DataProvider  = dbExtension.DataProvider ?? throw new LinqToDBException("DataProvider was not specified");
				MappingSchema = DataProvider.MappingSchema;
			}
			else if (dbExtension.DbConnection != null)
			{
				localConnection    = dbExtension.DbConnection;
				_disposeConnection = dbExtension.DisposeConnection;

				DataProvider  = dbExtension.DataProvider ?? throw new LinqToDBException("DataProvider was not specified");
				MappingSchema = DataProvider.MappingSchema;
			} 
			else if (dbExtension.DbTransaction != null)
			{
				localConnection  = dbExtension.DbTransaction.Connection;
				localTransaction = dbExtension.DbTransaction;

				_closeTransaction  = false;
				_closeConnection   = false;
				_disposeConnection = false;

				DataProvider  = dbExtension.DataProvider ?? throw new LinqToDBException("DataProvider was not specified");;
				MappingSchema = DataProvider.MappingSchema;
			}
			else
			{
				throw new LinqToDBException("DataConnection options improperly configured.");
=======
					DataProvider     = dataProvider;
					ConnectionString = options.ConnectionString;
					MappingSchema    = DataProvider.MappingSchema;

					break;
				}
				case ConnectionSetupType.ConnectionFactory:
				{
					//copy to tmp variable so that if the factory in options gets changed later we will still use the old one
					//is this expected?
					var originalConnectionFactory = options.ConnectionFactory!;

					_connectionFactory = () =>
					{
						var connection = originalConnectionFactory();
						return connection;
					};

					DataProvider  = options.DataProvider!;
					MappingSchema = DataProvider.MappingSchema;

					break;
				}
				case ConnectionSetupType.Connection:
				{
					localConnection    = options.DbConnection;
					_disposeConnection = options.DisposeConnection;

					DataProvider  = options.DataProvider!;
					MappingSchema = DataProvider.MappingSchema;
					break;
				}
				case ConnectionSetupType.Transaction:
				{
					localConnection    = options.DbTransaction!.Connection;
					localTransaction   = options.DbTransaction;

					_closeTransaction  = false;
					_closeConnection   = false;
					_disposeConnection = false;

					DataProvider  = options.DataProvider!;
					MappingSchema = DataProvider.MappingSchema;

					break;
				}
				default:
					throw new NotImplementedException($"SetupType: {options.SetupType}");
>>>>>>> c374d714
			}

			//TODO:			
			RetryPolicy = Configuration.RetryPolicy.Factory != null
				? Configuration.RetryPolicy.Factory(this)
				: null;

			if (dbExtension != null)
			{
				if (dbExtension.DataProvider != null)
				{
					DataProvider  = dbExtension.DataProvider;
					MappingSchema = DataProvider.MappingSchema;
				}

<<<<<<< HEAD
				if (dbExtension.MappingSchema != null)
				{
					AddMappingSchema(dbExtension.MappingSchema);
				}
=======
			if (options.MappingSchema != null)
			{
				AddMappingSchema(options.MappingSchema);
			}
			else if (Configuration.Linq.EnableAutoFluentMapping)
			{
				MappingSchema = new (MappingSchema);
			}
>>>>>>> c374d714

				if (dbExtension.OnTrace != null)
				{
					OnTraceConnection = dbExtension.OnTrace;
				}

				if (dbExtension.TraceLevel != null)
				{
					TraceSwitchConnection = new TraceSwitch("DataConnection", "DataConnection trace switch")
					{
						Level = dbExtension.TraceLevel.Value
					};
				}

				if (dbExtension.WriteTrace != null)
				{
					WriteTraceLineConnection = dbExtension.WriteTrace;
				}

				if (coreExtension?.Interceptors != null)
				{
					foreach (var interceptor in coreExtension.Interceptors)
						AddInterceptor(interceptor);
				}
			}

			if (localConnection != null)
			{
				_connection = localConnection is IAsyncDbConnection asyncDbConnection
					? asyncDbConnection
					: AsyncFactory.Create(localConnection);
			}

			if (localTransaction != null)
			{
				TransactionAsync = AsyncFactory.Create(localTransaction);
			}

			DataProvider.InitContext(this);

			Options = options;
		}

		#endregion

		#region Public Properties

		/// <summary>
		/// Current DataContext LINQ options
		/// </summary>
		public DataContextOptions Options { get; private set; }

		/// <summary>
		/// Database configuration name (connection string name).
		/// </summary>
		public string?       ConfigurationString { get; private set; }
		/// <summary>
		/// Database provider implementation for specific database engine.
		/// </summary>
		public IDataProvider DataProvider        { get; private set; }
		/// <summary>
		/// Database connection string.
		/// </summary>
		public string?       ConnectionString    { get; private set; }
		/// <summary>
		/// Retry policy for current connection.
		/// </summary>
		public IRetryPolicy? RetryPolicy         { get; set; }

		private int  _msID;
		private int? _id;
		/// <summary>
		/// For internal use only.
		/// </summary>
		public  int   ID
		{
			get
			{
				if (!_id.HasValue || _msID != MappingSchema.ConfigurationID)
				{
					_id = new IdentifierBuilder(_msID = MappingSchema.ConfigurationID)
						.Add((ConfigurationString ?? ConnectionString ?? Connection.ConnectionString))
						.CreateID();
				}

				return _id.Value;
			}
		}

		private bool? _isMarsEnabled;
		/// <summary>
		/// Gets or sets status of Multiple Active Result Sets (MARS) feature. This feature available only for
		/// SQL Azure and SQL Server 2005+.
		/// </summary>
		public  bool   IsMarsEnabled
		{
			get
			{
				if (_isMarsEnabled == null)
					_isMarsEnabled = (bool)(DataProvider.GetConnectionInfo(this, "IsMarsEnabled") ?? false);

				return _isMarsEnabled.Value;
			}
			set => _isMarsEnabled = value;
		}

		/// <summary>
		/// Gets or sets default connection configuration name. Used by <see cref="DataConnection"/> by default and could be set automatically from:
		/// <para> - <see cref="ILinqToDBSettings.DefaultConfiguration"/>;</para>
		/// <para> - first non-global connection string name from <see cref="ILinqToDBSettings.ConnectionStrings"/>;</para>
		/// <para> - first non-global connection string name passed to <see cref="SetConnectionStrings"/> method.</para>
		/// </summary>
		/// <seealso cref="DefaultConfiguration"/>
		private static string? _defaultConfiguration;
		public  static string? DefaultConfiguration
		{
			get { InitConfig(); return _defaultConfiguration; }
			set => _defaultConfiguration = value;
		}

		/// <summary>
		/// Gets or sets name of default data provider, used by new connection if user didn't specified provider explicitly in constructor or in connection options.
		/// Initialized with value from <see cref="DefaultSettings"/>.<see cref="ILinqToDBSettings.DefaultDataProvider"/>.
		/// </summary>
		/// <seealso cref="DefaultConfiguration"/>
		private static string? _defaultDataProvider;
		public  static string? DefaultDataProvider
		{
			get { InitConfig(); return _defaultDataProvider; }
			set => _defaultDataProvider = value;
		}

		private static Action<TraceInfo> _onTrace = DefaultTrace;
		/// <summary>
		/// Sets trace handler, used for all new connections unless overriden in <see cref="DataContextOptions"/>
		/// defaults to calling <see cref="OnTraceInternal"/>.
		/// </summary>
		[Obsolete("Use OnTraceConnection instance property or LinqToDbConnectionOptions.OnTrace setting.")]
		public  static Action<TraceInfo>  OnTrace
		{
			get => _onTrace;
			set => _onTrace = value ?? DefaultTrace;
		}

		static void DefaultTrace(TraceInfo info)
		{
			info.DataConnection.OnTraceInternal(info);
		}

		/// <summary>
		/// Gets or sets trace handler, used for current connection instance.
		/// Configured on the connection builder using <see cref="DbDataContextOptionsBuilderExtensions.WithTracing(DataContextOptionsBuilder,Action{TraceInfo})"/>.
		/// defaults to <see cref="OnTrace"/>.
		/// </summary>
		public Action<TraceInfo> OnTraceConnection { get; set; } = _onTrace;

		/// <summary>
		/// Writes the trace out using <see cref="WriteTraceLineConnection"/>.
		/// </summary>
		void OnTraceInternal(TraceInfo info)
		{
			switch (info.TraceInfoStep)
			{
				case TraceInfoStep.BeforeExecute:
					WriteTraceLineConnection(
						$"{info.TraceInfoStep}{Environment.NewLine}{info.SqlText}",
						TraceSwitchConnection.DisplayName,
						info.TraceLevel);
					break;

				case TraceInfoStep.AfterExecute:
					WriteTraceLineConnection(
						info.RecordsAffected != null
							? $"Query Execution Time ({info.TraceInfoStep}){(info.IsAsync ? " (async)" : "")}: {info.ExecutionTime}. Records Affected: {info.RecordsAffected}.\r\n"
							: $"Query Execution Time ({info.TraceInfoStep}){(info.IsAsync ? " (async)" : "")}: {info.ExecutionTime}\r\n",
						TraceSwitchConnection.DisplayName,
						info.TraceLevel);
					break;

				case TraceInfoStep.Error:
				{
					var sb = new StringBuilder();

					sb.Append(info.TraceInfoStep);

					for (var ex = info.Exception; ex != null; ex = ex.InnerException)
					{
						try
						{
							sb
								.AppendLine()
								.AppendLine($"Exception: {ex.GetType()}")
								.AppendLine($"Message  : {ex.Message}")
								.AppendLine(ex.StackTrace)
								;
						}
						catch
						{
							// Sybase provider could generate exception that will throw another exception when you
							// try to access Message property due to bug in AseErrorCollection.Message property.
							// There it tries to fetch error from first element of list without checking wether
							// list contains any elements or not
							sb
								.AppendLine()
								.AppendFormat("Failed while tried to log failure of type {0}", ex.GetType())
								;
						}
					}

					WriteTraceLineConnection(sb.ToString(), TraceSwitchConnection.DisplayName, info.TraceLevel);

					break;
				}

				case TraceInfoStep.MapperCreated:
				{
					var sb = new StringBuilder();

					sb.AppendLine(info.TraceInfoStep.ToString());

					if (info.MapperExpression != null && info.DataConnection.GetLinqOptions().TraceMapperExpression)
						sb.AppendLine(info.MapperExpression.GetDebugView());

					WriteTraceLineConnection(sb.ToString(), TraceSwitchConnection.DisplayName, info.TraceLevel);

					break;
				}

				case TraceInfoStep.Completed:
				{
					var sb = new StringBuilder();

					sb.Append($"Total Execution Time ({info.TraceInfoStep}){(info.IsAsync ? " (async)" : "")}: {info.ExecutionTime}.");

					if (info.RecordsAffected != null)
						sb.Append($" Rows Count: {info.RecordsAffected}.");

					sb.AppendLine();

					WriteTraceLineConnection(sb.ToString(), TraceSwitchConnection.DisplayName, info.TraceLevel);

					break;
				}
			}
		}

		private static TraceSwitch _traceSwitch = new ("DataConnection",
			"DataConnection trace switch",
#if DEBUG
			"Warning"
#else
				"Off"
#endif
		);

		/// <summary>
		/// Gets or sets global data connection trace options. Used for all new connections
		/// unless <see cref="DbDataContextOptionsBuilderExtensions.WithTraceLevel"/> is called on builder.
		/// defaults to off unless library was built in debug mode.
		/// <remarks>Should only be used when <see cref="TraceSwitchConnection"/> can not be used!</remarks>
		/// </summary>
		public static TraceSwitch TraceSwitch
		{
			// used by LoggingExtensions
			get => _traceSwitch;
			set => Volatile.Write(ref _traceSwitch, value);
		}

		/// <summary>
		/// Sets tracing level for data connections.
		/// </summary>
		/// <param name="traceLevel">Connection tracing level.</param>
		/// <remarks>Use <see cref="TraceSwitchConnection"/> when possible, configured via <see cref="DbDataContextOptionsBuilderExtensions.WithTraceLevel"/>.</remarks>
		public static void TurnTraceSwitchOn(TraceLevel traceLevel = TraceLevel.Info)
		{
			TraceSwitch = new TraceSwitch("DataConnection", "DataConnection trace switch", traceLevel.ToString());
		}


		private TraceSwitch? _traceSwitchConnection;

		/// <summary>
		/// gets or sets the trace switch,
		/// this is used by some methods to determine if <see cref="OnTraceConnection"/> should be called.
		/// defaults to <see cref="TraceSwitch"/>
		/// used for current connection instance.
		/// </summary>
		public TraceSwitch TraceSwitchConnection
		{
			get => _traceSwitchConnection ?? _traceSwitch;
			set => _traceSwitchConnection = value;
		}

		/// <summary>
		/// Trace function. By Default use <see cref="Debug"/> class for logging, but could be replaced to log e.g. to your log file.
		/// will be ignored if <see cref="DbDataContextOptionsBuilderExtensions.WriteTraceWith"/> is called on builder
		/// <para>First parameter contains trace message.</para>
		/// <para>Second parameter contains trace message category (<see cref="Switch.DisplayName"/>).</para>
		/// <para>Third parameter contains trace level for message (<see cref="TraceLevel"/>).</para>
		/// <seealso cref="TraceSwitch"/>
		/// <remarks>Should only not use to write trace lines, only use <see cref="WriteTraceLineConnection"/>.</remarks>
		/// </summary>
		public static Action<string?, string?, TraceLevel> WriteTraceLine = (message, category, level) => Debug.WriteLine(message, category);

		/// <summary>
		/// Gets the delegate to write logging messages for this connection.
		/// Defaults to <see cref="WriteTraceLine"/>.
		/// Used for the current instance.
		/// </summary>
		public Action<string?, string?, TraceLevel> WriteTraceLineConnection { get; } = WriteTraceLine;

		#endregion

		#region Configuration

		private static ILinqToDBSettings? _defaultSettings;

		/// <summary>
		/// Gets or sets default connection settings. By default contains settings from linq2db configuration section from configuration file (not supported by .Net Core).
		/// <seealso cref="ILinqToDBSettings"/>
		/// </summary>
		public static ILinqToDBSettings? DefaultSettings
		{
#if NETFRAMEWORK
			get => _defaultSettings ??= LinqToDBSection.Instance;
#else
			get => _defaultSettings;
#endif
			set => _defaultSettings = value;
		}

		[SuppressMessage("ReSharper", "PossibleMultipleEnumeration")]
		static IDataProvider? FindProvider(
			string configuration,
			IEnumerable<KeyValuePair<string,IDataProvider>> ps,
			IDataProvider? defp)
		{
			foreach (var p in ps.OrderByDescending(kv => kv.Key.Length))
				if (configuration == p.Key || configuration.StartsWith(p.Key + '.'))
					return p.Value;

			foreach (var p in ps.OrderByDescending(kv => kv.Value.Name.Length))
				if (configuration == p.Value.Name || configuration.StartsWith(p.Value.Name + '.'))
					return p.Value;

			return defp;
		}

		static DataConnection()
		{
			// lazy registration of embedded providers using detectors
			AddProviderDetector(LinqToDB.DataProvider.Access    .AccessTools    .ProviderDetector);
			AddProviderDetector(LinqToDB.DataProvider.DB2       .DB2Tools       .ProviderDetector);
			AddProviderDetector(LinqToDB.DataProvider.Firebird  .FirebirdTools  .ProviderDetector);
			AddProviderDetector(LinqToDB.DataProvider.Informix  .InformixTools  .ProviderDetector);
			AddProviderDetector(LinqToDB.DataProvider.MySql     .MySqlTools     .ProviderDetector);
			AddProviderDetector(LinqToDB.DataProvider.Oracle    .OracleTools    .ProviderDetector);
			AddProviderDetector(LinqToDB.DataProvider.PostgreSQL.PostgreSQLTools.ProviderDetector);
			AddProviderDetector(LinqToDB.DataProvider.SapHana   .SapHanaTools   .ProviderDetector);
			AddProviderDetector(LinqToDB.DataProvider.SqlCe     .SqlCeTools     .ProviderDetector);
			AddProviderDetector(LinqToDB.DataProvider.SQLite    .SQLiteTools    .ProviderDetector);
			AddProviderDetector(LinqToDB.DataProvider.SqlServer .SqlServerTools .ProviderDetector);
			AddProviderDetector(LinqToDB.DataProvider.Sybase    .SybaseTools    .ProviderDetector);

			var section = DefaultSettings;

			if (section != null)
			{
				DefaultConfiguration = section.DefaultConfiguration;
				DefaultDataProvider  = section.DefaultDataProvider;

				foreach (var provider in section.DataProviders)
				{
					var dataProviderType = Type.GetType(provider.TypeName, true)!;
					var providerInstance = (IDataProviderFactory)Activator.CreateInstance(dataProviderType)!;

					if (!string.IsNullOrEmpty(provider.Name))
						AddDataProvider(provider.Name!, providerInstance.GetDataProvider(provider.Attributes));
				}
			}
		}

		static readonly List<Func<IConnectionStringSettings,string,IDataProvider?>> _providerDetectors = new();

		/// <summary>
		/// Registers database provider factory method.
		/// Factory accepts connection string settings and connection string. Could return <c>null</c>, if cannot create provider
		/// instance using provided options.
		/// </summary>
		/// <param name="providerDetector">Factory method delegate.</param>
		public static void AddProviderDetector(Func<IConnectionStringSettings,string,IDataProvider?> providerDetector)
		{
			_providerDetectors.Add(providerDetector);
		}

		/// <summary>
		/// Registers database provider factory method.
		/// Factory accepts connection string settings and connection string. Could return <c>null</c>, if cannot create provider
		/// instance using provided options.
		/// </summary>
		/// <param name="providerDetector">Factory method delegate.</param>
		public static void InsertProviderDetector(Func<IConnectionStringSettings,string,IDataProvider?> providerDetector)
		{
			_providerDetectors.Insert(0, providerDetector);
		}

		static void InitConnectionStrings()
		{
			if (DefaultSettings == null)
				return;

			foreach (var css in DefaultSettings.ConnectionStrings)
			{
				_configurations[css.Name] = new ConfigurationInfo(css);

				if (DefaultConfiguration == null && !css.IsGlobal /*IsMachineConfig(css)*/)
				{
					DefaultConfiguration = css.Name;
				}
			}
		}

		static readonly object _initSyncRoot = new ();
		static          bool   _initialized;

		static void InitConfig()
		{
			lock (_initSyncRoot)
			{
				if (!_initialized)
				{
					_initialized = true;
					InitConnectionStrings();
				}
			}
		}

		static readonly ConcurrentDictionary<string,IDataProvider> _dataProviders = new ();

		/// <summary>
		/// Registers database provider implementation by provided unique name.
		/// </summary>
		/// <param name="providerName">Provider name, to which provider implementation will be mapped.</param>
		/// <param name="dataProvider">Database provider implementation.</param>
		public static void AddDataProvider(
			string        providerName,
			IDataProvider dataProvider)
		{
			if (providerName == null) throw new ArgumentNullException(nameof(providerName));
			if (dataProvider == null) throw new ArgumentNullException(nameof(dataProvider));

			if (string.IsNullOrEmpty(dataProvider.Name))
				throw new ArgumentException("dataProvider.Name cannot be empty.", nameof(dataProvider));

			_dataProviders[providerName] = dataProvider;
		}

		/// <summary>
		/// Registers database provider implementation using <see cref="IDataProvider.Name"/> name.
		/// </summary>
		/// <param name="dataProvider">Database provider implementation.</param>
		public static void AddDataProvider(IDataProvider dataProvider)
		{
			if (dataProvider == null) throw new ArgumentNullException(nameof(dataProvider));

			AddDataProvider(dataProvider.Name, dataProvider);
		}

		/// <summary>
		/// Returns database provider implementation, associated with provided connection configuration name.
		/// </summary>
		/// <param name="configurationString">Connection configuration name.</param>
		/// <returns>Database provider.</returns>
		public static IDataProvider GetDataProvider(string configurationString)
		{
			InitConfig();

			return GetConfigurationInfo(configurationString).DataProvider;
		}

		/// <summary>
		/// Returns database provider associated with provider name, configuration and connection string.
		/// </summary>
		/// <param name="providerName">Provider name.</param>
		/// <param name="configurationString">Connection configuration name.</param>
		/// <param name="connectionString">Connection string.</param>
		/// <returns>Database provider.</returns>
		public static IDataProvider? GetDataProvider(
			string providerName,
			string configurationString,
			string connectionString)
		{
			InitConfig();

			return ConfigurationInfo.GetDataProvider(
				new ConnectionStringSettings(configurationString, connectionString, providerName),
				connectionString);
		}

		/// <summary>
		/// Returns database provider associated with provider name and connection string.
		/// </summary>
		/// <param name="providerName">Provider name.</param>
		/// <param name="connectionString">Connection string.</param>
		/// <returns>Database provider.</returns>
		public static IDataProvider? GetDataProvider(
			string providerName,
			string connectionString)
		{
			InitConfig();

			return ConfigurationInfo.GetDataProvider(
				new ConnectionStringSettings(providerName, connectionString, providerName),
				connectionString);
		}

		/// <summary>
		/// Returns registered database providers.
		/// </summary>
		/// <returns>
		/// Returns registered providers collection.
		/// </returns>
		public static IReadOnlyDictionary<string, IDataProvider> GetRegisteredProviders() =>
			_dataProviders.ToDictionary(p => p.Key, p => p.Value);

		class ConfigurationInfo
		{
			private readonly bool    _dataProviderSet;
			private readonly string? _configurationString;
			public ConfigurationInfo(string configurationString, string connectionString, IDataProvider? dataProvider)
			{
				ConnectionString     = connectionString;
				_dataProvider        = dataProvider;
				_dataProviderSet     = dataProvider != null;
				_configurationString = configurationString;
			}

			public ConfigurationInfo(IConnectionStringSettings connectionStringSettings)
			{
				ConnectionString = connectionStringSettings.ConnectionString;

				_connectionStringSettings = connectionStringSettings;
			}

			private string? _connectionString;
			public  string  ConnectionString
			{
				get => _connectionString!;
				set
				{
					if (!_dataProviderSet)
						_dataProvider = null;

					_connectionString = value;
				}
			}

			private readonly IConnectionStringSettings? _connectionStringSettings;

			private IDataProvider? _dataProvider;
			public  IDataProvider  DataProvider
			{
				get
				{
					var dataProvider = _dataProvider ??= GetDataProvider(_connectionStringSettings!, ConnectionString);

					if (dataProvider == null)
						throw new LinqToDBException($"DataProvider is not provided for configuration: {_configurationString}");

					return dataProvider;
				}
			}

			public static IDataProvider? GetDataProvider(IConnectionStringSettings css, string connectionString)
			{
				var configuration = css.Name;
				var providerName  = css.ProviderName;
				var dataProvider  = _providerDetectors.Select(d => d(css, connectionString)).FirstOrDefault(dp => dp != null);

				if (dataProvider == null)
				{
					IDataProvider? defaultDataProvider = null;

					if (DefaultDataProvider != null)
						_dataProviders.TryGetValue(DefaultDataProvider, out defaultDataProvider);

					if (string.IsNullOrEmpty(providerName))
						dataProvider = FindProvider(configuration, _dataProviders, defaultDataProvider);
					else if (!_dataProviders.TryGetValue(providerName!, out dataProvider) &&
					         !_dataProviders.TryGetValue(configuration, out dataProvider))
					{
						var providers = _dataProviders.Where(dp => dp.Value.ConnectionNamespace == providerName).ToList();

						dataProvider = providers.Count switch
						{
							0 => defaultDataProvider,
							1 => providers[0].Value,
							_ => FindProvider(configuration, providers, providers[0].Value),
						};
					}
				}

				if (dataProvider != null && DefaultConfiguration == null && !css.IsGlobal/*IsMachineConfig(css)*/)
				{
					DefaultConfiguration = css.Name;
				}

				return dataProvider;
			}
		}

		static ConfigurationInfo GetConfigurationInfo(string? configurationString)
		{
			var key = configurationString ?? DefaultConfiguration;

			if (key == null)
				throw new LinqToDBException("Configuration string is not provided.");

			if (_configurations.TryGetValue(key, out var ci))
				return ci;

			throw new LinqToDBException($"Configuration '{configurationString}' is not defined.");
		}

		/// <summary>
		/// Register connection strings for use by data connection class.
		/// </summary>
		/// <param name="connectionStrings">Collection of connection string configurations.</param>
		public static void SetConnectionStrings(IEnumerable<IConnectionStringSettings> connectionStrings)
		{
			foreach (var css in connectionStrings)
			{
				_configurations[css.Name] = new ConfigurationInfo(css);

				if (DefaultConfiguration == null && !css.IsGlobal /*IsMachineConfig(css)*/)
				{
					DefaultConfiguration = css.Name;
				}
			}
		}

		static readonly ConcurrentDictionary<string,ConfigurationInfo> _configurations = new ();

		/// <summary>
		/// Register connection configuration with specified connection string and database provider implementation.
		/// </summary>
		/// <param name="configuration">Connection configuration name.</param>
		/// <param name="connectionString">Connection string.</param>
		/// <param name="dataProvider">Database provider. If not specified, will use provider, registered using <paramref name="configuration"/> value.</param>
		public static void AddConfiguration(
			string configuration,
			string connectionString,
			IDataProvider? dataProvider = null)
		{
			if (configuration    == null) throw new ArgumentNullException(nameof(configuration));
			if (connectionString == null) throw new ArgumentNullException(nameof(connectionString));

			if (dataProvider == null)
			{
				IDataProvider? defaultDataProvider = null;
				if (DefaultDataProvider != null)
					_dataProviders.TryGetValue(DefaultDataProvider, out defaultDataProvider);

				dataProvider = FindProvider(configuration, _dataProviders, defaultDataProvider);
			}

			var info = new ConfigurationInfo(
				configuration,
				connectionString,
				dataProvider);

			_configurations.AddOrUpdate(configuration, info, (s,i) => info);
		}

		internal static Lazy<IDataProvider> CreateDataProvider<T>()
			where T : IDataProvider, new()
		{
			return new(() =>
			{
				var provider = new T();
				AddDataProvider(provider);
				return provider;
			}, true);
		}

		public static void AddOrSetConfiguration(
			string configuration,
			string connectionString,
			string dataProvider)
		{
			if (configuration    == null) throw new ArgumentNullException(nameof(configuration));
			if (connectionString == null) throw new ArgumentNullException(nameof(connectionString));
			if (dataProvider     == null) throw new ArgumentNullException(nameof(dataProvider));

			InitConfig();

			var info = new ConfigurationInfo(
				new ConnectionStringSettings(configuration, connectionString, dataProvider));

			_configurations.AddOrUpdate(configuration, info, (s,i) => info);
		}

		/// <summary>
		/// Sets connection string for specified connection name.
		/// </summary>
		/// <param name="configuration">Connection name.</param>
		/// <param name="connectionString">Connection string.</param>
		public static void SetConnectionString(
			string configuration,
			string connectionString)
		{
			if (configuration    == null) throw new ArgumentNullException(nameof(configuration));
			if (connectionString == null) throw new ArgumentNullException(nameof(connectionString));

			InitConfig();

			GetConfigurationInfo(configuration).ConnectionString = connectionString;
		}

		/// <summary>
		/// Returns connection string for specified connection name.
		/// </summary>
		/// <param name="configurationString">Connection name.</param>
		/// <returns>Connection string.</returns>
		public static string GetConnectionString(string configurationString)
		{
			InitConfig();

			return GetConfigurationInfo(configurationString).ConnectionString;
		}

		/// <summary>
		/// Returns connection string for specified configuration name or NULL.
		/// </summary>
		/// <param name="configurationString">Configuration.</param>
		/// <returns>Connection string or NULL.</returns>
		public static string? TryGetConnectionString(string? configurationString)
		{
			InitConfig();

			var key = configurationString ?? DefaultConfiguration;

			return key != null && _configurations.TryGetValue(key, out var ci) ? ci.ConnectionString : null;
		}

		#endregion

		#region Connection

		bool                 _closeConnection;
		bool                 _disposeConnection = true;
		bool                 _closeTransaction;
		IAsyncDbConnection?  _connection;

		readonly Func<DbConnection>? _connectionFactory;

		/// <summary>
		/// Gets underlying database connection, used by current connection object.
		/// </summary>
		public DbConnection Connection => EnsureConnection().Connection;

		internal IAsyncDbConnection EnsureConnection(bool connect = true)
		{
			CheckAndThrowOnDisposed();

			if (_connection == null)
			{
				DbConnection connection;
				if (_connectionFactory != null)
					connection = _connectionFactory();
				else
					connection = DataProvider.CreateConnection(ConnectionString!);

				_connection = AsyncFactory.Create(connection);

				if (RetryPolicy != null)
					_connection = new RetryingDbConnection(this, _connection, RetryPolicy);
			}
			else if (RetryPolicy != null && _connection is not RetryingDbConnection)
				_connection = new RetryingDbConnection(this, _connection, RetryPolicy);

			if (connect && _connection.State == ConnectionState.Closed)
			{
				_connectionInterceptor?.ConnectionOpening(new (this), _connection.Connection);

				_connection.Open();
				_closeConnection = true;

				_connectionInterceptor?.ConnectionOpened(new (this), _connection.Connection);
			}

			return _connection;
		}

		/// <summary>
		/// Closes and dispose associated underlying database transaction/connection.
		/// </summary>
		public virtual void Close()
		{
			_dataContextInterceptor?.OnClosing(new (this));

			DisposeCommand();

			if (TransactionAsync != null && _closeTransaction)
			{
				TransactionAsync.Dispose();
				TransactionAsync = null;
			}

			if (_connection != null)
			{
				if (_disposeConnection)
				{
					_connection.Dispose();
					_connection = null;
				}
				else if (_closeConnection)
					_connection.Close();
			}

			_dataContextInterceptor?.OnClosed(new (this));
		}

		public FluentMappingBuilder GetFluentMappingBuilder()
		{
			if (MappingSchema.IsLockable)
				MappingSchema = new(MappingSchema);
			return MappingSchema.GetFluentMappingBuilder();
		}

		#endregion

		#region Command
		private DbCommand? _command;

		/// <summary>
		/// Gets current command instance if it exists or <c>null</c> otherwise.
		/// </summary>
		internal DbCommand? CurrentCommand => _command;

		/// <summary>
		/// Creates if needed and returns current command instance.
		/// </summary>
		internal DbCommand GetOrCreateCommand() => _command ??= CreateCommand();

		/// <summary>
		/// Contains text of last command, sent to database using current connection.
		/// </summary>
		public string? LastQuery { get; private set; }

		internal void InitCommand(CommandType commandType, string sql, DataParameter[]? parameters, IReadOnlyCollection<string>? queryHints, bool withParameters)
		{
			if (queryHints?.Count > 0)
			{
				var sqlProvider = DataProvider.CreateSqlBuilder(MappingSchema);
				sql             = sqlProvider.ApplyQueryHints(sql, queryHints);
			}

			_command = DataProvider.InitCommand(this, GetOrCreateCommand(), commandType, sql, parameters, withParameters);
		}

		internal void CommitCommandInit()
		{
			if (_commandInterceptor != null)
				_command = _commandInterceptor.CommandInitialized(new (this), _command!);

			LastQuery = _command!.CommandText;
		}

		private int? _commandTimeout;
		/// <summary>
		/// Gets or sets command execution timeout in seconds.
		/// Negative timeout value means that default timeout will be used.
		/// 0 timeout value corresponds to infinite timeout.
		/// By default timeout is not set and default value for current provider used.
		/// </summary>
		public  int   CommandTimeout
		{
			get => _commandTimeout ?? -1;
			set
			{
				if (value < 0)
				{
					// to reset to default timeout we dispose command because as command has no reset timeout API
					_commandTimeout = null;
					DisposeCommand();
				}
				else
				{
					_commandTimeout = value;
					if (_command != null)
						_command.CommandTimeout = value;
				}
			}
		}

		/// <summary>
		/// This is internal API and is not intended for use by Linq To DB applications.
		/// </summary>
		public DbCommand CreateCommand()
		{
			var command = EnsureConnection().CreateCommand();

			if (_commandTimeout.HasValue)
				command.CommandTimeout = _commandTimeout.Value;

			if (TransactionAsync != null)
				command.Transaction = Transaction;

			return command;
		}

		/// <summary>
		/// This is internal API and is not intended for use by Linq To DB applications.
		/// </summary>
		public void DisposeCommand()
		{
			if (_command != null)
			{
				DataProvider.DisposeCommand(_command);
				_command = null;
			}
		}

		#region ExecuteNonQuery

		protected virtual int ExecuteNonQuery(DbCommand command)
		{
			if (_commandInterceptor == null)
				return command.ExecuteNonQuery();

			var result = _commandInterceptor.ExecuteNonQuery(new (this), command, Option<int>.None);

			return result.HasValue
				? result.Value
				: command.ExecuteNonQuery();
		}

		internal int ExecuteNonQuery()
		{
			if (TraceSwitchConnection.Level == TraceLevel.Off)
				using (DataProvider.ExecuteScope(this))
					return ExecuteNonQuery(CurrentCommand!);

			var now = DateTime.UtcNow;
			var sw  = Stopwatch.StartNew();

			if (TraceSwitchConnection.TraceInfo)
			{
				OnTraceConnection(new TraceInfo(this, TraceInfoStep.BeforeExecute, TraceOperation.ExecuteNonQuery, false)
				{
					TraceLevel     = TraceLevel.Info,
					Command        = CurrentCommand,
					StartTime      = now,
				});
			}

			try
			{
				int ret;
				using (DataProvider.ExecuteScope(this))
					ret = ExecuteNonQuery(CurrentCommand!);

				if (TraceSwitchConnection.TraceInfo)
				{
					OnTraceConnection(new TraceInfo(this, TraceInfoStep.AfterExecute, TraceOperation.ExecuteNonQuery, false)
					{
						TraceLevel      = TraceLevel.Info,
						Command         = CurrentCommand,
						StartTime       = now,
						ExecutionTime   = sw.Elapsed,
						RecordsAffected = ret,
					});
				}

				return ret;
			}
			catch (Exception ex)
			{
				if (TraceSwitchConnection.TraceError)
				{
					OnTraceConnection(new TraceInfo(this, TraceInfoStep.Error, TraceOperation.ExecuteNonQuery, false)
					{
						TraceLevel     = TraceLevel.Error,
						Command        = CurrentCommand,
						StartTime      = now,
						ExecutionTime  = sw.Elapsed,
						Exception      = ex,
					});
				}

				throw;
			}
		}

		#endregion

		#region ExecuteScalar

		protected virtual object? ExecuteScalar(DbCommand command)
		{
			var result = Option<object?>.None;

			if (_commandInterceptor != null)
				result = _commandInterceptor.ExecuteScalar(new (this), command, result);

			return result.HasValue
				? result.Value
				: command.ExecuteScalar();
		}

		object? ExecuteScalar()
		{
			if (TraceSwitchConnection.Level == TraceLevel.Off)
				using (DataProvider.ExecuteScope(this))
					return ExecuteScalar(CurrentCommand!);

			var now = DateTime.UtcNow;
			var sw  = Stopwatch.StartNew();

			if (TraceSwitchConnection.TraceInfo)
			{
				OnTraceConnection(new TraceInfo(this, TraceInfoStep.BeforeExecute, TraceOperation.ExecuteScalar, false)
				{
					TraceLevel     = TraceLevel.Info,
					Command        = CurrentCommand,
					StartTime      = now,
				});
			}

			try
			{
				object? ret;
				using (DataProvider.ExecuteScope(this))
					ret = ExecuteScalar(CurrentCommand!);

				if (TraceSwitchConnection.TraceInfo)
				{
					OnTraceConnection(new TraceInfo(this, TraceInfoStep.AfterExecute, TraceOperation.ExecuteScalar, false)
					{
						TraceLevel     = TraceLevel.Info,
						Command        = CurrentCommand,
						StartTime      = now,
						ExecutionTime  = sw.Elapsed,
					});
				}

				return ret;
			}
			catch (Exception ex)
			{
				if (TraceSwitchConnection.TraceError)
				{
					OnTraceConnection(new TraceInfo(this, TraceInfoStep.Error, TraceOperation.ExecuteScalar, false)
					{
						TraceLevel     = TraceLevel.Error,
						Command        = CurrentCommand,
						StartTime      = now,
						ExecutionTime  = sw.Elapsed,
						Exception      = ex,
					});
				}

				throw;
			}
		}

		#endregion

		#region ExecuteReader

		protected virtual DataReaderWrapper ExecuteReader(CommandBehavior commandBehavior)
		{
			var result = Option<DbDataReader>.None;

			if (_commandInterceptor != null)
				result = _commandInterceptor.ExecuteReader(new (this), _command!, commandBehavior, result);

			var rd = result.HasValue
				? result.Value
				: _command!.ExecuteReader(commandBehavior);

			if (_commandInterceptor != null)
				_commandInterceptor.AfterExecuteReader(new (this), _command!, commandBehavior, rd);

			var wrapper = new DataReaderWrapper(this, rd, _command!);

			_command = null;

			return wrapper;
		}

		DataReaderWrapper ExecuteReader()
		{
			return ExecuteDataReader(CommandBehavior.Default);
		}

		internal DataReaderWrapper ExecuteDataReader(CommandBehavior commandBehavior)
		{
			if (TraceSwitchConnection.Level == TraceLevel.Off)
				using (DataProvider.ExecuteScope(this))
					return ExecuteReader(GetCommandBehavior(commandBehavior));

			var now = DateTime.UtcNow;
			var sw  = Stopwatch.StartNew();

			if (TraceSwitchConnection.TraceInfo)
			{
				OnTraceConnection(new TraceInfo(this, TraceInfoStep.BeforeExecute, TraceOperation.ExecuteReader, false)
				{
					TraceLevel     = TraceLevel.Info,
					Command        = CurrentCommand,
					StartTime      = now,
				});
			}

			try
			{
				DataReaderWrapper ret;

				using (DataProvider.ExecuteScope(this))
					ret = ExecuteReader(GetCommandBehavior(commandBehavior));

				if (TraceSwitchConnection.TraceInfo)
				{
					OnTraceConnection(new TraceInfo(this, TraceInfoStep.AfterExecute, TraceOperation.ExecuteReader, false)
					{
						TraceLevel     = TraceLevel.Info,
						Command        = ret.Command,
						StartTime      = now,
						ExecutionTime  = sw.Elapsed,
					});
				}

				return ret;
			}
			catch (Exception ex)
			{
				if (TraceSwitchConnection.TraceError)
				{
					OnTraceConnection(new TraceInfo(this, TraceInfoStep.Error, TraceOperation.ExecuteReader, false)
					{
						TraceLevel     = TraceLevel.Error,
						Command        = CurrentCommand,
						StartTime      = now,
						ExecutionTime  = sw.Elapsed,
						Exception      = ex,
					});
				}

				throw;
			}
		}

		#endregion

		/// <summary>
		/// Removes cached data mappers.
		/// </summary>
		public static void ClearObjectReaderCache()
		{
			CommandInfo.ClearObjectReaderCache();
		}

		#endregion

		#region Transaction
		/// <summary>
		/// Gets current transaction, associated with connection.
		/// </summary>
		public DbTransaction? Transaction => TransactionAsync?.Transaction;

		/// <summary>
		/// Async transaction wrapper over <see cref="Transaction"/>.
		/// </summary>
		internal IAsyncDbTransaction? TransactionAsync { get; private set; }

		/// <summary>
		/// Starts new transaction for current connection with default isolation level. If connection already has transaction, it will be rolled back.
		/// </summary>
		/// <returns>Database transaction object.</returns>
		public virtual DataConnectionTransaction BeginTransaction()
		{
			// If transaction is open, we dispose it, it will rollback all changes.
			//
			TransactionAsync?.Dispose();

			var dataConnectionTransaction = TraceAction(
				this,
				TraceOperation.BeginTransaction,
				static _ => "BeginTransaction",
				default(object?),
				static (dataContext, _) =>
				{
			// Create new transaction object.
			//
					dataContext.TransactionAsync = dataContext.EnsureConnection().BeginTransaction();

					dataContext._closeTransaction = true;

			// If the active command exists.
					if (dataContext._command != null)
						dataContext._command.Transaction = dataContext.Transaction;

					return new DataConnectionTransaction(dataContext);
				});

			return dataConnectionTransaction;
		}

		/// <summary>
		/// Starts new transaction for current connection with specified isolation level. If connection already have transaction, it will be rolled back.
		/// </summary>
		/// <param name="isolationLevel">Transaction isolation level.</param>
		/// <returns>Database transaction object.</returns>
		public virtual DataConnectionTransaction BeginTransaction(IsolationLevel isolationLevel)
		{
			// If transaction is open, we dispose it, it will rollback all changes.
			//
			TransactionAsync?.Dispose();

			var dataConnectionTransaction = TraceAction(
				this,
				TraceOperation.BeginTransaction,
				static il => $"BeginTransaction({il})",
				isolationLevel,
				static (dataConnection, isolationLevel) =>
				{
			// Create new transaction object.
			//
					dataConnection.TransactionAsync = dataConnection.EnsureConnection().BeginTransaction(isolationLevel);

					dataConnection._closeTransaction = true;

			// If the active command exists.
					if (dataConnection._command != null)
						dataConnection._command.Transaction = dataConnection.Transaction;

					return new DataConnectionTransaction(dataConnection);
				});

			return dataConnectionTransaction;
		}

		/// <summary>
		/// Commits transaction (if any), associated with connection.
		/// </summary>
		public virtual void CommitTransaction()
		{
			if (TransactionAsync != null)
			{
				TraceAction(
					this,
					TraceOperation.CommitTransaction,
					static _ => "CommitTransaction",
					default(object?),
					static (dataConnection, _) =>
					{
						dataConnection.TransactionAsync!.Commit();

						if (dataConnection._closeTransaction)
				{
							dataConnection.TransactionAsync.Dispose();
							dataConnection.TransactionAsync = null;

							if (dataConnection._command != null)
								dataConnection._command.Transaction = null;
				}

						return true;
					});
			}
		}

		/// <summary>
		/// Rollbacks transaction (if any), associated with connection.
		/// </summary>
		public virtual void RollbackTransaction()
		{
			if (TransactionAsync != null)
			{
				TraceAction(
					this,
					TraceOperation.RollbackTransaction,
					static _ => "RollbackTransaction",
					default(object?),
					static (dataConnection, _) =>
					{
						dataConnection.TransactionAsync!.Rollback();

						if (dataConnection._closeTransaction)
						{
							dataConnection.TransactionAsync.Dispose();
							dataConnection.TransactionAsync = null;

							if (dataConnection._command != null)
								dataConnection._command.Transaction = null;
						}

						return true;
					});
			}
		}

		#endregion

		protected static TResult TraceAction<TContext, TResult>(
			DataConnection                          dataConnection,
			TraceOperation                          traceOperation,
			Func<TContext, string?>?                commandText,
			TContext                                context,
			Func<DataConnection, TContext, TResult> action)
		{
			var now       = DateTime.UtcNow;
			Stopwatch? sw = null;
			var sql       = dataConnection.TraceSwitchConnection.TraceInfo ? commandText?.Invoke(context) : null;

			if (dataConnection.TraceSwitchConnection.TraceInfo)
			{
				sw = Stopwatch.StartNew();
				dataConnection.OnTraceConnection(new TraceInfo(dataConnection, TraceInfoStep.BeforeExecute, traceOperation, false)
				{
					TraceLevel  = TraceLevel.Info,
					CommandText = sql,
					StartTime   = now,
				});
			}

			try
			{
				var actionResult = action(dataConnection, context);

				if (dataConnection.TraceSwitchConnection.TraceInfo)
				{
					dataConnection.OnTraceConnection(new TraceInfo(dataConnection, TraceInfoStep.AfterExecute, traceOperation, false)
					{
						TraceLevel    = TraceLevel.Info,
						CommandText   = sql,
						StartTime     = now,
						ExecutionTime = sw!.Elapsed
					});
				}

				return actionResult;
			}
			catch (Exception ex)
			{
				if (dataConnection.TraceSwitchConnection.TraceError)
				{
					dataConnection.OnTraceConnection(new TraceInfo(dataConnection, TraceInfoStep.Error, traceOperation, false)
					{
						TraceLevel    = TraceLevel.Error,
						CommandText   = dataConnection.TraceSwitchConnection.TraceInfo ? sql : commandText?.Invoke(context),
						StartTime     = now,
						ExecutionTime = sw?.Elapsed,
						Exception     = ex,
					});
				}

				throw;
			}
		}

		#region MappingSchema

		/// <summary>
		/// Gets mapping schema, used for current connection.
		/// </summary>
		public  MappingSchema  MappingSchema { get; private set; }

		/// <summary>
		/// Gets or sets option to force inline parameter values as literals into command text. If parameter inlining not supported
		/// for specific value type, it will be used as parameter.
		/// </summary>
		public bool InlineParameters { get; set; }

		private List<string>? _queryHints;
		/// <summary>
		/// Gets list of query hints (writable collection), that will be used for all queries, executed through current connection.
		/// </summary>
		public  List<string>  QueryHints => _queryHints ??= new List<string>();

		private List<string>? _nextQueryHints;
		/// <summary>
		/// Gets list of query hints (writable collection), that will be used only for next query, executed through current connection.
		/// </summary>
		public  List<string>  NextQueryHints => _nextQueryHints ??= new List<string>();

		/// <summary>
		/// Adds additional mapping schema to current connection.
		/// </summary>
		/// <remarks><see cref="DataConnection"/> will share <see cref="Mapping.MappingSchema"/> instances that were created by combining same mapping schemas.</remarks>
		/// <param name="mappingSchema">Mapping schema.</param>
		/// <returns>Current connection object.</returns>
		public DataConnection AddMappingSchema(MappingSchema mappingSchema)
		{
			MappingSchema = new (mappingSchema, MappingSchema);
			_id           = null;

			return this;
		}

		#endregion

		#region ICloneable Members

		DataConnection(string? configurationString, IDataProvider dataProvider, string? connectionString, DbConnection? connection, MappingSchema mappingSchema, DataContextOptions options)
		{
			ConfigurationString = configurationString;
			DataProvider        = dataProvider;
			ConnectionString    = connectionString;
			_connection         = connection != null ? AsyncFactory.Create(connection) : null;
			MappingSchema       = mappingSchema;
			Options             = options;
		}

		/// <summary>
		/// Clones current connection.
		/// </summary>
		/// <returns>Cloned connection.</returns>
		public object Clone()
		{
			CheckAndThrowOnDisposed();

			var connection = _connection?.TryClone() ?? _connectionFactory?.Invoke();

			// https://github.com/linq2db/linq2db/issues/1486
			// when there is no ConnectionString and provider doesn't support connection cloning
			// try to get ConnectionString from _connection
			// will not work for providers that remove security information from connection string
			var connectionString = ConnectionString ?? (connection == null ? _connection?.ConnectionString : null);

			return new DataConnection(ConfigurationString, DataProvider, connectionString, connection, MappingSchema, Options)
				{
					RetryPolicy               = RetryPolicy,
					CommandTimeout            = CommandTimeout,
					InlineParameters          = InlineParameters,
					ThrowOnDisposed           = ThrowOnDisposed,
					OnTraceConnection         = OnTraceConnection,
					_queryHints               = _queryHints?.Count > 0 ? _queryHints.ToList() : null,
					_commandInterceptor       = _commandInterceptor.CloneAggregated(),
					_connectionInterceptor    = _connectionInterceptor.CloneAggregated(),
					_dataContextInterceptor   = _dataContextInterceptor.CloneAggregated(),
					_entityServiceInterceptor = _entityServiceInterceptor.CloneAggregated(),
				};
		}

		#endregion

		#region System.IDisposable Members

		protected bool  Disposed        { get; private set; }
		public    bool? ThrowOnDisposed { get; set; }

		protected void CheckAndThrowOnDisposed()
		{
			if (Disposed && (ThrowOnDisposed ?? Configuration.Data.ThrowOnDisposed))
				throw new ObjectDisposedException("DataConnection", "IDataContext is disposed, see https://github.com/linq2db/linq2db/wiki/Managing-data-connection");
		}

		/// <summary>
		/// Disposes connection.
		/// </summary>
		public void Dispose()
		{
			Disposed = true;

			Close();
		}

		#endregion

		internal CommandBehavior GetCommandBehavior(CommandBehavior commandBehavior)
		{
			return DataProvider.GetCommandBehavior(commandBehavior);
		}
	}
}<|MERGE_RESOLUTION|>--- conflicted
+++ resolved
@@ -225,7 +225,6 @@
 			if (options == null)
 				throw new ArgumentNullException(nameof(options));
 
-<<<<<<< HEAD
 			var coreExtension = options.FindExtension<CoreDataContextOptionsExtension>();
 			var dbExtension   = options.FindExtension<DbDataContextOptionsExtension>();
 			
@@ -235,17 +234,10 @@
 					$"Improper options type used to create DataConnection {GetType()}, try creating a public constructor calling base and accepting type {nameof(LinqToDBConnectionOptions)}<{GetType().Name}>");
 					*/
 			
-=======
-			if (!options.IsValidConfigForConnectionType(this))
-				throw new LinqToDBException(
-					$"Improper options type used to create DataConnection {GetType()}, try creating a public constructor calling base and accepting type {nameof(LinqToDBConnectionOptions)}<{GetType().Name}>");
-
->>>>>>> c374d714
 			InitConfig();
 
 			DbConnection?  localConnection  = null;
 			DbTransaction? localTransaction = null;
-<<<<<<< HEAD
 
 			if (dbExtension == null || dbExtension.ConfigurationString != null)
 			{
@@ -268,38 +260,6 @@
 				{
 					if (!_dataProviders.TryGetValue(dbExtension.ProviderName, out dataProvider))
 						dataProvider = GetDataProvider(dbExtension.ProviderName, dbExtension.ConnectionString!);
-=======
-
-			switch (options.SetupType)
-			{
-				case ConnectionSetupType.ConfigurationString:
-				case ConnectionSetupType.DefaultConfiguration:
-				{
-					ConfigurationString = options.ConfigurationString ?? DefaultConfiguration;
-
-					if (ConfigurationString == null)
-						throw new LinqToDBException("Configuration string is not provided.");
-
-					var ci = GetConfigurationInfo(ConfigurationString);
-
-					DataProvider     = ci.DataProvider;
-					ConnectionString = ci.ConnectionString;
-					MappingSchema    = DataProvider.MappingSchema;
-
-					break;
-				}
-				case ConnectionSetupType.ConnectionString:
-				{
-					if (options.ProviderName == null && options.DataProvider == null)
-						throw new LinqToDBException("DataProvider was not specified");
-
-					IDataProvider? dataProvider;
-
-					if (options.ProviderName != null)
-					{
-						if (!_dataProviders.TryGetValue(options.ProviderName, out dataProvider))
-							dataProvider = GetDataProvider(options.ProviderName, options.ConnectionString!);
->>>>>>> c374d714
 
 					if (dataProvider == null)
 						throw new LinqToDBException($"DataProvider '{dbExtension.ProviderName}' not found.");
@@ -307,7 +267,6 @@
 				else
 					dataProvider = dbExtension.DataProvider!;
 
-<<<<<<< HEAD
 				DataProvider     = dataProvider;
 				ConnectionString = dbExtension.ConnectionString;
 				MappingSchema    = DataProvider.MappingSchema;
@@ -350,56 +309,6 @@
 			else
 			{
 				throw new LinqToDBException("DataConnection options improperly configured.");
-=======
-					DataProvider     = dataProvider;
-					ConnectionString = options.ConnectionString;
-					MappingSchema    = DataProvider.MappingSchema;
-
-					break;
-				}
-				case ConnectionSetupType.ConnectionFactory:
-				{
-					//copy to tmp variable so that if the factory in options gets changed later we will still use the old one
-					//is this expected?
-					var originalConnectionFactory = options.ConnectionFactory!;
-
-					_connectionFactory = () =>
-					{
-						var connection = originalConnectionFactory();
-						return connection;
-					};
-
-					DataProvider  = options.DataProvider!;
-					MappingSchema = DataProvider.MappingSchema;
-
-					break;
-				}
-				case ConnectionSetupType.Connection:
-				{
-					localConnection    = options.DbConnection;
-					_disposeConnection = options.DisposeConnection;
-
-					DataProvider  = options.DataProvider!;
-					MappingSchema = DataProvider.MappingSchema;
-					break;
-				}
-				case ConnectionSetupType.Transaction:
-				{
-					localConnection    = options.DbTransaction!.Connection;
-					localTransaction   = options.DbTransaction;
-
-					_closeTransaction  = false;
-					_closeConnection   = false;
-					_disposeConnection = false;
-
-					DataProvider  = options.DataProvider!;
-					MappingSchema = DataProvider.MappingSchema;
-
-					break;
-				}
-				default:
-					throw new NotImplementedException($"SetupType: {options.SetupType}");
->>>>>>> c374d714
 			}
 
 			//TODO:			
@@ -415,21 +324,10 @@
 					MappingSchema = DataProvider.MappingSchema;
 				}
 
-<<<<<<< HEAD
 				if (dbExtension.MappingSchema != null)
 				{
 					AddMappingSchema(dbExtension.MappingSchema);
 				}
-=======
-			if (options.MappingSchema != null)
-			{
-				AddMappingSchema(options.MappingSchema);
-			}
-			else if (Configuration.Linq.EnableAutoFluentMapping)
-			{
-				MappingSchema = new (MappingSchema);
-			}
->>>>>>> c374d714
 
 				if (dbExtension.OnTrace != null)
 				{
