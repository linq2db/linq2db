--- conflicted
+++ resolved
@@ -127,9 +127,9 @@
 		/// <param name="connectionFactory">Database connection factory method.</param>
 		/// <param name="mappingSchema">Mapping schema to use with this connection.</param>
 		public DataConnection(
-			IDataProvider      dataProvider,
+			IDataProvider       dataProvider,
 			Func<DbConnection> connectionFactory,
-			MappingSchema      mappingSchema)
+			MappingSchema       mappingSchema)
 			: this(new LinqToDbConnectionOptionsBuilder().UseConnectionFactory(dataProvider, connectionFactory).UseMappingSchema(mappingSchema))
 		{
 		}
@@ -140,7 +140,7 @@
 		/// <param name="dataProvider">Database provider implementation to use with this connection.</param>
 		/// <param name="connectionFactory">Database connection factory method.</param>
 		public DataConnection(
-			IDataProvider      dataProvider,
+			IDataProvider       dataProvider,
 			Func<DbConnection> connectionFactory)
 			: this(new LinqToDbConnectionOptionsBuilder().UseConnectionFactory(dataProvider, connectionFactory))
 		{
@@ -197,9 +197,9 @@
 		/// <param name="transaction">Existing database transaction to use.</param>
 		/// <param name="mappingSchema">Mapping schema to use with this connection.</param>
 		public DataConnection(
-			IDataProvider dataProvider,
+			IDataProvider  dataProvider,
 			DbTransaction transaction,
-			MappingSchema mappingSchema)
+			MappingSchema  mappingSchema)
 			: this(new LinqToDbConnectionOptionsBuilder().UseTransaction(dataProvider, transaction).UseMappingSchema(mappingSchema))
 		{
 		}
@@ -210,7 +210,7 @@
 		/// <param name="dataProvider">Database provider implementation to use with this connection.</param>
 		/// <param name="transaction">Existing database transaction to use.</param>
 		public DataConnection(
-			IDataProvider dataProvider,
+			IDataProvider  dataProvider,
 			DbTransaction transaction)
 			: this(new LinqToDbConnectionOptionsBuilder().UseTransaction(dataProvider, transaction))
 		{
@@ -1163,10 +1163,9 @@
 			if (queryHints?.Count > 0)
 			{
 				var sqlProvider = DataProvider.CreateSqlBuilder(MappingSchema);
-				sql             = sqlProvider.ApplyQueryHints(sql, queryHints);
-			}
-
-<<<<<<< HEAD
+				sql = sqlProvider.ApplyQueryHints(sql, queryHints);
+			}
+
 			_command = DataProvider.InitCommand(this, GetOrCreateCommand(), commandType, sql, parameters, withParameters);
 		}
 
@@ -1176,11 +1175,6 @@
 				_command = _commandInterceptors.Apply((interceptor, arg1, arg2) => interceptor.CommandInitialized(arg1, arg2), new CommandEventData(this), _command!);
 
 			LastQuery = _command!.CommandText;
-=======
-			DataProvider.InitCommand(this, commandType, sql, parameters, withParameters);
-			LastQuery      = Command.CommandText;
-			LastParameters = Command.Parameters;
->>>>>>> c321b9fb
 		}
 
 		private int? _commandTimeout;
