--- conflicted
+++ resolved
@@ -215,11 +215,7 @@
 		{
 		}
 
-<<<<<<< HEAD
-		DataConnection(LinqToDbConnectionOptionsBuilder builder) : this(builder.Build())
-=======
 		private DataConnection(LinqToDBConnectionOptionsBuilder builder) : this(builder.Build())
->>>>>>> d1581f7a
 		{
 		}
 
@@ -234,13 +230,8 @@
 
 			if (!options.IsValidConfigForConnectionType(this))
 				throw new LinqToDBException(
-<<<<<<< HEAD
-					$"Improper options type used to create DataConnection {GetType()}, try creating a public constructor calling base and accepting type {nameof(LinqToDbConnectionOptions)}<{GetType().Name}>");
-
-=======
 					$"Improper options type used to create DataConnection {GetType()}, try creating a public constructor calling base and accepting type {nameof(LinqToDBConnectionOptions)}<{GetType().Name}>");
-			
->>>>>>> d1581f7a
+
 			InitConfig();
 
 			DbConnection?  localConnection  = null;
