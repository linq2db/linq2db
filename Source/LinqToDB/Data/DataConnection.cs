﻿using System;
using System.Collections.Generic;
using System.Data;
using System.Data.Common;
using System.Diagnostics;
using System.Linq;
using System.Text;
using System.Threading;

using JetBrains.Annotations;

namespace LinqToDB.Data
{
	using Async;
	using Common;
	using DataProvider;
	using Expressions;
	using Mapping;
	using RetryPolicy;

	/// <summary>
	/// Implements persistent database connection abstraction over different database engines.
	/// Could be initialized using connection string name or connection string,
	/// or attached to existing connection or transaction.
	/// </summary>
	[PublicAPI]
	public partial class DataConnection : IDataContext, ICloneable
	{
		#region .ctor

		/// <summary>
		/// Creates database connection object that uses default connection configuration from <see cref="DefaultConfiguration"/> property.
		/// </summary>
		public DataConnection() : this(DefaultDataOptions)
		{
		}

		/// <summary>
		/// Creates database connection object that uses provided connection configuration.
		/// </summary>
		/// <param name="configurationString">Name of database connection configuration to use with this connection.
		/// In case of <c>null</c>, configuration from <see cref="DefaultConfiguration"/> property will be used.</param>
		public DataConnection(string? configurationString)
			: this(configurationString == null
				? DefaultDataOptions
				: ConnectionOptionsByConfigurationString.GetOrAdd(configurationString, _ => new(new(configurationString))))
		{
		}

		/// <summary>
		/// Creates database connection object that uses default connection configuration from <see cref="DefaultConfiguration"/> property and provided mapping schema.
		/// </summary>
		/// <param name="mappingSchema">Mapping schema to use with this connection.</param>
		public DataConnection(MappingSchema mappingSchema) : this(new DataOptions().UseMappingSchema(mappingSchema))
		{
		}

		/// <summary>
		/// Creates database connection object that uses provided connection configuration and mapping schema.
		/// </summary>
		/// <param name="configurationString">Name of database connection configuration to use with this connection.
		/// In case of null, configuration from <see cref="DefaultConfiguration"/> property will be used.</param>
		/// <param name="mappingSchema">Mapping schema to use with this connection.</param>
		public DataConnection(string configurationString, MappingSchema mappingSchema)
			: this(new DataOptions().UseConfigurationString(configurationString).UseMappingSchema(mappingSchema))
		{
		}

		/// <summary>
		/// Creates database connection object that uses specified database provider, connection string and mapping schema.
		/// </summary>
		/// <param name="providerName">Name of database provider to use with this connection. <see cref="ProviderName"/> class for list of providers.</param>
		/// <param name="connectionString">Database connection string to use for connection with database.</param>
		/// <param name="mappingSchema">Mapping schema to use with this connection.</param>
		public DataConnection(
			string        providerName,
			string        connectionString,
			MappingSchema mappingSchema)
			: this(new DataOptions().UseConnectionString(providerName, connectionString).UseMappingSchema(mappingSchema))
		{
		}

		/// <summary>
		/// Creates database connection object that uses specified database provider and connection string.
		/// </summary>
		/// <param name="providerName">Name of database provider to use with this connection. <see cref="ProviderName"/> class for list of providers.</param>
		/// <param name="connectionString">Database connection string to use for connection with database.</param>
		public DataConnection(
			string providerName,
			string connectionString)
			: this(new DataOptions().UseConnectionString(providerName, connectionString))
		{
		}

		/// <summary>
		/// Creates database connection object that uses specified database provider, connection string and mapping schema.
		/// </summary>
		/// <param name="dataProvider">Database provider implementation to use with this connection.</param>
		/// <param name="connectionString">Database connection string to use for connection with database.</param>
		/// <param name="mappingSchema">Mapping schema to use with this connection.</param>
		public DataConnection(
			IDataProvider dataProvider,
			string        connectionString,
			MappingSchema mappingSchema)
			: this(new DataOptions().UseConnectionString(dataProvider, connectionString).UseMappingSchema(mappingSchema))
		{
		}

		/// <summary>
		/// Creates database connection object that uses specified database provider and connection string.
		/// </summary>
		/// <param name="dataProvider">Database provider implementation to use with this connection.</param>
		/// <param name="connectionString">Database connection string to use for connection with database.</param>
		public DataConnection(
			IDataProvider dataProvider,
			string        connectionString)
			: this(new DataOptions().UseConnectionString(dataProvider, connectionString))
		{
		}

		/// <summary>
		/// Creates database connection object that uses specified database provider, connection factory and mapping schema.
		/// </summary>
		/// <param name="dataProvider">Database provider implementation to use with this connection.</param>
		/// <param name="connectionFactory">Database connection factory method.</param>
		/// <param name="mappingSchema">Mapping schema to use with this connection.</param>
		public DataConnection(
			IDataProvider       dataProvider,
			Func<DbConnection> connectionFactory,
			MappingSchema       mappingSchema)
			: this(new DataOptions().UseConnectionFactory(dataProvider, connectionFactory).UseMappingSchema(mappingSchema))
		{
		}

		/// <summary>
		/// Creates database connection object that uses specified database provider and connection factory.
		/// </summary>
		/// <param name="dataProvider">Database provider implementation to use with this connection.</param>
		/// <param name="connectionFactory">Database connection factory method.</param>
		public DataConnection(
			IDataProvider       dataProvider,
			Func<DbConnection> connectionFactory)
			: this(new DataOptions().UseConnectionFactory(dataProvider, connectionFactory))
		{
		}

		/// <summary>
		/// Creates database connection object that uses specified database provider, connection and mapping schema.
		/// </summary>
		/// <param name="dataProvider">Database provider implementation to use with this connection.</param>
		/// <param name="connection">Existing database connection to use.</param>
		/// <param name="mappingSchema">Mapping schema to use with this connection.</param>
		public DataConnection(
			IDataProvider dataProvider,
			DbConnection  connection,
			MappingSchema mappingSchema)
			: this(new DataOptions().UseConnection(dataProvider, connection).UseMappingSchema(mappingSchema))
		{
		}

		/// <summary>
		/// Creates database connection object that uses specified database provider and connection.
		/// </summary>
		/// <param name="dataProvider">Database provider implementation to use with this connection.</param>
		/// <param name="connection">Existing database connection to use.</param>
		/// <remarks>
		/// <paramref name="connection"/> would not be disposed.
		/// </remarks>
		public DataConnection(
			IDataProvider dataProvider,
			DbConnection  connection)
			: this(dataProvider, connection, false)
		{
		}

		/// <summary>
		/// Creates database connection object that uses specified database provider and connection.
		/// </summary>
		/// <param name="dataProvider">Database provider implementation to use with this connection.</param>
		/// <param name="connection">Existing database connection to use.</param>
		/// <param name="disposeConnection">If true <paramref name="connection"/> would be disposed on DataConnection disposing.</param>
		public DataConnection(
			IDataProvider dataProvider,
			DbConnection  connection,
			bool          disposeConnection)
			: this(new DataOptions().UseConnection(dataProvider, connection, disposeConnection))
		{
		}

		/// <summary>
		/// Creates database connection object that uses specified database provider, transaction and mapping schema.
		/// </summary>
		/// <param name="dataProvider">Database provider implementation to use with this connection.</param>
		/// <param name="transaction">Existing database transaction to use.</param>
		/// <param name="mappingSchema">Mapping schema to use with this connection.</param>
		public DataConnection(
			IDataProvider  dataProvider,
			DbTransaction transaction,
			MappingSchema  mappingSchema)
			: this(new DataOptions().UseTransaction(dataProvider, transaction).UseMappingSchema(mappingSchema))
		{
		}

		/// <summary>
		/// Creates database connection object that uses specified database provider and transaction.
		/// </summary>
		/// <param name="dataProvider">Database provider implementation to use with this connection.</param>
		/// <param name="transaction">Existing database transaction to use.</param>
		public DataConnection(
			IDataProvider dataProvider,
			DbTransaction transaction)
			: this(new DataOptions().UseTransaction(dataProvider, transaction))
		{
		}

		/// <summary>
		/// Creates database connection object that uses a <see cref="DataOptions"/> to configure the connection.
		/// </summary>
		/// <param name="options">Options, setup ahead of time.</param>
#pragma warning disable CS8618
		public DataConnection(DataOptions options)
		{
			Options = options ?? throw new ArgumentNullException(nameof(options));

			options.Apply(this);

			DataProvider!.InitContext(this);
		}
#pragma warning restore CS8618

		#endregion

		#region Public Properties

		/// <summary>
		/// Current DataContext options
		/// </summary>
		public DataOptions   Options             { get; private set; }

		/// <summary>
		/// Database configuration name (connection string name).
		/// </summary>
		public string?       ConfigurationString { get; private set; }
		/// <summary>
		/// Database provider implementation for specific database engine.
		/// </summary>
		public IDataProvider DataProvider        { get; internal set; }
		/// <summary>
		/// Database connection string.
		/// </summary>
		public string?       ConnectionString    { get; private set; }
		/// <summary>
		/// Retry policy for current connection.
		/// </summary>
		public IRetryPolicy? RetryPolicy         { get; set; }

		private bool? _isMarsEnabled;
		/// <summary>
		/// Gets or sets status of Multiple Active Result Sets (MARS) feature. This feature available only for
		/// SQL Azure and SQL Server 2005+.
		/// </summary>
		public  bool   IsMarsEnabled
		{
			get
			{
				_isMarsEnabled ??= (bool)(DataProvider.GetConnectionInfo(this, "IsMarsEnabled") ?? false);

				return _isMarsEnabled.Value;
			}
			set => _isMarsEnabled = value;
		}

		private static Action<TraceInfo> _onTrace = DefaultTrace;
		/// <summary>
		/// Sets trace handler, used for all new connections unless overridden in <see cref="DataOptions"/>
		/// defaults to calling <see cref="OnTraceInternal"/>.
		/// </summary>
		[Obsolete("Use OnTraceConnection instance property or LinqToDbConnectionOptions.OnTrace setting.")]
		public  static Action<TraceInfo>  OnTrace
		{
			get => _onTrace;
			set => _onTrace = value ?? DefaultTrace;
		}

		static void DefaultTrace(TraceInfo info)
		{
			info.DataConnection.OnTraceInternal(info);
		}

		/// <summary>
		/// Gets or sets trace handler, used for current connection instance.
		/// Configured on the connection builder using <see cref="DataOptionsExtensions.UseTracing(DataOptions,Action{TraceInfo})"/>.
		/// defaults to <see cref="OnTrace"/>.
		/// </summary>
		public Action<TraceInfo> OnTraceConnection { get; set; } = _onTrace;

		/// <summary>
		/// Writes the trace out using <see cref="WriteTraceLineConnection"/>.
		/// </summary>
		void OnTraceInternal(TraceInfo info)
		{
			switch (info.TraceInfoStep)
			{
				case TraceInfoStep.BeforeExecute:
					WriteTraceLineConnection(
						$"{info.TraceInfoStep}{Environment.NewLine}{info.SqlText}",
						TraceSwitchConnection.DisplayName,
						info.TraceLevel);
					break;

				case TraceInfoStep.AfterExecute:
					WriteTraceLineConnection(
						info.RecordsAffected != null
							? $"Query Execution Time ({info.TraceInfoStep}){(info.IsAsync ? " (async)" : "")}: {info.ExecutionTime}. Records Affected: {info.RecordsAffected}.\r\n"
							: $"Query Execution Time ({info.TraceInfoStep}){(info.IsAsync ? " (async)" : "")}: {info.ExecutionTime}\r\n",
						TraceSwitchConnection.DisplayName,
						info.TraceLevel);
					break;

				case TraceInfoStep.Error:
				{
					var sb = new StringBuilder();

					sb.Append(info.TraceInfoStep);

					for (var ex = info.Exception; ex != null; ex = ex.InnerException)
					{
						try
						{
							sb
								.AppendLine()
								.AppendLine($"Exception: {ex.GetType()}")
								.AppendLine($"Message  : {ex.Message}")
								.AppendLine(ex.StackTrace)
								;
						}
						catch
						{
							// Sybase provider could generate exception that will throw another exception when you
							// try to access Message property due to bug in AseErrorCollection.Message property.
							// There it tries to fetch error from first element of list without checking wether
							// list contains any elements or not
							sb
								.AppendLine()
								.AppendFormat("Failed while tried to log failure of type {0}", ex.GetType())
								;
						}
					}

					WriteTraceLineConnection(sb.ToString(), TraceSwitchConnection.DisplayName, info.TraceLevel);

					break;
				}

				case TraceInfoStep.MapperCreated:
				{
					var sb = new StringBuilder();

					sb.AppendLine(info.TraceInfoStep.ToString());

					if (info.MapperExpression != null && info.DataConnection.Options.LinqOptions.TraceMapperExpression)
						sb.AppendLine(info.MapperExpression.GetDebugView());

					WriteTraceLineConnection(sb.ToString(), TraceSwitchConnection.DisplayName, info.TraceLevel);

					break;
				}

				case TraceInfoStep.Completed:
				{
					var sb = new StringBuilder();

					sb.Append($"Total Execution Time ({info.TraceInfoStep}){(info.IsAsync ? " (async)" : "")}: {info.ExecutionTime}.");

					if (info.RecordsAffected != null)
						sb.Append($" Rows Count: {info.RecordsAffected}.");

					sb.AppendLine();

					WriteTraceLineConnection(sb.ToString(), TraceSwitchConnection.DisplayName, info.TraceLevel);

					break;
				}
			}
		}

		static TraceSwitch _traceSwitch = new ("DataConnection",
			"DataConnection trace switch",
#if DEBUG
			"Warning"
#else
				"Off"
#endif
		);

		/// <summary>
		/// Gets or sets global data connection trace options. Used for all new connections
		/// unless <see cref="DataOptionsExtensions.UseTraceLevel"/> is called on builder.
		/// defaults to off unless library was built in debug mode.
		/// <remarks>Should only be used when <see cref="TraceSwitchConnection"/> can not be used!</remarks>
		/// </summary>
		public static TraceSwitch TraceSwitch
		{
			// used by LoggingExtensions
			get => _traceSwitch;
			set => Volatile.Write(ref _traceSwitch, value);
		}

		/// <summary>
		/// Sets tracing level for data connections.
		/// </summary>
		/// <param name="traceLevel">Connection tracing level.</param>
		/// <remarks>Use <see cref="TraceSwitchConnection"/> when possible, configured via <see cref="DataOptionsExtensions.UseTraceLevel"/>.</remarks>
		public static void TurnTraceSwitchOn(TraceLevel traceLevel = TraceLevel.Info)
		{
			TraceSwitch = new TraceSwitch("DataConnection", "DataConnection trace switch", traceLevel.ToString());
		}

		TraceSwitch? _traceSwitchConnection;

		/// <summary>
		/// gets or sets the trace switch,
		/// this is used by some methods to determine if <see cref="OnTraceConnection"/> should be called.
		/// defaults to <see cref="TraceSwitch"/>
		/// used for current connection instance.
		/// </summary>
		public TraceSwitch TraceSwitchConnection
		{
			get => _traceSwitchConnection ?? _traceSwitch;
			set => _traceSwitchConnection = value;
		}

		/// <summary>
		/// Trace function. By Default use <see cref="Debug"/> class for logging, but could be replaced to log e.g. to your log file.
		/// will be ignored if <see cref="DataOptionsExtensions.UseTraceWith"/> is called on builder
		/// <para>First parameter contains trace message.</para>
		/// <para>Second parameter contains trace message category (<see cref="Switch.DisplayName"/>).</para>
		/// <para>Third parameter contains trace level for message (<see cref="TraceLevel"/>).</para>
		/// <seealso cref="TraceSwitch"/>
		/// <remarks>Should only not use to write trace lines, only use <see cref="WriteTraceLineConnection"/>.</remarks>
		/// </summary>
		public static Action<string?, string?, TraceLevel> WriteTraceLine = (message, category, level) => Debug.WriteLine(message, category);

		/// <summary>
		/// Gets the delegate to write logging messages for this connection.
		/// Defaults to <see cref="WriteTraceLine"/>.
		/// Used for the current instance.
		/// </summary>
<<<<<<< HEAD
		public Action<string?,string?,TraceLevel> WriteTraceLineConnection { get; private set; } = WriteTraceLine;
=======
		public Action<string?, string?, TraceLevel> WriteTraceLineConnection { get; } = WriteTraceLine;

		#endregion

		#region Configuration

		private static ILinqToDBSettings? _defaultSettings;

		/// <summary>
		/// Gets or sets default connection settings. By default contains settings from linq2db configuration section from configuration file (not supported by .Net Core).
		/// <seealso cref="ILinqToDBSettings"/>
		/// </summary>
		public static ILinqToDBSettings? DefaultSettings
		{
#if NETFRAMEWORK
			get => _defaultSettings ??= LinqToDBSection.Instance;
#else
			get => _defaultSettings;
#endif
			set => _defaultSettings = value;
		}

		[SuppressMessage("ReSharper", "PossibleMultipleEnumeration")]
		static IDataProvider? FindProvider(
			string configuration,
			IEnumerable<KeyValuePair<string,IDataProvider>> ps,
			IDataProvider? defp)
		{
			foreach (var p in ps.OrderByDescending(kv => kv.Key.Length))
				if (configuration == p.Key || configuration.StartsWith(p.Key + '.'))
					return p.Value;

			foreach (var p in ps.OrderByDescending(kv => kv.Value.Name.Length))
				if (configuration == p.Value.Name || configuration.StartsWith(p.Value.Name + '.'))
					return p.Value;

			return defp;
		}

		static DataConnection()
		{
			// lazy registration of embedded providers using detectors
			AddProviderDetector(LinqToDB.DataProvider.Access    .AccessTools    .ProviderDetector);
			AddProviderDetector(LinqToDB.DataProvider.DB2       .DB2Tools       .ProviderDetector);
			AddProviderDetector(LinqToDB.DataProvider.Firebird  .FirebirdTools  .ProviderDetector);
			AddProviderDetector(LinqToDB.DataProvider.Informix  .InformixTools  .ProviderDetector);
			AddProviderDetector(LinqToDB.DataProvider.MySql     .MySqlTools     .ProviderDetector);
			AddProviderDetector(LinqToDB.DataProvider.Oracle    .OracleTools    .ProviderDetector);
			AddProviderDetector(LinqToDB.DataProvider.PostgreSQL.PostgreSQLTools.ProviderDetector);
			AddProviderDetector(LinqToDB.DataProvider.SapHana   .SapHanaTools   .ProviderDetector);
			AddProviderDetector(LinqToDB.DataProvider.SqlCe     .SqlCeTools     .ProviderDetector);
			AddProviderDetector(LinqToDB.DataProvider.SQLite    .SQLiteTools    .ProviderDetector);
			AddProviderDetector(LinqToDB.DataProvider.SqlServer .SqlServerTools .ProviderDetector);
			AddProviderDetector(LinqToDB.DataProvider.Sybase    .SybaseTools    .ProviderDetector);
			AddProviderDetector(LinqToDB.DataProvider.ClickHouse.ClickHouseTools.ProviderDetector);

			var section = DefaultSettings;

			if (section != null)
			{
				DefaultConfiguration = section.DefaultConfiguration;
				DefaultDataProvider  = section.DefaultDataProvider;

				foreach (var provider in section.DataProviders)
				{
					var dataProviderType = Type.GetType(provider.TypeName, true)!;
					var providerInstance = (IDataProviderFactory)Activator.CreateInstance(dataProviderType)!;

					if (!string.IsNullOrEmpty(provider.Name))
						AddDataProvider(provider.Name!, providerInstance.GetDataProvider(provider.Attributes));
				}
			}
		}

		static readonly List<Func<IConnectionStringSettings,string,IDataProvider?>> _providerDetectors = new();

		/// <summary>
		/// Registers database provider factory method.
		/// Factory accepts connection string settings and connection string. Could return <c>null</c>, if cannot create provider
		/// instance using provided options.
		/// </summary>
		/// <param name="providerDetector">Factory method delegate.</param>
		public static void AddProviderDetector(Func<IConnectionStringSettings,string,IDataProvider?> providerDetector)
		{
			_providerDetectors.Add(providerDetector);
		}

		/// <summary>
		/// Registers database provider factory method.
		/// Factory accepts connection string settings and connection string. Could return <c>null</c>, if cannot create provider
		/// instance using provided options.
		/// </summary>
		/// <param name="providerDetector">Factory method delegate.</param>
		public static void InsertProviderDetector(Func<IConnectionStringSettings,string,IDataProvider?> providerDetector)
		{
			_providerDetectors.Insert(0, providerDetector);
		}

		static void InitConnectionStrings()
		{
			if (DefaultSettings == null)
				return;

			foreach (var css in DefaultSettings.ConnectionStrings)
			{
				_configurations[css.Name] = new ConfigurationInfo(css);

				if (DefaultConfiguration == null && !css.IsGlobal /*IsMachineConfig(css)*/)
				{
					DefaultConfiguration = css.Name;
				}
			}
		}

		static readonly object _initSyncRoot = new ();
		static          bool   _initialized;

		static void InitConfig()
		{
			lock (_initSyncRoot)
			{
				if (!_initialized)
				{
					_initialized = true;
					InitConnectionStrings();
				}
			}
		}

		static readonly ConcurrentDictionary<string,IDataProvider> _dataProviders = new ();

		/// <summary>
		/// Registers database provider implementation by provided unique name.
		/// </summary>
		/// <param name="providerName">Provider name, to which provider implementation will be mapped.</param>
		/// <param name="dataProvider">Database provider implementation.</param>
		public static void AddDataProvider(
			string        providerName,
			IDataProvider dataProvider)
		{
			if (providerName == null) throw new ArgumentNullException(nameof(providerName));
			if (dataProvider == null) throw new ArgumentNullException(nameof(dataProvider));

			if (string.IsNullOrEmpty(dataProvider.Name))
				throw new ArgumentException("dataProvider.Name cannot be empty.", nameof(dataProvider));

			_dataProviders[providerName] = dataProvider;
		}

		/// <summary>
		/// Registers database provider implementation using <see cref="IDataProvider.Name"/> name.
		/// </summary>
		/// <param name="dataProvider">Database provider implementation.</param>
		public static void AddDataProvider(IDataProvider dataProvider)
		{
			if (dataProvider == null) throw new ArgumentNullException(nameof(dataProvider));

			AddDataProvider(dataProvider.Name, dataProvider);
		}

		/// <summary>
		/// Returns database provider implementation, associated with provided connection configuration name.
		/// </summary>
		/// <param name="configurationString">Connection configuration name.</param>
		/// <returns>Database provider.</returns>
		public static IDataProvider GetDataProvider(string configurationString)
		{
			InitConfig();

			return GetConfigurationInfo(configurationString).DataProvider;
		}

		/// <summary>
		/// Returns database provider associated with provider name, configuration and connection string.
		/// </summary>
		/// <param name="providerName">Provider name.</param>
		/// <param name="configurationString">Connection configuration name.</param>
		/// <param name="connectionString">Connection string.</param>
		/// <returns>Database provider.</returns>
		public static IDataProvider? GetDataProvider(
			string providerName,
			string configurationString,
			string connectionString)
		{
			InitConfig();

			return ConfigurationInfo.GetDataProvider(
				new ConnectionStringSettings(configurationString, connectionString, providerName),
				connectionString);
		}

		/// <summary>
		/// Returns database provider associated with provider name and connection string.
		/// </summary>
		/// <param name="providerName">Provider name.</param>
		/// <param name="connectionString">Connection string.</param>
		/// <returns>Database provider.</returns>
		public static IDataProvider? GetDataProvider(
			string providerName,
			string connectionString)
		{
			InitConfig();

			return ConfigurationInfo.GetDataProvider(
				new ConnectionStringSettings(providerName, connectionString, providerName),
				connectionString);
		}

		/// <summary>
		/// Returns registered database providers.
		/// </summary>
		/// <returns>
		/// Returns registered providers collection.
		/// </returns>
		public static IReadOnlyDictionary<string, IDataProvider> GetRegisteredProviders() =>
			_dataProviders.ToDictionary(p => p.Key, p => p.Value);

		class ConfigurationInfo
		{
			private readonly bool    _dataProviderSet;
			private readonly string? _configurationString;
			public ConfigurationInfo(string configurationString, string connectionString, IDataProvider? dataProvider)
			{
				ConnectionString     = connectionString;
				_dataProvider        = dataProvider;
				_dataProviderSet     = dataProvider != null;
				_configurationString = configurationString;
			}

			public ConfigurationInfo(IConnectionStringSettings connectionStringSettings)
			{
				ConnectionString = connectionStringSettings.ConnectionString;

				_connectionStringSettings = connectionStringSettings;
			}

			private string? _connectionString;
			public  string  ConnectionString
			{
				get => _connectionString!;
				set
				{
					if (!_dataProviderSet)
						_dataProvider = null;

					_connectionString = value;
				}
			}

			private readonly IConnectionStringSettings? _connectionStringSettings;

			private IDataProvider? _dataProvider;
			public  IDataProvider  DataProvider
			{
				get
				{
					var dataProvider = _dataProvider ??= GetDataProvider(_connectionStringSettings!, ConnectionString);

					if (dataProvider == null)
						throw new LinqToDBException($"DataProvider is not provided for configuration: {_configurationString}");

					return dataProvider;
				}
			}

			public static IDataProvider? GetDataProvider(IConnectionStringSettings css, string connectionString)
			{
				var configuration = css.Name;
				var providerName  = css.ProviderName;
				var dataProvider  = _providerDetectors.Select(d => d(css, connectionString)).FirstOrDefault(dp => dp != null);

				if (dataProvider == null)
				{
					IDataProvider? defaultDataProvider = null;

					if (DefaultDataProvider != null)
						_dataProviders.TryGetValue(DefaultDataProvider, out defaultDataProvider);

					if (string.IsNullOrEmpty(providerName))
						dataProvider = FindProvider(configuration, _dataProviders, defaultDataProvider);
					else if (!_dataProviders.TryGetValue(providerName!, out dataProvider) &&
					         !_dataProviders.TryGetValue(configuration, out dataProvider))
					{
						var providers = _dataProviders.Where(dp => dp.Value.ConnectionNamespace == providerName).ToList();

						dataProvider = providers.Count switch
						{
							0 => defaultDataProvider,
							1 => providers[0].Value,
							_ => FindProvider(configuration, providers, providers[0].Value),
						};
					}
				}

				if (dataProvider != null && DefaultConfiguration == null && !css.IsGlobal/*IsMachineConfig(css)*/)
				{
					DefaultConfiguration = css.Name;
				}

				return dataProvider;
			}
		}

		static ConfigurationInfo GetConfigurationInfo(string? configurationString)
		{
			var key = configurationString ?? DefaultConfiguration;

			if (key == null)
				throw new LinqToDBException("Configuration string is not provided.");

			if (_configurations.TryGetValue(key, out var ci))
				return ci;

			throw new LinqToDBException($"Configuration '{configurationString}' is not defined.");
		}

		/// <summary>
		/// Register connection strings for use by data connection class.
		/// </summary>
		/// <param name="connectionStrings">Collection of connection string configurations.</param>
		public static void SetConnectionStrings(IEnumerable<IConnectionStringSettings> connectionStrings)
		{
			foreach (var css in connectionStrings)
			{
				_configurations[css.Name] = new ConfigurationInfo(css);

				if (DefaultConfiguration == null && !css.IsGlobal /*IsMachineConfig(css)*/)
				{
					DefaultConfiguration = css.Name;
				}
			}
		}

		static readonly ConcurrentDictionary<string,ConfigurationInfo> _configurations = new ();

		/// <summary>
		/// Register connection configuration with specified connection string and database provider implementation.
		/// </summary>
		/// <param name="configuration">Connection configuration name.</param>
		/// <param name="connectionString">Connection string.</param>
		/// <param name="dataProvider">Database provider. If not specified, will use provider, registered using <paramref name="configuration"/> value.</param>
		public static void AddConfiguration(
			string configuration,
			string connectionString,
			IDataProvider? dataProvider = null)
		{
			if (configuration    == null) throw new ArgumentNullException(nameof(configuration));
			if (connectionString == null) throw new ArgumentNullException(nameof(connectionString));

			if (dataProvider == null)
			{
				IDataProvider? defaultDataProvider = null;
				if (DefaultDataProvider != null)
					_dataProviders.TryGetValue(DefaultDataProvider, out defaultDataProvider);

				dataProvider = FindProvider(configuration, _dataProviders, defaultDataProvider);
			}

			var info = new ConfigurationInfo(
				configuration,
				connectionString,
				dataProvider);

			_configurations.AddOrUpdate(configuration, info, (s,i) => info);
		}

		internal static Lazy<IDataProvider> CreateDataProvider<T>()
			where T : IDataProvider, new()
		{
			return new(() =>
			{
				var provider = new T();
				AddDataProvider(provider);
				return provider;
			}, true);
		}

		public static void AddOrSetConfiguration(
			string configuration,
			string connectionString,
			string dataProvider)
		{
			if (configuration    == null) throw new ArgumentNullException(nameof(configuration));
			if (connectionString == null) throw new ArgumentNullException(nameof(connectionString));
			if (dataProvider     == null) throw new ArgumentNullException(nameof(dataProvider));

			InitConfig();

			var info = new ConfigurationInfo(
				new ConnectionStringSettings(configuration, connectionString, dataProvider));

			_configurations.AddOrUpdate(configuration, info, (s,i) => info);
		}

		/// <summary>
		/// Sets connection string for specified connection name.
		/// </summary>
		/// <param name="configuration">Connection name.</param>
		/// <param name="connectionString">Connection string.</param>
		public static void SetConnectionString(
			string configuration,
			string connectionString)
		{
			if (configuration    == null) throw new ArgumentNullException(nameof(configuration));
			if (connectionString == null) throw new ArgumentNullException(nameof(connectionString));

			InitConfig();

			GetConfigurationInfo(configuration).ConnectionString = connectionString;
		}

		/// <summary>
		/// Returns connection string for specified connection name.
		/// </summary>
		/// <param name="configurationString">Connection name.</param>
		/// <returns>Connection string.</returns>
		public static string GetConnectionString(string configurationString)
		{
			InitConfig();

			return GetConfigurationInfo(configurationString).ConnectionString;
		}

		/// <summary>
		/// Returns connection string for specified configuration name or NULL.
		/// </summary>
		/// <param name="configurationString">Configuration.</param>
		/// <returns>Connection string or NULL.</returns>
		public static string? TryGetConnectionString(string? configurationString)
		{
			InitConfig();

			var key = configurationString ?? DefaultConfiguration;

			return key != null && _configurations.TryGetValue(key, out var ci) ? ci.ConnectionString : null;
		}
>>>>>>> f6ae79d6

		#endregion

		#region Connection

		bool                _closeConnection;
		bool                _disposeConnection = true;
		bool                _closeTransaction;
		IAsyncDbConnection? _connection;
		Func<DbConnection>? _connectionFactory;

		/// <summary>
		/// Gets underlying database connection, used by current connection object.
		/// </summary>
		public DbConnection Connection => EnsureConnection().Connection;

		internal IAsyncDbConnection EnsureConnection(bool connect = true)
		{
			CheckAndThrowOnDisposed();

			try
			{
				if (_connection == null)
				{
					DbConnection connection;
					if (_connectionFactory != null)
						connection = _connectionFactory();
					else
						connection = DataProvider.CreateConnection(ConnectionString!);

					_connection = AsyncFactory.Create(connection);

					if (RetryPolicy != null)
						_connection = new RetryingDbConnection(this, _connection, RetryPolicy);
				}
				else if (RetryPolicy != null && _connection is not RetryingDbConnection)
					_connection = new RetryingDbConnection(this, _connection, RetryPolicy);

				if (connect && _connection.State == ConnectionState.Closed)
				{
					_connectionInterceptor?.ConnectionOpening(new(this), _connection.Connection);

					_connection.Open();
					_closeConnection = true;

					_connectionInterceptor?.ConnectionOpened(new(this), _connection.Connection);
				}
			}
			catch (Exception ex)
			{
				if (TraceSwitchConnection.TraceError)
				{
					OnTraceConnection(new TraceInfo(this, TraceInfoStep.Error, TraceOperation.Open, false)
					{
						TraceLevel = TraceLevel.Error,
						StartTime = DateTime.UtcNow,
						Exception = ex,
					});
				}

				throw;
			}


			return _connection;
		}

		/// <summary>
		/// Closes and dispose associated underlying database transaction/connection.
		/// </summary>
		public virtual void Close()
		{
			_dataContextInterceptor?.OnClosing(new (this));

			DisposeCommand();

			if (TransactionAsync != null && _closeTransaction)
			{
				TransactionAsync.Dispose();
				TransactionAsync = null;
			}

			if (_connection != null)
			{
				if (_disposeConnection)
				{
					_connection.Dispose();
					_connection = null;
				}
				else if (_closeConnection)
					_connection.Close();
			}

			_dataContextInterceptor?.OnClosed(new (this));
		}

		public FluentMappingBuilder GetFluentMappingBuilder()
		{
			if (MappingSchema.IsLockable)
				MappingSchema = new(MappingSchema);
			return MappingSchema.GetFluentMappingBuilder();
		}

		#endregion

		#region Command
		private DbCommand? _command;

		/// <summary>
		/// Gets current command instance if it exists or <c>null</c> otherwise.
		/// </summary>
		internal DbCommand? CurrentCommand => _command;

		/// <summary>
		/// Creates if needed and returns current command instance.
		/// </summary>
		internal DbCommand GetOrCreateCommand() => _command ??= CreateCommand();

		/// <summary>
		/// Contains text of last command, sent to database using current connection.
		/// </summary>
		public string? LastQuery { get; private set; }

		internal void InitCommand(CommandType commandType, string sql, DataParameter[]? parameters, IReadOnlyCollection<string>? queryHints, bool withParameters)
		{
			if (queryHints?.Count > 0)
			{
				var sqlProvider = DataProvider.CreateSqlBuilder(MappingSchema, Options);
				sql             = sqlProvider.ApplyQueryHints(sql, queryHints);
			}

			_command = DataProvider.InitCommand(this, GetOrCreateCommand(), commandType, sql, parameters, withParameters);
		}

		internal void CommitCommandInit()
		{
			if (_commandInterceptor != null)
				_command = _commandInterceptor.CommandInitialized(new (this), _command!);

			LastQuery = _command!.CommandText;
		}

		private int? _commandTimeout;
		/// <summary>
		/// Gets or sets command execution timeout in seconds.
		/// Negative timeout value means that default timeout will be used.
		/// 0 timeout value corresponds to infinite timeout.
		/// By default timeout is not set and default value for current provider used.
		/// </summary>
		public  int   CommandTimeout
		{
			get => _commandTimeout ?? -1;
			set
			{
				if (value < 0)
				{
					// to reset to default timeout we dispose command because as command has no reset timeout API
					_commandTimeout = null;
					DisposeCommand();
				}
				else
				{
					_commandTimeout = value;
					if (_command != null)
						_command.CommandTimeout = value;
				}
			}
		}

		/// <summary>
		/// This is internal API and is not intended for use by Linq To DB applications.
		/// </summary>
		public DbCommand CreateCommand()
		{
			var command = EnsureConnection().CreateCommand();

			if (_commandTimeout.HasValue)
				command.CommandTimeout = _commandTimeout.Value;

			if (TransactionAsync != null)
				command.Transaction = Transaction;

			return command;
		}

		/// <summary>
		/// This is internal API and is not intended for use by Linq To DB applications.
		/// </summary>
		public void DisposeCommand()
		{
			if (_command != null)
			{
				DataProvider.DisposeCommand(_command);
				_command = null;
			}
		}

		#region ExecuteNonQuery

		protected virtual int ExecuteNonQuery(DbCommand command)
		{
			if (_commandInterceptor == null)
				return command.ExecuteNonQuery();

			var result = _commandInterceptor.ExecuteNonQuery(new (this), command, Option<int>.None);

			return result.HasValue
				? result.Value
				: command.ExecuteNonQuery();
		}

		internal int ExecuteNonQuery()
		{
			if (TraceSwitchConnection.Level == TraceLevel.Off)
				using (DataProvider.ExecuteScope(this))
					return ExecuteNonQuery(CurrentCommand!);

			var now = DateTime.UtcNow;
			var sw  = Stopwatch.StartNew();

			if (TraceSwitchConnection.TraceInfo)
			{
				OnTraceConnection(new TraceInfo(this, TraceInfoStep.BeforeExecute, TraceOperation.ExecuteNonQuery, false)
				{
					TraceLevel     = TraceLevel.Info,
					Command        = CurrentCommand,
					StartTime      = now,
				});
			}

			try
			{
				int ret;
				using (DataProvider.ExecuteScope(this))
					ret = ExecuteNonQuery(CurrentCommand!);

				if (TraceSwitchConnection.TraceInfo)
				{
					OnTraceConnection(new TraceInfo(this, TraceInfoStep.AfterExecute, TraceOperation.ExecuteNonQuery, false)
					{
						TraceLevel      = TraceLevel.Info,
						Command         = CurrentCommand,
						StartTime       = now,
						ExecutionTime   = sw.Elapsed,
						RecordsAffected = ret,
					});
				}

				return ret;
			}
			catch (Exception ex)
			{
				if (TraceSwitchConnection.TraceError)
				{
					OnTraceConnection(new TraceInfo(this, TraceInfoStep.Error, TraceOperation.ExecuteNonQuery, false)
					{
						TraceLevel     = TraceLevel.Error,
						Command        = CurrentCommand,
						StartTime      = now,
						ExecutionTime  = sw.Elapsed,
						Exception      = ex,
					});
				}

				throw;
			}
		}

		internal int ExecuteNonQueryCustom(DbCommand command, Func<DbCommand, int> customExecute)
		{
			if (_commandInterceptor == null)
				return customExecute(command);

			// remove?
			var result = _commandInterceptor.ExecuteNonQuery(new (this), command, Option<int>.None);

			return result.HasValue
				? result.Value
				: customExecute(command);
		}

		internal int ExecuteNonQueryCustom(Func<DbCommand, int> customExecute)
		{
			if (TraceSwitchConnection.Level == TraceLevel.Off)
				using (DataProvider.ExecuteScope(this))
					return ExecuteNonQueryCustom(CurrentCommand!, customExecute);

			var now = DateTime.UtcNow;
			var sw  = Stopwatch.StartNew();

			if (TraceSwitchConnection.TraceInfo)
			{
				OnTraceConnection(new TraceInfo(this, TraceInfoStep.BeforeExecute, TraceOperation.ExecuteNonQuery, false)
				{
					TraceLevel = TraceLevel.Info,
					Command = CurrentCommand,
					StartTime = now,
				});
			}

			try
			{
				int ret;
				using (DataProvider.ExecuteScope(this))
					ret = ExecuteNonQueryCustom(CurrentCommand!, customExecute);

				if (TraceSwitchConnection.TraceInfo)
				{
					OnTraceConnection(new TraceInfo(this, TraceInfoStep.AfterExecute, TraceOperation.ExecuteNonQuery, false)
					{
						TraceLevel = TraceLevel.Info,
						Command = CurrentCommand,
						StartTime = now,
						ExecutionTime = sw.Elapsed,
						RecordsAffected = ret,
					});
				}

				return ret;
			}
			catch (Exception ex)
			{
				if (TraceSwitchConnection.TraceError)
				{
					OnTraceConnection(new TraceInfo(this, TraceInfoStep.Error, TraceOperation.ExecuteNonQuery, false)
					{
						TraceLevel = TraceLevel.Error,
						Command = CurrentCommand,
						StartTime = now,
						ExecutionTime = sw.Elapsed,
						Exception = ex,
					});
				}

				throw;
			}
		}

		#endregion

		#region ExecuteScalar

		protected virtual object? ExecuteScalar(DbCommand command)
		{
			var result = Option<object?>.None;

			if (_commandInterceptor != null)
				result = _commandInterceptor.ExecuteScalar(new (this), command, result);

			return result.HasValue
				? result.Value
				: command.ExecuteScalar();
		}

		object? ExecuteScalar()
		{
			if (TraceSwitchConnection.Level == TraceLevel.Off)
				using (DataProvider.ExecuteScope(this))
					return ExecuteScalar(CurrentCommand!);

			var now = DateTime.UtcNow;
			var sw  = Stopwatch.StartNew();

			if (TraceSwitchConnection.TraceInfo)
			{
				OnTraceConnection(new TraceInfo(this, TraceInfoStep.BeforeExecute, TraceOperation.ExecuteScalar, false)
				{
					TraceLevel     = TraceLevel.Info,
					Command        = CurrentCommand,
					StartTime      = now,
				});
			}

			try
			{
				object? ret;
				using (DataProvider.ExecuteScope(this))
					ret = ExecuteScalar(CurrentCommand!);

				if (TraceSwitchConnection.TraceInfo)
				{
					OnTraceConnection(new TraceInfo(this, TraceInfoStep.AfterExecute, TraceOperation.ExecuteScalar, false)
					{
						TraceLevel     = TraceLevel.Info,
						Command        = CurrentCommand,
						StartTime      = now,
						ExecutionTime  = sw.Elapsed,
					});
				}

				return ret;
			}
			catch (Exception ex)
			{
				if (TraceSwitchConnection.TraceError)
				{
					OnTraceConnection(new TraceInfo(this, TraceInfoStep.Error, TraceOperation.ExecuteScalar, false)
					{
						TraceLevel     = TraceLevel.Error,
						Command        = CurrentCommand,
						StartTime      = now,
						ExecutionTime  = sw.Elapsed,
						Exception      = ex,
					});
				}

				throw;
			}
		}

		#endregion

		#region ExecuteReader

		protected virtual DataReaderWrapper ExecuteReader(CommandBehavior commandBehavior)
		{
			var result = Option<DbDataReader>.None;

			if (_commandInterceptor != null)
				result = _commandInterceptor.ExecuteReader(new (this), _command!, commandBehavior, result);

			var rd = result.HasValue
				? result.Value
				: _command!.ExecuteReader(commandBehavior);

			if (_commandInterceptor != null)
				_commandInterceptor.AfterExecuteReader(new (this), _command!, commandBehavior, rd);

			var wrapper = new DataReaderWrapper(this, rd, _command!);

			_command = null;

			return wrapper;
		}

		DataReaderWrapper ExecuteReader()
		{
			return ExecuteDataReader(CommandBehavior.Default);
		}

		internal DataReaderWrapper ExecuteDataReader(CommandBehavior commandBehavior)
		{
			if (TraceSwitchConnection.Level == TraceLevel.Off)
				using (DataProvider.ExecuteScope(this))
					return ExecuteReader(GetCommandBehavior(commandBehavior));

			var now = DateTime.UtcNow;
			var sw  = Stopwatch.StartNew();

			if (TraceSwitchConnection.TraceInfo)
			{
				OnTraceConnection(new TraceInfo(this, TraceInfoStep.BeforeExecute, TraceOperation.ExecuteReader, false)
				{
					TraceLevel     = TraceLevel.Info,
					Command        = CurrentCommand,
					StartTime      = now,
				});
			}

			try
			{
				DataReaderWrapper ret;

				using (DataProvider.ExecuteScope(this))
					ret = ExecuteReader(GetCommandBehavior(commandBehavior));

				if (TraceSwitchConnection.TraceInfo)
				{
					OnTraceConnection(new TraceInfo(this, TraceInfoStep.AfterExecute, TraceOperation.ExecuteReader, false)
					{
						TraceLevel     = TraceLevel.Info,
						Command        = ret.Command,
						StartTime      = now,
						ExecutionTime  = sw.Elapsed,
					});
				}

				return ret;
			}
			catch (Exception ex)
			{
				if (TraceSwitchConnection.TraceError)
				{
					OnTraceConnection(new TraceInfo(this, TraceInfoStep.Error, TraceOperation.ExecuteReader, false)
					{
						TraceLevel     = TraceLevel.Error,
						Command        = CurrentCommand,
						StartTime      = now,
						ExecutionTime  = sw.Elapsed,
						Exception      = ex,
					});
				}

				throw;
			}
		}

		#endregion

		/// <summary>
		/// Removes cached data mappers.
		/// </summary>
		public static void ClearObjectReaderCache()
		{
			CommandInfo.ClearObjectReaderCache();
		}

		#endregion

		#region Transaction

		/// <summary>
		/// Gets current transaction, associated with connection.
		/// </summary>
		public DbTransaction? Transaction => TransactionAsync?.Transaction;

		/// <summary>
		/// Async transaction wrapper over <see cref="Transaction"/>.
		/// </summary>
		internal IAsyncDbTransaction? TransactionAsync { get; private set; }

		/// <summary>
		/// Starts new transaction for current connection with default isolation level. If connection already has transaction, it will be rolled back.
		/// </summary>
		/// <returns>Database transaction object.</returns>
		public virtual DataConnectionTransaction BeginTransaction()
		{
			if (!DataProvider.TransactionsSupported)
				return new(this);

			// If transaction is open, we dispose it, it will rollback all changes.
			//
			TransactionAsync?.Dispose();

			var dataConnectionTransaction = TraceAction(
				this,
				TraceOperation.BeginTransaction,
				static _ => "BeginTransaction",
				default(object?),
				static (dataContext, _) =>
				{
			// Create new transaction object.
			//
					dataContext.TransactionAsync = dataContext.EnsureConnection().BeginTransaction();

					dataContext._closeTransaction = true;

			// If the active command exists.
					if (dataContext._command != null)
						dataContext._command.Transaction = dataContext.Transaction;

					return new DataConnectionTransaction(dataContext);
				});

			return dataConnectionTransaction;
		}

		/// <summary>
		/// Starts new transaction for current connection with specified isolation level. If connection already have transaction, it will be rolled back.
		/// </summary>
		/// <param name="isolationLevel">Transaction isolation level.</param>
		/// <returns>Database transaction object.</returns>
		public virtual DataConnectionTransaction BeginTransaction(IsolationLevel isolationLevel)
		{
			if (!DataProvider.TransactionsSupported)
				return new(this);

			// If transaction is open, we dispose it, it will rollback all changes.
			//
			TransactionAsync?.Dispose();

			var dataConnectionTransaction = TraceAction(
				this,
				TraceOperation.BeginTransaction,
				static il => $"BeginTransaction({il})",
				isolationLevel,
				static (dataConnection, isolationLevel) =>
				{
			// Create new transaction object.
			//
					dataConnection.TransactionAsync = dataConnection.EnsureConnection().BeginTransaction(isolationLevel);

					dataConnection._closeTransaction = true;

			// If the active command exists.
					if (dataConnection._command != null)
						dataConnection._command.Transaction = dataConnection.Transaction;

					return new DataConnectionTransaction(dataConnection);
				});

			return dataConnectionTransaction;
		}

		/// <summary>
		/// Commits transaction (if any), associated with connection.
		/// </summary>
		public virtual void CommitTransaction()
		{
			if (TransactionAsync != null)
			{
				TraceAction(
					this,
					TraceOperation.CommitTransaction,
					static _ => "CommitTransaction",
					default(object?),
					static (dataConnection, _) =>
					{
						dataConnection.TransactionAsync!.Commit();

						if (dataConnection._closeTransaction)
						{
							dataConnection.TransactionAsync.Dispose();
							dataConnection.TransactionAsync = null;

							if (dataConnection._command != null)
								dataConnection._command.Transaction = null;
						}

						return true;
					});
			}
		}

		/// <summary>
		/// Rollbacks transaction (if any), associated with connection.
		/// </summary>
		public virtual void RollbackTransaction()
		{
			if (TransactionAsync != null)
			{
				TraceAction(
					this,
					TraceOperation.RollbackTransaction,
					static _ => "RollbackTransaction",
					default(object?),
					static (dataConnection, _) =>
					{
						dataConnection.TransactionAsync!.Rollback();

						if (dataConnection._closeTransaction)
						{
							dataConnection.TransactionAsync.Dispose();
							dataConnection.TransactionAsync = null;

							if (dataConnection._command != null)
								dataConnection._command.Transaction = null;
						}

						return true;
					});
			}
		}

		#endregion

		protected static TResult TraceAction<TContext, TResult>(
			DataConnection                          dataConnection,
			TraceOperation                          traceOperation,
			Func<TContext, string?>?                commandText,
			TContext                                context,
			Func<DataConnection, TContext, TResult> action)
		{
			var now       = DateTime.UtcNow;
			Stopwatch? sw = null;
			var sql       = dataConnection.TraceSwitchConnection.TraceInfo ? commandText?.Invoke(context) : null;

			if (dataConnection.TraceSwitchConnection.TraceInfo)
			{
				sw = Stopwatch.StartNew();
				dataConnection.OnTraceConnection(new TraceInfo(dataConnection, TraceInfoStep.BeforeExecute, traceOperation, false)
				{
					TraceLevel  = TraceLevel.Info,
					CommandText = sql,
					StartTime   = now,
				});
			}

			try
			{
				var actionResult = action(dataConnection, context);

				if (dataConnection.TraceSwitchConnection.TraceInfo)
				{
					dataConnection.OnTraceConnection(new TraceInfo(dataConnection, TraceInfoStep.AfterExecute, traceOperation, false)
					{
						TraceLevel    = TraceLevel.Info,
						CommandText   = sql,
						StartTime     = now,
						ExecutionTime = sw!.Elapsed
					});
				}

				return actionResult;
			}
			catch (Exception ex)
			{
				if (dataConnection.TraceSwitchConnection.TraceError)
				{
					dataConnection.OnTraceConnection(new TraceInfo(dataConnection, TraceInfoStep.Error, traceOperation, false)
					{
						TraceLevel    = TraceLevel.Error,
						CommandText   = dataConnection.TraceSwitchConnection.TraceInfo ? sql : commandText?.Invoke(context),
						StartTime     = now,
						ExecutionTime = sw?.Elapsed,
						Exception     = ex,
					});
				}

				throw;
			}
		}

		#region MappingSchema

		/// <summary>
		/// Gets mapping schema, used for current connection.
		/// </summary>
		public  MappingSchema  MappingSchema { get; private set; }

		/// <summary>
		/// Gets or sets option to force inline parameter values as literals into command text. If parameter inlining not supported
		/// for specific value type, it will be used as parameter.
		/// </summary>
		public bool InlineParameters { get; set; }

		private List<string>? _queryHints;
		/// <summary>
		/// Gets list of query hints (writable collection), that will be used for all queries, executed through current connection.
		/// </summary>
		public  List<string>  QueryHints => _queryHints ??= new();

		private List<string>? _nextQueryHints;
		/// <summary>
		/// Gets list of query hints (writable collection), that will be used only for next query, executed through current connection.
		/// </summary>
		public  List<string>  NextQueryHints => _nextQueryHints ??= new();

		/// <summary>
		/// Adds additional mapping schema to current connection.
		/// </summary>
		/// <remarks><see cref="DataConnection"/> will share <see cref="Mapping.MappingSchema"/> instances that were created by combining same mapping schemas.</remarks>
		/// <param name="mappingSchema">Mapping schema.</param>
		/// <returns>Current connection object.</returns>
		public DataConnection AddMappingSchema(MappingSchema mappingSchema)
		{
			MappingSchema    = new (mappingSchema, MappingSchema);
			_configurationID = null;

			return this;
		}

		#endregion

		#region ICloneable Members

		DataConnection(string? configurationString, IDataProvider dataProvider, string? connectionString, DbConnection? connection, MappingSchema mappingSchema, DataOptions options)
		{
			ConfigurationString = configurationString;
			DataProvider        = dataProvider;
			ConnectionString    = connectionString;
			_connection         = connection != null ? AsyncFactory.Create(connection) : null;
			MappingSchema       = mappingSchema;
			Options             = options;
		}

		/// <summary>
		/// Clones current connection.
		/// </summary>
		/// <returns>Cloned connection.</returns>
		public object Clone()
		{
			CheckAndThrowOnDisposed();

			var connection = _connection?.TryClone() ?? _connectionFactory?.Invoke();

			// https://github.com/linq2db/linq2db/issues/1486
			// when there is no ConnectionString and provider doesn't support connection cloning
			// try to get ConnectionString from _connection
			// will not work for providers that remove security information from connection string
			var connectionString = ConnectionString ?? (connection == null ? _connection?.ConnectionString : null);

			return new DataConnection(ConfigurationString, DataProvider, connectionString, connection, MappingSchema, Options)
				{
					RetryPolicy               = RetryPolicy,
					CommandTimeout            = CommandTimeout,
					InlineParameters          = InlineParameters,
					ThrowOnDisposed           = ThrowOnDisposed,
					OnTraceConnection         = OnTraceConnection,
					_queryHints               = _queryHints?.Count > 0 ? _queryHints.ToList() : null,
					_commandInterceptor       = _commandInterceptor.CloneAggregated(),
					_connectionInterceptor    = _connectionInterceptor.CloneAggregated(),
					_dataContextInterceptor   = _dataContextInterceptor.CloneAggregated(),
					_entityServiceInterceptor = _entityServiceInterceptor.CloneAggregated(),
				};
		}

		#endregion

		#region System.IDisposable Members

		protected bool  Disposed        { get; private set; }
		public    bool? ThrowOnDisposed { get; set; }

		protected void CheckAndThrowOnDisposed()
		{
			if (Disposed && (ThrowOnDisposed ?? Common.Configuration.Data.ThrowOnDisposed))
				throw new ObjectDisposedException("DataConnection", "IDataContext is disposed, see https://github.com/linq2db/linq2db/wiki/Managing-data-connection");
		}

		/// <summary>
		/// Disposes connection.
		/// </summary>
		public void Dispose()
		{
			Disposed = true;

			Close();
		}

		#endregion

		internal CommandBehavior GetCommandBehavior(CommandBehavior commandBehavior)
		{
			return DataProvider.GetCommandBehavior(commandBehavior);
		}
	}
}<|MERGE_RESOLUTION|>--- conflicted
+++ resolved
@@ -446,446 +446,7 @@
 		/// Defaults to <see cref="WriteTraceLine"/>.
 		/// Used for the current instance.
 		/// </summary>
-<<<<<<< HEAD
 		public Action<string?,string?,TraceLevel> WriteTraceLineConnection { get; private set; } = WriteTraceLine;
-=======
-		public Action<string?, string?, TraceLevel> WriteTraceLineConnection { get; } = WriteTraceLine;
-
-		#endregion
-
-		#region Configuration
-
-		private static ILinqToDBSettings? _defaultSettings;
-
-		/// <summary>
-		/// Gets or sets default connection settings. By default contains settings from linq2db configuration section from configuration file (not supported by .Net Core).
-		/// <seealso cref="ILinqToDBSettings"/>
-		/// </summary>
-		public static ILinqToDBSettings? DefaultSettings
-		{
-#if NETFRAMEWORK
-			get => _defaultSettings ??= LinqToDBSection.Instance;
-#else
-			get => _defaultSettings;
-#endif
-			set => _defaultSettings = value;
-		}
-
-		[SuppressMessage("ReSharper", "PossibleMultipleEnumeration")]
-		static IDataProvider? FindProvider(
-			string configuration,
-			IEnumerable<KeyValuePair<string,IDataProvider>> ps,
-			IDataProvider? defp)
-		{
-			foreach (var p in ps.OrderByDescending(kv => kv.Key.Length))
-				if (configuration == p.Key || configuration.StartsWith(p.Key + '.'))
-					return p.Value;
-
-			foreach (var p in ps.OrderByDescending(kv => kv.Value.Name.Length))
-				if (configuration == p.Value.Name || configuration.StartsWith(p.Value.Name + '.'))
-					return p.Value;
-
-			return defp;
-		}
-
-		static DataConnection()
-		{
-			// lazy registration of embedded providers using detectors
-			AddProviderDetector(LinqToDB.DataProvider.Access    .AccessTools    .ProviderDetector);
-			AddProviderDetector(LinqToDB.DataProvider.DB2       .DB2Tools       .ProviderDetector);
-			AddProviderDetector(LinqToDB.DataProvider.Firebird  .FirebirdTools  .ProviderDetector);
-			AddProviderDetector(LinqToDB.DataProvider.Informix  .InformixTools  .ProviderDetector);
-			AddProviderDetector(LinqToDB.DataProvider.MySql     .MySqlTools     .ProviderDetector);
-			AddProviderDetector(LinqToDB.DataProvider.Oracle    .OracleTools    .ProviderDetector);
-			AddProviderDetector(LinqToDB.DataProvider.PostgreSQL.PostgreSQLTools.ProviderDetector);
-			AddProviderDetector(LinqToDB.DataProvider.SapHana   .SapHanaTools   .ProviderDetector);
-			AddProviderDetector(LinqToDB.DataProvider.SqlCe     .SqlCeTools     .ProviderDetector);
-			AddProviderDetector(LinqToDB.DataProvider.SQLite    .SQLiteTools    .ProviderDetector);
-			AddProviderDetector(LinqToDB.DataProvider.SqlServer .SqlServerTools .ProviderDetector);
-			AddProviderDetector(LinqToDB.DataProvider.Sybase    .SybaseTools    .ProviderDetector);
-			AddProviderDetector(LinqToDB.DataProvider.ClickHouse.ClickHouseTools.ProviderDetector);
-
-			var section = DefaultSettings;
-
-			if (section != null)
-			{
-				DefaultConfiguration = section.DefaultConfiguration;
-				DefaultDataProvider  = section.DefaultDataProvider;
-
-				foreach (var provider in section.DataProviders)
-				{
-					var dataProviderType = Type.GetType(provider.TypeName, true)!;
-					var providerInstance = (IDataProviderFactory)Activator.CreateInstance(dataProviderType)!;
-
-					if (!string.IsNullOrEmpty(provider.Name))
-						AddDataProvider(provider.Name!, providerInstance.GetDataProvider(provider.Attributes));
-				}
-			}
-		}
-
-		static readonly List<Func<IConnectionStringSettings,string,IDataProvider?>> _providerDetectors = new();
-
-		/// <summary>
-		/// Registers database provider factory method.
-		/// Factory accepts connection string settings and connection string. Could return <c>null</c>, if cannot create provider
-		/// instance using provided options.
-		/// </summary>
-		/// <param name="providerDetector">Factory method delegate.</param>
-		public static void AddProviderDetector(Func<IConnectionStringSettings,string,IDataProvider?> providerDetector)
-		{
-			_providerDetectors.Add(providerDetector);
-		}
-
-		/// <summary>
-		/// Registers database provider factory method.
-		/// Factory accepts connection string settings and connection string. Could return <c>null</c>, if cannot create provider
-		/// instance using provided options.
-		/// </summary>
-		/// <param name="providerDetector">Factory method delegate.</param>
-		public static void InsertProviderDetector(Func<IConnectionStringSettings,string,IDataProvider?> providerDetector)
-		{
-			_providerDetectors.Insert(0, providerDetector);
-		}
-
-		static void InitConnectionStrings()
-		{
-			if (DefaultSettings == null)
-				return;
-
-			foreach (var css in DefaultSettings.ConnectionStrings)
-			{
-				_configurations[css.Name] = new ConfigurationInfo(css);
-
-				if (DefaultConfiguration == null && !css.IsGlobal /*IsMachineConfig(css)*/)
-				{
-					DefaultConfiguration = css.Name;
-				}
-			}
-		}
-
-		static readonly object _initSyncRoot = new ();
-		static          bool   _initialized;
-
-		static void InitConfig()
-		{
-			lock (_initSyncRoot)
-			{
-				if (!_initialized)
-				{
-					_initialized = true;
-					InitConnectionStrings();
-				}
-			}
-		}
-
-		static readonly ConcurrentDictionary<string,IDataProvider> _dataProviders = new ();
-
-		/// <summary>
-		/// Registers database provider implementation by provided unique name.
-		/// </summary>
-		/// <param name="providerName">Provider name, to which provider implementation will be mapped.</param>
-		/// <param name="dataProvider">Database provider implementation.</param>
-		public static void AddDataProvider(
-			string        providerName,
-			IDataProvider dataProvider)
-		{
-			if (providerName == null) throw new ArgumentNullException(nameof(providerName));
-			if (dataProvider == null) throw new ArgumentNullException(nameof(dataProvider));
-
-			if (string.IsNullOrEmpty(dataProvider.Name))
-				throw new ArgumentException("dataProvider.Name cannot be empty.", nameof(dataProvider));
-
-			_dataProviders[providerName] = dataProvider;
-		}
-
-		/// <summary>
-		/// Registers database provider implementation using <see cref="IDataProvider.Name"/> name.
-		/// </summary>
-		/// <param name="dataProvider">Database provider implementation.</param>
-		public static void AddDataProvider(IDataProvider dataProvider)
-		{
-			if (dataProvider == null) throw new ArgumentNullException(nameof(dataProvider));
-
-			AddDataProvider(dataProvider.Name, dataProvider);
-		}
-
-		/// <summary>
-		/// Returns database provider implementation, associated with provided connection configuration name.
-		/// </summary>
-		/// <param name="configurationString">Connection configuration name.</param>
-		/// <returns>Database provider.</returns>
-		public static IDataProvider GetDataProvider(string configurationString)
-		{
-			InitConfig();
-
-			return GetConfigurationInfo(configurationString).DataProvider;
-		}
-
-		/// <summary>
-		/// Returns database provider associated with provider name, configuration and connection string.
-		/// </summary>
-		/// <param name="providerName">Provider name.</param>
-		/// <param name="configurationString">Connection configuration name.</param>
-		/// <param name="connectionString">Connection string.</param>
-		/// <returns>Database provider.</returns>
-		public static IDataProvider? GetDataProvider(
-			string providerName,
-			string configurationString,
-			string connectionString)
-		{
-			InitConfig();
-
-			return ConfigurationInfo.GetDataProvider(
-				new ConnectionStringSettings(configurationString, connectionString, providerName),
-				connectionString);
-		}
-
-		/// <summary>
-		/// Returns database provider associated with provider name and connection string.
-		/// </summary>
-		/// <param name="providerName">Provider name.</param>
-		/// <param name="connectionString">Connection string.</param>
-		/// <returns>Database provider.</returns>
-		public static IDataProvider? GetDataProvider(
-			string providerName,
-			string connectionString)
-		{
-			InitConfig();
-
-			return ConfigurationInfo.GetDataProvider(
-				new ConnectionStringSettings(providerName, connectionString, providerName),
-				connectionString);
-		}
-
-		/// <summary>
-		/// Returns registered database providers.
-		/// </summary>
-		/// <returns>
-		/// Returns registered providers collection.
-		/// </returns>
-		public static IReadOnlyDictionary<string, IDataProvider> GetRegisteredProviders() =>
-			_dataProviders.ToDictionary(p => p.Key, p => p.Value);
-
-		class ConfigurationInfo
-		{
-			private readonly bool    _dataProviderSet;
-			private readonly string? _configurationString;
-			public ConfigurationInfo(string configurationString, string connectionString, IDataProvider? dataProvider)
-			{
-				ConnectionString     = connectionString;
-				_dataProvider        = dataProvider;
-				_dataProviderSet     = dataProvider != null;
-				_configurationString = configurationString;
-			}
-
-			public ConfigurationInfo(IConnectionStringSettings connectionStringSettings)
-			{
-				ConnectionString = connectionStringSettings.ConnectionString;
-
-				_connectionStringSettings = connectionStringSettings;
-			}
-
-			private string? _connectionString;
-			public  string  ConnectionString
-			{
-				get => _connectionString!;
-				set
-				{
-					if (!_dataProviderSet)
-						_dataProvider = null;
-
-					_connectionString = value;
-				}
-			}
-
-			private readonly IConnectionStringSettings? _connectionStringSettings;
-
-			private IDataProvider? _dataProvider;
-			public  IDataProvider  DataProvider
-			{
-				get
-				{
-					var dataProvider = _dataProvider ??= GetDataProvider(_connectionStringSettings!, ConnectionString);
-
-					if (dataProvider == null)
-						throw new LinqToDBException($"DataProvider is not provided for configuration: {_configurationString}");
-
-					return dataProvider;
-				}
-			}
-
-			public static IDataProvider? GetDataProvider(IConnectionStringSettings css, string connectionString)
-			{
-				var configuration = css.Name;
-				var providerName  = css.ProviderName;
-				var dataProvider  = _providerDetectors.Select(d => d(css, connectionString)).FirstOrDefault(dp => dp != null);
-
-				if (dataProvider == null)
-				{
-					IDataProvider? defaultDataProvider = null;
-
-					if (DefaultDataProvider != null)
-						_dataProviders.TryGetValue(DefaultDataProvider, out defaultDataProvider);
-
-					if (string.IsNullOrEmpty(providerName))
-						dataProvider = FindProvider(configuration, _dataProviders, defaultDataProvider);
-					else if (!_dataProviders.TryGetValue(providerName!, out dataProvider) &&
-					         !_dataProviders.TryGetValue(configuration, out dataProvider))
-					{
-						var providers = _dataProviders.Where(dp => dp.Value.ConnectionNamespace == providerName).ToList();
-
-						dataProvider = providers.Count switch
-						{
-							0 => defaultDataProvider,
-							1 => providers[0].Value,
-							_ => FindProvider(configuration, providers, providers[0].Value),
-						};
-					}
-				}
-
-				if (dataProvider != null && DefaultConfiguration == null && !css.IsGlobal/*IsMachineConfig(css)*/)
-				{
-					DefaultConfiguration = css.Name;
-				}
-
-				return dataProvider;
-			}
-		}
-
-		static ConfigurationInfo GetConfigurationInfo(string? configurationString)
-		{
-			var key = configurationString ?? DefaultConfiguration;
-
-			if (key == null)
-				throw new LinqToDBException("Configuration string is not provided.");
-
-			if (_configurations.TryGetValue(key, out var ci))
-				return ci;
-
-			throw new LinqToDBException($"Configuration '{configurationString}' is not defined.");
-		}
-
-		/// <summary>
-		/// Register connection strings for use by data connection class.
-		/// </summary>
-		/// <param name="connectionStrings">Collection of connection string configurations.</param>
-		public static void SetConnectionStrings(IEnumerable<IConnectionStringSettings> connectionStrings)
-		{
-			foreach (var css in connectionStrings)
-			{
-				_configurations[css.Name] = new ConfigurationInfo(css);
-
-				if (DefaultConfiguration == null && !css.IsGlobal /*IsMachineConfig(css)*/)
-				{
-					DefaultConfiguration = css.Name;
-				}
-			}
-		}
-
-		static readonly ConcurrentDictionary<string,ConfigurationInfo> _configurations = new ();
-
-		/// <summary>
-		/// Register connection configuration with specified connection string and database provider implementation.
-		/// </summary>
-		/// <param name="configuration">Connection configuration name.</param>
-		/// <param name="connectionString">Connection string.</param>
-		/// <param name="dataProvider">Database provider. If not specified, will use provider, registered using <paramref name="configuration"/> value.</param>
-		public static void AddConfiguration(
-			string configuration,
-			string connectionString,
-			IDataProvider? dataProvider = null)
-		{
-			if (configuration    == null) throw new ArgumentNullException(nameof(configuration));
-			if (connectionString == null) throw new ArgumentNullException(nameof(connectionString));
-
-			if (dataProvider == null)
-			{
-				IDataProvider? defaultDataProvider = null;
-				if (DefaultDataProvider != null)
-					_dataProviders.TryGetValue(DefaultDataProvider, out defaultDataProvider);
-
-				dataProvider = FindProvider(configuration, _dataProviders, defaultDataProvider);
-			}
-
-			var info = new ConfigurationInfo(
-				configuration,
-				connectionString,
-				dataProvider);
-
-			_configurations.AddOrUpdate(configuration, info, (s,i) => info);
-		}
-
-		internal static Lazy<IDataProvider> CreateDataProvider<T>()
-			where T : IDataProvider, new()
-		{
-			return new(() =>
-			{
-				var provider = new T();
-				AddDataProvider(provider);
-				return provider;
-			}, true);
-		}
-
-		public static void AddOrSetConfiguration(
-			string configuration,
-			string connectionString,
-			string dataProvider)
-		{
-			if (configuration    == null) throw new ArgumentNullException(nameof(configuration));
-			if (connectionString == null) throw new ArgumentNullException(nameof(connectionString));
-			if (dataProvider     == null) throw new ArgumentNullException(nameof(dataProvider));
-
-			InitConfig();
-
-			var info = new ConfigurationInfo(
-				new ConnectionStringSettings(configuration, connectionString, dataProvider));
-
-			_configurations.AddOrUpdate(configuration, info, (s,i) => info);
-		}
-
-		/// <summary>
-		/// Sets connection string for specified connection name.
-		/// </summary>
-		/// <param name="configuration">Connection name.</param>
-		/// <param name="connectionString">Connection string.</param>
-		public static void SetConnectionString(
-			string configuration,
-			string connectionString)
-		{
-			if (configuration    == null) throw new ArgumentNullException(nameof(configuration));
-			if (connectionString == null) throw new ArgumentNullException(nameof(connectionString));
-
-			InitConfig();
-
-			GetConfigurationInfo(configuration).ConnectionString = connectionString;
-		}
-
-		/// <summary>
-		/// Returns connection string for specified connection name.
-		/// </summary>
-		/// <param name="configurationString">Connection name.</param>
-		/// <returns>Connection string.</returns>
-		public static string GetConnectionString(string configurationString)
-		{
-			InitConfig();
-
-			return GetConfigurationInfo(configurationString).ConnectionString;
-		}
-
-		/// <summary>
-		/// Returns connection string for specified configuration name or NULL.
-		/// </summary>
-		/// <param name="configurationString">Configuration.</param>
-		/// <returns>Connection string or NULL.</returns>
-		public static string? TryGetConnectionString(string? configurationString)
-		{
-			InitConfig();
-
-			var key = configurationString ?? DefaultConfiguration;
-
-			return key != null && _configurations.TryGetValue(key, out var ci) ? ci.ConnectionString : null;
-		}
->>>>>>> f6ae79d6
 
 		#endregion
 
