﻿using System;
using System.Collections.Generic;
using System.Data;
using System.Data.Common;
using System.Diagnostics;
using System.Linq;
using System.Threading;

using JetBrains.Annotations;

namespace LinqToDB.Data
{
	using Async;
	using Common;
	using Common.Internal;
	using DataProvider;
	using Expressions;
	using Mapping;
	using RetryPolicy;

	/// <summary>
	/// Implements persistent database connection abstraction over different database engines.
	/// Could be initialized using connection string name or connection string,
	/// or attached to existing connection or transaction.
	/// </summary>
	[PublicAPI]
	public partial class DataConnection : IDataContext, ICloneable
	{
		#region .ctor

		/// <summary>
		/// Creates database connection object that uses default connection configuration from <see cref="DefaultConfiguration"/> property.
		/// </summary>
		public DataConnection() : this(DefaultDataOptions)
		{
		}

		/// <summary>
		/// Creates database connection object that uses default connection configuration from <see cref="DefaultConfiguration"/> property.
		/// </summary>
		public DataConnection(Func<DataOptions,DataOptions> optionsSetter) : this(optionsSetter(DefaultDataOptions))
		{
		}

		/// <summary>
		/// Creates database connection object that uses provided connection configuration.
		/// </summary>
		/// <param name="configurationString">Name of database connection configuration to use with this connection.
		/// In case of <c>null</c>, configuration from <see cref="DefaultConfiguration"/> property will be used.</param>
		public DataConnection(string? configurationString)
			: this(configurationString == null
				? DefaultDataOptions
				: ConnectionOptionsByConfigurationString.GetOrAdd(configurationString, _ => new(new(configurationString))))
		{
		}

		/// <summary>
		/// Creates database connection object that uses provided connection configuration.
		/// </summary>
		/// <param name="configurationString">Name of database connection configuration to use with this connection.
		/// In case of <c>null</c>, configuration from <see cref="DefaultConfiguration"/> property will be used.</param>
		public DataConnection(string? configurationString, Func<DataOptions,DataOptions> optionsSetter)
			: this(optionsSetter(configurationString == null
				? DefaultDataOptions
				: ConnectionOptionsByConfigurationString.GetOrAdd(configurationString, _ => new(new(configurationString)))))
		{
		}

		/// <summary>
		/// Creates database connection object that uses default connection configuration from <see cref="DefaultConfiguration"/> property and provided mapping schema.
		/// </summary>
		/// <param name="mappingSchema">Mapping schema to use with this connection.</param>
		public DataConnection(MappingSchema mappingSchema) : this(DefaultDataOptions.UseMappingSchema(mappingSchema))
		{
		}

		/// <summary>
		/// Creates database connection object that uses default connection configuration from <see cref="DefaultConfiguration"/> property and provided mapping schema.
		/// </summary>
		/// <param name="mappingSchema">Mapping schema to use with this connection.</param>
		public DataConnection(MappingSchema mappingSchema, Func<DataOptions,DataOptions> optionsSetter)
			: this(optionsSetter(DefaultDataOptions.UseMappingSchema(mappingSchema)))
		{
		}

		/// <summary>
		/// Creates database connection object that uses provided connection configuration and mapping schema.
		/// </summary>
		/// <param name="configurationString">Name of database connection configuration to use with this connection.
		/// In case of null, configuration from <see cref="DefaultConfiguration"/> property will be used.</param>
		/// <param name="mappingSchema">Mapping schema to use with this connection.</param>
		public DataConnection(string? configurationString, MappingSchema mappingSchema)
			: this(DefaultDataOptions.UseConfigurationString(configurationString).UseMappingSchema(mappingSchema))
		{
		}

		/// <summary>
		/// Creates database connection object that uses provided connection configuration and mapping schema.
		/// </summary>
		/// <param name="configurationString">Name of database connection configuration to use with this connection.
		/// In case of null, configuration from <see cref="DefaultConfiguration"/> property will be used.</param>
		/// <param name="mappingSchema">Mapping schema to use with this connection.</param>
		public DataConnection(string? configurationString, MappingSchema mappingSchema, Func<DataOptions,DataOptions> optionsSetter)
			: this(optionsSetter(DefaultDataOptions.UseConfigurationString(configurationString).UseMappingSchema(mappingSchema)))
		{
		}

		/// <summary>
		/// Creates database connection object that uses specified database provider, connection string and mapping schema.
		/// </summary>
		/// <param name="providerName">Name of database provider to use with this connection. <see cref="ProviderName"/> class for list of providers.</param>
		/// <param name="connectionString">Database connection string to use for connection with database.</param>
		/// <param name="mappingSchema">Mapping schema to use with this connection.</param>
		public DataConnection(
			string        providerName,
			string        connectionString,
			MappingSchema mappingSchema)
			: this(DefaultDataOptions.UseConnectionString(providerName, connectionString).UseMappingSchema(mappingSchema))
		{
		}

		/// <summary>
		/// Creates database connection object that uses specified database provider, connection string and mapping schema.
		/// </summary>
		/// <param name="providerName">Name of database provider to use with this connection. <see cref="ProviderName"/> class for list of providers.</param>
		/// <param name="connectionString">Database connection string to use for connection with database.</param>
		/// <param name="mappingSchema">Mapping schema to use with this connection.</param>
		public DataConnection(
			string                        providerName,
			string                        connectionString,
			MappingSchema                 mappingSchema,
			Func<DataOptions,DataOptions> optionsSetter)
			: this(optionsSetter(DefaultDataOptions.UseConnectionString(providerName, connectionString).UseMappingSchema(mappingSchema)))
		{
		}

		/// <summary>
		/// Creates database connection object that uses specified database provider and connection string.
		/// </summary>
		/// <param name="providerName">Name of database provider to use with this connection. <see cref="ProviderName"/> class for list of providers.</param>
		/// <param name="connectionString">Database connection string to use for connection with database.</param>
		public DataConnection(
			string providerName,
			string connectionString)
			: this(DefaultDataOptions.UseConnectionString(providerName, connectionString))
		{
		}

		/// <summary>
		/// Creates database connection object that uses specified database provider and connection string.
		/// </summary>
		/// <param name="providerName">Name of database provider to use with this connection. <see cref="ProviderName"/> class for list of providers.</param>
		/// <param name="connectionString">Database connection string to use for connection with database.</param>
		public DataConnection(
			string                        providerName,
			string                        connectionString,
			Func<DataOptions,DataOptions> optionsSetter)
			: this(optionsSetter(DefaultDataOptions.UseConnectionString(providerName, connectionString)))
		{
		}

		/// <summary>
		/// Creates database connection object that uses specified database provider, connection string and mapping schema.
		/// </summary>
		/// <param name="dataProvider">Database provider implementation to use with this connection.</param>
		/// <param name="connectionString">Database connection string to use for connection with database.</param>
		/// <param name="mappingSchema">Mapping schema to use with this connection.</param>
		public DataConnection(
			IDataProvider dataProvider,
			string        connectionString,
			MappingSchema mappingSchema)
			: this(DefaultDataOptions.UseConnectionString(dataProvider, connectionString).UseMappingSchema(mappingSchema))
		{
		}

		/// <summary>
		/// Creates database connection object that uses specified database provider, connection string and mapping schema.
		/// </summary>
		/// <param name="dataProvider">Database provider implementation to use with this connection.</param>
		/// <param name="connectionString">Database connection string to use for connection with database.</param>
		/// <param name="mappingSchema">Mapping schema to use with this connection.</param>
		public DataConnection(
			IDataProvider                 dataProvider,
			string                        connectionString,
			MappingSchema                 mappingSchema,
			Func<DataOptions,DataOptions> optionsSetter)
			: this(optionsSetter(DefaultDataOptions.UseConnectionString(dataProvider, connectionString).UseMappingSchema(mappingSchema)))
		{
		}

		/// <summary>
		/// Creates database connection object that uses specified database provider and connection string.
		/// </summary>
		/// <param name="dataProvider">Database provider implementation to use with this connection.</param>
		/// <param name="connectionString">Database connection string to use for connection with database.</param>
		public DataConnection(
			IDataProvider dataProvider,
			string        connectionString)
			: this(DefaultDataOptions.UseConnectionString(dataProvider, connectionString))
		{
		}

		/// <summary>
		/// Creates database connection object that uses specified database provider and connection string.
		/// </summary>
		/// <param name="dataProvider">Database provider implementation to use with this connection.</param>
		/// <param name="connectionString">Database connection string to use for connection with database.</param>
		public DataConnection(
			IDataProvider                 dataProvider,
			string                        connectionString,
			Func<DataOptions,DataOptions> optionsSetter)
			: this(optionsSetter(DefaultDataOptions.UseConnectionString(dataProvider, connectionString)))
		{
		}

		/// <summary>
		/// Creates database connection object that uses specified database provider, connection factory and mapping schema.
		/// </summary>
		/// <param name="dataProvider">Database provider implementation to use with this connection.</param>
		/// <param name="connectionFactory">Database connection factory method.</param>
		/// <param name="mappingSchema">Mapping schema to use with this connection.</param>
		public DataConnection(
			IDataProvider                   dataProvider,
			Func<DataOptions, DbConnection> connectionFactory,
			MappingSchema                   mappingSchema)
			: this(DefaultDataOptions.UseConnectionFactory(dataProvider, connectionFactory).UseMappingSchema(mappingSchema))
		{
		}

		/// <summary>
		/// Creates database connection object that uses specified database provider, connection factory and mapping schema.
		/// </summary>
		/// <param name="dataProvider">Database provider implementation to use with this connection.</param>
		/// <param name="connectionFactory">Database connection factory method.</param>
		/// <param name="mappingSchema">Mapping schema to use with this connection.</param>
		public DataConnection(
			IDataProvider                   dataProvider,
			Func<DataOptions, DbConnection> connectionFactory,
			MappingSchema                   mappingSchema,
			Func<DataOptions,DataOptions>   optionsSetter)
			: this(optionsSetter(DefaultDataOptions.UseConnectionFactory(dataProvider, connectionFactory).UseMappingSchema(mappingSchema)))
		{
		}

		/// <summary>
		/// Creates database connection object that uses specified database provider and connection factory.
		/// </summary>
		/// <param name="dataProvider">Database provider implementation to use with this connection.</param>
		/// <param name="connectionFactory">Database connection factory method.</param>
		public DataConnection(
			IDataProvider                   dataProvider,
			Func<DataOptions, DbConnection> connectionFactory)
			: this(DefaultDataOptions.UseConnectionFactory(dataProvider, connectionFactory))
		{
		}

		/// <summary>
		/// Creates database connection object that uses specified database provider and connection factory.
		/// </summary>
		/// <param name="dataProvider">Database provider implementation to use with this connection.</param>
		/// <param name="connectionFactory">Database connection factory method.</param>
		public DataConnection(
			IDataProvider                   dataProvider,
			Func<DataOptions, DbConnection> connectionFactory,
			Func<DataOptions,DataOptions>   optionsSetter)
			: this(optionsSetter(DefaultDataOptions.UseConnectionFactory(dataProvider, connectionFactory)))
		{
		}

		/// <summary>
		/// Creates database connection object that uses specified database provider, connection and mapping schema.
		/// </summary>
		/// <param name="dataProvider">Database provider implementation to use with this connection.</param>
		/// <param name="connection">Existing database connection to use.</param>
		/// <param name="mappingSchema">Mapping schema to use with this connection.</param>
		public DataConnection(
			IDataProvider dataProvider,
			DbConnection  connection,
			MappingSchema mappingSchema)
			: this(DefaultDataOptions.UseConnection(dataProvider, connection).UseMappingSchema(mappingSchema))
		{
		}

		/// <summary>
		/// Creates database connection object that uses specified database provider, connection and mapping schema.
		/// </summary>
		/// <param name="dataProvider">Database provider implementation to use with this connection.</param>
		/// <param name="connection">Existing database connection to use.</param>
		/// <param name="mappingSchema">Mapping schema to use with this connection.</param>
		public DataConnection(
			IDataProvider                 dataProvider,
			DbConnection                  connection,
			MappingSchema                 mappingSchema,
			Func<DataOptions,DataOptions> optionsSetter)
			: this(optionsSetter(DefaultDataOptions.UseConnection(dataProvider, connection).UseMappingSchema(mappingSchema)))
		{
		}

		/// <summary>
		/// Creates database connection object that uses specified database provider and connection.
		/// </summary>
		/// <param name="dataProvider">Database provider implementation to use with this connection.</param>
		/// <param name="connection">Existing database connection to use.</param>
		/// <remarks>
		/// <paramref name="connection"/> would not be disposed.
		/// </remarks>
		public DataConnection(
			IDataProvider dataProvider,
			DbConnection  connection)
			: this(dataProvider, connection, false)
		{
		}

		/// <summary>
		/// Creates database connection object that uses specified database provider and connection.
		/// </summary>
		/// <param name="dataProvider">Database provider implementation to use with this connection.</param>
		/// <param name="connection">Existing database connection to use.</param>
		/// <remarks>
		/// <paramref name="connection"/> would not be disposed.
		/// </remarks>
		public DataConnection(
			IDataProvider dataProvider,
			DbConnection  connection,
			Func<DataOptions,DataOptions> optionsSetter)
			: this(dataProvider, connection, false, optionsSetter)
		{
		}

		/// <summary>
		/// Creates database connection object that uses specified database provider and connection.
		/// </summary>
		/// <param name="dataProvider">Database provider implementation to use with this connection.</param>
		/// <param name="connection">Existing database connection to use.</param>
		/// <param name="disposeConnection">If true <paramref name="connection"/> would be disposed on DataConnection disposing.</param>
		public DataConnection(
			IDataProvider dataProvider,
			DbConnection  connection,
			bool          disposeConnection)
			: this(DefaultDataOptions.UseConnection(dataProvider, connection, disposeConnection))
		{
		}

		/// <summary>
		/// Creates database connection object that uses specified database provider and connection.
		/// </summary>
		/// <param name="dataProvider">Database provider implementation to use with this connection.</param>
		/// <param name="connection">Existing database connection to use.</param>
		/// <param name="disposeConnection">If true <paramref name="connection"/> would be disposed on DataConnection disposing.</param>
		public DataConnection(
			IDataProvider                 dataProvider,
			DbConnection                  connection,
			bool                          disposeConnection,
			Func<DataOptions,DataOptions> optionsSetter)
			: this(optionsSetter(DefaultDataOptions.UseConnection(dataProvider, connection, disposeConnection)))
		{
		}

		/// <summary>
		/// Creates database connection object that uses specified database provider, transaction and mapping schema.
		/// </summary>
		/// <param name="dataProvider">Database provider implementation to use with this connection.</param>
		/// <param name="transaction">Existing database transaction to use.</param>
		/// <param name="mappingSchema">Mapping schema to use with this connection.</param>
		public DataConnection(
			IDataProvider dataProvider,
			DbTransaction transaction,
			MappingSchema mappingSchema)
			: this(DefaultDataOptions.UseTransaction(dataProvider, transaction).UseMappingSchema(mappingSchema))
		{
		}

		/// <summary>
		/// Creates database connection object that uses specified database provider, transaction and mapping schema.
		/// </summary>
		/// <param name="dataProvider">Database provider implementation to use with this connection.</param>
		/// <param name="transaction">Existing database transaction to use.</param>
		/// <param name="mappingSchema">Mapping schema to use with this connection.</param>
		public DataConnection(
			IDataProvider                 dataProvider,
			DbTransaction                 transaction,
			MappingSchema                 mappingSchema,
			Func<DataOptions,DataOptions> optionsSetter)
			: this(optionsSetter(DefaultDataOptions.UseTransaction(dataProvider, transaction).UseMappingSchema(mappingSchema)))
		{
		}

		/// <summary>
		/// Creates database connection object that uses specified database provider and transaction.
		/// </summary>
		/// <param name="dataProvider">Database provider implementation to use with this connection.</param>
		/// <param name="transaction">Existing database transaction to use.</param>
		public DataConnection(
			IDataProvider dataProvider,
			DbTransaction transaction)
			: this(DefaultDataOptions.UseTransaction(dataProvider, transaction))
		{
		}

		/// <summary>
		/// Creates database connection object that uses specified database provider and transaction.
		/// </summary>
		/// <param name="dataProvider">Database provider implementation to use with this connection.</param>
		/// <param name="transaction">Existing database transaction to use.</param>
		public DataConnection(
			IDataProvider                 dataProvider,
			DbTransaction                 transaction,
			Func<DataOptions,DataOptions> optionsSetter)
			: this(optionsSetter(DefaultDataOptions.UseTransaction(dataProvider, transaction)))
		{
		}

		/// <summary>
		/// Creates database connection object that uses a <see cref="DataOptions"/> to configure the connection.
		/// </summary>
		/// <param name="options">Options, setup ahead of time.</param>
#pragma warning disable CS8618
		public DataConnection(DataOptions options)
		{
			Options = options ?? throw new ArgumentNullException(nameof(options));

			options.Apply(this);

			DataProvider!.InitContext(this);
		}
#pragma warning restore CS8618

		#endregion

		#region Public Properties

		/// <summary>
		/// Current DataContext options
		/// </summary>
		public DataOptions   Options             { get; private set; }

		/// <summary>
		/// Database configuration name (connection string name).
		/// </summary>
		public string?       ConfigurationString { get; private set; }
		/// <summary>
		/// Database provider implementation for specific database engine.
		/// </summary>
		public IDataProvider DataProvider        { get; internal set; }
		/// <summary>
		/// Database connection string.
		/// </summary>
		public string?       ConnectionString    { get; private set; }
		/// <summary>
		/// Retry policy for current connection.
		/// </summary>
		public IRetryPolicy? RetryPolicy         { get; set; }

		private bool? _isMarsEnabled;
		/// <summary>
		/// Gets or sets status of Multiple Active Result Sets (MARS) feature. This feature available only for
		/// SQL Azure and SQL Server 2005+.
		/// </summary>
		public  bool   IsMarsEnabled
		{
			get
			{
				_isMarsEnabled ??= (bool)(DataProvider.GetConnectionInfo(this, "IsMarsEnabled") ?? false);

				return _isMarsEnabled.Value;
			}
			set => _isMarsEnabled = value;
		}

		/// <summary>
		/// Gets or sets default trace handler.
		/// </summary>
		public static Action<TraceInfo> DefaultOnTraceConnection { get; set; } = OnTraceInternal;

		/// <summary>
		/// Gets or sets trace handler, used for current connection instance.
		/// Configured on the connection builder using <see cref="DataOptionsExtensions.UseTracing(DataOptions,Action{TraceInfo})"/>.
		/// defaults to <see cref="WriteTraceLineConnection"/> calls.
		/// </summary>
		public Action<TraceInfo> OnTraceConnection { get; set; } = DefaultOnTraceConnection;

		/// <summary>
		/// Writes the trace out using <see cref="WriteTraceLineConnection"/>.
		/// </summary>
		static void OnTraceInternal(TraceInfo info)
		{
<<<<<<< HEAD
#if METRICS
			using var m = LinqToDB.Tools.Metrics.OnTraceInternal.Start();
#endif
=======
			var dc = info.DataConnection;
>>>>>>> f998d343

			switch (info.TraceInfoStep)
			{
				case TraceInfoStep.BeforeExecute:
					dc.WriteTraceLineConnection(
						$"{info.TraceInfoStep}{Environment.NewLine}{info.SqlText}",
						dc.TraceSwitchConnection.DisplayName,
						info.TraceLevel);
					break;

				case TraceInfoStep.AfterExecute:
					dc.WriteTraceLineConnection(
						info.RecordsAffected != null
							? $"Query Execution Time ({info.TraceInfoStep}){(info.IsAsync ? " (async)" : "")}: {info.ExecutionTime}. Records Affected: {info.RecordsAffected}.\r\n"
							: $"Query Execution Time ({info.TraceInfoStep}){(info.IsAsync ? " (async)" : "")}: {info.ExecutionTime}\r\n",
						dc.TraceSwitchConnection.DisplayName,
						info.TraceLevel);
					break;

				case TraceInfoStep.Error:
				{
					using var sb = Pools.StringBuilder.Allocate();

					sb.Value.Append(info.TraceInfoStep);

					for (var ex = info.Exception; ex != null; ex = ex.InnerException)
					{
						try
						{
							sb.Value
								.AppendLine()
								.AppendLine($"Exception: {ex.GetType()}")
								.AppendLine($"Message  : {ex.Message}")
								.AppendLine(ex.StackTrace)
								;
						}
						catch
						{
							// Sybase provider could generate exception that will throw another exception when you
							// try to access Message property due to bug in AseErrorCollection.Message property.
							// There it tries to fetch error from first element of list without checking wether
							// list contains any elements or not
							sb.Value
								.AppendLine()
								.AppendFormat("Failed while tried to log failure of type {0}", ex.GetType())
								;
						}
					}

					dc.WriteTraceLineConnection(sb.Value.ToString(), dc.TraceSwitchConnection.DisplayName, info.TraceLevel);

					break;
				}

				case TraceInfoStep.MapperCreated:
				{
					using var sb = Pools.StringBuilder.Allocate();

					sb.Value.AppendLine(info.TraceInfoStep.ToString());

					if (info.MapperExpression != null && dc.Options.LinqOptions.TraceMapperExpression)
						sb.Value.AppendLine(info.MapperExpression.GetDebugView());

					dc.WriteTraceLineConnection(sb.Value.ToString(), dc.TraceSwitchConnection.DisplayName, info.TraceLevel);

					break;
				}

				case TraceInfoStep.Completed:
				{
					using var sb = Pools.StringBuilder.Allocate();

					sb.Value.Append($"Total Execution Time ({info.TraceInfoStep}){(info.IsAsync ? " (async)" : "")}: {info.ExecutionTime}.");

					if (info.RecordsAffected != null)
						sb.Value.Append($" Rows Count: {info.RecordsAffected}.");

					sb.Value.AppendLine();

					dc.WriteTraceLineConnection(sb.Value.ToString(), dc.TraceSwitchConnection.DisplayName, info.TraceLevel);

					break;
				}
			}
		}

		static TraceSwitch _traceSwitch = new ("DataConnection",
			"DataConnection trace switch",
#if DEBUG
			"Warning"
#else
				"Off"
#endif
		);

		/// <summary>
		/// Gets or sets global data connection trace options. Used for all new connections
		/// unless <see cref="DataOptionsExtensions.UseTraceLevel"/> is called on builder.
		/// defaults to off unless library was built in debug mode.
		/// <remarks>Should only be used when <see cref="TraceSwitchConnection"/> can not be used!</remarks>
		/// </summary>
		public static TraceSwitch TraceSwitch
		{
			// used by LoggingExtensions
			get => _traceSwitch;
			set => Volatile.Write(ref _traceSwitch, value);
		}

		/// <summary>
		/// Sets tracing level for data connections.
		/// </summary>
		/// <param name="traceLevel">Connection tracing level.</param>
		/// <remarks>Use <see cref="TraceSwitchConnection"/> when possible, configured via <see cref="DataOptionsExtensions.UseTraceLevel"/>.</remarks>
		public static void TurnTraceSwitchOn(TraceLevel traceLevel = TraceLevel.Info)
		{
			TraceSwitch = new TraceSwitch("DataConnection", "DataConnection trace switch", traceLevel.ToString());
		}

		TraceSwitch? _traceSwitchConnection;

		/// <summary>
		/// gets or sets the trace switch,
		/// this is used by some methods to determine if <see cref="OnTraceConnection"/> should be called.
		/// defaults to <see cref="TraceSwitch"/>
		/// used for current connection instance.
		/// </summary>
		public TraceSwitch TraceSwitchConnection
		{
			get => _traceSwitchConnection ?? _traceSwitch;
			set => _traceSwitchConnection = value;
		}

		/// <summary>
		/// Trace function. By Default use <see cref="Debug"/> class for logging, but could be replaced to log e.g. to your log file.
		/// will be ignored if <see cref="DataOptionsExtensions.UseTraceWith"/> is called on builder
		/// <para>First parameter contains trace message.</para>
		/// <para>Second parameter contains trace message category (<see cref="Switch.DisplayName"/>).</para>
		/// <para>Third parameter contains trace level for message (<see cref="TraceLevel"/>).</para>
		/// <seealso cref="TraceSwitch"/>
		/// <remarks>Should only not use to write trace lines, only use <see cref="WriteTraceLineConnection"/>.</remarks>
		/// </summary>
		public static Action<string?, string?, TraceLevel> WriteTraceLine = (message, category, level) => Debug.WriteLine(message, category);

		/// <summary>
		/// Gets the delegate to write logging messages for this connection.
		/// Defaults to <see cref="WriteTraceLine"/>.
		/// Used for the current instance.
		/// </summary>
		public Action<string?,string?,TraceLevel> WriteTraceLineConnection { get; private set; } = WriteTraceLine;

		#endregion

		#region Connection

		bool                             _closeConnection;
		bool                             _disposeConnection = true;
		bool                             _closeTransaction;
		IAsyncDbConnection?              _connection;
		Func<DataOptions, DbConnection>? _connectionFactory;

		/// <summary>
		/// Gets underlying database connection, used by current connection object.
		/// </summary>
		public DbConnection Connection => EnsureConnection().Connection;

		internal IAsyncDbConnection EnsureConnection(bool connect = true)
		{
			CheckAndThrowOnDisposed();

			try
			{
				if (_connection == null)
				{
					DbConnection connection;
					if (_connectionFactory != null)
						connection = _connectionFactory(Options);
					else
						connection = DataProvider.CreateConnection(ConnectionString!);

					_connection = AsyncFactory.Create(connection);

					if (RetryPolicy != null)
						_connection = new RetryingDbConnection(this, _connection, RetryPolicy);
				}
				else if (RetryPolicy != null && _connection is not RetryingDbConnection)
					_connection = new RetryingDbConnection(this, _connection, RetryPolicy);

				if (connect && _connection.State == ConnectionState.Closed)
				{
					_connectionInterceptor?.ConnectionOpening(new(this), _connection.Connection);

					_connection.Open();
					_closeConnection = true;

					_connectionInterceptor?.ConnectionOpened(new(this), _connection.Connection);
				}
			}
			catch (Exception ex)
			{
				if (TraceSwitchConnection.TraceError)
				{
					OnTraceConnection(new TraceInfo(this, TraceInfoStep.Error, TraceOperation.Open, false)
					{
						TraceLevel = TraceLevel.Error,
						StartTime = DateTime.UtcNow,
						Exception = ex,
					});
				}

				throw;
			}


			return _connection;
		}

		/// <summary>
		/// Closes and dispose associated underlying database transaction/connection.
		/// </summary>
		public virtual void Close()
		{
			_dataContextInterceptor?.OnClosing(new (this));

			DisposeCommand();

			if (TransactionAsync != null && _closeTransaction)
			{
				TransactionAsync.Dispose();
				TransactionAsync = null;
			}

			if (_connection != null)
			{
				if (_disposeConnection)
				{
					_connection.Dispose();
					_connection = null;
				}
				else if (_closeConnection)
					_connection.Close();
			}

			_dataContextInterceptor?.OnClosed(new (this));
		}

		#endregion

		#region Command

		private DbCommand? _command;

		/// <summary>
		/// Gets current command instance if it exists or <c>null</c> otherwise.
		/// </summary>
		internal DbCommand? CurrentCommand => _command;

		/// <summary>
		/// Creates if needed and returns current command instance.
		/// </summary>
		internal DbCommand GetOrCreateCommand() => _command ??= CreateCommand();

		/// <summary>
		/// Contains text of last command, sent to database using current connection.
		/// </summary>
		public string? LastQuery { get; private set; }

		internal void InitCommand(CommandType commandType, string sql, DataParameter[]? parameters, IReadOnlyCollection<string>? queryHints, bool withParameters)
		{
			if (queryHints?.Count > 0)
			{
				var sqlProvider = DataProvider.CreateSqlBuilder(MappingSchema, Options);
				sql             = sqlProvider.ApplyQueryHints(sql, queryHints);
			}

			_command = DataProvider.InitCommand(this, GetOrCreateCommand(), commandType, sql, parameters, withParameters);
		}

		internal void CommitCommandInit()
		{
			if (_commandInterceptor != null)
				_command = _commandInterceptor.CommandInitialized(new (this), _command!);

			LastQuery = _command!.CommandText;
		}

		private int? _commandTimeout;
		/// <summary>
		/// Gets or sets command execution timeout in seconds.
		/// Negative timeout value means that default timeout will be used.
		/// 0 timeout value corresponds to infinite timeout.
		/// By default timeout is not set and default value for current provider used.
		/// </summary>
		public  int   CommandTimeout
		{
			get => _commandTimeout ?? -1;
			set
			{
				if (value < 0)
				{
					// to reset to default timeout we dispose command because as command has no reset timeout API
					_commandTimeout = null;
					DisposeCommand();
				}
				else
				{
					_commandTimeout = value;
					if (_command != null)
						_command.CommandTimeout = value;
				}
			}
		}

		/// <summary>
		/// This is internal API and is not intended for use by Linq To DB applications.
		/// </summary>
		public DbCommand CreateCommand()
		{
			var command = EnsureConnection().CreateCommand();

			if (_commandTimeout.HasValue)
				command.CommandTimeout = _commandTimeout.Value;

			if (TransactionAsync != null)
				command.Transaction = Transaction;

			return command;
		}

		/// <summary>
		/// This is internal API and is not intended for use by Linq To DB applications.
		/// </summary>
		public void DisposeCommand()
		{
			if (_command != null)
			{
				DataProvider.DisposeCommand(_command);
				_command = null;
			}
		}

		#region ExecuteNonQuery

		protected virtual int ExecuteNonQuery(DbCommand command)
		{
			if (_commandInterceptor == null)
				return command.ExecuteNonQuery();

			var result = _commandInterceptor.ExecuteNonQuery(new (this), command, Option<int>.None);

			return result.HasValue
				? result.Value
				: command.ExecuteNonQuery();
		}

		internal int ExecuteNonQuery()
		{
			if (TraceSwitchConnection.Level == TraceLevel.Off)
				using (DataProvider.ExecuteScope(this))
					return ExecuteNonQuery(CurrentCommand!);

			var now = DateTime.UtcNow;
			var sw  = Stopwatch.StartNew();

			if (TraceSwitchConnection.TraceInfo)
			{
				OnTraceConnection(new TraceInfo(this, TraceInfoStep.BeforeExecute, TraceOperation.ExecuteNonQuery, false)
				{
					TraceLevel     = TraceLevel.Info,
					Command        = CurrentCommand,
					StartTime      = now,
				});
			}

			try
			{
				int ret;
				using (DataProvider.ExecuteScope(this))
					ret = ExecuteNonQuery(CurrentCommand!);

				if (TraceSwitchConnection.TraceInfo)
				{
					OnTraceConnection(new TraceInfo(this, TraceInfoStep.AfterExecute, TraceOperation.ExecuteNonQuery, false)
					{
						TraceLevel      = TraceLevel.Info,
						Command         = CurrentCommand,
						StartTime       = now,
						ExecutionTime   = sw.Elapsed,
						RecordsAffected = ret,
					});
				}

				return ret;
			}
			catch (Exception ex)
			{
				if (TraceSwitchConnection.TraceError)
				{
					OnTraceConnection(new TraceInfo(this, TraceInfoStep.Error, TraceOperation.ExecuteNonQuery, false)
					{
						TraceLevel     = TraceLevel.Error,
						Command        = CurrentCommand,
						StartTime      = now,
						ExecutionTime  = sw.Elapsed,
						Exception      = ex,
					});
				}

				throw;
			}
		}

		internal int ExecuteNonQueryCustom(DbCommand command, Func<DbCommand, int> customExecute)
		{
			if (_commandInterceptor == null)
				return customExecute(command);

			// remove?
			var result = _commandInterceptor.ExecuteNonQuery(new (this), command, Option<int>.None);

			return result.HasValue
				? result.Value
				: customExecute(command);
		}

		internal int ExecuteNonQueryCustom(Func<DbCommand, int> customExecute)
		{
			if (TraceSwitchConnection.Level == TraceLevel.Off)
				using (DataProvider.ExecuteScope(this))
					return ExecuteNonQueryCustom(CurrentCommand!, customExecute);

			var now = DateTime.UtcNow;
			var sw  = Stopwatch.StartNew();

			if (TraceSwitchConnection.TraceInfo)
			{
				OnTraceConnection(new TraceInfo(this, TraceInfoStep.BeforeExecute, TraceOperation.ExecuteNonQuery, false)
				{
					TraceLevel = TraceLevel.Info,
					Command = CurrentCommand,
					StartTime = now,
				});
			}

			try
			{
				int ret;
				using (DataProvider.ExecuteScope(this))
					ret = ExecuteNonQueryCustom(CurrentCommand!, customExecute);

				if (TraceSwitchConnection.TraceInfo)
				{
					OnTraceConnection(new TraceInfo(this, TraceInfoStep.AfterExecute, TraceOperation.ExecuteNonQuery, false)
					{
						TraceLevel = TraceLevel.Info,
						Command = CurrentCommand,
						StartTime = now,
						ExecutionTime = sw.Elapsed,
						RecordsAffected = ret,
					});
				}

				return ret;
			}
			catch (Exception ex)
			{
				if (TraceSwitchConnection.TraceError)
				{
					OnTraceConnection(new TraceInfo(this, TraceInfoStep.Error, TraceOperation.ExecuteNonQuery, false)
					{
						TraceLevel = TraceLevel.Error,
						Command = CurrentCommand,
						StartTime = now,
						ExecutionTime = sw.Elapsed,
						Exception = ex,
					});
				}

				throw;
			}
		}

		#endregion

		#region ExecuteScalar

		protected virtual object? ExecuteScalar(DbCommand command)
		{
			var result = Option<object?>.None;

			if (_commandInterceptor != null)
				result = _commandInterceptor.ExecuteScalar(new (this), command, result);

			return result.HasValue
				? result.Value
				: command.ExecuteScalar();
		}

		object? ExecuteScalar()
		{
			if (TraceSwitchConnection.Level == TraceLevel.Off)
				using (DataProvider.ExecuteScope(this))
					return ExecuteScalar(CurrentCommand!);

			var now = DateTime.UtcNow;
			var sw  = Stopwatch.StartNew();

			if (TraceSwitchConnection.TraceInfo)
			{
				OnTraceConnection(new TraceInfo(this, TraceInfoStep.BeforeExecute, TraceOperation.ExecuteScalar, false)
				{
					TraceLevel     = TraceLevel.Info,
					Command        = CurrentCommand,
					StartTime      = now,
				});
			}

			try
			{
				object? ret;
				using (DataProvider.ExecuteScope(this))
					ret = ExecuteScalar(CurrentCommand!);

				if (TraceSwitchConnection.TraceInfo)
				{
					OnTraceConnection(new TraceInfo(this, TraceInfoStep.AfterExecute, TraceOperation.ExecuteScalar, false)
					{
						TraceLevel     = TraceLevel.Info,
						Command        = CurrentCommand,
						StartTime      = now,
						ExecutionTime  = sw.Elapsed,
					});
				}

				return ret;
			}
			catch (Exception ex)
			{
				if (TraceSwitchConnection.TraceError)
				{
					OnTraceConnection(new TraceInfo(this, TraceInfoStep.Error, TraceOperation.ExecuteScalar, false)
					{
						TraceLevel     = TraceLevel.Error,
						Command        = CurrentCommand,
						StartTime      = now,
						ExecutionTime  = sw.Elapsed,
						Exception      = ex,
					});
				}

				throw;
			}
		}

		#endregion

		#region ExecuteReader

		protected virtual DataReaderWrapper ExecuteReader(CommandBehavior commandBehavior)
		{
			var result = Option<DbDataReader>.None;

			if (_commandInterceptor != null)
				result = _commandInterceptor.ExecuteReader(new (this), _command!, commandBehavior, result);

			var rd = result.HasValue
				? result.Value
				: _command!.ExecuteReader(commandBehavior);

			if (_commandInterceptor != null)
				_commandInterceptor.AfterExecuteReader(new (this), _command!, commandBehavior, rd);

			var wrapper = new DataReaderWrapper(this, rd, _command!);

			_command = null;

			return wrapper;
		}

		DataReaderWrapper ExecuteReader()
		{
			return ExecuteDataReader(CommandBehavior.Default);
		}

		internal DataReaderWrapper ExecuteDataReader(CommandBehavior commandBehavior)
		{
			if (TraceSwitchConnection.Level == TraceLevel.Off)
				using (DataProvider.ExecuteScope(this))
					return ExecuteReader(GetCommandBehavior(commandBehavior));

			var now = DateTime.UtcNow;
			var sw  = Stopwatch.StartNew();

			if (TraceSwitchConnection.TraceInfo)
			{
				OnTraceConnection(new TraceInfo(this, TraceInfoStep.BeforeExecute, TraceOperation.ExecuteReader, false)
				{
					TraceLevel     = TraceLevel.Info,
					Command        = CurrentCommand,
					StartTime      = now,
				});
			}

			try
			{
				DataReaderWrapper ret;

				using (DataProvider.ExecuteScope(this))
					ret = ExecuteReader(GetCommandBehavior(commandBehavior));

				if (TraceSwitchConnection.TraceInfo)
				{
					OnTraceConnection(new TraceInfo(this, TraceInfoStep.AfterExecute, TraceOperation.ExecuteReader, false)
					{
						TraceLevel     = TraceLevel.Info,
						Command        = ret.Command,
						StartTime      = now,
						ExecutionTime  = sw.Elapsed,
					});
				}

				return ret;
			}
			catch (Exception ex)
			{
				if (TraceSwitchConnection.TraceError)
				{
					OnTraceConnection(new TraceInfo(this, TraceInfoStep.Error, TraceOperation.ExecuteReader, false)
					{
						TraceLevel     = TraceLevel.Error,
						Command        = CurrentCommand,
						StartTime      = now,
						ExecutionTime  = sw.Elapsed,
						Exception      = ex,
					});
				}

				throw;
			}
		}

		#endregion

		/// <summary>
		/// Removes cached data mappers.
		/// </summary>
		public static void ClearObjectReaderCache()
		{
			CommandInfo.ClearObjectReaderCache();
		}

		#endregion

		#region Transaction

		/// <summary>
		/// Gets current transaction, associated with connection.
		/// </summary>
		public DbTransaction? Transaction => TransactionAsync?.Transaction;

		/// <summary>
		/// Async transaction wrapper over <see cref="Transaction"/>.
		/// </summary>
		internal IAsyncDbTransaction? TransactionAsync { get; private set; }

		/// <summary>
		/// Starts new transaction for current connection with default isolation level. If connection already has transaction, it will be rolled back.
		/// </summary>
		/// <returns>Database transaction object.</returns>
		public virtual DataConnectionTransaction BeginTransaction()
		{
			if (!DataProvider.TransactionsSupported)
				return new(this);

			// If transaction is open, we dispose it, it will rollback all changes.
			//
			TransactionAsync?.Dispose();

			var dataConnectionTransaction = TraceAction(
				this,
				TraceOperation.BeginTransaction,
				static _ => "BeginTransaction",
				default(object?),
				static (dataContext, _) =>
				{
			// Create new transaction object.
			//
					dataContext.TransactionAsync = dataContext.EnsureConnection().BeginTransaction();

					dataContext._closeTransaction = true;

			// If the active command exists.
					if (dataContext._command != null)
						dataContext._command.Transaction = dataContext.Transaction;

					return new DataConnectionTransaction(dataContext);
				});

			return dataConnectionTransaction;
		}

		/// <summary>
		/// Starts new transaction for current connection with specified isolation level. If connection already have transaction, it will be rolled back.
		/// </summary>
		/// <param name="isolationLevel">Transaction isolation level.</param>
		/// <returns>Database transaction object.</returns>
		public virtual DataConnectionTransaction BeginTransaction(IsolationLevel isolationLevel)
		{
			if (!DataProvider.TransactionsSupported)
				return new(this);

			// If transaction is open, we dispose it, it will rollback all changes.
			//
			TransactionAsync?.Dispose();

			var dataConnectionTransaction = TraceAction(
				this,
				TraceOperation.BeginTransaction,
				static il => $"BeginTransaction({il})",
				isolationLevel,
				static (dataConnection, isolationLevel) =>
				{
			// Create new transaction object.
			//
					dataConnection.TransactionAsync = dataConnection.EnsureConnection().BeginTransaction(isolationLevel);

					dataConnection._closeTransaction = true;

			// If the active command exists.
					if (dataConnection._command != null)
						dataConnection._command.Transaction = dataConnection.Transaction;

					return new DataConnectionTransaction(dataConnection);
				});

			return dataConnectionTransaction;
		}

		/// <summary>
		/// Commits transaction (if any), associated with connection.
		/// </summary>
		public virtual void CommitTransaction()
		{
			if (TransactionAsync != null)
			{
				TraceAction(
					this,
					TraceOperation.CommitTransaction,
					static _ => "CommitTransaction",
					default(object?),
					static (dataConnection, _) =>
					{
						dataConnection.TransactionAsync!.Commit();

						if (dataConnection._closeTransaction)
						{
							dataConnection.TransactionAsync.Dispose();
							dataConnection.TransactionAsync = null;

							if (dataConnection._command != null)
								dataConnection._command.Transaction = null;
						}

						return true;
					});
			}
		}

		/// <summary>
		/// Rollbacks transaction (if any), associated with connection.
		/// </summary>
		public virtual void RollbackTransaction()
		{
			if (TransactionAsync != null)
			{
				TraceAction(
					this,
					TraceOperation.RollbackTransaction,
					static _ => "RollbackTransaction",
					default(object?),
					static (dataConnection, _) =>
					{
						dataConnection.TransactionAsync!.Rollback();

						if (dataConnection._closeTransaction)
						{
							dataConnection.TransactionAsync.Dispose();
							dataConnection.TransactionAsync = null;

							if (dataConnection._command != null)
								dataConnection._command.Transaction = null;
						}

						return true;
					});
			}
		}

		/// <summary>
		/// Disposes transaction (if any), associated with connection.
		/// </summary>
		public virtual void DisposeTransaction()
		{
			if (TransactionAsync != null)
			{
				TraceAction(
					this,
					TraceOperation.DisposeTransaction,
					static _ => "DisposeTransaction",
					default(object?),
					static (dataConnection, _) =>
					{
						dataConnection.TransactionAsync!.Dispose();
						dataConnection.TransactionAsync = null;

						if (dataConnection._command != null)
							dataConnection._command.Transaction = null;

						return true;
					});
			}
		}

		#endregion

		protected static TResult TraceAction<TContext, TResult>(
			DataConnection                          dataConnection,
			TraceOperation                          traceOperation,
			Func<TContext, string?>?                commandText,
			TContext                                context,
			Func<DataConnection, TContext, TResult> action)
		{
			var now       = DateTime.UtcNow;
			Stopwatch? sw = null;
			var sql       = dataConnection.TraceSwitchConnection.TraceInfo ? commandText?.Invoke(context) : null;

			if (dataConnection.TraceSwitchConnection.TraceInfo)
			{
				sw = Stopwatch.StartNew();
				dataConnection.OnTraceConnection(new TraceInfo(dataConnection, TraceInfoStep.BeforeExecute, traceOperation, false)
				{
					TraceLevel  = TraceLevel.Info,
					CommandText = sql,
					StartTime   = now,
				});
			}

			try
			{
				var actionResult = action(dataConnection, context);

				if (dataConnection.TraceSwitchConnection.TraceInfo)
				{
					dataConnection.OnTraceConnection(new TraceInfo(dataConnection, TraceInfoStep.AfterExecute, traceOperation, false)
					{
						TraceLevel    = TraceLevel.Info,
						CommandText   = sql,
						StartTime     = now,
						ExecutionTime = sw!.Elapsed
					});
				}

				return actionResult;
			}
			catch (Exception ex)
			{
				if (dataConnection.TraceSwitchConnection.TraceError)
				{
					dataConnection.OnTraceConnection(new TraceInfo(dataConnection, TraceInfoStep.Error, traceOperation, false)
					{
						TraceLevel    = TraceLevel.Error,
						CommandText   = dataConnection.TraceSwitchConnection.TraceInfo ? sql : commandText?.Invoke(context),
						StartTime     = now,
						ExecutionTime = sw?.Elapsed,
						Exception     = ex,
					});
				}

				throw;
			}
		}

		#region MappingSchema

		/// <summary>
		/// Gets mapping schema, used for current connection.
		/// </summary>
		public  MappingSchema  MappingSchema { get; private set; }

		/// <summary>
		/// Gets or sets option to force inline parameter values as literals into command text. If parameter inlining not supported
		/// for specific value type, it will be used as parameter.
		/// </summary>
		public bool InlineParameters { get; set; }

		private List<string>? _queryHints;
		/// <summary>
		/// Gets list of query hints (writable collection), that will be used for all queries, executed through current connection.
		/// </summary>
		public  List<string>  QueryHints => _queryHints ??= new();

		private List<string>? _nextQueryHints;
		/// <summary>
		/// Gets list of query hints (writable collection), that will be used only for next query, executed through current connection.
		/// </summary>
		public  List<string>  NextQueryHints => _nextQueryHints ??= new();

		/// <summary>
		/// Adds additional mapping schema to current connection.
		/// </summary>
		/// <remarks><see cref="DataConnection"/> will share <see cref="Mapping.MappingSchema"/> instances that were created by combining same mapping schemas.</remarks>
		/// <param name="mappingSchema">Mapping schema.</param>
		/// <returns>Current connection object.</returns>
		public DataConnection AddMappingSchema(MappingSchema mappingSchema)
		{
			MappingSchema    = MappingSchema.CombineSchemas(mappingSchema, MappingSchema);
			_configurationID = null;

			return this;
		}

		#endregion

		#region ICloneable Members

		DataConnection(string? configurationString, IDataProvider dataProvider, string? connectionString, DbConnection? connection, MappingSchema mappingSchema, DataOptions options)
		{
			ConfigurationString = configurationString;
			DataProvider        = dataProvider;
			ConnectionString    = connectionString;
			_connection         = connection != null ? AsyncFactory.Create(connection) : null;
			MappingSchema       = mappingSchema;
			Options             = options;
		}

		// TODO: v6: get rid of Clone as we shouldn't need to clone connection with new parser anymore
		/// <summary>
		/// Clones current connection.
		/// </summary>
		/// <returns>Cloned connection.</returns>
		public object Clone()
		{
			CheckAndThrowOnDisposed();

			var connection = _connection?.TryClone() ?? _connectionFactory?.Invoke(Options);

			// https://github.com/linq2db/linq2db/issues/1486
			// when there is no ConnectionString and provider doesn't support connection cloning
			// try to get ConnectionString from _connection
			// will not work for providers that remove security information from connection string
			var connectionString = ConnectionString ?? (connection == null ? _connection?.ConnectionString : null);

			return new DataConnection(ConfigurationString, DataProvider, connectionString, connection, MappingSchema, Options)
				{
					RetryPolicy               = RetryPolicy,
					CommandTimeout            = CommandTimeout,
					InlineParameters          = InlineParameters,
					ThrowOnDisposed           = ThrowOnDisposed,
					OnTraceConnection         = OnTraceConnection,
					_queryHints               = _queryHints?.Count > 0 ? _queryHints.ToList() : null,
					_commandInterceptor       = _commandInterceptor.CloneAggregated(),
					_connectionInterceptor    = _connectionInterceptor.CloneAggregated(),
					_dataContextInterceptor   = _dataContextInterceptor.CloneAggregated(),
					_entityServiceInterceptor = _entityServiceInterceptor.CloneAggregated(),
				};
		}

		#endregion

		#region System.IDisposable Members

		protected bool  Disposed        { get; private set; }
		public    bool? ThrowOnDisposed { get; set; }

		protected void CheckAndThrowOnDisposed()
		{
			if (Disposed && (ThrowOnDisposed ?? Common.Configuration.Data.ThrowOnDisposed))
				throw new ObjectDisposedException("DataConnection", "IDataContext is disposed, see https://github.com/linq2db/linq2db/wiki/Managing-data-connection");
		}

		/// <summary>
		/// Disposes connection.
		/// </summary>
		public void Dispose()
		{
			Disposed = true;

			Close();
		}

		#endregion

		internal CommandBehavior GetCommandBehavior(CommandBehavior commandBehavior)
		{
			return DataProvider.GetCommandBehavior(commandBehavior);
		}
	}
}<|MERGE_RESOLUTION|>--- conflicted
+++ resolved
@@ -484,13 +484,10 @@
 		/// </summary>
 		static void OnTraceInternal(TraceInfo info)
 		{
-<<<<<<< HEAD
 #if METRICS
 			using var m = LinqToDB.Tools.Metrics.OnTraceInternal.Start();
 #endif
-=======
 			var dc = info.DataConnection;
->>>>>>> f998d343
 
 			switch (info.TraceInfoStep)
 			{
