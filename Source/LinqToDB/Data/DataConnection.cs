--- conflicted
+++ resolved
@@ -1,3045 +1,1535 @@
-<<<<<<< HEAD
-﻿using System;
-using System.Collections.Concurrent;
-using System.Collections.Generic;
-using System.Data;
-using System.Data.Common;
-using System.Diagnostics;
-using System.Diagnostics.CodeAnalysis;
-using System.Linq;
-using System.Text;
-using System.Threading;
-using System.Threading.Tasks;
-
-using JetBrains.Annotations;
-
-namespace LinqToDB.Data
-{
-	using Common;
-	using Configuration;
-	using DataProvider;
-	using Expressions;
-	using LinqToDB.Async;
-	using LinqToDB.Data.DbCommandProcessor;
-	using Mapping;
-	using RetryPolicy;
-
-	/// <summary>
-	/// Implements persistent database connection abstraction over different database engines.
-	/// Could be initialized using connection string name or connection string,
-	/// or attached to existing connection or transaction.
-	/// </summary>
-	[PublicAPI]
-	public partial class DataConnection : ICloneable
-	{
-		#region .ctor
-
-		/// <summary>
-		/// Creates database connection object that uses default connection configuration from <see cref="DefaultConfiguration"/> property.
-		/// </summary>
-		public DataConnection() : this((string)null)
-		{}
-
-		/// <summary>
-		/// Creates database connection object that uses default connection configuration from <see cref="DefaultConfiguration"/> property and provided mapping schema.
-		/// </summary>
-		/// <param name="mappingSchema">Mapping schema to use with this connection.</param>
-		public DataConnection([JetBrains.Annotations.NotNull] MappingSchema mappingSchema) : this((string)null)
-		{
-			AddMappingSchema(mappingSchema);
-		}
-
-		/// <summary>
-		/// Creates database connection object that uses provided connection configuration and mapping schema.
-		/// </summary>
-		/// <param name="configurationString">Name of database connection configuration to use with this connection.
-		/// In case of null, configuration from <see cref="DefaultConfiguration"/> property will be used.</param>
-		/// <param name="mappingSchema">Mapping schema to use with this connection.</param>
-		public DataConnection(string configurationString, [JetBrains.Annotations.NotNull] MappingSchema mappingSchema)
-			: this(configurationString)
-		{
-			AddMappingSchema(mappingSchema);
-		}
-
-		/// <summary>
-		/// Creates database connection object that uses provided connection configuration.
-		/// </summary>
-		/// <param name="configurationString">Name of database connection configuration to use with this connection.
-		/// In case of <c>null</c>, configuration from <see cref="DefaultConfiguration"/> property will be used.</param>
-		public DataConnection(string configurationString)
-		{
-			InitConfig();
-
-			ConfigurationString = configurationString ?? DefaultConfiguration;
-
-			if (ConfigurationString == null)
-				throw new LinqToDBException("Configuration string is not provided.");
-
-			var ci = GetConfigurationInfo(ConfigurationString);
-
-			DataProvider     = ci.DataProvider;
-			ConnectionString = ci.ConnectionString;
-			MappingSchema    = DataProvider.MappingSchema;
-			RetryPolicy      = Configuration.RetryPolicy.Factory != null ? Configuration.RetryPolicy.Factory(this) : null;
-		}
-
-		/// <summary>
-		/// Creates database connection object that uses specified database provider, connection string and mapping schema.
-		/// </summary>
-		/// <param name="providerName">Name of database provider to use with this connection. <see cref="ProviderName"/> class for list of providers.</param>
-		/// <param name="connectionString">Database connection string to use for connection with database.</param>
-		/// <param name="mappingSchema">Mapping schema to use with this connection.</param>
-		public DataConnection(
-				[JetBrains.Annotations.NotNull] string        providerName,
-				[JetBrains.Annotations.NotNull] string        connectionString,
-				[JetBrains.Annotations.NotNull] MappingSchema mappingSchema)
-			: this(providerName, connectionString)
-		{
-			AddMappingSchema(mappingSchema);
-		}
-
-		/// <summary>
-		/// Creates database connection object that uses specified database provider and connection string.
-		/// </summary>
-		/// <param name="providerName">Name of database provider to use with this connection. <see cref="ProviderName"/> class for list of providers.</param>
-		/// <param name="connectionString">Database connection string to use for connection with database.</param>
-		public DataConnection(
-			[JetBrains.Annotations.NotNull] string providerName,
-			[JetBrains.Annotations.NotNull] string connectionString)
-		{
-			if (providerName     == null) throw new ArgumentNullException(nameof(providerName));
-			if (connectionString == null) throw new ArgumentNullException(nameof(connectionString));
-
-			if (!_dataProviders.TryGetValue(providerName, out var dataProvider))
-				throw new LinqToDBException($"DataProvider '{providerName}' not found.");
-
-			InitConfig();
-
-			DataProvider     = dataProvider;
-			ConnectionString = connectionString;
-			MappingSchema    = DataProvider.MappingSchema;
-		}
-
-		/// <summary>
-		/// Creates database connection object that uses specified database provider, connection string and mapping schema.
-		/// </summary>
-		/// <param name="dataProvider">Database provider implementation to use with this connection.</param>
-		/// <param name="connectionString">Database connection string to use for connection with database.</param>
-		/// <param name="mappingSchema">Mapping schema to use with this connection.</param>
-		public DataConnection(
-			[JetBrains.Annotations.NotNull] IDataProvider dataProvider,
-			[JetBrains.Annotations.NotNull] string        connectionString,
-			[JetBrains.Annotations.NotNull] MappingSchema mappingSchema)
-			: this(dataProvider, connectionString)
-		{
-			AddMappingSchema(mappingSchema);
-		}
-
-		/// <summary>
-		/// Creates database connection object that uses specified database provider and connection string.
-		/// </summary>
-		/// <param name="dataProvider">Database provider implementation to use with this connection.</param>
-		/// <param name="connectionString">Database connection string to use for connection with database.</param>
-		public DataConnection(
-			[JetBrains.Annotations.NotNull] IDataProvider dataProvider,
-			[JetBrains.Annotations.NotNull] string connectionString)
-		{
-			InitConfig();
-
-			DataProvider     = dataProvider     ?? throw new ArgumentNullException(nameof(dataProvider));
-			ConnectionString = connectionString ?? throw new ArgumentNullException(nameof(connectionString));
-			MappingSchema    = DataProvider.MappingSchema;
-		}
-
-		/// <summary>
-		/// Creates database connection object that uses specified database provider, connection factory and mapping schema.
-		/// </summary>
-		/// <param name="dataProvider">Database provider implementation to use with this connection.</param>
-		/// <param name="connectionFactory">Database connection factory method.</param>
-		/// <param name="mappingSchema">Mapping schema to use with this connection.</param>
-		public DataConnection(
-			[JetBrains.Annotations.NotNull] IDataProvider       dataProvider,
-			[JetBrains.Annotations.NotNull] Func<IDbConnection> connectionFactory,
-			[JetBrains.Annotations.NotNull] MappingSchema       mappingSchema)
-			: this(dataProvider, connectionFactory)
-		{
-			AddMappingSchema(mappingSchema);
-		}
-
-		/// <summary>
-		/// Creates database connection object that uses specified database provider and connection factory.
-		/// </summary>
-		/// <param name="dataProvider">Database provider implementation to use with this connection.</param>
-		/// <param name="connectionFactory">Database connection factory method.</param>
-		public DataConnection(
-			[JetBrains.Annotations.NotNull] IDataProvider       dataProvider,
-			[JetBrains.Annotations.NotNull] Func<IDbConnection> connectionFactory)
-		{
-			if (dataProvider      == null) throw new ArgumentNullException(nameof(dataProvider));
-			if (connectionFactory == null) throw new ArgumentNullException(nameof(connectionFactory));
-
-			InitConfig();
-
-			DataProvider       = dataProvider;
-			MappingSchema      = DataProvider.MappingSchema;
-
-			_connectionFactory = () =>
-			{
-				var connection = connectionFactory();
-
-				var baseConnection = connection is IAsyncDbConnection asyncConnection ? asyncConnection.Connection : connection;
-
-				if (!Configuration.AvoidSpecificDataProviderAPI && !DataProvider.IsCompatibleConnection(baseConnection))
-					throw new LinqToDBException(
-						$"DataProvider '{DataProvider}' and connection '{baseConnection}' are not compatible.");
-
-				return connection;
-			};
-		}
-
-		/// <summary>
-		/// Creates database connection object that uses specified database provider, connection and mapping schema.
-		/// </summary>
-		/// <param name="dataProvider">Database provider implementation to use with this connection.</param>
-		/// <param name="connection">Existing database connection to use.</param>
-		/// <param name="mappingSchema">Mapping schema to use with this connection.</param>
-		public DataConnection(
-			[JetBrains.Annotations.NotNull] IDataProvider dataProvider,
-			[JetBrains.Annotations.NotNull] IDbConnection connection,
-			[JetBrains.Annotations.NotNull] MappingSchema mappingSchema)
-			: this(dataProvider, connection)
-		{
-			AddMappingSchema(mappingSchema);
-		}
-
-		/// <summary>
-		/// Creates database connection object that uses specified database provider and connection.
-		/// </summary>
-		/// <param name="dataProvider">Database provider implementation to use with this connection.</param>
-		/// <param name="connection">Existing database connection to use.</param>
-		/// <remarks>
-		/// <paramref name="connection"/> would not be disposed.
-		/// </remarks>
-		public DataConnection(
-			[JetBrains.Annotations.NotNull] IDataProvider dataProvider,
-			[JetBrains.Annotations.NotNull] IDbConnection connection)
-			: this(dataProvider, connection, false)
-		{
-
-		}
-
-		/// <summary>
-		/// Creates database connection object that uses specified database provider and connection.
-		/// </summary>
-		/// <param name="dataProvider">Database provider implementation to use with this connection.</param>
-		/// <param name="connection">Existing database connection to use.</param>
-		/// <param name="disposeConnection">If true <paramref name="connection"/> would be disposed on DataConnection disposing</param>
-		public DataConnection(
-			[JetBrains.Annotations.NotNull] IDataProvider dataProvider,
-			[JetBrains.Annotations.NotNull] IDbConnection connection,
-			                                bool          disposeConnection)
-		{
-			if (dataProvider == null) throw new ArgumentNullException(nameof(dataProvider));
-			if (connection   == null) throw new ArgumentNullException(nameof(connection));
-
-			InitConfig();
-
-			_connection = AsyncFactory.Create(connection);
-
-			if (!Configuration.AvoidSpecificDataProviderAPI && !dataProvider.IsCompatibleConnection(_connection.Connection))
-				throw new LinqToDBException(
-					$"DataProvider '{dataProvider}' and connection '{_connection.Connection}' are not compatible.");
-
-			DataProvider       = dataProvider;
-			MappingSchema      = DataProvider.MappingSchema;
-			_disposeConnection = disposeConnection;
-		}
-
-		/// <summary>
-		/// Creates database connection object that uses specified database provider, transaction and mapping schema.
-		/// </summary>
-		/// <param name="dataProvider">Database provider implementation to use with this connection.</param>
-		/// <param name="transaction">Existing database transaction to use.</param>
-		/// <param name="mappingSchema">Mapping schema to use with this connection.</param>
-		public DataConnection(
-			[JetBrains.Annotations.NotNull] IDataProvider  dataProvider,
-			[JetBrains.Annotations.NotNull] IDbTransaction transaction,
-			[JetBrains.Annotations.NotNull] MappingSchema  mappingSchema)
-			: this(dataProvider, transaction)
-		{
-			AddMappingSchema(mappingSchema);
-		}
-
-		/// <summary>
-		/// Creates database connection object that uses specified database provider and transaction.
-		/// </summary>
-		/// <param name="dataProvider">Database provider implementation to use with this connection.</param>
-		/// <param name="transaction">Existing database transaction to use.</param>
-		public DataConnection(
-			[JetBrains.Annotations.NotNull] IDataProvider  dataProvider,
-			[JetBrains.Annotations.NotNull] IDbTransaction transaction)
-		{
-			if (dataProvider == null) throw new ArgumentNullException(nameof(dataProvider));
-			if (transaction  == null) throw new ArgumentNullException(nameof(transaction));
-
-			InitConfig();
-
-			if (!Configuration.AvoidSpecificDataProviderAPI && !dataProvider.IsCompatibleConnection(transaction.Connection))
-				throw new LinqToDBException(
-					$"DataProvider '{dataProvider}' and connection '{transaction.Connection}' are not compatible.");
-
-			DataProvider       = dataProvider;
-			MappingSchema      = DataProvider.MappingSchema;
-			_connection        = transaction.Connection is IAsyncDbConnection asyncDbConection
-				? asyncDbConection
-				: AsyncFactory.Create(transaction.Connection);
-			TransactionAsync   = AsyncFactory.Create(transaction);
-			_closeTransaction  = false;
-			_closeConnection   = false;
-			_disposeConnection = false;
-		}
-
-		#endregion
-
-		#region Public Properties
-
-		/// <summary>
-		/// Database configuration name (connection string name).
-		/// </summary>
-		public string        ConfigurationString { get; private set; }
-		/// <summary>
-		/// Database provider implementation for specific database engine.
-		/// </summary>
-		public IDataProvider DataProvider        { get; private set; }
-		/// <summary>
-		/// Database connection string.
-		/// </summary>
-		public string        ConnectionString    { get; private set; }
-		/// <summary>
-		/// Retry policy for current connection.
-		/// </summary>
-		public IRetryPolicy  RetryPolicy         { get; set; }
-
-		static readonly ConcurrentDictionary<string,int> _configurationIDs;
-		static int _maxID;
-
-		private int? _id;
-		/// <summary>
-		/// For internal use only.
-		/// </summary>
-		public  int   ID
-		{
-			get
-			{
-				if (!_id.HasValue)
-				{
-					var key = MappingSchema.ConfigurationID + "." + (ConfigurationString ?? ConnectionString ?? Connection.ConnectionString);
-
-					if (!_configurationIDs.TryGetValue(key, out var id))
-						_configurationIDs[key] = id = Interlocked.Increment(ref _maxID);
-
-					_id = id;
-				}
-
-				return _id.Value;
-			}
-		}
-
-		private bool? _isMarsEnabled;
-		/// <summary>
-		/// Gets or sets status of Multiple Active Result Sets (MARS) feature. This feature available only for
-		/// SQL Azure and SQL Server 2005+.
-		/// </summary>
-		public  bool   IsMarsEnabled
-		{
-			get
-			{
-				if (_isMarsEnabled == null)
-					_isMarsEnabled = (bool)(DataProvider.GetConnectionInfo(this, "IsMarsEnabled") ?? false);
-
-				return _isMarsEnabled.Value;
-			}
-			set => _isMarsEnabled = value;
-		}
-
-		/// <summary>
-		/// Gets or sets default connection configuration name. Used by <see cref="DataConnection"/> by default and could be set automatically from:
-		/// <para> - <see cref="ILinqToDBSettings.DefaultConfiguration"/>;</para>
-		/// <para> - first non-global connection string name from <see cref="ILinqToDBSettings.ConnectionStrings"/>;</para>
-		/// <para> - first non-global connection string name passed to <see cref="SetConnectionStrings"/> method.</para>
-		/// </summary>
-		/// <seealso cref="DefaultConfiguration"/>
-		private static string _defaultConfiguration;
-		public  static string DefaultConfiguration
-		{
-			get { InitConfig(); return _defaultConfiguration; }
-			set => _defaultConfiguration = value;
-		}
-
-		/// <summary>
-		/// Gets or sets name of default data provider, used by new connection if user didn't specified provider explicitly in constructor or in connection options.
-		/// Initialized with value from <see cref="DefaultSettings"/>.<see cref="ILinqToDBSettings.DefaultDataProvider"/>.
-		/// </summary>
-		/// <seealso cref="DefaultConfiguration"/>
-		private static string _defaultDataProvider;
-		public  static string DefaultDataProvider
-		{
-			get { InitConfig(); return _defaultDataProvider; }
-			set => _defaultDataProvider = value;
-		}
-
-		private static Action<TraceInfo> _onTrace = OnTraceInternal;
-		/// <summary>
-		/// Gets or sets trace handler, used for all new connections.
-		/// </summary>
-		public  static Action<TraceInfo>  OnTrace
-		{
-			get => _onTrace;
-			set => _onTrace = value ?? OnTraceInternal;
-		}
-
-		/// <summary>
-		/// Gets or sets trace handler, used for current connection instance.
-		/// </summary>
-		[CanBeNull]
-		public  Action<TraceInfo>  OnTraceConnection { get; set; } = OnTrace;
-
-		static void OnTraceInternal(TraceInfo info)
-		{
-			switch (info.TraceInfoStep)
-			{
-				case TraceInfoStep.BeforeExecute:
-					WriteTraceLine(
-						$"{info.TraceInfoStep}{Environment.NewLine}{info.SqlText}",
-						TraceSwitch.DisplayName);
-					break;
-
-				case TraceInfoStep.AfterExecute:
-					WriteTraceLine(
-						info.RecordsAffected != null
-							? $"Query Execution Time ({info.TraceInfoStep}){(info.IsAsync ? " (async)" : "")}: {info.ExecutionTime}. Records Affected: {info.RecordsAffected}.\r\n"
-							: $"Query Execution Time ({info.TraceInfoStep}){(info.IsAsync ? " (async)" : "")}: {info.ExecutionTime}\r\n",
-						TraceSwitch.DisplayName);
-					break;
-
-				case TraceInfoStep.Error:
-				{
-					var sb = new StringBuilder();
-
-					sb.Append(info.TraceInfoStep);
-
-					for (var ex = info.Exception; ex != null; ex = ex.InnerException)
-					{
-						try
-						{
-							sb
-								.AppendLine()
-								.AppendLine($"Exception: {ex.GetType()}")
-								.AppendLine($"Message  : {ex.Message}")
-								.AppendLine(ex.StackTrace)
-								;
-						}
-						catch
-						{
-							// Sybase provider could generate exception that will throw another exception when you
-							// try to access Message property due to bug in AseErrorCollection.Message property.
-							// There it tries to fetch error from first element of list without checking wether
-							// list contains any elements or not
-							sb
-								.AppendLine()
-								.AppendFormat("Failed while tried to log failure of type {0}", ex.GetType())
-								;
-						}
-					}
-
-					WriteTraceLine(sb.ToString(), TraceSwitch.DisplayName);
-
-					break;
-				}
-
-				case TraceInfoStep.MapperCreated:
-				{
-					var sb = new StringBuilder();
-
-					sb.AppendLine(info.TraceInfoStep.ToString());
-
-					if (Configuration.Linq.TraceMapperExpression && info.MapperExpression != null)
-						sb.AppendLine(info.MapperExpression.GetDebugView());
-
-					WriteTraceLine(sb.ToString(), TraceSwitch.DisplayName);
-
-					break;
-				}
-
-				case TraceInfoStep.Completed:
-				{
-					var sb = new StringBuilder();
-
-					sb.Append($"Total Execution Time ({info.TraceInfoStep}){(info.IsAsync ? " (async)" : "")}: {info.ExecutionTime}.");
-
-					if (info.RecordsAffected != null)
-						sb.Append($" Rows Count: {info.RecordsAffected}.");
-
-					sb.AppendLine();
-
-					WriteTraceLine(sb.ToString(), TraceSwitch.DisplayName);
-
-					break;
-				}
-			}
-		}
-
-		private static TraceSwitch _traceSwitch;
-		/// <summary>
-		/// Gets or sets global data connection trace options.
-		/// </summary>
-		public  static TraceSwitch  TraceSwitch
-		{
-			get
-			{
-				return _traceSwitch ?? (_traceSwitch = new TraceSwitch("DataConnection", "DataConnection trace switch",
-#if DEBUG
-				"Warning"
-#else
-				"Off"
-#endif
-				));
-			}
-			set { _traceSwitch = value; }
-		}
-
-		/// <summary>
-		/// Sets tracing level for data connections.
-		/// </summary>
-		/// <param name="traceLevel">Connection tracing level.</param>
-		public static void TurnTraceSwitchOn(TraceLevel traceLevel = TraceLevel.Info)
-		{
-			TraceSwitch = new TraceSwitch("DataConnection", "DataConnection trace switch", traceLevel.ToString());
-		}
-
-		/// <summary>
-		/// Trace function. By Default use <see cref="Debug"/> class for logging, but could be replaced to log e.g. to your log file.
-		/// <para>First parameter contains trace message.</para>
-		/// <para>Second parameter contains context (<see cref="Switch.DisplayName"/>)</para>
-		/// <seealso cref="TraceSwitch"/>
-		/// </summary>
-		public static Action<string,string> WriteTraceLine = (message, displayName) => Debug.WriteLine(message, displayName);
-
-		#endregion
-
-		#region Configuration
-
-		private static ILinqToDBSettings _defaultSettings;
-
-		/// <summary>
-		/// Gets or sets default connection settings. By default contains settings from linq2db configuration section from configuration file (not supported by .Net Core).
-		/// <seealso cref="ILinqToDBSettings"/>
-		/// </summary>
-		public static ILinqToDBSettings DefaultSettings
-		{
-			get
-			{
-#if !NETSTANDARD1_6 && !NETSTANDARD2_0
-				return _defaultSettings ?? (_defaultSettings = LinqToDBSection.Instance);
-#else
-				return _defaultSettings;
-#endif
-
-			}
-			set { _defaultSettings = value; }
-		}
-
-		[SuppressMessage("ReSharper", "PossibleMultipleEnumeration")]
-		static IDataProvider FindProvider(
-			string configuration,
-			IEnumerable<KeyValuePair<string,IDataProvider>> ps,
-			IDataProvider defp)
-		{
-			foreach (var p in ps.OrderByDescending(kv => kv.Key.Length))
-				if (configuration == p.Key || configuration.StartsWith(p.Key + '.'))
-					return p.Value;
-
-			foreach (var p in ps.OrderByDescending(kv => kv.Value.Name.Length))
-				if (configuration == p.Value.Name || configuration.StartsWith(p.Value.Name + '.'))
-					return p.Value;
-
-			return defp;
-		}
-
-		static DataConnection()
-		{
-			_configurationIDs = new ConcurrentDictionary<string,int>();
-
-			LinqToDB.DataProvider.SqlServer. SqlServerTools. GetDataProvider();
-#if !NETSTANDARD1_6 && !NETSTANDARD2_0
-			LinqToDB.DataProvider.Access.    AccessTools.    GetDataProvider();
-#endif
-			LinqToDB.DataProvider.SqlCe.     SqlCeTools.     GetDataProvider();
-			LinqToDB.DataProvider.Firebird.  FirebirdTools.  GetDataProvider();
-			LinqToDB.DataProvider.MySql.     MySqlTools.     GetDataProvider();
-			LinqToDB.DataProvider.SQLite.    SQLiteTools.    GetDataProvider();
-			LinqToDB.DataProvider.Sybase.    SybaseTools.    GetDataProvider();
-			LinqToDB.DataProvider.Oracle.    OracleTools.    GetDataProvider();
-			LinqToDB.DataProvider.PostgreSQL.PostgreSQLTools.GetDataProvider();
-			LinqToDB.DataProvider.DB2.       DB2Tools.       GetDataProvider();
-			LinqToDB.DataProvider.Informix.  InformixTools.  GetDataProvider();
-			LinqToDB.DataProvider.SapHana.   SapHanaTools.   GetDataProvider();
-
-			var section = DefaultSettings;
-
-			if (section != null)
-			{
-				DefaultConfiguration = section.DefaultConfiguration;
-				DefaultDataProvider  = section.DefaultDataProvider;
-
-				foreach (var provider in section.DataProviders)
-				{
-					var dataProviderType = Type.GetType(provider.TypeName, true);
-					var providerInstance = (IDataProviderFactory)Activator.CreateInstance(dataProviderType);
-
-					if (!string.IsNullOrEmpty(provider.Name))
-						AddDataProvider(provider.Name, providerInstance.GetDataProvider(provider.Attributes));
-				}
-			}
-		}
-
-		static readonly List<Func<IConnectionStringSettings,string,IDataProvider>> _providerDetectors =
-			new List<Func<IConnectionStringSettings,string,IDataProvider>>();
-
-		/// <summary>
-		/// Registers database provider factory method.
-		/// Factory accepts connection string settings and connection string. Could return <c>null</c>, if cannot create provider
-		/// instance using provided options.
-		/// </summary>
-		/// <param name="providerDetector">Factory method delegate.</param>
-		public static void AddProviderDetector(Func<IConnectionStringSettings,string,IDataProvider> providerDetector)
-		{
-			_providerDetectors.Add(providerDetector);
-		}
-
-		static void InitConnectionStrings()
-		{
-			if (DefaultSettings == null)
-				return;
-
-			foreach (var css in DefaultSettings.ConnectionStrings)
-			{
-				_configurations[css.Name] = new ConfigurationInfo(css);
-
-				if (DefaultConfiguration == null && !css.IsGlobal /*IsMachineConfig(css)*/)
-				{
-					DefaultConfiguration = css.Name;
-				}
-			}
-		}
-
-		static readonly object _initSyncRoot = new object();
-		static          bool   _initialized;
-
-		static void InitConfig()
-		{
-			lock (_initSyncRoot)
-			{
-				if (!_initialized)
-				{
-					_initialized = true;
-					InitConnectionStrings();
-				}
-			}
-		}
-
-		static readonly ConcurrentDictionary<string,IDataProvider> _dataProviders =
-			new ConcurrentDictionary<string,IDataProvider>();
-
-		/// <summary>
-		/// Registers database provider implementation by provided unique name.
-		/// </summary>
-		/// <param name="providerName">Provider name, to which provider implementation will be mapped.</param>
-		/// <param name="dataProvider">Database provider implementation.</param>
-		public static void AddDataProvider(
-			[JetBrains.Annotations.NotNull] string        providerName,
-			[JetBrains.Annotations.NotNull] IDataProvider dataProvider)
-		{
-			if (providerName == null) throw new ArgumentNullException(nameof(providerName));
-			if (dataProvider == null) throw new ArgumentNullException(nameof(dataProvider));
-
-			if (string.IsNullOrEmpty(dataProvider.Name))
-				throw new ArgumentException("dataProvider.Name cannot be empty.", nameof(dataProvider));
-
-			_dataProviders[providerName] = dataProvider;
-		}
-
-		/// <summary>
-		/// Registers database provider implementation using <see cref="IDataProvider.Name"/> name.
-		/// </summary>
-		/// <param name="dataProvider">Database provider implementation.</param>
-		public static void AddDataProvider([JetBrains.Annotations.NotNull] IDataProvider dataProvider)
-		{
-			if (dataProvider == null) throw new ArgumentNullException(nameof(dataProvider));
-
-			AddDataProvider(dataProvider.Name, dataProvider);
-		}
-
-		/// <summary>
-		/// Returns database provider implementation, associated with provided connection configuration name.
-		/// </summary>
-		/// <param name="configurationString">Connection configuration name.</param>
-		/// <returns>Database provider.</returns>
-		public static IDataProvider GetDataProvider([JetBrains.Annotations.NotNull] string configurationString)
-		{
-			InitConfig();
-
-			return GetConfigurationInfo(configurationString).DataProvider;
-		}
-
-		/// <summary>
-		/// Returns database provider associated with provider name, configuration and connection string.
-		/// </summary>
-		/// <param name="providerName">Provider name.</param>
-		/// <param name="configurationString">Connection configuration name.</param>
-		/// <param name="connectionString">Connection string.</param>
-		/// <returns>Database provider.</returns>
-		public static IDataProvider GetDataProvider(
-			[JetBrains.Annotations.NotNull] string providerName,
-			[JetBrains.Annotations.NotNull] string configurationString,
-			[JetBrains.Annotations.NotNull] string connectionString)
-		{
-			InitConfig();
-
-			return ConfigurationInfo.GetDataProvider(
-				new ConnectionStringSettings(configurationString, connectionString, providerName),
-				connectionString);
-		}
-
-		/// <summary>
-		/// Returns database provider associated with provider name and connection string.
-		/// </summary>
-		/// <param name="providerName">Provider name.</param>
-		/// <param name="connectionString">Connection string.</param>
-		/// <returns>Database provider.</returns>
-		public static IDataProvider GetDataProvider(
-			[JetBrains.Annotations.NotNull] string providerName,
-			[JetBrains.Annotations.NotNull] string connectionString)
-		{
-			InitConfig();
-
-			return ConfigurationInfo.GetDataProvider(
-				new ConnectionStringSettings(providerName, connectionString, providerName),
-				connectionString);
-		}
-
-		/// <summary>
-		/// Returns registered database providers.
-		/// </summary>
-		/// <returns>
-		/// Returns copy of registered providers"
-		/// </returns>
-		public static IReadOnlyDictionary<string, IDataProvider> GetRegisteredProviders() =>
-			_dataProviders.ToDictionary(p => p.Key, p => p.Value);
-
-		class ConfigurationInfo
-		{
-			private readonly bool   _dataProviderSetted;
-			private readonly string _configurationString;
-			public ConfigurationInfo(string configurationString, string connectionString, IDataProvider dataProvider)
-			{
-				ConnectionString     = connectionString;
-				_dataProvider        = dataProvider;
-				_dataProviderSetted  = dataProvider != null;
-				_configurationString = configurationString;
-			}
-
-			public ConfigurationInfo(IConnectionStringSettings connectionStringSettings)
-			{
-				ConnectionString = connectionStringSettings.ConnectionString;
-
-				_connectionStringSettings = connectionStringSettings;
-			}
-
-			private string _connectionString;
-			public  string  ConnectionString
-			{
-				get => _connectionString;
-				set
-				{
-					if (!_dataProviderSetted)
-						_dataProvider = null;
-
-					_connectionString = value;
-				}
-			}
-
-			private readonly IConnectionStringSettings _connectionStringSettings;
-
-			private IDataProvider _dataProvider;
-			public  IDataProvider  DataProvider
-			{
-				get
-				{
-					var dataProvider = _dataProvider ?? (_dataProvider = GetDataProvider(_connectionStringSettings, ConnectionString));
-
-					if (dataProvider == null)
-						throw new LinqToDBException($"DataProvider is not provided for configuration: {_configurationString}");
-
-					return dataProvider;
-				}
-			}
-
-			public static IDataProvider GetDataProvider(IConnectionStringSettings css, string connectionString)
-			{
-				var configuration = css.Name;
-				var providerName  = css.ProviderName;
-				var dataProvider  = _providerDetectors.Select(d => d(css, connectionString)).FirstOrDefault(dp => dp != null);
-
-				if (dataProvider == null)
-				{
-					var defaultDataProvider = DefaultDataProvider != null ? _dataProviders[DefaultDataProvider] : null;
-
-					if (string.IsNullOrEmpty(providerName))
-						dataProvider = FindProvider(configuration, _dataProviders, defaultDataProvider);
-					else if (_dataProviders.ContainsKey(providerName))
-						dataProvider = _dataProviders[providerName];
-					else if (_dataProviders.ContainsKey(configuration))
-						dataProvider = _dataProviders[configuration];
-					else
-					{
-						var providers = _dataProviders.Where(dp => dp.Value.ConnectionNamespace == providerName).ToList();
-
-						switch (providers.Count)
-						{
-							case 0  : dataProvider = defaultDataProvider;                                        break;
-							case 1  : dataProvider = providers[0].Value;                                         break;
-							default : dataProvider = FindProvider(configuration, providers, providers[0].Value); break;
-						}
-					}
-				}
-
-				if (dataProvider != null && DefaultConfiguration == null && !css.IsGlobal/*IsMachineConfig(css)*/)
-				{
-					DefaultConfiguration = css.Name;
-				}
-
-				return dataProvider;
-			}
-		}
-
-		static ConfigurationInfo GetConfigurationInfo(string configurationString)
-		{
-			var key = configurationString ?? DefaultConfiguration;
-
-			if (key == null)
-				throw new LinqToDBException("Configuration string is not provided.");
-
-			if (_configurations.TryGetValue(key, out var ci))
-				return ci;
-
-			throw new LinqToDBException($"Configuration '{configurationString}' is not defined.");
-		}
-
-		/// <summary>
-		/// Register connection strings for use by data connection class.
-		/// </summary>
-		/// <param name="connectionStrings">Collection of connection string configurations.</param>
-		public static void SetConnectionStrings(IEnumerable<IConnectionStringSettings> connectionStrings)
-		{
-			foreach (var css in connectionStrings)
-			{
-				_configurations[css.Name] = new ConfigurationInfo(css);
-
-				if (DefaultConfiguration == null && !css.IsGlobal /*IsMachineConfig(css)*/)
-				{
-					DefaultConfiguration = css.Name;
-				}
-			}
-		}
-
-		static readonly ConcurrentDictionary<string,ConfigurationInfo> _configurations =
-			new ConcurrentDictionary<string, ConfigurationInfo>();
-
-		/// <summary>
-		/// Register connection configuration with specified connection string and database provider implementation.
-		/// </summary>
-		/// <param name="configuration">Connection configuration name.</param>
-		/// <param name="connectionString">Connection string.</param>
-		/// <param name="dataProvider">Database provider. If not specified, will use provider, registered using <paramref name="configuration"/> value.</param>
-		public static void AddConfiguration(
-			[JetBrains.Annotations.NotNull] string configuration,
-			[JetBrains.Annotations.NotNull] string connectionString,
-			IDataProvider dataProvider = null)
-		{
-			if (configuration    == null) throw new ArgumentNullException(nameof(configuration));
-			if (connectionString == null) throw new ArgumentNullException(nameof(connectionString));
-
-			var info = new ConfigurationInfo(
-				configuration,
-				connectionString,
-				dataProvider ?? FindProvider(configuration, _dataProviders, _dataProviders[DefaultDataProvider]));
-
-			_configurations.AddOrUpdate(configuration, info, (s,i) => info);
-		}
-
-		class ConnectionStringSettings : IConnectionStringSettings
-		{
-			public ConnectionStringSettings(
-				string name,
-				string connectionString,
-				string providerName)
-			{
-				Name             = name;
-				ConnectionString = connectionString;
-				ProviderName     = providerName;
-			}
-
-			public string ConnectionString { get; }
-			public string Name             { get; }
-			public string ProviderName     { get; }
-			public bool   IsGlobal         { get; }
-		}
-
-		public static void AddOrSetConfiguration(
-			[JetBrains.Annotations.NotNull] string configuration,
-			[JetBrains.Annotations.NotNull] string connectionString,
-			[JetBrains.Annotations.NotNull] string dataProvider)
-		{
-			if (configuration    == null) throw new ArgumentNullException(nameof(configuration));
-			if (connectionString == null) throw new ArgumentNullException(nameof(connectionString));
-			if (dataProvider     == null) throw new ArgumentNullException(nameof(dataProvider));
-
-			InitConfig();
-
-			var info = new ConfigurationInfo(
-				new ConnectionStringSettings(configuration, connectionString, dataProvider));
-
-			_configurations.AddOrUpdate(configuration, info, (s,i) => info);
-		}
-
-		/// <summary>
-		/// Sets connection string for specified connection name.
-		/// </summary>
-		/// <param name="configuration">Connection name.</param>
-		/// <param name="connectionString">Connection string.</param>
-		public static void SetConnectionString(
-			[JetBrains.Annotations.NotNull] string configuration,
-			[JetBrains.Annotations.NotNull] string connectionString)
-		{
-			if (configuration    == null) throw new ArgumentNullException(nameof(configuration));
-			if (connectionString == null) throw new ArgumentNullException(nameof(connectionString));
-
-			InitConfig();
-
-			GetConfigurationInfo(configuration).ConnectionString = connectionString;
-		}
-
-		/// <summary>
-		/// Returns connection string for specified connection name.
-		/// </summary>
-		/// <param name="configurationString">Connection name.</param>
-		/// <returns>Connection string.</returns>
-		[Pure]
-		public static string GetConnectionString(string configurationString)
-		{
-			InitConfig();
-
-			return GetConfigurationInfo(configurationString).ConnectionString;
-		}
-
-		#endregion
-
-		#region Connection
-
-		bool                _closeConnection;
-		bool                _disposeConnection = true;
-		bool                _closeTransaction;
-		IAsyncDbConnection  _connection;
-		Func<IDbConnection> _connectionFactory;
-
-		/// <summary>
-		/// Gets underlying database connection, used by current connection object.
-		/// </summary>
-		public IDbConnection Connection => EnsureConnection().Connection;
-
-		internal IAsyncDbConnection EnsureConnection()
-		{
-			if (_connection == null)
-			{
-				IDbConnection connection;
-				if (_connectionFactory != null)
-					connection = _connectionFactory();
-				else
-					connection = DataProvider.CreateConnection(ConnectionString);
-
-				_connection = AsyncFactory.Create(connection);
-
-				if (RetryPolicy != null)
-					_connection = new RetryingDbConnection(this, _connection, RetryPolicy);
-			}
-
-			if (_connection.State == ConnectionState.Closed)
-			{
-				OnBeforeConnectionOpen?.Invoke(this, _connection.Connection);
-				_connection.Open();
-				_closeConnection = true;
-				OnConnectionOpened?.Invoke(this, _connection.Connection);
-			}
-
-			return _connection;
-		}
-
-		/// <summary>
-		/// Event, triggered before connection closed using <see cref="Close"/> method.
-		/// </summary>
-		public event EventHandler OnClosing;
-		/// <summary>
-		/// Event, triggered after connection closed using <see cref="Close"/> method.
-		/// </summary>
-		public event EventHandler OnClosed;
-
-		/// <inheritdoc />
-		public Action<EntityCreatedEventArgs> OnEntityCreated    { get; set; }
-
-		/// <summary>
-		/// Event, triggered before connection opened using <see cref="IDbConnection.Open"/> method.
-		/// </summary>
-		public event Action<DataConnection, IDbConnection> OnBeforeConnectionOpen;
-
-		/// <summary>
-		/// Event, triggered before connection opened using <see cref="DbConnection.OpenAsync()"/> methods.
-		/// </summary>
-		public event Func<DataConnection, IDbConnection, CancellationToken, Task> OnBeforeConnectionOpenAsync;
-
-		/// <summary>
-		/// Event, triggered right after connection opened using <see cref="IDbConnection.Open"/> method.
-		/// </summary>
-		public event Action<DataConnection, IDbConnection> OnConnectionOpened;
-
-		/// <summary>
-		/// Event, triggered right after connection opened using <see cref="DbConnection.OpenAsync()"/> methods.
-		/// </summary>
-		public event Func<DataConnection, IDbConnection, CancellationToken, Task> OnConnectionOpenedAsync;
-
-		/// <summary>
-		/// Closes and dispose associated underlying database transaction/connection.
-		/// </summary>
-		public virtual void Close()
-		{
-			OnClosing?.Invoke(this, EventArgs.Empty);
-
-			DisposeCommand();
-
-			if (TransactionAsync != null && _closeTransaction)
-			{
-				TransactionAsync.Dispose();
-				TransactionAsync = null;
-			}
-
-			if (_connection != null)
-			{
-				if (_disposeConnection)
-				{
-					_connection.Dispose();
-					_connection = null;
-				}
-				else if (_closeConnection)
-					_connection.Close();
-			}
-
-			OnClosed?.Invoke(this, EventArgs.Empty);
-		}
-
-		#endregion
-
-		#region Command
-
-		/// <summary>
-		/// Contains text of last command, sent to database using current connection.
-		/// </summary>
-		public string LastQuery;
-
-		internal void InitCommand(CommandType commandType, string sql, DataParameter[] parameters, List<string> queryHints, bool withParameters)
-		{
-			if (queryHints?.Count > 0)
-			{
-				var sqlProvider = DataProvider.CreateSqlBuilder(MappingSchema);
-				sql = sqlProvider.ApplyQueryHints(sql, queryHints);
-				queryHints.Clear();
-			}
-
-			DataProvider.InitCommand(this, commandType, sql, parameters, withParameters);
-			LastQuery = Command.CommandText;
-		}
-
-		private int? _commandTimeout;
-		/// <summary>
-		/// Gets or sets command execution timeout in seconds. 
-		/// Negative timeout value means that default timeout will be used.
-		/// 0 timeout value corresponds to infinite timeout.
-		/// By default timeout is not set and default value for current provider used.
-		/// </summary>
-		public  int   CommandTimeout
-		{
-			get => _commandTimeout ?? -1;
-			set
-			{
-				if (value < 0)
-				{
-					_commandTimeout = null;
-					DisposeCommand();
-				}
-				else
-				{
-					_commandTimeout = value;
-					if (_command != null)
-						_command.CommandTimeout = value;
-				}
-			}
-		}
-
-		private IDbCommand _command;
-		/// <summary>
-		/// Gets or sets command object, used by current connection.
-		/// </summary>
-		public  IDbCommand  Command
-		{
-			get => _command ?? (_command = CreateCommand());
-			set => _command = value;
-		}
-
-		/// <summary>
-		/// For internal use only.
-		/// </summary>
-		public IDbCommand CreateCommand()
-		{
-			var command = Connection.CreateCommand();
-
-			if (_commandTimeout.HasValue)
-				command.CommandTimeout = _commandTimeout.Value;
-
-			if (TransactionAsync != null)
-				command.Transaction = Transaction;
-
-			return command;
-		}
-
-		/// <summary>
-		/// For internal use only.
-		/// </summary>
-		public void DisposeCommand()
-		{
-			if (_command != null)
-			{
-				DataProvider.DisposeCommand(this);
-				_command = null;
-			}
-		}
-
-		internal int ExecuteNonQuery()
-		{
-			if (TraceSwitch.Level == TraceLevel.Off || OnTraceConnection == null)
-				using (DataProvider.ExecuteScope())
-					return Command.ExecuteNonQueryExt();
-
-			var now = DateTime.UtcNow;
-			var sw  = Stopwatch.StartNew();
-
-			if (TraceSwitch.TraceInfo)
-			{
-				OnTraceConnection(new TraceInfo(TraceInfoStep.BeforeExecute)
-				{
-					TraceLevel     = TraceLevel.Info,
-					DataConnection = this,
-					Command        = Command,
-					StartTime      = now,
-				});
-			}
-
-
-			try
-			{
-				int ret;
-				using (DataProvider.ExecuteScope())
-					ret = Command.ExecuteNonQueryExt();
-
-				if (TraceSwitch.TraceInfo)
-				{
-					OnTraceConnection(new TraceInfo(TraceInfoStep.AfterExecute)
-					{
-						TraceLevel      = TraceLevel.Info,
-						DataConnection  = this,
-						Command         = Command,
-						StartTime       = now,
-						ExecutionTime   = sw.Elapsed,
-						RecordsAffected = ret,
-					});
-				}
-
-				return ret;
-			}
-			catch (Exception ex)
-			{
-				if (TraceSwitch.TraceError)
-				{
-					OnTraceConnection(new TraceInfo(TraceInfoStep.Error)
-					{
-						TraceLevel     = TraceLevel.Error,
-						DataConnection = this,
-						Command        = Command,
-						StartTime      = now,
-						ExecutionTime  = sw.Elapsed,
-						Exception      = ex,
-					});
-				}
-
-				throw;
-			}
-		}
-
-		object ExecuteScalar()
-		{
-			if (TraceSwitch.Level == TraceLevel.Off || OnTraceConnection == null)
-				return Command.ExecuteScalarExt();
-
-			var now = DateTime.UtcNow;
-			var sw  = Stopwatch.StartNew();
-
-			if (TraceSwitch.TraceInfo)
-			{
-				OnTraceConnection(new TraceInfo(TraceInfoStep.BeforeExecute)
-				{
-					TraceLevel     = TraceLevel.Info,
-					DataConnection = this,
-					Command        = Command,
-					StartTime      = now,
-				});
-			}
-
-			try
-			{
-				var ret = Command.ExecuteScalarExt();
-
-				if (TraceSwitch.TraceInfo)
-				{
-					OnTraceConnection(new TraceInfo(TraceInfoStep.AfterExecute)
-					{
-						TraceLevel     = TraceLevel.Info,
-						DataConnection = this,
-						Command        = Command,
-						StartTime      = now,
-						ExecutionTime  = sw.Elapsed,
-					});
-				}
-
-				return ret;
-			}
-			catch (Exception ex)
-			{
-				if (TraceSwitch.TraceError)
-				{
-					OnTraceConnection(new TraceInfo(TraceInfoStep.Error)
-					{
-						TraceLevel     = TraceLevel.Error,
-						DataConnection = this,
-						Command        = Command,
-						StartTime      = now,
-						ExecutionTime  = sw.Elapsed,
-						Exception      = ex,
-					});
-				}
-
-				throw;
-			}
-		}
-
-		private IDataReader ExecuteReader()
-		{
-			return ExecuteReader(GetCommandBehavior(CommandBehavior.Default));
-		}
-
-		internal IDataReader ExecuteReader(CommandBehavior commandBehavior)
-		{
-			if (TraceSwitch.Level == TraceLevel.Off || OnTraceConnection == null)
-				using (DataProvider.ExecuteScope())
-					return Command.ExecuteReaderExt(GetCommandBehavior(commandBehavior));
-
-			var now = DateTime.UtcNow;
-			var sw  = Stopwatch.StartNew();
-
-			if (TraceSwitch.TraceInfo)
-			{
-				OnTraceConnection(new TraceInfo(TraceInfoStep.BeforeExecute)
-				{
-					TraceLevel     = TraceLevel.Info,
-					DataConnection = this,
-					Command        = Command,
-					StartTime      = now,
-				});
-			}
-
-			try
-			{
-				IDataReader ret;
-
-				using (DataProvider.ExecuteScope())
-					ret = Command.ExecuteReaderExt(GetCommandBehavior(commandBehavior));
-
-				if (TraceSwitch.TraceInfo)
-				{
-					OnTraceConnection(new TraceInfo(TraceInfoStep.AfterExecute)
-					{
-						TraceLevel     = TraceLevel.Info,
-						DataConnection = this,
-						Command        = Command,
-						StartTime      = now,
-						ExecutionTime  = sw.Elapsed,
-					});
-				}
-
-				return ret;
-			}
-			catch (Exception ex)
-			{
-				if (TraceSwitch.TraceError)
-				{
-					OnTraceConnection(new TraceInfo(TraceInfoStep.Error)
-					{
-						TraceLevel     = TraceLevel.Error,
-						DataConnection = this,
-						Command        = Command,
-						StartTime      = now,
-						ExecutionTime  = sw.Elapsed,
-						Exception      = ex,
-					});
-				}
-
-				throw;
-			}
-		}
-
-		/// <summary>
-		/// Removes cached data mappers.
-		/// </summary>
-		public static void ClearObjectReaderCache()
-		{
-			CommandInfo.ClearObjectReaderCache();
-		}
-
-		#endregion
-
-		#region Transaction
-		/// <summary>
-		/// Gets current transaction, associated with connection.
-		/// </summary>
-		public IDbTransaction Transaction => TransactionAsync?.Transaction;
-
-		/// <summary>
-		/// Async transaction wrapper over <see cref="Transaction"/>.
-		/// </summary>
-		internal IAsyncDbTransaction TransactionAsync { get; private set; }
-
-		/// <summary>
-		/// Starts new transaction for current connection with default isolation level. If connection already has transaction, it will be rolled back.
-		/// </summary>
-		/// <returns>Database transaction object.</returns>
-		public virtual DataConnectionTransaction BeginTransaction()
-		{
-			// If transaction is open, we dispose it, it will rollback all changes.
-			//
-			TransactionAsync?.Dispose();
-
-			// Create new transaction object.
-			//
-			TransactionAsync = AsyncFactory.Create(EnsureConnection().BeginTransaction());
-
-			_closeTransaction = true;
-
-			// If the active command exists.
-			//
-			if (_command != null)
-				_command.Transaction = Transaction;
-
-			return new DataConnectionTransaction(this);
-		}
-
-		/// <summary>
-		/// Starts new transaction for current connection with specified isolation level. If connection already have transaction, it will be rolled back.
-		/// </summary>
-		/// <param name="isolationLevel">Transaction isolation level.</param>
-		/// <returns>Database transaction object.</returns>
-		public virtual DataConnectionTransaction BeginTransaction(IsolationLevel isolationLevel)
-		{
-			// If transaction is open, we dispose it, it will rollback all changes.
-			//
-			TransactionAsync?.Dispose();
-
-			// Create new transaction object.
-			//
-			TransactionAsync = AsyncFactory.Create(EnsureConnection().BeginTransaction(isolationLevel));
-
-			_closeTransaction = true;
-
-			// If the active command exists.
-			//
-			if (_command != null)
-				_command.Transaction = Transaction;
-
-			return new DataConnectionTransaction(this);
-		}
-
-		/// <summary>
-		/// Commits transaction (if any), associated with connection.
-		/// </summary>
-		public virtual void CommitTransaction()
-		{
-			if (TransactionAsync != null)
-			{
-				TransactionAsync.Commit();
-
-				if (_closeTransaction)
-				{
-					TransactionAsync.Dispose();
-					TransactionAsync = null;
-
-					if (_command != null)
-						_command.Transaction = null;
-				}
-			}
-		}
-
-		/// <summary>
-		/// Rollbacks transaction (if any), associated with connection.
-		/// </summary>
-		public virtual void RollbackTransaction()
-		{
-			if (TransactionAsync != null)
-			{
-				TransactionAsync.Rollback();
-
-				if (_closeTransaction)
-				{
-					TransactionAsync.Dispose();
-					TransactionAsync = null;
-
-					if (_command != null)
-						_command.Transaction = null;
-				}
-			}
-		}
-
-		#endregion
-
-		#region MappingSchema
-
-		/// <summary>
-		/// Gets maping schema, used for current connection.
-		/// </summary>
-		public  MappingSchema  MappingSchema { get; private set; }
-
-		/// <summary>
-		/// Gets or sets option to force inline parameter values as literals into command text. If parameter inlining not supported
-		/// for specific value type, it will be used as parameter.
-		/// </summary>
-		public bool InlineParameters { get; set; }
-
-		private List<string> _queryHints;
-		/// <summary>
-		/// Gets list of query hints (writable collection), that will be used for all queries, executed through current connection.
-		/// </summary>
-		public  List<string>  QueryHints => _queryHints ?? (_queryHints = new List<string>());
-
-		private List<string> _nextQueryHints;
-		/// <summary>
-		/// Gets list of query hints (writable collection), that will be used only for next query, executed through current connection.
-		/// </summary>
-		public  List<string>  NextQueryHints => _nextQueryHints ?? (_nextQueryHints = new List<string>());
-
-		/// <summary>
-		/// Adds additional mapping schema to current connection.
-		/// </summary>
-		/// <param name="mappingSchema">Mapping schema.</param>
-		/// <returns>Current connection object.</returns>
-		public DataConnection AddMappingSchema(MappingSchema mappingSchema)
-		{
-			MappingSchema = new MappingSchema(mappingSchema, MappingSchema);
-			_id            = null;
-
-			return this;
-		}
-
-		#endregion
-
-		#region ICloneable Members
-
-		DataConnection(string configurationString, IDataProvider dataProvider, string connectionString, IDbConnection connection, MappingSchema mappingSchema)
-		{
-			ConfigurationString = configurationString;
-			DataProvider        = dataProvider;
-			ConnectionString    = connectionString;
-			_connection         = connection != null ? AsyncFactory.Create(connection) : null;
-			MappingSchema       = mappingSchema;
-		}
-
-		/// <summary>
-		/// Clones current connection.
-		/// </summary>
-		/// <returns>Cloned connection.</returns>
-		public object Clone()
-		{
-			var connection = _connection?.TryClone() ?? _connectionFactory?.Invoke();
-
-			// https://github.com/linq2db/linq2db/issues/1486
-			// when there is no ConnectionString and provider doesn't support connection cloning
-			// try to get ConnectionString from _connection
-			// will not work for providers that remove security information from connection string
-			var connectionString = ConnectionString ?? (connection == null ? _connection?.ConnectionString : null);
-
-			return new DataConnection(ConfigurationString, DataProvider, connectionString, connection, MappingSchema);
-		}
-
-		#endregion
-
-		#region System.IDisposable Members
-
-		protected bool  Disposed        { get; private set; }
-		public    bool? ThrowOnDisposed { get; set; }
-
-		protected void CheckAndThrowOnDisposed()
-		{
-			if (Disposed && (ThrowOnDisposed ?? Configuration.Data.ThrowOnDisposed))
-				throw new ObjectDisposedException("DataConnection", "IDataContext is disposed, see https://github.com/linq2db/linq2db/wiki/Managing-data-connection");
-		}
-
-		/// <summary>
-		/// Disposes connection.
-		/// </summary>
-		public void Dispose()
-		{
-			Disposed = true;
-			Close();
-		}
-
-		#endregion
-
-		internal CommandBehavior GetCommandBehavior(CommandBehavior commandBehavior)
-		{
-			return DataProvider.GetCommandBehavior(commandBehavior);
-		}
-	}
-}
-=======
-﻿using System;
-using System.Collections.Concurrent;
-using System.Collections.Generic;
-using System.Data;
-using System.Data.Common;
-using System.Diagnostics;
-using System.Diagnostics.CodeAnalysis;
-using System.Linq;
-using System.Text;
-using System.Threading;
-using System.Threading.Tasks;
-
-using JetBrains.Annotations;
-
-namespace LinqToDB.Data
-{
-	using Common;
-	using Configuration;
-	using DataProvider;
-	using Expressions;
-	using Mapping;
-	using RetryPolicy;
-
-	/// <summary>
-	/// Implements persistent database connection abstraction over different database engines.
-	/// Could be initialized using connection string name or connection string,
-	/// or attached to existing connection or transaction.
-	/// </summary>
-	[PublicAPI]
-	public partial class DataConnection : ICloneable, IEntityServices
-	{
-		#region .ctor
-
-		/// <summary>
-		/// Creates database connection object that uses default connection configuration from <see cref="DefaultConfiguration"/> property.
-		/// </summary>
-		public DataConnection() : this(new LinqToDbConnectionOptions())
-		{}
-
-		/// <summary>
-		/// Creates database connection object that uses default connection configuration from <see cref="DefaultConfiguration"/> property and provided mapping schema.
-		/// </summary>
-		/// <param name="mappingSchema">Mapping schema to use with this connection.</param>
-		public DataConnection([JetBrains.Annotations.NotNull] MappingSchema mappingSchema) : this(new LinqToDbConnectionOptions().UseMappingSchema(mappingSchema))
-		{
-		}
-
-		/// <summary>
-		/// Creates database connection object that uses provided connection configuration and mapping schema.
-		/// </summary>
-		/// <param name="configurationString">Name of database connection configuration to use with this connection.
-		/// In case of null, configuration from <see cref="DefaultConfiguration"/> property will be used.</param>
-		/// <param name="mappingSchema">Mapping schema to use with this connection.</param>
-		public DataConnection(string configurationString, [JetBrains.Annotations.NotNull] MappingSchema mappingSchema)
-			: this(new LinqToDbConnectionOptions().UseConfigurationString(configurationString).UseMappingSchema(mappingSchema))
-		{
-		}
-
-		/// <summary>
-		/// Creates database connection object that uses provided connection configuration.
-		/// </summary>
-		/// <param name="configurationString">Name of database connection configuration to use with this connection.
-		/// In case of <c>null</c>, configuration from <see cref="DefaultConfiguration"/> property will be used.</param>
-		public DataConnection(string configurationString)
-			: this(new LinqToDbConnectionOptions().UseConfigurationString(configurationString))
-		{
-		}
-
-		/// <summary>
-		/// Creates database connection object that uses specified database provider, connection string and mapping schema.
-		/// </summary>
-		/// <param name="providerName">Name of database provider to use with this connection. <see cref="ProviderName"/> class for list of providers.</param>
-		/// <param name="connectionString">Database connection string to use for connection with database.</param>
-		/// <param name="mappingSchema">Mapping schema to use with this connection.</param>
-		public DataConnection(
-				[JetBrains.Annotations.NotNull] string        providerName,
-				[JetBrains.Annotations.NotNull] string        connectionString,
-				[JetBrains.Annotations.NotNull] MappingSchema mappingSchema)
-			: this(new LinqToDbConnectionOptions().UseConnectionString(providerName, connectionString).UseMappingSchema(mappingSchema))
-		{
-		}
-
-		/// <summary>
-		/// Creates database connection object that uses specified database provider and connection string.
-		/// </summary>
-		/// <param name="providerName">Name of database provider to use with this connection. <see cref="ProviderName"/> class for list of providers.</param>
-		/// <param name="connectionString">Database connection string to use for connection with database.</param>
-		public DataConnection(
-			[JetBrains.Annotations.NotNull] string providerName,
-			[JetBrains.Annotations.NotNull] string connectionString)
-			: this(new LinqToDbConnectionOptions().UseConnectionString(providerName, connectionString))
-		{
-		}
-
-		/// <summary>
-		/// Creates database connection object that uses specified database provider, connection string and mapping schema.
-		/// </summary>
-		/// <param name="dataProvider">Database provider implementation to use with this connection.</param>
-		/// <param name="connectionString">Database connection string to use for connection with database.</param>
-		/// <param name="mappingSchema">Mapping schema to use with this connection.</param>
-		public DataConnection(
-			[JetBrains.Annotations.NotNull] IDataProvider dataProvider,
-			[JetBrains.Annotations.NotNull] string        connectionString,
-			[JetBrains.Annotations.NotNull] MappingSchema mappingSchema)
-			: this(new LinqToDbConnectionOptions().UseConnectionString(dataProvider, connectionString).UseMappingSchema(mappingSchema))
-		{
-		}
-
-		/// <summary>
-		/// Creates database connection object that uses specified database provider and connection string.
-		/// </summary>
-		/// <param name="dataProvider">Database provider implementation to use with this connection.</param>
-		/// <param name="connectionString">Database connection string to use for connection with database.</param>
-		public DataConnection(
-			[JetBrains.Annotations.NotNull] IDataProvider dataProvider,
-			[JetBrains.Annotations.NotNull] string connectionString)
-			: this(new LinqToDbConnectionOptions().UseConnectionString(dataProvider, connectionString))
-		{
-		}
-
-		/// <summary>
-		/// Creates database connection object that uses specified database provider, connection factory and mapping schema.
-		/// </summary>
-		/// <param name="dataProvider">Database provider implementation to use with this connection.</param>
-		/// <param name="connectionFactory">Database connection factory method.</param>
-		/// <param name="mappingSchema">Mapping schema to use with this connection.</param>
-		public DataConnection(
-			[JetBrains.Annotations.NotNull] IDataProvider       dataProvider,
-			[JetBrains.Annotations.NotNull] Func<IDbConnection> connectionFactory,
-			[JetBrains.Annotations.NotNull] MappingSchema       mappingSchema)
-			: this(new LinqToDbConnectionOptions().UseConnectionFactory(dataProvider, connectionFactory).UseMappingSchema(mappingSchema))
-		{
-		}
-
-		/// <summary>
-		/// Creates database connection object that uses specified database provider and connection factory.
-		/// </summary>
-		/// <param name="dataProvider">Database provider implementation to use with this connection.</param>
-		/// <param name="connectionFactory">Database connection factory method.</param>
-		public DataConnection(
-			[JetBrains.Annotations.NotNull] IDataProvider       dataProvider,
-			[JetBrains.Annotations.NotNull] Func<IDbConnection> connectionFactory)
-			: this(new LinqToDbConnectionOptions().UseConnectionFactory(dataProvider, connectionFactory))
-		{
-		}
-
-		/// <summary>
-		/// Creates database connection object that uses specified database provider, connection and mapping schema.
-		/// </summary>
-		/// <param name="dataProvider">Database provider implementation to use with this connection.</param>
-		/// <param name="connection">Existing database connection to use.</param>
-		/// <param name="mappingSchema">Mapping schema to use with this connection.</param>
-		public DataConnection(
-			[JetBrains.Annotations.NotNull] IDataProvider dataProvider,
-			[JetBrains.Annotations.NotNull] IDbConnection connection,
-			[JetBrains.Annotations.NotNull] MappingSchema mappingSchema)
-			: this(new LinqToDbConnectionOptions().UseConnection(dataProvider, connection).UseMappingSchema(mappingSchema))
-		{
-		}
-
-		/// <summary>
-		/// Creates database connection object that uses specified database provider and connection.
-		/// </summary>
-		/// <param name="dataProvider">Database provider implementation to use with this connection.</param>
-		/// <param name="connection">Existing database connection to use.</param>
-		/// <remarks>
-		/// <paramref name="connection"/> would not be disposed.
-		/// </remarks>
-		public DataConnection(
-			[JetBrains.Annotations.NotNull] IDataProvider dataProvider,
-			[JetBrains.Annotations.NotNull] IDbConnection connection)
-			: this(dataProvider, connection, false)
-		{
-
-		}
-
-		/// <summary>
-		/// Creates database connection object that uses specified database provider and connection.
-		/// </summary>
-		/// <param name="dataProvider">Database provider implementation to use with this connection.</param>
-		/// <param name="connection">Existing database connection to use.</param>
-		/// <param name="disposeConnection">If true <paramref name="connection"/> would be disposed on DataConnection disposing</param>
-		public DataConnection(
-			[JetBrains.Annotations.NotNull] IDataProvider dataProvider,
-			[JetBrains.Annotations.NotNull] IDbConnection connection,
-			                                bool          disposeConnection)
-			: this(new LinqToDbConnectionOptions().UseConnection(dataProvider, connection, disposeConnection))
-		{
-		}
-
-		/// <summary>
-		/// Creates database connection object that uses specified database provider, transaction and mapping schema.
-		/// </summary>
-		/// <param name="dataProvider">Database provider implementation to use with this connection.</param>
-		/// <param name="transaction">Existing database transaction to use.</param>
-		/// <param name="mappingSchema">Mapping schema to use with this connection.</param>
-		public DataConnection(
-			[JetBrains.Annotations.NotNull] IDataProvider  dataProvider,
-			[JetBrains.Annotations.NotNull] IDbTransaction transaction,
-			[JetBrains.Annotations.NotNull] MappingSchema  mappingSchema)
-			: this(new LinqToDbConnectionOptions().UseTransaction(dataProvider, transaction).UseMappingSchema(mappingSchema))
-		{
-		}
-
-		/// <summary>
-		/// Creates database connection object that uses specified database provider and transaction.
-		/// </summary>
-		/// <param name="dataProvider">Database provider implementation to use with this connection.</param>
-		/// <param name="transaction">Existing database transaction to use.</param>
-		public DataConnection(
-			[JetBrains.Annotations.NotNull] IDataProvider  dataProvider,
-			[JetBrains.Annotations.NotNull] IDbTransaction transaction)
-			: this(new LinqToDbConnectionOptions().UseTransaction(dataProvider, transaction))
-		{
-		}
-
-		/// <summary>
-		/// Creates database connection object that uses a LinqToDbConnectionOptions to configure the connection.
-		/// </summary>
-		/// <param name="options">Options, setup ahead of time</param>
-		public DataConnection([JetBrains.Annotations.NotNull]LinqToDbConnectionOptions options)
-		{
-			if (options == null)
-				throw new ArgumentNullException(nameof(options));
-			
-			if (!options.IsValidConfigForConnectionType(this))
-				throw new LinqToDBException(
-					$"Improper options type used to create DataConnection {GetType()}, try creating a public constructor calling base and accepting type {nameof(LinqToDbConnectionOptions)}<{GetType().Name}>");
-			
-			InitConfig();
-			
-			switch (options.SetupType)
-			{
-				case LinqToDbConnectionOptions.ConnectionSetupType.ConfigurationString:
-				case LinqToDbConnectionOptions.ConnectionSetupType.DefaultConfiguration:
-					ConfigurationString = options._configurationString ?? DefaultConfiguration;
-					if (ConfigurationString == null)
-						throw new LinqToDBException("Configuration string is not provided.");
-					var ci = GetConfigurationInfo(ConfigurationString);
-
-					DataProvider = ci.DataProvider;
-					ConnectionString = ci.ConnectionString;
-					MappingSchema = DataProvider.MappingSchema;
-					RetryPolicy = Configuration.RetryPolicy.Factory != null
-						? Configuration.RetryPolicy.Factory(this)
-						: null;
-					break;
-
-				case LinqToDbConnectionOptions.ConnectionSetupType.ConnectionString:
-					if (options._providerName == null && options._dataProvider == null) 
-						throw new LinqToDBException("DataProvider was not specified");
-
-					if (options._providerName != null
-					    && !_dataProviders.TryGetValue(options._providerName, out var dataProvider))
-						throw new LinqToDBException($"DataProvider '{options._providerName}' not found.");
-					else dataProvider = options._dataProvider;
-					
-					DataProvider = dataProvider;
-					ConnectionString = options._connectionString;
-					MappingSchema = DataProvider.MappingSchema;
-					break;
-				
-				case LinqToDbConnectionOptions.ConnectionSetupType.ConnectionFactory:
-					//copy to tmp variable so that if the factory in options gets changed later we will still use the old one
-					//is this expected?
-					var originalConnectionFactory = options._connectionFactory;
-					_connectionFactory = () =>
-					{
-						var connection = originalConnectionFactory();
-
-						if (!Configuration.AvoidSpecificDataProviderAPI
-						    && !DataProvider.IsCompatibleConnection(connection))
-							throw new LinqToDBException(
-								$"DataProvider '{DataProvider}' and connection '{connection}' are not compatible.");
-
-						return connection;
-					};
-					break;
-				
-				case LinqToDbConnectionOptions.ConnectionSetupType.Connection:
-
-					if (!Configuration.AvoidSpecificDataProviderAPI
-					    && !options._dataProvider.IsCompatibleConnection(options._dbConnection))
-						throw new LinqToDBException(
-							$"DataProvider '{options._dataProvider}' and connection '{options._dbConnection}' are not compatible.");
-
-					_connection = options._dbConnection;
-					_disposeConnection = options._disposeConnection;
-					break;
-
-				case LinqToDbConnectionOptions.ConnectionSetupType.Transaction:
-					if (!Configuration.AvoidSpecificDataProviderAPI
-					    && !options._dataProvider.IsCompatibleConnection(options._dbTransaction.Connection))
-						throw new LinqToDBException(
-							$"DataProvider '{options._dataProvider}' and connection '{options._dbTransaction.Connection}' are not compatible.");
-
-					_connection        = options._dbTransaction.Connection;
-					Transaction        = options._dbTransaction;
-					_closeTransaction  = false;
-					_closeConnection   = false;
-					_disposeConnection = false;
-					break;
-				default:
-					throw new ArgumentOutOfRangeException();
-			}
-
-			if (options._dataProvider != null)
-			{
-				DataProvider = options._dataProvider;
-				MappingSchema      = DataProvider.MappingSchema;
-			}
-
-			if (options._mappingSchema != null)
-			{
-				AddMappingSchema(options._mappingSchema);
-			}
-		}
-
-		#endregion
-
-		#region Public Properties
-
-		/// <summary>
-		/// Database configuration name (connection string name).
-		/// </summary>
-		public string        ConfigurationString { get; private set; }
-		/// <summary>
-		/// Database provider implementation for specific database engine.
-		/// </summary>
-		public IDataProvider DataProvider        { get; private set; }
-		/// <summary>
-		/// Database connection string.
-		/// </summary>
-		public string        ConnectionString    { get; private set; }
-		/// <summary>
-		/// Retry policy for current connection.
-		/// </summary>
-		public IRetryPolicy  RetryPolicy         { get; set; }
-
-		static readonly ConcurrentDictionary<string,int> _configurationIDs;
-		static int _maxID;
-
-		private int? _id;
-		/// <summary>
-		/// For internal use only.
-		/// </summary>
-		public  int   ID
-		{
-			get
-			{
-				if (!_id.HasValue)
-				{
-					var key = MappingSchema.ConfigurationID + "." + (ConfigurationString ?? ConnectionString ?? Connection.ConnectionString);
-
-					if (!_configurationIDs.TryGetValue(key, out var id))
-						_configurationIDs[key] = id = Interlocked.Increment(ref _maxID);
-
-					_id = id;
-				}
-
-				return _id.Value;
-			}
-		}
-
-		private bool? _isMarsEnabled;
-		/// <summary>
-		/// Gets or sets status of Multiple Active Result Sets (MARS) feature. This feature available only for
-		/// SQL Azure and SQL Server 2005+.
-		/// </summary>
-		public  bool   IsMarsEnabled
-		{
-			get
-			{
-				if (_isMarsEnabled == null)
-					_isMarsEnabled = (bool)(DataProvider.GetConnectionInfo(this, "IsMarsEnabled") ?? false);
-
-				return _isMarsEnabled.Value;
-			}
-			set => _isMarsEnabled = value;
-		}
-
-		/// <summary>
-		/// Gets or sets default connection configuration name. Used by <see cref="DataConnection"/> by default and could be set automatically from:
-		/// <para> - <see cref="ILinqToDBSettings.DefaultConfiguration"/>;</para>
-		/// <para> - first non-global connection string name from <see cref="ILinqToDBSettings.ConnectionStrings"/>;</para>
-		/// <para> - first non-global connection string name passed to <see cref="SetConnectionStrings"/> method.</para>
-		/// </summary>
-		/// <seealso cref="DefaultConfiguration"/>
-		private static string _defaultConfiguration;
-		public  static string DefaultConfiguration
-		{
-			get { InitConfig(); return _defaultConfiguration; }
-			set => _defaultConfiguration = value;
-		}
-
-		/// <summary>
-		/// Gets or sets name of default data provider, used by new connection if user didn't specified provider explicitly in constructor or in connection options.
-		/// Initialized with value from <see cref="DefaultSettings"/>.<see cref="ILinqToDBSettings.DefaultDataProvider"/>.
-		/// </summary>
-		/// <seealso cref="DefaultConfiguration"/>
-		private static string _defaultDataProvider;
-		public  static string DefaultDataProvider
-		{
-			get { InitConfig(); return _defaultDataProvider; }
-			set => _defaultDataProvider = value;
-		}
-
-		private static Action<TraceInfo> _onTrace = OnTraceInternal;
-		/// <summary>
-		/// Gets or sets trace handler, used for all new connections.
-		/// </summary>
-		public  static Action<TraceInfo>  OnTrace
-		{
-			get => _onTrace;
-			set => _onTrace = value ?? OnTraceInternal;
-		}
-
-		/// <summary>
-		/// Gets or sets trace handler, used for current connection instance.
-		/// </summary>
-		[CanBeNull]
-		public  Action<TraceInfo>  OnTraceConnection { get; set; } = OnTrace;
-
-		static void OnTraceInternal(TraceInfo info)
-		{
-			switch (info.TraceInfoStep)
-			{
-				case TraceInfoStep.BeforeExecute:
-					WriteTraceLine(
-						$"{info.TraceInfoStep}{Environment.NewLine}{info.SqlText}",
-						TraceSwitch.DisplayName);
-					break;
-
-				case TraceInfoStep.AfterExecute:
-					WriteTraceLine(
-						info.RecordsAffected != null
-							? $"Query Execution Time ({info.TraceInfoStep}){(info.IsAsync ? " (async)" : "")}: {info.ExecutionTime}. Records Affected: {info.RecordsAffected}.\r\n"
-							: $"Query Execution Time ({info.TraceInfoStep}){(info.IsAsync ? " (async)" : "")}: {info.ExecutionTime}\r\n",
-						TraceSwitch.DisplayName);
-					break;
-
-				case TraceInfoStep.Error:
-				{
-					var sb = new StringBuilder();
-
-					sb.Append(info.TraceInfoStep);
-
-					for (var ex = info.Exception; ex != null; ex = ex.InnerException)
-					{
-						try
-						{
-							sb
-								.AppendLine()
-								.AppendLine($"Exception: {ex.GetType()}")
-								.AppendLine($"Message  : {ex.Message}")
-								.AppendLine(ex.StackTrace)
-								;
-						}
-						catch
-						{
-							// Sybase provider could generate exception that will throw another exception when you
-							// try to access Message property due to bug in AseErrorCollection.Message property.
-							// There it tries to fetch error from first element of list without checking wether
-							// list contains any elements or not
-							sb
-								.AppendLine()
-								.AppendFormat("Failed while tried to log failure of type {0}", ex.GetType())
-								;
-						}
-					}
-
-					WriteTraceLine(sb.ToString(), TraceSwitch.DisplayName);
-
-					break;
-				}
-
-				case TraceInfoStep.MapperCreated:
-				{
-					var sb = new StringBuilder();
-
-					sb.AppendLine(info.TraceInfoStep.ToString());
-
-					if (Configuration.Linq.TraceMapperExpression && info.MapperExpression != null)
-						sb.AppendLine(info.MapperExpression.GetDebugView());
-
-					WriteTraceLine(sb.ToString(), TraceSwitch.DisplayName);
-
-					break;
-				}
-
-				case TraceInfoStep.Completed:
-				{
-					var sb = new StringBuilder();
-
-					sb.Append($"Total Execution Time ({info.TraceInfoStep}){(info.IsAsync ? " (async)" : "")}: {info.ExecutionTime}.");
-
-					if (info.RecordsAffected != null)
-						sb.Append($" Rows Count: {info.RecordsAffected}.");
-
-					sb.AppendLine();
-
-					WriteTraceLine(sb.ToString(), TraceSwitch.DisplayName);
-
-					break;
-				}
-			}
-		}
-
-		private static TraceSwitch _traceSwitch;
-		/// <summary>
-		/// Gets or sets global data connection trace options.
-		/// </summary>
-		public  static TraceSwitch  TraceSwitch
-		{
-			get
-			{
-				return _traceSwitch ?? (_traceSwitch = new TraceSwitch("DataConnection", "DataConnection trace switch",
-#if DEBUG
-				"Warning"
-#else
-				"Off"
-#endif
-				));
-			}
-			set { _traceSwitch = value; }
-		}
-
-		/// <summary>
-		/// Sets tracing level for data connections.
-		/// </summary>
-		/// <param name="traceLevel">Connection tracing level.</param>
-		public static void TurnTraceSwitchOn(TraceLevel traceLevel = TraceLevel.Info)
-		{
-			TraceSwitch = new TraceSwitch("DataConnection", "DataConnection trace switch", traceLevel.ToString());
-		}
-
-		/// <summary>
-		/// Trace function. By Default use <see cref="Debug"/> class for logging, but could be replaced to log e.g. to your log file.
-		/// <para>First parameter contains trace message.</para>
-		/// <para>Second parameter contains context (<see cref="Switch.DisplayName"/>)</para>
-		/// <seealso cref="TraceSwitch"/>
-		/// </summary>
-		public static Action<string,string> WriteTraceLine = (message, displayName) => Debug.WriteLine(message, displayName);
-
-		#endregion
-
-		#region Configuration
-
-		private static ILinqToDBSettings _defaultSettings;
-
-		/// <summary>
-		/// Gets or sets default connection settings. By default contains settings from linq2db configuration section from configuration file (not supported by .Net Core).
-		/// <seealso cref="ILinqToDBSettings"/>
-		/// </summary>
-		public static ILinqToDBSettings DefaultSettings
-		{
-			get
-			{
-#if !NETSTANDARD1_6 && !NETSTANDARD2_0
-				return _defaultSettings ?? (_defaultSettings = LinqToDBSection.Instance);
-#else
-				return _defaultSettings;
-#endif
-
-			}
-			set { _defaultSettings = value; }
-		}
-
-		[SuppressMessage("ReSharper", "PossibleMultipleEnumeration")]
-		static IDataProvider FindProvider(
-			string configuration,
-			IEnumerable<KeyValuePair<string,IDataProvider>> ps,
-			IDataProvider defp)
-		{
-			foreach (var p in ps.OrderByDescending(kv => kv.Key.Length))
-				if (configuration == p.Key || configuration.StartsWith(p.Key + '.'))
-					return p.Value;
-
-			foreach (var p in ps.OrderByDescending(kv => kv.Value.Name.Length))
-				if (configuration == p.Value.Name || configuration.StartsWith(p.Value.Name + '.'))
-					return p.Value;
-
-			return defp;
-		}
-
-		static DataConnection()
-		{
-			_configurationIDs = new ConcurrentDictionary<string,int>();
-
-			LinqToDB.DataProvider.SqlServer. SqlServerTools. GetDataProvider();
-#if !NETSTANDARD1_6 && !NETSTANDARD2_0
-			LinqToDB.DataProvider.Access.    AccessTools.    GetDataProvider();
-#endif
-			LinqToDB.DataProvider.SqlCe.     SqlCeTools.     GetDataProvider();
-			LinqToDB.DataProvider.Firebird.  FirebirdTools.  GetDataProvider();
-			LinqToDB.DataProvider.MySql.     MySqlTools.     GetDataProvider();
-			LinqToDB.DataProvider.SQLite.    SQLiteTools.    GetDataProvider();
-			LinqToDB.DataProvider.Sybase.    SybaseTools.    GetDataProvider();
-			LinqToDB.DataProvider.Oracle.    OracleTools.    GetDataProvider();
-			LinqToDB.DataProvider.PostgreSQL.PostgreSQLTools.GetDataProvider();
-			LinqToDB.DataProvider.DB2.       DB2Tools.       GetDataProvider();
-			LinqToDB.DataProvider.Informix.  InformixTools.  GetDataProvider();
-			LinqToDB.DataProvider.SapHana.   SapHanaTools.   GetDataProvider();
-
-			var section = DefaultSettings;
-
-			if (section != null)
-			{
-				DefaultConfiguration = section.DefaultConfiguration;
-				DefaultDataProvider  = section.DefaultDataProvider;
-
-				foreach (var provider in section.DataProviders)
-				{
-					var dataProviderType = Type.GetType(provider.TypeName, true);
-					var providerInstance = (IDataProviderFactory)Activator.CreateInstance(dataProviderType);
-
-					if (!string.IsNullOrEmpty(provider.Name))
-						AddDataProvider(provider.Name, providerInstance.GetDataProvider(provider.Attributes));
-				}
-			}
-		}
-
-		static readonly List<Func<IConnectionStringSettings,string,IDataProvider>> _providerDetectors =
-			new List<Func<IConnectionStringSettings,string,IDataProvider>>();
-
-		/// <summary>
-		/// Registers database provider factory method.
-		/// Factory accepts connection string settings and connection string. Could return <c>null</c>, if cannot create provider
-		/// instance using provided options.
-		/// </summary>
-		/// <param name="providerDetector">Factory method delegate.</param>
-		public static void AddProviderDetector(Func<IConnectionStringSettings,string,IDataProvider> providerDetector)
-		{
-			_providerDetectors.Add(providerDetector);
-		}
-
-		static void InitConnectionStrings()
-		{
-			if (DefaultSettings == null)
-				return;
-
-			foreach (var css in DefaultSettings.ConnectionStrings)
-			{
-				_configurations[css.Name] = new ConfigurationInfo(css);
-
-				if (DefaultConfiguration == null && !css.IsGlobal /*IsMachineConfig(css)*/)
-				{
-					DefaultConfiguration = css.Name;
-				}
-			}
-		}
-
-		static readonly object _initSyncRoot = new object();
-		static          bool   _initialized;
-
-		static void InitConfig()
-		{
-			lock (_initSyncRoot)
-			{
-				if (!_initialized)
-				{
-					_initialized = true;
-					InitConnectionStrings();
-				}
-			}
-		}
-
-		static readonly ConcurrentDictionary<string,IDataProvider> _dataProviders =
-			new ConcurrentDictionary<string,IDataProvider>();
-
-		/// <summary>
-		/// Registers database provider implementation by provided unique name.
-		/// </summary>
-		/// <param name="providerName">Provider name, to which provider implementation will be mapped.</param>
-		/// <param name="dataProvider">Database provider implementation.</param>
-		public static void AddDataProvider(
-			[JetBrains.Annotations.NotNull] string        providerName,
-			[JetBrains.Annotations.NotNull] IDataProvider dataProvider)
-		{
-			if (providerName == null) throw new ArgumentNullException(nameof(providerName));
-			if (dataProvider == null) throw new ArgumentNullException(nameof(dataProvider));
-
-			if (string.IsNullOrEmpty(dataProvider.Name))
-				throw new ArgumentException("dataProvider.Name cannot be empty.", nameof(dataProvider));
-
-			_dataProviders[providerName] = dataProvider;
-		}
-
-		/// <summary>
-		/// Registers database provider implementation using <see cref="IDataProvider.Name"/> name.
-		/// </summary>
-		/// <param name="dataProvider">Database provider implementation.</param>
-		public static void AddDataProvider([JetBrains.Annotations.NotNull] IDataProvider dataProvider)
-		{
-			if (dataProvider == null) throw new ArgumentNullException(nameof(dataProvider));
-
-			AddDataProvider(dataProvider.Name, dataProvider);
-		}
-
-		/// <summary>
-		/// Returns database provider implementation, associated with provided connection configuration name.
-		/// </summary>
-		/// <param name="configurationString">Connection configuration name.</param>
-		/// <returns>Database provider.</returns>
-		public static IDataProvider GetDataProvider([JetBrains.Annotations.NotNull] string configurationString)
-		{
-			InitConfig();
-
-			return GetConfigurationInfo(configurationString).DataProvider;
-		}
-
-		/// <summary>
-		/// Returns database provider associated with provider name, configuration and connection string.
-		/// </summary>
-		/// <param name="providerName">Provider name.</param>
-		/// <param name="configurationString">Connection configuration name.</param>
-		/// <param name="connectionString">Connection string.</param>
-		/// <returns>Database provider.</returns>
-		public static IDataProvider GetDataProvider(
-			[JetBrains.Annotations.NotNull] string providerName,
-			[JetBrains.Annotations.NotNull] string configurationString,
-			[JetBrains.Annotations.NotNull] string connectionString)
-		{
-			InitConfig();
-
-			return ConfigurationInfo.GetDataProvider(
-				new ConnectionStringSettings(configurationString, connectionString, providerName),
-				connectionString);
-		}
-
-		/// <summary>
-		/// Returns database provider associated with provider name and connection string.
-		/// </summary>
-		/// <param name="providerName">Provider name.</param>
-		/// <param name="connectionString">Connection string.</param>
-		/// <returns>Database provider.</returns>
-		public static IDataProvider GetDataProvider(
-			[JetBrains.Annotations.NotNull] string providerName,
-			[JetBrains.Annotations.NotNull] string connectionString)
-		{
-			InitConfig();
-
-			return ConfigurationInfo.GetDataProvider(
-				new ConnectionStringSettings(providerName, connectionString, providerName),
-				connectionString);
-		}
-
-		/// <summary>
-		/// Returns registered database providers.
-		/// </summary>
-		/// <returns>
-		/// Returns copy of registered providers"
-		/// </returns>
-		public static IReadOnlyDictionary<string, IDataProvider> GetRegisteredProviders() =>
-			_dataProviders.ToDictionary(p => p.Key, p => p.Value);
-
-		class ConfigurationInfo
-		{
-			private readonly bool   _dataProviderSetted;
-			private readonly string _configurationString;
-			public ConfigurationInfo(string configurationString, string connectionString, IDataProvider dataProvider)
-			{
-				ConnectionString     = connectionString;
-				_dataProvider        = dataProvider;
-				_dataProviderSetted  = dataProvider != null;
-				_configurationString = configurationString;
-			}
-
-			public ConfigurationInfo(IConnectionStringSettings connectionStringSettings)
-			{
-				ConnectionString = connectionStringSettings.ConnectionString;
-
-				_connectionStringSettings = connectionStringSettings;
-			}
-
-			private string _connectionString;
-			public  string  ConnectionString
-			{
-				get => _connectionString;
-				set
-				{
-					if (!_dataProviderSetted)
-						_dataProvider = null;
-
-					_connectionString = value;
-				}
-			}
-
-			private readonly IConnectionStringSettings _connectionStringSettings;
-
-			private IDataProvider _dataProvider;
-			public  IDataProvider  DataProvider
-			{
-				get
-				{
-					var dataProvider = _dataProvider ?? (_dataProvider = GetDataProvider(_connectionStringSettings, ConnectionString));
-
-					if (dataProvider == null)
-						throw new LinqToDBException($"DataProvider is not provided for configuration: {_configurationString}");
-
-					return dataProvider;
-				}
-			}
-
-			public static IDataProvider GetDataProvider(IConnectionStringSettings css, string connectionString)
-			{
-				var configuration = css.Name;
-				var providerName  = css.ProviderName;
-				var dataProvider  = _providerDetectors.Select(d => d(css, connectionString)).FirstOrDefault(dp => dp != null);
-
-				if (dataProvider == null)
-				{
-					var defaultDataProvider = DefaultDataProvider != null ? _dataProviders[DefaultDataProvider] : null;
-
-					if (string.IsNullOrEmpty(providerName))
-						dataProvider = FindProvider(configuration, _dataProviders, defaultDataProvider);
-					else if (_dataProviders.ContainsKey(providerName))
-						dataProvider = _dataProviders[providerName];
-					else if (_dataProviders.ContainsKey(configuration))
-						dataProvider = _dataProviders[configuration];
-					else
-					{
-						var providers = _dataProviders.Where(dp => dp.Value.ConnectionNamespace == providerName).ToList();
-
-						switch (providers.Count)
-						{
-							case 0  : dataProvider = defaultDataProvider;                                        break;
-							case 1  : dataProvider = providers[0].Value;                                         break;
-							default : dataProvider = FindProvider(configuration, providers, providers[0].Value); break;
-						}
-					}
-				}
-
-				if (dataProvider != null && DefaultConfiguration == null && !css.IsGlobal/*IsMachineConfig(css)*/)
-				{
-					DefaultConfiguration = css.Name;
-				}
-
-				return dataProvider;
-			}
-		}
-
-		static ConfigurationInfo GetConfigurationInfo(string configurationString)
-		{
-			var key = configurationString ?? DefaultConfiguration;
-
-			if (key == null)
-				throw new LinqToDBException("Configuration string is not provided.");
-
-			if (_configurations.TryGetValue(key, out var ci))
-				return ci;
-
-			throw new LinqToDBException($"Configuration '{configurationString}' is not defined.");
-		}
-
-		/// <summary>
-		/// Register connection strings for use by data connection class.
-		/// </summary>
-		/// <param name="connectionStrings">Collection of connection string configurations.</param>
-		public static void SetConnectionStrings(IEnumerable<IConnectionStringSettings> connectionStrings)
-		{
-			foreach (var css in connectionStrings)
-			{
-				_configurations[css.Name] = new ConfigurationInfo(css);
-
-				if (DefaultConfiguration == null && !css.IsGlobal /*IsMachineConfig(css)*/)
-				{
-					DefaultConfiguration = css.Name;
-				}
-			}
-		}
-
-		static readonly ConcurrentDictionary<string,ConfigurationInfo> _configurations =
-			new ConcurrentDictionary<string, ConfigurationInfo>();
-
-		/// <summary>
-		/// Register connection configuration with specified connection string and database provider implementation.
-		/// </summary>
-		/// <param name="configuration">Connection configuration name.</param>
-		/// <param name="connectionString">Connection string.</param>
-		/// <param name="dataProvider">Database provider. If not specified, will use provider, registered using <paramref name="configuration"/> value.</param>
-		public static void AddConfiguration(
-			[JetBrains.Annotations.NotNull] string configuration,
-			[JetBrains.Annotations.NotNull] string connectionString,
-			IDataProvider dataProvider = null)
-		{
-			if (configuration    == null) throw new ArgumentNullException(nameof(configuration));
-			if (connectionString == null) throw new ArgumentNullException(nameof(connectionString));
-
-			var info = new ConfigurationInfo(
-				configuration,
-				connectionString,
-				dataProvider ?? FindProvider(configuration, _dataProviders, _dataProviders[DefaultDataProvider]));
-
-			_configurations.AddOrUpdate(configuration, info, (s,i) => info);
-		}
-
-		class ConnectionStringSettings : IConnectionStringSettings
-		{
-			public ConnectionStringSettings(
-				string name,
-				string connectionString,
-				string providerName)
-			{
-				Name             = name;
-				ConnectionString = connectionString;
-				ProviderName     = providerName;
-			}
-
-			public string ConnectionString { get; }
-			public string Name             { get; }
-			public string ProviderName     { get; }
-			public bool   IsGlobal         { get; }
-		}
-
-		public static void AddOrSetConfiguration(
-			[JetBrains.Annotations.NotNull] string configuration,
-			[JetBrains.Annotations.NotNull] string connectionString,
-			[JetBrains.Annotations.NotNull] string dataProvider)
-		{
-			if (configuration    == null) throw new ArgumentNullException(nameof(configuration));
-			if (connectionString == null) throw new ArgumentNullException(nameof(connectionString));
-			if (dataProvider     == null) throw new ArgumentNullException(nameof(dataProvider));
-
-			InitConfig();
-
-			var info = new ConfigurationInfo(
-				new ConnectionStringSettings(configuration, connectionString, dataProvider));
-
-			_configurations.AddOrUpdate(configuration, info, (s,i) => info);
-		}
-
-		/// <summary>
-		/// Sets connection string for specified connection name.
-		/// </summary>
-		/// <param name="configuration">Connection name.</param>
-		/// <param name="connectionString">Connection string.</param>
-		public static void SetConnectionString(
-			[JetBrains.Annotations.NotNull] string configuration,
-			[JetBrains.Annotations.NotNull] string connectionString)
-		{
-			if (configuration    == null) throw new ArgumentNullException(nameof(configuration));
-			if (connectionString == null) throw new ArgumentNullException(nameof(connectionString));
-
-			InitConfig();
-
-			GetConfigurationInfo(configuration).ConnectionString = connectionString;
-		}
-
-		/// <summary>
-		/// Returns connection string for specified connection name.
-		/// </summary>
-		/// <param name="configurationString">Connection name.</param>
-		/// <returns>Connection string.</returns>
-		[Pure]
-		public static string GetConnectionString(string configurationString)
-		{
-			InitConfig();
-
-			return GetConfigurationInfo(configurationString).ConnectionString;
-		}
-
-		#endregion
-
-		#region Connection
-
-		bool                _closeConnection;
-		bool                _disposeConnection = true;
-		bool                _closeTransaction;
-		IDbConnection       _connection;
-		Func<IDbConnection> _connectionFactory;
-
-		/// <summary>
-		/// Gets underlying database connection, used by current connection object.
-		/// </summary>
-		public IDbConnection Connection
-		{
-			get
-			{
-				if (_connection == null)
-				{
-					if (_connectionFactory != null)
-						_connection = _connectionFactory();
-					else
-						_connection = DataProvider.CreateConnection(ConnectionString);
-
-					if (RetryPolicy != null)
-						_connection = new RetryingDbConnection(this, (DbConnection)_connection, RetryPolicy);
-				}
-
-				if (_connection.State == ConnectionState.Closed)
-				{
-					_connection.Open();
-					_closeConnection = true;
-					OnConnectionOpened?.Invoke(this, _connection);
-				}
-
-				return _connection;
-			}
-		}
-
-		/// <summary>
-		/// Event, triggered before connection closed using <see cref="Close"/> method.
-		/// </summary>
-		public event EventHandler OnClosing;
-		/// <summary>
-		/// Event, triggered after connection closed using <see cref="Close"/> method.
-		/// </summary>
-		public event EventHandler OnClosed;
-
-		/// <inheritdoc />
-		public Action<EntityCreatedEventArgs> OnEntityCreated    { get; set; }
-
-		/// <summary>
-		/// Event, triggered right after connection opened using <see cref="IDbConnection.Open"/> method.
-		/// </summary>
-		public event Action<DataConnection, IDbConnection> OnConnectionOpened;
-
-		/// <summary>
-		/// Event, triggered right after connection opened using <see cref="DbConnection.OpenAsync()"/> methods.
-		/// </summary>
-		public event Func<DataConnection, IDbConnection, CancellationToken, Task> OnConnectionOpenedAsync;
-
-		/// <summary>
-		/// Closes and dispose associated underlying database transaction/connection.
-		/// </summary>
-		public virtual void Close()
-		{
-			OnClosing?.Invoke(this, EventArgs.Empty);
-
-			DisposeCommand();
-
-			if (Transaction != null && _closeTransaction)
-			{
-				Transaction.Dispose();
-				Transaction = null;
-			}
-
-			if (_connection != null)
-			{
-				if (_disposeConnection)
-				{
-					_connection.Dispose();
-					_connection = null;
-				}
-				else if (_closeConnection)
-					_connection.Close();
-			}
-
-			OnClosed?.Invoke(this, EventArgs.Empty);
-		}
-
-		#endregion
-
-		#region Command
-
-		/// <summary>
-		/// Contains text of last command, sent to database using current connection.
-		/// </summary>
-		public string LastQuery;
-
-		internal void InitCommand(CommandType commandType, string sql, DataParameter[] parameters, List<string> queryHints)
-		{
-			if (queryHints?.Count > 0)
-			{
-				var sqlProvider = DataProvider.CreateSqlBuilder();
-				sql = sqlProvider.ApplyQueryHints(sql, queryHints);
-				queryHints.Clear();
-			}
-
-			DataProvider.InitCommand(this, commandType, sql, parameters);
-			LastQuery = Command.CommandText;
-		}
-
-		private int? _commandTimeout;
-		/// <summary>
-		/// Gets or sets command execution timeout. By default timeout is 0 (infinity).
-		/// </summary>
-		public  int   CommandTimeout
-		{
-			get => _commandTimeout ?? 0;
-			set
-			{
-				_commandTimeout = value;
-				if (_command != null)
-					_command.CommandTimeout = value;
-			}
-		}
-
-		private IDbCommand _command;
-		/// <summary>
-		/// Gets or sets command object, used by current connection.
-		/// </summary>
-		public  IDbCommand  Command
-		{
-			get => _command ?? (_command = CreateCommand());
-			set => _command = value;
-		}
-
-		/// <summary>
-		/// For internal use only.
-		/// </summary>
-		public IDbCommand CreateCommand()
-		{
-			var command = Connection.CreateCommand();
-
-			if (_commandTimeout.HasValue)
-				command.CommandTimeout = _commandTimeout.Value;
-
-			if (Transaction != null)
-				command.Transaction = Transaction;
-
-			return command;
-		}
-
-		/// <summary>
-		/// For internal use only.
-		/// </summary>
-		public void DisposeCommand()
-		{
-			if (_command != null)
-			{
-				DataProvider.DisposeCommand(this);
-				_command = null;
-			}
-		}
-
-		internal int ExecuteNonQuery()
-		{
-			if (TraceSwitch.Level == TraceLevel.Off || OnTraceConnection == null)
-				using (DataProvider.ExecuteScope())
-					return Command.ExecuteNonQuery();
-
-			var now = DateTime.UtcNow;
-			var sw  = Stopwatch.StartNew();
-
-			if (TraceSwitch.TraceInfo)
-			{
-				OnTraceConnection(new TraceInfo(TraceInfoStep.BeforeExecute)
-				{
-					TraceLevel     = TraceLevel.Info,
-					DataConnection = this,
-					Command        = Command,
-					StartTime      = now,
-				});
-			}
-
-
-			try
-			{
-				int ret;
-				using (DataProvider.ExecuteScope())
-					ret = Command.ExecuteNonQuery();
-
-				if (TraceSwitch.TraceInfo)
-				{
-					OnTraceConnection(new TraceInfo(TraceInfoStep.AfterExecute)
-					{
-						TraceLevel      = TraceLevel.Info,
-						DataConnection  = this,
-						Command         = Command,
-						StartTime       = now,
-						ExecutionTime   = sw.Elapsed,
-						RecordsAffected = ret,
-					});
-				}
-
-				return ret;
-			}
-			catch (Exception ex)
-			{
-				if (TraceSwitch.TraceError)
-				{
-					OnTraceConnection(new TraceInfo(TraceInfoStep.Error)
-					{
-						TraceLevel     = TraceLevel.Error,
-						DataConnection = this,
-						Command        = Command,
-						StartTime      = now,
-						ExecutionTime  = sw.Elapsed,
-						Exception      = ex,
-					});
-				}
-
-				throw;
-			}
-		}
-
-		object ExecuteScalar()
-		{
-			if (TraceSwitch.Level == TraceLevel.Off || OnTraceConnection == null)
-				return Command.ExecuteScalar();
-
-			var now = DateTime.UtcNow;
-			var sw  = Stopwatch.StartNew();
-
-			if (TraceSwitch.TraceInfo)
-			{
-				OnTraceConnection(new TraceInfo(TraceInfoStep.BeforeExecute)
-				{
-					TraceLevel     = TraceLevel.Info,
-					DataConnection = this,
-					Command        = Command,
-					StartTime      = now,
-				});
-			}
-
-			try
-			{
-				var ret = Command.ExecuteScalar();
-
-				if (TraceSwitch.TraceInfo)
-				{
-					OnTraceConnection(new TraceInfo(TraceInfoStep.AfterExecute)
-					{
-						TraceLevel     = TraceLevel.Info,
-						DataConnection = this,
-						Command        = Command,
-						StartTime      = now,
-						ExecutionTime  = sw.Elapsed,
-					});
-				}
-
-				return ret;
-			}
-			catch (Exception ex)
-			{
-				if (TraceSwitch.TraceError)
-				{
-					OnTraceConnection(new TraceInfo(TraceInfoStep.Error)
-					{
-						TraceLevel     = TraceLevel.Error,
-						DataConnection = this,
-						Command        = Command,
-						StartTime      = now,
-						ExecutionTime  = sw.Elapsed,
-						Exception      = ex,
-					});
-				}
-
-				throw;
-			}
-		}
-
-		private IDataReader ExecuteReader()
-		{
-			return ExecuteReader(GetCommandBehavior(CommandBehavior.Default));
-		}
-
-		internal IDataReader ExecuteReader(CommandBehavior commandBehavior)
-		{
-			if (TraceSwitch.Level == TraceLevel.Off || OnTraceConnection == null)
-				using (DataProvider.ExecuteScope())
-					return Command.ExecuteReader(GetCommandBehavior(commandBehavior));
-
-			var now = DateTime.UtcNow;
-			var sw  = Stopwatch.StartNew();
-
-			if (TraceSwitch.TraceInfo)
-			{
-				OnTraceConnection(new TraceInfo(TraceInfoStep.BeforeExecute)
-				{
-					TraceLevel     = TraceLevel.Info,
-					DataConnection = this,
-					Command        = Command,
-					StartTime      = now,
-				});
-			}
-
-			try
-			{
-				IDataReader ret;
-
-				using (DataProvider.ExecuteScope())
-					ret = Command.ExecuteReader(GetCommandBehavior(commandBehavior));
-
-				if (TraceSwitch.TraceInfo)
-				{
-					OnTraceConnection(new TraceInfo(TraceInfoStep.AfterExecute)
-					{
-						TraceLevel     = TraceLevel.Info,
-						DataConnection = this,
-						Command        = Command,
-						StartTime      = now,
-						ExecutionTime  = sw.Elapsed,
-					});
-				}
-
-				return ret;
-			}
-			catch (Exception ex)
-			{
-				if (TraceSwitch.TraceError)
-				{
-					OnTraceConnection(new TraceInfo(TraceInfoStep.Error)
-					{
-						TraceLevel     = TraceLevel.Error,
-						DataConnection = this,
-						Command        = Command,
-						StartTime      = now,
-						ExecutionTime  = sw.Elapsed,
-						Exception      = ex,
-					});
-				}
-
-				throw;
-			}
-		}
-
-		/// <summary>
-		/// Removes cached data mappers.
-		/// </summary>
-		public static void ClearObjectReaderCache()
-		{
-			CommandInfo.ClearObjectReaderCache();
-		}
-
-		#endregion
-
-		#region Transaction
-		/// <summary>
-		/// Gets current transaction, associated with connection.
-		/// </summary>
-		public IDbTransaction Transaction { get; private set; }
-
-		/// <summary>
-		/// Starts new transaction for current connection with default isolation level. If connection already has transaction, it will be rolled back.
-		/// </summary>
-		/// <returns>Database transaction object.</returns>
-		public virtual DataConnectionTransaction BeginTransaction()
-		{
-			// If transaction is open, we dispose it, it will rollback all changes.
-			//
-			Transaction?.Dispose();
-
-			// Create new transaction object.
-			//
-			Transaction = Connection.BeginTransaction();
-
-			_closeTransaction = true;
-
-			// If the active command exists.
-			//
-			if (_command != null)
-				_command.Transaction = Transaction;
-
-			return new DataConnectionTransaction(this);
-		}
-
-		/// <summary>
-		/// Starts new transaction for current connection with specified isolation level. If connection already have transaction, it will be rolled back.
-		/// </summary>
-		/// <param name="isolationLevel">Transaction isolation level.</param>
-		/// <returns>Database transaction object.</returns>
-		public virtual DataConnectionTransaction BeginTransaction(IsolationLevel isolationLevel)
-		{
-			// If transaction is open, we dispose it, it will rollback all changes.
-			//
-			Transaction?.Dispose();
-
-			// Create new transaction object.
-			//
-			Transaction = Connection.BeginTransaction(isolationLevel);
-
-			_closeTransaction = true;
-
-			// If the active command exists.
-			//
-			if (_command != null)
-				_command.Transaction = Transaction;
-
-			return new DataConnectionTransaction(this);
-		}
-
-		/// <summary>
-		/// Commits transaction (if any), associated with connection.
-		/// </summary>
-		public virtual void CommitTransaction()
-		{
-			if (Transaction != null)
-			{
-				Transaction.Commit();
-
-				if (_closeTransaction)
-				{
-					Transaction.Dispose();
-					Transaction = null;
-
-					if (_command != null)
-						_command.Transaction = null;
-				}
-			}
-		}
-
-		/// <summary>
-		/// Rollbacks transaction (if any), associated with connection.
-		/// </summary>
-		public virtual void RollbackTransaction()
-		{
-			if (Transaction != null)
-			{
-				Transaction.Rollback();
-
-				if (_closeTransaction)
-				{
-					Transaction.Dispose();
-					Transaction = null;
-
-					if (_command != null)
-						_command.Transaction = null;
-				}
-			}
-		}
-
-		#endregion
-
-		#region MappingSchema
-
-		/// <summary>
-		/// Gets maping schema, used for current connection.
-		/// </summary>
-		public  MappingSchema  MappingSchema { get; private set; }
-
-		/// <summary>
-		/// Gets or sets option to force inline parameter values as literals into command text. If parameter inlining not supported
-		/// for specific value type, it will be used as parameter.
-		/// </summary>
-		public bool InlineParameters { get; set; }
-
-		private List<string> _queryHints;
-		/// <summary>
-		/// Gets list of query hints (writable collection), that will be used for all queries, executed through current connection.
-		/// </summary>
-		public  List<string>  QueryHints => _queryHints ?? (_queryHints = new List<string>());
-
-		private List<string> _nextQueryHints;
-		/// <summary>
-		/// Gets list of query hints (writable collection), that will be used only for next query, executed through current connection.
-		/// </summary>
-		public  List<string>  NextQueryHints => _nextQueryHints ?? (_nextQueryHints = new List<string>());
-
-		/// <summary>
-		/// Adds additional mapping schema to current connection.
-		/// </summary>
-		/// <param name="mappingSchema">Mapping schema.</param>
-		/// <returns>Current connection object.</returns>
-		public DataConnection AddMappingSchema(MappingSchema mappingSchema)
-		{
-			MappingSchema = new MappingSchema(mappingSchema, MappingSchema);
-			_id            = null;
-
-			return this;
-		}
-
-		#endregion
-
-		#region ICloneable Members
-
-		DataConnection(string configurationString, IDataProvider dataProvider, string connectionString, IDbConnection connection, MappingSchema mappingSchema)
-		{
-			ConfigurationString = configurationString;
-			DataProvider        = dataProvider;
-			ConnectionString    = connectionString;
-			_connection         = connection;
-			MappingSchema       = mappingSchema;
-		}
-
-		/// <summary>
-		/// Clones current connection.
-		/// </summary>
-		/// <returns>Cloned connection.</returns>
-		public object Clone()
-		{
-			var connection =
-				(_connection == null                 ? null :
-				_connection is ICloneable cloneable ? (IDbConnection)cloneable.Clone() :
-				                                      null) ?? _connectionFactory?.Invoke();
-
-			// https://github.com/linq2db/linq2db/issues/1486
-			// when there is no ConnectionString and provider doesn't support connection cloning
-			// try to get ConnectionString from _connection
-			// will not work for providers that remove security information from connection string
-			var connectionString = ConnectionString ?? (connection == null ? _connection?.ConnectionString : null);
-
-			return new DataConnection(ConfigurationString, DataProvider, connectionString, connection, MappingSchema);
-		}
-
-		#endregion
-
-		#region System.IDisposable Members
-
-		protected bool  Disposed        { get; private set; }
-		public    bool? ThrowOnDisposed { get; set; }
-
-		protected void CheckAndThrowOnDisposed()
-		{
-			if (Disposed && (ThrowOnDisposed ?? Configuration.Data.ThrowOnDisposed))
-				throw new ObjectDisposedException("DataConnection", "IDataContext is disposed, see https://github.com/linq2db/linq2db/wiki/Managing-data-connection");
-		}
-
-		/// <summary>
-		/// Disposes connection.
-		/// </summary>
-		public void Dispose()
-		{
-			Disposed = true;
-			Close();
-		}
-
-		#endregion
-
-		internal CommandBehavior GetCommandBehavior(CommandBehavior commandBehavior)
-		{
-			return DataProvider.GetCommandBehavior(commandBehavior);
-		}
-	}
-}
->>>>>>> 15f71506
+﻿using System;
+using System.Collections.Concurrent;
+using System.Collections.Generic;
+using System.Data;
+using System.Data.Common;
+using System.Diagnostics;
+using System.Diagnostics.CodeAnalysis;
+using System.Linq;
+using System.Text;
+using System.Threading;
+using System.Threading.Tasks;
+
+using JetBrains.Annotations;
+
+namespace LinqToDB.Data
+{
+	using Common;
+	using Configuration;
+	using DataProvider;
+	using Expressions;
+	using Mapping;
+	using RetryPolicy;
+
+	/// <summary>
+	/// Implements persistent database connection abstraction over different database engines.
+	/// Could be initialized using connection string name or connection string,
+	/// or attached to existing connection or transaction.
+	/// </summary>
+	[PublicAPI]
+	public partial class DataConnection : ICloneable, IEntityServices
+	{
+		#region .ctor
+
+		/// <summary>
+		/// Creates database connection object that uses default connection configuration from <see cref="DefaultConfiguration"/> property.
+		/// </summary>
+		public DataConnection() : this(new LinqToDbConnectionOptions())
+		{}
+
+		/// <summary>
+		/// Creates database connection object that uses default connection configuration from <see cref="DefaultConfiguration"/> property and provided mapping schema.
+		/// </summary>
+		/// <param name="mappingSchema">Mapping schema to use with this connection.</param>
+		public DataConnection([JetBrains.Annotations.NotNull] MappingSchema mappingSchema) : this(new LinqToDbConnectionOptions().UseMappingSchema(mappingSchema))
+		{
+		}
+
+		/// <summary>
+		/// Creates database connection object that uses provided connection configuration and mapping schema.
+		/// </summary>
+		/// <param name="configurationString">Name of database connection configuration to use with this connection.
+		/// In case of null, configuration from <see cref="DefaultConfiguration"/> property will be used.</param>
+		/// <param name="mappingSchema">Mapping schema to use with this connection.</param>
+		public DataConnection(string configurationString, [JetBrains.Annotations.NotNull] MappingSchema mappingSchema)
+			: this(new LinqToDbConnectionOptions().UseConfigurationString(configurationString).UseMappingSchema(mappingSchema))
+		{
+		}
+
+		/// <summary>
+		/// Creates database connection object that uses provided connection configuration.
+		/// </summary>
+		/// <param name="configurationString">Name of database connection configuration to use with this connection.
+		/// In case of <c>null</c>, configuration from <see cref="DefaultConfiguration"/> property will be used.</param>
+		public DataConnection(string configurationString)
+			: this(new LinqToDbConnectionOptions().UseConfigurationString(configurationString))
+		{
+		}
+
+		/// <summary>
+		/// Creates database connection object that uses specified database provider, connection string and mapping schema.
+		/// </summary>
+		/// <param name="providerName">Name of database provider to use with this connection. <see cref="ProviderName"/> class for list of providers.</param>
+		/// <param name="connectionString">Database connection string to use for connection with database.</param>
+		/// <param name="mappingSchema">Mapping schema to use with this connection.</param>
+		public DataConnection(
+				[JetBrains.Annotations.NotNull] string        providerName,
+				[JetBrains.Annotations.NotNull] string        connectionString,
+				[JetBrains.Annotations.NotNull] MappingSchema mappingSchema)
+			: this(new LinqToDbConnectionOptions().UseConnectionString(providerName, connectionString).UseMappingSchema(mappingSchema))
+		{
+		}
+
+		/// <summary>
+		/// Creates database connection object that uses specified database provider and connection string.
+		/// </summary>
+		/// <param name="providerName">Name of database provider to use with this connection. <see cref="ProviderName"/> class for list of providers.</param>
+		/// <param name="connectionString">Database connection string to use for connection with database.</param>
+		public DataConnection(
+			[JetBrains.Annotations.NotNull] string providerName,
+			[JetBrains.Annotations.NotNull] string connectionString)
+			: this(new LinqToDbConnectionOptions().UseConnectionString(providerName, connectionString))
+		{
+		}
+
+		/// <summary>
+		/// Creates database connection object that uses specified database provider, connection string and mapping schema.
+		/// </summary>
+		/// <param name="dataProvider">Database provider implementation to use with this connection.</param>
+		/// <param name="connectionString">Database connection string to use for connection with database.</param>
+		/// <param name="mappingSchema">Mapping schema to use with this connection.</param>
+		public DataConnection(
+			[JetBrains.Annotations.NotNull] IDataProvider dataProvider,
+			[JetBrains.Annotations.NotNull] string        connectionString,
+			[JetBrains.Annotations.NotNull] MappingSchema mappingSchema)
+			: this(new LinqToDbConnectionOptions().UseConnectionString(dataProvider, connectionString).UseMappingSchema(mappingSchema))
+		{
+		}
+
+		/// <summary>
+		/// Creates database connection object that uses specified database provider and connection string.
+		/// </summary>
+		/// <param name="dataProvider">Database provider implementation to use with this connection.</param>
+		/// <param name="connectionString">Database connection string to use for connection with database.</param>
+		public DataConnection(
+			[JetBrains.Annotations.NotNull] IDataProvider dataProvider,
+			[JetBrains.Annotations.NotNull] string connectionString)
+			: this(new LinqToDbConnectionOptions().UseConnectionString(dataProvider, connectionString))
+		{
+		}
+
+		/// <summary>
+		/// Creates database connection object that uses specified database provider, connection factory and mapping schema.
+		/// </summary>
+		/// <param name="dataProvider">Database provider implementation to use with this connection.</param>
+		/// <param name="connectionFactory">Database connection factory method.</param>
+		/// <param name="mappingSchema">Mapping schema to use with this connection.</param>
+		public DataConnection(
+			[JetBrains.Annotations.NotNull] IDataProvider       dataProvider,
+			[JetBrains.Annotations.NotNull] Func<IDbConnection> connectionFactory,
+			[JetBrains.Annotations.NotNull] MappingSchema       mappingSchema)
+			: this(new LinqToDbConnectionOptions().UseConnectionFactory(dataProvider, connectionFactory).UseMappingSchema(mappingSchema))
+		{
+		}
+
+		/// <summary>
+		/// Creates database connection object that uses specified database provider and connection factory.
+		/// </summary>
+		/// <param name="dataProvider">Database provider implementation to use with this connection.</param>
+		/// <param name="connectionFactory">Database connection factory method.</param>
+		public DataConnection(
+			[JetBrains.Annotations.NotNull] IDataProvider       dataProvider,
+			[JetBrains.Annotations.NotNull] Func<IDbConnection> connectionFactory)
+			: this(new LinqToDbConnectionOptions().UseConnectionFactory(dataProvider, connectionFactory))
+		{
+		}
+
+		/// <summary>
+		/// Creates database connection object that uses specified database provider, connection and mapping schema.
+		/// </summary>
+		/// <param name="dataProvider">Database provider implementation to use with this connection.</param>
+		/// <param name="connection">Existing database connection to use.</param>
+		/// <param name="mappingSchema">Mapping schema to use with this connection.</param>
+		public DataConnection(
+			[JetBrains.Annotations.NotNull] IDataProvider dataProvider,
+			[JetBrains.Annotations.NotNull] IDbConnection connection,
+			[JetBrains.Annotations.NotNull] MappingSchema mappingSchema)
+			: this(new LinqToDbConnectionOptions().UseConnection(dataProvider, connection).UseMappingSchema(mappingSchema))
+		{
+		}
+
+		/// <summary>
+		/// Creates database connection object that uses specified database provider and connection.
+		/// </summary>
+		/// <param name="dataProvider">Database provider implementation to use with this connection.</param>
+		/// <param name="connection">Existing database connection to use.</param>
+		/// <remarks>
+		/// <paramref name="connection"/> would not be disposed.
+		/// </remarks>
+		public DataConnection(
+			[JetBrains.Annotations.NotNull] IDataProvider dataProvider,
+			[JetBrains.Annotations.NotNull] IDbConnection connection)
+			: this(dataProvider, connection, false)
+		{
+
+		}
+
+		/// <summary>
+		/// Creates database connection object that uses specified database provider and connection.
+		/// </summary>
+		/// <param name="dataProvider">Database provider implementation to use with this connection.</param>
+		/// <param name="connection">Existing database connection to use.</param>
+		/// <param name="disposeConnection">If true <paramref name="connection"/> would be disposed on DataConnection disposing</param>
+		public DataConnection(
+			[JetBrains.Annotations.NotNull] IDataProvider dataProvider,
+			[JetBrains.Annotations.NotNull] IDbConnection connection,
+			                                bool          disposeConnection)
+			: this(new LinqToDbConnectionOptions().UseConnection(dataProvider, connection, disposeConnection))
+		{
+		}
+
+		/// <summary>
+		/// Creates database connection object that uses specified database provider, transaction and mapping schema.
+		/// </summary>
+		/// <param name="dataProvider">Database provider implementation to use with this connection.</param>
+		/// <param name="transaction">Existing database transaction to use.</param>
+		/// <param name="mappingSchema">Mapping schema to use with this connection.</param>
+		public DataConnection(
+			[JetBrains.Annotations.NotNull] IDataProvider  dataProvider,
+			[JetBrains.Annotations.NotNull] IDbTransaction transaction,
+			[JetBrains.Annotations.NotNull] MappingSchema  mappingSchema)
+			: this(new LinqToDbConnectionOptions().UseTransaction(dataProvider, transaction).UseMappingSchema(mappingSchema))
+		{
+		}
+
+		/// <summary>
+		/// Creates database connection object that uses specified database provider and transaction.
+		/// </summary>
+		/// <param name="dataProvider">Database provider implementation to use with this connection.</param>
+		/// <param name="transaction">Existing database transaction to use.</param>
+		public DataConnection(
+			[JetBrains.Annotations.NotNull] IDataProvider  dataProvider,
+			[JetBrains.Annotations.NotNull] IDbTransaction transaction)
+			: this(new LinqToDbConnectionOptions().UseTransaction(dataProvider, transaction))
+		{
+		}
+
+		/// <summary>
+		/// Creates database connection object that uses a LinqToDbConnectionOptions to configure the connection.
+		/// </summary>
+		/// <param name="options">Options, setup ahead of time</param>
+		public DataConnection([JetBrains.Annotations.NotNull]LinqToDbConnectionOptions options)
+		{
+			if (options == null)
+				throw new ArgumentNullException(nameof(options));
+			
+			if (!options.IsValidConfigForConnectionType(this))
+				throw new LinqToDBException(
+					$"Improper options type used to create DataConnection {GetType()}, try creating a public constructor calling base and accepting type {nameof(LinqToDbConnectionOptions)}<{GetType().Name}>");
+			
+			InitConfig();
+			
+			switch (options.SetupType)
+			{
+				case LinqToDbConnectionOptions.ConnectionSetupType.ConfigurationString:
+				case LinqToDbConnectionOptions.ConnectionSetupType.DefaultConfiguration:
+					{
+						ConfigurationString = options.ConfigurationString ?? DefaultConfiguration;
+						if (ConfigurationString == null)
+							throw new LinqToDBException("Configuration string is not provided.");
+						var ci = GetConfigurationInfo(ConfigurationString);
+
+						DataProvider     = ci.DataProvider;
+						ConnectionString = ci.ConnectionString;
+						MappingSchema    = DataProvider.MappingSchema;
+						RetryPolicy      = Configuration.RetryPolicy.Factory != null ? Configuration.RetryPolicy.Factory(this) : null;
+
+						break;
+					}
+
+				case LinqToDbConnectionOptions.ConnectionSetupType.ConnectionString:
+					{
+						if (options.ProviderName == null && options.DataProvider == null)
+
+						if (options.DataProvider != null)
+							DataProvider = options.DataProvider;
+						else if (options.ProviderName != null)
+						{
+							DataProvider = GetDataProvider(options.ProviderName, options.ConnectionString);
+							if (DataProvider == null)
+								throw new LinqToDBException($"Unknown provider name '{options.ProviderName}'");
+						}	
+						else
+							throw new LinqToDBException("DataProvider was not specified");
+
+						ConnectionString = options.ConnectionString;
+						MappingSchema    = DataProvider.MappingSchema;
+
+						break;
+					}			
+				
+				case LinqToDbConnectionOptions.ConnectionSetupType.ConnectionFactory:
+					{
+						//copy to tmp variable so that if the factory in options gets changed later we will still use the old one
+						//is this expected?
+						var originalConnectionFactory = options.ConnectionFactory;
+						_connectionFactory = () =>
+						{
+							var connection = originalConnectionFactory();
+
+							if (!Configuration.AvoidSpecificDataProviderAPI
+							    && !DataProvider.IsCompatibleConnection(connection))
+								throw new LinqToDBException(
+									$"DataProvider '{DataProvider}' and connection '{connection}' are not compatible.");
+
+							return connection;
+						};
+
+						break;
+					}			
+				
+				case LinqToDbConnectionOptions.ConnectionSetupType.Connection:
+					{
+						if (!Configuration.AvoidSpecificDataProviderAPI
+						    && !options.DataProvider.IsCompatibleConnection(options.DbConnection))
+							throw new LinqToDBException(
+								$"DataProvider '{options.DataProvider}' and connection '{options.DbConnection}' are not compatible.");
+
+						_connection        = options.DbConnection;
+						_disposeConnection = options.DisposeConnection;
+
+						break;
+					}
+
+				case LinqToDbConnectionOptions.ConnectionSetupType.Transaction:
+					{ 
+						if (!Configuration.AvoidSpecificDataProviderAPI
+						    && !options.DataProvider.IsCompatibleConnection(options.DbTransaction.Connection))
+							throw new LinqToDBException(
+								$"DataProvider '{options.DataProvider}' and connection '{options.DbTransaction.Connection}' are not compatible.");
+
+						_connection        = options.DbTransaction.Connection;
+						Transaction        = options.DbTransaction;
+
+						_closeTransaction  = false;
+						_closeConnection   = false;
+						_disposeConnection = false;
+
+						break;
+					}
+
+				default:
+					throw new ArgumentOutOfRangeException();
+			}
+
+			if (options.DataProvider != null)
+			{
+				DataProvider  = options.DataProvider;
+				MappingSchema = DataProvider.MappingSchema;
+			}
+
+			if (options.MappingSchema != null)
+			{
+				AddMappingSchema(options.MappingSchema);
+			}
+		}
+
+		#endregion
+
+		#region Public Properties
+
+		/// <summary>
+		/// Database configuration name (connection string name).
+		/// </summary>
+		public string        ConfigurationString { get; private set; }
+		/// <summary>
+		/// Database provider implementation for specific database engine.
+		/// </summary>
+		public IDataProvider DataProvider        { get; private set; }
+		/// <summary>
+		/// Database connection string.
+		/// </summary>
+		public string        ConnectionString    { get; private set; }
+		/// <summary>
+		/// Retry policy for current connection.
+		/// </summary>
+		public IRetryPolicy  RetryPolicy         { get; set; }
+
+		static readonly ConcurrentDictionary<string,int> _configurationIDs;
+		static int _maxID;
+
+		private int? _id;
+		/// <summary>
+		/// For internal use only.
+		/// </summary>
+		public  int   ID
+		{
+			get
+			{
+				if (!_id.HasValue)
+				{
+					var key = MappingSchema.ConfigurationID + "." + (ConfigurationString ?? ConnectionString ?? Connection.ConnectionString);
+
+					if (!_configurationIDs.TryGetValue(key, out var id))
+						_configurationIDs[key] = id = Interlocked.Increment(ref _maxID);
+
+					_id = id;
+				}
+
+				return _id.Value;
+			}
+		}
+
+		private bool? _isMarsEnabled;
+		/// <summary>
+		/// Gets or sets status of Multiple Active Result Sets (MARS) feature. This feature available only for
+		/// SQL Azure and SQL Server 2005+.
+		/// </summary>
+		public  bool   IsMarsEnabled
+		{
+			get
+			{
+				if (_isMarsEnabled == null)
+					_isMarsEnabled = (bool)(DataProvider.GetConnectionInfo(this, "IsMarsEnabled") ?? false);
+
+				return _isMarsEnabled.Value;
+			}
+			set => _isMarsEnabled = value;
+		}
+
+		/// <summary>
+		/// Gets or sets default connection configuration name. Used by <see cref="DataConnection"/> by default and could be set automatically from:
+		/// <para> - <see cref="ILinqToDBSettings.DefaultConfiguration"/>;</para>
+		/// <para> - first non-global connection string name from <see cref="ILinqToDBSettings.ConnectionStrings"/>;</para>
+		/// <para> - first non-global connection string name passed to <see cref="SetConnectionStrings"/> method.</para>
+		/// </summary>
+		/// <seealso cref="DefaultConfiguration"/>
+		private static string _defaultConfiguration;
+		public  static string DefaultConfiguration
+		{
+			get { InitConfig(); return _defaultConfiguration; }
+			set => _defaultConfiguration = value;
+		}
+
+		/// <summary>
+		/// Gets or sets name of default data provider, used by new connection if user didn't specified provider explicitly in constructor or in connection options.
+		/// Initialized with value from <see cref="DefaultSettings"/>.<see cref="ILinqToDBSettings.DefaultDataProvider"/>.
+		/// </summary>
+		/// <seealso cref="DefaultConfiguration"/>
+		private static string _defaultDataProvider;
+		public  static string DefaultDataProvider
+		{
+			get { InitConfig(); return _defaultDataProvider; }
+			set => _defaultDataProvider = value;
+		}
+
+		private static Action<TraceInfo> _onTrace = OnTraceInternal;
+		/// <summary>
+		/// Gets or sets trace handler, used for all new connections.
+		/// </summary>
+		public  static Action<TraceInfo>  OnTrace
+		{
+			get => _onTrace;
+			set => _onTrace = value ?? OnTraceInternal;
+		}
+
+		/// <summary>
+		/// Gets or sets trace handler, used for current connection instance.
+		/// </summary>
+		[CanBeNull]
+		public  Action<TraceInfo>  OnTraceConnection { get; set; } = OnTrace;
+
+		static void OnTraceInternal(TraceInfo info)
+		{
+			switch (info.TraceInfoStep)
+			{
+				case TraceInfoStep.BeforeExecute:
+					WriteTraceLine(
+						$"{info.TraceInfoStep}{Environment.NewLine}{info.SqlText}",
+						TraceSwitch.DisplayName);
+					break;
+
+				case TraceInfoStep.AfterExecute:
+					WriteTraceLine(
+						info.RecordsAffected != null
+							? $"Query Execution Time ({info.TraceInfoStep}){(info.IsAsync ? " (async)" : "")}: {info.ExecutionTime}. Records Affected: {info.RecordsAffected}.\r\n"
+							: $"Query Execution Time ({info.TraceInfoStep}){(info.IsAsync ? " (async)" : "")}: {info.ExecutionTime}\r\n",
+						TraceSwitch.DisplayName);
+					break;
+
+				case TraceInfoStep.Error:
+				{
+					var sb = new StringBuilder();
+
+					sb.Append(info.TraceInfoStep);
+
+					for (var ex = info.Exception; ex != null; ex = ex.InnerException)
+					{
+						try
+						{
+							sb
+								.AppendLine()
+								.AppendLine($"Exception: {ex.GetType()}")
+								.AppendLine($"Message  : {ex.Message}")
+								.AppendLine(ex.StackTrace)
+								;
+						}
+						catch
+						{
+							// Sybase provider could generate exception that will throw another exception when you
+							// try to access Message property due to bug in AseErrorCollection.Message property.
+							// There it tries to fetch error from first element of list without checking wether
+							// list contains any elements or not
+							sb
+								.AppendLine()
+								.AppendFormat("Failed while tried to log failure of type {0}", ex.GetType())
+								;
+						}
+					}
+
+					WriteTraceLine(sb.ToString(), TraceSwitch.DisplayName);
+
+					break;
+				}
+
+				case TraceInfoStep.MapperCreated:
+				{
+					var sb = new StringBuilder();
+
+					sb.AppendLine(info.TraceInfoStep.ToString());
+
+					if (Configuration.Linq.TraceMapperExpression && info.MapperExpression != null)
+						sb.AppendLine(info.MapperExpression.GetDebugView());
+
+					WriteTraceLine(sb.ToString(), TraceSwitch.DisplayName);
+
+					break;
+				}
+
+				case TraceInfoStep.Completed:
+				{
+					var sb = new StringBuilder();
+
+					sb.Append($"Total Execution Time ({info.TraceInfoStep}){(info.IsAsync ? " (async)" : "")}: {info.ExecutionTime}.");
+
+					if (info.RecordsAffected != null)
+						sb.Append($" Rows Count: {info.RecordsAffected}.");
+
+					sb.AppendLine();
+
+					WriteTraceLine(sb.ToString(), TraceSwitch.DisplayName);
+
+					break;
+				}
+			}
+		}
+
+		private static TraceSwitch _traceSwitch;
+		/// <summary>
+		/// Gets or sets global data connection trace options.
+		/// </summary>
+		public  static TraceSwitch  TraceSwitch
+		{
+			get
+			{
+				return _traceSwitch ?? (_traceSwitch = new TraceSwitch("DataConnection", "DataConnection trace switch",
+#if DEBUG
+				"Warning"
+#else
+				"Off"
+#endif
+				));
+			}
+			set { _traceSwitch = value; }
+		}
+
+		/// <summary>
+		/// Sets tracing level for data connections.
+		/// </summary>
+		/// <param name="traceLevel">Connection tracing level.</param>
+		public static void TurnTraceSwitchOn(TraceLevel traceLevel = TraceLevel.Info)
+		{
+			TraceSwitch = new TraceSwitch("DataConnection", "DataConnection trace switch", traceLevel.ToString());
+		}
+
+		/// <summary>
+		/// Trace function. By Default use <see cref="Debug"/> class for logging, but could be replaced to log e.g. to your log file.
+		/// <para>First parameter contains trace message.</para>
+		/// <para>Second parameter contains context (<see cref="Switch.DisplayName"/>)</para>
+		/// <seealso cref="TraceSwitch"/>
+		/// </summary>
+		public static Action<string,string> WriteTraceLine = (message, displayName) => Debug.WriteLine(message, displayName);
+
+		#endregion
+
+		#region Configuration
+
+		private static ILinqToDBSettings _defaultSettings;
+
+		/// <summary>
+		/// Gets or sets default connection settings. By default contains settings from linq2db configuration section from configuration file (not supported by .Net Core).
+		/// <seealso cref="ILinqToDBSettings"/>
+		/// </summary>
+		public static ILinqToDBSettings DefaultSettings
+		{
+			get
+			{
+#if !NETSTANDARD1_6 && !NETSTANDARD2_0
+				return _defaultSettings ?? (_defaultSettings = LinqToDBSection.Instance);
+#else
+				return _defaultSettings;
+#endif
+
+			}
+			set { _defaultSettings = value; }
+		}
+
+		[SuppressMessage("ReSharper", "PossibleMultipleEnumeration")]
+		static IDataProvider FindProvider(
+			string configuration,
+			IEnumerable<KeyValuePair<string,IDataProvider>> ps,
+			IDataProvider defp)
+		{
+			foreach (var p in ps.OrderByDescending(kv => kv.Key.Length))
+				if (configuration == p.Key || configuration.StartsWith(p.Key + '.'))
+					return p.Value;
+
+			foreach (var p in ps.OrderByDescending(kv => kv.Value.Name.Length))
+				if (configuration == p.Value.Name || configuration.StartsWith(p.Value.Name + '.'))
+					return p.Value;
+
+			return defp;
+		}
+
+		static DataConnection()
+		{
+			_configurationIDs = new ConcurrentDictionary<string,int>();
+
+			LinqToDB.DataProvider.SqlServer. SqlServerTools. GetDataProvider();
+#if !NETSTANDARD1_6 && !NETSTANDARD2_0
+			LinqToDB.DataProvider.Access.    AccessTools.    GetDataProvider();
+#endif
+			LinqToDB.DataProvider.SqlCe.     SqlCeTools.     GetDataProvider();
+			LinqToDB.DataProvider.Firebird.  FirebirdTools.  GetDataProvider();
+			LinqToDB.DataProvider.MySql.     MySqlTools.     GetDataProvider();
+			LinqToDB.DataProvider.SQLite.    SQLiteTools.    GetDataProvider();
+			LinqToDB.DataProvider.Sybase.    SybaseTools.    GetDataProvider();
+			LinqToDB.DataProvider.Oracle.    OracleTools.    GetDataProvider();
+			LinqToDB.DataProvider.PostgreSQL.PostgreSQLTools.GetDataProvider();
+			LinqToDB.DataProvider.DB2.       DB2Tools.       GetDataProvider();
+			LinqToDB.DataProvider.Informix.  InformixTools.  GetDataProvider();
+			LinqToDB.DataProvider.SapHana.   SapHanaTools.   GetDataProvider();
+
+			var section = DefaultSettings;
+
+			if (section != null)
+			{
+				DefaultConfiguration = section.DefaultConfiguration;
+				DefaultDataProvider  = section.DefaultDataProvider;
+
+				foreach (var provider in section.DataProviders)
+				{
+					var dataProviderType = Type.GetType(provider.TypeName, true);
+					var providerInstance = (IDataProviderFactory)Activator.CreateInstance(dataProviderType);
+
+					if (!string.IsNullOrEmpty(provider.Name))
+						AddDataProvider(provider.Name, providerInstance.GetDataProvider(provider.Attributes));
+				}
+			}
+		}
+
+		static readonly List<Func<IConnectionStringSettings,string,IDataProvider>> _providerDetectors =
+			new List<Func<IConnectionStringSettings,string,IDataProvider>>();
+
+		/// <summary>
+		/// Registers database provider factory method.
+		/// Factory accepts connection string settings and connection string. Could return <c>null</c>, if cannot create provider
+		/// instance using provided options.
+		/// </summary>
+		/// <param name="providerDetector">Factory method delegate.</param>
+		public static void AddProviderDetector(Func<IConnectionStringSettings,string,IDataProvider> providerDetector)
+		{
+			_providerDetectors.Add(providerDetector);
+		}
+
+		static void InitConnectionStrings()
+		{
+			if (DefaultSettings == null)
+				return;
+
+			foreach (var css in DefaultSettings.ConnectionStrings)
+			{
+				_configurations[css.Name] = new ConfigurationInfo(css);
+
+				if (DefaultConfiguration == null && !css.IsGlobal /*IsMachineConfig(css)*/)
+				{
+					DefaultConfiguration = css.Name;
+				}
+			}
+		}
+
+		static readonly object _initSyncRoot = new object();
+		static          bool   _initialized;
+
+		static void InitConfig()
+		{
+			lock (_initSyncRoot)
+			{
+				if (!_initialized)
+				{
+					_initialized = true;
+					InitConnectionStrings();
+				}
+			}
+		}
+
+		static readonly ConcurrentDictionary<string,IDataProvider> _dataProviders =
+			new ConcurrentDictionary<string,IDataProvider>();
+
+		/// <summary>
+		/// Registers database provider implementation by provided unique name.
+		/// </summary>
+		/// <param name="providerName">Provider name, to which provider implementation will be mapped.</param>
+		/// <param name="dataProvider">Database provider implementation.</param>
+		public static void AddDataProvider(
+			[JetBrains.Annotations.NotNull] string        providerName,
+			[JetBrains.Annotations.NotNull] IDataProvider dataProvider)
+		{
+			if (providerName == null) throw new ArgumentNullException(nameof(providerName));
+			if (dataProvider == null) throw new ArgumentNullException(nameof(dataProvider));
+
+			if (string.IsNullOrEmpty(dataProvider.Name))
+				throw new ArgumentException("dataProvider.Name cannot be empty.", nameof(dataProvider));
+
+			_dataProviders[providerName] = dataProvider;
+		}
+
+		/// <summary>
+		/// Registers database provider implementation using <see cref="IDataProvider.Name"/> name.
+		/// </summary>
+		/// <param name="dataProvider">Database provider implementation.</param>
+		public static void AddDataProvider([JetBrains.Annotations.NotNull] IDataProvider dataProvider)
+		{
+			if (dataProvider == null) throw new ArgumentNullException(nameof(dataProvider));
+
+			AddDataProvider(dataProvider.Name, dataProvider);
+		}
+
+		/// <summary>
+		/// Returns database provider implementation, associated with provided connection configuration name.
+		/// </summary>
+		/// <param name="configurationString">Connection configuration name.</param>
+		/// <returns>Database provider.</returns>
+		public static IDataProvider GetDataProvider([JetBrains.Annotations.NotNull] string configurationString)
+		{
+			InitConfig();
+
+			return GetConfigurationInfo(configurationString).DataProvider;
+		}
+
+		/// <summary>
+		/// Returns database provider associated with provider name, configuration and connection string.
+		/// </summary>
+		/// <param name="providerName">Provider name.</param>
+		/// <param name="configurationString">Connection configuration name.</param>
+		/// <param name="connectionString">Connection string.</param>
+		/// <returns>Database provider.</returns>
+		public static IDataProvider GetDataProvider(
+			[JetBrains.Annotations.NotNull] string providerName,
+			[JetBrains.Annotations.NotNull] string configurationString,
+			[JetBrains.Annotations.NotNull] string connectionString)
+		{
+			InitConfig();
+
+			return ConfigurationInfo.GetDataProvider(
+				new ConnectionStringSettings(configurationString, connectionString, providerName),
+				connectionString);
+		}
+
+		/// <summary>
+		/// Returns database provider associated with provider name and connection string.
+		/// </summary>
+		/// <param name="providerName">Provider name.</param>
+		/// <param name="connectionString">Connection string.</param>
+		/// <returns>Database provider.</returns>
+		public static IDataProvider GetDataProvider(
+			[JetBrains.Annotations.NotNull] string providerName,
+			[JetBrains.Annotations.NotNull] string connectionString)
+		{
+			InitConfig();
+
+			return ConfigurationInfo.GetDataProvider(
+				new ConnectionStringSettings(providerName, connectionString, providerName),
+				connectionString);
+		}
+
+		/// <summary>
+		/// Returns registered database providers.
+		/// </summary>
+		/// <returns>
+		/// Returns copy of registered providers"
+		/// </returns>
+		public static IReadOnlyDictionary<string, IDataProvider> GetRegisteredProviders() =>
+			_dataProviders.ToDictionary(p => p.Key, p => p.Value);
+
+		class ConfigurationInfo
+		{
+			private readonly bool   _dataProviderSetted;
+			private readonly string _configurationString;
+			public ConfigurationInfo(string configurationString, string connectionString, IDataProvider dataProvider)
+			{
+				ConnectionString     = connectionString;
+				_dataProvider        = dataProvider;
+				_dataProviderSetted  = dataProvider != null;
+				_configurationString = configurationString;
+			}
+
+			public ConfigurationInfo(IConnectionStringSettings connectionStringSettings)
+			{
+				ConnectionString = connectionStringSettings.ConnectionString;
+
+				_connectionStringSettings = connectionStringSettings;
+			}
+
+			private string _connectionString;
+			public  string  ConnectionString
+			{
+				get => _connectionString;
+				set
+				{
+					if (!_dataProviderSetted)
+						_dataProvider = null;
+
+					_connectionString = value;
+				}
+			}
+
+			private readonly IConnectionStringSettings _connectionStringSettings;
+
+			private IDataProvider _dataProvider;
+			public  IDataProvider  DataProvider
+			{
+				get
+				{
+					var dataProvider = _dataProvider ?? (_dataProvider = GetDataProvider(_connectionStringSettings, ConnectionString));
+
+					if (dataProvider == null)
+						throw new LinqToDBException($"DataProvider is not provided for configuration: {_configurationString}");
+
+					return dataProvider;
+				}
+			}
+
+			public static IDataProvider GetDataProvider(IConnectionStringSettings css, string connectionString)
+			{
+				var configuration = css.Name;
+				var providerName  = css.ProviderName;
+				var dataProvider  = _providerDetectors.Select(d => d(css, connectionString)).FirstOrDefault(dp => dp != null);
+
+				if (dataProvider == null)
+				{
+					var defaultDataProvider = DefaultDataProvider != null ? _dataProviders[DefaultDataProvider] : null;
+
+					if (string.IsNullOrEmpty(providerName))
+						dataProvider = FindProvider(configuration, _dataProviders, defaultDataProvider);
+					else if (_dataProviders.ContainsKey(providerName))
+						dataProvider = _dataProviders[providerName];
+					else if (_dataProviders.ContainsKey(configuration))
+						dataProvider = _dataProviders[configuration];
+					else
+					{
+						var providers = _dataProviders.Where(dp => dp.Value.ConnectionNamespace == providerName).ToList();
+
+						switch (providers.Count)
+						{
+							case 0  : dataProvider = defaultDataProvider;                                        break;
+							case 1  : dataProvider = providers[0].Value;                                         break;
+							default : dataProvider = FindProvider(configuration, providers, providers[0].Value); break;
+						}
+					}
+				}
+
+				if (dataProvider != null && DefaultConfiguration == null && !css.IsGlobal/*IsMachineConfig(css)*/)
+				{
+					DefaultConfiguration = css.Name;
+				}
+
+				return dataProvider;
+			}
+		}
+
+		static ConfigurationInfo GetConfigurationInfo(string configurationString)
+		{
+			var key = configurationString ?? DefaultConfiguration;
+
+			if (key == null)
+				throw new LinqToDBException("Configuration string is not provided.");
+
+			if (_configurations.TryGetValue(key, out var ci))
+				return ci;
+
+			throw new LinqToDBException($"Configuration '{configurationString}' is not defined.");
+		}
+
+		/// <summary>
+		/// Register connection strings for use by data connection class.
+		/// </summary>
+		/// <param name="connectionStrings">Collection of connection string configurations.</param>
+		public static void SetConnectionStrings(IEnumerable<IConnectionStringSettings> connectionStrings)
+		{
+			foreach (var css in connectionStrings)
+			{
+				_configurations[css.Name] = new ConfigurationInfo(css);
+
+				if (DefaultConfiguration == null && !css.IsGlobal /*IsMachineConfig(css)*/)
+				{
+					DefaultConfiguration = css.Name;
+				}
+			}
+		}
+
+		static readonly ConcurrentDictionary<string,ConfigurationInfo> _configurations =
+			new ConcurrentDictionary<string, ConfigurationInfo>();
+
+		/// <summary>
+		/// Register connection configuration with specified connection string and database provider implementation.
+		/// </summary>
+		/// <param name="configuration">Connection configuration name.</param>
+		/// <param name="connectionString">Connection string.</param>
+		/// <param name="dataProvider">Database provider. If not specified, will use provider, registered using <paramref name="configuration"/> value.</param>
+		public static void AddConfiguration(
+			[JetBrains.Annotations.NotNull] string configuration,
+			[JetBrains.Annotations.NotNull] string connectionString,
+			IDataProvider dataProvider = null)
+		{
+			if (configuration    == null) throw new ArgumentNullException(nameof(configuration));
+			if (connectionString == null) throw new ArgumentNullException(nameof(connectionString));
+
+			var info = new ConfigurationInfo(
+				configuration,
+				connectionString,
+				dataProvider ?? FindProvider(configuration, _dataProviders, _dataProviders[DefaultDataProvider]));
+
+			_configurations.AddOrUpdate(configuration, info, (s,i) => info);
+		}
+
+		class ConnectionStringSettings : IConnectionStringSettings
+		{
+			public ConnectionStringSettings(
+				string name,
+				string connectionString,
+				string providerName)
+			{
+				Name             = name;
+				ConnectionString = connectionString;
+				ProviderName     = providerName;
+			}
+
+			public string ConnectionString { get; }
+			public string Name             { get; }
+			public string ProviderName     { get; }
+			public bool   IsGlobal         { get; }
+		}
+
+		public static void AddOrSetConfiguration(
+			[JetBrains.Annotations.NotNull] string configuration,
+			[JetBrains.Annotations.NotNull] string connectionString,
+			[JetBrains.Annotations.NotNull] string dataProvider)
+		{
+			if (configuration    == null) throw new ArgumentNullException(nameof(configuration));
+			if (connectionString == null) throw new ArgumentNullException(nameof(connectionString));
+			if (dataProvider     == null) throw new ArgumentNullException(nameof(dataProvider));
+
+			InitConfig();
+
+			var info = new ConfigurationInfo(
+				new ConnectionStringSettings(configuration, connectionString, dataProvider));
+
+			_configurations.AddOrUpdate(configuration, info, (s,i) => info);
+		}
+
+		/// <summary>
+		/// Sets connection string for specified connection name.
+		/// </summary>
+		/// <param name="configuration">Connection name.</param>
+		/// <param name="connectionString">Connection string.</param>
+		public static void SetConnectionString(
+			[JetBrains.Annotations.NotNull] string configuration,
+			[JetBrains.Annotations.NotNull] string connectionString)
+		{
+			if (configuration    == null) throw new ArgumentNullException(nameof(configuration));
+			if (connectionString == null) throw new ArgumentNullException(nameof(connectionString));
+
+			InitConfig();
+
+			GetConfigurationInfo(configuration).ConnectionString = connectionString;
+		}
+
+		/// <summary>
+		/// Returns connection string for specified connection name.
+		/// </summary>
+		/// <param name="configurationString">Connection name.</param>
+		/// <returns>Connection string.</returns>
+		[Pure]
+		public static string GetConnectionString(string configurationString)
+		{
+			InitConfig();
+
+			return GetConfigurationInfo(configurationString).ConnectionString;
+		}
+
+		#endregion
+
+		#region Connection
+
+		bool                _closeConnection;
+		bool                _disposeConnection = true;
+		bool                _closeTransaction;
+		IDbConnection       _connection;
+		Func<IDbConnection> _connectionFactory;
+
+		/// <summary>
+		/// Gets underlying database connection, used by current connection object.
+		/// </summary>
+		public IDbConnection Connection
+		{
+			get
+			{
+				if (_connection == null)
+				{
+					if (_connectionFactory != null)
+						_connection = _connectionFactory();
+					else
+						_connection = DataProvider.CreateConnection(ConnectionString);
+
+					if (RetryPolicy != null)
+						_connection = new RetryingDbConnection(this, (DbConnection)_connection, RetryPolicy);
+				}
+
+				if (_connection.State == ConnectionState.Closed)
+				{
+					_connection.Open();
+					_closeConnection = true;
+					OnConnectionOpened?.Invoke(this, _connection);
+				}
+
+				return _connection;
+			}
+		}
+
+		/// <summary>
+		/// Event, triggered before connection closed using <see cref="Close"/> method.
+		/// </summary>
+		public event EventHandler OnClosing;
+		/// <summary>
+		/// Event, triggered after connection closed using <see cref="Close"/> method.
+		/// </summary>
+		public event EventHandler OnClosed;
+
+		/// <inheritdoc />
+		public Action<EntityCreatedEventArgs> OnEntityCreated    { get; set; }
+
+		/// <summary>
+		/// Event, triggered right after connection opened using <see cref="IDbConnection.Open"/> method.
+		/// </summary>
+		public event Action<DataConnection, IDbConnection> OnConnectionOpened;
+
+		/// <summary>
+		/// Event, triggered right after connection opened using <see cref="DbConnection.OpenAsync()"/> methods.
+		/// </summary>
+		public event Func<DataConnection, IDbConnection, CancellationToken, Task> OnConnectionOpenedAsync;
+
+		/// <summary>
+		/// Closes and dispose associated underlying database transaction/connection.
+		/// </summary>
+		public virtual void Close()
+		{
+			OnClosing?.Invoke(this, EventArgs.Empty);
+
+			DisposeCommand();
+
+			if (Transaction != null && _closeTransaction)
+			{
+				Transaction.Dispose();
+				Transaction = null;
+			}
+
+			if (_connection != null)
+			{
+				if (_disposeConnection)
+				{
+					_connection.Dispose();
+					_connection = null;
+				}
+				else if (_closeConnection)
+					_connection.Close();
+			}
+
+			OnClosed?.Invoke(this, EventArgs.Empty);
+		}
+
+		#endregion
+
+		#region Command
+
+		/// <summary>
+		/// Contains text of last command, sent to database using current connection.
+		/// </summary>
+		public string LastQuery;
+
+		internal void InitCommand(CommandType commandType, string sql, DataParameter[] parameters, List<string> queryHints)
+		{
+			if (queryHints?.Count > 0)
+			{
+				var sqlProvider = DataProvider.CreateSqlBuilder();
+				sql = sqlProvider.ApplyQueryHints(sql, queryHints);
+				queryHints.Clear();
+			}
+
+			DataProvider.InitCommand(this, commandType, sql, parameters);
+			LastQuery = Command.CommandText;
+		}
+
+		private int? _commandTimeout;
+		/// <summary>
+		/// Gets or sets command execution timeout. By default timeout is 0 (infinity).
+		/// </summary>
+		public  int   CommandTimeout
+		{
+			get => _commandTimeout ?? 0;
+			set
+			{
+				_commandTimeout = value;
+				if (_command != null)
+					_command.CommandTimeout = value;
+			}
+		}
+
+		private IDbCommand _command;
+		/// <summary>
+		/// Gets or sets command object, used by current connection.
+		/// </summary>
+		public  IDbCommand  Command
+		{
+			get => _command ?? (_command = CreateCommand());
+			set => _command = value;
+		}
+
+		/// <summary>
+		/// For internal use only.
+		/// </summary>
+		public IDbCommand CreateCommand()
+		{
+			var command = Connection.CreateCommand();
+
+			if (_commandTimeout.HasValue)
+				command.CommandTimeout = _commandTimeout.Value;
+
+			if (Transaction != null)
+				command.Transaction = Transaction;
+
+			return command;
+		}
+
+		/// <summary>
+		/// For internal use only.
+		/// </summary>
+		public void DisposeCommand()
+		{
+			if (_command != null)
+			{
+				DataProvider.DisposeCommand(this);
+				_command = null;
+			}
+		}
+
+		internal int ExecuteNonQuery()
+		{
+			if (TraceSwitch.Level == TraceLevel.Off || OnTraceConnection == null)
+				using (DataProvider.ExecuteScope())
+					return Command.ExecuteNonQuery();
+
+			var now = DateTime.UtcNow;
+			var sw  = Stopwatch.StartNew();
+
+			if (TraceSwitch.TraceInfo)
+			{
+				OnTraceConnection(new TraceInfo(TraceInfoStep.BeforeExecute)
+				{
+					TraceLevel     = TraceLevel.Info,
+					DataConnection = this,
+					Command        = Command,
+					StartTime      = now,
+				});
+			}
+
+
+			try
+			{
+				int ret;
+				using (DataProvider.ExecuteScope())
+					ret = Command.ExecuteNonQuery();
+
+				if (TraceSwitch.TraceInfo)
+				{
+					OnTraceConnection(new TraceInfo(TraceInfoStep.AfterExecute)
+					{
+						TraceLevel      = TraceLevel.Info,
+						DataConnection  = this,
+						Command         = Command,
+						StartTime       = now,
+						ExecutionTime   = sw.Elapsed,
+						RecordsAffected = ret,
+					});
+				}
+
+				return ret;
+			}
+			catch (Exception ex)
+			{
+				if (TraceSwitch.TraceError)
+				{
+					OnTraceConnection(new TraceInfo(TraceInfoStep.Error)
+					{
+						TraceLevel     = TraceLevel.Error,
+						DataConnection = this,
+						Command        = Command,
+						StartTime      = now,
+						ExecutionTime  = sw.Elapsed,
+						Exception      = ex,
+					});
+				}
+
+				throw;
+			}
+		}
+
+		object ExecuteScalar()
+		{
+			if (TraceSwitch.Level == TraceLevel.Off || OnTraceConnection == null)
+				return Command.ExecuteScalar();
+
+			var now = DateTime.UtcNow;
+			var sw  = Stopwatch.StartNew();
+
+			if (TraceSwitch.TraceInfo)
+			{
+				OnTraceConnection(new TraceInfo(TraceInfoStep.BeforeExecute)
+				{
+					TraceLevel     = TraceLevel.Info,
+					DataConnection = this,
+					Command        = Command,
+					StartTime      = now,
+				});
+			}
+
+			try
+			{
+				var ret = Command.ExecuteScalar();
+
+				if (TraceSwitch.TraceInfo)
+				{
+					OnTraceConnection(new TraceInfo(TraceInfoStep.AfterExecute)
+					{
+						TraceLevel     = TraceLevel.Info,
+						DataConnection = this,
+						Command        = Command,
+						StartTime      = now,
+						ExecutionTime  = sw.Elapsed,
+					});
+				}
+
+				return ret;
+			}
+			catch (Exception ex)
+			{
+				if (TraceSwitch.TraceError)
+				{
+					OnTraceConnection(new TraceInfo(TraceInfoStep.Error)
+					{
+						TraceLevel     = TraceLevel.Error,
+						DataConnection = this,
+						Command        = Command,
+						StartTime      = now,
+						ExecutionTime  = sw.Elapsed,
+						Exception      = ex,
+					});
+				}
+
+				throw;
+			}
+		}
+
+		private IDataReader ExecuteReader()
+		{
+			return ExecuteReader(GetCommandBehavior(CommandBehavior.Default));
+		}
+
+		internal IDataReader ExecuteReader(CommandBehavior commandBehavior)
+		{
+			if (TraceSwitch.Level == TraceLevel.Off || OnTraceConnection == null)
+				using (DataProvider.ExecuteScope())
+					return Command.ExecuteReader(GetCommandBehavior(commandBehavior));
+
+			var now = DateTime.UtcNow;
+			var sw  = Stopwatch.StartNew();
+
+			if (TraceSwitch.TraceInfo)
+			{
+				OnTraceConnection(new TraceInfo(TraceInfoStep.BeforeExecute)
+				{
+					TraceLevel     = TraceLevel.Info,
+					DataConnection = this,
+					Command        = Command,
+					StartTime      = now,
+				});
+			}
+
+			try
+			{
+				IDataReader ret;
+
+				using (DataProvider.ExecuteScope())
+					ret = Command.ExecuteReader(GetCommandBehavior(commandBehavior));
+
+				if (TraceSwitch.TraceInfo)
+				{
+					OnTraceConnection(new TraceInfo(TraceInfoStep.AfterExecute)
+					{
+						TraceLevel     = TraceLevel.Info,
+						DataConnection = this,
+						Command        = Command,
+						StartTime      = now,
+						ExecutionTime  = sw.Elapsed,
+					});
+				}
+
+				return ret;
+			}
+			catch (Exception ex)
+			{
+				if (TraceSwitch.TraceError)
+				{
+					OnTraceConnection(new TraceInfo(TraceInfoStep.Error)
+					{
+						TraceLevel     = TraceLevel.Error,
+						DataConnection = this,
+						Command        = Command,
+						StartTime      = now,
+						ExecutionTime  = sw.Elapsed,
+						Exception      = ex,
+					});
+				}
+
+				throw;
+			}
+		}
+
+		/// <summary>
+		/// Removes cached data mappers.
+		/// </summary>
+		public static void ClearObjectReaderCache()
+		{
+			CommandInfo.ClearObjectReaderCache();
+		}
+
+		#endregion
+
+		#region Transaction
+		/// <summary>
+		/// Gets current transaction, associated with connection.
+		/// </summary>
+		public IDbTransaction Transaction { get; private set; }
+
+		/// <summary>
+		/// Starts new transaction for current connection with default isolation level. If connection already has transaction, it will be rolled back.
+		/// </summary>
+		/// <returns>Database transaction object.</returns>
+		public virtual DataConnectionTransaction BeginTransaction()
+		{
+			// If transaction is open, we dispose it, it will rollback all changes.
+			//
+			Transaction?.Dispose();
+
+			// Create new transaction object.
+			//
+			Transaction = Connection.BeginTransaction();
+
+			_closeTransaction = true;
+
+			// If the active command exists.
+			//
+			if (_command != null)
+				_command.Transaction = Transaction;
+
+			return new DataConnectionTransaction(this);
+		}
+
+		/// <summary>
+		/// Starts new transaction for current connection with specified isolation level. If connection already have transaction, it will be rolled back.
+		/// </summary>
+		/// <param name="isolationLevel">Transaction isolation level.</param>
+		/// <returns>Database transaction object.</returns>
+		public virtual DataConnectionTransaction BeginTransaction(IsolationLevel isolationLevel)
+		{
+			// If transaction is open, we dispose it, it will rollback all changes.
+			//
+			Transaction?.Dispose();
+
+			// Create new transaction object.
+			//
+			Transaction = Connection.BeginTransaction(isolationLevel);
+
+			_closeTransaction = true;
+
+			// If the active command exists.
+			//
+			if (_command != null)
+				_command.Transaction = Transaction;
+
+			return new DataConnectionTransaction(this);
+		}
+
+		/// <summary>
+		/// Commits transaction (if any), associated with connection.
+		/// </summary>
+		public virtual void CommitTransaction()
+		{
+			if (Transaction != null)
+			{
+				Transaction.Commit();
+
+				if (_closeTransaction)
+				{
+					Transaction.Dispose();
+					Transaction = null;
+
+					if (_command != null)
+						_command.Transaction = null;
+				}
+			}
+		}
+
+		/// <summary>
+		/// Rollbacks transaction (if any), associated with connection.
+		/// </summary>
+		public virtual void RollbackTransaction()
+		{
+			if (Transaction != null)
+			{
+				Transaction.Rollback();
+
+				if (_closeTransaction)
+				{
+					Transaction.Dispose();
+					Transaction = null;
+
+					if (_command != null)
+						_command.Transaction = null;
+				}
+			}
+		}
+
+		#endregion
+
+		#region MappingSchema
+
+		/// <summary>
+		/// Gets maping schema, used for current connection.
+		/// </summary>
+		public  MappingSchema  MappingSchema { get; private set; }
+
+		/// <summary>
+		/// Gets or sets option to force inline parameter values as literals into command text. If parameter inlining not supported
+		/// for specific value type, it will be used as parameter.
+		/// </summary>
+		public bool InlineParameters { get; set; }
+
+		private List<string> _queryHints;
+		/// <summary>
+		/// Gets list of query hints (writable collection), that will be used for all queries, executed through current connection.
+		/// </summary>
+		public  List<string>  QueryHints => _queryHints ?? (_queryHints = new List<string>());
+
+		private List<string> _nextQueryHints;
+		/// <summary>
+		/// Gets list of query hints (writable collection), that will be used only for next query, executed through current connection.
+		/// </summary>
+		public  List<string>  NextQueryHints => _nextQueryHints ?? (_nextQueryHints = new List<string>());
+
+		/// <summary>
+		/// Adds additional mapping schema to current connection.
+		/// </summary>
+		/// <param name="mappingSchema">Mapping schema.</param>
+		/// <returns>Current connection object.</returns>
+		public DataConnection AddMappingSchema(MappingSchema mappingSchema)
+		{
+			MappingSchema = new MappingSchema(mappingSchema, MappingSchema);
+			_id            = null;
+
+			return this;
+		}
+
+		#endregion
+
+		#region ICloneable Members
+
+		DataConnection(string configurationString, IDataProvider dataProvider, string connectionString, IDbConnection connection, MappingSchema mappingSchema)
+		{
+			ConfigurationString = configurationString;
+			DataProvider        = dataProvider;
+			ConnectionString    = connectionString;
+			_connection         = connection;
+			MappingSchema       = mappingSchema;
+		}
+
+		/// <summary>
+		/// Clones current connection.
+		/// </summary>
+		/// <returns>Cloned connection.</returns>
+		public object Clone()
+		{
+			var connection =
+				(_connection == null                 ? null :
+				_connection is ICloneable cloneable ? (IDbConnection)cloneable.Clone() :
+				                                      null) ?? _connectionFactory?.Invoke();
+
+			// https://github.com/linq2db/linq2db/issues/1486
+			// when there is no ConnectionString and provider doesn't support connection cloning
+			// try to get ConnectionString from _connection
+			// will not work for providers that remove security information from connection string
+			var connectionString = ConnectionString ?? (connection == null ? _connection?.ConnectionString : null);
+
+			return new DataConnection(ConfigurationString, DataProvider, connectionString, connection, MappingSchema);
+		}
+
+		#endregion
+
+		#region System.IDisposable Members
+
+		protected bool  Disposed        { get; private set; }
+		public    bool? ThrowOnDisposed { get; set; }
+
+		protected void CheckAndThrowOnDisposed()
+		{
+			if (Disposed && (ThrowOnDisposed ?? Configuration.Data.ThrowOnDisposed))
+				throw new ObjectDisposedException("DataConnection", "IDataContext is disposed, see https://github.com/linq2db/linq2db/wiki/Managing-data-connection");
+		}
+
+		/// <summary>
+		/// Disposes connection.
+		/// </summary>
+		public void Dispose()
+		{
+			Disposed = true;
+			Close();
+		}
+
+		#endregion
+
+		internal CommandBehavior GetCommandBehavior(CommandBehavior commandBehavior)
+		{
+			return DataProvider.GetCommandBehavior(commandBehavior);
+		}
+	}
+}