--- conflicted
+++ resolved
@@ -1,8 +1,4 @@
-<<<<<<< HEAD
 using System;
-=======
-﻿using System;
->>>>>>> 8a0f6610
 using System.Collections.Concurrent;
 using System.Collections.Generic;
 using System.Data;
@@ -40,25 +36,15 @@
 		/// <summary>
 		/// Creates database connection object that uses default connection configuration from <see cref="DefaultConfiguration"/> property.
 		/// </summary>
-<<<<<<< HEAD
 		public DataConnection() : this(new LinqToDbConnectionOptionsBuilder())
-=======
-		public DataConnection() : this((string?)null)
->>>>>>> 8a0f6610
 		{}
 
 		/// <summary>
 		/// Creates database connection object that uses default connection configuration from <see cref="DefaultConfiguration"/> property and provided mapping schema.
 		/// </summary>
 		/// <param name="mappingSchema">Mapping schema to use with this connection.</param>
-<<<<<<< HEAD
 		public DataConnection(MappingSchema mappingSchema) : this(new LinqToDbConnectionOptionsBuilder().UseMappingSchema(mappingSchema))
 		{
-=======
-		public DataConnection(MappingSchema mappingSchema) : this((string?)null)
-		{
-			AddMappingSchema(mappingSchema);
->>>>>>> 8a0f6610
 		}
 
 		/// <summary>
@@ -68,14 +54,8 @@
 		/// In case of null, configuration from <see cref="DefaultConfiguration"/> property will be used.</param>
 		/// <param name="mappingSchema">Mapping schema to use with this connection.</param>
 		public DataConnection(string? configurationString, MappingSchema mappingSchema)
-<<<<<<< HEAD
 			: this(new LinqToDbConnectionOptionsBuilder().UseConfigurationString(configurationString ?? DefaultConfiguration!).UseMappingSchema(mappingSchema))
 		{
-=======
-			: this(configurationString)
-		{
-			AddMappingSchema(mappingSchema);
->>>>>>> 8a0f6610
 		}
 
 		/// <summary>
@@ -84,25 +64,8 @@
 		/// <param name="configurationString">Name of database connection configuration to use with this connection.
 		/// In case of <c>null</c>, configuration from <see cref="DefaultConfiguration"/> property will be used.</param>
 		public DataConnection(string? configurationString)
-<<<<<<< HEAD
 			: this(new LinqToDbConnectionOptionsBuilder().UseConfigurationString(configurationString ?? DefaultConfiguration!))
 		{
-=======
-		{
-			InitConfig();
-
-			ConfigurationString = configurationString ?? DefaultConfiguration;
-
-			if (ConfigurationString == null)
-				throw new LinqToDBException("Configuration string is not provided.");
-
-			var ci = GetConfigurationInfo(ConfigurationString);
-
-			DataProvider     = ci.DataProvider;
-			ConnectionString = ci.ConnectionString;
-			MappingSchema    = DataProvider.MappingSchema;
-			RetryPolicy      = Configuration.RetryPolicy.Factory != null ? Configuration.RetryPolicy.Factory(this) : null;
->>>>>>> 8a0f6610
 		}
 
 		/// <summary>
@@ -115,14 +78,8 @@
 				string        providerName,
 				string        connectionString,
 				MappingSchema mappingSchema)
-<<<<<<< HEAD
 			: this(new LinqToDbConnectionOptionsBuilder().UseConnectionString(providerName, connectionString).UseMappingSchema(mappingSchema))
 		{
-=======
-			: this(providerName, connectionString)
-		{
-			AddMappingSchema(mappingSchema);
->>>>>>> 8a0f6610
 		}
 
 		/// <summary>
@@ -133,27 +90,8 @@
 		public DataConnection(
 			string providerName,
 			string connectionString)
-<<<<<<< HEAD
 			: this(new LinqToDbConnectionOptionsBuilder().UseConnectionString(providerName, connectionString))
 		{
-=======
-		{
-			if (providerName     == null) throw new ArgumentNullException(nameof(providerName));
-			if (connectionString == null) throw new ArgumentNullException(nameof(connectionString));
-
-			IDataProvider ? dataProvider;
-			if (!_dataProviders.TryGetValue(providerName, out dataProvider))
-				dataProvider = GetDataProvider(providerName, connectionString);
-			
-			if (dataProvider == null)
-				throw new LinqToDBException($"DataProvider '{providerName}' not found.");
-
-			InitConfig();
-
-			DataProvider     = dataProvider;
-			ConnectionString = connectionString;
-			MappingSchema    = DataProvider.MappingSchema;
->>>>>>> 8a0f6610
 		}
 
 		/// <summary>
@@ -166,14 +104,8 @@
 			IDataProvider dataProvider,
 			string        connectionString,
 			MappingSchema mappingSchema)
-<<<<<<< HEAD
 			: this(new LinqToDbConnectionOptionsBuilder().UseConnectionString(dataProvider, connectionString).UseMappingSchema(mappingSchema))
 		{
-=======
-			: this(dataProvider, connectionString)
-		{
-			AddMappingSchema(mappingSchema);
->>>>>>> 8a0f6610
 		}
 
 		/// <summary>
@@ -184,17 +116,8 @@
 		public DataConnection(
 			IDataProvider dataProvider,
 			string        connectionString)
-<<<<<<< HEAD
 			: this(new LinqToDbConnectionOptionsBuilder().UseConnectionString(dataProvider, connectionString))
 		{
-=======
-		{
-			InitConfig();
-
-			DataProvider     = dataProvider     ?? throw new ArgumentNullException(nameof(dataProvider));
-			ConnectionString = connectionString ?? throw new ArgumentNullException(nameof(connectionString));
-			MappingSchema    = DataProvider.MappingSchema;
->>>>>>> 8a0f6610
 		}
 
 		/// <summary>
@@ -207,14 +130,8 @@
 			IDataProvider       dataProvider,
 			Func<IDbConnection> connectionFactory,
 			MappingSchema       mappingSchema)
-<<<<<<< HEAD
 			: this(new LinqToDbConnectionOptionsBuilder().UseConnectionFactory(dataProvider, connectionFactory).UseMappingSchema(mappingSchema))
 		{
-=======
-			: this(dataProvider, connectionFactory)
-		{
-			AddMappingSchema(mappingSchema);
->>>>>>> 8a0f6610
 		}
 
 		/// <summary>
@@ -225,28 +142,8 @@
 		public DataConnection(
 			IDataProvider       dataProvider,
 			Func<IDbConnection> connectionFactory)
-<<<<<<< HEAD
 			: this(new LinqToDbConnectionOptionsBuilder().UseConnectionFactory(dataProvider, connectionFactory))
 		{
-=======
-		{
-			if (dataProvider      == null) throw new ArgumentNullException(nameof(dataProvider));
-			if (connectionFactory == null) throw new ArgumentNullException(nameof(connectionFactory));
-
-			InitConfig();
-
-			DataProvider       = dataProvider;
-			MappingSchema      = DataProvider.MappingSchema;
-
-			_connectionFactory = () =>
-			{
-				var connection = connectionFactory();
-
-				var baseConnection = connection is IAsyncDbConnection asyncConnection ? asyncConnection.Connection : connection;
-
-				return connection;
-			};
->>>>>>> 8a0f6610
 		}
 
 		/// <summary>
@@ -259,14 +156,8 @@
 			IDataProvider dataProvider,
 			IDbConnection connection,
 			MappingSchema mappingSchema)
-<<<<<<< HEAD
 			: this(new LinqToDbConnectionOptionsBuilder().UseConnection(dataProvider, connection).UseMappingSchema(mappingSchema))
 		{
-=======
-			: this(dataProvider, connection)
-		{
-			AddMappingSchema(mappingSchema);
->>>>>>> 8a0f6610
 		}
 
 		/// <summary>
@@ -295,22 +186,8 @@
 			IDataProvider dataProvider,
 			IDbConnection connection,
 											bool          disposeConnection)
-<<<<<<< HEAD
 			: this(new LinqToDbConnectionOptionsBuilder().UseConnection(dataProvider, connection, disposeConnection))
 		{
-=======
-		{
-			if (dataProvider == null) throw new ArgumentNullException(nameof(dataProvider));
-			if (connection   == null) throw new ArgumentNullException(nameof(connection));
-
-			InitConfig();
-
-			_connection = AsyncFactory.Create(connection);
-
-			DataProvider       = dataProvider;
-			MappingSchema      = DataProvider.MappingSchema;
-			_disposeConnection = disposeConnection;
->>>>>>> 8a0f6610
 		}
 
 		/// <summary>
@@ -323,14 +200,8 @@
 			IDataProvider  dataProvider,
 			IDbTransaction transaction,
 			MappingSchema  mappingSchema)
-<<<<<<< HEAD
 			: this(new LinqToDbConnectionOptionsBuilder().UseTransaction(dataProvider, transaction).UseMappingSchema(mappingSchema))
 		{
-=======
-			: this(dataProvider, transaction)
-		{
-			AddMappingSchema(mappingSchema);
->>>>>>> 8a0f6610
 		}
 
 		/// <summary>
@@ -341,7 +212,6 @@
 		public DataConnection(
 			IDataProvider  dataProvider,
 			IDbTransaction transaction)
-<<<<<<< HEAD
 			: this(new LinqToDbConnectionOptionsBuilder().UseTransaction(dataProvider, transaction))
 		{
 		}
@@ -463,23 +333,6 @@
 			{
 				TransactionAsync = AsyncFactory.Create(localTransaction);
 			}
-=======
-		{
-			if (dataProvider == null) throw new ArgumentNullException(nameof(dataProvider));
-			if (transaction  == null) throw new ArgumentNullException(nameof(transaction));
-
-			InitConfig();
-
-			DataProvider       = dataProvider;
-			MappingSchema      = DataProvider.MappingSchema;
-			_connection        = transaction.Connection is IAsyncDbConnection asyncDbConection
-				? asyncDbConection
-				: AsyncFactory.Create(transaction.Connection);
-			TransactionAsync   = AsyncFactory.Create(transaction);
-			_closeTransaction  = false;
-			_closeConnection   = false;
-			_disposeConnection = false;
->>>>>>> 8a0f6610
 		}
 
 		#endregion
@@ -1136,12 +989,8 @@
 		bool                 _disposeConnection = true;
 		bool                 _closeTransaction;
 		IAsyncDbConnection?  _connection;
-<<<<<<< HEAD
-		Func<IDbConnection>? _connectionFactory;
-=======
-		
+
 		readonly Func<IDbConnection>? _connectionFactory;
->>>>>>> 8a0f6610
 
 		/// <summary>
 		/// Gets underlying database connection, used by current connection object.
@@ -1705,9 +1554,6 @@
 			// will not work for providers that remove security information from connection string
 			var connectionString = ConnectionString ?? (connection == null ? _connection?.ConnectionString : null);
 
-<<<<<<< HEAD
-			return new DataConnection(ConfigurationString, DataProvider, connectionString, connection, MappingSchema);
-=======
 			return new DataConnection(ConfigurationString, DataProvider, connectionString, connection, MappingSchema)
 			{
 				OnEntityCreated             = OnEntityCreated,
@@ -1724,7 +1570,6 @@
 				OnBeforeConnectionOpenAsync = OnBeforeConnectionOpenAsync,
 				OnConnectionOpenedAsync     = OnConnectionOpenedAsync,
 			};
->>>>>>> 8a0f6610
 		}
 
 		#endregion
