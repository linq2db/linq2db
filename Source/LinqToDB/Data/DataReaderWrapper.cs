﻿using System;
using System.Data.Common;
using System.Threading.Tasks;
#if NATIVE_ASYNC
using IAsyncDisposable = System.IAsyncDisposable;
#else
using IAsyncDisposable = LinqToDB.Async.IAsyncDisposable;
#endif

namespace LinqToDB.Data
{
	using Interceptors;

	/// <summary>
	/// Disposable wrapper over <see cref="DbDataReader"/> instance, which properly disposes associated objects.
	/// </summary>
	public class DataReaderWrapper : IDisposable, IAsyncDisposable
	{
		private          bool            _disposed;
		private readonly DataConnection? _dataConnection;

		/// <summary>
		/// Creates wrapper instance for specified data reader.
		/// </summary>
		/// <param name="dataReader">Wrapped data reader instance.</param>
		public DataReaderWrapper(DbDataReader dataReader)
		{
			DataReader = dataReader;
		}

		internal DataReaderWrapper(DataConnection dataConnection, DbDataReader dataReader, DbCommand? command)
		{
			_dataConnection = dataConnection;
			DataReader      = dataReader;
			Command         = command;
		}

		public  DbDataReader? DataReader { get; private set; }
		internal DbCommand?   Command    { get; }

		internal Action<DbCommand>? OnBeforeCommandDispose { get; set; }

		public void Dispose()
		{
			if (_disposed)
				return;

			_disposed = true;

			if (DataReader != null)
			{
				if (_dataConnection is IInterceptable<ICommandInterceptor> interceptable)
					interceptable.Interceptor?.BeforeReaderDispose(new (_dataConnection), Command, DataReader);

				DataReader.Dispose();
				DataReader = null;
			}

			if (Command != null)
			{
				OnBeforeCommandDispose?.Invoke(Command);
				OnBeforeCommandDispose = null;

				if (_dataConnection != null)
					_dataConnection.DataProvider.DisposeCommand(Command);
				else
					Command.Dispose();
			}
		}

<<<<<<< HEAD
#if NATIVE_ASYNC
=======
#if NET6_0_OR_GREATER
>>>>>>> f973e5b6
		public async ValueTask DisposeAsync()
#else
		public async Task DisposeAsync()
#endif
		{
			if (_disposed)
				return;

			_disposed = true;

			if (DataReader != null)
			{
				if (_dataConnection is IInterceptable<ICommandInterceptor> interceptable && interceptable.Interceptor != null)
					await interceptable.Interceptor.BeforeReaderDisposeAsync(new(_dataConnection), Command, DataReader).ConfigureAwait(Common.Configuration.ContinueOnCapturedContext);

#if NETSTANDARD2_1PLUS
				await DataReader.DisposeAsync().ConfigureAwait(Common.Configuration.ContinueOnCapturedContext);
#else
				DataReader.Dispose();
#endif
				DataReader = null;
			}

			if (Command != null)
			{
				OnBeforeCommandDispose?.Invoke(Command);

				if (_dataConnection != null)
				{
#if NETSTANDARD2_1PLUS
					await _dataConnection.DataProvider.DisposeCommandAsync(Command).ConfigureAwait(Common.Configuration.ContinueOnCapturedContext);
#else
					_dataConnection.DataProvider.DisposeCommand(Command);
#endif
				}
				else
				{
#if NETSTANDARD2_1PLUS
					await Command.DisposeAsync().ConfigureAwait(Common.Configuration.ContinueOnCapturedContext);
#else
					Command.Dispose();
#endif
				}
			}
		}
<<<<<<< HEAD
=======
#else
		public ValueTask DisposeAsync()
		{
			Dispose();
			return new ValueTask(Task.CompletedTask);
		}
#endif
>>>>>>> f973e5b6
	}
}<|MERGE_RESOLUTION|>--- conflicted
+++ resolved
@@ -1,11 +1,7 @@
 ﻿using System;
+using System.Data;
 using System.Data.Common;
 using System.Threading.Tasks;
-#if NATIVE_ASYNC
-using IAsyncDisposable = System.IAsyncDisposable;
-#else
-using IAsyncDisposable = LinqToDB.Async.IAsyncDisposable;
-#endif
 
 namespace LinqToDB.Data
 {
@@ -68,15 +64,8 @@
 			}
 		}
 
-<<<<<<< HEAD
-#if NATIVE_ASYNC
-=======
 #if NET6_0_OR_GREATER
->>>>>>> f973e5b6
 		public async ValueTask DisposeAsync()
-#else
-		public async Task DisposeAsync()
-#endif
 		{
 			if (_disposed)
 				return;
@@ -88,11 +77,7 @@
 				if (_dataConnection is IInterceptable<ICommandInterceptor> interceptable && interceptable.Interceptor != null)
 					await interceptable.Interceptor.BeforeReaderDisposeAsync(new(_dataConnection), Command, DataReader).ConfigureAwait(Common.Configuration.ContinueOnCapturedContext);
 
-#if NETSTANDARD2_1PLUS
 				await DataReader.DisposeAsync().ConfigureAwait(Common.Configuration.ContinueOnCapturedContext);
-#else
-				DataReader.Dispose();
-#endif
 				DataReader = null;
 			}
 
@@ -101,25 +86,11 @@
 				OnBeforeCommandDispose?.Invoke(Command);
 
 				if (_dataConnection != null)
-				{
-#if NETSTANDARD2_1PLUS
 					await _dataConnection.DataProvider.DisposeCommandAsync(Command).ConfigureAwait(Common.Configuration.ContinueOnCapturedContext);
-#else
-					_dataConnection.DataProvider.DisposeCommand(Command);
-#endif
-				}
 				else
-				{
-#if NETSTANDARD2_1PLUS
 					await Command.DisposeAsync().ConfigureAwait(Common.Configuration.ContinueOnCapturedContext);
-#else
-					Command.Dispose();
-#endif
-				}
 			}
 		}
-<<<<<<< HEAD
-=======
 #else
 		public ValueTask DisposeAsync()
 		{
@@ -127,6 +98,5 @@
 			return new ValueTask(Task.CompletedTask);
 		}
 #endif
->>>>>>> f973e5b6
 	}
 }