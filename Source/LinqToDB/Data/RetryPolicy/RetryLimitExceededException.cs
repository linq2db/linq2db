--- conflicted
+++ resolved
@@ -3,25 +3,15 @@
 
 namespace LinqToDB.Data.RetryPolicy
 {
-#if !NET8_0_OR_GREATER
 	[Serializable]
-#endif
 	public class RetryLimitExceededException : LinqToDBException
 	{
 		const string RetryLimitExceededMessage = "Retry limit exceeded";
 
 		public RetryLimitExceededException() : base(RetryLimitExceededMessage)
-		{ }
+		{}
 
 		public RetryLimitExceededException(Exception innerException) : base(RetryLimitExceededMessage, innerException)
-<<<<<<< HEAD
-		{ }
-#if !NET8_0_OR_GREATER
-		protected RetryLimitExceededException(SerializationInfo info, StreamingContext context) : base(info, context)
 		{}
-#endif
-=======
-		{}
->>>>>>> 507843d0
 	}
 }