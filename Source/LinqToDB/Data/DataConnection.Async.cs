﻿using System;
using System.Data;
using System.Data.Common;
using System.Diagnostics;
using System.Threading;
using System.Threading.Tasks;

namespace LinqToDB.Data
{
	using Async;
	using Common;
	using RetryPolicy;

	public partial class DataConnection
	{
#if NETSTANDARD2_1PLUS
		/// <summary>
		/// This is internal API and is not intended for use by Linq To DB applications.
		/// </summary>
		public async ValueTask DisposeCommandAsync()
		{
			if (_command != null)
			{
				await DataProvider.DisposeCommandAsync(_command).ConfigureAwait(Common.Configuration.ContinueOnCapturedContext);
				_command = null;
			}
		}
#endif

		/// <summary>
		/// Starts new transaction asynchronously for current connection with default isolation level. If connection already has transaction, it will be rolled back.
		/// </summary>
		/// <param name="cancellationToken">Asynchronous operation cancellation token.</param>
		/// <returns>Database transaction object.</returns>
		public virtual async Task<DataConnectionTransaction> BeginTransactionAsync(CancellationToken cancellationToken = default)
		{
<<<<<<< HEAD
			await EnsureConnectionAsync(cancellationToken).ConfigureAwait(Common.Configuration.ContinueOnCapturedContext);
=======
			if (!DataProvider.TransactionsSupported)
				return new(this);

			await EnsureConnectionAsync(cancellationToken).ConfigureAwait(Configuration.ContinueOnCapturedContext);
>>>>>>> f6ae79d6

			// If transaction is open, we dispose it, it will rollback all changes.
			//
			if (TransactionAsync != null) await TransactionAsync.DisposeAsync().ConfigureAwait(Common.Configuration.ContinueOnCapturedContext);

			var dataConnectionTransaction = await TraceActionAsync(
				this,
				TraceOperation.BeginTransaction,
				static _ => "BeginTransactionAsync",
				default(object?),
				static async (dataConnection, _, cancellationToken) =>
				{
			// Create new transaction object.
			//
					dataConnection.TransactionAsync = await dataConnection._connection!.BeginTransactionAsync(cancellationToken).ConfigureAwait(Common.Configuration.ContinueOnCapturedContext);

					dataConnection._closeTransaction = true;

			// If the active command exists.
			//
					if (dataConnection._command != null)
						dataConnection._command.Transaction = dataConnection.Transaction;

					return new DataConnectionTransaction(dataConnection);
				}, cancellationToken)
				.ConfigureAwait(Common.Configuration.ContinueOnCapturedContext);

			return dataConnectionTransaction;
		}

		/// <summary>
		/// Starts new transaction asynchronously for current connection with specified isolation level. If connection already have transaction, it will be rolled back.
		/// </summary>
		/// <param name="isolationLevel">Transaction isolation level.</param>
		/// <param name="cancellationToken">Asynchronous operation cancellation token.</param>
		/// <returns>Database transaction object.</returns>
		public virtual async Task<DataConnectionTransaction> BeginTransactionAsync(IsolationLevel isolationLevel, CancellationToken cancellationToken = default)
		{
<<<<<<< HEAD
			await EnsureConnectionAsync(cancellationToken).ConfigureAwait(Common.Configuration.ContinueOnCapturedContext);
=======
			if (!DataProvider.TransactionsSupported)
				return new(this);

			await EnsureConnectionAsync(cancellationToken).ConfigureAwait(Configuration.ContinueOnCapturedContext);
>>>>>>> f6ae79d6

			// If transaction is open, we dispose it, it will rollback all changes.
			//
			if (TransactionAsync != null) await TransactionAsync.DisposeAsync().ConfigureAwait(Common.Configuration.ContinueOnCapturedContext);

			var dataConnectionTransaction = await TraceActionAsync(
				this,
				TraceOperation.BeginTransaction,
				static il => $"BeginTransactionAsync({il})",
				isolationLevel,
				static async (dataConnection, isolationLevel, cancellationToken) =>
				{
			// Create new transaction object.
			//
					dataConnection.TransactionAsync = await dataConnection._connection!.BeginTransactionAsync(isolationLevel, cancellationToken).ConfigureAwait(Common.Configuration.ContinueOnCapturedContext);

					dataConnection._closeTransaction = true;

			// If the active command exists.
			//
					if (dataConnection._command != null)
						dataConnection._command.Transaction = dataConnection.Transaction;

					return new DataConnectionTransaction(dataConnection);
				}, cancellationToken)
				.ConfigureAwait(Common.Configuration.ContinueOnCapturedContext);

			return dataConnectionTransaction;
		}

		/// <summary>
		/// Ensure that database connection opened. If opened connection missing, it will be opened asynchronously.
		/// </summary>
		/// <param name="cancellationToken">Asynchronous operation cancellation token.</param>
		/// <returns>Async operation task.</returns>
		public async Task EnsureConnectionAsync(CancellationToken cancellationToken = default)
		{
			CheckAndThrowOnDisposed();

			try
			{
				if (_connection == null)
				{
					DbConnection connection;
					if (_connectionFactory != null)
						connection = _connectionFactory();
					else
						connection = DataProvider.CreateConnection(ConnectionString!);

					_connection = AsyncFactory.Create(connection);

					if (RetryPolicy != null)
						_connection = new RetryingDbConnection(this, _connection, RetryPolicy);
				}

				if (_connection.State == ConnectionState.Closed)
				{
					if (_connectionInterceptor != null)
						await _connectionInterceptor.ConnectionOpeningAsync(new (this), _connection.Connection, cancellationToken)
							.ConfigureAwait(Common.Configuration.ContinueOnCapturedContext);

					await _connection.OpenAsync(cancellationToken).ConfigureAwait(Common.Configuration.ContinueOnCapturedContext);

					_closeConnection = true;

					if (_connectionInterceptor != null)
						await _connectionInterceptor.ConnectionOpenedAsync(new (this), _connection.Connection, cancellationToken)
							.ConfigureAwait(Common.Configuration.ContinueOnCapturedContext);
				}
			}
			catch (Exception ex)
			{
				if (TraceSwitchConnection.TraceError)
				{
					OnTraceConnection(new TraceInfo(this, TraceInfoStep.Error, TraceOperation.Open, true)
					{
						TraceLevel = TraceLevel.Error,
						StartTime  = DateTime.UtcNow,
						Exception  = ex,
					});
				}

				throw;
			}
		}

		/// <summary>
		/// Commits started (if any) transaction, associated with connection.
		/// If underlying provider doesn't support asynchronous commit, it will be performed synchronously.
		/// </summary>
		/// <param name="cancellationToken">Asynchronous operation cancellation token.</param>
		/// <returns>Asynchronous operation completion task.</returns>
		public virtual async Task CommitTransactionAsync(CancellationToken cancellationToken = default)
		{
			if (TransactionAsync != null)
			{
				await TraceActionAsync(
					this,
					TraceOperation.CommitTransaction,
					static _ => "CommitTransactionAsync",
					default(object?),
					static async (dataConnection, _, cancellationToken) =>
					{
						await dataConnection.TransactionAsync!.CommitAsync(cancellationToken).ConfigureAwait(Common.Configuration.ContinueOnCapturedContext);

						if (dataConnection._closeTransaction)
						{
							await dataConnection.TransactionAsync.DisposeAsync().ConfigureAwait(Common.Configuration.ContinueOnCapturedContext);
							dataConnection.TransactionAsync = null;

							if (dataConnection._command != null)
								dataConnection._command.Transaction = null;
						}
						return _;
					}, cancellationToken)
					.ConfigureAwait(Common.Configuration.ContinueOnCapturedContext);
			}
		}

		/// <summary>
		/// Rollbacks started (if any) transaction, associated with connection.
		/// If underlying provider doesn't support asynchonous commit, it will be performed synchonously.
		/// </summary>
		/// <param name="cancellationToken">Asynchronous operation cancellation token.</param>
		/// <returns>Asynchronous operation completion task.</returns>
		public virtual async Task RollbackTransactionAsync(CancellationToken cancellationToken = default)
		{
			if (TransactionAsync != null)
			{
				await TraceActionAsync(
					this,
					TraceOperation.RollbackTransaction,
					static _ => "RollbackTransactionAsync",
					default(object?),
					static async (dataConnection, _, cancellationToken) =>
					{
						await dataConnection.TransactionAsync!.RollbackAsync(cancellationToken).ConfigureAwait(Common.Configuration.ContinueOnCapturedContext);

						if (dataConnection._closeTransaction)
						{
							await dataConnection.TransactionAsync.DisposeAsync().ConfigureAwait(Common.Configuration.ContinueOnCapturedContext);
							dataConnection.TransactionAsync = null;

							if (dataConnection._command != null)
								dataConnection._command.Transaction = null;
						}
						return _;
					}, cancellationToken)
					.ConfigureAwait(Common.Configuration.ContinueOnCapturedContext);
			}
		}


		/// <summary>
		/// Closes and dispose associated underlying database transaction/connection asynchronously.
		/// </summary>
		/// <returns>Asynchronous operation completion task.</returns>
		public virtual async Task CloseAsync()
		{
			if (_dataContextInterceptor != null)
				await _dataContextInterceptor.OnClosingAsync(new (this)).ConfigureAwait(Common.Configuration.ContinueOnCapturedContext);

#if NETSTANDARD2_1PLUS
			await DisposeCommandAsync().ConfigureAwait(Common.Configuration.ContinueOnCapturedContext);
#else
			DisposeCommand();
#endif

			if (TransactionAsync != null && _closeTransaction)
			{
				await TransactionAsync.DisposeAsync().ConfigureAwait(Common.Configuration.ContinueOnCapturedContext);
				TransactionAsync = null;
			}

			if (_connection != null)
			{
				if (_disposeConnection)
				{
					await _connection.DisposeAsync().ConfigureAwait(Common.Configuration.ContinueOnCapturedContext);
					_connection = null;
				}
				else if (_closeConnection)
					await _connection.CloseAsync().ConfigureAwait(Common.Configuration.ContinueOnCapturedContext);
			}

			if (_dataContextInterceptor != null)
				await _dataContextInterceptor.OnClosedAsync(new (this)).ConfigureAwait(Common.Configuration.ContinueOnCapturedContext);
		}

		/// <summary>
		/// Disposes connection asynchronously.
		/// </summary>
		/// <returns>Asynchronous operation completion task.</returns>
#if NATIVE_ASYNC
		public async ValueTask DisposeAsync()
#else
		public async Task DisposeAsync()
#endif
		{
			Disposed = true;
			await CloseAsync().ConfigureAwait(Common.Configuration.ContinueOnCapturedContext);
		}

		protected static async Task<TResult> TraceActionAsync<TContext, TResult>(
			DataConnection                                                   dataConnection,
			TraceOperation                                                   traceOperation,
			Func<TContext, string?>?                                         commandText,
			TContext                                                         context,
			Func<DataConnection, TContext, CancellationToken, Task<TResult>> action,
			CancellationToken                                                cancellationToken)
		{
			var now       = DateTime.UtcNow;
			Stopwatch? sw = null;
			var sql       = dataConnection.TraceSwitchConnection.TraceInfo ? commandText?.Invoke(context) : null;

			if (dataConnection.TraceSwitchConnection.TraceInfo)
			{
				sw = Stopwatch.StartNew();
				dataConnection.OnTraceConnection(new TraceInfo(dataConnection, TraceInfoStep.BeforeExecute, traceOperation, true)
				{
					TraceLevel  = TraceLevel.Info,
					CommandText = sql,
					StartTime   = now,
				});
			}

			try
			{
				var actionResult = await action(dataConnection, context, cancellationToken).ConfigureAwait(Common.Configuration.ContinueOnCapturedContext);

				if (dataConnection.TraceSwitchConnection.TraceInfo)
				{
					dataConnection.OnTraceConnection(new TraceInfo(dataConnection, TraceInfoStep.AfterExecute, traceOperation, true)
					{
						TraceLevel    = TraceLevel.Info,
						CommandText   = sql,
						StartTime     = now,
						ExecutionTime = sw!.Elapsed
					});
				}

				return actionResult;
			}
			catch (Exception ex)
			{
				if (dataConnection.TraceSwitchConnection.TraceError)
				{
					dataConnection.OnTraceConnection(new TraceInfo(dataConnection, TraceInfoStep.Error, traceOperation, true)
					{
						TraceLevel    = TraceLevel.Error,
						CommandText   = dataConnection.TraceSwitchConnection.TraceInfo ? sql : commandText?.Invoke(context),
						StartTime     = now,
						ExecutionTime = sw?.Elapsed,
						Exception     = ex,
					});
				}

				throw;
			}
		}

#region ExecuteNonQueryAsync

		protected virtual async Task<int> ExecuteNonQueryAsync(CancellationToken cancellationToken)
		{
			var result = Option<int>.None;

			if (_commandInterceptor != null)
				result = await _commandInterceptor.ExecuteNonQueryAsync(new (this), CurrentCommand!, result, cancellationToken)
					.ConfigureAwait(Common.Configuration.ContinueOnCapturedContext);

			return result.HasValue
				? result.Value
				: await CurrentCommand!.ExecuteNonQueryAsync(cancellationToken).ConfigureAwait(Common.Configuration.ContinueOnCapturedContext);
		}

		internal async Task<int> ExecuteNonQueryDataAsync(CancellationToken cancellationToken)
		{
			if (TraceSwitchConnection.Level == TraceLevel.Off)
#if NATIVE_ASYNC
				await using (DataProvider.ExecuteScope(this))
#else
				using (DataProvider.ExecuteScope(this))
#endif
					return await ExecuteNonQueryAsync(cancellationToken).ConfigureAwait(Common.Configuration.ContinueOnCapturedContext);

			var now = DateTime.UtcNow;
			var sw  = Stopwatch.StartNew();

			if (TraceSwitchConnection.TraceInfo)
			{
				OnTraceConnection(new TraceInfo(this, TraceInfoStep.BeforeExecute, TraceOperation.ExecuteNonQuery, true)
				{
					TraceLevel     = TraceLevel.Info,
					StartTime      = now,
					Command        = CurrentCommand,
				});
			}

			try
			{
				int ret;
#if NATIVE_ASYNC
				await using (DataProvider.ExecuteScope(this))
#else
				using (DataProvider.ExecuteScope(this))
#endif
					ret = await ExecuteNonQueryAsync(cancellationToken).ConfigureAwait(Common.Configuration.ContinueOnCapturedContext);

				if (TraceSwitchConnection.TraceInfo)
				{
					OnTraceConnection(new TraceInfo(this, TraceInfoStep.AfterExecute, TraceOperation.ExecuteNonQuery, true)
					{
						TraceLevel      = TraceLevel.Info,
						Command         = CurrentCommand,
						StartTime       = now,
						ExecutionTime   = sw.Elapsed,
						RecordsAffected = ret,
					});
				}

				return ret;
			}
			catch (Exception ex)
			{
				if (TraceSwitchConnection.TraceError)
				{
					OnTraceConnection(new TraceInfo(this, TraceInfoStep.Error, TraceOperation.ExecuteNonQuery, true)
					{
						TraceLevel     = TraceLevel.Error,
						Command        = CurrentCommand,
						StartTime      = now,
						ExecutionTime  = sw.Elapsed,
						Exception      = ex,
					});
				}

				throw;
			}
		}

#endregion

#region ExecuteScalarAsync

		protected virtual async Task<object?> ExecuteScalarAsync(CancellationToken cancellationToken)
		{
			var result = Option<object?>.None;

			if (_commandInterceptor != null)
				result = await _commandInterceptor.ExecuteScalarAsync(new (this), CurrentCommand!, result, cancellationToken)
					.ConfigureAwait(Common.Configuration.ContinueOnCapturedContext);

			return result.HasValue
				? result.Value
				: await CurrentCommand!.ExecuteScalarAsync(cancellationToken).ConfigureAwait(Common.Configuration.ContinueOnCapturedContext);
		}

		internal async Task<object?> ExecuteScalarDataAsync(CancellationToken cancellationToken)
		{
			if (TraceSwitchConnection.Level == TraceLevel.Off)
#if NATIVE_ASYNC
				await using (DataProvider.ExecuteScope(this))
#else
				using (DataProvider.ExecuteScope(this))
#endif
					return await ExecuteScalarAsync(cancellationToken).ConfigureAwait(Common.Configuration.ContinueOnCapturedContext);

			var now = DateTime.UtcNow;
			var sw  = Stopwatch.StartNew();

			if (TraceSwitchConnection.TraceInfo)
			{
				OnTraceConnection(new TraceInfo(this, TraceInfoStep.BeforeExecute, TraceOperation.ExecuteScalar, true)
				{
					TraceLevel     = TraceLevel.Info,
					Command        = CurrentCommand,
					StartTime      = now,
				});
			}

			try
			{
				object? ret;
#if NATIVE_ASYNC
				await using (DataProvider.ExecuteScope(this))
#else
				using (DataProvider.ExecuteScope(this))
#endif
					ret = await ExecuteScalarAsync(cancellationToken).ConfigureAwait(Common.Configuration.ContinueOnCapturedContext);

				if (TraceSwitchConnection.TraceInfo)
				{
					OnTraceConnection(new TraceInfo(this, TraceInfoStep.AfterExecute, TraceOperation.ExecuteScalar, true)
					{
						TraceLevel      = TraceLevel.Info,
						Command         = CurrentCommand,
						StartTime       = now,
						ExecutionTime   = sw.Elapsed,
					});
				}

				return ret;
			}
			catch (Exception ex)
			{
				if (TraceSwitchConnection.TraceError)
				{
					OnTraceConnection(new TraceInfo(this, TraceInfoStep.Error, TraceOperation.ExecuteScalar, true)
					{
						TraceLevel     = TraceLevel.Error,
						Command        = CurrentCommand,
						StartTime      = now,
						ExecutionTime  = sw.Elapsed,
						Exception      = ex,
					});
				}

				throw;
			}
		}

#endregion

#region ExecuteReaderAsync

		protected virtual async Task<DataReaderWrapper> ExecuteReaderAsync(
			CommandBehavior   commandBehavior,
			CancellationToken cancellationToken)
		{
			var result = Option<DbDataReader>.None;

			if (_commandInterceptor != null)
				result = await _commandInterceptor.ExecuteReaderAsync(new (this), CurrentCommand!, commandBehavior, result, cancellationToken)
					.ConfigureAwait(Common.Configuration.ContinueOnCapturedContext);

			var dr = result.HasValue
				? result.Value
				: await CurrentCommand!.ExecuteReaderAsync(commandBehavior, cancellationToken).ConfigureAwait(Common.Configuration.ContinueOnCapturedContext);

			if (_commandInterceptor != null)
				_commandInterceptor.AfterExecuteReader(new (this), _command!, commandBehavior, dr);

			var wrapper = new DataReaderWrapper(this, dr, CurrentCommand);
			_command    = null;

			return wrapper;
		}

		internal async Task<DataReaderWrapper> ExecuteDataReaderAsync(
			CommandBehavior commandBehavior,
			CancellationToken cancellationToken)
		{
			if (TraceSwitchConnection.Level == TraceLevel.Off)
#if NATIVE_ASYNC
				await using (DataProvider.ExecuteScope(this))
#else
				using (DataProvider.ExecuteScope(this))
#endif
					return await ExecuteReaderAsync(commandBehavior, cancellationToken)
						.ConfigureAwait(Common.Configuration.ContinueOnCapturedContext);

			var now = DateTime.UtcNow;
			var sw  = Stopwatch.StartNew();

			if (TraceSwitchConnection.TraceInfo)
			{
				OnTraceConnection(new TraceInfo(this, TraceInfoStep.BeforeExecute, TraceOperation.ExecuteReader, true)
				{
					TraceLevel     = TraceLevel.Info,
					Command        = CurrentCommand,
					StartTime      = now,
				});
			}

			try
			{
				DataReaderWrapper ret;

#if NATIVE_ASYNC
				await using (DataProvider.ExecuteScope(this))
#else
				using (DataProvider.ExecuteScope(this))
#endif
					ret = await ExecuteReaderAsync(commandBehavior, cancellationToken)
						.ConfigureAwait(Common.Configuration.ContinueOnCapturedContext);

				if (TraceSwitchConnection.TraceInfo)
				{
					OnTraceConnection(new TraceInfo(this, TraceInfoStep.AfterExecute, TraceOperation.ExecuteReader, true)
					{
						TraceLevel     = TraceLevel.Info,
						Command        = ret.Command,
						StartTime      = now,
						ExecutionTime  = sw.Elapsed,
					});
				}

				return ret;
			}
			catch (Exception ex)
			{
				if (TraceSwitchConnection.TraceError)
				{
					OnTraceConnection(new TraceInfo(this, TraceInfoStep.Error, TraceOperation.ExecuteReader, true)
					{
						TraceLevel     = TraceLevel.Error,
						Command        = CurrentCommand,
						StartTime      = now,
						ExecutionTime  = sw.Elapsed,
						Exception      = ex,
					});
				}

				throw;
			}
		}

#endregion
	}
}<|MERGE_RESOLUTION|>--- conflicted
+++ resolved
@@ -34,14 +34,10 @@
 		/// <returns>Database transaction object.</returns>
 		public virtual async Task<DataConnectionTransaction> BeginTransactionAsync(CancellationToken cancellationToken = default)
 		{
-<<<<<<< HEAD
-			await EnsureConnectionAsync(cancellationToken).ConfigureAwait(Common.Configuration.ContinueOnCapturedContext);
-=======
 			if (!DataProvider.TransactionsSupported)
 				return new(this);
 
-			await EnsureConnectionAsync(cancellationToken).ConfigureAwait(Configuration.ContinueOnCapturedContext);
->>>>>>> f6ae79d6
+			await EnsureConnectionAsync(cancellationToken).ConfigureAwait(Common.Configuration.ContinueOnCapturedContext);
 
 			// If transaction is open, we dispose it, it will rollback all changes.
 			//
@@ -80,14 +76,10 @@
 		/// <returns>Database transaction object.</returns>
 		public virtual async Task<DataConnectionTransaction> BeginTransactionAsync(IsolationLevel isolationLevel, CancellationToken cancellationToken = default)
 		{
-<<<<<<< HEAD
-			await EnsureConnectionAsync(cancellationToken).ConfigureAwait(Common.Configuration.ContinueOnCapturedContext);
-=======
 			if (!DataProvider.TransactionsSupported)
 				return new(this);
 
-			await EnsureConnectionAsync(cancellationToken).ConfigureAwait(Configuration.ContinueOnCapturedContext);
->>>>>>> f6ae79d6
+			await EnsureConnectionAsync(cancellationToken).ConfigureAwait(Common.Configuration.ContinueOnCapturedContext);
 
 			// If transaction is open, we dispose it, it will rollback all changes.
 			//
