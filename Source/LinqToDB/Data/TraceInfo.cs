--- conflicted
+++ resolved
@@ -1,4 +1,6 @@
 ﻿using System;
+using System.Data;
+using System.Data.Common;
 using System.Diagnostics;
 using System.Linq;
 using System.Linq.Expressions;
@@ -6,8 +8,6 @@
 
 namespace LinqToDB.Data
 {
-	using System.Data;
-	using System.Data.Common;
 
 	/// <summary>
 	/// Tracing information for the <see cref="DataConnection"/> events.
@@ -124,11 +124,7 @@
 
 					sb.AppendLine();
 
-<<<<<<< HEAD
-					sqlProvider.PrintParameters(sb, Command.Parameters.Cast<DbParameter>().ToArray());
-=======
-					sqlProvider.PrintParameters(sb, Command.Parameters.Cast<IDbDataParameter>());
->>>>>>> 43ca3371
+					sqlProvider.PrintParameters(sb, Command.Parameters.Cast<DbParameter>());
 
 					sb.AppendLine(Command.CommandText);
 
