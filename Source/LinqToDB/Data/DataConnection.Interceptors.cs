﻿using System;

namespace LinqToDB.Data
{
	using Interceptors;
	using Interceptors.Internal;

	public partial class DataConnection :
		IInterceptable<ICommandInterceptor>,
		IInterceptable<IConnectionInterceptor>,
		IInterceptable<IDataContextInterceptor>,
		IInterceptable<IEntityServiceInterceptor>,
		IInterceptable<IUnwrapDataObjectInterceptor>,
<<<<<<< HEAD
		IInterceptable<IExpressionInterceptor>
=======
		IInterceptable<IEntityBindingInterceptor>
>>>>>>> 6903786a
	{
		ICommandInterceptor? _commandInterceptor;
		ICommandInterceptor? IInterceptable<ICommandInterceptor>.Interceptor
		{
			get => _commandInterceptor;
			set => _commandInterceptor = value;
		}

		IConnectionInterceptor? _connectionInterceptor;
		IConnectionInterceptor? IInterceptable<IConnectionInterceptor>.Interceptor
		{
			get => _connectionInterceptor;
			set => _connectionInterceptor = value;
		}

		IDataContextInterceptor? _dataContextInterceptor;
		IDataContextInterceptor? IInterceptable<IDataContextInterceptor>.Interceptor
		{
			get => _dataContextInterceptor;
			set => _dataContextInterceptor = value;
		}

		IEntityServiceInterceptor? _entityServiceInterceptor;
		IEntityServiceInterceptor? IInterceptable<IEntityServiceInterceptor>.Interceptor
		{
			get => _entityServiceInterceptor;
			set => _entityServiceInterceptor = value;
		}

		IUnwrapDataObjectInterceptor? IDataContext.UnwrapDataObjectInterceptor => _unwrapDataObjectInterceptor;

		IUnwrapDataObjectInterceptor? _unwrapDataObjectInterceptor;
		IUnwrapDataObjectInterceptor? IInterceptable<IUnwrapDataObjectInterceptor>.Interceptor
		{
			get => _unwrapDataObjectInterceptor;
			set => _unwrapDataObjectInterceptor = value;
		}

<<<<<<< HEAD
		IExpressionInterceptor? _expressionInterceptor;
		IExpressionInterceptor? IInterceptable<IExpressionInterceptor>.Interceptor
		{
			get => _expressionInterceptor;
			set => _expressionInterceptor = value;
=======
		IEntityBindingInterceptor? _entityBindingInterceptor;
		IEntityBindingInterceptor? IInterceptable<IEntityBindingInterceptor>.Interceptor
		{
			get => _entityBindingInterceptor;
			set => _entityBindingInterceptor = value;
>>>>>>> 6903786a
		}

		/// <inheritdoc cref="IDataContext.AddInterceptor(IInterceptor)"/>
		public void AddInterceptor(IInterceptor interceptor)
		{
			this.AddInterceptorImpl(interceptor);
		}

		public Action<IInterceptor>? OnRemoveInterceptor { get; set; }

		public void RemoveInterceptor(IInterceptor interceptor)
		{
			((IInterceptable<ICommandInterceptor>)         this).RemoveInterceptor(interceptor);
			((IInterceptable<IConnectionInterceptor>)      this).RemoveInterceptor(interceptor);
			((IInterceptable<IDataContextInterceptor>)     this).RemoveInterceptor(interceptor);
			((IInterceptable<IEntityServiceInterceptor>)   this).RemoveInterceptor(interceptor);
			((IInterceptable<IUnwrapDataObjectInterceptor>)this).RemoveInterceptor(interceptor);
<<<<<<< HEAD
			((IInterceptable<IExpressionInterceptor>)      this).RemoveInterceptor(interceptor);
=======
			((IInterceptable<IEntityBindingInterceptor>)   this).RemoveInterceptor(interceptor);
>>>>>>> 6903786a

			OnRemoveInterceptor?.Invoke(interceptor);
		}
	}
}<|MERGE_RESOLUTION|>--- conflicted
+++ resolved
@@ -11,11 +11,7 @@
 		IInterceptable<IDataContextInterceptor>,
 		IInterceptable<IEntityServiceInterceptor>,
 		IInterceptable<IUnwrapDataObjectInterceptor>,
-<<<<<<< HEAD
-		IInterceptable<IExpressionInterceptor>
-=======
 		IInterceptable<IEntityBindingInterceptor>
->>>>>>> 6903786a
 	{
 		ICommandInterceptor? _commandInterceptor;
 		ICommandInterceptor? IInterceptable<ICommandInterceptor>.Interceptor
@@ -54,19 +50,11 @@
 			set => _unwrapDataObjectInterceptor = value;
 		}
 
-<<<<<<< HEAD
-		IExpressionInterceptor? _expressionInterceptor;
-		IExpressionInterceptor? IInterceptable<IExpressionInterceptor>.Interceptor
-		{
-			get => _expressionInterceptor;
-			set => _expressionInterceptor = value;
-=======
 		IEntityBindingInterceptor? _entityBindingInterceptor;
 		IEntityBindingInterceptor? IInterceptable<IEntityBindingInterceptor>.Interceptor
 		{
 			get => _entityBindingInterceptor;
 			set => _entityBindingInterceptor = value;
->>>>>>> 6903786a
 		}
 
 		/// <inheritdoc cref="IDataContext.AddInterceptor(IInterceptor)"/>
@@ -84,11 +72,7 @@
 			((IInterceptable<IDataContextInterceptor>)     this).RemoveInterceptor(interceptor);
 			((IInterceptable<IEntityServiceInterceptor>)   this).RemoveInterceptor(interceptor);
 			((IInterceptable<IUnwrapDataObjectInterceptor>)this).RemoveInterceptor(interceptor);
-<<<<<<< HEAD
-			((IInterceptable<IExpressionInterceptor>)      this).RemoveInterceptor(interceptor);
-=======
 			((IInterceptable<IEntityBindingInterceptor>)   this).RemoveInterceptor(interceptor);
->>>>>>> 6903786a
 
 			OnRemoveInterceptor?.Invoke(interceptor);
 		}
