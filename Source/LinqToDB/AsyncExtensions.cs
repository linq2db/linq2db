﻿using System;
using System.Collections.Generic;
using System.Linq;
using System.Threading;
using System.Threading.Tasks;

using JetBrains.Annotations;

namespace LinqToDB
{
	using Linq;

	/// <summary>
	/// Provides helper methods for asynchronous operations.
	/// </summary>
	[PublicAPI]
	public static partial class AsyncExtensions
	{
		#region Helpers
		private static List<T> ToListToken<T>(this IEnumerable<T> source, CancellationToken token)
		{
			var list = new List<T>();

#if NET6_0_OR_GREATER
			if (source.TryGetNonEnumeratedCount(out var count))
				list.EnsureCapacity(count);
#endif

			foreach (var item in source)
			{
				token.ThrowIfCancellationRequested();
				list.Add(item);
			}

			return list;
		}

		private static T[] ToArrayToken<T>(this IEnumerable<T> source, CancellationToken token)
		{
			var list = new List<T>();

#if NET6_0_OR_GREATER
			if (source.TryGetNonEnumeratedCount(out var count))
				list.EnsureCapacity(count);
#endif

			foreach (var item in source)
			{
				token.ThrowIfCancellationRequested();
				list.Add(item);
			}

			return list.ToArray();
		}

		private static Dictionary<TKey, TSource> ToDictionaryToken<TSource, TKey>(
			this IEnumerable<TSource> source,
			Func<TSource, TKey> keySelector,
			CancellationToken token
		) where TKey : notnull =>
			source.ToDictionaryToken(
				keySelector,
				comparer: null,
				token);

		private static Dictionary<TKey, TSource> ToDictionaryToken<TSource, TKey>(
			this IEnumerable<TSource> source,
			Func<TSource, TKey> keySelector,
			IEqualityComparer<TKey>? comparer,
			CancellationToken token
		) where TKey : notnull
		{
			var dictionary = new Dictionary<TKey, TSource>(comparer);

#if NET6_0_OR_GREATER
			if (source.TryGetNonEnumeratedCount(out var count))
				dictionary.EnsureCapacity(count);
#endif

			foreach (var item in source)
			{
				token.ThrowIfCancellationRequested();
				dictionary[keySelector(item)] = item;
			}

			return dictionary;
		}

		private static Dictionary<TKey, TElement> ToDictionaryToken<TSource, TKey, TElement>(
			this IEnumerable<TSource> source,
			Func<TSource, TKey> keySelector,
			Func<TSource, TElement> elementSelector,
			CancellationToken token
		) where TKey : notnull =>
			source.ToDictionaryToken(
				keySelector,
				elementSelector,
				comparer: null,
				token);

		private static Dictionary<TKey, TElement> ToDictionaryToken<TSource, TKey, TElement>(
			this IEnumerable<TSource> source,
			Func<TSource, TKey> keySelector,
			Func<TSource, TElement> elementSelector,
			IEqualityComparer<TKey>? comparer,
			CancellationToken token
		) where TKey : notnull
		{
			var dictionary = new Dictionary<TKey, TElement>(comparer);

#if NET6_0_OR_GREATER
			if (source.TryGetNonEnumeratedCount(out var count))
				dictionary.EnsureCapacity(count);
#endif

			foreach (var item in source)
			{
				token.ThrowIfCancellationRequested();
				dictionary[keySelector(item)] = elementSelector(item);
			}

			return dictionary;
		}
		#endregion

		[AttributeUsage(AttributeTargets.Method)]
		internal sealed class ElementAsyncAttribute : Attribute;

		#region AsAsyncEnumerable
		/// <summary>
		/// Returns an <see cref="IAsyncEnumerable{T}"/> that can be enumerated asynchronously.
		/// </summary>
		/// <typeparam name="TSource">Source sequence element type.</typeparam>
		/// <param name="source">Source sequence.</param>
		/// <returns>A query that can be enumerated asynchronously.</returns>
		public static IAsyncEnumerable<TSource> AsAsyncEnumerable<TSource>(this IQueryable<TSource> source)
		{
			if (source == null) throw new ArgumentNullException(nameof(source));

			if (source is IAsyncEnumerable<TSource> asyncQuery)
				return asyncQuery;

			if (LinqExtensions.ExtensionsAdapter != null)
				return LinqExtensions.ExtensionsAdapter.AsAsyncEnumerable(source);

			// return an enumerator that will synchronously enumerate the source elements
			return new AsyncEnumerableAdapter<TSource>(source);
		}

		private sealed class AsyncEnumerableAdapter<T> : IAsyncEnumerable<T>
		{
			private readonly IQueryable<T> _query;
			public AsyncEnumerableAdapter(IQueryable<T> query)
			{
				_query = query ?? throw new ArgumentNullException(nameof(query));
			}

#pragma warning disable CS1998 // Async method lacks 'await' operators and will run synchronously
			async IAsyncEnumerator<T> IAsyncEnumerable<T>.GetAsyncEnumerator(CancellationToken cancellationToken)
#pragma warning restore CS1998 // Async method lacks 'await' operators and will run synchronously
			{
				using var enumerator = _query.GetEnumerator();
				while (enumerator.MoveNext())
				{
					yield return enumerator.Current;
					cancellationToken.ThrowIfCancellationRequested();
				}
			}
		}
#endregion

		#region ForEachAsync

		/// <summary>
		/// Asynchronously apply provided action to each element in source sequence.
		/// Sequence elements processed sequentially.
		/// </summary>
		/// <typeparam name="TSource">Source sequence element type.</typeparam>
		/// <param name="source">Source sequence.</param>
		/// <param name="action">Action to apply to each sequence element.</param>
		/// <param name="token">Optional asynchronous operation cancellation token.</param>
		/// <returns>Asynchronous operation completion task.</returns>
		public static Task ForEachAsync<TSource>(
			this IQueryable<TSource> source, Action<TSource> action,
			CancellationToken token = default)
		{
			if (source is ExpressionQuery<TSource> query)
				return query.GetForEachAsync(action, token);

			if (LinqExtensions.ExtensionsAdapter != null)
				return LinqExtensions.ExtensionsAdapter.ForEachAsync(source, action, token);

			return Task.Run(
				() =>
				{
					token.ThrowIfCancellationRequested();
					foreach (var item in source)
					{
						token.ThrowIfCancellationRequested();
						action(item);
					}
				},
				token);
		}

		/// <summary>
		/// Asynchronously apply provided function to each element in source sequence sequentially.
		/// Sequence enumeration stops if function returns <c>false</c>.
		/// </summary>
		/// <typeparam name="TSource">Source sequence element type.</typeparam>
		/// <param name="source">Source sequence.</param>
		/// <param name="func">Function to apply to each sequence element. Returning <c>false</c> from function will stop numeration.</param>
		/// <param name="token">Optional asynchronous operation cancellation token.</param>
		/// <returns>Asynchronous operation completion task.</returns>
		public static Task ForEachUntilAsync<TSource>(
			this IQueryable<TSource> source, Func<TSource,bool> func,
			CancellationToken token = default)
		{
			if (source is ExpressionQuery<TSource> query)
				return query.GetForEachUntilAsync(func, token);

			return Task.Run(
				() =>
				{
					token.ThrowIfCancellationRequested();
					foreach (var item in source)
					{
						token.ThrowIfCancellationRequested();
						if (!func(item))
							break;
					}
				},
				token);
		}

		#endregion

		#region ToListAsync

		/// <summary>
		/// Asynchronously loads data from query to a list.
		/// </summary>
		/// <typeparam name="TSource">Query element type.</typeparam>
		/// <param name="source">Source query.</param>
		/// <param name="token">Optional asynchronous operation cancellation token.</param>
		/// <returns>List with query results.</returns>
		public static async Task<List<TSource>> ToListAsync<TSource>(
			this IQueryable<TSource> source,
			CancellationToken token = default)
		{
			if (source is ExpressionQuery<TSource> query)
			{
				var list = new List<TSource>();
				await query.GetForEachAsync(list.Add, token).ConfigureAwait(false);
				return list;
			}

			if (LinqExtensions.ExtensionsAdapter != null)
				return await LinqExtensions.ExtensionsAdapter.ToListAsync(source, token).ConfigureAwait(false);

<<<<<<< HEAD
			return await GetTask(() => source.AsEnumerable().TakeWhile(_ => !token.IsCancellationRequested).ToList(), token).ConfigureAwait(false);
=======
			return await Task.Run(() => source.AsEnumerable().ToListToken(token), token).ConfigureAwait(Common.Configuration.ContinueOnCapturedContext);
>>>>>>> 0aa07536
		}

		#endregion

		#region ToArrayAsync

		/// <summary>
		/// Asynchronously loads data from query to an array.
		/// </summary>
		/// <typeparam name="TSource">Query element type.</typeparam>
		/// <param name="source">Source query.</param>
		/// <param name="token">Optional asynchronous operation cancellation token.</param>
		/// <returns>Array with query results.</returns>
		public static async Task<TSource[]> ToArrayAsync<TSource>(
			this IQueryable<TSource> source,
			CancellationToken token = default)
		{
			if (source is ExpressionQuery<TSource> query)
			{
				var list = new List<TSource>();
				await query.GetForEachAsync(list.Add, token).ConfigureAwait(false);
				return list.ToArray();
<<<<<<< HEAD

				//				var list = new List<TSource>();
				//
				//				using (var enumerator = query.GetAsyncEnumerable().GetEnumerator())
				//					while (await enumerator.MoveNext(token).ConfigureAwait(false))
				//						list.Add(enumerator.Current);
				//
				//				return list.ToArray();
=======
>>>>>>> 0aa07536
			}

			if (LinqExtensions.ExtensionsAdapter != null)
				return await LinqExtensions.ExtensionsAdapter.ToArrayAsync(source, token).ConfigureAwait(false);

<<<<<<< HEAD
			return await GetTask(() => source.AsEnumerable().TakeWhile(_ => !token.IsCancellationRequested).ToArray(), token).ConfigureAwait(false);
=======
			return await Task.Run(() => source.AsEnumerable().ToArrayToken(token), token).ConfigureAwait(Common.Configuration.ContinueOnCapturedContext);
>>>>>>> 0aa07536
		}

		#endregion

		#region ToDictionaryAsync

		/// <summary>
		/// Asynchronously loads data from query to a dictionary.
		/// </summary>
		/// <typeparam name="TSource">Query element type.</typeparam>
		/// <typeparam name="TKey">Dictionary key type.</typeparam>
		/// <param name="source">Source query.</param>
		/// <param name="keySelector">Source element key selector.</param>
		/// <param name="token">Optional asynchronous operation cancellation token.</param>
		/// <returns>Dictionary with query results.</returns>
		public static async Task<Dictionary<TKey,TSource>> ToDictionaryAsync<TSource,TKey>(
			this IQueryable<TSource> source,
			Func<TSource,TKey>       keySelector,
			CancellationToken        token   = default)
			where TKey : notnull
		{
			if (source is ExpressionQuery<TSource> query)
			{
				var dic = new Dictionary<TKey,TSource>();
				await query.GetForEachAsync(item => dic.Add(keySelector(item), item), token).ConfigureAwait(false);
				return dic;
			}

			if (LinqExtensions.ExtensionsAdapter != null)
				return await LinqExtensions.ExtensionsAdapter.ToDictionaryAsync(source, keySelector, token).ConfigureAwait(false);

<<<<<<< HEAD
			return await GetTask(() => source.AsEnumerable().TakeWhile(_ => !token.IsCancellationRequested).ToDictionary(keySelector), token).ConfigureAwait(false);
=======
			return await Task.Run(() => source.AsEnumerable().ToDictionaryToken(keySelector, token), token).ConfigureAwait(Common.Configuration.ContinueOnCapturedContext);
>>>>>>> 0aa07536
		}

		/// <summary>
		/// Asynchronously loads data from query to a dictionary.
		/// </summary>
		/// <typeparam name="TSource">Query element type.</typeparam>
		/// <typeparam name="TKey">Dictionary key type.</typeparam>
		/// <param name="source">Source query.</param>
		/// <param name="keySelector">Source element key selector.</param>
		/// <param name="comparer">Dictionary key comparer.</param>
		/// <param name="token">Optional asynchronous operation cancellation token.</param>
		/// <returns>Dictionary with query results.</returns>
		public static async Task<Dictionary<TKey,TSource>> ToDictionaryAsync<TSource,TKey>(
			this IQueryable<TSource> source,
			Func<TSource,TKey>       keySelector,
			IEqualityComparer<TKey>  comparer,
			CancellationToken        token = default)
			where TKey : notnull
		{
			if (source is ExpressionQuery<TSource> query)
			{
				var dic = new Dictionary<TKey,TSource>(comparer);
				await query.GetForEachAsync(item => dic.Add(keySelector(item), item), token).ConfigureAwait(false);
				return dic;
			}

			if (LinqExtensions.ExtensionsAdapter != null)
				return await LinqExtensions.ExtensionsAdapter.ToDictionaryAsync(source, keySelector, comparer, token).ConfigureAwait(false);

<<<<<<< HEAD
			return await GetTask(() => source.AsEnumerable().TakeWhile(_ => !token.IsCancellationRequested).ToDictionary(keySelector, comparer), token).ConfigureAwait(false);
=======
			return await Task.Run(() => source.AsEnumerable().ToDictionaryToken(keySelector, comparer, token), token).ConfigureAwait(Common.Configuration.ContinueOnCapturedContext);
>>>>>>> 0aa07536
		}

		/// <summary>
		/// Asynchronously loads data from query to a dictionary.
		/// </summary>
		/// <typeparam name="TSource">Query element type.</typeparam>
		/// <typeparam name="TKey">Dictionary key type.</typeparam>
		/// <typeparam name="TElement">Dictionary element type.</typeparam>
		/// <param name="source">Source query.</param>
		/// <param name="keySelector">Source element key selector.</param>
		/// <param name="elementSelector">Dictionary element selector.</param>
		/// <param name="token">Optional asynchronous operation cancellation token.</param>
		/// <returns>Dictionary with query results.</returns>
		public static async Task<Dictionary<TKey,TElement>> ToDictionaryAsync<TSource,TKey,TElement>(
			this IQueryable<TSource> source,
			Func<TSource,TKey>       keySelector,
			Func<TSource,TElement>   elementSelector,
			CancellationToken        token = default)
			where TKey : notnull
		{
			if (source is ExpressionQuery<TSource> query)
			{
				var dic = new Dictionary<TKey,TElement>();
				await query.GetForEachAsync(item => dic.Add(keySelector(item), elementSelector(item)), token).ConfigureAwait(false);
				return dic;
			}

			if (LinqExtensions.ExtensionsAdapter != null)
				return await LinqExtensions.ExtensionsAdapter.ToDictionaryAsync(source, keySelector, elementSelector, token).ConfigureAwait(false);

<<<<<<< HEAD
			return await GetTask(() => source.AsEnumerable().TakeWhile(_ => !token.IsCancellationRequested).ToDictionary(keySelector, elementSelector), token).ConfigureAwait(false);
=======
			return await Task.Run(() => source.AsEnumerable().ToDictionaryToken(keySelector, elementSelector, token), token).ConfigureAwait(Common.Configuration.ContinueOnCapturedContext);
>>>>>>> 0aa07536
		}

		/// <summary>
		/// Asynchronously loads data from query to a dictionary.
		/// </summary>
		/// <typeparam name="TSource">Query element type.</typeparam>
		/// <typeparam name="TKey">Dictionary key type.</typeparam>
		/// <typeparam name="TElement">Dictionary element type.</typeparam>
		/// <param name="source">Source query.</param>
		/// <param name="keySelector">Source element key selector.</param>
		/// <param name="elementSelector">Dictionary element selector.</param>
		/// <param name="comparer">Dictionary key comparer.</param>
		/// <param name="token">Optional asynchronous operation cancellation token.</param>
		/// <returns>Dictionary with query results.</returns>
		public static async Task<Dictionary<TKey,TElement>> ToDictionaryAsync<TSource,TKey,TElement>(
			this IQueryable<TSource> source,
			Func<TSource,TKey>       keySelector,
			Func<TSource,TElement>   elementSelector,
			IEqualityComparer<TKey>  comparer,
			CancellationToken        token = default)
			where TKey : notnull
		{
			if (source is ExpressionQuery<TSource> query)
			{
				var dic = new Dictionary<TKey,TElement>(comparer);
				await query.GetForEachAsync(item => dic.Add(keySelector(item), elementSelector(item)), token).ConfigureAwait(false);
				return dic;
			}

			if (LinqExtensions.ExtensionsAdapter != null)
				return await LinqExtensions.ExtensionsAdapter.ToDictionaryAsync(source, keySelector, elementSelector, comparer, token).ConfigureAwait(false);

<<<<<<< HEAD
			return await GetTask(() => source.AsEnumerable().TakeWhile(_ => !token.IsCancellationRequested).ToDictionary(keySelector, elementSelector, comparer), token).ConfigureAwait(false);
=======
			return await Task.Run(() => source.AsEnumerable().ToDictionaryToken(keySelector, elementSelector, comparer, token), token).ConfigureAwait(Common.Configuration.ContinueOnCapturedContext);
>>>>>>> 0aa07536
		}

		#endregion
	}
}<|MERGE_RESOLUTION|>--- conflicted
+++ resolved
@@ -30,7 +30,7 @@
 			{
 				token.ThrowIfCancellationRequested();
 				list.Add(item);
-			}
+		}
 
 			return list;
 		}
@@ -48,7 +48,7 @@
 			{
 				token.ThrowIfCancellationRequested();
 				list.Add(item);
-			}
+		}
 
 			return list.ToArray();
 		}
@@ -117,7 +117,7 @@
 			{
 				token.ThrowIfCancellationRequested();
 				dictionary[keySelector(item)] = elementSelector(item);
-			}
+		}
 
 			return dictionary;
 		}
@@ -192,15 +192,15 @@
 
 			return Task.Run(
 				() =>
+			{
+					token.ThrowIfCancellationRequested();
+				foreach (var item in source)
 				{
-					token.ThrowIfCancellationRequested();
-					foreach (var item in source)
-					{
 						token.ThrowIfCancellationRequested();
-						action(item);
-					}
-				},
-				token);
+					action(item);
+				}
+			},
+			token);
 		}
 
 		/// <summary>
@@ -221,16 +221,16 @@
 
 			return Task.Run(
 				() =>
-				{
+			{
 					token.ThrowIfCancellationRequested();
-					foreach (var item in source)
+				foreach (var item in source)
 					{
 						token.ThrowIfCancellationRequested();
 						if (!func(item))
-							break;
+						break;
 					}
-				},
-				token);
+			},
+			token);
 		}
 
 		#endregion
@@ -258,11 +258,7 @@
 			if (LinqExtensions.ExtensionsAdapter != null)
 				return await LinqExtensions.ExtensionsAdapter.ToListAsync(source, token).ConfigureAwait(false);
 
-<<<<<<< HEAD
-			return await GetTask(() => source.AsEnumerable().TakeWhile(_ => !token.IsCancellationRequested).ToList(), token).ConfigureAwait(false);
-=======
-			return await Task.Run(() => source.AsEnumerable().ToListToken(token), token).ConfigureAwait(Common.Configuration.ContinueOnCapturedContext);
->>>>>>> 0aa07536
+			return await Task.Run(() => source.AsEnumerable().ToListToken(token), token).ConfigureAwait(false);
 		}
 
 		#endregion
@@ -285,27 +281,12 @@
 				var list = new List<TSource>();
 				await query.GetForEachAsync(list.Add, token).ConfigureAwait(false);
 				return list.ToArray();
-<<<<<<< HEAD
-
-				//				var list = new List<TSource>();
-				//
-				//				using (var enumerator = query.GetAsyncEnumerable().GetEnumerator())
-				//					while (await enumerator.MoveNext(token).ConfigureAwait(false))
-				//						list.Add(enumerator.Current);
-				//
-				//				return list.ToArray();
-=======
->>>>>>> 0aa07536
 			}
 
 			if (LinqExtensions.ExtensionsAdapter != null)
 				return await LinqExtensions.ExtensionsAdapter.ToArrayAsync(source, token).ConfigureAwait(false);
 
-<<<<<<< HEAD
-			return await GetTask(() => source.AsEnumerable().TakeWhile(_ => !token.IsCancellationRequested).ToArray(), token).ConfigureAwait(false);
-=======
-			return await Task.Run(() => source.AsEnumerable().ToArrayToken(token), token).ConfigureAwait(Common.Configuration.ContinueOnCapturedContext);
->>>>>>> 0aa07536
+			return await Task.Run(() => source.AsEnumerable().ToArrayToken(token), token).ConfigureAwait(false);
 		}
 
 		#endregion
@@ -337,11 +318,7 @@
 			if (LinqExtensions.ExtensionsAdapter != null)
 				return await LinqExtensions.ExtensionsAdapter.ToDictionaryAsync(source, keySelector, token).ConfigureAwait(false);
 
-<<<<<<< HEAD
-			return await GetTask(() => source.AsEnumerable().TakeWhile(_ => !token.IsCancellationRequested).ToDictionary(keySelector), token).ConfigureAwait(false);
-=======
-			return await Task.Run(() => source.AsEnumerable().ToDictionaryToken(keySelector, token), token).ConfigureAwait(Common.Configuration.ContinueOnCapturedContext);
->>>>>>> 0aa07536
+			return await Task.Run(() => source.AsEnumerable().ToDictionaryToken(keySelector, token), token).ConfigureAwait(false);
 		}
 
 		/// <summary>
@@ -371,11 +348,7 @@
 			if (LinqExtensions.ExtensionsAdapter != null)
 				return await LinqExtensions.ExtensionsAdapter.ToDictionaryAsync(source, keySelector, comparer, token).ConfigureAwait(false);
 
-<<<<<<< HEAD
-			return await GetTask(() => source.AsEnumerable().TakeWhile(_ => !token.IsCancellationRequested).ToDictionary(keySelector, comparer), token).ConfigureAwait(false);
-=======
-			return await Task.Run(() => source.AsEnumerable().ToDictionaryToken(keySelector, comparer, token), token).ConfigureAwait(Common.Configuration.ContinueOnCapturedContext);
->>>>>>> 0aa07536
+			return await Task.Run(() => source.AsEnumerable().ToDictionaryToken(keySelector, comparer, token), token).ConfigureAwait(false);
 		}
 
 		/// <summary>
@@ -406,11 +379,7 @@
 			if (LinqExtensions.ExtensionsAdapter != null)
 				return await LinqExtensions.ExtensionsAdapter.ToDictionaryAsync(source, keySelector, elementSelector, token).ConfigureAwait(false);
 
-<<<<<<< HEAD
-			return await GetTask(() => source.AsEnumerable().TakeWhile(_ => !token.IsCancellationRequested).ToDictionary(keySelector, elementSelector), token).ConfigureAwait(false);
-=======
-			return await Task.Run(() => source.AsEnumerable().ToDictionaryToken(keySelector, elementSelector, token), token).ConfigureAwait(Common.Configuration.ContinueOnCapturedContext);
->>>>>>> 0aa07536
+			return await Task.Run(() => source.AsEnumerable().ToDictionaryToken(keySelector, elementSelector, token), token).ConfigureAwait(false);
 		}
 
 		/// <summary>
@@ -443,11 +412,7 @@
 			if (LinqExtensions.ExtensionsAdapter != null)
 				return await LinqExtensions.ExtensionsAdapter.ToDictionaryAsync(source, keySelector, elementSelector, comparer, token).ConfigureAwait(false);
 
-<<<<<<< HEAD
-			return await GetTask(() => source.AsEnumerable().TakeWhile(_ => !token.IsCancellationRequested).ToDictionary(keySelector, elementSelector, comparer), token).ConfigureAwait(false);
-=======
-			return await Task.Run(() => source.AsEnumerable().ToDictionaryToken(keySelector, elementSelector, comparer, token), token).ConfigureAwait(Common.Configuration.ContinueOnCapturedContext);
->>>>>>> 0aa07536
+			return await Task.Run(() => source.AsEnumerable().ToDictionaryToken(keySelector, elementSelector, comparer, token), token).ConfigureAwait(false);
 		}
 
 		#endregion
