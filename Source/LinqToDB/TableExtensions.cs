--- conflicted
+++ resolved
@@ -5,14 +5,9 @@
 
 namespace LinqToDB
 {
-<<<<<<< HEAD
-	using Data;
-	using DataProvider;
-=======
 	using System;
 	using System.Diagnostics.CodeAnalysis;
 	using System.Text;
->>>>>>> d1581f7a
 	using Expressions;
 
 	/// <summary>
