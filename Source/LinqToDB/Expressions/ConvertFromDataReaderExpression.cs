﻿using System;
using System.Collections.Concurrent;
using System.Data.Common;
using System.Linq.Expressions;

namespace LinqToDB.Expressions
{
	using Common;
	using Common.Internal;
	using LinqToDB.Extensions;
	using Linq;
<<<<<<< HEAD
=======
	using Reflection;
>>>>>>> 2a90828a
	using Mapping;
	using Reflection;

	class ConvertFromDataReaderExpression : Expression
	{
		public ConvertFromDataReaderExpression(Type type, int idx, IValueConverter? converter, Expression dataReaderParam)
		{
			_type            = type;
			Converter        = converter;
			_idx             = idx;
			_dataReaderParam = dataReaderParam;
		}

		// slow mode constructor
		public ConvertFromDataReaderExpression(Type type, int idx, IValueConverter? converter, Expression dataReaderParam, IDataContext dataContext)
			: this(type, idx, converter, dataReaderParam)
		{
			_slowModeDataContext = dataContext;
		}

<<<<<<< HEAD
		readonly int            _idx;
		readonly Expression     _dataReaderParam;
		readonly Type           _type;
		readonly IDataContext?  _slowModeDataContext;
=======
		readonly int              _idx;
		readonly Expression       _dataReaderParam;
		readonly Type             _type;
		readonly IDataContext?    _slowModeDataContext;

		public IValueConverter?   Converter { get; }
>>>>>>> 2a90828a

		public IValueConverter? Converter { get; }

		public override Type           Type      => _type;
		public override ExpressionType NodeType  => ExpressionType.Extension;
		public override bool           CanReduce => true;
		public          int            Index     => _idx;

		public override Expression Reduce()
		{
			return Reduce(_slowModeDataContext, true);
		}

		public Expression Reduce(IDataContext? dataContext, bool slowMode)
		{
			if (dataContext == null)
				return _dataReaderParam;

			var columnReader = new ColumnReader(dataContext, dataContext.MappingSchema, _type, _idx, Converter, slowMode);

			if (slowMode && Configuration.OptimizeForSequentialAccess)
				return Convert(Call(Constant(columnReader), Methods.LinqToDB.ColumnReader.GetValueSequential, _dataReaderParam, Call(_dataReaderParam, Methods.ADONet.IsDBNull, ExpressionInstances.Int32Array(_idx)), Call(Methods.LinqToDB.ColumnReader.RawValuePlaceholder)), _type);
			else
				return Convert(Call(Constant(columnReader), Methods.LinqToDB.ColumnReader.GetValue, _dataReaderParam), _type);
		}

		public Expression Reduce(IDataContext dataContext, DbDataReader dataReader)
		{
			dataReader = dataContext.UnwrapDataObjectInterceptor?.UnwrapDataReader(dataContext, dataReader) ?? dataReader;

			return GetColumnReader(dataContext, dataContext.MappingSchema, dataReader, _type, Converter, _idx, _dataReaderParam, forceNullCheck: false);
		}

		public Expression Reduce(IDataContext dataContext, DbDataReader dataReader, Expression dataReaderParam)
		{
			return GetColumnReader(dataContext, dataContext.MappingSchema, dataReader, _type, Converter, _idx, dataReaderParam, forceNullCheck: false);
		}

		static Expression ConvertExpressionToType(Expression current, Type toType, MappingSchema mappingSchema)
		{
			var toConvertExpression = mappingSchema.GetConvertExpression(current.Type, toType, false, current.Type != toType);

			if (toConvertExpression == null)
				return current;

			current = InternalExtensions.ApplyLambdaToExpression(toConvertExpression, current);

			return current;
		}

		static Expression GetColumnReader(
			IDataContext dataContext, MappingSchema mappingSchema, DbDataReader dataReader, Type type, IValueConverter? converter, int idx, Expression dataReaderExpr, bool forceNullCheck)
		{
			var toType = type.ToNullableUnderlying();

			Expression ex;

			if (converter != null)
			{
				var expectedProvType = converter.FromProviderExpression.Parameters[0].Type;
				ex = dataContext.GetReaderExpression(dataReader, idx, dataReaderExpr, expectedProvType);
			}
			else
			{
				ex = dataContext.GetReaderExpression(dataReader, idx, dataReaderExpr, toType);
			}

			if (ex.NodeType == ExpressionType.Lambda)
			{
				var l = (LambdaExpression)ex;

				switch (l.Parameters.Count)
				{
					case 1 : ex = l.GetBody(dataReaderExpr);                                 break;
					case 2 : ex = l.GetBody(dataReaderExpr, ExpressionInstances.Int32(idx)); break;
				}
			}

			if (converter != null)
			{
				// we have to prepare read expression to conversion
				//
				var expectedType = converter.FromProviderExpression.Parameters[0].Type;

				if (converter.HandlesNulls)
				{
					ex = Condition(
						Call(dataReaderExpr, Methods.ADONet.IsDBNull, ExpressionInstances.Int32Array(idx)),
						Constant(mappingSchema.GetDefaultValue(expectedType), expectedType),
						ex);
				}

				if (expectedType != ex.Type)
				{
					ex = ConvertExpressionToType(ex, expectedType, mappingSchema);
				}

				ex = InternalExtensions.ApplyLambdaToExpression(converter.FromProviderExpression, ex);
				if (toType != ex.Type && toType.IsAssignableFrom(ex.Type))
				{
					ex = Convert(ex, toType);
				}

			}
			else if (toType.IsEnum)
			{
				var mapType = ConvertBuilder.GetDefaultMappingFromEnumType(mappingSchema, toType)!;

				if (mapType != ex.Type)
				{
					// Use only defined convert
					var econv = mappingSchema.GetConvertExpression(ex.Type, type,    false, false) ??
					            mappingSchema.GetConvertExpression(ex.Type, mapType, false)!;

					ex = InternalExtensions.ApplyLambdaToExpression(econv, ex);
				}
			}

			if (ex.Type != type)
				ex = ConvertExpressionToType(ex, type, mappingSchema)!;

			// Try to search postprocessing converter TType -> TType
			//
			ex = ConvertExpressionToType(ex, ex.Type, mappingSchema)!;

			// Add check null expression.
			// If converter handles nulls, do not provide IsNull check
			// Note: some providers may return wrong IsDBNullAllowed, so we enforce null check in slow mode. E.g.:
			// Microsoft.Data.SQLite
			// Oracle (group by columns)
			// MySql.Data and some other providers enforce null check in IsDBNullAllowed implementation
			if (converter?.HandlesNulls != true &&
			    (forceNullCheck || (dataContext.IsDBNullAllowed(dataReader, idx) ?? true)))
			{
				ex = Condition(
					Call(dataReaderExpr, Methods.ADONet.IsDBNull, ExpressionInstances.Int32Array(idx)),
					Constant(mappingSchema.GetDefaultValue(type), type),
					ex);
			}

			return ex;
		}

		internal class ColumnReader
		{
			public ColumnReader(IDataContext dataContext, MappingSchema mappingSchema, Type columnType, int columnIndex, IValueConverter? converter, bool slowMode)
			{
				_dataContext   = dataContext;
				_mappingSchema = mappingSchema;
				ColumnType     = columnType;
				ColumnIndex    = columnIndex;
				_converter     = converter;
				_slowMode      = slowMode;
			}

			/// <summary>
			/// This method is used as placeholder, which will be replaced with raw value variable.
			/// </summary>
			/// <returns></returns>
			public static object? RawValuePlaceholder() => throw new InvalidOperationException("Raw value placeholder replacement failed");

			/*
			 * We could have column readers for same column with different ColumnType types  which results in different
			 * reader expressions.
			 * To make it work with sequential mode we should perform actual column value read from reader only
			 * once and then use it in reader expressions for all types.
			 * For that we add additional method to read raw value and then pass it to GetValueSequential.
			 * We need extra method as we cannot store raw value in field: ColumnReader instance could be used
			 * from multiple threads, so it cannot have state. For same reason it doesn't make much sense to reduce number
			 * of ColumnReader instances in mapper expression to one for single column. It could be done later if we will
			 * see benefits of it, but frankly speaking it doesn't make sense to optimize slow-mode reader.
			 *
			 * Limitation is the same as for non-slow mapper:
			 * column mapping expressions should use same reader method to get column value. This limitation enforced
			 * in GetRawValueSequential method.
			 */
			public object? GetValueSequential(DbDataReader dataReader, bool isNull, object? rawValue)
			{
				var fromType = dataReader.GetFieldType(ColumnIndex);

				if (!_slowColumnConverters.TryGetValue(fromType, out var func))
				{
					var dataReaderParameter = Parameter(typeof(DbDataReader));
					var isNullParameter     = Parameter(typeof(bool));
					var rawValueParameter   = Parameter(typeof(object));
					var dataReaderExpr      = Convert(dataReaderParameter, dataReader.GetType());

					var expr = GetColumnReader(_dataContext, _mappingSchema, dataReader, ColumnType, _converter, ColumnIndex, dataReaderExpr, _slowMode);
					expr     = SequentialAccessHelper.OptimizeColumnReaderForSequentialAccess(expr, isNullParameter, rawValueParameter, ColumnIndex);

					var lex  = Lambda<Func<bool, object?, object?>>(
						expr.Type == typeof(object) ? expr : Convert(expr, typeof(object)),
						isNullParameter,
						rawValueParameter);

					_slowColumnConverters[fromType] = func = lex.CompileExpression();
				}

				try
				{
					return func(isNull, rawValue);
				}
				catch (LinqToDBConvertException ex)
				{
					ex.ColumnName = dataReader.GetName(ColumnIndex);
					throw;
				}
				catch (Exception ex)
				{
					var name = dataReader.GetName(ColumnIndex);
					throw new LinqToDBConvertException(
							$"Mapping of column '{name}' value failed, see inner exception for details", ex)
					{
						ColumnName = name
					};
				}
			}

			public object GetRawValueSequential(DbDataReader dataReader, Type[] forTypes)
			{
				var fromType = dataReader.GetFieldType(ColumnIndex);

				if (!_slowRawReaders.TryGetValue(fromType, out var func))
				{
					var dataReaderParameter = Parameter(typeof(DbDataReader));
					var dataReaderExpr      = Convert(dataReaderParameter, dataReader.GetType());

					MethodCallExpression rawExpr = null!;
					foreach (var type in forTypes)
					{
						var expr           = GetColumnReader(_dataContext, _mappingSchema, dataReader, type, _converter, ColumnIndex, dataReaderExpr, _slowMode);
						var currentRawExpr = SequentialAccessHelper.ExtractRawValueReader(expr, ColumnIndex);

						if (rawExpr == null)
							rawExpr = currentRawExpr;
						else if (rawExpr.Method != currentRawExpr.Method)
							throw new LinqToDBConvertException(
								$"Different data reader methods used for same column: '{rawExpr.Method.DeclaringType?.Name}.{rawExpr.Method.Name}' vs '{currentRawExpr.Method.DeclaringType?.Name}.{currentRawExpr.Method.Name}'");

					}

					var lex  = Lambda<Func<DbDataReader, object>>(
						rawExpr.Type == typeof(object) ? rawExpr : Convert(rawExpr, typeof(object)),
						dataReaderParameter);

					_slowRawReaders[fromType] = func = lex.CompileExpression();
				}

				return func(dataReader);
			}

			public object? GetValue(DbDataReader dataReader)
			{
				var fromType = dataReader.GetFieldType(ColumnIndex);

				if (!_columnConverters.TryGetValue(fromType, out var func))
				{
					var parameter      = Parameter(typeof(DbDataReader));
					var dataReaderExpr = Convert(parameter, dataReader.GetType());

					var expr = GetColumnReader(_dataContext, _mappingSchema, dataReader, ColumnType, _converter, ColumnIndex, dataReaderExpr, _slowMode);

					var lex  = Lambda<Func<DbDataReader, object>>(
						expr.Type == typeof(object) ? expr : Convert(expr, typeof(object)),
						parameter);

					_columnConverters[fromType] = func = lex.CompileExpression();
				}

				try
				{
					return func(dataReader);
				}
				catch (LinqToDBConvertException ex)
				{
					ex.ColumnName = dataReader.GetName(ColumnIndex);
					throw;
				}
				catch (Exception ex)
				{
					var name = dataReader.GetName(ColumnIndex);
					throw new LinqToDBConvertException(
							$"Mapping of column '{name}' value failed, see inner exception for details", ex)
					{
						ColumnName = name
					};
				}
			}

			readonly ConcurrentDictionary<Type, Func<DbDataReader, object?>>  _columnConverters     = new ();
			readonly ConcurrentDictionary<Type, Func<bool, object?, object?>> _slowColumnConverters = new ();
			readonly ConcurrentDictionary<Type, Func<DbDataReader, object>>   _slowRawReaders       = new ();

			readonly IDataContext     _dataContext;
			readonly MappingSchema    _mappingSchema;
			readonly IValueConverter? _converter;
			readonly bool             _slowMode;

			public int  ColumnIndex { get; }
			public Type ColumnType  { get; }
		}

		public override string ToString()
		{
			return $"ConvertFromDataReaderExpression<{_type.Name}>({_idx})";
		}

		public ConvertFromDataReaderExpression MakeNullable()
		{
			if (!Type.IsNullableType())
			{
				var type = Type.AsNullable();
				return new ConvertFromDataReaderExpression(type, _idx, Converter, _dataReaderParam);
			}

			return this;
		}

		public ConvertFromDataReaderExpression MakeNotNullable()
		{
			if (Type.IsNullable())
			{
				var type = Type.GetGenericArguments()[0];
				return new ConvertFromDataReaderExpression(type, _idx, Converter, _dataReaderParam);
			}

			return this;
		}

	}
}<|MERGE_RESOLUTION|>--- conflicted
+++ resolved
@@ -9,12 +9,8 @@
 	using Common.Internal;
 	using LinqToDB.Extensions;
 	using Linq;
-<<<<<<< HEAD
-=======
 	using Reflection;
->>>>>>> 2a90828a
 	using Mapping;
-	using Reflection;
 
 	class ConvertFromDataReaderExpression : Expression
 	{
@@ -33,19 +29,10 @@
 			_slowModeDataContext = dataContext;
 		}
 
-<<<<<<< HEAD
 		readonly int            _idx;
 		readonly Expression     _dataReaderParam;
 		readonly Type           _type;
 		readonly IDataContext?  _slowModeDataContext;
-=======
-		readonly int              _idx;
-		readonly Expression       _dataReaderParam;
-		readonly Type             _type;
-		readonly IDataContext?    _slowModeDataContext;
-
-		public IValueConverter?   Converter { get; }
->>>>>>> 2a90828a
 
 		public IValueConverter? Converter { get; }
 
