--- conflicted
+++ resolved
@@ -59,13 +59,9 @@
 
 		public Expression Reduce(IDataContext dataContext, IDataReader dataReader)
 		{
-<<<<<<< HEAD
 			dataReader = DataReaderWrapCache.TryUnwrapDataReader(dataContext.MappingSchema, dataReader);
 
-			return GetColumnReader(dataContext, dataContext.MappingSchema, dataReader, _type, Converter, _idx, _dataReaderParam);
-=======
 			return GetColumnReader(dataContext, dataContext.MappingSchema, dataReader, _type, Converter, _idx, _dataReaderParam, forceNullCheck: false);
->>>>>>> 8c6a5f0c
 		}
 
 		public Expression Reduce(IDataContext dataContext, IDataReader dataReader, Expression dataReaderParam)
@@ -153,7 +149,7 @@
 			}
 
 			if (ex.Type != type)
-				ex = ConvertExpressionToType(ex, type, mappingSchema)!;
+			ex = ConvertExpressionToType(ex, type, mappingSchema)!;
 
 			// Try to search postprocessing converter TType -> TType
 			//
