--- conflicted
+++ resolved
@@ -329,15 +329,7 @@
 			return hashCode;
 		}
 
-<<<<<<< HEAD
-		public virtual bool Equals(Expression? x, Expression? y) => new ExpressionComparer().Compare(x, y);
-=======
-		/// <summary>
-		///     This API supports the Entity Framework Core infrastructure and is not intended to be used
-		///     directly from your code. This API may change or be removed in future releases.
-		/// </summary>
 		public bool Equals(Expression? x, Expression? y) => new ExpressionComparer().Compare(x, y);
->>>>>>> ce97f12a
 
 		private sealed class ExpressionComparer
 		{
