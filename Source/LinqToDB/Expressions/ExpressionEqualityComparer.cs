--- conflicted
+++ resolved
@@ -206,35 +206,7 @@
 						var memberInitExpression = (MemberInitExpression)obj;
 
 						hashCode += (hashCode * 397) ^ GetHashCode(memberInitExpression.NewExpression);
-<<<<<<< HEAD
 						hashCode += (hashCode * 397) ^ GetHashCode(memberInitExpression.Bindings);
-=======
-
-						for (var i = 0; i < memberInitExpression.Bindings.Count; i++)
-						{
-							var memberBinding = memberInitExpression.Bindings[i];
-
-							hashCode += (hashCode * 397) ^ memberBinding.Member.GetHashCode();
-							hashCode += (hashCode * 397) ^ (int)memberBinding.BindingType;
-
-							switch (memberBinding.BindingType)
-							{
-								case MemberBindingType.Assignment:
-									var memberAssignment = (MemberAssignment)memberBinding;
-									hashCode += (hashCode * 397) ^ GetHashCode(memberAssignment.Expression);
-									break;
-								case MemberBindingType.ListBinding:
-									var memberListBinding = (MemberListBinding)memberBinding;
-									for (var j = 0; j < memberListBinding.Initializers.Count; j++)
-									{
-										hashCode += (hashCode * 397) ^ GetHashCode(memberListBinding.Initializers[j].Arguments);
-									}
-									break;
-								default:
-									throw new NotImplementedException();
-							}
-						}
->>>>>>> f6ae79d6
 
 						break;
 					}
@@ -337,8 +309,7 @@
 						break;
 					}
 					default:
-						ThrowHelper.ThrowNotImplementedException();
-						break;
+						throw new NotImplementedException();
 				}
 			}
 
