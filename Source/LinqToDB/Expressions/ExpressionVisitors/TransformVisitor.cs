--- conflicted
+++ resolved
@@ -6,11 +6,7 @@
 
 namespace LinqToDB.Expressions
 {
-<<<<<<< HEAD
-	internal class TransformVisitor<TContext>
-=======
 	internal sealed class TransformVisitor<TContext>
->>>>>>> 7043121b
 	{
 		private readonly TContext?                             _context;
 		private readonly Func<TContext,Expression,Expression>? _func;
