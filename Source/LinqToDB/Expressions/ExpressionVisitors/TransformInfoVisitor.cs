--- conflicted
+++ resolved
@@ -1,11 +1,5 @@
-<<<<<<< HEAD
-﻿using System;
-using System.Collections.Generic;
-using System.Diagnostics.CodeAnalysis;
+﻿using System.Diagnostics.CodeAnalysis;
 using System.Linq;
-=======
-﻿using System.Diagnostics.CodeAnalysis;
->>>>>>> 0b4c992f
 using System.Linq.Expressions;
 using System.Runtime.CompilerServices;
 
@@ -456,7 +450,7 @@
 				var postProcess = construct.PostProcess == null ? null : Transform(construct.PostProcess);
 
 				return construct.Update(construct.BuildContext, inner, postProcess as List<LambdaExpression>);
-			}
+	}
 
 			if (expr is SqlGenericConstructorExpression generic)
 			{
@@ -465,7 +459,7 @@
 				if (!ReferenceEquals(assignments, generic.Assignments))
 				{
 					generic = generic.ReplaceAssignments(assignments.ToList());
-				}
+}
 
 				var parameters = Transform(generic.Parameters, TransformParameters);
 
