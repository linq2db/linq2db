--- conflicted
+++ resolved
@@ -238,7 +238,6 @@
 				case ExpressionType.Default  : path = ConvertPathTo(typeof(DefaultExpression  )); break;
 
 				case ExpressionType.Extension:
-<<<<<<< HEAD
 					{
 						path = _path;
 
@@ -257,12 +256,6 @@
 							if (expr.CanReduce)
 								Path(expr.Reduce());
 						}
-=======
-				{
-					path = _path;
-					if (expr.CanReduce)
-						Path(expr.Reduce());
->>>>>>> 6ebaac9c
 
 					break;
 				}
