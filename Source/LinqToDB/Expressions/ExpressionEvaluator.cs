﻿using System;
using System.Linq;
using System.Linq.Expressions;
using System.Reflection;
using System.Runtime.CompilerServices;

namespace LinqToDB.Expressions
{
	using Extensions;
	using Common;
	using Common.Internal;
	using Reflection;


	/// <summary>
	/// Internal API.
	/// </summary>
	public static class ExpressionEvaluator
	{
		[MethodImpl(MethodImplOptions.AggressiveInlining)]
		public static T? EvaluateExpression<T>(this Expression? expr)
			where T : class
		{
			return expr.EvaluateExpression() as T;
		}

		static bool IsSimpleEvaluatable(Expression? expr)
		{
			if (expr == null)
				return true;

			switch (expr.NodeType)
			{
				case ExpressionType.Default:
<<<<<<< HEAD
					return true;
=======
					return ReflectionExtensions.GetDefaultValue(expr.Type);
>>>>>>> c78d04db

				case ExpressionType.Constant:
					return true;

				case ExpressionType.MemberAccess:
				{
					var member = (MemberExpression) expr;

					return IsSimpleEvaluatable(member.Expression);
				}

				case ExpressionType.Call:
				{
					var mc = (MethodCallExpression)expr;
					return IsSimpleEvaluatable(mc.Object) && mc.Arguments.All(IsSimpleEvaluatable);
				}
			}

			return false;
		}


		static object? EvaluateExpressionInternal(this Expression? expr)
		{
			if (expr == null)
				return null;

			switch (expr.NodeType)
			{
				case ExpressionType.Default:
					return !expr.Type.IsNullableType() ? TypeAccessor.GetAccessor(expr.Type).CreateInstanceEx() : null;

				case ExpressionType.Constant:
					return ((ConstantExpression)expr).Value;

				case ExpressionType.MemberAccess:
				{
					var member = (MemberExpression) expr;

					if (member.Member.IsFieldEx())
						return ((FieldInfo)member.Member).GetValue(member.Expression.EvaluateExpressionInternal());

					if (member.Member is PropertyInfo propertyInfo)
					{
						var obj = member.Expression.EvaluateExpressionInternal();
						if (obj == null)
						{
							if (propertyInfo.IsNullableValueMember())
								return null;
							if (propertyInfo.IsNullableHasValueMember())
								return false;
						}
						return propertyInfo.GetValue(obj, null);
					}

					break;
				}

				case ExpressionType.Call:
				{
					var mc        = (MethodCallExpression)expr;
					var arguments = mc.Arguments.Select(a => a.EvaluateExpressionInternal()).ToArray();
					var instance  = mc.Object.EvaluateExpressionInternal();

					if (instance == null && mc.Method.IsNullableGetValueOrDefault())
						return null;

					return mc.Method.Invoke(instance, arguments);
				}
			}

			throw new InvalidOperationException($"Expression '{expr}' cannot be evaluated");
		}

		public static object? EvaluateExpression(this Expression? expr)
		{
			if (expr == null)
				return null;

			if (IsSimpleEvaluatable(expr))
			{
				return expr.EvaluateExpressionInternal();
			}

			var value = Expression.Lambda(expr).CompileExpression().DynamicInvoke();
			return value;
		}
	}
}<|MERGE_RESOLUTION|>--- conflicted
+++ resolved
@@ -32,11 +32,7 @@
 			switch (expr.NodeType)
 			{
 				case ExpressionType.Default:
-<<<<<<< HEAD
 					return true;
-=======
-					return ReflectionExtensions.GetDefaultValue(expr.Type);
->>>>>>> c78d04db
 
 				case ExpressionType.Constant:
 					return true;
@@ -67,7 +63,7 @@
 			switch (expr.NodeType)
 			{
 				case ExpressionType.Default:
-					return !expr.Type.IsNullableType() ? TypeAccessor.GetAccessor(expr.Type).CreateInstanceEx() : null;
+					return ReflectionExtensions.GetDefaultValue(expr.Type);
 
 				case ExpressionType.Constant:
 					return ((ConstantExpression)expr).Value;
