<<<<<<< HEAD
﻿using System;
using System.Collections.Generic;
using System.Linq.Expressions;
=======
﻿using System.Linq.Expressions;
>>>>>>> 0b4c992f
using System.Reflection;

namespace LinqToDB.Expressions
{
	public static class ExpressionHelper
	{
		/// <summary>
		/// Compared to <see cref="Expression.Field(Expression, string)"/>, performs case-sensitive field search.
		/// </summary>
		public static MemberExpression Field(Expression obj, string name)
		{
			var fi = obj.Type.GetField(name, BindingFlags.Instance | BindingFlags.Public | BindingFlags.FlattenHierarchy);

			if (fi == null)
				fi = obj.Type.GetField(name, BindingFlags.Instance | BindingFlags.NonPublic | BindingFlags.FlattenHierarchy);
			
			if (fi == null)
				ThrowHelper.ThrowInvalidOperationException($"Instance field with name {name} not found on type {obj.Type}");

			return Expression.Field(obj, fi);
		}

		/// <summary>
		/// Compared to <see cref="Expression.Field(Expression, Type, string)"/>, performs case-sensitive field search and search
		/// only for static fields.
		/// </summary>
		public static MemberExpression Field(Type type, string name)
		{
			var fi = type.GetField(name, BindingFlags.Static | BindingFlags.Public | BindingFlags.FlattenHierarchy);

			if (fi == null)
				fi = type.GetField(name, BindingFlags.Static | BindingFlags.NonPublic | BindingFlags.FlattenHierarchy);

			if (fi == null)
				ThrowHelper.ThrowInvalidOperationException($"Static field with name {name} not found on type {type}");

			return Expression.Field(null, fi);
		}

		/// <summary>
		/// Compared to <see cref="Expression.Property(Expression, string)"/>, performs case-sensitive property search.
		/// </summary>
		public static MemberExpression Property(Expression obj, string name)
		{
			var pi = obj.Type.GetProperty(name, BindingFlags.Instance | BindingFlags.Public | BindingFlags.FlattenHierarchy);

			if (pi == null)
				pi = obj.Type.GetProperty(name, BindingFlags.Instance | BindingFlags.NonPublic | BindingFlags.FlattenHierarchy);

			if (pi == null)
				ThrowHelper.ThrowInvalidOperationException($"Instance property with name {name} not found on type {obj.Type}");

			return Expression.Property(obj, pi);
		}

		/// <summary>
		/// Compared to <see cref="Expression.Property(Expression, Type, string)"/>, performs case-sensitive property search and search
		/// only for static properties.
		/// </summary>
		public static MemberExpression Property(Type type, string name)
		{
			var pi = type.GetProperty(name, BindingFlags.Static | BindingFlags.Public | BindingFlags.FlattenHierarchy);

			if (pi == null)
				pi = type.GetProperty(name, BindingFlags.Static | BindingFlags.NonPublic | BindingFlags.FlattenHierarchy);

			if (pi == null)
				ThrowHelper.ThrowInvalidOperationException($"Static property with name {name} not found on type {type}");

			return Expression.Property(null, pi);
		}

		/// <summary>
		/// Compared to <see cref="Expression.PropertyOrField(Expression, string)"/>, performs case-sensitive member search.
		/// </summary>
		public static MemberExpression PropertyOrField(Expression obj, string name)
		{
			var pi = obj.Type.GetProperty(name, BindingFlags.Instance | BindingFlags.Public | BindingFlags.FlattenHierarchy);

			if (pi != null)
				return Expression.Property(obj, pi);

			var fi = obj.Type.GetField(name, BindingFlags.Instance | BindingFlags.Public | BindingFlags.FlattenHierarchy);
			if (fi != null)
				return Expression.Field(obj, fi);

			pi = obj.Type.GetProperty(name, BindingFlags.Instance | BindingFlags.NonPublic | BindingFlags.FlattenHierarchy);
			if (pi != null)
				return Expression.Property(obj, pi);

			fi = obj.Type.GetField(name, BindingFlags.Instance | BindingFlags.NonPublic | BindingFlags.FlattenHierarchy);
			if (fi != null)
				return Expression.Field(obj, fi);

			return ThrowHelper.ThrowInvalidOperationException<MemberExpression>($"Instance property or field with name {name} not found on type {obj.Type}");
		}

		/// <summary>
		/// Compared to <see cref="Expression.PropertyOrField(Expression, string)"/>, performs case-sensitive member search.
		/// </summary>
		public static MemberExpression PropertyOrField(Type type, string name, bool allowInherited = true)
		{
			var flags = BindingFlags.Static | BindingFlags.Public;
			if (allowInherited)
				flags |= BindingFlags.FlattenHierarchy;

			var pi = type.GetProperty(name, flags);

			if (pi != null)
				return Expression.Property(null, pi);

			var fi = type.GetField(name, flags);
			if (fi != null)
				return Expression.Field(null, fi);

			flags = BindingFlags.Static | BindingFlags.NonPublic;
			if (allowInherited)
				flags |= BindingFlags.FlattenHierarchy;

			pi = type.GetProperty(name, flags);
			if (pi != null)
				return Expression.Property(null, pi);

			fi = type.GetField(name, flags);
			if (fi != null)
				return Expression.Field(null, fi);

			return ThrowHelper.ThrowInvalidOperationException<MemberExpression>($"Static property or field with name {name} not found on type {type}");
		}

		// Function just for testing. It helps to understand where unique parameters are used.
		internal static Expression UniqueParameters(Expression expression)
		{
			var replaced  = new Dictionary<ParameterExpression, ParameterExpression>();
			var usedNames = new HashSet<string>();

			var newExpression = expression.Transform(e =>
			{
				if (e.NodeType == ExpressionType.Parameter)
				{
					var parameterExpression = (ParameterExpression)e;
					if (replaced.TryGetValue(parameterExpression, out var newParam))
					{
						return newParam;
					}

					var newName = parameterExpression.Name;
					if (!newName.EndsWith("]") || usedNames.Contains(newName))
					{
						for (var i = 1;; i++)
						{
							var candidateName = newName + "[" + i + "]";
							if (!usedNames.Contains(candidateName))
							{
								newName = candidateName;
								break;
							}
						}
					}

					usedNames.Add(newName);

					if (newName == parameterExpression.Name)
						newParam = parameterExpression;
					else
						newParam = Expression.Parameter(parameterExpression.Type, newName);

					replaced.Add(parameterExpression, newParam);

					return newParam;
				}

				return e;
			});

			return newExpression;
		}
	}
}<|MERGE_RESOLUTION|>--- conflicted
+++ resolved
@@ -1,10 +1,4 @@
-<<<<<<< HEAD
-﻿using System;
-using System.Collections.Generic;
-using System.Linq.Expressions;
-=======
 ﻿using System.Linq.Expressions;
->>>>>>> 0b4c992f
 using System.Reflection;
 
 namespace LinqToDB.Expressions
@@ -149,7 +143,7 @@
 					if (replaced.TryGetValue(parameterExpression, out var newParam))
 					{
 						return newParam;
-					}
+	}
 
 					var newName = parameterExpression.Name;
 					if (!newName.EndsWith("]") || usedNames.Contains(newName))
@@ -161,7 +155,7 @@
 							{
 								newName = candidateName;
 								break;
-							}
+}
 						}
 					}
 
