﻿using System;
using System.Linq;
using System.Linq.Expressions;

<<<<<<< HEAD
using LinqToDB.Extensions;
using LinqToDB.Linq.Builder;
using LinqToDB.Mapping;

=======
>>>>>>> 00fed8d0
namespace LinqToDB.Expressions
{
	class GetItemExpression : Expression
	{
		public GetItemExpression(Expression expression, MappingSchema mappingSchema)
		{
<<<<<<< HEAD
			_expression = expression;
			_type       = EagerLoading.GetEnumerableElementType(expression.Type, mappingSchema);
=======
			Expression = expression;
			_type      = expression.Type.GetGenericArguments()[0];
>>>>>>> 00fed8d0
		}

		readonly Type       _type;

<<<<<<< HEAD
		public          Expression     Expression => _expression;
		public override Type           Type       => _type;
		public override ExpressionType NodeType   => ExpressionType.Extension;
		public override bool           CanReduce  => true;
=======
		public          Expression     Expression { get; }
		public override Type           Type       { get { return _type;                    } }
		public override ExpressionType NodeType   { get { return ExpressionType.Extension; } }
		public override bool           CanReduce  { get { return true;                     } }
>>>>>>> 00fed8d0

		public override Expression Reduce()
		{
			var mi = MemberHelper.MethodOf(() => Enumerable.First<string>(null));
			var gi = mi.GetGenericMethodDefinition().MakeGenericMethod(_type);

			return Call(null, gi, Expression);
		}
	}
}<|MERGE_RESOLUTION|>--- conflicted
+++ resolved
@@ -2,41 +2,25 @@
 using System.Linq;
 using System.Linq.Expressions;
 
-<<<<<<< HEAD
-using LinqToDB.Extensions;
 using LinqToDB.Linq.Builder;
 using LinqToDB.Mapping;
 
-=======
->>>>>>> 00fed8d0
 namespace LinqToDB.Expressions
 {
 	class GetItemExpression : Expression
 	{
 		public GetItemExpression(Expression expression, MappingSchema mappingSchema)
 		{
-<<<<<<< HEAD
-			_expression = expression;
+			Expression = expression;
 			_type       = EagerLoading.GetEnumerableElementType(expression.Type, mappingSchema);
-=======
-			Expression = expression;
-			_type      = expression.Type.GetGenericArguments()[0];
->>>>>>> 00fed8d0
 		}
 
 		readonly Type       _type;
 
-<<<<<<< HEAD
-		public          Expression     Expression => _expression;
+		public          Expression     Expression { get; }
 		public override Type           Type       => _type;
 		public override ExpressionType NodeType   => ExpressionType.Extension;
 		public override bool           CanReduce  => true;
-=======
-		public          Expression     Expression { get; }
-		public override Type           Type       { get { return _type;                    } }
-		public override ExpressionType NodeType   { get { return ExpressionType.Extension; } }
-		public override bool           CanReduce  { get { return true;                     } }
->>>>>>> 00fed8d0
 
 		public override Expression Reduce()
 		{
