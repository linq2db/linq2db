--- conflicted
+++ resolved
@@ -339,14 +339,7 @@
 
 		public static bool IsExtensionMethod(this MethodCallExpression methodCall, MappingSchema mapping)
 		{
-<<<<<<< HEAD
-			var functions = mapping.GetAttributes<Sql.ExtensionAttribute>(methodCall.Method.ReflectedType!,
-				methodCall.Method,
-				static f => f.Configuration);
-			return functions.Length > 0;
-=======
 			return mapping.HasAttribute<Sql.ExtensionAttribute>(methodCall.Method.ReflectedType!, methodCall.Method);
->>>>>>> 675a1c07
 		}
 
 		public static bool IsQueryable(this MethodCallExpression method, string name)
