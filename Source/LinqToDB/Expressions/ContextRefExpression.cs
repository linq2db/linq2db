﻿using System;
using System.Linq.Expressions;
using LinqToDB.Linq.Builder;

namespace LinqToDB.Expressions
{
<<<<<<< HEAD
	using Linq.Builder;

	class ContextRefExpression : Expression, IEquatable<ContextRefExpression>
=======
	class ContextRefExpression : Expression
>>>>>>> f6ae79d6
	{
		public ContextRefExpression(Type elementType, IBuildContext buildContext)
		{
			ElementType = elementType;
			BuildContext = buildContext ?? throw new ArgumentNullException(nameof(buildContext));
		}

		public Type ElementType { get; }
		public IBuildContext BuildContext { get; }

		public override ExpressionType NodeType => ExpressionType.Extension;
		public override Type Type => ElementType;

		public override string ToString()
		{
			return $"Ref({BuildContextDebuggingHelper.GetContextInfo(BuildContext)}::{Type.Name})";
		}

		public override bool CanReduce => false;

		public ContextRefExpression WithType(Type type)
		{
			if (type == Type)
				return this;

			return new ContextRefExpression(type, BuildContext);
		}

		public ContextRefExpression WithContext(IBuildContext buildContext)
		{
			if (buildContext == BuildContext)
				return this;

			return new ContextRefExpression(Type, buildContext);
		}

		#region Equality members

		public bool Equals(ContextRefExpression? other)
		{
			if (ReferenceEquals(null, other))
			{
				return false;
			}

			if (ReferenceEquals(this, other))
			{
				return true;
			}

			return ElementType.Equals(other.ElementType) && BuildContext.Equals(other.BuildContext);
		}

		public override bool Equals(object? obj)
		{
			if (ReferenceEquals(null, obj))
			{
				return false;
			}

			if (ReferenceEquals(this, obj))
			{
				return true;
			}

			if (obj.GetType() != GetType())
			{
				return false;
			}

			return Equals((ContextRefExpression)obj);
		}

		public override int GetHashCode()
		{
			unchecked
			{
				var hashCode = ElementType.GetHashCode();
				hashCode = (hashCode * 397) ^ BuildContext.GetHashCode();
				return hashCode;
			}
		}

		public static bool operator ==(ContextRefExpression? left, ContextRefExpression? right)
		{
			return Equals(left, right);
		}

		public static bool operator !=(ContextRefExpression? left, ContextRefExpression? right)
		{
			return !Equals(left, right);
		}

		#endregion
	}
}<|MERGE_RESOLUTION|>--- conflicted
+++ resolved
@@ -4,13 +4,9 @@
 
 namespace LinqToDB.Expressions
 {
-<<<<<<< HEAD
 	using Linq.Builder;
 
 	class ContextRefExpression : Expression, IEquatable<ContextRefExpression>
-=======
-	class ContextRefExpression : Expression
->>>>>>> f6ae79d6
 	{
 		public ContextRefExpression(Type elementType, IBuildContext buildContext)
 		{
