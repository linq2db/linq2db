﻿using System;
using System.Linq.Expressions;
using LinqToDB.Linq.Builder;

namespace LinqToDB.Expressions
{
<<<<<<< HEAD
	using Linq.Builder;

	class ContextRefExpression : Expression, IEquatable<ContextRefExpression>
=======
	sealed class ContextRefExpression : Expression
>>>>>>> ce97f12a
	{
		public ContextRefExpression(Type elementType, IBuildContext buildContext, string? alias = null)
		{
			ElementType  = elementType;
			BuildContext = buildContext ?? throw new ArgumentNullException(nameof(buildContext));
			Alias        = alias;
		}

		public Type          ElementType  { get; }
		public IBuildContext BuildContext { get; }
		public string?       Alias        { get; set; }

		public override ExpressionType NodeType => ExpressionType.Extension;
		public override Type Type => ElementType;

		public override string ToString()
		{
			return $"Ref({BuildContextDebuggingHelper.GetContextInfo(BuildContext)}::{Type.Name})";
		}

		public override bool CanReduce => false;

		public ContextRefExpression WithType(Type type)
		{
			if (type == Type)
				return this;

			return new ContextRefExpression(type, BuildContext);
		}

		public ContextRefExpression WithContext(IBuildContext buildContext)
		{
			if (buildContext == BuildContext)
				return this;

			return new ContextRefExpression(Type, buildContext, Alias);
		}

		public ContextRefExpression WithAlias(string? alias)
		{
			if (Alias == alias)
				return this;

			return new ContextRefExpression(Type, BuildContext, alias);
		}

		#region Equality members

<<<<<<< HEAD
		public bool Equals(ContextRefExpression? other)
=======
		private bool Equals(ContextRefExpression other)
>>>>>>> ce97f12a
		{
			if (ReferenceEquals(null, other))
			{
				return false;
			}

			if (ReferenceEquals(this, other))
			{
				return true;
			}

			return ElementType.Equals(other.ElementType) && BuildContext.Equals(other.BuildContext);
		}

		public override bool Equals(object? obj)
		{
			if (ReferenceEquals(null, obj))
			{
				return false;
			}

			if (ReferenceEquals(this, obj))
			{
				return true;
			}

			if (obj.GetType() != GetType())
			{
				return false;
			}

			return Equals((ContextRefExpression)obj);
		}

		public override int GetHashCode()
		{
			unchecked
			{
				var hashCode = ElementType.GetHashCode();
				hashCode = (hashCode * 397) ^ BuildContext.GetHashCode();
				return hashCode;
			}
		}

		public static bool operator ==(ContextRefExpression? left, ContextRefExpression? right)
		{
			return Equals(left, right);
		}

		public static bool operator !=(ContextRefExpression? left, ContextRefExpression? right)
		{
			return !Equals(left, right);
		}

		#endregion
	}
}<|MERGE_RESOLUTION|>--- conflicted
+++ resolved
@@ -4,13 +4,9 @@
 
 namespace LinqToDB.Expressions
 {
-<<<<<<< HEAD
 	using Linq.Builder;
 
-	class ContextRefExpression : Expression, IEquatable<ContextRefExpression>
-=======
-	sealed class ContextRefExpression : Expression
->>>>>>> ce97f12a
+    sealed class ContextRefExpression : Expression, IEquatable<ContextRefExpression>
 	{
 		public ContextRefExpression(Type elementType, IBuildContext buildContext, string? alias = null)
 		{
@@ -59,11 +55,7 @@
 
 		#region Equality members
 
-<<<<<<< HEAD
 		public bool Equals(ContextRefExpression? other)
-=======
-		private bool Equals(ContextRefExpression other)
->>>>>>> ce97f12a
 		{
 			if (ReferenceEquals(null, other))
 			{
