--- conflicted
+++ resolved
@@ -1,19 +1,10 @@
-<<<<<<< HEAD
-﻿using System;
-using System.Linq.Expressions;
-=======
 ﻿using System.Linq.Expressions;
->>>>>>> 0b4c992f
 
 namespace LinqToDB.Expressions
 {
 	using Linq.Builder;
 
-<<<<<<< HEAD
 	class ContextRefExpression : Expression, IEquatable<ContextRefExpression>
-=======
-	class ContextRefExpression : Expression
->>>>>>> 0b4c992f
 	{
 		public ContextRefExpression(Type elementType, IBuildContext buildContext)
 		{
