﻿using System;

using LinqToDB.Common;
using LinqToDB.Extensions;
using LinqToDB.Linq.Translation;
using LinqToDB.SqlProvider;
using LinqToDB.SqlQuery;

namespace LinqToDB.DataProvider.Informix
{
	public class InformixSqlExpressionConvertVisitor : SqlExpressionConvertVisitor
	{
		public InformixSqlExpressionConvertVisitor(bool allowModify) : base(allowModify)
		{
		}

		protected override bool SupportsNullInColumn              => false;
		protected override bool SupportsDistinctAsExistsIntersect => true;

		public override ISqlPredicate ConvertLikePredicate(SqlPredicate.Like predicate)
		{
			//Informix cannot process parameter in Like template (only Informix provider, not InformixDB2)
			//
			if (EvaluationContext.ParameterValues != null)
			{
				var exp2 = TryConvertToValue(predicate.Expr2, EvaluationContext);

				if (!ReferenceEquals(exp2, predicate.Expr2))
				{
					predicate = new SqlPredicate.Like(predicate.Expr1, predicate.IsNot, exp2, predicate.Escape);
				}
			}

			return predicate;
		}

		public override IQueryElement ConvertSqlBinaryExpression(SqlBinaryExpression element)
		{
			switch (element.Operation)
			{
				case "%": return new SqlFunction(element.SystemType, "Mod", element.Expr1, element.Expr2);
				case "&": return new SqlFunction(element.SystemType, "BitAnd", element.Expr1, element.Expr2);
				case "|": return new SqlFunction(element.SystemType, "BitOr", element.Expr1, element.Expr2);
				case "^": return new SqlFunction(element.SystemType, "BitXor", element.Expr1, element.Expr2);
				case "+": return element.SystemType == typeof(string) ? new SqlBinaryExpression(element.SystemType, element.Expr1, "||", element.Expr2, element.Precedence) : element;
			}

			return base.ConvertSqlBinaryExpression(element);
		}

		public override ISqlExpression ConvertCoalesce(SqlCoalesceExpression element)
		{
			if (element.SystemType == null)
				return element;

			return ConvertCoalesceToBinaryFunc(element, "Nvl", supportsParameters : false);
		}

		//TODO: Move everything to SQLBuilder
		protected override ISqlExpression ConvertConversion(SqlCastExpression cast)
		{
			var toType   = cast.ToType;
			var argument = cast.Expression;

			var isNull = argument is SqlValue sqlValue && sqlValue.Value == null;

			if (!isNull)
			{
				switch (Type.GetTypeCode(cast.SystemType.ToUnderlying()))
				{
					case TypeCode.String   :
					{
						var stype = argument.SystemType!.ToUnderlying();
						if (stype == typeof(DateTime))
						{
							return new SqlFunction(cast.SystemType, "To_Char", argument, new SqlValue("%Y-%m-%d %H:%M:%S.%F"));
						}
#if NET8_0_OR_GREATER
						if (stype == typeof(DateOnly))
						{
							return new SqlFunction(cast.SystemType, "To_Char", argument, new SqlValue("%Y-%m-%d"));
						}
#endif
						if (stype.IsNumeric())
						{
							return new SqlFunction(cast.SystemType, "To_Char", argument);
						}

						break;
					}

					case TypeCode.UInt64   :
						if (argument.SystemType!.IsFloatType())
							argument = new SqlFunction(cast.SystemType, "Floor", argument);
						break;

					case TypeCode.DateTime :
						if (IsDateDataType(toType, "Date"))
						{
							if (argument.SystemType == typeof(string))
							{
								return new SqlFunction(
									cast.SystemType,
									"Date",
									new SqlFunction(cast.SystemType, "To_Date", argument, new SqlValue("%Y-%m-%d")));
							}

							return new SqlFunction(cast.SystemType, "Date", argument);
						}

						if ((IsDateTime2Type(cast.ToType, "DateTime2")
								|| IsDateTimeType(cast.ToType, "DateTime")
								|| IsSmallDateTimeType(cast.ToType, "SmallDateTime"))
							&& argument.SystemType == typeof(string))
							return new SqlFunction(cast.SystemType, "To_Date", argument, new SqlValue("%Y-%m-%d %H:%M:%S"));

						if (IsTimeDataType(cast.ToType))
						{
							return new SqlCastExpression(new SqlExpression(cast.Expression.SystemType, "Extend({0}, Hour to Second)", Precedence.Primary, argument), new DbDataType(typeof(string), DataType.Char, null, 8), null, true);
						}

						return new SqlFunction(cast.SystemType, "To_Date", argument);

					case TypeCode.Boolean:
						// boolean literal already has explicit cast
						if (argument is SqlValue { Value: bool, ValueType.DataType: DataType.Boolean })
							return argument;
						break;

					default:
						if (cast.SystemType.ToUnderlying() == typeof(DateTimeOffset))
							goto case TypeCode.DateTime;
						break;
				}
			}

			return base.ConvertConversion(cast);
		}

		protected override ISqlExpression ConvertSqlCaseExpression(SqlCaseExpression element)
		{
			if (element.ElseExpression != null)
			{
				var elseExpression = WrapBooleanExpression(element.ElseExpression, includeFields : true, forceConvert: true);

				if (!ReferenceEquals(elseExpression, element.ElseExpression))
				{
					return new SqlCaseExpression(element.Type, element.Cases, elseExpression);
				}
			}

			return element;
		}

		protected override SqlCaseExpression.CaseItem ConvertCaseItem(SqlCaseExpression.CaseItem newElement)
		{
			var resultExpr = WrapBooleanExpression(newElement.ResultExpression, includeFields : true, forceConvert: true);

			if (!ReferenceEquals(resultExpr, newElement.ResultExpression))
			{
				newElement = new SqlCaseExpression.CaseItem(newElement.Condition, resultExpr);
			}

			return newElement;
		}

		protected override ISqlExpression ConvertSqlCondition(SqlConditionExpression element)
		{
			var trueValue  = WrapBooleanExpression(element.TrueValue, includeFields : false, forceConvert: true);
			var falseValue = WrapBooleanExpression(element.FalseValue, includeFields : false, forceConvert: true);

			if (!ReferenceEquals(trueValue, element.TrueValue) || !ReferenceEquals(falseValue, element.FalseValue))
			{
				return new SqlConditionExpression(element.Condition, trueValue, falseValue);
			}

			return element;
		}

		protected override IQueryElement VisitInListPredicate(SqlPredicate.InList predicate)
		{
			var element = base.VisitInListPredicate(predicate);

			if (element is SqlPredicate.InList { Expr1: SqlValue { Value: null } value } p)
			{
				// IFX doesn't support
				// NULL [NOT] IN (...)
				// but support typed NULL or parameter
				// for non-query parameter same code exists in SqlBuilder
				var nullCast = new SqlCastExpression(value, value.ValueType, null, isMandatory: true);
				element      = new SqlPredicate.InList(nullCast, p.WithNull, p.IsNot, p.Values);
			}

			return element;
		}

		protected override IQueryElement VisitInSubQueryPredicate(SqlPredicate.InSubQuery predicate)
		{
			var element = base.VisitInSubQueryPredicate(predicate);

			if (element is SqlPredicate.InSubQuery { Expr1: SqlValue { Value: null } value } p)
			{
				// IFX doesn't support
				// NULL [NOT] IN (...)
				// but support typed NULL or parameter
				// for non-query parameter same code exists in SqlBuilder
				var nullCast = new SqlCastExpression(value, value.ValueType, null, isMandatory: true);
				element      = new SqlPredicate.InSubQuery(nullCast, p.IsNot, p.SubQuery, p.DoNotConvert);
			}

			return element;
		}

		protected override ISqlExpression WrapColumnExpression(ISqlExpression expr)
		{
			var columnExpression = base.WrapColumnExpression(expr);

			if (columnExpression.SystemType == typeof(bool))
			{
				var unwrapped = QueryHelper.UnwrapNullablity(columnExpression);

				if (unwrapped is not SqlFunction and not SqlValue and not SqlCastExpression
					&& !QueryHelper.IsBoolean(columnExpression, includeFields: true))
				{
					columnExpression = new SqlCastExpression(columnExpression, new DbDataType(columnExpression.SystemType!, DataType.Boolean), null, isMandatory: true);
				}
			}

			return columnExpression;
		}

		protected override IQueryElement ConvertIsDistinctPredicateAsIntersect(SqlPredicate.IsDistinct predicate)
		{
			return InformixSqlOptimizer.WrapParameters(base.ConvertIsDistinctPredicateAsIntersect(predicate), EvaluationContext);
		}

		protected override IQueryElement VisitSqlSetExpression(SqlSetExpression element)
		{
			var newElement = (SqlSetExpression)base.VisitSqlSetExpression(element);

			// IFX expression cannot be predicate
			var wrapped = newElement.Expression == null ? null : WrapBooleanExpression(newElement.Expression, includeFields : false, withNull: newElement.Column.CanBeNullable(NullabilityContext), forceConvert: true);

			if (!ReferenceEquals(wrapped, newElement.Expression))
			{
				if (wrapped != null)
					wrapped = (ISqlExpression)Optimize(wrapped);
				if (GetVisitMode(newElement) == VisitMode.Modify)
				{
					newElement.Expression = wrapped;
				}
				else
				{
					newElement = new SqlSetExpression(newElement.Column, wrapped);
				}
			}

			return newElement;
		}

<<<<<<< HEAD
		protected override IQueryElement VisitExprPredicate(SqlPredicate.Expr predicate)
		{
			var newElement = base.VisitExprPredicate(predicate);

			if (newElement is SqlPredicate.Expr { Expr1: SqlParameter { IsQueryParameter: true, NeedsCast: false, Type.DataType: DataType.Boolean } p })
				p.NeedsCast = true;

			return newElement;
=======
		public override ISqlExpression ConvertSqlFunction(SqlFunction func)
		{
			switch (func.Name)
			{
				case PseudoFunctions.LENGTH:
				{
					/*
					 * CHAR_LENGTH(value + ".") - 1
					 */

					var value     = func.Parameters[0];
					var valueType = Factory.GetDbDataType(value);
					var funcType  = Factory.GetDbDataType(value);

					var valueString = Factory.Add(valueType, value, Factory.Value(valueType, "."));
					var valueLength = Factory.Function(funcType, "CHAR_LENGTH", valueString);

					return Factory.Sub(func.Type, valueLength, Factory.Value(func.Type, 1));
				}
			}

			return base.ConvertSqlFunction(func);
>>>>>>> 19c112f4
		}
	}
}<|MERGE_RESOLUTION|>--- conflicted
+++ resolved
@@ -258,7 +258,6 @@
 			return newElement;
 		}
 
-<<<<<<< HEAD
 		protected override IQueryElement VisitExprPredicate(SqlPredicate.Expr predicate)
 		{
 			var newElement = base.VisitExprPredicate(predicate);
@@ -267,7 +266,8 @@
 				p.NeedsCast = true;
 
 			return newElement;
-=======
+		}
+
 		public override ISqlExpression ConvertSqlFunction(SqlFunction func)
 		{
 			switch (func.Name)
@@ -290,7 +290,6 @@
 			}
 
 			return base.ConvertSqlFunction(func);
->>>>>>> 19c112f4
 		}
 	}
 }