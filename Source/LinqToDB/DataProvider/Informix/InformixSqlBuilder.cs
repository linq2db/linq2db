--- conflicted
+++ resolved
@@ -252,11 +252,7 @@
 			return sb.Append(table);
 		}
 
-<<<<<<< HEAD
-		protected override string? GetProviderTypeName(DbParameter parameter)
-=======
 		protected override string? GetProviderTypeName(IDataContext dataContext, DbParameter parameter)
->>>>>>> 8fb36cb7
 		{
 			if (DataProvider is InformixDataProvider provider)
 			{
