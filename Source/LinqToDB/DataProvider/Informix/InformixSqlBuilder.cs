--- conflicted
+++ resolved
@@ -1,20 +1,15 @@
 ﻿using System;
 using System.Collections.Generic;
 using System.Data;
-using System.Globalization;
 using System.Linq;
 using System.Text;
 
 namespace LinqToDB.DataProvider.Informix
 {
-	using Mapping;
 	using SqlQuery;
 	using SqlProvider;
-<<<<<<< HEAD
 	using System.Globalization;
 	using Mapping;
-=======
->>>>>>> 044969da
 
 	partial class InformixSqlBuilder : BasicSqlBuilder
 	{
