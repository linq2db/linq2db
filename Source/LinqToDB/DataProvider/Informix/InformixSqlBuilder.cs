﻿using System;
<<<<<<< HEAD
=======
using System.Collections.Generic;
using System.Data.Common;
using System.Globalization;
using System.Linq;
>>>>>>> 17968920
using System.Text;
using System.Data.Common;
using System.Globalization;

namespace LinqToDB.DataProvider.Informix
{
	using Mapping;
	using SqlQuery;
	using SqlProvider;
<<<<<<< HEAD
	using Mapping;
=======
>>>>>>> 17968920

	sealed partial class InformixSqlBuilder : BasicSqlBuilder
	{
		public InformixSqlBuilder(IDataProvider? provider, MappingSchema mappingSchema, DataOptions dataOptions, ISqlOptimizer sqlOptimizer, SqlProviderFlags sqlProviderFlags)
			: base(provider, mappingSchema, dataOptions, sqlOptimizer, sqlProviderFlags)
		{
		}

		InformixSqlBuilder(BasicSqlBuilder parentBuilder) : base(parentBuilder)
		{
		}

		protected override ISqlBuilder CreateSqlBuilder()
		{
			return new InformixSqlBuilder(this);
		}

		protected override bool SupportsNullInColumn => false;

		public override int CommandCount(SqlStatement statement)
		{
			if (statement is SqlTruncateTableStatement trun)
				return trun.ResetIdentity ? 1 + trun.Table!.IdentityFields.Count : 1;
			return statement.NeedsIdentity() ? 2 : 1;
		}

		protected override void BuildCommand(SqlStatement statement, int commandNumber)
		{
			if (statement is SqlTruncateTableStatement trun)
			{
				var field = trun.Table!.IdentityFields[commandNumber - 1];

				StringBuilder.Append("ALTER TABLE ");
				BuildObjectName(StringBuilder, trun.Table.TableName, ConvertType.NameToQueryTable, true, trun.Table.TableOptions);
				StringBuilder.Append(" MODIFY ");
				Convert(StringBuilder, field.PhysicalName, ConvertType.NameToQueryField);
				StringBuilder.AppendLine(" SERIAL(1)");
			}
			else
			{
				StringBuilder.AppendLine("SELECT DBINFO('sqlca.sqlerrd1') FROM systables where tabid = 1");
			}
		}

		protected override void BuildTruncateTable(SqlTruncateTableStatement truncateTable)
		{
			StringBuilder.Append("TRUNCATE TABLE ");
		}

		protected override void BuildSql(int commandNumber, SqlStatement statement, StringBuilder sb, OptimizationContext optimizationContext, int indent, bool skipAlias)
		{
			base.BuildSql(commandNumber, statement, sb, optimizationContext, indent, skipAlias);

			sb
				.Replace("NULL IS NOT NULL", "1=0")
				.Replace("NULL IS NULL",     "1=1");
		}

		protected override void BuildSelectClause(NullabilityContext nullability, SelectQuery selectQuery)
		{
			if (selectQuery.From.Tables.Count == 0)
			{
				AppendIndent().Append("SELECT").AppendLine();
				BuildColumns(nullability, selectQuery);
				AppendIndent().Append("FROM ").Append(FakeTable).AppendLine();
			}
			else if (selectQuery.Select.IsDistinct)
			{
				AppendIndent();
				StringBuilder.Append("SELECT");
				BuildSkipFirst(nullability, selectQuery);
				StringBuilder.Append(" DISTINCT");
				StringBuilder.AppendLine();
				BuildColumns(nullability, selectQuery);
			}
			else
				base.BuildSelectClause(nullability, selectQuery);
		}

		protected override string FirstFormat(SelectQuery selectQuery) => "FIRST {0}";
		protected override string SkipFormat  => "SKIP {0}";

		protected override void BuildIsDistinctPredicate(NullabilityContext nullability, SqlPredicate.IsDistinct expr) => BuildIsDistinctPredicateFallback(nullability, expr);

		protected override void BuildLikePredicate(NullabilityContext nullability, SqlPredicate.Like predicate)
		{
			if (predicate.IsNot)
				StringBuilder.Append("NOT ");

			var precedence = GetPrecedence(predicate);

			BuildExpression(nullability, precedence, predicate.Expr1);
			StringBuilder.Append(" LIKE ");
			BuildExpression(nullability, precedence, predicate.Expr2);

			if (predicate.Escape != null)
			{
				StringBuilder.Append(" ESCAPE ");
				BuildExpression(nullability, precedence, predicate.Escape);
			}
		}

		protected override void BuildDataTypeFromDataType(SqlDataType type, bool forCreateTable, bool canBeNull)
		{
			switch (type.Type.DataType)
			{
				case DataType.Guid       : StringBuilder.Append("VARCHAR(36)");               return;
				case DataType.VarBinary  : StringBuilder.Append("BYTE");                      return;
				case DataType.Boolean    : StringBuilder.Append("BOOLEAN");                   return;
				case DataType.DateTime   : StringBuilder.Append("datetime year to second");   return;
				case DataType.DateTime2  : StringBuilder.Append("datetime year to fraction"); return;
				case DataType.Time       :
					StringBuilder.Append("INTERVAL HOUR TO FRACTION");
					StringBuilder.AppendFormat("({0})", (type.Type.Length ?? 5).ToString(CultureInfo.InvariantCulture));
					return;
				case DataType.Date       : StringBuilder.Append("DATETIME YEAR TO DAY");      return;
				case DataType.SByte      :
				case DataType.Byte       : StringBuilder.Append("SmallInt");                  return;
				case DataType.SmallMoney : StringBuilder.Append("Decimal(10, 4)");            return;
				case DataType.Decimal    :
					StringBuilder.Append("Decimal");
					if (type.Type.Precision != null && type.Type.Scale != null)
						StringBuilder.AppendFormat(
							"({0}, {1})",
							type.Type.Precision.Value.ToString(CultureInfo.InvariantCulture),
							type.Type.Scale.Value.ToString(CultureInfo.InvariantCulture));
					return;
				case DataType.NVarChar:
					if (type.Type.Length == null || type.Type.Length > 255 || type.Type.Length < 1)
					{
						StringBuilder
							.Append(type.Type.DataType)
							.Append("(255)");
						return;
					}

					break;
			}

			base.BuildDataTypeFromDataType(type, forCreateTable, canBeNull);
		}

		/// <summary>
		/// Check if identifier is valid without quotation. Expects non-zero length string as input.
		/// </summary>
		private bool IsValidIdentifier(string name)
		{
			// https://www.ibm.com/support/knowledgecenter/en/SSGU8G_12.1.0/com.ibm.sqls.doc/ids_sqs_1660.htm
			// TODO: add informix-specific reserved words list
			// TODO: Letter definitions is: In the default locale, must be an ASCII character in the range A to Z or a to z
			// add support for other locales later
			return !IsReserved(name) &&
				((name[0] >= 'a' && name[0] <= 'z') || (name[0] >= 'A' && name[0] <= 'Z') || name[0] == '_') &&
				name.All(c =>
					(c >= 'a' && c <= 'z') ||
					(c >= 'A' && c <= 'Z') ||
					(c >= '0' && c <= '9') ||
					c == '$' ||
					c == '_');
		}

		public override StringBuilder Convert(StringBuilder sb, string value, ConvertType convertType)
		{
			switch (convertType)
			{
				case ConvertType.NameToQueryFieldAlias:
				case ConvertType.NameToQueryField     :
				case ConvertType.NameToQueryTable     :
				case ConvertType.NameToProcedure      :
				case ConvertType.NameToServer         :
				case ConvertType.NameToDatabase       :
				case ConvertType.NameToSchema         :
					if (value.Length > 0 && !IsValidIdentifier(value))
						// I wonder what to do if identifier has " in name?
						return sb.Append('"').Append(value).Append('"');

					break;
				case ConvertType.NameToQueryParameter   :
					return SqlProviderFlags.IsParameterOrderDependent
						? sb.Append('?')
						: sb.Append('@').Append(value);
				case ConvertType.NameToCommandParameter :
				case ConvertType.NameToSprocParameter   : return sb.Append(':').Append(value);
				case ConvertType.SprocParameterToName   :
					return (value.Length > 0 && value[0] == ':')
						? sb.Append(value.Substring(1))
						: sb.Append(value);
			}

			return sb.Append(value);
		}

		protected override void BuildCreateTableFieldType(SqlField field)
		{
			if (field.IsIdentity)
			{
				if (field.Type.DataType == DataType.Int32)
				{
					StringBuilder.Append("SERIAL");
					return;
				}

				if (field.Type.DataType == DataType.Int64)
				{
					StringBuilder.Append("SERIAL8");
					return;
				}
			}

			base.BuildCreateTableFieldType(field);
		}

		protected override void BuildCreateTablePrimaryKey(SqlCreateTableStatement createTable, string pkName, IEnumerable<string> fieldNames)
		{
			AppendIndent();
			StringBuilder.Append("PRIMARY KEY (");
			StringBuilder.Append(string.Join(InlineComma, fieldNames));
			StringBuilder.Append(')');
		}

		// https://www.ibm.com/support/knowledgecenter/en/SSGU8G_12.1.0/com.ibm.sqls.doc/ids_sqs_1652.htm
		public override StringBuilder BuildObjectName(StringBuilder sb, SqlObjectName name, ConvertType objectType, bool escape, TableOptions tableOptions)
		{
			if (name.Server != null && name.Database == null)
				throw new LinqToDBException("You must specify database for linked server query");

			if (name.Database != null)
			{
				if (escape)
					Convert(sb, name.Database, ConvertType.NameToDatabase);
				else
					sb.Append(name.Database);
			}

			if (name.Server != null)
			{
				sb.Append('@');
				if (escape)
					Convert(sb, name.Server, ConvertType.NameToServer);
				else
					sb.Append(name.Server);
			}

			if (name.Database != null)
				sb.Append(':');

			if (name.Schema != null)
			{
				(escape ? Convert(sb, name.Schema, ConvertType.NameToSchema) : sb.Append(name.Schema))
					.Append('.');
			}

			return escape ? Convert(sb, name.Name, objectType) : sb.Append(name.Name);
		}

		protected override string? GetProviderTypeName(IDataContext dataContext, DbParameter parameter)
		{
			if (DataProvider is InformixDataProvider provider)
			{
				var param = provider.TryGetProviderParameter(dataContext, parameter);
				if (param != null)
					if (provider.Adapter.GetIfxType != null)
						return provider.Adapter.GetIfxType(param).ToString();
					else
						return provider.Adapter.GetDB2Type!(param).ToString();
			}

			return base.GetProviderTypeName(dataContext, parameter);
		}

		protected override void BuildTypedExpression(NullabilityContext nullability, SqlDataType dataType, ISqlExpression value)
		{
			BuildExpression(nullability, value);
			StringBuilder.Append("::");
			BuildDataType(dataType, false, value.CanBeNull);
		}

		protected override void BuildCreateTableCommand(SqlTable table)
		{
			string command;

			if (table.TableOptions.IsTemporaryOptionSet())
			{
				switch (table.TableOptions & TableOptions.IsTemporaryOptionSet)
				{
					case TableOptions.IsTemporary                                                                              :
					case TableOptions.IsTemporary |                                          TableOptions.IsLocalTemporaryData :
					case TableOptions.IsTemporary | TableOptions.IsLocalTemporaryStructure                                     :
					case TableOptions.IsTemporary | TableOptions.IsLocalTemporaryStructure | TableOptions.IsLocalTemporaryData :
					case                                                                     TableOptions.IsLocalTemporaryData :
					case                            TableOptions.IsLocalTemporaryStructure                                     :
					case                            TableOptions.IsLocalTemporaryStructure | TableOptions.IsLocalTemporaryData :
						command = "CREATE TEMP TABLE ";
						break;
					case var value :
						throw new InvalidOperationException($"Incompatible table options '{value}'");
				}
			}
			else
			{
				command = "CREATE TABLE ";
			}

			StringBuilder.Append(command);

			if (table.TableOptions.HasCreateIfNotExists())
				StringBuilder.Append("IF NOT EXISTS ");
		}

		protected override void BuildDropTableStatement(SqlDropTableStatement dropTable)
		{
			BuildDropTableStatementIfExists(dropTable);
		}

		protected override void BuildSqlRow(NullabilityContext nullability, SqlRow expr, bool buildTableName, bool checkParentheses, bool throwExceptionIfTableNotFound)
		{
			// Informix needs ROW(1,2) syntax instead of BasicSqlBuilder default (1,2)
			StringBuilder.Append("ROW (");
			foreach (var value in expr.Values)
			{
				BuildExpression(nullability, value, buildTableName, checkParentheses, throwExceptionIfTableNotFound);
				StringBuilder.Append(InlineComma);
			}
			StringBuilder.Length -= InlineComma.Length; // Note that SqlRow are never empty
			StringBuilder.Append(')');
		}

		protected override ISqlExpression WrapBooleanExpression(ISqlExpression expr)
		{
			var newExpr = base.WrapBooleanExpression(expr);
			if (!ReferenceEquals(newExpr, expr))
			{
				return new SqlFunction(typeof(bool), "Convert", false, new SqlDataType(DataType.Boolean),
					newExpr);
			}

			return newExpr;
		}

		protected override bool IsReserved(string word)
		{
			return ReservedWords.IsReserved(word, ProviderName.Informix);
		}
	}
}<|MERGE_RESOLUTION|>--- conflicted
+++ resolved
@@ -1,11 +1,4 @@
 ﻿using System;
-<<<<<<< HEAD
-=======
-using System.Collections.Generic;
-using System.Data.Common;
-using System.Globalization;
-using System.Linq;
->>>>>>> 17968920
 using System.Text;
 using System.Data.Common;
 using System.Globalization;
@@ -15,10 +8,7 @@
 	using Mapping;
 	using SqlQuery;
 	using SqlProvider;
-<<<<<<< HEAD
 	using Mapping;
-=======
->>>>>>> 17968920
 
 	sealed partial class InformixSqlBuilder : BasicSqlBuilder
 	{
