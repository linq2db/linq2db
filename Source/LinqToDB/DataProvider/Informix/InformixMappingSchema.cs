--- conflicted
+++ resolved
@@ -31,13 +31,10 @@
 			SetValueToSqlConverter(typeof(char),     (sb,dt,v) => ConvertCharToSql    (sb, (char)v));
 			SetValueToSqlConverter(typeof(DateTime), (sb,dt,v) => ConvertDateTimeToSql(sb, dt, (DateTime)v));
 			SetValueToSqlConverter(typeof(TimeSpan), (sb,dt,v) => BuildIntervalLiteral(sb, (TimeSpan)v));
-<<<<<<< HEAD
-=======
 
 #if NET6_0_OR_GREATER
 			SetValueToSqlConverter(typeof(DateOnly), (sb,dt,v) => ConvertDateOnlyToSql(sb, dt, (DateOnly)v));
 #endif
->>>>>>> ce64e8ad
 		}
 
 		private void BuildIntervalLiteral(StringBuilder sb, TimeSpan interval)
