--- conflicted
+++ resolved
@@ -6,13 +6,8 @@
 
 namespace LinqToDB.DataProvider.Informix
 {
-<<<<<<< HEAD
-	using System.Data.Common;
-	using System.IO;
-=======
 	using Common;
 	using Configuration;
->>>>>>> 8fb36cb7
 	using Data;
 	using DB2;
 
@@ -113,10 +108,6 @@
 
 		public  static BulkCopyType  DefaultBulkCopyType { get; set; } = BulkCopyType.ProviderSpecific;
 
-<<<<<<< HEAD
-#endregion
-=======
 		#endregion
->>>>>>> 8fb36cb7
 	}
 }