<<<<<<< HEAD
﻿using System;

namespace LinqToDB.DataProvider.Informix
{
	using Extensions;
	using SqlProvider;
	using SqlQuery;
	using System.Data.Linq;

	class InformixSqlOptimizer : BasicSqlOptimizer
	{
		public InformixSqlOptimizer(SqlProviderFlags sqlProviderFlags) : base(sqlProviderFlags)
		{
		}

		static void SetQueryParameter(IQueryElement element)
		{
			if (element.ElementType == QueryElementType.SqlParameter)
			{
				var p = (SqlParameter)element;

				// enforce binary and timespan as parameters
				if (p.SystemType == typeof(byte[]) || p.SystemType == typeof(Binary)
					|| p.SystemType.ToNullableUnderlying() == typeof(TimeSpan))
					p.IsQueryParameter = true;
				else
					// TODO: Ifx doesn't like parameters for some reason
					p.IsQueryParameter = false;
			}
		}

		public override SqlStatement Finalize(SqlStatement statement)
		{
			CheckAliases(statement, int.MaxValue);

			new QueryVisitor().VisitAll(statement, SetQueryParameter);

			statement = base.Finalize(statement);

			switch (statement.QueryType)
			{
				case QueryType.Delete:
					var deleteStatement = GetAlternativeDelete((SqlDeleteStatement)statement);
					statement = deleteStatement;
					if (deleteStatement.SelectQuery != null)
						deleteStatement.SelectQuery.From.Tables[0].Alias = "$";
					break;

				case QueryType.Update:
					statement = GetAlternativeUpdate((SqlUpdateStatement)statement);
					break;
			}

			return statement;
		}

		public override ISqlExpression ConvertExpression(ISqlExpression expr)
		{
			expr = base.ConvertExpression(expr);

			if (expr is SqlBinaryExpression)
			{
				var be = (SqlBinaryExpression)expr;

				switch (be.Operation)
				{
					case "%": return new SqlFunction(be.SystemType, "Mod",    be.Expr1, be.Expr2);
					case "&": return new SqlFunction(be.SystemType, "BitAnd", be.Expr1, be.Expr2);
					case "|": return new SqlFunction(be.SystemType, "BitOr",  be.Expr1, be.Expr2);
					case "^": return new SqlFunction(be.SystemType, "BitXor", be.Expr1, be.Expr2);
					case "+": return be.SystemType == typeof(string)? new SqlBinaryExpression(be.SystemType, be.Expr1, "||", be.Expr2, be.Precedence): expr;
				}
			}
			else if (expr is SqlFunction)
			{
				var func = (SqlFunction)expr;

				switch (func.Name)
				{
					case "Coalesce" : return new SqlFunction(func.SystemType, "Nvl", func.Parameters);
					case "Convert"  :
						{
							var par0 = func.Parameters[0];
							var par1 = func.Parameters[1];

							switch (Type.GetTypeCode(func.SystemType.ToUnderlying()))
							{
								case TypeCode.String   : return new SqlFunction(func.SystemType, "To_Char", func.Parameters[1]);
								case TypeCode.Boolean  :
									{
										var ex = AlternativeConvertToBoolean(func, 1);
										if (ex != null)
											return ex;
										break;
									}

								case TypeCode.UInt64:
									if (func.Parameters[1].SystemType.IsFloatType())
										par1 = new SqlFunction(func.SystemType, "Floor", func.Parameters[1]);
									break;

								case TypeCode.DateTime :
									if (IsDateDataType(func.Parameters[0], "Date"))
									{
										if (func.Parameters[1].SystemType == typeof(string))
										{
											return new SqlFunction(
												func.SystemType,
												"Date",
												new SqlFunction(func.SystemType, "To_Date", func.Parameters[1], new SqlValue("%Y-%m-%d")));
										}

										return new SqlFunction(func.SystemType, "Date", func.Parameters[1]);
									}

									if (IsTimeDataType(func.Parameters[0]))
										return new SqlExpression(func.SystemType, "Cast(Extend({0}, hour to second) as Char(8))", Precedence.Primary, func.Parameters[1]);

									return new SqlFunction(func.SystemType, "To_Date", func.Parameters[1]);

								default:
									if (func.SystemType.ToUnderlying() == typeof(DateTimeOffset))
										goto case TypeCode.DateTime;
									break;
							}

							return new SqlExpression(func.SystemType, "Cast({0} as {1})", Precedence.Primary, par1, par0);
						}
				}
			}

			return expr;
		}

	}
}
=======
﻿using System;

namespace LinqToDB.DataProvider.Informix
{
	using Extensions;
	using SqlProvider;
	using SqlQuery;
	using System.Data.Linq;

	class InformixSqlOptimizer : BasicSqlOptimizer
	{
		public InformixSqlOptimizer(SqlProviderFlags sqlProviderFlags) : base(sqlProviderFlags)
		{
		}

		static void SetQueryParameter(IQueryElement element)
		{
			if (element.ElementType == QueryElementType.SqlParameter)
			{
				var p = (SqlParameter)element;
				if (p.SystemType == null || p.SystemType.IsScalar(false))
					p.IsQueryParameter = false;
			}
		}

		static void EnforceBinaryParameters(IQueryElement element)
		{
			if (element.ElementType == QueryElementType.SqlParameter)
			{
				var p = (SqlParameter)element;
				if (p.SystemType == typeof(byte[]) || p.SystemType == typeof(Binary))
					p.IsQueryParameter = true;
			}
		}

		public override SqlStatement Finalize(SqlStatement statement)
		{
			CheckAliases(statement, int.MaxValue);

			statement.WalkQueries(selectQuery =>
			{
				new QueryVisitor().Visit(selectQuery, SetQueryParameter);
				return selectQuery;
			});

			new QueryVisitor().VisitAll(statement, EnforceBinaryParameters);

			statement = base.Finalize(statement);

			switch (statement.QueryType)
			{
				case QueryType.Delete:
					var deleteStatement = GetAlternativeDelete((SqlDeleteStatement)statement);
					statement = deleteStatement;
					if (deleteStatement.SelectQuery != null)
						deleteStatement.SelectQuery.From.Tables[0].Alias = "$";
					break;

				case QueryType.Update:
					statement = GetAlternativeUpdate((SqlUpdateStatement)statement);
					break;
			}

			return statement;
		}

		public override ISqlExpression ConvertExpression(ISqlExpression expr)
		{
			expr = base.ConvertExpression(expr);

			if (expr is SqlBinaryExpression)
			{
				var be = (SqlBinaryExpression)expr;

				switch (be.Operation)
				{
					case "%": return new SqlFunction(be.SystemType, "Mod",    be.Expr1, be.Expr2);
					case "&": return new SqlFunction(be.SystemType, "BitAnd", be.Expr1, be.Expr2);
					case "|": return new SqlFunction(be.SystemType, "BitOr",  be.Expr1, be.Expr2);
					case "^": return new SqlFunction(be.SystemType, "BitXor", be.Expr1, be.Expr2);
					case "+": return be.SystemType == typeof(string)? new SqlBinaryExpression(be.SystemType, be.Expr1, "||", be.Expr2, be.Precedence): expr;
				}
			}
			else if (expr is SqlFunction)
			{
				var func = (SqlFunction)expr;

				switch (func.Name)
				{
					case "Coalesce" : return new SqlFunction(func.SystemType, "Nvl", func.Parameters);
					case "Convert"  :
						{
							var par0 = func.Parameters[0];
							var par1 = func.Parameters[1];

							switch (Type.GetTypeCode(func.SystemType.ToUnderlying()))
							{
								case TypeCode.String   : return new SqlFunction(func.SystemType, "To_Char", func.Parameters[1]);
								case TypeCode.Boolean  :
									{
										var ex = AlternativeConvertToBoolean(func, 1);
										if (ex != null)
											return ex;
										break;
									}

								case TypeCode.UInt64:
									if (func.Parameters[1].SystemType.IsFloatType())
										par1 = new SqlFunction(func.SystemType, "Floor", func.Parameters[1]);
									break;

								case TypeCode.DateTime :
									if (IsDateDataType(func.Parameters[0], "Date"))
									{
										if (func.Parameters[1].SystemType == typeof(string))
										{
											return new SqlFunction(
												func.SystemType,
												"Date",
												new SqlFunction(func.SystemType, "To_Date", func.Parameters[1], new SqlValue("%Y-%m-%d")));
										}

										return new SqlFunction(func.SystemType, "Date", func.Parameters[1]);
									}

									if (IsTimeDataType(func.Parameters[0]))
										return new SqlExpression(func.SystemType, "Cast(Extend({0}, hour to second) as Char(8))", Precedence.Primary, func.Parameters[1]);

									return new SqlFunction(func.SystemType, "To_Date", func.Parameters[1]);

								default:
									if (func.SystemType.ToUnderlying() == typeof(DateTimeOffset))
										goto case TypeCode.DateTime;
									break;
							}

							return new SqlExpression(func.SystemType, "Cast({0} as {1})", Precedence.Primary, par1, par0);
						}
				}
			}

			return expr;
		}

	}
}
>>>>>>> 5e26fa16
<|MERGE_RESOLUTION|>--- conflicted
+++ resolved
@@ -1,4 +1,3 @@
-<<<<<<< HEAD
 ﻿using System;
 
 namespace LinqToDB.DataProvider.Informix
@@ -134,152 +133,4 @@
 		}
 
 	}
-}
-=======
-﻿using System;
-
-namespace LinqToDB.DataProvider.Informix
-{
-	using Extensions;
-	using SqlProvider;
-	using SqlQuery;
-	using System.Data.Linq;
-
-	class InformixSqlOptimizer : BasicSqlOptimizer
-	{
-		public InformixSqlOptimizer(SqlProviderFlags sqlProviderFlags) : base(sqlProviderFlags)
-		{
-		}
-
-		static void SetQueryParameter(IQueryElement element)
-		{
-			if (element.ElementType == QueryElementType.SqlParameter)
-			{
-				var p = (SqlParameter)element;
-				if (p.SystemType == null || p.SystemType.IsScalar(false))
-					p.IsQueryParameter = false;
-			}
-		}
-
-		static void EnforceBinaryParameters(IQueryElement element)
-		{
-			if (element.ElementType == QueryElementType.SqlParameter)
-			{
-				var p = (SqlParameter)element;
-				if (p.SystemType == typeof(byte[]) || p.SystemType == typeof(Binary))
-					p.IsQueryParameter = true;
-			}
-		}
-
-		public override SqlStatement Finalize(SqlStatement statement)
-		{
-			CheckAliases(statement, int.MaxValue);
-
-			statement.WalkQueries(selectQuery =>
-			{
-				new QueryVisitor().Visit(selectQuery, SetQueryParameter);
-				return selectQuery;
-			});
-
-			new QueryVisitor().VisitAll(statement, EnforceBinaryParameters);
-
-			statement = base.Finalize(statement);
-
-			switch (statement.QueryType)
-			{
-				case QueryType.Delete:
-					var deleteStatement = GetAlternativeDelete((SqlDeleteStatement)statement);
-					statement = deleteStatement;
-					if (deleteStatement.SelectQuery != null)
-						deleteStatement.SelectQuery.From.Tables[0].Alias = "$";
-					break;
-
-				case QueryType.Update:
-					statement = GetAlternativeUpdate((SqlUpdateStatement)statement);
-					break;
-			}
-
-			return statement;
-		}
-
-		public override ISqlExpression ConvertExpression(ISqlExpression expr)
-		{
-			expr = base.ConvertExpression(expr);
-
-			if (expr is SqlBinaryExpression)
-			{
-				var be = (SqlBinaryExpression)expr;
-
-				switch (be.Operation)
-				{
-					case "%": return new SqlFunction(be.SystemType, "Mod",    be.Expr1, be.Expr2);
-					case "&": return new SqlFunction(be.SystemType, "BitAnd", be.Expr1, be.Expr2);
-					case "|": return new SqlFunction(be.SystemType, "BitOr",  be.Expr1, be.Expr2);
-					case "^": return new SqlFunction(be.SystemType, "BitXor", be.Expr1, be.Expr2);
-					case "+": return be.SystemType == typeof(string)? new SqlBinaryExpression(be.SystemType, be.Expr1, "||", be.Expr2, be.Precedence): expr;
-				}
-			}
-			else if (expr is SqlFunction)
-			{
-				var func = (SqlFunction)expr;
-
-				switch (func.Name)
-				{
-					case "Coalesce" : return new SqlFunction(func.SystemType, "Nvl", func.Parameters);
-					case "Convert"  :
-						{
-							var par0 = func.Parameters[0];
-							var par1 = func.Parameters[1];
-
-							switch (Type.GetTypeCode(func.SystemType.ToUnderlying()))
-							{
-								case TypeCode.String   : return new SqlFunction(func.SystemType, "To_Char", func.Parameters[1]);
-								case TypeCode.Boolean  :
-									{
-										var ex = AlternativeConvertToBoolean(func, 1);
-										if (ex != null)
-											return ex;
-										break;
-									}
-
-								case TypeCode.UInt64:
-									if (func.Parameters[1].SystemType.IsFloatType())
-										par1 = new SqlFunction(func.SystemType, "Floor", func.Parameters[1]);
-									break;
-
-								case TypeCode.DateTime :
-									if (IsDateDataType(func.Parameters[0], "Date"))
-									{
-										if (func.Parameters[1].SystemType == typeof(string))
-										{
-											return new SqlFunction(
-												func.SystemType,
-												"Date",
-												new SqlFunction(func.SystemType, "To_Date", func.Parameters[1], new SqlValue("%Y-%m-%d")));
-										}
-
-										return new SqlFunction(func.SystemType, "Date", func.Parameters[1]);
-									}
-
-									if (IsTimeDataType(func.Parameters[0]))
-										return new SqlExpression(func.SystemType, "Cast(Extend({0}, hour to second) as Char(8))", Precedence.Primary, func.Parameters[1]);
-
-									return new SqlFunction(func.SystemType, "To_Date", func.Parameters[1]);
-
-								default:
-									if (func.SystemType.ToUnderlying() == typeof(DateTimeOffset))
-										goto case TypeCode.DateTime;
-									break;
-							}
-
-							return new SqlExpression(func.SystemType, "Cast({0} as {1})", Precedence.Primary, par1, par0);
-						}
-				}
-			}
-
-			return expr;
-		}
-
-	}
-}
->>>>>>> 5e26fa16
+}