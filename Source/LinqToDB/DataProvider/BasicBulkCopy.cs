﻿using System;
using System.Collections;
using System.Collections.Generic;
using System.Diagnostics;
using System.Text;
using LinqToDB.SqlQuery;

namespace LinqToDB.DataProvider
{
	using Data;
	using LinqToDB.Async;
	using SqlProvider;
	using System.Data;
	using System.Threading;
	using System.Threading.Tasks;

	public class BasicBulkCopy
	{
		public virtual BulkCopyRowsCopied BulkCopy<T>(BulkCopyType bulkCopyType, ITable<T> table, BulkCopyOptions options, IEnumerable<T> source)
			where T : notnull
		{
			return bulkCopyType switch
			{
				BulkCopyType.MultipleRows => MultipleRowsCopy    (table, options, source),
				BulkCopyType.RowByRow     => RowByRowCopy        (table, options, source),
				_                         => ProviderSpecificCopy(table, options, source),
			};
		}

		public virtual Task<BulkCopyRowsCopied> BulkCopyAsync<T>(
			BulkCopyType bulkCopyType, ITable<T> table, BulkCopyOptions options, IEnumerable<T> source, CancellationToken cancellationToken)
			where T : notnull
		{
			return bulkCopyType switch
			{
				BulkCopyType.MultipleRows => MultipleRowsCopyAsync    (table, options, source, cancellationToken),
				BulkCopyType.RowByRow     => RowByRowCopyAsync        (table, options, source, cancellationToken),
				_                         => ProviderSpecificCopyAsync(table, options, source, cancellationToken),
			};
		}

#if NATIVE_ASYNC
		public virtual Task<BulkCopyRowsCopied> BulkCopyAsync<T>(
			BulkCopyType bulkCopyType, ITable<T> table, BulkCopyOptions options, IAsyncEnumerable<T> source, CancellationToken cancellationToken)
			where T: notnull
		{
			return bulkCopyType switch
			{
				BulkCopyType.MultipleRows => MultipleRowsCopyAsync    (table, options, source, cancellationToken),
				BulkCopyType.RowByRow     => RowByRowCopyAsync        (table, options, source, cancellationToken),
				_                         => ProviderSpecificCopyAsync(table, options, source, cancellationToken),
			};
		}
#endif

		protected virtual BulkCopyRowsCopied ProviderSpecificCopy<T>(
			ITable<T> table, BulkCopyOptions options, IEnumerable<T> source)
			where T : notnull
		{
			return MultipleRowsCopy(table, options, source);
		}

		protected virtual Task<BulkCopyRowsCopied> ProviderSpecificCopyAsync<T>(
			ITable<T> table, BulkCopyOptions options, IEnumerable<T> source, CancellationToken cancellationToken)
			where T : notnull
		{
			return MultipleRowsCopyAsync(table, options, source, cancellationToken);
		}

#if NATIVE_ASYNC
		protected virtual Task<BulkCopyRowsCopied> ProviderSpecificCopyAsync<T>(
			ITable<T> table, BulkCopyOptions options, IAsyncEnumerable<T> source, CancellationToken cancellationToken)
			where T: notnull
		{
			return MultipleRowsCopyAsync(table, options, source, cancellationToken);
		}
#endif

		protected virtual BulkCopyRowsCopied MultipleRowsCopy<T>(
			ITable<T> table, BulkCopyOptions options, IEnumerable<T> source)
			where T : notnull
		{
			return RowByRowCopy(table, options, source);
		}

		protected virtual Task<BulkCopyRowsCopied> MultipleRowsCopyAsync<T>(
			ITable<T> table, BulkCopyOptions options, IEnumerable<T> source, CancellationToken cancellationToken)
			where T : notnull
		{
			return RowByRowCopyAsync(table, options, source, cancellationToken);
		}

#if NATIVE_ASYNC
		protected virtual Task<BulkCopyRowsCopied> MultipleRowsCopyAsync<T>(
			ITable<T> table, BulkCopyOptions options, IAsyncEnumerable<T> source, CancellationToken cancellationToken)
			where T: notnull
		{
			return RowByRowCopyAsync(table, options, source, cancellationToken);
		}
#endif

		protected virtual BulkCopyRowsCopied RowByRowCopy<T>(ITable<T> table, BulkCopyOptions options, IEnumerable<T> source)
			where T : notnull
		{
			// This limitation could be lifted later for some providers that supports identity insert if we will get such request
			// It will require support from DataConnection.Insert
			if (options.KeepIdentity == true)
				throw new LinqToDBException($"{nameof(BulkCopyOptions)}.{nameof(BulkCopyOptions.KeepIdentity)} = true is not supported by {nameof(BulkCopyType)}.{nameof(BulkCopyType.RowByRow)} mode");

			var rowsCopied = new BulkCopyRowsCopied();

			foreach (var item in source)
			{
				table.DataContext.Insert(
					item,
					options.TableName    ?? table.TableName,
					options.DatabaseName ?? table.DatabaseName,
					options.SchemaName   ?? table.SchemaName,
					options.ServerName   ?? table.ServerName,
					options.TableOptions.Or(table.TableOptions));

				rowsCopied.RowsCopied++;

				if (options.NotifyAfter != 0 && options.RowsCopiedCallback != null && rowsCopied.RowsCopied % options.NotifyAfter == 0)
				{
					options.RowsCopiedCallback(rowsCopied);

					if (rowsCopied.Abort)
						break;
				}
			}

			return rowsCopied;
		}

		protected virtual async Task<BulkCopyRowsCopied> RowByRowCopyAsync<T>(
			ITable<T> table, BulkCopyOptions options, IEnumerable<T> source, CancellationToken cancellationToken)
			where T : notnull
		{
			// This limitation could be lifted later for some providers that supports identity insert if we will get such request
			// It will require support from DataConnection.Insert
			if (options.KeepIdentity == true)
				throw new LinqToDBException($"{nameof(BulkCopyOptions)}.{nameof(BulkCopyOptions.KeepIdentity)} = true is not supported by {nameof(BulkCopyType)}.{nameof(BulkCopyType.RowByRow)} mode");

			var rowsCopied = new BulkCopyRowsCopied();

			foreach (var item in source)
			{
				await table.DataContext
					.InsertAsync(
						item,
						options.TableName    ?? table.TableName,
						options.DatabaseName ?? table.DatabaseName,
						options.SchemaName   ?? table.SchemaName,
						options.ServerName   ?? table.ServerName,
						options.TableOptions.Or(table.TableOptions),
						cancellationToken)
					.ConfigureAwait(Common.Configuration.ContinueOnCapturedContext);

				rowsCopied.RowsCopied++;

				if (options.NotifyAfter != 0 && options.RowsCopiedCallback != null && rowsCopied.RowsCopied % options.NotifyAfter == 0)
				{
					options.RowsCopiedCallback(rowsCopied);

					if (rowsCopied.Abort)
						break;
				}
			}

			return rowsCopied;
		}

#if NATIVE_ASYNC
		protected virtual async Task<BulkCopyRowsCopied> RowByRowCopyAsync<T>(
			ITable<T> table, BulkCopyOptions options, IAsyncEnumerable<T> source, CancellationToken cancellationToken)
			where T: notnull
		{
			// This limitation could be lifted later for some providers that supports identity insert if we will get such request
			// It will require support from DataConnection.Insert
			if (options.KeepIdentity == true)
				throw new LinqToDBException($"{nameof(BulkCopyOptions)}.{nameof(BulkCopyOptions.KeepIdentity)} = true is not supported by {nameof(BulkCopyType)}.{nameof(BulkCopyType.RowByRow)} mode");

			var rowsCopied = new BulkCopyRowsCopied();

			await foreach (var item in source.ConfigureAwait(Common.Configuration.ContinueOnCapturedContext).WithCancellation(cancellationToken))
			{
				await table.DataContext
					.InsertAsync(item, options.TableName ?? table.TableName, options.DatabaseName ?? table.DatabaseName, options.SchemaName ?? table.SchemaName, options.ServerName ?? table.ServerName, options.TableOptions.Or(table.TableOptions), cancellationToken)
					.ConfigureAwait(Common.Configuration.ContinueOnCapturedContext);
				rowsCopied.RowsCopied++;

				if (options.NotifyAfter != 0 && options.RowsCopiedCallback != null && rowsCopied.RowsCopied % options.NotifyAfter == 0)
				{
					options.RowsCopiedCallback(rowsCopied);

					if (rowsCopied.Abort)
						break;
				}
			}

			return rowsCopied;
		}
#endif

		protected internal static string GetTableName<T>(ISqlBuilder sqlBuilder, BulkCopyOptions options, ITable<T> table, bool escaped = true)
			where T : notnull
		{
			var sqlTable = new SqlTable
			{
				ObjectType   = typeof(T),
				Server       = options.ServerName   ?? table.ServerName,
				Database     = options.DatabaseName ?? table.DatabaseName,
				Schema       = options.SchemaName   ?? table.SchemaName,
				PhysicalName = options.TableName    ?? table.TableName,
				TableOptions = options.TableOptions.Or(table.TableOptions)
			};

			return sqlBuilder
				.BuildTableName(
					new StringBuilder(),
					escaped ? sqlBuilder.GetTableServerName  (sqlTable)  : sqlTable.Server,
					escaped ? sqlBuilder.GetTableDatabaseName(sqlTable)  : sqlTable.Database,
					escaped ? sqlBuilder.GetTableSchemaName  (sqlTable)  : sqlTable.Schema,
					escaped ? sqlBuilder.GetTablePhysicalName(sqlTable)! : sqlTable.PhysicalName,
					sqlTable.TableOptions)
				.ToString();
		}

		protected struct ProviderConnections
		{
			public DataConnection  DataConnection;
			public IDbConnection   ProviderConnection;
			public IDbTransaction? ProviderTransaction;
		}

		#region ProviderSpecific Support

		protected void TraceAction(DataConnection dataConnection, Func<string> commandText, Func<int> action)
		{
<<<<<<< HEAD
			var task = TraceActionAsync(dataConnection, commandText, () => Task.FromResult(action()));

			SafeAwaiter.Await(task);
=======
			var task = TraceActionAsync(dataConnection, commandText, () => Task.FromResult(action()), false);
			// the following line of code should be completely redundant, as exceptions should bubble up, since there are no awaited tasks
			if (task.Status != TaskStatus.RanToCompletion) task.GetAwaiter().GetResult();
>>>>>>> 59d927f2
		}

		protected async Task TraceActionAsync(DataConnection dataConnection, Func<string> commandText, Func<Task<int>> action, bool async)
		{
			var now = DateTime.UtcNow;
			var sw  = Stopwatch.StartNew();

			if (dataConnection.TraceSwitchConnection.TraceInfo)
			{
				dataConnection.OnTraceConnection(new TraceInfo(dataConnection, TraceInfoStep.BeforeExecute, TraceOperation.BulkCopy, async)
				{
					TraceLevel     = TraceLevel.Info,
					CommandText    = commandText(),
					StartTime      = now,
				});
			}

			try
			{
				var count = await action().ConfigureAwait(Common.Configuration.ContinueOnCapturedContext);

				if (dataConnection.TraceSwitchConnection.TraceInfo)
				{
					dataConnection.OnTraceConnection(new TraceInfo(dataConnection, TraceInfoStep.AfterExecute, TraceOperation.BulkCopy, async)
					{
						TraceLevel      = TraceLevel.Info,
						CommandText     = commandText(),
						StartTime       = now,
						ExecutionTime   = sw.Elapsed,
						RecordsAffected = count,
					});
				}
			}
			catch (Exception ex)
			{
				if (dataConnection.TraceSwitchConnection.TraceError)
				{
					dataConnection.OnTraceConnection(new TraceInfo(dataConnection, TraceInfoStep.Error, TraceOperation.BulkCopy, async)
					{
						TraceLevel     = TraceLevel.Error,
						CommandText    = commandText(),
						StartTime      = now,
						ExecutionTime  = sw.Elapsed,
						Exception      = ex,
					});
				}

				throw;
			}
		}

		#endregion

		#region MultipleRows Support

		protected static BulkCopyRowsCopied MultipleRowsCopyHelper(
			MultipleRowsHelper                        helper,
			IEnumerable                               source,
			string?                                   from,
			Action<MultipleRowsHelper>                prepFunction,
			Action<MultipleRowsHelper,object,string?> addFunction,
			Action<MultipleRowsHelper>                finishFunction,
			int                                       maxParameters = 10000,
			int                                       maxSqlLength  = 100000)
		{
			prepFunction(helper);

			foreach (var item in source)
			{
				addFunction(helper, item!, from);

				if (helper.CurrentCount >= helper.BatchSize || helper.Parameters.Count > maxParameters || helper.StringBuilder.Length > maxSqlLength)
				{
					finishFunction(helper);
					if (!helper.Execute())
						return helper.RowsCopied;
				}
			}

			if (helper.CurrentCount > 0)
			{
				finishFunction(helper);
				helper.Execute();
			}

			return helper.RowsCopied;
		}

		protected static async Task<BulkCopyRowsCopied> MultipleRowsCopyHelperAsync(
			MultipleRowsHelper                          helper,
			IEnumerable                                 source,
			string?                                     from,
			Action<MultipleRowsHelper>                  prepFunction,
			Action<MultipleRowsHelper, object, string?> addFunction,
			Action<MultipleRowsHelper>                  finishFunction,
			CancellationToken                           cancellationToken,
			int                                         maxParameters = 10000,
			int                                         maxSqlLength  = 100000)
		{
			prepFunction(helper);

			foreach (var item in source)
			{
				addFunction(helper, item!, from);

				if (helper.CurrentCount >= helper.BatchSize || helper.Parameters.Count > maxParameters || helper.StringBuilder.Length > maxSqlLength)
				{
					finishFunction(helper);
					if (!await helper.ExecuteAsync(cancellationToken).ConfigureAwait(Common.Configuration.ContinueOnCapturedContext))
						return helper.RowsCopied;
				}
			}

			if (helper.CurrentCount > 0)
			{
				finishFunction(helper);
				await helper.ExecuteAsync(cancellationToken).ConfigureAwait(Common.Configuration.ContinueOnCapturedContext);
			}

			return helper.RowsCopied;
		}

#if NATIVE_ASYNC
		protected static async Task<BulkCopyRowsCopied> MultipleRowsCopyHelperAsync<T>(
			MultipleRowsHelper                          helper,
			IAsyncEnumerable<T>                         source,
			string?                                     from,
			Action<MultipleRowsHelper>                  prepFunction,
			Action<MultipleRowsHelper, object, string?> addFunction,
			Action<MultipleRowsHelper>                  finishFunction,
			CancellationToken                           cancellationToken,
			int                                         maxParameters = 10000,
			int                                         maxSqlLength  = 100000)
		{
			prepFunction(helper);

			await foreach (var item in source.ConfigureAwait(Common.Configuration.ContinueOnCapturedContext).WithCancellation(cancellationToken))
			{
				addFunction(helper, item!, from);

				if (helper.CurrentCount >= helper.BatchSize || helper.Parameters.Count > maxParameters || helper.StringBuilder.Length > maxSqlLength)
				{
					finishFunction(helper);
					if (!await helper.ExecuteAsync(cancellationToken).ConfigureAwait(Common.Configuration.ContinueOnCapturedContext))
						return helper.RowsCopied;
				}
			}

			if (helper.CurrentCount > 0)
			{
				finishFunction(helper);
				await helper.ExecuteAsync(cancellationToken).ConfigureAwait(Common.Configuration.ContinueOnCapturedContext);
			}

			return helper.RowsCopied;
		}
#endif

		protected BulkCopyRowsCopied MultipleRowsCopy1<T>(ITable<T> table, BulkCopyOptions options, IEnumerable<T> source)
			where T : notnull
			=> MultipleRowsCopy1(new MultipleRowsHelper<T>(table, options), source);

		protected BulkCopyRowsCopied MultipleRowsCopy1(MultipleRowsHelper helper, IEnumerable source)
			=> MultipleRowsCopyHelper(helper, source, null, MultipleRowsCopy1Prep, MultipleRowsCopy1Add, MultipleRowsCopy1Finish);

		protected Task<BulkCopyRowsCopied> MultipleRowsCopy1Async<T>(ITable<T> table, BulkCopyOptions options, IEnumerable<T> source, CancellationToken cancellationToken)
			where T : notnull
			=> MultipleRowsCopy1Async(new MultipleRowsHelper<T>(table, options), source, cancellationToken);

		protected Task<BulkCopyRowsCopied> MultipleRowsCopy1Async(MultipleRowsHelper helper, IEnumerable source, CancellationToken cancellationToken)
			=> MultipleRowsCopyHelperAsync(helper, source, null, MultipleRowsCopy1Prep, MultipleRowsCopy1Add, MultipleRowsCopy1Finish, cancellationToken);

#if NATIVE_ASYNC
		protected Task<BulkCopyRowsCopied> MultipleRowsCopy1Async<T>(ITable<T> table, BulkCopyOptions options, IAsyncEnumerable<T> source, CancellationToken cancellationToken)
		where T: notnull
			=> MultipleRowsCopy1Async(new MultipleRowsHelper<T>(table, options), source, cancellationToken);

		protected Task<BulkCopyRowsCopied> MultipleRowsCopy1Async<T>(MultipleRowsHelper helper, IAsyncEnumerable<T> source, CancellationToken cancellationToken)
		where T: notnull
			=> MultipleRowsCopyHelperAsync(helper, source, null, MultipleRowsCopy1Prep, MultipleRowsCopy1Add, MultipleRowsCopy1Finish, cancellationToken);
#endif

		private void MultipleRowsCopy1Prep(MultipleRowsHelper helper)
		{
			helper.StringBuilder
				.AppendFormat("INSERT INTO {0}", helper.TableName).AppendLine()
				.Append('(');

			foreach (var column in helper.Columns)
			{
				helper.StringBuilder
					.AppendLine()
					.Append('\t');
				helper.SqlBuilder.Convert(helper.StringBuilder, column.ColumnName, ConvertType.NameToQueryField);
				helper.StringBuilder.Append(',');
			}

			helper.StringBuilder.Length--;
			helper.StringBuilder
				.AppendLine()
				.Append(')');

			helper.StringBuilder
				.AppendLine()
				.Append("VALUES");

			helper.SetHeader();
		}

		private void MultipleRowsCopy1Add(MultipleRowsHelper helper, object item, string? from)
		{
			helper.StringBuilder
				.AppendLine()
				.Append('(');
			helper.BuildColumns(item!);
			helper.StringBuilder.Append("),");

			helper.RowsCopied.RowsCopied++;
			helper.CurrentCount++;
		}

		private void MultipleRowsCopy1Finish(MultipleRowsHelper helper)
		{
			helper.StringBuilder.Length--;
		}

		protected BulkCopyRowsCopied MultipleRowsCopy2<T>(ITable<T> table, BulkCopyOptions options, IEnumerable<T> source, string from)
			where T : notnull
			=> MultipleRowsCopy2(new MultipleRowsHelper<T>(table, options), source, from);

		protected BulkCopyRowsCopied MultipleRowsCopy2(MultipleRowsHelper helper, IEnumerable source, string from)
			=> MultipleRowsCopyHelper(helper, source, from, MultipleRowsCopy2Prep, MultipleRowsCopy2Add, MultipleRowsCopy2Finish);

		protected Task<BulkCopyRowsCopied> MultipleRowsCopy2Async<T>(ITable<T> table, BulkCopyOptions options, IEnumerable<T> source, string from, CancellationToken cancellationToken)
			where T : notnull
			=> MultipleRowsCopy2Async(new MultipleRowsHelper<T>(table, options), source, from, cancellationToken);

		protected Task<BulkCopyRowsCopied> MultipleRowsCopy2Async(MultipleRowsHelper helper, IEnumerable source, string from, CancellationToken cancellationToken)
			=> MultipleRowsCopyHelperAsync(helper, source, from, MultipleRowsCopy2Prep, MultipleRowsCopy2Add, MultipleRowsCopy2Finish, cancellationToken);

#if NATIVE_ASYNC
		protected Task<BulkCopyRowsCopied> MultipleRowsCopy2Async<T>(ITable<T> table, BulkCopyOptions options, IAsyncEnumerable<T> source, string from, CancellationToken cancellationToken)
		where T: notnull
			=> MultipleRowsCopy2Async(new MultipleRowsHelper<T>(table, options), source, from, cancellationToken);

		protected Task<BulkCopyRowsCopied> MultipleRowsCopy2Async<T>(MultipleRowsHelper helper, IAsyncEnumerable<T> source, string from, CancellationToken cancellationToken)
		where T: notnull
			=> MultipleRowsCopyHelperAsync(helper, source, from, MultipleRowsCopy2Prep, MultipleRowsCopy2Add, MultipleRowsCopy2Finish, cancellationToken);
#endif

		private void MultipleRowsCopy2Prep(MultipleRowsHelper helper)
		{
			helper.StringBuilder
				.AppendFormat("INSERT INTO {0}", helper.TableName).AppendLine()
				.Append('(');

			foreach (var column in helper.Columns)
			{
				helper.StringBuilder
					.AppendLine()
					.Append('\t');
				helper.SqlBuilder.Convert(helper.StringBuilder, column.ColumnName, ConvertType.NameToQueryField);
				helper.StringBuilder.Append(',');
			}

			helper.StringBuilder.Length--;
			helper.StringBuilder
				.AppendLine()
				.Append(')');

			helper.SetHeader();
		}

		private void MultipleRowsCopy2Add(MultipleRowsHelper helper, object item, string? from)
		{
			helper.StringBuilder
				.AppendLine()
				.Append("SELECT ");
			helper.BuildColumns(item!);
			helper.StringBuilder.Append(from);
			helper.StringBuilder.Append(" UNION ALL");

			helper.RowsCopied.RowsCopied++;
			helper.CurrentCount++;
		}

		private void MultipleRowsCopy2Finish(MultipleRowsHelper helper)
		{
			helper.StringBuilder.Length -= " UNION ALL".Length;
		}

		protected BulkCopyRowsCopied MultipleRowsCopy3(MultipleRowsHelper helper, BulkCopyOptions options, IEnumerable source, string from)
			=> MultipleRowsCopyHelper(helper, source, from, MultipleRowsCopy3Prep, MultipleRowsCopy3Add, MultipleRowsCopy3Finish);

		protected Task<BulkCopyRowsCopied> MultipleRowsCopy3Async(MultipleRowsHelper helper, BulkCopyOptions options, IEnumerable source, string from, CancellationToken cancellationToken)
			=> MultipleRowsCopyHelperAsync(helper, source, from, MultipleRowsCopy3Prep, MultipleRowsCopy3Add, MultipleRowsCopy3Finish, cancellationToken);

#if NATIVE_ASYNC
		protected Task<BulkCopyRowsCopied> MultipleRowsCopy3Async<T>(MultipleRowsHelper helper, BulkCopyOptions options, IAsyncEnumerable<T> source, string from, CancellationToken cancellationToken)
		where T: notnull
			=> MultipleRowsCopyHelperAsync(helper, source, from, MultipleRowsCopy3Prep, MultipleRowsCopy3Add, MultipleRowsCopy3Finish, cancellationToken);
#endif

		private void MultipleRowsCopy3Prep(MultipleRowsHelper helper)
		{
			helper.StringBuilder
				.AppendFormat("INSERT INTO {0}", helper.TableName).AppendLine()
				.Append('(');

			foreach (var column in helper.Columns)
			{
				helper.StringBuilder
					.AppendLine()
					.Append('\t');
				helper.SqlBuilder.Convert(helper.StringBuilder, column.ColumnName, ConvertType.NameToQueryField);
				helper.StringBuilder.Append(',');
			}

			helper.StringBuilder.Length--;
			helper.StringBuilder
				.AppendLine()
				.AppendLine(")")
				.AppendLine("SELECT * FROM")
				.Append('(');

			helper.SetHeader();
		}

		private void MultipleRowsCopy3Add(MultipleRowsHelper helper, object item, string? from)
		{
			helper.StringBuilder
				.AppendLine()
				.Append("\tSELECT ");
			helper.BuildColumns(item);
			helper.StringBuilder.Append(from);
			helper.StringBuilder.Append(" UNION ALL");

			helper.RowsCopied.RowsCopied++;
			helper.CurrentCount++;
		}

		private void MultipleRowsCopy3Finish(MultipleRowsHelper helper)
		{
			helper.StringBuilder.Length -= " UNION ALL".Length;
			helper.StringBuilder
				.AppendLine()
				.Append(')');
		}

		#endregion
	}
}<|MERGE_RESOLUTION|>--- conflicted
+++ resolved
@@ -238,15 +238,9 @@
 
 		protected void TraceAction(DataConnection dataConnection, Func<string> commandText, Func<int> action)
 		{
-<<<<<<< HEAD
-			var task = TraceActionAsync(dataConnection, commandText, () => Task.FromResult(action()));
+			var task = TraceActionAsync(dataConnection, commandText, () => Task.FromResult(action()), false);
 
 			SafeAwaiter.Await(task);
-=======
-			var task = TraceActionAsync(dataConnection, commandText, () => Task.FromResult(action()), false);
-			// the following line of code should be completely redundant, as exceptions should bubble up, since there are no awaited tasks
-			if (task.Status != TaskStatus.RanToCompletion) task.GetAwaiter().GetResult();
->>>>>>> 59d927f2
 		}
 
 		protected async Task TraceActionAsync(DataConnection dataConnection, Func<string> commandText, Func<Task<int>> action, bool async)
