--- conflicted
+++ resolved
@@ -1,397 +1,391 @@
-﻿using System;
-using System.Collections;
-using System.Collections.Generic;
-using System.Data;
-using System.Diagnostics;
-using System.Linq.Expressions;
-using System.Text;
-
-using LinqToDB.Extensions;
-
-namespace LinqToDB.DataProvider
-{
-	using Data;
-	using Expressions;
-	using SqlProvider;
-
-	public class BasicBulkCopy
-	{
-		public virtual BulkCopyRowsCopied BulkCopy<T>(BulkCopyType bulkCopyType, ITable<T> table, BulkCopyOptions options, IEnumerable<T> source)
-		{
-			switch (bulkCopyType)
-			{
-				case BulkCopyType.MultipleRows : return MultipleRowsCopy    (table, options, source);
-				case BulkCopyType.RowByRow     : return RowByRowCopy        (table, options, source);
-				default                        : return ProviderSpecificCopy(table, options, source);
-			}
-		}
-
-		protected virtual BulkCopyRowsCopied ProviderSpecificCopy<T>(ITable<T> table, BulkCopyOptions options, IEnumerable<T> source)
-		{
-			return MultipleRowsCopy(table, options, source);
-		}
-
-		protected virtual BulkCopyRowsCopied MultipleRowsCopy<T>(ITable<T> table, BulkCopyOptions options, IEnumerable<T> source)
-		{
-			return RowByRowCopy(table, options, source);
-		}
-
-		protected virtual BulkCopyRowsCopied RowByRowCopy<T>(ITable<T> table, BulkCopyOptions options, IEnumerable<T> source)
-		{
-			// This limitation could be lifted later for some providers that supports identity insert if we will get such request
-			// It will require support from DataConnection.Insert
-			if (options.KeepIdentity == true)
-				throw new LinqToDBException($"{nameof(BulkCopyOptions)}.{nameof(BulkCopyOptions.KeepIdentity)} = true is not supported by {nameof(BulkCopyType)}.{nameof(BulkCopyType.RowByRow)} mode");
-
-			var rowsCopied = new BulkCopyRowsCopied();
-
-			foreach (var item in source)
-			{
-				table.DataContext.Insert(item, options.TableName, options.DatabaseName, options.SchemaName);
-				rowsCopied.RowsCopied++;
-
-				if (options.NotifyAfter != 0 && options.RowsCopiedCallback != null && rowsCopied.RowsCopied % options.NotifyAfter == 0)
-				{
-					options.RowsCopiedCallback(rowsCopied);
-
-					if (rowsCopied.Abort)
-						break;
-				}
-			}
-
-			return rowsCopied;
-		}
-
-		protected internal static string GetTableName<T>(ISqlBuilder sqlBuilder, BulkCopyOptions options, ITable<T> table)
-		{
-<<<<<<< HEAD
-			var serverName   = options.ServerName   ?? descriptor.ServerName;
-			var databaseName = options.DatabaseName ?? descriptor.DatabaseName;
-			var schemaName   = options.SchemaName   ?? descriptor.SchemaName;
-			var tableName    = options.TableName    ?? descriptor.TableName;
-=======
-			var databaseName = options.DatabaseName ?? table.DatabaseName;
-			var schemaName   = options.SchemaName   ?? table.SchemaName;
-			var tableName    = options.TableName    ?? table.TableName;
->>>>>>> dd38f573
-
-			return sqlBuilder.BuildTableName(
-				new StringBuilder(),
-				serverName   == null ? null : sqlBuilder.Convert(serverName,   ConvertType.NameToServer).    ToString(),
-				databaseName == null ? null : sqlBuilder.Convert(databaseName, ConvertType.NameToDatabase).  ToString(),
-				schemaName   == null ? null : sqlBuilder.Convert(schemaName,   ConvertType.NameToSchema).    ToString(),
-				tableName    == null ? null : sqlBuilder.Convert(tableName,    ConvertType.NameToQueryTable).ToString())
-			.ToString();
-		}
-
-		#region ProviderSpecific Support
-
-		protected Func<IDbConnection,int,IDisposable> CreateBulkCopyCreator(
-			Type connectionType, Type bulkCopyType, Type bulkCopyOptionType)
-		{
-			var p1 = Expression.Parameter(typeof(IDbConnection), "pc");
-			var p2 = Expression.Parameter(typeof(int),           "po");
-			var l  = Expression.Lambda<Func<IDbConnection,int,IDisposable>>(
-				Expression.Convert(
-					Expression.New(
-						bulkCopyType.GetConstructorEx(new[] { connectionType, bulkCopyOptionType }),
-						Expression.Convert(p1, connectionType),
-						Expression.Convert(p2, bulkCopyOptionType)),
-					typeof(IDisposable)),
-				p1, p2);
-
-			return l.Compile();
-		}
-
-		protected Func<int,string,object> CreateColumnMappingCreator(Type columnMappingType)
-		{
-			var p1 = Expression.Parameter(typeof(int),    "p1");
-			var p2 = Expression.Parameter(typeof(string), "p2");
-			var l  = Expression.Lambda<Func<int,string,object>>(
-				Expression.Convert(
-					Expression.New(
-						columnMappingType.GetConstructorEx(new[] { typeof(int), typeof(string) }),
-						new Expression[] { p1, p2 }),
-					typeof(object)),
-				p1, p2);
-
-			return l.Compile();
-		}
-
-		protected Action<object,Action<object>> CreateBulkCopySubscriber(object bulkCopy, string eventName)
-		{
-			var eventInfo   = bulkCopy.GetType().GetEventEx(eventName);
-			var handlerType = eventInfo.EventHandlerType;
-			var eventParams = handlerType.GetMethodEx("Invoke").GetParameters();
-
-			// Expression<Func<Action<object>,Delegate>> lambda =
-			//     actionParameter => Delegate.CreateDelegate(
-			//         typeof(int),
-			//         (Action<object,DB2RowsCopiedEventArgs>)((o,e) => actionParameter(e)),
-			//         "Invoke",
-			//         false);
-
-			var actionParameter = Expression.Parameter(typeof(Action<object>), "p1");
-			var senderParameter = Expression.Parameter(eventParams[0].ParameterType, eventParams[0].Name);
-			var argsParameter   = Expression.Parameter(eventParams[1].ParameterType, eventParams[1].Name);
-
-#if NETSTANDARD1_6
-			throw new NotImplementedException("This is not implemented for .Net Core");
-#else
-
-			var mi = MemberHelper.MethodOf(() => Delegate.CreateDelegate(typeof(string), (object) null, "", false));
-
-			var lambda = Expression.Lambda<Func<Action<object>,Delegate>>(
-				Expression.Call(
-					null,
-					mi,
-					new Expression[]
-					{
-						Expression.Constant(handlerType, typeof(Type)),
-						//Expression.Convert(
-							Expression.Lambda(
-								Expression.Invoke(actionParameter, new Expression[] { argsParameter }),
-								new[] { senderParameter, argsParameter }),
-						//	typeof(Action<object, EventArgs>)),
-						Expression.Constant("Invoke", typeof(string)),
-						Expression.Constant(false, typeof(bool))
-					}),
-				new[] { actionParameter });
-
-			var dgt = lambda.Compile();
-
-			return (obj,action) => eventInfo.AddEventHandler(obj, dgt(action));
-#endif
-		}
-
-		protected void TraceAction(DataConnection dataConnection, Func<string> commandText, Func<int> action)
-		{
-			var now = DateTime.UtcNow;
-			var sw  = Stopwatch.StartNew();
-
-			if (DataConnection.TraceSwitch.TraceInfo && dataConnection.OnTraceConnection != null)
-			{
-				dataConnection.OnTraceConnection(new TraceInfo(TraceInfoStep.BeforeExecute)
-				{
-					TraceLevel     = TraceLevel.Info,
-					DataConnection = dataConnection,
-					CommandText    = commandText(),
-					StartTime      = now,
-				});
-			}
-
-			try
-			{
-				var count = action();
-
-				if (DataConnection.TraceSwitch.TraceInfo && dataConnection.OnTraceConnection != null)
-				{
-					dataConnection.OnTraceConnection(new TraceInfo(TraceInfoStep.AfterExecute)
-					{
-						TraceLevel      = TraceLevel.Info,
-						DataConnection  = dataConnection,
-						CommandText     = commandText(),
-						StartTime       = now,
-						ExecutionTime   = sw.Elapsed,
-						RecordsAffected = count,
-					});
-				}
-			}
-			catch (Exception ex)
-			{
-				if (DataConnection.TraceSwitch.TraceError && dataConnection.OnTraceConnection != null)
-				{
-					dataConnection.OnTraceConnection(new TraceInfo(TraceInfoStep.Error)
-					{
-						TraceLevel     = TraceLevel.Error,
-						DataConnection = dataConnection,
-						CommandText    = commandText(),
-						StartTime      = now,
-						ExecutionTime  = sw.Elapsed,
-						Exception      = ex,
-					});
-				}
-
-				throw;
-			}
-		}
-
-		#endregion
-
-		#region MultipleRows Support
-
-		protected BulkCopyRowsCopied MultipleRowsCopy1<T>(
-			ITable<T> table, BulkCopyOptions options, IEnumerable<T> source)
-		{
-			return MultipleRowsCopy1(new MultipleRowsHelper<T>(table, options), source);
-		}
-
-		protected BulkCopyRowsCopied MultipleRowsCopy1(MultipleRowsHelper helper, IEnumerable source)
-		{
-			helper.StringBuilder
-				.AppendFormat("INSERT INTO {0}", helper.TableName).AppendLine()
-				.Append("(");
-
-			foreach (var column in helper.Columns)
-				helper.StringBuilder
-					.AppendLine()
-					.Append("\t")
-					.Append(helper.SqlBuilder.Convert(column.ColumnName, ConvertType.NameToQueryField))
-					.Append(",");
-
-			helper.StringBuilder.Length--;
-			helper.StringBuilder
-				.AppendLine()
-				.Append(")");
-
-			helper.StringBuilder
-				.AppendLine()
-				.Append("VALUES");
-
-			helper.SetHeader();
-
-			foreach (var item in source)
-			{
-				helper.StringBuilder
-					.AppendLine()
-					.Append("(");
-				helper.BuildColumns(item);
-				helper.StringBuilder.Append("),");
-
-				helper.RowsCopied.RowsCopied++;
-				helper.CurrentCount++;
-
-				if (helper.CurrentCount >= helper.BatchSize || helper.Parameters.Count > 10000 || helper.StringBuilder.Length > 100000)
-				{
-					helper.StringBuilder.Length--;
-					if (!helper.Execute())
-						return helper.RowsCopied;
-				}
-			}
-
-			if (helper.CurrentCount > 0)
-			{
-				helper.StringBuilder.Length--;
-				helper.Execute();
-			}
-
-			return helper.RowsCopied;
-		}
-
-		protected virtual BulkCopyRowsCopied MultipleRowsCopy2<T>(
-			ITable<T> table, BulkCopyOptions options, IEnumerable<T> source, string from)
-		{
-			return MultipleRowsCopy2(new MultipleRowsHelper<T>(table, options), source, from);
-		}
-
-		protected  BulkCopyRowsCopied MultipleRowsCopy2(
-			MultipleRowsHelper helper, IEnumerable source, string from)
-		{
-			helper.StringBuilder
-				.AppendFormat("INSERT INTO {0}", helper.TableName).AppendLine()
-				.Append("(");
-
-			foreach (var column in helper.Columns)
-				helper.StringBuilder
-					.AppendLine()
-					.Append("\t")
-					.Append(helper.SqlBuilder.Convert(column.ColumnName, ConvertType.NameToQueryField))
-					.Append(",");
-
-			helper.StringBuilder.Length--;
-			helper.StringBuilder
-				.AppendLine()
-				.Append(")");
-
-			helper.SetHeader();
-
-			foreach (var item in source)
-			{
-				helper.StringBuilder
-					.AppendLine()
-					.Append("SELECT ");
-				helper.BuildColumns(item);
-				helper.StringBuilder.Append(from);
-				helper.StringBuilder.Append(" UNION ALL");
-
-				helper.RowsCopied.RowsCopied++;
-				helper.CurrentCount++;
-
-				if (helper.CurrentCount >= helper.BatchSize || helper.Parameters.Count > 10000 || helper.StringBuilder.Length > 100000)
-				{
-					helper.StringBuilder.Length -= " UNION ALL".Length;
-					if (!helper.Execute())
-						return helper.RowsCopied;
-				}
-			}
-
-			if (helper.CurrentCount > 0)
-			{
-				helper.StringBuilder.Length -= " UNION ALL".Length;
-				helper.Execute();
-			}
-
-			return helper.RowsCopied;
-		}
-
-		protected  BulkCopyRowsCopied MultipleRowsCopy3(
-			MultipleRowsHelper helper, BulkCopyOptions options, IEnumerable source, string from)
-		{
-			helper.StringBuilder
-				.AppendFormat("INSERT INTO {0}", helper.TableName).AppendLine()
-				.Append("(");
-
-			foreach (var column in helper.Columns)
-				helper.StringBuilder
-					.AppendLine()
-					.Append("\t")
-					.Append(helper.SqlBuilder.Convert(column.ColumnName, ConvertType.NameToQueryField))
-					.Append(",");
-
-			helper.StringBuilder.Length--;
-			helper.StringBuilder
-				.AppendLine()
-				.AppendLine(")")
-				.AppendLine("SELECT * FROM")
-				.Append("(");
-
-			helper.SetHeader();
-
-			foreach (var item in source)
-			{
-				helper.StringBuilder
-					.AppendLine()
-					.Append("\tSELECT ");
-				helper.BuildColumns(item);
-				helper.StringBuilder.Append(from);
-				helper.StringBuilder.Append(" UNION ALL");
-
-				helper.RowsCopied.RowsCopied++;
-				helper.CurrentCount++;
-
-				if (helper.CurrentCount >= helper.BatchSize || helper.Parameters.Count > 10000 || helper.StringBuilder.Length > 100000)
-				{
-					helper.StringBuilder.Length -= " UNION ALL".Length;
-					helper.StringBuilder
-						.AppendLine()
-						.Append(")");
-					if (!helper.Execute())
-						return helper.RowsCopied;
-				}
-			}
-
-			if (helper.CurrentCount > 0)
-			{
-				helper.StringBuilder.Length -= " UNION ALL".Length;
-				helper.StringBuilder
-					.AppendLine()
-					.Append(")");
-				helper.Execute();
-			}
-
-			return helper.RowsCopied;
-		}
-
-		#endregion
-	}
-}
+﻿using System;
+using System.Collections;
+using System.Collections.Generic;
+using System.Data;
+using System.Diagnostics;
+using System.Linq.Expressions;
+using System.Text;
+
+using LinqToDB.Extensions;
+
+namespace LinqToDB.DataProvider
+{
+	using Data;
+	using Expressions;
+	using SqlProvider;
+
+	public class BasicBulkCopy
+	{
+		public virtual BulkCopyRowsCopied BulkCopy<T>(BulkCopyType bulkCopyType, ITable<T> table, BulkCopyOptions options, IEnumerable<T> source)
+		{
+			switch (bulkCopyType)
+			{
+				case BulkCopyType.MultipleRows : return MultipleRowsCopy    (table, options, source);
+				case BulkCopyType.RowByRow     : return RowByRowCopy        (table, options, source);
+				default                        : return ProviderSpecificCopy(table, options, source);
+			}
+		}
+
+		protected virtual BulkCopyRowsCopied ProviderSpecificCopy<T>(ITable<T> table, BulkCopyOptions options, IEnumerable<T> source)
+		{
+			return MultipleRowsCopy(table, options, source);
+		}
+
+		protected virtual BulkCopyRowsCopied MultipleRowsCopy<T>(ITable<T> table, BulkCopyOptions options, IEnumerable<T> source)
+		{
+			return RowByRowCopy(table, options, source);
+		}
+
+		protected virtual BulkCopyRowsCopied RowByRowCopy<T>(ITable<T> table, BulkCopyOptions options, IEnumerable<T> source)
+		{
+			// This limitation could be lifted later for some providers that supports identity insert if we will get such request
+			// It will require support from DataConnection.Insert
+			if (options.KeepIdentity == true)
+				throw new LinqToDBException($"{nameof(BulkCopyOptions)}.{nameof(BulkCopyOptions.KeepIdentity)} = true is not supported by {nameof(BulkCopyType)}.{nameof(BulkCopyType.RowByRow)} mode");
+
+			var rowsCopied = new BulkCopyRowsCopied();
+
+			foreach (var item in source)
+			{
+				table.DataContext.Insert(item, options.TableName, options.DatabaseName, options.SchemaName);
+				rowsCopied.RowsCopied++;
+
+				if (options.NotifyAfter != 0 && options.RowsCopiedCallback != null && rowsCopied.RowsCopied % options.NotifyAfter == 0)
+				{
+					options.RowsCopiedCallback(rowsCopied);
+
+					if (rowsCopied.Abort)
+						break;
+				}
+			}
+
+			return rowsCopied;
+		}
+
+		protected internal static string GetTableName<T>(ISqlBuilder sqlBuilder, BulkCopyOptions options, ITable<T> table)
+		{
+			var serverName   = options.ServerName   ?? descriptor.ServerName;
+			var databaseName = options.DatabaseName ?? table.DatabaseName;
+			var schemaName   = options.SchemaName   ?? table.SchemaName;
+			var tableName    = options.TableName    ?? table.TableName;
+
+			return sqlBuilder.BuildTableName(
+				new StringBuilder(),
+				serverName   == null ? null : sqlBuilder.Convert(serverName,   ConvertType.NameToServer).    ToString(),
+				databaseName == null ? null : sqlBuilder.Convert(databaseName, ConvertType.NameToDatabase).  ToString(),
+				schemaName   == null ? null : sqlBuilder.Convert(schemaName,   ConvertType.NameToSchema).    ToString(),
+				tableName    == null ? null : sqlBuilder.Convert(tableName,    ConvertType.NameToQueryTable).ToString())
+			.ToString();
+		}
+
+		#region ProviderSpecific Support
+
+		protected Func<IDbConnection,int,IDisposable> CreateBulkCopyCreator(
+			Type connectionType, Type bulkCopyType, Type bulkCopyOptionType)
+		{
+			var p1 = Expression.Parameter(typeof(IDbConnection), "pc");
+			var p2 = Expression.Parameter(typeof(int),           "po");
+			var l  = Expression.Lambda<Func<IDbConnection,int,IDisposable>>(
+				Expression.Convert(
+					Expression.New(
+						bulkCopyType.GetConstructorEx(new[] { connectionType, bulkCopyOptionType }),
+						Expression.Convert(p1, connectionType),
+						Expression.Convert(p2, bulkCopyOptionType)),
+					typeof(IDisposable)),
+				p1, p2);
+
+			return l.Compile();
+		}
+
+		protected Func<int,string,object> CreateColumnMappingCreator(Type columnMappingType)
+		{
+			var p1 = Expression.Parameter(typeof(int),    "p1");
+			var p2 = Expression.Parameter(typeof(string), "p2");
+			var l  = Expression.Lambda<Func<int,string,object>>(
+				Expression.Convert(
+					Expression.New(
+						columnMappingType.GetConstructorEx(new[] { typeof(int), typeof(string) }),
+						new Expression[] { p1, p2 }),
+					typeof(object)),
+				p1, p2);
+
+			return l.Compile();
+		}
+
+		protected Action<object,Action<object>> CreateBulkCopySubscriber(object bulkCopy, string eventName)
+		{
+			var eventInfo   = bulkCopy.GetType().GetEventEx(eventName);
+			var handlerType = eventInfo.EventHandlerType;
+			var eventParams = handlerType.GetMethodEx("Invoke").GetParameters();
+
+			// Expression<Func<Action<object>,Delegate>> lambda =
+			//     actionParameter => Delegate.CreateDelegate(
+			//         typeof(int),
+			//         (Action<object,DB2RowsCopiedEventArgs>)((o,e) => actionParameter(e)),
+			//         "Invoke",
+			//         false);
+
+			var actionParameter = Expression.Parameter(typeof(Action<object>), "p1");
+			var senderParameter = Expression.Parameter(eventParams[0].ParameterType, eventParams[0].Name);
+			var argsParameter   = Expression.Parameter(eventParams[1].ParameterType, eventParams[1].Name);
+
+#if NETSTANDARD1_6
+			throw new NotImplementedException("This is not implemented for .Net Core");
+#else
+
+			var mi = MemberHelper.MethodOf(() => Delegate.CreateDelegate(typeof(string), (object) null, "", false));
+
+			var lambda = Expression.Lambda<Func<Action<object>,Delegate>>(
+				Expression.Call(
+					null,
+					mi,
+					new Expression[]
+					{
+						Expression.Constant(handlerType, typeof(Type)),
+						//Expression.Convert(
+							Expression.Lambda(
+								Expression.Invoke(actionParameter, new Expression[] { argsParameter }),
+								new[] { senderParameter, argsParameter }),
+						//	typeof(Action<object, EventArgs>)),
+						Expression.Constant("Invoke", typeof(string)),
+						Expression.Constant(false, typeof(bool))
+					}),
+				new[] { actionParameter });
+
+			var dgt = lambda.Compile();
+
+			return (obj,action) => eventInfo.AddEventHandler(obj, dgt(action));
+#endif
+		}
+
+		protected void TraceAction(DataConnection dataConnection, Func<string> commandText, Func<int> action)
+		{
+			var now = DateTime.UtcNow;
+			var sw  = Stopwatch.StartNew();
+
+			if (DataConnection.TraceSwitch.TraceInfo && dataConnection.OnTraceConnection != null)
+			{
+				dataConnection.OnTraceConnection(new TraceInfo(TraceInfoStep.BeforeExecute)
+				{
+					TraceLevel     = TraceLevel.Info,
+					DataConnection = dataConnection,
+					CommandText    = commandText(),
+					StartTime      = now,
+				});
+			}
+
+			try
+			{
+				var count = action();
+
+				if (DataConnection.TraceSwitch.TraceInfo && dataConnection.OnTraceConnection != null)
+				{
+					dataConnection.OnTraceConnection(new TraceInfo(TraceInfoStep.AfterExecute)
+					{
+						TraceLevel      = TraceLevel.Info,
+						DataConnection  = dataConnection,
+						CommandText     = commandText(),
+						StartTime       = now,
+						ExecutionTime   = sw.Elapsed,
+						RecordsAffected = count,
+					});
+				}
+			}
+			catch (Exception ex)
+			{
+				if (DataConnection.TraceSwitch.TraceError && dataConnection.OnTraceConnection != null)
+				{
+					dataConnection.OnTraceConnection(new TraceInfo(TraceInfoStep.Error)
+					{
+						TraceLevel     = TraceLevel.Error,
+						DataConnection = dataConnection,
+						CommandText    = commandText(),
+						StartTime      = now,
+						ExecutionTime  = sw.Elapsed,
+						Exception      = ex,
+					});
+				}
+
+				throw;
+			}
+		}
+
+		#endregion
+
+		#region MultipleRows Support
+
+		protected BulkCopyRowsCopied MultipleRowsCopy1<T>(
+			ITable<T> table, BulkCopyOptions options, IEnumerable<T> source)
+		{
+			return MultipleRowsCopy1(new MultipleRowsHelper<T>(table, options), source);
+		}
+
+		protected BulkCopyRowsCopied MultipleRowsCopy1(MultipleRowsHelper helper, IEnumerable source)
+		{
+			helper.StringBuilder
+				.AppendFormat("INSERT INTO {0}", helper.TableName).AppendLine()
+				.Append("(");
+
+			foreach (var column in helper.Columns)
+				helper.StringBuilder
+					.AppendLine()
+					.Append("\t")
+					.Append(helper.SqlBuilder.Convert(column.ColumnName, ConvertType.NameToQueryField))
+					.Append(",");
+
+			helper.StringBuilder.Length--;
+			helper.StringBuilder
+				.AppendLine()
+				.Append(")");
+
+			helper.StringBuilder
+				.AppendLine()
+				.Append("VALUES");
+
+			helper.SetHeader();
+
+			foreach (var item in source)
+			{
+				helper.StringBuilder
+					.AppendLine()
+					.Append("(");
+				helper.BuildColumns(item);
+				helper.StringBuilder.Append("),");
+
+				helper.RowsCopied.RowsCopied++;
+				helper.CurrentCount++;
+
+				if (helper.CurrentCount >= helper.BatchSize || helper.Parameters.Count > 10000 || helper.StringBuilder.Length > 100000)
+				{
+					helper.StringBuilder.Length--;
+					if (!helper.Execute())
+						return helper.RowsCopied;
+				}
+			}
+
+			if (helper.CurrentCount > 0)
+			{
+				helper.StringBuilder.Length--;
+				helper.Execute();
+			}
+
+			return helper.RowsCopied;
+		}
+
+		protected virtual BulkCopyRowsCopied MultipleRowsCopy2<T>(
+			ITable<T> table, BulkCopyOptions options, IEnumerable<T> source, string from)
+		{
+			return MultipleRowsCopy2(new MultipleRowsHelper<T>(table, options), source, from);
+		}
+
+		protected  BulkCopyRowsCopied MultipleRowsCopy2(
+			MultipleRowsHelper helper, IEnumerable source, string from)
+		{
+			helper.StringBuilder
+				.AppendFormat("INSERT INTO {0}", helper.TableName).AppendLine()
+				.Append("(");
+
+			foreach (var column in helper.Columns)
+				helper.StringBuilder
+					.AppendLine()
+					.Append("\t")
+					.Append(helper.SqlBuilder.Convert(column.ColumnName, ConvertType.NameToQueryField))
+					.Append(",");
+
+			helper.StringBuilder.Length--;
+			helper.StringBuilder
+				.AppendLine()
+				.Append(")");
+
+			helper.SetHeader();
+
+			foreach (var item in source)
+			{
+				helper.StringBuilder
+					.AppendLine()
+					.Append("SELECT ");
+				helper.BuildColumns(item);
+				helper.StringBuilder.Append(from);
+				helper.StringBuilder.Append(" UNION ALL");
+
+				helper.RowsCopied.RowsCopied++;
+				helper.CurrentCount++;
+
+				if (helper.CurrentCount >= helper.BatchSize || helper.Parameters.Count > 10000 || helper.StringBuilder.Length > 100000)
+				{
+					helper.StringBuilder.Length -= " UNION ALL".Length;
+					if (!helper.Execute())
+						return helper.RowsCopied;
+				}
+			}
+
+			if (helper.CurrentCount > 0)
+			{
+				helper.StringBuilder.Length -= " UNION ALL".Length;
+				helper.Execute();
+			}
+
+			return helper.RowsCopied;
+		}
+
+		protected  BulkCopyRowsCopied MultipleRowsCopy3(
+			MultipleRowsHelper helper, BulkCopyOptions options, IEnumerable source, string from)
+		{
+			helper.StringBuilder
+				.AppendFormat("INSERT INTO {0}", helper.TableName).AppendLine()
+				.Append("(");
+
+			foreach (var column in helper.Columns)
+				helper.StringBuilder
+					.AppendLine()
+					.Append("\t")
+					.Append(helper.SqlBuilder.Convert(column.ColumnName, ConvertType.NameToQueryField))
+					.Append(",");
+
+			helper.StringBuilder.Length--;
+			helper.StringBuilder
+				.AppendLine()
+				.AppendLine(")")
+				.AppendLine("SELECT * FROM")
+				.Append("(");
+
+			helper.SetHeader();
+
+			foreach (var item in source)
+			{
+				helper.StringBuilder
+					.AppendLine()
+					.Append("\tSELECT ");
+				helper.BuildColumns(item);
+				helper.StringBuilder.Append(from);
+				helper.StringBuilder.Append(" UNION ALL");
+
+				helper.RowsCopied.RowsCopied++;
+				helper.CurrentCount++;
+
+				if (helper.CurrentCount >= helper.BatchSize || helper.Parameters.Count > 10000 || helper.StringBuilder.Length > 100000)
+				{
+					helper.StringBuilder.Length -= " UNION ALL".Length;
+					helper.StringBuilder
+						.AppendLine()
+						.Append(")");
+					if (!helper.Execute())
+						return helper.RowsCopied;
+				}
+			}
+
+			if (helper.CurrentCount > 0)
+			{
+				helper.StringBuilder.Length -= " UNION ALL".Length;
+				helper.StringBuilder
+					.AppendLine()
+					.Append(")");
+				helper.Execute();
+			}
+
+			return helper.RowsCopied;
+		}
+
+		#endregion
+	}
+}