﻿using System;
using System.Data.Common;
using System.IO;
using System.Reflection;

namespace LinqToDB.DataProvider.SQLite
{
	using Data;

	public static partial class SQLiteTools
	{
		internal static SQLiteProviderDetector ProviderDetector = new();

		public static bool AutoDetectProvider
		{
			get => ProviderDetector.AutoDetectProvider;
			set => ProviderDetector.AutoDetectProvider = value;
		}

		public static IDataProvider GetDataProvider(SQLiteProvider provider = SQLiteProvider.AutoDetect, string? connectionString = null)
		{
			return ProviderDetector.GetDataProvider(new ConnectionOptions(ConnectionString: connectionString), provider, default);
		}

		public static void ResolveSQLite(string path, string? assemblyName = null)
		{
<<<<<<< HEAD
			try
			{
				var path = typeof(SQLiteTools).Assembly.GetPath();

				if (   !File.Exists(Path.Combine(path, $"{SQLiteProviderAdapter.SystemDataSQLiteAssemblyName}.dll")))
					if (File.Exists(Path.Combine(path, $"{SQLiteProviderAdapter.MicrosoftDataSQLiteAssemblyName}.dll")))
						return ProviderName.SQLiteMS;
			}
			catch
			{
			}

			return ProviderName.SQLiteClassic;
		}

		public static IDataProvider GetDataProvider(string? providerName = null)
		{
			switch (providerName)
			{
				case ProviderName.SQLiteClassic: return _SQLiteClassicDataProvider.Value;
				case ProviderName.SQLiteMS     : return _SQLiteMSDataProvider.Value;
			}

			if (DetectedProviderName == ProviderName.SQLiteClassic)
				return _SQLiteClassicDataProvider.Value;

			return _SQLiteMSDataProvider.Value;
		}

		public static void ResolveSQLite(string path)
		{
			new AssemblyResolver(
				path,
				DetectedProviderName == ProviderName.SQLiteClassic
						? SQLiteProviderAdapter.SystemDataSQLiteAssemblyName
						: SQLiteProviderAdapter.MicrosoftDataSQLiteAssemblyName);
=======
			_ = new AssemblyResolver(path, assemblyName ?? SQLiteProviderAdapter.MicrosoftDataSQLiteAssemblyName);
>>>>>>> 4704ace7
		}

		public static void ResolveSQLite(Assembly assembly)
		{
			_ = new AssemblyResolver(assembly, assembly.FullName!);
		}

		#region CreateDataConnection

		public static DataConnection CreateDataConnection(string connectionString, SQLiteProvider provider = SQLiteProvider.AutoDetect)
		{
			return new DataConnection(ProviderDetector.GetDataProvider(new ConnectionOptions(ConnectionString: connectionString), provider, default), connectionString);
		}

		public static DataConnection CreateDataConnection(DbConnection connection, SQLiteProvider provider = SQLiteProvider.AutoDetect)
		{
			return new DataConnection(ProviderDetector.GetDataProvider(new ConnectionOptions(DbConnection: connection), provider, default), connection);
		}

		public static DataConnection CreateDataConnection(DbTransaction transaction, SQLiteProvider provider = SQLiteProvider.AutoDetect)
		{
			return new DataConnection(ProviderDetector.GetDataProvider(new ConnectionOptions(DbTransaction: transaction), provider, default), transaction);
		}

		#endregion

		public static void CreateDatabase(string databaseName, bool deleteIfExists = false, string extension = ".sqlite")
		{
			if (databaseName == null) throw new ArgumentNullException(nameof(databaseName));

			DataTools.CreateFileDatabase(
				databaseName, deleteIfExists, extension,
				dbName =>
				{
					// don't use CreateFile method of System.Data.Sqlite as it just creates empty file
					using (File.Create(dbName)) { };
				});
		}

		public static void DropDatabase(string databaseName)
		{
			if (databaseName == null) throw new ArgumentNullException(nameof(databaseName));

			DataTools.DropFileDatabase(databaseName, ".sqlite");
		}

		/// <summary>
		/// Invokes ClearAllPools() method for specified provider.
		/// </summary>
		/// <param name="provider">For which provider ClearAllPools should be called. If <c>null</c> value passed - call method for all providers.
		/// </param>
		public static void ClearAllPools(SQLiteProvider? provider)
		{
			// method will do nothing if provider is not loaded yet, but in that case user shouldn't have pooled connections
			// except situation, when he created them externally
			if ((provider == null || provider == SQLiteProvider.Microsoft) && SQLiteProviderDetector._SQLiteMSDataProvider.IsValueCreated)
			{
				((SQLiteDataProvider)SQLiteProviderDetector._SQLiteMSDataProvider.Value).Adapter.ClearAllPools?.Invoke();
			}

			if ((provider == null || provider == SQLiteProvider.System) && SQLiteProviderDetector._SQLiteClassicDataProvider.IsValueCreated)
			{
				((SQLiteDataProvider)SQLiteProviderDetector._SQLiteClassicDataProvider.Value).Adapter.ClearAllPools?.Invoke();
			}
		}
	}
}<|MERGE_RESOLUTION|>--- conflicted
+++ resolved
@@ -24,46 +24,7 @@
 
 		public static void ResolveSQLite(string path, string? assemblyName = null)
 		{
-<<<<<<< HEAD
-			try
-			{
-				var path = typeof(SQLiteTools).Assembly.GetPath();
-
-				if (   !File.Exists(Path.Combine(path, $"{SQLiteProviderAdapter.SystemDataSQLiteAssemblyName}.dll")))
-					if (File.Exists(Path.Combine(path, $"{SQLiteProviderAdapter.MicrosoftDataSQLiteAssemblyName}.dll")))
-						return ProviderName.SQLiteMS;
-			}
-			catch
-			{
-			}
-
-			return ProviderName.SQLiteClassic;
-		}
-
-		public static IDataProvider GetDataProvider(string? providerName = null)
-		{
-			switch (providerName)
-			{
-				case ProviderName.SQLiteClassic: return _SQLiteClassicDataProvider.Value;
-				case ProviderName.SQLiteMS     : return _SQLiteMSDataProvider.Value;
-			}
-
-			if (DetectedProviderName == ProviderName.SQLiteClassic)
-				return _SQLiteClassicDataProvider.Value;
-
-			return _SQLiteMSDataProvider.Value;
-		}
-
-		public static void ResolveSQLite(string path)
-		{
-			new AssemblyResolver(
-				path,
-				DetectedProviderName == ProviderName.SQLiteClassic
-						? SQLiteProviderAdapter.SystemDataSQLiteAssemblyName
-						: SQLiteProviderAdapter.MicrosoftDataSQLiteAssemblyName);
-=======
 			_ = new AssemblyResolver(path, assemblyName ?? SQLiteProviderAdapter.MicrosoftDataSQLiteAssemblyName);
->>>>>>> 4704ace7
 		}
 
 		public static void ResolveSQLite(Assembly assembly)
