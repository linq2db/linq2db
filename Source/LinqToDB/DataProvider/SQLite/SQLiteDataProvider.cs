﻿using System;
using System.Collections.Generic;
using System.Data;
using System.Linq.Expressions;
using System.Threading;
using System.Threading.Tasks;

namespace LinqToDB.DataProvider.SQLite
{
	using System.Data.Common;
	using Common;
	using Data;
	using Mapping;
	using SchemaProvider;
	using SqlProvider;

	class SQLiteDataProviderClassic : SQLiteDataProvider { public SQLiteDataProviderClassic() : base(ProviderName.SQLiteClassic) {} }
	class SQLiteDataProviderMS      : SQLiteDataProvider { public SQLiteDataProviderMS()      : base(ProviderName.SQLiteMS)      {} }

	public class SQLiteDataProvider : DynamicDataProviderBase<SQLiteProviderAdapter>
	{
		/// <summary>
		/// Creates the specified SQLite provider based on the provider name.
		/// </summary>
		/// <param name="name">If ProviderName.SQLite is provided,
		/// the detection mechanism preferring System.Data.SQLite
		/// to Microsoft.Data.Sqlite will be used.</param>
		protected SQLiteDataProvider(string name)
			: this(name, MappingSchemaInstance.Get(name))
		{
		}

		protected SQLiteDataProvider(string name, MappingSchema mappingSchema)
			: base(name, mappingSchema, SQLiteProviderAdapter.GetInstance(name))
		{
			SqlProviderFlags.IsSkipSupported                   = false;
			SqlProviderFlags.IsSkipSupportedIfTake             = true;
			SqlProviderFlags.IsInsertOrUpdateSupported         = false;
			SqlProviderFlags.IsUpdateSetTableAliasSupported    = false;
			SqlProviderFlags.IsCommonTableExpressionsSupported = true;
			SqlProviderFlags.IsDistinctOrderBySupported        = true;
			SqlProviderFlags.IsSubQueryOrderBySupported        = true;
			SqlProviderFlags.IsDistinctSetOperationsSupported  = true;
			SqlProviderFlags.IsUpdateFromSupported             = Adapter.SupportsUpdateFrom;
			SqlProviderFlags.DefaultMultiQueryIsolationLevel   = IsolationLevel.Serializable;

			if (Adapter.SupportsRowValue)
			{
				SqlProviderFlags.RowConstructorSupport = RowFeature.Equality        | RowFeature.Comparisons |
				                                         RowFeature.CompareToSelect | RowFeature.Between     | RowFeature.Update;
			}

			_sqlOptimizer = new SQLiteSqlOptimizer(SqlProviderFlags);

			/*
			 * WHAT'S WRONG WITH SQLITE:
			 * - sqlite has only 5 types: https://sqlite.org/datatype3.html
			 * - types applied to value, not to column => column could contain value of any type (e.g. all 5 types)
			 * - there is "column type affinity" thingy, which doesn't help with data read
			 *
			 * Which means our general approach to build column read expression, where we ask data reader
			 * about column type and read value using corresponding Get*() method, doesn't work as provider cannot
			 * give us detailed type information.
			 *
			 * How it works for supported providers
			 * System.Data.Sqlite:
			 * This provider actually works fine, as it use column type name from create table statement to infer column
			 * type. In other words, while you use proper type names to create your table and don't mix values of different
			 * types in your column - you are safe.
			 *
			 * Microsoft.Data.Sqlite:
			 * This provider decides to leave typing to user and return data to user only using 5 basic types
			 * (v1.x also could return int-typed value, which is just casted long value).
			 *
			 * Which means we need to handle Microsoft.Data.Sqlite in special way to be able to read data from database
			 * without fallback to slow-mode mapping
			 *
			 * There are two ways to fix it:
			 * 1. implement extra type-name resolve as it is done by System.Data.Sqlite (we can still get type name from provider)
			 * 2. implement mixed type support using target field type
			 *
			 * in other words use column type name vs target field type to decide value of which type we should create (read)
			 *
			 * While 2 sounds tempting, it doesn't work well with mapping to custom field types. Also VARIANT-like columns is
			 * not something users usually do, even with sqlite, so we will implement first approach here.
			 *
			 * Type information we can get from provider:
			 * 1. column type name from GetDataTypeName(): could be type name from CREATE TABLE statement or if this
			 *    information missing - standard type: INTEGER, REAL, TEXT, BLOB
			 *    for null/unknown type will be BLOB (or INTEGER in v1)
			 * 2. .net type of value: long, double, string, byte[]
			 *    for null/unknown type it will be byte[] (or int in v1)
			 *
			 * So, in code below we will map default type names and type names, used by System.Data.Sqlite to reader expressions.
			 * With additional fixes for cases, where it doesn't work well due to provider being unable to convert value to
			 * requested type.
			 */
			if (Name == ProviderName.SQLiteMS)
			{
				SetSqliteField((r, i) => r.GetInt64(i), new[] { typeof(long), typeof(string), typeof(double) },
					"INTEGER", "BIGINT", "COUNTER", "IDENTITY", "INT64", "INTEGER64", "LONG", "MEDIUMINT", "UINT", "UINT32", "UNSIGNEDINTEGER32");

				SetSqliteField((r, i) => r.GetDecimal(i), new[] { typeof(long), typeof(string), typeof(double) },
					"CURRENCY", "DECIMAL", "DECIMALTEXT", "MONEY", "NUMBER", "NUMERIC", "VARNUMERIC", "NUMERICTEXT", "SMALLMONEY", "BIGUINT", "UINT64", "ULONG", "UNSIGNEDINTEGER", "UNSIGNEDINTEGER64");

				SetSqliteField((r, i) => r.GetInt32(i), new[] { typeof(long), typeof(string), typeof(double) },
					"INT", "INT32", "INTEGER32", "MEDIUMINT", "SMALLUINT", "UINT16", "UNSIGNEDINTEGER16");

				SetSqliteField((r, i) => r.GetInt16(i), new[] { typeof(long), typeof(string), typeof(double) },
					"INT8", "INT16", "INTEGER8", "INTEGER16", "SMALLINT", "TINYSINT", "SBYTE");

				SetSqliteField((r, i) => r.GetByte(i), new[] { typeof(long), typeof(string), typeof(double) },
					"TINYINT", "UINT8", "UNSIGNEDINTEGER8", "BYTE");

				SetSqliteField((r, i) => r.GetDouble(i), new[] { typeof(long), typeof(string), typeof(double) },
					"REAL", "DOUBLE", "FLOAT");

				SetSqliteField((r, i) => r.GetByte(i), new[] { typeof(long), typeof(string), typeof(double) },
					"SINGLE");

				SetSqliteField((r, i) => r.GetString(i), new[] { typeof(string) },
					"TEXT", "CHAR", "CLOB", "LONGCHAR", "LONGTEXT", "LONGVARCHAR", "MEMO", "NCHAR", "NOTE", "NTEXT", "NVARCHAR", "STRING", "VARCHAR", "VARCHAR2");

				SetSqliteField((r, i) => (byte[])r.GetValue(i), new[] { typeof(byte[]), typeof(string) },
					"BLOB", "BINARY", "GENERAL", "IMAGE", "OLEOBJECT", "RAW", "VARBINARY");

				SetSqliteField((r, i) => r.GetGuid(i), new[] { typeof(string), typeof(byte[]) },
					"GUID", "UNIQUEIDENTIFIER");

				SetSqliteField((r, i) => r.GetBoolean(i), new[] { typeof(long), typeof(string), typeof(double) },
					"BIT", "BOOL", "BOOLEAN", "LOGICAL", "YESNO");

				SetSqliteField((r, i) => r.GetDateTime(i), new[] { typeof(long), typeof(string), typeof(double) },
					"DATETIME", "DATETIME2", "DATE", "SMALLDATE", "SMALLDATETIME", "TIME", "TIMESTAMP", "DATETIMEOFFSET");

				// also specify explicit converter for non-integer numerics, repored as integer by provider
				SetToType<DbDataReader, float  , long>((r, i) => r.GetFloat(i));
				SetToType<DbDataReader, double , long>((r, i) => r.GetDouble(i));
				SetToType<DbDataReader, decimal, long>((r, i) => r.GetDecimal(i));
			}

			SetCharField("char",  (r,i) => r.GetString(i).TrimEnd(' '));
			SetCharField("nchar", (r,i) => r.GetString(i).TrimEnd(' '));
			SetCharFieldToType<char>("char" , DataTools.GetCharExpression);
			SetCharFieldToType<char>("nchar", DataTools.GetCharExpression);

		}

		private void SetSqliteField<T>(Expression<Func<DbDataReader, int, T>> expr, Type[] fieldTypes, params string[] typeNames)
		{
			foreach (var fieldType in fieldTypes)
			{
				foreach (var typeName in typeNames)
					SetField(typeName, fieldType, expr);

				// defaults: v2
				if (fieldType != typeof(byte[]))
					foreach (var typeName in typeNames)
						SetField(typeName, typeof(byte[]), expr);

				// defaults: v1
				foreach (var typeName in typeNames)
					SetField(typeName, typeof(int), expr);
			}
		}

		protected override string? NormalizeTypeName(string? typeName)
		{
			if (typeName == null)
				return null;

			var idx = typeName.IndexOf('(');
			if (idx != -1)
				return typeName.Substring(0, idx);

			return typeName;
		}

<<<<<<< HEAD
		public override IDisposable? ExecuteScope(DataConnection dataConnection)
		{
			if (Adapter.DisposeCommandOnError)
				return new DisposeCommandOnExceptionRegion(dataConnection);

			return base.ExecuteScope(dataConnection);
		}
=======
		public override IExecutionScope? ExecuteScope(DataConnection dataConnection) => Adapter.DisposeCommandOnError ? new DisposeCommandOnExceptionRegion(dataConnection) : null;
>>>>>>> 8fb36cb7

		public override TableOptions SupportedTableOptions =>
			TableOptions.IsTemporary               |
			TableOptions.IsLocalTemporaryStructure |
			TableOptions.IsLocalTemporaryData      |
			TableOptions.CreateIfNotExists         |
			TableOptions.DropIfExists;

		public override ISqlBuilder CreateSqlBuilder(MappingSchema mappingSchema)
		{
			return new SQLiteSqlBuilder(this, mappingSchema, GetSqlOptimizer(), SqlProviderFlags);
		}

		static class MappingSchemaInstance
		{
			public static readonly MappingSchema ClassicMappingSchema   = new SQLiteMappingSchema.ClassicMappingSchema();
			public static readonly MappingSchema MicrosoftMappingSchema = new SQLiteMappingSchema.MicrosoftMappingSchema();

			public static MappingSchema Get(string name) => name == ProviderName.SQLiteClassic ? ClassicMappingSchema : MicrosoftMappingSchema;
		}

		readonly ISqlOptimizer _sqlOptimizer;

		public override ISqlOptimizer GetSqlOptimizer() => _sqlOptimizer;

		public override ISchemaProvider GetSchemaProvider()
		{
			return new SQLiteSchemaProvider();
		}

		public override bool? IsDBNullAllowed(DbDataReader reader, int idx)
		{
			if (SQLiteTools.AlwaysCheckDbNull)
				return true;

			return base.IsDBNullAllowed(reader, idx);
		}

		public override void SetParameter(DataConnection dataConnection, DbParameter parameter, string name, DbDataType dataType, object? value)
		{
			// handles situation, when char values were serialized as character hex value for some
			// versions of Microsoft.Data.Sqlite
			if (Name == ProviderName.SQLiteMS && value is char)
				value = value.ToString();

			// reverting compatibility breaking change in Microsoft.Data.Sqlite 3.0.0
			// https://github.com/aspnet/EntityFrameworkCore/issues/15078
			// pre-3.0 and System.Data.Sqlite uses binary type for Guid values, there is no reason to replace it with string value
			// we can allow strings later if there will be request for it
			if (Name == ProviderName.SQLiteMS && value is Guid guid)
			{
				value = guid.ToByteArray();
			}

			base.SetParameter(dataConnection, parameter, name, dataType, value);
		}

		protected override void SetParameterType(DataConnection dataConnection, DbParameter parameter, DbDataType dataType)
		{
			switch (dataType.DataType)
			{
				case DataType.UInt32    : dataType = dataType.WithDataType(DataType.Int64);    break;
				case DataType.UInt64    : dataType = dataType.WithDataType(DataType.Decimal);  break;
				case DataType.DateTime2 : dataType = dataType.WithDataType(DataType.DateTime); break;
			}

			base.SetParameterType(dataConnection, parameter, dataType);
		}

		#region BulkCopy

		public override BulkCopyRowsCopied BulkCopy<T>(
			ITable<T> table, BulkCopyOptions options, IEnumerable<T> source)
		{
			return new SQLiteBulkCopy().BulkCopy(
				options.BulkCopyType == BulkCopyType.Default ? SQLiteTools.DefaultBulkCopyType : options.BulkCopyType,
				table,
				options,
				source);
		}

		public override Task<BulkCopyRowsCopied> BulkCopyAsync<T>(
			ITable<T> table, BulkCopyOptions options, IEnumerable<T> source, CancellationToken cancellationToken)
		{
			return new SQLiteBulkCopy().BulkCopyAsync(
				options.BulkCopyType == BulkCopyType.Default ? SQLiteTools.DefaultBulkCopyType : options.BulkCopyType,
				table,
				options,
				source,
				cancellationToken);
		}

#if NATIVE_ASYNC
		public override Task<BulkCopyRowsCopied> BulkCopyAsync<T>(
			ITable<T> table, BulkCopyOptions options, IAsyncEnumerable<T> source, CancellationToken cancellationToken)
		{
			return new SQLiteBulkCopy().BulkCopyAsync(
				options.BulkCopyType == BulkCopyType.Default ? SQLiteTools.DefaultBulkCopyType : options.BulkCopyType,
				table,
				options,
				source,
				cancellationToken);
		}
#endif

		#endregion
	}
}<|MERGE_RESOLUTION|>--- conflicted
+++ resolved
@@ -176,17 +176,7 @@
 			return typeName;
 		}
 
-<<<<<<< HEAD
-		public override IDisposable? ExecuteScope(DataConnection dataConnection)
-		{
-			if (Adapter.DisposeCommandOnError)
-				return new DisposeCommandOnExceptionRegion(dataConnection);
-
-			return base.ExecuteScope(dataConnection);
-		}
-=======
 		public override IExecutionScope? ExecuteScope(DataConnection dataConnection) => Adapter.DisposeCommandOnError ? new DisposeCommandOnExceptionRegion(dataConnection) : null;
->>>>>>> 8fb36cb7
 
 		public override TableOptions SupportedTableOptions =>
 			TableOptions.IsTemporary               |
