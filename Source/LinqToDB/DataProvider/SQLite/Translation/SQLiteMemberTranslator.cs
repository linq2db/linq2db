--- conflicted
+++ resolved
@@ -1,9 +1,6 @@
 ﻿using System;
 using System.Globalization;
-<<<<<<< HEAD
 using System.Linq;
-=======
->>>>>>> c28e167c
 using System.Linq.Expressions;
 
 using LinqToDB.Common;
@@ -28,15 +25,14 @@
 			return new DateFunctionsTranslator();
 		}
 
-<<<<<<< HEAD
 		protected override IMemberTranslator CreateStringMemberTranslator()
 		{
 			return new StringMemberTranslator();
-=======
+		}
+
 		protected override IMemberTranslator CreateGuidMemberTranslator()
 		{
 			return new GuidMemberTranslator();
->>>>>>> c28e167c
 		}
 
 		public class DateFunctionsTranslator : DateFunctionsTranslatorBase
@@ -78,7 +74,7 @@
 						result = factory.Mod(factory.Cast(factory.Multiply(doubleDbType, result, 1000), intDbType), 1000);
 
 						return result;
-					}
+					}	
 					default:
 						return null;
 				}
@@ -212,7 +208,6 @@
 			}
 		}
 
-<<<<<<< HEAD
 		public class StringMemberTranslator : StringMemberTranslatorBase
 		{
 			public override ISqlExpression? TranslateLPad(ITranslationContext translationContext, MethodCallExpression methodCall, TranslationFlags translationFlags, ISqlExpression value, ISqlExpression padding, ISqlExpression paddingChar)
@@ -241,7 +236,9 @@
 				var fillingString     = factory.Function(valueTypeString, "SUBSTR", paddingString, factory.Value(valueTypeInt, 1), valueSymbolsToAdd);
 				
 				return factory.Concat(fillingString, value);
-=======
+			}
+		}
+
 		class GuidMemberTranslator : GuidMemberTranslatorBase
 		{
 			protected override ISqlExpression? TranslateGuildToString(ITranslationContext translationContext, MethodCallExpression methodCall, ISqlExpression guidExpr, TranslationFlags translationFlags)
@@ -281,7 +278,6 @@
 				{
 					return factory.Function(stringDbType, "substr", expression, factory.Value(pos), factory.Value(length));
 				}
->>>>>>> c28e167c
 			}
 		}
 	}
