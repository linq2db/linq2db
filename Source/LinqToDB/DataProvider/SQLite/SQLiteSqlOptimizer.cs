--- conflicted
+++ resolved
@@ -175,13 +175,8 @@
 						var left = PseudoFunctions.MakeConvert(new SqlDataType(leftType), new SqlDataType(leftType), exprExpr.Expr1);
 						exprExpr = new SqlPredicate.ExprExpr(left, exprExpr.Operator, exprExpr.Expr2, null);
 					}
-<<<<<<< HEAD
-
-					if (!(exprExpr.Expr2 is SqlFunction func2 && (func2.Name == "$Convert$" || func2.Name == "DateTime")))
-=======
-					
+
 					if (!(exprExpr.Expr2 is SqlFunction func2 && (func2.Name == PseudoFunctions.CONVERT || func2.Name == "DateTime")))
->>>>>>> f6ae79d6
 					{
 						var right = PseudoFunctions.MakeConvert(new SqlDataType(rightType), new SqlDataType(rightType), exprExpr.Expr2);
 						exprExpr = new SqlPredicate.ExprExpr(exprExpr.Expr1, exprExpr.Operator, right, null);
