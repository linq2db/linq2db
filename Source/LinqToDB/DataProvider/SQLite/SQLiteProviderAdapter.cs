--- conflicted
+++ resolved
@@ -1,17 +1,10 @@
 ﻿using System;
-<<<<<<< HEAD
-
-namespace LinqToDB.DataProvider.SQLite
-{
-	using LinqToDB.Expressions;
-=======
 using System.Data.Common;
 using System.Linq.Expressions;
 
 namespace LinqToDB.DataProvider.SQLite
 {
 	using Expressions;
->>>>>>> 4704ace7
 
 	public class SQLiteProviderAdapter : IDynamicProviderAdapter
 	{
@@ -28,27 +21,14 @@
 		public const string MicrosoftDataSQLiteClientNamespace = "Microsoft.Data.Sqlite";
 
 		private SQLiteProviderAdapter(
-<<<<<<< HEAD
-			Type    connectionType,
-			Type    dataReaderType,
-			Type    parameterType,
-			Type    commandType,
-			Type    transactionType,
-			bool    supportsDateOnly,
-			Action? clearAllPulls)
-=======
 			Type                       connectionType,
 			Type                       dataReaderType,
 			Type                       parameterType,
 			Type                       commandType,
 			Type                       transactionType,
 			Func<string, DbConnection> connectionFactory,
-			bool                       disposeCommandOnError,
-			bool                       supportsRowValue,
-			bool                       supportsUpdateFrom,
 			bool                       supportsDateOnly,
 			Action?                    clearAllPulls)
->>>>>>> 4704ace7
 		{
 			ConnectionType     = connectionType;
 			DataReaderType     = dataReaderType;
@@ -70,24 +50,11 @@
 		public Type CommandType     { get; }
 		public Type TransactionType { get; }
 
-<<<<<<< HEAD
-=======
 		readonly Func<string, DbConnection> _connectionFactory;
 		public DbConnection CreateConnection(string connectionString) => _connectionFactory(connectionString);
 
 #endregion
 
-		/// <summary>
-		/// Enables workaround for https://github.com/aspnet/EntityFrameworkCore/issues/17521
-		/// for Microsoft.Data.Sqlite v3.0.0.
-		/// </summary>
-		internal bool DisposeCommandOnError { get; }
-
-		// ROW VALUE feature introduced in SQLite 3.15.0.
-		internal bool SupportsRowValue { get; }
-		// UPDATE FROM feature introduced in SQLite 3.33.0.
-		internal bool SupportsUpdateFrom { get; }
->>>>>>> 4704ace7
 		// Classic driver does not store dates correctly
 		internal bool SupportsDateOnly { get; }
 
@@ -150,13 +117,7 @@
 				parameterType,
 				commandType,
 				transactionType,
-<<<<<<< HEAD
-=======
 				connectionFactory,
-				disposeCommandOnError,
-				supportsRowValue,
-				supportsUpdateFrom,
->>>>>>> 4704ace7
 				supportsDateOnly,
 				clearAllPools);
 		}
@@ -164,7 +125,7 @@
 		private static readonly Version ClearPoolsMinVersionMDS       = new (6, 0, 0);
 		private static readonly Version ClearPoolsMinVersionSDS       = new (1, 0, 55);
 		private static readonly Version MinDateOnlyAssemblyVersionMDS = new (6, 0, 0);
-
+		
 		public static SQLiteProviderAdapter GetInstance(SQLiteProvider provider)
 		{
 			if (provider == SQLiteProvider.System)
