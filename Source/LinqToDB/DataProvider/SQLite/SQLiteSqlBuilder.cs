--- conflicted
+++ resolved
@@ -1,10 +1,5 @@
-<<<<<<< HEAD
-﻿using System.Collections.Generic;
-using System.Linq;
-=======
 ﻿using System;
 using System.Collections.Generic;
->>>>>>> 044969da
 using System.Text;
 
 namespace LinqToDB.DataProvider.SQLite
@@ -131,41 +126,7 @@
 			}
 		}
 
-<<<<<<< HEAD
-		public override StringBuilder BuildTableName(StringBuilder sb, string? server, string? database, string? schema, string table)
-=======
-		protected override void BuildPredicate(ISqlPredicate predicate)
-		{
-			if (predicate is SqlPredicate.ExprExpr exprExpr)
-			{
-				var leftType  = QueryHelper.GetDbDataType(exprExpr.Expr1);
-				var rightType = QueryHelper.GetDbDataType(exprExpr.Expr2);
-
-				if ((IsDateTime(leftType) || IsDateTime(rightType)) &&
-					!(exprExpr.Expr1 is IValueContainer container1 && container1.Value == null ||
-					  exprExpr.Expr2 is IValueContainer container2 && container2.Value == null))
-				{
-					if (!(exprExpr.Expr1 is SqlFunction func1 && (func1.Name == "$Convert$" || func1.Name == "DateTime")))
-					{
-						var l = new SqlFunction(leftType.SystemType, "$Convert$", SqlDataType.GetDataType(leftType.SystemType),
-							new SqlDataType(leftType), exprExpr.Expr1);
-						exprExpr.Expr1 = l;
-					}
-
-					if (!(exprExpr.Expr2 is SqlFunction func2 && (func2.Name == "$Convert$" || func2.Name == "DateTime")))
-					{
-						var r = new SqlFunction(rightType.SystemType, "$Convert$", new SqlDataType(rightType),
-							new SqlDataType(rightType), exprExpr.Expr2);
-						exprExpr.Expr2 = r;
-					}
-				}
-			}
-
-			base.BuildPredicate(predicate);
-		}
-
 		public override StringBuilder BuildTableName(StringBuilder sb, string? server, string? database, string? schema, string table, TableOptions tableOptions)
->>>>>>> 044969da
 		{
 			if (database != null && database.Length == 0) database = null;
 
@@ -175,30 +136,6 @@
 			return sb.Append(table);
 		}
 
-<<<<<<< HEAD
-=======
-		static bool IsDateTime(DbDataType dbDataType)
-		{
-			if (dbDataType.DataType.In(DataType.Date, DataType.Time, DataType.DateTime, DataType.DateTime2,
-				DataType.DateTimeOffset, DataType.SmallDateTime, DataType.Timestamp))
-				return true;
-
-			if (dbDataType.DataType != DataType.Undefined)
-				return false;
-
-			return IsDateTime(dbDataType.SystemType);
-		}
-
-		static bool IsDateTime(Type type)
-		{
-			return
-				type == typeof(DateTime) ||
-				type == typeof(DateTimeOffset) ||
-				type == typeof(DateTime?) ||
-				type == typeof(DateTimeOffset?);
-		}
-
->>>>>>> 044969da
 		protected override void BuildDropTableStatement(SqlDropTableStatement dropTable)
 		{
 			BuildDropTableStatementIfExists(dropTable);
