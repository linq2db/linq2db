<<<<<<< HEAD
﻿using System;
using System.Collections.Generic;
using System.Linq;
using System.Text;

namespace LinqToDB.DataProvider.SQLite
{
	using SqlQuery;
	using SqlProvider;

	public class SQLiteSqlBuilder : BasicSqlBuilder
	{
		public SQLiteSqlBuilder(ISqlOptimizer sqlOptimizer, SqlProviderFlags sqlProviderFlags, ValueToSqlConverter valueToSqlConverter)
			: base(sqlOptimizer, sqlProviderFlags, valueToSqlConverter)
		{
		}

		public override int CommandCount(SqlStatement statement)
		{
			if (statement is SqlTruncateTableStatement trun)
				return trun.ResetIdentity && trun.Table.Fields.Values.Any(f => f.IsIdentity) ? 2 : 1;
			return statement.NeedsIdentity() ? 2 : 1;
		}

		protected override void BuildCommand(SqlStatement statement, int commandNumber)
		{
			if (statement is SqlTruncateTableStatement trun)
			{
				StringBuilder
					.Append("UPDATE SQLITE_SEQUENCE SET SEQ=0 WHERE NAME='")
					.Append(trun.Table.PhysicalName)
					.AppendLine("'")
					;
			}
			else
			{
				StringBuilder.AppendLine("SELECT last_insert_rowid()");
			}
		}

		protected override ISqlBuilder CreateSqlBuilder()
		{
			return new SQLiteSqlBuilder(SqlOptimizer, SqlProviderFlags, ValueToSqlConverter);
		}

		protected override string LimitFormat(SelectQuery selectQuery)
		{
			return "LIMIT {0}";
		}

		protected override string OffsetFormat(SelectQuery selectQuery)
		{
			return "OFFSET {0}";
		}

		public override bool IsNestedJoinSupported { get { return false; } }

		public override object Convert(object value, ConvertType convertType)
		{
			switch (convertType)
			{
				case ConvertType.NameToQueryParameter:
				case ConvertType.NameToCommandParameter:
				case ConvertType.NameToSprocParameter:
					return "@" + value;

				case ConvertType.NameToQueryField:
				case ConvertType.NameToQueryFieldAlias:
				case ConvertType.NameToQueryTableAlias:
					{
						var name = value.ToString();

						if (name.Length > 0 && name[0] == '[')
							return value;
					}

					return "[" + value + "]";

				case ConvertType.NameToDatabase:
				case ConvertType.NameToSchema:
				case ConvertType.NameToQueryTable:
					if (value != null)
					{
						var name = value.ToString();

						if (name.Length > 0 && name[0] == '[')
							return value;

						if (name.IndexOf('.') > 0)
							value = string.Join("].[", name.Split('.'));

						return "[" + value + "]";
					}

					break;

				case ConvertType.SprocParameterToName:
					{
						var name = (string)value;
						return name.Length > 0 && name[0] == '@'? name.Substring(1): name;
					}
			}

			return value;
		}

		protected override void BuildDataTypeFromDataType(SqlDataType type, bool forCreateTable)
		{
			switch (type.DataType)
			{
				case DataType.Int32 : StringBuilder.Append("INTEGER");                      break;
				default             : base.BuildDataTypeFromDataType(type, forCreateTable); break;
			}
		}

		protected override void BuildCreateTableIdentityAttribute2(SqlField field)
		{
			StringBuilder.Append("PRIMARY KEY AUTOINCREMENT");
		}

		protected override void BuildCreateTablePrimaryKey(SqlCreateTableStatement createTable, string pkName, IEnumerable<string> fieldNames)
		{
			if (createTable.Table.Fields.Values.Any(f => f.IsIdentity))
			{
				while (StringBuilder[StringBuilder.Length - 1] != ',')
					StringBuilder.Length--;
				StringBuilder.Length--;
			}
			else
			{
			AppendIndent();
				StringBuilder.Append("CONSTRAINT ").Append(pkName).Append(" PRIMARY KEY (");
				StringBuilder.Append(fieldNames.Aggregate((f1,f2) => f1 + ", " + f2));
				StringBuilder.Append(")");
			}
		}

		protected override void BuildPredicate(ISqlPredicate predicate)
		{
			if (predicate is SqlPredicate.ExprExpr exprExpr)
			{
				var leftType  = exprExpr.Expr1.SystemType;
				var rightType = exprExpr.Expr2.SystemType;

				if ((IsDateTime(leftType) || IsDateTime(rightType)) &&
					!(exprExpr.Expr1 is IValueContainer && ((IValueContainer)exprExpr.Expr1).Value == null ||
					  exprExpr.Expr2 is IValueContainer && ((IValueContainer)exprExpr.Expr2).Value == null))
				{
					if (leftType != null && !(exprExpr.Expr1 is SqlFunction func1 && (func1.Name == "$Convert$" || func1.Name == "DateTime")))
					{
						var l = new SqlFunction(leftType, "$Convert$", SqlDataType.GetDataType(leftType),
							SqlDataType.GetDataType(leftType), exprExpr.Expr1);
						exprExpr.Expr1 = l;
					}

					if (rightType != null && !(exprExpr.Expr2 is SqlFunction func2 && (func2.Name == "$Convert$" || func2.Name == "DateTime")))
					{
						var r = new SqlFunction(rightType, "$Convert$", SqlDataType.GetDataType(rightType),
							SqlDataType.GetDataType(rightType), exprExpr.Expr2);
						exprExpr.Expr2 = r;
					}
				}
			}

			base.BuildPredicate(predicate);
		}

		public override StringBuilder BuildTableName(StringBuilder sb, string server, string database, string schema, string table)
		{
			if (database != null && database.Length == 0) database = null;

			if (database != null)
				sb.Append(database).Append(".");

			return sb.Append(table);
		}

		static bool IsDateTime(Type type)
		{
			return    type == typeof(DateTime)
				   || type == typeof(DateTimeOffset)
				   || type == typeof(DateTime?)
				   || type == typeof(DateTimeOffset?);
		}

		protected override void BuildDropTableStatement(SqlDropTableStatement dropTable)
		{
			BuildDropTableStatementIfExists(dropTable);
		}

		protected override void BuildMergeStatement(SqlMergeStatement merge)
		{
			throw new LinqToDBException($"{Name} provider doesn't support SQL MERGE statement");
		}
	}
}
=======
﻿using System;
using System.Collections.Generic;
using System.Linq;
using System.Text;

namespace LinqToDB.DataProvider.SQLite
{
	using SqlQuery;
	using SqlProvider;

	public class SQLiteSqlBuilder : BasicSqlBuilder
	{
		public SQLiteSqlBuilder(ISqlOptimizer sqlOptimizer, SqlProviderFlags sqlProviderFlags, ValueToSqlConverter valueToSqlConverter)
			: base(sqlOptimizer, sqlProviderFlags, valueToSqlConverter)
		{
		}

		public override int CommandCount(SqlStatement statement)
		{
			if (statement is SqlTruncateTableStatement trun)
				return trun.ResetIdentity && trun.Table.Fields.Values.Any(f => f.IsIdentity) ? 2 : 1;
			return statement.NeedsIdentity() ? 2 : 1;
		}

		protected override void BuildCommand(SqlStatement statement, int commandNumber)
		{
			if (statement is SqlTruncateTableStatement trun)
			{
				StringBuilder
					.Append("UPDATE SQLITE_SEQUENCE SET SEQ=0 WHERE NAME='")
					.Append(trun.Table.PhysicalName)
					.AppendLine("'")
					;
			}
			else
			{
				StringBuilder.AppendLine("SELECT last_insert_rowid()");
			}
		}

		protected override ISqlBuilder CreateSqlBuilder()
		{
			return new SQLiteSqlBuilder(SqlOptimizer, SqlProviderFlags, ValueToSqlConverter);
		}

		protected override string LimitFormat(SelectQuery selectQuery)
		{
			return "LIMIT {0}";
		}

		protected override string OffsetFormat(SelectQuery selectQuery)
		{
			return "OFFSET {0}";
		}

		public override bool IsNestedJoinSupported { get { return false; } }

		protected override void BuildFromClause(SqlStatement statement, SelectQuery selectQuery)
		{
			if (!statement.IsUpdate())
				base.BuildFromClause(statement, selectQuery);
		}

		public override object Convert(object value, ConvertType convertType)
		{
			switch (convertType)
			{
				case ConvertType.NameToQueryParameter:
				case ConvertType.NameToCommandParameter:
				case ConvertType.NameToSprocParameter:
					return "@" + value;

				case ConvertType.NameToQueryField:
				case ConvertType.NameToQueryFieldAlias:
				case ConvertType.NameToQueryTableAlias:
					{
						var name = value.ToString();

						if (name.Length > 0 && name[0] == '[')
							return value;
					}

					return "[" + value + "]";

				case ConvertType.NameToDatabase:
				case ConvertType.NameToSchema:
				case ConvertType.NameToQueryTable:
					if (value != null)
					{
						var name = value.ToString();

						if (name.Length > 0 && name[0] == '[')
							return value;

						if (name.IndexOf('.') > 0)
							value = string.Join("].[", name.Split('.'));

						return "[" + value + "]";
					}

					break;

				case ConvertType.SprocParameterToName:
					{
						var name = (string)value;
						return name.Length > 0 && name[0] == '@'? name.Substring(1): name;
					}
			}

			return value;
		}

		protected override void BuildDataTypeFromDataType(SqlDataType type, bool forCreateTable)
		{
			switch (type.DataType)
			{
				case DataType.Int32 : StringBuilder.Append("INTEGER");                      break;
				default             : base.BuildDataTypeFromDataType(type, forCreateTable); break;
			}
		}

		protected override void BuildCreateTableIdentityAttribute2(SqlField field)
		{
			StringBuilder.Append("PRIMARY KEY AUTOINCREMENT");
		}

		protected override void BuildCreateTablePrimaryKey(SqlCreateTableStatement createTable, string pkName, IEnumerable<string> fieldNames)
		{
			if (createTable.Table.Fields.Values.Any(f => f.IsIdentity))
			{
				while (StringBuilder[StringBuilder.Length - 1] != ',')
					StringBuilder.Length--;
				StringBuilder.Length--;
			}
			else
			{
			AppendIndent();
				StringBuilder.Append("CONSTRAINT ").Append(pkName).Append(" PRIMARY KEY (");
				StringBuilder.Append(fieldNames.Aggregate((f1,f2) => f1 + ", " + f2));
				StringBuilder.Append(")");
			}
		}

		protected override void BuildPredicate(ISqlPredicate predicate)
		{
			if (predicate is SqlPredicate.ExprExpr exprExpr)
			{
				var leftType  = exprExpr.Expr1.SystemType;
				var rightType = exprExpr.Expr2.SystemType;

				if ((IsDateTime(leftType) || IsDateTime(rightType)) &&
					!(exprExpr.Expr1 is IValueContainer && ((IValueContainer)exprExpr.Expr1).Value == null ||
					  exprExpr.Expr2 is IValueContainer && ((IValueContainer)exprExpr.Expr2).Value == null))
				{
					if (leftType != null && !(exprExpr.Expr1 is SqlFunction func1 && (func1.Name == "$Convert$" || func1.Name == "DateTime")))
					{
						var l = new SqlFunction(leftType, "$Convert$", SqlDataType.GetDataType(leftType),
							SqlDataType.GetDataType(leftType), exprExpr.Expr1);
						exprExpr.Expr1 = l;
					}

					if (rightType != null && !(exprExpr.Expr2 is SqlFunction func2 && (func2.Name == "$Convert$" || func2.Name == "DateTime")))
					{
						var r = new SqlFunction(rightType, "$Convert$", SqlDataType.GetDataType(rightType),
							SqlDataType.GetDataType(rightType), exprExpr.Expr2);
						exprExpr.Expr2 = r;
					}
				}
			}

			base.BuildPredicate(predicate);
		}

		public override StringBuilder BuildTableName(StringBuilder sb, string server, string database, string schema, string table)
		{
			if (database != null && database.Length == 0) database = null;

			if (database != null)
				sb.Append(database).Append(".");

			return sb.Append(table);
		}

		static bool IsDateTime(Type type)
		{
			return    type == typeof(DateTime)
				   || type == typeof(DateTimeOffset)
				   || type == typeof(DateTime?)
				   || type == typeof(DateTimeOffset?);
		}

		protected override void BuildDropTableStatement(SqlDropTableStatement dropTable)
		{
			BuildDropTableStatementIfExists(dropTable);
		}

		protected override void BuildMergeStatement(SqlMergeStatement merge)
		{
			throw new LinqToDBException($"{Name} provider doesn't support SQL MERGE statement");
		}
	}
}
>>>>>>> 50334847
<|MERGE_RESOLUTION|>--- conflicted
+++ resolved
@@ -1,4 +1,3 @@
-<<<<<<< HEAD
 ﻿using System;
 using System.Collections.Generic;
 using System.Linq;
@@ -194,208 +193,4 @@
 			throw new LinqToDBException($"{Name} provider doesn't support SQL MERGE statement");
 		}
 	}
-}
-=======
-﻿using System;
-using System.Collections.Generic;
-using System.Linq;
-using System.Text;
-
-namespace LinqToDB.DataProvider.SQLite
-{
-	using SqlQuery;
-	using SqlProvider;
-
-	public class SQLiteSqlBuilder : BasicSqlBuilder
-	{
-		public SQLiteSqlBuilder(ISqlOptimizer sqlOptimizer, SqlProviderFlags sqlProviderFlags, ValueToSqlConverter valueToSqlConverter)
-			: base(sqlOptimizer, sqlProviderFlags, valueToSqlConverter)
-		{
-		}
-
-		public override int CommandCount(SqlStatement statement)
-		{
-			if (statement is SqlTruncateTableStatement trun)
-				return trun.ResetIdentity && trun.Table.Fields.Values.Any(f => f.IsIdentity) ? 2 : 1;
-			return statement.NeedsIdentity() ? 2 : 1;
-		}
-
-		protected override void BuildCommand(SqlStatement statement, int commandNumber)
-		{
-			if (statement is SqlTruncateTableStatement trun)
-			{
-				StringBuilder
-					.Append("UPDATE SQLITE_SEQUENCE SET SEQ=0 WHERE NAME='")
-					.Append(trun.Table.PhysicalName)
-					.AppendLine("'")
-					;
-			}
-			else
-			{
-				StringBuilder.AppendLine("SELECT last_insert_rowid()");
-			}
-		}
-
-		protected override ISqlBuilder CreateSqlBuilder()
-		{
-			return new SQLiteSqlBuilder(SqlOptimizer, SqlProviderFlags, ValueToSqlConverter);
-		}
-
-		protected override string LimitFormat(SelectQuery selectQuery)
-		{
-			return "LIMIT {0}";
-		}
-
-		protected override string OffsetFormat(SelectQuery selectQuery)
-		{
-			return "OFFSET {0}";
-		}
-
-		public override bool IsNestedJoinSupported { get { return false; } }
-
-		protected override void BuildFromClause(SqlStatement statement, SelectQuery selectQuery)
-		{
-			if (!statement.IsUpdate())
-				base.BuildFromClause(statement, selectQuery);
-		}
-
-		public override object Convert(object value, ConvertType convertType)
-		{
-			switch (convertType)
-			{
-				case ConvertType.NameToQueryParameter:
-				case ConvertType.NameToCommandParameter:
-				case ConvertType.NameToSprocParameter:
-					return "@" + value;
-
-				case ConvertType.NameToQueryField:
-				case ConvertType.NameToQueryFieldAlias:
-				case ConvertType.NameToQueryTableAlias:
-					{
-						var name = value.ToString();
-
-						if (name.Length > 0 && name[0] == '[')
-							return value;
-					}
-
-					return "[" + value + "]";
-
-				case ConvertType.NameToDatabase:
-				case ConvertType.NameToSchema:
-				case ConvertType.NameToQueryTable:
-					if (value != null)
-					{
-						var name = value.ToString();
-
-						if (name.Length > 0 && name[0] == '[')
-							return value;
-
-						if (name.IndexOf('.') > 0)
-							value = string.Join("].[", name.Split('.'));
-
-						return "[" + value + "]";
-					}
-
-					break;
-
-				case ConvertType.SprocParameterToName:
-					{
-						var name = (string)value;
-						return name.Length > 0 && name[0] == '@'? name.Substring(1): name;
-					}
-			}
-
-			return value;
-		}
-
-		protected override void BuildDataTypeFromDataType(SqlDataType type, bool forCreateTable)
-		{
-			switch (type.DataType)
-			{
-				case DataType.Int32 : StringBuilder.Append("INTEGER");                      break;
-				default             : base.BuildDataTypeFromDataType(type, forCreateTable); break;
-			}
-		}
-
-		protected override void BuildCreateTableIdentityAttribute2(SqlField field)
-		{
-			StringBuilder.Append("PRIMARY KEY AUTOINCREMENT");
-		}
-
-		protected override void BuildCreateTablePrimaryKey(SqlCreateTableStatement createTable, string pkName, IEnumerable<string> fieldNames)
-		{
-			if (createTable.Table.Fields.Values.Any(f => f.IsIdentity))
-			{
-				while (StringBuilder[StringBuilder.Length - 1] != ',')
-					StringBuilder.Length--;
-				StringBuilder.Length--;
-			}
-			else
-			{
-			AppendIndent();
-				StringBuilder.Append("CONSTRAINT ").Append(pkName).Append(" PRIMARY KEY (");
-				StringBuilder.Append(fieldNames.Aggregate((f1,f2) => f1 + ", " + f2));
-				StringBuilder.Append(")");
-			}
-		}
-
-		protected override void BuildPredicate(ISqlPredicate predicate)
-		{
-			if (predicate is SqlPredicate.ExprExpr exprExpr)
-			{
-				var leftType  = exprExpr.Expr1.SystemType;
-				var rightType = exprExpr.Expr2.SystemType;
-
-				if ((IsDateTime(leftType) || IsDateTime(rightType)) &&
-					!(exprExpr.Expr1 is IValueContainer && ((IValueContainer)exprExpr.Expr1).Value == null ||
-					  exprExpr.Expr2 is IValueContainer && ((IValueContainer)exprExpr.Expr2).Value == null))
-				{
-					if (leftType != null && !(exprExpr.Expr1 is SqlFunction func1 && (func1.Name == "$Convert$" || func1.Name == "DateTime")))
-					{
-						var l = new SqlFunction(leftType, "$Convert$", SqlDataType.GetDataType(leftType),
-							SqlDataType.GetDataType(leftType), exprExpr.Expr1);
-						exprExpr.Expr1 = l;
-					}
-
-					if (rightType != null && !(exprExpr.Expr2 is SqlFunction func2 && (func2.Name == "$Convert$" || func2.Name == "DateTime")))
-					{
-						var r = new SqlFunction(rightType, "$Convert$", SqlDataType.GetDataType(rightType),
-							SqlDataType.GetDataType(rightType), exprExpr.Expr2);
-						exprExpr.Expr2 = r;
-					}
-				}
-			}
-
-			base.BuildPredicate(predicate);
-		}
-
-		public override StringBuilder BuildTableName(StringBuilder sb, string server, string database, string schema, string table)
-		{
-			if (database != null && database.Length == 0) database = null;
-
-			if (database != null)
-				sb.Append(database).Append(".");
-
-			return sb.Append(table);
-		}
-
-		static bool IsDateTime(Type type)
-		{
-			return    type == typeof(DateTime)
-				   || type == typeof(DateTimeOffset)
-				   || type == typeof(DateTime?)
-				   || type == typeof(DateTimeOffset?);
-		}
-
-		protected override void BuildDropTableStatement(SqlDropTableStatement dropTable)
-		{
-			BuildDropTableStatementIfExists(dropTable);
-		}
-
-		protected override void BuildMergeStatement(SqlMergeStatement merge)
-		{
-			throw new LinqToDBException($"{Name} provider doesn't support SQL MERGE statement");
-		}
-	}
-}
->>>>>>> 50334847
+}