﻿using System;
using System.Text;
using System.Data.Common;

namespace LinqToDB.DataProvider.MySql
{
	using Extensions;
	using Mapping;
	using SqlProvider;
	using SqlQuery;

	sealed class MySqlSqlBuilder : BasicSqlBuilder<MySqlOptions>
	{
		public MySqlSqlBuilder(IDataProvider? provider, MappingSchema mappingSchema, DataOptions dataOptions, ISqlOptimizer sqlOptimizer, SqlProviderFlags sqlProviderFlags)
			: base(provider, mappingSchema, dataOptions, sqlOptimizer, sqlProviderFlags)
		{
		}

		MySqlSqlBuilder(BasicSqlBuilder parentBuilder) : base(parentBuilder)
		{
		}

		protected override ISqlBuilder CreateSqlBuilder()
		{
			return new MySqlSqlBuilder(this) { HintBuilder = HintBuilder };
		}

		protected override bool   IsRecursiveCteKeywordRequired   => true;
		public    override bool   IsNestedJoinParenthesisRequired => true;
		protected override bool   IsValuesSyntaxSupported         => false;
		protected override string FakeTable                       => "DUAL";

		protected override bool CanSkipRootAliases(SqlStatement statement)
		{
			if (statement.SelectQuery != null)
			{
				return statement.SelectQuery.From.Tables.Count > 0;
			}

			return true;
		}

		public override int CommandCount(SqlStatement statement)
		{
			return statement.NeedsIdentity() ? 2 : 1;
		}

		protected override void BuildSelectClause(NullabilityContext nullability, SelectQuery selectQuery)
		{
			// mysql <= 5.5 doesn't support WHERE without FROM
			// https://docs.oracle.com/cd/E19957-01/mysql-refman-5.5/sql-syntax.html#select
			if (selectQuery.From.Tables.Count == 0 && !selectQuery.Where.IsEmpty)
			{
				AppendIndent().Append("SELECT").AppendLine();
				BuildColumns(nullability, selectQuery);
				AppendIndent().Append("FROM DUAL").AppendLine();
			}
			else
				base.BuildSelectClause(nullability, selectQuery);
		}

		protected override void BuildCommand(SqlStatement statement, int commandNumber)
		{
			StringBuilder.AppendLine("SELECT LAST_INSERT_ID()");
		}

		protected override string LimitFormat(SelectQuery selectQuery)
		{
			return "LIMIT {0}";
		}

		protected override void BuildOffsetLimit(NullabilityContext nullability, SelectQuery selectQuery)
		{
			if (selectQuery.Select.SkipValue == null)
				base.BuildOffsetLimit(nullability, selectQuery);
			else
			{
				AppendIndent()
					.AppendFormat(
						"LIMIT {0}, {1}",
<<<<<<< HEAD
						WithStringBuilder(new StringBuilder(), () => BuildExpression(nullability, selectQuery.Select.SkipValue)),
						selectQuery.Select.TakeValue == null ?
							long.MaxValue.ToString() :
							WithStringBuilder(new StringBuilder(), () => BuildExpression(nullability, selectQuery.Select.TakeValue).ToString()))
=======
						WithStringBuilderBuildExpression(selectQuery.Select.SkipValue),
						selectQuery.Select.TakeValue == null ?
							long.MaxValue.ToString() :
							WithStringBuilderBuildExpression(selectQuery.Select.TakeValue))
>>>>>>> 675a1c07
					.AppendLine();
			}
		}

		protected override void BuildDataTypeFromDataType(SqlDataType type, bool forCreateTable, bool canBeNull)
		{
			// mysql has limited support for types in type-CAST expressions
			if (!forCreateTable)
			{
				switch ((type.Type.DataType, type.Type.Precision, type.Type.Scale, type.Type.Length) switch
				{
					(DataType.Boolean  or
					 DataType.SByte    or
					 DataType.Int16    or
					 DataType.Int32    or
					 DataType.Int64,          _,                   _,                  _                   ) => "SIGNED",
					(DataType.BitArray or // wild guess
					 DataType.Byte     or
					 DataType.UInt16   or
					 DataType.UInt32   or
					 DataType.UInt64,         _,                   _,                  _                   ) => "UNSIGNED",
					(DataType.Money,          _,                   _,                  _                   ) => "DECIMAL(19, 4)",
					(DataType.SmallMoney,     _,                   _,                  _                   ) => "DECIMAL(10, 4)",
					(DataType.DateTime      or
					 DataType.DateTime2     or
					 DataType.SmallDateTime or
					 DataType.DateTimeOffset, _,                   _,                  _                   ) => "DATETIME",
					(DataType.Time,           _,                   _,                  _                   ) => "TIME",
					(DataType.Date,           _,                   _,                  _                   ) => "DATE",
					(DataType.Json,           _,                   _,                  _                   ) => "JSON",
					(DataType.Guid,           _,                   _,                  _                   ) => "CHAR(36)",
					// TODO: FLOAT/DOUBLE support in CAST added just recently (v8.0.17)
					// and needs version sniffing
					(DataType.Double or
					 DataType.Single,         _,                   _,                  _                   ) => "$decimal$",
					(DataType.Decimal,        _,                   not null and not 0, _                   ) => $"DECIMAL({type.Type.Precision ?? 10}, {type.Type.Scale})",
					(DataType.Decimal,        not null and not 10, _,                  _                   ) => $"DECIMAL({type.Type.Precision})",
					(DataType.Decimal,        _,                   _,                  _                   ) => "DECIMAL",
					(DataType.Char      or
					 DataType.NChar     or
					 DataType.VarChar   or
					 DataType.NVarChar  or
					 DataType.NText     or
					 DataType.Text,           _,                   _,                  null or > 255 or < 0) => "CHAR(255)",
					(DataType.Char      or
					 DataType.NChar     or
					 DataType.VarChar   or
					 DataType.NVarChar  or
					 DataType.NText     or
					 DataType.Text,           _,                   _,                  1                   ) => "CHAR",
					(DataType.Char      or
					 DataType.NChar     or
					 DataType.VarChar   or
					 DataType.NVarChar  or
					 DataType.NText     or
					 DataType.Text,           _,                   _,                  _                   ) => $"CHAR({type.Type.Length})",
					(DataType.VarBinary or
					 DataType.Binary    or
					 DataType.Blob,           _,                   _,                  null or < 0         ) => "BINARY(255)",
					(DataType.VarBinary or
					 DataType.Binary    or
					 DataType.Blob,           _,                   _,                  1                   ) => "BINARY",
					(DataType.VarBinary or
					 DataType.Binary    or
					 DataType.Blob,           _,                   _,                  _                   ) => $"BINARY({type.Type.Length})",
					_ => null
				})
				{
					case null        : base.BuildDataTypeFromDataType(type,                forCreateTable, canBeNull); break;
					case "$decimal$" : base.BuildDataTypeFromDataType(SqlDataType.Decimal, forCreateTable, canBeNull); break;
					case var t       : StringBuilder.Append(t);                                                        break;
				};

				return;
			}

			// types for CREATE TABLE statement
			switch ((type.Type.DataType, type.Type.Precision, type.Type.Scale, type.Type.Length) switch
			{
				(DataType.SByte,          _,                   _,                  _                   ) => "TINYINT",
				(DataType.Int16,          _,                   _,                  _                   ) => "SMALLINT",
				(DataType.Int32,          _,                   _,                  _                   ) => "INT",
				(DataType.Int64,          _,                   _,                  _                   ) => "BIGINT",
				(DataType.Byte,           _,                   _,                  _                   ) => "TINYINT UNSIGNED",
				(DataType.UInt16,         _,                   _,                  _                   ) => "SMALLINT UNSIGNED",
				(DataType.UInt32,         _,                   _,                  _                   ) => "INT UNSIGNED",
				(DataType.UInt64,         _,                   _,                  _                   ) => "BIGINT UNSIGNED",
				(DataType.Money,          _,                   _,                  _                   ) => "DECIMAL(19, 4)",
				(DataType.SmallMoney,     _,                   _,                  _                   ) => "DECIMAL(10, 4)",
				(DataType.Decimal,        _,                   not null and not 0, _                   ) => $"DECIMAL({type.Type.Precision ?? 10}, {type.Type.Scale})",
				(DataType.Decimal,        not null and not 10, _,                  _                   ) => $"DECIMAL({type.Type.Precision})",
				(DataType.Decimal,        _,                   _,                  _                   ) => "DECIMAL",
				(DataType.DateTime  or
				 DataType.DateTime2 or
				 DataType.SmallDateTime,  > 0 and <= 6,        _,                  _                   ) => $"DATETIME({type.Type.Precision})",
				(DataType.DateTime  or
				 DataType.DateTime2 or
				 DataType.SmallDateTime,  _,                   _,                  _                   ) => "DATETIME",
				(DataType.DateTimeOffset, > 0 and <= 6,        _,                  _                   ) => $"TIMESTAMP({type.Type.Precision})",
				(DataType.DateTimeOffset, _,                   _,                  _                   ) => "TIMESTAMP",
				(DataType.Time,           > 0 and <= 6,        _,                  _                   ) => $"TIME({type.Type.Precision})",
				(DataType.Time,           _,                   _,                  _                   ) => "TIME",
				(DataType.Boolean,        _,                   _,                  _                   ) => "BOOLEAN",
				(DataType.Double,         >= 0 and <= 53,      _,                  _                   ) => $"FLOAT({type.Type.Precision})", // this is correct, FLOAT(p)
				(DataType.Double,         _,                   _,                  _                   ) => "DOUBLE",
				(DataType.Single,         >= 0 and <= 53,      _,                  _                   ) => $"FLOAT({type.Type.Precision})",
				(DataType.Single,         _,                   _,                  _                   ) => "FLOAT",
				(DataType.BitArray,       _,                   _,                  null                ) =>
					type.Type.SystemType.ToNullableUnderlying()
					switch
					{
						var t when t == typeof(byte)  || t == typeof(sbyte)  =>  8,
						var t when t == typeof(short) || t == typeof(ushort) => 16,
						var t when t == typeof(int)   || t == typeof(uint)   => 32,
						var t when t == typeof(long)  || t == typeof(ulong)  => 64,
						_ => 0
					}
					switch
					{
						0     => "BIT",
						var l => $"BIT({l})"
					},
				(DataType.BitArray,       _,                  _,                   not 1 and >= 0      ) => $"BIT({type.Type.Length})",
				(DataType.BitArray,       _,                  _,                   _                   ) => "BIT",
				(DataType.Date,           _,                  _,                   _                   ) => "DATE",
				(DataType.Json,           _,                  _,                   _                   ) => "JSON",
				(DataType.Guid,           _,                  _,                   _                   ) => "CHAR(36)",
				(DataType.Char    or
				 DataType.NChar,          _,                  _,                   null or > 255 or < 0) => "CHAR(255)",
				(DataType.Char    or
				 DataType.NChar,          _,                  _,                   1                   ) => "CHAR",
				(DataType.Char    or
				 DataType.NChar,          _,                  _,                   _                   ) => $"CHAR({type.Type.Length})",
				(DataType.VarChar or
				 DataType.NVarChar,       _,                  _,                   null or > 65535 or < 0) => "VARCHAR(255)",
				(DataType.VarChar or
				 DataType.NVarChar,       _,                  _,                   _                   ) => $"VARCHAR({type.Type.Length})",
				(DataType.Binary,         _,                  _,                   null or < 0         ) => "BINARY(255)",
				(DataType.Binary,         _,                  _,                   1                   ) => "BINARY",
				(DataType.Binary,         _,                  _,                   _                   ) => $"BINARY({type.Type.Length})",
				(DataType.VarBinary,      _,                  _,                   null or < 0         ) => "VARBINARY(255)",
				(DataType.VarBinary,      _,                  _,                   _                   ) => $"VARBINARY({type.Type.Length})",
				(DataType.Blob,           _,                  _,                   null or < 0         ) => "BLOB",
				(DataType.Blob,           _,                  _,                   <= 255              ) => "TINYBLOB",
				(DataType.Blob,           _,                  _,                   <= 65535            ) => "BLOB",
				(DataType.Blob,           _,                  _,                   <= 16777215         ) => "MEDIUMBLOB",
				(DataType.Blob,           _,                  _,                   _                   ) => "LONGBLOB",
				(DataType.NText or
				 DataType.Text,           _,                  _,                   null or < 0         ) => "TEXT",
				(DataType.NText or
				 DataType.Text,           _,                  _,                   <= 255              ) => "TINYTEXT",
				(DataType.NText or
				 DataType.Text,           _,                  _,                   <= 65535            ) => "TEXT",
				(DataType.NText or
				 DataType.Text,           _,                  _,                   <= 16777215         ) => "MEDIUMTEXT",
				(DataType.NText or
				 DataType.Text,           _,                  _,                   _                   ) => "LONGTEXT",
				_ => null
			})
						{
				case null  : base.BuildDataTypeFromDataType(type, forCreateTable, canBeNull); break;
				case var t : StringBuilder.Append(t);                                         break;
			};
		}

		protected override void BuildDeleteClause(NullabilityContext nullability, SqlDeleteStatement deleteStatement)
		{
			var table = deleteStatement.Table != null ?
				(deleteStatement.SelectQuery.From.FindTableSource(deleteStatement.Table) ?? deleteStatement.Table) :
				deleteStatement.SelectQuery.From.Tables[0];

			var alias = GetTableAlias(table);

			AppendIndent().Append("DELETE ");
			StartStatementQueryExtensions(deleteStatement.SelectQuery);
			StringBuilder.Append(' ');

			if (alias != null)
			{
				StringBuilder.Append(' ');
				Convert(StringBuilder, alias, ConvertType.NameToQueryTableAlias);
			}

			StringBuilder.AppendLine();
		}

		protected override void BuildUpdateClause(NullabilityContext nullability, SqlStatement statement, SelectQuery selectQuery, SqlUpdateClause updateClause)
		{
			var pos = StringBuilder.Length;

			base.BuildFromClause(nullability, statement, selectQuery);

			StringBuilder.Remove(pos, 4).Insert(pos, "UPDATE");

			BuildUpdateSet(nullability, selectQuery, updateClause);
		}

		protected override void BuildInsertQuery(SqlStatement statement, SqlInsertClause insertClause, bool addAlias)
		{
			var nullability = NullabilityContext.GetContext(statement.SelectQuery);

			BuildStep = Step.Tag;          BuildTag(statement);
			BuildStep = Step.InsertClause; BuildInsertClause(nullability, statement, insertClause, addAlias);

			if (statement.QueryType == QueryType.Insert && statement.SelectQuery!.From.Tables.Count != 0)
			{
				BuildStep = Step.WithClause;    BuildWithClause(statement.GetWithClause());
				BuildStep = Step.SelectClause;  BuildSelectClause(nullability, statement.SelectQuery);
				BuildStep = Step.FromClause;    BuildFromClause(nullability, statement, statement.SelectQuery);
				BuildStep = Step.WhereClause;   BuildWhereClause(nullability, statement.SelectQuery);
				BuildStep = Step.GroupByClause; BuildGroupByClause(nullability, statement.SelectQuery);
				BuildStep = Step.HavingClause;  BuildHavingClause(nullability, statement.SelectQuery);
				BuildStep = Step.OrderByClause; BuildOrderByClause(nullability, statement.SelectQuery);
				BuildStep = Step.OffsetLimit;   BuildOffsetLimit(nullability, statement.SelectQuery);
			}

			if (insertClause.WithIdentity)
				BuildGetIdentity(nullability, insertClause);
			else
			{
				BuildOutputSubclause(nullability, statement.GetOutputClause());
			}
		}

		protected override void BuildFromClause(NullabilityContext nullability, SqlStatement statement, SelectQuery selectQuery)
		{
			if (!statement.IsUpdate())
				base.BuildFromClause(nullability, statement, selectQuery);
		}

		public override StringBuilder Convert(StringBuilder sb, string value, ConvertType convertType)
		{
			switch (convertType)
			{
				case ConvertType.NameToQueryParameter  :
				case ConvertType.NameToCommandParameter:
					return sb.Append('@').Append(value);

				case ConvertType.NameToSprocParameter:
					if(string.IsNullOrEmpty(value))
							throw new ArgumentException("Argument 'value' must represent parameter name.");

					if (value[0] == '@')
						value = value.Substring(1);

					return sb.Append('@').Append(value);

				case ConvertType.SprocParameterToName:
					value = value.Length > 0 && value[0] == '@' ? value.Substring(1) : value;

					return sb.Append(value);

				case ConvertType.NameToQueryField     :
				case ConvertType.NameToQueryFieldAlias:
				case ConvertType.NameToQueryTableAlias:
				case ConvertType.NameToDatabase       :
				case ConvertType.NameToSchema         :
				case ConvertType.NameToPackage        :
				case ConvertType.NameToQueryTable     :
				case ConvertType.NameToProcedure      :
					// https://dev.mysql.com/doc/refman/8.0/en/identifiers.html
					if (value.Contains('`'))
						value = value.Replace("`", "``");

					return sb.Append('`').Append(value).Append('`');
			}

			return sb.Append(value);
		}

		protected override StringBuilder BuildExpression(
			NullabilityContext nullability, 
			ISqlExpression     expr,
			bool               buildTableName,
			bool               checkParentheses,
			string?            alias,
			ref bool           addAlias,
			bool               throwExceptionIfTableNotFound = true)
		{
			return base.BuildExpression(
				nullability,
				expr,
				buildTableName && Statement.QueryType != QueryType.InsertOrUpdate,
				checkParentheses,
				alias,
				ref addAlias,
				throwExceptionIfTableNotFound);
		}

		protected override void BuildIsDistinctPredicate(NullabilityContext nullability, SqlPredicate.IsDistinct expr)
		{
			if (!expr.IsNot)
				StringBuilder.Append("NOT ");
			BuildExpression(nullability, GetPrecedence(expr), expr.Expr1);
			StringBuilder.Append(" <=> ");
			BuildExpression(nullability, GetPrecedence(expr), expr.Expr2);
		}

		protected override void BuildInsertOrUpdateQuery(SqlInsertOrUpdateStatement insertOrUpdate)
		{
			var nullability = new NullabilityContext(insertOrUpdate.SelectQuery);

			var position    = StringBuilder.Length;

			BuildInsertQuery(insertOrUpdate, insertOrUpdate.Insert, false);

			if (insertOrUpdate.Update.Items.Count > 0)
			{
				AppendIndent().AppendLine("ON DUPLICATE KEY UPDATE");

				Indent++;

				var first = true;

				foreach (var expr in insertOrUpdate.Update.Items)
				{
					if (!first)
						StringBuilder.AppendLine(Comma);
					first = false;

					AppendIndent();
					BuildExpression(nullability, expr.Column, false, true);
					StringBuilder.Append(" = ");
					BuildExpression(nullability, expr.Expression!, false, true);
				}

				Indent--;

				StringBuilder.AppendLine();
			}
			else
			{
				var sql = StringBuilder.ToString();
				var insertIndex = sql.IndexOf("INSERT", position);

				StringBuilder.Clear()
					.Append(sql.Substring(0, insertIndex))
					.Append("INSERT IGNORE")
					.Append(sql.Substring(insertIndex + "INSERT".Length));
			}
		}

		protected override void BuildEmptyInsert(SqlInsertClause insertClause)
		{
			StringBuilder.AppendLine("() VALUES ()");
		}

		protected override void BuildCreateTableIdentityAttribute1(SqlField field)
		{
			StringBuilder.Append("AUTO_INCREMENT");
		}

		protected override void BuildCreateTablePrimaryKey(SqlCreateTableStatement createTable, string pkName, IEnumerable<string> fieldNames)
		{
			AppendIndent();
			StringBuilder.Append("CONSTRAINT ").Append(pkName).Append(" PRIMARY KEY CLUSTERED (");
			StringBuilder.Append(string.Join(InlineComma, fieldNames));
			StringBuilder.Append(')');
		}

		public override StringBuilder BuildObjectName(StringBuilder sb, SqlObjectName name, ConvertType objectType, bool escape, TableOptions tableOptions)
		{
			if (name.Database != null)
			{
				(escape ? Convert(sb, name.Database, ConvertType.NameToDatabase) : sb.Append(name.Database))
					.Append('.');
			}

			if (name.Package != null)
			{
				(escape ? Convert(sb, name.Package, ConvertType.NameToPackage) : sb.Append(name.Package))
					.Append('.');
			}

			return escape ? Convert(sb, name.Name, objectType) : sb.Append(name.Name);
		}

		protected override string? GetProviderTypeName(IDataContext dataContext, DbParameter parameter)
		{
			if (DataProvider is MySqlDataProvider provider)
			{
				var param = provider.TryGetProviderParameter(dataContext, parameter);
				if (param != null)
					return provider.Adapter.GetDbType(param).ToString();
			}

			return base.GetProviderTypeName(dataContext, parameter);
		}

		protected override void BuildTruncateTable(SqlTruncateTableStatement truncateTable)
		{
			if (truncateTable.ResetIdentity || truncateTable.Table!.IdentityFields.Count == 0)
				StringBuilder.Append("TRUNCATE TABLE ");
			else
				StringBuilder.Append("DELETE FROM ");
		}

		protected override void BuildDropTableStatement(SqlDropTableStatement dropTable)
		{
			BuildDropTableStatementIfExists(dropTable);
		}

		protected override void BuildMergeStatement(SqlMergeStatement merge)
		{
			throw new LinqToDBException($"{Name} provider doesn't support SQL MERGE statement");
		}

		protected override void BuildGroupByBody(NullabilityContext nullability, GroupingType groupingType,
			List<ISqlExpression>                                    items)
		{
			if (groupingType == GroupingType.GroupBySets || groupingType == GroupingType.Default)
			{
				base.BuildGroupByBody(nullability, groupingType, items);
				return;
			}

			AppendIndent()
				.AppendLine("GROUP BY");

			Indent++;

			for (var i = 0; i < items.Count; i++)
			{
				AppendIndent();

				var expr = WrapBooleanExpression(items[i]);
				BuildExpression(nullability, expr);

				if (i + 1 < items.Count)
					StringBuilder.AppendLine(Comma);
				else
					StringBuilder.AppendLine();
			}

			Indent--;

			switch (groupingType)
			{
				case GroupingType.Rollup:
					StringBuilder.Append("WITH ROLLUP");
					break;
				case GroupingType.Cube:
					StringBuilder.Append("WITH CUBE");
					break;
				default:
					throw new InvalidOperationException($"Unexpected grouping type: {groupingType}");
			}
		}

		protected override void BuildCreateTableCommand(SqlTable table)
		{
			string command;

			if (table.TableOptions.IsTemporaryOptionSet())
			{
				switch (table.TableOptions & TableOptions.IsTemporaryOptionSet)
				{
					case TableOptions.IsTemporary                                                                              :
					case TableOptions.IsTemporary |                                          TableOptions.IsLocalTemporaryData :
					case TableOptions.IsTemporary | TableOptions.IsLocalTemporaryStructure                                     :
					case TableOptions.IsTemporary | TableOptions.IsLocalTemporaryStructure | TableOptions.IsLocalTemporaryData :
					case                                                                     TableOptions.IsLocalTemporaryData :
					case                            TableOptions.IsLocalTemporaryStructure                                     :
					case                            TableOptions.IsLocalTemporaryStructure | TableOptions.IsLocalTemporaryData :
						command = "CREATE TEMPORARY TABLE ";
						break;
					case var value :
						throw new InvalidOperationException($"Incompatible table options '{value}'");
				}
			}
			else
			{
				command = "CREATE TABLE ";
			}

			StringBuilder.Append(command);

			if (table.TableOptions.HasCreateIfNotExists())
				StringBuilder.Append("IF NOT EXISTS ");
		}

		private StringBuilder? HintBuilder;

		int  _hintPosition;
		bool _isTopLevelBuilder;

		protected override void StartStatementQueryExtensions(SelectQuery? selectQuery)
		{
			if (HintBuilder == null)
			{
				HintBuilder        = new();
				_isTopLevelBuilder = true;
				_hintPosition      = StringBuilder.Length;

				if (Statement is SqlInsertStatement)
					_hintPosition -= " INTO ".Length;

				if (selectQuery?.QueryName is {} queryName)
					HintBuilder
						.Append("QB_NAME(")
						.Append(queryName)
						.Append(')')
						;
			}
			else if (selectQuery?.QueryName is {} queryName)
			{
				StringBuilder
					.Append(" /*+ QB_NAME(")
					.Append(queryName)
					.Append(") */")
					;
			}
		}

		protected override void FinalizeBuildQuery(SqlStatement statement)
		{
			base.FinalizeBuildQuery(statement);

			if (statement.SqlQueryExtensions is not null && HintBuilder is not null)
			{
				if (HintBuilder.Length > 0 && HintBuilder[HintBuilder.Length - 1] != ' ')
					HintBuilder.Append(' ');
				BuildQueryExtensions(HintBuilder, statement.SqlQueryExtensions, null, " ", null);
			}

			if (_isTopLevelBuilder && HintBuilder!.Length > 0)
			{
				HintBuilder.Insert(0, " /*+ ");
				HintBuilder.Append(" */");

				StringBuilder.Insert(_hintPosition, HintBuilder);
			}
		}

		protected override void BuildTableExtensions(SqlTable table, string alias)
		{
			if (table.SqlQueryExtensions is not null)
			{
				if (HintBuilder is not null)
					BuildTableExtensions(HintBuilder, table, alias, null, " ", null, ext =>
						ext.Scope is
							Sql.QueryExtensionScope.TableHint or
							Sql.QueryExtensionScope.TablesInScopeHint);

				BuildTableExtensions(StringBuilder, table, alias, " ", ", ", null, ext => ext.Scope is Sql.QueryExtensionScope.IndexHint);
			}
		}
	}
}<|MERGE_RESOLUTION|>--- conflicted
+++ resolved
@@ -78,17 +78,10 @@
 				AppendIndent()
 					.AppendFormat(
 						"LIMIT {0}, {1}",
-<<<<<<< HEAD
-						WithStringBuilder(new StringBuilder(), () => BuildExpression(nullability, selectQuery.Select.SkipValue)),
+						WithStringBuilderBuildExpression(nullability, selectQuery.Select.SkipValue),
 						selectQuery.Select.TakeValue == null ?
 							long.MaxValue.ToString() :
-							WithStringBuilder(new StringBuilder(), () => BuildExpression(nullability, selectQuery.Select.TakeValue).ToString()))
-=======
-						WithStringBuilderBuildExpression(selectQuery.Select.SkipValue),
-						selectQuery.Select.TakeValue == null ?
-							long.MaxValue.ToString() :
-							WithStringBuilderBuildExpression(selectQuery.Select.TakeValue))
->>>>>>> 675a1c07
+							WithStringBuilderBuildExpression(nullability, selectQuery.Select.TakeValue))
 					.AppendLine();
 			}
 		}
