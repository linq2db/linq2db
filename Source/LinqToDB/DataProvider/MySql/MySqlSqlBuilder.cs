--- conflicted
+++ resolved
@@ -3,10 +3,10 @@
 using System.Data;
 using System.Linq;
 using System.Text;
+using System.Data.Common;
 
 namespace LinqToDB.DataProvider.MySql
 {
-	using System.Data.Common;
 	using Extensions;
 	using Mapping;
 	using SqlProvider;
@@ -249,7 +249,7 @@
 				 DataType.Text,           _,                  _,                   _                   ) => "LONGTEXT",
 				_ => null
 			})
-			{
+						{
 				case null  : base.BuildDataTypeFromDataType(type, forCreateTable); break;
 				case var t : StringBuilder.Append(t);                              break;
 			};
@@ -261,15 +261,11 @@
 				(deleteStatement.SelectQuery.From.FindTableSource(deleteStatement.Table) ?? deleteStatement.Table) :
 				deleteStatement.SelectQuery.From.Tables[0];
 
-<<<<<<< HEAD
-			AppendIndent().Append("DELETE");
+			var alias = GetTableAlias(table);
+
+			AppendIndent().Append("DELETE ");
 			StartStatementQueryExtensions(deleteStatement.SelectQuery);
 			StringBuilder.Append(' ');
-			Convert(StringBuilder, GetTableAlias(table)!, ConvertType.NameToQueryTableAlias);
-=======
-			var alias = GetTableAlias(table);
-
-			AppendIndent().Append("DELETE");
 
 			if (alias != null)
 			{
@@ -277,7 +273,6 @@
 				Convert(StringBuilder, alias, ConvertType.NameToQueryTableAlias);
 			}
 
->>>>>>> f4350ed7
 			StringBuilder.AppendLine();
 		}
 
