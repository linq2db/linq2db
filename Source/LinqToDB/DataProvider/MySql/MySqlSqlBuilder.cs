--- conflicted
+++ resolved
@@ -6,15 +6,10 @@
 
 namespace LinqToDB.DataProvider.MySql
 {
-	using Extensions;
-	using Mapping;
 	using SqlQuery;
 	using SqlProvider;
-<<<<<<< HEAD
 	using Mapping;
 	using Extensions;
-=======
->>>>>>> 044969da
 	using Tools;
 
 	class MySqlSqlBuilder : BasicSqlBuilder
@@ -155,7 +150,7 @@
 							StringBuilder.Append("BINARY");
 						else
 							StringBuilder.Append($"BINARY({type.Type.Length})");
-						break;
+					break;
 					default                     : base.BuildDataTypeFromDataType(type, forCreateTable); break;
 				}
 
@@ -511,7 +506,7 @@
 		protected override string? GetProviderTypeName(IDbDataParameter parameter)
 		{
 			if (_provider != null)
-			{
+		{
 				var param = _provider.TryGetProviderParameter(parameter, MappingSchema);
 				if (param != null)
 					return _provider.Adapter.GetDbType(param).ToString();
