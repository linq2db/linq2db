﻿using System;
using System.Data;
using System.Collections.Generic;
using System.Data.Common;
using System.Linq.Expressions;
using System.Text;
using System.Threading;
using System.Threading.Tasks;

namespace LinqToDB.DataProvider.MySql
{
	using Expressions;
	using Mapping;
	using SqlQuery;

	class MySqlProviderAdapter : IDynamicProviderAdapter
	{
		private static readonly object _mysqlDataSyncRoot      = new ();
		private static readonly object _mysqlConnectorSyncRoot = new ();

		private static MySqlProviderAdapter? _mysqlDataInstance;
		private static MySqlProviderAdapter? _mysqlConnectorInstance;

		public const string MySqlConnectorAssemblyName = "MySqlConnector";
		public const string MySqlDataAssemblyName      = "MySql.Data";

		public const string MySqlDataClientNamespace = "MySql.Data.MySqlClient";
		public const string MySqlDataTypesNamespace  = "MySql.Data.Types";

		public const string MySqlConnectorNamespace      = "MySqlConnector";
		public const string MySqlConnectorTypesNamespace = "MySqlConnector";

		public const string OldMySqlConnectorNamespace       = "MySql.Data.MySqlClient";
		public const string OldMySqlConnectorTypesNamespace  = "MySql.Data.Types";

		internal enum MySqlProvider
		{
			MySqlData,
			MySqlConnector
		}

<<<<<<< HEAD
		MySqlProviderAdapter()
		{
=======
		private MySqlProviderAdapter(
			MySqlProvider provider,

			Type connectionType,
			Type dataReaderType,
			Type parameterType,
			Type commandType,
			Type transactionType,

			Type? mySqlDecimalType,
			Type  mySqlDateTimeType,
			Type  mySqlGeometryType,

			Func<object, string>? mySqlDecimalGetter,

			Func<DbParameter, object> dbTypeGetter,

			string? getMySqlDecimalMethodName,
			string? getDateTimeOffsetMethodName,
			string  getMySqlDateTimeMethodName,

			string  providerTypesNamespace,
			MappingSchema    mappingSchema,
			BulkCopyAdapter? bulkCopy,
			
			bool isDateOnlySupported)
		{
			ProviderType = provider;

			ConnectionType  = connectionType;
			DataReaderType  = dataReaderType;
			ParameterType   = parameterType;
			CommandType     = commandType;
			TransactionType = transactionType;

			MySqlDecimalType  = mySqlDecimalType;
			MySqlDateTimeType = mySqlDateTimeType;
			MySqlGeometryType = mySqlGeometryType;

			MySqlDecimalGetter = mySqlDecimalGetter;

			GetDbType = dbTypeGetter;

			GetMySqlDecimalMethodName   = getMySqlDecimalMethodName;
			GetDateTimeOffsetMethodName = getDateTimeOffsetMethodName;
			GetMySqlDateTimeMethodName  = getMySqlDateTimeMethodName;
			ProviderTypesNamespace      = providerTypesNamespace;

			MappingSchema = mappingSchema;
			BulkCopy      = bulkCopy;

			IsDateOnlySupported = isDateOnlySupported;
>>>>>>> ce64e8ad
		}

		public MySqlProvider ProviderType    { get; protected set; }
		public Type          ConnectionType  { get; protected set; } = null!;
		public Type          DataReaderType  { get; protected set; } = null!;
		public Type          ParameterType   { get; protected set; } = null!;
		public Type          CommandType     { get; protected set; } = null!;
		public Type          TransactionType { get; protected set; } = null!;
		public MappingSchema MappingSchema   { get; protected set; } = null!;

		/// <summary>
		/// Not supported by MySqlConnector prior to 2.1.0.
		/// </summary>
		public Type? MySqlDecimalType { get; protected set; }
		public Type MySqlDateTimeType { get; protected set; } = null!;
		public Type MySqlGeometryType { get; protected set; } = null!;

		/// <summary>
		/// Not needed for MySqlConnector as it supports MySqlDecimal parameters.
		/// </summary>
		public Func<object,string>? MySqlDecimalGetter { get; protected set; }

		/// <summary>
		/// Not supported by MySqlConnector prior to 2.1.0.
		/// </summary>
		public string? GetMySqlDecimalMethodName { get; protected set; }

		/// <summary>
		/// MySqlConnector-only.
		/// </summary>
		public string? GetDateTimeOffsetMethodName { get; protected set; }
		public string GetMySqlDateTimeMethodName { get;   protected set; } = null!;
		public string ProviderTypesNamespace     { get;   protected set; } = null!;

		/// <summary>
		/// Returns object, because both providers use different enums and we anyway don't need typed value.
		/// </summary>
		public Func<DbParameter, object> GetDbType { get; protected set; } = null!;

		public BulkCopyAdapter? BulkCopy { get; protected set; }

		public bool IsDateOnlySupported { get; }

		internal class BulkCopyAdapter
		{
			internal BulkCopyAdapter(
				Func<DbConnection, DbTransaction?, MySqlConnector.MySqlBulkCopy> bulkCopyCreator,
				Func<int, string, MySqlBulkCopyColumnMapping>                      bulkCopyColumnMappingCreator)
			{
				Create              = bulkCopyCreator;
				CreateColumnMapping = bulkCopyColumnMappingCreator;
			}

			public Func<DbConnection,DbTransaction?,MySqlConnector.MySqlBulkCopy> Create              { get; }
			public Func<int,string,MySqlBulkCopyColumnMapping>                    CreateColumnMapping { get; }
		}

		public static MySqlProviderAdapter GetInstance(string name)
		{
			if (name == ProviderName.MySqlConnector)
			{
				if (_mysqlConnectorInstance == null)
					lock (_mysqlConnectorSyncRoot)
						if (_mysqlConnectorInstance == null)
							_mysqlConnectorInstance = new MySqlConnector.MySqlConnectorProviderAdapter();

				return _mysqlConnectorInstance;
			}
			else
			{
				if (_mysqlDataInstance == null)
					lock (_mysqlDataSyncRoot)
						if (_mysqlDataInstance == null)
							_mysqlDataInstance = new MySqlData.MySqlDataProviderAdapter();

				return _mysqlDataInstance;
			}
		}

		private static void AppendAction(StringBuilder sb, string value) => sb.Append(value);

		class MySqlData
		{
			public class MySqlDataProviderAdapter : MySqlProviderAdapter
			{
				public MySqlDataProviderAdapter()
				{
					var assembly = Common.Tools.TryLoadAssembly(MySqlDataAssemblyName, null);
					if (assembly == null)
						throw new InvalidOperationException($"Cannot load assembly {MySqlDataAssemblyName}");

					var connectionType    = assembly.GetType($"{MySqlDataClientNamespace}.MySqlConnection" , true)!;
					var dataReaderType    = assembly.GetType($"{MySqlDataClientNamespace}.MySqlDataReader" , true)!;
					var parameterType     = assembly.GetType($"{MySqlDataClientNamespace}.MySqlParameter"  , true)!;
					var commandType       = assembly.GetType($"{MySqlDataClientNamespace}.MySqlCommand"    , true)!;
					var transactionType   = assembly.GetType($"{MySqlDataClientNamespace}.MySqlTransaction", true)!;
					var dbType            = assembly.GetType($"{MySqlDataClientNamespace}.MySqlDbType"     , true)!;
					var mySqlDecimalType  = assembly.GetType($"{MySqlDataTypesNamespace}.MySqlDecimal"     , true)!;
					var mySqlDateTimeType = assembly.GetType($"{MySqlDataTypesNamespace}.MySqlDateTime"    , true)!;
					var mySqlGeometryType = assembly.GetType($"{MySqlDataTypesNamespace}.MySqlGeometry"    , true)!;

					var typeMapper = new TypeMapper();
					typeMapper.RegisterTypeWrapper<MySqlParameter>(parameterType);
					typeMapper.RegisterTypeWrapper<MySqlDbType>(dbType);
					typeMapper.RegisterTypeWrapper<MySqlDateTime>(mySqlDateTimeType);
					typeMapper.RegisterTypeWrapper<MySqlDecimal>(mySqlDecimalType);

					var dbTypeGetter      = typeMapper.Type<MySqlParameter>().Member(p => p.MySqlDbType).BuildGetter<DbParameter>();
					var decimalGetter      = typeMapper.BuildFunc<object, string>(typeMapper.MapLambda((object value) => ((MySqlDecimal)value).ToString()));
					var toDecimalConverter = typeMapper.MapLambda((MySqlDecimal d) => d.Value);
					var toDoubleConverter  = typeMapper.MapLambda((MySqlDecimal d) => d.ToDouble());
					var dateTimeConverter = typeMapper.MapLambda((MySqlDateTime dt) => dt.GetDateTime());

					var mappingSchema = new MySqlDataAdapterMappingSchema();

					mappingSchema.SetDataType(mySqlDecimalType, DataType.Decimal);
					mappingSchema.SetConvertExpression(mySqlDecimalType, typeof(decimal), toDecimalConverter);
					mappingSchema.SetConvertExpression(mySqlDecimalType, typeof(double), toDoubleConverter);
					mappingSchema.SetValueToSqlConverter(mySqlDecimalType, typeMapper.BuildAction<StringBuilder, SqlDataType, object>(typeMapper.MapActionLambda((StringBuilder sb, SqlDataType type, object value) => AppendAction(sb, ((MySqlDecimal)value).ToString()))));

					mappingSchema.SetDataType(mySqlDateTimeType, DataType.DateTime2);
					mappingSchema.SetConvertExpression(mySqlDateTimeType, typeof(DateTime), dateTimeConverter);

					ProviderType                = MySqlProvider.MySqlData;
					ConnectionType              = connectionType;
					DataReaderType              = dataReaderType;
					ParameterType               = parameterType;
					CommandType                 = commandType;
					TransactionType             = transactionType;
					MySqlDecimalType            = mySqlDecimalType;
					MySqlDateTimeType           = mySqlDateTimeType;
					MySqlGeometryType           = mySqlGeometryType;
					MySqlDecimalGetter          = decimalGetter;
					GetDbType                   = p => dbTypeGetter(p);
					GetMySqlDecimalMethodName   = "GetMySqlDecimal";
					GetDateTimeOffsetMethodName = null;
					GetMySqlDateTimeMethodName  = "GetMySqlDateTime";
					ProviderTypesNamespace      = MySqlDataTypesNamespace;
					MappingSchema               = mappingSchema;
					BulkCopy                    = null;
				}
			}

			sealed class MySqlDataAdapterMappingSchema : LockedMappingSchema
			{
<<<<<<< HEAD
				public MySqlDataAdapterMappingSchema() : base("MySqlDataAdapter")
				{
				}
=======
				var assembly = Common.Tools.TryLoadAssembly(MySqlDataAssemblyName, null);
				if (assembly == null)
					throw new InvalidOperationException($"Cannot load assembly {MySqlDataAssemblyName}");

				var connectionType    = assembly.GetType($"{MySqlDataClientNamespace}.MySqlConnection" , true)!;
				var dataReaderType    = assembly.GetType($"{MySqlDataClientNamespace}.MySqlDataReader" , true)!;
				var parameterType     = assembly.GetType($"{MySqlDataClientNamespace}.MySqlParameter"  , true)!;
				var commandType       = assembly.GetType($"{MySqlDataClientNamespace}.MySqlCommand"    , true)!;
				var transactionType   = assembly.GetType($"{MySqlDataClientNamespace}.MySqlTransaction", true)!;
				var dbType            = assembly.GetType($"{MySqlDataClientNamespace}.MySqlDbType"     , true)!;
				var mySqlDecimalType  = assembly.GetType($"{MySqlDataTypesNamespace}.MySqlDecimal"     , true)!;
				var mySqlDateTimeType = assembly.GetType($"{MySqlDataTypesNamespace}.MySqlDateTime"    , true)!;
				var mySqlGeometryType = assembly.GetType($"{MySqlDataTypesNamespace}.MySqlGeometry"    , true)!;

				var typeMapper = new TypeMapper();
				typeMapper.RegisterTypeWrapper<MySqlParameter>(parameterType);
				typeMapper.RegisterTypeWrapper<MySqlDbType>(dbType);
				typeMapper.RegisterTypeWrapper<MySqlDateTime>(mySqlDateTimeType);
				typeMapper.RegisterTypeWrapper<MySqlDecimal>(mySqlDecimalType);

				var dbTypeGetter      = typeMapper.Type<MySqlParameter>().Member(p => p.MySqlDbType).BuildGetter<DbParameter>();
				var decimalGetter      = typeMapper.BuildFunc<object, string>(typeMapper.MapLambda((object value) => ((MySqlDecimal)value).ToString()));
				var toDecimalConverter = typeMapper.MapLambda((MySqlDecimal d) => d.Value);
				var toDoubleConverter  = typeMapper.MapLambda((MySqlDecimal d) => d.ToDouble());
				var dateTimeConverter = typeMapper.MapLambda((MySqlDateTime dt) => dt.GetDateTime());

				var mappingSchema = new MappingSchema();

				mappingSchema.SetDataType(mySqlDecimalType, DataType.Decimal);
				mappingSchema.SetConvertExpression(mySqlDecimalType, typeof(decimal), toDecimalConverter);
				mappingSchema.SetConvertExpression(mySqlDecimalType, typeof(double), toDoubleConverter);
				mappingSchema.SetValueToSqlConverter(mySqlDecimalType, typeMapper.BuildAction<StringBuilder, SqlDataType, object>(typeMapper.MapActionLambda((StringBuilder sb, SqlDataType type, object value) => AppendAction(sb, ((MySqlDecimal)value).ToString()))));

				mappingSchema.SetDataType(mySqlDateTimeType, DataType.DateTime2);
				mappingSchema.SetConvertExpression(mySqlDateTimeType, typeof(DateTime), dateTimeConverter);

				return new MySqlProviderAdapter(
					MySqlProvider.MySqlData,
					connectionType,
					dataReaderType,
					parameterType,
					commandType,
					transactionType,
					mySqlDecimalType,
					mySqlDateTimeType,
					mySqlGeometryType,
					decimalGetter,
					p => dbTypeGetter(p),
					"GetMySqlDecimal",
					null,
					"GetMySqlDateTime",
					MySqlDataTypesNamespace,
					mappingSchema,
					null,
					false);
>>>>>>> ce64e8ad
			}

			[Wrapper]
			private class MySqlDateTime
			{
				public DateTime GetDateTime() => throw new NotImplementedException();
			}

			[Wrapper]
			private class MySqlDecimal
			{
				public          decimal Value      => throw new NotImplementedException();
				public          double  ToDouble() => throw new NotImplementedException();
				public override string  ToString() => throw new NotImplementedException();
			}

			[Wrapper]
			private class MySqlParameter
			{
				public MySqlDbType MySqlDbType { get; set; }
			}

			[Wrapper]
			internal enum MySqlDbType
			{
				Binary     = 754,
				Bit        = 16,
				Blob       = 252,
				Byte       = 1,
				Date       = 10,
				Datetime   = 12,
				DateTime   = 12,
				Decimal    = 0,
				Double     = 5,
				Enum       = 247,
				Float      = 4,
				Geometry   = 255,
				Guid       = 854,
				Int16      = 2,
				Int24      = 9,
				Int32      = 3,
				Int64      = 8,
				JSON       = 245,
				LongBlob   = 251,
				LongText   = 751,
				MediumBlob = 250,
				MediumText = 750,
				Newdate    = 14,
				NewDecimal = 246,
				Set        = 248,
				String     = 254,
				Text       = 752,
				Time       = 11,
				Timestamp  = 7,
				TinyBlob   = 249,
				TinyText   = 749,
				UByte      = 501,
				UInt16     = 502,
				UInt24     = 509,
				UInt32     = 503,
				UInt64     = 508,
				VarBinary  = 753,
				VarChar    = 253,
				VarString  = 15,
				Year       = 13
			}
		}

		internal class MySqlConnector
		{
			private static readonly Version MinBulkCopyVersion     = new (0, 67);
			private static readonly Version MinModernVersion       = new (1, 0);
			// actually it was added in 2.1.0, but assembly version wasn't updated
			private static readonly Version MinMySqlDecimalVersion = new (2, 0);
			// added in 2.0.0 with bulk copy fix in 2.1.8
			private static readonly Version MinDateOnlyVersion     = new (2, 0);

			public class MySqlConnectorProviderAdapter : MySqlProviderAdapter
			{
				public MySqlConnectorProviderAdapter()
				{
					var assembly = Common.Tools.TryLoadAssembly(MySqlConnectorAssemblyName, null);
					if (assembly == null)
						throw new InvalidOperationException($"Cannot load assembly {MySqlConnectorAssemblyName}");

					var hasBulkCopy  = assembly.GetName().Version >= MinBulkCopyVersion;
					var version1plus = assembly.GetName().Version >= MinModernVersion;

					var clientNamespace = version1plus ? MySqlConnectorNamespace      : OldMySqlConnectorNamespace;
					var typesNamespace  = version1plus ? MySqlConnectorTypesNamespace : OldMySqlConnectorTypesNamespace;

					var connectionType    = assembly.GetType($"{clientNamespace}.MySqlConnection" , true)!;
					var dataReaderType    = assembly.GetType($"{clientNamespace}.MySqlDataReader" , true)!;
					var parameterType     = assembly.GetType($"{clientNamespace}.MySqlParameter"  , true)!;
					var commandType       = assembly.GetType($"{clientNamespace}.MySqlCommand"    , true)!;
					var transactionType   = assembly.GetType($"{clientNamespace}.MySqlTransaction", true)!;
					var dbType            = assembly.GetType($"{clientNamespace}.MySqlDbType"     , true)!;
					var mySqlDateTimeType = assembly.GetType($"{typesNamespace}.MySqlDateTime"    , true)!;
					var mySqlGeometryType = assembly.GetType($"{typesNamespace}.MySqlGeometry"    , true)!;
					var mySqlDecimalType  = assembly.GetName().Version >= MinMySqlDecimalVersion ? assembly.GetType($"{typesNamespace}.MySqlDecimal", false) : null;

					var typeMapper = new TypeMapper();

					typeMapper.RegisterTypeWrapper<MySqlParameter>(parameterType);
					typeMapper.RegisterTypeWrapper<MySqlDbType   >(dbType);
					typeMapper.RegisterTypeWrapper<MySqlDateTime >(mySqlDateTimeType);
					if (mySqlDecimalType != null)
						typeMapper.RegisterTypeWrapper<MySqlDecimal>(mySqlDecimalType);

					typeMapper.RegisterTypeWrapper<MySqlConnection >(connectionType);
					typeMapper.RegisterTypeWrapper<MySqlTransaction>(transactionType);

					BulkCopyAdapter? bulkCopy = null;
					if (hasBulkCopy)
					{
						var bulkCopyType                   = assembly.GetType($"{clientNamespace}.MySqlBulkCopy"              , true)!;
						var bulkRowsCopiedEventHandlerType = assembly.GetType($"{clientNamespace}.MySqlRowsCopiedEventHandler", true)!;
						var bulkCopyColumnMappingType      = assembly.GetType($"{clientNamespace}.MySqlBulkCopyColumnMapping" , true)!;
						var rowsCopiedEventArgsType        = assembly.GetType($"{clientNamespace}.MySqlRowsCopiedEventArgs"   , true)!;
						var bulkCopyResultType             = assembly.GetType($"{clientNamespace}.MySqlBulkCopyResult"        , false)!;

						typeMapper.RegisterTypeWrapper<MySqlBulkCopy              >(bulkCopyType!);
						typeMapper.RegisterTypeWrapper<MySqlRowsCopiedEventHandler>(bulkRowsCopiedEventHandlerType);
						typeMapper.RegisterTypeWrapper<MySqlBulkCopyColumnMapping >(bulkCopyColumnMappingType);
						typeMapper.RegisterTypeWrapper<MySqlRowsCopiedEventArgs   >(rowsCopiedEventArgsType);
						if (bulkCopyResultType != null)
							typeMapper.RegisterTypeWrapper<MySqlBulkCopyResult    >(bulkCopyResultType);
						typeMapper.FinalizeMappings();

						bulkCopy = new BulkCopyAdapter(
							typeMapper.BuildWrappedFactory((DbConnection connection, DbTransaction? transaction) => new MySqlBulkCopy((MySqlConnection)(object)connection, (MySqlTransaction?)(object?)transaction)),
							typeMapper.BuildWrappedFactory((int source, string destination) => new MySqlBulkCopyColumnMapping(source, destination, null)));
					}
					else
						typeMapper.FinalizeMappings();

					var typeGetter        = typeMapper.Type<MySqlParameter>().Member(p => p.MySqlDbType).BuildGetter<DbParameter>();
					var dateTimeConverter = typeMapper.MapLambda((MySqlDateTime dt) => dt.GetDateTime());

					var mappingSchema = new MySqlConnectorAdapterMappingSchema();

					mappingSchema.SetDataType(mySqlDateTimeType, DataType.DateTime2);
					mappingSchema.SetConvertExpression(mySqlDateTimeType, typeof(DateTime), dateTimeConverter);

					if (mySqlDecimalType != null)
					{
						var toDecimalConverter = typeMapper.MapLambda((MySqlDecimal d) => d.Value);
						var toDoubleConverter  = typeMapper.MapLambda((MySqlDecimal d) => d.ToDouble());

						mappingSchema.SetDataType(mySqlDecimalType, DataType.Decimal);
						mappingSchema.SetConvertExpression(mySqlDecimalType, typeof(decimal), toDecimalConverter);
						mappingSchema.SetValueToSqlConverter(mySqlDecimalType, typeMapper.BuildAction<StringBuilder, SqlDataType, object>(typeMapper.MapActionLambda((StringBuilder sb, SqlDataType type, object value) => AppendAction(sb, ((MySqlDecimal)value).ToString()))));

						mappingSchema.SetConvertExpression(mySqlDecimalType, typeof(double) , toDoubleConverter);
					}

					ProviderType                = MySqlProvider.MySqlConnector;
					ConnectionType              = connectionType;
					DataReaderType              = dataReaderType;
					ParameterType               = parameterType;
					CommandType                 = commandType;
					TransactionType             = transactionType;
					MySqlDecimalType            = mySqlDecimalType;
					MySqlDateTimeType           = mySqlDateTimeType;
					MySqlGeometryType           = mySqlGeometryType;
					MySqlDecimalGetter          = null;
					GetDbType                   = p => typeGetter(p);
					GetMySqlDecimalMethodName   = mySqlDecimalType != null ? "GetMySqlDecimal" : null;
					GetDateTimeOffsetMethodName = "GetDateTimeOffset";
					GetMySqlDateTimeMethodName  = "GetMySqlDateTime";
					ProviderTypesNamespace      = typesNamespace;
					MappingSchema               = mappingSchema;
					BulkCopy                    = bulkCopy;
				}
			}

<<<<<<< HEAD
			sealed class MySqlConnectorAdapterMappingSchema : LockedMappingSchema
			{
				public MySqlConnectorAdapterMappingSchema() : base("MySqlConnectorAdapter")
				{
				}
=======
				return new MySqlProviderAdapter(
					MySqlProvider.MySqlConnector,
					connectionType,
					dataReaderType,
					parameterType,
					commandType,
					transactionType,
					mySqlDecimalType,
					mySqlDateTimeType,
					mySqlGeometryType,
					null,
					p => typeGetter(p),
					mySqlDecimalType != null ? "GetMySqlDecimal" : null,
					"GetDateTimeOffset",
					"GetMySqlDateTime",
					typesNamespace,
					mappingSchema,
					bulkCopy,
					assembly.GetName().Version >= MinDateOnlyVersion);
>>>>>>> ce64e8ad
			}

			#region wrappers
			[Wrapper]
			private class MySqlDecimal
			{
				public          decimal Value      => throw new NotImplementedException();
				public          double  ToDouble() => throw new NotImplementedException();
				public override string  ToString() => throw new NotImplementedException();
			}

			[Wrapper]
			private class MySqlDateTime
			{
				public DateTime GetDateTime() => throw new NotImplementedException();
			}

			[Wrapper]
			private class MySqlParameter
			{
				public MySqlDbType MySqlDbType { get; set; }
			}

			[Wrapper]
			internal enum MySqlDbType
			{
				Binary     = 600,
				Bit        = 16,
				Blob       = 252,
				Bool       = -1,
				Byte       = 1,
				Date       = 10,
				Datetime   = 12,
				DateTime   = 12,
				Decimal    = 0,
				Double     = 5,
				Enum       = 247,
				Float      = 4,
				Geometry   = 255,
				Guid       = 800,
				Int16      = 2,
				Int24      = 9,
				Int32      = 3,
				Int64      = 8,
				JSON       = 245,
				LongBlob   = 251,
				LongText   = 751,
				MediumBlob = 250,
				MediumText = 750,
				Newdate    = 14,
				NewDecimal = 246,
				Null       = 6,
				Set        = 248,
				String     = 254,
				Text       = 752,
				Time       = 11,
				Timestamp  = 7,
				TinyBlob   = 249,
				TinyText   = 749,
				UByte      = 501,
				UInt16     = 502,
				UInt24     = 509,
				UInt32     = 503,
				UInt64     = 508,
				VarBinary  = 601,
				VarChar    = 253,
				VarString  = 15,
				Year       = 13
			}

			[Wrapper]
			internal class MySqlConnection
			{
			}

			[Wrapper]
			internal class MySqlTransaction
			{
			}

			#region BulkCopy
			[Wrapper]
			internal class MySqlBulkCopy : TypeWrapper
			{
				private static object[] Wrappers { get; }
					= new object[]
				{
					// [0]: WriteToServer (version < 2.0.0)
					new Tuple<LambdaExpression, bool>
					((Expression<Action<MySqlBulkCopy, IDataReader>>               )((MySqlBulkCopy this_, IDataReader            dataReader) => this_.WriteToServer1(dataReader)), true),
					// [1]: get NotifyAfter
					(Expression<Func<MySqlBulkCopy, int>>                         )((MySqlBulkCopy this_                                   ) => this_.NotifyAfter),
					// [2]: get BulkCopyTimeout
					(Expression<Func<MySqlBulkCopy, int>>                         )((MySqlBulkCopy this_                                   ) => this_.BulkCopyTimeout),
					// [3]: get DestinationTableName
					(Expression<Func<MySqlBulkCopy, string?>>                     )((MySqlBulkCopy this_                                   ) => this_.DestinationTableName),
					// [4]: this.ColumnMappings.Add(column)
					(Expression<Action<MySqlBulkCopy, MySqlBulkCopyColumnMapping>>)((MySqlBulkCopy this_, MySqlBulkCopyColumnMapping column) => this_.ColumnMappings.Add(column)),
					// [5]: set NotifyAfter
					PropertySetter((MySqlBulkCopy this_) => this_.NotifyAfter),
					// [6]: set BulkCopyTimeout
					PropertySetter((MySqlBulkCopy this_) => this_.BulkCopyTimeout),
					// [7]: set DestinationTableName
					PropertySetter((MySqlBulkCopy this_) => this_.DestinationTableName),
					// [8]: WriteToServerAsync (version < 2.0.0)
					new Tuple<LambdaExpression, bool>
					((Expression<Func<MySqlBulkCopy, IDataReader, CancellationToken, Task>>     )((MySqlBulkCopy this_, IDataReader dataReader, CancellationToken cancellationToken) => this_.WriteToServerAsync1 (dataReader, cancellationToken)), true),
					// [9]: WriteToServer (version >= 2.0.0)
					new Tuple<LambdaExpression, bool>
					((Expression<Func<MySqlBulkCopy, IDataReader, MySqlBulkCopyResult>>)((MySqlBulkCopy this_, IDataReader            dataReader) => this_.WriteToServer2(dataReader)), true),
					// [10]: WriteToServerAsync (version >= 2.0.0)
					new Tuple<LambdaExpression, bool>
					((Expression<Func<MySqlBulkCopy, IDataReader, CancellationToken, Task<MySqlBulkCopyResult>>>)((MySqlBulkCopy this_, IDataReader dataReader, CancellationToken cancellationToken) => this_.WriteToServerAsync2 (dataReader, cancellationToken)), true),
#if !NETFRAMEWORK
					// [11]: WriteToServerAsync (version < 2.0.0)
					new Tuple<LambdaExpression, bool>
					((Expression<Func<MySqlBulkCopy, IDataReader, CancellationToken, ValueTask>>)((MySqlBulkCopy this_, IDataReader dataReader, CancellationToken cancellationToken) => this_.WriteToServerAsync3(dataReader, cancellationToken)), true),
					// [12]: WriteToServerAsync (version >= 2.0.0)
					new Tuple<LambdaExpression, bool>
					((Expression<Func<MySqlBulkCopy, IDataReader, CancellationToken, ValueTask<MySqlBulkCopyResult>>>)((MySqlBulkCopy this_, IDataReader dataReader, CancellationToken cancellationToken) => this_.WriteToServerAsync4(dataReader, cancellationToken)), true),
#endif
				};

				private static string[] Events { get; }
					= new[]
				{
					nameof(MySqlRowsCopied)
				};

				public MySqlBulkCopy(object instance, Delegate[] wrappers) : base(instance, wrappers)
				{
				}

				public MySqlBulkCopy(MySqlConnection connection, MySqlTransaction? transaction) => throw new NotImplementedException();

#pragma warning disable RS0030 // API mapping must preserve type (IDataReader)
				[TypeWrapperName("WriteToServer")]
				private void WriteToServer1(IDataReader dataReader) => ((Action<MySqlBulkCopy, IDataReader>)CompiledWrappers[0])(this, dataReader);
				[TypeWrapperName("WriteToServer")]
				private MySqlBulkCopyResult WriteToServer2(IDataReader dataReader) => ((Func<MySqlBulkCopy, IDataReader, MySqlBulkCopyResult>)CompiledWrappers[9])(this, dataReader);

				[TypeWrapperName("WriteToServerAsync")]
				private Task WriteToServerAsync1      (IDataReader dataReader, CancellationToken cancellationToken) => ((Func<MySqlBulkCopy, IDataReader, CancellationToken,      Task>)CompiledWrappers[8])(this, dataReader, cancellationToken);
				[TypeWrapperName("WriteToServerAsync")]
				[return: CustomMapper(typeof(GenericTaskToTaskMapper))]
				private Task<MySqlBulkCopyResult> WriteToServerAsync2(IDataReader dataReader, CancellationToken cancellationToken) => throw new InvalidOperationException();

				private bool CanWriteToServer1 => CompiledWrappers[0] != null;
				private bool CanWriteToServer2 => CompiledWrappers[9] != null;
				private bool CanWriteToServerAsync1 => CompiledWrappers[8] != null;
				private bool CanWriteToServerAsync2 => CompiledWrappers[10] != null;
#if !NETFRAMEWORK
				[TypeWrapperName("WriteToServerAsync")]
				private ValueTask WriteToServerAsync3(IDataReader dataReader, CancellationToken cancellationToken) => ((Func<MySqlBulkCopy, IDataReader, CancellationToken, ValueTask>)CompiledWrappers[11])(this, dataReader, cancellationToken);
				[TypeWrapperName("WriteToServerAsync")]
				[return: CustomMapper(typeof(GenericTaskToTaskMapper))]
				private ValueTask<MySqlBulkCopyResult> WriteToServerAsync4(IDataReader dataReader, CancellationToken cancellationToken) => throw new InvalidOperationException();
				private bool CanWriteToServerAsync3 => CompiledWrappers[11] != null;
				private bool CanWriteToServerAsync4 => CompiledWrappers[12] != null;
#else
				[TypeWrapperName("WriteToServerAsync")]
				private Task WriteToServerAsync3(IDataReader dataReader, CancellationToken cancellationToken) => throw new InvalidOperationException();
				[TypeWrapperName("WriteToServerAsync")]
				[return: CustomMapper(typeof(GenericTaskToTaskMapper))]
				private Task<MySqlBulkCopyResult> WriteToServerAsync4(IDataReader dataReader, CancellationToken cancellationToken) => throw new InvalidOperationException();
				private bool CanWriteToServerAsync3 => false;
				private bool CanWriteToServerAsync4 => false;
#endif
#pragma warning restore RS0030 //  API mapping must preserve type (IDataReader)

				public void WriteToServer(DbDataReader dataReader)
				{
					if (CanWriteToServer2)
						WriteToServer2(dataReader);
					else if (CanWriteToServer1)
						WriteToServer1(dataReader);
					else
						throw new InvalidOperationException("BulkCopy.WriteToServer implementation not configured");
				}

				public bool HasWriteToServerAsync => CanWriteToServerAsync1 || CanWriteToServerAsync2 || CanWriteToServerAsync3 || CanWriteToServerAsync4;

				public async Task WriteToServerAsync(DbDataReader dataReader, CancellationToken cancellationToken)
				{
					if (CanWriteToServerAsync4)
					{
						var action = (Func<MySqlBulkCopy, IDataReader, CancellationToken, Task>)CompiledWrappers[12];
#pragma warning disable RS0030 // API mapping must preserve type (IDataReader)
						await action(this, dataReader, cancellationToken).ConfigureAwait(Common.Configuration.ContinueOnCapturedContext);
#pragma warning restore RS0030 //  API mapping must preserve type (IDataReader)
					}
					else if (CanWriteToServerAsync3)
						await WriteToServerAsync3(dataReader, cancellationToken).ConfigureAwait(Common.Configuration.ContinueOnCapturedContext);
					else if (CanWriteToServerAsync2)
					{
						var action = (Func<MySqlBulkCopy, IDataReader, CancellationToken, Task>)CompiledWrappers[10];
#pragma warning disable RS0030 // API mapping must preserve type (IDataReader)
						await action(this, dataReader, cancellationToken).ConfigureAwait(Common.Configuration.ContinueOnCapturedContext);
#pragma warning restore RS0030 //  API mapping must preserve type (IDataReader)
					}
					else if (CanWriteToServerAsync1)
						await WriteToServerAsync1(dataReader, cancellationToken).ConfigureAwait(Common.Configuration.ContinueOnCapturedContext);
					else
						throw new InvalidOperationException("BulkCopy.WriteToServerAsync implementation not configured");
				}

				public int NotifyAfter
				{
					get => ((Func<MySqlBulkCopy, int>)CompiledWrappers[1])(this);
					set => ((Action<MySqlBulkCopy, int>)CompiledWrappers[5])(this, value);
				}

				public int BulkCopyTimeout
				{
					get => ((Func<MySqlBulkCopy  , int>)CompiledWrappers[2])(this);
					set => ((Action<MySqlBulkCopy, int>)CompiledWrappers[6])(this, value);
				}

				public string? DestinationTableName
				{
					get => ((Func<MySqlBulkCopy  , string?>)CompiledWrappers[3])(this);
					set => ((Action<MySqlBulkCopy, string?>)CompiledWrappers[7])(this, value);
				}

				private MySqlRowsCopiedEventHandler?     _MySqlRowsCopied;
				public event MySqlRowsCopiedEventHandler? MySqlRowsCopied
				{
					add    => _MySqlRowsCopied = (MySqlRowsCopiedEventHandler?)Delegate.Combine(_MySqlRowsCopied, value);
					remove => _MySqlRowsCopied = (MySqlRowsCopiedEventHandler?)Delegate.Remove (_MySqlRowsCopied, value);
				}

				private List<MySqlBulkCopyColumnMapping> ColumnMappings => throw new NotImplementedException("Use AddColumnMapping method instead");

				// because underlying object use List<T> for column mappings, easiest approch will be to add
				// non-existing Add method
				public void AddColumnMapping(MySqlBulkCopyColumnMapping column) => ((Action<MySqlBulkCopy, MySqlBulkCopyColumnMapping>) CompiledWrappers[4])(this, column);
			}

			[Wrapper]
			public class MySqlRowsCopiedEventArgs : TypeWrapper
			{
				private static LambdaExpression[] Wrappers { get; }
					= new LambdaExpression[]
				{
					// [0]: get RowsCopied
					(Expression<Func<MySqlRowsCopiedEventArgs, long>> )((MySqlRowsCopiedEventArgs this_) => this_.RowsCopied),
					// [1]: get Abort
					(Expression<Func<MySqlRowsCopiedEventArgs, bool>>)((MySqlRowsCopiedEventArgs this_) => this_.Abort),
					// [3]: set Abort
					PropertySetter((MySqlRowsCopiedEventArgs this_) => this_.Abort),
				};

				public MySqlRowsCopiedEventArgs(object instance, Delegate[] wrappers) : base(instance, wrappers)
				{
				}

				public long RowsCopied
				{
					get => ((Func<MySqlRowsCopiedEventArgs, long>)CompiledWrappers[0])(this);
				}

				public bool Abort
				{
					get => ((Func<MySqlRowsCopiedEventArgs,   bool>)CompiledWrappers[1])(this);
					set => ((Action<MySqlRowsCopiedEventArgs, bool>)CompiledWrappers[2])(this, value);
				}
			}

			[Wrapper]
			public delegate void MySqlRowsCopiedEventHandler(object sender, MySqlRowsCopiedEventArgs e);

#endregion
#endregion
		}

		[Wrapper]
		internal class MySqlBulkCopyColumnMapping : TypeWrapper
		{
			public MySqlBulkCopyColumnMapping(object instance) : base(instance, null)
			{
			}

			public MySqlBulkCopyColumnMapping(int sourceOrdinal, string destinationColumn, string? expression = null) => throw new NotImplementedException();
		}

		[Wrapper]
		internal class MySqlBulkCopyResult : TypeWrapper
		{
			public MySqlBulkCopyResult(object instance) : base(instance, null)
			{
			}
		}
	}
}<|MERGE_RESOLUTION|>--- conflicted
+++ resolved
@@ -39,63 +39,8 @@
 			MySqlConnector
 		}
 
-<<<<<<< HEAD
 		MySqlProviderAdapter()
 		{
-=======
-		private MySqlProviderAdapter(
-			MySqlProvider provider,
-
-			Type connectionType,
-			Type dataReaderType,
-			Type parameterType,
-			Type commandType,
-			Type transactionType,
-
-			Type? mySqlDecimalType,
-			Type  mySqlDateTimeType,
-			Type  mySqlGeometryType,
-
-			Func<object, string>? mySqlDecimalGetter,
-
-			Func<DbParameter, object> dbTypeGetter,
-
-			string? getMySqlDecimalMethodName,
-			string? getDateTimeOffsetMethodName,
-			string  getMySqlDateTimeMethodName,
-
-			string  providerTypesNamespace,
-			MappingSchema    mappingSchema,
-			BulkCopyAdapter? bulkCopy,
-			
-			bool isDateOnlySupported)
-		{
-			ProviderType = provider;
-
-			ConnectionType  = connectionType;
-			DataReaderType  = dataReaderType;
-			ParameterType   = parameterType;
-			CommandType     = commandType;
-			TransactionType = transactionType;
-
-			MySqlDecimalType  = mySqlDecimalType;
-			MySqlDateTimeType = mySqlDateTimeType;
-			MySqlGeometryType = mySqlGeometryType;
-
-			MySqlDecimalGetter = mySqlDecimalGetter;
-
-			GetDbType = dbTypeGetter;
-
-			GetMySqlDecimalMethodName   = getMySqlDecimalMethodName;
-			GetDateTimeOffsetMethodName = getDateTimeOffsetMethodName;
-			GetMySqlDateTimeMethodName  = getMySqlDateTimeMethodName;
-			ProviderTypesNamespace      = providerTypesNamespace;
-
-			MappingSchema = mappingSchema;
-			BulkCopy      = bulkCopy;
-
-			IsDateOnlySupported = isDateOnlySupported;
->>>>>>> ce64e8ad
 		}
 
 		public MySqlProvider ProviderType    { get; protected set; }
@@ -236,72 +181,41 @@
 					ProviderTypesNamespace      = MySqlDataTypesNamespace;
 					MappingSchema               = mappingSchema;
 					BulkCopy                    = null;
+					IsDateOnlySupported         = false;
 				}
 			}
 
 			sealed class MySqlDataAdapterMappingSchema : LockedMappingSchema
 			{
-<<<<<<< HEAD
 				public MySqlDataAdapterMappingSchema() : base("MySqlDataAdapter")
 				{
 				}
-=======
-				var assembly = Common.Tools.TryLoadAssembly(MySqlDataAssemblyName, null);
-				if (assembly == null)
-					throw new InvalidOperationException($"Cannot load assembly {MySqlDataAssemblyName}");
-
-				var connectionType    = assembly.GetType($"{MySqlDataClientNamespace}.MySqlConnection" , true)!;
-				var dataReaderType    = assembly.GetType($"{MySqlDataClientNamespace}.MySqlDataReader" , true)!;
-				var parameterType     = assembly.GetType($"{MySqlDataClientNamespace}.MySqlParameter"  , true)!;
-				var commandType       = assembly.GetType($"{MySqlDataClientNamespace}.MySqlCommand"    , true)!;
-				var transactionType   = assembly.GetType($"{MySqlDataClientNamespace}.MySqlTransaction", true)!;
-				var dbType            = assembly.GetType($"{MySqlDataClientNamespace}.MySqlDbType"     , true)!;
-				var mySqlDecimalType  = assembly.GetType($"{MySqlDataTypesNamespace}.MySqlDecimal"     , true)!;
-				var mySqlDateTimeType = assembly.GetType($"{MySqlDataTypesNamespace}.MySqlDateTime"    , true)!;
-				var mySqlGeometryType = assembly.GetType($"{MySqlDataTypesNamespace}.MySqlGeometry"    , true)!;
-
-				var typeMapper = new TypeMapper();
-				typeMapper.RegisterTypeWrapper<MySqlParameter>(parameterType);
-				typeMapper.RegisterTypeWrapper<MySqlDbType>(dbType);
-				typeMapper.RegisterTypeWrapper<MySqlDateTime>(mySqlDateTimeType);
-				typeMapper.RegisterTypeWrapper<MySqlDecimal>(mySqlDecimalType);
-
-				var dbTypeGetter      = typeMapper.Type<MySqlParameter>().Member(p => p.MySqlDbType).BuildGetter<DbParameter>();
-				var decimalGetter      = typeMapper.BuildFunc<object, string>(typeMapper.MapLambda((object value) => ((MySqlDecimal)value).ToString()));
-				var toDecimalConverter = typeMapper.MapLambda((MySqlDecimal d) => d.Value);
-				var toDoubleConverter  = typeMapper.MapLambda((MySqlDecimal d) => d.ToDouble());
-				var dateTimeConverter = typeMapper.MapLambda((MySqlDateTime dt) => dt.GetDateTime());
-
-				var mappingSchema = new MappingSchema();
-
-				mappingSchema.SetDataType(mySqlDecimalType, DataType.Decimal);
-				mappingSchema.SetConvertExpression(mySqlDecimalType, typeof(decimal), toDecimalConverter);
-				mappingSchema.SetConvertExpression(mySqlDecimalType, typeof(double), toDoubleConverter);
-				mappingSchema.SetValueToSqlConverter(mySqlDecimalType, typeMapper.BuildAction<StringBuilder, SqlDataType, object>(typeMapper.MapActionLambda((StringBuilder sb, SqlDataType type, object value) => AppendAction(sb, ((MySqlDecimal)value).ToString()))));
-
-				mappingSchema.SetDataType(mySqlDateTimeType, DataType.DateTime2);
-				mappingSchema.SetConvertExpression(mySqlDateTimeType, typeof(DateTime), dateTimeConverter);
-
-				return new MySqlProviderAdapter(
-					MySqlProvider.MySqlData,
-					connectionType,
-					dataReaderType,
-					parameterType,
-					commandType,
-					transactionType,
-					mySqlDecimalType,
-					mySqlDateTimeType,
-					mySqlGeometryType,
-					decimalGetter,
-					p => dbTypeGetter(p),
-					"GetMySqlDecimal",
-					null,
-					"GetMySqlDateTime",
-					MySqlDataTypesNamespace,
-					mappingSchema,
-					null,
-					false);
->>>>>>> ce64e8ad
+					ProviderType                = MySqlProvider.MySqlData;
+					ConnectionType              = connectionType;
+					DataReaderType              = dataReaderType;
+					ParameterType               = parameterType;
+					CommandType                 = commandType;
+					TransactionType             = transactionType;
+					MySqlDecimalType            = mySqlDecimalType;
+					MySqlDateTimeType           = mySqlDateTimeType;
+					MySqlGeometryType           = mySqlGeometryType;
+					MySqlDecimalGetter          = decimalGetter;
+					GetDbType                   = p => dbTypeGetter(p);
+					GetMySqlDecimalMethodName   = "GetMySqlDecimal";
+					GetDateTimeOffsetMethodName = null;
+					GetMySqlDateTimeMethodName  = "GetMySqlDateTime";
+					ProviderTypesNamespace      = MySqlDataTypesNamespace;
+					MappingSchema               = mappingSchema;
+					BulkCopy                    = null;
+					IsDateOnlySupported         = false;
+				}
+			}
+
+			sealed class MySqlDataAdapterMappingSchema : LockedMappingSchema
+			{
+				public MySqlDataAdapterMappingSchema() : base("MySqlDataAdapter")
+				{
+				}
 			}
 
 			[Wrapper]
@@ -475,36 +389,15 @@
 					ProviderTypesNamespace      = typesNamespace;
 					MappingSchema               = mappingSchema;
 					BulkCopy                    = bulkCopy;
-				}
-			}
-
-<<<<<<< HEAD
+					IsDateOnlySupported         = assembly.GetName().Version >= MinDateOnlyVersion;
+				}
+			}
+
 			sealed class MySqlConnectorAdapterMappingSchema : LockedMappingSchema
 			{
 				public MySqlConnectorAdapterMappingSchema() : base("MySqlConnectorAdapter")
 				{
 				}
-=======
-				return new MySqlProviderAdapter(
-					MySqlProvider.MySqlConnector,
-					connectionType,
-					dataReaderType,
-					parameterType,
-					commandType,
-					transactionType,
-					mySqlDecimalType,
-					mySqlDateTimeType,
-					mySqlGeometryType,
-					null,
-					p => typeGetter(p),
-					mySqlDecimalType != null ? "GetMySqlDecimal" : null,
-					"GetDateTimeOffset",
-					"GetMySqlDateTime",
-					typesNamespace,
-					mappingSchema,
-					bulkCopy,
-					assembly.GetName().Version >= MinDateOnlyVersion);
->>>>>>> ce64e8ad
 			}
 
 			#region wrappers
