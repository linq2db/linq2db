--- conflicted
+++ resolved
@@ -1,14 +1,10 @@
 ﻿using System;
+using System.Data;
 using System.Data.Common;
 using System.Reflection;
 
 namespace LinqToDB.DataProvider.MySql
 {
-<<<<<<< HEAD
-	using Common;
-=======
-	using System.Data;
->>>>>>> 4704ace7
 	using Data;
 
 	public static partial class MySqlTools
