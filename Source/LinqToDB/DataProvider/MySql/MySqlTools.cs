﻿using System;
<<<<<<< HEAD
=======
using System.Data.Common;
using System.IO;
>>>>>>> 0b8f1e08
using System.Reflection;

namespace LinqToDB.DataProvider.MySql
{
	using Common;
	using Configuration;
	using Data;

	public static partial class MySqlTools
	{
		static readonly Lazy<IDataProvider> _mySqlDataProvider          = DataConnection.CreateDataProvider<MySqlDataProviderMySqlOfficial>();
		static readonly Lazy<IDataProvider> _mySqlConnectorDataProvider = DataConnection.CreateDataProvider<MySqlDataProviderMySqlConnector>();

		internal static IDataProvider? ProviderDetector(ConnectionOptions options)
		{
			// ensure ClickHouse configuration over mysql protocol is not detected as mysql
			if (options.ProviderName?.Contains("ClickHouse") == true || options.ConfigurationString?.Contains("ClickHouse") == true)
				return null;

			switch (options.ProviderName)
			{
				case ProviderName.MySqlOfficial                :
				case MySqlProviderAdapter.MySqlDataAssemblyName: return _mySqlDataProvider.Value;
				case ProviderName.MySqlConnector               : return _mySqlConnectorDataProvider.Value;

				case ""                         :
				case null                       :
					if (options.ConfigurationString?.Contains("MySql") == true)
						goto case ProviderName.MySql;
					break;
				case MySqlProviderAdapter.MySqlDataClientNamespace:
				case ProviderName.MySql                           :
					if (options.ConfigurationString?.Contains(MySqlProviderAdapter.MySqlConnectorAssemblyName) == true)
						return _mySqlConnectorDataProvider.Value;

					if (options.ConfigurationString?.Contains(MySqlProviderAdapter.MySqlDataAssemblyName) == true)
						return _mySqlDataProvider.Value;

					return GetDataProvider();
				case var providerName when providerName.Contains("MySql"):
					if (providerName.Contains(MySqlProviderAdapter.MySqlConnectorAssemblyName))
						return _mySqlConnectorDataProvider.Value;

					if (providerName.Contains(MySqlProviderAdapter.MySqlDataAssemblyName))
						return _mySqlDataProvider.Value;

					goto case ProviderName.MySql;
			}

			return null;
		}

		public static IDataProvider GetDataProvider(string? providerName = null)
		{
			return providerName switch
			{
				ProviderName.MySqlOfficial  => _mySqlDataProvider.Value,
				ProviderName.MySqlConnector => _mySqlConnectorDataProvider.Value,
				_                           =>
					DetectedProviderName == ProviderName.MySqlOfficial
					? _mySqlDataProvider.Value
					: _mySqlConnectorDataProvider.Value,
			};
		}

		private static string? _detectedProviderName;
		public  static string  DetectedProviderName =>
			_detectedProviderName ??= DetectProviderName();

		static string DetectProviderName()
		{
			try
			{
				var path = typeof(MySqlTools).Assembly.GetPath();

				if (!File.Exists(Path.Combine(path, $"{MySqlProviderAdapter.MySqlDataAssemblyName}.dll")))
					if (File.Exists(Path.Combine(path, $"{MySqlProviderAdapter.MySqlConnectorAssemblyName}.dll")))
						return ProviderName.MySqlConnector;
			}
			catch (Exception)
			{
			}

			return ProviderName.MySqlOfficial;
		}

		public static void ResolveMySql(string path, string? assemblyName)
		{
			if (path == null) throw new ArgumentNullException(nameof(path));
			new AssemblyResolver(
				path,
				assemblyName
					?? (DetectedProviderName == ProviderName.MySqlOfficial
						? MySqlProviderAdapter.MySqlDataAssemblyName
						: MySqlProviderAdapter.MySqlConnectorAssemblyName));
		}

		public static void ResolveMySql(Assembly assembly)
		{
			if (assembly == null) throw new ArgumentNullException(nameof(assembly));
			new AssemblyResolver(assembly, assembly.FullName!);
		}

		#region CreateDataConnection

		public static DataConnection CreateDataConnection(string connectionString, string? providerName = null)
		{
			return new DataConnection(GetDataProvider(providerName), connectionString);
		}

		public static DataConnection CreateDataConnection(DbConnection connection, string? providerName = null)
		{
			return new DataConnection(GetDataProvider(providerName), connection);
		}

		public static DataConnection CreateDataConnection(DbTransaction transaction, string? providerName = null)
		{
			return new DataConnection(GetDataProvider(providerName), transaction);
		}

		#endregion

		#region BulkCopy

		[Obsolete("Use MySqlOptions.Default.BulkCopyType instead.")]
		public static BulkCopyType DefaultBulkCopyType
		{
			get => MySqlOptions.Default.BulkCopyType;
			set => MySqlOptions.Default = MySqlOptions.Default with { BulkCopyType = value };
		}

		#endregion
	}
}<|MERGE_RESOLUTION|>--- conflicted
+++ resolved
@@ -1,15 +1,10 @@
 ﻿using System;
-<<<<<<< HEAD
-=======
 using System.Data.Common;
-using System.IO;
->>>>>>> 0b8f1e08
 using System.Reflection;
 
 namespace LinqToDB.DataProvider.MySql
 {
 	using Common;
-	using Configuration;
 	using Data;
 
 	public static partial class MySqlTools
