--- conflicted
+++ resolved
@@ -45,6 +45,12 @@
 					SetToTypeField  (wrapper.MySqlDecimalType!, wrapper.GetMySqlDecimalMethodName, wrapper.DataReaderType);
 				}
 
+				if (wrapper.GetDateTimeOffsetMethodName != null)
+				{
+					SetProviderField(typeof(DateTimeOffset), wrapper.GetDateTimeOffsetMethodName, wrapper.DataReaderType);
+					SetToTypeField  (typeof(DateTimeOffset), wrapper.GetDateTimeOffsetMethodName, wrapper.DataReaderType);
+				}
+
 				SetProviderField(wrapper.MySqlDateTimeType, wrapper.GetMySqlDateTimeMethodName, wrapper.DataReaderType);
 				SetToTypeField  (wrapper.MySqlDateTimeType, wrapper.GetMySqlDateTimeMethodName, wrapper.DataReaderType);
 
@@ -66,36 +72,6 @@
 
 		protected override void OnConnectionTypeCreated(Type connectionType)
 		{
-<<<<<<< HEAD
-=======
-			_mySqlDateTimeType = connectionType.Assembly.GetType("MySql.Data.Types.MySqlDateTime", true);
-
-			if (Name != ProviderName.MySqlConnector)
-			{
-				_mySqlDecimalType         = connectionType.Assembly.GetType("MySql.Data.Types.MySqlDecimal", true);
-
-				_mySqlDecimalValueGetter  = TypeAccessor.GetAccessor(_mySqlDecimalType) ["Value"].Getter;
-				_mySqlDateTimeValueGetter = TypeAccessor.GetAccessor(_mySqlDateTimeType)["Value"].Getter;
-
-				SetProviderField(_mySqlDecimalType, "GetMySqlDecimal");
-				SetToTypeField  (_mySqlDecimalType, "GetMySqlDecimal");
-
-				MappingSchema.SetDataType(_mySqlDecimalType, DataType.Decimal);
-
-				// TODO: first we need to be able to read TIMESTAMP columns with MySQL.Data provider
-				//SetProviderField<IDataReader, DateTimeOffset>((r, i) => new DateTimeOffset(r.GetDateTime(i), TimeSpan.Zero));
-			}
-			else
-			{
-				SetProviderField(typeof(DateTimeOffset), "GetDateTimeOffset");
-				SetToTypeField  (typeof(DateTimeOffset), "GetDateTimeOffset");
-			}
-
-			SetProviderField(_mySqlDateTimeType, "GetMySqlDateTime");
-			SetToTypeField(_mySqlDateTimeType,   "GetMySqlDateTime");
-
-			MappingSchema.SetDataType(_mySqlDateTimeType, DataType.DateTime2);
->>>>>>> bc32811f
 		}
 
 		public override SchemaProvider.ISchemaProvider GetSchemaProvider()
