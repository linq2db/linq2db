﻿using System;
using System.Collections.Generic;
using System.Data;

namespace LinqToDB.DataProvider.MySql
{
	using Data;
	using Common;
	using Extensions;
	using Mapping;
	using Reflection;
	using SqlProvider;
	using Tools;

	public class MySqlDataProvider : DynamicDataProviderBase
	{
		public MySqlDataProvider()
			: this(ProviderName.MySql, new MySqlMappingSchema())
		{
		}

		public MySqlDataProvider(string name)
			: this(name, null)
		{
		}

		protected MySqlDataProvider(string name, MappingSchema mappingSchema)
			: base(name, mappingSchema)
		{
			SqlProviderFlags.IsDistinctOrderBySupported        = true;
			SqlProviderFlags.IsSubQueryOrderBySupported        = true;
			SqlProviderFlags.IsCommonTableExpressionsSupported = true;
<<<<<<< HEAD
			SqlProviderFlags.IsUpdateFromSupported             = false;
=======
			SqlProviderFlags.IsDistinctSetOperationsSupported  = false;
>>>>>>> 5895b5e2

			_sqlOptimizer = new MySqlSqlOptimizer(SqlProviderFlags);
		}

		public    override string ConnectionNamespace => "MySql.Data.MySqlClient";
		protected override string ConnectionTypeName  => Name == ProviderName.MySqlConnector
			? $"{ConnectionNamespace}.MySqlConnection, MySqlConnector"
			: $"{ConnectionNamespace}.MySqlConnection, MySql.Data";

		protected override string DataReaderTypeName  => Name == ProviderName.MySqlConnector
			? $"{ConnectionNamespace}.MySqlDataReader, MySqlConnector"
			: $"{ConnectionNamespace}.MySqlDataReader, MySql.Data";

		Type _mySqlDecimalType;
		Type _mySqlDateTimeType;

		Func<object,object> _mySqlDecimalValueGetter;
		Func<object,object> _mySqlDateTimeValueGetter;

		protected override void OnConnectionTypeCreated(Type connectionType)
		{
			_mySqlDateTimeType = connectionType.Assembly.GetType("MySql.Data.Types.MySqlDateTime", true);

			if (Name != ProviderName.MySqlConnector)
			{
				_mySqlDecimalType         = connectionType.Assembly.GetType("MySql.Data.Types.MySqlDecimal", true);

				_mySqlDecimalValueGetter  = TypeAccessor.GetAccessor(_mySqlDecimalType) ["Value"].Getter;
				_mySqlDateTimeValueGetter = TypeAccessor.GetAccessor(_mySqlDateTimeType)["Value"].Getter;

				SetProviderField(_mySqlDecimalType, "GetMySqlDecimal");
				SetToTypeField(_mySqlDecimalType,   "GetMySqlDecimal");

				MappingSchema.SetDataType(_mySqlDecimalType, DataType.Decimal);
			}

			SetProviderField(_mySqlDateTimeType, "GetMySqlDateTime");
			SetToTypeField(_mySqlDateTimeType,   "GetMySqlDateTime");

			MappingSchema.SetDataType(_mySqlDateTimeType, DataType.DateTime2);
		}

		public override SchemaProvider.ISchemaProvider GetSchemaProvider()
		{
			return new MySqlSchemaProvider();
		}

		public override ISqlBuilder CreateSqlBuilder(MappingSchema mappingSchema)
		{
			return new MySqlSqlBuilder(GetSqlOptimizer(), SqlProviderFlags, mappingSchema.ValueToSqlConverter);
		}

		static class MappingSchemaInstance
		{
			public static readonly MySqlMappingSchema.MySqlOfficialMappingSchema MySqlOfficialMappingSchema   = new MySqlMappingSchema.MySqlOfficialMappingSchema();
			public static readonly MySqlMappingSchema.MySqlConnectorMappingSchema MySqlConnectorMappingSchema = new MySqlMappingSchema.MySqlConnectorMappingSchema();
		}

		public override MappingSchema MappingSchema => Name == ProviderName.MySqlConnector
			? MappingSchemaInstance.MySqlConnectorMappingSchema
			: MappingSchemaInstance.MySqlOfficialMappingSchema as MappingSchema;

		readonly ISqlOptimizer _sqlOptimizer;

		public override ISqlOptimizer GetSqlOptimizer()
		{
			return _sqlOptimizer;
		}

#if NETSTANDARD2_0 || NETCOREAPP2_0
		public override bool? IsDBNullAllowed(IDataReader reader, int idx)
		{
			return true;
		}
#endif

		public override void SetParameter(IDbDataParameter parameter, string name, DbDataType dataType, object value)
		{
			switch (dataType.DataType)
			{
				case DataType.Decimal    :
				case DataType.VarNumeric :
					if (value != null && value.GetType() == _mySqlDecimalType)
						value = _mySqlDecimalValueGetter(value);
					break;
				case DataType.Date       :
				case DataType.DateTime   :
				case DataType.DateTime2  :
					if (value != null && _mySqlDateTimeValueGetter != null && value.GetType() == _mySqlDateTimeType)
						value = _mySqlDateTimeValueGetter(value);
					break;
				case DataType.Char       :
				case DataType.VarChar    :
				case DataType.NVarChar   :
				case DataType.NChar      :
					if (value is char)
						value = value.ToString();
					break;
			}

			base.SetParameter(parameter, name, dataType, value);
		}

		protected override void SetParameterType(IDbDataParameter parameter, DbDataType dataType)
		{
			if (Name == ProviderName.MySqlConnector)
			{
				base.SetParameterType(parameter, dataType);
			}
		}

		#region BulkCopy

		public override BulkCopyRowsCopied BulkCopy<T>(
			[JetBrains.Annotations.NotNull] ITable<T> table, BulkCopyOptions options, IEnumerable<T> source)
		{
			if (source == null)
				throw new ArgumentException("Source is null!", nameof(source));

#pragma warning disable 618
			if (options.RetrieveSequence)
			{
				var list = source.RetrieveIdentity((DataConnection)table.DataContext);

				if (!ReferenceEquals(list, source))
					options = new BulkCopyOptions(options) { KeepIdentity = true };

				source = list;
			}
#pragma warning restore 618

			return new MySqlBulkCopy().BulkCopy(
				options.BulkCopyType == BulkCopyType.Default ? MySqlTools.DefaultBulkCopyType : options.BulkCopyType,
				table,
				options,
				source);
		}

		#endregion
	}
}<|MERGE_RESOLUTION|>--- conflicted
+++ resolved
@@ -30,11 +30,8 @@
 			SqlProviderFlags.IsDistinctOrderBySupported        = true;
 			SqlProviderFlags.IsSubQueryOrderBySupported        = true;
 			SqlProviderFlags.IsCommonTableExpressionsSupported = true;
-<<<<<<< HEAD
+			SqlProviderFlags.IsDistinctSetOperationsSupported  = false;
 			SqlProviderFlags.IsUpdateFromSupported             = false;
-=======
-			SqlProviderFlags.IsDistinctSetOperationsSupported  = false;
->>>>>>> 5895b5e2
 
 			_sqlOptimizer = new MySqlSqlOptimizer(SqlProviderFlags);
 		}
