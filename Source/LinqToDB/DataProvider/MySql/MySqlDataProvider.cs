<<<<<<< HEAD
﻿using System;
using System.Collections.Generic;
using System.Data;

namespace LinqToDB.DataProvider.MySql
{
	using Data;
	using Common;
	using Extensions;
	using Mapping;
	using Reflection;
	using SqlProvider;
	using Tools;

	public class MySqlDataProvider : DynamicDataProviderBase
	{
		public MySqlDataProvider()
			: this(ProviderName.MySql, new MySqlMappingSchema())
		{
		}

		public MySqlDataProvider(string name)
			: this(name, null)
		{
		}

		protected MySqlDataProvider(string name, MappingSchema mappingSchema)
			: base(name, mappingSchema)
		{
			SqlProviderFlags.IsDistinctOrderBySupported        = true;
			SqlProviderFlags.IsSubQueryOrderBySupported        = true;
			SqlProviderFlags.IsCommonTableExpressionsSupported = true;
			SqlProviderFlags.IsUpdateFromSupported             = false;

			_sqlOptimizer = new MySqlSqlOptimizer(SqlProviderFlags);
		}

		public    override string ConnectionNamespace => "MySql.Data.MySqlClient";
		protected override string ConnectionTypeName  => Name == ProviderName.MySqlConnector
			? $"{ConnectionNamespace}.MySqlConnection, MySqlConnector"
			: $"{ConnectionNamespace}.MySqlConnection, MySql.Data";

		protected override string DataReaderTypeName  => Name == ProviderName.MySqlConnector
			? $"{ConnectionNamespace}.MySqlDataReader, MySqlConnector"
			: $"{ConnectionNamespace}.MySqlDataReader, MySql.Data";

		Type _mySqlDecimalType;
		Type _mySqlDateTimeType;

		Func<object,object> _mySqlDecimalValueGetter;
		Func<object,object> _mySqlDateTimeValueGetter;

		protected override void OnConnectionTypeCreated(Type connectionType)
		{
			_mySqlDateTimeType = connectionType.AssemblyEx().GetType("MySql.Data.Types.MySqlDateTime", true);

			if (Name != ProviderName.MySqlConnector)
			{
				_mySqlDecimalType         = connectionType.AssemblyEx().GetType("MySql.Data.Types.MySqlDecimal", true);

				_mySqlDecimalValueGetter  = TypeAccessor.GetAccessor(_mySqlDecimalType) ["Value"].Getter;
				_mySqlDateTimeValueGetter = TypeAccessor.GetAccessor(_mySqlDateTimeType)["Value"].Getter;

				SetProviderField(_mySqlDecimalType, "GetMySqlDecimal");
				SetToTypeField(_mySqlDecimalType,   "GetMySqlDecimal");

				MappingSchema.SetDataType(_mySqlDecimalType, DataType.Decimal);
			}

			SetProviderField(_mySqlDateTimeType, "GetMySqlDateTime");
			SetToTypeField(_mySqlDateTimeType,   "GetMySqlDateTime");

			MappingSchema.SetDataType(_mySqlDateTimeType, DataType.DateTime2);
		}

#if !NETSTANDARD1_6
		public override SchemaProvider.ISchemaProvider GetSchemaProvider()
		{
			return new MySqlSchemaProvider();
		}
#endif

		public override ISqlBuilder CreateSqlBuilder(MappingSchema mappingSchema)
		{
			return new MySqlSqlBuilder(GetSqlOptimizer(), SqlProviderFlags, mappingSchema.ValueToSqlConverter);
		}

		static class MappingSchemaInstance
		{
			public static readonly MySqlMappingSchema.MySqlOfficialMappingSchema MySqlOfficialMappingSchema   = new MySqlMappingSchema.MySqlOfficialMappingSchema();
			public static readonly MySqlMappingSchema.MySqlConnectorMappingSchema MySqlConnectorMappingSchema = new MySqlMappingSchema.MySqlConnectorMappingSchema();
		}

		public override MappingSchema MappingSchema => Name == ProviderName.MySqlConnector
			? MappingSchemaInstance.MySqlConnectorMappingSchema
			: MappingSchemaInstance.MySqlOfficialMappingSchema as MappingSchema;

		readonly ISqlOptimizer _sqlOptimizer;

		public override ISqlOptimizer GetSqlOptimizer()
		{
			return _sqlOptimizer;
		}

#if NETSTANDARD2_0
		public override bool? IsDBNullAllowed(IDataReader reader, int idx)
		{
			return true;
		}
#endif

		public override void SetParameter(IDbDataParameter parameter, string name, DbDataType dataType, object value)
		{
			switch (dataType.DataType)
			{
				case DataType.Decimal    :
				case DataType.VarNumeric :
					if (value != null && value.GetType() == _mySqlDecimalType)
						value = _mySqlDecimalValueGetter(value);
					break;
				case DataType.Date       :
				case DataType.DateTime   :
				case DataType.DateTime2  :
					if (value != null && _mySqlDateTimeValueGetter != null && value.GetType() == _mySqlDateTimeType)
						value = _mySqlDateTimeValueGetter(value);
					break;
				case DataType.Char       :
				case DataType.VarChar    :
				case DataType.NVarChar   :
				case DataType.NChar      :
					if (value is char)
						value = value.ToString();
					break;
			}

			base.SetParameter(parameter, name, dataType, value);
		}

		protected override void SetParameterType(IDbDataParameter parameter, DbDataType dataType)
		{
			if (Name == ProviderName.MySqlConnector)
			{
				base.SetParameterType(parameter, dataType);
			}
		}

		#region BulkCopy

		public override BulkCopyRowsCopied BulkCopy<T>(
			[JetBrains.Annotations.NotNull] ITable<T> table, BulkCopyOptions options, IEnumerable<T> source)
		{
			if (source == null)
				throw new ArgumentException("Source is null!", nameof(source));

#pragma warning disable 618
			if (options.RetrieveSequence)
			{
				var list = source.RetrieveIdentity((DataConnection)table.DataContext);

				if (!ReferenceEquals(list, source))
					options = new BulkCopyOptions(options) { KeepIdentity = true };

				source = list;
			}
#pragma warning restore 618

			return new MySqlBulkCopy().BulkCopy(
				options.BulkCopyType == BulkCopyType.Default ? MySqlTools.DefaultBulkCopyType : options.BulkCopyType,
				table,
				options,
				source);
		}

		#endregion
	}
}
=======
﻿using System;
using System.Collections.Generic;
using System.Data;

namespace LinqToDB.DataProvider.MySql
{
	using Data;
	using Common;
	using Extensions;
	using Mapping;
	using Reflection;
	using SqlProvider;
	using Tools;

	public class MySqlDataProvider : DynamicDataProviderBase
	{
		public MySqlDataProvider()
			: this(ProviderName.MySql, new MySqlMappingSchema())
		{
		}

		public MySqlDataProvider(string name)
			: this(name, null)
		{
		}

		protected MySqlDataProvider(string name, MappingSchema mappingSchema)
			: base(name, mappingSchema)
		{
			SqlProviderFlags.IsDistinctOrderBySupported        = true;
			SqlProviderFlags.IsSubQueryOrderBySupported        = true;
			SqlProviderFlags.IsCommonTableExpressionsSupported = true;

			_sqlOptimizer = new MySqlSqlOptimizer(SqlProviderFlags);
		}

		public    override string ConnectionNamespace => "MySql.Data.MySqlClient";
		protected override string ConnectionTypeName  => Name == ProviderName.MySqlConnector
			? $"{ConnectionNamespace}.MySqlConnection, MySqlConnector"
			: $"{ConnectionNamespace}.MySqlConnection, MySql.Data";

		protected override string DataReaderTypeName  => Name == ProviderName.MySqlConnector
			? $"{ConnectionNamespace}.MySqlDataReader, MySqlConnector"
			: $"{ConnectionNamespace}.MySqlDataReader, MySql.Data";

		Type _mySqlDecimalType;
		Type _mySqlDateTimeType;

		Func<object,object> _mySqlDecimalValueGetter;
		Func<object,object> _mySqlDateTimeValueGetter;

		protected override void OnConnectionTypeCreated(Type connectionType)
		{
			_mySqlDateTimeType = connectionType.AssemblyEx().GetType("MySql.Data.Types.MySqlDateTime", true);

			if (Name != ProviderName.MySqlConnector)
			{
				_mySqlDecimalType         = connectionType.AssemblyEx().GetType("MySql.Data.Types.MySqlDecimal", true);

				_mySqlDecimalValueGetter  = TypeAccessor.GetAccessor(_mySqlDecimalType) ["Value"].Getter;
				_mySqlDateTimeValueGetter = TypeAccessor.GetAccessor(_mySqlDateTimeType)["Value"].Getter;

				SetProviderField(_mySqlDecimalType, "GetMySqlDecimal");
				SetToTypeField(_mySqlDecimalType,   "GetMySqlDecimal");

				MappingSchema.SetDataType(_mySqlDecimalType, DataType.Decimal);
			}

			SetProviderField(_mySqlDateTimeType, "GetMySqlDateTime");
			SetToTypeField(_mySqlDateTimeType,   "GetMySqlDateTime");

			MappingSchema.SetDataType(_mySqlDateTimeType, DataType.DateTime2);
		}

#if !NETSTANDARD1_6
		public override SchemaProvider.ISchemaProvider GetSchemaProvider()
		{
			return new MySqlSchemaProvider();
		}
#endif

		public override ISqlBuilder CreateSqlBuilder(MappingSchema mappingSchema)
		{
			return new MySqlSqlBuilder(GetSqlOptimizer(), SqlProviderFlags, mappingSchema.ValueToSqlConverter);
		}

		static class MappingSchemaInstance
		{
			public static readonly MySqlMappingSchema.MySqlOfficialMappingSchema MySqlOfficialMappingSchema   = new MySqlMappingSchema.MySqlOfficialMappingSchema();
			public static readonly MySqlMappingSchema.MySqlConnectorMappingSchema MySqlConnectorMappingSchema = new MySqlMappingSchema.MySqlConnectorMappingSchema();
		}

		public override MappingSchema MappingSchema => Name == ProviderName.MySqlConnector
			? MappingSchemaInstance.MySqlConnectorMappingSchema
			: MappingSchemaInstance.MySqlOfficialMappingSchema as MappingSchema;

		readonly ISqlOptimizer _sqlOptimizer;

		public override ISqlOptimizer GetSqlOptimizer()
		{
			return _sqlOptimizer;
		}

#if NETSTANDARD2_0
		public override bool? IsDBNullAllowed(IDataReader reader, int idx)
		{
			return true;
		}
#endif

		public override void SetParameter(IDbDataParameter parameter, string name, DbDataType dataType, object value)
		{
			switch (dataType.DataType)
			{
				case DataType.Decimal    :
				case DataType.VarNumeric :
					if (value != null && value.GetType() == _mySqlDecimalType)
						value = _mySqlDecimalValueGetter(value);
					break;
				case DataType.Date       :
				case DataType.DateTime   :
				case DataType.DateTime2  :
					if (value != null && _mySqlDateTimeValueGetter != null && value.GetType() == _mySqlDateTimeType)
						value = _mySqlDateTimeValueGetter(value);
					break;
				case DataType.Char       :
				case DataType.VarChar    :
				case DataType.NVarChar   :
				case DataType.NChar      :
					if (value is char)
						value = value.ToString();
					break;
			}

			base.SetParameter(parameter, name, dataType, value);
		}

		protected override void SetParameterType(IDbDataParameter parameter, DbDataType dataType)
		{
			if (Name == ProviderName.MySqlConnector)
			{
				base.SetParameterType(parameter, dataType);
			}
		}

		#region BulkCopy

		public override BulkCopyRowsCopied BulkCopy<T>(
			[JetBrains.Annotations.NotNull] ITable<T> table, BulkCopyOptions options, IEnumerable<T> source)
		{
			if (source == null)
				throw new ArgumentException("Source is null!", nameof(source));

#pragma warning disable 618
			if (options.RetrieveSequence)
			{
				var list = source.RetrieveIdentity((DataConnection)table.DataContext);

				if (!ReferenceEquals(list, source))
					options = new BulkCopyOptions(options) { KeepIdentity = true };

				source = list;
			}
#pragma warning restore 618

			return new MySqlBulkCopy().BulkCopy(
				options.BulkCopyType == BulkCopyType.Default ? MySqlTools.DefaultBulkCopyType : options.BulkCopyType,
				table,
				options,
				source);
		}

		#endregion
	}
}
>>>>>>> 50334847
<|MERGE_RESOLUTION|>--- conflicted
+++ resolved
@@ -1,4 +1,3 @@
-<<<<<<< HEAD
 ﻿using System;
 using System.Collections.Generic;
 using System.Data;
@@ -174,181 +173,4 @@
 
 		#endregion
 	}
-}
-=======
-﻿using System;
-using System.Collections.Generic;
-using System.Data;
-
-namespace LinqToDB.DataProvider.MySql
-{
-	using Data;
-	using Common;
-	using Extensions;
-	using Mapping;
-	using Reflection;
-	using SqlProvider;
-	using Tools;
-
-	public class MySqlDataProvider : DynamicDataProviderBase
-	{
-		public MySqlDataProvider()
-			: this(ProviderName.MySql, new MySqlMappingSchema())
-		{
-		}
-
-		public MySqlDataProvider(string name)
-			: this(name, null)
-		{
-		}
-
-		protected MySqlDataProvider(string name, MappingSchema mappingSchema)
-			: base(name, mappingSchema)
-		{
-			SqlProviderFlags.IsDistinctOrderBySupported        = true;
-			SqlProviderFlags.IsSubQueryOrderBySupported        = true;
-			SqlProviderFlags.IsCommonTableExpressionsSupported = true;
-
-			_sqlOptimizer = new MySqlSqlOptimizer(SqlProviderFlags);
-		}
-
-		public    override string ConnectionNamespace => "MySql.Data.MySqlClient";
-		protected override string ConnectionTypeName  => Name == ProviderName.MySqlConnector
-			? $"{ConnectionNamespace}.MySqlConnection, MySqlConnector"
-			: $"{ConnectionNamespace}.MySqlConnection, MySql.Data";
-
-		protected override string DataReaderTypeName  => Name == ProviderName.MySqlConnector
-			? $"{ConnectionNamespace}.MySqlDataReader, MySqlConnector"
-			: $"{ConnectionNamespace}.MySqlDataReader, MySql.Data";
-
-		Type _mySqlDecimalType;
-		Type _mySqlDateTimeType;
-
-		Func<object,object> _mySqlDecimalValueGetter;
-		Func<object,object> _mySqlDateTimeValueGetter;
-
-		protected override void OnConnectionTypeCreated(Type connectionType)
-		{
-			_mySqlDateTimeType = connectionType.AssemblyEx().GetType("MySql.Data.Types.MySqlDateTime", true);
-
-			if (Name != ProviderName.MySqlConnector)
-			{
-				_mySqlDecimalType         = connectionType.AssemblyEx().GetType("MySql.Data.Types.MySqlDecimal", true);
-
-				_mySqlDecimalValueGetter  = TypeAccessor.GetAccessor(_mySqlDecimalType) ["Value"].Getter;
-				_mySqlDateTimeValueGetter = TypeAccessor.GetAccessor(_mySqlDateTimeType)["Value"].Getter;
-
-				SetProviderField(_mySqlDecimalType, "GetMySqlDecimal");
-				SetToTypeField(_mySqlDecimalType,   "GetMySqlDecimal");
-
-				MappingSchema.SetDataType(_mySqlDecimalType, DataType.Decimal);
-			}
-
-			SetProviderField(_mySqlDateTimeType, "GetMySqlDateTime");
-			SetToTypeField(_mySqlDateTimeType,   "GetMySqlDateTime");
-
-			MappingSchema.SetDataType(_mySqlDateTimeType, DataType.DateTime2);
-		}
-
-#if !NETSTANDARD1_6
-		public override SchemaProvider.ISchemaProvider GetSchemaProvider()
-		{
-			return new MySqlSchemaProvider();
-		}
-#endif
-
-		public override ISqlBuilder CreateSqlBuilder(MappingSchema mappingSchema)
-		{
-			return new MySqlSqlBuilder(GetSqlOptimizer(), SqlProviderFlags, mappingSchema.ValueToSqlConverter);
-		}
-
-		static class MappingSchemaInstance
-		{
-			public static readonly MySqlMappingSchema.MySqlOfficialMappingSchema MySqlOfficialMappingSchema   = new MySqlMappingSchema.MySqlOfficialMappingSchema();
-			public static readonly MySqlMappingSchema.MySqlConnectorMappingSchema MySqlConnectorMappingSchema = new MySqlMappingSchema.MySqlConnectorMappingSchema();
-		}
-
-		public override MappingSchema MappingSchema => Name == ProviderName.MySqlConnector
-			? MappingSchemaInstance.MySqlConnectorMappingSchema
-			: MappingSchemaInstance.MySqlOfficialMappingSchema as MappingSchema;
-
-		readonly ISqlOptimizer _sqlOptimizer;
-
-		public override ISqlOptimizer GetSqlOptimizer()
-		{
-			return _sqlOptimizer;
-		}
-
-#if NETSTANDARD2_0
-		public override bool? IsDBNullAllowed(IDataReader reader, int idx)
-		{
-			return true;
-		}
-#endif
-
-		public override void SetParameter(IDbDataParameter parameter, string name, DbDataType dataType, object value)
-		{
-			switch (dataType.DataType)
-			{
-				case DataType.Decimal    :
-				case DataType.VarNumeric :
-					if (value != null && value.GetType() == _mySqlDecimalType)
-						value = _mySqlDecimalValueGetter(value);
-					break;
-				case DataType.Date       :
-				case DataType.DateTime   :
-				case DataType.DateTime2  :
-					if (value != null && _mySqlDateTimeValueGetter != null && value.GetType() == _mySqlDateTimeType)
-						value = _mySqlDateTimeValueGetter(value);
-					break;
-				case DataType.Char       :
-				case DataType.VarChar    :
-				case DataType.NVarChar   :
-				case DataType.NChar      :
-					if (value is char)
-						value = value.ToString();
-					break;
-			}
-
-			base.SetParameter(parameter, name, dataType, value);
-		}
-
-		protected override void SetParameterType(IDbDataParameter parameter, DbDataType dataType)
-		{
-			if (Name == ProviderName.MySqlConnector)
-			{
-				base.SetParameterType(parameter, dataType);
-			}
-		}
-
-		#region BulkCopy
-
-		public override BulkCopyRowsCopied BulkCopy<T>(
-			[JetBrains.Annotations.NotNull] ITable<T> table, BulkCopyOptions options, IEnumerable<T> source)
-		{
-			if (source == null)
-				throw new ArgumentException("Source is null!", nameof(source));
-
-#pragma warning disable 618
-			if (options.RetrieveSequence)
-			{
-				var list = source.RetrieveIdentity((DataConnection)table.DataContext);
-
-				if (!ReferenceEquals(list, source))
-					options = new BulkCopyOptions(options) { KeepIdentity = true };
-
-				source = list;
-			}
-#pragma warning restore 618
-
-			return new MySqlBulkCopy().BulkCopy(
-				options.BulkCopyType == BulkCopyType.Default ? MySqlTools.DefaultBulkCopyType : options.BulkCopyType,
-				table,
-				options,
-				source);
-		}
-
-		#endregion
-	}
-}
->>>>>>> 50334847
+}