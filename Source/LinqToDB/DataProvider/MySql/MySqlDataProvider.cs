--- conflicted
+++ resolved
@@ -34,17 +34,16 @@
 			SqlProviderFlags.IsCommonTableExpressionsSupported = version > MySqlVersion.MySql57;
 			SqlProviderFlags.IsUpdateFromSupported             = false;
 			SqlProviderFlags.IsNamingQueryBlockSupported       = true;
-<<<<<<< HEAD
-			SqlProviderFlags.IsSubqueryWithParentReferenceInJoinConditionSupported = false;
-			SqlProviderFlags.IsColumnSubqueryWithParentReferenceSupported = false;
-=======
 			SqlProviderFlags.IsAllSetOperationsSupported       = version > MySqlVersion.MySql57;
 			SqlProviderFlags.IsDistinctSetOperationsSupported  = version > MySqlVersion.MySql57;
 			// MariaDB still lacking it
 			// https://jira.mariadb.org/browse/MDEV-6373
 			// https://jira.mariadb.org/browse/MDEV-19078
 			SqlProviderFlags.IsApplyJoinSupported              = version == MySqlVersion.MySql80;
->>>>>>> 4704ace7
+			SqlProviderFlags.IsApplyJoinSupportsCondition      = version == MySqlVersion.MySql80;
+
+			SqlProviderFlags.IsSubqueryWithParentReferenceInJoinConditionSupported = false;
+			SqlProviderFlags.IsColumnSubqueryWithParentReferenceSupported = false;
 			SqlProviderFlags.RowConstructorSupport             = RowFeature.Equality | RowFeature.Comparisons | RowFeature.CompareToSelect | RowFeature.In;
 
 			_sqlOptimizer = new MySqlSqlOptimizer(SqlProviderFlags);
@@ -76,15 +75,13 @@
 #endif
 		}
 
-<<<<<<< HEAD
-		protected override IMemberTranslator CreateMemberTranslator()
-		{
-			return new MySqlMemberTranslator();
-		}
-=======
 		public MySqlVersion  Version  { get; }
 		public MySqlProvider Provider { get; }
->>>>>>> 4704ace7
+
+		protected override IMemberTranslator CreateMemberTranslator()
+		{
+			return new MySqlMemberTranslator();
+		}
 
 		public override SchemaProvider.ISchemaProvider GetSchemaProvider()
 		{
