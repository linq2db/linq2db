﻿using System;
using System.Collections.Generic;
using System.Data;
using System.Data.Common;
using System.Threading;
using System.Threading.Tasks;

namespace LinqToDB.DataProvider.MySql
{
	using Common;
	using Data;
	using Mapping;
	using SqlProvider;

	class MySqlDataProviderMySqlOfficial  : MySqlDataProvider { public MySqlDataProviderMySqlOfficial()  : base(ProviderName.MySqlOfficial)  {} }
	class MySqlDataProviderMySqlConnector : MySqlDataProvider { public MySqlDataProviderMySqlConnector() : base(ProviderName.MySqlConnector) {} }

	public class MySqlDataProvider : DynamicDataProviderBase<MySqlProviderAdapter>
	{
		public MySqlDataProvider(string name)
			: this(name, null)
		{
		}

		protected MySqlDataProvider(string name, MappingSchema? mappingSchema)
			: base(
				  name,
				  mappingSchema != null
					? new MappingSchema(mappingSchema, MySqlProviderAdapter.GetInstance(name).MappingSchema)
					: GetMappingSchema(name, MySqlProviderAdapter.GetInstance(name).MappingSchema),
				  MySqlProviderAdapter.GetInstance(name))
		{
			SqlProviderFlags.IsDistinctOrderBySupported        = false;
			SqlProviderFlags.IsSubQueryOrderBySupported        = true;
			SqlProviderFlags.IsCommonTableExpressionsSupported = true;
			SqlProviderFlags.IsDistinctSetOperationsSupported  = false;
			SqlProviderFlags.IsUpdateFromSupported             = false;
			SqlProviderFlags.IsNamingQueryBlockSupported       = true;
			SqlProviderFlags.RowConstructorSupport             = RowFeature.Equality | RowFeature.Comparisons | RowFeature.CompareToSelect | RowFeature.In;

			_sqlOptimizer = new MySqlSqlOptimizer(SqlProviderFlags);

			// configure provider-specific data readers
			if (Adapter.GetMySqlDecimalMethodName != null)
			{
				// SetProviderField is not needed for this type
				SetToTypeField(Adapter.MySqlDecimalType!, Adapter.GetMySqlDecimalMethodName, Adapter.DataReaderType);
			}

			if (Adapter.GetDateTimeOffsetMethodName != null)
			{
				SetProviderField(typeof(DateTimeOffset), Adapter.GetDateTimeOffsetMethodName, Adapter.DataReaderType);
				SetToTypeField  (typeof(DateTimeOffset), Adapter.GetDateTimeOffsetMethodName, Adapter.DataReaderType);
			}

			SetProviderField(Adapter.MySqlDateTimeType, Adapter.GetMySqlDateTimeMethodName, Adapter.DataReaderType);
			SetToTypeField  (Adapter.MySqlDateTimeType, Adapter.GetMySqlDateTimeMethodName, Adapter.DataReaderType);
		}

		public override SchemaProvider.ISchemaProvider GetSchemaProvider()
		{
			return new MySqlSchemaProvider(this);
		}

		public override TableOptions SupportedTableOptions =>
			TableOptions.IsTemporary               |
			TableOptions.IsLocalTemporaryStructure |
			TableOptions.IsLocalTemporaryData      |
			TableOptions.CreateIfNotExists         |
			TableOptions.DropIfExists;

		public override ISqlBuilder CreateSqlBuilder(MappingSchema mappingSchema)
		{
			return new MySqlSqlBuilder(this, mappingSchema, GetSqlOptimizer(), SqlProviderFlags);
		}

		private static MappingSchema GetMappingSchema(string name, MappingSchema providerSchema)
		{
			return name switch
			{
				ProviderName.MySqlConnector => new MySqlMappingSchema.MySqlConnectorMappingSchema(providerSchema),
				_                           => new MySqlMappingSchema.MySqlOfficialMappingSchema(providerSchema),
			};
		}

		readonly ISqlOptimizer _sqlOptimizer;

		public override ISqlOptimizer GetSqlOptimizer()
		{
			return _sqlOptimizer;
		}

<<<<<<< HEAD
#if !NETFRAMEWORK
		public override bool? IsDBNullAllowed(DbDataReader reader, int idx)
		{
			return true;
		}
#endif

=======
>>>>>>> 8fb36cb7
		public override void SetParameter(DataConnection dataConnection, DbParameter parameter, string name, DbDataType dataType, object? value)
		{
			// mysql.data bugs workaround
			if (Adapter.MySqlDecimalType != null && Adapter.MySqlDecimalGetter != null && value?.GetType() == Adapter.MySqlDecimalType)
			{
				value    = Adapter.MySqlDecimalGetter(value);
				// yep, MySql.Data just crash here on large decimals even for string value as it tries to convert it back
				// to decimal for DataType.Decimal just to convert it back to string ¯\_(ツ)_/¯
				// https://github.com/mysql/mysql-connector-net/blob/8.0/MySQL.Data/src/Types/MySqlDecimal.cs#L103
				dataType = dataType.WithDataType(DataType.VarChar);
			}

			base.SetParameter(dataConnection, parameter, name, dataType, value);
		}

		protected override void SetParameterType(DataConnection dataConnection, DbParameter parameter, DbDataType dataType)
		{
			// VarNumeric - mysql.data trims fractional part
			// Date/DateTime2 - mysql.data trims time part
			switch (dataType.DataType)
			{
				case DataType.VarNumeric: parameter.DbType = DbType.Decimal;  return;
				case DataType.Date:
				case DataType.DateTime2 : parameter.DbType = DbType.DateTime; return;
				case DataType.BitArray  : parameter.DbType = DbType.UInt64;   return;
			}

			base.SetParameterType(dataConnection, parameter, dataType);
		}

		#region BulkCopy

		public override BulkCopyRowsCopied BulkCopy<T>(
			ITable<T> table, BulkCopyOptions options, IEnumerable<T> source)
		{
			if (source == null)
				throw new ArgumentNullException(nameof(source));

			return new MySqlBulkCopy(this).BulkCopy(
				options.BulkCopyType == BulkCopyType.Default ? MySqlTools.DefaultBulkCopyType : options.BulkCopyType,
				table,
				options,
				source);
		}

		public override Task<BulkCopyRowsCopied> BulkCopyAsync<T>(
			ITable<T> table, BulkCopyOptions options, IEnumerable<T> source, CancellationToken cancellationToken)
		{
			if (source == null)
				throw new ArgumentNullException(nameof(source));

			return new MySqlBulkCopy(this).BulkCopyAsync(
				options.BulkCopyType == BulkCopyType.Default ? MySqlTools.DefaultBulkCopyType : options.BulkCopyType,
				table,
				options,
				source,
				cancellationToken);
		}

#if NATIVE_ASYNC
		public override Task<BulkCopyRowsCopied> BulkCopyAsync<T>(
			ITable<T> table, BulkCopyOptions options, IAsyncEnumerable<T> source, CancellationToken cancellationToken)
		{
			if (source == null)
				throw new ArgumentNullException(nameof(source));

			return new MySqlBulkCopy(this).BulkCopyAsync(
				options.BulkCopyType == BulkCopyType.Default ? MySqlTools.DefaultBulkCopyType : options.BulkCopyType,
				table,
				options,
				source,
				cancellationToken);
		}
#endif

		#endregion
	}
}<|MERGE_RESOLUTION|>--- conflicted
+++ resolved
@@ -90,16 +90,6 @@
 			return _sqlOptimizer;
 		}
 
-<<<<<<< HEAD
-#if !NETFRAMEWORK
-		public override bool? IsDBNullAllowed(DbDataReader reader, int idx)
-		{
-			return true;
-		}
-#endif
-
-=======
->>>>>>> 8fb36cb7
 		public override void SetParameter(DataConnection dataConnection, DbParameter parameter, string name, DbDataType dataType, object? value)
 		{
 			// mysql.data bugs workaround
