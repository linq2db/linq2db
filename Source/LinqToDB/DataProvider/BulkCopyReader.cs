﻿using System;
using System.Collections;
using System.Collections.Generic;
using System.Data;
using System.Data.Common;
using System.Diagnostics.CodeAnalysis;
using System.Globalization;
using System.Linq;
using System.Threading.Tasks;
using System.Threading;

namespace LinqToDB.DataProvider
{
	using Async;
	using Common;
	using Common.Internal;
	using Data;
	using Mapping;

	public class BulkCopyReader<T> : BulkCopyReader, IAsyncDisposable
	{
		readonly IEnumerator<T>?      _enumerator;
		readonly IAsyncEnumerator<T>? _asyncEnumerator;

		public BulkCopyReader(DataConnection dataConnection, List<ColumnDescriptor> columns, IEnumerable<T> collection)
			: base(dataConnection, columns)
		{
			_enumerator = collection.GetEnumerator();
		}

		public BulkCopyReader(DataConnection dataConnection, List<ColumnDescriptor> columns, IAsyncEnumerable<T> collection, CancellationToken cancellationToken)
			: base(dataConnection, columns)
		{
			_asyncEnumerator = collection.GetAsyncEnumerator(cancellationToken);
		}

		protected override bool MoveNext()
		{
			if (_enumerator != null)
				return _enumerator.MoveNext();

			return SafeAwaiter.Run(() => _asyncEnumerator!.MoveNextAsync());
		}

		protected override object Current
			=> (_enumerator != null ? _enumerator.Current : _asyncEnumerator!.Current)!;

		protected override ValueTask<bool> MoveNextAsync()
			=> _enumerator != null ? new ValueTask<bool>(_enumerator.MoveNext()) : _asyncEnumerator!.MoveNextAsync();

		#region Implementation of IDisposable

#pragma warning disable CA2215 // CA2215: Dispose methods should call base class dispose
		protected override void Dispose(bool disposing)
#pragma warning restore CA2215 // CA2215: Dispose methods should call base class dispose
		{
			if (disposing)
			{
				_enumerator?.Dispose();
				if (_asyncEnumerator != null)
				{
					SafeAwaiter.Run(_asyncEnumerator.DisposeAsync);
				}
			}
		}

#if NET6_0_OR_GREATER
#pragma warning disable CA2215 // CA2215: Dispose methods should call base class dispose
		public override ValueTask DisposeAsync()
#pragma warning restore CA2215 // CA2215: Dispose methods should call base class dispose
#else
		public ValueTask DisposeAsync()
#endif
		{
			_enumerator?.Dispose();
			return _asyncEnumerator?.DisposeAsync() ?? default;
		}
<<<<<<< HEAD
#else
		public Task DisposeAsync()
		{
			Dispose(true);
			return TaskCache.CompletedTask;
		}
#endif
=======
>>>>>>> f973e5b6

#endregion

	}

	public abstract class BulkCopyReader : DbDataReader
	{
		public int Count;

		readonly DataConnection                   _dataConnection;
		readonly DbDataType[]                     _columnTypes;
		readonly List<ColumnDescriptor>           _columns;
		readonly Parameter                        _valueConverter = new ();
		readonly IReadOnlyDictionary<string, int> _ordinals;

		protected abstract bool MoveNext();
		protected abstract ValueTask<bool> MoveNextAsync();

		protected abstract object Current { get; }

		protected BulkCopyReader(DataConnection dataConnection, List<ColumnDescriptor> columns)
		{
			_dataConnection = dataConnection;
			_columns        = columns;
			_columnTypes    = _columns.Select(c => c.GetConvertedDbDataType()).ToArray();
			_ordinals       = _columns.Select((c, i) => new { c, i }).ToDictionary(_ => _.c.ColumnName, _ => _.i);
		}

		public class Parameter : DbParameter
		{
			public override DbType             DbType                  { get; set; }
			public override ParameterDirection Direction               { get; set; }
			public override bool               IsNullable              { get => Value == null || Value is DBNull; set { } }
			[AllowNull]
			public override string             ParameterName           { get; set; }
			public override int                Size                    { get; set; }
			[AllowNull]
			public override string             SourceColumn            { get; set; }
			public override DataRowVersion     SourceVersion           { get; set; }
			public override bool               SourceColumnNullMapping { get; set; }
			public override object?            Value                   { get; set; }

			public override void ResetDbType() { }
		}

#region Implementation of IDataRecord

		public override string GetName(int ordinal)
		{
			return _columns[ordinal].ColumnName;
		}

		public override Type GetFieldType(int ordinal)
		{
			return _dataConnection.DataProvider.ConvertParameterType(_columns[ordinal].MemberType, _columnTypes[ordinal]);
		}

		public override object GetValue(int ordinal) => GetValueInternal(ordinal) ?? throw new InvalidOperationException("Value is NULL");

		private object? GetValueInternal(int ordinal)
		{
			var value = _columns[ordinal].GetProviderValue(Current);

			_dataConnection.DataProvider.SetParameter(_dataConnection, _valueConverter, string.Empty, _columnTypes[ordinal], value);

			return _valueConverter.Value;
		}

		public override int GetValues(object?[] values)
		{
			var count = _columns.Count;
			var obj   = Current;

			for (var it = 0; it < count; ++it)
			{
				var value = _columns[it].GetProviderValue(obj);
				_dataConnection.DataProvider.SetParameter(_dataConnection, _valueConverter, string.Empty, _columnTypes[it], value);
				values[it] = _valueConverter.Value;
			}

			return count;
		}

		public override int FieldCount => _columns.Count;

		public override long GetBytes(int ordinal, long dataOffset, byte[]? buffer, int bufferOffset, int length)
		{
			throw new NotImplementedException();
		}

		public override long GetChars(int ordinal, long dataOffset, char[]? buffer, int bufferOffset, int length)
		{
			throw new NotImplementedException();
		}

		public override string      GetDataTypeName(int ordinal) => throw new NotImplementedException();
		public override int         GetOrdinal     (string name) => _ordinals[name];
		public override bool        GetBoolean     (int ordinal) => throw new NotImplementedException();
		public override byte        GetByte        (int ordinal) => throw new NotImplementedException();
		public override char        GetChar        (int ordinal) => throw new NotImplementedException();
		public override Guid        GetGuid        (int ordinal) => throw new NotImplementedException();
		public override short       GetInt16       (int ordinal) => throw new NotImplementedException();
		public override int         GetInt32       (int ordinal) => throw new NotImplementedException();
		public override long        GetInt64       (int ordinal) => throw new NotImplementedException();
		public override float       GetFloat       (int ordinal) => throw new NotImplementedException();
		public override double      GetDouble      (int ordinal) => throw new NotImplementedException();
		public override string      GetString      (int ordinal) => throw new NotImplementedException();
		public override decimal     GetDecimal     (int ordinal) => throw new NotImplementedException();
		public override DateTime    GetDateTime    (int ordinal) => throw new NotImplementedException();
		public override bool        IsDBNull       (int ordinal) => GetValueInternal(ordinal) == null;

		public override object this[int i]       => throw new NotImplementedException();
		public override object this[string name] => throw new NotImplementedException();

#endregion

#region Implementation of IDataReader

		public override void Close()
		{
			//do nothing
		}

		public override DataTable GetSchemaTable()
		{
			var table = new DataTable("SchemaTable")
			{
				Locale = CultureInfo.InvariantCulture
			};

			table.Columns.Add(new DataColumn(SchemaTableColumn.ColumnName,                       typeof(string)));
			table.Columns.Add(new DataColumn(SchemaTableColumn.ColumnOrdinal,                    typeof(int)));
			table.Columns.Add(new DataColumn(SchemaTableColumn.ColumnSize,                       typeof(int)));
			table.Columns.Add(new DataColumn(SchemaTableColumn.NumericPrecision,                 typeof(short)));
			table.Columns.Add(new DataColumn(SchemaTableColumn.NumericScale,                     typeof(short)));
			table.Columns.Add(new DataColumn(SchemaTableColumn.DataType,                         typeof(Type)));
			table.Columns.Add(new DataColumn(SchemaTableOptionalColumn.ProviderSpecificDataType, typeof(Type)));
			table.Columns.Add(new DataColumn(SchemaTableColumn.NonVersionedProviderType,         typeof(int)));
			table.Columns.Add(new DataColumn(SchemaTableColumn.ProviderType,                     typeof(int)));
			table.Columns.Add(new DataColumn(SchemaTableColumn.IsLong,                           typeof(bool)));
			table.Columns.Add(new DataColumn(SchemaTableColumn.AllowDBNull,                      typeof(bool)));
			table.Columns.Add(new DataColumn(SchemaTableOptionalColumn.IsReadOnly,               typeof(bool)));
			table.Columns.Add(new DataColumn(SchemaTableOptionalColumn.IsRowVersion,             typeof(bool)));
			table.Columns.Add(new DataColumn(SchemaTableColumn.IsUnique,                         typeof(bool)));
			table.Columns.Add(new DataColumn(SchemaTableColumn.IsKey,                            typeof(bool)));
			table.Columns.Add(new DataColumn(SchemaTableOptionalColumn.IsAutoIncrement,          typeof(bool)));
			table.Columns.Add(new DataColumn(SchemaTableOptionalColumn.IsHidden,                 typeof(bool)));
			table.Columns.Add(new DataColumn(SchemaTableOptionalColumn.BaseCatalogName,          typeof(string)));
			table.Columns.Add(new DataColumn(SchemaTableColumn.BaseSchemaName,                   typeof(string)));
			table.Columns.Add(new DataColumn(SchemaTableColumn.BaseTableName,                    typeof(string)));
			table.Columns.Add(new DataColumn(SchemaTableColumn.BaseColumnName,                   typeof(string)));
			table.Columns.Add(new DataColumn(SchemaTableOptionalColumn.BaseServerName,           typeof(string)));
			table.Columns.Add(new DataColumn(SchemaTableColumn.IsAliased,                        typeof(bool)));
			table.Columns.Add(new DataColumn(SchemaTableColumn.IsExpression,                     typeof(bool)));

			for (var i = 0; i < _columns.Count; ++i)
			{
				var columnDescriptor = _columns[i];
				var convertedType    = columnDescriptor.GetConvertedDbDataType();
				var row              = table.NewRow();

				row[SchemaTableColumn.ColumnName]              = columnDescriptor.ColumnName;
				row[SchemaTableColumn.DataType]                = _dataConnection.DataProvider.ConvertParameterType(convertedType.SystemType, _columnTypes[i]);
				row[SchemaTableColumn.IsKey]                   = columnDescriptor.IsPrimaryKey;
				row[SchemaTableOptionalColumn.IsAutoIncrement] = columnDescriptor.IsIdentity;
				row[SchemaTableColumn.AllowDBNull]             = columnDescriptor.CanBeNull;
				//length cannot be null(DBNull) or 0
				row[SchemaTableColumn.ColumnSize]              =
					columnDescriptor.Length.HasValue && columnDescriptor.Length > 0 ?
						columnDescriptor.Length.Value : 0x7FFFFFFF;

				if (columnDescriptor.Precision != null)
					row[SchemaTableColumn.NumericPrecision] = (short)columnDescriptor.Precision.Value;

				if (columnDescriptor.Scale != null)
					row[SchemaTableColumn.NumericScale]     = (short)columnDescriptor.Scale.Value;

				table.Rows.Add(row);
			}

			return table;
		}

		public override bool NextResult()   => false;

		public override bool Read()
		{
			var b = MoveNext();

			if (b)
				Count++;

			return b;
		}

		public override async Task<bool> ReadAsync(CancellationToken cancellationToken)
		{
			var b = await MoveNextAsync().ConfigureAwait(Configuration.ContinueOnCapturedContext);

			if (b)
				Count++;

			return b;
		}

		public override int Depth           => throw new NotImplementedException();

		public override bool IsClosed       => false;

		public override int RecordsAffected => throw new NotImplementedException();

#endregion

		public override IEnumerator GetEnumerator() => throw new NotImplementedException();

		public override bool HasRows => throw new NotImplementedException();
	}
}<|MERGE_RESOLUTION|>--- conflicted
+++ resolved
@@ -13,7 +13,6 @@
 {
 	using Async;
 	using Common;
-	using Common.Internal;
 	using Data;
 	using Mapping;
 
@@ -38,7 +37,7 @@
 		{
 			if (_enumerator != null)
 				return _enumerator.MoveNext();
-
+			
 			return SafeAwaiter.Run(() => _asyncEnumerator!.MoveNextAsync());
 		}
 
@@ -75,16 +74,6 @@
 			_enumerator?.Dispose();
 			return _asyncEnumerator?.DisposeAsync() ?? default;
 		}
-<<<<<<< HEAD
-#else
-		public Task DisposeAsync()
-		{
-			Dispose(true);
-			return TaskCache.CompletedTask;
-		}
-#endif
-=======
->>>>>>> f973e5b6
 
 #endregion
 
