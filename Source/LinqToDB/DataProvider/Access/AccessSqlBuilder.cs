--- conflicted
+++ resolved
@@ -199,12 +199,7 @@
 			}
 			else if (predicate.Expr2 is SqlParameter p)
 			{
-<<<<<<< HEAD
-				p.ReplaceLike = true;
-=======
-				var p = ((SqlParameter)predicate.Expr2);
 				p.ReplaceLike = predicate.IsSqlLike != true;
->>>>>>> 4fca3dff
 			}
 
 			if (predicate.Escape != null)
@@ -229,7 +224,7 @@
 
 						if (value != null)
 						{
-							value = (predicate.IsSqlLike ? value : DataTools.EscapeUnterminatedBracket(value))
+							value = (predicate.IsSqlLike ? value : DataTools.EscapeUnterminatedBracket(value)!)
 								.Replace("~%", "[%]").Replace("~_", "[_]").Replace("~~", "[~]");
 							p         = new SqlParameter(p.SystemType, p.Name, value) { DbSize = p.DbSize, DataType = p.DataType, IsQueryParameter = p.IsQueryParameter, DbType = p.DbType };
 							predicate = new SqlPredicate.Like(predicate.Expr1, predicate.IsNot, p, null, predicate.IsSqlLike);
@@ -378,7 +373,7 @@
 				case ConvertType.NameToQueryFieldAlias:
 				case ConvertType.NameToQueryTableAlias:
 					if (value.Length > 0 && value[0] == '[')
-						return value;
+							return value;
 
 					return "[" + value + "]";
 
@@ -388,12 +383,12 @@
 					var name = value;
 
 					if (value.Length > 0 && value[0] == '[')
-						return value;
+							return value;
 
 					if (value.IndexOf('.') > 0)
 						value = string.Join("].[", value.Split('.'));
 
-					return "[" + value + "]";
+						return "[" + value + "]";
 
 				case ConvertType.SprocParameterToName:
 					return value.Length > 0 && value[0] == '@'? value.Substring(1) : value;
@@ -428,7 +423,7 @@
 		protected override string? GetProviderTypeName(IDbDataParameter parameter)
 		{
 			if (_provider != null)
-			{
+		{
 				Wrappers.Mappers.OleDb.Initialize();
 
 				var param = _provider.TryConvertParameter(Wrappers.Mappers.OleDb.ParameterType, parameter, MappingSchema);
