<<<<<<< HEAD
﻿using System;
using System.Collections.Generic;
using System.Data;
using System.Data.Common;
using System.Data.OleDb;
using System.IO;
using System.Runtime.InteropServices;

namespace LinqToDB.DataProvider.Access
{
	using Configuration;
	using Common;
	using Data;
	using Extensions;
	using Mapping;
	using SchemaProvider;
	using SqlProvider;

	public class AccessDataProvider : DataProviderBase
	{
		private readonly OleDbType _decimalType = OleDbType.Decimal;
		public AccessDataProvider()
			: this(ProviderName.Access, new AccessMappingSchema())
		{
		}

		protected AccessDataProvider(string name, MappingSchema mappingSchema)
			: base(name, mappingSchema)
		{
			SqlProviderFlags.AcceptsTakeAsParameter      = false;
			SqlProviderFlags.IsSkipSupported             = false;
			SqlProviderFlags.IsCountSubQuerySupported    = false;
			SqlProviderFlags.IsInsertOrUpdateSupported   = false;
			SqlProviderFlags.TakeHintsSupported          = TakeHints.Percent;
			SqlProviderFlags.IsCrossJoinSupported        = false;
			SqlProviderFlags.IsInnerJoinAsCrossSupported = false;
			SqlProviderFlags.IsDistinctOrderBySupported  = false;
			SqlProviderFlags.IsParameterOrderDependent   = true;

			SetCharField("DBTYPE_WCHAR", (r,i) => r.GetString(i).TrimEnd(' '));
			SetCharFieldToType<char>("DBTYPE_WCHAR", (r, i) => DataTools.GetChar(r, i));

			SetProviderField<IDataReader,TimeSpan,DateTime>((r,i) => r.GetDateTime(i) - new DateTime(1899, 12, 30));
			SetProviderField<IDataReader,DateTime,DateTime>((r,i) => GetDateTime(r, i));

			_sqlOptimizer = new AccessSqlOptimizer(SqlProviderFlags);

			if (System.Globalization.CultureInfo.CurrentCulture.NumberFormat.NumberDecimalSeparator != ".")
				_decimalType = OleDbType.VarChar;
		}

		static DateTime GetDateTime(IDataReader dr, int idx)
		{
			var value = dr.GetDateTime(idx);

			if (value.Year == 1899 && value.Month == 12 && value.Day == 30)
				return new DateTime(1, 1, 1, value.Hour, value.Minute, value.Second, value.Millisecond);

			return value;
		}

		public override string ConnectionNamespace => typeof(OleDbConnection).Namespace;
		public override Type   DataReaderType      => typeof(OleDbDataReader);

		protected override IDbConnection CreateConnectionInternal(string connectionString)
		{
			return new OleDbConnection(connectionString);
		}

		public override ISqlBuilder CreateSqlBuilder(MappingSchema mappingSchema)
		{
			return new AccessSqlBuilder(GetSqlOptimizer(), SqlProviderFlags, mappingSchema.ValueToSqlConverter);
		}

		readonly ISqlOptimizer _sqlOptimizer;

		public override ISqlOptimizer GetSqlOptimizer()
		{
			return _sqlOptimizer;
		}

		public override bool IsCompatibleConnection(IDbConnection connection)
		{
			return typeof(OleDbConnection).IsSameOrParentOf(Proxy.GetUnderlyingObject((DbConnection)connection).GetType());
		}

		public override ISchemaProvider GetSchemaProvider()
		{
			return new AccessSchemaProvider();
		}

		protected override void SetParameterType(IDbDataParameter parameter, DbDataType dataType)
		{
			// Do some magic to workaround 'Data type mismatch in criteria expression' error
			// in JET for some european locales.
			//
			switch (dataType.DataType)
			{
				// OleDbType.Decimal is locale aware, OleDbType.Currency is locale neutral.
				//
				case DataType.Decimal    :
				case DataType.VarNumeric :
					((OleDbParameter)parameter).OleDbType = _decimalType; return;

				// OleDbType.DBTimeStamp is locale aware, OleDbType.Date is locale neutral.
				//
				case DataType.DateTime   :
				case DataType.DateTime2  : ((OleDbParameter)parameter).OleDbType = OleDbType.Date;         return;

				case DataType.Text       : ((OleDbParameter)parameter).OleDbType = OleDbType.LongVarChar;  return;
				case DataType.NText      : ((OleDbParameter)parameter).OleDbType = OleDbType.LongVarWChar; return;
			}

			base.SetParameterType(parameter, dataType);
		}

		[ComImport, Guid("00000602-0000-0010-8000-00AA006D2EA4")]
		class CatalogClass
		{
		}

		public void CreateDatabase([JetBrains.Annotations.NotNull] string databaseName, bool   deleteIfExists = false)
		{
			if (databaseName == null) throw new ArgumentNullException(nameof(databaseName));

			databaseName = databaseName.Trim();

			if (!databaseName.ToLower().EndsWith(".mdb"))
				databaseName += ".mdb";

			if (File.Exists(databaseName))
			{
				if (!deleteIfExists)
					return;
				File.Delete(databaseName);
			}

			var connectionString = string.Format(
				@"Provider=Microsoft.Jet.OLEDB.4.0;Data Source={0};Locale Identifier=1033;Jet OLEDB:Engine Type=5",
				databaseName);

			CreateFileDatabase(
				databaseName, deleteIfExists, ".mdb",
				dbName =>
				{
					dynamic catalog = new CatalogClass();

					var conn = catalog.Create(connectionString);

					if (conn != null)
						conn.Close();
				});
		}

		public void DropDatabase([JetBrains.Annotations.NotNull] string databaseName)
		{
			if (databaseName == null) throw new ArgumentNullException(nameof(databaseName));

			DropFileDatabase(databaseName, ".mdb");
		}

		#region BulkCopy

		public override BulkCopyRowsCopied BulkCopy<T>(
			[JetBrains.Annotations.NotNull] ITable<T> table, BulkCopyOptions options, IEnumerable<T> source)
		{

			return new AccessBulkCopy().BulkCopy(
				options.BulkCopyType == BulkCopyType.Default ? AccessTools.DefaultBulkCopyType : options.BulkCopyType,
				table,
				options,
				source);
		}

		#endregion
	}
}
=======
﻿using System;
using System.Collections.Generic;
using System.Data;
using System.Data.Common;
using System.Data.OleDb;
using System.IO;
using System.Runtime.InteropServices;

namespace LinqToDB.DataProvider.Access
{
	using Configuration;
	using Common;
	using Data;
	using Extensions;
	using Mapping;
	using SchemaProvider;
	using SqlProvider;

	public class AccessDataProvider : DataProviderBase
	{
		private readonly OleDbType _decimalType = OleDbType.Decimal;
		public AccessDataProvider()
			: this(ProviderName.Access, new AccessMappingSchema())
		{
		}

		protected AccessDataProvider(string name, MappingSchema mappingSchema)
			: base(name, mappingSchema)
		{
			SqlProviderFlags.AcceptsTakeAsParameter      = false;
			SqlProviderFlags.IsSkipSupported             = false;
			SqlProviderFlags.IsCountSubQuerySupported    = false;
			SqlProviderFlags.IsInsertOrUpdateSupported   = false;
			SqlProviderFlags.TakeHintsSupported          = TakeHints.Percent;
			SqlProviderFlags.IsCrossJoinSupported        = false;
			SqlProviderFlags.IsInnerJoinAsCrossSupported = false;
			SqlProviderFlags.IsDistinctOrderBySupported  = false;

			SetCharField("DBTYPE_WCHAR", (r,i) => r.GetString(i).TrimEnd(' '));
			SetCharFieldToType<char>("DBTYPE_WCHAR", (r, i) => DataTools.GetChar(r, i));

			SetProviderField<IDataReader,TimeSpan,DateTime>((r,i) => r.GetDateTime(i) - new DateTime(1899, 12, 30));
			SetProviderField<IDataReader,DateTime,DateTime>((r,i) => GetDateTime(r, i));

			_sqlOptimizer = new AccessSqlOptimizer(SqlProviderFlags);

			if (System.Globalization.CultureInfo.CurrentCulture.NumberFormat.NumberDecimalSeparator != ".")
				_decimalType = OleDbType.VarChar;
		}

		static DateTime GetDateTime(IDataReader dr, int idx)
		{
			var value = dr.GetDateTime(idx);

			if (value.Year == 1899 && value.Month == 12 && value.Day == 30)
				return new DateTime(1, 1, 1, value.Hour, value.Minute, value.Second, value.Millisecond);

			return value;
		}

		public override string ConnectionNamespace => typeof(OleDbConnection).Namespace;
		public override Type   DataReaderType      => typeof(OleDbDataReader);

		protected override IDbConnection CreateConnectionInternal(string connectionString)
		{
			return new OleDbConnection(connectionString);
		}

		public override ISqlBuilder CreateSqlBuilder(MappingSchema mappingSchema)
		{
			return new AccessSqlBuilder(GetSqlOptimizer(), SqlProviderFlags, mappingSchema.ValueToSqlConverter);
		}

		readonly ISqlOptimizer _sqlOptimizer;

		public override ISqlOptimizer GetSqlOptimizer()
		{
			return _sqlOptimizer;
		}

		public override bool IsCompatibleConnection(IDbConnection connection)
		{
			return typeof(OleDbConnection).IsSameOrParentOf(Proxy.GetUnderlyingObject((DbConnection)connection).GetType());
		}

		public override ISchemaProvider GetSchemaProvider()
		{
			return new AccessSchemaProvider();
		}

		protected override void SetParameterType(IDbDataParameter parameter, DbDataType dataType)
		{
			// Do some magic to workaround 'Data type mismatch in criteria expression' error
			// in JET for some european locales.
			//
			switch (dataType.DataType)
			{
				// OleDbType.Decimal is locale aware, OleDbType.Currency is locale neutral.
				//
				case DataType.Decimal    :
				case DataType.VarNumeric :
					((OleDbParameter)parameter).OleDbType = _decimalType; return;

				// OleDbType.DBTimeStamp is locale aware, OleDbType.Date is locale neutral.
				//
				case DataType.DateTime   :
				case DataType.DateTime2  : ((OleDbParameter)parameter).OleDbType = OleDbType.Date;         return;

				case DataType.Text       : ((OleDbParameter)parameter).OleDbType = OleDbType.LongVarChar;  return;
				case DataType.NText      : ((OleDbParameter)parameter).OleDbType = OleDbType.LongVarWChar; return;
			}

			base.SetParameterType(parameter, dataType);
		}

		[ComImport, Guid("00000602-0000-0010-8000-00AA006D2EA4")]
		class CatalogClass
		{
		}

		public void CreateDatabase([JetBrains.Annotations.NotNull] string databaseName, bool   deleteIfExists = false)
		{
			if (databaseName == null) throw new ArgumentNullException(nameof(databaseName));

			databaseName = databaseName.Trim();

			if (!databaseName.ToLower().EndsWith(".mdb"))
				databaseName += ".mdb";

			if (File.Exists(databaseName))
			{
				if (!deleteIfExists)
					return;
				File.Delete(databaseName);
			}

			var connectionString = string.Format(
				@"Provider=Microsoft.Jet.OLEDB.4.0;Data Source={0};Locale Identifier=1033;Jet OLEDB:Engine Type=5",
				databaseName);

			CreateFileDatabase(
				databaseName, deleteIfExists, ".mdb",
				dbName =>
				{
					dynamic catalog = new CatalogClass();

					var conn = catalog.Create(connectionString);

					if (conn != null)
						conn.Close();
				});
		}

		public void DropDatabase([JetBrains.Annotations.NotNull] string databaseName)
		{
			if (databaseName == null) throw new ArgumentNullException(nameof(databaseName));

			DropFileDatabase(databaseName, ".mdb");
		}

		#region BulkCopy

		public override BulkCopyRowsCopied BulkCopy<T>(
			[JetBrains.Annotations.NotNull] ITable<T> table, BulkCopyOptions options, IEnumerable<T> source)
		{

			return new AccessBulkCopy().BulkCopy(
				options.BulkCopyType == BulkCopyType.Default ? AccessTools.DefaultBulkCopyType : options.BulkCopyType,
				table,
				options,
				source);
		}

		#endregion
	}
}
>>>>>>> 5e26fa16
<|MERGE_RESOLUTION|>--- conflicted
+++ resolved
@@ -1,4 +1,3 @@
-<<<<<<< HEAD
 ﻿using System;
 using System.Collections.Generic;
 using System.Data;
@@ -175,182 +174,4 @@
 
 		#endregion
 	}
-}
-=======
-﻿using System;
-using System.Collections.Generic;
-using System.Data;
-using System.Data.Common;
-using System.Data.OleDb;
-using System.IO;
-using System.Runtime.InteropServices;
-
-namespace LinqToDB.DataProvider.Access
-{
-	using Configuration;
-	using Common;
-	using Data;
-	using Extensions;
-	using Mapping;
-	using SchemaProvider;
-	using SqlProvider;
-
-	public class AccessDataProvider : DataProviderBase
-	{
-		private readonly OleDbType _decimalType = OleDbType.Decimal;
-		public AccessDataProvider()
-			: this(ProviderName.Access, new AccessMappingSchema())
-		{
-		}
-
-		protected AccessDataProvider(string name, MappingSchema mappingSchema)
-			: base(name, mappingSchema)
-		{
-			SqlProviderFlags.AcceptsTakeAsParameter      = false;
-			SqlProviderFlags.IsSkipSupported             = false;
-			SqlProviderFlags.IsCountSubQuerySupported    = false;
-			SqlProviderFlags.IsInsertOrUpdateSupported   = false;
-			SqlProviderFlags.TakeHintsSupported          = TakeHints.Percent;
-			SqlProviderFlags.IsCrossJoinSupported        = false;
-			SqlProviderFlags.IsInnerJoinAsCrossSupported = false;
-			SqlProviderFlags.IsDistinctOrderBySupported  = false;
-
-			SetCharField("DBTYPE_WCHAR", (r,i) => r.GetString(i).TrimEnd(' '));
-			SetCharFieldToType<char>("DBTYPE_WCHAR", (r, i) => DataTools.GetChar(r, i));
-
-			SetProviderField<IDataReader,TimeSpan,DateTime>((r,i) => r.GetDateTime(i) - new DateTime(1899, 12, 30));
-			SetProviderField<IDataReader,DateTime,DateTime>((r,i) => GetDateTime(r, i));
-
-			_sqlOptimizer = new AccessSqlOptimizer(SqlProviderFlags);
-
-			if (System.Globalization.CultureInfo.CurrentCulture.NumberFormat.NumberDecimalSeparator != ".")
-				_decimalType = OleDbType.VarChar;
-		}
-
-		static DateTime GetDateTime(IDataReader dr, int idx)
-		{
-			var value = dr.GetDateTime(idx);
-
-			if (value.Year == 1899 && value.Month == 12 && value.Day == 30)
-				return new DateTime(1, 1, 1, value.Hour, value.Minute, value.Second, value.Millisecond);
-
-			return value;
-		}
-
-		public override string ConnectionNamespace => typeof(OleDbConnection).Namespace;
-		public override Type   DataReaderType      => typeof(OleDbDataReader);
-
-		protected override IDbConnection CreateConnectionInternal(string connectionString)
-		{
-			return new OleDbConnection(connectionString);
-		}
-
-		public override ISqlBuilder CreateSqlBuilder(MappingSchema mappingSchema)
-		{
-			return new AccessSqlBuilder(GetSqlOptimizer(), SqlProviderFlags, mappingSchema.ValueToSqlConverter);
-		}
-
-		readonly ISqlOptimizer _sqlOptimizer;
-
-		public override ISqlOptimizer GetSqlOptimizer()
-		{
-			return _sqlOptimizer;
-		}
-
-		public override bool IsCompatibleConnection(IDbConnection connection)
-		{
-			return typeof(OleDbConnection).IsSameOrParentOf(Proxy.GetUnderlyingObject((DbConnection)connection).GetType());
-		}
-
-		public override ISchemaProvider GetSchemaProvider()
-		{
-			return new AccessSchemaProvider();
-		}
-
-		protected override void SetParameterType(IDbDataParameter parameter, DbDataType dataType)
-		{
-			// Do some magic to workaround 'Data type mismatch in criteria expression' error
-			// in JET for some european locales.
-			//
-			switch (dataType.DataType)
-			{
-				// OleDbType.Decimal is locale aware, OleDbType.Currency is locale neutral.
-				//
-				case DataType.Decimal    :
-				case DataType.VarNumeric :
-					((OleDbParameter)parameter).OleDbType = _decimalType; return;
-
-				// OleDbType.DBTimeStamp is locale aware, OleDbType.Date is locale neutral.
-				//
-				case DataType.DateTime   :
-				case DataType.DateTime2  : ((OleDbParameter)parameter).OleDbType = OleDbType.Date;         return;
-
-				case DataType.Text       : ((OleDbParameter)parameter).OleDbType = OleDbType.LongVarChar;  return;
-				case DataType.NText      : ((OleDbParameter)parameter).OleDbType = OleDbType.LongVarWChar; return;
-			}
-
-			base.SetParameterType(parameter, dataType);
-		}
-
-		[ComImport, Guid("00000602-0000-0010-8000-00AA006D2EA4")]
-		class CatalogClass
-		{
-		}
-
-		public void CreateDatabase([JetBrains.Annotations.NotNull] string databaseName, bool   deleteIfExists = false)
-		{
-			if (databaseName == null) throw new ArgumentNullException(nameof(databaseName));
-
-			databaseName = databaseName.Trim();
-
-			if (!databaseName.ToLower().EndsWith(".mdb"))
-				databaseName += ".mdb";
-
-			if (File.Exists(databaseName))
-			{
-				if (!deleteIfExists)
-					return;
-				File.Delete(databaseName);
-			}
-
-			var connectionString = string.Format(
-				@"Provider=Microsoft.Jet.OLEDB.4.0;Data Source={0};Locale Identifier=1033;Jet OLEDB:Engine Type=5",
-				databaseName);
-
-			CreateFileDatabase(
-				databaseName, deleteIfExists, ".mdb",
-				dbName =>
-				{
-					dynamic catalog = new CatalogClass();
-
-					var conn = catalog.Create(connectionString);
-
-					if (conn != null)
-						conn.Close();
-				});
-		}
-
-		public void DropDatabase([JetBrains.Annotations.NotNull] string databaseName)
-		{
-			if (databaseName == null) throw new ArgumentNullException(nameof(databaseName));
-
-			DropFileDatabase(databaseName, ".mdb");
-		}
-
-		#region BulkCopy
-
-		public override BulkCopyRowsCopied BulkCopy<T>(
-			[JetBrains.Annotations.NotNull] ITable<T> table, BulkCopyOptions options, IEnumerable<T> source)
-		{
-
-			return new AccessBulkCopy().BulkCopy(
-				options.BulkCopyType == BulkCopyType.Default ? AccessTools.DefaultBulkCopyType : options.BulkCopyType,
-				table,
-				options,
-				source);
-		}
-
-		#endregion
-	}
-}
->>>>>>> 5e26fa16
+}