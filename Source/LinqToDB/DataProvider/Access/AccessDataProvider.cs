﻿using System;
using System.Collections.Generic;
using System.Data;
using System.Data.Common;
using System.Data.OleDb;
using System.IO;
using System.Runtime.InteropServices;

namespace LinqToDB.DataProvider.Access
{
	using Configuration;
	using Common;
	using Data;
	using Extensions;
	using Mapping;
	using SchemaProvider;
	using SqlProvider;

	public class AccessDataProvider : DataProviderBase
	{
		private readonly OleDbType _decimalType = OleDbType.Decimal;
		public AccessDataProvider()
			: this(ProviderName.Access, new AccessMappingSchema())
		{
		}

		protected AccessDataProvider(string name, MappingSchema mappingSchema)
			: base(name, mappingSchema)
		{
<<<<<<< HEAD
			SqlProviderFlags.AcceptsTakeAsParameter      = false;
			SqlProviderFlags.IsSkipSupported             = false;
			SqlProviderFlags.IsCountSubQuerySupported    = false;
			SqlProviderFlags.IsInsertOrUpdateSupported   = false;
			SqlProviderFlags.TakeHintsSupported          = TakeHints.Percent;
			SqlProviderFlags.IsCrossJoinSupported        = false;
			SqlProviderFlags.IsInnerJoinAsCrossSupported = false;
			SqlProviderFlags.IsDistinctOrderBySupported  = false;
			SqlProviderFlags.IsParameterOrderDependent   = true;
=======
			SqlProviderFlags.AcceptsTakeAsParameter           = false;
			SqlProviderFlags.IsSkipSupported                  = false;
			SqlProviderFlags.IsCountSubQuerySupported         = false;
			SqlProviderFlags.IsInsertOrUpdateSupported        = false;
			SqlProviderFlags.TakeHintsSupported               = TakeHints.Percent;
			SqlProviderFlags.IsCrossJoinSupported             = false;
			SqlProviderFlags.IsInnerJoinAsCrossSupported      = false;
			SqlProviderFlags.IsDistinctOrderBySupported       = false;
			SqlProviderFlags.IsDistinctSetOperationsSupported = false;
>>>>>>> f55a11d7

			SetCharField("DBTYPE_WCHAR", (r,i) => r.GetString(i).TrimEnd(' '));
			SetCharFieldToType<char>("DBTYPE_WCHAR", (r, i) => DataTools.GetChar(r, i));

			SetProviderField<IDataReader,TimeSpan,DateTime>((r,i) => r.GetDateTime(i) - new DateTime(1899, 12, 30));
			SetProviderField<IDataReader,DateTime,DateTime>((r,i) => GetDateTime(r, i));

			_sqlOptimizer = new AccessSqlOptimizer(SqlProviderFlags);

			if (System.Globalization.CultureInfo.CurrentCulture.NumberFormat.NumberDecimalSeparator != ".")
				_decimalType = OleDbType.VarChar;
		}

		static DateTime GetDateTime(IDataReader dr, int idx)
		{
			var value = dr.GetDateTime(idx);

			if (value.Year == 1899 && value.Month == 12 && value.Day == 30)
				return new DateTime(1, 1, 1, value.Hour, value.Minute, value.Second, value.Millisecond);

			return value;
		}

		public override string ConnectionNamespace => typeof(OleDbConnection).Namespace;
		public override Type   DataReaderType      => typeof(OleDbDataReader);

		protected override IDbConnection CreateConnectionInternal(string connectionString)
		{
			return new OleDbConnection(connectionString);
		}

		public override ISqlBuilder CreateSqlBuilder(MappingSchema mappingSchema)
		{
			return new AccessSqlBuilder(GetSqlOptimizer(), SqlProviderFlags, mappingSchema.ValueToSqlConverter);
		}

		readonly ISqlOptimizer _sqlOptimizer;

		public override ISqlOptimizer GetSqlOptimizer()
		{
			return _sqlOptimizer;
		}

		public override bool IsCompatibleConnection(IDbConnection connection)
		{
			return typeof(OleDbConnection).IsSameOrParentOf(Proxy.GetUnderlyingObject((DbConnection)connection).GetType());
		}

		public override ISchemaProvider GetSchemaProvider()
		{
			return new AccessSchemaProvider();
		}

		protected override void SetParameterType(IDbDataParameter parameter, DbDataType dataType)
		{
			// Do some magic to workaround 'Data type mismatch in criteria expression' error
			// in JET for some european locales.
			//
			switch (dataType.DataType)
			{
				// OleDbType.Decimal is locale aware, OleDbType.Currency is locale neutral.
				//
				case DataType.Decimal    :
				case DataType.VarNumeric :
					((OleDbParameter)parameter).OleDbType = _decimalType; return;

				// OleDbType.DBTimeStamp is locale aware, OleDbType.Date is locale neutral.
				//
				case DataType.DateTime   :
				case DataType.DateTime2  : ((OleDbParameter)parameter).OleDbType = OleDbType.Date;         return;

				case DataType.Text       : ((OleDbParameter)parameter).OleDbType = OleDbType.LongVarChar;  return;
				case DataType.NText      : ((OleDbParameter)parameter).OleDbType = OleDbType.LongVarWChar; return;
			}

			base.SetParameterType(parameter, dataType);
		}

		[ComImport, Guid("00000602-0000-0010-8000-00AA006D2EA4")]
		class CatalogClass
		{
		}

		public void CreateDatabase([JetBrains.Annotations.NotNull] string databaseName, bool   deleteIfExists = false)
		{
			if (databaseName == null) throw new ArgumentNullException(nameof(databaseName));

			databaseName = databaseName.Trim();

			if (!databaseName.ToLower().EndsWith(".mdb"))
				databaseName += ".mdb";

			if (File.Exists(databaseName))
			{
				if (!deleteIfExists)
					return;
				File.Delete(databaseName);
			}

			var connectionString = string.Format(
				@"Provider=Microsoft.Jet.OLEDB.4.0;Data Source={0};Locale Identifier=1033;Jet OLEDB:Engine Type=5",
				databaseName);

			CreateFileDatabase(
				databaseName, deleteIfExists, ".mdb",
				dbName =>
				{
					dynamic catalog = new CatalogClass();

					var conn = catalog.Create(connectionString);

					if (conn != null)
						conn.Close();
				});
		}

		public void DropDatabase([JetBrains.Annotations.NotNull] string databaseName)
		{
			if (databaseName == null) throw new ArgumentNullException(nameof(databaseName));

			DropFileDatabase(databaseName, ".mdb");
		}

		#region BulkCopy

		public override BulkCopyRowsCopied BulkCopy<T>(
			[JetBrains.Annotations.NotNull] ITable<T> table, BulkCopyOptions options, IEnumerable<T> source)
		{

			return new AccessBulkCopy().BulkCopy(
				options.BulkCopyType == BulkCopyType.Default ? AccessTools.DefaultBulkCopyType : options.BulkCopyType,
				table,
				options,
				source);
		}

		#endregion
	}
}<|MERGE_RESOLUTION|>--- conflicted
+++ resolved
@@ -27,7 +27,6 @@
 		protected AccessDataProvider(string name, MappingSchema mappingSchema)
 			: base(name, mappingSchema)
 		{
-<<<<<<< HEAD
 			SqlProviderFlags.AcceptsTakeAsParameter      = false;
 			SqlProviderFlags.IsSkipSupported             = false;
 			SqlProviderFlags.IsCountSubQuerySupported    = false;
@@ -36,18 +35,8 @@
 			SqlProviderFlags.IsCrossJoinSupported        = false;
 			SqlProviderFlags.IsInnerJoinAsCrossSupported = false;
 			SqlProviderFlags.IsDistinctOrderBySupported  = false;
+			SqlProviderFlags.IsDistinctSetOperationsSupported = false;
 			SqlProviderFlags.IsParameterOrderDependent   = true;
-=======
-			SqlProviderFlags.AcceptsTakeAsParameter           = false;
-			SqlProviderFlags.IsSkipSupported                  = false;
-			SqlProviderFlags.IsCountSubQuerySupported         = false;
-			SqlProviderFlags.IsInsertOrUpdateSupported        = false;
-			SqlProviderFlags.TakeHintsSupported               = TakeHints.Percent;
-			SqlProviderFlags.IsCrossJoinSupported             = false;
-			SqlProviderFlags.IsInnerJoinAsCrossSupported      = false;
-			SqlProviderFlags.IsDistinctOrderBySupported       = false;
-			SqlProviderFlags.IsDistinctSetOperationsSupported = false;
->>>>>>> f55a11d7
 
 			SetCharField("DBTYPE_WCHAR", (r,i) => r.GetString(i).TrimEnd(' '));
 			SetCharFieldToType<char>("DBTYPE_WCHAR", (r, i) => DataTools.GetChar(r, i));
