﻿using System.Collections.Generic;
using System.Data;
using System.Linq;

<<<<<<< HEAD

=======
>>>>>>> 3cff2449
namespace LinqToDB.DataProvider.Access
{
	using Common;
	using Data;
	using SchemaProvider;

	// https://docs.microsoft.com/en-us/dotnet/framework/data/adonet/odbc-schema-collections
	// unused tables:
	// DataSourceInformation - database settings
	// ReservedWords - reserved words
	sealed class AccessODBCSchemaProvider : AccessSchemaProviderBase
	{
		public AccessODBCSchemaProvider()
		{
		}

		protected override IReadOnlyCollection<ForeignKeyInfo> GetForeignKeys(DataConnection dataConnection,
			IEnumerable<TableSchema> tables, GetSchemaOptions options)
		{
			// https://github.com/dotnet/runtime/issues/35442
			return Array<ForeignKeyInfo>.Empty;
		}

		protected override List<TableInfo> GetTables(DataConnection dataConnection, GetSchemaOptions options)
		{
			// tables and views has same schema, only difference in TABLE_TYPE
			// views also include SELECT procedures, including procedures with parameters(!)
			var tables = dataConnection.Connection.GetSchema("Tables");
			var views  = dataConnection.Connection.GetSchema("Views");
			var procs  = dataConnection.Connection.GetSchema("Procedures");

			var procIds = new HashSet<string>(
				procs.AsEnumerable().Select(p => $"{p.Field<string>("PROCEDURE_CAT")}.{p.Field<string>("PROCEDURE_SCHEM")}.{p.Field<string>("PROCEDURE_NAME")}"));

			return
			(
				from t in tables.AsEnumerable().Concat(views.AsEnumerable())
				let catalog = t.Field<string>("TABLE_CAT") // path to db file
				let schema  = t.Field<string>("TABLE_SCHEM") // empty
				let name    = t.Field<string>("TABLE_NAME") // table name
				// Compared to OleDb:
				// no separate ACCESS TABLE type, SYSTEM TABLE type used
				// VIEW is in separate schema table
				let system  = t.Field<string>("TABLE_TYPE") == "SYSTEM TABLE"
				let id      = catalog + '.' + schema + '.' + name
				where !procIds.Contains(id)
				select new TableInfo
				{
					TableID            = id,
					CatalogName        = null,
					SchemaName         = schema,
					TableName          = name,
					IsDefaultSchema    = string.IsNullOrEmpty(schema),
					IsView             = t.Field<string>("TABLE_TYPE") == "VIEW",
					IsProviderSpecific = system,
					Description        = t.Field<string>("REMARKS")
				}
			).ToList();
		}

		protected override IReadOnlyCollection<PrimaryKeyInfo> GetPrimaryKeys(DataConnection dataConnection,
			IEnumerable<TableSchema> tables, GetSchemaOptions options)
		{
			// https://github.com/dotnet/runtime/issues/35442
			return Array<PrimaryKeyInfo>.Empty;
		}

		protected override List<ColumnInfo> GetColumns(DataConnection dataConnection, GetSchemaOptions options)
		{
			var cs = dataConnection.Connection.GetSchema("Columns");

			return
			(
				from c in cs.AsEnumerable()
				let typeName = c.Field<string>("TYPE_NAME")
				let dt       = GetDataType(typeName, null, options)
				let size     = Converter.ChangeTypeTo<int?>(c["COLUMN_SIZE"])
				let scale    = Converter.ChangeTypeTo<int?>(c["DECIMAL_DIGITS"])
				select new ColumnInfo
				{
					TableID     = c.Field<string>("TABLE_CAT") + "." + c.Field<string>("TABLE_SCHEM") + "." + c.Field<string>("TABLE_NAME"),
					Name        = c.Field<string>("COLUMN_NAME")!,
					IsNullable  = c.Field<short> ("NULLABLE") == 1,
					Ordinal     = Converter.ChangeTypeTo<int>(c["ORDINAL_POSITION"]),
					DataType    = dt?.TypeName ?? typeName,
					Length      = dt?.CreateParameters != null && dt.CreateParameters.Contains("length") && size != 0 ? size  : null,
					Precision   = dt?.CreateParameters != null && dt.CreateParameters.Contains("precision")           ? size  : null,
					Scale       = dt?.CreateParameters != null && dt.CreateParameters.Contains("scale")               ? scale : null,
					IsIdentity  = typeName == "COUNTER",
					Description = c.Field<string>("REMARKS")
				}
			).ToList();
		}

		protected override List<ProcedureInfo>? GetProcedures(DataConnection dataConnection, GetSchemaOptions options)
		{
			var ps = dataConnection.Connection.GetSchema("Procedures");

			return
			(
				from p in ps.AsEnumerable()
				let catalog = p.Field<string>("PROCEDURE_CAT")
				let schema  = p.Field<string>("PROCEDURE_SCHEM")
				let name    = p.Field<string>("PROCEDURE_NAME")
				select new ProcedureInfo
				{
					ProcedureID         = catalog + "." + schema + "." + name,
					CatalogName         = null,
					SchemaName          = schema,
					ProcedureName       = name,
					IsDefaultSchema     = string.IsNullOrEmpty(schema)
				}
			).ToList();
		}

		protected override List<ProcedureParameterInfo> GetProcedureParameters(DataConnection dataConnection, IEnumerable<ProcedureInfo> procedures, GetSchemaOptions options)
		{
			var ps = dataConnection.Connection.GetSchema("ProcedureParameters");
			return
			(
				from p in ps.AsEnumerable()
				let catalog  = p.Field<string>("PROCEDURE_CAT")
				let schema   = p.Field<string>("PROCEDURE_SCHEM")
				let name     = p.Field<string>("PROCEDURE_NAME")
				let size     = p.Field<int?>("COLUMN_SIZE")
				let typeName = p.Field<string>("TYPE_NAME")
				let dt       = GetDataType(typeName, null, options)
				select new ProcedureParameterInfo()
				{
					ProcedureID   = catalog + "." + schema + "." + name,
					ParameterName = p.Field<string>("COLUMN_NAME")!.TrimStart('[').TrimEnd(']'),
					IsIn          = true,
					IsOut         = false,
					Length        = dt.CreateParameters != null && dt.CreateParameters.Contains("length")    ? size : null,
					Precision     = dt.CreateParameters != null && dt.CreateParameters.Contains("precision") ? size : null,
					Scale         = dt.CreateParameters != null && dt.CreateParameters.Contains("scale")     ? p.Field<short?>("DECIMAL_DIGITS") : null,
					Ordinal       = p.Field<int>("ORDINAL_POSITION"),
					IsResult      = false,
					DataType      = typeName,
					IsNullable    = p.Field<short>("NULLABLE") == 1 // allways true
				}
			).ToList();
		}

		protected override DataTable? GetProcedureSchema(DataConnection dataConnection, string commandText, CommandType commandType, DataParameter[] parameters, GetSchemaOptions options)
		{
			return dataConnection.Connection.GetSchema("ProcedureColumns", new[] { null, null, commandText.TrimStart('[').TrimEnd(']') });
		}

		protected override string? GetDbType(GetSchemaOptions options, string? columnType, DataTypeInfo? dataType, int? length, int? precision, int? scale, string? udtCatalog, string? udtSchema, string? udtName)
		{
			var dbType = columnType ?? dataType?.TypeName;

			if (dataType != null)
			{
				var parms = dataType.CreateParameters;

				if (!string.IsNullOrWhiteSpace(parms))
				{
					var paramNames = parms!.Split(',');
					var paramValues = new object?[paramNames.Length];

					for (var i = 0; i < paramNames.Length; i++)
					{
						switch (paramNames[i].Trim().ToLowerInvariant())
						{
							case "length"   : paramValues[i] = length   ; break;
							case "precision": paramValues[i] = precision; break;
							case "scale"    : paramValues[i] = scale    ; break;
						}
					}

					if (paramValues.All(v => v != null))
					{
						var format = $"{dbType}({string.Join(", ", Enumerable.Range(0, paramValues.Length).Select(i => $"{{{i}}}"))})";
						dbType     = string.Format(format, paramValues);
					}
				}
			}

			return dbType;
		}

		protected override List<DataTypeInfo> GetDataTypes(DataConnection dataConnection)
		{
			var dts = base.GetDataTypes(dataConnection);

			// https://docs.microsoft.com/en-us/sql/odbc/microsoft/microsoft-access-data-types?view=sql-server-ver15
			if (dts.All(dt => dt.TypeName != "BIGBINARY"))
			{
				dts.Add(new DataTypeInfo()
				{
					TypeName         = "BIGBINARY",
					DataType         = typeof(byte[]).FullName!,
					ProviderDbType   = 9,
				});
			}

			if (dts.All(dt => dt.TypeName != "DECIMAL"))
			{
				dts.Add(new DataTypeInfo()
				{
					TypeName         = "DECIMAL",
					DataType         = typeof(decimal).FullName!,
					CreateParameters = "precision,scale",
					ProviderDbType   = 7,
				});
			}

			return dts;
		}

		protected override List<ColumnSchema> GetProcedureResultColumns(DataTable resultTable, GetSchemaOptions options)
		{
			return
			(
				from r in resultTable.AsEnumerable()

				let columnType = r.Field<string>("TYPE_NAME")
				let columnName = r.Field<string>("COLUMN_NAME")
				let isNullable = r.Field<short> ("NULLABLE") == 1
				let dt         = GetDataType(columnType, null, options)
				let length     = r.Field<int?>  ("COLUMN_SIZE")
				let precision  = length
				let scale      = Converter.ChangeTypeTo<int>(r["DECIMAL_DIGITS"])
				let systemType = GetSystemType(columnType, null, dt, length, precision, scale, options)

				select new ColumnSchema
				{
					ColumnName           = columnName,
					ColumnType           = GetDbType(options, columnType, dt, length, precision, scale, null, null, null),
					IsNullable           = isNullable,
					MemberName           = ToValidName(columnName),
					MemberType           = ToTypeName(systemType, isNullable),
					SystemType           = systemType,
					DataType             = GetDataType(columnType, null, length, precision, scale),
					ProviderSpecificType = GetProviderSpecificType(columnType),
					IsIdentity           = columnType == "COUNTER",
				}
			).ToList();
		}
	}
}<|MERGE_RESOLUTION|>--- conflicted
+++ resolved
@@ -2,10 +2,6 @@
 using System.Data;
 using System.Linq;
 
-<<<<<<< HEAD
-
-=======
->>>>>>> 3cff2449
 namespace LinqToDB.DataProvider.Access
 {
 	using Common;
