<<<<<<< HEAD
﻿using System;

namespace LinqToDB.DataProvider.Access
{
	using SqlProvider;
	using SqlQuery;

	class AccessSqlOptimizer : BasicSqlOptimizer
	{
		public AccessSqlOptimizer(SqlProviderFlags sqlProviderFlags) : base(sqlProviderFlags)
		{
		}

		public override SqlStatement TransformStatement(SqlStatement statement)
		{
			switch (statement.QueryType)
			{
				case QueryType.Delete : return GetAlternativeDelete((SqlDeleteStatement) statement);
				case QueryType.Update : return CorrectAccessUpdate((SqlUpdateStatement)statement);
				default               : return statement;
			}
		}

		private SqlUpdateStatement CorrectAccessUpdate(SqlUpdateStatement statement)
		{
			if (statement.SelectQuery.Select.HasModifier)
				throw new LinqToDBException("Access does not support update query limitation");

			statement = CorrectUpdateTable(statement);

			if (!statement.SelectQuery.OrderBy.IsEmpty)
				statement.SelectQuery.OrderBy.Items.Clear();

			return statement;
		}

		public override bool ConvertCountSubQuery(SelectQuery subQuery)
		{
			return !subQuery.Where.IsEmpty;
		}
	}
}
=======
﻿using System;

namespace LinqToDB.DataProvider.Access
{
	using SqlProvider;
	using SqlQuery;

	class AccessSqlOptimizer : BasicSqlOptimizer
	{
		public AccessSqlOptimizer(SqlProviderFlags sqlProviderFlags) : base(sqlProviderFlags)
		{
		}

		public override SqlStatement Finalize(SqlStatement statement)
		{
			statement = base.Finalize(statement);

			switch (statement.QueryType)
			{
				case QueryType.Delete : return GetAlternativeDelete((SqlDeleteStatement) statement);
				default               : return statement;
			}
		}

		public override bool ConvertCountSubQuery(SelectQuery subQuery)
		{
			return !subQuery.Where.IsEmpty;
		}
	}
}
>>>>>>> 50334847
<|MERGE_RESOLUTION|>--- conflicted
+++ resolved
@@ -1,4 +1,3 @@
-<<<<<<< HEAD
 ﻿using System;
 
 namespace LinqToDB.DataProvider.Access
@@ -40,36 +39,4 @@
 			return !subQuery.Where.IsEmpty;
 		}
 	}
-}
-=======
-﻿using System;
-
-namespace LinqToDB.DataProvider.Access
-{
-	using SqlProvider;
-	using SqlQuery;
-
-	class AccessSqlOptimizer : BasicSqlOptimizer
-	{
-		public AccessSqlOptimizer(SqlProviderFlags sqlProviderFlags) : base(sqlProviderFlags)
-		{
-		}
-
-		public override SqlStatement Finalize(SqlStatement statement)
-		{
-			statement = base.Finalize(statement);
-
-			switch (statement.QueryType)
-			{
-				case QueryType.Delete : return GetAlternativeDelete((SqlDeleteStatement) statement);
-				default               : return statement;
-			}
-		}
-
-		public override bool ConvertCountSubQuery(SelectQuery subQuery)
-		{
-			return !subQuery.Where.IsEmpty;
-		}
-	}
-}
->>>>>>> 50334847
+}