﻿using System;

namespace LinqToDB.DataProvider.Firebird
{
	using Extensions;
	using LinqToDB.Common;
	using SqlProvider;
	using SqlQuery;

	public class FirebirdSqlExpressionConvertVisitor : SqlExpressionConvertVisitor
	{
		public FirebirdSqlExpressionConvertVisitor(bool allowModify) : base(allowModify)
		{
		}

		#region LIKE

		protected static string[] LikeFirebirdEscapeSymbols = { "_", "%" };

		public override string[] LikeCharactersToEscape    => LikeFirebirdEscapeSymbols;
		public override bool     LikeValueParameterSupport => false;

		#endregion

		public override IQueryElement ConvertSqlBinaryExpression(SqlBinaryExpression element)
		{
			var newElement = base.ConvertSqlBinaryExpression(element);

			if (!ReferenceEquals(newElement, element))
				return Visit(newElement);

			switch (element.Operation)
			{
				case "%": return new SqlFunction(element.SystemType, "Mod", element.Expr1, element.Expr2);
				case "&": return new SqlFunction(element.SystemType, "Bin_And", element.Expr1, element.Expr2);
				case "|": return new SqlFunction(element.SystemType, "Bin_Or", element.Expr1, element.Expr2);
				case "^": return new SqlFunction(element.SystemType, "Bin_Xor", element.Expr1, element.Expr2);
				case "+": return element.SystemType == typeof(string) ? new SqlBinaryExpression(element.SystemType, element.Expr1, "||", element.Expr2, element.Precedence) : element;
			}

			return element;
		}

		protected virtual bool? GetCaseSensitiveParameter(SqlPredicate.SearchString predicate)
		{
			var caseSensitive = predicate.CaseSensitive.EvaluateExpression(EvaluationContext);

			if (caseSensitive is char chr)
			{
				if (chr == '0')
					return false;

				if (chr == '1')
					return true;
			}
			else if (caseSensitive is bool boolValue)
				return boolValue;

			return null;
		}

		public override ISqlPredicate ConvertSearchStringPredicate(SqlPredicate.SearchString predicate)
		{
			ISqlExpression expr;

			var caseSensitive = GetCaseSensitiveParameter(predicate);

			// for explicit case-sensitive search we apply "CAST({0} AS BLOB)" to searched string as COLLATE's collation is character set-dependent
			switch (predicate.Kind)
			{
				case SqlPredicate.SearchString.SearchKind.EndsWith:
				{
					if (caseSensitive == false)
					{
						predicate = new SqlPredicate.SearchString(
							PseudoFunctions.MakeToLower(predicate.Expr1),
							predicate.IsNot,
							PseudoFunctions.MakeToLower(predicate.Expr2), predicate.Kind,
							predicate.CaseSensitive);
					}
					else if (caseSensitive == true)
					{
						predicate = new SqlPredicate.SearchString(
							new SqlExpression(typeof(string), "CAST({0} AS BLOB)", Precedence.Primary, predicate.Expr1),
							predicate.IsNot,
							predicate.Expr2,
							predicate.Kind,
							predicate.CaseSensitive);
					}

					return ConvertSearchStringPredicateViaLike(predicate);
				}
				case SqlPredicate.SearchString.SearchKind.StartsWith:
				{
					expr = new SqlExpression(typeof(bool),
						predicate.IsNot ? "{0} NOT STARTING WITH {1}" : "{0} STARTING WITH {1}",
						Precedence.Comparison,
						TryConvertToValue(
							caseSensitive == false
								? PseudoFunctions.MakeToLower(predicate.Expr1)
								: caseSensitive == true
									? new SqlExpression(typeof(string), "CAST({0} AS BLOB)", Precedence.Primary, predicate.Expr1)
									: predicate.Expr1,
							EvaluationContext),
						TryConvertToValue(
							caseSensitive == false
								? PseudoFunctions.MakeToLower(predicate.Expr2)
								: predicate.Expr2, EvaluationContext)) {CanBeNull = false};
					break;
				}
				case SqlPredicate.SearchString.SearchKind.Contains:
				{
					if (caseSensitive == false)
					{
						expr = new SqlExpression(typeof(bool),
							predicate.IsNot ? "{0} NOT CONTAINING {1}" : "{0} CONTAINING {1}",
							Precedence.Comparison,
							TryConvertToValue(predicate.Expr1, EvaluationContext),
							TryConvertToValue(predicate.Expr2, EvaluationContext)) {CanBeNull = false};
					}
					else
					{
						if (caseSensitive == true)
						{
							predicate = new SqlPredicate.SearchString(
								new SqlExpression(typeof(string), "CAST({0} AS BLOB)", Precedence.Primary, predicate.Expr1),
								predicate.IsNot,
								predicate.Expr2,
								predicate.Kind,
								new SqlValue(false));
						}

						return ConvertSearchStringPredicateViaLike(predicate);
					}
					break;
				}
				default:
					throw new InvalidOperationException($"Unexpected predicate: {predicate.Kind}");
			}

			return new SqlSearchCondition(false, new SqlPredicate.Expr(expr));
		}

		protected override ISqlExpression ConvertConversion(SqlCastExpression cast)
		{
			if (cast.SystemType.ToUnderlying() == typeof(bool))
			{
				if (cast.Type.DbType == nameof(Sql.Types.Bit) && cast.Expression is not ISqlPredicate)
				{
					var sc = new SqlSearchCondition()
						.AddNotEqual(cast.Expression, new SqlValue(0), DataOptions.LinqOptions.CompareNulls);
					return sc;

				}
			}
			else if (cast.SystemType.ToUnderlying() == typeof(string) && cast.Expression.SystemType?.ToUnderlying() == typeof(Guid))
			{
				return new SqlFunction(cast.SystemType, "UUID_TO_CHAR", false, true, Precedence.Primary, ParametersNullabilityType.IfAnyParameterNullable, null, cast.Expression);
			}
			else if (cast.SystemType.ToUnderlying() == typeof(Guid) && cast.Expression.SystemType?.ToUnderlying() == typeof(string))
			{
				return new SqlFunction(cast.SystemType, "CHAR_TO_UUID", false, true, Precedence.Primary, ParametersNullabilityType.IfAnyParameterNullable, null, cast.Expression);
			}

			cast = FloorBeforeConvert(cast);

			return base.ConvertConversion(cast);
		}

		protected override IQueryElement VisitExprPredicate(SqlPredicate.Expr predicate)
		{
			if (predicate.ElementType == QueryElementType.ExprPredicate && predicate.Expr1 is SqlParameter p && p.Type.DataType != DataType.Boolean)
			{
<<<<<<< HEAD
				predicate = new SqlPredicate.ExprExpr(p, SqlPredicate.Operator.Equal, MappingSchema.GetSqlValue(p.Type, true), DataOptions.LinqOptions.CompareNullsAsValues ? true : null);
=======
				predicate = new SqlPredicate.ExprExpr(p, SqlPredicate.Operator.Equal, MappingSchema.GetSqlValue(p.Type, true), DataOptions.LinqOptions.CompareNulls == CompareNulls.LikeClr ? true : null);
>>>>>>> 89b1b780
			}

			return base.VisitExprPredicate(predicate);
		}
	}
}<|MERGE_RESOLUTION|>--- conflicted
+++ resolved
@@ -171,11 +171,7 @@
 		{
 			if (predicate.ElementType == QueryElementType.ExprPredicate && predicate.Expr1 is SqlParameter p && p.Type.DataType != DataType.Boolean)
 			{
-<<<<<<< HEAD
-				predicate = new SqlPredicate.ExprExpr(p, SqlPredicate.Operator.Equal, MappingSchema.GetSqlValue(p.Type, true), DataOptions.LinqOptions.CompareNullsAsValues ? true : null);
-=======
 				predicate = new SqlPredicate.ExprExpr(p, SqlPredicate.Operator.Equal, MappingSchema.GetSqlValue(p.Type, true), DataOptions.LinqOptions.CompareNulls == CompareNulls.LikeClr ? true : null);
->>>>>>> 89b1b780
 			}
 
 			return base.VisitExprPredicate(predicate);
