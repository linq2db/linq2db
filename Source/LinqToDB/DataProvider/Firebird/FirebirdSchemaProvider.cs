--- conflicted
+++ resolved
@@ -3,10 +3,10 @@
 using System.Data;
 using System.IO;
 using System.Linq;
+using System.Numerics;
 
 namespace LinqToDB.DataProvider.Firebird
 {
-	using System.Numerics;
 	using Common;
 	using Data;
 	using SchemaProvider;
@@ -216,12 +216,8 @@
 			var knownTypes = new HashSet<string>(StringComparer.InvariantCultureIgnoreCase);
 			foreach (var dataType in dataTypes)
 			{
-<<<<<<< HEAD
+				knownTypes.Add(dataType.TypeName);
 				if (string.IsNullOrEmpty(dataType.CreateFormat) && !string.IsNullOrEmpty(dataType.CreateParameters))
-=======
-				knownTypes.Add(dataType.TypeName);
-				if (dataType.CreateFormat.IsNullOrEmpty() && !dataType.CreateParameters.IsNullOrEmpty())
->>>>>>> d31af520
 				{
 					dataType.CreateFormat =
 						dataType.TypeName + "(" +
@@ -264,26 +260,26 @@
 		{
 			return dataType?.ToLower() switch
 			{
-				"array"                    => DataType.VarBinary,
-				"bigint"                   => DataType.Int64,
-				"blob"                     => DataType.Blob,
-				"char"                     => DataType.NChar,
-				"date"                     => DataType.Date,
-				"decimal"                  => DataType.Decimal,
-				"double precision"         => DataType.Double,
-				"float"                    => DataType.Single,
-				"integer"                  => DataType.Int32,
-				"numeric"                  => DataType.Decimal,
-				"smallint"                 => DataType.Int16,
-				"blob sub_type 1"          => DataType.Text,
-				"time"                     => DataType.Time,
-				"timestamp"                => DataType.DateTime,
-				"varchar"                  => DataType.NVarChar,
+				"array"            => DataType.VarBinary,
+				"bigint"           => DataType.Int64,
+				"blob"             => DataType.Blob,
+				"char"             => DataType.NChar,
+				"date"             => DataType.Date,
+				"decimal"          => DataType.Decimal,
+				"double precision" => DataType.Double,
+				"float"            => DataType.Single,
+				"integer"          => DataType.Int32,
+				"numeric"          => DataType.Decimal,
+				"smallint"         => DataType.Int16,
+				"blob sub_type 1"  => DataType.Text,
+				"time"             => DataType.Time,
+				"timestamp"        => DataType.DateTime,
+				"varchar"          => DataType.NVarChar,
 				"int128"                   => DataType.Int128,
 				"decfloat"                 => DataType.DecFloat,
 				"timestamp with time zone" => DataType.DateTimeOffset,
 				"time with time zone"      => DataType.TimeTZ,
-				_                          => DataType.Undefined,
+				_                  => DataType.Undefined,
 			};
 		}
 
