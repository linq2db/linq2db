﻿using System;
using System.Data;
<<<<<<< HEAD
using System.Text;
=======
using System.Data.Common;
>>>>>>> 247aa40d

namespace LinqToDB.DataProvider.Firebird
{
	using LinqToDB.Common;
	using LinqToDB.Expressions;
	using LinqToDB.Mapping;
	using LinqToDB.SqlQuery;

	public class FirebirdProviderAdapter : IDynamicProviderAdapter
	{
		private static readonly object _syncRoot = new ();
		private static FirebirdProviderAdapter? _instance;

		public const string AssemblyName    = "FirebirdSql.Data.FirebirdClient";
		public const string ClientNamespace = "FirebirdSql.Data.FirebirdClient";
		public const string TypesNamespace  = "FirebirdSql.Data.Types";

		private FirebirdProviderAdapter(
			Type connectionType,
			Type dataReaderType,
			Type parameterType,
			Type commandType,
			Type transactionType,
<<<<<<< HEAD
			Func<IDbDataParameter, FbDbType> dbTypeGetter,
			Action clearAllPulls,
			MappingSchema mappingSchema)
=======
			Type?                              fbDecFloatType,
			Type?                              fbZonedDateTimeType,
			Type?                              fbZonedTimeType,
			MappingSchema?                     mappingSchema,
			Action<DbParameter, FbDbType>     dbTypeSetter,
			Func<DbParameter, FbDbType>        dbTypeGetter,
			Action clearAllPulls)
>>>>>>> 247aa40d
		{
			ConnectionType  = connectionType;
			DataReaderType  = dataReaderType;
			ParameterType   = parameterType;
			CommandType     = commandType;
			TransactionType = transactionType;

			FbDecFloatType      = fbDecFloatType;
			FbZonedDateTimeType = fbZonedDateTimeType;
			FbZonedTimeType     = fbZonedTimeType;
			MappingSchema       = mappingSchema;

			SetDbType = dbTypeSetter;
			GetDbType     = dbTypeGetter;
			ClearAllPools = clearAllPulls;

			MappingSchema = mappingSchema;
		}

		public Type ConnectionType  { get; }
		public Type DataReaderType  { get; }
		public Type ParameterType   { get; }
		public Type CommandType     { get; }
		public Type TransactionType { get; }

		/// <summary>
		/// FB client 7.10.0+.
		/// </summary>
		public Type? FbDecFloatType      { get; }
		public Type? FbZonedDateTimeType { get; }
		public Type? FbZonedTimeType     { get; }

		public string? ProviderTypesNamespace => FbDecFloatType != null || FbZonedDateTimeType != null || FbZonedTimeType != null ? TypesNamespace : null;

		public MappingSchema? MappingSchema { get; }

		public Action<DbParameter, FbDbType> SetDbType { get; }
		public Func<DbParameter, FbDbType> GetDbType { get; }

		public Action ClearAllPools { get; }

		public MappingSchema MappingSchema { get; }

		public static FirebirdProviderAdapter GetInstance()
		{
			if (_instance == null)
				lock (_syncRoot)
					if (_instance == null)
					{
						var assembly = Tools.TryLoadAssembly(AssemblyName, null);
						if (assembly == null)
							throw new InvalidOperationException($"Cannot load assembly {AssemblyName}");

						var connectionType  = assembly.GetType($"{ClientNamespace}.FbConnection" , true)!;
						var dataReaderType  = assembly.GetType($"{ClientNamespace}.FbDataReader" , true)!;
						var parameterType   = assembly.GetType($"{ClientNamespace}.FbParameter"  , true)!;
						var commandType     = assembly.GetType($"{ClientNamespace}.FbCommand"    , true)!;
						var transactionType = assembly.GetType($"{ClientNamespace}.FbTransaction", true)!;
						var dbType          = assembly.GetType($"{ClientNamespace}.FbDbType"     , true)!;

						var fbDecFloatType  = assembly.GetType($"{TypesNamespace}.FbDecFloat"       , false);
						var fbZonedDateTime = assembly.GetType($"{TypesNamespace}.FbZonedDateTime"  , false);
						var fbZonedTimeType = assembly.GetType($"{TypesNamespace}.FbZonedTime"      , false);
						var decimalTypeType = assembly.GetType("FirebirdSql.Data.Common.DecimalType", false)!;

						var typeMapper = new TypeMapper();

						typeMapper.RegisterTypeWrapper<FbConnection>(connectionType);
						typeMapper.RegisterTypeWrapper<FbParameter>(parameterType);
						typeMapper.RegisterTypeWrapper<FbDbType>(dbType);

						MappingSchema? mappingSchema = new MappingSchema();

						// we don't provide default mappings to non-provider types
						// as it looks like there is no suitable .net types
						// such mappings could be added by user manually
						if (fbDecFloatType != null)
						{
							typeMapper.RegisterTypeWrapper<FbDecFloat>(fbDecFloatType);
							mappingSchema ??= new MappingSchema();

							mappingSchema.SetDataType(fbDecFloatType, new SqlDataType(DataType.DecFloat, fbDecFloatType, "DECFLOAT"));
							// we don't register literal generation for decfloat as it looks like special values (inf, (s)nan are not supported in literals)
						}
						if (fbZonedDateTime != null)
						{
							typeMapper.RegisterTypeWrapper<FbZonedDateTime>(fbZonedDateTime);
							mappingSchema ??= new MappingSchema();
							mappingSchema.SetDataType(fbZonedDateTime, new SqlDataType(DataType.DateTimeOffset, fbZonedDateTime, "TIMESPAN WITH TIME ZONE"));
						}
						if (fbZonedTimeType != null)
						{
							typeMapper.RegisterTypeWrapper<FbZonedTime>(fbZonedTimeType);
							mappingSchema ??= new MappingSchema();
							mappingSchema.SetDataType(fbZonedTimeType, new SqlDataType(DataType.TimeTZ, fbZonedTimeType, "TIME WITH TIME ZONE"));
						}

						typeMapper.FinalizeMappings();

						var dbTypeBuilder = typeMapper.Type<FbParameter>().Member(p => p.FbDbType);
						var clearAllPools = typeMapper.BuildAction(typeMapper.MapActionLambda(() => FbConnection.ClearAllPools()));
						var useLegacyGuidEncoding = assembly.GetName().Version < new Version(6, 0, 0, 0);						

						_instance = new FirebirdProviderAdapter(
							connectionType,
							dataReaderType,
							parameterType,
							commandType,
							transactionType,
<<<<<<< HEAD
							typeGetter,
							clearAllPools, FirebirdMappingSchema.GetMappingSchema(useLegacyGuidEncoding));
=======
							fbDecFloatType,
							fbZonedDateTime,
							fbZonedTimeType,
							mappingSchema,
							dbTypeBuilder.BuildSetter<IDbDataParameter>(),
							dbTypeBuilder.BuildGetter<IDbDataParameter>(),
							clearAllPools);
>>>>>>> 247aa40d
					}

			return _instance;
		}

		#region Wrappers
		[Wrapper]
		private class FbDecFloat
		{
		}

		[Wrapper]
		private class FbZonedDateTime
		{
		}

		[Wrapper]
		private class FbZonedTime
		{
		}

		[Wrapper]
		private class FbConnection
		{
			public static void ClearAllPools() => throw new NotImplementedException();
		}

		[Wrapper]
		private class FbParameter
		{
			public FbDbType FbDbType { get; set; }
		}

		[Wrapper]
		public enum FbDbType
		{
			Array     = 0,
			BigInt    = 1,
			Binary    = 2,
			Boolean   = 3,
			Char      = 4,
			Date      = 5,
			Decimal   = 6,
			Double    = 7,
			Float     = 8,
			Guid      = 9,
			Integer   = 10,
			Numeric   = 11,
			SmallInt  = 12,
			Text      = 13,
			Time      = 14,
			TimeStamp = 15,
			VarChar       = 16,

			// new in 7.10.0
			TimeStampTZ   = 17,
			TimeStampTZEx = 18,
			TimeTZ        = 19,
			TimeTZEx      = 20,
			Dec16         = 21,
			Dec34         = 22,
			Int128        = 23,
		}
		#endregion
	}
}<|MERGE_RESOLUTION|>--- conflicted
+++ resolved
@@ -1,10 +1,6 @@
 ﻿using System;
 using System.Data;
-<<<<<<< HEAD
-using System.Text;
-=======
 using System.Data.Common;
->>>>>>> 247aa40d
 
 namespace LinqToDB.DataProvider.Firebird
 {
@@ -28,11 +24,6 @@
 			Type parameterType,
 			Type commandType,
 			Type transactionType,
-<<<<<<< HEAD
-			Func<IDbDataParameter, FbDbType> dbTypeGetter,
-			Action clearAllPulls,
-			MappingSchema mappingSchema)
-=======
 			Type?                              fbDecFloatType,
 			Type?                              fbZonedDateTimeType,
 			Type?                              fbZonedTimeType,
@@ -40,7 +31,6 @@
 			Action<DbParameter, FbDbType>     dbTypeSetter,
 			Func<DbParameter, FbDbType>        dbTypeGetter,
 			Action clearAllPulls)
->>>>>>> 247aa40d
 		{
 			ConnectionType  = connectionType;
 			DataReaderType  = dataReaderType;
@@ -56,8 +46,6 @@
 			SetDbType = dbTypeSetter;
 			GetDbType     = dbTypeGetter;
 			ClearAllPools = clearAllPulls;
-
-			MappingSchema = mappingSchema;
 		}
 
 		public Type ConnectionType  { get; }
@@ -81,8 +69,6 @@
 		public Func<DbParameter, FbDbType> GetDbType { get; }
 
 		public Action ClearAllPools { get; }
-
-		public MappingSchema MappingSchema { get; }
 
 		public static FirebirdProviderAdapter GetInstance()
 		{
@@ -142,18 +128,14 @@
 
 						var dbTypeBuilder = typeMapper.Type<FbParameter>().Member(p => p.FbDbType);
 						var clearAllPools = typeMapper.BuildAction(typeMapper.MapActionLambda(() => FbConnection.ClearAllPools()));
-						var useLegacyGuidEncoding = assembly.GetName().Version < new Version(6, 0, 0, 0);						
-
+						var useLegacyGuidEncoding = assembly.GetName().Version < new Version(6, 0, 0, 0);
+TODO
 						_instance = new FirebirdProviderAdapter(
 							connectionType,
 							dataReaderType,
 							parameterType,
 							commandType,
 							transactionType,
-<<<<<<< HEAD
-							typeGetter,
-							clearAllPools, FirebirdMappingSchema.GetMappingSchema(useLegacyGuidEncoding));
-=======
 							fbDecFloatType,
 							fbZonedDateTime,
 							fbZonedTimeType,
@@ -161,7 +143,6 @@
 							dbTypeBuilder.BuildSetter<IDbDataParameter>(),
 							dbTypeBuilder.BuildGetter<IDbDataParameter>(),
 							clearAllPools);
->>>>>>> 247aa40d
 					}
 
 			return _instance;
