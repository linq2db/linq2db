﻿using System;
using System.Collections.Generic;
using System.Data.Common;
using System.Linq;
using System.Threading;
using System.Threading.Tasks;

namespace LinqToDB.DataProvider.Firebird
{
	using Common;
	using Data;
	using Mapping;
	using SqlProvider;

	public class FirebirdDataProvider : DynamicDataProviderBase<FirebirdProviderAdapter>
	{
		public FirebirdDataProvider() : this(ProviderName.Firebird, null)
		{
		}

<<<<<<< HEAD
		public FirebirdDataProvider(ISqlOptimizer sqlOptimizer)
			: this(ProviderName.Firebird, null, sqlOptimizer)
=======
		protected internal FirebirdDataProvider(ISqlOptimizer sqlOptimizer)
			: this(ProviderName.Firebird, sqlOptimizer)
>>>>>>> 098f1f31
		{
		}

		protected FirebirdDataProvider(string name, ISqlOptimizer? sqlOptimizer)
			: base(name, GetMappingSchema(), FirebirdProviderAdapter.Instance)
		{
			SqlProviderFlags.IsIdentityParameterRequired       = true;
			SqlProviderFlags.IsCommonTableExpressionsSupported = true;
			SqlProviderFlags.IsSubQueryOrderBySupported        = true;
			SqlProviderFlags.IsDistinctSetOperationsSupported  = false;
			SqlProviderFlags.IsUpdateFromSupported             = false;
			SqlProviderFlags.OutputUpdateUseSpecialTables      = true;

			SetCharField("CHAR", (r,i) => r.GetString(i).TrimEnd(' '));
			SetCharFieldToType<char>("CHAR", DataTools.GetCharExpression);

			SetProviderField<DbDataReader, TimeSpan,DateTime>((r,i) => r.GetDateTime(i) - new DateTime(1970, 1, 1));
			SetProviderField<DbDataReader, DateTime,DateTime>((r,i) => GetDateTime(r.GetDateTime(i)));

			_sqlOptimizer = sqlOptimizer ?? new FirebirdSqlOptimizer(SqlProviderFlags);
		}

		static DateTime GetDateTime(DateTime value)
		{
			if (value.Year == 1970 && value.Month == 1 && value.Day == 1)
				return new DateTime(1, 1, 1, value.Hour, value.Minute, value.Second, value.Millisecond);

			return value;
		}

		public override TableOptions SupportedTableOptions =>
			TableOptions.IsTemporary                |
			TableOptions.IsGlobalTemporaryStructure |
			TableOptions.IsLocalTemporaryData       |
			TableOptions.IsTransactionTemporaryData |
			TableOptions.CreateIfNotExists          |
			TableOptions.DropIfExists;

		public override ISqlBuilder CreateSqlBuilder(MappingSchema mappingSchema)
		{
			return new FirebirdSqlBuilder(this, mappingSchema, GetSqlOptimizer(), SqlProviderFlags);
		}

		readonly ISqlOptimizer _sqlOptimizer;

		public override ISqlOptimizer GetSqlOptimizer()
		{
			return _sqlOptimizer;
		}

		public override SchemaProvider.ISchemaProvider GetSchemaProvider()
		{
			return new FirebirdSchemaProvider(this);
		}

		public override bool? IsDBNullAllowed(DbDataReader reader, int idx)
		{
			return true;
		}

		public override void SetParameter(DataConnection dataConnection, DbParameter parameter, string name, DbDataType dataType, object? value)
		{
			if (value is bool boolVal)
			{
				value    = boolVal ? "1" : "0";
				dataType = dataType.WithDataType(DataType.Char);
			}

#if NET6_0_OR_GREATER
			if (!Adapter.IsDateOnlySupported && value is DateOnly d)
			{
				value = d.ToDateTime(TimeOnly.MinValue);
			}
#endif

			base.SetParameter(dataConnection, parameter, name, dataType, value);
		}

		protected override void SetParameterType(DataConnection dataConnection, DbParameter parameter, DbDataType dataType)
		{
			FirebirdProviderAdapter.FbDbType? type = null;
			switch (dataType.DataType)
			{
				case DataType.DateTimeOffset : type = FirebirdProviderAdapter.FbDbType.TimeStampTZ; break;
			}

			if (type != null)
			{
				var param = TryGetProviderParameter(dataConnection, parameter);
				if (param != null)
				{
					Adapter.SetDbType(param, type.Value);
					return;
				}
			}

			switch (dataType.DataType)
			{
				case DataType.SByte      : dataType = dataType.WithDataType(DataType.Int16);    break;
				case DataType.UInt16     : dataType = dataType.WithDataType(DataType.Int32);    break;
				case DataType.UInt32     : dataType = dataType.WithDataType(DataType.Int64);    break;
				case DataType.UInt64     : dataType = dataType.WithDataType(DataType.Decimal);  break;
				case DataType.VarNumeric : dataType = dataType.WithDataType(DataType.Decimal);  break;
				case DataType.DateTime2  : dataType = dataType.WithDataType(DataType.DateTime); break;
			}

			base.SetParameterType(dataConnection, parameter, dataType);
		}

		static MappingSchema GetMappingSchema()
		{
			return new FirebirdMappingSchema.FirebirdProviderMappingSchema();
		}

		#region BulkCopy

		public override BulkCopyRowsCopied BulkCopy<T>(
			ITable<T> table, BulkCopyOptions options, IEnumerable<T> source)
		{
			return new FirebirdBulkCopy().BulkCopy(
				options.BulkCopyType == BulkCopyType.Default ? FirebirdTools.DefaultBulkCopyType : options.BulkCopyType,
				table,
				options,
				source);
		}

		public override Task<BulkCopyRowsCopied> BulkCopyAsync<T>(
			ITable<T> table, BulkCopyOptions options, IEnumerable<T> source, CancellationToken cancellationToken)
		{
			return new FirebirdBulkCopy().BulkCopyAsync(
				options.BulkCopyType == BulkCopyType.Default ? FirebirdTools.DefaultBulkCopyType : options.BulkCopyType,
				table,
				options,
				source,
				cancellationToken);
		}

#if NATIVE_ASYNC
		public override Task<BulkCopyRowsCopied> BulkCopyAsync<T>(
			ITable<T> table, BulkCopyOptions options, IAsyncEnumerable<T> source, CancellationToken cancellationToken)
		{
			return new FirebirdBulkCopy().BulkCopyAsync(
				options.BulkCopyType == BulkCopyType.Default ? FirebirdTools.DefaultBulkCopyType : options.BulkCopyType,
				table,
				options,
				source,
				cancellationToken);
		}
#endif

		#endregion
	}
}<|MERGE_RESOLUTION|>--- conflicted
+++ resolved
@@ -18,13 +18,8 @@
 		{
 		}
 
-<<<<<<< HEAD
 		public FirebirdDataProvider(ISqlOptimizer sqlOptimizer)
-			: this(ProviderName.Firebird, null, sqlOptimizer)
-=======
-		protected internal FirebirdDataProvider(ISqlOptimizer sqlOptimizer)
 			: this(ProviderName.Firebird, sqlOptimizer)
->>>>>>> 098f1f31
 		{
 		}
 
