﻿using System;
using System.Collections.Generic;
using System.Data;
using System.Data.Common;
using System.Linq;
using System.Threading;
using System.Threading.Tasks;

namespace LinqToDB.DataProvider.Firebird
{
	using Common;
	using Data;
	using Mapping;
	using SqlProvider;

	public class FirebirdDataProvider : DynamicDataProviderBase<FirebirdProviderAdapter>
	{
		public FirebirdDataProvider()
<<<<<<< HEAD
			: this(ProviderName.Firebird, FirebirdProviderAdapter.GetInstance().MappingSchema, null)
=======
			: this(ProviderName.Firebird, null, null)
>>>>>>> 247aa40d
		{
		}

		public FirebirdDataProvider(ISqlOptimizer sqlOptimizer)
<<<<<<< HEAD
			: this(ProviderName.Firebird, FirebirdProviderAdapter.GetInstance().MappingSchema, sqlOptimizer)
=======
			: this(ProviderName.Firebird, null, sqlOptimizer)
>>>>>>> 247aa40d
		{
		}

		protected FirebirdDataProvider(string name, MappingSchema? mappingSchema, ISqlOptimizer? sqlOptimizer)
			: base(name, GetMappingSchema(mappingSchema, FirebirdProviderAdapter.GetInstance().MappingSchema), FirebirdProviderAdapter.GetInstance())
		{
			SqlProviderFlags.IsIdentityParameterRequired       = true;
			SqlProviderFlags.IsCommonTableExpressionsSupported = true;
			SqlProviderFlags.IsSubQueryOrderBySupported        = true;
			SqlProviderFlags.IsDistinctSetOperationsSupported  = false;
			SqlProviderFlags.IsUpdateFromSupported             = false;

			SetCharField("CHAR", (r,i) => r.GetString(i).TrimEnd(' '));
			SetCharFieldToType<char>("CHAR", DataTools.GetCharExpression);

			SetProviderField<DbDataReader, TimeSpan,DateTime>((r,i) => r.GetDateTime(i) - new DateTime(1970, 1, 1));
			SetProviderField<DbDataReader, DateTime,DateTime>((r,i) => GetDateTime(r.GetDateTime(i)));

			_sqlOptimizer = sqlOptimizer ?? new FirebirdSqlOptimizer(SqlProviderFlags);
		}

		static DateTime GetDateTime(DateTime value)
		{
			if (value.Year == 1970 && value.Month == 1 && value.Day == 1)
				return new DateTime(1, 1, 1, value.Hour, value.Minute, value.Second, value.Millisecond);

			return value;
		}

		public override TableOptions SupportedTableOptions =>
			TableOptions.IsTemporary                |
			TableOptions.IsGlobalTemporaryStructure |
			TableOptions.IsLocalTemporaryData       |
			TableOptions.IsTransactionTemporaryData |
			TableOptions.CreateIfNotExists          |
			TableOptions.DropIfExists;

		public override ISqlBuilder CreateSqlBuilder(MappingSchema mappingSchema)
		{
			return new FirebirdSqlBuilder(this, mappingSchema, GetSqlOptimizer(), SqlProviderFlags);
		}

		readonly ISqlOptimizer _sqlOptimizer;

		public override ISqlOptimizer GetSqlOptimizer()
		{
			return _sqlOptimizer;
		}

		public override SchemaProvider.ISchemaProvider GetSchemaProvider()
		{
			return new FirebirdSchemaProvider(this);
		}

		public override bool? IsDBNullAllowed(DbDataReader reader, int idx)
		{
			return true;
		}

		public override void SetParameter(DataConnection dataConnection, DbParameter parameter, string name, DbDataType dataType, object? value)
		{
			if (value is bool boolVal)
			{
				value    = boolVal ? "1" : "0";
				dataType = dataType.WithDataType(DataType.Char);
			}

			base.SetParameter(dataConnection, parameter, name, dataType, value);
		}

		protected override void SetParameterType(DataConnection dataConnection, DbParameter parameter, DbDataType dataType)
		{
			FirebirdProviderAdapter.FbDbType? type = null;
			switch (dataType.DataType)
			{
				case DataType.DateTimeOffset     : type = FirebirdProviderAdapter.FbDbType.TimeStampTZ; break;
			}

			if (type != null)
			{
				var param = TryGetProviderParameter(parameter, dataConnection.MappingSchema);
				if (param != null)
				{
					Adapter.SetDbType(param, type.Value);
					return;
				}
			}

			switch (dataType.DataType)
			{
				case DataType.SByte      : dataType = dataType.WithDataType(DataType.Int16);    break;
				case DataType.UInt16     : dataType = dataType.WithDataType(DataType.Int32);    break;
				case DataType.UInt32     : dataType = dataType.WithDataType(DataType.Int64);    break;
				case DataType.UInt64     : dataType = dataType.WithDataType(DataType.Decimal);  break;
				case DataType.VarNumeric : dataType = dataType.WithDataType(DataType.Decimal);  break;
				case DataType.DateTime2  : dataType = dataType.WithDataType(DataType.DateTime); break;
			}

			base.SetParameterType(dataConnection, parameter, dataType);
		}

		private static MappingSchema GetMappingSchema(params MappingSchema?[] schemas)
		{
			return new FirebirdProviderMappingSchema(schemas.Where(s => s != null).ToArray()!);
		}

		#region BulkCopy

		public override BulkCopyRowsCopied BulkCopy<T>(
			ITable<T> table, BulkCopyOptions options, IEnumerable<T> source)
		{
			return new FirebirdBulkCopy().BulkCopy(
				options.BulkCopyType == BulkCopyType.Default ? FirebirdTools.DefaultBulkCopyType : options.BulkCopyType,
				table,
				options,
				source);
		}

		public override Task<BulkCopyRowsCopied> BulkCopyAsync<T>(
			ITable<T> table, BulkCopyOptions options, IEnumerable<T> source, CancellationToken cancellationToken)
		{
			return new FirebirdBulkCopy().BulkCopyAsync(
				options.BulkCopyType == BulkCopyType.Default ? FirebirdTools.DefaultBulkCopyType : options.BulkCopyType,
				table,
				options,
				source,
				cancellationToken);
		}

#if NATIVE_ASYNC
		public override Task<BulkCopyRowsCopied> BulkCopyAsync<T>(
			ITable<T> table, BulkCopyOptions options, IAsyncEnumerable<T> source, CancellationToken cancellationToken)
		{
			return new FirebirdBulkCopy().BulkCopyAsync(
				options.BulkCopyType == BulkCopyType.Default ? FirebirdTools.DefaultBulkCopyType : options.BulkCopyType,
				table,
				options,
				source,
				cancellationToken);
		}
#endif

		#endregion
	}
}<|MERGE_RESOLUTION|>--- conflicted
+++ resolved
@@ -16,20 +16,12 @@
 	public class FirebirdDataProvider : DynamicDataProviderBase<FirebirdProviderAdapter>
 	{
 		public FirebirdDataProvider()
-<<<<<<< HEAD
-			: this(ProviderName.Firebird, FirebirdProviderAdapter.GetInstance().MappingSchema, null)
-=======
 			: this(ProviderName.Firebird, null, null)
->>>>>>> 247aa40d
 		{
 		}
 
 		public FirebirdDataProvider(ISqlOptimizer sqlOptimizer)
-<<<<<<< HEAD
-			: this(ProviderName.Firebird, FirebirdProviderAdapter.GetInstance().MappingSchema, sqlOptimizer)
-=======
 			: this(ProviderName.Firebird, null, sqlOptimizer)
->>>>>>> 247aa40d
 		{
 		}
 
