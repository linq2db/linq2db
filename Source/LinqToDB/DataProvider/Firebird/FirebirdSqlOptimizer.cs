--- conflicted
+++ resolved
@@ -185,12 +185,7 @@
 		}
 
 		#region Wrap Parameters
-<<<<<<< HEAD
-
-		private SqlStatement WrapParameters(SqlStatement statement, EvaluationContext context)
-=======
 		private static SqlStatement WrapParameters(SqlStatement statement, EvaluationContext context)
->>>>>>> 3cff2449
 		{
 			// for some reason Firebird doesn't use parameter type information (not supported?) is some places, so
 			// we need to wrap parameter into CAST() to add type information explicitly
