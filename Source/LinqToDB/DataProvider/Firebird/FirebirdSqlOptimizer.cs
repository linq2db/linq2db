﻿using System;
<<<<<<< HEAD
=======
using System.Collections.Generic;
>>>>>>> f6ae79d6
using System.Linq;

namespace LinqToDB.DataProvider.Firebird
{
	using Extensions;
	using Mapping;
	using SqlProvider;
	using SqlQuery;

	public class FirebirdSqlOptimizer : BasicSqlOptimizer
	{
		public FirebirdSqlOptimizer(SqlProviderFlags sqlProviderFlags) : base(sqlProviderFlags)
		{
		}

<<<<<<< HEAD
		public override SqlStatement Finalize(SqlStatement statement, DataOptions dataOptions)
		{
			CheckAliases(statement, int.MaxValue);

			statement = base.Finalize(statement, dataOptions);
=======
		public override SqlStatement Finalize(MappingSchema mappingSchema, SqlStatement statement)
		{
			CheckAliases(statement, int.MaxValue);

			statement = base.Finalize(mappingSchema, statement);
>>>>>>> f6ae79d6

			return statement;
		}

		protected static string[] LikeFirebirdEscapeSymbols = { "_", "%" };

		public override string[] LikeCharactersToEscape    => LikeFirebirdEscapeSymbols;
		public override bool     LikeValueParameterSupport => false;


		public override bool IsParameterDependedElement(IQueryElement element)
		{
			var result = base.IsParameterDependedElement(element);
			if (result)
				return true;

			switch (element.ElementType)
			{
				case QueryElementType.LikePredicate:
				{
					var like = (SqlPredicate.Like)element;
					if (like.Expr1.ElementType != QueryElementType.SqlValue ||
					    like.Expr2.ElementType != QueryElementType.SqlValue)
						return true;
					break;
				}

				case QueryElementType.SearchStringPredicate:
				{
					var containsPredicate = (SqlPredicate.SearchString)element;
					if (containsPredicate.Expr1.ElementType != QueryElementType.SqlValue || containsPredicate.Expr2.ElementType != QueryElementType.SqlValue)
						return true;

					return false;
				}

			}

			return false;
		}

		public override ISqlPredicate ConvertSearchStringPredicate(SqlPredicate.SearchString predicate, ConvertVisitor<RunOptimizationContext> visitor)
		{
			ISqlExpression expr;

			var caseSensitive = predicate.CaseSensitive.EvaluateBoolExpression(visitor.Context.OptimizationContext.Context);

			// for explicit case-sensitive search we apply "CAST({0} AS BLOB)" to searched string as COLLATE's collation is character set-dependent
			switch (predicate.Kind)
			{
				case SqlPredicate.SearchString.SearchKind.EndsWith:
				{
					if (caseSensitive == false)
					{
						predicate = new SqlPredicate.SearchString(
							PseudoFunctions.MakeToLower(predicate.Expr1),
							predicate.IsNot,
							PseudoFunctions.MakeToLower(predicate.Expr2), predicate.Kind,
							predicate.CaseSensitive);
					}
					else if (caseSensitive == true)
					{
						predicate = new SqlPredicate.SearchString(
							new SqlExpression(typeof(string), "CAST({0} AS BLOB)", Precedence.Primary, predicate.Expr1),
							predicate.IsNot,
							predicate.Expr2,
							predicate.Kind,
							predicate.CaseSensitive);
					}

					return ConvertSearchStringPredicateViaLike(predicate, visitor);
				}
				case SqlPredicate.SearchString.SearchKind.StartsWith:
				{
					expr = new SqlExpression(typeof(bool),
						predicate.IsNot ? "{0} NOT STARTING WITH {1}" : "{0} STARTING WITH {1}",
						Precedence.Comparison,
						TryConvertToValue(
							caseSensitive == false
								? PseudoFunctions.MakeToLower(predicate.Expr1)
								: caseSensitive == true
									? new SqlExpression(typeof(string), "CAST({0} AS BLOB)", Precedence.Primary, predicate.Expr1)
									: predicate.Expr1,
							visitor.Context.OptimizationContext.Context),
						TryConvertToValue(
							caseSensitive == false
								? PseudoFunctions.MakeToLower(predicate.Expr2)
								: predicate.Expr2, visitor.Context.OptimizationContext.Context)) {CanBeNull = false};
					break;
				}
				case SqlPredicate.SearchString.SearchKind.Contains:
				{
					if (caseSensitive == false)
					{
						expr = new SqlExpression(typeof(bool),
							predicate.IsNot ? "{0} NOT CONTAINING {1}" : "{0} CONTAINING {1}",
							Precedence.Comparison,
							TryConvertToValue(predicate.Expr1, visitor.Context.OptimizationContext.Context),
							TryConvertToValue(predicate.Expr2, visitor.Context.OptimizationContext.Context)) {CanBeNull = false};
					}
					else
					{
						if (caseSensitive == true)
						{
							predicate = new SqlPredicate.SearchString(
								new SqlExpression(typeof(string), "CAST({0} AS BLOB)", Precedence.Primary, predicate.Expr1),
								predicate.IsNot,
								predicate.Expr2,
								predicate.Kind,
								new SqlValue(false));
						}

						return ConvertSearchStringPredicateViaLike(predicate, visitor);
					}
					break;
				}
				default:
					throw new InvalidOperationException($"Unexpected predicate: {predicate.Kind}");
			}

			return new SqlSearchCondition(new SqlCondition(false, new SqlPredicate.Expr(expr)));
		}

		public override SqlStatement TransformStatement(SqlStatement statement, DataOptions dataOptions)
		{
			return statement.QueryType switch
			{
				QueryType.Delete => GetAlternativeDelete((SqlDeleteStatement)statement, dataOptions),
				QueryType.Update => GetAlternativeUpdate((SqlUpdateStatement)statement, dataOptions),
				_                => statement,
			};
		}

		public override ISqlExpression OptimizeExpression(ISqlExpression expression, ConvertVisitor<RunOptimizationContext> convertVisitor)
		{
			var newExpr = base.OptimizeExpression(expression, convertVisitor);

			switch (newExpr.ElementType)
			{
				case QueryElementType.SqlFunction:
				{
					var func = (SqlFunction)newExpr;

					switch (func.Name)
					{
						case "Convert":
						{
							if (func.SystemType.ToUnderlying() == typeof(bool))
							{
								var ex = AlternativeConvertToBoolean(func, convertVisitor.Context.DataOptions, 1);
								if (ex != null)
									return ex;
							}
							break;
						}
						case PseudoFunctions.CONVERT:
						{
							if (func.SystemType.ToUnderlying() == typeof(bool))
							{
								var ex = AlternativeConvertToBoolean(func, convertVisitor.Context.DataOptions, 2);
								if (ex != null)
									return ex;
							}
							else  if (func.SystemType.ToUnderlying() == typeof(string) && func.Parameters[2].SystemType?.ToUnderlying() == typeof(Guid))
								return new SqlFunction(func.SystemType, "UUID_TO_CHAR", false, true, func.Parameters[2])
								{
									CanBeNull = func.CanBeNull
								};
							else if (func.SystemType.ToUnderlying() == typeof(Guid) && func.Parameters[2].SystemType?.ToUnderlying() == typeof(string))
								return new SqlFunction(func.SystemType, "CHAR_TO_UUID", false, true, func.Parameters[2])
								{
									CanBeNull = func.CanBeNull
								};
							break;
						}
					}

					break;
				}
			}

			return newExpr;
		}

		public override ISqlExpression ConvertExpressionImpl(ISqlExpression expression, ConvertVisitor<RunOptimizationContext> visitor)
		{
			expression = base.ConvertExpressionImpl(expression, visitor);

			if (expression is SqlBinaryExpression be)
			{
				switch (be.Operation)
				{
					case "%": return new SqlFunction(be.SystemType, "Mod", be.Expr1, be.Expr2);
					case "&": return new SqlFunction(be.SystemType, "Bin_And", be.Expr1, be.Expr2);
					case "|": return new SqlFunction(be.SystemType, "Bin_Or", be.Expr1, be.Expr2);
					case "^": return new SqlFunction(be.SystemType, "Bin_Xor", be.Expr1, be.Expr2);
					case "+": return be.SystemType == typeof(string) ? new SqlBinaryExpression(be.SystemType, be.Expr1, "||", be.Expr2, be.Precedence) : expression;
				}
			}
			else if (expression is SqlFunction func)
			{
				switch (func.Name)
				{
					case "Convert" :
						return new SqlExpression(func.SystemType, CASTEXPR, Precedence.Primary, FloorBeforeConvert(func), func.Parameters[0]);
				}
			}

			return expression;
		}

		protected override ISqlExpression ConvertFunction(SqlFunction func)
		{
			func = ConvertFunctionParameters(func, false);

			return base.ConvertFunction(func);
		}

		public override SqlStatement FinalizeStatement(SqlStatement statement, EvaluationContext context, DataOptions dataOptions)
		{
			statement = base.FinalizeStatement(statement, context, dataOptions);
			statement = WrapParameters(statement, context);
			return statement;
		}

		#region Wrap Parameters
		private SqlStatement WrapParameters(SqlStatement statement, EvaluationContext context)
		{
			// for some reason Firebird doesn't use parameter type information (not supported?) is some places, so
			// we need to wrap parameter into CAST() to add type information explicitly
			// As it is not clear when type CAST needed, below we should document observations on current behavior.
			//
			// When CAST is not needed:
			// - parameter already in CAST from original query
			// - parameter used as direct inserted/updated value in insert/update queries (including merge)
			//
			// When CAST is needed:
			// - in select column expression at any position (except nested subquery): select, subquery, merge source
			// - in composite expression in insert or update setter: insert, update, merge (not always, in some cases it works)

			statement = statement.Convert(context, static (visitor, e) =>
			{
				if (e is SqlParameter p && p.IsQueryParameter)
				{
					var paramValue = p.GetParameterValue(visitor.Context.ParameterValues);

					// Don't cast in cast
					if (visitor.ParentElement is SqlFunction convertFunc && convertFunc.Name == PseudoFunctions.CONVERT)
					{
						// prevent removal by ConvertConvertion
						if (!convertFunc.DoNotOptimize)
							convertFunc.DoNotOptimize = CastRequired(visitor.Stack);
						return e;
					}

					if (paramValue.DbDataType.SystemType == typeof(bool) && visitor.ParentElement is SqlFunction func && func.Name == "CASE")
						return e;

					if (!CastRequired(visitor.Stack))
						return e;

					// TODO: temporary guard against cast to unknown type (Variant)
					if (paramValue.DbDataType.DataType == DataType.Undefined && paramValue.DbDataType.SystemType == typeof(object))
						return e;

					return new SqlExpression(paramValue.DbDataType.SystemType, CASTEXPR, Precedence.Primary, p, new SqlDataType(paramValue.DbDataType))
					{
						CanBeNull = p.CanBeNull
					};
				}

				return e;
			}, withStack: true);

			return statement;
		}

		private static bool CastRequired(IReadOnlyList<IQueryElement> parents)
		{
			for (var i = parents.Count - 1; i >= 0; i--)
					{
						// went outside of subquery, mission abort
				if (parents[i] is SelectQuery)
					return false;

						// part of select column
				if (parents[i] is SqlColumn)
					return true;

						// part of output clause
				if (parents[i] is SqlOutputClause)
					return true;

						// insert or update keys used in merge source select query
				if (parents[i] is SqlSetExpression set
							&& i == 2
					&& (parents[1] is SqlInsertClause || parents[1] is SqlUpdateClause)
					&& parents[0] is SqlInsertOrUpdateStatement insertOrUpdate
							&& insertOrUpdate.Update.Keys.Any(k => k.Expression == set.Expression))
					return true;

						// enumerable merge source
				if (parents[i] is SqlValuesTable)
					return true;

						// complex insert/update statement, including merge
				if (parents[i] is SqlSetExpression
							&& i >= 2
					&& i < parents.Count - 1 // not just parameter setter
					&& (parents[i - 1] is SqlUpdateClause
						|| parents[i - 1] is SqlInsertClause
						|| parents[i - 1] is SqlMergeOperationClause))
					return true;
					}

			return false;
		}

		private const string CASTEXPR = "Cast({0} as {1})";
		#endregion
	}
}<|MERGE_RESOLUTION|>--- conflicted
+++ resolved
@@ -1,8 +1,5 @@
 ﻿using System;
-<<<<<<< HEAD
-=======
 using System.Collections.Generic;
->>>>>>> f6ae79d6
 using System.Linq;
 
 namespace LinqToDB.DataProvider.Firebird
@@ -18,19 +15,11 @@
 		{
 		}
 
-<<<<<<< HEAD
-		public override SqlStatement Finalize(SqlStatement statement, DataOptions dataOptions)
+		public override SqlStatement Finalize(MappingSchema mappingSchema, SqlStatement statement, DataOptions dataOptions)
 		{
 			CheckAliases(statement, int.MaxValue);
 
-			statement = base.Finalize(statement, dataOptions);
-=======
-		public override SqlStatement Finalize(MappingSchema mappingSchema, SqlStatement statement)
-		{
-			CheckAliases(statement, int.MaxValue);
-
-			statement = base.Finalize(mappingSchema, statement);
->>>>>>> f6ae79d6
+			statement = base.Finalize(mappingSchema, statement, dataOptions);
 
 			return statement;
 		}
