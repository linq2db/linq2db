﻿using System;
using System.Globalization;
using System.Linq.Expressions;

using LinqToDB.Common;
using LinqToDB.Linq.Translation;
using LinqToDB.SqlQuery;

namespace LinqToDB.DataProvider.Firebird.Translation
{
	public class FirebirdMemberTranslator : ProviderMemberTranslatorDefault
	{
		protected override IMemberTranslator CreateSqlTypesTranslator()
		{
			return new SqlTypesTranslation();
		}

		protected override IMemberTranslator CreateDateMemberTranslator()
		{
			return new FirebirdDateFunctionsTranslator();
		}

		protected override IMemberTranslator CreateGuidMemberTranslator()
		{
			return new GuidMemberTranslator();
		}

		class SqlTypesTranslation : SqlTypesTranslationDefault
		{
			protected override Expression? ConvertMoney(ITranslationContext translationContext, MemberExpression memberExpression, TranslationFlags translationFlags)
				=> MakeSqlTypeExpression(translationContext, memberExpression, t => t.WithDataType(DataType.Decimal).WithPrecisionScale(18, 10));

			protected override Expression? ConvertSmallMoney(ITranslationContext translationContext, MemberExpression memberExpression, TranslationFlags translationFlags)
				=> MakeSqlTypeExpression(translationContext, memberExpression, t => t.WithDataType(DataType.Decimal).WithPrecisionScale(10, 4));

			protected override Expression? ConvertDateTime(ITranslationContext translationContext, MemberExpression memberExpression, TranslationFlags translationFlags)
				=> MakeSqlTypeExpression(translationContext, memberExpression, t => t.WithDataType(DataType.Timestamp));

			protected override Expression? ConvertDateTime2(ITranslationContext translationContext, MemberExpression memberExpression, TranslationFlags translationFlags)
				=> MakeSqlTypeExpression(translationContext, memberExpression, t => t.WithDataType(DataType.Timestamp));

			protected override Expression? ConvertSmallDateTime(ITranslationContext translationContext, MemberExpression memberExpression, TranslationFlags translationFlags)
				=> MakeSqlTypeExpression(translationContext, memberExpression, t => t.WithDataType(DataType.Timestamp));

			protected override Expression? ConvertDateTimeOffset(ITranslationContext translationContext, MemberExpression memberExpression, TranslationFlags translationFlags)
				=> MakeSqlTypeExpression(translationContext, memberExpression, t => t.WithDataType(DataType.Timestamp));

			protected override Expression? ConvertNVarChar(ITranslationContext translationContext, MethodCallExpression methodCall, TranslationFlags translationFlags)
			{
				if (!translationContext.TryEvaluate<int>(methodCall.Arguments[0], out var length))
					return null;

				return MakeSqlTypeExpression(translationContext, methodCall, typeof(string), t => t.WithLength(length).WithDataType(DataType.VarChar));
			}
		}

		protected class FirebirdDateFunctionsTranslator : DateFunctionsTranslatorBase
		{
			protected override ISqlExpression? TranslateDateTimeDatePart(ITranslationContext translationContext, TranslationFlags translationFlag, ISqlExpression dateTimeExpression, Sql.DateParts datepart)
			{
				var factory          = translationContext.ExpressionFactory;
				var intDataType      = factory.GetDbDataType(typeof(int));
				var shortIntDataType = factory.GetDbDataType(typeof(short));

				string partStr;

				switch (datepart)
				{
					case Sql.DateParts.Year: partStr = "year"; break;
					case Sql.DateParts.Quarter:
					{
						var result = factory.Function(shortIntDataType, "Extract", factory.Fragment(shortIntDataType, "Month from {0}", dateTimeExpression));

						result = factory.Increment(factory.Div(shortIntDataType, factory.Decrement(result), 3));
						return result;
					}
					case Sql.DateParts.Month:       partStr = "month"; break;
					case Sql.DateParts.DayOfYear:   partStr = "yearday"; break;
					case Sql.DateParts.Day:         partStr = "day"; break;
					case Sql.DateParts.Week:        partStr = "week"; break;
					case Sql.DateParts.WeekDay:     partStr = "weekday"; break;
					case Sql.DateParts.Hour:        partStr = "hour"; break;
					case Sql.DateParts.Minute:      partStr = "minute"; break;
					case Sql.DateParts.Second:      partStr = "second"; break;
					case Sql.DateParts.Millisecond: partStr = "millisecond"; break;
					default:
						return null;
				}

				// Cast(Floor(Extract({part} from {date})) as int)

				var extractDbType = shortIntDataType;

				switch (datepart)
				{
					case Sql.DateParts.Second:
						extractDbType = factory.GetDbDataType(typeof(decimal)).WithPrecisionScale(9, 4);
						break;
					case Sql.DateParts.Millisecond:
						extractDbType = factory.GetDbDataType(typeof(decimal)).WithPrecisionScale(9, 1);
						break;
				}

				var resultExpression =
					factory.Function(extractDbType, "Extract", factory.Fragment(shortIntDataType, partStr + " from {0}", dateTimeExpression));

				switch (datepart)
				{
					case Sql.DateParts.DayOfYear:
					case Sql.DateParts.WeekDay:
					{
						resultExpression = factory.Increment(resultExpression);
						break;
					}
					case Sql.DateParts.Second:
					case Sql.DateParts.Millisecond:
					{
						resultExpression = factory.Cast(factory.Function(factory.GetDbDataType(typeof(long)), "Floor", resultExpression), intDataType);
						break;
					}
				}

				return resultExpression;
			}

			protected override ISqlExpression? TranslateDateTimeDateAdd(ITranslationContext translationContext, TranslationFlags translationFlag, ISqlExpression dateTimeExpression, ISqlExpression increment,
				Sql.DateParts                                                       datepart)
			{
				var factory = translationContext.ExpressionFactory;

				var number = increment;
				switch (datepart)
				{
					case Sql.DateParts.Quarter:
					{
						datepart = Sql.DateParts.Month;
						number   = factory.Multiply(number, 3);
						break;
					}				
					case Sql.DateParts.DayOfYear:
					case Sql.DateParts.WeekDay:
					{
						datepart = Sql.DateParts.Day;
						break;
					}	
					case Sql.DateParts.Week:
					{
						datepart = Sql.DateParts.Day;
						number   = factory.Multiply(number, 7);
						break;
					}
				}

				// Firebird does not support dynamic increment in DateAdd function
				QueryHelper.MarkAsNonQueryParameters(number);

				var partExpression   = factory.NotNullFragment(factory.GetDbDataType(typeof(string)), datepart.ToString());
				var resultExpression = factory.Function(factory.GetDbDataType(dateTimeExpression), "DateAdd", partExpression, number, dateTimeExpression);

				return resultExpression;
			}

			protected override ISqlExpression? TranslateMakeDateTime(
				ITranslationContext translationContext,
				DbDataType          resulType,
				ISqlExpression      year,
				ISqlExpression      month,
				ISqlExpression      day,
				ISqlExpression?     hour,
				ISqlExpression?     minute,
				ISqlExpression?     second,
				ISqlExpression?     millisecond)
			{
				var factory        = translationContext.ExpressionFactory;
				var stringDataType = factory.GetDbDataType(typeof(string)).WithDataType(DataType.VarChar);
				var intDataType    = factory.GetDbDataType(typeof(int));

				ISqlExpression CastToLength(ISqlExpression expression, int stringLength)
				{
					return factory.Cast(expression, stringDataType.WithLength(stringLength));
				}

				ISqlExpression PartExpression(ISqlExpression expression, int padSize)
				{
					if (translationContext.TryEvaluate(expression, out var expressionValue) && expressionValue is int intValue)
					{
						return factory.Value(stringDataType, intValue.ToString(CultureInfo.InvariantCulture).PadLeft(padSize, '0'));
					}

					return factory.Function(stringDataType, "LPad",
						ParametersNullabilityType.SameAsFirstParameter,
						CastToLength(expression, padSize),
						factory.Value(intDataType, padSize),
						factory.Value(stringDataType, "0"));
				}

				var yearString  = PartExpression(year, 4);
				var monthString = PartExpression(month, 2);
				var dayString   = PartExpression(day, 2);

				var resultExpression = factory.Concat(
					yearString, factory.Value(stringDataType, "-"),
					monthString, factory.Value(stringDataType, "-"), dayString);

				if (hour != null || minute != null || second != null || millisecond != null)
				{
					hour        ??= factory.Value(intDataType, 0);
					minute      ??= factory.Value(intDataType, 0);
					second      ??= factory.Value(intDataType, 0);
					millisecond ??= factory.Value(intDataType, 0);

					resultExpression = factory.Concat(
						resultExpression,
						factory.Value(stringDataType, " "),
						PartExpression(hour, 2), factory.Value(stringDataType, ":"),
						PartExpression(minute, 2), factory.Value(stringDataType, ":"),
						PartExpression(second, 2), factory.Value(stringDataType, "."),
						PartExpression(millisecond, 3)
					);
				}

				resultExpression = factory.Cast(resultExpression, resulType);

				return resultExpression;
			}

			protected override ISqlExpression? TranslateDateTimeTruncationToDate(ITranslationContext translationContext, ISqlExpression dateExpression, TranslationFlags translationFlags)
			{
				var factory = translationContext.ExpressionFactory;
				var cast    = factory.Cast(dateExpression, factory.GetDbDataType(dateExpression).WithDataType(DataType.Date), true);

				return cast;
			}

			protected override ISqlExpression? TranslateSqlGetDate(ITranslationContext translationContext, TranslationFlags translationFlags)
			{
				var factory = translationContext.ExpressionFactory;
				return factory.NotNullFragment(factory.GetDbDataType(typeof(DateTime)), "LOCALTIMESTAMP");
			}
		}

<<<<<<< HEAD
		public class StringMemberTranslator : StringMemberTranslatorBase
		{
			public override ISqlExpression? TranslateLength(ITranslationContext translationContext, TranslationFlags translationFlags, ISqlExpression value)
			{
				var factory = translationContext.ExpressionFactory;
				return factory.Function(factory.GetDbDataType(typeof(int)), "CHAR_LENGTH", value);
			}
		}

		protected override IMemberTranslator CreateSqlTypesTranslator()
		{
			return new SqlTypesTranslation();
		}

		protected override IMemberTranslator CreateDateMemberTranslator()
		{
			return new FirebirdDateFunctionsTranslator();
		}

		protected override IMemberTranslator CreateStringMemberTranslator()
		{
			return new StringMemberTranslator();
		}

=======
>>>>>>> c28e167c
		protected override ISqlExpression? TranslateNewGuidMethod(ITranslationContext translationContext, TranslationFlags translationFlags)
		{
			var factory  = translationContext.ExpressionFactory;
			var timePart = factory.NonPureFunction(factory.GetDbDataType(typeof(Guid)), "Gen_Uuid");

			return timePart;
		}

		class GuidMemberTranslator : GuidMemberTranslatorBase
		{
			protected override ISqlExpression? TranslateGuildToString(ITranslationContext translationContext, MethodCallExpression methodCall, ISqlExpression guidExpr, TranslationFlags translationFlags)
			{
				// lower(UUID_TO_CHAR({0}))

				var factory        = translationContext.ExpressionFactory;
				var stringDataType = factory.GetDbDataType(typeof(string));
				var toChar         = factory.Function(stringDataType, "UUID_TO_CHAR", guidExpr);
				var toLower        = factory.ToLower(toChar);

				return toLower;
			}
		}

	}
}<|MERGE_RESOLUTION|>--- conflicted
+++ resolved
@@ -18,6 +18,11 @@
 		protected override IMemberTranslator CreateDateMemberTranslator()
 		{
 			return new FirebirdDateFunctionsTranslator();
+		}
+
+		protected override IMemberTranslator CreateStringMemberTranslator()
+		{
+			return new StringMemberTranslator();
 		}
 
 		protected override IMemberTranslator CreateGuidMemberTranslator()
@@ -227,7 +232,7 @@
 			protected override ISqlExpression? TranslateDateTimeTruncationToDate(ITranslationContext translationContext, ISqlExpression dateExpression, TranslationFlags translationFlags)
 			{
 				var factory = translationContext.ExpressionFactory;
-				var cast    = factory.Cast(dateExpression, factory.GetDbDataType(dateExpression).WithDataType(DataType.Date), true);
+				var cast = factory.Cast(dateExpression, factory.GetDbDataType(dateExpression).WithDataType(DataType.Date), true);
 
 				return cast;
 			}
@@ -239,7 +244,6 @@
 			}
 		}
 
-<<<<<<< HEAD
 		public class StringMemberTranslator : StringMemberTranslatorBase
 		{
 			public override ISqlExpression? TranslateLength(ITranslationContext translationContext, TranslationFlags translationFlags, ISqlExpression value)
@@ -249,23 +253,6 @@
 			}
 		}
 
-		protected override IMemberTranslator CreateSqlTypesTranslator()
-		{
-			return new SqlTypesTranslation();
-		}
-
-		protected override IMemberTranslator CreateDateMemberTranslator()
-		{
-			return new FirebirdDateFunctionsTranslator();
-		}
-
-		protected override IMemberTranslator CreateStringMemberTranslator()
-		{
-			return new StringMemberTranslator();
-		}
-
-=======
->>>>>>> c28e167c
 		protected override ISqlExpression? TranslateNewGuidMethod(ITranslationContext translationContext, TranslationFlags translationFlags)
 		{
 			var factory  = translationContext.ExpressionFactory;
@@ -277,10 +264,10 @@
 		class GuidMemberTranslator : GuidMemberTranslatorBase
 		{
 			protected override ISqlExpression? TranslateGuildToString(ITranslationContext translationContext, MethodCallExpression methodCall, ISqlExpression guidExpr, TranslationFlags translationFlags)
-			{
+		{
 				// lower(UUID_TO_CHAR({0}))
 
-				var factory        = translationContext.ExpressionFactory;
+			var factory  = translationContext.ExpressionFactory;
 				var stringDataType = factory.GetDbDataType(typeof(string));
 				var toChar         = factory.Function(stringDataType, "UUID_TO_CHAR", guidExpr);
 				var toLower        = factory.ToLower(toChar);
