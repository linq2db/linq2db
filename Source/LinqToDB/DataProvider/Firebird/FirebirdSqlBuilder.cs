﻿using System;
using System.Data.Common;
using System.Linq;
using System.Text;

#region ReSharper disable
// ReSharper disable SuggestUseVarKeywordEverywhere
// ReSharper disable SuggestUseVarKeywordEvident
#endregion

namespace LinqToDB.DataProvider.Firebird
{
	using Common;
	using Common.Internal;
	using Mapping;
	using SqlQuery;
	using SqlProvider;

	public partial class FirebirdSqlBuilder : BasicSqlBuilder<FirebirdOptions>
	{
		public override bool CteFirst => false;

		public FirebirdSqlBuilder(IDataProvider provider, MappingSchema mappingSchema, DataOptions dataOptions, ISqlOptimizer sqlOptimizer, SqlProviderFlags sqlProviderFlags)
			: base(provider, mappingSchema, dataOptions, sqlOptimizer, sqlProviderFlags)
		{
		}

		FirebirdSqlBuilder(BasicSqlBuilder parentBuilder) : base(parentBuilder)
		{
		}

		protected override ISqlBuilder CreateSqlBuilder()
		{
			return new FirebirdSqlBuilder(this);
		}

		protected override void BuildSelectClause(NullabilityContext nullability, SelectQuery selectQuery)
		{
			if (selectQuery.From.Tables.Count == 0)
			{
				AppendIndent();
				StringBuilder.Append("SELECT").AppendLine();
				BuildColumns(nullability, selectQuery);
				AppendIndent();
				StringBuilder.Append("FROM rdb$database").AppendLine();
			}
			else if (selectQuery.Select.IsDistinct)
			{
				AppendIndent();
				StringBuilder.Append("SELECT");
				BuildSkipFirst(nullability, selectQuery);
				StringBuilder.Append(" DISTINCT");
				StringBuilder.AppendLine();
				BuildColumns(nullability, selectQuery);
			}
			else
				base.BuildSelectClause(nullability, selectQuery);
		}

		protected override bool   SkipFirst                     => false;
		protected override string SkipFormat                    => "SKIP {0}";
		protected override bool   IsRecursiveCteKeywordRequired => true;

		protected override string FirstFormat(SelectQuery selectQuery)
		{
			return "FIRST {0}";
		}

		protected override void BuildGetIdentity(NullabilityContext nullability, SqlInsertClause insertClause)
		{
			var identityField = insertClause.Into!.GetIdentityField();

			if (identityField == null)
				throw new SqlException("Identity field must be defined for '{0}'.", insertClause.Into.NameForLogging);

			AppendIndent().AppendLine("RETURNING");
			AppendIndent().Append('\t');
			BuildExpression(nullability, identityField, false, true);
		}

		public override ISqlExpression? GetIdentityExpression(SqlTable table)
		{
			if (!table.SequenceAttributes.IsNullOrEmpty())
				return new SqlExpression("GEN_ID(" + ConvertInline(table.SequenceAttributes[0].SequenceName, ConvertType.SequenceName) + ", 1)", Precedence.Primary);

			return base.GetIdentityExpression(table);
		}

		protected override void BuildDataTypeFromDataType(SqlDataType type, bool forCreateTable, bool canBeNull)
		{
			switch (type.Type.DataType)
			{
				// FB4+ types:
				case DataType.Int128        : StringBuilder.Append("INT128");                             break;
				case DataType.TimeTZ        : StringBuilder.Append("TIME WITH TIME ZONE");                break;
				case DataType.DateTimeOffset: StringBuilder.Append("TIMESTAMP WITH TIME ZONE");           break;
				case DataType.DecFloat      :
					StringBuilder.Append("DECFLOAT");
					if (type.Type.Precision != null && type.Type.Precision <= 16)
						StringBuilder.Append("(16)");
					break;

				case DataType.Decimal       :
					base.BuildDataTypeFromDataType(type.Type.Precision > 18 ? new SqlDataType(type.Type.DataType, type.Type.SystemType, null, 18, type.Type.Scale, type.Type.DbType) : type, forCreateTable, canBeNull);
					break;
				case DataType.SByte         :
				case DataType.Byte          : StringBuilder.Append("SmallInt");                           break;
				case DataType.Money         : StringBuilder.AppendFormat("Decimal(18{0}4)", InlineComma); break;
				case DataType.SmallMoney    : StringBuilder.AppendFormat("Decimal(10{0}4)", InlineComma); break;
				case DataType.DateTime2     :
				case DataType.SmallDateTime :
				case DataType.DateTime      : StringBuilder.Append("TimeStamp");                          break;
				case DataType.VarChar       :
				case DataType.NVarChar      :
					StringBuilder.Append("VarChar");

					// 10921 is implementation limit for UNICODE_FSS encoding
					// use 255 as default length, because FB have 64k row-size limits
					// also it is not good to depend on implementation limits
					if (type.Type.Length == null || type.Type.Length < 1)
						StringBuilder.Append("(255)");
					else
						StringBuilder.Append($"({type.Type.Length})");

					// type for UUID, e.g. see https://firebirdsql.org/refdocs/langrefupd25-intfunc-gen_uuid.html
					StringBuilder.Append(" CHARACTER SET UNICODE_FSS");
					                                                                                      break;

				case DataType.Guid          : StringBuilder.Append("CHAR(16) CHARACTER SET OCTETS");      break;
				case DataType.NChar         :
				case DataType.Char          :
					if (type.Type.SystemType == typeof(Guid) || type.Type.SystemType == typeof(Guid?))
						StringBuilder.Append("CHAR(38)");
					else
						base.BuildDataTypeFromDataType(type, forCreateTable, canBeNull);
					break;

				case DataType.VarBinary     : StringBuilder.Append("BLOB");                               break;
				// BOOLEAN type available since FB 3.0, but FirebirdDataProvider.SetParameter converts boolean to '1'/'0'
				// so for now we will use type, compatible with SetParameter by default
				case DataType.Boolean       : StringBuilder.Append("CHAR");                               break;
				default: base.BuildDataTypeFromDataType(type, forCreateTable, canBeNull);                 break;
			}
		}

		protected sealed override bool IsReserved(string word)
		{
			return ReservedWords.IsReserved(word, ProviderName.Firebird);
		}

		/// <summary>
		/// Check if identifier is valid without quotation. Expects non-zero length string as input.
		/// </summary>
		private bool IsValidIdentifier(string name)
		{
			// https://firebirdsql.org/file/documentation/reference_manuals/fblangref25-en/html/fblangref25-structure-identifiers.html
			return !IsReserved(name) &&
				name[0] >= 'A' && name[0] <= 'Z' &&
				name.All(c =>
					(c >= 'A' && c <= 'Z') ||
					(c >= '0' && c <= '9') ||
					c == '$' ||
					c == '_');
		}

		public override StringBuilder Convert(StringBuilder sb, string value, ConvertType convertType)
		{
			switch (convertType)
			{
				case ConvertType.NameToQueryFieldAlias :
				case ConvertType.NameToQueryTableAlias :
				case ConvertType.NameToQueryField      :
				case ConvertType.NameToQueryTable      :
				case ConvertType.NameToProcedure       :
				case ConvertType.NameToPackage         :
				case ConvertType.SequenceName          :
					if (ProviderOptions.IdentifierQuoteMode == FirebirdIdentifierQuoteMode.Quote ||
					   (ProviderOptions.IdentifierQuoteMode == FirebirdIdentifierQuoteMode.Auto && !IsValidIdentifier(value)))
					{
						// I wonder what to do if identifier has " in name?
						return sb.Append('"').Append(value).Append('"');
					}

					break;

				case ConvertType.NameToQueryParameter  :
				case ConvertType.NameToCommandParameter:
				case ConvertType.NameToSprocParameter  :
					return sb.Append('@').Append(value);

				case ConvertType.SprocParameterToName  :
					return value.Length > 0 && value[0] == '@'
						? sb.Append(value.Substring(1))
						: sb.Append(value);
			}

			return sb.Append(value);
		}

		protected override void BuildInsertOrUpdateQuery(SqlInsertOrUpdateStatement insertOrUpdate)
		{
			BuildInsertOrUpdateQueryAsMerge(insertOrUpdate, "FROM rdb$database");
		}

		protected override void BuildCreateTableNullAttribute(SqlField field, DefaultNullable defaultNullable)
		{
			if (!field.CanBeNull)
				StringBuilder.Append("NOT NULL");
		}


		SqlParameter? _currentParam;

		protected override void BuildParameter(NullabilityContext nullability, SqlParameter parameter)
		{
			if (parameter != _currentParam && parameter.NeedsCast)
			{
				var paramValue = parameter.GetParameterValue(OptimizationContext.Context.ParameterValues);

				// TODO: temporary guard against cast to unknown type (Variant)
				if (paramValue.DbDataType.DataType   == DataType.Undefined &&
				    paramValue.DbDataType.SystemType == typeof(object))
				{
					base.BuildParameter(nullability, parameter);
					return;
				}

				_currentParam = parameter;
				BuildTypedExpression(nullability, new SqlDataType(paramValue.DbDataType), parameter);
				_currentParam = null;

				return;
			}

			base.BuildParameter(nullability, parameter);
		}

		SqlField? _identityField;

		public override int CommandCount(SqlStatement statement)
		{
			switch (statement)
			{
				case SqlTruncateTableStatement truncate:
					return truncate.ResetIdentity && truncate.Table!.IdentityFields.Count > 0 ? 2 : 1;
			}

			return base.CommandCount(statement);
		}

		protected override void BuildDropTableStatement(SqlDropTableStatement dropTable)
		{
			var identityField = dropTable.Table.IdentityFields.Count > 0 ? dropTable.Table.IdentityFields[0] : null;

			if (identityField == null && dropTable.Table.TableOptions.HasDropIfExists() == false && dropTable.Table.TableOptions.HasIsTemporary() == false)
			{
				base.BuildDropTableStatement(dropTable);
				return;
			}

			BuildTag(dropTable);

			// implementation use following approach: http://www.firebirdfaq.org/faq69/
			StringBuilder
				.AppendLine("EXECUTE BLOCK AS BEGIN");

			Indent++;

			if (identityField != null)
			{
				BuildDropWithSchemaCheck("TRIGGER"  , "rdb$triggers"  , "rdb$trigger_name"  , "TIDENTITY_" + dropTable.Table.TableName.Name);
				BuildDropWithSchemaCheck("GENERATOR", "rdb$generators", "rdb$generator_name", "GIDENTITY_" + dropTable.Table.TableName.Name);
			}

			BuildDropWithSchemaCheck("TABLE", "rdb$relations", "rdb$relation_name", dropTable.Table.TableName.Name);

			Indent--;

			StringBuilder
				.AppendLine("END");

			void BuildDropWithSchemaCheck(string objectName, string schemaTable, string nameColumn, string identifier)
			{
				if (dropTable.Table.TableOptions.HasDropIfExists() || dropTable.Table.TableOptions.HasIsTemporary())
				{
					AppendIndent().AppendFormat("IF (EXISTS(SELECT 1 FROM {0} WHERE {1} = ", schemaTable, nameColumn);

					var identifierValue = identifier;

					// if identifier is not quoted, it must be converted to upper case to match record in rdb$relation_name
					if (ProviderOptions.IdentifierQuoteMode == FirebirdIdentifierQuoteMode.None ||
						ProviderOptions.IdentifierQuoteMode == FirebirdIdentifierQuoteMode.Auto && IsValidIdentifier(identifierValue))
						identifierValue = identifierValue.ToUpperInvariant();

					BuildValue(null, identifierValue);

					StringBuilder
						.AppendLine(")) THEN");

					Indent++;
				}

				AppendIndent().Append("EXECUTE STATEMENT ");

				using var dropCommand = Pools.StringBuilder.Allocate();

				dropCommand.Value
					.Append("DROP ")
					.Append(objectName)
					.Append(' ');

				Convert(dropCommand.Value, identifier, ConvertType.NameToQueryTable);

				BuildValue(null, dropCommand.Value.ToString());

				StringBuilder.AppendLine(";");

				if (dropTable.Table.TableOptions.HasDropIfExists() || dropTable.Table.TableOptions.HasIsTemporary())
					Indent--;
			}
		}

		protected override void BuildCommand(SqlStatement statement, int commandNumber)
		{
			// should we introduce new convertion types like NameToGeneratorName/NameToTriggerName?
			switch (Statement)
			{
				case SqlTruncateTableStatement truncate:
					StringBuilder.Append("SET GENERATOR ");
					Convert(StringBuilder, "GIDENTITY_" + truncate.Table!.TableName.Name, ConvertType.NameToQueryTable);
					StringBuilder.AppendLine(" TO 0");
					break;
			}
		}

<<<<<<< HEAD
		protected override ISqlExpression WrapColumnExpression(ISqlExpression expr)
		{
			expr = base.WrapColumnExpression(expr);

			return expr;
		}

		public override StringBuilder BuildObjectName(StringBuilder sb, SqlObjectName name, ConvertType objectType, bool escape, TableOptions tableOptions)
=======
		public override StringBuilder BuildObjectName(StringBuilder sb, SqlObjectName name, ConvertType objectType, bool escape, TableOptions tableOptions, bool withoutSuffix)
>>>>>>> 3cff2449
		{
			if (name.Package != null)
			{
				(escape ? Convert(sb, name.Package, ConvertType.NameToPackage) : sb.Append(name.Package))
					.Append('.');
			}

			return escape ? Convert(sb, name.Name, objectType) : sb.Append(name.Name);
		}

		protected override string? GetProviderTypeName(IDataContext dataContext, DbParameter parameter)
		{
			if (DataProvider is FirebirdDataProvider provider)
			{
				var param = provider.TryGetProviderParameter(dataContext, parameter);
				if (param != null)
					return provider.Adapter.GetDbType(param).ToString();
			}

			return base.GetProviderTypeName(dataContext, parameter);
		}

		protected override void BuildDeleteQuery(SqlDeleteStatement deleteStatement)
		{
			if (deleteStatement.With?.Clauses.Count > 0)
			{
				BuildDeleteQuery2(deleteStatement);
			}
			else
			{
				base.BuildDeleteQuery(deleteStatement);
			}
		}

		protected override void BuildCreateTableCommand(SqlTable table)
		{
			string command;

			if (table.TableOptions.IsTemporaryOptionSet())
			{
				switch (table.TableOptions & TableOptions.IsTemporaryOptionSet)
				{
					case TableOptions.IsTemporary                                                                                     :
					case TableOptions.IsTemporary |                                           TableOptions.IsLocalTemporaryData       :
					case TableOptions.IsTemporary | TableOptions.IsGlobalTemporaryStructure                                           :
					case TableOptions.IsTemporary | TableOptions.IsGlobalTemporaryStructure | TableOptions.IsLocalTemporaryData       :
					case                                                                      TableOptions.IsLocalTemporaryData       :
					case                                                                      TableOptions.IsTransactionTemporaryData :
					case                            TableOptions.IsGlobalTemporaryStructure                                           :
					case                            TableOptions.IsGlobalTemporaryStructure | TableOptions.IsLocalTemporaryData       :
					case                            TableOptions.IsGlobalTemporaryStructure | TableOptions.IsTransactionTemporaryData :
						command = "CREATE GLOBAL TEMPORARY TABLE ";
						break;
					case var value :
						throw new InvalidOperationException($"Incompatible table options '{value}'");
				}
			}
			else
			{
				command = "CREATE TABLE ";
			}

			StringBuilder.Append(command);
		}

		protected override void BuildStartCreateTableStatement(SqlCreateTableStatement createTable)
		{
			if (createTable.StatementHeader == null)
			{
				_identityField = createTable.Table.IdentityFields.Count > 0 ? createTable.Table.IdentityFields[0] : null;

				var checkExistence = createTable.Table.TableOptions.HasCreateIfNotExists() || createTable.Table.TableOptions.HasIsTemporary();

				if (_identityField != null || checkExistence)
				{
					StringBuilder
						.AppendLine("EXECUTE BLOCK AS BEGIN");

					Indent++;

					if (checkExistence)
					{
						AppendIndent().Append("IF (NOT EXISTS(SELECT 1 FROM rdb$relations WHERE rdb$relation_name = ");

						var identifierValue = createTable.Table.TableName.Name;

						// if identifier is not quoted, it must be converted to upper case to match record in rdb$relation_name
						if (ProviderOptions.IdentifierQuoteMode == FirebirdIdentifierQuoteMode.None ||
							ProviderOptions.IdentifierQuoteMode == FirebirdIdentifierQuoteMode.Auto && IsValidIdentifier(identifierValue))
							identifierValue = identifierValue.ToUpperInvariant();

						BuildValue(null, identifierValue);

						StringBuilder
							.AppendLine(")) THEN");

						Indent++;
					}

					AppendIndent().AppendLine("EXECUTE STATEMENT '");

					Indent++;
				}
			}

			base.BuildStartCreateTableStatement(createTable);
		}

		protected override void BuildEndCreateTableStatement(SqlCreateTableStatement createTable)
		{
			base.BuildEndCreateTableStatement(createTable);

			if (createTable.StatementHeader == null)
			{
				var table = createTable.Table;

				if (table.TableOptions.IsTemporaryOptionSet())
				{
					AppendIndent().AppendLine(table.TableOptions.HasIsTransactionTemporaryData()
						? "ON COMMIT DELETE ROWS"
						: "ON COMMIT PRESERVE ROWS");
				}

				var checkExistence = table.TableOptions.HasCreateIfNotExists() || table.TableOptions.HasIsTemporary();

				if (_identityField != null || checkExistence)
				{
					var identifierValue = createTable.Table.TableName.Name;

					// if identifier is not quoted, it must be converted to upper case to match record in rdb$relation_name
					if (ProviderOptions.IdentifierQuoteMode == FirebirdIdentifierQuoteMode.None ||
						ProviderOptions.IdentifierQuoteMode == FirebirdIdentifierQuoteMode.Auto && IsValidIdentifier(identifierValue))
						identifierValue = identifierValue.ToUpperInvariant();

					Indent--;

					AppendIndent()
						.AppendLine("';");

					if (_identityField != null)
					{
						if (checkExistence)
						{
							Indent--;

							AppendIndent()
								.Append("IF (NOT EXISTS(SELECT 1 FROM rdb$generators WHERE rdb$generator_name = '")
								.Append("GIDENTITY_")
								.Append(identifierValue)
								.AppendLine("')) THEN")
								;

							Indent++;

							AddGenerator();

							Indent--;

							AppendIndent()
								.Append("IF (NOT EXISTS(SELECT 1 FROM rdb$triggers WHERE rdb$trigger_name = '")
								.Append("TIDENTITY_")
								.Append(identifierValue)
								.AppendLine("')) THEN")
								;

							Indent++;

							AddTrigger();

							Indent--;
						}
						else
						{
							AddGenerator();
							AddTrigger();
						}

						void AddGenerator()
						{
							AppendIndent()
								.AppendLine("EXECUTE STATEMENT '");

							Indent++;

							AppendIndent().Append("CREATE GENERATOR ");
							Convert(StringBuilder, "GIDENTITY_" + createTable.Table.TableName.Name, ConvertType.NameToQueryTable);
							StringBuilder.AppendLine();

							Indent--;

							AppendIndent()
								.AppendLine("';");
						}

						void AddTrigger()
						{
							AppendIndent().AppendLine("EXECUTE STATEMENT '");

							Indent++;

							AppendIndent().Append("CREATE TRIGGER ");
							Convert(StringBuilder, "TIDENTITY_" + createTable.Table.TableName.Name, ConvertType.NameToQueryTable);
							StringBuilder .Append(" FOR ");
							Convert(StringBuilder, createTable.Table.TableName.Name, ConvertType.NameToQueryTable);
							StringBuilder .AppendLine();
							AppendIndent().AppendLine("BEFORE INSERT POSITION 0");
							AppendIndent().AppendLine("AS BEGIN");
							AppendIndent().Append("\tNEW.");
							Convert(StringBuilder, _identityField!.PhysicalName, ConvertType.NameToQueryField);
							StringBuilder. Append(" = GEN_ID(");
							Convert(StringBuilder, "GIDENTITY_" + createTable.Table.TableName.Name, ConvertType.NameToQueryTable);
							StringBuilder. AppendLine(", 1);");
							AppendIndent().AppendLine("END");

							Indent--;

							AppendIndent()
								.AppendLine("';");
						}
					}

					Indent--;

					StringBuilder
						.AppendLine("END");
				}
			}
		}

<<<<<<< HEAD
		protected override string GetPhysicalTableName(NullabilityContext nullability, ISqlTableSource table, string? alias, bool ignoreTableExpression = false, string? defaultDatabaseName = null)
=======
		protected override string GetPhysicalTableName(ISqlTableSource table, string? alias, bool ignoreTableExpression = false, string? defaultDatabaseName = null, bool withoutSuffix = false)
>>>>>>> 3cff2449
		{
			// for parameter-less table function skip argument list generation
			if (table is SqlTable tbl
				&& tbl.SqlTableType == SqlTableType.Function
				&& (tbl.TableArguments == null || tbl.TableArguments.Length == 0))
			{
				var tableName = tbl.TableName;
				if (tableName.Database == null && defaultDatabaseName != null)
					tableName = tableName with { Database = defaultDatabaseName };

				using var sb = Pools.StringBuilder.Allocate();

				BuildObjectName(sb.Value, tableName, ConvertType.NameToProcedure, true, tbl.TableOptions, withoutSuffix: withoutSuffix);

				return sb.Value.ToString();
			}

<<<<<<< HEAD
			return base.GetPhysicalTableName(nullability, table, alias, ignoreTableExpression, defaultDatabaseName);
=======
			return base.GetPhysicalTableName(table, alias, ignoreTableExpression, defaultDatabaseName, withoutSuffix: withoutSuffix);
>>>>>>> 3cff2449
		}
	}
}<|MERGE_RESOLUTION|>--- conflicted
+++ resolved
@@ -333,18 +333,7 @@
 			}
 		}
 
-<<<<<<< HEAD
-		protected override ISqlExpression WrapColumnExpression(ISqlExpression expr)
-		{
-			expr = base.WrapColumnExpression(expr);
-
-			return expr;
-		}
-
-		public override StringBuilder BuildObjectName(StringBuilder sb, SqlObjectName name, ConvertType objectType, bool escape, TableOptions tableOptions)
-=======
 		public override StringBuilder BuildObjectName(StringBuilder sb, SqlObjectName name, ConvertType objectType, bool escape, TableOptions tableOptions, bool withoutSuffix)
->>>>>>> 3cff2449
 		{
 			if (name.Package != null)
 			{
@@ -574,11 +563,7 @@
 			}
 		}
 
-<<<<<<< HEAD
-		protected override string GetPhysicalTableName(NullabilityContext nullability, ISqlTableSource table, string? alias, bool ignoreTableExpression = false, string? defaultDatabaseName = null)
-=======
-		protected override string GetPhysicalTableName(ISqlTableSource table, string? alias, bool ignoreTableExpression = false, string? defaultDatabaseName = null, bool withoutSuffix = false)
->>>>>>> 3cff2449
+		protected override string GetPhysicalTableName(NullabilityContext nullability, ISqlTableSource table, string? alias, bool ignoreTableExpression = false, string? defaultDatabaseName = null, bool withoutSuffix = false)
 		{
 			// for parameter-less table function skip argument list generation
 			if (table is SqlTable tbl
@@ -596,11 +581,7 @@
 				return sb.Value.ToString();
 			}
 
-<<<<<<< HEAD
-			return base.GetPhysicalTableName(nullability, table, alias, ignoreTableExpression, defaultDatabaseName);
-=======
-			return base.GetPhysicalTableName(table, alias, ignoreTableExpression, defaultDatabaseName, withoutSuffix: withoutSuffix);
->>>>>>> 3cff2449
+			return base.GetPhysicalTableName(nullability, table, alias, ignoreTableExpression, defaultDatabaseName, withoutSuffix: withoutSuffix);
 		}
 	}
 }