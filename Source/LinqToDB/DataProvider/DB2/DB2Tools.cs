--- conflicted
+++ resolved
@@ -20,11 +20,7 @@
 	public static class DB2Tools
 	{
 		public static string? AssemblyName;
-<<<<<<< HEAD
-		public static bool    IsCore;
-=======
 		public static bool   IsCore;
->>>>>>> fa8f1852
 
 		static readonly DB2DataProvider _db2DataProviderzOS = new DB2DataProvider(ProviderName.DB2zOS, DB2Version.zOS);
 		static readonly DB2DataProvider _db2DataProviderLUW = new DB2DataProvider(ProviderName.DB2LUW, DB2Version.LUW);
@@ -144,15 +140,9 @@
 
 		#region OnInitialized
 
-<<<<<<< HEAD
-		private static  bool                   _isInitialized;
-		static readonly object                 _syncAfterInitialized    = new object();
-		private static  ConcurrentBag<Action>? _afterInitializedActions = new ConcurrentBag<Action>();
-=======
 		private static  bool                  _isInitialized;
 		static readonly object                _syncAfterInitialized    = new object();
 		private static  ConcurrentQueue<Action>? _afterInitializedActions = new ConcurrentQueue<Action>();
->>>>>>> fa8f1852
 
 		internal static void Initialized()
 		{
@@ -188,11 +178,7 @@
 					}
 					else
 					{
-<<<<<<< HEAD
-						_afterInitializedActions!.Add(action);
-=======
 						_afterInitializedActions!.Enqueue(action);
->>>>>>> fa8f1852
 					}
 				}
 			}
@@ -239,15 +225,9 @@
 		public  static BulkCopyType  DefaultBulkCopyType { get; set; } = BulkCopyType.MultipleRows;
 
 		public static BulkCopyRowsCopied MultipleRowsCopy<T>(
-<<<<<<< HEAD
-			DataConnection              dataConnection,
-			IEnumerable<T>              source,
-			int                         maxBatchSize       = 1000,
-=======
 			DataConnection             dataConnection,
 			IEnumerable<T>             source,
 			int                        maxBatchSize       = 1000,
->>>>>>> fa8f1852
 			Action<BulkCopyRowsCopied>? rowsCopiedCallback = null)
 			where T : class
 		{
@@ -261,19 +241,11 @@
 		}
 
 		public static BulkCopyRowsCopied ProviderSpecificBulkCopy<T>(
-<<<<<<< HEAD
-			DataConnection              dataConnection,
-			IEnumerable<T>              source,
-			int?                        bulkCopyTimeout    = null,
-			bool                        keepIdentity       = false,
-			int                         notifyAfter        = 0,
-=======
 			DataConnection             dataConnection,
 			IEnumerable<T>             source,
 			int?                       bulkCopyTimeout    = null,
 			bool                       keepIdentity       = false,
 			int                        notifyAfter        = 0,
->>>>>>> fa8f1852
 			Action<BulkCopyRowsCopied>? rowsCopiedCallback = null)
 			where T : class
 		{
