--- conflicted
+++ resolved
@@ -1,9 +1,9 @@
-<<<<<<< HEAD
 ﻿using System;
 using System.Text;
 
 namespace LinqToDB.DataProvider.DB2
 {
+	using LinqToDB.Common;
 	using Mapping;
 	using SqlQuery;
 	using System.Data.Linq;
@@ -20,8 +20,8 @@
 
 			SetDataType(typeof(string), new SqlDataType(DataType.NVarChar, typeof(string), 255));
 
-			SetValueToSqlConverter(typeof(String),   (sb,dt,v) => ConvertStringToSql  (sb, v.ToString()));
-			SetValueToSqlConverter(typeof(Char),     (sb,dt,v) => ConvertCharToSql    (sb, (char)v));
+			SetValueToSqlConverter(typeof(string),   (sb,dt,v) => ConvertStringToSql  (sb, v.ToString()));
+			SetValueToSqlConverter(typeof(char),     (sb,dt,v) => ConvertCharToSql    (sb, (char)v));
 			SetValueToSqlConverter(typeof(byte[]),   (sb,dt,v) => ConvertBinaryToSql  (sb, (byte[])v));
 			SetValueToSqlConverter(typeof(Binary),   (sb,dt,v) => ConvertBinaryToSql  (sb, ((Binary)v).ToArray()));
 			SetValueToSqlConverter(typeof(TimeSpan), (sb,dt,v) => ConvertTimeToSql    (sb, (TimeSpan)v));
@@ -35,11 +35,11 @@
 
 		static string GetTimestampFormat(SqlDataType type)
 		{
-			var precision = type.Precision;
+			var precision = type.Type.Precision;
 
-			if (precision == null && type.DbType != null)
+			if (precision == null && type.Type.DbType != null)
 			{
-				var dbtype = type.DbType.ToLowerInvariant();
+				var dbtype = type.Type.DbType.ToLowerInvariant();
 				if (dbtype.StartsWith("timestamp("))
 				{
 					int fromDbType;
@@ -67,107 +67,11 @@
 		static void ConvertDateTimeToSql(StringBuilder stringBuilder, SqlDataType type, DateTime value)
 		{
 			stringBuilder.Append("'");
-			if (type.DataType == DataType.Date || "date".Equals(type.DbType, StringComparison.OrdinalIgnoreCase))
+			if (type.Type.DataType == DataType.Date || "date".Equals(type.Type.DbType, StringComparison.OrdinalIgnoreCase))
 				stringBuilder.Append(value.ToString("yyyy-MM-dd-HH.mm.ss"));
 			else
 				stringBuilder.Append(value.ToString(GetTimestampFormat(type)));
 			stringBuilder.Append("'");
-		}
-
-		static void ConvertBinaryToSql(StringBuilder stringBuilder, byte[] value)
-		{
-			stringBuilder.Append("BX'");
-
-			foreach (var b in value)
-				stringBuilder.Append(b.ToString("X2"));
-
-			stringBuilder.Append("'");
-		}
-
-		static void AppendConversion(StringBuilder stringBuilder, int value)
-		{
-			stringBuilder
-				.Append("chr(")
-				.Append(value)
-				.Append(")")
-				;
-		}
-
-		static void ConvertStringToSql(StringBuilder stringBuilder, string value)
-		{
-			DataTools.ConvertStringToSql(stringBuilder, "||", null, AppendConversion, value, null);
-		}
-
-		static void ConvertCharToSql(StringBuilder stringBuilder, char value)
-		{
-			DataTools.ConvertCharToSql(stringBuilder, "'", AppendConversion, value);
-		}
-
-		internal static readonly DB2MappingSchema Instance = new DB2MappingSchema();
-
-		static void ConvertGuidToSql(StringBuilder stringBuilder, Guid value)
-		{
-			var s = value.ToString("N");
-
-			stringBuilder
-				.Append("Cast(x'")
-				.Append(s.Substring( 6,  2))
-				.Append(s.Substring( 4,  2))
-				.Append(s.Substring( 2,  2))
-				.Append(s.Substring( 0,  2))
-				.Append(s.Substring(10,  2))
-				.Append(s.Substring( 8,  2))
-				.Append(s.Substring(14,  2))
-				.Append(s.Substring(12,  2))
-				.Append(s.Substring(16, 16))
-				.Append("' as char(16) for bit data)")
-				;
-		}
-	}
-
-	public class DB2zOSMappingSchema : MappingSchema
-	{
-		public DB2zOSMappingSchema()
-			: base(ProviderName.DB2zOS, DB2MappingSchema.Instance)
-		{
-		}
-	}
-
-	public class DB2LUWMappingSchema : MappingSchema
-	{
-		public DB2LUWMappingSchema()
-			: base(ProviderName.DB2LUW, DB2MappingSchema.Instance)
-		{
-		}
-	}
-}
-=======
-﻿using System;
-using System.Text;
-
-namespace LinqToDB.DataProvider.DB2
-{
-	using LinqToDB.Common;
-	using Mapping;
-	using SqlQuery;
-	using System.Data.Linq;
-
-	public class DB2MappingSchema : MappingSchema
-	{
-		public DB2MappingSchema() : this(ProviderName.DB2)
-		{
-		}
-
-		protected DB2MappingSchema(string configuration) : base(configuration)
-		{
-			SetValueToSqlConverter(typeof(Guid), (sb,dt,v) => ConvertGuidToSql(sb, (Guid)v));
-
-			SetDataType(typeof(string), new SqlDataType(DataType.NVarChar, typeof(string), 255));
-
-			SetValueToSqlConverter(typeof(string),   (sb,dt,v) => ConvertStringToSql  (sb, v.ToString()));
-			SetValueToSqlConverter(typeof(char),     (sb,dt,v) => ConvertCharToSql    (sb, (char)v));
-			SetValueToSqlConverter(typeof(byte[]),   (sb,dt,v) => ConvertBinaryToSql  (sb, (byte[])v));
-			SetValueToSqlConverter(typeof(Binary),   (sb,dt,v) => ConvertBinaryToSql  (sb, ((Binary)v).ToArray()));
 		}
 
 		static void ConvertBinaryToSql(StringBuilder stringBuilder, byte[] value)
@@ -246,5 +150,4 @@
 		{
 		}
 	}
-}
->>>>>>> 3dd4a24f
+}