--- conflicted
+++ resolved
@@ -1,8 +1,4 @@
-<<<<<<< HEAD
-﻿using System.Collections.Generic;
-=======
 ﻿using System;
->>>>>>> 044969da
 using System.Data;
 using System.Data.SqlTypes;
 using System.Linq;
@@ -79,11 +75,11 @@
 
 		protected override void BuildSql(int commandNumber, SqlStatement statement, StringBuilder sb, EvaluationContext context, int indent, bool skipAlias)
 		{
-			Statement         = statement;
-			StringBuilder     = sb;
+			Statement     = statement;
+			StringBuilder = sb;
 			EvaluationContext = context;
-			Indent            = indent;
-			SkipAlias         = skipAlias;
+			Indent        = indent;
+			SkipAlias     = skipAlias;
 
 			if (_identityField != null)
 			{
