--- conflicted
+++ resolved
@@ -286,12 +286,8 @@
 
 		protected override void BuildDropTableStatement(SqlDropTableStatement dropTable)
 		{
-<<<<<<< HEAD
 			var nullability = NullabilityContext.NonQuery;
-			var table       = dropTable.Table!;
-=======
-			var table = dropTable.Table;
->>>>>>> 17968920
+			var table       = dropTable.Table;
 
 			BuildTag(dropTable);
 			if (dropTable.Table.TableOptions.HasDropIfExists())
