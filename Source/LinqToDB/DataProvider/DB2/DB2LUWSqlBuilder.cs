--- conflicted
+++ resolved
@@ -2,12 +2,9 @@
 
 namespace LinqToDB.DataProvider.DB2
 {
-<<<<<<< HEAD
 	using Infrastructure;
-=======
 	using System.Text;
 	using LinqToDB.SqlQuery;
->>>>>>> 9f70ca1d
 	using Mapping;
 	using SqlProvider;
 
