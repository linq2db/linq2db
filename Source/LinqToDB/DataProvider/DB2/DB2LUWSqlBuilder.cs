﻿using System.Text;

namespace LinqToDB.DataProvider.DB2
{
	using Mapping;
	using SqlProvider;
	using SqlQuery;

	sealed class DB2LUWSqlBuilder : DB2SqlBuilderBase
	{
		public DB2LUWSqlBuilder(IDataProvider? provider, MappingSchema mappingSchema, DataOptions dataOptions, ISqlOptimizer sqlOptimizer, SqlProviderFlags sqlProviderFlags)
			: base(provider, mappingSchema, dataOptions, sqlOptimizer, sqlProviderFlags)
		{
		}

		DB2LUWSqlBuilder(BasicSqlBuilder parentBuilder) : base(parentBuilder)
		{
		}

		protected override ISqlBuilder CreateSqlBuilder()
		{
			return new DB2LUWSqlBuilder(this);
		}

		protected override DB2Version Version => DB2Version.LUW;

<<<<<<< HEAD
		protected override string GetPhysicalTableName(NullabilityContext nullability, ISqlTableSource table, string? alias, bool ignoreTableExpression = false, string? defaultDatabaseName = null)
		{
			var name = base.GetPhysicalTableName(nullability, table, alias, ignoreTableExpression, defaultDatabaseName);
=======
		protected override string GetPhysicalTableName(ISqlTableSource table, string? alias, bool ignoreTableExpression = false, string? defaultDatabaseName = null, bool withoutSuffix = false)
		{
			var name = base.GetPhysicalTableName(table, alias, ignoreTableExpression, defaultDatabaseName, withoutSuffix: withoutSuffix);
>>>>>>> 3cff2449

			if (table.SqlTableType == SqlTableType.Function)
				return $"TABLE({name})";

			return name;
		}

		public override StringBuilder BuildObjectName(StringBuilder sb, SqlObjectName name, ConvertType objectType, bool escape, TableOptions tableOptions, bool withoutSuffix)
		{
			if (objectType == ConvertType.NameToProcedure && name.Database != null)
				throw new LinqToDBException("DB2 LUW cannot address functions/procedures with database name specified.");

			var schemaName = name.Schema;
			if (schemaName == null && tableOptions.IsTemporaryOptionSet())
				schemaName = "SESSION";

			// "db..table" syntax not supported
			if (name.Database != null && schemaName == null)
				throw new LinqToDBException("DB2 requires schema name if database name provided.");

			if (name.Database != null)
			{
				(escape ? Convert(sb, name.Database, ConvertType.NameToDatabase) : sb.Append(name.Database))
					.Append('.');
				if (schemaName == null)
					sb.Append('.');
			}

			if (schemaName != null)
			{
				(escape ? Convert(sb, schemaName, ConvertType.NameToSchema) : sb.Append(schemaName))
					.Append('.');
			}

			if (name.Package != null)
			{
				(escape ? Convert(sb, name.Package, ConvertType.NameToPackage) : sb.Append(name.Package))
					.Append('.');
			}

			return escape ? Convert(sb, name.Name, objectType) : sb.Append(name.Name);
		}

		protected override void BuildDataTypeFromDataType(SqlDataType type, bool forCreateTable, bool canBeNull)
		{
			switch (type.Type.DataType)
			{
				case DataType.VarBinary:
					// https://www.ibm.com/docs/en/db2/11.5?topic=list-binary-strings
					StringBuilder
						.Append("VARBINARY(")
						.Append(type.Type.Length == null || type.Type.Length > 32672 || type.Type.Length < 1 ? 32672 : type.Type.Length)
						.Append(')');
					return;
			}

			base.BuildDataTypeFromDataType(type, forCreateTable, canBeNull);
		}
	}
}<|MERGE_RESOLUTION|>--- conflicted
+++ resolved
@@ -24,15 +24,9 @@
 
 		protected override DB2Version Version => DB2Version.LUW;
 
-<<<<<<< HEAD
-		protected override string GetPhysicalTableName(NullabilityContext nullability, ISqlTableSource table, string? alias, bool ignoreTableExpression = false, string? defaultDatabaseName = null)
+		protected override string GetPhysicalTableName(NullabilityContext nullability, ISqlTableSource table, string? alias, bool ignoreTableExpression = false, string? defaultDatabaseName = null, bool withoutSuffix = false)
 		{
-			var name = base.GetPhysicalTableName(nullability, table, alias, ignoreTableExpression, defaultDatabaseName);
-=======
-		protected override string GetPhysicalTableName(ISqlTableSource table, string? alias, bool ignoreTableExpression = false, string? defaultDatabaseName = null, bool withoutSuffix = false)
-		{
-			var name = base.GetPhysicalTableName(table, alias, ignoreTableExpression, defaultDatabaseName, withoutSuffix: withoutSuffix);
->>>>>>> 3cff2449
+			var name = base.GetPhysicalTableName(nullability, table, alias, ignoreTableExpression, defaultDatabaseName, withoutSuffix: withoutSuffix);
 
 			if (table.SqlTableType == SqlTableType.Function)
 				return $"TABLE({name})";
