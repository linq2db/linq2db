﻿using System.Globalization;
using System.Linq.Expressions;

using LinqToDB.Common;
using LinqToDB.Linq.Translation;
using LinqToDB.SqlQuery;

namespace LinqToDB.DataProvider.DB2.Translation
{
	public class DB2MemberTranslator : ProviderMemberTranslatorDefault
	{
		protected override IMemberTranslator CreateSqlTypesTranslator()
		{
			return new SqlTypesTranslation();
		}

		protected override IMemberTranslator CreateDateMemberTranslator()
		{
			return new DateFunctionsTranslator();
		}

		protected override IMemberTranslator CreateMathMemberTranslator()
		{
			return new DB2MathMemberTranslator();
		}

		protected override IMemberTranslator CreateGuidMemberTranslator()
		{
			return new GuidMemberTranslator();
		}

		class SqlTypesTranslation : SqlTypesTranslationDefault
		{
			protected override Expression? ConvertMoney(ITranslationContext translationContext, MemberExpression memberExpression, TranslationFlags translationFlags)
				=> MakeSqlTypeExpression(translationContext, memberExpression, t => t.WithDataType(DataType.Decimal).WithPrecisionScale(19, 4));

			protected override Expression? ConvertSmallMoney(ITranslationContext translationContext, MemberExpression memberExpression, TranslationFlags translationFlags)
				=> MakeSqlTypeExpression(translationContext, memberExpression, t => t.WithDataType(DataType.Decimal).WithPrecisionScale(10, 4));

			protected override Expression? ConvertDefaultNChar(ITranslationContext translationContext, MemberExpression memberExpression, TranslationFlags translationFlags)
			{
				var dbDataType = translationContext.MappingSchema.GetDbDataType(typeof(char));

				dbDataType = dbDataType.WithDataType(DataType.Char).WithSystemType(typeof(string)).WithLength(null);

				return translationContext.CreatePlaceholder(translationContext.CurrentSelectQuery, new SqlValue(dbDataType, ""), memberExpression);
			}

			protected override Expression? ConvertNVarChar(ITranslationContext translationContext, MethodCallExpression methodCall, TranslationFlags translationFlags)
			{
				if (!translationContext.TryEvaluate<int>(methodCall.Arguments[0], out var length))
					return null;

				return MakeSqlTypeExpression(translationContext, methodCall, typeof(string), t => t.WithLength(length).WithDataType(DataType.Char));
			}

			protected override Expression? ConvertDefaultNVarChar(ITranslationContext translationContext, MemberExpression memberExpression, TranslationFlags translationFlags)
			{
				var dbDataType = translationContext.MappingSchema.GetDbDataType(typeof(string));

				dbDataType = dbDataType.WithDataType(DataType.Char);

				return translationContext.CreatePlaceholder(translationContext.CurrentSelectQuery, new SqlValue(dbDataType, ""), memberExpression);
			}

			protected override Expression? ConvertDefaultChar(ITranslationContext translationContext, MemberExpression memberExpression, TranslationFlags translationFlags)
			{
				var dbDataType = translationContext.MappingSchema.GetDbDataType(typeof(char));
				dbDataType = dbDataType.WithSystemType(typeof(string)).WithDataType(DataType.Char).WithLength(null);

				return translationContext.CreatePlaceholder(translationContext.CurrentSelectQuery, new SqlValue(dbDataType, ""), memberExpression);
			}

			protected override Expression? ConvertDateTimeOffset(ITranslationContext translationContext, MemberExpression memberExpression, TranslationFlags translationFlags)
				=> MakeSqlTypeExpression(translationContext, memberExpression, t => t.WithDataType(DataType.DateTime));
		}

		public class DateFunctionsTranslator : DateFunctionsTranslatorBase
		{
			protected override ISqlExpression? TranslateMakeDateTime(
				ITranslationContext translationContext,
				DbDataType          resulType,
				ISqlExpression      year,
				ISqlExpression      month,
				ISqlExpression      day,
				ISqlExpression?     hour,
				ISqlExpression?     minute,
				ISqlExpression?     second,
				ISqlExpression?     millisecond)
			{
				var factory        = translationContext.ExpressionFactory;
				var stringDataType = factory.GetDbDataType(typeof(string)).WithDataType(DataType.NVarChar);
				var intDataType    = factory.GetDbDataType(typeof(int));

				ISqlExpression CastToLength(ISqlExpression expression, int stringLength)
				{
					return expression;
					//return factory.Cast(expression, stringDataType.WithLength(stringLength));
				}

				ISqlExpression PartExpression(ISqlExpression expression, int padSize)
				{
					if (translationContext.TryEvaluate(expression, out var expressionValue) && expressionValue is int intValue)
					{
						var padLeft = intValue.ToString(CultureInfo.InvariantCulture).PadLeft(padSize, '0');
						return factory.Value(stringDataType.WithLength(padLeft.Length), padLeft);
					}

					return factory.Function(stringDataType, "LPad",
						ParametersNullabilityType.SameAsFirstParameter,
						CastToLength(expression, padSize),
						factory.Value(intDataType, padSize),
						factory.Value(stringDataType, "0"));
				}

				var yearString  = PartExpression(year, 4);
				var monthString = PartExpression(month, 2);
				var dayString   = PartExpression(day, 2);

				var resultExpression = factory.Concat(
					yearString, factory.Value(stringDataType, "-"),
					monthString, factory.Value(stringDataType, "-"), dayString);

				if (hour != null || minute != null || second != null || millisecond != null)
				{
					hour        ??= factory.Value(intDataType, 0);
					minute      ??= factory.Value(intDataType, 0);
					second      ??= factory.Value(intDataType, 0);
					millisecond ??= factory.Value(intDataType, 0);

					resultExpression = factory.Concat(
						resultExpression, 
						factory.Value(stringDataType, " "),
						PartExpression(hour, 2), factory.Value(stringDataType, ":"),
						PartExpression(minute, 2), factory.Value(stringDataType, ":"),
						PartExpression(second, 2), factory.Value(stringDataType, "."),
						PartExpression(millisecond, 3)
					);
				}

				resultExpression = factory.Cast(resultExpression, resulType);

				return resultExpression;
			}

			protected override ISqlExpression? TranslateDateTimeDatePart(ITranslationContext translationContext, TranslationFlags translationFlag, ISqlExpression dateTimeExpression, Sql.DateParts datepart)
			{
				var factory      = translationContext.ExpressionFactory;
				var intDataType  = factory.GetDbDataType(typeof(int));
				var dataTimeType = factory.GetDbDataType(dateTimeExpression);

				string? partStr = null;
				string? extractStr = null;

				switch (datepart)
				{
					case Sql.DateParts.Year: extractStr = "year"; break;
					case Sql.DateParts.Quarter: partStr = "Q"; break;
					case Sql.DateParts.Month: extractStr = "month"; break;
					case Sql.DateParts.DayOfYear: partStr = "DDD"; break;
					case Sql.DateParts.Day: extractStr = "day"; break;
					case Sql.DateParts.Week: partStr = "WW"; break;
					case Sql.DateParts.WeekDay:
					{
						var weekDayFunc = factory.Mod(
							factory.Increment(
								factory.Sub(intDataType,
									factory.Function(dataTimeType, "Trunc", dateTimeExpression),
									factory.Function(dataTimeType, "Trunc", ParametersNullabilityType.SameAsFirstParameter, dateTimeExpression, factory.Value("IW"))
								)
							),
							factory.Value(7));

						return factory.Increment(weekDayFunc);
					}
					case Sql.DateParts.Hour: extractStr = "hour"; break;
					case Sql.DateParts.Minute: extractStr = "minute"; break;
					case Sql.DateParts.Second: extractStr = "second"; break;
					case Sql.DateParts.Millisecond: partStr = "FF"; break;
					default:
						return null;
				}

				var extractDbType = intDataType;

				ISqlExpression resultExpression;

				if (extractStr != null)
				{
					resultExpression = factory.Function(extractDbType, "Extract", factory.Fragment(intDataType, extractStr + " from {0}", dateTimeExpression));
				}
				else
				{
					resultExpression = factory.Function(intDataType, "To_Number",
						factory.Function(dataTimeType, "To_Char", ParametersNullabilityType.SameAsFirstParameter, dateTimeExpression, factory.Value(partStr)));

					if (datepart == Sql.DateParts.Millisecond)
					{
						resultExpression = factory.Div(intDataType, resultExpression, factory.Value(intDataType, 1000));
					}
				}

				return resultExpression;
			}

			protected override ISqlExpression? TranslateDateTimeDateAdd(ITranslationContext translationContext, TranslationFlags translationFlag, ISqlExpression dateTimeExpression, ISqlExpression increment,
				Sql.DateParts datepart)
			{
				var factory            = translationContext.ExpressionFactory;
				var dateType           = factory.GetDbDataType(dateTimeExpression);
				var incrementValueType = factory.GetDbDataType(increment);
				var doubleDataType     = factory.GetDbDataType(typeof(double));
				var intervalType       = factory.GetDbDataType(increment).WithDataType(DataType.Interval);

				var incrementValueExpr = increment;

				string expStr;
				switch (datepart)
				{
					case Sql.DateParts.Year: expStr = "YEAR"; break;
					case Sql.DateParts.Quarter:
					{
						expStr             = "MONTH";
						incrementValueExpr = factory.Multiply(incrementValueType, increment, 3);
						break;
					}
					case Sql.DateParts.Month: expStr = "MONTH"; break;
					case Sql.DateParts.DayOfYear:
					case Sql.DateParts.WeekDay:
					case Sql.DateParts.Day: expStr = "DAY"; break;
					case Sql.DateParts.Week:
					{
						expStr             = "DAY";
						incrementValueExpr = factory.Multiply(incrementValueType, increment, 7);
						break;
					}
					case Sql.DateParts.Hour: expStr = "HOUR"; break;
					case Sql.DateParts.Minute: expStr = "MINUTE"; break;
					case Sql.DateParts.Second: expStr = "SECOND"; break;
					case Sql.DateParts.Millisecond:
					{
						expStr             = "MICROSECONDS";
						incrementValueExpr = factory.Multiply(doubleDataType, increment, 1000.0);
						break;
					}
					default:
						return null;
				}

				var intervalExpression = factory.Fragment(intervalType, "{0} " + expStr, incrementValueExpr);
				var resultExpression   = factory.Add(dateType, dateTimeExpression, intervalExpression);

				return resultExpression;
			}

			protected override ISqlExpression? TranslateDateTimeTruncationToDate(ITranslationContext translationContext, ISqlExpression dateExpression, TranslationFlags translationFlags)
			{
				var dateFunction = new SqlFunction(dateExpression.SystemType!, "DATE", dateExpression);

				return dateFunction;
			}
		}

		protected class DB2MathMemberTranslator : MathMemberTranslatorBase
		{
			protected override ISqlExpression? TranslateMaxMethod(ITranslationContext translationContext, MethodCallExpression methodCall, ISqlExpression xValue, ISqlExpression yValue)
			{
				var factory = translationContext.ExpressionFactory;

				var dbType = factory.GetDbDataType(xValue);

				return factory.Function(dbType, "GREATEST", xValue, yValue);
			}

			protected override ISqlExpression? TranslateMinMethod(ITranslationContext translationContext, MethodCallExpression methodCall, ISqlExpression xValue, ISqlExpression yValue)
			{
				var factory = translationContext.ExpressionFactory;

				var dbType = factory.GetDbDataType(xValue);

				return factory.Function(dbType, "LEAST", xValue, yValue);
			}
		}

<<<<<<< HEAD
		public class StringMemberTranslator : StringMemberTranslatorBase
		{
			public override ISqlExpression? TranslateLength(ITranslationContext translationContext, TranslationFlags translationFlags, ISqlExpression value)
			{
				var factory = translationContext.ExpressionFactory;
				return factory.Function(factory.GetDbDataType(typeof(int)), "CHAR_LENGTH", value);
			}
		}

		protected override IMemberTranslator CreateSqlTypesTranslator()
=======
		// Same as SQLite
		class GuidMemberTranslator : GuidMemberTranslatorBase
>>>>>>> c28e167c
		{
			protected override ISqlExpression? TranslateGuildToString(ITranslationContext translationContext, MethodCallExpression methodCall, ISqlExpression guidExpr, TranslationFlags translationFlags)
			{
				// 	lower((substr(hex({0}), 7, 2) || substr(hex({0}), 5, 2) || substr(hex({0}), 3, 2) || substr(hex({0}), 1, 2) || '-' || substr(hex({0}), 11, 2) || substr(hex({0}), 9, 2) || '-' || substr(hex({0}), 15, 2) || substr(hex({0}), 13, 2) || '-' || substr(hex({0}), 17, 4) || '-' || substr(hex({0}), 21, 12)))

				var factory      = translationContext.ExpressionFactory;
				var stringDbType = factory.GetDbDataType(typeof(string));
				var hexExpr      = factory.Function(stringDbType, "hex", guidExpr);

				var dividerExpr = factory.Value(stringDbType, "-");

				var resultExpression = factory.ToLower(
					factory.Concat(
						SubString(hexExpr, 7, 2),
						SubString(hexExpr, 5, 2),
						SubString(hexExpr, 3, 2),
						SubString(hexExpr, 1, 2),
						dividerExpr,
						SubString(hexExpr, 11, 2),
						SubString(hexExpr, 9,  2),
						dividerExpr,
						SubString(hexExpr, 15, 2),
						SubString(hexExpr, 13, 2),
						dividerExpr,
						SubString(hexExpr, 17, 4),
						dividerExpr,
						SubString(hexExpr, 21, 12)
					)
				);

				resultExpression = factory.Condition(factory.IsNullPredicate(guidExpr), factory.Value<string?>(stringDbType, null), factory.NotNull(resultExpression));

				return resultExpression;

				ISqlExpression SubString(ISqlExpression expression, int pos, int length)
				{
					return factory.Function(stringDbType, "substr", expression, factory.Value(pos), factory.Value(length));
				}
			}
		}

		protected override IMemberTranslator CreateStringMemberTranslator()
		{
			return new StringMemberTranslator();
		}
	}
}<|MERGE_RESOLUTION|>--- conflicted
+++ resolved
@@ -22,6 +22,11 @@
 		protected override IMemberTranslator CreateMathMemberTranslator()
 		{
 			return new DB2MathMemberTranslator();
+		}
+
+		protected override IMemberTranslator CreateStringMemberTranslator()
+		{
+			return new StringMemberTranslator();
 		}
 
 		protected override IMemberTranslator CreateGuidMemberTranslator()
@@ -282,7 +287,6 @@
 			}
 		}
 
-<<<<<<< HEAD
 		public class StringMemberTranslator : StringMemberTranslatorBase
 		{
 			public override ISqlExpression? TranslateLength(ITranslationContext translationContext, TranslationFlags translationFlags, ISqlExpression value)
@@ -292,14 +296,11 @@
 			}
 		}
 
-		protected override IMemberTranslator CreateSqlTypesTranslator()
-=======
 		// Same as SQLite
 		class GuidMemberTranslator : GuidMemberTranslatorBase
->>>>>>> c28e167c
 		{
 			protected override ISqlExpression? TranslateGuildToString(ITranslationContext translationContext, MethodCallExpression methodCall, ISqlExpression guidExpr, TranslationFlags translationFlags)
-			{
+		{
 				// 	lower((substr(hex({0}), 7, 2) || substr(hex({0}), 5, 2) || substr(hex({0}), 3, 2) || substr(hex({0}), 1, 2) || '-' || substr(hex({0}), 11, 2) || substr(hex({0}), 9, 2) || '-' || substr(hex({0}), 15, 2) || substr(hex({0}), 13, 2) || '-' || substr(hex({0}), 17, 4) || '-' || substr(hex({0}), 21, 12)))
 
 				var factory      = translationContext.ExpressionFactory;
@@ -332,15 +333,13 @@
 				return resultExpression;
 
 				ISqlExpression SubString(ISqlExpression expression, int pos, int length)
-				{
-					return factory.Function(stringDbType, "substr", expression, factory.Value(pos), factory.Value(length));
-				}
-			}
-		}
-
-		protected override IMemberTranslator CreateStringMemberTranslator()
-		{
-			return new StringMemberTranslator();
+		{
+			return new DateFunctionsTranslator();
+		}
+
+		protected override IMemberTranslator CreateMathMemberTranslator()
+		{
+			return new DB2MathMemberTranslator();
 		}
 	}
 }