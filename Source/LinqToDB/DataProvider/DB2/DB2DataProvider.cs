<<<<<<< HEAD
using System;
using System.Collections.Generic;
using System.Data;
using System.Linq.Expressions;
using System.Threading;
using System.Threading.Tasks;

namespace LinqToDB.DataProvider.DB2
{
	using Data;
	using Common;
	using Extensions;
	using LinqToDB.Linq;
	using Mapping;
	using SchemaProvider;
	using SqlProvider;

	public class DB2DataProvider : DynamicDataProviderBase
	{
		public DB2DataProvider(string name, DB2Version version)
			: base(name, null)
		{
			Version = version;

			SqlProviderFlags.AcceptsTakeAsParameter            = false;
			SqlProviderFlags.AcceptsTakeAsParameterIfSkip      = true;
			SqlProviderFlags.IsDistinctOrderBySupported        = false;
			SqlProviderFlags.IsCommonTableExpressionsSupported = true;

			SetCharFieldToType<char>("CHAR", (r, i) => DataTools.GetChar(r, i));

			SetCharField("CHAR", (r,i) => r.GetString(i).TrimEnd(' '));

			_sqlOptimizer = new DB2SqlOptimizer(SqlProviderFlags);
		}

		protected override void OnConnectionTypeCreated(Type connectionType)
		{
			DB2Types.ConnectionType = connectionType;

			DB2Types.DB2Int64.       Type = connectionType.AssemblyEx().GetType("IBM.Data.DB2Types.DB2Int64",        true);
			DB2Types.DB2Int32.       Type = connectionType.AssemblyEx().GetType("IBM.Data.DB2Types.DB2Int32",        true);
			DB2Types.DB2Int16.       Type = connectionType.AssemblyEx().GetType("IBM.Data.DB2Types.DB2Int16",        true);
			DB2Types.DB2Decimal.     Type = connectionType.AssemblyEx().GetType("IBM.Data.DB2Types.DB2Decimal",      true);
			DB2Types.DB2DecimalFloat.Type = connectionType.AssemblyEx().GetType("IBM.Data.DB2Types.DB2DecimalFloat", true);
			DB2Types.DB2Real.        Type = connectionType.AssemblyEx().GetType("IBM.Data.DB2Types.DB2Real",         true);
			DB2Types.DB2Real370.     Type = connectionType.AssemblyEx().GetType("IBM.Data.DB2Types.DB2Real370",      true);
			DB2Types.DB2Double.      Type = connectionType.AssemblyEx().GetType("IBM.Data.DB2Types.DB2Double",       true);
			DB2Types.DB2String.      Type = connectionType.AssemblyEx().GetType("IBM.Data.DB2Types.DB2String",       true);
			DB2Types.DB2Clob.        Type = connectionType.AssemblyEx().GetType("IBM.Data.DB2Types.DB2Clob",         true);
			DB2Types.DB2Binary.      Type = connectionType.AssemblyEx().GetType("IBM.Data.DB2Types.DB2Binary",       true);
			DB2Types.DB2Blob.        Type = connectionType.AssemblyEx().GetType("IBM.Data.DB2Types.DB2Blob",         true);
			DB2Types.DB2Date.        Type = connectionType.AssemblyEx().GetType("IBM.Data.DB2Types.DB2Date",         true);
			DB2Types.DB2Time.        Type = connectionType.AssemblyEx().GetType("IBM.Data.DB2Types.DB2Time",         true);
			DB2Types.DB2TimeStamp.   Type = connectionType.AssemblyEx().GetType("IBM.Data.DB2Types.DB2TimeStamp",    true);
			DB2Types.DB2Xml               = connectionType.AssemblyEx().GetType("IBM.Data.DB2Types.DB2Xml",          true);
			DB2Types.DB2RowId.       Type = connectionType.AssemblyEx().GetType("IBM.Data.DB2Types.DB2RowId",        true);
			DB2Types.DB2DateTime.    Type = connectionType.AssemblyEx().GetType("IBM.Data.DB2Types.DB2DateTime",     false);

			SetProviderField(DB2Types.DB2Int64,        typeof(Int64),    "GetDB2Int64");
			SetProviderField(DB2Types.DB2Int32,        typeof(Int32),    "GetDB2Int32");
			SetProviderField(DB2Types.DB2Int16,        typeof(Int16),    "GetDB2Int16");
			SetProviderField(DB2Types.DB2Decimal,      typeof(Decimal),  "GetDB2Decimal");
			SetProviderField(DB2Types.DB2DecimalFloat, typeof(Decimal),  "GetDB2DecimalFloat");
			SetProviderField(DB2Types.DB2Real,         typeof(Single),   "GetDB2Real");
			SetProviderField(DB2Types.DB2Real370,      typeof(Single),   "GetDB2Real370");
			SetProviderField(DB2Types.DB2Double,       typeof(Double),   "GetDB2Double");
			SetProviderField(DB2Types.DB2String,       typeof(String),   "GetDB2String");
			SetProviderField(DB2Types.DB2Clob,         typeof(String),   "GetDB2Clob");
			SetProviderField(DB2Types.DB2Binary,       typeof(byte[]),   "GetDB2Binary");
			SetProviderField(DB2Types.DB2Blob,         typeof(byte[]),   "GetDB2Blob");
			SetProviderField(DB2Types.DB2Date,         typeof(DateTime), "GetDB2Date");
			SetProviderField(DB2Types.DB2Time,         typeof(TimeSpan), "GetDB2Time");
			SetProviderField(DB2Types.DB2TimeStamp,    typeof(DateTime), "GetDB2TimeStamp");
			SetProviderField(DB2Types.DB2Xml,          typeof(string),   "GetDB2Xml");
			SetProviderField(DB2Types.DB2RowId,        typeof(byte[]),   "GetDB2RowId");

			MappingSchema.AddScalarType(DB2Types.DB2Int64,        GetNullValue(DB2Types.DB2Int64),        true, DataType.Int64);
			MappingSchema.AddScalarType(DB2Types.DB2Int32,        GetNullValue(DB2Types.DB2Int32),        true, DataType.Int32);
			MappingSchema.AddScalarType(DB2Types.DB2Int16,        GetNullValue(DB2Types.DB2Int16),        true, DataType.Int16);
			MappingSchema.AddScalarType(DB2Types.DB2Decimal,      GetNullValue(DB2Types.DB2Decimal),      true, DataType.Decimal);
			MappingSchema.AddScalarType(DB2Types.DB2DecimalFloat, GetNullValue(DB2Types.DB2DecimalFloat), true, DataType.Decimal);
			MappingSchema.AddScalarType(DB2Types.DB2Real,         GetNullValue(DB2Types.DB2Real),         true, DataType.Single);
			MappingSchema.AddScalarType(DB2Types.DB2Real370,      GetNullValue(DB2Types.DB2Real370),      true, DataType.Single);
			MappingSchema.AddScalarType(DB2Types.DB2Double,       GetNullValue(DB2Types.DB2Double),       true, DataType.Double);
			MappingSchema.AddScalarType(DB2Types.DB2String,       GetNullValue(DB2Types.DB2String),       true, DataType.NVarChar);
			MappingSchema.AddScalarType(DB2Types.DB2Clob,         GetNullValue(DB2Types.DB2Clob),         true, DataType.NText);
			MappingSchema.AddScalarType(DB2Types.DB2Binary,       GetNullValue(DB2Types.DB2Binary),       true, DataType.VarBinary);
			MappingSchema.AddScalarType(DB2Types.DB2Blob,         GetNullValue(DB2Types.DB2Blob),         true, DataType.Blob);
			MappingSchema.AddScalarType(DB2Types.DB2Date,         GetNullValue(DB2Types.DB2Date),         true, DataType.Date);
			MappingSchema.AddScalarType(DB2Types.DB2Time,         GetNullValue(DB2Types.DB2Time),         true, DataType.Time);
			MappingSchema.AddScalarType(DB2Types.DB2TimeStamp,    GetNullValue(DB2Types.DB2TimeStamp),    true, DataType.DateTime2);
			MappingSchema.AddScalarType(DB2Types.DB2RowId,        GetNullValue(DB2Types.DB2RowId),        true, DataType.VarBinary);
			MappingSchema.AddScalarType(DB2Types.DB2Xml,          DB2Tools.IsCore ? null : GetNullValue(DB2Types.DB2Xml), true, DataType.Xml);

			_setBlob = GetSetParameter(connectionType, "DB2Parameter", "DB2Type", "DB2Type", "Blob");

			if (DB2Types.DB2DateTime.IsSupported)
			{
				SetProviderField(DB2Types.DB2DateTime, typeof(DateTime), "GetDB2DateTime");
				MappingSchema.AddScalarType(DB2Types.DB2DateTime, GetNullValue(DB2Types.DB2DateTime), true, DataType.DateTime);
			}

			if (DataConnection.TraceSwitch.TraceInfo)
			{
				DataConnection.WriteTraceLine(
					DataReaderType.AssemblyEx().FullName,
					DataConnection.TraceSwitch.DisplayName);

				DataConnection.WriteTraceLine(
					DB2Types.DB2DateTime.IsSupported ? "DB2DateTime is supported." : "DB2DateTime is not supported.",
					DataConnection.TraceSwitch.DisplayName);
			}

			DB2Tools.Initialized();
		}

		static object GetNullValue(Type type)
		{
			var getValue = Expression.Lambda<Func<object>>(Expression.Convert(Expression.Field(null, type, "Null"), typeof(object)));
			return getValue.Compile()();
		}

		public    override string ConnectionNamespace => DB2Tools.AssemblyName;
		protected override string ConnectionTypeName  => DB2Tools.AssemblyName + ".DB2Connection, " + DB2Tools.AssemblyName;
		protected override string DataReaderTypeName  => DB2Tools.AssemblyName + ".DB2DataReader, " + DB2Tools.AssemblyName;

#if !NETSTANDARD1_6 && !NETSTANDARD2_0
		public override string DbFactoryProviderName => "IBM.Data.DB2";
#endif

		public DB2Version Version { get; }

		static class MappingSchemaInstance
		{
			public static readonly DB2LUWMappingSchema DB2LUWMappingSchema = new DB2LUWMappingSchema();
			public static readonly DB2zOSMappingSchema DB2zOSMappingSchema = new DB2zOSMappingSchema();
		}

		public override MappingSchema MappingSchema
		{
			get
			{
				switch (Version)
				{
					case DB2Version.LUW : return MappingSchemaInstance.DB2LUWMappingSchema;
					case DB2Version.zOS : return MappingSchemaInstance.DB2zOSMappingSchema;
				}

				return base.MappingSchema;
			}
		}

#if !NETSTANDARD1_6
		public override ISchemaProvider GetSchemaProvider()
		{
			return Version == DB2Version.zOS ?
				new DB2zOSSchemaProvider() :
				new DB2LUWSchemaProvider();
		}
#endif

		public override ISqlBuilder CreateSqlBuilder(MappingSchema mappingSchema)
		{
			return Version == DB2Version.zOS ?
				new DB2zOSSqlBuilder(GetSqlOptimizer(), SqlProviderFlags, mappingSchema.ValueToSqlConverter) as ISqlBuilder:
				new DB2LUWSqlBuilder(GetSqlOptimizer(), SqlProviderFlags, mappingSchema.ValueToSqlConverter);
		}

		readonly DB2SqlOptimizer _sqlOptimizer;

		public override ISqlOptimizer GetSqlOptimizer()
		{
			return _sqlOptimizer;
		}

		public override void InitCommand(DataConnection dataConnection, CommandType commandType, string commandText, DataParameter[] parameters, bool withParameters)
		{
			dataConnection.DisposeCommand();
			base.InitCommand(dataConnection, commandType, commandText, parameters, withParameters);
		}

		Action<IDbDataParameter> _setBlob;

		public override void SetParameter(IDbDataParameter parameter, string name, DbDataType dataType, object value)
		{
			if (value is sbyte sb)
			{
				value    = (short)sb;
				dataType = dataType.WithDataType(DataType.Int16);
			}
			else if (value is byte b)
			{
				value    = (short)b;
				dataType = dataType.WithDataType(DataType.Int16);
			}

			switch (dataType.DataType)
			{
				case DataType.UInt16     : dataType = dataType.WithDataType(DataType.Int32);    break;
				case DataType.UInt32     : dataType = dataType.WithDataType(DataType.Int64);    break;
				case DataType.UInt64     : dataType = dataType.WithDataType(DataType.Decimal);  break;
				case DataType.VarNumeric : dataType = dataType.WithDataType(DataType.Decimal);  break;
				case DataType.DateTime2  : dataType = dataType.WithDataType(DataType.DateTime); break;
				case DataType.Char       :
				case DataType.VarChar    :
				case DataType.NChar      :
				case DataType.NVarChar   :
					{
						     if (value is Guid g) value = g.ToString();
						else if (value is bool b) value = ConvertTo<char>.From(b);
						break;
					}
				case DataType.Boolean    :
				case DataType.Int16      :
					{
						if (value is bool b)
						{
							value    = b ? 1 : 0;
							dataType = dataType.WithDataType(DataType.Int16);
					}
					break;
					}
				case DataType.Guid       :
					{
						if (value is Guid g)
						{
							value    = g.ToByteArray();
							dataType = dataType.WithDataType(DataType.VarBinary);
						}
						if (value == null)
							dataType = dataType.WithDataType(DataType.VarBinary);
						break;
					}
				case DataType.Binary     :
				case DataType.VarBinary  :
					{
						if (value is Guid g) value = g.ToByteArray();
						else if (parameter.Size == 0 && value != null && value.GetType().Name == "DB2Binary")
						{
							dynamic v = value;
							if (v.IsNull)
								value = DBNull.Value;
						}
						break;
					}
				case DataType.Blob       :
					base.SetParameter(parameter, "@" + name, dataType, value);
					_setBlob(parameter);
					return;
			}

			base.SetParameter(parameter, "@" + name, dataType, value);
		}

		#region BulkCopy

		DB2BulkCopy _bulkCopy;

		public override BulkCopyRowsCopied BulkCopy<T>(ITable<T> table, BulkCopyOptions options, IEnumerable<T> source)
		{
			if (_bulkCopy == null)
				_bulkCopy = new DB2BulkCopy(GetConnectionType());

			return _bulkCopy.BulkCopy(
				options.BulkCopyType == BulkCopyType.Default ? DB2Tools.DefaultBulkCopyType : options.BulkCopyType,
				table,
				options,
				source);
		}

		#endregion
	}
}
=======
using System;
using System.Collections.Generic;
using System.Data;
using System.Linq.Expressions;
using System.Threading;
using System.Threading.Tasks;

namespace LinqToDB.DataProvider.DB2
{
	using Data;
	using Common;
	using Extensions;
	using Mapping;
	using SchemaProvider;
	using SqlProvider;

	public class DB2DataProvider : DynamicDataProviderBase
	{
		public DB2DataProvider(string name, DB2Version version)
			: base(name, null)
		{
			Version = version;

			SqlProviderFlags.AcceptsTakeAsParameter            = false;
			SqlProviderFlags.AcceptsTakeAsParameterIfSkip      = true;
			SqlProviderFlags.IsDistinctOrderBySupported        = false;
			SqlProviderFlags.IsCommonTableExpressionsSupported = true;

			SetCharFieldToType<char>("CHAR", (r, i) => DataTools.GetChar(r, i));

			SetCharField("CHAR", (r,i) => r.GetString(i).TrimEnd(' '));

			_sqlOptimizer = new DB2SqlOptimizer(SqlProviderFlags);
		}

		protected override void OnConnectionTypeCreated(Type connectionType)
		{
			DB2Types.ConnectionType = connectionType;

			DB2Types.DB2Int64.       Type = connectionType.AssemblyEx().GetType("IBM.Data.DB2Types.DB2Int64",        true);
			DB2Types.DB2Int32.       Type = connectionType.AssemblyEx().GetType("IBM.Data.DB2Types.DB2Int32",        true);
			DB2Types.DB2Int16.       Type = connectionType.AssemblyEx().GetType("IBM.Data.DB2Types.DB2Int16",        true);
			DB2Types.DB2Decimal.     Type = connectionType.AssemblyEx().GetType("IBM.Data.DB2Types.DB2Decimal",      true);
			DB2Types.DB2DecimalFloat.Type = connectionType.AssemblyEx().GetType("IBM.Data.DB2Types.DB2DecimalFloat", true);
			DB2Types.DB2Real.        Type = connectionType.AssemblyEx().GetType("IBM.Data.DB2Types.DB2Real",         true);
			DB2Types.DB2Real370.     Type = connectionType.AssemblyEx().GetType("IBM.Data.DB2Types.DB2Real370",      true);
			DB2Types.DB2Double.      Type = connectionType.AssemblyEx().GetType("IBM.Data.DB2Types.DB2Double",       true);
			DB2Types.DB2String.      Type = connectionType.AssemblyEx().GetType("IBM.Data.DB2Types.DB2String",       true);
			DB2Types.DB2Clob.        Type = connectionType.AssemblyEx().GetType("IBM.Data.DB2Types.DB2Clob",         true);
			DB2Types.DB2Binary.      Type = connectionType.AssemblyEx().GetType("IBM.Data.DB2Types.DB2Binary",       true);
			DB2Types.DB2Blob.        Type = connectionType.AssemblyEx().GetType("IBM.Data.DB2Types.DB2Blob",         true);
			DB2Types.DB2Date.        Type = connectionType.AssemblyEx().GetType("IBM.Data.DB2Types.DB2Date",         true);
			DB2Types.DB2Time.        Type = connectionType.AssemblyEx().GetType("IBM.Data.DB2Types.DB2Time",         true);
			DB2Types.DB2TimeStamp.   Type = connectionType.AssemblyEx().GetType("IBM.Data.DB2Types.DB2TimeStamp",    true);
			DB2Types.DB2Xml               = connectionType.AssemblyEx().GetType("IBM.Data.DB2Types.DB2Xml",          true);
			DB2Types.DB2RowId.       Type = connectionType.AssemblyEx().GetType("IBM.Data.DB2Types.DB2RowId",        true);
			DB2Types.DB2DateTime.    Type = connectionType.AssemblyEx().GetType("IBM.Data.DB2Types.DB2DateTime",     false);

			SetProviderField(DB2Types.DB2Int64,        typeof(Int64),    "GetDB2Int64");
			SetProviderField(DB2Types.DB2Int32,        typeof(Int32),    "GetDB2Int32");
			SetProviderField(DB2Types.DB2Int16,        typeof(Int16),    "GetDB2Int16");
			SetProviderField(DB2Types.DB2Decimal,      typeof(Decimal),  "GetDB2Decimal");
			SetProviderField(DB2Types.DB2DecimalFloat, typeof(Decimal),  "GetDB2DecimalFloat");
			SetProviderField(DB2Types.DB2Real,         typeof(Single),   "GetDB2Real");
			SetProviderField(DB2Types.DB2Real370,      typeof(Single),   "GetDB2Real370");
			SetProviderField(DB2Types.DB2Double,       typeof(Double),   "GetDB2Double");
			SetProviderField(DB2Types.DB2String,       typeof(String),   "GetDB2String");
			SetProviderField(DB2Types.DB2Clob,         typeof(String),   "GetDB2Clob");
			SetProviderField(DB2Types.DB2Binary,       typeof(byte[]),   "GetDB2Binary");
			SetProviderField(DB2Types.DB2Blob,         typeof(byte[]),   "GetDB2Blob");
			SetProviderField(DB2Types.DB2Date,         typeof(DateTime), "GetDB2Date");
			SetProviderField(DB2Types.DB2Time,         typeof(TimeSpan), "GetDB2Time");
			SetProviderField(DB2Types.DB2TimeStamp,    typeof(DateTime), "GetDB2TimeStamp");
			SetProviderField(DB2Types.DB2Xml,          typeof(string),   "GetDB2Xml");
			SetProviderField(DB2Types.DB2RowId,        typeof(byte[]),   "GetDB2RowId");

			MappingSchema.AddScalarType(DB2Types.DB2Int64,        GetNullValue(DB2Types.DB2Int64),        true, DataType.Int64);
			MappingSchema.AddScalarType(DB2Types.DB2Int32,        GetNullValue(DB2Types.DB2Int32),        true, DataType.Int32);
			MappingSchema.AddScalarType(DB2Types.DB2Int16,        GetNullValue(DB2Types.DB2Int16),        true, DataType.Int16);
			MappingSchema.AddScalarType(DB2Types.DB2Decimal,      GetNullValue(DB2Types.DB2Decimal),      true, DataType.Decimal);
			MappingSchema.AddScalarType(DB2Types.DB2DecimalFloat, GetNullValue(DB2Types.DB2DecimalFloat), true, DataType.Decimal);
			MappingSchema.AddScalarType(DB2Types.DB2Real,         GetNullValue(DB2Types.DB2Real),         true, DataType.Single);
			MappingSchema.AddScalarType(DB2Types.DB2Real370,      GetNullValue(DB2Types.DB2Real370),      true, DataType.Single);
			MappingSchema.AddScalarType(DB2Types.DB2Double,       GetNullValue(DB2Types.DB2Double),       true, DataType.Double);
			MappingSchema.AddScalarType(DB2Types.DB2String,       GetNullValue(DB2Types.DB2String),       true, DataType.NVarChar);
			MappingSchema.AddScalarType(DB2Types.DB2Clob,         GetNullValue(DB2Types.DB2Clob),         true, DataType.NText);
			MappingSchema.AddScalarType(DB2Types.DB2Binary,       GetNullValue(DB2Types.DB2Binary),       true, DataType.VarBinary);
			MappingSchema.AddScalarType(DB2Types.DB2Blob,         GetNullValue(DB2Types.DB2Blob),         true, DataType.Blob);
			MappingSchema.AddScalarType(DB2Types.DB2Date,         GetNullValue(DB2Types.DB2Date),         true, DataType.Date);
			MappingSchema.AddScalarType(DB2Types.DB2Time,         GetNullValue(DB2Types.DB2Time),         true, DataType.Time);
			MappingSchema.AddScalarType(DB2Types.DB2TimeStamp,    GetNullValue(DB2Types.DB2TimeStamp),    true, DataType.DateTime2);
			MappingSchema.AddScalarType(DB2Types.DB2RowId,        GetNullValue(DB2Types.DB2RowId),        true, DataType.VarBinary);
			MappingSchema.AddScalarType(DB2Types.DB2Xml,          DB2Tools.IsCore ? null : GetNullValue(DB2Types.DB2Xml), true, DataType.Xml);

			_setBlob = GetSetParameter(connectionType, "DB2Parameter", "DB2Type", "DB2Type", "Blob");

			if (DB2Types.DB2DateTime.IsSupported)
			{
				SetProviderField(DB2Types.DB2DateTime, typeof(DateTime), "GetDB2DateTime");
				MappingSchema.AddScalarType(DB2Types.DB2DateTime, GetNullValue(DB2Types.DB2DateTime), true, DataType.DateTime);
			}

			if (DataConnection.TraceSwitch.TraceInfo)
			{
				DataConnection.WriteTraceLine(
					DataReaderType.AssemblyEx().FullName,
					DataConnection.TraceSwitch.DisplayName);

				DataConnection.WriteTraceLine(
					DB2Types.DB2DateTime.IsSupported ? "DB2DateTime is supported." : "DB2DateTime is not supported.",
					DataConnection.TraceSwitch.DisplayName);
			}

			DB2Tools.Initialized();
		}

		static object GetNullValue(Type type)
		{
			var getValue = Expression.Lambda<Func<object>>(Expression.Convert(Expression.Field(null, type, "Null"), typeof(object)));
			return getValue.Compile()();
		}

		public    override string ConnectionNamespace => DB2Tools.AssemblyName;
		protected override string ConnectionTypeName  => DB2Tools.AssemblyName + ".DB2Connection, " + DB2Tools.AssemblyName;
		protected override string DataReaderTypeName  => DB2Tools.AssemblyName + ".DB2DataReader, " + DB2Tools.AssemblyName;

#if !NETSTANDARD1_6 && !NETSTANDARD2_0
		public override string DbFactoryProviderName => "IBM.Data.DB2";
#endif

		public DB2Version Version { get; }

		static class MappingSchemaInstance
		{
			public static readonly DB2LUWMappingSchema DB2LUWMappingSchema = new DB2LUWMappingSchema();
			public static readonly DB2zOSMappingSchema DB2zOSMappingSchema = new DB2zOSMappingSchema();
		}

		public override MappingSchema MappingSchema
		{
			get
			{
				switch (Version)
				{
					case DB2Version.LUW : return MappingSchemaInstance.DB2LUWMappingSchema;
					case DB2Version.zOS : return MappingSchemaInstance.DB2zOSMappingSchema;
				}

				return base.MappingSchema;
			}
		}

#if !NETSTANDARD1_6
		public override ISchemaProvider GetSchemaProvider()
		{
			return Version == DB2Version.zOS ?
				new DB2zOSSchemaProvider() :
				new DB2LUWSchemaProvider();
		}
#endif

		public override ISqlBuilder CreateSqlBuilder(MappingSchema mappingSchema)
		{
			return Version == DB2Version.zOS ?
				new DB2zOSSqlBuilder(GetSqlOptimizer(), SqlProviderFlags, mappingSchema.ValueToSqlConverter) as ISqlBuilder:
				new DB2LUWSqlBuilder(GetSqlOptimizer(), SqlProviderFlags, mappingSchema.ValueToSqlConverter);
		}

		readonly DB2SqlOptimizer _sqlOptimizer;

		public override ISqlOptimizer GetSqlOptimizer()
		{
			return _sqlOptimizer;
		}

		public override void InitCommand(DataConnection dataConnection, CommandType commandType, string commandText, DataParameter[] parameters, bool withParameters)
		{
			dataConnection.DisposeCommand();
			base.InitCommand(dataConnection, commandType, commandText, parameters, withParameters);
		}

		Action<IDbDataParameter> _setBlob;

		public override void SetParameter(IDbDataParameter parameter, string name, DbDataType dataType, object value)
		{
			if (value is sbyte sb)
			{
				value    = (short)sb;
				dataType = dataType.WithDataType(DataType.Int16);
			}
			else if (value is byte b)
			{
				value    = (short)b;
				dataType = dataType.WithDataType(DataType.Int16);
			}

			switch (dataType.DataType)
			{
				case DataType.UInt16     : dataType = dataType.WithDataType(DataType.Int32);    break;
				case DataType.UInt32     : dataType = dataType.WithDataType(DataType.Int64);    break;
				case DataType.UInt64     : dataType = dataType.WithDataType(DataType.Decimal);  break;
				case DataType.VarNumeric : dataType = dataType.WithDataType(DataType.Decimal);  break;
				case DataType.DateTime2  : dataType = dataType.WithDataType(DataType.DateTime); break;
				case DataType.Char       :
				case DataType.VarChar    :
				case DataType.NChar      :
				case DataType.NVarChar   :
					{
						     if (value is Guid g) value = g.ToString();
						else if (value is bool b) value = ConvertTo<char>.From(b);
						break;
					}
				case DataType.Boolean    :
				case DataType.Int16      :
					{
						if (value is bool b)
						{
							value    = b ? 1 : 0;
							dataType = dataType.WithDataType(DataType.Int16);
						}
						break;
					}
				case DataType.Guid       :
					{
						if (value is Guid g)
						{
							value    = g.ToByteArray();
							dataType = dataType.WithDataType(DataType.VarBinary);
						}
						if (value == null)
							dataType = dataType.WithDataType(DataType.VarBinary);
						break;
					}
				case DataType.Binary     :
				case DataType.VarBinary  :
					{
						if (value is Guid g) value = g.ToByteArray();
						else if (parameter.Size == 0 && value != null && value.GetType().Name == "DB2Binary")
						{
							dynamic v = value;
							if (v.IsNull)
								value = DBNull.Value;
						}
						break;
					}
				case DataType.Blob       :
					base.SetParameter(parameter, "@" + name, dataType, value);
					_setBlob(parameter);
					return;
			}

			base.SetParameter(parameter, "@" + name, dataType, value);
		}

		#region BulkCopy

		DB2BulkCopy _bulkCopy;

		public override BulkCopyRowsCopied BulkCopy<T>(ITable<T> table, BulkCopyOptions options, IEnumerable<T> source)
		{
			if (_bulkCopy == null)
				_bulkCopy = new DB2BulkCopy(GetConnectionType());

			return _bulkCopy.BulkCopy(
				options.BulkCopyType == BulkCopyType.Default ? DB2Tools.DefaultBulkCopyType : options.BulkCopyType,
				table,
				options,
				source);
		}

		#endregion

		#region Merge

		public override int Merge<T>(DataConnection dataConnection, Expression<Func<T,bool>> deletePredicate, bool delete, IEnumerable<T> source,
			string tableName, string databaseName, string schemaName)
		{
			if (delete)
				throw new LinqToDBException("DB2 MERGE statement does not support DELETE by source.");

			return new DB2Merge().Merge(dataConnection, deletePredicate, delete, source, tableName, databaseName, schemaName);
		}

		public override Task<int> MergeAsync<T>(DataConnection dataConnection, Expression<Func<T,bool>> deletePredicate, bool delete, IEnumerable<T> source,
			string tableName, string databaseName, string schemaName, CancellationToken token)
		{
			if (delete)
				throw new LinqToDBException("DB2 MERGE statement does not support DELETE by source.");

			return new DB2Merge().MergeAsync(dataConnection, deletePredicate, delete, source, tableName, databaseName, schemaName, token);
		}

		protected override BasicMergeBuilder<TTarget, TSource> GetMergeBuilder<TTarget, TSource>(
			DataConnection connection,
			IMergeable<TTarget, TSource> merge)
		{
			return new DB2MergeBuilder<TTarget, TSource>(connection, merge);
		}

		#endregion
	}
}
>>>>>>> 5e26fa16
<|MERGE_RESOLUTION|>--- conflicted
+++ resolved
@@ -1,4 +1,3 @@
-<<<<<<< HEAD
 using System;
 using System.Collections.Generic;
 using System.Data;
@@ -272,308 +271,4 @@
 
 		#endregion
 	}
-}
-=======
-using System;
-using System.Collections.Generic;
-using System.Data;
-using System.Linq.Expressions;
-using System.Threading;
-using System.Threading.Tasks;
-
-namespace LinqToDB.DataProvider.DB2
-{
-	using Data;
-	using Common;
-	using Extensions;
-	using Mapping;
-	using SchemaProvider;
-	using SqlProvider;
-
-	public class DB2DataProvider : DynamicDataProviderBase
-	{
-		public DB2DataProvider(string name, DB2Version version)
-			: base(name, null)
-		{
-			Version = version;
-
-			SqlProviderFlags.AcceptsTakeAsParameter            = false;
-			SqlProviderFlags.AcceptsTakeAsParameterIfSkip      = true;
-			SqlProviderFlags.IsDistinctOrderBySupported        = false;
-			SqlProviderFlags.IsCommonTableExpressionsSupported = true;
-
-			SetCharFieldToType<char>("CHAR", (r, i) => DataTools.GetChar(r, i));
-
-			SetCharField("CHAR", (r,i) => r.GetString(i).TrimEnd(' '));
-
-			_sqlOptimizer = new DB2SqlOptimizer(SqlProviderFlags);
-		}
-
-		protected override void OnConnectionTypeCreated(Type connectionType)
-		{
-			DB2Types.ConnectionType = connectionType;
-
-			DB2Types.DB2Int64.       Type = connectionType.AssemblyEx().GetType("IBM.Data.DB2Types.DB2Int64",        true);
-			DB2Types.DB2Int32.       Type = connectionType.AssemblyEx().GetType("IBM.Data.DB2Types.DB2Int32",        true);
-			DB2Types.DB2Int16.       Type = connectionType.AssemblyEx().GetType("IBM.Data.DB2Types.DB2Int16",        true);
-			DB2Types.DB2Decimal.     Type = connectionType.AssemblyEx().GetType("IBM.Data.DB2Types.DB2Decimal",      true);
-			DB2Types.DB2DecimalFloat.Type = connectionType.AssemblyEx().GetType("IBM.Data.DB2Types.DB2DecimalFloat", true);
-			DB2Types.DB2Real.        Type = connectionType.AssemblyEx().GetType("IBM.Data.DB2Types.DB2Real",         true);
-			DB2Types.DB2Real370.     Type = connectionType.AssemblyEx().GetType("IBM.Data.DB2Types.DB2Real370",      true);
-			DB2Types.DB2Double.      Type = connectionType.AssemblyEx().GetType("IBM.Data.DB2Types.DB2Double",       true);
-			DB2Types.DB2String.      Type = connectionType.AssemblyEx().GetType("IBM.Data.DB2Types.DB2String",       true);
-			DB2Types.DB2Clob.        Type = connectionType.AssemblyEx().GetType("IBM.Data.DB2Types.DB2Clob",         true);
-			DB2Types.DB2Binary.      Type = connectionType.AssemblyEx().GetType("IBM.Data.DB2Types.DB2Binary",       true);
-			DB2Types.DB2Blob.        Type = connectionType.AssemblyEx().GetType("IBM.Data.DB2Types.DB2Blob",         true);
-			DB2Types.DB2Date.        Type = connectionType.AssemblyEx().GetType("IBM.Data.DB2Types.DB2Date",         true);
-			DB2Types.DB2Time.        Type = connectionType.AssemblyEx().GetType("IBM.Data.DB2Types.DB2Time",         true);
-			DB2Types.DB2TimeStamp.   Type = connectionType.AssemblyEx().GetType("IBM.Data.DB2Types.DB2TimeStamp",    true);
-			DB2Types.DB2Xml               = connectionType.AssemblyEx().GetType("IBM.Data.DB2Types.DB2Xml",          true);
-			DB2Types.DB2RowId.       Type = connectionType.AssemblyEx().GetType("IBM.Data.DB2Types.DB2RowId",        true);
-			DB2Types.DB2DateTime.    Type = connectionType.AssemblyEx().GetType("IBM.Data.DB2Types.DB2DateTime",     false);
-
-			SetProviderField(DB2Types.DB2Int64,        typeof(Int64),    "GetDB2Int64");
-			SetProviderField(DB2Types.DB2Int32,        typeof(Int32),    "GetDB2Int32");
-			SetProviderField(DB2Types.DB2Int16,        typeof(Int16),    "GetDB2Int16");
-			SetProviderField(DB2Types.DB2Decimal,      typeof(Decimal),  "GetDB2Decimal");
-			SetProviderField(DB2Types.DB2DecimalFloat, typeof(Decimal),  "GetDB2DecimalFloat");
-			SetProviderField(DB2Types.DB2Real,         typeof(Single),   "GetDB2Real");
-			SetProviderField(DB2Types.DB2Real370,      typeof(Single),   "GetDB2Real370");
-			SetProviderField(DB2Types.DB2Double,       typeof(Double),   "GetDB2Double");
-			SetProviderField(DB2Types.DB2String,       typeof(String),   "GetDB2String");
-			SetProviderField(DB2Types.DB2Clob,         typeof(String),   "GetDB2Clob");
-			SetProviderField(DB2Types.DB2Binary,       typeof(byte[]),   "GetDB2Binary");
-			SetProviderField(DB2Types.DB2Blob,         typeof(byte[]),   "GetDB2Blob");
-			SetProviderField(DB2Types.DB2Date,         typeof(DateTime), "GetDB2Date");
-			SetProviderField(DB2Types.DB2Time,         typeof(TimeSpan), "GetDB2Time");
-			SetProviderField(DB2Types.DB2TimeStamp,    typeof(DateTime), "GetDB2TimeStamp");
-			SetProviderField(DB2Types.DB2Xml,          typeof(string),   "GetDB2Xml");
-			SetProviderField(DB2Types.DB2RowId,        typeof(byte[]),   "GetDB2RowId");
-
-			MappingSchema.AddScalarType(DB2Types.DB2Int64,        GetNullValue(DB2Types.DB2Int64),        true, DataType.Int64);
-			MappingSchema.AddScalarType(DB2Types.DB2Int32,        GetNullValue(DB2Types.DB2Int32),        true, DataType.Int32);
-			MappingSchema.AddScalarType(DB2Types.DB2Int16,        GetNullValue(DB2Types.DB2Int16),        true, DataType.Int16);
-			MappingSchema.AddScalarType(DB2Types.DB2Decimal,      GetNullValue(DB2Types.DB2Decimal),      true, DataType.Decimal);
-			MappingSchema.AddScalarType(DB2Types.DB2DecimalFloat, GetNullValue(DB2Types.DB2DecimalFloat), true, DataType.Decimal);
-			MappingSchema.AddScalarType(DB2Types.DB2Real,         GetNullValue(DB2Types.DB2Real),         true, DataType.Single);
-			MappingSchema.AddScalarType(DB2Types.DB2Real370,      GetNullValue(DB2Types.DB2Real370),      true, DataType.Single);
-			MappingSchema.AddScalarType(DB2Types.DB2Double,       GetNullValue(DB2Types.DB2Double),       true, DataType.Double);
-			MappingSchema.AddScalarType(DB2Types.DB2String,       GetNullValue(DB2Types.DB2String),       true, DataType.NVarChar);
-			MappingSchema.AddScalarType(DB2Types.DB2Clob,         GetNullValue(DB2Types.DB2Clob),         true, DataType.NText);
-			MappingSchema.AddScalarType(DB2Types.DB2Binary,       GetNullValue(DB2Types.DB2Binary),       true, DataType.VarBinary);
-			MappingSchema.AddScalarType(DB2Types.DB2Blob,         GetNullValue(DB2Types.DB2Blob),         true, DataType.Blob);
-			MappingSchema.AddScalarType(DB2Types.DB2Date,         GetNullValue(DB2Types.DB2Date),         true, DataType.Date);
-			MappingSchema.AddScalarType(DB2Types.DB2Time,         GetNullValue(DB2Types.DB2Time),         true, DataType.Time);
-			MappingSchema.AddScalarType(DB2Types.DB2TimeStamp,    GetNullValue(DB2Types.DB2TimeStamp),    true, DataType.DateTime2);
-			MappingSchema.AddScalarType(DB2Types.DB2RowId,        GetNullValue(DB2Types.DB2RowId),        true, DataType.VarBinary);
-			MappingSchema.AddScalarType(DB2Types.DB2Xml,          DB2Tools.IsCore ? null : GetNullValue(DB2Types.DB2Xml), true, DataType.Xml);
-
-			_setBlob = GetSetParameter(connectionType, "DB2Parameter", "DB2Type", "DB2Type", "Blob");
-
-			if (DB2Types.DB2DateTime.IsSupported)
-			{
-				SetProviderField(DB2Types.DB2DateTime, typeof(DateTime), "GetDB2DateTime");
-				MappingSchema.AddScalarType(DB2Types.DB2DateTime, GetNullValue(DB2Types.DB2DateTime), true, DataType.DateTime);
-			}
-
-			if (DataConnection.TraceSwitch.TraceInfo)
-			{
-				DataConnection.WriteTraceLine(
-					DataReaderType.AssemblyEx().FullName,
-					DataConnection.TraceSwitch.DisplayName);
-
-				DataConnection.WriteTraceLine(
-					DB2Types.DB2DateTime.IsSupported ? "DB2DateTime is supported." : "DB2DateTime is not supported.",
-					DataConnection.TraceSwitch.DisplayName);
-			}
-
-			DB2Tools.Initialized();
-		}
-
-		static object GetNullValue(Type type)
-		{
-			var getValue = Expression.Lambda<Func<object>>(Expression.Convert(Expression.Field(null, type, "Null"), typeof(object)));
-			return getValue.Compile()();
-		}
-
-		public    override string ConnectionNamespace => DB2Tools.AssemblyName;
-		protected override string ConnectionTypeName  => DB2Tools.AssemblyName + ".DB2Connection, " + DB2Tools.AssemblyName;
-		protected override string DataReaderTypeName  => DB2Tools.AssemblyName + ".DB2DataReader, " + DB2Tools.AssemblyName;
-
-#if !NETSTANDARD1_6 && !NETSTANDARD2_0
-		public override string DbFactoryProviderName => "IBM.Data.DB2";
-#endif
-
-		public DB2Version Version { get; }
-
-		static class MappingSchemaInstance
-		{
-			public static readonly DB2LUWMappingSchema DB2LUWMappingSchema = new DB2LUWMappingSchema();
-			public static readonly DB2zOSMappingSchema DB2zOSMappingSchema = new DB2zOSMappingSchema();
-		}
-
-		public override MappingSchema MappingSchema
-		{
-			get
-			{
-				switch (Version)
-				{
-					case DB2Version.LUW : return MappingSchemaInstance.DB2LUWMappingSchema;
-					case DB2Version.zOS : return MappingSchemaInstance.DB2zOSMappingSchema;
-				}
-
-				return base.MappingSchema;
-			}
-		}
-
-#if !NETSTANDARD1_6
-		public override ISchemaProvider GetSchemaProvider()
-		{
-			return Version == DB2Version.zOS ?
-				new DB2zOSSchemaProvider() :
-				new DB2LUWSchemaProvider();
-		}
-#endif
-
-		public override ISqlBuilder CreateSqlBuilder(MappingSchema mappingSchema)
-		{
-			return Version == DB2Version.zOS ?
-				new DB2zOSSqlBuilder(GetSqlOptimizer(), SqlProviderFlags, mappingSchema.ValueToSqlConverter) as ISqlBuilder:
-				new DB2LUWSqlBuilder(GetSqlOptimizer(), SqlProviderFlags, mappingSchema.ValueToSqlConverter);
-		}
-
-		readonly DB2SqlOptimizer _sqlOptimizer;
-
-		public override ISqlOptimizer GetSqlOptimizer()
-		{
-			return _sqlOptimizer;
-		}
-
-		public override void InitCommand(DataConnection dataConnection, CommandType commandType, string commandText, DataParameter[] parameters, bool withParameters)
-		{
-			dataConnection.DisposeCommand();
-			base.InitCommand(dataConnection, commandType, commandText, parameters, withParameters);
-		}
-
-		Action<IDbDataParameter> _setBlob;
-
-		public override void SetParameter(IDbDataParameter parameter, string name, DbDataType dataType, object value)
-		{
-			if (value is sbyte sb)
-			{
-				value    = (short)sb;
-				dataType = dataType.WithDataType(DataType.Int16);
-			}
-			else if (value is byte b)
-			{
-				value    = (short)b;
-				dataType = dataType.WithDataType(DataType.Int16);
-			}
-
-			switch (dataType.DataType)
-			{
-				case DataType.UInt16     : dataType = dataType.WithDataType(DataType.Int32);    break;
-				case DataType.UInt32     : dataType = dataType.WithDataType(DataType.Int64);    break;
-				case DataType.UInt64     : dataType = dataType.WithDataType(DataType.Decimal);  break;
-				case DataType.VarNumeric : dataType = dataType.WithDataType(DataType.Decimal);  break;
-				case DataType.DateTime2  : dataType = dataType.WithDataType(DataType.DateTime); break;
-				case DataType.Char       :
-				case DataType.VarChar    :
-				case DataType.NChar      :
-				case DataType.NVarChar   :
-					{
-						     if (value is Guid g) value = g.ToString();
-						else if (value is bool b) value = ConvertTo<char>.From(b);
-						break;
-					}
-				case DataType.Boolean    :
-				case DataType.Int16      :
-					{
-						if (value is bool b)
-						{
-							value    = b ? 1 : 0;
-							dataType = dataType.WithDataType(DataType.Int16);
-						}
-						break;
-					}
-				case DataType.Guid       :
-					{
-						if (value is Guid g)
-						{
-							value    = g.ToByteArray();
-							dataType = dataType.WithDataType(DataType.VarBinary);
-						}
-						if (value == null)
-							dataType = dataType.WithDataType(DataType.VarBinary);
-						break;
-					}
-				case DataType.Binary     :
-				case DataType.VarBinary  :
-					{
-						if (value is Guid g) value = g.ToByteArray();
-						else if (parameter.Size == 0 && value != null && value.GetType().Name == "DB2Binary")
-						{
-							dynamic v = value;
-							if (v.IsNull)
-								value = DBNull.Value;
-						}
-						break;
-					}
-				case DataType.Blob       :
-					base.SetParameter(parameter, "@" + name, dataType, value);
-					_setBlob(parameter);
-					return;
-			}
-
-			base.SetParameter(parameter, "@" + name, dataType, value);
-		}
-
-		#region BulkCopy
-
-		DB2BulkCopy _bulkCopy;
-
-		public override BulkCopyRowsCopied BulkCopy<T>(ITable<T> table, BulkCopyOptions options, IEnumerable<T> source)
-		{
-			if (_bulkCopy == null)
-				_bulkCopy = new DB2BulkCopy(GetConnectionType());
-
-			return _bulkCopy.BulkCopy(
-				options.BulkCopyType == BulkCopyType.Default ? DB2Tools.DefaultBulkCopyType : options.BulkCopyType,
-				table,
-				options,
-				source);
-		}
-
-		#endregion
-
-		#region Merge
-
-		public override int Merge<T>(DataConnection dataConnection, Expression<Func<T,bool>> deletePredicate, bool delete, IEnumerable<T> source,
-			string tableName, string databaseName, string schemaName)
-		{
-			if (delete)
-				throw new LinqToDBException("DB2 MERGE statement does not support DELETE by source.");
-
-			return new DB2Merge().Merge(dataConnection, deletePredicate, delete, source, tableName, databaseName, schemaName);
-		}
-
-		public override Task<int> MergeAsync<T>(DataConnection dataConnection, Expression<Func<T,bool>> deletePredicate, bool delete, IEnumerable<T> source,
-			string tableName, string databaseName, string schemaName, CancellationToken token)
-		{
-			if (delete)
-				throw new LinqToDBException("DB2 MERGE statement does not support DELETE by source.");
-
-			return new DB2Merge().MergeAsync(dataConnection, deletePredicate, delete, source, tableName, databaseName, schemaName, token);
-		}
-
-		protected override BasicMergeBuilder<TTarget, TSource> GetMergeBuilder<TTarget, TSource>(
-			DataConnection connection,
-			IMergeable<TTarget, TSource> merge)
-		{
-			return new DB2MergeBuilder<TTarget, TSource>(connection, merge);
-		}
-
-		#endregion
-	}
-}
->>>>>>> 5e26fa16
+}