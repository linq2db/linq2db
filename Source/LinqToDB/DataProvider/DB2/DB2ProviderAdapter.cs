﻿using System;
using System.Data;
using System.Data.Common;
using System.Linq.Expressions;

namespace LinqToDB.DataProvider.DB2
{
	using Common;
	using Expressions;
	using Mapping;

	public class DB2ProviderAdapter : IDynamicProviderAdapter
	{
		public const string ProviderFactoryName  = "IBM.Data.DB2";
		public const string TypesNamespace       = "IBM.Data.DB2Types";
		public const string NetFxClientNamespace = "IBM.Data.DB2";
		public const string CoreClientNamespace  = "IBM.Data.DB2.Core";

#if NETFRAMEWORK
		public const string AssemblyName         = "IBM.Data.DB2";
		public const string ClientNamespace      = "IBM.Data.DB2";
		public const string? AssemblyNameOld     = null;
		public const string? ClientNamespaceOld  = null;
#else
		// note that we try new assembly name (IBM.Data.Db2) which available since net5.0 even for older
		// TFMs as we don't have .net5.0 linq2db build and netcoreapp3.1 build will be used there
		public const string  AssemblyName        = "IBM.Data.Db2";
		public const string  ClientNamespace     = "IBM.Data.Db2";
		public const string  AssemblyNameOld     = "IBM.Data.DB2.Core";
		public const string  ClientNamespaceOld  = "IBM.Data.DB2.Core";
#endif

		DB2ProviderAdapter()
		{
			var clientNamespace = ClientNamespace;
			var assembly        = Tools.TryLoadAssembly(AssemblyName, ProviderFactoryName);

			if (assembly == null && AssemblyNameOld != null)
			{
				assembly = Tools.TryLoadAssembly(AssemblyNameOld, ProviderFactoryName);
				if (assembly != null)
					clientNamespace = ClientNamespaceOld!;
			}

			if (assembly == null)
				throw new InvalidOperationException($"Cannot load assembly {AssemblyName}");

			ConnectionType  = assembly.GetType($"{clientNamespace}.DB2Connection" , true)!;
			ParameterType   = assembly.GetType($"{clientNamespace}.DB2Parameter"  , true)!;
			DataReaderType  = assembly.GetType($"{clientNamespace}.DB2DataReader" , true)!;
			TransactionType = assembly.GetType($"{clientNamespace}.DB2Transaction", true)!;
			CommandType     = assembly.GetType($"{clientNamespace}.DB2Command"    , true)!;

			var dbType          = assembly.GetType($"{clientNamespace}.DB2Type"       , true)!;
			var serverTypesType = assembly.GetType($"{clientNamespace}.DB2ServerTypes", true)!;

			var bulkCopyType                    = assembly.GetType($"{clientNamespace}.DB2BulkCopy"                       , true)!;
			var bulkCopyOptionsType             = assembly.GetType($"{clientNamespace}.DB2BulkCopyOptions"                , true)!;
			var bulkCopyColumnMappingType       = assembly.GetType($"{clientNamespace}.DB2BulkCopyColumnMapping"          , true)!;
			var rowsCopiedEventHandlerType      = assembly.GetType($"{clientNamespace}.DB2RowsCopiedEventHandler"         , true)!;
			var rowsCopiedEventArgs             = assembly.GetType($"{clientNamespace}.DB2RowsCopiedEventArgs"            , true)!;
			var bulkCopyColumnMappingCollection = assembly.GetType($"{clientNamespace}.DB2BulkCopyColumnMappingCollection", true)!;

			MappingSchema = new DB2AdapterMappingSchema();

			DB2BinaryType       = LoadType("DB2Binary"      , DataType.VarBinary)!;
			DB2BlobType         = LoadType("DB2Blob"        , DataType.Blob)!;
			DB2ClobType         = LoadType("DB2Clob"        , DataType.NText)!;
			DB2DateType         = LoadType("DB2Date"        , DataType.Date)!;
			DB2DateTimeType     = LoadType("DB2DateTime"    , DataType.DateTime , true);
			DB2DecimalType      = LoadType("DB2Decimal"     , DataType.Decimal)!;
			DB2DecimalFloatType = LoadType("DB2DecimalFloat", DataType.Decimal)!;
			DB2DoubleType       = LoadType("DB2Double"      , DataType.Double)!;
			DB2Int16Type        = LoadType("DB2Int16"       , DataType.Int16)!;
			DB2Int32Type        = LoadType("DB2Int32"       , DataType.Int32)!;
			DB2Int64Type        = LoadType("DB2Int64"       , DataType.Int64)!;
			DB2RealType         = LoadType("DB2Real"        , DataType.Single)!;
			DB2Real370Type      = LoadType("DB2Real370"     , DataType.Single)!;
			DB2RowIdType        = LoadType("DB2RowId"       , DataType.VarBinary)!;
			DB2StringType       = LoadType("DB2String"      , DataType.NVarChar)!;
			DB2TimeType         = LoadType("DB2Time"        , DataType.Time)!;
			DB2TimeStampType    = LoadType("DB2TimeStamp"   , DataType.DateTime2)!;
			DB2XmlType          = LoadType("DB2Xml"         , DataType.Xml)!;
			DB2TimeSpanType     = LoadType("DB2TimeSpan"    , DataType.Timestamp, true, true);
			// not mapped currently: DB2MonthSpan, DB2SmartLOB, DB2TimeStampOffset, DB2XsrObjectId

			var typeMapper = new TypeMapper();

			typeMapper.RegisterTypeWrapper<DB2ServerTypes>(serverTypesType);
			typeMapper.RegisterTypeWrapper<DB2Connection>(ConnectionType);
			typeMapper.RegisterTypeWrapper<DB2Parameter>(ParameterType);
			typeMapper.RegisterTypeWrapper<DB2Type>(dbType);
			typeMapper.RegisterTypeWrapper<DB2Transaction>(TransactionType);
			typeMapper.RegisterTypeWrapper<DB2Binary>(DB2BinaryType);

			// bulk copy types
			typeMapper.RegisterTypeWrapper<DB2BulkCopy>(bulkCopyType);
			typeMapper.RegisterTypeWrapper<DB2RowsCopiedEventArgs>(rowsCopiedEventArgs);
			typeMapper.RegisterTypeWrapper<DB2RowsCopiedEventHandler>(rowsCopiedEventHandlerType);
			typeMapper.RegisterTypeWrapper<DB2BulkCopyColumnMappingCollection>(bulkCopyColumnMappingCollection);
			typeMapper.RegisterTypeWrapper<DB2BulkCopyOptions>(bulkCopyOptionsType);
			typeMapper.RegisterTypeWrapper<DB2BulkCopyColumnMapping>(bulkCopyColumnMappingType);

			typeMapper.FinalizeMappings();

			var db2BinaryBuilder = typeMapper.Type<DB2Binary>().Member(p => p.IsNull);

			IsDB2BinaryNull  = db2BinaryBuilder.BuildGetter<object>();

			var dbTypeBuilder = typeMapper.Type<DB2Parameter>().Member(p => p.DB2Type);

			SetDbType = dbTypeBuilder.BuildSetter<DbParameter>();
			GetDbType = dbTypeBuilder.BuildGetter<DbParameter>();


			BulkCopy = new BulkCopyAdapter(
				typeMapper.BuildWrappedFactory((DbConnection connection, DB2BulkCopyOptions options) => new DB2BulkCopy((DB2Connection)(object)connection, options)),
				typeMapper.BuildWrappedFactory((int source, string destination) => new DB2BulkCopyColumnMapping(source, destination)));

			CreateConnection = typeMapper.BuildWrappedFactory((string connectionString) => new DB2Connection(connectionString));

			Type? LoadType(string typeName, DataType dataType, bool optional = false, bool obsolete = false, bool register = true)
			{
				var type = assembly!.GetType($"{TypesNamespace}.{typeName}", !optional);

				if (type == null)
					return null;

				if (obsolete && type.GetCustomAttributes(typeof(ObsoleteAttribute), false).Length > 0)
					return null;

				if (register)
				{
					var getNullValue = Expression.Lambda<Func<object>>(Expression.Convert(ExpressionHelper.Field(type, "Null"), typeof(object))).CompileExpression();
					MappingSchema.AddScalarType(type, getNullValue(), true, dataType);
				}

				return type;
			}
		}

		static readonly Lazy<DB2ProviderAdapter> _lazy = new (() => new ());
		public static   DB2ProviderAdapter       Instance => _lazy.Value;

		sealed class DB2AdapterMappingSchema : LockedMappingSchema
		{
			public DB2AdapterMappingSchema() : base("DB2Adapter")
			{
			}
		}

		public Type ConnectionType  { get; }
		public Type DataReaderType  { get; }
		public Type ParameterType   { get; }
		public Type CommandType     { get; }
		public Type TransactionType { get; }

		public MappingSchema MappingSchema { get; }

		// not sure if it is still actual, but let's leave it optional for compatibility
		public Type? DB2DateTimeType     { get; }
		public Type  DB2BinaryType       { get; }
		public Type  DB2BlobType         { get; }
		public Type  DB2ClobType         { get; }
		public Type  DB2DateType         { get; }
		public Type  DB2DecimalType      { get; }
		public Type  DB2DecimalFloatType { get; }
		public Type  DB2DoubleType       { get; }
		public Type  DB2Int16Type        { get; }
		public Type  DB2Int32Type        { get; }
		public Type  DB2Int64Type        { get; }
		public Type  DB2RealType         { get; }
		public Type  DB2Real370Type      { get; }
		public Type  DB2RowIdType        { get; }
		public Type  DB2StringType       { get; }
		public Type  DB2TimeType         { get; }
		public Type  DB2TimeStampType    { get; }
		public Type  DB2XmlType          { get; }
		// optional, because recent provider version contains it as obsolete stub
		public Type? DB2TimeSpanType     { get; }

		public string  GetDB2Int64ReaderMethod        => "GetDB2Int64";
		public string  GetDB2Int32ReaderMethod        => "GetDB2Int32";
		public string  GetDB2Int16ReaderMethod        => "GetDB2Int16";
		public string  GetDB2DecimalReaderMethod      => "GetDB2Decimal";
		public string  GetDB2DecimalFloatReaderMethod => "GetDB2DecimalFloat";
		public string  GetDB2RealReaderMethod         => "GetDB2Real";
		public string  GetDB2Real370ReaderMethod      => "GetDB2Real370";
		public string  GetDB2DoubleReaderMethod       => "GetDB2Double";
		public string  GetDB2StringReaderMethod       => "GetDB2String";
		public string  GetDB2ClobReaderMethod         => "GetDB2Clob";
		public string  GetDB2BinaryReaderMethod       => "GetDB2Binary";
		public string  GetDB2BlobReaderMethod         => "GetDB2Blob";
		public string  GetDB2DateReaderMethod         => "GetDB2Date";
		public string  GetDB2TimeReaderMethod         => "GetDB2Time";
		public string  GetDB2TimeStampReaderMethod    => "GetDB2TimeStamp";
		public string  GetDB2XmlReaderMethod          => "GetDB2Xml";
		public string  GetDB2RowIdReaderMethod        => "GetDB2RowId";
		public string? GetDB2DateTimeReaderMethod     => DB2DateTimeType == null ? null : "GetDB2DateTime";

		public string ProviderTypesNamespace => TypesNamespace;

		public Action<DbParameter, DB2Type> SetDbType { get; }
		public Func  <DbParameter, DB2Type> GetDbType { get; }

		public Func<string, DB2Connection> CreateConnection { get; }

		public Func<object, bool> IsDB2BinaryNull { get; }

		public BulkCopyAdapter BulkCopy { get; }

		public class BulkCopyAdapter
		{
			internal BulkCopyAdapter(
				Func<DbConnection, DB2BulkCopyOptions, DB2BulkCopy> bulkCopyCreator,
				Func<int, string, DB2BulkCopyColumnMapping> bulkCopyColumnMappingCreator)
			{
				Create = bulkCopyCreator;
				CreateColumnMapping = bulkCopyColumnMappingCreator;
			}

<<<<<<< HEAD
			public Func<DbConnection, DB2BulkCopyOptions, DB2BulkCopy> Create              { get; }
			public Func<int, string, DB2BulkCopyColumnMapping>          CreateColumnMapping { get; }
		}

		public static DB2ProviderAdapter GetInstance()
		{
			if (_instance == null)
				lock (_syncRoot)
					if (_instance == null)
					{
						var clientNamespace = ClientNamespace;

						var assembly = Tools.TryLoadAssembly(AssemblyName, ProviderFactoryName);
						if (assembly == null && AssemblyNameOld != null)
						{
							assembly = Tools.TryLoadAssembly(AssemblyNameOld, ProviderFactoryName);
							if (assembly != null)
								clientNamespace = ClientNamespaceOld!;
						}
						else if (AssemblyNameOld != null && assembly.GetName().Name == AssemblyNameOld)
						{
							// cover case when provider factory loaded old assembly
							clientNamespace = ClientNamespaceOld!;
						}

						if (assembly == null)
							throw new InvalidOperationException($"Cannot load assembly {AssemblyName}");

						var connectionType  = assembly.GetType($"{clientNamespace}.DB2Connection" , true)!;
						var parameterType   = assembly.GetType($"{clientNamespace}.DB2Parameter"  , true)!;
						var dataReaderType  = assembly.GetType($"{clientNamespace}.DB2DataReader" , true)!;
						var transactionType = assembly.GetType($"{clientNamespace}.DB2Transaction", true)!;
						var commandType     = assembly.GetType($"{clientNamespace}.DB2Command"    , true)!;
						var dbType          = assembly.GetType($"{clientNamespace}.DB2Type"       , true)!;
						var serverTypesType = assembly.GetType($"{clientNamespace}.DB2ServerTypes", true)!;

						var bulkCopyType                    = assembly.GetType($"{clientNamespace}.DB2BulkCopy"                       , true)!;
						var bulkCopyOptionsType             = assembly.GetType($"{clientNamespace}.DB2BulkCopyOptions"                , true)!;
						var bulkCopyColumnMappingType       = assembly.GetType($"{clientNamespace}.DB2BulkCopyColumnMapping"          , true)!;
						var rowsCopiedEventHandlerType      = assembly.GetType($"{clientNamespace}.DB2RowsCopiedEventHandler"         , true)!;
						var rowsCopiedEventArgs             = assembly.GetType($"{clientNamespace}.DB2RowsCopiedEventArgs"            , true)!;
						var bulkCopyColumnMappingCollection = assembly.GetType($"{clientNamespace}.DB2BulkCopyColumnMappingCollection", true)!;

						var mappingSchema = new MappingSchema();

						var db2BinaryType       = loadType("DB2Binary"      , DataType.VarBinary)!;
						var db2BlobType         = loadType("DB2Blob"        , DataType.Blob)!;
						var db2ClobType         = loadType("DB2Clob"        , DataType.NText)!;
						var db2DateType         = loadType("DB2Date"        , DataType.Date)!;
						var db2DateTimeType     = loadType("DB2DateTime"    , DataType.DateTime , true);
						var db2DecimalType      = loadType("DB2Decimal"     , DataType.Decimal)!;
						var db2DecimalFloatType = loadType("DB2DecimalFloat", DataType.Decimal)!;
						var db2DoubleType       = loadType("DB2Double"      , DataType.Double)!;
						var db2Int16Type        = loadType("DB2Int16"       , DataType.Int16)!;
						var db2Int32Type        = loadType("DB2Int32"       , DataType.Int32)!;
						var db2Int64Type        = loadType("DB2Int64"       , DataType.Int64)!;
						var db2RealType         = loadType("DB2Real"        , DataType.Single)!;
						var db2Real370Type      = loadType("DB2Real370"     , DataType.Single)!;
						var db2RowIdType        = loadType("DB2RowId"       , DataType.VarBinary)!;
						var db2StringType       = loadType("DB2String"      , DataType.NVarChar)!;
						var db2TimeType         = loadType("DB2Time"        , DataType.Time)!;
						var db2TimeStampType    = loadType("DB2TimeStamp"   , DataType.DateTime2)!;
						var db2XmlType          = loadType("DB2Xml"         , DataType.Xml)!;
						var db2TimeSpanType     = loadType("DB2TimeSpan"    , DataType.Timestamp, true, true);
						// not mapped currently: DB2MonthSpan, DB2SmartLOB, DB2TimeStampOffset, DB2XsrObjectId

						var typeMapper = new TypeMapper();

						typeMapper.RegisterTypeWrapper<DB2ServerTypes>(serverTypesType);
						typeMapper.RegisterTypeWrapper<DB2Connection>(connectionType);
						typeMapper.RegisterTypeWrapper<DB2Parameter>(parameterType);
						typeMapper.RegisterTypeWrapper<DB2Type>(dbType);
						typeMapper.RegisterTypeWrapper<DB2Transaction>(transactionType);
						typeMapper.RegisterTypeWrapper<DB2Binary>(db2BinaryType);

						// bulk copy types
						typeMapper.RegisterTypeWrapper<DB2BulkCopy>(bulkCopyType);
						typeMapper.RegisterTypeWrapper<DB2RowsCopiedEventArgs>(rowsCopiedEventArgs);
						typeMapper.RegisterTypeWrapper<DB2RowsCopiedEventHandler>(rowsCopiedEventHandlerType);
						typeMapper.RegisterTypeWrapper<DB2BulkCopyColumnMappingCollection>(bulkCopyColumnMappingCollection);
						typeMapper.RegisterTypeWrapper<DB2BulkCopyOptions>(bulkCopyOptionsType);
						typeMapper.RegisterTypeWrapper<DB2BulkCopyColumnMapping>(bulkCopyColumnMappingType);

						typeMapper.FinalizeMappings();

						var db2BinaryBuilder = typeMapper.Type<DB2Binary>().Member(p => p.IsNull);
						var isDB2BinaryNull  = db2BinaryBuilder.BuildGetter<object>();

						var dbTypeBuilder = typeMapper.Type<DB2Parameter>().Member(p => p.DB2Type);
						var typeSetter    = dbTypeBuilder.BuildSetter<DbParameter>();
						var typeGetter    = dbTypeBuilder.BuildGetter<DbParameter>();


						var bulkCopy = new BulkCopyAdapter(
							typeMapper.BuildWrappedFactory((DbConnection connection, DB2BulkCopyOptions options) => new DB2BulkCopy((DB2Connection)(object)connection, options)),
							typeMapper.BuildWrappedFactory((int source, string destination) => new DB2BulkCopyColumnMapping(source, destination)));


						_instance = new DB2ProviderAdapter(
							connectionType,
							dataReaderType,
							parameterType,
							commandType,
							transactionType,

							db2DateTimeType,
							db2BinaryType,
							db2BlobType,
							db2ClobType,
							db2DateType,
							db2DecimalType,
							db2DecimalFloatType,
							db2DoubleType,
							db2Int16Type,
							db2Int32Type,
							db2Int64Type,
							db2RealType,
							db2Real370Type,
							db2RowIdType,
							db2StringType,
							db2TimeType,
							db2TimeStampType,
							db2XmlType,
							db2TimeSpanType,

							mappingSchema,
							typeSetter,
							typeGetter,
							typeMapper.BuildWrappedFactory((string connectionString) => new DB2Connection(connectionString)),
							isDB2BinaryNull,
							bulkCopy);

						Type? loadType(string typeName, DataType dataType, bool optional = false, bool obsolete = false, bool register = true)
						{
							var type = assembly!.GetType($"{TypesNamespace}.{typeName}", !optional);
							if (type == null)
								return null;

							if (obsolete && type.GetCustomAttributes(typeof(ObsoleteAttribute), false).Length > 0)
								return null;

							if (register)
							{
								var getNullValue = Expression.Lambda<Func<object>>(Expression.Convert(ExpressionHelper.Field(type, "Null"), typeof(object))).CompileExpression();
								mappingSchema.AddScalarType(type, getNullValue(), true, dataType);
							}

							return type;
						}
					}

			return _instance;
=======
			public Func<DbConnection,DB2BulkCopyOptions,DB2BulkCopy> Create              { get; }
			public Func<int,string,DB2BulkCopyColumnMapping>         CreateColumnMapping { get; }
>>>>>>> 098f1f31
		}

		#region Wrappers

		[Wrapper]
		private class DB2Binary
		{
			public bool IsNull { get; }
		}

		[Wrapper]
		public enum DB2ServerTypes
		{
			DB2_390     = 2,
			DB2_400     = 4,
			DB2_IDS     = 16,
			DB2_UNKNOWN = 0,
			DB2_UW      = 1,
			DB2_VM      = 24,
			DB2_VM_VSE  = 8,
			DB2_VSE     = 40
		}

		[Wrapper]
		public class DB2Connection : TypeWrapper, IDisposable
		{
			private static LambdaExpression[] Wrappers { get; }
				= new LambdaExpression[]
			{
				// [0]: get eServerType
				(Expression<Func<DB2Connection, DB2ServerTypes>>)((DB2Connection this_) => this_.eServerType),
				// [1]: Open
				(Expression<Action<DB2Connection>>              )((DB2Connection this_) => this_.Open()),
				// [2]: Dispose
				(Expression<Action<DB2Connection>>              )((DB2Connection this_) => this_.Dispose()),
			};

			public DB2Connection(object instance, Delegate[] wrappers) : base(instance, wrappers)
			{
			}

			public DB2Connection(string connectionString) => throw new NotImplementedException();

			// internal actually
			public DB2ServerTypes eServerType => ((Func<DB2Connection, DB2ServerTypes>)CompiledWrappers[0])(this);
			public void           Open()      => ((Action<DB2Connection>)CompiledWrappers[1])(this);
			public void           Dispose()   => ((Action<DB2Connection>)CompiledWrappers[2])(this);
		}

		[Wrapper]
		private class DB2Parameter
		{
			public DB2Type DB2Type { get; set; }
		}

		[Wrapper]
		public enum DB2Type
		{
			BigInt                = 3,
			BigSerial             = 30,
			Binary                = 15,
			BinaryXml             = 31,
			Blob                  = 22,
			Boolean               = 1015,
			Byte                  = 40,
			Char                  = 12,
			Clob                  = 21,
			Cursor                = 33,
			Datalink              = 24,
			Date                  = 9,
			DateTime              = 38,
			DbClob                = 23,
			Decimal               = 7,
			DecimalFloat          = 28,
			Double                = 5,
			DynArray              = 29,
			Float                 = 6,
			Graphic               = 18,
			Int8                  = 35,
			Integer               = 2,
			Invalid               = 0,
			LongVarBinary         = 17,
			LongVarChar           = 14,
			LongVarGraphic        = 20,
			Money                 = 37,
			NChar                 = 1006,
			Null                  = 1003,
			Numeric               = 8,
			NVarChar              = 1007,
			Other                 = 1016,
			Real                  = 4,
			Real370               = 27,
			RowId                 = 25,
			Serial                = 34,
			Serial8               = 36,
			SmallFloat            = 1002,
			SmallInt              = 1,
			Text                  = 39,
			Time                  = 10,
			Timestamp             = 11,
			TimeStampWithTimeZone = 32,
			VarBinary             = 16,
			VarChar               = 13,
			VarGraphic            = 19,
			Xml                   = 26,

			// not compat(i|a)ble with Informix
			Char1                 = 1001,
			IntervalDayFraction   = 1005,
			IntervalYearMonth     = 1004,
			List                  = 1010,
			MultiSet              = 1009,
			Row                   = 1011,
			Set                   = 1008,
			SmartLobLocator       = 1014,
			SQLUDTFixed           = 1013,
			SQLUDTVar             = 1012,
		}

		[Wrapper]
		internal class DB2Transaction
		{
		}

		#region BulkCopy
		[Wrapper]
		public class DB2BulkCopy : TypeWrapper, IDisposable
		{
			private static LambdaExpression[] Wrappers { get; }
				= new LambdaExpression[]
			{
				// [0]: Dispose
				(Expression<Action<DB2BulkCopy>>                                  )((DB2BulkCopy this_                    ) => ((IDisposable)this_).Dispose()),
				// [1]: WriteToServer
				(Expression<Action<DB2BulkCopy, IDataReader>>                     )((DB2BulkCopy this_, IDataReader reader) => this_.WriteToServer(reader)),
				// [2]: get NotifyAfter
				(Expression<Func<DB2BulkCopy, int>>                               )((DB2BulkCopy this_                    ) => this_.NotifyAfter),
				// [3]: get BulkCopyTimeout
				(Expression<Func<DB2BulkCopy, int>>                               )((DB2BulkCopy this_                    ) => this_.BulkCopyTimeout),
				// [4]: get DestinationTableName
				(Expression<Func<DB2BulkCopy, string?>>                           )((DB2BulkCopy this_                    ) => this_.DestinationTableName),
				// [5]: get ColumnMappings
				(Expression<Func<DB2BulkCopy, DB2BulkCopyColumnMappingCollection>>)((DB2BulkCopy this_                    ) => this_.ColumnMappings),
				// [6]: set NotifyAfter
				PropertySetter((DB2BulkCopy this_) => this_.NotifyAfter),
				// [7]: set BulkCopyTimeout
				PropertySetter((DB2BulkCopy this_) => this_.BulkCopyTimeout),
				// [8]: set DestinationTableName
				PropertySetter((DB2BulkCopy this_) => this_.DestinationTableName),
				// [9]: set ColumnMappings
				PropertySetter((DB2BulkCopy this_) => this_.ColumnMappings),
			};

			private static string[] Events { get; }
				= new[]
			{
				nameof(DB2RowsCopied)
			};

			public DB2BulkCopy(object instance, Delegate[] wrappers) : base(instance, wrappers)
			{
			}

			public DB2BulkCopy(DB2Connection connection, DB2BulkCopyOptions options) => throw new NotImplementedException();

			public void Dispose      ()                       => ((Action<DB2BulkCopy>)CompiledWrappers[0])(this);
#pragma warning disable RS0030 // API mapping must preserve type
			public void WriteToServer(IDataReader dataReader) => ((Action<DB2BulkCopy, IDataReader>)CompiledWrappers[1])(this, dataReader);
#pragma warning restore RS0030 //  API mapping must preserve type
			public int NotifyAfter
			{
				get => ((Func  <DB2BulkCopy, int>)CompiledWrappers[2])(this);
				set => ((Action<DB2BulkCopy, int>)CompiledWrappers[6])(this, value);
			}

			public int BulkCopyTimeout
			{
				get => ((Func  <DB2BulkCopy, int>)CompiledWrappers[3])(this);
				set => ((Action<DB2BulkCopy, int>)CompiledWrappers[7])(this, value);
			}

			public string? DestinationTableName
			{
				get => ((Func  <DB2BulkCopy, string?>)CompiledWrappers[4])(this);
				set => ((Action<DB2BulkCopy, string?>)CompiledWrappers[8])(this, value);
			}

			public DB2BulkCopyColumnMappingCollection ColumnMappings
			{
				get => ((Func  <DB2BulkCopy, DB2BulkCopyColumnMappingCollection>)CompiledWrappers[5])(this);
				set => ((Action<DB2BulkCopy, DB2BulkCopyColumnMappingCollection>)CompiledWrappers[9])(this, value);
			}

			private      DB2RowsCopiedEventHandler? _DB2RowsCopied;
			public event DB2RowsCopiedEventHandler?  DB2RowsCopied
			{
				add    => _DB2RowsCopied = (DB2RowsCopiedEventHandler?)Delegate.Combine(_DB2RowsCopied, value);
				remove => _DB2RowsCopied = (DB2RowsCopiedEventHandler?)Delegate.Remove (_DB2RowsCopied, value);
			}
		}

		[Wrapper]
		public class DB2RowsCopiedEventArgs : TypeWrapper
		{
			private static LambdaExpression[] Wrappers { get; }
				= new LambdaExpression[]
			{
				// [0]: get RowsCopied
				(Expression<Func<DB2RowsCopiedEventArgs, int>> )((DB2RowsCopiedEventArgs this_) => this_.RowsCopied),
				// [1]: get Abort
				(Expression<Func<DB2RowsCopiedEventArgs, bool>>)((DB2RowsCopiedEventArgs this_) => this_.Abort),
				// [2]: set Abort
				PropertySetter((DB2RowsCopiedEventArgs this_) => this_.Abort),
			};

			public DB2RowsCopiedEventArgs(object instance, Delegate[] wrappers) : base(instance, wrappers)
			{
			}

			public int RowsCopied => ((Func<DB2RowsCopiedEventArgs, int>)CompiledWrappers[0])(this);

			public bool Abort
			{
				get => ((Func  <DB2RowsCopiedEventArgs, bool>)CompiledWrappers[1])(this);
				set => ((Action<DB2RowsCopiedEventArgs, bool>)CompiledWrappers[2])(this, value);
			}
		}

		[Wrapper]
		public delegate void DB2RowsCopiedEventHandler(object sender, DB2RowsCopiedEventArgs e);

		[Wrapper]
		public class DB2BulkCopyColumnMappingCollection : TypeWrapper
		{
			private static LambdaExpression[] Wrappers { get; }
				= new LambdaExpression[]
			{
				// [0]: Add
				(Expression<Func<DB2BulkCopyColumnMappingCollection, DB2BulkCopyColumnMapping, DB2BulkCopyColumnMapping>>)((DB2BulkCopyColumnMappingCollection this_, DB2BulkCopyColumnMapping column) => this_.Add(column)),
			};

			public DB2BulkCopyColumnMappingCollection(object instance, Delegate[] wrappers) : base(instance, wrappers)
			{
			}

			public DB2BulkCopyColumnMapping Add(DB2BulkCopyColumnMapping bulkCopyColumnMapping) => ((Func<DB2BulkCopyColumnMappingCollection, DB2BulkCopyColumnMapping, DB2BulkCopyColumnMapping>)CompiledWrappers[0])(this, bulkCopyColumnMapping);
		}

		[Wrapper, Flags]
		public enum DB2BulkCopyOptions
		{
			Default      = 0,
			KeepIdentity = 1,
			TableLock    = 2,
			Truncate     = 4
		}

		[Wrapper]
		public class DB2BulkCopyColumnMapping : TypeWrapper
		{
			public DB2BulkCopyColumnMapping(object instance) : base(instance, null)
			{
			}

			public DB2BulkCopyColumnMapping(int source, string destination) => throw new NotImplementedException();
		}

		#endregion

		#endregion
	}
}<|MERGE_RESOLUTION|>--- conflicted
+++ resolved
@@ -40,6 +40,11 @@
 				assembly = Tools.TryLoadAssembly(AssemblyNameOld, ProviderFactoryName);
 				if (assembly != null)
 					clientNamespace = ClientNamespaceOld!;
+			}
+			else if (AssemblyNameOld != null && assembly.GetName().Name == AssemblyNameOld)
+			{
+				// cover case when provider factory loaded old assembly
+				clientNamespace = ClientNamespaceOld!;
 			}
 
 			if (assembly == null)
@@ -219,163 +224,8 @@
 				CreateColumnMapping = bulkCopyColumnMappingCreator;
 			}
 
-<<<<<<< HEAD
-			public Func<DbConnection, DB2BulkCopyOptions, DB2BulkCopy> Create              { get; }
-			public Func<int, string, DB2BulkCopyColumnMapping>          CreateColumnMapping { get; }
-		}
-
-		public static DB2ProviderAdapter GetInstance()
-		{
-			if (_instance == null)
-				lock (_syncRoot)
-					if (_instance == null)
-					{
-						var clientNamespace = ClientNamespace;
-
-						var assembly = Tools.TryLoadAssembly(AssemblyName, ProviderFactoryName);
-						if (assembly == null && AssemblyNameOld != null)
-						{
-							assembly = Tools.TryLoadAssembly(AssemblyNameOld, ProviderFactoryName);
-							if (assembly != null)
-								clientNamespace = ClientNamespaceOld!;
-						}
-						else if (AssemblyNameOld != null && assembly.GetName().Name == AssemblyNameOld)
-						{
-							// cover case when provider factory loaded old assembly
-							clientNamespace = ClientNamespaceOld!;
-						}
-
-						if (assembly == null)
-							throw new InvalidOperationException($"Cannot load assembly {AssemblyName}");
-
-						var connectionType  = assembly.GetType($"{clientNamespace}.DB2Connection" , true)!;
-						var parameterType   = assembly.GetType($"{clientNamespace}.DB2Parameter"  , true)!;
-						var dataReaderType  = assembly.GetType($"{clientNamespace}.DB2DataReader" , true)!;
-						var transactionType = assembly.GetType($"{clientNamespace}.DB2Transaction", true)!;
-						var commandType     = assembly.GetType($"{clientNamespace}.DB2Command"    , true)!;
-						var dbType          = assembly.GetType($"{clientNamespace}.DB2Type"       , true)!;
-						var serverTypesType = assembly.GetType($"{clientNamespace}.DB2ServerTypes", true)!;
-
-						var bulkCopyType                    = assembly.GetType($"{clientNamespace}.DB2BulkCopy"                       , true)!;
-						var bulkCopyOptionsType             = assembly.GetType($"{clientNamespace}.DB2BulkCopyOptions"                , true)!;
-						var bulkCopyColumnMappingType       = assembly.GetType($"{clientNamespace}.DB2BulkCopyColumnMapping"          , true)!;
-						var rowsCopiedEventHandlerType      = assembly.GetType($"{clientNamespace}.DB2RowsCopiedEventHandler"         , true)!;
-						var rowsCopiedEventArgs             = assembly.GetType($"{clientNamespace}.DB2RowsCopiedEventArgs"            , true)!;
-						var bulkCopyColumnMappingCollection = assembly.GetType($"{clientNamespace}.DB2BulkCopyColumnMappingCollection", true)!;
-
-						var mappingSchema = new MappingSchema();
-
-						var db2BinaryType       = loadType("DB2Binary"      , DataType.VarBinary)!;
-						var db2BlobType         = loadType("DB2Blob"        , DataType.Blob)!;
-						var db2ClobType         = loadType("DB2Clob"        , DataType.NText)!;
-						var db2DateType         = loadType("DB2Date"        , DataType.Date)!;
-						var db2DateTimeType     = loadType("DB2DateTime"    , DataType.DateTime , true);
-						var db2DecimalType      = loadType("DB2Decimal"     , DataType.Decimal)!;
-						var db2DecimalFloatType = loadType("DB2DecimalFloat", DataType.Decimal)!;
-						var db2DoubleType       = loadType("DB2Double"      , DataType.Double)!;
-						var db2Int16Type        = loadType("DB2Int16"       , DataType.Int16)!;
-						var db2Int32Type        = loadType("DB2Int32"       , DataType.Int32)!;
-						var db2Int64Type        = loadType("DB2Int64"       , DataType.Int64)!;
-						var db2RealType         = loadType("DB2Real"        , DataType.Single)!;
-						var db2Real370Type      = loadType("DB2Real370"     , DataType.Single)!;
-						var db2RowIdType        = loadType("DB2RowId"       , DataType.VarBinary)!;
-						var db2StringType       = loadType("DB2String"      , DataType.NVarChar)!;
-						var db2TimeType         = loadType("DB2Time"        , DataType.Time)!;
-						var db2TimeStampType    = loadType("DB2TimeStamp"   , DataType.DateTime2)!;
-						var db2XmlType          = loadType("DB2Xml"         , DataType.Xml)!;
-						var db2TimeSpanType     = loadType("DB2TimeSpan"    , DataType.Timestamp, true, true);
-						// not mapped currently: DB2MonthSpan, DB2SmartLOB, DB2TimeStampOffset, DB2XsrObjectId
-
-						var typeMapper = new TypeMapper();
-
-						typeMapper.RegisterTypeWrapper<DB2ServerTypes>(serverTypesType);
-						typeMapper.RegisterTypeWrapper<DB2Connection>(connectionType);
-						typeMapper.RegisterTypeWrapper<DB2Parameter>(parameterType);
-						typeMapper.RegisterTypeWrapper<DB2Type>(dbType);
-						typeMapper.RegisterTypeWrapper<DB2Transaction>(transactionType);
-						typeMapper.RegisterTypeWrapper<DB2Binary>(db2BinaryType);
-
-						// bulk copy types
-						typeMapper.RegisterTypeWrapper<DB2BulkCopy>(bulkCopyType);
-						typeMapper.RegisterTypeWrapper<DB2RowsCopiedEventArgs>(rowsCopiedEventArgs);
-						typeMapper.RegisterTypeWrapper<DB2RowsCopiedEventHandler>(rowsCopiedEventHandlerType);
-						typeMapper.RegisterTypeWrapper<DB2BulkCopyColumnMappingCollection>(bulkCopyColumnMappingCollection);
-						typeMapper.RegisterTypeWrapper<DB2BulkCopyOptions>(bulkCopyOptionsType);
-						typeMapper.RegisterTypeWrapper<DB2BulkCopyColumnMapping>(bulkCopyColumnMappingType);
-
-						typeMapper.FinalizeMappings();
-
-						var db2BinaryBuilder = typeMapper.Type<DB2Binary>().Member(p => p.IsNull);
-						var isDB2BinaryNull  = db2BinaryBuilder.BuildGetter<object>();
-
-						var dbTypeBuilder = typeMapper.Type<DB2Parameter>().Member(p => p.DB2Type);
-						var typeSetter    = dbTypeBuilder.BuildSetter<DbParameter>();
-						var typeGetter    = dbTypeBuilder.BuildGetter<DbParameter>();
-
-
-						var bulkCopy = new BulkCopyAdapter(
-							typeMapper.BuildWrappedFactory((DbConnection connection, DB2BulkCopyOptions options) => new DB2BulkCopy((DB2Connection)(object)connection, options)),
-							typeMapper.BuildWrappedFactory((int source, string destination) => new DB2BulkCopyColumnMapping(source, destination)));
-
-
-						_instance = new DB2ProviderAdapter(
-							connectionType,
-							dataReaderType,
-							parameterType,
-							commandType,
-							transactionType,
-
-							db2DateTimeType,
-							db2BinaryType,
-							db2BlobType,
-							db2ClobType,
-							db2DateType,
-							db2DecimalType,
-							db2DecimalFloatType,
-							db2DoubleType,
-							db2Int16Type,
-							db2Int32Type,
-							db2Int64Type,
-							db2RealType,
-							db2Real370Type,
-							db2RowIdType,
-							db2StringType,
-							db2TimeType,
-							db2TimeStampType,
-							db2XmlType,
-							db2TimeSpanType,
-
-							mappingSchema,
-							typeSetter,
-							typeGetter,
-							typeMapper.BuildWrappedFactory((string connectionString) => new DB2Connection(connectionString)),
-							isDB2BinaryNull,
-							bulkCopy);
-
-						Type? loadType(string typeName, DataType dataType, bool optional = false, bool obsolete = false, bool register = true)
-						{
-							var type = assembly!.GetType($"{TypesNamespace}.{typeName}", !optional);
-							if (type == null)
-								return null;
-
-							if (obsolete && type.GetCustomAttributes(typeof(ObsoleteAttribute), false).Length > 0)
-								return null;
-
-							if (register)
-							{
-								var getNullValue = Expression.Lambda<Func<object>>(Expression.Convert(ExpressionHelper.Field(type, "Null"), typeof(object))).CompileExpression();
-								mappingSchema.AddScalarType(type, getNullValue(), true, dataType);
-							}
-
-							return type;
-						}
-					}
-
-			return _instance;
-=======
 			public Func<DbConnection,DB2BulkCopyOptions,DB2BulkCopy> Create              { get; }
 			public Func<int,string,DB2BulkCopyColumnMapping>         CreateColumnMapping { get; }
->>>>>>> 098f1f31
 		}
 
 		#region Wrappers
