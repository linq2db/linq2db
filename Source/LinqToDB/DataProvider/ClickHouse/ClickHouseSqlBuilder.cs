--- conflicted
+++ resolved
@@ -386,11 +386,7 @@
 
 		protected override void BuildOffsetLimit(NullabilityContext nullability, SelectQuery selectQuery)
 		{
-<<<<<<< HEAD
-			SqlOptimizer.ConvertSkipTake(nullability, MappingSchema, selectQuery, OptimizationContext, out var takeExpr, out var skipExpr);
-=======
-			SqlOptimizer.ConvertSkipTake(MappingSchema, DataOptions, selectQuery, OptimizationContext, out var takeExpr, out var skipExpr);
->>>>>>> 17968920
+			SqlOptimizer.ConvertSkipTake(nullability, MappingSchema, DataOptions, selectQuery, OptimizationContext, out var takeExpr, out var skipExpr);
 
 			if (takeExpr != null || skipExpr != null)
 			{
