﻿using System;
using System.Linq.Expressions;

using LinqToDB.Common;
using LinqToDB.Linq.Translation;
using LinqToDB.SqlQuery;

namespace LinqToDB.DataProvider.ClickHouse.Translation
{
	public class ClickHouseMemberTranslator : ProviderMemberTranslatorDefault
	{
		protected override IMemberTranslator CreateSqlTypesTranslator()
		{
			return new SqlTypesTranslation();
		}

		protected override IMemberTranslator CreateDateMemberTranslator()
		{
			return new DateFunctionsTranslator();
		}

		protected override IMemberTranslator CreateMathMemberTranslator()
		{
			return new MathMemberTranslator();
		}

		protected override IMemberTranslator CreateGuidMemberTranslator()
		{
			return new GuidMemberTranslator();
		}

		class SqlTypesTranslation : SqlTypesTranslationDefault
		{
			protected override Expression? ConvertMoney(ITranslationContext translationContext, MemberExpression memberExpression, TranslationFlags translationFlags)
				=> MakeSqlTypeExpression(translationContext, memberExpression, t => t.WithDataType(DataType.Decimal128).WithPrecisionScale(19, 4));

			protected override Expression? ConvertSmallMoney(ITranslationContext translationContext, MemberExpression memberExpression, TranslationFlags translationFlags)
				=> MakeSqlTypeExpression(translationContext, memberExpression, t => t.WithDataType(DataType.Decimal128).WithPrecisionScale(10, 4));

			protected override Expression? ConvertDateTime2(ITranslationContext translationContext, MemberExpression memberExpression, TranslationFlags translationFlags)
				=> MakeSqlTypeExpression(translationContext, memberExpression, t => t.WithDataType(DataType.DateTime64));

			protected override Expression? ConvertDateTimeOffset(ITranslationContext translationContext, MemberExpression memberExpression, TranslationFlags translationFlags)
				=> MakeSqlTypeExpression(translationContext, memberExpression, t => t.WithDataType(DataType.DateTime64));
		}

		public class DateFunctionsTranslator : DateFunctionsTranslatorBase
		{
			protected override ISqlExpression? TranslateDateTimeDatePart(ITranslationContext translationContext, TranslationFlags translationFlag, ISqlExpression dateTimeExpression, Sql.DateParts datepart)
			{
				var factory      = translationContext.ExpressionFactory;
				var intDataType  = factory.GetDbDataType(typeof(int));
				var longDataType = factory.GetDbDataType(typeof(long));

				switch (datepart)
				{
					case Sql.DateParts.Year:        return factory.Function(intDataType, "toYear", dateTimeExpression);
					case Sql.DateParts.Quarter:     return factory.Function(intDataType, "toQuarter", dateTimeExpression);
					case Sql.DateParts.Month:       return factory.Function(intDataType, "toMonth", dateTimeExpression);
					case Sql.DateParts.DayOfYear:   return factory.Function(intDataType, "toDayOfYear", dateTimeExpression);
					case Sql.DateParts.Day:         return factory.Function(intDataType, "toDayOfMonth", dateTimeExpression);
					case Sql.DateParts.Week:        return factory.Function(intDataType, "toISOWeek", factory.Function(longDataType, "toDateTime64", ParametersNullabilityType.SameAsFirstParameter, dateTimeExpression, factory.Value(intDataType, 1)));
					case Sql.DateParts.Hour:        return factory.Function(intDataType, "toHour", dateTimeExpression);
					case Sql.DateParts.Minute:      return factory.Function(intDataType, "toMinute", dateTimeExpression);
					case Sql.DateParts.Second:      return factory.Function(intDataType, "toSecond", dateTimeExpression);
					case Sql.DateParts.WeekDay:     return factory.Function(intDataType, "toDayOfWeek", factory.Function(intDataType, "addDays", ParametersNullabilityType.SameAsFirstParameter, dateTimeExpression, factory.Value(intDataType, 1)));
					case Sql.DateParts.Millisecond: return factory.Mod(factory.Function(intDataType, "toUnixTimestamp64Milli", dateTimeExpression), 1000);
					default:                        return null;
				}
			}

			protected override ISqlExpression? TranslateDateTimeOffsetDatePart(ITranslationContext translationContext, TranslationFlags translationFlag, ISqlExpression dateTimeExpression, Sql.DateParts datepart)
			{
				return TranslateDateTimeDatePart(translationContext, translationFlag, dateTimeExpression, datepart);
			}

			protected override ISqlExpression? TranslateDateTimeDateAdd(ITranslationContext translationContext, TranslationFlags translationFlag, ISqlExpression dateTimeExpression, ISqlExpression increment,
				Sql.DateParts                                                       datepart)
			{
				var factory      = translationContext.ExpressionFactory;
				var intDataType  = factory.GetDbDataType(typeof(int));
				var longDataType = factory.GetDbDataType(typeof(long));
				var dateType     = factory.GetDbDataType(dateTimeExpression);

				string? function;
				switch (datepart)
				{
					case Sql.DateParts.Year:    function = "addYears"; break;
					case Sql.DateParts.Quarter: function = "addQuarters"; break;
					case Sql.DateParts.Month:   function = "addMonths"; break;
					case Sql.DateParts.DayOfYear:
					case Sql.DateParts.Day:
					case Sql.DateParts.WeekDay: function = "addDays"; break;
					case Sql.DateParts.Week:    function = "addWeeks"; break;
					case Sql.DateParts.Hour:    function = "addHours"; break;
					case Sql.DateParts.Minute:  function = "addMinutes"; break;
					case Sql.DateParts.Second:  function = "addSeconds"; break;
					case Sql.DateParts.Millisecond:
					{
						var resultExpression = factory.Function(dateType, "fromUnixTimestamp64Nano",
							factory.Add(
								longDataType,
								factory.Function(longDataType, "toUnixTimestamp64Nano", dateTimeExpression),
								factory.Cast(factory.Multiply(factory.GetDbDataType(increment), increment, 1000000), longDataType)
							)
						);

						return resultExpression;
					}
					default:
						return null;
				}

				var result = factory.Function(dateType, function, dateTimeExpression, increment);
				return result;
			}

			protected override ISqlExpression? TranslateMakeDateTime(
				ITranslationContext translationContext,
				DbDataType          resulType,
				ISqlExpression      year,
				ISqlExpression      month,
				ISqlExpression      day,
				ISqlExpression?     hour,
				ISqlExpression?     minute,
				ISqlExpression?     second,
				ISqlExpression?     millisecond)
			{
				var factory     = translationContext.ExpressionFactory;
				var dateType    = resulType;
				var intDataType = factory.GetDbDataType(typeof(int));

				ISqlExpression resultExpression;

				if (millisecond == null)
				{
					resultExpression = factory.Function(dateType, "makeDateTime", year, month, day,
						hour        ?? factory.Value(intDataType, 0),
						minute      ?? factory.Value(intDataType, 0),
						second      ?? factory.Value(intDataType, 0)
					);
				}
				else
				{
					resultExpression = factory.Function(dateType, "makeDateTime64",
						year, month, day,
						hour        ?? factory.Value(intDataType, 0),
						minute      ?? factory.Value(intDataType, 0),
						second      ?? factory.Value(intDataType, 0),
						millisecond
					);

					resultExpression = factory.Cast(resultExpression, dateType.WithDataType(DataType.DateTime64));
				}

				return resultExpression;
			}

			protected override ISqlExpression? TranslateDateTimeTruncationToDate(ITranslationContext translationContext, ISqlExpression dateExpression, TranslationFlags translationFlags)
			{
				var cast = new SqlCastExpression(dateExpression, new DbDataType(typeof(DateTime), DataType.Date32), null, true);
				return cast;
			}

			protected override ISqlExpression? TranslateDateTimeOffsetTruncationToDate(ITranslationContext translationContext, ISqlExpression dateExpression, TranslationFlags translationFlags)
			{
				var cast = new SqlCastExpression(dateExpression, new DbDataType(typeof(DateTime), DataType.Date32), null, true);
				return cast;
			}

			static ISqlExpression? CommonTruncationToTime(ITranslationContext translationContext, ISqlExpression dateExpression)
			{
				//toInt64((toUnixTimestamp64Nano(toDateTime64(t.DateTimeValue, 7)) - toUnixTimestamp64Nano(toDateTime64(toDate32(t.DateTimeValue), 7))) / 100)
				var factory        = translationContext.ExpressionFactory;
				var longDataType   = factory.GetDbDataType(typeof(long));
				var intDataType    = factory.GetDbDataType(typeof(int));
				var resultDataType = longDataType.WithSystemType(typeof(TimeSpan));
				var doubleDataType = factory.GetDbDataType(typeof(double));
				var dateTime64     = factory.GetDbDataType(dateExpression).WithDataType(DataType.DateTime64);
				var dateTime32     = factory.GetDbDataType(dateExpression).WithDataType(DataType.DateTime);

				var precision = factory.Value(intDataType, 7);

				var resultExpression = factory.Cast(
					factory.Div(
						doubleDataType,
						factory.Sub(
							longDataType,
							factory.Function(longDataType, "toUnixTimestamp64Nano", factory.Function(dateTime64, "toDateTime64", dateExpression, precision)),
							factory.Function(longDataType, "toUnixTimestamp64Nano", factory.Function(dateTime64, "toDateTime64", factory.Function(dateTime32, "toDate32", dateExpression), precision))
						),
						factory.Value(intDataType, 100)),
					resultDataType);

				return resultExpression;
			}

			protected override ISqlExpression? TranslateDateTimeTruncationToTime(ITranslationContext translationContext, ISqlExpression dateExpression, TranslationFlags translationFlags)
			{
				return CommonTruncationToTime(translationContext, dateExpression);
			}

			protected override ISqlExpression? TranslateDateTimeOffsetTruncationToTime(ITranslationContext translationContext, ISqlExpression dateExpression, TranslationFlags translationFlags)
			{
				return CommonTruncationToTime(translationContext, dateExpression);
			}

			protected override ISqlExpression? TranslateSqlGetDate(ITranslationContext translationContext, TranslationFlags translationFlags)
			{
				var factory     = translationContext.ExpressionFactory;
				var nowFunction = factory.Function(factory.GetDbDataType(typeof(DateTime)), "now", ParametersNullabilityType.NotNullable);
				return nowFunction;
			}
		}

<<<<<<< HEAD
		protected override IMemberTranslator CreateSqlTypesTranslator()
		{
			return new SqlTypesTranslation();
		}

		protected override IMemberTranslator CreateDateMemberTranslator()
		{
			return new DateFunctionsTranslator();
		}

		protected override IMemberTranslator CreateMathMemberTranslator()
		{
			return new MathMemberTranslator();
		}

		protected override IMemberTranslator CreateStringMemberTranslator()
		{
			return new StringMemberTranslator();
		}

=======
>>>>>>> c28e167c
		class MathMemberTranslator : MathMemberTranslatorBase
		{
			protected override ISqlExpression? TranslateRoundToEven(ITranslationContext translationContext, MethodCallExpression methodCall, ISqlExpression value, ISqlExpression? precision)
			{
				var factory = translationContext.ExpressionFactory;

				var valueType = factory.GetDbDataType(value);

				ISqlExpression result;

				if (precision != null)
					result = factory.Function(valueType, "roundBankers", value, precision);
				else
					result = factory.Function(valueType, "roundBankers", value);
				
				return result;
			}
		}

		public class StringMemberTranslator : StringMemberTranslatorBase
		{
			public override ISqlExpression? TranslateLength(ITranslationContext translationContext, TranslationFlags translationFlags, ISqlExpression value)
			{
				var factory = translationContext.ExpressionFactory;
				return factory.Function(factory.GetDbDataType(typeof(int)), "CHAR_LENGTH", value);
			}
		}

		protected override ISqlExpression? TranslateNewGuidMethod(ITranslationContext translationContext, TranslationFlags translationFlags)
		{
			var factory  = translationContext.ExpressionFactory;
			var timePart = factory.NonPureFunction(factory.GetDbDataType(typeof(Guid)), "generateUUIDv4");

			return timePart;
		}

		class GuidMemberTranslator : GuidMemberTranslatorBase
		{
			protected override ISqlExpression? TranslateGuildToString(ITranslationContext translationContext, MethodCallExpression methodCall, ISqlExpression guidExpr, TranslationFlags translationFlags)
			{
				// lower(toString({0}))

				var factory        = translationContext.ExpressionFactory;
				var stringDataType = factory.GetDbDataType(typeof(string));
				var toChar         = factory.Function(stringDataType, "toString", guidExpr);
				var toLower        = factory.ToLower(toChar);

				return toLower;
			}
		}
	}
}<|MERGE_RESOLUTION|>--- conflicted
+++ resolved
@@ -22,6 +22,11 @@
 		protected override IMemberTranslator CreateMathMemberTranslator()
 		{
 			return new MathMemberTranslator();
+		}
+
+		protected override IMemberTranslator CreateStringMemberTranslator()
+		{
+			return new StringMemberTranslator();
 		}
 
 		protected override IMemberTranslator CreateGuidMemberTranslator()
@@ -213,29 +218,6 @@
 			}
 		}
 
-<<<<<<< HEAD
-		protected override IMemberTranslator CreateSqlTypesTranslator()
-		{
-			return new SqlTypesTranslation();
-		}
-
-		protected override IMemberTranslator CreateDateMemberTranslator()
-		{
-			return new DateFunctionsTranslator();
-		}
-
-		protected override IMemberTranslator CreateMathMemberTranslator()
-		{
-			return new MathMemberTranslator();
-		}
-
-		protected override IMemberTranslator CreateStringMemberTranslator()
-		{
-			return new StringMemberTranslator();
-		}
-
-=======
->>>>>>> c28e167c
 		class MathMemberTranslator : MathMemberTranslatorBase
 		{
 			protected override ISqlExpression? TranslateRoundToEven(ITranslationContext translationContext, MethodCallExpression methodCall, ISqlExpression value, ISqlExpression? precision)
