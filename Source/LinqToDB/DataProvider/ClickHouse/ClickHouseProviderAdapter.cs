--- conflicted
+++ resolved
@@ -7,17 +7,15 @@
 using System.Threading;
 using System.Threading.Tasks;
 
-<<<<<<< HEAD
-#if !NET9_0_OR_GREATER
-using Lock = System.Object;
-#endif
-=======
 using LinqToDB.Common;
 using LinqToDB.DataProvider.MySql;
 using LinqToDB.Expressions.Types;
 using LinqToDB.Mapping;
 using LinqToDB.SqlQuery;
->>>>>>> 779bd9e5
+
+#if !NET9_0_OR_GREATER
+using Lock = System.Object;
+#endif
 
 namespace LinqToDB.DataProvider.ClickHouse
 {
@@ -524,20 +522,11 @@
 			[Wrapper]
 			internal sealed class ClickHouseException : TypeWrapper
 			{
-<<<<<<< HEAD
-				private static LambdaExpression[] Wrappers { get; }
-					= new LambdaExpression[]
-				{
+				private static LambdaExpression[] Wrappers { get; } =
+				[
 						// [0]: get ErrorCode
 						(Expression<Func<ClickHouseException, int>>)((ClickHouseException this_) => this_.ErrorCode),
-				};
-=======
-				private static LambdaExpression[] Wrappers { get; } =
-					[
-						// [0]: get ErrorCode
-						(Expression<Func<ClickHouseException, int>>)((ClickHouseException this_) => this_.ErrorCode),
-					];
->>>>>>> 779bd9e5
+				];
 
 				public ClickHouseException(object instance, Delegate[] wrappers) : base(instance, wrappers)
 				{
