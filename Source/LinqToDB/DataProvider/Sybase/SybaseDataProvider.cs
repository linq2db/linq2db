--- conflicted
+++ resolved
@@ -16,14 +16,10 @@
 	using Extensions;
 	using System.Data.Common;
 
-<<<<<<< HEAD
-	public class SybaseDataProvider : DynamicDataProviderBase<SybaseProviderAdapter>
-=======
 	class SybaseDataProviderNative  : SybaseDataProvider { public SybaseDataProviderNative()  : base(ProviderName.Sybase)        {} }
 	class SybaseDataProviderManaged : SybaseDataProvider { public SybaseDataProviderManaged() : base(ProviderName.SybaseManaged) {} }
 
 	public abstract class SybaseDataProvider : DynamicDataProviderBase<SybaseProviderAdapter>
->>>>>>> 8fb36cb7
 	{
 		#region Init
 
