--- conflicted
+++ resolved
@@ -1,8 +1,6 @@
 ﻿using System;
 using System.Collections.Generic;
 using System.Data;
-using System.Threading.Tasks;
-using System.Threading;
 using System.Xml;
 using System.Xml.Linq;
 using System.Threading.Tasks;
@@ -10,18 +8,13 @@
 
 namespace LinqToDB.DataProvider.Sybase
 {
+	using Data;
+	using Mapping;
 	using Common;
-	using Data;
-	using Extensions;
-	using Mapping;
 	using SchemaProvider;
 	using SqlProvider;
-<<<<<<< HEAD
 	using Extensions;
 	
-=======
-
->>>>>>> 044969da
 	public class SybaseDataProvider : DynamicDataProviderBase<SybaseProviderAdapter>
 	{
 		#region Init
