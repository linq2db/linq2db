﻿using System;
using System.Collections.Generic;
using System.Data;
using System.Text;

namespace LinqToDB.DataProvider.Sybase
{
	using SqlQuery;
	using SqlProvider;
	using Mapping;
	using System.Data.Common;

	partial class SybaseSqlBuilder : BasicSqlBuilder
	{
		public SybaseSqlBuilder(IDataProvider? provider, MappingSchema mappingSchema, ISqlOptimizer sqlOptimizer, SqlProviderFlags sqlProviderFlags)
			: base(provider, mappingSchema, sqlOptimizer, sqlProviderFlags)
		{
		}

		SybaseSqlBuilder(BasicSqlBuilder parentBuilder) : base(parentBuilder)
		{
		}

		protected override ISqlBuilder CreateSqlBuilder()
		{
			return new SybaseSqlBuilder(this) { _skipAliases = _isSelect };
		}

		protected override void BuildGetIdentity(SqlInsertClause insertClause)
		{
			StringBuilder
				.AppendLine()
				.AppendLine("SELECT @@IDENTITY");
		}

		protected override bool SupportsColumnAliasesInSource => true;

		protected override string FirstFormat(SelectQuery selectQuery)
		{
			return "TOP {0}";
		}

		bool _isSelect;
		bool _skipAliases;

		protected override void BuildSelectClause(SelectQuery selectQuery)
		{
			_isSelect = true;
			base.BuildSelectClause(selectQuery);
			_isSelect = false;
		}

		protected override void BuildColumnExpression(SelectQuery? selectQuery, ISqlExpression expr, string? alias, ref bool addAlias)
		{
			base.BuildColumnExpression(selectQuery, expr, alias, ref addAlias);

			if (_skipAliases) addAlias = false;
		}

		protected override void BuildDataTypeFromDataType(SqlDataType type, bool forCreateTable)
		{
			switch (type.Type.DataType)
			{
				case DataType.Guid      : StringBuilder.Append("VARCHAR(36)"); return;
				case DataType.DateTime2 : StringBuilder.Append("DateTime");    return;
				case DataType.NVarChar  :
					// yep, 5461...
					if (type.Type.Length == null || type.Type.Length > 5461 || type.Type.Length < 1)
					{
						StringBuilder
							.Append(type.Type.DataType)
							.Append("(5461)");
						return;
					}
					break;
			}

			base.BuildDataTypeFromDataType(type, forCreateTable);
		}

		protected override void BuildCreateTableNullAttribute(SqlField field, DefaultNullable defaultNullable)
		{
			// BIT cannot be nullable in ASE
			if (field.CanBeNull && field.Type.DataType == DataType.Boolean)
				return;

			base.BuildCreateTableNullAttribute(field, defaultNullable);
		}

		protected override void BuildDeleteClause(SqlDeleteStatement deleteStatement)
		{
			var selectQuery = deleteStatement.SelectQuery;

			AppendIndent();
			StringBuilder.Append("DELETE");
			BuildSkipFirst(selectQuery);
			StringBuilder.Append(" FROM ");

			ISqlTableSource table;
			ISqlTableSource source;

			if (deleteStatement.Table != null)
				table = source = deleteStatement.Table;
			else
			{
				table  = selectQuery.From.Tables[0];
				source = selectQuery.From.Tables[0].Source;
			}

			var alias = GetTableAlias(table);
			BuildPhysicalTable(source, alias);

			StringBuilder.AppendLine();
		}

		protected override void BuildUpdateTableName(SelectQuery selectQuery, SqlUpdateClause updateClause)
		{
			if (updateClause.Table != null && (selectQuery.From.Tables.Count == 0 || updateClause.Table != selectQuery.From.Tables[0].Source))
				BuildPhysicalTable(updateClause.Table, null);
			else
				BuildTableName(selectQuery.From.Tables[0], true, false);
		}

		bool _skipBrackets;

		public override StringBuilder Convert(StringBuilder sb, string value, ConvertType convertType)
		{
			switch (convertType)
			{
				case ConvertType.NameToQueryParameter:
				case ConvertType.NameToCommandParameter:
				case ConvertType.NameToSprocParameter:

					if (value.Length > 26)
						value = value.Substring(0, 26);

					if (value.Length == 0 || value[0] != '@')
						sb.Append('@');

					return sb.Append(value);

				case ConvertType.NameToQueryField:
				case ConvertType.NameToQueryFieldAlias:
				case ConvertType.NameToQueryTableAlias:
					if (_skipBrackets || value.Length > 28 || value.Length > 0 && value[0] == '[')
						return sb.Append(value);

					// https://github.com/linq2db/linq2db/issues/1064
					if (convertType == ConvertType.NameToQueryField && Name.Length > 0 && value[0] == '#')
						return sb.Append(value);

					return sb.Append('[').Append(value).Append(']');

				case ConvertType.NameToDatabase:
				case ConvertType.NameToSchema:
				case ConvertType.NameToQueryTable:
					if (_skipBrackets || value.Length > 28 || value.Length > 0 && (value[0] == '[' || value[0] == '#'))
						return sb.Append(value);

					if (value.IndexOf('.') > 0)
						value = string.Join("].[", value.Split('.'));

					return sb.Append('[').Append(value).Append(']');

				case ConvertType.SprocParameterToName:
					return value.Length > 0 && value[0] == '@'
						? sb.Append(value.Substring(1))
						: sb.Append(value);
			}

			return sb.Append(value);
		}

		protected override void BuildInsertOrUpdateQuery(SqlInsertOrUpdateStatement insertOrUpdate)
		{
			BuildInsertOrUpdateQueryAsUpdateInsert(insertOrUpdate);
		}

		protected override void BuildEmptyInsert(SqlInsertClause insertClause)
		{
			StringBuilder.AppendLine("VALUES ()");
		}

		protected override void BuildCreateTableIdentityAttribute1(SqlField field)
		{
			StringBuilder.Append("IDENTITY");
		}

		protected override void BuildCreateTablePrimaryKey(SqlCreateTableStatement createTable, string pkName, IEnumerable<string> fieldNames)
		{
			AppendIndent();
			StringBuilder.Append("CONSTRAINT ").Append(pkName).Append(" PRIMARY KEY CLUSTERED (");
			StringBuilder.Append(string.Join(InlineComma, fieldNames));
			StringBuilder.Append(')');
		}

<<<<<<< HEAD
		protected override string? GetProviderTypeName(DbParameter parameter)
=======
		protected override string? GetProviderTypeName(IDataContext dataContext, DbParameter parameter)
>>>>>>> 8fb36cb7
		{
			if (DataProvider is SybaseDataProvider provider)
			{
				var param = provider.TryGetProviderParameter(dataContext, parameter);
				if (param != null)
					return provider.Adapter.GetDbType(param).ToString();
			}

			return base.GetProviderTypeName(dataContext, parameter);
		}

		protected override void BuildTruncateTable(SqlTruncateTableStatement truncateTable)
		{
			StringBuilder.Append("TRUNCATE TABLE ");
		}

		public override int CommandCount(SqlStatement statement)
		{
			if (statement is SqlTruncateTableStatement trun)
				return trun.ResetIdentity && trun.Table!.IdentityFields.Count > 0 ? 2 : 1;

			return 1;
		}

		protected override void BuildCommand(SqlStatement statement, int commandNumber)
		{
			if (statement is SqlTruncateTableStatement trun)
			{
				StringBuilder.Append("sp_chgattribute ");
				ConvertTableName(StringBuilder, trun.Table!.Server, trun.Table.Database, trun.Table.Schema, trun.Table.PhysicalName!, trun.Table.TableOptions);
				StringBuilder.AppendLine(", 'identity_burn_max', 0, '0'");
			}
		}

		protected void BuildIdentityInsert(SqlTableSource table, bool enable)
		{
			StringBuilder.Append("SET IDENTITY_INSERT ");
			BuildTableName(table, true, false);
			StringBuilder.AppendLine(enable ? " ON" : " OFF");
		}

		public override string? GetTableDatabaseName(SqlTable table)
		{
			if (IsTemporary(table))
				return null;

			return base.GetTableDatabaseName(table);
		}

		public override string? GetTablePhysicalName(SqlTable table)
		{
			if (table.PhysicalName == null)
				return null;

			var physicalName = table.PhysicalName.StartsWith("#") ? table.PhysicalName : GetName();

			string GetName()
			{
				if (table.TableOptions.IsTemporaryOptionSet())
				{
					switch (table.TableOptions & TableOptions.IsTemporaryOptionSet)
					{
						case TableOptions.IsTemporary                                                                              :
						case TableOptions.IsTemporary |                                          TableOptions.IsLocalTemporaryData :
						case TableOptions.IsTemporary | TableOptions.IsLocalTemporaryStructure                                     :
						case TableOptions.IsTemporary | TableOptions.IsLocalTemporaryStructure | TableOptions.IsLocalTemporaryData :
						case                                                                     TableOptions.IsLocalTemporaryData :
						case                            TableOptions.IsLocalTemporaryStructure                                     :
						case                            TableOptions.IsLocalTemporaryStructure | TableOptions.IsLocalTemporaryData :
							return $"#{table.PhysicalName}";
						case TableOptions.IsGlobalTemporaryStructure                                                               :
						case TableOptions.IsGlobalTemporaryStructure | TableOptions.IsGlobalTemporaryData                          :
							return $"##{table.PhysicalName}";
						case var value :
							throw new InvalidOperationException($"Incompatible table options '{value}'");
					}
				}
				else
				{
					return table.PhysicalName;
				}
			}

			return Convert(new StringBuilder(), physicalName, ConvertType.NameToQueryTable).ToString();
		}

		protected override void BuildDropTableStatement(SqlDropTableStatement dropTable)
		{
			var table = dropTable.Table!;

			BuildTag(dropTable);

			if (dropTable.Table.TableOptions.HasDropIfExists())
			{
				var defaultDatabaseName = IsTemporary(table) ? "tempdb" : null;

				_skipBrackets = true;
				StringBuilder.Append("IF (OBJECT_ID(N'");
				BuildPhysicalTable(table, null, defaultDatabaseName : defaultDatabaseName);
				StringBuilder.AppendLine("') IS NOT NULL)");
				_skipBrackets = false;

				Indent++;
			}

			AppendIndent().Append("DROP TABLE ");
			BuildPhysicalTable(table, null);

			if (dropTable.Table.TableOptions.HasDropIfExists())
				Indent--;
		}

		protected override void BuildStartCreateTableStatement(SqlCreateTableStatement createTable)
		{
			if (createTable.StatementHeader == null && createTable.Table!.TableOptions.HasCreateIfNotExists())
			{
				var table = createTable.Table;

				var isTemporary         = IsTemporary(table);
				var defaultDatabaseName = isTemporary ? "tempdb" : null;

				_skipBrackets = true;
				StringBuilder.Append("IF (OBJECT_ID(N'");
				BuildPhysicalTable(table, null, defaultDatabaseName : defaultDatabaseName);
				StringBuilder.AppendLine("') IS NULL)");
				_skipBrackets = false;

				if (!isTemporary)
				{
					Indent++;
					AppendIndent().AppendLine("EXECUTE('");
				}

				Indent++;
			}

			base.BuildStartCreateTableStatement(createTable);
		}

		protected override void BuildEndCreateTableStatement(SqlCreateTableStatement createTable)
		{
			base.BuildEndCreateTableStatement(createTable);

			if (createTable.StatementHeader == null && createTable.Table!.TableOptions.HasCreateIfNotExists())
			{
				if (!IsTemporary(createTable.Table))
				{
					Indent--;
					AppendIndent().AppendLine("')");
				}

				Indent--;
			}
		}

		static bool IsTemporary(SqlTable table)
		{
			return table.TableOptions.IsTemporaryOptionSet() || table.PhysicalName!.StartsWith("#");
		}

		protected override void BuildIsDistinctPredicate(SqlPredicate.IsDistinct expr) => BuildIsDistinctPredicateFallback(expr);
	}
}<|MERGE_RESOLUTION|>--- conflicted
+++ resolved
@@ -194,11 +194,7 @@
 			StringBuilder.Append(')');
 		}
 
-<<<<<<< HEAD
-		protected override string? GetProviderTypeName(DbParameter parameter)
-=======
 		protected override string? GetProviderTypeName(IDataContext dataContext, DbParameter parameter)
->>>>>>> 8fb36cb7
 		{
 			if (DataProvider is SybaseDataProvider provider)
 			{
