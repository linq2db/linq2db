--- conflicted
+++ resolved
@@ -5,14 +5,9 @@
 
 namespace LinqToDB.DataProvider.Sybase
 {
-	using Mapping;
 	using SqlQuery;
 	using SqlProvider;
-<<<<<<< HEAD
 	using Mapping;
-	using System.Text;
-=======
->>>>>>> 044969da
 
 	partial class SybaseSqlBuilder : BasicSqlBuilder
 	{
