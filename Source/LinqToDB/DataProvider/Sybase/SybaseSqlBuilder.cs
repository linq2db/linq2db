<<<<<<< HEAD
﻿using System;
using System.Collections.Generic;
using System.Data;
using System.Linq;

namespace LinqToDB.DataProvider.Sybase
{
	using SqlQuery;
	using SqlProvider;

	partial class SybaseSqlBuilder : BasicSqlBuilder
	{
		public SybaseSqlBuilder(ISqlOptimizer sqlOptimizer, SqlProviderFlags sqlProviderFlags, ValueToSqlConverter valueToSqlConverter)
			: base(sqlOptimizer, sqlProviderFlags, valueToSqlConverter)
		{
		}

		protected override void BuildGetIdentity(SqlInsertClause insertClause)
		{
			StringBuilder
				.AppendLine()
				.AppendLine("SELECT @@IDENTITY");
		}

		protected override string FirstFormat(SelectQuery selectQuery)
		{
			return "TOP {0}";
		}

		protected override void BuildFunction(SqlFunction func)
		{
			func = ConvertFunctionParameters(func);
			base.BuildFunction(func);
		}

		private  bool _isSelect;
		readonly bool _skipAliases;

		SybaseSqlBuilder(bool skipAliases, ISqlOptimizer sqlOptimizer, SqlProviderFlags sqlProviderFlags, ValueToSqlConverter valueToSqlConverter)
			: base(sqlOptimizer, sqlProviderFlags, valueToSqlConverter)
		{
			_skipAliases = skipAliases;
		}

		protected override void BuildSelectClause(SelectQuery selectQuery)
		{
			_isSelect = true;
			base.BuildSelectClause(selectQuery);
			_isSelect = false;
		}

		protected override void BuildColumnExpression(SelectQuery selectQuery, ISqlExpression expr, string alias, ref bool addAlias)
		{
			var wrap = false;

			if (expr.SystemType == typeof(bool))
			{
				if (expr is SqlSearchCondition)
					wrap = true;
				else
					wrap = expr is SqlExpression ex && ex.Expr == "{0}" && ex.Parameters.Length == 1 && ex.Parameters[0] is SqlSearchCondition;
			}

			if (wrap) StringBuilder.Append("CASE WHEN ");
			base.BuildColumnExpression(selectQuery, expr, alias, ref addAlias);
			if (wrap) StringBuilder.Append(" THEN 1 ELSE 0 END");

			if (_skipAliases) addAlias = false;
		}

		protected override ISqlBuilder CreateSqlBuilder()
		{
			return new SybaseSqlBuilder(_isSelect, SqlOptimizer, SqlProviderFlags, ValueToSqlConverter);
		}

		protected override void BuildDataTypeFromDataType(SqlDataType type, bool forCreateTable)
		{
			switch (type.DataType)
			{
				case DataType.DateTime2 : StringBuilder.Append("DateTime");       return;
				case DataType.NVarChar:
					// yep, 5461...
					if (type.Length == null || type.Length > 5461 || type.Length < 1)
					{
						StringBuilder
							.Append(type.DataType)
							.Append("(5461)");
						return;
					}
					break;
			}

			base.BuildDataTypeFromDataType(type, forCreateTable);
		}

		protected override void BuildDeleteClause(SqlDeleteStatement deleteStatement)
		{
			var selectQuery = deleteStatement.SelectQuery;

			AppendIndent();
			StringBuilder.Append("DELETE");
			BuildSkipFirst(selectQuery);
			StringBuilder.Append(" FROM ");

			ISqlTableSource table;
			ISqlTableSource source;

			if (deleteStatement.Table != null)
				table = source = deleteStatement.Table;
			else
			{
				table  = selectQuery.From.Tables[0];
				source = selectQuery.From.Tables[0].Source;
			}

			var alias = GetTableAlias(table);
			BuildPhysicalTable(source, alias);

			StringBuilder.AppendLine();
		}

		protected override void BuildLikePredicate(SqlPredicate.Like predicate)
		{
			if (predicate.Expr2 is SqlValue)
			{
				var value = ((SqlValue)predicate.Expr2).Value;

				if (value != null)
				{
					var text  = ((SqlValue)predicate.Expr2).Value.ToString();
					var ntext = text.Replace("[", "[[]");

					if (text != ntext)
						predicate = new SqlPredicate.Like(predicate.Expr1, predicate.IsNot, new SqlValue(ntext), predicate.Escape);
				}
			}
			else if (predicate.Expr2 is SqlParameter)
			{
				var p = ((SqlParameter)predicate.Expr2);
				p.ReplaceLike = true;
			}

			base.BuildLikePredicate(predicate);
		}

		protected override void BuildUpdateTableName(SelectQuery selectQuery, SqlUpdateClause updateClause)
		{
			if (updateClause.Table != null && updateClause.Table != selectQuery.From.Tables[0].Source)
				BuildPhysicalTable(updateClause.Table, null);
			else
				BuildTableName(selectQuery.From.Tables[0], true, false);
		}

		public override object Convert(object value, ConvertType convertType)
		{
			switch (convertType)
			{
				case ConvertType.NameToQueryParameter:
				case ConvertType.NameToCommandParameter:
				case ConvertType.NameToSprocParameter:
					{
						var name = "@" + value;

						if (name.Length > 27)
							name = name.Substring(0, 27);

						return name;
					}

				case ConvertType.NameToQueryField:
				case ConvertType.NameToQueryFieldAlias:
				case ConvertType.NameToQueryTableAlias:
					{
						var name = value.ToString();

						if (name.Length > 28 || name.Length > 0 && name[0] == '[')
							return value;

						// https://github.com/linq2db/linq2db/issues/1064
						if (convertType == ConvertType.NameToQueryField && Name.Length > 0 && name[0] == '#')
							return value;
					}

					return "[" + value + "]";

				case ConvertType.NameToDatabase:
				case ConvertType.NameToSchema:
				case ConvertType.NameToQueryTable:
					if (value != null)
					{
						var name = value.ToString();

						if (name.Length > 28 || name.Length > 0 && (name[0] == '[' || name[0] == '#'))
							return value;

						if (name.IndexOf('.') > 0)
							value = string.Join("].[", name.Split('.'));

						return "[" + value + "]";
					}

					break;

				case ConvertType.SprocParameterToName:
					if (value != null)
					{
						var str = value.ToString();
						return str.Length > 0 && str[0] == '@'? str.Substring(1): str;
					}

					break;
			}

			return value;
		}

		protected override void BuildInsertOrUpdateQuery(SqlInsertOrUpdateStatement insertOrUpdate)
		{
			BuildInsertOrUpdateQueryAsUpdateInsert(insertOrUpdate);
		}

		protected override void BuildEmptyInsert(SqlInsertClause insertClause)
		{
			StringBuilder.AppendLine("VALUES ()");
		}

		protected override void BuildCreateTableIdentityAttribute1(SqlField field)
		{
			StringBuilder.Append("IDENTITY");
		}

		protected override void BuildCreateTablePrimaryKey(SqlCreateTableStatement createTable, string pkName, IEnumerable<string> fieldNames)
		{
			AppendIndent();
			StringBuilder.Append("CONSTRAINT ").Append(pkName).Append(" PRIMARY KEY CLUSTERED (");
			StringBuilder.Append(fieldNames.Aggregate((f1,f2) => f1 + ", " + f2));
			StringBuilder.Append(")");
		}

		protected override string GetProviderTypeName(IDbDataParameter parameter)
		{
			dynamic p = parameter;
			return p.AseDbType.ToString();
		}

		protected override void BuildTruncateTable(SqlTruncateTableStatement truncateTable)
		{
			StringBuilder.Append("TRUNCATE TABLE ");
		}

		public override int CommandCount(SqlStatement statement)
		{
			if (statement is SqlTruncateTableStatement trun)
				return trun.ResetIdentity && trun.Table.Fields.Values.Any(f => f.IsIdentity) ? 2 : 1;

			return 1;
		}

		protected override void BuildCommand(SqlStatement statement, int commandNumber)
		{
			if (statement is SqlTruncateTableStatement trun)
			{
				StringBuilder.Append("sp_chgattribute ");
				ConvertTableName(StringBuilder, trun.Table.Server, trun.Table.Database, trun.Table.Schema, trun.Table.PhysicalName);
				StringBuilder.AppendLine(", 'identity_burn_max', 0, '0'");
			}
		}

		protected void BuildIdentityInsert(SqlTableSource table, bool enable)
		{
			StringBuilder.Append($"SET IDENTITY_INSERT ");
			BuildTableName(table, true, false);
			StringBuilder.AppendLine(enable ? " ON" : " OFF");
		}
	}
}
=======
﻿using System;
using System.Collections.Generic;
using System.Data;
using System.Linq;

namespace LinqToDB.DataProvider.Sybase
{
	using SqlQuery;
	using SqlProvider;

	class SybaseSqlBuilder : BasicSqlBuilder
	{
		public SybaseSqlBuilder(ISqlOptimizer sqlOptimizer, SqlProviderFlags sqlProviderFlags, ValueToSqlConverter valueToSqlConverter)
			: base(sqlOptimizer, sqlProviderFlags, valueToSqlConverter)
		{
		}

		protected override void BuildGetIdentity(SqlInsertClause insertClause)
		{
			StringBuilder
				.AppendLine()
				.AppendLine("SELECT @@IDENTITY");
		}

		protected override string FirstFormat(SelectQuery selectQuery)
		{
			return "TOP {0}";
		}

		protected override void BuildFunction(SqlFunction func)
		{
			func = ConvertFunctionParameters(func);
			base.BuildFunction(func);
		}

		private  bool _isSelect;
		readonly bool _skipAliases;

		SybaseSqlBuilder(bool skipAliases, ISqlOptimizer sqlOptimizer, SqlProviderFlags sqlProviderFlags, ValueToSqlConverter valueToSqlConverter)
			: base(sqlOptimizer, sqlProviderFlags, valueToSqlConverter)
		{
			_skipAliases = skipAliases;
		}

		protected override void BuildSelectClause(SelectQuery selectQuery)
		{
			_isSelect = true;
			base.BuildSelectClause(selectQuery);
			_isSelect = false;
		}

		protected override void BuildColumnExpression(SelectQuery selectQuery, ISqlExpression expr, string alias, ref bool addAlias)
		{
			var wrap = false;

			if (expr.SystemType == typeof(bool))
			{
				if (expr is SqlSearchCondition)
					wrap = true;
				else
					wrap = expr is SqlExpression ex && ex.Expr == "{0}" && ex.Parameters.Length == 1 && ex.Parameters[0] is SqlSearchCondition;
			}

			if (wrap) StringBuilder.Append("CASE WHEN ");
			base.BuildColumnExpression(selectQuery, expr, alias, ref addAlias);
			if (wrap) StringBuilder.Append(" THEN 1 ELSE 0 END");

			if (_skipAliases) addAlias = false;
		}

		protected override ISqlBuilder CreateSqlBuilder()
		{
			return new SybaseSqlBuilder(_isSelect, SqlOptimizer, SqlProviderFlags, ValueToSqlConverter);
		}

		protected override void BuildDataType(SqlDataType type, bool createDbType)
		{
			switch (type.DataType)
			{
				case DataType.DateTime2 : StringBuilder.Append("DateTime");       return;
				case DataType.NVarChar:
					// yep, 5461...
					if (type.Length == null || type.Length > 5461 || type.Length < 1)
					{
						StringBuilder
							.Append(type.DataType)
							.Append("(5461)");
						return;
					}
					break;
			}

			base.BuildDataType(type, createDbType);
		}

		protected override void BuildDeleteClause(SqlDeleteStatement deleteStatement)
		{
			var selectQuery = deleteStatement.SelectQuery;

			AppendIndent();
			StringBuilder.Append("DELETE");
			BuildSkipFirst(selectQuery);
			StringBuilder.Append(" FROM ");

			ISqlTableSource table;
			ISqlTableSource source;

			if (deleteStatement.Table != null)
				table = source = deleteStatement.Table;
			else
			{
				table  = selectQuery.From.Tables[0];
				source = selectQuery.From.Tables[0].Source;
			}

			var alias = GetTableAlias(table);
			BuildPhysicalTable(source, alias);

			StringBuilder.AppendLine();
		}

		protected override void BuildLikePredicate(SqlPredicate.Like predicate)
		{
			if (predicate.Expr2 is SqlValue)
			{
				var value = ((SqlValue)predicate.Expr2).Value;

				if (value != null)
				{
					var text  = ((SqlValue)predicate.Expr2).Value.ToString();
					var ntext = text.Replace("[", "[[]");

					if (text != ntext)
						predicate = new SqlPredicate.Like(predicate.Expr1, predicate.IsNot, new SqlValue(ntext), predicate.Escape);
				}
			}
			else if (predicate.Expr2 is SqlParameter)
			{
				var p = ((SqlParameter)predicate.Expr2);
				p.ReplaceLike = true;
			}

			base.BuildLikePredicate(predicate);
		}

		protected override void BuildUpdateTableName(SelectQuery selectQuery, SqlUpdateClause updateClause)
		{
			if (updateClause.Table != null && updateClause.Table != selectQuery.From.Tables[0].Source)
				BuildPhysicalTable(updateClause.Table, null);
			else
				BuildTableName(selectQuery.From.Tables[0], true, false);
		}

		public override object Convert(object value, ConvertType convertType)
		{
			switch (convertType)
			{
				case ConvertType.NameToQueryParameter:
				case ConvertType.NameToCommandParameter:
				case ConvertType.NameToSprocParameter:
					{
						var name = "@" + value;

						if (name.Length > 27)
							name = name.Substring(0, 27);

						return name;
					}

				case ConvertType.NameToQueryField:
				case ConvertType.NameToQueryFieldAlias:
				case ConvertType.NameToQueryTableAlias:
					{
						var name = value.ToString();

						if (name.Length > 28 || name.Length > 0 && name[0] == '[')
							return value;

						// https://github.com/linq2db/linq2db/issues/1064
						if (convertType == ConvertType.NameToQueryField && Name.Length > 0 && name[0] == '#')
							return value;
					}

					return "[" + value + "]";

				case ConvertType.NameToDatabase:
				case ConvertType.NameToSchema:
				case ConvertType.NameToQueryTable:
					if (value != null)
					{
						var name = value.ToString();

						if (name.Length > 28 || name.Length > 0 && (name[0] == '[' || name[0] == '#'))
							return value;

						if (name.IndexOf('.') > 0)
							value = string.Join("].[", name.Split('.'));

						return "[" + value + "]";
					}

					break;

				case ConvertType.SprocParameterToName:
					if (value != null)
					{
						var str = value.ToString();
						return str.Length > 0 && str[0] == '@'? str.Substring(1): str;
					}

					break;
			}

			return value;
		}

		protected override void BuildInsertOrUpdateQuery(SqlInsertOrUpdateStatement insertOrUpdate)
		{
			BuildInsertOrUpdateQueryAsUpdateInsert(insertOrUpdate);
		}

		protected override void BuildEmptyInsert(SqlInsertClause insertClause)
		{
			StringBuilder.AppendLine("VALUES ()");
		}

		protected override void BuildCreateTableIdentityAttribute1(SqlField field)
		{
			StringBuilder.Append("IDENTITY");
		}

		protected override void BuildCreateTablePrimaryKey(SqlCreateTableStatement createTable, string pkName, IEnumerable<string> fieldNames)
		{
			AppendIndent();
			StringBuilder.Append("CONSTRAINT ").Append(pkName).Append(" PRIMARY KEY CLUSTERED (");
			StringBuilder.Append(fieldNames.Aggregate((f1,f2) => f1 + ", " + f2));
			StringBuilder.Append(")");
		}

		protected override string GetProviderTypeName(IDbDataParameter parameter)
		{
			dynamic p = parameter;
			return p.AseDbType.ToString();
		}

		protected override void BuildTruncateTable(SqlTruncateTableStatement truncateTable)
		{
			StringBuilder.Append("TRUNCATE TABLE ");
		}

		public override int CommandCount(SqlStatement statement)
		{
			if (statement is SqlTruncateTableStatement trun)
				return trun.ResetIdentity && trun.Table.Fields.Values.Any(f => f.IsIdentity) ? 2 : 1;

			return 1;
		}

		protected override void BuildCommand(SqlStatement statement, int commandNumber)
		{
			if (statement is SqlTruncateTableStatement trun)
			{
				StringBuilder.Append("sp_chgattribute ");
				ConvertTableName(StringBuilder, trun.Table.Database, trun.Table.Schema, trun.Table.PhysicalName);
				StringBuilder.AppendLine(", 'identity_burn_max', 0, '0'");
			}
		}
	}
}
>>>>>>> 5e26fa16
<|MERGE_RESOLUTION|>--- conflicted
+++ resolved
@@ -1,4 +1,3 @@
-<<<<<<< HEAD
 ﻿using System;
 using System.Collections.Generic;
 using System.Data;
@@ -274,275 +273,4 @@
 			StringBuilder.AppendLine(enable ? " ON" : " OFF");
 		}
 	}
-}
-=======
-﻿using System;
-using System.Collections.Generic;
-using System.Data;
-using System.Linq;
-
-namespace LinqToDB.DataProvider.Sybase
-{
-	using SqlQuery;
-	using SqlProvider;
-
-	class SybaseSqlBuilder : BasicSqlBuilder
-	{
-		public SybaseSqlBuilder(ISqlOptimizer sqlOptimizer, SqlProviderFlags sqlProviderFlags, ValueToSqlConverter valueToSqlConverter)
-			: base(sqlOptimizer, sqlProviderFlags, valueToSqlConverter)
-		{
-		}
-
-		protected override void BuildGetIdentity(SqlInsertClause insertClause)
-		{
-			StringBuilder
-				.AppendLine()
-				.AppendLine("SELECT @@IDENTITY");
-		}
-
-		protected override string FirstFormat(SelectQuery selectQuery)
-		{
-			return "TOP {0}";
-		}
-
-		protected override void BuildFunction(SqlFunction func)
-		{
-			func = ConvertFunctionParameters(func);
-			base.BuildFunction(func);
-		}
-
-		private  bool _isSelect;
-		readonly bool _skipAliases;
-
-		SybaseSqlBuilder(bool skipAliases, ISqlOptimizer sqlOptimizer, SqlProviderFlags sqlProviderFlags, ValueToSqlConverter valueToSqlConverter)
-			: base(sqlOptimizer, sqlProviderFlags, valueToSqlConverter)
-		{
-			_skipAliases = skipAliases;
-		}
-
-		protected override void BuildSelectClause(SelectQuery selectQuery)
-		{
-			_isSelect = true;
-			base.BuildSelectClause(selectQuery);
-			_isSelect = false;
-		}
-
-		protected override void BuildColumnExpression(SelectQuery selectQuery, ISqlExpression expr, string alias, ref bool addAlias)
-		{
-			var wrap = false;
-
-			if (expr.SystemType == typeof(bool))
-			{
-				if (expr is SqlSearchCondition)
-					wrap = true;
-				else
-					wrap = expr is SqlExpression ex && ex.Expr == "{0}" && ex.Parameters.Length == 1 && ex.Parameters[0] is SqlSearchCondition;
-			}
-
-			if (wrap) StringBuilder.Append("CASE WHEN ");
-			base.BuildColumnExpression(selectQuery, expr, alias, ref addAlias);
-			if (wrap) StringBuilder.Append(" THEN 1 ELSE 0 END");
-
-			if (_skipAliases) addAlias = false;
-		}
-
-		protected override ISqlBuilder CreateSqlBuilder()
-		{
-			return new SybaseSqlBuilder(_isSelect, SqlOptimizer, SqlProviderFlags, ValueToSqlConverter);
-		}
-
-		protected override void BuildDataType(SqlDataType type, bool createDbType)
-		{
-			switch (type.DataType)
-			{
-				case DataType.DateTime2 : StringBuilder.Append("DateTime");       return;
-				case DataType.NVarChar:
-					// yep, 5461...
-					if (type.Length == null || type.Length > 5461 || type.Length < 1)
-					{
-						StringBuilder
-							.Append(type.DataType)
-							.Append("(5461)");
-						return;
-					}
-					break;
-			}
-
-			base.BuildDataType(type, createDbType);
-		}
-
-		protected override void BuildDeleteClause(SqlDeleteStatement deleteStatement)
-		{
-			var selectQuery = deleteStatement.SelectQuery;
-
-			AppendIndent();
-			StringBuilder.Append("DELETE");
-			BuildSkipFirst(selectQuery);
-			StringBuilder.Append(" FROM ");
-
-			ISqlTableSource table;
-			ISqlTableSource source;
-
-			if (deleteStatement.Table != null)
-				table = source = deleteStatement.Table;
-			else
-			{
-				table  = selectQuery.From.Tables[0];
-				source = selectQuery.From.Tables[0].Source;
-			}
-
-			var alias = GetTableAlias(table);
-			BuildPhysicalTable(source, alias);
-
-			StringBuilder.AppendLine();
-		}
-
-		protected override void BuildLikePredicate(SqlPredicate.Like predicate)
-		{
-			if (predicate.Expr2 is SqlValue)
-			{
-				var value = ((SqlValue)predicate.Expr2).Value;
-
-				if (value != null)
-				{
-					var text  = ((SqlValue)predicate.Expr2).Value.ToString();
-					var ntext = text.Replace("[", "[[]");
-
-					if (text != ntext)
-						predicate = new SqlPredicate.Like(predicate.Expr1, predicate.IsNot, new SqlValue(ntext), predicate.Escape);
-				}
-			}
-			else if (predicate.Expr2 is SqlParameter)
-			{
-				var p = ((SqlParameter)predicate.Expr2);
-				p.ReplaceLike = true;
-			}
-
-			base.BuildLikePredicate(predicate);
-		}
-
-		protected override void BuildUpdateTableName(SelectQuery selectQuery, SqlUpdateClause updateClause)
-		{
-			if (updateClause.Table != null && updateClause.Table != selectQuery.From.Tables[0].Source)
-				BuildPhysicalTable(updateClause.Table, null);
-			else
-				BuildTableName(selectQuery.From.Tables[0], true, false);
-		}
-
-		public override object Convert(object value, ConvertType convertType)
-		{
-			switch (convertType)
-			{
-				case ConvertType.NameToQueryParameter:
-				case ConvertType.NameToCommandParameter:
-				case ConvertType.NameToSprocParameter:
-					{
-						var name = "@" + value;
-
-						if (name.Length > 27)
-							name = name.Substring(0, 27);
-
-						return name;
-					}
-
-				case ConvertType.NameToQueryField:
-				case ConvertType.NameToQueryFieldAlias:
-				case ConvertType.NameToQueryTableAlias:
-					{
-						var name = value.ToString();
-
-						if (name.Length > 28 || name.Length > 0 && name[0] == '[')
-							return value;
-
-						// https://github.com/linq2db/linq2db/issues/1064
-						if (convertType == ConvertType.NameToQueryField && Name.Length > 0 && name[0] == '#')
-							return value;
-					}
-
-					return "[" + value + "]";
-
-				case ConvertType.NameToDatabase:
-				case ConvertType.NameToSchema:
-				case ConvertType.NameToQueryTable:
-					if (value != null)
-					{
-						var name = value.ToString();
-
-						if (name.Length > 28 || name.Length > 0 && (name[0] == '[' || name[0] == '#'))
-							return value;
-
-						if (name.IndexOf('.') > 0)
-							value = string.Join("].[", name.Split('.'));
-
-						return "[" + value + "]";
-					}
-
-					break;
-
-				case ConvertType.SprocParameterToName:
-					if (value != null)
-					{
-						var str = value.ToString();
-						return str.Length > 0 && str[0] == '@'? str.Substring(1): str;
-					}
-
-					break;
-			}
-
-			return value;
-		}
-
-		protected override void BuildInsertOrUpdateQuery(SqlInsertOrUpdateStatement insertOrUpdate)
-		{
-			BuildInsertOrUpdateQueryAsUpdateInsert(insertOrUpdate);
-		}
-
-		protected override void BuildEmptyInsert(SqlInsertClause insertClause)
-		{
-			StringBuilder.AppendLine("VALUES ()");
-		}
-
-		protected override void BuildCreateTableIdentityAttribute1(SqlField field)
-		{
-			StringBuilder.Append("IDENTITY");
-		}
-
-		protected override void BuildCreateTablePrimaryKey(SqlCreateTableStatement createTable, string pkName, IEnumerable<string> fieldNames)
-		{
-			AppendIndent();
-			StringBuilder.Append("CONSTRAINT ").Append(pkName).Append(" PRIMARY KEY CLUSTERED (");
-			StringBuilder.Append(fieldNames.Aggregate((f1,f2) => f1 + ", " + f2));
-			StringBuilder.Append(")");
-		}
-
-		protected override string GetProviderTypeName(IDbDataParameter parameter)
-		{
-			dynamic p = parameter;
-			return p.AseDbType.ToString();
-		}
-
-		protected override void BuildTruncateTable(SqlTruncateTableStatement truncateTable)
-		{
-			StringBuilder.Append("TRUNCATE TABLE ");
-		}
-
-		public override int CommandCount(SqlStatement statement)
-		{
-			if (statement is SqlTruncateTableStatement trun)
-				return trun.ResetIdentity && trun.Table.Fields.Values.Any(f => f.IsIdentity) ? 2 : 1;
-
-			return 1;
-		}
-
-		protected override void BuildCommand(SqlStatement statement, int commandNumber)
-		{
-			if (statement is SqlTruncateTableStatement trun)
-			{
-				StringBuilder.Append("sp_chgattribute ");
-				ConvertTableName(StringBuilder, trun.Table.Database, trun.Table.Schema, trun.Table.PhysicalName);
-				StringBuilder.AppendLine(", 'identity_burn_max', 0, '0'");
-			}
-		}
-	}
-}
->>>>>>> 5e26fa16
+}