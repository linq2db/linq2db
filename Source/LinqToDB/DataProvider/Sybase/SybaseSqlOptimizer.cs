﻿using System;
using System.Collections.Generic;
using System.Linq;

namespace LinqToDB.DataProvider.Sybase
{
	using SqlProvider;
	using SqlQuery;

	sealed class SybaseSqlOptimizer : BasicSqlOptimizer
	{
		public SybaseSqlOptimizer(SqlProviderFlags sqlProviderFlags) : base(sqlProviderFlags)
		{
		}

		public override SqlExpressionConvertVisitor CreateConvertVisitor(bool allowModify)
		{
			return new SybaseSqlExpressionConvertVisitor(allowModify);
		}

		public override SqlStatement TransformStatement(SqlStatement statement, DataOptions dataOptions)
		{
			return statement.QueryType switch
			{
				QueryType.Update => PrepareUpdateStatement((SqlUpdateStatement)statement),
				_ => statement,
			};
		}

<<<<<<< HEAD
		SqlStatement PrepareUpdateStatement(SqlUpdateStatement statement)
=======
		private static string[] SybaseCharactersToEscape = {"_", "%", "[", "]", "^"};

		public override string[] LikeCharactersToEscape => SybaseCharactersToEscape;

		protected override ISqlExpression ConvertFunction(SqlFunction func)
		{
			func = ConvertFunctionParameters(func, false);

			switch (func.Name)
			{
				case PseudoFunctions.REPLACE: return new SqlFunction(func.SystemType, "Str_Replace", func.IsAggregate, func.IsPure, func.Precedence, func.Parameters) { CanBeNull = func.CanBeNull };

				case "CharIndex":
				{
					if (func.Parameters.Length == 3)
						return Add<int>(
							new SqlFunction(func.SystemType, "CharIndex",
								func.Parameters[0],
								new SqlFunction(typeof(string), "Substring",
									func.Parameters[1],
									func.Parameters[2],
									new SqlFunction(typeof(int), "Len", func.Parameters[1]))),
							Sub(func.Parameters[2], 1));
					break;
				}

				case "Stuff":
				{
					if (func.Parameters[3] is SqlValue value)
					{
						if (value.Value is string @string && string.IsNullOrEmpty(@string))
							return new SqlFunction(
								func.SystemType,
								func.Name,
								false,
								func.Precedence,
								func.Parameters[0],
								func.Parameters[1],
								func.Parameters[1],
								new SqlValue(value.ValueType, null));
					}

					break;
				}

				case PseudoFunctions.CONVERT:
				{
					var ftype = func.SystemType.ToUnderlying();
					if (ftype == typeof(string))
					{
						var stype = func.Parameters[2].SystemType!.ToUnderlying();

						if (stype == typeof(DateTime)
#if NET6_0_OR_GREATER
							|| stype == typeof(DateOnly)
#endif
							)
						{
							return new SqlFunction(func.SystemType, "convert", false, true, func.Parameters[0], func.Parameters[2], new SqlValue(23))
							{
								CanBeNull = func.CanBeNull
							};
						}
					}

					break;
				}
			}

			return base.ConvertFunction(func);
		}

		static SqlStatement PrepareUpdateStatement(SqlUpdateStatement statement)
>>>>>>> 3cff2449
		{
			var tableToUpdate = statement.Update.Table;

			if (tableToUpdate == null)
				return statement;

			if (statement.SelectQuery.From.Tables.Count > 0)
			{
				if (tableToUpdate == statement.SelectQuery.From.Tables[0].Source)
					return statement;

				var sourceTable = statement.SelectQuery.From.Tables[0];

				for (int i = 0; i < sourceTable.Joins.Count; i++)
				{
					var join = sourceTable.Joins[i];
					if (join.Table.Source == tableToUpdate)
					{
						var sources = new HashSet<ISqlTableSource>() { tableToUpdate };
						if (sourceTable.Joins.Skip(i + 1).Any(j => QueryHelper.IsDependsOnSources(j, sources)))
							break;
						statement.SelectQuery.From.Tables.Insert(0, join.Table);
						statement.SelectQuery.Where.SearchCondition.EnsureConjunction().Conditions
							.Add(new SqlCondition(false, join.Condition));

						sourceTable.Joins.RemoveAt(i);

						break;
					}
				}
			}

			return statement;
		}
	}
}<|MERGE_RESOLUTION|>--- conflicted
+++ resolved
@@ -27,83 +27,7 @@
 			};
 		}
 
-<<<<<<< HEAD
-		SqlStatement PrepareUpdateStatement(SqlUpdateStatement statement)
-=======
-		private static string[] SybaseCharactersToEscape = {"_", "%", "[", "]", "^"};
-
-		public override string[] LikeCharactersToEscape => SybaseCharactersToEscape;
-
-		protected override ISqlExpression ConvertFunction(SqlFunction func)
-		{
-			func = ConvertFunctionParameters(func, false);
-
-			switch (func.Name)
-			{
-				case PseudoFunctions.REPLACE: return new SqlFunction(func.SystemType, "Str_Replace", func.IsAggregate, func.IsPure, func.Precedence, func.Parameters) { CanBeNull = func.CanBeNull };
-
-				case "CharIndex":
-				{
-					if (func.Parameters.Length == 3)
-						return Add<int>(
-							new SqlFunction(func.SystemType, "CharIndex",
-								func.Parameters[0],
-								new SqlFunction(typeof(string), "Substring",
-									func.Parameters[1],
-									func.Parameters[2],
-									new SqlFunction(typeof(int), "Len", func.Parameters[1]))),
-							Sub(func.Parameters[2], 1));
-					break;
-				}
-
-				case "Stuff":
-				{
-					if (func.Parameters[3] is SqlValue value)
-					{
-						if (value.Value is string @string && string.IsNullOrEmpty(@string))
-							return new SqlFunction(
-								func.SystemType,
-								func.Name,
-								false,
-								func.Precedence,
-								func.Parameters[0],
-								func.Parameters[1],
-								func.Parameters[1],
-								new SqlValue(value.ValueType, null));
-					}
-
-					break;
-				}
-
-				case PseudoFunctions.CONVERT:
-				{
-					var ftype = func.SystemType.ToUnderlying();
-					if (ftype == typeof(string))
-					{
-						var stype = func.Parameters[2].SystemType!.ToUnderlying();
-
-						if (stype == typeof(DateTime)
-#if NET6_0_OR_GREATER
-							|| stype == typeof(DateOnly)
-#endif
-							)
-						{
-							return new SqlFunction(func.SystemType, "convert", false, true, func.Parameters[0], func.Parameters[2], new SqlValue(23))
-							{
-								CanBeNull = func.CanBeNull
-							};
-						}
-					}
-
-					break;
-				}
-			}
-
-			return base.ConvertFunction(func);
-		}
-
 		static SqlStatement PrepareUpdateStatement(SqlUpdateStatement statement)
->>>>>>> 3cff2449
 		{
 			var tableToUpdate = statement.Update.Table;
 
