﻿using System;
using System.Data.Linq;
using System.Globalization;
using System.Text;

using LinqToDB.Common;
using LinqToDB.Mapping;
using LinqToDB.SqlQuery;

namespace LinqToDB.DataProvider.Sybase
{
	sealed class SybaseMappingSchema : LockedMappingSchema
	{
#if SUPPORTS_COMPOSITE_FORMAT
		private static readonly CompositeFormat TIME3_FORMAT = CompositeFormat.Parse("'{0:hh\\:mm\\:ss\\.fff}'");
#else
		private const string TIME3_FORMAT= "'{0:hh\\:mm\\:ss\\.fff}'";
#endif

		SybaseMappingSchema() : base(ProviderName.Sybase)
		{
			SetValueToSqlConverter(typeof(string)  , (StringBuilder sb, DbDataType _, DataOptions _, object v) => ConvertStringToSql  (sb, (string)v));
			SetValueToSqlConverter(typeof(char)    , (StringBuilder sb, DbDataType _, DataOptions _, object v) => ConvertCharToSql    (sb, (char)v));
			SetValueToSqlConverter(typeof(TimeSpan), (sb, dt, _, v) => ConvertTimeSpanToSql(sb, dt, (TimeSpan)v));
			SetValueToSqlConverter(typeof(byte[])  , (StringBuilder sb, DbDataType _, DataOptions _, object v) => ConvertBinaryToSql  (sb, (byte[])v));
			SetValueToSqlConverter(typeof(Binary)  , (StringBuilder sb, DbDataType _, DataOptions _, object v) => ConvertBinaryToSql  (sb, ((Binary)v).ToArray()));

<<<<<<< HEAD
			SetDataType(typeof(string), new DbDataType(typeof(string), DataType.NVarChar, null, 255));
=======
			SetDataType(typeof(string),  new SqlDataType(DataType.NVarChar, typeof(string), 255));
			// in ASE DECIMAL=DECIMAL(18,0)
			SetDataType(typeof(decimal), new SqlDataType(DataType.Decimal,  typeof(decimal), 18, 10));
>>>>>>> f60cef68

			SetDefaultValue(typeof(DateTime), new DateTime(1753, 1, 1));
		}

		static void ConvertBinaryToSql(StringBuilder stringBuilder, byte[] value)
		{
			stringBuilder
				.Append("0x")
				.AppendByteArrayAsHexViaLookup32(value);
		}

		static void ConvertTimeSpanToSql(StringBuilder stringBuilder, DbDataType sqlDataType, TimeSpan value)
		{
			if (sqlDataType.DataType == DataType.Int64)
			{
				stringBuilder.Append(value.Ticks.ToString(NumberFormatInfo.InvariantInfo));
			}
			else
			{
				// to match logic for values as parameters
				if (value < TimeSpan.Zero)
					value = TimeSpan.FromDays(1 - value.Days) + value;

				stringBuilder.AppendFormat(CultureInfo.InvariantCulture, TIME3_FORMAT, value);
			}
		}

		static readonly Action<StringBuilder, int> AppendConversionAction = AppendConversion;

		static void AppendConversion(StringBuilder stringBuilder, int value)
		{
			stringBuilder.Append(CultureInfo.InvariantCulture, $"char({value})");
		}

		static void ConvertStringToSql(StringBuilder stringBuilder, string value)
		{
			DataTools.ConvertStringToSql(stringBuilder, "+", null, AppendConversionAction, value, null);
		}

		static void ConvertCharToSql(StringBuilder stringBuilder, char value)
		{
			DataTools.ConvertCharToSql(stringBuilder, "'", AppendConversionAction, value);
		}

		internal static readonly SybaseMappingSchema Instance = new ();

		public sealed class NativeMappingSchema : LockedMappingSchema
		{
			public NativeMappingSchema() : base(ProviderName.Sybase, Instance)
			{
			}
		}

		public sealed class ManagedMappingSchema : LockedMappingSchema
		{
			public ManagedMappingSchema() : base(ProviderName.SybaseManaged, Instance)
			{
			}
		}
	}
}<|MERGE_RESOLUTION|>--- conflicted
+++ resolved
@@ -25,13 +25,9 @@
 			SetValueToSqlConverter(typeof(byte[])  , (StringBuilder sb, DbDataType _, DataOptions _, object v) => ConvertBinaryToSql  (sb, (byte[])v));
 			SetValueToSqlConverter(typeof(Binary)  , (StringBuilder sb, DbDataType _, DataOptions _, object v) => ConvertBinaryToSql  (sb, ((Binary)v).ToArray()));
 
-<<<<<<< HEAD
 			SetDataType(typeof(string), new DbDataType(typeof(string), DataType.NVarChar, null, 255));
-=======
-			SetDataType(typeof(string),  new SqlDataType(DataType.NVarChar, typeof(string), 255));
 			// in ASE DECIMAL=DECIMAL(18,0)
-			SetDataType(typeof(decimal), new SqlDataType(DataType.Decimal,  typeof(decimal), 18, 10));
->>>>>>> f60cef68
+			SetDataType(typeof(decimal), new DbDataType(typeof(decimal), DataType.Decimal, null, null, 18, 10));
 
 			SetDefaultValue(typeof(DateTime), new DateTime(1753, 1, 1));
 		}
