﻿using System;
using System.Collections.Concurrent;
using System.Collections.Generic;
using System.Data;
using System.Data.Common;
using System.Data.Linq;
using System.Diagnostics.CodeAnalysis;
using System.Globalization;
using System.Linq.Expressions;
using System.Threading;
using System.Threading.Tasks;
using System.Xml;
using System.Xml.Linq;

<<<<<<< HEAD
#if !NET9_0_OR_GREATER
using Lock = System.Object;
#endif
=======
using LinqToDB.Common;
using LinqToDB.Common.Internal;
using LinqToDB.Data;
using LinqToDB.Expressions;
using LinqToDB.Infrastructure;
using LinqToDB.Linq.Translation;
using LinqToDB.Mapping;
using LinqToDB.SchemaProvider;
using LinqToDB.SqlProvider;
>>>>>>> 779bd9e5

namespace LinqToDB.DataProvider
{
	public abstract class DataProviderBase : IDataProvider, IInfrastructure<IServiceProvider>
	{
		#region .ctor

		protected DataProviderBase(string name, MappingSchema mappingSchema)
		{
			Name             = name;
			MappingSchema    = mappingSchema;
			// set default flags values explicitly even for default values
			SqlProviderFlags = new SqlProviderFlags()
			{
				IsParameterOrderDependent            = false,
				AcceptsTakeAsParameter               = true,
				AcceptsTakeAsParameterIfSkip         = false,
				IsTakeSupported                      = true,
				IsSkipSupported                      = true,
				IsSkipSupportedIfTake                = false,
				TakeHintsSupported                   = null,
				IsSubQueryTakeSupported              = true,
				IsDerivedTableTakeSupported          = true,
				IsCorrelatedSubQueryTakeSupported    = true,
				IsSupportsJoinWithoutCondition       = true,
				IsSubQuerySkipSupported              = true,
				IsSubQueryColumnSupported            = true,
				IsSubQueryOrderBySupported           = false,
				IsCountSubQuerySupported             = true,
				IsIdentityParameterRequired          = false,
				IsApplyJoinSupported                 = false,
				IsInsertOrUpdateSupported            = true,
				CanCombineParameters                 = true,
				MaxInListValuesCount                 = int.MaxValue,
				OutputDeleteUseSpecialTable          = false,
				OutputInsertUseSpecialTable          = false,
				OutputUpdateUseSpecialTables         = false,
				IsCrossJoinSupported                 = true,
				IsCommonTableExpressionsSupported    = false,
				IsAllSetOperationsSupported          = false,
				IsDistinctSetOperationsSupported     = true,
				IsCountDistinctSupported             = true,
				IsAggregationDistinctSupported       = true,
				AcceptsOuterExpressionInAggregate    = true,
				IsUpdateFromSupported                = true,
				DefaultMultiQueryIsolationLevel      = IsolationLevel.RepeatableRead,
				RowConstructorSupport                = RowFeature.None,
				IsWindowFunctionsSupported           = true,
				IsDerivedTableOrderBySupported       = true,
			};

			SetField<DbDataReader, bool>    ((r,i) => r.GetBoolean (i));
			SetField<DbDataReader, byte>    ((r,i) => r.GetByte    (i));
			SetField<DbDataReader, char>    ((r,i) => r.GetChar    (i));
			SetField<DbDataReader, short>   ((r,i) => r.GetInt16   (i));
			SetField<DbDataReader, int>     ((r,i) => r.GetInt32   (i));
			SetField<DbDataReader, long>    ((r,i) => r.GetInt64   (i));
			SetField<DbDataReader, float>   ((r,i) => r.GetFloat   (i));
			SetField<DbDataReader, double>  ((r,i) => r.GetDouble  (i));
			SetField<DbDataReader, string>  ((r,i) => r.GetString  (i));
			SetField<DbDataReader, decimal> ((r,i) => r.GetDecimal (i));
			SetField<DbDataReader, DateTime>((r,i) => r.GetDateTime(i));
			SetField<DbDataReader, Guid>    ((r,i) => r.GetGuid    (i));
			SetField<DbDataReader, byte[]>  ((r,i) => (byte[])r.GetValue(i));
		}

		#endregion

		#region Public Members

		public          string           Name                  { get; }
		public abstract string?          ConnectionNamespace   { get; }
		public abstract Type             DataReaderType        { get; }
		public virtual  MappingSchema    MappingSchema         { get; }
		public          SqlProviderFlags SqlProviderFlags      { get; }
		public abstract TableOptions     SupportedTableOptions { get; }
		public virtual  bool             TransactionsSupported => true;

		public static Func<IDataProvider, DbConnection, DbConnection>? OnConnectionCreated { get; set; }

		public virtual void InitContext(IDataContext dataContext)
		{
		}

		private int? _id;
		public  int   ID
		{
			get
			{
				if (_id == null)
				{
					using var idBuilder = new IdentifierBuilder(Name);
					_id = idBuilder.CreateID();
				}

				return _id.Value;
			}
		}

		public DbConnection CreateConnection(string connectionString)
		{
			var connection = CreateConnectionInternal(connectionString);

			if (OnConnectionCreated != null)
				connection = OnConnectionCreated(this, connection);

			return connection;
		}

		protected abstract DbConnection  CreateConnectionInternal (string connectionString);
		public    abstract ISqlBuilder   CreateSqlBuilder(MappingSchema   mappingSchema, DataOptions dataOptions);
		public    abstract ISqlOptimizer GetSqlOptimizer (DataOptions     dataOptions);

		public virtual DbCommand InitCommand(DataConnection dataConnection, DbCommand command, CommandType commandType, string commandText, DataParameter[]? parameters, bool withParameters)
		{
			command.CommandType = commandType;

			ClearCommandParameters(command);

			command.CommandText = commandText;

			return command;
		}

		public virtual void ClearCommandParameters(DbCommand command)
		{
			if (command.Parameters.Count != 0)
				command.Parameters.Clear();
		}

		public virtual void DisposeCommand(DbCommand command)
		{
			ClearCommandParameters(command);
			command.Dispose();
		}

#if NET6_0_OR_GREATER
		public virtual ValueTask DisposeCommandAsync(DbCommand command)
		{
			ClearCommandParameters(command);
			return command.DisposeAsync();
		}
#endif

		public virtual object? GetConnectionInfo(DataConnection dataConnection, string parameterName)
		{
			return null;
		}

		public virtual CommandBehavior GetCommandBehavior(CommandBehavior commandBehavior)
		{
			return commandBehavior;
		}

		/// <summary>
		/// Creates disposable object, which should be disposed by caller after database query execution completed.
		/// Could be used to execute provider's method with scope-specific settings, e.g. with Invariant culture to
		/// workaround incorrect culture handling in provider.
		/// </summary>
		/// <param name="dataConnection">Current data connection object.</param>
		/// <returns>Scoped execution disposable object or <c>null</c> if provider doesn't need scoped configuration.</returns>
		public virtual IExecutionScope? ExecuteScope(DataConnection dataConnection) => null;

		#endregion

		#region Helpers

		public readonly ConcurrentDictionary<ReaderInfo,Expression> ReaderExpressions = new ();

		protected void SetCharField(string dataTypeName, Expression<Func<DbDataReader, int,string>> expr)
		{
			ReaderExpressions[new ReaderInfo { FieldType = typeof(string), DataTypeName = dataTypeName }] = expr;
		}

		protected void SetCharFieldToType<T>(string dataTypeName, Expression<Func<DbDataReader, int, string>> expr)
		{
			ReaderExpressions[new ReaderInfo { ToType = typeof(T), FieldType = typeof(string), DataTypeName = dataTypeName }] = expr;
		}

		protected void SetField<TP,T>(Expression<Func<TP,int,T>> expr)
		{
			ReaderExpressions[new ReaderInfo { FieldType = typeof(T) }] = expr;
		}

		protected void SetField<TP,T>(string dataTypeName, Expression<Func<TP,int,T>> expr)
		{
			ReaderExpressions[new ReaderInfo { FieldType = typeof(T), DataTypeName = dataTypeName }] = expr;
		}

		protected void SetField<TP, T>(string dataTypeName, Type fieldType, Expression<Func<TP, int, T>> expr)
		{
			ReaderExpressions[new ReaderInfo { FieldType = fieldType, DataTypeName = dataTypeName }] = expr;
		}

		protected void SetProviderField<TP,T>(Expression<Func<TP,int,T>> expr)
		{
			ReaderExpressions[new ReaderInfo { ProviderFieldType = typeof(T) }] = expr;
		}

		protected void SetProviderField<TP, T>(Type providerFieldType, Expression<Func<TP, int, T>> expr)
		{
			ReaderExpressions[new ReaderInfo { ToType = typeof(T), ProviderFieldType = providerFieldType }] = expr;
		}

		protected void SetProviderField<TP,T,TS>(Expression<Func<TP,int,T>> expr)
		{
			ReaderExpressions[new ReaderInfo { ToType = typeof(T), ProviderFieldType = typeof(TS) }] = expr;
		}

		protected void SetToType<TP,T,TF>(Expression<Func<TP,int,T>> expr)
		{
			ReaderExpressions[new ReaderInfo { ToType = typeof(T), FieldType = typeof(TF) }] = expr;
		}

		protected void SetToType<TP, T, TF>(string dataTypeName, Expression<Func<TP, int, T>> expr)
		{
			ReaderExpressions[new ReaderInfo { ToType = typeof(T), FieldType = typeof(TF), DataTypeName = dataTypeName }] = expr;
		}

		protected virtual string? NormalizeTypeName(string? typeName)
		{
			return typeName;
		}

		#endregion

		#region GetReaderExpression

		public virtual Expression GetReaderExpression(DbDataReader reader, int idx, Expression readerExpression, Type? toType)
		{
			var fieldType    = reader.GetFieldType(idx);
			var providerType = reader.GetProviderSpecificFieldType(idx);
			var typeName     = reader.GetDataTypeName(idx);

			if (fieldType == null)
			{
				var name = reader.GetName(idx);
				throw new LinqToDBException($"Can't create '{typeName}' type or '{providerType}' specific type for {name}.");
			}

			typeName = NormalizeTypeName(typeName);

#if DEBUG1
			Debug.WriteLine("ToType                ProviderFieldType     FieldType             DataTypeName          Expression");
			Debug.WriteLine("--------------------- --------------------- --------------------- --------------------- ---------------------");
			Debug.WriteLine("{0,-21} {1,-21} {2,-21} {3,-21}",
				toType       == null ? "(null)" : toType.Name,
				providerType == null ? "(null)" : providerType.Name,
				fieldType.Name,
				typeName ?? "(null)");
			Debug.WriteLine("--------------------- --------------------- --------------------- --------------------- ---------------------");

			foreach (var ex in ReaderExpressions)
			{
				Debug.WriteLine("{0,-21} {1,-21} {2,-21} {3,-21} {4}",
					ex.Key.ToType?.Name,
					ex.Key.ProviderFieldType?.Name,
					ex.Key.FieldType?.Name,
					ex.Key.DataTypeName,
					ex.Value);
			}
#endif

			var dataReaderType = readerExpression.Type;

			if (FindExpression(new ReaderInfo { DataReaderType = dataReaderType, ToType = toType, ProviderFieldType = providerType, FieldType = fieldType, DataTypeName = typeName }, out var expr) ||
			    FindExpression(new ReaderInfo { DataReaderType = dataReaderType, ToType = toType, ProviderFieldType = providerType, FieldType = fieldType                          }, out expr) ||
			    FindExpression(new ReaderInfo { DataReaderType = dataReaderType, ToType = toType, ProviderFieldType = providerType,                        DataTypeName = typeName }, out expr) ||
			    FindExpression(new ReaderInfo { DataReaderType = dataReaderType, ToType = toType, ProviderFieldType = providerType                                                 }, out expr) ||
			    FindExpression(new ReaderInfo { DataReaderType = dataReaderType,                  ProviderFieldType = providerType                                                 }, out expr) ||
			    FindExpression(new ReaderInfo { DataReaderType = dataReaderType,                  ProviderFieldType = providerType, FieldType = fieldType, DataTypeName = typeName }, out expr) ||
			    FindExpression(new ReaderInfo { DataReaderType = dataReaderType,                  ProviderFieldType = providerType, FieldType = fieldType                          }, out expr) ||
			    FindExpression(new ReaderInfo { DataReaderType = dataReaderType, ToType = toType,                                   FieldType = fieldType, DataTypeName = typeName }, out expr) ||
			    FindExpression(new ReaderInfo { DataReaderType = dataReaderType, ToType = toType,                                   FieldType = fieldType                          }, out expr) ||
			    FindExpression(new ReaderInfo { DataReaderType = dataReaderType,                                                    FieldType = fieldType, DataTypeName = typeName }, out expr) ||
			    FindExpression(new ReaderInfo { DataReaderType = dataReaderType, ToType = toType                                                                                   }, out expr) ||
			    FindExpression(new ReaderInfo { DataReaderType = dataReaderType,                                                    FieldType = fieldType                          }, out expr))
				return expr;

			if (FindExpression(new ReaderInfo { ToType = toType, ProviderFieldType = providerType, FieldType = fieldType, DataTypeName = typeName }, out expr) ||
			    FindExpression(new ReaderInfo { ToType = toType, ProviderFieldType = providerType, FieldType = fieldType                          }, out expr) ||
			    FindExpression(new ReaderInfo { ToType = toType, ProviderFieldType = providerType,                        DataTypeName = typeName }, out expr) ||
			    FindExpression(new ReaderInfo { ToType = toType, ProviderFieldType = providerType                                                 }, out expr) ||
			    FindExpression(new ReaderInfo {                  ProviderFieldType = providerType                                                 }, out expr) ||
			    FindExpression(new ReaderInfo {                  ProviderFieldType = providerType, FieldType = fieldType, DataTypeName = typeName }, out expr) ||
			    FindExpression(new ReaderInfo {                  ProviderFieldType = providerType, FieldType = fieldType                          }, out expr) ||
			    FindExpression(new ReaderInfo { ToType = toType,                                   FieldType = fieldType, DataTypeName = typeName }, out expr) ||
			    FindExpression(new ReaderInfo { ToType = toType,                                   FieldType = fieldType                          }, out expr) ||
			    FindExpression(new ReaderInfo {                                                    FieldType = fieldType, DataTypeName = typeName }, out expr) ||
			    FindExpression(new ReaderInfo { ToType = toType                                                                                   }, out expr) ||
			    FindExpression(new ReaderInfo {                                                    FieldType = fieldType                          }, out expr))
				return expr;

			var getValueMethodInfo = MemberHelper.MethodOf<DbDataReader>(r => r.GetValue(0));
			return Expression.Convert(
				Expression.Call(readerExpression, getValueMethodInfo, ExpressionInstances.Int32Array(idx)),
				fieldType);
		}

		protected bool FindExpression(ReaderInfo info, [NotNullWhen(true)] out Expression? expr)
		{
#if DEBUG1
				Debug.WriteLine("{0,-21} {1,-21} {2,-21} {3,-21}"
					.Args(
						info.ToType            == null ? null : info.ToType.Name,
						info.ProviderFieldType == null ? null : info.ProviderFieldType.Name,
						info.FieldType         == null ? null : info.FieldType.Name,
						info.DataTypeName));
#endif

			if (ReaderExpressions.TryGetValue(info, out expr))
			{
#if DEBUG1
				Debug.WriteLine("ReaderExpression found: {0}".Args(expr));
#endif
				return true;
			}

			return false;
		}

		public virtual bool? IsDBNullAllowed(DataOptions options, DbDataReader reader, int idx)
		{
			var st = reader.GetSchemaTable();
			return st == null || st.Rows[idx].IsNull("AllowDBNull") || (bool)st.Rows[idx]["AllowDBNull"];
		}

		#endregion

		#region SetParameter

		public virtual void SetParameter(DataConnection dataConnection, DbParameter parameter, string name, DbDataType dataType, object? value)
		{
			switch (dataType.DataType)
			{
				case DataType.Char      :
				case DataType.NChar     :
				case DataType.VarChar   :
				case DataType.NVarChar  :
				case DataType.Text      :
				case DataType.NText     :
					if      (value is DateTimeOffset dto) value = dto.ToString("yyyy-MM-ddTHH:mm:ss.ffffff zzz", DateTimeFormatInfo.InvariantInfo);
					else if (value is DateTime dt)
					{
						value = dt.ToString(
							dt.Millisecond == 0
								? dt.Hour == 0 && dt.Minute == 0 && dt.Second == 0
									? "yyyy-MM-dd"
									: "yyyy-MM-ddTHH:mm:ss"
								: "yyyy-MM-ddTHH:mm:ss.fff",
							DateTimeFormatInfo.InvariantInfo);
					}
					else if (value is TimeSpan ts)
					{
						value = ts.ToString(
							ts.Days > 0
								? ts.Milliseconds > 0
									? "d\\.hh\\:mm\\:ss\\.fff"
									: "d\\.hh\\:mm\\:ss"
								: ts.Milliseconds > 0
									? "hh\\:mm\\:ss\\.fff"
									: "hh\\:mm\\:ss",
							DateTimeFormatInfo.InvariantInfo);
					}

					break;
				case DataType.Image     :
				case DataType.Binary    :
				case DataType.Blob      :
				case DataType.VarBinary :
					if (value is Binary binary) value = binary.ToArray();
					break;
				case DataType.Int64     :
					if (value is TimeSpan span) value = span.Ticks;
					break;
				case DataType.Xml       :
					     if (value is XDocument xdoc)       value = xdoc.ToString();
					else if (value is XmlDocument document) value = document.InnerXml;
					break;
			}

			parameter.ParameterName = name;
			SetParameterType(dataConnection, parameter, dataType);
			parameter.Value = value ?? DBNull.Value;
		}

		public virtual Type ConvertParameterType(Type type, DbDataType dataType)
		{
			switch (dataType.DataType)
			{
				case DataType.Char      :
				case DataType.NChar     :
				case DataType.VarChar   :
				case DataType.NVarChar  :
				case DataType.Text      :
				case DataType.NText     :
					if (type == typeof(DateTimeOffset)) return typeof(string);
					break;
				case DataType.Image     :
				case DataType.Binary    :
				case DataType.Blob      :
				case DataType.VarBinary :
					if (type == typeof(Binary)) return typeof(byte[]);
					break;
				case DataType.Int64     :
					if (type == typeof(TimeSpan)) return typeof(long);
					break;
				case DataType.Xml       :
					if (type == typeof(XDocument) ||
						type == typeof(XmlDocument)) return typeof(string);
					break;
			}

			return type;
		}

		public abstract ISchemaProvider GetSchemaProvider     ();

		protected virtual void SetParameterType(DataConnection dataConnection, DbParameter parameter, DbDataType dataType)
		{
			DbType dbType;

			switch (dataType.DataType)
			{
				case DataType.Char           : dbType = DbType.AnsiStringFixedLength; break;
				case DataType.VarChar        : dbType = DbType.AnsiString;            break;
				case DataType.NChar          : dbType = DbType.StringFixedLength;     break;
				case DataType.NVarChar       : dbType = DbType.String;                break;
				case DataType.Blob           :
				case DataType.VarBinary      : dbType = DbType.Binary;                break;
				case DataType.Boolean        : dbType = DbType.Boolean;               break;
				case DataType.SByte          : dbType = DbType.SByte;                 break;
				case DataType.Int16          : dbType = DbType.Int16;                 break;
				case DataType.Int32          : dbType = DbType.Int32;                 break;
				case DataType.Int64          : dbType = DbType.Int64;                 break;
				case DataType.Byte           : dbType = DbType.Byte;                  break;
				case DataType.UInt16         : dbType = DbType.UInt16;                break;
				case DataType.UInt32         : dbType = DbType.UInt32;                break;
				case DataType.UInt64         : dbType = DbType.UInt64;                break;
				case DataType.Single         : dbType = DbType.Single;                break;
				case DataType.Double         : dbType = DbType.Double;                break;
				case DataType.Decimal        : dbType = DbType.Decimal;               break;
				case DataType.Guid           : dbType = DbType.Guid;                  break;
				case DataType.Date           : dbType = DbType.Date;                  break;
				case DataType.Time           : dbType = DbType.Time;                  break;
				case DataType.DateTime       : dbType = DbType.DateTime;              break;
				case DataType.DateTime2      : dbType = DbType.DateTime2;             break;
				case DataType.DateTimeOffset : dbType = DbType.DateTimeOffset;        break;
				case DataType.Variant        : dbType = DbType.Object;                break;
				case DataType.VarNumeric     : dbType = DbType.VarNumeric;            break;
				default                      : return;
			}

			parameter.DbType = dbType;
		}

		#endregion

		#region BulkCopy

		public virtual BulkCopyRowsCopied BulkCopy<T>(DataOptions options, ITable<T> table, IEnumerable<T> source)
			where T : notnull
		{
			return new BasicBulkCopy().BulkCopy(options.BulkCopyOptions.BulkCopyType, table, options, source);
		}

		public virtual Task<BulkCopyRowsCopied> BulkCopyAsync<T>(DataOptions options, ITable<T> table,
			IEnumerable<T> source, CancellationToken cancellationToken)
			where T : notnull
		{
			return new BasicBulkCopy().BulkCopyAsync(options.BulkCopyOptions.BulkCopyType, table, options, source, cancellationToken);
		}

		public virtual Task<BulkCopyRowsCopied> BulkCopyAsync<T>(DataOptions options, ITable<T> table,
			IAsyncEnumerable<T> source, CancellationToken cancellationToken)
			where T: notnull
		{
			return new BasicBulkCopy().BulkCopyAsync(options.BulkCopyOptions.BulkCopyType, table, options, source, cancellationToken);
		}

		#endregion

		public virtual IQueryParametersNormalizer GetQueryParameterNormalizer() => new UniqueParametersNormalizer();

		protected abstract IMemberTranslator  CreateMemberTranslator();
		protected virtual  IIdentifierService CreateIdentifierService() => new IdentifierServiceSimple(128);

		protected virtual void InitServiceProvider(SimpleServiceProvider serviceProvider)
		{
			serviceProvider.AddService(CreateMemberTranslator());
			serviceProvider.AddService(CreateIdentifierService());
		}

		SimpleServiceProvider? _serviceProvider;
		readonly Lock          _guard = new();

		IServiceProvider IInfrastructure<IServiceProvider>.Instance
		{
			get
			{
				if (_serviceProvider == null)
				{
					lock (_guard)
					{
						if (_serviceProvider == null)
						{
							var serviceProvider = new SimpleServiceProvider();
							InitServiceProvider(serviceProvider);
							_serviceProvider = serviceProvider;
						}
					}
				}

				return _serviceProvider;
			}
		}

	}
}<|MERGE_RESOLUTION|>--- conflicted
+++ resolved
@@ -12,11 +12,6 @@
 using System.Xml;
 using System.Xml.Linq;
 
-<<<<<<< HEAD
-#if !NET9_0_OR_GREATER
-using Lock = System.Object;
-#endif
-=======
 using LinqToDB.Common;
 using LinqToDB.Common.Internal;
 using LinqToDB.Data;
@@ -26,7 +21,10 @@
 using LinqToDB.Mapping;
 using LinqToDB.SchemaProvider;
 using LinqToDB.SqlProvider;
->>>>>>> 779bd9e5
+
+#if !NET9_0_OR_GREATER
+using Lock = System.Object;
+#endif
 
 namespace LinqToDB.DataProvider
 {
