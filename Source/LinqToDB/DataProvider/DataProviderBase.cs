﻿using System;
using System.Collections.Concurrent;
using System.Collections.Generic;
using System.Data;
using System.Data.Common;
using System.Data.Linq;
using System.Diagnostics.CodeAnalysis;
using System.Linq.Expressions;
using System.Threading;
using System.Threading.Tasks;
using System.Xml;
using System.Xml.Linq;

namespace LinqToDB.DataProvider
{
	using Common;
	using Common.Internal;
	using Data;
	using Expressions;
	using Mapping;
	using SchemaProvider;
	using SqlProvider;

	public abstract class DataProviderBase : IDataProvider
	{
		#region .ctor

		protected DataProviderBase(string name, MappingSchema mappingSchema)
		{
			Name             = name;
			MappingSchema    = mappingSchema;
			// set default flags values explicitly even for default values
			SqlProviderFlags = new SqlProviderFlags()
			{
				IsSybaseBuggyGroupBy                 = false,
				IsParameterOrderDependent            = false,
				AcceptsTakeAsParameter               = true,
				AcceptsTakeAsParameterIfSkip         = false,
				IsTakeSupported                      = true,
				IsSkipSupported                      = true,
				IsSkipSupportedIfTake                = false,
				TakeHintsSupported                   = null,
				IsSubQueryTakeSupported              = true,
				IsSubQueryColumnSupported            = true,
				IsSubQueryOrderBySupported           = false,
				IsCountSubQuerySupported             = true,
				IsIdentityParameterRequired          = false,
				IsApplyJoinSupported                 = false,
				IsInsertOrUpdateSupported            = true,
				CanCombineParameters                 = true,
				MaxInListValuesCount                 = int.MaxValue,
				IsUpdateSetTableAliasSupported       = true,
				OutputDeleteUseSpecialTable          = false,
				OutputInsertUseSpecialTable          = false,
				OutputUpdateUseSpecialTables         = false,
				IsGroupByColumnRequred               = false,
				IsCrossJoinSupported                 = true,
				IsInnerJoinAsCrossSupported          = true,
				IsCommonTableExpressionsSupported    = false,
				IsDistinctOrderBySupported           = true,
				IsOrderByAggregateFunctionsSupported = true,
				IsAllSetOperationsSupported          = false,
				IsDistinctSetOperationsSupported     = true,
				IsCountDistinctSupported             = false,
				AcceptsOuterExpressionInAggregate    = true,
<<<<<<< HEAD
				IsWindowFunctionsSupported           = true,
=======
				IsUpdateFromSupported                = true,
				DefaultMultiQueryIsolationLevel      = IsolationLevel.RepeatableRead,
				RowConstructorSupport                = RowFeature.None,
>>>>>>> 17c99b67
			};

			SetField<DbDataReader, bool>    ((r,i) => r.GetBoolean (i));
			SetField<DbDataReader, byte>    ((r,i) => r.GetByte    (i));
			SetField<DbDataReader, char>    ((r,i) => r.GetChar    (i));
			SetField<DbDataReader, short>   ((r,i) => r.GetInt16   (i));
			SetField<DbDataReader, int>     ((r,i) => r.GetInt32   (i));
			SetField<DbDataReader, long>    ((r,i) => r.GetInt64   (i));
			SetField<DbDataReader, float>   ((r,i) => r.GetFloat   (i));
			SetField<DbDataReader, double>  ((r,i) => r.GetDouble  (i));
			SetField<DbDataReader, string>  ((r,i) => r.GetString  (i));
			SetField<DbDataReader, decimal> ((r,i) => r.GetDecimal (i));
			SetField<DbDataReader, DateTime>((r,i) => r.GetDateTime(i));
			SetField<DbDataReader, Guid>    ((r,i) => r.GetGuid    (i));
			SetField<DbDataReader, byte[]>  ((r,i) => (byte[])r.GetValue(i));
		}

		#endregion

		#region Public Members

		public          string           Name                  { get; }
		public abstract string?          ConnectionNamespace   { get; }
		public abstract Type             DataReaderType        { get; }
		public virtual  MappingSchema    MappingSchema         { get; }
		public          SqlProviderFlags SqlProviderFlags      { get; }
		public abstract TableOptions     SupportedTableOptions { get; }
		public virtual  bool             TransactionsSupported => true;

		public static Func<IDataProvider, DbConnection, DbConnection>? OnConnectionCreated { get; set; }

		public virtual void InitContext(IDataContext dataContext)
		{
		}

		private int? _id;
		public  int   ID => _id ??= new IdentifierBuilder(Name).CreateID();

		public DbConnection CreateConnection(string connectionString)
		{
			var connection = CreateConnectionInternal(connectionString);

			if (OnConnectionCreated != null)
				connection = OnConnectionCreated(this, connection);

			return connection;
		}

		protected abstract DbConnection  CreateConnectionInternal (string connectionString);
		public    abstract ISqlBuilder   CreateSqlBuilder(MappingSchema mappingSchema);
		public    abstract ISqlOptimizer GetSqlOptimizer ();

		public virtual DbCommand InitCommand(DataConnection dataConnection, DbCommand command, CommandType commandType, string commandText, DataParameter[]? parameters, bool withParameters)
		{
			command.CommandType = commandType;

			ClearCommandParameters(command);

			command.CommandText = commandText;

			return command;
		}

		public virtual void ClearCommandParameters(DbCommand command)
		{
			if (command.Parameters.Count != 0)
				command.Parameters.Clear();
		}

		public virtual void DisposeCommand(DbCommand command)
		{
			ClearCommandParameters(command);
			command.Dispose();
		}

#if NETSTANDARD2_1PLUS
		public virtual ValueTask DisposeCommandAsync(DbCommand command)
		{
			ClearCommandParameters(command);
			return command.DisposeAsync();
		}
#endif

		public virtual object? GetConnectionInfo(DataConnection dataConnection, string parameterName)
		{
			return null;
		}

		public virtual CommandBehavior GetCommandBehavior(CommandBehavior commandBehavior)
		{
			return commandBehavior;
		}

		/// <summary>
		/// Creates disposable object, which should be disposed by caller after database query execution completed.
		/// Could be used to execute provider's method with scope-specific settings, e.g. with Invariant culture to
		/// workaround incorrect culture handling in provider.
		/// </summary>
		/// <param name="dataConnection">Current data connection object.</param>
		/// <returns>Scoped execution disposable object or <c>null</c> if provider doesn't need scoped configuration.</returns>
		public virtual IExecutionScope? ExecuteScope(DataConnection dataConnection) => null;

		#endregion

		#region Helpers

		public readonly ConcurrentDictionary<ReaderInfo,Expression> ReaderExpressions = new ();

		protected void SetCharField(string dataTypeName, Expression<Func<DbDataReader, int,string>> expr)
		{
			ReaderExpressions[new ReaderInfo { FieldType = typeof(string), DataTypeName = dataTypeName }] = expr;
		}

		protected void SetCharFieldToType<T>(string dataTypeName, Expression<Func<DbDataReader, int, string>> expr)
		{
			ReaderExpressions[new ReaderInfo { ToType = typeof(T), FieldType = typeof(string), DataTypeName = dataTypeName }] = expr;
		}

		protected void SetField<TP,T>(Expression<Func<TP,int,T>> expr)
		{
			ReaderExpressions[new ReaderInfo { FieldType = typeof(T) }] = expr;
		}

		protected void SetField<TP,T>(string dataTypeName, Expression<Func<TP,int,T>> expr)
		{
			ReaderExpressions[new ReaderInfo { FieldType = typeof(T), DataTypeName = dataTypeName }] = expr;
		}

		protected void SetField<TP, T>(string dataTypeName, Type fieldType, Expression<Func<TP, int, T>> expr)
		{
			ReaderExpressions[new ReaderInfo { FieldType = fieldType, DataTypeName = dataTypeName }] = expr;
		}

		protected void SetProviderField<TP,T>(Expression<Func<TP,int,T>> expr)
		{
			ReaderExpressions[new ReaderInfo { ProviderFieldType = typeof(T) }] = expr;
		}

		protected void SetProviderField<TP,T,TS>(Expression<Func<TP,int,T>> expr)
		{
			ReaderExpressions[new ReaderInfo { ToType = typeof(T), ProviderFieldType = typeof(TS) }] = expr;
		}

		protected void SetToType<TP,T,TF>(Expression<Func<TP,int,T>> expr)
		{
			ReaderExpressions[new ReaderInfo { ToType = typeof(T), FieldType = typeof(TF) }] = expr;
		}

		protected void SetToType<TP, T, TF>(string dataTypeName, Expression<Func<TP, int, T>> expr)
		{
			ReaderExpressions[new ReaderInfo { ToType = typeof(T), FieldType = typeof(TF), DataTypeName = dataTypeName }] = expr;
		}

		protected virtual string? NormalizeTypeName(string? typeName)
		{
			return typeName;
		}

		#endregion

		#region GetReaderExpression

		public virtual Expression GetReaderExpression(DbDataReader reader, int idx, Expression readerExpression, Type toType)
		{
			var fieldType    = reader.GetFieldType(idx);
			var providerType = reader.GetProviderSpecificFieldType(idx);
			string? typeName = reader.GetDataTypeName(idx);

			if (fieldType == null)
			{
				var name = reader.GetName(idx);
				throw new LinqToDBException($"Can't create '{typeName}' type or '{providerType}' specific type for {name}.");
			}

			typeName = NormalizeTypeName(typeName);

#if DEBUG1
			Debug.WriteLine("ToType                ProviderFieldType     FieldType             DataTypeName          Expression");
			Debug.WriteLine("--------------------- --------------------- --------------------- --------------------- ---------------------");
			Debug.WriteLine("{0,-21} {1,-21} {2,-21} {3,-21}".Args(
				toType       == null ? "(null)" : toType.Name,
				providerType == null ? "(null)" : providerType.Name,
				fieldType.Name,
				typeName ?? "(null)"));
			Debug.WriteLine("--------------------- --------------------- --------------------- --------------------- ---------------------");

			foreach (var ex in ReaderExpressions)
			{
				Debug.WriteLine("{0,-21} {1,-21} {2,-21} {3,-21} {4}"
					.Args(
						ex.Key.ToType            == null ? null : ex.Key.ToType.Name,
						ex.Key.ProviderFieldType == null ? null : ex.Key.ProviderFieldType.Name,
						ex.Key.FieldType         == null ? null : ex.Key.FieldType.Name,
						ex.Key.DataTypeName,
						ex.Value));
			}
#endif

			var dataReaderType = readerExpression.Type;

			if (FindExpression(new ReaderInfo { DataReaderType = dataReaderType, ToType = toType, ProviderFieldType = providerType, FieldType = fieldType, DataTypeName = typeName }, out var expr) ||
			    FindExpression(new ReaderInfo { DataReaderType = dataReaderType, ToType = toType, ProviderFieldType = providerType, FieldType = fieldType                          }, out expr) ||
			    FindExpression(new ReaderInfo { DataReaderType = dataReaderType, ToType = toType, ProviderFieldType = providerType,                        DataTypeName = typeName }, out expr) ||
			    FindExpression(new ReaderInfo { DataReaderType = dataReaderType, ToType = toType, ProviderFieldType = providerType                                                 }, out expr) ||
			    FindExpression(new ReaderInfo { DataReaderType = dataReaderType,                  ProviderFieldType = providerType                                                 }, out expr) ||
			    FindExpression(new ReaderInfo { DataReaderType = dataReaderType,                  ProviderFieldType = providerType, FieldType = fieldType, DataTypeName = typeName }, out expr) ||
			    FindExpression(new ReaderInfo { DataReaderType = dataReaderType,                  ProviderFieldType = providerType, FieldType = fieldType                          }, out expr) ||
			    FindExpression(new ReaderInfo { DataReaderType = dataReaderType, ToType = toType,                                   FieldType = fieldType, DataTypeName = typeName }, out expr) ||
			    FindExpression(new ReaderInfo { DataReaderType = dataReaderType, ToType = toType,                                   FieldType = fieldType                          }, out expr) ||
			    FindExpression(new ReaderInfo { DataReaderType = dataReaderType,                                                    FieldType = fieldType, DataTypeName = typeName }, out expr) ||
			    FindExpression(new ReaderInfo { DataReaderType = dataReaderType, ToType = toType                                                                                   }, out expr) ||
			    FindExpression(new ReaderInfo { DataReaderType = dataReaderType,                                                    FieldType = fieldType                          }, out expr))
				return expr;

			if (FindExpression(new ReaderInfo { ToType = toType, ProviderFieldType = providerType, FieldType = fieldType, DataTypeName = typeName }, out expr) ||
			    FindExpression(new ReaderInfo { ToType = toType, ProviderFieldType = providerType, FieldType = fieldType                          }, out expr) ||
			    FindExpression(new ReaderInfo { ToType = toType, ProviderFieldType = providerType,                        DataTypeName = typeName }, out expr) ||
			    FindExpression(new ReaderInfo { ToType = toType, ProviderFieldType = providerType                                                 }, out expr) ||
			    FindExpression(new ReaderInfo {                  ProviderFieldType = providerType                                                 }, out expr) ||
			    FindExpression(new ReaderInfo {                  ProviderFieldType = providerType, FieldType = fieldType, DataTypeName = typeName }, out expr) ||
			    FindExpression(new ReaderInfo {                  ProviderFieldType = providerType, FieldType = fieldType                          }, out expr) ||
			    FindExpression(new ReaderInfo { ToType = toType,                                   FieldType = fieldType, DataTypeName = typeName }, out expr) ||
			    FindExpression(new ReaderInfo { ToType = toType,                                   FieldType = fieldType                          }, out expr) ||
			    FindExpression(new ReaderInfo {                                                    FieldType = fieldType, DataTypeName = typeName }, out expr) ||
			    FindExpression(new ReaderInfo { ToType = toType                                                                                   }, out expr) ||
			    FindExpression(new ReaderInfo {                                                    FieldType = fieldType                          }, out expr))
				return expr;

			var getValueMethodInfo = MemberHelper.MethodOf<DbDataReader>(r => r.GetValue(0));
			return Expression.Convert(
				Expression.Call(readerExpression, getValueMethodInfo, ExpressionInstances.Int32Array(idx)),
				fieldType);
		}

		protected bool FindExpression(ReaderInfo info, [NotNullWhen(true)] out Expression? expr)
		{
#if DEBUG1
				Debug.WriteLine("{0,-21} {1,-21} {2,-21} {3,-21}"
					.Args(
						info.ToType            == null ? null : info.ToType.Name,
						info.ProviderFieldType == null ? null : info.ProviderFieldType.Name,
						info.FieldType         == null ? null : info.FieldType.Name,
						info.DataTypeName));
#endif

			if (ReaderExpressions.TryGetValue(info, out expr))
			{
#if DEBUG1
				Debug.WriteLine("ReaderExpression found: {0}".Args(expr));
#endif
				return true;
			}

			return false;
		}

		public virtual bool? IsDBNullAllowed(DbDataReader reader, int idx)
		{
			var st = reader.GetSchemaTable();
			return st == null || st.Rows[idx].IsNull("AllowDBNull") || (bool)st.Rows[idx]["AllowDBNull"];
		}

		#endregion

		#region SetParameter

		public virtual void SetParameter(DataConnection dataConnection, DbParameter parameter, string name, DbDataType dataType, object? value)
		{
			switch (dataType.DataType)
			{
				case DataType.Char      :
				case DataType.NChar     :
				case DataType.VarChar   :
				case DataType.NVarChar  :
				case DataType.Text      :
				case DataType.NText     :
					if      (value is DateTimeOffset dto) value = dto.ToString("yyyy-MM-ddTHH:mm:ss.ffffff zzz");
					else if (value is DateTime dt)
					{
						value = dt.ToString(
							dt.Millisecond == 0
								? dt.Hour == 0 && dt.Minute == 0 && dt.Second == 0
									? "yyyy-MM-dd"
									: "yyyy-MM-ddTHH:mm:ss"
								: "yyyy-MM-ddTHH:mm:ss.fff");
					}
					else if (value is TimeSpan ts)
					{
						value = ts.ToString(
							ts.Days > 0
								? ts.Milliseconds > 0
									? "d\\.hh\\:mm\\:ss\\.fff"
									: "d\\.hh\\:mm\\:ss"
								: ts.Milliseconds > 0
									? "hh\\:mm\\:ss\\.fff"
									: "hh\\:mm\\:ss");
					}
					break;
				case DataType.Image     :
				case DataType.Binary    :
				case DataType.Blob      :
				case DataType.VarBinary :
					if (value is Binary binary) value = binary.ToArray();
					break;
				case DataType.Int64     :
					if (value is TimeSpan span) value = span.Ticks;
					break;
				case DataType.Xml       :
					     if (value is XDocument)            value = value.ToString();
					else if (value is XmlDocument document) value = document.InnerXml;
					break;
			}

			parameter.ParameterName = name;
			SetParameterType(dataConnection, parameter, dataType);
			parameter.Value = value ?? DBNull.Value;
		}

		public virtual Type ConvertParameterType(Type type, DbDataType dataType)
		{
			switch (dataType.DataType)
			{
				case DataType.Char      :
				case DataType.NChar     :
				case DataType.VarChar   :
				case DataType.NVarChar  :
				case DataType.Text      :
				case DataType.NText     :
					if (type == typeof(DateTimeOffset)) return typeof(string);
					break;
				case DataType.Image     :
				case DataType.Binary    :
				case DataType.Blob      :
				case DataType.VarBinary :
					if (type == typeof(Binary)) return typeof(byte[]);
					break;
				case DataType.Int64     :
					if (type == typeof(TimeSpan)) return typeof(long);
					break;
				case DataType.Xml       :
					if (type == typeof(XDocument) ||
						type == typeof(XmlDocument)) return typeof(string);
					break;
			}

			return type;
		}

		public abstract ISchemaProvider GetSchemaProvider     ();

		protected virtual void SetParameterType(DataConnection dataConnection, DbParameter parameter, DbDataType dataType)
		{
			DbType dbType;

			switch (dataType.DataType)
			{
				case DataType.Char           : dbType = DbType.AnsiStringFixedLength; break;
				case DataType.VarChar        : dbType = DbType.AnsiString;            break;
				case DataType.NChar          : dbType = DbType.StringFixedLength;     break;
				case DataType.NVarChar       : dbType = DbType.String;                break;
				case DataType.Blob           :
				case DataType.VarBinary      : dbType = DbType.Binary;                break;
				case DataType.Boolean        : dbType = DbType.Boolean;               break;
				case DataType.SByte          : dbType = DbType.SByte;                 break;
				case DataType.Int16          : dbType = DbType.Int16;                 break;
				case DataType.Int32          : dbType = DbType.Int32;                 break;
				case DataType.Int64          : dbType = DbType.Int64;                 break;
				case DataType.Byte           : dbType = DbType.Byte;                  break;
				case DataType.UInt16         : dbType = DbType.UInt16;                break;
				case DataType.UInt32         : dbType = DbType.UInt32;                break;
				case DataType.UInt64         : dbType = DbType.UInt64;                break;
				case DataType.Single         : dbType = DbType.Single;                break;
				case DataType.Double         : dbType = DbType.Double;                break;
				case DataType.Decimal        : dbType = DbType.Decimal;               break;
				case DataType.Guid           : dbType = DbType.Guid;                  break;
				case DataType.Date           : dbType = DbType.Date;                  break;
				case DataType.Time           : dbType = DbType.Time;                  break;
				case DataType.DateTime       : dbType = DbType.DateTime;              break;
				case DataType.DateTime2      : dbType = DbType.DateTime2;             break;
				case DataType.DateTimeOffset : dbType = DbType.DateTimeOffset;        break;
				case DataType.Variant        : dbType = DbType.Object;                break;
				case DataType.VarNumeric     : dbType = DbType.VarNumeric;            break;
				default                      : return;
			}

			parameter.DbType = dbType;
		}

		#endregion

		#region BulkCopy

		public virtual BulkCopyRowsCopied BulkCopy<T>(ITable<T> table, BulkCopyOptions options, IEnumerable<T> source)
			where T : notnull
		{
			return new BasicBulkCopy().BulkCopy(options.BulkCopyType, table, options, source);
		}

		public virtual Task<BulkCopyRowsCopied> BulkCopyAsync<T>(
			ITable<T> table, BulkCopyOptions options, IEnumerable<T> source, CancellationToken cancellationToken)
			where T : notnull
		{
			return new BasicBulkCopy().BulkCopyAsync(options.BulkCopyType, table, options, source, cancellationToken);
		}

#if NATIVE_ASYNC
		public virtual Task<BulkCopyRowsCopied> BulkCopyAsync<T>(
			ITable<T> table, BulkCopyOptions options, IAsyncEnumerable<T> source, CancellationToken cancellationToken)
			where T: notnull
		{
			return new BasicBulkCopy().BulkCopyAsync(options.BulkCopyType, table, options, source, cancellationToken);
		}
#endif

		#endregion
	}
}<|MERGE_RESOLUTION|>--- conflicted
+++ resolved
@@ -63,13 +63,10 @@
 				IsDistinctSetOperationsSupported     = true,
 				IsCountDistinctSupported             = false,
 				AcceptsOuterExpressionInAggregate    = true,
-<<<<<<< HEAD
-				IsWindowFunctionsSupported           = true,
-=======
 				IsUpdateFromSupported                = true,
 				DefaultMultiQueryIsolationLevel      = IsolationLevel.RepeatableRead,
 				RowConstructorSupport                = RowFeature.None,
->>>>>>> 17c99b67
+				IsWindowFunctionsSupported           = true,
 			};
 
 			SetField<DbDataReader, bool>    ((r,i) => r.GetBoolean (i));
