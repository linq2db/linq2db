﻿namespace LinqToDB.DataProvider.PostgreSQL
{
	/// <summary>
	/// PostgreSQL language dialect. Version defines minimal PostgreSQL version to use this dialect.
	/// </summary>
	public enum PostgreSQLVersion
	{
<<<<<<< HEAD
		AutoDetect,
=======
		/// <summary>
		/// PostgreSQL 9.2+ SQL dialect.
		/// </summary>
>>>>>>> f6ae79d6
		v92,
		/// <summary>
		/// PostgreSQL 9.3+ SQL dialect.
		/// </summary>
		v93,
		/// <summary>
		/// PostgreSQL 9.5+ SQL dialect.
		/// </summary>
		v95,
		/// <summary>
		/// PostgreSQL 15+ SQL dialect.
		/// </summary>
		v15,
	}
}<|MERGE_RESOLUTION|>--- conflicted
+++ resolved
@@ -5,13 +5,10 @@
 	/// </summary>
 	public enum PostgreSQLVersion
 	{
-<<<<<<< HEAD
 		AutoDetect,
-=======
 		/// <summary>
 		/// PostgreSQL 9.2+ SQL dialect.
 		/// </summary>
->>>>>>> f6ae79d6
 		v92,
 		/// <summary>
 		/// PostgreSQL 9.3+ SQL dialect.
