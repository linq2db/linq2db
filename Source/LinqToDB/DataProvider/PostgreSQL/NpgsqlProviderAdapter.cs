--- conflicted
+++ resolved
@@ -58,12 +58,8 @@
 			Action<DbParameter, NpgsqlDbType> dbTypeSetter,
 			Func  <DbParameter, NpgsqlDbType> dbTypeGetter,
 
-<<<<<<< HEAD
-			Func<DbConnection, string, NpgsqlBinaryImporter> beginBinaryImport)
-=======
-			Func<IDbConnection, string, NpgsqlBinaryImporter>                           beginBinaryImport,
-			Func<IDbConnection, string, CancellationToken, Task<NpgsqlBinaryImporter>>? beginBinaryImportAsync)
->>>>>>> 8880b6e4
+			Func<DbConnection, string, NpgsqlBinaryImporter>                           beginBinaryImport,
+			Func<DbConnection, string, CancellationToken, Task<NpgsqlBinaryImporter>>? beginBinaryImportAsync)
 		{
 			ConnectionType  = connectionType;
 			DataReaderType  = dataReaderType;
@@ -90,7 +86,7 @@
 			SetDbType = dbTypeSetter;
 			GetDbType = dbTypeGetter;
 
-			BeginBinaryImport      = beginBinaryImport;
+			BeginBinaryImport          = beginBinaryImport;
 			BeginBinaryImportAsync = beginBinaryImportAsync;
 
 			// because NpgsqlDbType enumeration changes often (compared to other providers)
@@ -144,8 +140,8 @@
 
 			// a bit of magic to properly handle different numeric values for enums in npgsql 3 and 4
 			var result = _knownDbTypes[type];
-			if (isArray     ) result |= _knownDbTypes[NpgsqlDbType.Array];
-			if (isRange     ) result |= _knownDbTypes[NpgsqlDbType.Range];
+			if (isArray) result |= _knownDbTypes[NpgsqlDbType.Array];
+			if (isRange) result |= _knownDbTypes[NpgsqlDbType.Range];
 			if (isMultiRange) result |= _knownDbTypes[NpgsqlDbType.Multirange];
 
 			// because resulting value will not map to any prefefined value, enum conversion will be performed
@@ -156,12 +152,8 @@
 		private readonly Func<string, NpgsqlConnection> _connectionCreator;
 		public NpgsqlConnection CreateConnection(string connectionString) => _connectionCreator(connectionString);
 
-<<<<<<< HEAD
 		public Func<DbConnection, string, NpgsqlBinaryImporter> BeginBinaryImport { get; }
-=======
-		public Func<IDbConnection, string, NpgsqlBinaryImporter>                           BeginBinaryImport      { get; }
-		public Func<IDbConnection, string, CancellationToken, Task<NpgsqlBinaryImporter>>? BeginBinaryImportAsync { get; }
->>>>>>> 8880b6e4
+		public Func<DbConnection, string, CancellationToken, Task<NpgsqlBinaryImporter>>? BeginBinaryImportAsync { get; }
 
 		public MappingSchema MappingSchema { get; }
 
@@ -211,7 +203,7 @@
 						var pToken      = Expression.Parameter(typeof(CancellationToken));
 
 						var beginBinaryImport = Expression.Lambda<Func<DbConnection, string, NpgsqlBinaryImporter>>(
-								typeMapper.MapExpression((DbConnection conn, string command) => typeMapper.Wrap<NpgsqlBinaryImporter>(((NpgsqlConnection)(object)conn).BeginBinaryImport(command)), pConnection, pCommand),
+								typeMapper.MapExpression((DbConnection conn, string command) => typeMapper.Wrap<NpgsqlBinaryImporter>(((NpgsqlConnection)conn).BeginBinaryImport(command)), pConnection, pCommand),
 								pConnection, pCommand)
 							.CompileExpression();
 
@@ -536,7 +528,7 @@
 			public void    Dispose()         => ((Action<NpgsqlConnection>)CompiledWrappers[2])(this);
 
 			// not implemented, as it is not called from wrapper
-			internal NpgsqlBinaryImporter       BeginBinaryImport(string copyFromCommand) => throw new NotImplementedException();
+			internal NpgsqlBinaryImporter BeginBinaryImport(string copyFromCommand) => throw new NotImplementedException();
 			internal Task<NpgsqlBinaryImporter> BeginBinaryImportAsync(string copyFromCommand, CancellationToken cancellationToken) => throw new NotImplementedException();
 		}
 
