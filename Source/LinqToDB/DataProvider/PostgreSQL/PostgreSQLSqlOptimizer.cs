--- conflicted
+++ resolved
@@ -1,10 +1,6 @@
-<<<<<<< HEAD
 ﻿using System;
 
 namespace LinqToDB.DataProvider.PostgreSQL
-=======
-﻿namespace LinqToDB.DataProvider.PostgreSQL
->>>>>>> f6ae79d6
 {
 	using Extensions;
 	using Mapping;
@@ -19,19 +15,11 @@
 
 		public override bool CanCompareSearchConditions => true;
 
-<<<<<<< HEAD
-		public override SqlStatement Finalize(SqlStatement statement, DataOptions dataOptions)
+		public override SqlStatement Finalize(MappingSchema mappingSchema, SqlStatement statement, DataOptions dataOptions)
 		{
 			CheckAliases(statement, int.MaxValue);
 
-			return base.Finalize(statement, dataOptions);
-=======
-		public override SqlStatement Finalize(MappingSchema mappingSchema, SqlStatement statement)
-		{
-			CheckAliases(statement, int.MaxValue);
-
-			return base.Finalize(mappingSchema, statement);
->>>>>>> f6ae79d6
+			return base.Finalize(mappingSchema, statement, dataOptions);
 		}
 
 		public override SqlStatement TransformStatement(SqlStatement statement, DataOptions dataOptions)
