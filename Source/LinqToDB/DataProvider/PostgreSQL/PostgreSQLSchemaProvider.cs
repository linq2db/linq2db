--- conflicted
+++ resolved
@@ -119,7 +119,7 @@
 		protected override List<TableInfo> GetTables(DataConnection dataConnection, GetSchemaOptions options)
 		{
 			var defaultSchema = ToDatabaseLiteral(dataConnection, options?.DefaultSchema ?? "public");
-
+			
 			var sql = $@"
 				SELECT
 					t.table_catalog || '.' || t.table_schema || '.' || t.table_name            as TableID,
@@ -195,11 +195,7 @@
 		static string ToDatabaseLiteral(DataConnection dataConnection, string? str)
 		{
 			var sb = new StringBuilder();
-<<<<<<< HEAD
-			dataConnection.MappingSchema.ValueToSqlConverter.Convert(sb, SqlDataType.DbText, dataConnection.Options, str);
-=======
-			dataConnection.MappingSchema.ValueToSqlConverter.Convert(sb, dataConnection.MappingSchema, SqlDataType.DbText, str);
->>>>>>> d8624ca1
+			dataConnection.MappingSchema.ValueToSqlConverter.Convert(sb, dataConnection.MappingSchema, SqlDataType.DbText, dataConnection.Options, str);
 			return sb.ToString();
 		}
 
@@ -209,20 +205,20 @@
 				new HashSet<string?>(
 					ExcludedSchemas.Where(s => !string.IsNullOrEmpty(s)).Union(new[] { "pg_catalog", "information_schema" }),
 					StringComparer.OrdinalIgnoreCase);
-
+			
 			var includeSchemas = new HashSet<string?>(IncludedSchemas.Where(s => !string.IsNullOrEmpty(s)), StringComparer.OrdinalIgnoreCase);
-
+			
 			if (includeSchemas.Count > 0)
 			{
 				foreach (var toInclude in IncludedSchemas)
-				{
+		{
 					excludeSchemas.Remove(toInclude);
 				}
 			}
-
+			
 			if (excludeSchemas.Count == 0 && IncludedSchemas.Count == 0)
 				return "1 = 1";
-
+			
 			var schemaFilter = "";
 
 			if (excludeSchemas.Count > 0)
@@ -658,7 +654,7 @@
 
 			return typInfo;
 		}
-
+		
 		static string SimplifyDataType(string dataType)
 		{
 			var typeMatch = _matchType.Match(dataType);
