--- conflicted
+++ resolved
@@ -28,50 +28,6 @@
 		{
 			var list = new[]
 			{
-<<<<<<< HEAD
-				new DataTypeInfo { TypeName = "name",                        DataType = typeof(string).        AssemblyQualifiedName },
-				new DataTypeInfo { TypeName = "oid",                         DataType = typeof(int).           AssemblyQualifiedName },
-				new DataTypeInfo { TypeName = "xid",                         DataType = typeof(int).           AssemblyQualifiedName },
-				new DataTypeInfo { TypeName = "smallint",                    DataType = typeof(short).         AssemblyQualifiedName },
-				new DataTypeInfo { TypeName = "int2",                        DataType = typeof(short).         AssemblyQualifiedName },
-				new DataTypeInfo { TypeName = "integer",                     DataType = typeof(int).           AssemblyQualifiedName },
-				new DataTypeInfo { TypeName = "int4",                        DataType = typeof(int).           AssemblyQualifiedName },
-				new DataTypeInfo { TypeName = "bigint",                      DataType = typeof(long).          AssemblyQualifiedName },
-				new DataTypeInfo { TypeName = "int8",                        DataType = typeof(long).          AssemblyQualifiedName },
-				new DataTypeInfo { TypeName = "real",                        DataType = typeof(float).         AssemblyQualifiedName },
-				new DataTypeInfo { TypeName = "float4",                      DataType = typeof(float).         AssemblyQualifiedName },
-				new DataTypeInfo { TypeName = "double precision",            DataType = typeof(double).        AssemblyQualifiedName },
-				new DataTypeInfo { TypeName = "float8",                      DataType = typeof(double).        AssemblyQualifiedName },
-				new DataTypeInfo { TypeName = "boolean",                     DataType = typeof(bool).          AssemblyQualifiedName },
-				new DataTypeInfo { TypeName = "bool",                        DataType = typeof(bool).          AssemblyQualifiedName },
-				new DataTypeInfo { TypeName = "regproc",                     DataType = typeof(object).        AssemblyQualifiedName },
-				new DataTypeInfo { TypeName = "money",                       DataType = typeof(decimal).       AssemblyQualifiedName },
-				new DataTypeInfo { TypeName = "text",                        DataType = typeof(string).        AssemblyQualifiedName },
-				new DataTypeInfo { TypeName = "xml",                         DataType = typeof(string).        AssemblyQualifiedName },
-
-				new DataTypeInfo { TypeName = "bytea",                       DataType = typeof(byte[]).        AssemblyQualifiedName },
-				new DataTypeInfo { TypeName = "uuid",                        DataType = typeof(Guid).          AssemblyQualifiedName },
-
-				new DataTypeInfo { TypeName = "hstore",                      DataType = typeof(Dictionary<string,string>).AssemblyQualifiedName},
-				new DataTypeInfo { TypeName = "json",                        DataType = typeof(string).        AssemblyQualifiedName },
-				new DataTypeInfo { TypeName = "jsonb",                       DataType = typeof(string).        AssemblyQualifiedName },
-
-				new DataTypeInfo { TypeName = "character varying",           DataType = typeof(string).        AssemblyQualifiedName, CreateFormat = "character varying({0})",            CreateParameters = "length" },
-				new DataTypeInfo { TypeName = "varchar",                     DataType = typeof(string).        AssemblyQualifiedName, CreateFormat = "character varying({0})",            CreateParameters = "length" },
-				new DataTypeInfo { TypeName = "character",                   DataType = typeof(string).        AssemblyQualifiedName, CreateFormat = "character({0})",                    CreateParameters = "length" },
-				new DataTypeInfo { TypeName = "bpchar",                      DataType = typeof(string).        AssemblyQualifiedName, CreateFormat = "character({0})",                    CreateParameters = "length" },
-				new DataTypeInfo { TypeName = "numeric",                     DataType = typeof(decimal).       AssemblyQualifiedName, CreateFormat = "numeric({0},{1})",                  CreateParameters = "precision,scale" },
-
-				new DataTypeInfo { TypeName = "interval",                    DataType = typeof(TimeSpan).      AssemblyQualifiedName },
-				new DataTypeInfo { TypeName = "time with time zone",         DataType = typeof(DateTimeOffset).AssemblyQualifiedName },
-				new DataTypeInfo { TypeName = "time without time zone",      DataType = typeof(TimeSpan).      AssemblyQualifiedName },
-
-				new DataTypeInfo { TypeName = "timestamptz",                 DataType = typeof(DateTimeOffset).AssemblyQualifiedName, CreateFormat = "timestamp ({0}) with time zone",    CreateParameters = "precision" },
-				new DataTypeInfo { TypeName = "timestamp with time zone",    DataType = typeof(DateTimeOffset).AssemblyQualifiedName, CreateFormat = "timestamp ({0}) with time zone",    CreateParameters = "precision" },
-
-				new DataTypeInfo { TypeName = "timestamp",                   DataType = typeof(DateTime).      AssemblyQualifiedName, CreateFormat = "timestamp ({0}) without time zone", CreateParameters = "precision" },
-				new DataTypeInfo { TypeName = "timestamp without time zone", DataType = typeof(DateTime).      AssemblyQualifiedName, CreateFormat = "timestamp ({0}) without time zone", CreateParameters = "precision" },
-=======
 				new DataTypeInfo { TypeName = "name",                        DataType = typeof(string).        AssemblyQualifiedName! },
 				new DataTypeInfo { TypeName = "oid",                         DataType = typeof(int).           AssemblyQualifiedName! },
 				new DataTypeInfo { TypeName = "xid",                         DataType = typeof(int).           AssemblyQualifiedName! },
@@ -106,13 +62,14 @@
 				new DataTypeInfo { TypeName = "numeric",                     DataType = typeof(decimal).       AssemblyQualifiedName!, CreateFormat = "numeric({0},{1})",                  CreateParameters = "precision,scale" },
 
 				new DataTypeInfo { TypeName = "interval",                    DataType = typeof(TimeSpan).      AssemblyQualifiedName! },
+				new DataTypeInfo { TypeName = "time with time zone",         DataType = typeof(DateTimeOffset).AssemblyQualifiedName! },
+				new DataTypeInfo { TypeName = "time without time zone",      DataType = typeof(TimeSpan).      AssemblyQualifiedName! },
 
 				new DataTypeInfo { TypeName = "timestamptz",                 DataType = typeof(DateTimeOffset).AssemblyQualifiedName!, CreateFormat = "timestamp ({0}) with time zone",    CreateParameters = "precision" },
 				new DataTypeInfo { TypeName = "timestamp with time zone",    DataType = typeof(DateTimeOffset).AssemblyQualifiedName!, CreateFormat = "timestamp ({0}) with time zone",    CreateParameters = "precision" },
 
 				new DataTypeInfo { TypeName = "timestamp",                   DataType = typeof(DateTime).      AssemblyQualifiedName!, CreateFormat = "timestamp ({0}) without time zone", CreateParameters = "precision" },
 				new DataTypeInfo { TypeName = "timestamp without time zone", DataType = typeof(DateTime).      AssemblyQualifiedName!, CreateFormat = "timestamp ({0}) without time zone", CreateParameters = "precision" },
->>>>>>> 60cbc66b
 			}.ToList();
 
 			var provider = (PostgreSQLDataProvider)dataConnection.DataProvider;
@@ -246,7 +203,7 @@
 			if (includeSchemas.Count > 0)
 			{
 				foreach (var toInclude in IncludedSchemas)
-				{
+		{
 					excludeSchemas.Remove(toInclude);
 				}
 			}
@@ -271,10 +228,10 @@
 					schemaFilter += " AND ";
 				schemaFilter += $@"{schemaColumnName} IN ({schemasToIncludeStr})";
 			}
-			
+
 			return schemaFilter;
-		}
-		
+			}
+
 		protected override List<ColumnInfo> GetColumns(DataConnection dataConnection, GetSchemaOptions options)
 		{
 			var version = dataConnection.Query<int>("SHOW  server_version_num").Single();
@@ -620,7 +577,7 @@
 					}
 				}
 			}
-
+						
 			return foundType;
 		}
 
@@ -638,7 +595,7 @@
 			}
 
 			return typInfo;
-		}
+				}
 		
 		static string SimplifyDataType(string dataType)
 		{
