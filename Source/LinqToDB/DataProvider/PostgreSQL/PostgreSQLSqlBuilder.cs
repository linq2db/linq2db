--- conflicted
+++ resolved
@@ -1,24 +1,18 @@
 ﻿using System;
 using System.Data;
-using System.Globalization;
 using System.Linq;
+using System.Text;
 using System.Net;
 using System.Net.NetworkInformation;
-using System.Text;
+using System.Globalization;
 
 namespace LinqToDB.DataProvider.PostgreSQL
 {
 	using Common;
+	using SqlQuery;
+	using SqlProvider;
 	using Extensions;
 	using Mapping;
-	using SqlQuery;
-	using SqlProvider;
-<<<<<<< HEAD
-	using System.Globalization;
-	using Extensions;
-	using Mapping;
-=======
->>>>>>> 044969da
 
 	public class PostgreSQLSqlBuilder : BasicSqlBuilder
 	{
