--- conflicted
+++ resolved
@@ -1,276 +1,275 @@
-﻿using System;
-using System.Data;
-using System.Linq;
-using System.Text;
-
-namespace LinqToDB.DataProvider.PostgreSQL
-{
-	using Common;
-	using SqlQuery;
-	using SqlProvider;
-
-	public class PostgreSQLSqlBuilder : BasicSqlBuilder
-	{
-		public PostgreSQLSqlBuilder(ISqlOptimizer sqlOptimizer, SqlProviderFlags sqlProviderFlags, ValueToSqlConverter valueToSqlConverter)
-			: base(sqlOptimizer, sqlProviderFlags, valueToSqlConverter)
-		{
-		}
-
-		public override int CommandCount(SqlStatement statement)
-		{
-			return statement.NeedsIdentity() ? 2 : 1;
-		}
-
-		protected override void BuildCommand(SqlStatement statement, int commandNumber)
-		{
-			var insertClause = Statement.GetInsertClause();
-			if (insertClause != null)
-			{
-				var into = insertClause.Into;
-				var attr = GetSequenceNameAttribute(into, false);
-				var name =
-					attr != null
-						? attr.SequenceName
-						: Convert(
-							$"{into.PhysicalName}_{into.GetIdentityField().PhysicalName}_seq",
-							ConvertType.NameToQueryField);
-
-				name = Convert(name, ConvertType.NameToQueryTable);
-
-				var database = GetTableDatabaseName(into);
-				var schema   = GetTableSchemaName(into);
-
-				AppendIndent()
-					.Append("SELECT currval('");
-
-				BuildTableName(StringBuilder, database, schema, name.ToString());
-
-				StringBuilder.AppendLine("')");
-			}
-		}
-
-		protected override ISqlBuilder CreateSqlBuilder()
-		{
-			return new PostgreSQLSqlBuilder(SqlOptimizer, SqlProviderFlags, ValueToSqlConverter);
-		}
-
-		protected override string LimitFormat(SelectQuery selectQuery)
-		{
-			return "LIMIT {0}";
-		}
-
-		protected override string OffsetFormat(SelectQuery selectQuery)
-		{
-			return "OFFSET {0} ";
-		}
-
-		protected override void BuildDataType(SqlDataType type, bool createDbType)
-		{
-			switch (type.DataType)
-			{
-				case DataType.SByte         :
-				case DataType.Byte          : StringBuilder.Append("SmallInt");       break;
-				case DataType.Money         : StringBuilder.Append("Decimal(19,4)");  break;
-				case DataType.SmallMoney    : StringBuilder.Append("Decimal(10,4)");  break;
-				case DataType.DateTime2     :
-				case DataType.SmallDateTime :
-				case DataType.DateTime      : StringBuilder.Append("TimeStamp");      break;
-				case DataType.DateTimeOffset: StringBuilder.Append("TimeStampTZ");    break;
-				case DataType.Boolean       : StringBuilder.Append("Boolean");        break;
-				case DataType.NVarChar      :
-					StringBuilder.Append("VarChar");
-					if (type.Length > 0)
-						StringBuilder.Append('(').Append(type.Length).Append(')');
-					break;
-				case DataType.Undefined      :
-					if (type.Type == typeof(string))
-						goto case DataType.NVarChar;
-					break;
-				case DataType.Json           : StringBuilder.Append("json");           break;
-				case DataType.BinaryJson     : StringBuilder.Append("jsonb");          break;
-				case DataType.Guid           : StringBuilder.Append("uuid");           break;
-				default                      : base.BuildDataType(type, createDbType); break;
-			}
-		}
-
-		protected override void BuildFromClause(SqlStatement statement, SelectQuery selectQuery)
-		{
-			if (!statement.IsUpdate())
-				base.BuildFromClause(statement, selectQuery);
-		}
-
-		protected sealed override bool IsReserved(string word)
-		{
-			return ReservedWords.IsReserved(word, ProviderName.PostgreSQL);
-		}
-
-		public static PostgreSQLIdentifierQuoteMode IdentifierQuoteMode = PostgreSQLIdentifierQuoteMode.Auto;
-
-		public override object Convert(object value, ConvertType convertType)
-		{
-			switch (convertType)
-			{
-				case ConvertType.NameToQueryField:
-				case ConvertType.NameToQueryFieldAlias:
-				case ConvertType.NameToQueryTable:
-				case ConvertType.NameToQueryTableAlias:
-				case ConvertType.NameToDatabase:
-				case ConvertType.NameToSchema:
-					if (value != null && IdentifierQuoteMode != PostgreSQLIdentifierQuoteMode.None)
-					{
-						var name = value.ToString();
-
-						if (name.Length > 0 && name[0] == '"')
-							return name;
-
-						if (IdentifierQuoteMode == PostgreSQLIdentifierQuoteMode.Quote)
-							return '"' + name + '"';
-
-						if (IsReserved(name))
-							return '"' + name + '"';
-
-						if (name.Any(c => char.IsWhiteSpace(c) || IdentifierQuoteMode == PostgreSQLIdentifierQuoteMode.Auto && char.IsUpper(c)))
-							return '"' + name + '"';
-					}
-
-					break;
-
-				case ConvertType.NameToQueryParameter:
-				case ConvertType.NameToCommandParameter:
-				case ConvertType.NameToSprocParameter:
-					return ":" + value;
-
-				case ConvertType.SprocParameterToName:
-					if (value != null)
-					{
-						var str = value.ToString();
-						return (str.Length > 0 && str[0] == ':')? str.Substring(1): str;
-					}
-
-					break;
-			}
-
-			return value;
-		}
-
-		public override ISqlExpression GetIdentityExpression(SqlTable table)
-		{
-			if (!table.SequenceAttributes.IsNullOrEmpty())
-			{
-				var attr = GetSequenceNameAttribute(table, false);
-
-				if (attr != null)
-				{
-					var name     = Convert(attr.SequenceName, ConvertType.NameToQueryTable).ToString();
-					var database = GetTableDatabaseName(table);
-					var schema   = GetTableSchemaName  (table);
-
-					var sb = BuildTableName(new StringBuilder(), database, schema, name);
-
-					return new SqlExpression($"nextval('{sb}')", Precedence.Primary);
-				}
-			}
-
-			return base.GetIdentityExpression(table);
-		}
-
-		protected override void BuildCreateTableFieldType(SqlField field)
-		{
-			if (field.IsIdentity)
-			{
-				if (field.DataType == DataType.Int32)
-				{
-					StringBuilder.Append("SERIAL");
-					return;
-				}
-
-				if (field.DataType == DataType.Int64)
-				{
-					StringBuilder.Append("BIGSERIAL");
-					return;
-				}
-			}
-
-			base.BuildCreateTableFieldType(field);
-		}
-
-		protected override bool BuildJoinType(SqlJoinedTable join)
-		{
-			switch (join.JoinType)
-			{
-				case JoinType.CrossApply : StringBuilder.Append("INNER JOIN LATERAL "); return true;
-				case JoinType.OuterApply : StringBuilder.Append("LEFT JOIN LATERAL ");  return true;
-			}
-
-			return base.BuildJoinType(join);
-		}
-
-		public override StringBuilder BuildTableName(StringBuilder sb, string database, string schema, string table)
-		{
-			if (database != null && database.Length == 0) database = null;
-			if (schema   != null && schema.  Length == 0) schema   = null;
-
-			// "db..table" syntax not supported and postgresql doesn't support database name, if it is not current database
-			// so we can clear database name to avoid error from server
-			if (database != null && schema == null)
-				database = null;
-
-			return base.BuildTableName(sb, database, schema, table);
-		}
-
-		protected override string GetProviderTypeName(IDbDataParameter parameter)
-		{
-			dynamic p = parameter;
-			return p.NpgsqlDbType.ToString();
-		}
-
-<<<<<<< HEAD
-		protected override void BuildReturningSubclause(SqlStatement statement)
-		{
-			var output = statement.GetOutputClause();
-			if (output != null)
-			{
-				StringBuilder
-					.AppendLine("RETURNING");
-
-				++Indent;
-
-				bool first = true;
-				foreach (var oi in output.OutputItems)
-				{
-					if (!first)
-						StringBuilder.Append(',').AppendLine();
-					first = false;
-
-					AppendIndent();
-
-					BuildExpression(oi.Expression);
-				}
-
-				StringBuilder
-					.AppendLine();
-
-				--Indent;
-			}
-=======
-		protected override void BuildTruncateTableStatement(SqlTruncateTableStatement truncateTable)
-		{
-			var table = truncateTable.Table;
-
-			AppendIndent();
-			StringBuilder.Append("TRUNCATE TABLE ");
-			BuildPhysicalTable(table, null);
-
-			if (truncateTable.Table.Fields.Values.Any(f => f.IsIdentity))
-			{
-				if (truncateTable.ResetIdentity)
-					StringBuilder.Append(" RESTART IDENTITY");
-				else
-					StringBuilder.Append(" CONTINUE IDENTITY");
-			}
-
-			StringBuilder.AppendLine();
->>>>>>> bdd7663c
-		}
-	}
-}
+﻿using System;
+using System.Data;
+using System.Linq;
+using System.Text;
+
+namespace LinqToDB.DataProvider.PostgreSQL
+{
+	using Common;
+	using SqlQuery;
+	using SqlProvider;
+
+	public class PostgreSQLSqlBuilder : BasicSqlBuilder
+	{
+		public PostgreSQLSqlBuilder(ISqlOptimizer sqlOptimizer, SqlProviderFlags sqlProviderFlags, ValueToSqlConverter valueToSqlConverter)
+			: base(sqlOptimizer, sqlProviderFlags, valueToSqlConverter)
+		{
+		}
+
+		public override int CommandCount(SqlStatement statement)
+		{
+			return statement.NeedsIdentity() ? 2 : 1;
+		}
+
+		protected override void BuildCommand(SqlStatement statement, int commandNumber)
+		{
+			var insertClause = Statement.GetInsertClause();
+			if (insertClause != null)
+			{
+				var into = insertClause.Into;
+				var attr = GetSequenceNameAttribute(into, false);
+				var name =
+					attr != null
+						? attr.SequenceName
+						: Convert(
+							$"{into.PhysicalName}_{into.GetIdentityField().PhysicalName}_seq",
+							ConvertType.NameToQueryField);
+
+				name = Convert(name, ConvertType.NameToQueryTable);
+
+				var database = GetTableDatabaseName(into);
+				var schema   = GetTableSchemaName(into);
+
+				AppendIndent()
+					.Append("SELECT currval('");
+
+				BuildTableName(StringBuilder, database, schema, name.ToString());
+
+				StringBuilder.AppendLine("')");
+			}
+		}
+
+		protected override ISqlBuilder CreateSqlBuilder()
+		{
+			return new PostgreSQLSqlBuilder(SqlOptimizer, SqlProviderFlags, ValueToSqlConverter);
+		}
+
+		protected override string LimitFormat(SelectQuery selectQuery)
+		{
+			return "LIMIT {0}";
+		}
+
+		protected override string OffsetFormat(SelectQuery selectQuery)
+		{
+			return "OFFSET {0} ";
+		}
+
+		protected override void BuildDataType(SqlDataType type, bool createDbType)
+		{
+			switch (type.DataType)
+			{
+				case DataType.SByte         :
+				case DataType.Byte          : StringBuilder.Append("SmallInt");       break;
+				case DataType.Money         : StringBuilder.Append("Decimal(19,4)");  break;
+				case DataType.SmallMoney    : StringBuilder.Append("Decimal(10,4)");  break;
+				case DataType.DateTime2     :
+				case DataType.SmallDateTime :
+				case DataType.DateTime      : StringBuilder.Append("TimeStamp");      break;
+				case DataType.DateTimeOffset: StringBuilder.Append("TimeStampTZ");    break;
+				case DataType.Boolean       : StringBuilder.Append("Boolean");        break;
+				case DataType.NVarChar      :
+					StringBuilder.Append("VarChar");
+					if (type.Length > 0)
+						StringBuilder.Append('(').Append(type.Length).Append(')');
+					break;
+				case DataType.Undefined      :
+					if (type.Type == typeof(string))
+						goto case DataType.NVarChar;
+					break;
+				case DataType.Json           : StringBuilder.Append("json");           break;
+				case DataType.BinaryJson     : StringBuilder.Append("jsonb");          break;
+				case DataType.Guid           : StringBuilder.Append("uuid");           break;
+				default                      : base.BuildDataType(type, createDbType); break;
+			}
+		}
+
+		protected override void BuildFromClause(SqlStatement statement, SelectQuery selectQuery)
+		{
+			if (!statement.IsUpdate())
+				base.BuildFromClause(statement, selectQuery);
+		}
+
+		protected sealed override bool IsReserved(string word)
+		{
+			return ReservedWords.IsReserved(word, ProviderName.PostgreSQL);
+		}
+
+		public static PostgreSQLIdentifierQuoteMode IdentifierQuoteMode = PostgreSQLIdentifierQuoteMode.Auto;
+
+		public override object Convert(object value, ConvertType convertType)
+		{
+			switch (convertType)
+			{
+				case ConvertType.NameToQueryField:
+				case ConvertType.NameToQueryFieldAlias:
+				case ConvertType.NameToQueryTable:
+				case ConvertType.NameToQueryTableAlias:
+				case ConvertType.NameToDatabase:
+				case ConvertType.NameToSchema:
+					if (value != null && IdentifierQuoteMode != PostgreSQLIdentifierQuoteMode.None)
+					{
+						var name = value.ToString();
+
+						if (name.Length > 0 && name[0] == '"')
+							return name;
+
+						if (IdentifierQuoteMode == PostgreSQLIdentifierQuoteMode.Quote)
+							return '"' + name + '"';
+
+						if (IsReserved(name))
+							return '"' + name + '"';
+
+						if (name.Any(c => char.IsWhiteSpace(c) || IdentifierQuoteMode == PostgreSQLIdentifierQuoteMode.Auto && char.IsUpper(c)))
+							return '"' + name + '"';
+					}
+
+					break;
+
+				case ConvertType.NameToQueryParameter:
+				case ConvertType.NameToCommandParameter:
+				case ConvertType.NameToSprocParameter:
+					return ":" + value;
+
+				case ConvertType.SprocParameterToName:
+					if (value != null)
+					{
+						var str = value.ToString();
+						return (str.Length > 0 && str[0] == ':')? str.Substring(1): str;
+					}
+
+					break;
+			}
+
+			return value;
+		}
+
+		public override ISqlExpression GetIdentityExpression(SqlTable table)
+		{
+			if (!table.SequenceAttributes.IsNullOrEmpty())
+			{
+				var attr = GetSequenceNameAttribute(table, false);
+
+				if (attr != null)
+				{
+					var name     = Convert(attr.SequenceName, ConvertType.NameToQueryTable).ToString();
+					var database = GetTableDatabaseName(table);
+					var schema   = GetTableSchemaName  (table);
+
+					var sb = BuildTableName(new StringBuilder(), database, schema, name);
+
+					return new SqlExpression($"nextval('{sb}')", Precedence.Primary);
+				}
+			}
+
+			return base.GetIdentityExpression(table);
+		}
+
+		protected override void BuildCreateTableFieldType(SqlField field)
+		{
+			if (field.IsIdentity)
+			{
+				if (field.DataType == DataType.Int32)
+				{
+					StringBuilder.Append("SERIAL");
+					return;
+				}
+
+				if (field.DataType == DataType.Int64)
+				{
+					StringBuilder.Append("BIGSERIAL");
+					return;
+				}
+			}
+
+			base.BuildCreateTableFieldType(field);
+		}
+
+		protected override bool BuildJoinType(SqlJoinedTable join)
+		{
+			switch (join.JoinType)
+			{
+				case JoinType.CrossApply : StringBuilder.Append("INNER JOIN LATERAL "); return true;
+				case JoinType.OuterApply : StringBuilder.Append("LEFT JOIN LATERAL ");  return true;
+			}
+
+			return base.BuildJoinType(join);
+		}
+
+		public override StringBuilder BuildTableName(StringBuilder sb, string database, string schema, string table)
+		{
+			if (database != null && database.Length == 0) database = null;
+			if (schema   != null && schema.  Length == 0) schema   = null;
+
+			// "db..table" syntax not supported and postgresql doesn't support database name, if it is not current database
+			// so we can clear database name to avoid error from server
+			if (database != null && schema == null)
+				database = null;
+
+			return base.BuildTableName(sb, database, schema, table);
+		}
+
+		protected override string GetProviderTypeName(IDbDataParameter parameter)
+		{
+			dynamic p = parameter;
+			return p.NpgsqlDbType.ToString();
+		}
+
+		protected override void BuildTruncateTableStatement(SqlTruncateTableStatement truncateTable)
+		{
+			var table = truncateTable.Table;
+
+			AppendIndent();
+			StringBuilder.Append("TRUNCATE TABLE ");
+			BuildPhysicalTable(table, null);
+
+			if (truncateTable.Table.Fields.Values.Any(f => f.IsIdentity))
+			{
+				if (truncateTable.ResetIdentity)
+					StringBuilder.Append(" RESTART IDENTITY");
+				else
+					StringBuilder.Append(" CONTINUE IDENTITY");
+			}
+
+			StringBuilder.AppendLine();
+		}
+
+		protected override void BuildReturningSubclause(SqlStatement statement)
+		{
+			var output = statement.GetOutputClause();
+			if (output != null)
+			{
+				StringBuilder
+					.AppendLine("RETURNING");
+
+				++Indent;
+
+				bool first = true;
+				foreach (var oi in output.OutputItems)
+				{
+					if (!first)
+						StringBuilder.Append(',').AppendLine();
+					first = false;
+
+					AppendIndent();
+
+					BuildExpression(oi.Expression);
+				}
+
+				StringBuilder
+					.AppendLine();
+
+				--Indent;
+			}
+		}
+	}
+}