--- conflicted
+++ resolved
@@ -5,14 +5,11 @@
 
 namespace LinqToDB.DataProvider.PostgreSQL
 {
+	using SqlQuery;
+	using Mapping;
 	using Expressions;
 	using Linq;
-<<<<<<< HEAD
 	using LinqToDB.Common;
-=======
-	using Mapping;
-	using SqlQuery;
->>>>>>> 3f4f8805
 
 	public interface IPostgreSQLExtensions
 	{
