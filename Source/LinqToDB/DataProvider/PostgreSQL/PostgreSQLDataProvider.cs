﻿using System;
using System.Collections;
using System.Collections.Generic;
using System.Data;
<<<<<<< HEAD
=======
using System.Runtime.CompilerServices;
>>>>>>> 8fb36cb7
using System.Data.Common;
using System.Threading;
using System.Threading.Tasks;

namespace LinqToDB.DataProvider.PostgreSQL
{
	using Common;
	using Data;
	using Mapping;
	using SqlProvider;

	class PostgreSQLDataProvider92 : PostgreSQLDataProvider { public PostgreSQLDataProvider92() : base(ProviderName.PostgreSQL92, PostgreSQLVersion.v92) {} }
	class PostgreSQLDataProvider93 : PostgreSQLDataProvider { public PostgreSQLDataProvider93() : base(ProviderName.PostgreSQL93, PostgreSQLVersion.v93) {} }

	public class PostgreSQLDataProvider95 : PostgreSQLDataProvider { public PostgreSQLDataProvider95() : base(ProviderName.PostgreSQL95, PostgreSQLVersion.v95) {} }

	public class PostgreSQLDataProvider : DynamicDataProviderBase<NpgsqlProviderAdapter>
	{
		protected PostgreSQLDataProvider(PostgreSQLVersion version)
			: this(GetProviderName(version), version)
		{
		}

		protected PostgreSQLDataProvider(string name, PostgreSQLVersion version)
			: base(
				name,
				GetMappingSchema(version, NpgsqlProviderAdapter.GetInstance().MappingSchema),
				NpgsqlProviderAdapter.GetInstance())
		{
			Version = version;

			SqlProviderFlags.IsApplyJoinSupported              = version != PostgreSQLVersion.v92;
			SqlProviderFlags.IsInsertOrUpdateSupported         = version == PostgreSQLVersion.v95;
			SqlProviderFlags.IsUpdateSetTableAliasSupported    = false;
			SqlProviderFlags.IsCommonTableExpressionsSupported = true;
			SqlProviderFlags.IsDistinctOrderBySupported        = false;
			SqlProviderFlags.IsSubQueryOrderBySupported        = true;
			SqlProviderFlags.IsAllSetOperationsSupported       = true;

			SqlProviderFlags.RowConstructorSupport = RowFeature.Equality        | RowFeature.Comparisons |
			                                         RowFeature.CompareToSelect | RowFeature.In | RowFeature.IsNull |
			                                         RowFeature.Update          | RowFeature.UpdateLiteral |
			                                         RowFeature.Overlaps        | RowFeature.Between;

			SetCharFieldToType<char>("bpchar"   , DataTools.GetCharExpression);
			SetCharFieldToType<char>("character", DataTools.GetCharExpression);

			SetCharField("bpchar"   , (r,i) => r.GetString(i).TrimEnd(' '));
			SetCharField("character", (r,i) => r.GetString(i).TrimEnd(' '));

			_sqlOptimizer = new PostgreSQLSqlOptimizer(SqlProviderFlags);

			ConfigureTypes();
		}

		private void ConfigureTypes()
		{
			// https://www.postgresql.org/docs/current/static/datatype.html
			// not all types are supported now
			// numeric types
			mapType("smallint"                , NpgsqlProviderAdapter.NpgsqlDbType.Smallint);
			mapType("integer"                 , NpgsqlProviderAdapter.NpgsqlDbType.Integer);
			mapType("bigint"                  , NpgsqlProviderAdapter.NpgsqlDbType.Bigint);
			mapType("numeric"                 , NpgsqlProviderAdapter.NpgsqlDbType.Numeric);
			mapType("real"                    , NpgsqlProviderAdapter.NpgsqlDbType.Real);
			mapType("double precision"        , NpgsqlProviderAdapter.NpgsqlDbType.Double);
			// monetary types
			mapType("money"                   , NpgsqlProviderAdapter.NpgsqlDbType.Money);
			// character types
			mapType("character"               , NpgsqlProviderAdapter.NpgsqlDbType.Char);
			mapType("character varying"       , NpgsqlProviderAdapter.NpgsqlDbType.Varchar);
			mapType("text"                    , NpgsqlProviderAdapter.NpgsqlDbType.Text);
			mapType("name"                    , NpgsqlProviderAdapter.NpgsqlDbType.Name);
			mapType("char"                    , NpgsqlProviderAdapter.NpgsqlDbType.InternalChar);
			// binary types
			mapType("bytea"                   , NpgsqlProviderAdapter.NpgsqlDbType.Bytea);
			// date/time types (reltime missing from enum)
			mapType("timestamp"               , NpgsqlProviderAdapter.NpgsqlDbType.Timestamp);
			mapType("timestamp with time zone", NpgsqlProviderAdapter.NpgsqlDbType.TimestampTZ);
			mapType("date"                    , NpgsqlProviderAdapter.NpgsqlDbType.Date);
			mapType("time"                    , NpgsqlProviderAdapter.NpgsqlDbType.Time);
			mapType("time with time zone"     , NpgsqlProviderAdapter.NpgsqlDbType.TimeTZ);
			mapType("interval"                , NpgsqlProviderAdapter.NpgsqlDbType.Interval);
			mapType("abstime"                 , NpgsqlProviderAdapter.NpgsqlDbType.Abstime);
			// boolean type
			mapType("boolean"                 , NpgsqlProviderAdapter.NpgsqlDbType.Boolean);
			// geometric types
			mapType("point"                   , NpgsqlProviderAdapter.NpgsqlDbType.Point);
			mapType("line"                    , NpgsqlProviderAdapter.NpgsqlDbType.Line);
			mapType("lseg"                    , NpgsqlProviderAdapter.NpgsqlDbType.LSeg);
			mapType("box"                     , NpgsqlProviderAdapter.NpgsqlDbType.Box);
			mapType("path"                    , NpgsqlProviderAdapter.NpgsqlDbType.Path);
			mapType("polygon"                 , NpgsqlProviderAdapter.NpgsqlDbType.Polygon);
			mapType("circle"                  , NpgsqlProviderAdapter.NpgsqlDbType.Circle);
			// network address types
			mapType("cidr"                    , NpgsqlProviderAdapter.NpgsqlDbType.Cidr);
			mapType("inet"                    , NpgsqlProviderAdapter.NpgsqlDbType.Inet);
			mapType("macaddr"                 , NpgsqlProviderAdapter.NpgsqlDbType.MacAddr);
			mapType("macaddr8"                , NpgsqlProviderAdapter.NpgsqlDbType.MacAddr8);
			// bit string types
			mapType("bit"                     , NpgsqlProviderAdapter.NpgsqlDbType.Bit);
			mapType("bit varying"             , NpgsqlProviderAdapter.NpgsqlDbType.Varbit);
			// text search types
			mapType("tsvector"                , NpgsqlProviderAdapter.NpgsqlDbType.TsVector);
			mapType("tsquery"                 , NpgsqlProviderAdapter.NpgsqlDbType.TsQuery);
			// UUID type
			mapType("uuid"                    , NpgsqlProviderAdapter.NpgsqlDbType.Uuid);
			// XML type
			mapType("xml"                     , NpgsqlProviderAdapter.NpgsqlDbType.Xml);
			// JSON types
			mapType("json"                    , NpgsqlProviderAdapter.NpgsqlDbType.Json);
			mapType("jsonb"                   , NpgsqlProviderAdapter.NpgsqlDbType.Jsonb);
			// Object Identifier Types (only supported by npgsql)
			mapType("oid"                     , NpgsqlProviderAdapter.NpgsqlDbType.Oid);
			mapType("regtype"                 , NpgsqlProviderAdapter.NpgsqlDbType.Regtype);
			mapType("xid"                     , NpgsqlProviderAdapter.NpgsqlDbType.Xid);
			mapType("xid8"                    , NpgsqlProviderAdapter.NpgsqlDbType.Xid8);
			mapType("cid"                     , NpgsqlProviderAdapter.NpgsqlDbType.Cid);
			mapType("tid"                     , NpgsqlProviderAdapter.NpgsqlDbType.Tid);
			// other types
			mapType("citext"                  , NpgsqlProviderAdapter.NpgsqlDbType.Citext);
			mapType("hstore"                  , NpgsqlProviderAdapter.NpgsqlDbType.Hstore);
			mapType("refcursor"               , NpgsqlProviderAdapter.NpgsqlDbType.Refcursor);
			mapType("oidvector"               , NpgsqlProviderAdapter.NpgsqlDbType.Oidvector);
			mapType("int2vector"              , NpgsqlProviderAdapter.NpgsqlDbType.Int2Vector);
			// ranges
			mapType("int4range"               , NpgsqlProviderAdapter.NpgsqlDbType.IntegerRange);
			mapType("int8range"               , NpgsqlProviderAdapter.NpgsqlDbType.BigIntRange);
			mapType("numrange"                , NpgsqlProviderAdapter.NpgsqlDbType.NumericRange);
			mapType("tsrange"                 , NpgsqlProviderAdapter.NpgsqlDbType.TimestampRange);
			mapType("tstzrange"               , NpgsqlProviderAdapter.NpgsqlDbType.TimestampTzRange);
			mapType("daterange"               , NpgsqlProviderAdapter.NpgsqlDbType.DateRange);
			// multi-ranges
			mapType("int4multirange"          , NpgsqlProviderAdapter.NpgsqlDbType.IntegerMultirange);
			mapType("int8multirange"          , NpgsqlProviderAdapter.NpgsqlDbType.BigIntMultirange);
			mapType("nummultirange"           , NpgsqlProviderAdapter.NpgsqlDbType.NumericMultirange);
			mapType("tsmultirange"            , NpgsqlProviderAdapter.NpgsqlDbType.TimestampMultirange);
			mapType("tstzmultirange"          , NpgsqlProviderAdapter.NpgsqlDbType.TimestampTzMultirange);
			mapType("datemultirange"          , NpgsqlProviderAdapter.NpgsqlDbType.DateMultirange);


			SetProviderField(Adapter.NpgsqlTimeSpanType, Adapter.NpgsqlTimeSpanType, Adapter.GetIntervalReaderMethod     , dataReaderType: Adapter.DataReaderType);
			SetProviderField(Adapter.NpgsqlDateTimeType, Adapter.NpgsqlDateTimeType, Adapter.GetTimeStampReaderMethod    , dataReaderType: Adapter.DataReaderType);
			SetProviderField(Adapter.NpgsqlInetType    , Adapter.NpgsqlInetType    , GetProviderSpecificValueReaderMethod, dataReaderType: Adapter.DataReaderType);
			SetProviderField(Adapter.NpgsqlDateType    , Adapter.NpgsqlDateType    , Adapter.GetDateReaderMethod         , dataReaderType: Adapter.DataReaderType);

			bool mapType(string dbType, NpgsqlProviderAdapter.NpgsqlDbType type)
			{
				if (Adapter.IsDbTypeSupported(type))
				{
					_npgsqlTypeMap.Add(dbType, type);
					return true;
				}
				return false;
			}
		}

		protected override string? NormalizeTypeName(string? typeName)
		{
			if (typeName == null)
				return null;

			if (typeName.StartsWith("character("))
				return "character";

			return typeName;
		}

		public PostgreSQLVersion Version { get; }

		internal bool HasMacAddr8 => Adapter.IsDbTypeSupported(NpgsqlProviderAdapter.NpgsqlDbType.MacAddr8);

		/// <summary>
		/// Map of canonical PostgreSQL type name to NpgsqlDbType enumeration value.
		/// This map shouldn't be used directly, you should resolve PostgreSQL types using
		/// <see cref="GetNativeType(string, bool)"/> method, which takes into account different type aliases.
		/// </summary>
		private readonly IDictionary<string, NpgsqlProviderAdapter.NpgsqlDbType> _npgsqlTypeMap = new Dictionary<string, NpgsqlProviderAdapter.NpgsqlDbType>();

		private static string GetProviderName(PostgreSQLVersion version)
		{
			return version switch
			{
				PostgreSQLVersion.v92 => ProviderName.PostgreSQL92,
				PostgreSQLVersion.v93 => ProviderName.PostgreSQL93,
				_                     => ProviderName.PostgreSQL95,
			};
		}

		public override TableOptions SupportedTableOptions =>
			TableOptions.IsTemporary                |
			TableOptions.IsLocalTemporaryStructure  |
			TableOptions.IsLocalTemporaryData       |
			TableOptions.IsTransactionTemporaryData |
			TableOptions.CreateIfNotExists          |
			TableOptions.DropIfExists;

		public override ISqlBuilder CreateSqlBuilder(MappingSchema mappingSchema)
		{
			return new PostgreSQLSqlBuilder(this, mappingSchema, GetSqlOptimizer(), SqlProviderFlags);
		}

		readonly ISqlOptimizer _sqlOptimizer;

		public override ISqlOptimizer GetSqlOptimizer() => _sqlOptimizer;

		public override SchemaProvider.ISchemaProvider GetSchemaProvider()
		{
			return new PostgreSQLSchemaProvider(this);
		}

<<<<<<< HEAD
#if !NETFRAMEWORK
		public override bool? IsDBNullAllowed(DbDataReader reader, int idx)
		{
			return true;
		}
#endif
=======
>>>>>>> 8fb36cb7
		[MethodImpl(MethodImplOptions.AggressiveInlining)]
		internal object? NormalizeTimeStamp(object? value, DbDataType dataType)
		{
			if (PostgreSQLTools.NormalizeTimestampData)
			{
				// normalize DateTimeOffset values to prevent unnecessary (in this case) npgsql 6.0.0 complains
				if (value is DateTimeOffset dto && dto.Offset != TimeSpan.Zero)
					value = dto.ToUniversalTime();
				// set DateTime.Kind to expected value for timestamp and timestamptz parameters to prevent npgsql 6.0.0 complains
				else if (value is DateTime dt)
				{
					// timestamp should have non-UTC Kind (Unspecified used by default by npgsql)
					if (dt.Kind == DateTimeKind.Utc
						&& (dataType.DataType == DataType.DateTime2 || GetNativeType(dataType.DbType) == NpgsqlProviderAdapter.NpgsqlDbType.Timestamp))
						value = DateTime.SpecifyKind(dt, DateTimeKind.Unspecified);
					// timestamptz should have UTC Kind
					else if (dt.Kind != DateTimeKind.Utc
						&& (dataType.DataType == DataType.DateTimeOffset || GetNativeType(dataType.DbType) == NpgsqlProviderAdapter.NpgsqlDbType.TimestampTZ))
						value = DateTime.SpecifyKind(dt, DateTimeKind.Utc);
				}
			}

			return value;
		}


		public override void SetParameter(DataConnection dataConnection, DbParameter parameter, string name, DbDataType dataType, object? value)
		{
			if (value is IDictionary && dataType.DataType == DataType.Undefined)
				dataType = dataType.WithDataType(DataType.Dictionary);
			else
				value = NormalizeTimeStamp(value, dataType);

			base.SetParameter(dataConnection, parameter, name, dataType, value);
		}

		protected override void SetParameterType(DataConnection dataConnection, DbParameter parameter, DbDataType dataType)
		{
			// didn't tried to detect and cleanup unnecessary type mappings, as npgsql develops rapidly and
			// it doesn't pay efforts to track changes for each version in this area
			NpgsqlProviderAdapter.NpgsqlDbType? type = null;
			switch (dataType.DataType)
			{
				case DataType.Money     : type = NpgsqlProviderAdapter.NpgsqlDbType.Money    ; break;
				case DataType.Image     :
				case DataType.Binary    :
				case DataType.VarBinary : type = NpgsqlProviderAdapter.NpgsqlDbType.Bytea    ; break;
				case DataType.Boolean   : type = NpgsqlProviderAdapter.NpgsqlDbType.Boolean  ; break;
				case DataType.Xml       : type = NpgsqlProviderAdapter.NpgsqlDbType.Xml      ; break;
				case DataType.Text      :
				case DataType.NText     : type = NpgsqlProviderAdapter.NpgsqlDbType.Text     ; break;
				case DataType.BitArray  : type = NpgsqlProviderAdapter.NpgsqlDbType.Bit      ; break;
				case DataType.Dictionary: type = NpgsqlProviderAdapter.NpgsqlDbType.Hstore   ; break;
				case DataType.Json      : type = NpgsqlProviderAdapter.NpgsqlDbType.Json     ; break;
				case DataType.BinaryJson: type = NpgsqlProviderAdapter.NpgsqlDbType.Jsonb    ; break;
				case DataType.Interval  : type = NpgsqlProviderAdapter.NpgsqlDbType.Interval ; break;
				case DataType.Int64     : type = NpgsqlProviderAdapter.NpgsqlDbType.Bigint   ; break;
					// address npgsql 6.0.0 mapping DateTime by default to timestamptz
				case DataType.DateTime  :
				case DataType.DateTime2 : type = NpgsqlProviderAdapter.NpgsqlDbType.Timestamp; break;
					// npgsql 6.0.0 changed some DbType <-> NpgsqlDbType mappings
					// while it doesn't look like having any impact on queries
					// it makes sense to hint more precise types when we know that npgsql use less precise type
					//
					// Npgsql default was: NpgsqlDbType.Text
				case DataType.NChar     :
				case DataType.Char      : type = NpgsqlProviderAdapter.NpgsqlDbType.Char     ; break;
				case DataType.NVarChar  :
				case DataType.VarChar   : type = NpgsqlProviderAdapter.NpgsqlDbType.Varchar  ; break;
			}

			if (!string.IsNullOrEmpty(dataType.DbType))
			{
				type = GetNativeType(dataType.DbType);
			}

			if (type != null)
			{
				var param = TryGetProviderParameter(dataConnection, parameter);
				if (param != null)
				{
					Adapter.SetDbType(param, type.Value);
					return;
				}
			}

			switch (dataType.DataType)
			{
				case DataType.SByte     : parameter.DbType = DbType.Int16     ; return;
				case DataType.UInt16    : parameter.DbType = DbType.Int32     ; return;
				case DataType.UInt32    : parameter.DbType = DbType.Int64     ; return;
				case DataType.UInt64    :
				case DataType.VarNumeric: parameter.DbType = DbType.Decimal   ; return;
				case DataType.DateTime2 : parameter.DbType = DbType.DateTime  ; return;
				// fallback mappings
				case DataType.Money     : parameter.DbType = DbType.Currency  ; break;
				case DataType.Xml       : parameter.DbType = DbType.Xml       ; break;
				case DataType.Text      : parameter.DbType = DbType.AnsiString; break;
				case DataType.NText     : parameter.DbType = DbType.String    ; break;
				case DataType.Image     :
				case DataType.Binary    :
				case DataType.VarBinary : parameter.DbType = DbType.Binary    ; break;
				// those types doesn't have fallback DbType
				case DataType.BitArray  : parameter.DbType = DbType.Binary    ; break;
				case DataType.Dictionary: parameter.DbType = DbType.Object    ; break;
				case DataType.Json      : parameter.DbType = DbType.String    ; break;
				case DataType.BinaryJson: parameter.DbType = DbType.String    ; break;
			}

			base.SetParameterType(dataConnection, parameter, dataType);
		}

		#region BulkCopy

		public override BulkCopyRowsCopied BulkCopy<T>(
			ITable<T> table, BulkCopyOptions options, IEnumerable<T> source)
		{
			return new PostgreSQLBulkCopy(this).BulkCopy(
				options.BulkCopyType == BulkCopyType.Default ? PostgreSQLTools.DefaultBulkCopyType : options.BulkCopyType,
				table,
				options,
				source);
		}

		public override Task<BulkCopyRowsCopied> BulkCopyAsync<T>(
			ITable<T> table, BulkCopyOptions options, IEnumerable<T> source, CancellationToken cancellationToken)
		{
			return new PostgreSQLBulkCopy(this).BulkCopyAsync(
				options.BulkCopyType == BulkCopyType.Default ? PostgreSQLTools.DefaultBulkCopyType : options.BulkCopyType,
				table,
				options,
				source,
				cancellationToken);
		}

#if NATIVE_ASYNC
		public override Task<BulkCopyRowsCopied> BulkCopyAsync<T>(
			ITable<T> table, BulkCopyOptions options, IAsyncEnumerable<T> source, CancellationToken cancellationToken)
		{
			return new PostgreSQLBulkCopy(this).BulkCopyAsync(
				options.BulkCopyType == BulkCopyType.Default ? PostgreSQLTools.DefaultBulkCopyType : options.BulkCopyType,
				table,
				options,
				source,
				cancellationToken);
		}
#endif

		#endregion

		/// <summary>
		/// Returns <see cref="NpgsqlProviderAdapter.NpgsqlDbType"/> enumeration value for requested postgresql type or null if type cannot be resolved.
		/// This method expects correct PostgreSQL type as input.
		/// Custom types not supported. Also could fail on some types as PostgreSQL have a lot of ways to write same
		/// type.
		/// </summary>
		/// <remarks>
		/// Returned value could be invalid for <see cref="NpgsqlProviderAdapter.NpgsqlDbType"/> type, if range/array flags
		/// were applied. Don't try to use results of this function for anything except passing it directly to npgsql.
		/// </remarks>
		internal NpgsqlProviderAdapter.NpgsqlDbType? GetNativeType(string? dbType, bool convertAlways = false)
		{
			if (string.IsNullOrWhiteSpace(dbType))
				return null;

			dbType = dbType!.ToLower();

			// detect arrays
			var isArray = false;
			var idx = dbType.IndexOf("array");

			if (idx == -1)
				idx = dbType.IndexOf("[");

			if (idx != -1)
			{
				isArray = true;
				dbType = dbType.Substring(0, idx);
			}

			var isRange      = false;
			var isMultiRange = false;

			dbType = dbType.Trim();

			// normalize synonyms and parameterized type names
			switch (dbType)
			{
				case "int4range":
					dbType  = "integer";
					isRange = true;
					break;
				case "int8range":
					dbType  = "bigint";
					isRange = true;
					break;
				case "numrange":
					dbType  = "numeric";
					isRange = true;
					break;
				case "tsrange":
					dbType  = "timestamp";
					isRange = true;
					break;
				case "tstzrange":
					dbType  = "timestamp with time zone";
					isRange = true;
					break;
				case "daterange":
					dbType = "date";
					isRange = true;
					break;

				case "int4multirange":
					dbType = "integer";
					isMultiRange = true;
					break;
				case "int8multirange":
					dbType = "bigint";
					isMultiRange = true;
					break;
				case "nummultirange":
					dbType = "numeric";
					isMultiRange = true;
					break;
				case "tsmultirange":
					dbType = "timestamp";
					isMultiRange = true;
					break;
				case "tstzmultirange":
					dbType = "timestamp with time zone";
					isMultiRange = true;
					break;
				case "datemultirange":
					dbType = "date";
					isMultiRange = true;
					break;

				case "timestamptz":
					dbType = "timestamp with time zone";
					break;
				case "int2":
				case "smallserial":
				case "serial2":
					dbType = "smallint";
					break;
				case "int":
				case "int4":
				case "serial":
				case "serial4":
					dbType = "integer";
					break;
				case "int8":
				case "bigserial":
				case "serial8":
					dbType = "bigint";
					break;
				case "float":
					dbType = "double precision";
					break;
				case "varchar":
					dbType = "character varying";
					break;
				case "varbit":
					dbType = "bit varying";
					break;
			}

			if (dbType.StartsWith("float(") && dbType.EndsWith(")"))
			{
				if (int.TryParse(dbType.Substring("float(".Length, dbType.Length - "float(".Length - 1), out var precision))
				{
					if (precision >= 1 && precision <= 24)
						dbType = "real";
					else if (precision >= 25 && precision <= 53)
						dbType = "real";
					// else bad type
				}
			}

			if (dbType.StartsWith("numeric(") || dbType.StartsWith("decimal"))
				dbType = "numeric";

			if (dbType.StartsWith("varchar(") || dbType.StartsWith("character varying("))
				dbType = "character varying";

			if (dbType.StartsWith("char(") || dbType.StartsWith("character("))
				dbType = "character";

			if (dbType.StartsWith("interval"))
				dbType = "interval";

			if (dbType.StartsWith("timestamp"))
				dbType = dbType.Contains("with time zone") ? "timestamp with time zone" : "timestamp";

			if (dbType.StartsWith("time(") || dbType.StartsWith("time "))
				dbType = dbType.Contains("with time zone") ? "time with time zone" : "time";

			if (dbType.StartsWith("bit("))
				dbType = "bit";

			if (dbType.StartsWith("bit varying("))
				dbType = "bit varying";

			if (_npgsqlTypeMap.ContainsKey(dbType))
			{
				var result = _npgsqlTypeMap[dbType];

				// because NpgsqlDbType fields numeric values changed in npgsql4,
				// applying flag-like array/range bits is not straightforward process
				result = Adapter.ApplyDbTypeFlags(result, isArray, isRange, isMultiRange, convertAlways);

				return result;
			}

			return null;
		}

		private static MappingSchema GetMappingSchema(PostgreSQLVersion version, MappingSchema providerSchema)
		{
			return version switch
			{
				PostgreSQLVersion.v92 => new PostgreSQL92MappingSchema(providerSchema),
				PostgreSQLVersion.v93 => new PostgreSQL93MappingSchema(providerSchema),
				_                     => new PostgreSQL95MappingSchema(providerSchema),
			};
		}
	}
}<|MERGE_RESOLUTION|>--- conflicted
+++ resolved
@@ -2,10 +2,7 @@
 using System.Collections;
 using System.Collections.Generic;
 using System.Data;
-<<<<<<< HEAD
-=======
 using System.Runtime.CompilerServices;
->>>>>>> 8fb36cb7
 using System.Data.Common;
 using System.Threading;
 using System.Threading.Tasks;
@@ -217,15 +214,6 @@
 			return new PostgreSQLSchemaProvider(this);
 		}
 
-<<<<<<< HEAD
-#if !NETFRAMEWORK
-		public override bool? IsDBNullAllowed(DbDataReader reader, int idx)
-		{
-			return true;
-		}
-#endif
-=======
->>>>>>> 8fb36cb7
 		[MethodImpl(MethodImplOptions.AggressiveInlining)]
 		internal object? NormalizeTimeStamp(object? value, DbDataType dataType)
 		{
