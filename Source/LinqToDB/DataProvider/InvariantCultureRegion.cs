--- conflicted
+++ resolved
@@ -7,17 +7,10 @@
 {
 	internal class InvariantCultureRegion : IExecutionScope
 	{
-<<<<<<< HEAD
-		private readonly IDisposable? _parentRegion;
-		private readonly CultureInfo? _original;
-
-		public InvariantCultureRegion(IDisposable? parentRegion)
-=======
 		private readonly IExecutionScope? _parentRegion;
 		private readonly CultureInfo?     _original;
 
 		public InvariantCultureRegion(IExecutionScope? parentRegion)
->>>>>>> 8fb36cb7
 		{
 			_parentRegion = parentRegion;
 
@@ -34,8 +27,6 @@
 				Thread.CurrentThread.CurrentCulture = _original;
 
 			_parentRegion?.Dispose();
-<<<<<<< HEAD
-=======
 		}
 
 #if NATIVE_ASYNC
@@ -45,7 +36,6 @@
 				Thread.CurrentThread.CurrentCulture = _original;
 
 			return _parentRegion?.DisposeAsync() ?? default;
->>>>>>> 8fb36cb7
 		}
 #endif
 	}
