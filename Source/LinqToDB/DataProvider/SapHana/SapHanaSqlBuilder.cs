﻿using System;
using System.Collections.Generic;
using System.Linq;
using System.Text;

namespace LinqToDB.DataProvider.SapHana
{
	using SqlQuery;
	using SqlProvider;

	partial class SapHanaSqlBuilder : BasicSqlBuilder
	{
		public SapHanaSqlBuilder(ISqlOptimizer sqlOptimizer, SqlProviderFlags sqlProviderFlags, ValueToSqlConverter valueToSqlConverter)
			: base(sqlOptimizer, sqlProviderFlags, valueToSqlConverter)
		{
		}

		public override int CommandCount(SqlStatement statement)
		{
			return statement.NeedsIdentity() ? 2 : 1;
		}

		protected override void BuildCommand(SqlStatement statement, int commandNumber)
		{
			var insertClause = Statement.GetInsertClause();
			if (insertClause != null)
			{
				var identityField = insertClause.Into.GetIdentityField();
				var table = insertClause.Into;

				if (identityField == null || table == null)
					throw new SqlException("Identity field must be defined for '{0}'.", insertClause.Into.Name);

				StringBuilder.Append("SELECT MAX(");
				BuildExpression(identityField, false, true);
				StringBuilder.Append(") FROM ");
				BuildPhysicalTable(table, null);
			}
		}

		protected override ISqlBuilder CreateSqlBuilder()
		{
			return new SapHanaSqlBuilder(SqlOptimizer, SqlProviderFlags, ValueToSqlConverter);
		}

		protected override string LimitFormat(SelectQuery selectQuery)
		{
			return "LIMIT {0}";
		}

		protected override string OffsetFormat(SelectQuery selectQuery)
		{
			return selectQuery.Select.TakeValue == null ? "LIMIT 4200000000 OFFSET {0}" : "OFFSET {0}";
		}

		public override bool IsNestedJoinParenthesisRequired { get { return true; } }

		protected override void BuildStartCreateTableStatement(SqlCreateTableStatement createTable)
		{
			if (createTable.StatementHeader == null)
			{
				AppendIndent().Append("CREATE COLUMN TABLE ");
				BuildPhysicalTable(createTable.Table, null);
			}
			else
			{
				var name = WithStringBuilder(
					new StringBuilder(),
					() =>
					{
						BuildPhysicalTable(createTable.Table, null);
						return StringBuilder.ToString();
					});

				AppendIndent().AppendFormat(createTable.StatementHeader, name);
			}
		}

		protected override void BuildInsertOrUpdateQuery(SqlInsertOrUpdateStatement insertOrUpdate)
		{
			BuildInsertOrUpdateQueryAsUpdateInsert(insertOrUpdate);
		}

		protected override void BuildDataTypeFromDataType(SqlDataType type, bool forCreateTable)
		{
			switch (type.DataType)
			{
				case DataType.Int32         :
				case DataType.UInt16        :
					StringBuilder.Append("Integer");
					return;
				case DataType.Double:
					StringBuilder.Append("Double");
					return;
				case DataType.DateTime2     :
				case DataType.DateTime      :
				case DataType.Time:
					StringBuilder.Append("Timestamp");
					return;
				case DataType.SmallDateTime :
					StringBuilder.Append("SecondDate");
					return;
				case DataType.Boolean       :
					StringBuilder.Append("TinyInt");
					return;
				case DataType.Image:
					StringBuilder.Append("Blob");
					return;
				case DataType.Xml:
					StringBuilder.Append("Clob");
					return;
				case DataType.Guid:
					StringBuilder.Append("Char (36)");
					return;
				case DataType.NVarChar:
				case DataType.VarChar:
				case DataType.VarBinary:
					if (type.Length == null || type.Length > 5000 || type.Length < 1)
					{
						StringBuilder
							.Append(type.DataType)
							.Append("(5000)");
						return;
					}
					break;
			}
			base.BuildDataTypeFromDataType(type, forCreateTable);
		}

		protected override void BuildFromClause(SqlStatement statement, SelectQuery selectQuery)
		{
			if (selectQuery.From.Tables.Count == 0)
<<<<<<< HEAD
				StringBuilder.Append("FROM DUMMY");
			else
				base.BuildFromClause(statement, selectQuery);
=======
				StringBuilder.Append("FROM DUMMY").AppendLine();
>>>>>>> 5895b5e2
		}

		public static bool TryConvertParameterSymbol { get; set; }

		private static List<char> _convertParameterSymbols;
		public  static List<char>  ConvertParameterSymbols
		{
			get { return _convertParameterSymbols; }
			set { _convertParameterSymbols = value ?? new List<char>(); }
		}

		public override object Convert(object value, ConvertType convertType)
		{
			switch (convertType)
			{
				case ConvertType.NameToQueryParameter:
					return ":" + value;

				case ConvertType.NameToCommandParameter:
					return value;

				case ConvertType.NameToSprocParameter:
					{
						var valueStr = value.ToString();

						if(string.IsNullOrEmpty(valueStr))
							throw new ArgumentException("Argument 'value' must represent parameter name.");

						return valueStr;
					}

				case ConvertType.SprocParameterToName:
					{
						return value.ToString();
					}

				case ConvertType.NameToQueryField     :
				case ConvertType.NameToQueryFieldAlias:
				case ConvertType.NameToQueryTableAlias:
					{
						var name = value.ToString();
						if (name.Length > 0 && name[0] == '"')
							return value;
						return "\"" + value + "\"";
					}

				case ConvertType.NameToServer     :
				case ConvertType.NameToDatabase   :
				case ConvertType.NameToSchema     :
				case ConvertType.NameToQueryTable :
					if (value != null)
					{
						var name = value.ToString();
						if (name.Length > 0 && name[0] == '\"')
							return value;

						return "\"" + value + "\"";
					}

					break;
			}

			return value;
		}

		protected override void BuildCreateTableIdentityAttribute1(SqlField field)
		{
			StringBuilder.Append("GENERATED BY DEFAULT AS IDENTITY");
		}

		protected override void BuildCreateTablePrimaryKey(SqlCreateTableStatement createTable, string pkName, IEnumerable<string> fieldNames)
		{
			AppendIndent();
			StringBuilder.Append("PRIMARY KEY (");
			StringBuilder.Append(fieldNames.Aggregate((f1,f2) => f1 + ", " + f2));
			StringBuilder.Append(")");
		}

		protected override void BuildColumnExpression(SelectQuery selectQuery, ISqlExpression expr, string alias, ref bool addAlias)
		{
			var wrap = false;

			if (expr.SystemType == typeof(bool))
			{
				if (expr is SqlSearchCondition)
					wrap = true;
				else
				{
					var ex = expr as SqlExpression;
					wrap = ex != null && ex.Expr == "{0}" && ex.Parameters.Length == 1 && ex.Parameters[0] is SqlSearchCondition;
				}
			}

			if (wrap) StringBuilder.Append("CASE WHEN ");
			base.BuildColumnExpression(selectQuery, expr, alias, ref addAlias);
			if (wrap) StringBuilder.Append(" THEN 1 ELSE 0 END");
		}

		//this is for Tests.Linq.Common.CoalesceLike test
		protected override void BuildFunction(SqlFunction func)
		{
			func = ConvertFunctionParameters(func);
			switch (func.Name)
			{
				case "CASE": func = ConvertCase(func.SystemType, func.Parameters, 0);
					break;
			}
			base.BuildFunction(func);
		}

		//this is for Tests.Linq.Common.CoalesceLike test
		static SqlFunction ConvertCase(Type systemType, ISqlExpression[] parameters, int start)
		{
			var len  = parameters.Length - start;
			var cond = parameters[start];

			if (start == 0 && SqlExpression.NeedsEqual(cond))
			{
				cond = new SqlSearchCondition(
					new SqlCondition(
						false,
						new SqlPredicate.ExprExpr(cond, SqlPredicate.Operator.Equal, new SqlValue(1))));
			}

			const string name = "CASE";

			if (len == 3)
				return new SqlFunction(systemType, name, cond, parameters[start + 1], parameters[start + 2]);

			return new SqlFunction(systemType, name,
				cond,
				parameters[start + 1],
				ConvertCase(systemType, parameters, start + 2));
		}

		public override StringBuilder BuildTableName(StringBuilder sb, string server, string database, string schema, string table)
		{
			if (server   != null && server.Length == 0) server = null;
			if (schema   != null && schema.Length == 0) schema = null;

			// <table_name> ::= [[<linked_server_name>.]<schema_name>.]<identifier>
			if (server != null && schema == null)
				throw new LinqToDBException("You must specify schema name for linked server queries.");

			if (server != null)
				sb.Append(server).Append(".");

			if (schema != null)
				sb.Append(schema).Append(".");

			return sb.Append(table);
		}
	}
}<|MERGE_RESOLUTION|>--- conflicted
+++ resolved
@@ -130,13 +130,9 @@
 		protected override void BuildFromClause(SqlStatement statement, SelectQuery selectQuery)
 		{
 			if (selectQuery.From.Tables.Count == 0)
-<<<<<<< HEAD
-				StringBuilder.Append("FROM DUMMY");
+				StringBuilder.Append("FROM DUMMY").AppendLine();
 			else
 				base.BuildFromClause(statement, selectQuery);
-=======
-				StringBuilder.Append("FROM DUMMY").AppendLine();
->>>>>>> 5895b5e2
 		}
 
 		public static bool TryConvertParameterSymbol { get; set; }
