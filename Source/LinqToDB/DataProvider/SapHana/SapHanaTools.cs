<<<<<<< HEAD
﻿using System.Data;
=======
﻿using System;
using System.Data;
>>>>>>> 8fb36cb7
using System.Data.Common;
using System.Reflection;

namespace LinqToDB.DataProvider.SapHana
{
	using Data;
	using Configuration;
	using System;
	using System.IO;
	using LinqToDB.Common;

	public static class SapHanaTools
	{
		static readonly Lazy<IDataProvider> _hanaDataProvider     = DataConnection.CreateDataProvider<SapHanaDataProvider>();
		static readonly Lazy<IDataProvider> _hanaOdbcDataProvider = DataConnection.CreateDataProvider<SapHanaOdbcDataProvider>();

		public static void ResolveSapHana(string path)
		{
			new AssemblyResolver(
				path,
			DetectedProviderName == ProviderName.SapHanaNative
						? SapHanaProviderAdapter.AssemblyName
						: OdbcProviderAdapter.AssemblyName);
		}

		public static void ResolveSapHana(Assembly assembly)
		{
			new AssemblyResolver(assembly, assembly.FullName!);
		}

		public static IDataProvider GetDataProvider(string? providerName = null, string? assemblyName = null)
		{
			if (assemblyName == SapHanaProviderAdapter.AssemblyName) return _hanaDataProvider.Value;
			if (assemblyName == OdbcProviderAdapter.AssemblyName)    return _hanaOdbcDataProvider.Value;

			switch (providerName)
			{
				case ProviderName.SapHanaOdbc  : return _hanaOdbcDataProvider.Value;
				case ProviderName.SapHanaNative: return _hanaDataProvider.Value;
			}

			if (DetectedProviderName == ProviderName.SapHanaNative)
				return _hanaDataProvider.Value;

			return _hanaOdbcDataProvider.Value;
		}

		#region CreateDataConnection

		public static DataConnection CreateDataConnection(string connectionString, string? providerName = null)
		{
			return new DataConnection(GetDataProvider(providerName), connectionString);
		}

		public static DataConnection CreateDataConnection(DbConnection connection, string? providerName = null)
		{
			return new DataConnection(GetDataProvider(providerName), connection);
		}

		public static DataConnection CreateDataConnection(DbTransaction transaction, string? providerName = null)
		{
			return new DataConnection(GetDataProvider(providerName), transaction);
		}

#endregion

		private static string? _detectedProviderName;
		public  static string  DetectedProviderName =>
			_detectedProviderName ??= DetectProviderName();

		static string DetectProviderName()
		{
			var path = typeof(SapHanaTools).Assembly.GetPath();

			if (File.Exists(Path.Combine(path, $"{SapHanaProviderAdapter.AssemblyName}.dll")))
				return ProviderName.SapHanaNative;

			return ProviderName.SapHanaOdbc;
		}

		internal static IDataProvider? ProviderDetector(IConnectionStringSettings css, string connectionString)
		{
			if (connectionString.IndexOf("HDBODBC", StringComparison.InvariantCultureIgnoreCase) >= 0)
				return _hanaOdbcDataProvider.Value;

			switch (css.ProviderName)
			{
				case SapHanaProviderAdapter.ClientNamespace:
				case "Sap.Data.Hana.v4.5"                  :
				case "Sap.Data.Hana.Core"                  :
				case "Sap.Data.Hana.Core.v2.1"             :
				case ProviderName.SapHanaNative            : return _hanaDataProvider.Value;
				case ProviderName.SapHanaOdbc              : return _hanaOdbcDataProvider.Value;
				case ""                                    :
				case null                                  :
					if (css.Name.Contains("Hana"))
						goto case ProviderName.SapHana;
					break;
				case ProviderName.SapHana                  :
					if (css.Name.IndexOf("ODBC", StringComparison.InvariantCultureIgnoreCase) >= 0)
						return _hanaOdbcDataProvider.Value;

					return GetDataProvider();
			}

			return null;
		}

		public static BulkCopyType DefaultBulkCopyType { get; set; } = BulkCopyType.MultipleRows;
	}
}<|MERGE_RESOLUTION|>--- conflicted
+++ resolved
@@ -1,9 +1,5 @@
-<<<<<<< HEAD
-﻿using System.Data;
-=======
 ﻿using System;
 using System.Data;
->>>>>>> 8fb36cb7
 using System.Data.Common;
 using System.Reflection;
 
