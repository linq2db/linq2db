--- conflicted
+++ resolved
@@ -17,18 +17,6 @@
 	{
 		public SapHanaDataProvider() : base(ProviderName.SapHanaNative, MappingSchemaInstance, SapHanaProviderAdapter.GetInstance())
 		{
-<<<<<<< HEAD
-		}
-
-		public SapHanaDataProvider(string name)
-			: this(name, MappingSchemaInstance)
-		{
-		}
-		protected SapHanaDataProvider(string name, MappingSchema mappingSchema)
-			: base(name, mappingSchema, SapHanaProviderAdapter.GetInstance())
-		{
-=======
->>>>>>> 8fb36cb7
 			SqlProviderFlags.IsParameterOrderDependent = true;
 
 			//supported flags
