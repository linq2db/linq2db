﻿#if NETFRAMEWORK || NETCOREAPP
using System;
using System.Collections.Generic;
using System.Data;
using System.Data.Common;
using System.Threading;
using System.Threading.Tasks;

namespace LinqToDB.DataProvider.SapHana
{
	using Common;
	using Data;
	using Extensions;
	using Mapping;
	using SqlProvider;

	public class SapHanaDataProvider : DynamicDataProviderBase<SapHanaProviderAdapter>
	{
		public SapHanaDataProvider()
			: this(ProviderName.SapHanaNative)
		{
		}

		public SapHanaDataProvider(string name)
			: this(name, MappingSchemaInstance)
		{
		}
		protected SapHanaDataProvider(string name, MappingSchema mappingSchema)
			: base(name, mappingSchema, SapHanaProviderAdapter.GetInstance())
		{
<<<<<<< HEAD
			SqlProviderFlags.IsParameterOrderDependent  = true;

			//supported flags
			SqlProviderFlags.IsCountSubQuerySupported   = true;
=======
			SqlProviderFlags.IsParameterOrderDependent         = true;

			//supported flags
			SqlProviderFlags.IsCountSubQuerySupported          = true;
>>>>>>> 58668cd9

			//Exception: Sap.Data.Hana.HanaException
			//Message: single-row query returns more than one row
			//when expression returns more than 1 row
			//mark this as supported, it's better to throw exception
			//instead of replace with left join, in which case returns incorrect data
<<<<<<< HEAD
			SqlProviderFlags.IsSubQueryColumnSupported   = true;

			SqlProviderFlags.IsTakeSupported             = true;
			SqlProviderFlags.IsDistinctOrderBySupported  = false;

			//not supported flags
			SqlProviderFlags.IsSubQueryTakeSupported    = false;
			SqlProviderFlags.IsApplyJoinSupported       = false;
			SqlProviderFlags.IsInsertOrUpdateSupported  = false;
			SqlProviderFlags.IsUpdateFromSupported      = false;
=======
			SqlProviderFlags.IsSubQueryColumnSupported         = true;

			SqlProviderFlags.IsTakeSupported                   = true;
			SqlProviderFlags.IsDistinctOrderBySupported        = false;

			//not supported flags
			SqlProviderFlags.IsSubQueryTakeSupported           = false;
			SqlProviderFlags.IsApplyJoinSupported              = false;
			SqlProviderFlags.IsInsertOrUpdateSupported         = false;
			SqlProviderFlags.IsUpdateFromSupported             = false;
			SqlProviderFlags.AcceptsOuterExpressionInAggregate = false;
>>>>>>> 58668cd9

			_sqlOptimizer = new SapHanaNativeSqlOptimizer(SqlProviderFlags);
		}

		public override SchemaProvider.ISchemaProvider GetSchemaProvider()
		{
			return new SapHanaSchemaProvider();
		}

		public override TableOptions SupportedTableOptions =>
			TableOptions.IsTemporary                |
			TableOptions.IsGlobalTemporaryStructure |
			TableOptions.IsLocalTemporaryStructure  |
			TableOptions.IsLocalTemporaryData;

		public override ISqlBuilder CreateSqlBuilder(MappingSchema mappingSchema)
		{
			return new SapHanaSqlBuilder(mappingSchema, GetSqlOptimizer(), SqlProviderFlags);
		}

		readonly ISqlOptimizer _sqlOptimizer;

		public override ISqlOptimizer GetSqlOptimizer()
		{
			return _sqlOptimizer;
		}

		public override Type ConvertParameterType(Type type, DbDataType dataType)
		{
			if (type.IsNullable())
				type = type.ToUnderlying();

			switch (dataType.DataType)
			{
				case DataType.NChar:
				case DataType.Char:
					type = typeof (string);
					break;
				case DataType.Boolean: if (type == typeof(bool)) return typeof(byte);   break;
				case DataType.Guid   : if (type == typeof(Guid)) return typeof(string); break;
			}

			return base.ConvertParameterType(type, dataType);
		}

		public override void SetParameter(DataConnection dataConnection, DbParameter parameter, string name, DbDataType dataType, object? value)
		{
			switch (dataType.DataType)
			{
				case DataType.Boolean:
					dataType = dataType.WithDataType(DataType.Byte);
					if (value is bool b)
						value = b ? (byte)1 : (byte)0;
					break;
				case DataType.Guid:
					if (value != null)
						value = value.ToString();
					dataType = dataType.WithDataType(DataType.Char);
					parameter.Size = 36;
					break;
			}

			base.SetParameter(dataConnection, parameter, name, dataType, value);
		}

		protected override void SetParameterType(DataConnection dataConnection, DbParameter parameter, DbDataType dataType)
		{
			if (parameter is BulkCopyReader.Parameter)
				return;

			SapHanaProviderAdapter.HanaDbType? type = null;
			switch (dataType.DataType)
			{
				case DataType.Text : type = SapHanaProviderAdapter.HanaDbType.Text; break;
				case DataType.Image: type = SapHanaProviderAdapter.HanaDbType.Blob; break;
			}

			if (type != null)
			{
				var param = TryGetProviderParameter(parameter, dataConnection.MappingSchema);
				if (param != null)
				{
					Adapter.SetDbType(param, type.Value);
					return;
				}
			}

			switch (dataType.DataType)
			{
				// fallback types
				case DataType.Text  : parameter.DbType = DbType.String; return;
				case DataType.Image : parameter.DbType = DbType.Binary; return;

				case DataType.NText : parameter.DbType = DbType.Xml;    return;
				case DataType.Binary: parameter.DbType = DbType.Binary; return;
			}

			base.SetParameterType(dataConnection, parameter, dataType);
		}

		public override BulkCopyRowsCopied BulkCopy<T>(
			ITable<T> table, BulkCopyOptions options, IEnumerable<T> source)
		{
			return new SapHanaBulkCopy(this).BulkCopy(
				options.BulkCopyType == BulkCopyType.Default ? SapHanaTools.DefaultBulkCopyType : options.BulkCopyType,
				table,
				options,
				source);
		}

		public override Task<BulkCopyRowsCopied> BulkCopyAsync<T>(
			ITable<T> table, BulkCopyOptions options, IEnumerable<T> source, CancellationToken cancellationToken)
		{
			return new SapHanaBulkCopy(this).BulkCopyAsync(
				options.BulkCopyType == BulkCopyType.Default ? SapHanaTools.DefaultBulkCopyType : options.BulkCopyType,
				table,
				options,
				source,
				cancellationToken);
		}

#if NATIVE_ASYNC
		public override Task<BulkCopyRowsCopied> BulkCopyAsync<T>(
			ITable<T> table, BulkCopyOptions options, IAsyncEnumerable<T> source, CancellationToken cancellationToken)
		{
			return new SapHanaBulkCopy(this).BulkCopyAsync(
				options.BulkCopyType == BulkCopyType.Default ? SapHanaTools.DefaultBulkCopyType : options.BulkCopyType,
				table,
				options,
				source,
				cancellationToken);
		}
#endif

		public override bool? IsDBNullAllowed(DbDataReader reader, int idx)
		{
			// provider fails to set AllowDBNull for some results
			return true;
		}

		private static readonly MappingSchema MappingSchemaInstance = new SapHanaMappingSchema.NativeMappingSchema();
	}
}
#endif<|MERGE_RESOLUTION|>--- conflicted
+++ resolved
@@ -28,47 +28,27 @@
 		protected SapHanaDataProvider(string name, MappingSchema mappingSchema)
 			: base(name, mappingSchema, SapHanaProviderAdapter.GetInstance())
 		{
-<<<<<<< HEAD
-			SqlProviderFlags.IsParameterOrderDependent  = true;
+			SqlProviderFlags.IsParameterOrderDependent = true;
 
 			//supported flags
-			SqlProviderFlags.IsCountSubQuerySupported   = true;
-=======
-			SqlProviderFlags.IsParameterOrderDependent         = true;
-
-			//supported flags
-			SqlProviderFlags.IsCountSubQuerySupported          = true;
->>>>>>> 58668cd9
+			SqlProviderFlags.IsCountSubQuerySupported  = true;
 
 			//Exception: Sap.Data.Hana.HanaException
 			//Message: single-row query returns more than one row
 			//when expression returns more than 1 row
 			//mark this as supported, it's better to throw exception
 			//instead of replace with left join, in which case returns incorrect data
-<<<<<<< HEAD
-			SqlProviderFlags.IsSubQueryColumnSupported   = true;
+			SqlProviderFlags.IsSubQueryColumnSupported  = true;
 
-			SqlProviderFlags.IsTakeSupported             = true;
-			SqlProviderFlags.IsDistinctOrderBySupported  = false;
+			SqlProviderFlags.IsTakeSupported            = true;
+			SqlProviderFlags.IsDistinctOrderBySupported = false;
 
 			//not supported flags
-			SqlProviderFlags.IsSubQueryTakeSupported    = false;
-			SqlProviderFlags.IsApplyJoinSupported       = false;
-			SqlProviderFlags.IsInsertOrUpdateSupported  = false;
-			SqlProviderFlags.IsUpdateFromSupported      = false;
-=======
-			SqlProviderFlags.IsSubQueryColumnSupported         = true;
-
-			SqlProviderFlags.IsTakeSupported                   = true;
-			SqlProviderFlags.IsDistinctOrderBySupported        = false;
-
-			//not supported flags
-			SqlProviderFlags.IsSubQueryTakeSupported           = false;
-			SqlProviderFlags.IsApplyJoinSupported              = false;
-			SqlProviderFlags.IsInsertOrUpdateSupported         = false;
-			SqlProviderFlags.IsUpdateFromSupported             = false;
+			SqlProviderFlags.IsSubQueryTakeSupported   = false;
+			SqlProviderFlags.IsApplyJoinSupported      = false;
+			SqlProviderFlags.IsInsertOrUpdateSupported = false;
+			SqlProviderFlags.IsUpdateFromSupported     = false;
 			SqlProviderFlags.AcceptsOuterExpressionInAggregate = false;
->>>>>>> 58668cd9
 
 			_sqlOptimizer = new SapHanaNativeSqlOptimizer(SqlProviderFlags);
 		}
