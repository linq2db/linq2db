﻿using System;
using System.Collections.Generic;
using System.Linq;
using System.Linq.Expressions;
using System.Reflection;
using System.Text;

namespace LinqToDB.DataProvider
{
	using Data;
	using Expressions;
	using Extensions;
	using Linq;
	using Linq.Builder;
	using Mapping;
	using SqlProvider;
	using SqlQuery;
	using System.Threading;

	/// <summary>
	/// Basic merge builder's validation options set to validate merge operation on SQL:2008 level without specific
	/// database limitations or extensions.
	/// </summary>
	public class BasicMergeBuilder<TTarget,TSource>
		where TTarget : class
		where TSource : class
	{
		#region .ctor
		protected MergeDefinition<TTarget, TSource> Merge { get; }

		public BasicMergeBuilder(DataConnection dataConnection, IMergeable<TTarget, TSource> merge)
		{
			_connection = dataConnection;
			Merge = (MergeDefinition<TTarget, TSource>)merge;
			ProviderName = dataConnection.DataProvider.Name;
		}
		#endregion

		#region Expression Helpers
		/// <summary>
		/// Replaces references to target or source record with references to a anonymous type properties:
		/// 't' for target record, and 's' for source record.
		/// </summary>
		private class ExpressionParameterRewriter : ExpressionVisitor
		{
			private readonly ParameterExpression _source;

			private readonly ParameterExpression _target;

			private readonly ParameterExpression _tuple;

			/// <param name="tuple">Tuple-typed parameter.</param>
			/// <param name="target">Old target record parameter.</param>
			/// <param name="source">Old source record parameter.</param>
			public ExpressionParameterRewriter(
				ParameterExpression tuple,
				ParameterExpression target,
				ParameterExpression source)
			{
				_tuple  = tuple;
				_target = target;
				_source = source;
			}

			protected override Expression VisitParameter(ParameterExpression node)
			{
				if (node.Equals(_target))
					return Expression.Property(_tuple, "t");

				if (node.Equals(_source))
					return Expression.Property(_tuple, "s");

				return base.VisitParameter(node);
			}
		}
		#endregion

		#region MERGE : Predicates
		protected void BuildPredicateByKeys(Type keyType, Expression targetKey, Expression sourceKey)
		{
			var target = _connection.GetTable<TTarget>();
			var source = _connection.GetTable<TSource>();

			var join = Expression.Call(
				MemberHelper.MethodOf<IQueryable<int>>(n => n.Join<int, int, int, int>(null, null, null, null))
					.GetGenericMethodDefinition()
					.MakeGenericMethod(typeof(TTarget), typeof(TSource), keyType, typeof(int)),
				Expression.Constant(target),
				Expression.Constant(source),
				targetKey,
				sourceKey,
				Expression.Lambda<Func<TTarget, TSource, int>>(
					Expression.Constant(0),
					Expression.Parameter(typeof(TTarget), TargetAlias),
					Expression.Parameter(typeof(TSource), SourceAlias)));

			var ctx = target.Provider.Execute<ContextParser.Context>(
				Expression.Call(
					null,
					LinqExtensions.SetMethodInfo8.MakeGenericMethod(typeof(int)),
					new[] { join }));

			var statement = ctx.GetResultStatement();

			var selectContext = (SelectContext)ctx.Context;

			var condition = statement.SelectQuery.From.Tables[0].Joins[0].Condition;
			SetSourceColumnAliases(condition, statement.SelectQuery.From.Tables[0].Joins[0].Table.Source);

			ctx.SetParameters();
			SaveParameters(statement.Parameters);

			SqlBuilder.BuildSearchCondition(statement, condition, Command);

			Command.Append(" ");
		}

		protected void BuildPredicateByTargetAndSource(Expression<Func<TTarget, TSource, bool>> predicate)
		{
			var query = _connection.GetTable<TTarget>()
				.SelectMany(_ => _connection.GetTable<TSource>(), (t, s) => new { t, s });

			query = AddConditionOverSourceAndTarget(query, predicate);

			var ctx       = query.GetContext();
			var statement = ctx.GetResultStatement();

			var tables = MoveJoinsToSubqueries(statement, TargetAlias, SourceAlias, QueryElement.Where);
			SetSourceColumnAliases(statement.SelectQuery.Where.SearchCondition, tables.Item2.Source);

			ctx.SetParameters();
			SaveParameters(statement.Parameters);

			SqlBuilder.BuildSearchCondition(statement, statement.SelectQuery.Where.SearchCondition, Command);

			Command.Append(" ");
		}

		protected void BuildSingleTablePredicate<TTable>(
			Expression<Func<TTable, bool>> predicate,
			string tableAlias,
			bool isSource)
			where TTable : class
		{
			var qry       = _connection.GetTable<TTable>().Where(predicate);
			var ctx       = qry.GetContext();
			var statement = ctx.GetResultStatement();

			var tables = MoveJoinsToSubqueries(statement, tableAlias, null, QueryElement.Where);

			if (isSource)
				SetSourceColumnAliases(statement.SelectQuery.Where.SearchCondition, tables.Item1.Source);

			ctx.SetParameters();
			SaveParameters(statement.Parameters);

			SqlBuilder.BuildSearchCondition(statement, statement.SelectQuery.Where.SearchCondition, Command);

			Command.Append(" ");
		}

		private IQueryable<TTuple> AddConditionOverSourceAndTarget<TTuple>(
					IQueryable<TTuple> query,
					Expression<Func<TTarget, TSource, bool>> predicate)
		{
			var p            = Expression.Parameter(typeof(TTuple));
			var rewriter     = new ExpressionParameterRewriter(p, predicate.Parameters[0], predicate.Parameters[1]);
			var newPredicate = Expression.Lambda<Func<TTuple, bool>>(rewriter.Visit(predicate.Body), p);

			return query.Where(newPredicate);
		}

		private void SetSourceColumnAliases(IQueryElement query, ISqlTableSource sourceTable)
		{
			new QueryVisitor().Visit(query, expr =>
			{
				switch (expr.ElementType)
				{
					case QueryElementType.SqlField:
						{
							var field = (SqlField)expr;
							if (field.Table == sourceTable && field.ColumnDescriptor != null)
								field.PhysicalName = GetSourceColumnAlias(field.ColumnDescriptor.ColumnName);
							break;
						}
				}
			});
		}

		#endregion

		#region MERGE : SOURCE
		private readonly IDictionary<string, string> _sourceAliases = new Dictionary<string, string>();

		protected virtual void AddFakeSourceTableName()
		{
			SqlBuilder.BuildTableName(Command, FakeSourceTableDatabase, FakeSourceTableSchema, FakeSourceTable);
		}

		protected virtual void AddSourceValue(
			ValueToSqlConverter valueConverter,
			ColumnDescriptor    column,
			SqlDataType         columnType,
			object              value,
			bool                isFirstRow,
			bool                isLastRow)
		{
			// avoid parameters in source due to low limits for parameters number in providers
			if (!valueConverter.TryConvert(Command, columnType, value))
			{
				AddSourceValueAsParameter(column.DataType, value);
			}
		}

		protected void AddSourceValueAsParameter(DataType dataType, object value)
		{
			var name     = GetNextParameterName();
			var fullName = SqlBuilder.Convert(name, ConvertType.NameToQueryParameter).ToString();

			Command.Append(fullName);

			AddParameter(new DataParameter(name, value, dataType));
		}

		private void BuildAsSourceClause(IEnumerable<string> columnNames)
		{
			Command
				.AppendLine()
				.AppendFormat(") {0}", SqlBuilder.Convert(SourceAlias, ConvertType.NameToQueryTableAlias));

			if (columnNames != null && SupportsColumnAliasesInTableAlias)
			{
				var nameList = columnNames.ToList();

				if (!nameList.Any())
					throw new LinqToDBException("Merge source doesn't have any columns.");

				Command.Append(" (");

				var first = true;
				foreach (var columnName in nameList)
				{
					if (!first)
						Command.Append(", ");
					else
						first = false;

					Command
						.AppendFormat("{0}", CreateSourceColumnAlias(columnName, true));
				}

				Command
					.AppendLine(")");
			}
			else
				Command.AppendLine();
		}

		private void BuildEmptySource()
		{
			Command
				.AppendLine("(")
				.Append("\tSELECT ")
				;

			var columnTypes = GetSourceColumnTypes();

			for (var i = 0; i < _sourceDescriptor.Columns.Count; i++)
			{
				if (i > 0)
					Command.Append(", ");

				AddSourceValue(
					DataContext.MappingSchema.ValueToSqlConverter,
					_sourceDescriptor.Columns[i],
					columnTypes[i],
					null, true, true);

				Command
					.Append(" ")
					.Append(CreateSourceColumnAlias(_sourceDescriptor.Columns[i].ColumnName, true));
			}

			Command
				.AppendLine()
				.Append("\tFROM ");

			if (FakeSourceTable != null)
				AddFakeSourceTableName();
			else // we don't select anything, so it is ok to use target table
				Command.AppendLine(TargetTableName);

			Command
				.AppendLine("\tWHERE 1 = 0")
				.Append(") ")
				.AppendLine((string)SqlBuilder.Convert(SourceAlias, ConvertType.NameToQueryTableAlias));
		}

		private void BuildSource()
		{
			Command.AppendLine("USING");

			if (Merge.QueryableSource != null && SupportsSourceSubQuery)
				BuildSourceSubQuery(Merge.QueryableSource);
			else
			{
				var source = Merge.EnumerableSource ?? Merge.QueryableSource;
				if (SupportsSourceDirectValues)
					BuildSourceDirectValues(source);
				else
					BuildSourceSubQueryValues(source);
			}
		}

		private void SetColumnAlias(string alias, string columnName)
		{
			_sourceAliases.Add(columnName, alias);
		}

		private string CreateSourceColumnAlias(string columnName, bool returnEscaped)
		{
			var alias = "c" + _sourceAliases.Count;
			_sourceAliases.Add(columnName, alias);

			if (returnEscaped)
				alias = (string)SqlBuilder.Convert(alias, ConvertType.NameToQueryFieldAlias);

			return alias;
		}

		private void BuildSourceDirectValues(IEnumerable<TSource> source)
		{
			var hasData        = false;
			var columnTypes    = GetSourceColumnTypes();
			var valueConverter = DataContext.MappingSchema.ValueToSqlConverter;

			TSource next = null;
			foreach (var item in source)
			{
				if (next != null)
					BuildValues(ref hasData, columnTypes, valueConverter, next, false);

				next = item;
			}

			if (next != null)
				BuildValues(ref hasData, columnTypes, valueConverter, next, true);

			if (hasData)
				BuildAsSourceClause(_sourceDescriptor.Columns.Select(_ => _.ColumnName));
			else if (EmptySourceSupported)
				BuildEmptySource();
			else
				NoopCommand = true;
		}

		private void BuildValues(ref bool hasData, SqlDataType[] columnTypes, ValueToSqlConverter valueConverter, TSource item, bool lastRecord)
		{
			if (hasData)
				Command.AppendLine(",");
			else
				Command
					.AppendLine("(")
					.AppendLine("\tVALUES");

			Command.Append("\t(");

			for (var i = 0; i < _sourceDescriptor.Columns.Count; i++)
			{
				if (i > 0)
					Command.Append(",");

				var column = _sourceDescriptor.Columns[i];
				var value = column.GetValue(DataContext.MappingSchema, item);

				AddSourceValue(valueConverter, column, columnTypes[i], value, !hasData, lastRecord);

				if (!SupportsColumnAliasesInTableAlias)
					Command.AppendFormat(" {0}", CreateSourceColumnAlias(column.ColumnName, true));
			}

			Command.Append(")");

			hasData = true;
		}

		private void BuildSourceSubQuery(IQueryable<TSource> queryableSource)
		{
			Command.AppendLine("(");

			var inlineParameters = _connection.InlineParameters;
			try
			{
				_connection.InlineParameters = !SupportsParametersInSource;

				var ctx = queryableSource.GetMergeContext();

				ctx.UpdateParameters();

				var statement = ctx.GetResultStatement();

				foreach (var columnInfo in ctx.Columns)
				{
					var columnDescriptor = _sourceDescriptor.Columns.Single(_ => _.MemberInfo == columnInfo.Members[0]);
					var column           = statement.SelectQuery.Select.Columns[columnInfo.Index];

					SetColumnAlias(column.Alias, columnDescriptor.ColumnName);
				}

				// bind parameters
				statement.Parameters.Clear();
				new QueryVisitor().VisitAll(ctx.SelectQuery, expr =>
				{
					switch (expr.ElementType)
					{
						case QueryElementType.SqlParameter:
							{
								var p = (SqlParameter)expr;
								if (p.IsQueryParameter)
									statement.Parameters.Add(p);

								break;
							}
					}
				});

				ctx.SetParameters();

				SaveParameters(statement.Parameters);

				SqlBuilder.BuildSql(0, statement, Command, startIndent : 1);

				var cs = new [] { ' ', '\t', '\r', '\n' };

				while (cs.Contains(Command[Command.Length - 1]))
					Command.Length--;
			}
			finally
			{
				_connection.InlineParameters = inlineParameters;
			}

			BuildAsSourceClause(null);
		}

		private void BuildSourceSubQueryValues(IEnumerable<TSource> source)
		{
			var hasData        = false;
			var columnTypes    = GetSourceColumnTypes();
			var valueConverter = DataContext.MappingSchema.ValueToSqlConverter;

			TSource next = null;
			foreach (var item in source)
			{
				if (next != null)
					BuildValuesAsSelect(ref hasData, columnTypes, valueConverter, next, false);

				next = item;
			}

			if (next != null)
				BuildValuesAsSelect(ref hasData, columnTypes, valueConverter, next, true);

			if (hasData)
				BuildAsSourceClause(_sourceDescriptor.Columns.Select(_ => _.ColumnName));
			else if (EmptySourceSupported)
				BuildEmptySource();
			else
				NoopCommand = true;
		}

		private void BuildValuesAsSelect(ref bool hasData, SqlDataType[] columnTypes, ValueToSqlConverter valueConverter, TSource item, bool lastItem)
		{
			if (hasData)
				Command
					.AppendLine()
					.AppendLine("\tUNION ALL");
			else
				Command
					.AppendLine("(");

			Command.Append("\tSELECT ");

			for (var i = 0; i < _sourceDescriptor.Columns.Count; i++)
			{
				if (i > 0)
					Command.Append(", ");

				var column = _sourceDescriptor.Columns[i];
				var value = column.GetValue(DataContext.MappingSchema, item);

				AddSourceValue(valueConverter, column, columnTypes[i], value, !hasData, lastItem);

				if (!SupportsColumnAliasesInTableAlias)
					Command
						.Append(" ")
						.Append(hasData ? GetEscapedSourceColumnAlias(column.ColumnName) : CreateSourceColumnAlias(column.ColumnName, true))
						;
			}

			hasData = true;

			if (FakeSourceTable != null)
			{
				Command.Append(" FROM ");
				AddFakeSourceTableName();
			}
		}

		private string GetEscapedSourceColumnAlias(string columnName)
		{
			return (string)SqlBuilder.Convert(GetSourceColumnAlias(columnName), ConvertType.NameToQueryField);
		}

		private string GetSourceColumnAlias(string columnName)
		{
			if (!_sourceAliases.ContainsKey(columnName))
			{
				// this exception thrown when user use projection of mapping class in source query without all
				// required fields
				// Example:
				/*
				 * class Entity
				 * {
				 *     [PrimaryKey]
				 *     public int Id { get; }
				 *
				 *     public int Field1 { get; }
				 *
				 *     public int Field2 { get; }
				 * }
				 *
				 * db.Table
				 *     .Merge()
				 *     .Using(db.Entity.Select(e => new Entity() { Field1 = e.Field2 }))
				 *     // here we expect Id primary key in source, but only Field1 selected
				 *     .OnTargetKey()
				 *     here we expect all fields from source, but only Field1 selected
				 *     .InsertWhenNotMatched()
				 *     .Merge();
				 */
				throw new LinqToDBException($"Column {columnName} doesn't exist in source");
			}

			return _sourceAliases[columnName];
		}

		private SqlDataType[] GetSourceColumnTypes()
		{
			return _sourceDescriptor.Columns
				.Select(c => new SqlDataType(c.DataType, c.MemberType, c.Length, c.Precision, c.Scale))
				.ToArray();
		}
		#endregion

		#region MERGE Generation
		protected virtual void BuildMatch()
		{
			Command.Append("ON (");

			if (Merge.KeyType != null)
				BuildPredicateByKeys(Merge.KeyType, Merge.TargetKey, Merge.SourceKey);
			else
				BuildPredicateByTargetAndSource(Merge.MatchPredicate ?? MakeDefaultMatchPredicate());

			while (Command[Command.Length - 1] == ' ')
				Command.Length--;

			Command.AppendLine(")");
		}

		protected Expression<Func<TTarget, TSource, bool>> MakeDefaultMatchPredicate()
		{
			var pTarget = Expression.Parameter(typeof(TTarget), TargetAlias);
			var pSource = Expression.Parameter(typeof(TSource), SourceAlias);

			Expression ex = null;

			foreach (var column in TargetDescriptor.Columns.Where(c => c.IsPrimaryKey))
			{
				var expr = Expression.Equal(
					Expression.MakeMemberAccess(pTarget, column.MemberInfo),
					Expression.MakeMemberAccess(pSource, column.MemberInfo));
				ex = ex != null ? Expression.AndAlso(ex, expr) : expr;
			}

			if (ex == null)
				throw new LinqToDBException("Method OnTargetKey() needs at least one primary key column");

			var target = _connection.GetTable<TTarget>();
			var source = _connection.GetTable<TSource>();

			return Expression.Lambda<Func<TTarget, TSource, bool>>(ex, pTarget, pSource);
		}

		protected virtual void BuildMergeInto()
		{
			Command
				.Append("MERGE INTO ")
				.Append(TargetTableName)
				.Append(" ")
				.AppendLine((string)SqlBuilder.Convert(TargetAlias, ConvertType.NameToQueryTableAlias));
		}

		protected virtual void BuildOperation(MergeDefinition<TTarget, TSource>.Operation operation)
		{
			switch (operation.Type)
			{
				case MergeOperationType.Update:
					BuildUpdate(operation.MatchedPredicate, operation.UpdateExpression);
					break;
				case MergeOperationType.Delete:
					BuildDelete(operation.MatchedPredicate);
					break;
				case MergeOperationType.Insert:
					BuildInsert(operation.NotMatchedPredicate, operation.CreateExpression);
					break;
				case MergeOperationType.UpdateWithDelete:
					BuildUpdateWithDelete(operation.MatchedPredicate, operation.UpdateExpression, operation.MatchedPredicate2);
					break;
				case MergeOperationType.DeleteBySource:
					BuildDeleteBySource(operation.BySourcePredicate);
					break;
				case MergeOperationType.UpdateBySource:
					BuildUpdateBySource(operation.BySourcePredicate, operation.UpdateBySourceExpression);
					break;
				default:
					throw new InvalidOperationException();
			}
		}

		/// <summary>
		/// Allows to add text before generated merge command.
		/// </summary>
		protected virtual void BuildPreambule()
		{
		}

		/// <summary>
		/// Allows to add text after generated merge command. E.g. to specify command terminator if provider requires it.
		/// </summary>
		protected virtual void BuildTerminator()
		{
		}

		protected virtual void BuildUpdateWithDelete(
			Expression<Func<TTarget, TSource, bool>>    updatePredicate,
			Expression<Func<TTarget, TSource, TTarget>> updateExpression,
			Expression<Func<TTarget, TSource, bool>>    deletePredicate)
		{
			// must be implemented by descendant that supports this operation
			throw new NotImplementedException();
		}

		private void BuildCommandText()
		{
			BuildPreambule();

			BuildMergeInto();

			BuildSource();

			if (NoopCommand)
				return;

			BuildMatch();

			foreach (var operation in Merge.Operations)
			{
				BuildOperation(operation);
			}

			BuildTerminator();
		}
		#endregion

		#region Operations: DELETE
		protected virtual void BuildDelete(Expression<Func<TTarget, TSource, bool>> predicate)
		{
			Command
				.AppendLine()
				.Append("WHEN MATCHED ");

			if (predicate != null)
			{
				Command.Append("AND ");
				BuildPredicateByTargetAndSource(predicate);
			}

			Command
				.AppendLine("THEN")
				.AppendLine("DELETE")
				;
		}
		#endregion

		#region Operations: DELETE BY SOURCE
		private void BuildDeleteBySource(Expression<Func<TTarget, bool>> predicate)
		{
			Command
				.AppendLine()
				.Append("WHEN NOT MATCHED By Source ");

			if (predicate != null)
			{
				Command.Append("AND ");
				BuildSingleTablePredicate(predicate, TargetAlias, false);
			}

			Command
				.AppendLine("THEN")
				.AppendLine("DELETE")
				;
		}
		#endregion

		#region Operations: INSERT
		protected void BuildCustomInsert(Expression<Func<TSource, TTarget>> create)
		{
			Expression insertExpression = Expression.Call(
				null,
				LinqExtensions.InsertMethodInfo3.MakeGenericMethod(typeof(TSource), typeof(TTarget)),
				new[]
				{
					_connection.GetTable<TSource>().Expression,
					_connection.GetTable<TTarget>().Expression,
					Expression.Quote(create)
				});

			var qry = Query<int>.GetQuery(DataContext, ref insertExpression);
			var statement = qry.Queries[0].Statement;

			// we need InsertOrUpdate for sql builder to generate values clause
			var newInsert = new SqlInsertOrUpdateStatement(statement.SelectQuery) { Insert = statement.GetInsertClause(), Update = statement.GetUpdateClause() };
			newInsert.Parameters.AddRange(statement.Parameters);
			newInsert.Insert.Into.Alias = TargetAlias;

			var tables = MoveJoinsToSubqueries(newInsert, SourceAlias, null, QueryElement.InsertSetter);
			SetSourceColumnAliases(newInsert.Insert, tables.Item1.Source);

			qry.Queries[0].Statement = newInsert;
			QueryRunner.SetParameters(qry, DataContext, insertExpression, null, 0);

			SaveParameters(newInsert.Parameters);

			if (IsIdentityInsertSupported
				&& newInsert.Insert.Items.Any(_ => _.Column is SqlField field && field.IsIdentity))
				OnInsertWithIdentity();

			SqlBuilder.BuildInsertClauseHelper(newInsert, Command);
		}

		protected void BuildDefaultInsert()
		{
			// insert identity field values only if it is supported by database and field is not excluded from
			// implicit insert operation by SkipOnInsert attribute
			// see https://github.com/linq2db/linq2db/issues/914 for more details
			var insertColumns = TargetDescriptor.Columns
				.Where(c => (IsIdentityInsertSupported && c.IsIdentity && !c.SkipOnInsert) || !c.SkipOnInsert)
				.ToList();

			if (IsIdentityInsertSupported && insertColumns.Any(c => c.IsIdentity))
				OnInsertWithIdentity();

			Command.AppendLine("(");

			var first = true;
			foreach (var column in insertColumns)
			{
				if (!first)
					Command
						.Append(",")
						.AppendLine();

				first = false;
				Command.AppendFormat("\t{0}", SqlBuilder.Convert(column.ColumnName, ConvertType.NameToQueryField));
			}

			Command
				.AppendLine()
				.AppendLine(")")
				.AppendLine("VALUES")
				.AppendLine("(");

			var sourceAlias = SqlBuilder.Convert(SourceAlias, ConvertType.NameToQueryTableAlias);

			first = true;

			foreach (var column in insertColumns)
			{
				if (!first)
					Command
						.Append(",")
						.AppendLine();

				first = false;
				Command.AppendFormat(
					"\t{1}.{0}",
					GetEscapedSourceColumnAlias(column.ColumnName),
					sourceAlias);
			}

			Command
				.AppendLine()
				.AppendLine(")");
		}

		protected virtual void BuildInsert(
			Expression<Func<TSource,bool>>    predicate,
			Expression<Func<TSource,TTarget>> create)
		{
			Command
				.AppendLine()
				.Append("WHEN NOT MATCHED ");

			if (predicate != null)
			{
				Command.Append("AND ");
				BuildSingleTablePredicate(predicate, SourceAlias, true);
			}

			Command
				.AppendLine("THEN")
				.Append("INSERT")
				;

			if (create != null)
				BuildCustomInsert(create);
			else
			{
				Command.AppendLine();
				BuildDefaultInsert();
			}
		}

		protected virtual void OnInsertWithIdentity()
		{
		}
		#endregion

		#region Operations: UPDATE
		private enum QueryElement
		{
			Where,
			InsertSetter,
			UpdateSetter
		}

		protected void BuildCustomUpdate(Expression<Func<TTarget, TSource, TTarget>> update)
		{
			// build update query
			var target      = _connection.GetTable<TTarget>();
			var updateQuery = target.SelectMany(_ => _connection.GetTable<TSource>(), (t, s) => new { t, s });
			var predicate   = RewriteUpdatePredicateParameters(updateQuery, update);

			Expression updateExpression = Expression.Call(
				null,
				LinqExtensions.UpdateMethodInfo.MakeGenericMethod(new[] { updateQuery.GetType().GetGenericArgumentsEx()[0], typeof(TTarget) }),
				new[] { updateQuery.Expression, target.Expression, Expression.Quote(predicate) });

			var qry   = Query<int>.GetQuery(DataContext, ref updateExpression);
			var statement = qry.Queries[0].Statement;

			if (ProviderUsesAlternativeUpdate)
				statement = BuildAlternativeUpdateQuery(statement);
			else
			{
<<<<<<< HEAD
				var tables = MoveJoinsToSubqueries(statement, _targetAlias, SourceAlias, QueryElement.UpdateSetter);

				// My fix
				//var targetTable = QueryHelper.EnumerateAccessibleTables(statement.SelectQuery).First(t => QueryHelper.IsEqualTables(t, tables.Item1.Source as SqlTable));
				//var currentUpdateTable = statement.RequireUpdateClause().Table;
				//if (targetTable != currentUpdateTable)
				//{
				//	statement = new QueryVisitor().ConvertImmutable(statement, e =>
				//	{
				//		if (e is SqlTable t && t == currentUpdateTable)
				//			return targetTable;
				//		return e;
				//	});
				//}

=======
				var tables = MoveJoinsToSubqueries(statement, TargetAlias, SourceAlias, QueryElement.UpdateSetter);
>>>>>>> 7898b574
				SetSourceColumnAliases(statement.RequireUpdateClause(), tables.Item2.Source);
			}

			QueryRunner.SetParameters(qry, DataContext, updateExpression, null, 0);
			SaveParameters(statement.Parameters);

			SqlBuilder.BuildUpdateSetHelper((SqlUpdateStatement)statement, Command);
		}

		private SqlStatement BuildAlternativeUpdateQuery(SqlStatement statement)
		{
			var query    = statement.EnsureQuery();
			var subQuery = (SelectQuery)QueryVisitor.Find(query.Where.SearchCondition, e => e.ElementType == QueryElementType.SqlQuery);
			var target   = query.From.Tables[0];
			target.Alias = TargetAlias;

			SqlTableSource source;

			if (subQuery.From.Tables.Count == 2)
			{
				// without associations
				source = subQuery.From.Tables[1];
				query.From.Tables.Add(source);
			}
			else
			{
				// with associations
				source = subQuery.From.Tables[0].Joins[0].Table;

				// collect tables, referenced in FROM clause
				var tableSet = new HashSet<SqlTable>();
				var tables   = new List<SqlTable>();

				new QueryVisitor().Visit(subQuery.From, e =>
				{
					if (e.ElementType == QueryElementType.TableSource)
					{
						var et = (SqlTableSource)e;

						tableSet.Add((SqlTable)et.Source);
						tables.Add((SqlTable)et.Source);
					}
				});

				((ISqlExpressionWalkable)statement.RequireUpdateClause()).Walk(true,
					element => ConvertToSubquery(subQuery, element, tableSet, tables, (SqlTable)target.Source,
						(SqlTable)source.Source));
			}

			source.Alias = SourceAlias;

			SetSourceColumnAliases(statement.RequireUpdateClause(), source.Source);
			return statement;
		}

		protected void BuildDefaultUpdate()
		{
			var updateColumns = TargetDescriptor.Columns
				.Where(c => !c.IsPrimaryKey && !c.IsIdentity && !c.SkipOnUpdate)
				.ToList();

			if (updateColumns.Count > 0)
			{
				Command.AppendLine("SET");

				var sourceAlias = (string)SqlBuilder.Convert(SourceAlias, ConvertType.NameToQueryTableAlias);
				var maxLen      = updateColumns.Max(c => ((string)SqlBuilder.Convert(c.ColumnName, ConvertType.NameToQueryField)).Length);

				var first = true;
				foreach (var column in updateColumns)
				{
					if (!first)
						Command.AppendLine(",");

					first = false;

					var fieldName = (string)SqlBuilder.Convert(column.ColumnName, ConvertType.NameToQueryField);
					Command
						.AppendFormat("\t{0} ", fieldName)
						.Append(' ', maxLen - fieldName.Length)
						.AppendFormat("= {1}.{0}", GetEscapedSourceColumnAlias(column.ColumnName), sourceAlias);
				}

				Command.AppendLine();
			}
			else
				throw new LinqToDBException("Merge.Update call requires updatable columns");
		}

		protected virtual void BuildUpdate(
					Expression<Func<TTarget, TSource, bool>>    predicate,
					Expression<Func<TTarget, TSource, TTarget>> update)
		{
			Command
				.AppendLine()
				.Append("WHEN MATCHED ");

			if (predicate != null)
			{
				Command.Append("AND ");
				BuildPredicateByTargetAndSource(predicate);
			}

			while (Command[Command.Length - 1] ==  ' ')
				Command.Length--;

			Command.AppendLine(" THEN");
			Command.AppendLine("UPDATE");

			if (update != null)
				BuildCustomUpdate(update);
			else
				BuildDefaultUpdate();
		}

		private static ISqlExpression ConvertToSubquery(
							SelectQuery sql,
							ISqlExpression element,
							HashSet<SqlTable> tableSet,
							List<SqlTable> tables,
							SqlTable firstTable,
							SqlTable secondTable)
		{
			// for table field references from association tables we must rewrite them with subquery
			if (element.ElementType == QueryElementType.SqlField)
			{
				var fld = (SqlField)element;
				var tbl = (SqlTable)fld.Table;

				// table is an association table, used in FROM clause - generate subquery
				if (tbl != firstTable && (secondTable == null || tbl != secondTable) && tableSet.Contains(tbl))
				{
					var tempCopy = sql.Clone();
					var tempTables = new List<SqlTableSource>();

					// create copy of tables from main FROM clause for subquery clause
					new QueryVisitor().Visit(tempCopy.From, ee =>
					{
						if (ee.ElementType == QueryElementType.TableSource)
							tempTables.Add((SqlTableSource)ee);
					});

					// main table reference in subquery
					var tt = tempTables[tables.IndexOf(tbl)];

					tempCopy.Select.Columns.Clear();
					tempCopy.Select.Add(((SqlTable)tt.Source).Fields[fld.Name]);

					// create new WHERE for subquery
					tempCopy.Where.SearchCondition.Conditions.Clear();

					var firstTableKeys = tempCopy.From.Tables[0].Source.GetKeys(true);

					foreach (SqlField key in firstTableKeys)
						tempCopy.Where.Field(key).Equal.Field(firstTable.Fields[key.Name]);

					if (secondTable != null)
					{
						var secondTableKeys = tempCopy.From.Tables[0].Joins[0].Table.Source.GetKeys(true);

						foreach (SqlField key in secondTableKeys)
							tempCopy.Where.Field(key).Equal.Field(secondTable.Fields[key.Name]);
					}

					// set main query as parent
					tempCopy.ParentSelect = sql;

					return tempCopy;
				}
			}

			return element;
		}

		private static Tuple<SqlTableSource, SqlTableSource> MoveJoinsToSubqueries(
			SqlStatement statement,
			string       firstTableAlias,
			string       secondTableAlias,
			QueryElement part)
		{
			var baseTablesCount = secondTableAlias == null ? 1 : 2;

			// collect tables, referenced in FROM clause
			var tableSet = new HashSet<SqlTable>();
			var tables   = new List<SqlTable>();

			new QueryVisitor().Visit(statement.SelectQuery.From, e =>
			{
				if (e.ElementType == QueryElementType.TableSource)
				{
					var et = (SqlTableSource)e;

					tableSet.Add((SqlTable)et.Source);
					tables.Add((SqlTable)et.Source);
				}
			});

			if (tables.Count > baseTablesCount)
			{
				var firstTable  = (SqlTable)statement.SelectQuery.From.Tables[0].Source;
				var secondTable = baseTablesCount > 1
					? (SqlTable)statement.SelectQuery.From.Tables[0].Joins[0].Table.Source
					: null;

				ISqlExpressionWalkable queryPart;
				switch (part)
				{
					case QueryElement.Where:
						queryPart = statement.SelectQuery.Where;
						break;
					case QueryElement.InsertSetter:
						queryPart = statement.GetInsertClause();
						break;
					case QueryElement.UpdateSetter:
						queryPart = statement.GetUpdateClause();
						break;
					default:
						throw new InvalidOperationException();
				}

				queryPart.Walk(true, element => ConvertToSubquery(statement.SelectQuery, element, tableSet, tables, firstTable, secondTable));
			}

			var table1   = statement.SelectQuery.From.Tables[0];
			table1.Alias = firstTableAlias;

			SqlTableSource table2 = null;

			if (secondTableAlias != null)
			{
				if (tables.Count > baseTablesCount)
					table2 = statement.SelectQuery.From.Tables[0].Joins[0].Table;
				else
					table2 = statement.SelectQuery.From.Tables[1];

				table2.Alias = secondTableAlias;
			}

			return Tuple.Create(table1, table2);
		}

		Expression<Func<TTuple, TTarget>> RewriteUpdatePredicateParameters<TTuple>(
			IQueryable<TTuple>                        query,
			Expression<Func<TTarget,TSource,TTarget>> predicate)
		{
			var p        = Expression.Parameter(typeof(TTuple));
			var rewriter = new ExpressionParameterRewriter(p, predicate.Parameters[0], predicate.Parameters[1]);

			return Expression.Lambda<Func<TTuple,TTarget>>(rewriter.Visit(predicate.Body), p);
		}
		#endregion

		#region Operations: UPDATE BY SOURCE
		private void BuildUpdateBySource(
							Expression<Func<TTarget, bool>>    predicate,
							Expression<Func<TTarget, TTarget>> update)
		{
			Command
				.AppendLine()
				.Append("WHEN NOT MATCHED By Source ");

			if (predicate != null)
			{
				Command.Append("AND ");
				BuildSingleTablePredicate(predicate, TargetAlias, false);
			}

			Command.AppendLine("THEN UPDATE");

			Expression updateExpression = Expression.Call(
				null,
				LinqExtensions.UpdateMethodInfo2.MakeGenericMethod(typeof(TTarget)),
				new[] { _connection.GetTable<TTarget>().Expression, Expression.Quote(update) });

			var qry = Query<int>.GetQuery(DataContext, ref updateExpression);
			var statement = (SqlUpdateStatement)qry.Queries[0].Statement;

			MoveJoinsToSubqueries(statement, TargetAlias, null, QueryElement.UpdateSetter);

			QueryRunner.SetParameters(qry, DataContext, updateExpression, null, 0);

			SaveParameters(statement.Parameters);

			SqlBuilder.BuildUpdateSetHelper(statement, Command);
		}
		#endregion

		#region Parameters
		private readonly List<DataParameter> _parameters = new List<DataParameter>();

		protected void AddParameter(DataParameter parameter)
		{
			_parameters.Add(parameter);
		}

		private int _parameterCnt;

		/// <summary>
		/// List of generated command parameters.
		/// </summary>
		public DataParameter[] Parameters => _parameters.ToArray();

		/// <summary>
		/// If true, command execution must return 0 without request to database.
		/// </summary>
		public bool NoopCommand { get; private set; }


		protected string GetNextParameterName() => $"p{Interlocked.Increment(ref _parameterCnt)}";

		private void SaveParameters(IEnumerable<SqlParameter> parameters)
		{
			foreach (var param in parameters)
			{
				param.Name = GetNextParameterName();

				AddParameter(new DataParameter(param.Name, param.Value, param.DataType));
			}
		}
		#endregion

		#region Query Generation
		protected readonly string SourceAlias = "Source";
		protected readonly string TargetAlias = "Target";

		readonly DataConnection   _connection;
		         EntityDescriptor _sourceDescriptor;

		protected StringBuilder Command { get; } = new StringBuilder();

		protected IDataContext  DataContext => Merge.Target.DataContext;

		/// <summary>
		/// If <see cref="SupportsSourceDirectValues"/> set to false and provider doesn't support SELECTs without
		/// FROM clause, this property should contain name of table with single record.
		/// </summary>
		protected virtual string FakeSourceTable => null;

		/// <summary>
		/// If <see cref="SupportsSourceDirectValues"/> set to false and provider doesn't support SELECTs without
		/// FROM clause, this property could contain name of database for table with single record.
		/// </summary>
		protected virtual string FakeSourceTableDatabase => null;

		/// <summary>
		/// If <see cref="SupportsSourceDirectValues"/> set to false and provider doesn't support SELECTs without
		/// FROM clause, this property could contain name of schema for table with single record.
		/// </summary>
		protected virtual string FakeSourceTableSchema => null;

		/// <summary>
		/// If true, provider allows to set values of identity columns on insert operation.
		/// </summary>
		protected virtual bool IsIdentityInsertSupported => false;

		/// <summary>
		/// If true, builder will generate command for empty enumerable source;
		/// otherwise command generation will be interrupted and 0 result returned without request to database.
		/// </summary>
		protected virtual bool EmptySourceSupported => true;

		protected BasicSqlBuilder SqlBuilder { get; private set;  }

		/// <summary>
		/// If true, provider allows to generate subquery as a source element of merge command.
		/// </summary>
		protected virtual bool SupportsSourceSubQuery => true;

		/// <summary>
		/// If true, provider supports column aliases specification after table alias.
		/// E.g. as table_alias (column_alias1, column_alias2).
		/// </summary>
		protected virtual bool SupportsColumnAliasesInTableAlias => true;

		/// <summary>
		/// If true, provider supports list of VALUES as a source element of merge command.
		/// </summary>
		protected virtual bool SupportsSourceDirectValues => true;

		/// <summary>
		/// If false, parameters in source subquery select list must have type.
		/// </summary>
		protected virtual bool SupportsParametersInSource => true;

		protected EntityDescriptor TargetDescriptor { get; private set; }

		/// <summary>
		/// Target table name, ready for use in SQL. Could include database/schema names or/and escaping.
		/// </summary>
		protected string TargetTableName { get; private set; }

		/// <summary>
		/// Generates SQL and parameters for merge command.
		/// </summary>
		/// <returns>Returns merge command SQL text.</returns>
		public virtual string BuildCommand()
		{
			// prepare required objects
			SqlBuilder = (BasicSqlBuilder)DataContext.CreateSqlProvider();

			_sourceDescriptor = TargetDescriptor = DataContext.MappingSchema.GetEntityDescriptor(typeof(TTarget));
			if (typeof(TTarget) != typeof(TSource))
				_sourceDescriptor = DataContext.MappingSchema.GetEntityDescriptor(typeof(TSource));

			var target = Merge.Target;
			var sb     = new StringBuilder();

			SqlBuilder.ConvertTableName(
				sb,
				target.DatabaseName ?? TargetDescriptor.DatabaseName,
				target.SchemaName   ?? TargetDescriptor.SchemaName,
				target.TableName    ?? TargetDescriptor.TableName);
			TargetTableName = sb.ToString();

			BuildCommandText();

			return Command.ToString();
		}

		protected void BuildColumnType(ColumnDescriptor column, SqlDataType columnType)
		{
			if (column.DbType != null)
				Command.Append(column.DbType);
			else
			{
				if (columnType.DataType == DataType.Undefined)
				{
					columnType = DataContext.MappingSchema.GetDataType(column.StorageType);

					if (columnType.DataType == DataType.Undefined)
					{
						var canBeNull = column.CanBeNull;

						columnType = DataContext.MappingSchema.GetUnderlyingDataType(column.StorageType, ref canBeNull);
					}
				}

				SqlBuilder.BuildTypeName(Command, columnType);
			}
		}
		#endregion

		#region Validation
		static readonly MergeOperationType[] _matchedTypes =
		{
			MergeOperationType.Delete,
			MergeOperationType.Update,
			MergeOperationType.UpdateWithDelete
		};

		static readonly MergeOperationType[] _notMatchedBySourceTypes =
		{
			MergeOperationType.DeleteBySource,
			MergeOperationType.UpdateBySource
		};

		static readonly MergeOperationType[] _notMatchedTypes =
		{
			MergeOperationType.Insert
		};

		/// <summary>
		/// For providers, that use <see cref="BasicSqlOptimizer.GetAlternativeUpdate"/> method to build
		/// UPDATE FROM query, this property should be set to true.
		/// </summary>
		protected virtual bool ProviderUsesAlternativeUpdate => false;

		/// <summary>
		/// If true, merge command could include DeleteBySource and UpdateBySource operations. Those operations
		/// supported only by SQL Server.
		/// </summary>
		protected virtual bool BySourceOperationsSupported => false;

		/// <summary>
		/// If true, merge command could include Delete operation. This operation is a part of SQL 2008 standard.
		/// </summary>
		protected virtual bool DeleteOperationSupported => true;

		/// <summary>
		/// Maximum number of oprations, allowed in single merge command. If value is less than one - there is no limits
		/// on number of commands. This option is used by providers that have limitations on number of operations like
		/// SQL Server.
		/// </summary>
		protected virtual int MaxOperationsCount => 0;

		/// <summary>
		/// If true, merge command operations could have predicates. This is a part of SQL 2008 standard.
		/// </summary>
		protected virtual bool OperationPredicateSupported => true;

		protected string ProviderName { get; }

		/// <summary>
		/// If true, merge command could have multiple operations of the same type with predicates with upt to one
		/// command without predicate. This option is used by providers that doesn't allow multiple operations of the
		/// same type like SQL Server.
		/// </summary>
		protected virtual bool SameTypeOperationsAllowed => true;

		/// <summary>
		/// If true, merge command could have hints specified.
		/// </summary>
		protected virtual bool MergeHintsSupported => false;

		/// <summary>
		/// When this operation enabled, merge command cannot include Delete or Update operations together with
		/// UpdateWithDelete operation in single command. Also use of Delte and Update operations in the same command
		/// not allowed even without UpdateWithDelete operation.
		/// This is Oracle-specific operation.
		/// </summary>
		protected virtual bool UpdateWithDeleteOperationSupported => false;

		/// <summary>
		/// Validates command configuration to not violate common or provider-specific rules.
		/// </summary>
		public virtual void Validate()
		{
			// validate operations limit
			if (MaxOperationsCount > 0 && Merge.Operations.Length > MaxOperationsCount)
				throw new LinqToDBException($"Merge cannot contain more than {MaxOperationsCount} operations for {ProviderName} provider.");

			// check hint support
			if (Merge.Hint != null && !MergeHintsSupported)
				throw new LinqToDBException($"Merge hints not supported by {ProviderName} provider.");

			// - validate that specified operations supported by provider
			// - validate that operations don't have conditions if provider doesn't support them
			var hasUpdate           = false;
			var hasDelete           = false;
			var hasUpdateWithDelete = false;

			foreach (var operation in Merge.Operations)
			{
				switch (operation.Type)
				{
					case MergeOperationType.Delete:
						hasDelete = true;
						if (!DeleteOperationSupported)
							throw new LinqToDBException($"Merge Delete operation is not supported by {ProviderName} provider.");
						if (!OperationPredicateSupported && operation.MatchedPredicate != null)
							throw new LinqToDBException($"Merge operation conditions are not supported by {ProviderName} provider.");
						break;
					case MergeOperationType.Insert:
						if (!OperationPredicateSupported && operation.NotMatchedPredicate != null)
							throw new LinqToDBException($"Merge operation conditions are not supported by {ProviderName} provider.");
						break;
					case MergeOperationType.Update:
						hasUpdate = true;
						if (!OperationPredicateSupported && operation.MatchedPredicate != null)
							throw new LinqToDBException($"Merge operation conditions are not supported by {ProviderName} provider.");
						break;
					case MergeOperationType.DeleteBySource:
						if (!BySourceOperationsSupported)
							throw new LinqToDBException($"Merge Delete By Source operation is not supported by {ProviderName} provider.");
						if (!OperationPredicateSupported && operation.BySourcePredicate != null)
							throw new LinqToDBException($"Merge operation conditions are not supported by {ProviderName} provider.");
						break;
					case MergeOperationType.UpdateBySource:
						if (!BySourceOperationsSupported)
							throw new LinqToDBException($"Merge Update By Source operation is not supported by {ProviderName} provider.");
						if (!OperationPredicateSupported && operation.BySourcePredicate != null)
							throw new LinqToDBException($"Merge operation conditions are not supported by {ProviderName} provider.");
						break;
					case MergeOperationType.UpdateWithDelete:
						hasUpdateWithDelete = true;
						if (!UpdateWithDeleteOperationSupported)
							throw new LinqToDBException($"UpdateWithDelete operation not supported by {ProviderName} provider.");
						break;
				}
			}

			// update/delete/updatewithdelete combinations validation
			if (hasUpdateWithDelete && hasUpdate)
				throw new LinqToDBException(
					$"Update operation with UpdateWithDelete operation in the same Merge command not supported by {ProviderName} provider.");
			if (hasUpdateWithDelete && hasDelete)
				throw new LinqToDBException(
					$"Delete operation with UpdateWithDelete operation in the same Merge command not supported by {ProviderName} provider.");
			if (UpdateWithDeleteOperationSupported && hasUpdate && hasDelete)
				throw new LinqToDBException(
					$"Delete and Update operations in the same Merge command not supported by {ProviderName} provider.");

			// - operations without conditions not placed before operations with conditions in each match group
			// - there is no multiple operations without condition in each match group
			ValidateGroupConditions(_matchedTypes);
			ValidateGroupConditions(_notMatchedTypes);
			ValidateGroupConditions(_notMatchedBySourceTypes);

			// validate that there is no duplicate operations (by type) if provider doesn't support them
			if (!SameTypeOperationsAllowed && Merge.Operations.GroupBy(_ => _.Type).Any(_ => _.Count() > 1))
				throw new LinqToDBException($"Multiple operations of the same type are not supported by {ProviderName} provider.");
		}

		private void ValidateGroupConditions(MergeOperationType[] groupTypes)
		{
			var hasUnconditional = false;
			foreach (var operation in Merge.Operations.Where(_ => groupTypes.Contains(_.Type)))
			{
				if (hasUnconditional && operation.HasCondition)
					throw new LinqToDBException("Unconditional Merge operation cannot be followed by operation with condition within the same match group.");

				if (hasUnconditional && !operation.HasCondition)
					throw new LinqToDBException("Multiple unconditional Merge operations not allowed within the same match group.");

				if (!hasUnconditional && !operation.HasCondition)
					hasUnconditional = true;
			}
		}
		#endregion
	}

	internal static class MergeSourceExtensions
	{
		static readonly MethodInfo _methodInfo = MemberHelper.MethodOf(() => GetMergeContext((IQueryable<int>)null)).GetGenericMethodDefinition();

		public static MergeContextParser.Context GetMergeContext<TSource>(this IQueryable<TSource> source)
		{
			if (source == null) throw new ArgumentNullException(nameof(source));

			var currentSource = LinqExtensions.ProcessSourceQueryable?.Invoke(source) ?? source;

			return currentSource.Provider.Execute<MergeContextParser.Context>(
				Expression.Call(
					null,
					_methodInfo.MakeGenericMethod(typeof(TSource)),
					new[] { currentSource.Expression }));
		}
	}

	internal class MergeContextParser : ISequenceBuilder
	{
		public int BuildCounter { get; set; }

		public IBuildContext BuildSequence(ExpressionBuilder builder, BuildInfo buildInfo)
		{
			var call = (MethodCallExpression)buildInfo.Expression;
			return new Context(builder.BuildSequence(new BuildInfo(buildInfo, call.Arguments[0])));
		}

		public bool CanBuild(ExpressionBuilder builder, BuildInfo buildInfo)
		{
			return buildInfo.Expression is MethodCallExpression call && call.Method.Name == "GetMergeContext";
		}

		public SequenceConvertInfo Convert(ExpressionBuilder builder, BuildInfo buildInfo, ParameterExpression param)
		{
			return null;
		}

		public bool IsSequence(ExpressionBuilder builder, BuildInfo buildInfo)
		{
			return builder.IsSequence(new BuildInfo(buildInfo, ((MethodCallExpression)buildInfo.Expression).Arguments[0]));
		}

		public class Context : PassThroughContext
		{
			public Action SetParameters;

			public Action UpdateParameters;

			public SqlInfo[] Columns;

			public Context(IBuildContext context) : base(context)
			{
			}

			public override void BuildQuery<T>(Query<T> query, ParameterExpression queryParameter)
			{
				query.DoNotCache = true;

				Columns = ConvertToIndex(null, 0, ConvertFlags.All);

				QueryRunner.SetNonQueryQuery(query);

				SetParameters = () => QueryRunner.SetParameters(query, Builder.DataContext, query.Expression, null, 0);

				query.GetElement = (db, expr, ps) => this;

				UpdateParameters = () =>
				{
					query.Queries[0].Parameters.Clear();
					query.Queries[0].Parameters.AddRange(Builder.CurrentSqlParameters);
				};
			}
		}
	}
}
<|MERGE_RESOLUTION|>--- conflicted
+++ resolved
@@ -1,1573 +1,1554 @@
-﻿using System;
-using System.Collections.Generic;
-using System.Linq;
-using System.Linq.Expressions;
-using System.Reflection;
-using System.Text;
-
-namespace LinqToDB.DataProvider
-{
-	using Data;
-	using Expressions;
-	using Extensions;
-	using Linq;
-	using Linq.Builder;
-	using Mapping;
-	using SqlProvider;
-	using SqlQuery;
-	using System.Threading;
-
-	/// <summary>
-	/// Basic merge builder's validation options set to validate merge operation on SQL:2008 level without specific
-	/// database limitations or extensions.
-	/// </summary>
-	public class BasicMergeBuilder<TTarget,TSource>
-		where TTarget : class
-		where TSource : class
-	{
-		#region .ctor
-		protected MergeDefinition<TTarget, TSource> Merge { get; }
-
-		public BasicMergeBuilder(DataConnection dataConnection, IMergeable<TTarget, TSource> merge)
-		{
-			_connection = dataConnection;
-			Merge = (MergeDefinition<TTarget, TSource>)merge;
-			ProviderName = dataConnection.DataProvider.Name;
-		}
-		#endregion
-
-		#region Expression Helpers
-		/// <summary>
-		/// Replaces references to target or source record with references to a anonymous type properties:
-		/// 't' for target record, and 's' for source record.
-		/// </summary>
-		private class ExpressionParameterRewriter : ExpressionVisitor
-		{
-			private readonly ParameterExpression _source;
-
-			private readonly ParameterExpression _target;
-
-			private readonly ParameterExpression _tuple;
-
-			/// <param name="tuple">Tuple-typed parameter.</param>
-			/// <param name="target">Old target record parameter.</param>
-			/// <param name="source">Old source record parameter.</param>
-			public ExpressionParameterRewriter(
-				ParameterExpression tuple,
-				ParameterExpression target,
-				ParameterExpression source)
-			{
-				_tuple  = tuple;
-				_target = target;
-				_source = source;
-			}
-
-			protected override Expression VisitParameter(ParameterExpression node)
-			{
-				if (node.Equals(_target))
-					return Expression.Property(_tuple, "t");
-
-				if (node.Equals(_source))
-					return Expression.Property(_tuple, "s");
-
-				return base.VisitParameter(node);
-			}
-		}
-		#endregion
-
-		#region MERGE : Predicates
-		protected void BuildPredicateByKeys(Type keyType, Expression targetKey, Expression sourceKey)
-		{
-			var target = _connection.GetTable<TTarget>();
-			var source = _connection.GetTable<TSource>();
-
-			var join = Expression.Call(
-				MemberHelper.MethodOf<IQueryable<int>>(n => n.Join<int, int, int, int>(null, null, null, null))
-					.GetGenericMethodDefinition()
-					.MakeGenericMethod(typeof(TTarget), typeof(TSource), keyType, typeof(int)),
-				Expression.Constant(target),
-				Expression.Constant(source),
-				targetKey,
-				sourceKey,
-				Expression.Lambda<Func<TTarget, TSource, int>>(
-					Expression.Constant(0),
-					Expression.Parameter(typeof(TTarget), TargetAlias),
-					Expression.Parameter(typeof(TSource), SourceAlias)));
-
-			var ctx = target.Provider.Execute<ContextParser.Context>(
-				Expression.Call(
-					null,
-					LinqExtensions.SetMethodInfo8.MakeGenericMethod(typeof(int)),
-					new[] { join }));
-
-			var statement = ctx.GetResultStatement();
-
-			var selectContext = (SelectContext)ctx.Context;
-
-			var condition = statement.SelectQuery.From.Tables[0].Joins[0].Condition;
-			SetSourceColumnAliases(condition, statement.SelectQuery.From.Tables[0].Joins[0].Table.Source);
-
-			ctx.SetParameters();
-			SaveParameters(statement.Parameters);
-
-			SqlBuilder.BuildSearchCondition(statement, condition, Command);
-
-			Command.Append(" ");
-		}
-
-		protected void BuildPredicateByTargetAndSource(Expression<Func<TTarget, TSource, bool>> predicate)
-		{
-			var query = _connection.GetTable<TTarget>()
-				.SelectMany(_ => _connection.GetTable<TSource>(), (t, s) => new { t, s });
-
-			query = AddConditionOverSourceAndTarget(query, predicate);
-
-			var ctx       = query.GetContext();
-			var statement = ctx.GetResultStatement();
-
-			var tables = MoveJoinsToSubqueries(statement, TargetAlias, SourceAlias, QueryElement.Where);
-			SetSourceColumnAliases(statement.SelectQuery.Where.SearchCondition, tables.Item2.Source);
-
-			ctx.SetParameters();
-			SaveParameters(statement.Parameters);
-
-			SqlBuilder.BuildSearchCondition(statement, statement.SelectQuery.Where.SearchCondition, Command);
-
-			Command.Append(" ");
-		}
-
-		protected void BuildSingleTablePredicate<TTable>(
-			Expression<Func<TTable, bool>> predicate,
-			string tableAlias,
-			bool isSource)
-			where TTable : class
-		{
-			var qry       = _connection.GetTable<TTable>().Where(predicate);
-			var ctx       = qry.GetContext();
-			var statement = ctx.GetResultStatement();
-
-			var tables = MoveJoinsToSubqueries(statement, tableAlias, null, QueryElement.Where);
-
-			if (isSource)
-				SetSourceColumnAliases(statement.SelectQuery.Where.SearchCondition, tables.Item1.Source);
-
-			ctx.SetParameters();
-			SaveParameters(statement.Parameters);
-
-			SqlBuilder.BuildSearchCondition(statement, statement.SelectQuery.Where.SearchCondition, Command);
-
-			Command.Append(" ");
-		}
-
-		private IQueryable<TTuple> AddConditionOverSourceAndTarget<TTuple>(
-					IQueryable<TTuple> query,
-					Expression<Func<TTarget, TSource, bool>> predicate)
-		{
-			var p            = Expression.Parameter(typeof(TTuple));
-			var rewriter     = new ExpressionParameterRewriter(p, predicate.Parameters[0], predicate.Parameters[1]);
-			var newPredicate = Expression.Lambda<Func<TTuple, bool>>(rewriter.Visit(predicate.Body), p);
-
-			return query.Where(newPredicate);
-		}
-
-		private void SetSourceColumnAliases(IQueryElement query, ISqlTableSource sourceTable)
-		{
-			new QueryVisitor().Visit(query, expr =>
-			{
-				switch (expr.ElementType)
-				{
-					case QueryElementType.SqlField:
-						{
-							var field = (SqlField)expr;
-							if (field.Table == sourceTable && field.ColumnDescriptor != null)
-								field.PhysicalName = GetSourceColumnAlias(field.ColumnDescriptor.ColumnName);
-							break;
-						}
-				}
-			});
-		}
-
-		#endregion
-
-		#region MERGE : SOURCE
-		private readonly IDictionary<string, string> _sourceAliases = new Dictionary<string, string>();
-
-		protected virtual void AddFakeSourceTableName()
-		{
-			SqlBuilder.BuildTableName(Command, FakeSourceTableDatabase, FakeSourceTableSchema, FakeSourceTable);
-		}
-
-		protected virtual void AddSourceValue(
-			ValueToSqlConverter valueConverter,
-			ColumnDescriptor    column,
-			SqlDataType         columnType,
-			object              value,
-			bool                isFirstRow,
-			bool                isLastRow)
-		{
-			// avoid parameters in source due to low limits for parameters number in providers
-			if (!valueConverter.TryConvert(Command, columnType, value))
-			{
-				AddSourceValueAsParameter(column.DataType, value);
-			}
-		}
-
-		protected void AddSourceValueAsParameter(DataType dataType, object value)
-		{
-			var name     = GetNextParameterName();
-			var fullName = SqlBuilder.Convert(name, ConvertType.NameToQueryParameter).ToString();
-
-			Command.Append(fullName);
-
-			AddParameter(new DataParameter(name, value, dataType));
-		}
-
-		private void BuildAsSourceClause(IEnumerable<string> columnNames)
-		{
-			Command
-				.AppendLine()
-				.AppendFormat(") {0}", SqlBuilder.Convert(SourceAlias, ConvertType.NameToQueryTableAlias));
-
-			if (columnNames != null && SupportsColumnAliasesInTableAlias)
-			{
-				var nameList = columnNames.ToList();
-
-				if (!nameList.Any())
-					throw new LinqToDBException("Merge source doesn't have any columns.");
-
-				Command.Append(" (");
-
-				var first = true;
-				foreach (var columnName in nameList)
-				{
-					if (!first)
-						Command.Append(", ");
-					else
-						first = false;
-
-					Command
-						.AppendFormat("{0}", CreateSourceColumnAlias(columnName, true));
-				}
-
-				Command
-					.AppendLine(")");
-			}
-			else
-				Command.AppendLine();
-		}
-
-		private void BuildEmptySource()
-		{
-			Command
-				.AppendLine("(")
-				.Append("\tSELECT ")
-				;
-
-			var columnTypes = GetSourceColumnTypes();
-
-			for (var i = 0; i < _sourceDescriptor.Columns.Count; i++)
-			{
-				if (i > 0)
-					Command.Append(", ");
-
-				AddSourceValue(
-					DataContext.MappingSchema.ValueToSqlConverter,
-					_sourceDescriptor.Columns[i],
-					columnTypes[i],
-					null, true, true);
-
-				Command
-					.Append(" ")
-					.Append(CreateSourceColumnAlias(_sourceDescriptor.Columns[i].ColumnName, true));
-			}
-
-			Command
-				.AppendLine()
-				.Append("\tFROM ");
-
-			if (FakeSourceTable != null)
-				AddFakeSourceTableName();
-			else // we don't select anything, so it is ok to use target table
-				Command.AppendLine(TargetTableName);
-
-			Command
-				.AppendLine("\tWHERE 1 = 0")
-				.Append(") ")
-				.AppendLine((string)SqlBuilder.Convert(SourceAlias, ConvertType.NameToQueryTableAlias));
-		}
-
-		private void BuildSource()
-		{
-			Command.AppendLine("USING");
-
-			if (Merge.QueryableSource != null && SupportsSourceSubQuery)
-				BuildSourceSubQuery(Merge.QueryableSource);
-			else
-			{
-				var source = Merge.EnumerableSource ?? Merge.QueryableSource;
-				if (SupportsSourceDirectValues)
-					BuildSourceDirectValues(source);
-				else
-					BuildSourceSubQueryValues(source);
-			}
-		}
-
-		private void SetColumnAlias(string alias, string columnName)
-		{
-			_sourceAliases.Add(columnName, alias);
-		}
-
-		private string CreateSourceColumnAlias(string columnName, bool returnEscaped)
-		{
-			var alias = "c" + _sourceAliases.Count;
-			_sourceAliases.Add(columnName, alias);
-
-			if (returnEscaped)
-				alias = (string)SqlBuilder.Convert(alias, ConvertType.NameToQueryFieldAlias);
-
-			return alias;
-		}
-
-		private void BuildSourceDirectValues(IEnumerable<TSource> source)
-		{
-			var hasData        = false;
-			var columnTypes    = GetSourceColumnTypes();
-			var valueConverter = DataContext.MappingSchema.ValueToSqlConverter;
-
-			TSource next = null;
-			foreach (var item in source)
-			{
-				if (next != null)
-					BuildValues(ref hasData, columnTypes, valueConverter, next, false);
-
-				next = item;
-			}
-
-			if (next != null)
-				BuildValues(ref hasData, columnTypes, valueConverter, next, true);
-
-			if (hasData)
-				BuildAsSourceClause(_sourceDescriptor.Columns.Select(_ => _.ColumnName));
-			else if (EmptySourceSupported)
-				BuildEmptySource();
-			else
-				NoopCommand = true;
-		}
-
-		private void BuildValues(ref bool hasData, SqlDataType[] columnTypes, ValueToSqlConverter valueConverter, TSource item, bool lastRecord)
-		{
-			if (hasData)
-				Command.AppendLine(",");
-			else
-				Command
-					.AppendLine("(")
-					.AppendLine("\tVALUES");
-
-			Command.Append("\t(");
-
-			for (var i = 0; i < _sourceDescriptor.Columns.Count; i++)
-			{
-				if (i > 0)
-					Command.Append(",");
-
-				var column = _sourceDescriptor.Columns[i];
-				var value = column.GetValue(DataContext.MappingSchema, item);
-
-				AddSourceValue(valueConverter, column, columnTypes[i], value, !hasData, lastRecord);
-
-				if (!SupportsColumnAliasesInTableAlias)
-					Command.AppendFormat(" {0}", CreateSourceColumnAlias(column.ColumnName, true));
-			}
-
-			Command.Append(")");
-
-			hasData = true;
-		}
-
-		private void BuildSourceSubQuery(IQueryable<TSource> queryableSource)
-		{
-			Command.AppendLine("(");
-
-			var inlineParameters = _connection.InlineParameters;
-			try
-			{
-				_connection.InlineParameters = !SupportsParametersInSource;
-
-				var ctx = queryableSource.GetMergeContext();
-
-				ctx.UpdateParameters();
-
-				var statement = ctx.GetResultStatement();
-
-				foreach (var columnInfo in ctx.Columns)
-				{
-					var columnDescriptor = _sourceDescriptor.Columns.Single(_ => _.MemberInfo == columnInfo.Members[0]);
-					var column           = statement.SelectQuery.Select.Columns[columnInfo.Index];
-
-					SetColumnAlias(column.Alias, columnDescriptor.ColumnName);
-				}
-
-				// bind parameters
-				statement.Parameters.Clear();
-				new QueryVisitor().VisitAll(ctx.SelectQuery, expr =>
-				{
-					switch (expr.ElementType)
-					{
-						case QueryElementType.SqlParameter:
-							{
-								var p = (SqlParameter)expr;
-								if (p.IsQueryParameter)
-									statement.Parameters.Add(p);
-
-								break;
-							}
-					}
-				});
-
-				ctx.SetParameters();
-
-				SaveParameters(statement.Parameters);
-
-				SqlBuilder.BuildSql(0, statement, Command, startIndent : 1);
-
-				var cs = new [] { ' ', '\t', '\r', '\n' };
-
-				while (cs.Contains(Command[Command.Length - 1]))
-					Command.Length--;
-			}
-			finally
-			{
-				_connection.InlineParameters = inlineParameters;
-			}
-
-			BuildAsSourceClause(null);
-		}
-
-		private void BuildSourceSubQueryValues(IEnumerable<TSource> source)
-		{
-			var hasData        = false;
-			var columnTypes    = GetSourceColumnTypes();
-			var valueConverter = DataContext.MappingSchema.ValueToSqlConverter;
-
-			TSource next = null;
-			foreach (var item in source)
-			{
-				if (next != null)
-					BuildValuesAsSelect(ref hasData, columnTypes, valueConverter, next, false);
-
-				next = item;
-			}
-
-			if (next != null)
-				BuildValuesAsSelect(ref hasData, columnTypes, valueConverter, next, true);
-
-			if (hasData)
-				BuildAsSourceClause(_sourceDescriptor.Columns.Select(_ => _.ColumnName));
-			else if (EmptySourceSupported)
-				BuildEmptySource();
-			else
-				NoopCommand = true;
-		}
-
-		private void BuildValuesAsSelect(ref bool hasData, SqlDataType[] columnTypes, ValueToSqlConverter valueConverter, TSource item, bool lastItem)
-		{
-			if (hasData)
-				Command
-					.AppendLine()
-					.AppendLine("\tUNION ALL");
-			else
-				Command
-					.AppendLine("(");
-
-			Command.Append("\tSELECT ");
-
-			for (var i = 0; i < _sourceDescriptor.Columns.Count; i++)
-			{
-				if (i > 0)
-					Command.Append(", ");
-
-				var column = _sourceDescriptor.Columns[i];
-				var value = column.GetValue(DataContext.MappingSchema, item);
-
-				AddSourceValue(valueConverter, column, columnTypes[i], value, !hasData, lastItem);
-
-				if (!SupportsColumnAliasesInTableAlias)
-					Command
-						.Append(" ")
-						.Append(hasData ? GetEscapedSourceColumnAlias(column.ColumnName) : CreateSourceColumnAlias(column.ColumnName, true))
-						;
-			}
-
-			hasData = true;
-
-			if (FakeSourceTable != null)
-			{
-				Command.Append(" FROM ");
-				AddFakeSourceTableName();
-			}
-		}
-
-		private string GetEscapedSourceColumnAlias(string columnName)
-		{
-			return (string)SqlBuilder.Convert(GetSourceColumnAlias(columnName), ConvertType.NameToQueryField);
-		}
-
-		private string GetSourceColumnAlias(string columnName)
-		{
-			if (!_sourceAliases.ContainsKey(columnName))
-			{
-				// this exception thrown when user use projection of mapping class in source query without all
-				// required fields
-				// Example:
-				/*
-				 * class Entity
-				 * {
-				 *     [PrimaryKey]
-				 *     public int Id { get; }
-				 *
-				 *     public int Field1 { get; }
-				 *
-				 *     public int Field2 { get; }
-				 * }
-				 *
-				 * db.Table
-				 *     .Merge()
-				 *     .Using(db.Entity.Select(e => new Entity() { Field1 = e.Field2 }))
-				 *     // here we expect Id primary key in source, but only Field1 selected
-				 *     .OnTargetKey()
-				 *     here we expect all fields from source, but only Field1 selected
-				 *     .InsertWhenNotMatched()
-				 *     .Merge();
-				 */
-				throw new LinqToDBException($"Column {columnName} doesn't exist in source");
-			}
-
-			return _sourceAliases[columnName];
-		}
-
-		private SqlDataType[] GetSourceColumnTypes()
-		{
-			return _sourceDescriptor.Columns
-				.Select(c => new SqlDataType(c.DataType, c.MemberType, c.Length, c.Precision, c.Scale))
-				.ToArray();
-		}
-		#endregion
-
-		#region MERGE Generation
-		protected virtual void BuildMatch()
-		{
-			Command.Append("ON (");
-
-			if (Merge.KeyType != null)
-				BuildPredicateByKeys(Merge.KeyType, Merge.TargetKey, Merge.SourceKey);
-			else
-				BuildPredicateByTargetAndSource(Merge.MatchPredicate ?? MakeDefaultMatchPredicate());
-
-			while (Command[Command.Length - 1] == ' ')
-				Command.Length--;
-
-			Command.AppendLine(")");
-		}
-
-		protected Expression<Func<TTarget, TSource, bool>> MakeDefaultMatchPredicate()
-		{
-			var pTarget = Expression.Parameter(typeof(TTarget), TargetAlias);
-			var pSource = Expression.Parameter(typeof(TSource), SourceAlias);
-
-			Expression ex = null;
-
-			foreach (var column in TargetDescriptor.Columns.Where(c => c.IsPrimaryKey))
-			{
-				var expr = Expression.Equal(
-					Expression.MakeMemberAccess(pTarget, column.MemberInfo),
-					Expression.MakeMemberAccess(pSource, column.MemberInfo));
-				ex = ex != null ? Expression.AndAlso(ex, expr) : expr;
-			}
-
-			if (ex == null)
-				throw new LinqToDBException("Method OnTargetKey() needs at least one primary key column");
-
-			var target = _connection.GetTable<TTarget>();
-			var source = _connection.GetTable<TSource>();
-
-			return Expression.Lambda<Func<TTarget, TSource, bool>>(ex, pTarget, pSource);
-		}
-
-		protected virtual void BuildMergeInto()
-		{
-			Command
-				.Append("MERGE INTO ")
-				.Append(TargetTableName)
-				.Append(" ")
-				.AppendLine((string)SqlBuilder.Convert(TargetAlias, ConvertType.NameToQueryTableAlias));
-		}
-
-		protected virtual void BuildOperation(MergeDefinition<TTarget, TSource>.Operation operation)
-		{
-			switch (operation.Type)
-			{
-				case MergeOperationType.Update:
-					BuildUpdate(operation.MatchedPredicate, operation.UpdateExpression);
-					break;
-				case MergeOperationType.Delete:
-					BuildDelete(operation.MatchedPredicate);
-					break;
-				case MergeOperationType.Insert:
-					BuildInsert(operation.NotMatchedPredicate, operation.CreateExpression);
-					break;
-				case MergeOperationType.UpdateWithDelete:
-					BuildUpdateWithDelete(operation.MatchedPredicate, operation.UpdateExpression, operation.MatchedPredicate2);
-					break;
-				case MergeOperationType.DeleteBySource:
-					BuildDeleteBySource(operation.BySourcePredicate);
-					break;
-				case MergeOperationType.UpdateBySource:
-					BuildUpdateBySource(operation.BySourcePredicate, operation.UpdateBySourceExpression);
-					break;
-				default:
-					throw new InvalidOperationException();
-			}
-		}
-
-		/// <summary>
-		/// Allows to add text before generated merge command.
-		/// </summary>
-		protected virtual void BuildPreambule()
-		{
-		}
-
-		/// <summary>
-		/// Allows to add text after generated merge command. E.g. to specify command terminator if provider requires it.
-		/// </summary>
-		protected virtual void BuildTerminator()
-		{
-		}
-
-		protected virtual void BuildUpdateWithDelete(
-			Expression<Func<TTarget, TSource, bool>>    updatePredicate,
-			Expression<Func<TTarget, TSource, TTarget>> updateExpression,
-			Expression<Func<TTarget, TSource, bool>>    deletePredicate)
-		{
-			// must be implemented by descendant that supports this operation
-			throw new NotImplementedException();
-		}
-
-		private void BuildCommandText()
-		{
-			BuildPreambule();
-
-			BuildMergeInto();
-
-			BuildSource();
-
-			if (NoopCommand)
-				return;
-
-			BuildMatch();
-
-			foreach (var operation in Merge.Operations)
-			{
-				BuildOperation(operation);
-			}
-
-			BuildTerminator();
-		}
-		#endregion
-
-		#region Operations: DELETE
-		protected virtual void BuildDelete(Expression<Func<TTarget, TSource, bool>> predicate)
-		{
-			Command
-				.AppendLine()
-				.Append("WHEN MATCHED ");
-
-			if (predicate != null)
-			{
-				Command.Append("AND ");
-				BuildPredicateByTargetAndSource(predicate);
-			}
-
-			Command
-				.AppendLine("THEN")
-				.AppendLine("DELETE")
-				;
-		}
-		#endregion
-
-		#region Operations: DELETE BY SOURCE
-		private void BuildDeleteBySource(Expression<Func<TTarget, bool>> predicate)
-		{
-			Command
-				.AppendLine()
-				.Append("WHEN NOT MATCHED By Source ");
-
-			if (predicate != null)
-			{
-				Command.Append("AND ");
-				BuildSingleTablePredicate(predicate, TargetAlias, false);
-			}
-
-			Command
-				.AppendLine("THEN")
-				.AppendLine("DELETE")
-				;
-		}
-		#endregion
-
-		#region Operations: INSERT
-		protected void BuildCustomInsert(Expression<Func<TSource, TTarget>> create)
-		{
-			Expression insertExpression = Expression.Call(
-				null,
-				LinqExtensions.InsertMethodInfo3.MakeGenericMethod(typeof(TSource), typeof(TTarget)),
-				new[]
-				{
-					_connection.GetTable<TSource>().Expression,
-					_connection.GetTable<TTarget>().Expression,
-					Expression.Quote(create)
-				});
-
-			var qry = Query<int>.GetQuery(DataContext, ref insertExpression);
-			var statement = qry.Queries[0].Statement;
-
-			// we need InsertOrUpdate for sql builder to generate values clause
-			var newInsert = new SqlInsertOrUpdateStatement(statement.SelectQuery) { Insert = statement.GetInsertClause(), Update = statement.GetUpdateClause() };
-			newInsert.Parameters.AddRange(statement.Parameters);
-			newInsert.Insert.Into.Alias = TargetAlias;
-
-			var tables = MoveJoinsToSubqueries(newInsert, SourceAlias, null, QueryElement.InsertSetter);
-			SetSourceColumnAliases(newInsert.Insert, tables.Item1.Source);
-
-			qry.Queries[0].Statement = newInsert;
-			QueryRunner.SetParameters(qry, DataContext, insertExpression, null, 0);
-
-			SaveParameters(newInsert.Parameters);
-
-			if (IsIdentityInsertSupported
-				&& newInsert.Insert.Items.Any(_ => _.Column is SqlField field && field.IsIdentity))
-				OnInsertWithIdentity();
-
-			SqlBuilder.BuildInsertClauseHelper(newInsert, Command);
-		}
-
-		protected void BuildDefaultInsert()
-		{
-			// insert identity field values only if it is supported by database and field is not excluded from
-			// implicit insert operation by SkipOnInsert attribute
-			// see https://github.com/linq2db/linq2db/issues/914 for more details
-			var insertColumns = TargetDescriptor.Columns
-				.Where(c => (IsIdentityInsertSupported && c.IsIdentity && !c.SkipOnInsert) || !c.SkipOnInsert)
-				.ToList();
-
-			if (IsIdentityInsertSupported && insertColumns.Any(c => c.IsIdentity))
-				OnInsertWithIdentity();
-
-			Command.AppendLine("(");
-
-			var first = true;
-			foreach (var column in insertColumns)
-			{
-				if (!first)
-					Command
-						.Append(",")
-						.AppendLine();
-
-				first = false;
-				Command.AppendFormat("\t{0}", SqlBuilder.Convert(column.ColumnName, ConvertType.NameToQueryField));
-			}
-
-			Command
-				.AppendLine()
-				.AppendLine(")")
-				.AppendLine("VALUES")
-				.AppendLine("(");
-
-			var sourceAlias = SqlBuilder.Convert(SourceAlias, ConvertType.NameToQueryTableAlias);
-
-			first = true;
-
-			foreach (var column in insertColumns)
-			{
-				if (!first)
-					Command
-						.Append(",")
-						.AppendLine();
-
-				first = false;
-				Command.AppendFormat(
-					"\t{1}.{0}",
-					GetEscapedSourceColumnAlias(column.ColumnName),
-					sourceAlias);
-			}
-
-			Command
-				.AppendLine()
-				.AppendLine(")");
-		}
-
-		protected virtual void BuildInsert(
-			Expression<Func<TSource,bool>>    predicate,
-			Expression<Func<TSource,TTarget>> create)
-		{
-			Command
-				.AppendLine()
-				.Append("WHEN NOT MATCHED ");
-
-			if (predicate != null)
-			{
-				Command.Append("AND ");
-				BuildSingleTablePredicate(predicate, SourceAlias, true);
-			}
-
-			Command
-				.AppendLine("THEN")
-				.Append("INSERT")
-				;
-
-			if (create != null)
-				BuildCustomInsert(create);
-			else
-			{
-				Command.AppendLine();
-				BuildDefaultInsert();
-			}
-		}
-
-		protected virtual void OnInsertWithIdentity()
-		{
-		}
-		#endregion
-
-		#region Operations: UPDATE
-		private enum QueryElement
-		{
-			Where,
-			InsertSetter,
-			UpdateSetter
-		}
-
-		protected void BuildCustomUpdate(Expression<Func<TTarget, TSource, TTarget>> update)
-		{
-			// build update query
-			var target      = _connection.GetTable<TTarget>();
-			var updateQuery = target.SelectMany(_ => _connection.GetTable<TSource>(), (t, s) => new { t, s });
-			var predicate   = RewriteUpdatePredicateParameters(updateQuery, update);
-
-			Expression updateExpression = Expression.Call(
-				null,
-				LinqExtensions.UpdateMethodInfo.MakeGenericMethod(new[] { updateQuery.GetType().GetGenericArgumentsEx()[0], typeof(TTarget) }),
-				new[] { updateQuery.Expression, target.Expression, Expression.Quote(predicate) });
-
-			var qry   = Query<int>.GetQuery(DataContext, ref updateExpression);
-			var statement = qry.Queries[0].Statement;
-
-			if (ProviderUsesAlternativeUpdate)
-				statement = BuildAlternativeUpdateQuery(statement);
-			else
-			{
-<<<<<<< HEAD
-				var tables = MoveJoinsToSubqueries(statement, _targetAlias, SourceAlias, QueryElement.UpdateSetter);
-
-				// My fix
-				//var targetTable = QueryHelper.EnumerateAccessibleTables(statement.SelectQuery).First(t => QueryHelper.IsEqualTables(t, tables.Item1.Source as SqlTable));
-				//var currentUpdateTable = statement.RequireUpdateClause().Table;
-				//if (targetTable != currentUpdateTable)
-				//{
-				//	statement = new QueryVisitor().ConvertImmutable(statement, e =>
-				//	{
-				//		if (e is SqlTable t && t == currentUpdateTable)
-				//			return targetTable;
-				//		return e;
-				//	});
-				//}
-
-=======
-				var tables = MoveJoinsToSubqueries(statement, TargetAlias, SourceAlias, QueryElement.UpdateSetter);
->>>>>>> 7898b574
-				SetSourceColumnAliases(statement.RequireUpdateClause(), tables.Item2.Source);
-			}
-
-			QueryRunner.SetParameters(qry, DataContext, updateExpression, null, 0);
-			SaveParameters(statement.Parameters);
-
-			SqlBuilder.BuildUpdateSetHelper((SqlUpdateStatement)statement, Command);
-		}
-
-		private SqlStatement BuildAlternativeUpdateQuery(SqlStatement statement)
-		{
-			var query    = statement.EnsureQuery();
-			var subQuery = (SelectQuery)QueryVisitor.Find(query.Where.SearchCondition, e => e.ElementType == QueryElementType.SqlQuery);
-			var target   = query.From.Tables[0];
-			target.Alias = TargetAlias;
-
-			SqlTableSource source;
-
-			if (subQuery.From.Tables.Count == 2)
-			{
-				// without associations
-				source = subQuery.From.Tables[1];
-				query.From.Tables.Add(source);
-			}
-			else
-			{
-				// with associations
-				source = subQuery.From.Tables[0].Joins[0].Table;
-
-				// collect tables, referenced in FROM clause
-				var tableSet = new HashSet<SqlTable>();
-				var tables   = new List<SqlTable>();
-
-				new QueryVisitor().Visit(subQuery.From, e =>
-				{
-					if (e.ElementType == QueryElementType.TableSource)
-					{
-						var et = (SqlTableSource)e;
-
-						tableSet.Add((SqlTable)et.Source);
-						tables.Add((SqlTable)et.Source);
-					}
-				});
-
-				((ISqlExpressionWalkable)statement.RequireUpdateClause()).Walk(true,
-					element => ConvertToSubquery(subQuery, element, tableSet, tables, (SqlTable)target.Source,
-						(SqlTable)source.Source));
-			}
-
-			source.Alias = SourceAlias;
-
-			SetSourceColumnAliases(statement.RequireUpdateClause(), source.Source);
-			return statement;
-		}
-
-		protected void BuildDefaultUpdate()
-		{
-			var updateColumns = TargetDescriptor.Columns
-				.Where(c => !c.IsPrimaryKey && !c.IsIdentity && !c.SkipOnUpdate)
-				.ToList();
-
-			if (updateColumns.Count > 0)
-			{
-				Command.AppendLine("SET");
-
-				var sourceAlias = (string)SqlBuilder.Convert(SourceAlias, ConvertType.NameToQueryTableAlias);
-				var maxLen      = updateColumns.Max(c => ((string)SqlBuilder.Convert(c.ColumnName, ConvertType.NameToQueryField)).Length);
-
-				var first = true;
-				foreach (var column in updateColumns)
-				{
-					if (!first)
-						Command.AppendLine(",");
-
-					first = false;
-
-					var fieldName = (string)SqlBuilder.Convert(column.ColumnName, ConvertType.NameToQueryField);
-					Command
-						.AppendFormat("\t{0} ", fieldName)
-						.Append(' ', maxLen - fieldName.Length)
-						.AppendFormat("= {1}.{0}", GetEscapedSourceColumnAlias(column.ColumnName), sourceAlias);
-				}
-
-				Command.AppendLine();
-			}
-			else
-				throw new LinqToDBException("Merge.Update call requires updatable columns");
-		}
-
-		protected virtual void BuildUpdate(
-					Expression<Func<TTarget, TSource, bool>>    predicate,
-					Expression<Func<TTarget, TSource, TTarget>> update)
-		{
-			Command
-				.AppendLine()
-				.Append("WHEN MATCHED ");
-
-			if (predicate != null)
-			{
-				Command.Append("AND ");
-				BuildPredicateByTargetAndSource(predicate);
-			}
-
-			while (Command[Command.Length - 1] ==  ' ')
-				Command.Length--;
-
-			Command.AppendLine(" THEN");
-			Command.AppendLine("UPDATE");
-
-			if (update != null)
-				BuildCustomUpdate(update);
-			else
-				BuildDefaultUpdate();
-		}
-
-		private static ISqlExpression ConvertToSubquery(
-							SelectQuery sql,
-							ISqlExpression element,
-							HashSet<SqlTable> tableSet,
-							List<SqlTable> tables,
-							SqlTable firstTable,
-							SqlTable secondTable)
-		{
-			// for table field references from association tables we must rewrite them with subquery
-			if (element.ElementType == QueryElementType.SqlField)
-			{
-				var fld = (SqlField)element;
-				var tbl = (SqlTable)fld.Table;
-
-				// table is an association table, used in FROM clause - generate subquery
-				if (tbl != firstTable && (secondTable == null || tbl != secondTable) && tableSet.Contains(tbl))
-				{
-					var tempCopy = sql.Clone();
-					var tempTables = new List<SqlTableSource>();
-
-					// create copy of tables from main FROM clause for subquery clause
-					new QueryVisitor().Visit(tempCopy.From, ee =>
-					{
-						if (ee.ElementType == QueryElementType.TableSource)
-							tempTables.Add((SqlTableSource)ee);
-					});
-
-					// main table reference in subquery
-					var tt = tempTables[tables.IndexOf(tbl)];
-
-					tempCopy.Select.Columns.Clear();
-					tempCopy.Select.Add(((SqlTable)tt.Source).Fields[fld.Name]);
-
-					// create new WHERE for subquery
-					tempCopy.Where.SearchCondition.Conditions.Clear();
-
-					var firstTableKeys = tempCopy.From.Tables[0].Source.GetKeys(true);
-
-					foreach (SqlField key in firstTableKeys)
-						tempCopy.Where.Field(key).Equal.Field(firstTable.Fields[key.Name]);
-
-					if (secondTable != null)
-					{
-						var secondTableKeys = tempCopy.From.Tables[0].Joins[0].Table.Source.GetKeys(true);
-
-						foreach (SqlField key in secondTableKeys)
-							tempCopy.Where.Field(key).Equal.Field(secondTable.Fields[key.Name]);
-					}
-
-					// set main query as parent
-					tempCopy.ParentSelect = sql;
-
-					return tempCopy;
-				}
-			}
-
-			return element;
-		}
-
-		private static Tuple<SqlTableSource, SqlTableSource> MoveJoinsToSubqueries(
-			SqlStatement statement,
-			string       firstTableAlias,
-			string       secondTableAlias,
-			QueryElement part)
-		{
-			var baseTablesCount = secondTableAlias == null ? 1 : 2;
-
-			// collect tables, referenced in FROM clause
-			var tableSet = new HashSet<SqlTable>();
-			var tables   = new List<SqlTable>();
-
-			new QueryVisitor().Visit(statement.SelectQuery.From, e =>
-			{
-				if (e.ElementType == QueryElementType.TableSource)
-				{
-					var et = (SqlTableSource)e;
-
-					tableSet.Add((SqlTable)et.Source);
-					tables.Add((SqlTable)et.Source);
-				}
-			});
-
-			if (tables.Count > baseTablesCount)
-			{
-				var firstTable  = (SqlTable)statement.SelectQuery.From.Tables[0].Source;
-				var secondTable = baseTablesCount > 1
-					? (SqlTable)statement.SelectQuery.From.Tables[0].Joins[0].Table.Source
-					: null;
-
-				ISqlExpressionWalkable queryPart;
-				switch (part)
-				{
-					case QueryElement.Where:
-						queryPart = statement.SelectQuery.Where;
-						break;
-					case QueryElement.InsertSetter:
-						queryPart = statement.GetInsertClause();
-						break;
-					case QueryElement.UpdateSetter:
-						queryPart = statement.GetUpdateClause();
-						break;
-					default:
-						throw new InvalidOperationException();
-				}
-
-				queryPart.Walk(true, element => ConvertToSubquery(statement.SelectQuery, element, tableSet, tables, firstTable, secondTable));
-			}
-
-			var table1   = statement.SelectQuery.From.Tables[0];
-			table1.Alias = firstTableAlias;
-
-			SqlTableSource table2 = null;
-
-			if (secondTableAlias != null)
-			{
-				if (tables.Count > baseTablesCount)
-					table2 = statement.SelectQuery.From.Tables[0].Joins[0].Table;
-				else
-					table2 = statement.SelectQuery.From.Tables[1];
-
-				table2.Alias = secondTableAlias;
-			}
-
-			return Tuple.Create(table1, table2);
-		}
-
-		Expression<Func<TTuple, TTarget>> RewriteUpdatePredicateParameters<TTuple>(
-			IQueryable<TTuple>                        query,
-			Expression<Func<TTarget,TSource,TTarget>> predicate)
-		{
-			var p        = Expression.Parameter(typeof(TTuple));
-			var rewriter = new ExpressionParameterRewriter(p, predicate.Parameters[0], predicate.Parameters[1]);
-
-			return Expression.Lambda<Func<TTuple,TTarget>>(rewriter.Visit(predicate.Body), p);
-		}
-		#endregion
-
-		#region Operations: UPDATE BY SOURCE
-		private void BuildUpdateBySource(
-							Expression<Func<TTarget, bool>>    predicate,
-							Expression<Func<TTarget, TTarget>> update)
-		{
-			Command
-				.AppendLine()
-				.Append("WHEN NOT MATCHED By Source ");
-
-			if (predicate != null)
-			{
-				Command.Append("AND ");
-				BuildSingleTablePredicate(predicate, TargetAlias, false);
-			}
-
-			Command.AppendLine("THEN UPDATE");
-
-			Expression updateExpression = Expression.Call(
-				null,
-				LinqExtensions.UpdateMethodInfo2.MakeGenericMethod(typeof(TTarget)),
-				new[] { _connection.GetTable<TTarget>().Expression, Expression.Quote(update) });
-
-			var qry = Query<int>.GetQuery(DataContext, ref updateExpression);
-			var statement = (SqlUpdateStatement)qry.Queries[0].Statement;
-
-			MoveJoinsToSubqueries(statement, TargetAlias, null, QueryElement.UpdateSetter);
-
-			QueryRunner.SetParameters(qry, DataContext, updateExpression, null, 0);
-
-			SaveParameters(statement.Parameters);
-
-			SqlBuilder.BuildUpdateSetHelper(statement, Command);
-		}
-		#endregion
-
-		#region Parameters
-		private readonly List<DataParameter> _parameters = new List<DataParameter>();
-
-		protected void AddParameter(DataParameter parameter)
-		{
-			_parameters.Add(parameter);
-		}
-
-		private int _parameterCnt;
-
-		/// <summary>
-		/// List of generated command parameters.
-		/// </summary>
-		public DataParameter[] Parameters => _parameters.ToArray();
-
-		/// <summary>
-		/// If true, command execution must return 0 without request to database.
-		/// </summary>
-		public bool NoopCommand { get; private set; }
-
-
-		protected string GetNextParameterName() => $"p{Interlocked.Increment(ref _parameterCnt)}";
-
-		private void SaveParameters(IEnumerable<SqlParameter> parameters)
-		{
-			foreach (var param in parameters)
-			{
-				param.Name = GetNextParameterName();
-
-				AddParameter(new DataParameter(param.Name, param.Value, param.DataType));
-			}
-		}
-		#endregion
-
-		#region Query Generation
-		protected readonly string SourceAlias = "Source";
-		protected readonly string TargetAlias = "Target";
-
-		readonly DataConnection   _connection;
-		         EntityDescriptor _sourceDescriptor;
-
-		protected StringBuilder Command { get; } = new StringBuilder();
-
-		protected IDataContext  DataContext => Merge.Target.DataContext;
-
-		/// <summary>
-		/// If <see cref="SupportsSourceDirectValues"/> set to false and provider doesn't support SELECTs without
-		/// FROM clause, this property should contain name of table with single record.
-		/// </summary>
-		protected virtual string FakeSourceTable => null;
-
-		/// <summary>
-		/// If <see cref="SupportsSourceDirectValues"/> set to false and provider doesn't support SELECTs without
-		/// FROM clause, this property could contain name of database for table with single record.
-		/// </summary>
-		protected virtual string FakeSourceTableDatabase => null;
-
-		/// <summary>
-		/// If <see cref="SupportsSourceDirectValues"/> set to false and provider doesn't support SELECTs without
-		/// FROM clause, this property could contain name of schema for table with single record.
-		/// </summary>
-		protected virtual string FakeSourceTableSchema => null;
-
-		/// <summary>
-		/// If true, provider allows to set values of identity columns on insert operation.
-		/// </summary>
-		protected virtual bool IsIdentityInsertSupported => false;
-
-		/// <summary>
-		/// If true, builder will generate command for empty enumerable source;
-		/// otherwise command generation will be interrupted and 0 result returned without request to database.
-		/// </summary>
-		protected virtual bool EmptySourceSupported => true;
-
-		protected BasicSqlBuilder SqlBuilder { get; private set;  }
-
-		/// <summary>
-		/// If true, provider allows to generate subquery as a source element of merge command.
-		/// </summary>
-		protected virtual bool SupportsSourceSubQuery => true;
-
-		/// <summary>
-		/// If true, provider supports column aliases specification after table alias.
-		/// E.g. as table_alias (column_alias1, column_alias2).
-		/// </summary>
-		protected virtual bool SupportsColumnAliasesInTableAlias => true;
-
-		/// <summary>
-		/// If true, provider supports list of VALUES as a source element of merge command.
-		/// </summary>
-		protected virtual bool SupportsSourceDirectValues => true;
-
-		/// <summary>
-		/// If false, parameters in source subquery select list must have type.
-		/// </summary>
-		protected virtual bool SupportsParametersInSource => true;
-
-		protected EntityDescriptor TargetDescriptor { get; private set; }
-
-		/// <summary>
-		/// Target table name, ready for use in SQL. Could include database/schema names or/and escaping.
-		/// </summary>
-		protected string TargetTableName { get; private set; }
-
-		/// <summary>
-		/// Generates SQL and parameters for merge command.
-		/// </summary>
-		/// <returns>Returns merge command SQL text.</returns>
-		public virtual string BuildCommand()
-		{
-			// prepare required objects
-			SqlBuilder = (BasicSqlBuilder)DataContext.CreateSqlProvider();
-
-			_sourceDescriptor = TargetDescriptor = DataContext.MappingSchema.GetEntityDescriptor(typeof(TTarget));
-			if (typeof(TTarget) != typeof(TSource))
-				_sourceDescriptor = DataContext.MappingSchema.GetEntityDescriptor(typeof(TSource));
-
-			var target = Merge.Target;
-			var sb     = new StringBuilder();
-
-			SqlBuilder.ConvertTableName(
-				sb,
-				target.DatabaseName ?? TargetDescriptor.DatabaseName,
-				target.SchemaName   ?? TargetDescriptor.SchemaName,
-				target.TableName    ?? TargetDescriptor.TableName);
-			TargetTableName = sb.ToString();
-
-			BuildCommandText();
-
-			return Command.ToString();
-		}
-
-		protected void BuildColumnType(ColumnDescriptor column, SqlDataType columnType)
-		{
-			if (column.DbType != null)
-				Command.Append(column.DbType);
-			else
-			{
-				if (columnType.DataType == DataType.Undefined)
-				{
-					columnType = DataContext.MappingSchema.GetDataType(column.StorageType);
-
-					if (columnType.DataType == DataType.Undefined)
-					{
-						var canBeNull = column.CanBeNull;
-
-						columnType = DataContext.MappingSchema.GetUnderlyingDataType(column.StorageType, ref canBeNull);
-					}
-				}
-
-				SqlBuilder.BuildTypeName(Command, columnType);
-			}
-		}
-		#endregion
-
-		#region Validation
-		static readonly MergeOperationType[] _matchedTypes =
-		{
-			MergeOperationType.Delete,
-			MergeOperationType.Update,
-			MergeOperationType.UpdateWithDelete
-		};
-
-		static readonly MergeOperationType[] _notMatchedBySourceTypes =
-		{
-			MergeOperationType.DeleteBySource,
-			MergeOperationType.UpdateBySource
-		};
-
-		static readonly MergeOperationType[] _notMatchedTypes =
-		{
-			MergeOperationType.Insert
-		};
-
-		/// <summary>
-		/// For providers, that use <see cref="BasicSqlOptimizer.GetAlternativeUpdate"/> method to build
-		/// UPDATE FROM query, this property should be set to true.
-		/// </summary>
-		protected virtual bool ProviderUsesAlternativeUpdate => false;
-
-		/// <summary>
-		/// If true, merge command could include DeleteBySource and UpdateBySource operations. Those operations
-		/// supported only by SQL Server.
-		/// </summary>
-		protected virtual bool BySourceOperationsSupported => false;
-
-		/// <summary>
-		/// If true, merge command could include Delete operation. This operation is a part of SQL 2008 standard.
-		/// </summary>
-		protected virtual bool DeleteOperationSupported => true;
-
-		/// <summary>
-		/// Maximum number of oprations, allowed in single merge command. If value is less than one - there is no limits
-		/// on number of commands. This option is used by providers that have limitations on number of operations like
-		/// SQL Server.
-		/// </summary>
-		protected virtual int MaxOperationsCount => 0;
-
-		/// <summary>
-		/// If true, merge command operations could have predicates. This is a part of SQL 2008 standard.
-		/// </summary>
-		protected virtual bool OperationPredicateSupported => true;
-
-		protected string ProviderName { get; }
-
-		/// <summary>
-		/// If true, merge command could have multiple operations of the same type with predicates with upt to one
-		/// command without predicate. This option is used by providers that doesn't allow multiple operations of the
-		/// same type like SQL Server.
-		/// </summary>
-		protected virtual bool SameTypeOperationsAllowed => true;
-
-		/// <summary>
-		/// If true, merge command could have hints specified.
-		/// </summary>
-		protected virtual bool MergeHintsSupported => false;
-
-		/// <summary>
-		/// When this operation enabled, merge command cannot include Delete or Update operations together with
-		/// UpdateWithDelete operation in single command. Also use of Delte and Update operations in the same command
-		/// not allowed even without UpdateWithDelete operation.
-		/// This is Oracle-specific operation.
-		/// </summary>
-		protected virtual bool UpdateWithDeleteOperationSupported => false;
-
-		/// <summary>
-		/// Validates command configuration to not violate common or provider-specific rules.
-		/// </summary>
-		public virtual void Validate()
-		{
-			// validate operations limit
-			if (MaxOperationsCount > 0 && Merge.Operations.Length > MaxOperationsCount)
-				throw new LinqToDBException($"Merge cannot contain more than {MaxOperationsCount} operations for {ProviderName} provider.");
-
-			// check hint support
-			if (Merge.Hint != null && !MergeHintsSupported)
-				throw new LinqToDBException($"Merge hints not supported by {ProviderName} provider.");
-
-			// - validate that specified operations supported by provider
-			// - validate that operations don't have conditions if provider doesn't support them
-			var hasUpdate           = false;
-			var hasDelete           = false;
-			var hasUpdateWithDelete = false;
-
-			foreach (var operation in Merge.Operations)
-			{
-				switch (operation.Type)
-				{
-					case MergeOperationType.Delete:
-						hasDelete = true;
-						if (!DeleteOperationSupported)
-							throw new LinqToDBException($"Merge Delete operation is not supported by {ProviderName} provider.");
-						if (!OperationPredicateSupported && operation.MatchedPredicate != null)
-							throw new LinqToDBException($"Merge operation conditions are not supported by {ProviderName} provider.");
-						break;
-					case MergeOperationType.Insert:
-						if (!OperationPredicateSupported && operation.NotMatchedPredicate != null)
-							throw new LinqToDBException($"Merge operation conditions are not supported by {ProviderName} provider.");
-						break;
-					case MergeOperationType.Update:
-						hasUpdate = true;
-						if (!OperationPredicateSupported && operation.MatchedPredicate != null)
-							throw new LinqToDBException($"Merge operation conditions are not supported by {ProviderName} provider.");
-						break;
-					case MergeOperationType.DeleteBySource:
-						if (!BySourceOperationsSupported)
-							throw new LinqToDBException($"Merge Delete By Source operation is not supported by {ProviderName} provider.");
-						if (!OperationPredicateSupported && operation.BySourcePredicate != null)
-							throw new LinqToDBException($"Merge operation conditions are not supported by {ProviderName} provider.");
-						break;
-					case MergeOperationType.UpdateBySource:
-						if (!BySourceOperationsSupported)
-							throw new LinqToDBException($"Merge Update By Source operation is not supported by {ProviderName} provider.");
-						if (!OperationPredicateSupported && operation.BySourcePredicate != null)
-							throw new LinqToDBException($"Merge operation conditions are not supported by {ProviderName} provider.");
-						break;
-					case MergeOperationType.UpdateWithDelete:
-						hasUpdateWithDelete = true;
-						if (!UpdateWithDeleteOperationSupported)
-							throw new LinqToDBException($"UpdateWithDelete operation not supported by {ProviderName} provider.");
-						break;
-				}
-			}
-
-			// update/delete/updatewithdelete combinations validation
-			if (hasUpdateWithDelete && hasUpdate)
-				throw new LinqToDBException(
-					$"Update operation with UpdateWithDelete operation in the same Merge command not supported by {ProviderName} provider.");
-			if (hasUpdateWithDelete && hasDelete)
-				throw new LinqToDBException(
-					$"Delete operation with UpdateWithDelete operation in the same Merge command not supported by {ProviderName} provider.");
-			if (UpdateWithDeleteOperationSupported && hasUpdate && hasDelete)
-				throw new LinqToDBException(
-					$"Delete and Update operations in the same Merge command not supported by {ProviderName} provider.");
-
-			// - operations without conditions not placed before operations with conditions in each match group
-			// - there is no multiple operations without condition in each match group
-			ValidateGroupConditions(_matchedTypes);
-			ValidateGroupConditions(_notMatchedTypes);
-			ValidateGroupConditions(_notMatchedBySourceTypes);
-
-			// validate that there is no duplicate operations (by type) if provider doesn't support them
-			if (!SameTypeOperationsAllowed && Merge.Operations.GroupBy(_ => _.Type).Any(_ => _.Count() > 1))
-				throw new LinqToDBException($"Multiple operations of the same type are not supported by {ProviderName} provider.");
-		}
-
-		private void ValidateGroupConditions(MergeOperationType[] groupTypes)
-		{
-			var hasUnconditional = false;
-			foreach (var operation in Merge.Operations.Where(_ => groupTypes.Contains(_.Type)))
-			{
-				if (hasUnconditional && operation.HasCondition)
-					throw new LinqToDBException("Unconditional Merge operation cannot be followed by operation with condition within the same match group.");
-
-				if (hasUnconditional && !operation.HasCondition)
-					throw new LinqToDBException("Multiple unconditional Merge operations not allowed within the same match group.");
-
-				if (!hasUnconditional && !operation.HasCondition)
-					hasUnconditional = true;
-			}
-		}
-		#endregion
-	}
-
-	internal static class MergeSourceExtensions
-	{
-		static readonly MethodInfo _methodInfo = MemberHelper.MethodOf(() => GetMergeContext((IQueryable<int>)null)).GetGenericMethodDefinition();
-
-		public static MergeContextParser.Context GetMergeContext<TSource>(this IQueryable<TSource> source)
-		{
-			if (source == null) throw new ArgumentNullException(nameof(source));
-
-			var currentSource = LinqExtensions.ProcessSourceQueryable?.Invoke(source) ?? source;
-
-			return currentSource.Provider.Execute<MergeContextParser.Context>(
-				Expression.Call(
-					null,
-					_methodInfo.MakeGenericMethod(typeof(TSource)),
-					new[] { currentSource.Expression }));
-		}
-	}
-
-	internal class MergeContextParser : ISequenceBuilder
-	{
-		public int BuildCounter { get; set; }
-
-		public IBuildContext BuildSequence(ExpressionBuilder builder, BuildInfo buildInfo)
-		{
-			var call = (MethodCallExpression)buildInfo.Expression;
-			return new Context(builder.BuildSequence(new BuildInfo(buildInfo, call.Arguments[0])));
-		}
-
-		public bool CanBuild(ExpressionBuilder builder, BuildInfo buildInfo)
-		{
-			return buildInfo.Expression is MethodCallExpression call && call.Method.Name == "GetMergeContext";
-		}
-
-		public SequenceConvertInfo Convert(ExpressionBuilder builder, BuildInfo buildInfo, ParameterExpression param)
-		{
-			return null;
-		}
-
-		public bool IsSequence(ExpressionBuilder builder, BuildInfo buildInfo)
-		{
-			return builder.IsSequence(new BuildInfo(buildInfo, ((MethodCallExpression)buildInfo.Expression).Arguments[0]));
-		}
-
-		public class Context : PassThroughContext
-		{
-			public Action SetParameters;
-
-			public Action UpdateParameters;
-
-			public SqlInfo[] Columns;
-
-			public Context(IBuildContext context) : base(context)
-			{
-			}
-
-			public override void BuildQuery<T>(Query<T> query, ParameterExpression queryParameter)
-			{
-				query.DoNotCache = true;
-
-				Columns = ConvertToIndex(null, 0, ConvertFlags.All);
-
-				QueryRunner.SetNonQueryQuery(query);
-
-				SetParameters = () => QueryRunner.SetParameters(query, Builder.DataContext, query.Expression, null, 0);
-
-				query.GetElement = (db, expr, ps) => this;
-
-				UpdateParameters = () =>
-				{
-					query.Queries[0].Parameters.Clear();
-					query.Queries[0].Parameters.AddRange(Builder.CurrentSqlParameters);
-				};
-			}
-		}
-	}
-}
+﻿using System;
+using System.Collections.Generic;
+using System.Linq;
+using System.Linq.Expressions;
+using System.Reflection;
+using System.Text;
+
+namespace LinqToDB.DataProvider
+{
+	using Data;
+	using Expressions;
+	using Extensions;
+	using Linq;
+	using Linq.Builder;
+	using Mapping;
+	using SqlProvider;
+	using SqlQuery;
+	using System.Threading;
+
+	/// <summary>
+	/// Basic merge builder's validation options set to validate merge operation on SQL:2008 level without specific
+	/// database limitations or extensions.
+	/// </summary>
+	public class BasicMergeBuilder<TTarget,TSource>
+		where TTarget : class
+		where TSource : class
+	{
+		#region .ctor
+		protected MergeDefinition<TTarget, TSource> Merge { get; }
+
+		public BasicMergeBuilder(DataConnection dataConnection, IMergeable<TTarget, TSource> merge)
+		{
+			_connection = dataConnection;
+			Merge = (MergeDefinition<TTarget, TSource>)merge;
+			ProviderName = dataConnection.DataProvider.Name;
+		}
+		#endregion
+
+		#region Expression Helpers
+		/// <summary>
+		/// Replaces references to target or source record with references to a anonymous type properties:
+		/// 't' for target record, and 's' for source record.
+		/// </summary>
+		private class ExpressionParameterRewriter : ExpressionVisitor
+		{
+			private readonly ParameterExpression _source;
+
+			private readonly ParameterExpression _target;
+
+			private readonly ParameterExpression _tuple;
+
+			/// <param name="tuple">Tuple-typed parameter.</param>
+			/// <param name="target">Old target record parameter.</param>
+			/// <param name="source">Old source record parameter.</param>
+			public ExpressionParameterRewriter(
+				ParameterExpression tuple,
+				ParameterExpression target,
+				ParameterExpression source)
+			{
+				_tuple  = tuple;
+				_target = target;
+				_source = source;
+			}
+
+			protected override Expression VisitParameter(ParameterExpression node)
+			{
+				if (node.Equals(_target))
+					return Expression.Property(_tuple, "t");
+
+				if (node.Equals(_source))
+					return Expression.Property(_tuple, "s");
+
+				return base.VisitParameter(node);
+			}
+		}
+		#endregion
+
+		#region MERGE : Predicates
+		protected void BuildPredicateByKeys(Type keyType, Expression targetKey, Expression sourceKey)
+		{
+			var target = _connection.GetTable<TTarget>();
+			var source = _connection.GetTable<TSource>();
+
+			var join = Expression.Call(
+				MemberHelper.MethodOf<IQueryable<int>>(n => n.Join<int, int, int, int>(null, null, null, null))
+					.GetGenericMethodDefinition()
+					.MakeGenericMethod(typeof(TTarget), typeof(TSource), keyType, typeof(int)),
+				Expression.Constant(target),
+				Expression.Constant(source),
+				targetKey,
+				sourceKey,
+				Expression.Lambda<Func<TTarget, TSource, int>>(
+					Expression.Constant(0),
+					Expression.Parameter(typeof(TTarget), TargetAlias),
+					Expression.Parameter(typeof(TSource), SourceAlias)));
+
+			var ctx = target.Provider.Execute<ContextParser.Context>(
+				Expression.Call(
+					null,
+					LinqExtensions.SetMethodInfo8.MakeGenericMethod(typeof(int)),
+					new[] { join }));
+
+			var statement = ctx.GetResultStatement();
+
+			var selectContext = (SelectContext)ctx.Context;
+
+			var condition = statement.SelectQuery.From.Tables[0].Joins[0].Condition;
+			SetSourceColumnAliases(condition, statement.SelectQuery.From.Tables[0].Joins[0].Table.Source);
+
+			ctx.SetParameters();
+			SaveParameters(statement.Parameters);
+
+			SqlBuilder.BuildSearchCondition(statement, condition, Command);
+
+			Command.Append(" ");
+		}
+
+		protected void BuildPredicateByTargetAndSource(Expression<Func<TTarget, TSource, bool>> predicate)
+		{
+			var query = _connection.GetTable<TTarget>()
+				.SelectMany(_ => _connection.GetTable<TSource>(), (t, s) => new { t, s });
+
+			query = AddConditionOverSourceAndTarget(query, predicate);
+
+			var ctx       = query.GetContext();
+			var statement = ctx.GetResultStatement();
+
+			var tables = MoveJoinsToSubqueries(statement, TargetAlias, SourceAlias, QueryElement.Where);
+			SetSourceColumnAliases(statement.SelectQuery.Where.SearchCondition, tables.Item2.Source);
+
+			ctx.SetParameters();
+			SaveParameters(statement.Parameters);
+
+			SqlBuilder.BuildSearchCondition(statement, statement.SelectQuery.Where.SearchCondition, Command);
+
+			Command.Append(" ");
+		}
+
+		protected void BuildSingleTablePredicate<TTable>(
+			Expression<Func<TTable, bool>> predicate,
+			string tableAlias,
+			bool isSource)
+			where TTable : class
+		{
+			var qry       = _connection.GetTable<TTable>().Where(predicate);
+			var ctx       = qry.GetContext();
+			var statement = ctx.GetResultStatement();
+
+			var tables = MoveJoinsToSubqueries(statement, tableAlias, null, QueryElement.Where);
+
+			if (isSource)
+				SetSourceColumnAliases(statement.SelectQuery.Where.SearchCondition, tables.Item1.Source);
+
+			ctx.SetParameters();
+			SaveParameters(statement.Parameters);
+
+			SqlBuilder.BuildSearchCondition(statement, statement.SelectQuery.Where.SearchCondition, Command);
+
+			Command.Append(" ");
+		}
+
+		private IQueryable<TTuple> AddConditionOverSourceAndTarget<TTuple>(
+					IQueryable<TTuple> query,
+					Expression<Func<TTarget, TSource, bool>> predicate)
+		{
+			var p            = Expression.Parameter(typeof(TTuple));
+			var rewriter     = new ExpressionParameterRewriter(p, predicate.Parameters[0], predicate.Parameters[1]);
+			var newPredicate = Expression.Lambda<Func<TTuple, bool>>(rewriter.Visit(predicate.Body), p);
+
+			return query.Where(newPredicate);
+		}
+
+		private void SetSourceColumnAliases(IQueryElement query, ISqlTableSource sourceTable)
+		{
+			new QueryVisitor().Visit(query, expr =>
+			{
+				switch (expr.ElementType)
+				{
+					case QueryElementType.SqlField:
+						{
+							var field = (SqlField)expr;
+							if (field.Table == sourceTable && field.ColumnDescriptor != null)
+								field.PhysicalName = GetSourceColumnAlias(field.ColumnDescriptor.ColumnName);
+							break;
+						}
+				}
+			});
+		}
+
+		#endregion
+
+		#region MERGE : SOURCE
+		private readonly IDictionary<string, string> _sourceAliases = new Dictionary<string, string>();
+
+		protected virtual void AddFakeSourceTableName()
+		{
+			SqlBuilder.BuildTableName(Command, FakeSourceTableDatabase, FakeSourceTableSchema, FakeSourceTable);
+		}
+
+		protected virtual void AddSourceValue(
+			ValueToSqlConverter valueConverter,
+			ColumnDescriptor    column,
+			SqlDataType         columnType,
+			object              value,
+			bool                isFirstRow,
+			bool                isLastRow)
+		{
+			// avoid parameters in source due to low limits for parameters number in providers
+			if (!valueConverter.TryConvert(Command, columnType, value))
+			{
+				AddSourceValueAsParameter(column.DataType, value);
+			}
+		}
+
+		protected void AddSourceValueAsParameter(DataType dataType, object value)
+		{
+			var name     = GetNextParameterName();
+			var fullName = SqlBuilder.Convert(name, ConvertType.NameToQueryParameter).ToString();
+
+			Command.Append(fullName);
+
+			AddParameter(new DataParameter(name, value, dataType));
+		}
+
+		private void BuildAsSourceClause(IEnumerable<string> columnNames)
+		{
+			Command
+				.AppendLine()
+				.AppendFormat(") {0}", SqlBuilder.Convert(SourceAlias, ConvertType.NameToQueryTableAlias));
+
+			if (columnNames != null && SupportsColumnAliasesInTableAlias)
+			{
+				var nameList = columnNames.ToList();
+
+				if (!nameList.Any())
+					throw new LinqToDBException("Merge source doesn't have any columns.");
+
+				Command.Append(" (");
+
+				var first = true;
+				foreach (var columnName in nameList)
+				{
+					if (!first)
+						Command.Append(", ");
+					else
+						first = false;
+
+					Command
+						.AppendFormat("{0}", CreateSourceColumnAlias(columnName, true));
+				}
+
+				Command
+					.AppendLine(")");
+			}
+			else
+				Command.AppendLine();
+		}
+
+		private void BuildEmptySource()
+		{
+			Command
+				.AppendLine("(")
+				.Append("\tSELECT ")
+				;
+
+			var columnTypes = GetSourceColumnTypes();
+
+			for (var i = 0; i < _sourceDescriptor.Columns.Count; i++)
+			{
+				if (i > 0)
+					Command.Append(", ");
+
+				AddSourceValue(
+					DataContext.MappingSchema.ValueToSqlConverter,
+					_sourceDescriptor.Columns[i],
+					columnTypes[i],
+					null, true, true);
+
+				Command
+					.Append(" ")
+					.Append(CreateSourceColumnAlias(_sourceDescriptor.Columns[i].ColumnName, true));
+			}
+
+			Command
+				.AppendLine()
+				.Append("\tFROM ");
+
+			if (FakeSourceTable != null)
+				AddFakeSourceTableName();
+			else // we don't select anything, so it is ok to use target table
+				Command.AppendLine(TargetTableName);
+
+			Command
+				.AppendLine("\tWHERE 1 = 0")
+				.Append(") ")
+				.AppendLine((string)SqlBuilder.Convert(SourceAlias, ConvertType.NameToQueryTableAlias));
+		}
+
+		private void BuildSource()
+		{
+			Command.AppendLine("USING");
+
+			if (Merge.QueryableSource != null && SupportsSourceSubQuery)
+				BuildSourceSubQuery(Merge.QueryableSource);
+			else
+			{
+				var source = Merge.EnumerableSource ?? Merge.QueryableSource;
+				if (SupportsSourceDirectValues)
+					BuildSourceDirectValues(source);
+				else
+					BuildSourceSubQueryValues(source);
+			}
+		}
+
+		private void SetColumnAlias(string alias, string columnName)
+		{
+			_sourceAliases.Add(columnName, alias);
+		}
+
+		private string CreateSourceColumnAlias(string columnName, bool returnEscaped)
+		{
+			var alias = "c" + _sourceAliases.Count;
+			_sourceAliases.Add(columnName, alias);
+
+			if (returnEscaped)
+				alias = (string)SqlBuilder.Convert(alias, ConvertType.NameToQueryFieldAlias);
+
+			return alias;
+		}
+
+		private void BuildSourceDirectValues(IEnumerable<TSource> source)
+		{
+			var hasData        = false;
+			var columnTypes    = GetSourceColumnTypes();
+			var valueConverter = DataContext.MappingSchema.ValueToSqlConverter;
+
+			TSource next = null;
+			foreach (var item in source)
+			{
+				if (next != null)
+					BuildValues(ref hasData, columnTypes, valueConverter, next, false);
+
+				next = item;
+			}
+
+			if (next != null)
+				BuildValues(ref hasData, columnTypes, valueConverter, next, true);
+
+			if (hasData)
+				BuildAsSourceClause(_sourceDescriptor.Columns.Select(_ => _.ColumnName));
+			else if (EmptySourceSupported)
+				BuildEmptySource();
+			else
+				NoopCommand = true;
+		}
+
+		private void BuildValues(ref bool hasData, SqlDataType[] columnTypes, ValueToSqlConverter valueConverter, TSource item, bool lastRecord)
+		{
+			if (hasData)
+				Command.AppendLine(",");
+			else
+				Command
+					.AppendLine("(")
+					.AppendLine("\tVALUES");
+
+			Command.Append("\t(");
+
+			for (var i = 0; i < _sourceDescriptor.Columns.Count; i++)
+			{
+				if (i > 0)
+					Command.Append(",");
+
+				var column = _sourceDescriptor.Columns[i];
+				var value = column.GetValue(DataContext.MappingSchema, item);
+
+				AddSourceValue(valueConverter, column, columnTypes[i], value, !hasData, lastRecord);
+
+				if (!SupportsColumnAliasesInTableAlias)
+					Command.AppendFormat(" {0}", CreateSourceColumnAlias(column.ColumnName, true));
+			}
+
+			Command.Append(")");
+
+			hasData = true;
+		}
+
+		private void BuildSourceSubQuery(IQueryable<TSource> queryableSource)
+		{
+			Command.AppendLine("(");
+
+			var inlineParameters = _connection.InlineParameters;
+			try
+			{
+				_connection.InlineParameters = !SupportsParametersInSource;
+
+				var ctx = queryableSource.GetMergeContext();
+
+				ctx.UpdateParameters();
+
+				var statement = ctx.GetResultStatement();
+
+				foreach (var columnInfo in ctx.Columns)
+				{
+					var columnDescriptor = _sourceDescriptor.Columns.Single(_ => _.MemberInfo == columnInfo.Members[0]);
+					var column           = statement.SelectQuery.Select.Columns[columnInfo.Index];
+
+					SetColumnAlias(column.Alias, columnDescriptor.ColumnName);
+				}
+
+				// bind parameters
+				statement.Parameters.Clear();
+				new QueryVisitor().VisitAll(ctx.SelectQuery, expr =>
+				{
+					switch (expr.ElementType)
+					{
+						case QueryElementType.SqlParameter:
+							{
+								var p = (SqlParameter)expr;
+								if (p.IsQueryParameter)
+									statement.Parameters.Add(p);
+
+								break;
+							}
+					}
+				});
+
+				ctx.SetParameters();
+
+				SaveParameters(statement.Parameters);
+
+				SqlBuilder.BuildSql(0, statement, Command, startIndent : 1);
+
+				var cs = new [] { ' ', '\t', '\r', '\n' };
+
+				while (cs.Contains(Command[Command.Length - 1]))
+					Command.Length--;
+			}
+			finally
+			{
+				_connection.InlineParameters = inlineParameters;
+			}
+
+			BuildAsSourceClause(null);
+		}
+
+		private void BuildSourceSubQueryValues(IEnumerable<TSource> source)
+		{
+			var hasData        = false;
+			var columnTypes    = GetSourceColumnTypes();
+			var valueConverter = DataContext.MappingSchema.ValueToSqlConverter;
+
+			TSource next = null;
+			foreach (var item in source)
+			{
+				if (next != null)
+					BuildValuesAsSelect(ref hasData, columnTypes, valueConverter, next, false);
+
+				next = item;
+			}
+
+			if (next != null)
+				BuildValuesAsSelect(ref hasData, columnTypes, valueConverter, next, true);
+
+			if (hasData)
+				BuildAsSourceClause(_sourceDescriptor.Columns.Select(_ => _.ColumnName));
+			else if (EmptySourceSupported)
+				BuildEmptySource();
+			else
+				NoopCommand = true;
+		}
+
+		private void BuildValuesAsSelect(ref bool hasData, SqlDataType[] columnTypes, ValueToSqlConverter valueConverter, TSource item, bool lastItem)
+		{
+			if (hasData)
+				Command
+					.AppendLine()
+					.AppendLine("\tUNION ALL");
+			else
+				Command
+					.AppendLine("(");
+
+			Command.Append("\tSELECT ");
+
+			for (var i = 0; i < _sourceDescriptor.Columns.Count; i++)
+			{
+				if (i > 0)
+					Command.Append(", ");
+
+				var column = _sourceDescriptor.Columns[i];
+				var value = column.GetValue(DataContext.MappingSchema, item);
+
+				AddSourceValue(valueConverter, column, columnTypes[i], value, !hasData, lastItem);
+
+				if (!SupportsColumnAliasesInTableAlias)
+					Command
+						.Append(" ")
+						.Append(hasData ? GetEscapedSourceColumnAlias(column.ColumnName) : CreateSourceColumnAlias(column.ColumnName, true))
+						;
+			}
+
+			hasData = true;
+
+			if (FakeSourceTable != null)
+			{
+				Command.Append(" FROM ");
+				AddFakeSourceTableName();
+			}
+		}
+
+		private string GetEscapedSourceColumnAlias(string columnName)
+		{
+			return (string)SqlBuilder.Convert(GetSourceColumnAlias(columnName), ConvertType.NameToQueryField);
+		}
+
+		private string GetSourceColumnAlias(string columnName)
+		{
+			if (!_sourceAliases.ContainsKey(columnName))
+			{
+				// this exception thrown when user use projection of mapping class in source query without all
+				// required fields
+				// Example:
+				/*
+				 * class Entity
+				 * {
+				 *     [PrimaryKey]
+				 *     public int Id { get; }
+				 *
+				 *     public int Field1 { get; }
+				 *
+				 *     public int Field2 { get; }
+				 * }
+				 *
+				 * db.Table
+				 *     .Merge()
+				 *     .Using(db.Entity.Select(e => new Entity() { Field1 = e.Field2 }))
+				 *     // here we expect Id primary key in source, but only Field1 selected
+				 *     .OnTargetKey()
+				 *     here we expect all fields from source, but only Field1 selected
+				 *     .InsertWhenNotMatched()
+				 *     .Merge();
+				 */
+				throw new LinqToDBException($"Column {columnName} doesn't exist in source");
+			}
+
+			return _sourceAliases[columnName];
+		}
+
+		private SqlDataType[] GetSourceColumnTypes()
+		{
+			return _sourceDescriptor.Columns
+				.Select(c => new SqlDataType(c.DataType, c.MemberType, c.Length, c.Precision, c.Scale))
+				.ToArray();
+		}
+		#endregion
+
+		#region MERGE Generation
+		protected virtual void BuildMatch()
+		{
+			Command.Append("ON (");
+
+			if (Merge.KeyType != null)
+				BuildPredicateByKeys(Merge.KeyType, Merge.TargetKey, Merge.SourceKey);
+			else
+				BuildPredicateByTargetAndSource(Merge.MatchPredicate ?? MakeDefaultMatchPredicate());
+
+			while (Command[Command.Length - 1] == ' ')
+				Command.Length--;
+
+			Command.AppendLine(")");
+		}
+
+		protected Expression<Func<TTarget, TSource, bool>> MakeDefaultMatchPredicate()
+		{
+			var pTarget = Expression.Parameter(typeof(TTarget), TargetAlias);
+			var pSource = Expression.Parameter(typeof(TSource), SourceAlias);
+
+			Expression ex = null;
+
+			foreach (var column in TargetDescriptor.Columns.Where(c => c.IsPrimaryKey))
+			{
+				var expr = Expression.Equal(
+					Expression.MakeMemberAccess(pTarget, column.MemberInfo),
+					Expression.MakeMemberAccess(pSource, column.MemberInfo));
+				ex = ex != null ? Expression.AndAlso(ex, expr) : expr;
+			}
+
+			if (ex == null)
+				throw new LinqToDBException("Method OnTargetKey() needs at least one primary key column");
+
+			var target = _connection.GetTable<TTarget>();
+			var source = _connection.GetTable<TSource>();
+
+			return Expression.Lambda<Func<TTarget, TSource, bool>>(ex, pTarget, pSource);
+		}
+
+		protected virtual void BuildMergeInto()
+		{
+			Command
+				.Append("MERGE INTO ")
+				.Append(TargetTableName)
+				.Append(" ")
+				.AppendLine((string)SqlBuilder.Convert(TargetAlias, ConvertType.NameToQueryTableAlias));
+		}
+
+		protected virtual void BuildOperation(MergeDefinition<TTarget, TSource>.Operation operation)
+		{
+			switch (operation.Type)
+			{
+				case MergeOperationType.Update:
+					BuildUpdate(operation.MatchedPredicate, operation.UpdateExpression);
+					break;
+				case MergeOperationType.Delete:
+					BuildDelete(operation.MatchedPredicate);
+					break;
+				case MergeOperationType.Insert:
+					BuildInsert(operation.NotMatchedPredicate, operation.CreateExpression);
+					break;
+				case MergeOperationType.UpdateWithDelete:
+					BuildUpdateWithDelete(operation.MatchedPredicate, operation.UpdateExpression, operation.MatchedPredicate2);
+					break;
+				case MergeOperationType.DeleteBySource:
+					BuildDeleteBySource(operation.BySourcePredicate);
+					break;
+				case MergeOperationType.UpdateBySource:
+					BuildUpdateBySource(operation.BySourcePredicate, operation.UpdateBySourceExpression);
+					break;
+				default:
+					throw new InvalidOperationException();
+			}
+		}
+
+		/// <summary>
+		/// Allows to add text before generated merge command.
+		/// </summary>
+		protected virtual void BuildPreambule()
+		{
+		}
+
+		/// <summary>
+		/// Allows to add text after generated merge command. E.g. to specify command terminator if provider requires it.
+		/// </summary>
+		protected virtual void BuildTerminator()
+		{
+		}
+
+		protected virtual void BuildUpdateWithDelete(
+			Expression<Func<TTarget, TSource, bool>>    updatePredicate,
+			Expression<Func<TTarget, TSource, TTarget>> updateExpression,
+			Expression<Func<TTarget, TSource, bool>>    deletePredicate)
+		{
+			// must be implemented by descendant that supports this operation
+			throw new NotImplementedException();
+		}
+
+		private void BuildCommandText()
+		{
+			BuildPreambule();
+
+			BuildMergeInto();
+
+			BuildSource();
+
+			if (NoopCommand)
+				return;
+
+			BuildMatch();
+
+			foreach (var operation in Merge.Operations)
+			{
+				BuildOperation(operation);
+			}
+
+			BuildTerminator();
+		}
+		#endregion
+
+		#region Operations: DELETE
+		protected virtual void BuildDelete(Expression<Func<TTarget, TSource, bool>> predicate)
+		{
+			Command
+				.AppendLine()
+				.Append("WHEN MATCHED ");
+
+			if (predicate != null)
+			{
+				Command.Append("AND ");
+				BuildPredicateByTargetAndSource(predicate);
+			}
+
+			Command
+				.AppendLine("THEN")
+				.AppendLine("DELETE")
+				;
+		}
+		#endregion
+
+		#region Operations: DELETE BY SOURCE
+		private void BuildDeleteBySource(Expression<Func<TTarget, bool>> predicate)
+		{
+			Command
+				.AppendLine()
+				.Append("WHEN NOT MATCHED By Source ");
+
+			if (predicate != null)
+			{
+				Command.Append("AND ");
+				BuildSingleTablePredicate(predicate, TargetAlias, false);
+			}
+
+			Command
+				.AppendLine("THEN")
+				.AppendLine("DELETE")
+				;
+		}
+		#endregion
+
+		#region Operations: INSERT
+		protected void BuildCustomInsert(Expression<Func<TSource, TTarget>> create)
+		{
+			Expression insertExpression = Expression.Call(
+				null,
+				LinqExtensions.InsertMethodInfo3.MakeGenericMethod(typeof(TSource), typeof(TTarget)),
+				new[]
+				{
+					_connection.GetTable<TSource>().Expression,
+					_connection.GetTable<TTarget>().Expression,
+					Expression.Quote(create)
+				});
+
+			var qry = Query<int>.GetQuery(DataContext, ref insertExpression);
+			var statement = qry.Queries[0].Statement;
+
+			// we need InsertOrUpdate for sql builder to generate values clause
+			var newInsert = new SqlInsertOrUpdateStatement(statement.SelectQuery) { Insert = statement.GetInsertClause(), Update = statement.GetUpdateClause() };
+			newInsert.Parameters.AddRange(statement.Parameters);
+			newInsert.Insert.Into.Alias = TargetAlias;
+
+			var tables = MoveJoinsToSubqueries(newInsert, SourceAlias, null, QueryElement.InsertSetter);
+			SetSourceColumnAliases(newInsert.Insert, tables.Item1.Source);
+
+			qry.Queries[0].Statement = newInsert;
+			QueryRunner.SetParameters(qry, DataContext, insertExpression, null, 0);
+
+			SaveParameters(newInsert.Parameters);
+
+			if (IsIdentityInsertSupported
+				&& newInsert.Insert.Items.Any(_ => _.Column is SqlField field && field.IsIdentity))
+				OnInsertWithIdentity();
+
+			SqlBuilder.BuildInsertClauseHelper(newInsert, Command);
+		}
+
+		protected void BuildDefaultInsert()
+		{
+			// insert identity field values only if it is supported by database and field is not excluded from
+			// implicit insert operation by SkipOnInsert attribute
+			// see https://github.com/linq2db/linq2db/issues/914 for more details
+			var insertColumns = TargetDescriptor.Columns
+				.Where(c => (IsIdentityInsertSupported && c.IsIdentity && !c.SkipOnInsert) || !c.SkipOnInsert)
+				.ToList();
+
+			if (IsIdentityInsertSupported && insertColumns.Any(c => c.IsIdentity))
+				OnInsertWithIdentity();
+
+			Command.AppendLine("(");
+
+			var first = true;
+			foreach (var column in insertColumns)
+			{
+				if (!first)
+					Command
+						.Append(",")
+						.AppendLine();
+
+				first = false;
+				Command.AppendFormat("\t{0}", SqlBuilder.Convert(column.ColumnName, ConvertType.NameToQueryField));
+			}
+
+			Command
+				.AppendLine()
+				.AppendLine(")")
+				.AppendLine("VALUES")
+				.AppendLine("(");
+
+			var sourceAlias = SqlBuilder.Convert(SourceAlias, ConvertType.NameToQueryTableAlias);
+
+			first = true;
+
+			foreach (var column in insertColumns)
+			{
+				if (!first)
+					Command
+						.Append(",")
+						.AppendLine();
+
+				first = false;
+				Command.AppendFormat(
+					"\t{1}.{0}",
+					GetEscapedSourceColumnAlias(column.ColumnName),
+					sourceAlias);
+			}
+
+			Command
+				.AppendLine()
+				.AppendLine(")");
+		}
+
+		protected virtual void BuildInsert(
+			Expression<Func<TSource,bool>>    predicate,
+			Expression<Func<TSource,TTarget>> create)
+		{
+			Command
+				.AppendLine()
+				.Append("WHEN NOT MATCHED ");
+
+			if (predicate != null)
+			{
+				Command.Append("AND ");
+				BuildSingleTablePredicate(predicate, SourceAlias, true);
+			}
+
+			Command
+				.AppendLine("THEN")
+				.Append("INSERT")
+				;
+
+			if (create != null)
+				BuildCustomInsert(create);
+			else
+			{
+				Command.AppendLine();
+				BuildDefaultInsert();
+			}
+		}
+
+		protected virtual void OnInsertWithIdentity()
+		{
+		}
+		#endregion
+
+		#region Operations: UPDATE
+		private enum QueryElement
+		{
+			Where,
+			InsertSetter,
+			UpdateSetter
+		}
+
+		protected void BuildCustomUpdate(Expression<Func<TTarget, TSource, TTarget>> update)
+		{
+			// build update query
+			var target      = _connection.GetTable<TTarget>();
+			var updateQuery = target.SelectMany(_ => _connection.GetTable<TSource>(), (t, s) => new { t, s });
+			var predicate   = RewriteUpdatePredicateParameters(updateQuery, update);
+
+			Expression updateExpression = Expression.Call(
+				null,
+				LinqExtensions.UpdateMethodInfo.MakeGenericMethod(new[] { updateQuery.GetType().GetGenericArgumentsEx()[0], typeof(TTarget) }),
+				new[] { updateQuery.Expression, target.Expression, Expression.Quote(predicate) });
+
+			var qry   = Query<int>.GetQuery(DataContext, ref updateExpression);
+			var statement = qry.Queries[0].Statement;
+
+			if (ProviderUsesAlternativeUpdate)
+				BuildAlternativeUpdateQuery(statement);
+			else
+			{
+				var tables = MoveJoinsToSubqueries(statement, TargetAlias, SourceAlias, QueryElement.UpdateSetter);
+				SetSourceColumnAliases(statement.RequireUpdateClause(), tables.Item2.Source);
+			}
+
+			QueryRunner.SetParameters(qry, DataContext, updateExpression, null, 0);
+			SaveParameters(statement.Parameters);
+
+			SqlBuilder.BuildUpdateSetHelper((SqlUpdateStatement)statement, Command);
+		}
+
+		private void BuildAlternativeUpdateQuery(SqlStatement statement)
+		{
+			var query    = statement.EnsureQuery();
+			var subQuery = (SelectQuery)QueryVisitor.Find(query.Where.SearchCondition, e => e.ElementType == QueryElementType.SqlQuery);
+			var target   = query.From.Tables[0];
+			target.Alias = TargetAlias;
+
+			SqlTableSource source;
+
+			if (subQuery.From.Tables.Count == 2)
+			{
+				// without associations
+				source = subQuery.From.Tables[1];
+				query.From.Tables.Add(source);
+			}
+			else
+			{
+				// with associations
+				source = subQuery.From.Tables[0].Joins[0].Table;
+
+				// collect tables, referenced in FROM clause
+				var tableSet = new HashSet<SqlTable>();
+				var tables   = new List<SqlTable>();
+
+				new QueryVisitor().Visit(subQuery.From, e =>
+				{
+					if (e.ElementType == QueryElementType.TableSource)
+					{
+						var et = (SqlTableSource)e;
+
+						tableSet.Add((SqlTable)et.Source);
+						tables.Add((SqlTable)et.Source);
+					}
+				});
+
+				((ISqlExpressionWalkable)statement.RequireUpdateClause()).Walk(true,
+					element => ConvertToSubquery(subQuery, element, tableSet, tables, (SqlTable)target.Source,
+						(SqlTable)source.Source));
+			}
+
+			source.Alias = SourceAlias;
+
+			SetSourceColumnAliases(statement.RequireUpdateClause(), source.Source);
+		}
+
+		protected void BuildDefaultUpdate()
+		{
+			var updateColumns = TargetDescriptor.Columns
+				.Where(c => !c.IsPrimaryKey && !c.IsIdentity && !c.SkipOnUpdate)
+				.ToList();
+
+			if (updateColumns.Count > 0)
+			{
+				Command.AppendLine("SET");
+
+				var sourceAlias = (string)SqlBuilder.Convert(SourceAlias, ConvertType.NameToQueryTableAlias);
+				var maxLen      = updateColumns.Max(c => ((string)SqlBuilder.Convert(c.ColumnName, ConvertType.NameToQueryField)).Length);
+
+				var first = true;
+				foreach (var column in updateColumns)
+				{
+					if (!first)
+						Command.AppendLine(",");
+
+					first = false;
+
+					var fieldName = (string)SqlBuilder.Convert(column.ColumnName, ConvertType.NameToQueryField);
+					Command
+						.AppendFormat("\t{0} ", fieldName)
+						.Append(' ', maxLen - fieldName.Length)
+						.AppendFormat("= {1}.{0}", GetEscapedSourceColumnAlias(column.ColumnName), sourceAlias);
+				}
+
+				Command.AppendLine();
+			}
+			else
+				throw new LinqToDBException("Merge.Update call requires updatable columns");
+		}
+
+		protected virtual void BuildUpdate(
+					Expression<Func<TTarget, TSource, bool>>    predicate,
+					Expression<Func<TTarget, TSource, TTarget>> update)
+		{
+			Command
+				.AppendLine()
+				.Append("WHEN MATCHED ");
+
+			if (predicate != null)
+			{
+				Command.Append("AND ");
+				BuildPredicateByTargetAndSource(predicate);
+			}
+
+			while (Command[Command.Length - 1] ==  ' ')
+				Command.Length--;
+
+			Command.AppendLine(" THEN");
+			Command.AppendLine("UPDATE");
+
+			if (update != null)
+				BuildCustomUpdate(update);
+			else
+				BuildDefaultUpdate();
+		}
+
+		private static ISqlExpression ConvertToSubquery(
+							SelectQuery sql,
+							ISqlExpression element,
+							HashSet<SqlTable> tableSet,
+							List<SqlTable> tables,
+							SqlTable firstTable,
+							SqlTable secondTable)
+		{
+			// for table field references from association tables we must rewrite them with subquery
+			if (element.ElementType == QueryElementType.SqlField)
+			{
+				var fld = (SqlField)element;
+				var tbl = (SqlTable)fld.Table;
+
+				// table is an association table, used in FROM clause - generate subquery
+				if (tbl != firstTable && (secondTable == null || tbl != secondTable) && tableSet.Contains(tbl))
+				{
+					var tempCopy = sql.Clone();
+					var tempTables = new List<SqlTableSource>();
+
+					// create copy of tables from main FROM clause for subquery clause
+					new QueryVisitor().Visit(tempCopy.From, ee =>
+					{
+						if (ee.ElementType == QueryElementType.TableSource)
+							tempTables.Add((SqlTableSource)ee);
+					});
+
+					// main table reference in subquery
+					var tt = tempTables[tables.IndexOf(tbl)];
+
+					tempCopy.Select.Columns.Clear();
+					tempCopy.Select.Add(((SqlTable)tt.Source).Fields[fld.Name]);
+
+					// create new WHERE for subquery
+					tempCopy.Where.SearchCondition.Conditions.Clear();
+
+					var firstTableKeys = tempCopy.From.Tables[0].Source.GetKeys(true);
+
+					foreach (SqlField key in firstTableKeys)
+						tempCopy.Where.Field(key).Equal.Field(firstTable.Fields[key.Name]);
+
+					if (secondTable != null)
+					{
+						var secondTableKeys = tempCopy.From.Tables[0].Joins[0].Table.Source.GetKeys(true);
+
+						foreach (SqlField key in secondTableKeys)
+							tempCopy.Where.Field(key).Equal.Field(secondTable.Fields[key.Name]);
+					}
+
+					// set main query as parent
+					tempCopy.ParentSelect = sql;
+
+					return tempCopy;
+				}
+			}
+
+			return element;
+		}
+
+		private static Tuple<SqlTableSource, SqlTableSource> MoveJoinsToSubqueries(
+			SqlStatement statement,
+			string       firstTableAlias,
+			string       secondTableAlias,
+			QueryElement part)
+		{
+			var baseTablesCount = secondTableAlias == null ? 1 : 2;
+
+			// collect tables, referenced in FROM clause
+			var tableSet = new HashSet<SqlTable>();
+			var tables   = new List<SqlTable>();
+
+			new QueryVisitor().Visit(statement.SelectQuery.From, e =>
+			{
+				if (e.ElementType == QueryElementType.TableSource)
+				{
+					var et = (SqlTableSource)e;
+
+					tableSet.Add((SqlTable)et.Source);
+					tables.Add((SqlTable)et.Source);
+				}
+			});
+
+			if (tables.Count > baseTablesCount)
+			{
+				var firstTable  = (SqlTable)statement.SelectQuery.From.Tables[0].Source;
+				var secondTable = baseTablesCount > 1
+					? (SqlTable)statement.SelectQuery.From.Tables[0].Joins[0].Table.Source
+					: null;
+
+				ISqlExpressionWalkable queryPart;
+				switch (part)
+				{
+					case QueryElement.Where:
+						queryPart = statement.SelectQuery.Where;
+						break;
+					case QueryElement.InsertSetter:
+						queryPart = statement.GetInsertClause();
+						break;
+					case QueryElement.UpdateSetter:
+						queryPart = statement.GetUpdateClause();
+						break;
+					default:
+						throw new InvalidOperationException();
+				}
+
+				queryPart.Walk(true, element => ConvertToSubquery(statement.SelectQuery, element, tableSet, tables, firstTable, secondTable));
+			}
+
+			var table1   = statement.SelectQuery.From.Tables[0];
+			table1.Alias = firstTableAlias;
+
+			SqlTableSource table2 = null;
+
+			if (secondTableAlias != null)
+			{
+				if (tables.Count > baseTablesCount)
+					table2 = statement.SelectQuery.From.Tables[0].Joins[0].Table;
+				else
+					table2 = statement.SelectQuery.From.Tables[1];
+
+				table2.Alias = secondTableAlias;
+			}
+
+			return Tuple.Create(table1, table2);
+		}
+
+		Expression<Func<TTuple, TTarget>> RewriteUpdatePredicateParameters<TTuple>(
+			IQueryable<TTuple>                        query,
+			Expression<Func<TTarget,TSource,TTarget>> predicate)
+		{
+			var p        = Expression.Parameter(typeof(TTuple));
+			var rewriter = new ExpressionParameterRewriter(p, predicate.Parameters[0], predicate.Parameters[1]);
+
+			return Expression.Lambda<Func<TTuple,TTarget>>(rewriter.Visit(predicate.Body), p);
+		}
+		#endregion
+
+		#region Operations: UPDATE BY SOURCE
+		private void BuildUpdateBySource(
+							Expression<Func<TTarget, bool>>    predicate,
+							Expression<Func<TTarget, TTarget>> update)
+		{
+			Command
+				.AppendLine()
+				.Append("WHEN NOT MATCHED By Source ");
+
+			if (predicate != null)
+			{
+				Command.Append("AND ");
+				BuildSingleTablePredicate(predicate, TargetAlias, false);
+			}
+
+			Command.AppendLine("THEN UPDATE");
+
+			Expression updateExpression = Expression.Call(
+				null,
+				LinqExtensions.UpdateMethodInfo2.MakeGenericMethod(typeof(TTarget)),
+				new[] { _connection.GetTable<TTarget>().Expression, Expression.Quote(update) });
+
+			var qry = Query<int>.GetQuery(DataContext, ref updateExpression);
+			var statement = (SqlUpdateStatement)qry.Queries[0].Statement;
+
+			MoveJoinsToSubqueries(statement, TargetAlias, null, QueryElement.UpdateSetter);
+
+			QueryRunner.SetParameters(qry, DataContext, updateExpression, null, 0);
+
+			SaveParameters(statement.Parameters);
+
+			SqlBuilder.BuildUpdateSetHelper(statement, Command);
+		}
+		#endregion
+
+		#region Parameters
+		private readonly List<DataParameter> _parameters = new List<DataParameter>();
+
+		protected void AddParameter(DataParameter parameter)
+		{
+			_parameters.Add(parameter);
+		}
+
+		private int _parameterCnt;
+
+		/// <summary>
+		/// List of generated command parameters.
+		/// </summary>
+		public DataParameter[] Parameters => _parameters.ToArray();
+
+		/// <summary>
+		/// If true, command execution must return 0 without request to database.
+		/// </summary>
+		public bool NoopCommand { get; private set; }
+
+
+		protected string GetNextParameterName() => $"p{Interlocked.Increment(ref _parameterCnt)}";
+
+		private void SaveParameters(IEnumerable<SqlParameter> parameters)
+		{
+			foreach (var param in parameters)
+			{
+				param.Name = GetNextParameterName();
+
+				AddParameter(new DataParameter(param.Name, param.Value, param.DataType));
+			}
+		}
+		#endregion
+
+		#region Query Generation
+		protected readonly string SourceAlias = "Source";
+		protected readonly string TargetAlias = "Target";
+
+		readonly DataConnection   _connection;
+		         EntityDescriptor _sourceDescriptor;
+
+		protected StringBuilder Command { get; } = new StringBuilder();
+
+		protected IDataContext  DataContext => Merge.Target.DataContext;
+
+		/// <summary>
+		/// If <see cref="SupportsSourceDirectValues"/> set to false and provider doesn't support SELECTs without
+		/// FROM clause, this property should contain name of table with single record.
+		/// </summary>
+		protected virtual string FakeSourceTable => null;
+
+		/// <summary>
+		/// If <see cref="SupportsSourceDirectValues"/> set to false and provider doesn't support SELECTs without
+		/// FROM clause, this property could contain name of database for table with single record.
+		/// </summary>
+		protected virtual string FakeSourceTableDatabase => null;
+
+		/// <summary>
+		/// If <see cref="SupportsSourceDirectValues"/> set to false and provider doesn't support SELECTs without
+		/// FROM clause, this property could contain name of schema for table with single record.
+		/// </summary>
+		protected virtual string FakeSourceTableSchema => null;
+
+		/// <summary>
+		/// If true, provider allows to set values of identity columns on insert operation.
+		/// </summary>
+		protected virtual bool IsIdentityInsertSupported => false;
+
+		/// <summary>
+		/// If true, builder will generate command for empty enumerable source;
+		/// otherwise command generation will be interrupted and 0 result returned without request to database.
+		/// </summary>
+		protected virtual bool EmptySourceSupported => true;
+
+		protected BasicSqlBuilder SqlBuilder { get; private set;  }
+
+		/// <summary>
+		/// If true, provider allows to generate subquery as a source element of merge command.
+		/// </summary>
+		protected virtual bool SupportsSourceSubQuery => true;
+
+		/// <summary>
+		/// If true, provider supports column aliases specification after table alias.
+		/// E.g. as table_alias (column_alias1, column_alias2).
+		/// </summary>
+		protected virtual bool SupportsColumnAliasesInTableAlias => true;
+
+		/// <summary>
+		/// If true, provider supports list of VALUES as a source element of merge command.
+		/// </summary>
+		protected virtual bool SupportsSourceDirectValues => true;
+
+		/// <summary>
+		/// If false, parameters in source subquery select list must have type.
+		/// </summary>
+		protected virtual bool SupportsParametersInSource => true;
+
+		protected EntityDescriptor TargetDescriptor { get; private set; }
+
+		/// <summary>
+		/// Target table name, ready for use in SQL. Could include database/schema names or/and escaping.
+		/// </summary>
+		protected string TargetTableName { get; private set; }
+
+		/// <summary>
+		/// Generates SQL and parameters for merge command.
+		/// </summary>
+		/// <returns>Returns merge command SQL text.</returns>
+		public virtual string BuildCommand()
+		{
+			// prepare required objects
+			SqlBuilder = (BasicSqlBuilder)DataContext.CreateSqlProvider();
+
+			_sourceDescriptor = TargetDescriptor = DataContext.MappingSchema.GetEntityDescriptor(typeof(TTarget));
+			if (typeof(TTarget) != typeof(TSource))
+				_sourceDescriptor = DataContext.MappingSchema.GetEntityDescriptor(typeof(TSource));
+
+			var target = Merge.Target;
+			var sb     = new StringBuilder();
+
+			SqlBuilder.ConvertTableName(
+				sb,
+				target.DatabaseName ?? TargetDescriptor.DatabaseName,
+				target.SchemaName   ?? TargetDescriptor.SchemaName,
+				target.TableName    ?? TargetDescriptor.TableName);
+			TargetTableName = sb.ToString();
+
+			BuildCommandText();
+
+			return Command.ToString();
+		}
+
+		protected void BuildColumnType(ColumnDescriptor column, SqlDataType columnType)
+		{
+			if (column.DbType != null)
+				Command.Append(column.DbType);
+			else
+			{
+				if (columnType.DataType == DataType.Undefined)
+				{
+					columnType = DataContext.MappingSchema.GetDataType(column.StorageType);
+
+					if (columnType.DataType == DataType.Undefined)
+					{
+						var canBeNull = column.CanBeNull;
+
+						columnType = DataContext.MappingSchema.GetUnderlyingDataType(column.StorageType, ref canBeNull);
+					}
+				}
+
+				SqlBuilder.BuildTypeName(Command, columnType);
+			}
+		}
+		#endregion
+
+		#region Validation
+		static readonly MergeOperationType[] _matchedTypes =
+		{
+			MergeOperationType.Delete,
+			MergeOperationType.Update,
+			MergeOperationType.UpdateWithDelete
+		};
+
+		static readonly MergeOperationType[] _notMatchedBySourceTypes =
+		{
+			MergeOperationType.DeleteBySource,
+			MergeOperationType.UpdateBySource
+		};
+
+		static readonly MergeOperationType[] _notMatchedTypes =
+		{
+			MergeOperationType.Insert
+		};
+
+		/// <summary>
+		/// For providers, that use <see cref="BasicSqlOptimizer.GetAlternativeUpdate"/> method to build
+		/// UPDATE FROM query, this property should be set to true.
+		/// </summary>
+		protected virtual bool ProviderUsesAlternativeUpdate => false;
+
+		/// <summary>
+		/// If true, merge command could include DeleteBySource and UpdateBySource operations. Those operations
+		/// supported only by SQL Server.
+		/// </summary>
+		protected virtual bool BySourceOperationsSupported => false;
+
+		/// <summary>
+		/// If true, merge command could include Delete operation. This operation is a part of SQL 2008 standard.
+		/// </summary>
+		protected virtual bool DeleteOperationSupported => true;
+
+		/// <summary>
+		/// Maximum number of oprations, allowed in single merge command. If value is less than one - there is no limits
+		/// on number of commands. This option is used by providers that have limitations on number of operations like
+		/// SQL Server.
+		/// </summary>
+		protected virtual int MaxOperationsCount => 0;
+
+		/// <summary>
+		/// If true, merge command operations could have predicates. This is a part of SQL 2008 standard.
+		/// </summary>
+		protected virtual bool OperationPredicateSupported => true;
+
+		protected string ProviderName { get; }
+
+		/// <summary>
+		/// If true, merge command could have multiple operations of the same type with predicates with upt to one
+		/// command without predicate. This option is used by providers that doesn't allow multiple operations of the
+		/// same type like SQL Server.
+		/// </summary>
+		protected virtual bool SameTypeOperationsAllowed => true;
+
+		/// <summary>
+		/// If true, merge command could have hints specified.
+		/// </summary>
+		protected virtual bool MergeHintsSupported => false;
+
+		/// <summary>
+		/// When this operation enabled, merge command cannot include Delete or Update operations together with
+		/// UpdateWithDelete operation in single command. Also use of Delte and Update operations in the same command
+		/// not allowed even without UpdateWithDelete operation.
+		/// This is Oracle-specific operation.
+		/// </summary>
+		protected virtual bool UpdateWithDeleteOperationSupported => false;
+
+		/// <summary>
+		/// Validates command configuration to not violate common or provider-specific rules.
+		/// </summary>
+		public virtual void Validate()
+		{
+			// validate operations limit
+			if (MaxOperationsCount > 0 && Merge.Operations.Length > MaxOperationsCount)
+				throw new LinqToDBException($"Merge cannot contain more than {MaxOperationsCount} operations for {ProviderName} provider.");
+
+			// check hint support
+			if (Merge.Hint != null && !MergeHintsSupported)
+				throw new LinqToDBException($"Merge hints not supported by {ProviderName} provider.");
+
+			// - validate that specified operations supported by provider
+			// - validate that operations don't have conditions if provider doesn't support them
+			var hasUpdate           = false;
+			var hasDelete           = false;
+			var hasUpdateWithDelete = false;
+
+			foreach (var operation in Merge.Operations)
+			{
+				switch (operation.Type)
+				{
+					case MergeOperationType.Delete:
+						hasDelete = true;
+						if (!DeleteOperationSupported)
+							throw new LinqToDBException($"Merge Delete operation is not supported by {ProviderName} provider.");
+						if (!OperationPredicateSupported && operation.MatchedPredicate != null)
+							throw new LinqToDBException($"Merge operation conditions are not supported by {ProviderName} provider.");
+						break;
+					case MergeOperationType.Insert:
+						if (!OperationPredicateSupported && operation.NotMatchedPredicate != null)
+							throw new LinqToDBException($"Merge operation conditions are not supported by {ProviderName} provider.");
+						break;
+					case MergeOperationType.Update:
+						hasUpdate = true;
+						if (!OperationPredicateSupported && operation.MatchedPredicate != null)
+							throw new LinqToDBException($"Merge operation conditions are not supported by {ProviderName} provider.");
+						break;
+					case MergeOperationType.DeleteBySource:
+						if (!BySourceOperationsSupported)
+							throw new LinqToDBException($"Merge Delete By Source operation is not supported by {ProviderName} provider.");
+						if (!OperationPredicateSupported && operation.BySourcePredicate != null)
+							throw new LinqToDBException($"Merge operation conditions are not supported by {ProviderName} provider.");
+						break;
+					case MergeOperationType.UpdateBySource:
+						if (!BySourceOperationsSupported)
+							throw new LinqToDBException($"Merge Update By Source operation is not supported by {ProviderName} provider.");
+						if (!OperationPredicateSupported && operation.BySourcePredicate != null)
+							throw new LinqToDBException($"Merge operation conditions are not supported by {ProviderName} provider.");
+						break;
+					case MergeOperationType.UpdateWithDelete:
+						hasUpdateWithDelete = true;
+						if (!UpdateWithDeleteOperationSupported)
+							throw new LinqToDBException($"UpdateWithDelete operation not supported by {ProviderName} provider.");
+						break;
+				}
+			}
+
+			// update/delete/updatewithdelete combinations validation
+			if (hasUpdateWithDelete && hasUpdate)
+				throw new LinqToDBException(
+					$"Update operation with UpdateWithDelete operation in the same Merge command not supported by {ProviderName} provider.");
+			if (hasUpdateWithDelete && hasDelete)
+				throw new LinqToDBException(
+					$"Delete operation with UpdateWithDelete operation in the same Merge command not supported by {ProviderName} provider.");
+			if (UpdateWithDeleteOperationSupported && hasUpdate && hasDelete)
+				throw new LinqToDBException(
+					$"Delete and Update operations in the same Merge command not supported by {ProviderName} provider.");
+
+			// - operations without conditions not placed before operations with conditions in each match group
+			// - there is no multiple operations without condition in each match group
+			ValidateGroupConditions(_matchedTypes);
+			ValidateGroupConditions(_notMatchedTypes);
+			ValidateGroupConditions(_notMatchedBySourceTypes);
+
+			// validate that there is no duplicate operations (by type) if provider doesn't support them
+			if (!SameTypeOperationsAllowed && Merge.Operations.GroupBy(_ => _.Type).Any(_ => _.Count() > 1))
+				throw new LinqToDBException($"Multiple operations of the same type are not supported by {ProviderName} provider.");
+		}
+
+		private void ValidateGroupConditions(MergeOperationType[] groupTypes)
+		{
+			var hasUnconditional = false;
+			foreach (var operation in Merge.Operations.Where(_ => groupTypes.Contains(_.Type)))
+			{
+				if (hasUnconditional && operation.HasCondition)
+					throw new LinqToDBException("Unconditional Merge operation cannot be followed by operation with condition within the same match group.");
+
+				if (hasUnconditional && !operation.HasCondition)
+					throw new LinqToDBException("Multiple unconditional Merge operations not allowed within the same match group.");
+
+				if (!hasUnconditional && !operation.HasCondition)
+					hasUnconditional = true;
+			}
+		}
+		#endregion
+	}
+
+	internal static class MergeSourceExtensions
+	{
+		static readonly MethodInfo _methodInfo = MemberHelper.MethodOf(() => GetMergeContext((IQueryable<int>)null)).GetGenericMethodDefinition();
+
+		public static MergeContextParser.Context GetMergeContext<TSource>(this IQueryable<TSource> source)
+		{
+			if (source == null) throw new ArgumentNullException(nameof(source));
+
+			var currentSource = LinqExtensions.ProcessSourceQueryable?.Invoke(source) ?? source;
+
+			return currentSource.Provider.Execute<MergeContextParser.Context>(
+				Expression.Call(
+					null,
+					_methodInfo.MakeGenericMethod(typeof(TSource)),
+					new[] { currentSource.Expression }));
+		}
+	}
+
+	internal class MergeContextParser : ISequenceBuilder
+	{
+		public int BuildCounter { get; set; }
+
+		public IBuildContext BuildSequence(ExpressionBuilder builder, BuildInfo buildInfo)
+		{
+			var call = (MethodCallExpression)buildInfo.Expression;
+			return new Context(builder.BuildSequence(new BuildInfo(buildInfo, call.Arguments[0])));
+		}
+
+		public bool CanBuild(ExpressionBuilder builder, BuildInfo buildInfo)
+		{
+			return buildInfo.Expression is MethodCallExpression call && call.Method.Name == "GetMergeContext";
+		}
+
+		public SequenceConvertInfo Convert(ExpressionBuilder builder, BuildInfo buildInfo, ParameterExpression param)
+		{
+			return null;
+		}
+
+		public bool IsSequence(ExpressionBuilder builder, BuildInfo buildInfo)
+		{
+			return builder.IsSequence(new BuildInfo(buildInfo, ((MethodCallExpression)buildInfo.Expression).Arguments[0]));
+		}
+
+		public class Context : PassThroughContext
+		{
+			public Action SetParameters;
+
+			public Action UpdateParameters;
+
+			public SqlInfo[] Columns;
+
+			public Context(IBuildContext context) : base(context)
+			{
+			}
+
+			public override void BuildQuery<T>(Query<T> query, ParameterExpression queryParameter)
+			{
+				query.DoNotCache = true;
+
+				Columns = ConvertToIndex(null, 0, ConvertFlags.All);
+
+				QueryRunner.SetNonQueryQuery(query);
+
+				SetParameters = () => QueryRunner.SetParameters(query, Builder.DataContext, query.Expression, null, 0);
+
+				query.GetElement = (db, expr, ps) => this;
+
+				UpdateParameters = () =>
+				{
+					query.Queries[0].Parameters.Clear();
+					query.Queries[0].Parameters.AddRange(Builder.CurrentSqlParameters);
+				};
+			}
+		}
+	}
+}