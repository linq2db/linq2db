--- conflicted
+++ resolved
@@ -67,11 +67,7 @@
 
 		protected override bool BuildWhere(NullabilityContext nullability, SelectQuery selectQuery)
 		{
-<<<<<<< HEAD
-			SqlOptimizer.ConvertSkipTake(nullability, MappingSchema, selectQuery, OptimizationContext, out var takeExpr, out var skipEpr);
-=======
-			SqlOptimizer.ConvertSkipTake(MappingSchema, DataOptions, selectQuery, OptimizationContext, out var takeExpr, out var skipEpr);
->>>>>>> 17968920
+			SqlOptimizer.ConvertSkipTake(nullability, MappingSchema, DataOptions, selectQuery, OptimizationContext, out var takeExpr, out var skipEpr);
 
 			return
 				base.BuildWhere(nullability, selectQuery) ||
@@ -683,13 +679,8 @@
 					{
 						StringBuilder.AppendLine("ELSE");
 					}
-<<<<<<< HEAD
-		
+
 					BuildInsertClause(nullability, statement, insert.Insert, "INTO ", appendTableName: true, addAlias: false);
-=======
-
-					BuildInsertClause(statement, insert.Insert, "INTO ", appendTableName: true, addAlias: false);
->>>>>>> 17968920
 				}
 			}
 
