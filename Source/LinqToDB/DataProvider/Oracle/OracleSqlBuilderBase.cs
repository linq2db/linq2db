--- conflicted
+++ resolved
@@ -728,11 +728,7 @@
 			{
 				if (HintBuilder.Length > 0 && HintBuilder[^1] != ' ')
 					HintBuilder.Append(' ');
-<<<<<<< HEAD
-				BuildQueryExtensions(nullability, HintBuilder, statement.SqlQueryExtensions, null, " ", null);
-=======
-				BuildQueryExtensions(HintBuilder, statement.SqlQueryExtensions, null, " ", null, Sql.QueryExtensionScope.QueryHint);
->>>>>>> 3cff2449
+				BuildQueryExtensions(nullability, HintBuilder, statement.SqlQueryExtensions, null, " ", null, Sql.QueryExtensionScope.QueryHint);
 			}
 
 			if (_isTopLevelBuilder && HintBuilder!.Length > 0)
