﻿using System;
using System.Collections;
using System.Collections.Generic;
using System.Data;
using System.Linq;
using System.Threading;
using System.Threading.Tasks;

namespace LinqToDB.DataProvider.Oracle
{
	using Common;
	using Data;
	using SqlProvider;

	class OracleBulkCopy : BasicBulkCopy
	{
		/// <remarks>
		/// Settings based on https://www.jooq.org/doc/3.12/manual/sql-building/dsl-context/custom-settings/settings-inline-threshold/
		/// We subtract 1 based on possibility of provider using parameter for command.
		/// </remarks>
		private const      int                _maxParameters = 32766;
		/// <summary>
		/// Setting is conservative, based on https://docs.oracle.com/cd/A58617_01/server.804/a58242/ch5.htm
		/// Max is actually more arbitrary in later versions than Oracle 8.
		/// </summary>
		private const      int                _maxSqlLength  = 65535;
<<<<<<< HEAD
		protected override int                 MaxParameters => _maxParameters;
		protected override int                 MaxSqlLength  => _maxSqlLength;
		private readonly   OracleDataProvider  _provider;
		private readonly   AlternativeBulkCopy _useAlternativeBulkCopy;

		public OracleBulkCopy(OracleDataProvider provider, AlternativeBulkCopy useAlternativeBulkCopy)
=======
		protected override int                MaxParameters => _maxParameters;
		protected override int                MaxSqlLength  => _maxSqlLength;
		private readonly   OracleDataProvider _provider;

		public OracleBulkCopy(OracleDataProvider provider)
>>>>>>> d7935903
		{
			_provider                    = provider;
			_useAlternativeBulkCopy = useAlternativeBulkCopy;
		}

		protected override BulkCopyRowsCopied ProviderSpecificCopy<T>(
			ITable<T> table,
			BulkCopyOptions options,
			IEnumerable<T>  source)
		{
			// database name is not a part of table FQN in oracle
			var serverName   = options.ServerName ?? table.ServerName;

			if (table.TryGetDataConnection(out var dataConnection) && _provider.Adapter.BulkCopy != null
				&& serverName == null)
			{
				var connection = _provider.TryGetProviderConnection(dataConnection, dataConnection.Connection);

				if (connection != null)
				{
					var ed        = table.DataContext.MappingSchema.GetEntityDescriptor(typeof(T));
					var columns   = ed.Columns.Where(c => !c.SkipOnInsert || options.KeepIdentity == true && c.IsIdentity).ToList();
					var sb        = _provider.CreateSqlBuilder(table.DataContext.MappingSchema, dataConnection.Options.LinqOptions);

					// ODP.NET doesn't bulk copy doesn't work if columns that require escaping:
					// - if escaping applied, pre-flight validation fails as it performs uppercase comparison and quotes make it fail with
					//   InvalidOperationException: Column mapping is invalid
					// - if escaping not applied - if fails as expected on server, because it treats passed name as uppercased name
					//   and gives "ORA-00904: "STRINGVALUE": invalid identifier" error
					// That's quite common error in bulk copy implementation error by providers...
					var supported = true;
					foreach (var column in columns)
						if (column.ColumnName != sb.ConvertInline(column.ColumnName, ConvertType.NameToQueryField))
						{
							// fallback to sql-based copy
							// TODO: we should add support for by-ordinal column mapping to workaround it
							supported = false;
							break;
						}

					if (supported)
					{
						var rd         = new BulkCopyReader<T>(dataConnection, columns, source);
						var sqlopt     = OracleProviderAdapter.BulkCopyOptions.Default;
						var rc         = new BulkCopyRowsCopied();

						var tableName   = sb.ConvertInline(options.TableName ?? table.TableName, ConvertType.NameToQueryTable);
						var schemaName  = options.SchemaName ?? table.SchemaName;
						if (schemaName != null)
							schemaName  = sb.ConvertInline(schemaName, ConvertType.NameToSchema);

						if (options.UseInternalTransaction == true) sqlopt |= OracleProviderAdapter.BulkCopyOptions.UseInternalTransaction;
						if (options.CheckConstraints       == true) sqlopt |= OracleProviderAdapter.BulkCopyOptions.KeepConstraints;
						if (options.FireTriggers           != true) sqlopt |= OracleProviderAdapter.BulkCopyOptions.DisableTriggers;

						var notifyAfter = options.NotifyAfter == 0 && options.MaxBatchSize.HasValue
							? options.MaxBatchSize.Value
							: options.NotifyAfter;

						using (var bc = _provider.Adapter.BulkCopy.Create(
							connection,
							sqlopt,
							tableName,
							schemaName,
							notifyAfter != 0 && options.RowsCopiedCallback != null ? notifyAfter : null,
							options.RowsCopiedCallback,
							rc,
							options.MaxBatchSize,
							options.BulkCopyTimeout ?? (Configuration.Data.BulkCopyUseConnectionCommandTimeout ? connection.ConnectionTimeout : null)))
						{
							for (var i = 0; i < columns.Count; i++)
								bc.AddColumn(i, columns[i]);
								//

							TraceAction(
								dataConnection,
								() => "INSERT BULK " + (schemaName == null ? tableName : schemaName + "." + tableName) + "(" + string.Join(", ", columns.Select(x => x.ColumnName)) + ")" + Environment.NewLine,
								() => { bc.Execute(rd); return rd.Count; });
						}

						if (rc.RowsCopied != rd.Count)
						{
							rc.RowsCopied = rd.Count;

							if (options.NotifyAfter != 0 && options.RowsCopiedCallback != null)
								options.RowsCopiedCallback(rc);
						}

						return rc;
					}
				}
			}


			return MultipleRowsCopy(table, options, source);
		}

		protected override Task<BulkCopyRowsCopied> ProviderSpecificCopyAsync<T>(
			ITable<T> table, BulkCopyOptions options, IEnumerable<T> source, CancellationToken cancellationToken)
		{
			// call the synchronous provider-specific implementation
			return Task.FromResult(ProviderSpecificCopy(table, options, source));
		}

#if NATIVE_ASYNC
		protected override async Task<BulkCopyRowsCopied> ProviderSpecificCopyAsync<T>(
			ITable<T> table, BulkCopyOptions options, IAsyncEnumerable<T> source, CancellationToken cancellationToken)
		{
			var enumerator = source.GetAsyncEnumerator(cancellationToken);
			await using (enumerator.ConfigureAwait(Configuration.ContinueOnCapturedContext))
			{
				// call the synchronous provider-specific implementation
				return ProviderSpecificCopy(table, options, EnumerableHelper.AsyncToSyncEnumerable(enumerator));
			}
		}
#endif

		protected override BulkCopyRowsCopied MultipleRowsCopy<T>(
			ITable<T> table, BulkCopyOptions options, IEnumerable<T> source)
		{
			return _useAlternativeBulkCopy switch
			{
				AlternativeBulkCopy.InsertInto => OracleMultipleRowsCopy2(new MultipleRowsHelper<T>(table, options), source),
				AlternativeBulkCopy.InsertDual => OracleMultipleRowsCopy3(new MultipleRowsHelper<T>(table, options), source),
				_                              => OracleMultipleRowsCopy1(new MultipleRowsHelper<T>(table, options), source),
			};
		}

		protected override Task<BulkCopyRowsCopied> MultipleRowsCopyAsync<T>(
			ITable<T> table, BulkCopyOptions options, IEnumerable<T> source, CancellationToken cancellationToken)
		{
			switch (_useAlternativeBulkCopy)
			{
				case AlternativeBulkCopy.InsertInto: return OracleMultipleRowsCopy2Async(new MultipleRowsHelper<T>(table, options), source, cancellationToken);
				case AlternativeBulkCopy.InsertDual: return OracleMultipleRowsCopy3Async(new MultipleRowsHelper<T>(table, options), source, cancellationToken);
				default                            : return OracleMultipleRowsCopy1Async(new MultipleRowsHelper<T>(table, options), source, cancellationToken);
			}
		}

#if NATIVE_ASYNC
		protected override Task<BulkCopyRowsCopied> MultipleRowsCopyAsync<T>(
			ITable<T> table, BulkCopyOptions options, IAsyncEnumerable<T> source, CancellationToken cancellationToken)
		{
			switch (_useAlternativeBulkCopy)
			{
				case AlternativeBulkCopy.InsertInto: return OracleMultipleRowsCopy2Async(new MultipleRowsHelper<T>(table, options), source, cancellationToken);
				case AlternativeBulkCopy.InsertDual: return OracleMultipleRowsCopy3Async(new MultipleRowsHelper<T>(table, options), source, cancellationToken);
				default                            : return OracleMultipleRowsCopy1Async(new MultipleRowsHelper<T>(table, options), source, cancellationToken);
			}
		}
#endif

		static void OracleMultipleRowsCopy1Prep(MultipleRowsHelper helper)
		{
			helper.StringBuilder.AppendLine("INSERT ALL");
			helper.SetHeader();
		}

		static void OracleMultipleRowsCopy1Add(MultipleRowsHelper helper, object item, string? from)
		{
			helper.StringBuilder.AppendFormat("\tINTO {0} (", helper.TableName);

			foreach (var column in helper.Columns)
			{
				helper.SqlBuilder.Convert(helper.StringBuilder, column.ColumnName, ConvertType.NameToQueryField);
				helper.StringBuilder.Append(", ");
			}

			helper.StringBuilder.Length -= 2;

			helper.StringBuilder.Append(") VALUES (");
			helper.BuildColumns(item, _ => _.DataType == DataType.Text || _.DataType == DataType.NText);
			helper.StringBuilder.AppendLine(")");

			helper.RowsCopied.RowsCopied++;
			helper.CurrentCount++;
		}

		static void OracleMultipleRowsCopy1Finish(MultipleRowsHelper helper)
		{
			helper.StringBuilder.AppendLine("SELECT * FROM dual");
		}

		static BulkCopyRowsCopied OracleMultipleRowsCopy1(MultipleRowsHelper helper, IEnumerable source)
			=> MultipleRowsCopyHelper(helper, source, null, OracleMultipleRowsCopy1Prep, OracleMultipleRowsCopy1Add, OracleMultipleRowsCopy1Finish, _maxParameters,_maxSqlLength);

		static Task<BulkCopyRowsCopied> OracleMultipleRowsCopy1Async(MultipleRowsHelper helper, IEnumerable source, CancellationToken cancellationToken)
			=> MultipleRowsCopyHelperAsync(helper, source, null, OracleMultipleRowsCopy1Prep, OracleMultipleRowsCopy1Add, OracleMultipleRowsCopy1Finish, cancellationToken, _maxParameters,_maxSqlLength);

#if NATIVE_ASYNC
		static Task<BulkCopyRowsCopied> OracleMultipleRowsCopy1Async<T>(MultipleRowsHelper helper, IAsyncEnumerable<T> source, CancellationToken cancellationToken)
			=> MultipleRowsCopyHelperAsync(helper, source, null, OracleMultipleRowsCopy1Prep, OracleMultipleRowsCopy1Add, OracleMultipleRowsCopy1Finish, cancellationToken, _maxParameters,_maxSqlLength);
#endif

		static List<object> OracleMultipleRowsCopy2Prep(MultipleRowsHelper helper)
		{
			helper.StringBuilder.AppendFormat("INSERT INTO {0} (", helper.TableName);

			foreach (var column in helper.Columns)
			{
				helper.SqlBuilder.Convert(helper.StringBuilder, column.ColumnName, ConvertType.NameToQueryField);
				helper.StringBuilder.Append(", ");
			}

			helper.StringBuilder.Length -= 2;

			helper.StringBuilder.Append(") VALUES (");

			for (var i = 0; i < helper.Columns.Length; i++)
				helper.StringBuilder.Append(":p" + (i + 1)).Append(", ");

			helper.StringBuilder.Length -= 2;

			helper.StringBuilder.AppendLine(")");
			helper.SetHeader();

			return new List<object>(31);
		}

		BulkCopyRowsCopied OracleMultipleRowsCopy2(MultipleRowsHelper helper, IEnumerable source)
		{
			var list = OracleMultipleRowsCopy2Prep(helper);

			foreach (var item in source)
			{
				list.Add(item!);

				helper.RowsCopied.RowsCopied++;
				helper.CurrentCount++;

				if (helper.CurrentCount >= helper.BatchSize)
				{
					if (!Execute(helper, list))
						return helper.RowsCopied;

					list.Clear();
				}
			}

			if (helper.CurrentCount > 0)
				Execute(helper, list);

			return helper.RowsCopied;
		}

		async Task<BulkCopyRowsCopied> OracleMultipleRowsCopy2Async(MultipleRowsHelper helper, IEnumerable source, CancellationToken cancellationToken)
		{
			var list = OracleMultipleRowsCopy2Prep(helper);

			foreach (var item in source)
			{
				list.Add(item!);

				helper.RowsCopied.RowsCopied++;
				helper.CurrentCount++;

				if (helper.CurrentCount >= helper.BatchSize)
				{
					if (!await ExecuteAsync(helper, list, cancellationToken).ConfigureAwait(Configuration.ContinueOnCapturedContext))
						return helper.RowsCopied;

					list.Clear();
				}
			}

			if (helper.CurrentCount > 0)
			{
				await ExecuteAsync(helper, list, cancellationToken).ConfigureAwait(Configuration.ContinueOnCapturedContext);
			}

			return helper.RowsCopied;
		}

#if NATIVE_ASYNC
		async Task<BulkCopyRowsCopied> OracleMultipleRowsCopy2Async<T>(MultipleRowsHelper helper, IAsyncEnumerable<T> source, CancellationToken cancellationToken)
		{
			var list = OracleMultipleRowsCopy2Prep(helper);

			await foreach (var item in source.WithCancellation(cancellationToken).ConfigureAwait(Configuration.ContinueOnCapturedContext))
			{
				list.Add(item!);

				helper.RowsCopied.RowsCopied++;
				helper.CurrentCount++;

				if (helper.CurrentCount >= helper.BatchSize)
				{
					if (!await ExecuteAsync(helper, list, cancellationToken).ConfigureAwait(Configuration.ContinueOnCapturedContext))
						return helper.RowsCopied;

					list.Clear();
				}
			}

			if (helper.CurrentCount > 0)
			{
				await ExecuteAsync(helper, list, cancellationToken).ConfigureAwait(Configuration.ContinueOnCapturedContext);
			}

			return helper.RowsCopied;
		}
#endif

		bool Execute(MultipleRowsHelper helper, List<object> list)
		{
			for (var i = 0; i < helper.Columns.Length; i++)
			{
				var column   = helper.Columns[i];
				var dataType = column.DataType == DataType.Undefined
					? helper.MappingSchema.GetDataType(column.MemberType).Type.DataType
					: column.DataType;

				var value = new object?[list.Count];
				for (var j = 0; j < value.Length; j++)
					value[j] = column.GetProviderValue(list[j]);

				helper.Parameters.Add(new DataParameter(":p" + (i + 1), value, dataType, column.DbType)
				{
					Direction = ParameterDirection.Input,
					IsArray   = true,
				});
			}

			if (_provider.Adapter.ExecuteArray != null)
				return helper.ExecuteCustom((cn, sql, ps) => ExecuteArray(cn, sql, ps, list.Count));

			return helper.Execute();
		}

		int ExecuteArray(DataConnection connection, string sql, DataParameter[] parameters, int iters)
		{
			return new CommandInfo(connection, sql, parameters)
				.ExecuteCustom(cmd => _provider.Adapter.ExecuteArray!(
					_provider.TryGetProviderCommand(connection, cmd)
						?? throw new LinqToDBException($"AlternativeBulkCopy.InsertInto BulkCopy mode cannot be used with {cmd.GetType()} type. Use OracleTools.UseAlternativeBulkCopy to change mode."),
					iters));
		}

		Task<bool> ExecuteAsync(MultipleRowsHelper helper, List<object> list, CancellationToken cancellationToken)
		{
			for (var i = 0; i < helper.Columns.Length; i++)
			{
				var column   = helper.Columns[i];
				var dataType = column.DataType == DataType.Undefined
					? helper.MappingSchema.GetDataType(column.MemberType).Type.DataType
					: column.DataType;

				var value = new object?[list.Count];
				for (var j = 0; j < value.Length; j++)
					value[j] = column.GetProviderValue(list[j]);

				helper.Parameters.Add(new DataParameter(":p" + (i + 1), value, dataType, column.DbType)
				{
					Direction = ParameterDirection.Input,
					IsArray   = true,
				});
			}

			if (_provider.Adapter.ExecuteArray != null)
				return Task.FromResult(helper.ExecuteCustom((cn, sql, ps) => ExecuteArray(cn, sql, ps, list.Count)));

			return helper.ExecuteAsync(cancellationToken);
		}

		static void OracleMultipleRowsCopy3Prep(MultipleRowsHelper helper)
		{
			helper.StringBuilder
				.AppendFormat("INSERT INTO {0}", helper.TableName).AppendLine()
				.Append('(');

			foreach (var column in helper.Columns)
			{
				helper.StringBuilder
					.AppendLine()
					.Append('\t');
				helper.SqlBuilder.Convert(helper.StringBuilder, column.ColumnName, ConvertType.NameToQueryField);
				helper.StringBuilder.Append(',');
			}

			helper.StringBuilder.Length--;
			helper.StringBuilder
				.AppendLine()
				.AppendLine(")")
				;

			helper.SetHeader();
		}

		static void OracleMultipleRowsCopy3Add(MultipleRowsHelper helper, object item, string? from)
		{
			helper.StringBuilder
				.AppendLine()
				.Append("\tSELECT ");
			helper.BuildColumns(item, _ => _.DataType == DataType.Text || _.DataType == DataType.NText);
			helper.StringBuilder.Append(" FROM DUAL ");
			helper.StringBuilder.Append(" UNION ALL");

			helper.RowsCopied.RowsCopied++;
			helper.CurrentCount++;
		}

		static void OracleMultipleRowsCopy3Finish(MultipleRowsHelper helper)
		{
			helper.StringBuilder.Length -= " UNION ALL".Length;
			helper.StringBuilder.AppendLine();
		}

		static BulkCopyRowsCopied OracleMultipleRowsCopy3(MultipleRowsHelper helper, IEnumerable source)
			=> MultipleRowsCopyHelper(helper, source, null, OracleMultipleRowsCopy3Prep, OracleMultipleRowsCopy3Add, OracleMultipleRowsCopy3Finish, _maxParameters, _maxSqlLength);

		static Task<BulkCopyRowsCopied> OracleMultipleRowsCopy3Async(MultipleRowsHelper helper, IEnumerable source, CancellationToken cancellationToken)
			=> MultipleRowsCopyHelperAsync(helper, source, null, OracleMultipleRowsCopy3Prep, OracleMultipleRowsCopy3Add, OracleMultipleRowsCopy3Finish, cancellationToken, _maxParameters, _maxSqlLength);

#if NATIVE_ASYNC
		static Task<BulkCopyRowsCopied> OracleMultipleRowsCopy3Async<T>(MultipleRowsHelper helper, IAsyncEnumerable<T> source, CancellationToken cancellationToken)
			=> MultipleRowsCopyHelperAsync(helper, source, null, OracleMultipleRowsCopy3Prep, OracleMultipleRowsCopy3Add, OracleMultipleRowsCopy3Finish, cancellationToken, _maxParameters, _maxSqlLength);
#endif
	}
}<|MERGE_RESOLUTION|>--- conflicted
+++ resolved
@@ -24,20 +24,12 @@
 		/// Max is actually more arbitrary in later versions than Oracle 8.
 		/// </summary>
 		private const      int                _maxSqlLength  = 65535;
-<<<<<<< HEAD
 		protected override int                 MaxParameters => _maxParameters;
 		protected override int                 MaxSqlLength  => _maxSqlLength;
 		private readonly   OracleDataProvider  _provider;
 		private readonly   AlternativeBulkCopy _useAlternativeBulkCopy;
 
 		public OracleBulkCopy(OracleDataProvider provider, AlternativeBulkCopy useAlternativeBulkCopy)
-=======
-		protected override int                MaxParameters => _maxParameters;
-		protected override int                MaxSqlLength  => _maxSqlLength;
-		private readonly   OracleDataProvider _provider;
-
-		public OracleBulkCopy(OracleDataProvider provider)
->>>>>>> d7935903
 		{
 			_provider                    = provider;
 			_useAlternativeBulkCopy = useAlternativeBulkCopy;
