﻿using System;
using System.Data.Common;
using System.IO;
using System.Reflection;

namespace LinqToDB.DataProvider.Oracle
{
	using Common.Internal.Cache;
	using Common;
	using Configuration;
	using Data;

	public static partial class OracleTools
	{
		static readonly Lazy<IDataProvider> _oracleNativeDataProvider11 = DataConnection.CreateDataProvider<OracleDataProviderNative11>();
		static readonly Lazy<IDataProvider> _oracleNativeDataProvider12 = DataConnection.CreateDataProvider<OracleDataProviderNative12>();

		static readonly Lazy<IDataProvider> _oracleManagedDataProvider11 = DataConnection.CreateDataProvider<OracleDataProviderManaged11>();
		static readonly Lazy<IDataProvider> _oracleManagedDataProvider12 = DataConnection.CreateDataProvider<OracleDataProviderManaged12>();

<<<<<<< HEAD
		static readonly MemoryCache<(bool managed, string connectionString)> _providerCache = new(new ());

		public static bool AutoDetectProvider { get; set; } = true;
=======
		static readonly Lazy<IDataProvider> _oracleDevartDataProvider11 = DataConnection.CreateDataProvider<OracleDataProviderDevart11>();
		static readonly Lazy<IDataProvider> _oracleDevartDataProvider12 = DataConnection.CreateDataProvider<OracleDataProviderDevart12>();

		public static bool          AutoDetectProvider { get; set; } = true;
		public static OracleVersion DefaultVersion = OracleVersion.v12;
>>>>>>> d7935903

		internal static IDataProvider? ProviderDetector(IConnectionStringSettings css, string connectionString)
		{
			OracleProvider? provider = null;
			switch (css.ProviderName)
			{
				case OracleProviderAdapter.NativeAssemblyName    :
				case OracleProviderAdapter.NativeClientNamespace :
				case ProviderName.OracleNative                   :
				case ProviderName.Oracle11Native                 :
					provider = OracleProvider.Native;
					goto case ProviderName.Oracle;
				case OracleProviderAdapter.DevartAssemblyName    :
				case ProviderName.OracleDevart                   :
				case ProviderName.Oracle11Devart                 :
					provider = OracleProvider.Devart;
					goto case ProviderName.Oracle;
				case OracleProviderAdapter.ManagedAssemblyName   :
				case OracleProviderAdapter.ManagedClientNamespace:
				case "Oracle.ManagedDataAccess.Core"             :
				case ProviderName.OracleManaged                  :
				case ProviderName.Oracle11Managed                :
					provider = OracleProvider.Managed;
					goto case ProviderName.Oracle;
				case ""                                          :
				case null                                        :

					if (css.Name.Contains("Oracle"))
						goto case ProviderName.Oracle;
					break;
				case ProviderName.Oracle                         :
					if (provider == null)
					{
						if (css.Name.Contains("Native") || css.ProviderName?.Contains("Native") == true)
							provider = OracleProvider.Native;
						if (css.Name.Contains("Devart") || css.ProviderName?.Contains("Devart") == true)
							provider = OracleProvider.Devart;
						else
							provider = OracleProvider.Managed;
					}

					if (css.Name.Contains("11") || css.ProviderName?.Contains("11") == true) return GetDataProvider(OracleVersion.v11, provider.Value);
					if (css.Name.Contains("12") || css.ProviderName?.Contains("12") == true) return GetDataProvider(OracleVersion.v12, provider.Value);
					if (css.Name.Contains("18") || css.ProviderName?.Contains("18") == true) return GetDataProvider(OracleVersion.v12, provider.Value);
					if (css.Name.Contains("19") || css.ProviderName?.Contains("19") == true) return GetDataProvider(OracleVersion.v12, provider.Value);
					if (css.Name.Contains("21") || css.ProviderName?.Contains("21") == true) return GetDataProvider(OracleVersion.v12, provider.Value);

					var version = DefaultVersion;
					if (AutoDetectProvider)
						version = DetectProviderVersion(css, connectionString, provider.Value);

					return GetDataProvider(version, provider.Value);
			}

			return null;
		}

<<<<<<< HEAD
		private static OracleVersion DetectServerVersion(IConnectionStringSettings css, string connectionString, bool managed)
=======
		private static OracleVersion DetectProviderVersion(IConnectionStringSettings css, string connectionString, OracleProvider provider)
>>>>>>> d7935903
		{
			try
			{
				var cs = string.IsNullOrWhiteSpace(connectionString) ? css.ConnectionString : connectionString;

<<<<<<< HEAD
				return DetectServerVersionCached(cs, managed);
			}
			catch
			{
				return DefaultVersion;
			}
		}

		/// <summary>
		/// Clears provider version cache.
		/// </summary>
		public static void ClearCache()
		{
			_providerCache.Clear();
		}

		/// <summary>
		/// Connects to Oracle Database and parses version information.
		/// </summary>
		/// <param name="connectionString"></param>
		/// <param name="managed"></param>
		/// <returns>Detected Oracle version.</returns>
		/// <remarks>Uses cache to avoid unwanted connections to Database.</remarks>
		public static OracleVersion DetectServerVersionCached(string connectionString, bool managed)
		{
			var cacheKey = (managed, connectionString);

			var version = _providerCache.GetOrCreate(cacheKey, entry =>
			{
				entry.SlidingExpiration = Configuration.Linq.CacheSlidingExpiration;
				return DetectServerVersion(entry.Key.connectionString, entry.Key.managed);
			});

			return version;
		}

		public static OracleVersion DetectServerVersion(string connectionString, bool managed)
		{
			OracleProviderAdapter providerAdapter;

#if NETFRAMEWORK
			if (!managed)
				providerAdapter = OracleProviderAdapter.GetInstance(ProviderName.OracleNative);
			else
#endif
				providerAdapter = OracleProviderAdapter.GetInstance(ProviderName.OracleManaged);
=======
				var providerAdapter = OracleProviderAdapter.GetInstance(provider);
>>>>>>> d7935903

			using var conn = providerAdapter.CreateConnection(connectionString);
			conn.Open();

<<<<<<< HEAD
			var command = conn.CreateCommand();
			command.CommandText =
				"select VERSION from PRODUCT_COMPONENT_VERSION where PRODUCT like 'PL/SQL%'";
			if (command.ExecuteScalar() is string result)
			{
				var version = int.Parse(result.Split('.')[0]);
=======
					var command = conn.CreateCommand();
					command.CommandText = "SELECT  VERSION from PRODUCT_COMPONENT_VERSION WHERE ROWNUM = 1";
					if (command.ExecuteScalar() is string result)
					{
						var version = int.Parse(result.Split('.')[0]);
>>>>>>> d7935903

				if (version <= 11)
					return OracleVersion.v11;

				return OracleVersion.v12;
			}
			return DefaultVersion;
		}

		public static IDataProvider GetDataProvider(
			OracleVersion version   = OracleVersion.v12,
			OracleProvider provider = OracleProvider.Managed)
		{
			return (provider, version) switch
			{
				(OracleProvider.Native , OracleVersion.v11) => _oracleNativeDataProvider11 .Value,
				(OracleProvider.Native , OracleVersion.v12) => _oracleNativeDataProvider12 .Value,
				(OracleProvider.Managed, OracleVersion.v11) => _oracleManagedDataProvider11.Value,
				(OracleProvider.Managed, OracleVersion.v12) => _oracleManagedDataProvider12.Value,
				(OracleProvider.Devart , OracleVersion.v11) => _oracleDevartDataProvider11 .Value,
				(OracleProvider.Devart , OracleVersion.v12) => _oracleDevartDataProvider12 .Value,
				_                                           => _oracleManagedDataProvider12.Value,
			};
		}

		#region CreateDataConnection

		public static DataConnection CreateDataConnection(
			string connectionString,
			OracleVersion version   = OracleVersion.v12,
			OracleProvider provider = OracleProvider.Managed)
		{
<<<<<<< HEAD
			var version = DefaultVersion;
			if (AutoDetectProvider)
				version = DetectServerVersion(css, connectionString, managed);

			return GetVersionedDataProvider(version, managed);
=======
			return new DataConnection(GetDataProvider(version, provider), connectionString);
>>>>>>> d7935903
		}

		public static DataConnection CreateDataConnection(
			DbConnection connection,
			OracleVersion version   = OracleVersion.v12,
			OracleProvider provider = OracleProvider.Managed)
		{
			return new DataConnection(GetDataProvider(version, provider), connection);
		}

		public static DataConnection CreateDataConnection(
			DbTransaction transaction,
			OracleVersion version   = OracleVersion.v12,
			OracleProvider provider = OracleProvider.Managed)
		{
			return new DataConnection(GetDataProvider(version, provider), transaction);
		}

		#region Obsoleted (V5 remove)
		[Obsolete("This API will be removed in v5")]
		static string? _detectedProviderName;
		[Obsolete("This API will be removed in v5")]
		public static string DetectedProviderName => _detectedProviderName ??= DetectProviderName();

		[Obsolete("Use GetDataProvider(OracleVersion, OracleProvider) overload")]
		public static IDataProvider GetDataProvider(string? providerName = null, string? assemblyName = null, OracleVersion? version = null)
		{
			version ??= DefaultVersion;

			if (assemblyName == OracleProviderAdapter.NativeAssemblyName) return GetVersionedDataProvider(version.Value, false);
			if (assemblyName == OracleProviderAdapter.ManagedAssemblyName) return GetVersionedDataProvider(version.Value, true);

			return providerName switch
			{
				ProviderName.OracleNative => GetVersionedDataProvider(version.Value, false),
				ProviderName.OracleManaged => GetVersionedDataProvider(version.Value, true),
				_ =>
					DetectedProviderName == ProviderName.OracleNative
					? GetVersionedDataProvider(version.Value, false)
					: GetVersionedDataProvider(version.Value, true),
			};
		}

		[Obsolete("This API will be removed in v5")]
		public static void ResolveOracle(string path) => new AssemblyResolver(
			path,
			DetectedProviderName == ProviderName.OracleManaged
				? OracleProviderAdapter.ManagedAssemblyName
				: OracleProviderAdapter.NativeAssemblyName);

		[Obsolete("This API will be removed in v5")]
		public static void ResolveOracle(Assembly assembly) => new AssemblyResolver(assembly, assembly.FullName!);

		[Obsolete("Use CreateDataConnection(string, OracleVersion, OracleProvider) overload")]
		public static DataConnection CreateDataConnection(string connectionString, string? providerName = null)
		{
			return new DataConnection(GetDataProvider(providerName), connectionString);
		}

		[Obsolete("Use CreateDataConnection(DbConnection, OracleVersion, OracleProvider) overload")]
		public static DataConnection CreateDataConnection(DbConnection connection, string? providerName = null)
		{
			return new DataConnection(GetDataProvider(providerName), connection);
		}

		[Obsolete("Use CreateDataConnection(DbTransaction, OracleVersion, OracleProvider) overload")]
		public static DataConnection CreateDataConnection(DbTransaction transaction, string? providerName = null)
		{
			return new DataConnection(GetDataProvider(providerName), transaction);
		}

		[Obsolete("This API will be removed in v5")]
		private static string DetectProviderName()
		{
			try
			{
				var path = typeof(OracleTools).Assembly.GetPath();
				if (!File.Exists(Path.Combine(path, $"{OracleProviderAdapter.NativeAssemblyName}.dll")))
					if (File.Exists(Path.Combine(path, $"{OracleProviderAdapter.ManagedAssemblyName}.dll")))
						return ProviderName.OracleManaged;
			}
			catch
			{
			}

			return ProviderName.OracleNative;
		}

		[Obsolete("This API will be removed in v5")]
		private static IDataProvider GetVersionedDataProvider(OracleVersion version, bool managed)
		{
			if (!managed)
			{
				return version switch
				{
					OracleVersion.v11 => _oracleNativeDataProvider11.Value,
					_ => _oracleNativeDataProvider12.Value,
				};
			}

<<<<<<< HEAD
		public  static BulkCopyType  DefaultBulkCopyType
		{
			get => OracleOptions.Default.BulkCopyType;
			set => OracleOptions.Default = OracleOptions.Default with { BulkCopyType = value };
		}
=======
			return version switch
			{
				OracleVersion.v11 => _oracleManagedDataProvider11.Value,
				_ => _oracleManagedDataProvider12.Value,
			};
		}
		#endregion

		#endregion
>>>>>>> d7935903

		#region BulkCopy
		public static BulkCopyType  DefaultBulkCopyType { get; set; } = BulkCopyType.MultipleRows;
		#endregion

		/// <summary>
		/// Specifies type of multi-row INSERT operation to generate for <see cref="BulkCopyType.RowByRow"/> bulk copy mode.
		/// Default value: <see cref="AlternativeBulkCopy.InsertAll"/>.
		/// </summary>
		public static AlternativeBulkCopy UseAlternativeBulkCopy
		{
			get => OracleOptions.Default.AlternativeBulkCopy;
			set => OracleOptions.Default = OracleOptions.Default with { AlternativeBulkCopy = value };
		}

		/// <summary>
		/// Gets or sets flag to tell LinqToDB to quote identifiers, if they contain lowercase letters.
		/// Default value: <c>false</c>.
		/// This flag is added for backward compatibility and not recommended for use with new applications.
		/// </summary>
		public static bool DontEscapeLowercaseIdentifiers { get; set; }
	}
}<|MERGE_RESOLUTION|>--- conflicted
+++ resolved
@@ -18,17 +18,14 @@
 		static readonly Lazy<IDataProvider> _oracleManagedDataProvider11 = DataConnection.CreateDataProvider<OracleDataProviderManaged11>();
 		static readonly Lazy<IDataProvider> _oracleManagedDataProvider12 = DataConnection.CreateDataProvider<OracleDataProviderManaged12>();
 
-<<<<<<< HEAD
 		static readonly MemoryCache<(bool managed, string connectionString)> _providerCache = new(new ());
 
-		public static bool AutoDetectProvider { get; set; } = true;
-=======
 		static readonly Lazy<IDataProvider> _oracleDevartDataProvider11 = DataConnection.CreateDataProvider<OracleDataProviderDevart11>();
 		static readonly Lazy<IDataProvider> _oracleDevartDataProvider12 = DataConnection.CreateDataProvider<OracleDataProviderDevart12>();
 
 		public static bool          AutoDetectProvider { get; set; } = true;
+
 		public static OracleVersion DefaultVersion = OracleVersion.v12;
->>>>>>> d7935903
 
 		internal static IDataProvider? ProviderDetector(IConnectionStringSettings css, string connectionString)
 		{
@@ -86,91 +83,36 @@
 			return null;
 		}
 
-<<<<<<< HEAD
-		private static OracleVersion DetectServerVersion(IConnectionStringSettings css, string connectionString, bool managed)
-=======
 		private static OracleVersion DetectProviderVersion(IConnectionStringSettings css, string connectionString, OracleProvider provider)
->>>>>>> d7935903
 		{
 			try
 			{
 				var cs = string.IsNullOrWhiteSpace(connectionString) ? css.ConnectionString : connectionString;
 
-<<<<<<< HEAD
-				return DetectServerVersionCached(cs, managed);
-			}
-			catch
-			{
-				return DefaultVersion;
-			}
-		}
-
-		/// <summary>
-		/// Clears provider version cache.
-		/// </summary>
-		public static void ClearCache()
-		{
-			_providerCache.Clear();
-		}
-
-		/// <summary>
-		/// Connects to Oracle Database and parses version information.
-		/// </summary>
-		/// <param name="connectionString"></param>
-		/// <param name="managed"></param>
-		/// <returns>Detected Oracle version.</returns>
-		/// <remarks>Uses cache to avoid unwanted connections to Database.</remarks>
-		public static OracleVersion DetectServerVersionCached(string connectionString, bool managed)
-		{
-			var cacheKey = (managed, connectionString);
-
-			var version = _providerCache.GetOrCreate(cacheKey, entry =>
-			{
-				entry.SlidingExpiration = Configuration.Linq.CacheSlidingExpiration;
-				return DetectServerVersion(entry.Key.connectionString, entry.Key.managed);
-			});
-
-			return version;
-		}
-
-		public static OracleVersion DetectServerVersion(string connectionString, bool managed)
-		{
-			OracleProviderAdapter providerAdapter;
-
-#if NETFRAMEWORK
-			if (!managed)
-				providerAdapter = OracleProviderAdapter.GetInstance(ProviderName.OracleNative);
-			else
-#endif
-				providerAdapter = OracleProviderAdapter.GetInstance(ProviderName.OracleManaged);
-=======
 				var providerAdapter = OracleProviderAdapter.GetInstance(provider);
->>>>>>> d7935903
-
-			using var conn = providerAdapter.CreateConnection(connectionString);
-			conn.Open();
-
-<<<<<<< HEAD
-			var command = conn.CreateCommand();
-			command.CommandText =
-				"select VERSION from PRODUCT_COMPONENT_VERSION where PRODUCT like 'PL/SQL%'";
-			if (command.ExecuteScalar() is string result)
-			{
-				var version = int.Parse(result.Split('.')[0]);
-=======
+
+				using (var conn = providerAdapter.CreateConnection(cs))
+				{
+					conn.Open();
+
 					var command = conn.CreateCommand();
 					command.CommandText = "SELECT  VERSION from PRODUCT_COMPONENT_VERSION WHERE ROWNUM = 1";
 					if (command.ExecuteScalar() is string result)
 					{
 						var version = int.Parse(result.Split('.')[0]);
->>>>>>> d7935903
-
-				if (version <= 11)
-					return OracleVersion.v11;
-
-				return OracleVersion.v12;
-			}
-			return DefaultVersion;
+
+						if (version <= 11)
+							return OracleVersion.v11;
+
+						return OracleVersion.v12;
+					}
+					return DefaultVersion;
+				}
+			}
+			catch
+			{
+				return DefaultVersion;
+			}
 		}
 
 		public static IDataProvider GetDataProvider(
@@ -196,15 +138,7 @@
 			OracleVersion version   = OracleVersion.v12,
 			OracleProvider provider = OracleProvider.Managed)
 		{
-<<<<<<< HEAD
-			var version = DefaultVersion;
-			if (AutoDetectProvider)
-				version = DetectServerVersion(css, connectionString, managed);
-
-			return GetVersionedDataProvider(version, managed);
-=======
 			return new DataConnection(GetDataProvider(version, provider), connectionString);
->>>>>>> d7935903
 		}
 
 		public static DataConnection CreateDataConnection(
@@ -230,26 +164,26 @@
 		public static string DetectedProviderName => _detectedProviderName ??= DetectProviderName();
 
 		[Obsolete("Use GetDataProvider(OracleVersion, OracleProvider) overload")]
-		public static IDataProvider GetDataProvider(string? providerName = null, string? assemblyName = null, OracleVersion? version = null)
+		public static IDataProvider GetDataProvider(string? providerName, string? assemblyName = null, OracleVersion? version = null)
 		{
 			version ??= DefaultVersion;
 
-			if (assemblyName == OracleProviderAdapter.NativeAssemblyName) return GetVersionedDataProvider(version.Value, false);
+			if (assemblyName == OracleProviderAdapter.NativeAssemblyName)  return GetVersionedDataProvider(version.Value, false);
 			if (assemblyName == OracleProviderAdapter.ManagedAssemblyName) return GetVersionedDataProvider(version.Value, true);
 
 			return providerName switch
 			{
-				ProviderName.OracleNative => GetVersionedDataProvider(version.Value, false),
+				ProviderName.OracleNative  => GetVersionedDataProvider(version.Value, false),
 				ProviderName.OracleManaged => GetVersionedDataProvider(version.Value, true),
 				_ =>
 					DetectedProviderName == ProviderName.OracleNative
-					? GetVersionedDataProvider(version.Value, false)
-					: GetVersionedDataProvider(version.Value, true),
+						? GetVersionedDataProvider(version.Value, false)
+						: GetVersionedDataProvider(version.Value, true),
 			};
 		}
 
 		[Obsolete("This API will be removed in v5")]
-		public static void ResolveOracle(string path) => new AssemblyResolver(
+		public static void ResolveOracle(string path) => _ = new AssemblyResolver(
 			path,
 			DetectedProviderName == ProviderName.OracleManaged
 				? OracleProviderAdapter.ManagedAssemblyName
@@ -305,13 +239,6 @@
 				};
 			}
 
-<<<<<<< HEAD
-		public  static BulkCopyType  DefaultBulkCopyType
-		{
-			get => OracleOptions.Default.BulkCopyType;
-			set => OracleOptions.Default = OracleOptions.Default with { BulkCopyType = value };
-		}
-=======
 			return version switch
 			{
 				OracleVersion.v11 => _oracleManagedDataProvider11.Value,
@@ -321,7 +248,6 @@
 		#endregion
 
 		#endregion
->>>>>>> d7935903
 
 		#region BulkCopy
 		public static BulkCopyType  DefaultBulkCopyType { get; set; } = BulkCopyType.MultipleRows;
