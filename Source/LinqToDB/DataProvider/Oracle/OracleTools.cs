﻿using System;
using System.Data.Common;
using System.IO;
using System.Reflection;

namespace LinqToDB.DataProvider.Oracle
{
	using Common;
	using Data;

	public static partial class OracleTools
	{
		internal static OracleProviderDetector ProviderDetector = new();

		public static OracleVersion DefaultVersion
		{
			get => ProviderDetector.DefaultVersion;
			set => ProviderDetector.DefaultVersion = value;
		}

		public static bool AutoDetectProvider
		{
			get => ProviderDetector.AutoDetectProvider;
			set => ProviderDetector.AutoDetectProvider = value;
		}

		public static IDataProvider GetDataProvider(
<<<<<<< HEAD
			OracleVersion  version          = OracleVersion.v12,
=======
			OracleVersion  version          = OracleVersion.AutoDetect,
>>>>>>> 075d2a02
			OracleProvider provider         = OracleProvider.Managed,
			string?        connectionString = null)
		{
			return ProviderDetector.GetDataProvider(provider, version, connectionString);
		}

		#region CreateDataConnection

		public static DataConnection CreateDataConnection(
			string connectionString,
			OracleVersion version   = OracleVersion.AutoDetect,
			OracleProvider provider = OracleProvider.Managed)
		{
			return new DataConnection(GetDataProvider(version, provider), connectionString);
		}

		public static DataConnection CreateDataConnection(
			DbConnection connection,
			OracleVersion version   = OracleVersion.AutoDetect,
			OracleProvider provider = OracleProvider.Managed)
		{
			return new DataConnection(GetDataProvider(version, provider), connection);
		}

		public static DataConnection CreateDataConnection(
			DbTransaction transaction,
			OracleVersion version   = OracleVersion.AutoDetect,
			OracleProvider provider = OracleProvider.Managed)
		{
			return new DataConnection(GetDataProvider(version, provider), transaction);
		}

		#region Obsoleted (V5 remove)
		[Obsolete("This API will be removed in v5")]
		static string? _detectedProviderName;
		[Obsolete("This API will be removed in v5")]
		public static string DetectedProviderName => _detectedProviderName ??= DetectProviderName();

		[Obsolete("Use GetDataProvider(OracleVersion, OracleProvider) overload")]
		public static IDataProvider GetDataProvider(string? providerName, string? assemblyName = null, OracleVersion? version = null)
		{
			version ??= ProviderDetector.DefaultVersion;

			if (assemblyName == OracleProviderAdapter.NativeAssemblyName)  return GetVersionedDataProvider(version.Value, false);
			if (assemblyName == OracleProviderAdapter.ManagedAssemblyName) return GetVersionedDataProvider(version.Value, true);

			return providerName switch
			{
				ProviderName.OracleNative  => GetVersionedDataProvider(version.Value, false),
				ProviderName.OracleManaged => GetVersionedDataProvider(version.Value, true),
				_ =>
					DetectedProviderName == ProviderName.OracleNative
						? GetVersionedDataProvider(version.Value, false)
						: GetVersionedDataProvider(version.Value, true),
			};
		}

		[Obsolete("This API will be removed in v5")]
		public static void ResolveOracle(string path) => _ = new AssemblyResolver(
			path,
			DetectedProviderName == ProviderName.OracleManaged
				? OracleProviderAdapter.ManagedAssemblyName
				: OracleProviderAdapter.NativeAssemblyName);

		[Obsolete("This API will be removed in v5")]
		public static void ResolveOracle(Assembly assembly) => _ = new AssemblyResolver(assembly, assembly.FullName!);

		[Obsolete("Use CreateDataConnection(string, OracleVersion, OracleProvider) overload")]
		public static DataConnection CreateDataConnection(string connectionString, string? providerName = null)
		{
			return new DataConnection(GetDataProvider(providerName), connectionString);
		}

		[Obsolete("Use CreateDataConnection(DbConnection, OracleVersion, OracleProvider) overload")]
		public static DataConnection CreateDataConnection(DbConnection connection, string? providerName = null)
		{
			return new DataConnection(GetDataProvider(providerName), connection);
		}

		[Obsolete("Use CreateDataConnection(DbTransaction, OracleVersion, OracleProvider) overload")]
		public static DataConnection CreateDataConnection(DbTransaction transaction, string? providerName = null)
		{
			return new DataConnection(GetDataProvider(providerName), transaction);
		}

		[Obsolete("This API will be removed in v5")]
		private static string DetectProviderName()
		{
			try
			{
				var path = typeof(OracleTools).Assembly.GetPath();
				if (!File.Exists(Path.Combine(path, $"{OracleProviderAdapter.NativeAssemblyName}.dll")))
					if (File.Exists(Path.Combine(path, $"{OracleProviderAdapter.ManagedAssemblyName}.dll")))
						return ProviderName.OracleManaged;
			}
			catch
			{
				// ignored
			}

			return ProviderName.OracleNative;
		}

		[Obsolete("This API will be removed in v5")]
		private static IDataProvider GetVersionedDataProvider(OracleVersion version, bool managed)
		{
			return GetDataProvider(version, managed ? OracleProvider.Managed : OracleProvider.Native);
		}

		#endregion

		#endregion

		#region BulkCopy
		public static BulkCopyType  DefaultBulkCopyType
		{
			get => OracleOptions.Default.BulkCopyType;
			set => OracleOptions.Default = OracleOptions.Default with { BulkCopyType = value };
		}
	#endregion

<<<<<<< HEAD
		/// <summary>
		/// Specifies type of multi-row INSERT operation to generate for <see cref="BulkCopyType.RowByRow"/> bulk copy mode.
		/// Default value: <see cref="AlternativeBulkCopy.InsertAll"/>.
		/// </summary>
		public static AlternativeBulkCopy UseAlternativeBulkCopy
=======
	/// <summary>
	/// Specifies type of multi-row INSERT operation to generate for <see cref="BulkCopyType.RowByRow"/> bulk copy mode.
	/// Default value: <see cref="AlternativeBulkCopy.InsertAll"/>.
	/// </summary>
	public static AlternativeBulkCopy UseAlternativeBulkCopy
>>>>>>> 075d2a02
		{
			get => OracleOptions.Default.AlternativeBulkCopy;
			set => OracleOptions.Default = OracleOptions.Default with { AlternativeBulkCopy = value };
		}

		/// <summary>
		/// Gets or sets flag to tell LinqToDB to quote identifiers, if they contain lowercase letters.
		/// Default value: <c>false</c>.
		/// This flag is added for backward compatibility and not recommended for use with new applications.
		/// </summary>
		public static bool DontEscapeLowercaseIdentifiers { get; set; }
	}
}<|MERGE_RESOLUTION|>--- conflicted
+++ resolved
@@ -25,11 +25,7 @@
 		}
 
 		public static IDataProvider GetDataProvider(
-<<<<<<< HEAD
-			OracleVersion  version          = OracleVersion.v12,
-=======
 			OracleVersion  version          = OracleVersion.AutoDetect,
->>>>>>> 075d2a02
 			OracleProvider provider         = OracleProvider.Managed,
 			string?        connectionString = null)
 		{
@@ -151,19 +147,11 @@
 		}
 	#endregion
 
-<<<<<<< HEAD
-		/// <summary>
-		/// Specifies type of multi-row INSERT operation to generate for <see cref="BulkCopyType.RowByRow"/> bulk copy mode.
-		/// Default value: <see cref="AlternativeBulkCopy.InsertAll"/>.
-		/// </summary>
-		public static AlternativeBulkCopy UseAlternativeBulkCopy
-=======
 	/// <summary>
 	/// Specifies type of multi-row INSERT operation to generate for <see cref="BulkCopyType.RowByRow"/> bulk copy mode.
 	/// Default value: <see cref="AlternativeBulkCopy.InsertAll"/>.
 	/// </summary>
 	public static AlternativeBulkCopy UseAlternativeBulkCopy
->>>>>>> 075d2a02
 		{
 			get => OracleOptions.Default.AlternativeBulkCopy;
 			set => OracleOptions.Default = OracleOptions.Default with { AlternativeBulkCopy = value };
