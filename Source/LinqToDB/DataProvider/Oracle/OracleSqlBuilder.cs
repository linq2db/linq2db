﻿using System;
using System.Data;
using System.Linq;

namespace LinqToDB.DataProvider.Oracle
{
	using Common;
	using SqlQuery;
	using SqlProvider;
	using System.Text;

	partial class OracleSqlBuilder : BasicSqlBuilder
	{
		public OracleSqlBuilder(ISqlOptimizer sqlOptimizer, SqlProviderFlags sqlProviderFlags, ValueToSqlConverter valueToSqlConverter)
			: base(sqlOptimizer, sqlProviderFlags, valueToSqlConverter)
		{
		}

		protected override void BuildSelectClause(SelectQuery selectQuery)
		{
			if (selectQuery.From.Tables.Count == 0)
			{
				AppendIndent().Append("SELECT").AppendLine();
				BuildColumns(selectQuery);
				AppendIndent().Append("FROM SYS.DUAL").AppendLine();
			}
			else
				base.BuildSelectClause(selectQuery);
		}

		protected override void BuildGetIdentity(SqlInsertClause insertClause)
		{
			var identityField = insertClause.Into.GetIdentityField();

			if (identityField == null)
				throw new SqlException("Identity field must be defined for '{0}'.", insertClause.Into.Name);

			AppendIndent().AppendLine("RETURNING ");
			AppendIndent().Append("\t");
			BuildExpression(identityField, false, true);
			StringBuilder.AppendLine(" INTO :IDENTITY_PARAMETER");
		}

		public override ISqlExpression GetIdentityExpression(SqlTable table)
		{
			if (!table.SequenceAttributes.IsNullOrEmpty())
			{
				var attr = GetSequenceNameAttribute(table, false);

				if (attr != null)
					return new SqlExpression(attr.SequenceName + ".nextval", Precedence.Primary);
			}

			return base.GetIdentityExpression(table);
		}

		static void ConvertEmptyStringToNullIfNeeded(ISqlExpression expr)
		{
			var sqlParameter = expr as SqlParameter;
			var sqlValue     = expr as SqlValue;

			if (sqlParameter?.Value is string && sqlParameter.Value.ToString() == "")
				sqlParameter.Value = null;

			if (sqlValue?.Value is string && sqlValue.Value.ToString() == "")
				sqlValue.Value = null;
		}

		protected override void BuildPredicate(ISqlPredicate predicate)
		{
			if (predicate.ElementType == QueryElementType.ExprExprPredicate)
			{
				var expr = (SqlPredicate.ExprExpr)predicate;
				if (expr.Operator == SqlPredicate.Operator.Equal ||
					expr.Operator == SqlPredicate.Operator.NotEqual)
				{
					ConvertEmptyStringToNullIfNeeded(expr.Expr1);
					ConvertEmptyStringToNullIfNeeded(expr.Expr2);
				}
			}
			base.BuildPredicate(predicate);
		}

		protected override bool BuildWhere(SelectQuery selectQuery)
		{
			return
				base.BuildWhere(selectQuery) ||
				!NeedSkip(selectQuery) &&
				 NeedTake(selectQuery) &&
				selectQuery.OrderBy.IsEmpty && selectQuery.Having.IsEmpty;
		}

		protected override ISqlBuilder CreateSqlBuilder()
		{
			return new OracleSqlBuilder(SqlOptimizer, SqlProviderFlags, ValueToSqlConverter);
		}

<<<<<<< HEAD
=======
		protected override void BuildSetOperation(SetOperation operation, StringBuilder sb)
		{
			switch (operation)
			{
				case SetOperation.Except    : sb.Append("MINUS");     return;
				case SetOperation.ExceptAll : sb.Append("MINUS ALL"); return;
			}
			base.BuildSetOperation(operation, sb);
		}

		protected override void BuildSql()
		{
			var selectQuery = Statement.SelectQuery;

			if (selectQuery == null)
			{
				base.BuildSql();
				return;
			}

			if (NeedSkip(selectQuery))
			{
				SkipAlias = false;

				var aliases = GetTempAliases(2, "t");

				if (_rowNumberAlias == null)
					_rowNumberAlias = GetTempAliases(1, "rn")[0];

				AppendIndent().AppendFormat("SELECT {0}.*", aliases[1]).AppendLine();
				AppendIndent().Append("FROM").    AppendLine();
				AppendIndent().Append("(").       AppendLine();
				Indent++;

				AppendIndent().AppendFormat("SELECT {0}.*, ROWNUM as {1}", aliases[0], _rowNumberAlias).AppendLine();
				AppendIndent().Append("FROM").    AppendLine();
				AppendIndent().Append("(").       AppendLine();
				Indent++;

				base.BuildSql();

				Indent--;
				AppendIndent().Append(") ").Append(aliases[0]).AppendLine();

				if (NeedTake(selectQuery))
				{
					AppendIndent().AppendLine("WHERE");
					AppendIndent().Append("\tROWNUM <= ");
					BuildExpression(Add<int>(selectQuery.Select.SkipValue, selectQuery.Select.TakeValue));
					StringBuilder.AppendLine();
				}

				Indent--;
				AppendIndent().Append(") ").Append(aliases[1]).AppendLine();
				AppendIndent().Append("WHERE").AppendLine();

				Indent++;

				AppendIndent().AppendFormat("{0}.{1} > ", aliases[1], _rowNumberAlias);
				BuildExpression(selectQuery.Select.SkipValue);

				StringBuilder.AppendLine();
				Indent--;
			}
			else if (NeedTake(selectQuery) && (!selectQuery.OrderBy.IsEmpty || !selectQuery.Having.IsEmpty))
			{
				SkipAlias = false;

				var aliases = GetTempAliases(1, "t");

				AppendIndent().AppendFormat("SELECT {0}.*", aliases[0]).AppendLine();
				AppendIndent().Append("FROM").    AppendLine();
				AppendIndent().Append("(").       AppendLine();
				Indent++;

				base.BuildSql();

				Indent--;
				AppendIndent().Append(") ").Append(aliases[0]).AppendLine();
				AppendIndent().Append("WHERE").AppendLine();

				Indent++;

				AppendIndent().Append("ROWNUM <= ");
				BuildExpression(selectQuery.Select.TakeValue);

				StringBuilder.AppendLine();
				Indent--;
			}
			else
			{
				base.BuildSql();
			}
		}

		protected override void BuildWhereSearchCondition(SelectQuery selectQuery, SqlSearchCondition condition)
		{
			if (NeedTake(selectQuery) && !NeedSkip(selectQuery) && selectQuery.OrderBy.IsEmpty && selectQuery.Having.IsEmpty)
			{
				BuildPredicate(
					Precedence.LogicalConjunction,
					new SqlPredicate.ExprExpr(
						new SqlExpression(null, "ROWNUM", Precedence.Primary),
						SqlPredicate.Operator.LessOrEqual,
						selectQuery.Select.TakeValue));

				if (base.BuildWhere(selectQuery))
				{
					StringBuilder.Append(" AND ");
					BuildSearchCondition(Precedence.LogicalConjunction, condition);
				}
			}
			else
				BuildSearchCondition(Precedence.Unknown, condition);
		}

>>>>>>> 5895b5e2
		protected override void BuildFunction(SqlFunction func)
		{
			func = ConvertFunctionParameters(func);
			base.BuildFunction(func);
		}

		protected override void BuildDataTypeFromDataType(SqlDataType type, bool forCreateTable)
		{
			switch (type.DataType)
			{
				case DataType.DateTime       : StringBuilder.Append("timestamp");                 break;
				case DataType.DateTime2      : StringBuilder.Append("timestamp");                 break;
				case DataType.DateTimeOffset : StringBuilder.Append("timestamp with time zone");  break;
				case DataType.UInt32         :
				case DataType.Int64          : StringBuilder.Append("Number(19)");                break;
				case DataType.SByte          :
				case DataType.Byte           : StringBuilder.Append("Number(3)");                 break;
				case DataType.Money          : StringBuilder.Append("Number(19,4)");              break;
				case DataType.SmallMoney     : StringBuilder.Append("Number(10,4)");              break;
				case DataType.VarChar        :
					if (type.Length == null || type.Length > 4000 || type.Length < 1)
						StringBuilder.Append("VarChar(4000)");
					else
						StringBuilder.Append($"VarChar({type.Length})");
					break;
				case DataType.NVarChar       :
					if (type.Length == null || type.Length > 4000 || type.Length < 1)
						StringBuilder.Append("VarChar2(4000)");
					else
						StringBuilder.Append($"VarChar2({type.Length})");
					break;
				case DataType.Boolean        : StringBuilder.Append("Char(1)");                   break;
				case DataType.NText          : StringBuilder.Append("NClob");                     break;
				case DataType.Text           : StringBuilder.Append("Clob");                      break;
				case DataType.Guid           : StringBuilder.Append("Raw(16)");                   break;
				case DataType.Binary         :
				case DataType.VarBinary      :
					if (type.Length == null || type.Length == 0)
						StringBuilder.Append("BLOB");
					else
						StringBuilder.Append("Raw(").Append(type.Length).Append(")");
					break;
				default: base.BuildDataTypeFromDataType(type, forCreateTable);                    break;
			}
		}

		protected override void BuildDeleteQuery(SqlDeleteStatement deleteStatement)
		{
			if (deleteStatement.With?.Clauses.Count > 0)
			{
				BuildDeleteQuery2(deleteStatement);
			}
			else
			{
				base.BuildDeleteQuery(deleteStatement);
			}
		}

		protected override void BuildInsertQuery(SqlStatement statement, SqlInsertClause insertClause, bool addAlias)
		{
			if (statement is SqlStatementWithQueryBase withQuery && withQuery.With?.Clauses.Count > 0)
			{
				BuildInsertQuery2(statement, insertClause, addAlias);
			}
			else
			{
				base.BuildInsertQuery(statement, insertClause, addAlias);
			}
		}

		protected sealed override bool IsReserved(string word)
		{
			// TODO: now we use static 11g list
			// proper solution will be use version-based list or load it from V$RESERVED_WORDS (needs research)
			// right now list is a merge of two lists:
			// SQL reserved words: https://docs.oracle.com/database/121/SQLRF/ap_keywd001.htm
			// PL/SQL reserved words: https://docs.oracle.com/cd/B28359_01/appdev.111/b28370/reservewords.htm
			// keywords are not included as they are keywords :)
			//
			// V$RESERVED_WORDS: https://docs.oracle.com/cd/B28359_01/server.111/b28320/dynviews_2126.htm
			return ReservedWords.IsReserved(word, ProviderName.Oracle);
		}

		protected override void BuildColumnExpression(SelectQuery selectQuery, ISqlExpression expr, string alias, ref bool addAlias)
		{
			var wrap = false;

			if (expr.SystemType == typeof(bool))
			{
				if (expr is SqlSearchCondition)
					wrap = true;
				else
					wrap =
						expr is SqlExpression ex      &&
						ex.Expr              == "{0}" &&
						ex.Parameters.Length == 1     &&
						ex.Parameters[0] is SqlSearchCondition;
			}

			if (wrap) StringBuilder.Append("CASE WHEN ");
			base.BuildColumnExpression(selectQuery, expr, alias, ref addAlias);
			if (wrap) StringBuilder.Append(" THEN 1 ELSE 0 END");
		}

		/// <summary>
		/// Check if identifier is valid without quotation. Expects non-zero length string as input.
		/// </summary>
		private bool IsValidIdentifier(string name)
		{
			// https://docs.oracle.com/cd/B28359_01/server.111/b28286/sql_elements008.htm#SQLRF00223
			// TODO: "Nonquoted identifiers can contain only alphanumeric characters from your database character set"
			// now we check only for latin letters
			// Also we should allow only uppercase letters:
			// "Nonquoted identifiers are not case sensitive. Oracle interprets them as uppercase"
			return !IsReserved(name) &&
				((OracleTools.DontEscapeLowercaseIdentifiers && name[0] >= 'a' && name[0] <= 'z') || (name[0] >= 'A' && name[0] <= 'Z')) &&
				name.All(c =>
					(OracleTools.DontEscapeLowercaseIdentifiers && c >= 'a' && c <= 'z') ||
					(c >= 'A' && c <= 'Z') ||
					(c >= '0' && c <= '9') ||
					c == '$' ||
					c == '#' ||
					c == '_');
		}

		public override object Convert(object value, ConvertType convertType)
		{
			switch (convertType)
			{
				case ConvertType.NameToQueryParameter:
					return ":" + value;
				// needs proper list of reserved words and name validation
				// something like we did for Firebird
				// right now reserved words list contains garbage
				case ConvertType.NameToQueryFieldAlias:
				case ConvertType.NameToQueryField:
				case ConvertType.NameToQueryTable:
					if (value != null)
					{
						var name = value.ToString();

						if (!IsValidIdentifier(name))
						{
							return '"' + name + '"';
						}

						return name;
					}

					break;
			}

			return value;
		}

		protected override void BuildInsertOrUpdateQuery(SqlInsertOrUpdateStatement insertOrUpdate)
		{
			BuildInsertOrUpdateQueryAsMerge(insertOrUpdate, "FROM SYS.DUAL");
		}

		public override string GetReserveSequenceValuesSql(int count, string sequenceName)
		{
			return "SELECT " + sequenceName + ".nextval ID from DUAL connect by level <= " + count;
		}

		protected override void BuildEmptyInsert(SqlInsertClause insertClause)
		{
			StringBuilder.Append("VALUES ");

			foreach (var col in insertClause.Into.Fields)
				StringBuilder.Append("(DEFAULT)");

			StringBuilder.AppendLine();
		}

		SqlField _identityField;

		public override int CommandCount(SqlStatement statement)
		{
			switch (statement)
			{
				case SqlTruncateTableStatement truncateTable:
					return truncateTable.ResetIdentity && truncateTable.Table.Fields.Values.Any(f => f.IsIdentity) ? 2 : 1;

				case SqlCreateTableStatement createTable:
					_identityField = createTable.Table.Fields.Values.FirstOrDefault(f => f.IsIdentity);
					if (_identityField != null)
						return 3;
					break;
			}

			return base.CommandCount(statement);
		}

		protected override void BuildDropTableStatement(SqlDropTableStatement dropTable)
		{
			var identityField = dropTable.Table.Fields.Values.FirstOrDefault(f => f.IsIdentity);

			if (identityField == null && dropTable.IfExists == false)
			{
				base.BuildDropTableStatement(dropTable);
			}
			else
			{
				var schemaPrefix = string.IsNullOrWhiteSpace(dropTable.Table.Schema)
					? string.Empty
					: dropTable.Table.Schema + ".";

				StringBuilder
					.AppendLine(@"BEGIN");

				if (identityField == null)
				{
					StringBuilder
						.Append("\tEXECUTE IMMEDIATE 'DROP TABLE ");
					BuildPhysicalTable(dropTable.Table, null);
					StringBuilder
						.AppendLine("';")
						;

					if (dropTable.IfExists)
					{
						StringBuilder
							.AppendLine("EXCEPTION")
							.AppendLine("\tWHEN OTHERS THEN")
							.AppendLine("\t\tIF SQLCODE != -942 THEN")
							.AppendLine("\t\t\tRAISE;")
							.AppendLine("\t\tEND IF;")
							;
					}
				}
				else if (!dropTable.IfExists)
				{
					StringBuilder
						.Append("\tEXECUTE IMMEDIATE 'DROP TRIGGER ")
						.Append(schemaPrefix)
						.Append("TIDENTITY_")
						.Append(dropTable.Table.PhysicalName)
						.AppendLine("';")
						.Append("\tEXECUTE IMMEDIATE 'DROP SEQUENCE ")
						.Append(schemaPrefix)
						.Append("SIDENTITY_")
						.Append(dropTable.Table.PhysicalName)
						.AppendLine("';")
						.Append("\tEXECUTE IMMEDIATE 'DROP TABLE ");
					BuildPhysicalTable(dropTable.Table, null);
					StringBuilder
						.AppendLine("';")
						;
				}
				else
				{
					StringBuilder
						.AppendLine("\tBEGIN")
						.Append("\t\tEXECUTE IMMEDIATE 'DROP TRIGGER ")
						.Append(schemaPrefix)
						.Append("TIDENTITY_")
						.Append(dropTable.Table.PhysicalName)
						.AppendLine("';")
						.AppendLine("\tEXCEPTION")
						.AppendLine("\t\tWHEN OTHERS THEN")
						.AppendLine("\t\t\tIF SQLCODE != -4080 THEN")
						.AppendLine("\t\t\t\tRAISE;")
						.AppendLine("\t\t\tEND IF;")
						.AppendLine("\tEND;")

						.AppendLine("\tBEGIN")
						.Append("\t\tEXECUTE IMMEDIATE 'DROP SEQUENCE ")
						.Append(schemaPrefix)
						.Append("SIDENTITY_")
						.Append(dropTable.Table.PhysicalName)
						.AppendLine("';")
						.AppendLine("\tEXCEPTION")
						.AppendLine("\t\tWHEN OTHERS THEN")
						.AppendLine("\t\t\tIF SQLCODE != -2289 THEN")
						.AppendLine("\t\t\t\tRAISE;")
						.AppendLine("\t\t\tEND IF;")
						.AppendLine("\tEND;")

						.AppendLine("\tBEGIN")
						.Append("\t\tEXECUTE IMMEDIATE 'DROP TABLE ");
					BuildPhysicalTable(dropTable.Table, null);
					StringBuilder
						.AppendLine("';")
						.AppendLine("\tEXCEPTION")
						.AppendLine("\t\tWHEN OTHERS THEN")
						.AppendLine("\t\t\tIF SQLCODE != -942 THEN")
						.AppendLine("\t\t\t\tRAISE;")
						.AppendLine("\t\t\tEND IF;")
						.AppendLine("\tEND;")
						;
				}

				StringBuilder
					.AppendLine("END;")
					;
			}
		}

		protected override void BuildCommand(SqlStatement statement, int commandNumber)
		{
			string GetSchemaPrefix(SqlTable table)
			{
				return string.IsNullOrWhiteSpace(table.Schema)
					? string.Empty
					: table.Schema + ".";
			}

			switch (Statement)
			{
				case SqlTruncateTableStatement truncate:
					StringBuilder
						.AppendFormat(@"DECLARE
	l_value number;
BEGIN
	-- Select the next value of the sequence
	EXECUTE IMMEDIATE 'SELECT SIDENTITY_{0}.NEXTVAL FROM dual' INTO l_value;

	-- Set a negative increment for the sequence, with value = the current value of the sequence
	EXECUTE IMMEDIATE 'ALTER SEQUENCE SIDENTITY_{0} INCREMENT BY -' || l_value || ' MINVALUE 0';

	-- Select once from the sequence, to take its current value back to 0
	EXECUTE IMMEDIATE 'select SIDENTITY_{0}.NEXTVAL FROM dual' INTO l_value;

	-- Set the increment back to 1
	EXECUTE IMMEDIATE 'ALTER SEQUENCE SIDENTITY_{0} INCREMENT BY 1 MINVALUE 0';
END;",
							truncate.Table.PhysicalName)
						.AppendLine()
						;

					break;
				case SqlCreateTableStatement createTable:
				{
					var schemaPrefix = GetSchemaPrefix(createTable.Table);

					if (commandNumber == 1)
					{
						StringBuilder
							.Append("CREATE SEQUENCE ")
							.Append(schemaPrefix)
							.Append("SIDENTITY_")
							.Append(createTable.Table.PhysicalName)
							.AppendLine();
					}
					else
					{
						StringBuilder
							.AppendFormat("CREATE OR REPLACE TRIGGER {0}TIDENTITY_{1}", schemaPrefix, createTable.Table.PhysicalName)
							.AppendLine()
							.AppendFormat("BEFORE INSERT ON ");

						BuildPhysicalTable(createTable.Table, null);

						StringBuilder
							.AppendLine  (" FOR EACH ROW")
							.AppendLine  ("BEGIN")
							.AppendFormat("\tSELECT {2}SIDENTITY_{1}.NEXTVAL INTO :NEW.{0} FROM dual;", _identityField.PhysicalName, createTable.Table.PhysicalName, schemaPrefix)
							.AppendLine  ()
							.AppendLine  ("END;");
					}

					break;
				}
			}
		}

		protected override void BuildTruncateTable(SqlTruncateTableStatement truncateTable)
		{
			StringBuilder.Append("TRUNCATE TABLE ");
		}

		public override StringBuilder BuildTableName(StringBuilder sb, string server, string database, string schema, string table)
		{
			if (server != null && server.Length == 0) server = null;
			if (schema != null && schema.Length == 0) schema = null;

			if (schema != null)
				sb.Append(schema).Append(".");

			sb.Append(table);

			if (server != null)
				sb.Append("@").Append(server);

			return sb;
		}

		protected override string GetProviderTypeName(IDbDataParameter parameter)
		{
			dynamic p = parameter;
			return p.OracleDbType.ToString();
		}
	}
}<|MERGE_RESOLUTION|>--- conflicted
+++ resolved
@@ -95,8 +95,6 @@
 			return new OracleSqlBuilder(SqlOptimizer, SqlProviderFlags, ValueToSqlConverter);
 		}
 
-<<<<<<< HEAD
-=======
 		protected override void BuildSetOperation(SetOperation operation, StringBuilder sb)
 		{
 			switch (operation)
@@ -107,113 +105,6 @@
 			base.BuildSetOperation(operation, sb);
 		}
 
-		protected override void BuildSql()
-		{
-			var selectQuery = Statement.SelectQuery;
-
-			if (selectQuery == null)
-			{
-				base.BuildSql();
-				return;
-			}
-
-			if (NeedSkip(selectQuery))
-			{
-				SkipAlias = false;
-
-				var aliases = GetTempAliases(2, "t");
-
-				if (_rowNumberAlias == null)
-					_rowNumberAlias = GetTempAliases(1, "rn")[0];
-
-				AppendIndent().AppendFormat("SELECT {0}.*", aliases[1]).AppendLine();
-				AppendIndent().Append("FROM").    AppendLine();
-				AppendIndent().Append("(").       AppendLine();
-				Indent++;
-
-				AppendIndent().AppendFormat("SELECT {0}.*, ROWNUM as {1}", aliases[0], _rowNumberAlias).AppendLine();
-				AppendIndent().Append("FROM").    AppendLine();
-				AppendIndent().Append("(").       AppendLine();
-				Indent++;
-
-				base.BuildSql();
-
-				Indent--;
-				AppendIndent().Append(") ").Append(aliases[0]).AppendLine();
-
-				if (NeedTake(selectQuery))
-				{
-					AppendIndent().AppendLine("WHERE");
-					AppendIndent().Append("\tROWNUM <= ");
-					BuildExpression(Add<int>(selectQuery.Select.SkipValue, selectQuery.Select.TakeValue));
-					StringBuilder.AppendLine();
-				}
-
-				Indent--;
-				AppendIndent().Append(") ").Append(aliases[1]).AppendLine();
-				AppendIndent().Append("WHERE").AppendLine();
-
-				Indent++;
-
-				AppendIndent().AppendFormat("{0}.{1} > ", aliases[1], _rowNumberAlias);
-				BuildExpression(selectQuery.Select.SkipValue);
-
-				StringBuilder.AppendLine();
-				Indent--;
-			}
-			else if (NeedTake(selectQuery) && (!selectQuery.OrderBy.IsEmpty || !selectQuery.Having.IsEmpty))
-			{
-				SkipAlias = false;
-
-				var aliases = GetTempAliases(1, "t");
-
-				AppendIndent().AppendFormat("SELECT {0}.*", aliases[0]).AppendLine();
-				AppendIndent().Append("FROM").    AppendLine();
-				AppendIndent().Append("(").       AppendLine();
-				Indent++;
-
-				base.BuildSql();
-
-				Indent--;
-				AppendIndent().Append(") ").Append(aliases[0]).AppendLine();
-				AppendIndent().Append("WHERE").AppendLine();
-
-				Indent++;
-
-				AppendIndent().Append("ROWNUM <= ");
-				BuildExpression(selectQuery.Select.TakeValue);
-
-				StringBuilder.AppendLine();
-				Indent--;
-			}
-			else
-			{
-				base.BuildSql();
-			}
-		}
-
-		protected override void BuildWhereSearchCondition(SelectQuery selectQuery, SqlSearchCondition condition)
-		{
-			if (NeedTake(selectQuery) && !NeedSkip(selectQuery) && selectQuery.OrderBy.IsEmpty && selectQuery.Having.IsEmpty)
-			{
-				BuildPredicate(
-					Precedence.LogicalConjunction,
-					new SqlPredicate.ExprExpr(
-						new SqlExpression(null, "ROWNUM", Precedence.Primary),
-						SqlPredicate.Operator.LessOrEqual,
-						selectQuery.Select.TakeValue));
-
-				if (base.BuildWhere(selectQuery))
-				{
-					StringBuilder.Append(" AND ");
-					BuildSearchCondition(Precedence.LogicalConjunction, condition);
-				}
-			}
-			else
-				BuildSearchCondition(Precedence.Unknown, condition);
-		}
-
->>>>>>> 5895b5e2
 		protected override void BuildFunction(SqlFunction func)
 		{
 			func = ConvertFunctionParameters(func);
