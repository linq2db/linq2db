<<<<<<< HEAD
﻿using System;
using System.Data;
using System.Linq;

namespace LinqToDB.DataProvider.Oracle
{
	using Common;
	using SqlQuery;
	using SqlProvider;
	using System.Text;

	partial class OracleSqlBuilder : BasicSqlBuilder
	{
		public OracleSqlBuilder(ISqlOptimizer sqlOptimizer, SqlProviderFlags sqlProviderFlags, ValueToSqlConverter valueToSqlConverter)
			: base(sqlOptimizer, sqlProviderFlags, valueToSqlConverter)
		{
		}

		protected override void BuildSelectClause(SelectQuery selectQuery)
		{
			if (selectQuery.From.Tables.Count == 0)
			{
				AppendIndent().Append("SELECT").AppendLine();
				BuildColumns(selectQuery);
				AppendIndent().Append("FROM SYS.DUAL").AppendLine();
			}
			else
				base.BuildSelectClause(selectQuery);
		}

		protected override void BuildGetIdentity(SqlInsertClause insertClause)
		{
			var identityField = insertClause.Into.GetIdentityField();

			if (identityField == null)
				throw new SqlException("Identity field must be defined for '{0}'.", insertClause.Into.Name);

			AppendIndent().AppendLine("RETURNING ");
			AppendIndent().Append("\t");
			BuildExpression(identityField, false, true);
			StringBuilder.AppendLine(" INTO :IDENTITY_PARAMETER");
		}

		public override ISqlExpression GetIdentityExpression(SqlTable table)
		{
			if (!table.SequenceAttributes.IsNullOrEmpty())
			{
				var attr = GetSequenceNameAttribute(table, false);

				if (attr != null)
					return new SqlExpression(attr.SequenceName + ".nextval", Precedence.Primary);
			}

			return base.GetIdentityExpression(table);
		}

		static void ConvertEmptyStringToNullIfNeeded(ISqlExpression expr)
		{
			var sqlParameter = expr as SqlParameter;
			var sqlValue     = expr as SqlValue;

			if (sqlParameter?.Value is string && sqlParameter.Value.ToString() == "")
				sqlParameter.Value = null;

			if (sqlValue?.Value is string && sqlValue.Value.ToString() == "")
				sqlValue.Value = null;
		}

		protected override void BuildPredicate(ISqlPredicate predicate)
		{
			if (predicate.ElementType == QueryElementType.ExprExprPredicate)
			{
				var expr = (SqlPredicate.ExprExpr)predicate;
				if (expr.Operator == SqlPredicate.Operator.Equal ||
					expr.Operator == SqlPredicate.Operator.NotEqual)
				{
					ConvertEmptyStringToNullIfNeeded(expr.Expr1);
					ConvertEmptyStringToNullIfNeeded(expr.Expr2);
				}
			}
			base.BuildPredicate(predicate);
		}

		protected override bool BuildWhere(SelectQuery selectQuery)
		{
			return
				base.BuildWhere(selectQuery) ||
				!NeedSkip(selectQuery) &&
				 NeedTake(selectQuery) &&
				selectQuery.OrderBy.IsEmpty && selectQuery.Having.IsEmpty;
		}

		string _rowNumberAlias;

		protected override ISqlBuilder CreateSqlBuilder()
		{
			return new OracleSqlBuilder(SqlOptimizer, SqlProviderFlags, ValueToSqlConverter);
		}

		protected override void BuildSql()
		{
			var selectQuery = Statement.SelectQuery;

			if (selectQuery == null)
			{
				base.BuildSql();
				return;
			}

			if (NeedSkip(selectQuery))
			{
				SkipAlias = false;

				var aliases = GetTempAliases(2, "t");

				if (_rowNumberAlias == null)
					_rowNumberAlias = GetTempAliases(1, "rn")[0];

				AppendIndent().AppendFormat("SELECT {0}.*", aliases[1]).AppendLine();
				AppendIndent().Append("FROM").    AppendLine();
				AppendIndent().Append("(").       AppendLine();
				Indent++;

				AppendIndent().AppendFormat("SELECT {0}.*, ROWNUM as {1}", aliases[0], _rowNumberAlias).AppendLine();
				AppendIndent().Append("FROM").    AppendLine();
				AppendIndent().Append("(").       AppendLine();
				Indent++;

				base.BuildSql();

				Indent--;
				AppendIndent().Append(") ").Append(aliases[0]).AppendLine();

				if (NeedTake(selectQuery))
				{
					AppendIndent().AppendLine("WHERE");
					AppendIndent().Append("\tROWNUM <= ");
					BuildExpression(Add<int>(selectQuery.Select.SkipValue, selectQuery.Select.TakeValue));
					StringBuilder.AppendLine();
				}

				Indent--;
				AppendIndent().Append(") ").Append(aliases[1]).AppendLine();
				AppendIndent().Append("WHERE").AppendLine();

				Indent++;

				AppendIndent().AppendFormat("{0}.{1} > ", aliases[1], _rowNumberAlias);
				BuildExpression(selectQuery.Select.SkipValue);

				StringBuilder.AppendLine();
				Indent--;
			}
			else if (NeedTake(selectQuery) && (!selectQuery.OrderBy.IsEmpty || !selectQuery.Having.IsEmpty))
			{
				SkipAlias = false;

				var aliases = GetTempAliases(1, "t");

				AppendIndent().AppendFormat("SELECT {0}.*", aliases[0]).AppendLine();
				AppendIndent().Append("FROM").    AppendLine();
				AppendIndent().Append("(").       AppendLine();
				Indent++;

				base.BuildSql();

				Indent--;
				AppendIndent().Append(") ").Append(aliases[0]).AppendLine();
				AppendIndent().Append("WHERE").AppendLine();

				Indent++;

				AppendIndent().Append("ROWNUM <= ");
				BuildExpression(selectQuery.Select.TakeValue);

				StringBuilder.AppendLine();
				Indent--;
			}
			else
			{
				base.BuildSql();
			}
		}

		protected override void BuildWhereSearchCondition(SelectQuery selectQuery, SqlSearchCondition condition)
		{
			if (NeedTake(selectQuery) && !NeedSkip(selectQuery) && selectQuery.OrderBy.IsEmpty && selectQuery.Having.IsEmpty)
			{
				BuildPredicate(
					Precedence.LogicalConjunction,
					new SqlPredicate.ExprExpr(
						new SqlExpression(null, "ROWNUM", Precedence.Primary),
						SqlPredicate.Operator.LessOrEqual,
						selectQuery.Select.TakeValue));

				if (base.BuildWhere(selectQuery))
				{
					StringBuilder.Append(" AND ");
					BuildSearchCondition(Precedence.LogicalConjunction, condition);
				}
			}
			else
				BuildSearchCondition(Precedence.Unknown, condition);
		}

		protected override void BuildFunction(SqlFunction func)
		{
			func = ConvertFunctionParameters(func);
			base.BuildFunction(func);
		}

		protected override void BuildDataTypeFromDataType(SqlDataType type, bool forCreateTable)
		{
			switch (type.DataType)
			{
				case DataType.DateTime       : StringBuilder.Append("timestamp");                 break;
				case DataType.DateTime2      : StringBuilder.Append("timestamp");                 break;
				case DataType.DateTimeOffset : StringBuilder.Append("timestamp with time zone");  break;
				case DataType.UInt32         :
				case DataType.Int64          : StringBuilder.Append("Number(19)");                break;
				case DataType.SByte          :
				case DataType.Byte           : StringBuilder.Append("Number(3)");                 break;
				case DataType.Money          : StringBuilder.Append("Number(19,4)");              break;
				case DataType.SmallMoney     : StringBuilder.Append("Number(10,4)");              break;
				case DataType.VarChar        :
					if (type.Length == null || type.Length > 4000 || type.Length < 1)
						StringBuilder.Append("VarChar(4000)");
					else
						StringBuilder.Append($"VarChar({type.Length})");
					break;
				case DataType.NVarChar       :
					if (type.Length == null || type.Length > 4000 || type.Length < 1)
						StringBuilder.Append("VarChar2(4000)");
					else
						StringBuilder.Append($"VarChar2({type.Length})");
					break;
				case DataType.Boolean        : StringBuilder.Append("Char(1)");                   break;
				case DataType.NText          : StringBuilder.Append("NClob");                     break;
				case DataType.Text           : StringBuilder.Append("Clob");                      break;
				case DataType.Guid           : StringBuilder.Append("Raw(16)");                   break;
				case DataType.Binary         :
				case DataType.VarBinary      :
					if (type.Length == null || type.Length == 0)
						StringBuilder.Append("BLOB");
					else
						StringBuilder.Append("Raw(").Append(type.Length).Append(")");
					break;
				default: base.BuildDataTypeFromDataType(type, forCreateTable);                    break;
			}
		}

		protected override void BuildDeleteQuery(SqlDeleteStatement deleteStatement)
		{
			if (deleteStatement.With?.Clauses.Count > 0)
			{
				BuildDeleteQuery2(deleteStatement);
			}
			else
			{
				base.BuildDeleteQuery(deleteStatement);
			}
		}

		protected override void BuildInsertQuery(SqlStatement statement, SqlInsertClause insertClause, bool addAlias)
		{
			if (statement is SqlStatementWithQueryBase withQuery && withQuery.With?.Clauses.Count > 0)
			{
				BuildInsertQuery2(statement, insertClause, addAlias);
			}
			else
			{
				base.BuildInsertQuery(statement, insertClause, addAlias);
			}
		}

		protected override void BuildFromClause(SqlStatement statement, SelectQuery selectQuery)
		{
			if (!statement.IsUpdate())
				base.BuildFromClause(statement, selectQuery);
		}

		protected sealed override bool IsReserved(string word)
		{
			// TODO: now we use static 11g list
			// proper solution will be use version-based list or load it from V$RESERVED_WORDS (needs research)
			// right now list is a merge of two lists:
			// SQL reserved words: https://docs.oracle.com/database/121/SQLRF/ap_keywd001.htm
			// PL/SQL reserved words: https://docs.oracle.com/cd/B28359_01/appdev.111/b28370/reservewords.htm
			// keywords are not included as they are keywords :)
			//
			// V$RESERVED_WORDS: https://docs.oracle.com/cd/B28359_01/server.111/b28320/dynviews_2126.htm
			return ReservedWords.IsReserved(word, ProviderName.Oracle);
		}

		protected override void BuildColumnExpression(SelectQuery selectQuery, ISqlExpression expr, string alias, ref bool addAlias)
		{
			var wrap = false;

			if (expr.SystemType == typeof(bool))
			{
				if (expr is SqlSearchCondition)
					wrap = true;
				else
					wrap =
						expr is SqlExpression ex      &&
						ex.Expr              == "{0}" &&
						ex.Parameters.Length == 1     &&
						ex.Parameters[0] is SqlSearchCondition;
			}

			if (wrap) StringBuilder.Append("CASE WHEN ");
			base.BuildColumnExpression(selectQuery, expr, alias, ref addAlias);
			if (wrap) StringBuilder.Append(" THEN 1 ELSE 0 END");
		}

		/// <summary>
		/// Check if identifier is valid without quotation. Expects non-zero length string as input.
		/// </summary>
		private bool IsValidIdentifier(string name)
		{
			// https://docs.oracle.com/cd/B28359_01/server.111/b28286/sql_elements008.htm#SQLRF00223
			// TODO: "Nonquoted identifiers can contain only alphanumeric characters from your database character set"
			// now we check only for latin letters
			// Also we should allow only uppercase letters:
			// "Nonquoted identifiers are not case sensitive. Oracle interprets them as uppercase"
			return !IsReserved(name) &&
				((OracleTools.DontEscapeLowercaseIdentifiers && name[0] >= 'a' && name[0] <= 'z') || (name[0] >= 'A' && name[0] <= 'Z')) &&
				name.All(c =>
					(OracleTools.DontEscapeLowercaseIdentifiers && c >= 'a' && c <= 'z') ||
					(c >= 'A' && c <= 'Z') ||
					(c >= '0' && c <= '9') ||
					c == '$' ||
					c == '#' ||
					c == '_');
		}

		public override object Convert(object value, ConvertType convertType)
		{
			switch (convertType)
			{
				case ConvertType.NameToQueryParameter:
					return ":" + value;
				// needs proper list of reserved words and name validation
				// something like we did for Firebird
				// right now reserved words list contains garbage
				case ConvertType.NameToQueryFieldAlias:
				case ConvertType.NameToQueryField:
				case ConvertType.NameToQueryTable:
					if (value != null)
					{
						var name = value.ToString();

						if (!IsValidIdentifier(name))
						{
							return '"' + name + '"';
						}

						return name;
					}

					break;
			}

			return value;
		}

		protected override void BuildInsertOrUpdateQuery(SqlInsertOrUpdateStatement insertOrUpdate)
		{
			BuildInsertOrUpdateQueryAsMerge(insertOrUpdate, "FROM SYS.DUAL");
		}

		public override string GetReserveSequenceValuesSql(int count, string sequenceName)
		{
			return "SELECT " + sequenceName + ".nextval ID from DUAL connect by level <= " + count;
		}

		protected override void BuildEmptyInsert(SqlInsertClause insertClause)
		{
			StringBuilder.Append("VALUES ");

			foreach (var col in insertClause.Into.Fields)
				StringBuilder.Append("(DEFAULT)");

			StringBuilder.AppendLine();
		}

		SqlField _identityField;

		public override int CommandCount(SqlStatement statement)
		{
			switch (statement)
			{
				case SqlTruncateTableStatement truncateTable:
					return truncateTable.ResetIdentity && truncateTable.Table.Fields.Values.Any(f => f.IsIdentity) ? 2 : 1;

				case SqlCreateTableStatement createTable:
					_identityField = createTable.Table.Fields.Values.FirstOrDefault(f => f.IsIdentity);
					if (_identityField != null)
						return 3;
					break;
			}

			return base.CommandCount(statement);
		}

		protected override void BuildDropTableStatement(SqlDropTableStatement dropTable)
		{
			var identityField = dropTable.Table.Fields.Values.FirstOrDefault(f => f.IsIdentity);

			if (identityField == null && dropTable.IfExists == false)
			{
				base.BuildDropTableStatement(dropTable);
			}
			else
			{
				var schemaPrefix = string.IsNullOrWhiteSpace(dropTable.Table.Schema)
					? string.Empty
					: dropTable.Table.Schema + ".";

				StringBuilder
					.AppendLine(@"BEGIN");

				if (identityField == null)
				{
					StringBuilder
						.Append("\tEXECUTE IMMEDIATE 'DROP TABLE ");
					BuildPhysicalTable(dropTable.Table, null);
					StringBuilder
						.AppendLine("';")
						;

					if (dropTable.IfExists)
					{
						StringBuilder
							.AppendLine("EXCEPTION")
							.AppendLine("\tWHEN OTHERS THEN")
							.AppendLine("\t\tIF SQLCODE != -942 THEN")
							.AppendLine("\t\t\tRAISE;")
							.AppendLine("\t\tEND IF;")
							;
					}
				}
				else if (!dropTable.IfExists)
				{
					StringBuilder
						.Append("\tEXECUTE IMMEDIATE 'DROP TRIGGER ")
						.Append(schemaPrefix)
						.Append("TIDENTITY_")
						.Append(dropTable.Table.PhysicalName)
						.AppendLine("';")
						.Append("\tEXECUTE IMMEDIATE 'DROP SEQUENCE ")
						.Append(schemaPrefix)
						.Append("SIDENTITY_")
						.Append(dropTable.Table.PhysicalName)
						.AppendLine("';")
						.Append("\tEXECUTE IMMEDIATE 'DROP TABLE ");
					BuildPhysicalTable(dropTable.Table, null);
					StringBuilder
						.AppendLine("';")
						;
				}
				else
				{
					StringBuilder
						.AppendLine("\tBEGIN")
						.Append("\t\tEXECUTE IMMEDIATE 'DROP TRIGGER ")
						.Append(schemaPrefix)
						.Append("TIDENTITY_")
						.Append(dropTable.Table.PhysicalName)
						.AppendLine("';")
						.AppendLine("\tEXCEPTION")
						.AppendLine("\t\tWHEN OTHERS THEN")
						.AppendLine("\t\t\tIF SQLCODE != -4080 THEN")
						.AppendLine("\t\t\t\tRAISE;")
						.AppendLine("\t\t\tEND IF;")
						.AppendLine("\tEND;")

						.AppendLine("\tBEGIN")
						.Append("\t\tEXECUTE IMMEDIATE 'DROP SEQUENCE ")
						.Append(schemaPrefix)
						.Append("SIDENTITY_")
						.Append(dropTable.Table.PhysicalName)
						.AppendLine("';")
						.AppendLine("\tEXCEPTION")
						.AppendLine("\t\tWHEN OTHERS THEN")
						.AppendLine("\t\t\tIF SQLCODE != -2289 THEN")
						.AppendLine("\t\t\t\tRAISE;")
						.AppendLine("\t\t\tEND IF;")
						.AppendLine("\tEND;")

						.AppendLine("\tBEGIN")
						.Append("\t\tEXECUTE IMMEDIATE 'DROP TABLE ");
					BuildPhysicalTable(dropTable.Table, null);
					StringBuilder
						.AppendLine("';")
						.AppendLine("\tEXCEPTION")
						.AppendLine("\t\tWHEN OTHERS THEN")
						.AppendLine("\t\t\tIF SQLCODE != -942 THEN")
						.AppendLine("\t\t\t\tRAISE;")
						.AppendLine("\t\t\tEND IF;")
						.AppendLine("\tEND;")
						;
				}

				StringBuilder
					.AppendLine("END;")
					;
			}
		}

		protected override void BuildCommand(SqlStatement statement, int commandNumber)
		{
			string GetSchemaPrefix(SqlTable table)
			{
				return string.IsNullOrWhiteSpace(table.Schema)
					? string.Empty
					: table.Schema + ".";
			}

			switch (Statement)
			{
				case SqlTruncateTableStatement truncate:
					StringBuilder
						.AppendFormat(@"DECLARE
	l_value number;
BEGIN
	-- Select the next value of the sequence
	EXECUTE IMMEDIATE 'SELECT SIDENTITY_{0}.NEXTVAL FROM dual' INTO l_value;

	-- Set a negative increment for the sequence, with value = the current value of the sequence
	EXECUTE IMMEDIATE 'ALTER SEQUENCE SIDENTITY_{0} INCREMENT BY -' || l_value || ' MINVALUE 0';

	-- Select once from the sequence, to take its current value back to 0
	EXECUTE IMMEDIATE 'select SIDENTITY_{0}.NEXTVAL FROM dual' INTO l_value;

	-- Set the increment back to 1
	EXECUTE IMMEDIATE 'ALTER SEQUENCE SIDENTITY_{0} INCREMENT BY 1 MINVALUE 0';
END;",
							truncate.Table.PhysicalName)
						.AppendLine()
						;

					break;
				case SqlCreateTableStatement createTable:
				{
					var schemaPrefix = GetSchemaPrefix(createTable.Table);

					if (commandNumber == 1)
					{
						StringBuilder
							.Append("CREATE SEQUENCE ")
							.Append(schemaPrefix)
							.Append("SIDENTITY_")
							.Append(createTable.Table.PhysicalName)
							.AppendLine();
					}
					else
					{
						StringBuilder
							.AppendFormat("CREATE OR REPLACE TRIGGER {0}TIDENTITY_{1}", schemaPrefix, createTable.Table.PhysicalName)
							.AppendLine()
							.AppendFormat("BEFORE INSERT ON ");

						BuildPhysicalTable(createTable.Table, null);

						StringBuilder
							.AppendLine  (" FOR EACH ROW")
							.AppendLine  ("BEGIN")
							.AppendFormat("\tSELECT {2}SIDENTITY_{1}.NEXTVAL INTO :NEW.{0} FROM dual;", _identityField.PhysicalName, createTable.Table.PhysicalName, schemaPrefix)
							.AppendLine  ()
							.AppendLine  ("END;");
					}

					break;
				}
			}
		}

		protected override void BuildTruncateTable(SqlTruncateTableStatement truncateTable)
		{
			StringBuilder.Append("TRUNCATE TABLE ");
		}

		public override StringBuilder BuildTableName(StringBuilder sb, string server, string database, string schema, string table)
		{
			if (server != null && server.Length == 0) server = null;
			if (schema != null && schema.Length == 0) schema = null;

			if (schema != null)
				sb.Append(schema).Append(".");

			sb.Append(table);

			if (server != null)
				sb.Append("@").Append(server);

			return sb;
		}

		protected override string GetProviderTypeName(IDbDataParameter parameter)
		{
			dynamic p = parameter;
			return p.OracleDbType.ToString();
		}
	}
}
=======
﻿using System;
using System.Data;
using System.Linq;

namespace LinqToDB.DataProvider.Oracle
{
	using Common;
	using SqlQuery;
	using SqlProvider;
	using System.Text;

	class OracleSqlBuilder : BasicSqlBuilder
	{
		public OracleSqlBuilder(ISqlOptimizer sqlOptimizer, SqlProviderFlags sqlProviderFlags, ValueToSqlConverter valueToSqlConverter)
			: base(sqlOptimizer, sqlProviderFlags, valueToSqlConverter)
		{
		}

		protected override void BuildSelectClause(SelectQuery selectQuery)
		{
			if (selectQuery.From.Tables.Count == 0)
			{
				AppendIndent().Append("SELECT").AppendLine();
				BuildColumns(selectQuery);
				AppendIndent().Append("FROM SYS.DUAL").AppendLine();
			}
			else
				base.BuildSelectClause(selectQuery);
		}

		protected override void BuildGetIdentity(SqlInsertClause insertClause)
		{
			var identityField = insertClause.Into.GetIdentityField();

			if (identityField == null)
				throw new SqlException("Identity field must be defined for '{0}'.", insertClause.Into.Name);

			AppendIndent().AppendLine("RETURNING ");
			AppendIndent().Append("\t");
			BuildExpression(identityField, false, true);
			StringBuilder.AppendLine(" INTO :IDENTITY_PARAMETER");
		}

		public override ISqlExpression GetIdentityExpression(SqlTable table)
		{
			if (!table.SequenceAttributes.IsNullOrEmpty())
			{
				var attr = GetSequenceNameAttribute(table, false);

				if (attr != null)
					return new SqlExpression(attr.SequenceName + ".nextval", Precedence.Primary);
			}

			return base.GetIdentityExpression(table);
		}

		static void ConvertEmptyStringToNullIfNeeded(ISqlExpression expr)
		{
			var sqlParameter = expr as SqlParameter;
			var sqlValue     = expr as SqlValue;

			if (sqlParameter?.Value is string && sqlParameter.Value.ToString() == "")
				sqlParameter.Value = null;

			if (sqlValue?.Value is string && sqlValue.Value.ToString() == "")
				sqlValue.Value = null;
		}

		protected override void BuildPredicate(ISqlPredicate predicate)
		{
			if (predicate.ElementType == QueryElementType.ExprExprPredicate)
			{
				var expr = (SqlPredicate.ExprExpr)predicate;
				if (expr.Operator == SqlPredicate.Operator.Equal ||
					expr.Operator == SqlPredicate.Operator.NotEqual)
				{
					ConvertEmptyStringToNullIfNeeded(expr.Expr1);
					ConvertEmptyStringToNullIfNeeded(expr.Expr2);
				}
			}
			base.BuildPredicate(predicate);
		}

		protected override bool BuildWhere(SelectQuery selectQuery)
		{
			return
				base.BuildWhere(selectQuery) ||
				!NeedSkip(selectQuery) &&
				 NeedTake(selectQuery) &&
				selectQuery.OrderBy.IsEmpty && selectQuery.Having.IsEmpty;
		}

		string _rowNumberAlias;

		protected override ISqlBuilder CreateSqlBuilder()
		{
			return new OracleSqlBuilder(SqlOptimizer, SqlProviderFlags, ValueToSqlConverter);
		}

		protected override void BuildSql()
		{
			var selectQuery = Statement.SelectQuery;

			if (selectQuery == null)
			{
				base.BuildSql();
				return;
			}

			if (NeedSkip(selectQuery))
			{
				SkipAlias = false;

				var aliases = GetTempAliases(2, "t");

				if (_rowNumberAlias == null)
					_rowNumberAlias = GetTempAliases(1, "rn")[0];

				AppendIndent().AppendFormat("SELECT {0}.*", aliases[1]).AppendLine();
				AppendIndent().Append("FROM").    AppendLine();
				AppendIndent().Append("(").       AppendLine();
				Indent++;

				AppendIndent().AppendFormat("SELECT {0}.*, ROWNUM as {1}", aliases[0], _rowNumberAlias).AppendLine();
				AppendIndent().Append("FROM").    AppendLine();
				AppendIndent().Append("(").       AppendLine();
				Indent++;

				base.BuildSql();

				Indent--;
				AppendIndent().Append(") ").Append(aliases[0]).AppendLine();

				if (NeedTake(selectQuery))
				{
					AppendIndent().AppendLine("WHERE");
					AppendIndent().Append("\tROWNUM <= ");
					BuildExpression(Add<int>(selectQuery.Select.SkipValue, selectQuery.Select.TakeValue));
					StringBuilder.AppendLine();
				}

				Indent--;
				AppendIndent().Append(") ").Append(aliases[1]).AppendLine();
				AppendIndent().Append("WHERE").AppendLine();

				Indent++;

				AppendIndent().AppendFormat("{0}.{1} > ", aliases[1], _rowNumberAlias);
				BuildExpression(selectQuery.Select.SkipValue);

				StringBuilder.AppendLine();
				Indent--;
			}
			else if (NeedTake(selectQuery) && (!selectQuery.OrderBy.IsEmpty || !selectQuery.Having.IsEmpty))
			{
				SkipAlias = false;

				var aliases = GetTempAliases(1, "t");

				AppendIndent().AppendFormat("SELECT {0}.*", aliases[0]).AppendLine();
				AppendIndent().Append("FROM").    AppendLine();
				AppendIndent().Append("(").       AppendLine();
				Indent++;

				base.BuildSql();

				Indent--;
				AppendIndent().Append(") ").Append(aliases[0]).AppendLine();
				AppendIndent().Append("WHERE").AppendLine();

				Indent++;

				AppendIndent().Append("ROWNUM <= ");
				BuildExpression(selectQuery.Select.TakeValue);

				StringBuilder.AppendLine();
				Indent--;
			}
			else
			{
				base.BuildSql();
			}
		}

		protected override void BuildWhereSearchCondition(SelectQuery selectQuery, SqlSearchCondition condition)
		{
			if (NeedTake(selectQuery) && !NeedSkip(selectQuery) && selectQuery.OrderBy.IsEmpty && selectQuery.Having.IsEmpty)
			{
				BuildPredicate(
					Precedence.LogicalConjunction,
					new SqlPredicate.ExprExpr(
						new SqlExpression(null, "ROWNUM", Precedence.Primary),
						SqlPredicate.Operator.LessOrEqual,
						selectQuery.Select.TakeValue));

				if (base.BuildWhere(selectQuery))
				{
					StringBuilder.Append(" AND ");
					BuildSearchCondition(Precedence.LogicalConjunction, condition);
				}
			}
			else
				BuildSearchCondition(Precedence.Unknown, condition);
		}

		protected override void BuildFunction(SqlFunction func)
		{
			func = ConvertFunctionParameters(func);
			base.BuildFunction(func);
		}

		protected override void BuildDataType(SqlDataType type, bool createDbType)
		{
			switch (type.DataType)
			{
				case DataType.DateTime       : StringBuilder.Append("timestamp");                 break;
				case DataType.DateTime2      : StringBuilder.Append("timestamp");                 break;
				case DataType.DateTimeOffset : StringBuilder.Append("timestamp with time zone");  break;
				case DataType.UInt32         :
				case DataType.Int64          : StringBuilder.Append("Number(19)");                break;
				case DataType.SByte          :
				case DataType.Byte           : StringBuilder.Append("Number(3)");                 break;
				case DataType.Money          : StringBuilder.Append("Number(19,4)");              break;
				case DataType.SmallMoney     : StringBuilder.Append("Number(10,4)");              break;
				case DataType.NVarChar       :
					if (type.Length == null || type.Length > 4000 || type.Length < 1)
						StringBuilder.Append("VarChar2(4000)");
					else
						StringBuilder.Append($"VarChar2({type.Length})");
					break;
				case DataType.Boolean        : StringBuilder.Append("Char(1)");                   break;
				case DataType.NText          : StringBuilder.Append("NClob");                     break;
				case DataType.Text           : StringBuilder.Append("Clob");                      break;
				case DataType.Guid           : StringBuilder.Append("Raw(16)");                   break;
				case DataType.Binary         :
				case DataType.VarBinary      :
					if (type.Length == null || type.Length == 0)
						StringBuilder.Append("BLOB");
					else
						StringBuilder.Append("Raw(").Append(type.Length).Append(")");
					break;
				default: base.BuildDataType(type, createDbType);                                  break;
			}
		}

		protected override void BuildDeleteQuery(SqlDeleteStatement deleteStatement)
		{
			if (deleteStatement.With?.Clauses.Count > 0)
			{
				BuildDeleteQuery2(deleteStatement);
			}
			else
			{
				base.BuildDeleteQuery(deleteStatement);
			}
		}

		protected override void BuildInsertQuery(SqlStatement statement, SqlInsertClause insertClause, bool addAlias)
		{
			if (statement is SqlStatementWithQueryBase withQuery && withQuery.With?.Clauses.Count > 0)
			{
				BuildInsertQuery2(statement, insertClause, addAlias);
			}
			else
			{
				base.BuildInsertQuery(statement, insertClause, addAlias);
			}
		}

		protected override void BuildFromClause(SqlStatement statement, SelectQuery selectQuery)
		{
			if (!statement.IsUpdate())
				base.BuildFromClause(statement, selectQuery);
		}

		protected sealed override bool IsReserved(string word)
		{
			// TODO: now we use static 11g list
			// proper solution will be use version-based list or load it from V$RESERVED_WORDS (needs research)
			// right now list is a merge of two lists:
			// SQL reserved words: https://docs.oracle.com/database/121/SQLRF/ap_keywd001.htm
			// PL/SQL reserved words: https://docs.oracle.com/cd/B28359_01/appdev.111/b28370/reservewords.htm
			// keywords are not included as they are keywords :)
			//
			// V$RESERVED_WORDS: https://docs.oracle.com/cd/B28359_01/server.111/b28320/dynviews_2126.htm
			return ReservedWords.IsReserved(word, ProviderName.Oracle);
		}

		protected override void BuildColumnExpression(SelectQuery selectQuery, ISqlExpression expr, string alias, ref bool addAlias)
		{
			var wrap = false;

			if (expr.SystemType == typeof(bool))
			{
				if (expr is SqlSearchCondition)
					wrap = true;
				else
					wrap =
						expr is SqlExpression ex      &&
						ex.Expr              == "{0}" &&
						ex.Parameters.Length == 1     &&
						ex.Parameters[0] is SqlSearchCondition;
			}

			if (wrap) StringBuilder.Append("CASE WHEN ");
			base.BuildColumnExpression(selectQuery, expr, alias, ref addAlias);
			if (wrap) StringBuilder.Append(" THEN 1 ELSE 0 END");
		}

		/// <summary>
		/// Check if identifier is valid without quotation. Expects non-zero length string as input.
		/// </summary>
		private bool IsValidIdentifier(string name)
		{
			// https://docs.oracle.com/cd/B28359_01/server.111/b28286/sql_elements008.htm#SQLRF00223
			// TODO: "Nonquoted identifiers can contain only alphanumeric characters from your database character set"
			// now we check only for latin letters
			// Also we should allow only uppercase letters:
			// "Nonquoted identifiers are not case sensitive. Oracle interprets them as uppercase"
			return !IsReserved(name) &&
				((OracleTools.DontEscapeLowercaseIdentifiers && name[0] >= 'a' && name[0] <= 'z') || (name[0] >= 'A' && name[0] <= 'Z')) &&
				name.All(c =>
					(OracleTools.DontEscapeLowercaseIdentifiers && c >= 'a' && c <= 'z') ||
					(c >= 'A' && c <= 'Z') ||
					(c >= '0' && c <= '9') ||
					c == '$' ||
					c == '#' ||
					c == '_');
		}

		public override object Convert(object value, ConvertType convertType)
		{
			switch (convertType)
			{
				case ConvertType.NameToQueryParameter:
					return ":" + value;
				// needs proper list of reserved words and name validation
				// something like we did for Firebird
				// right now reserved words list contains garbage
				case ConvertType.NameToQueryFieldAlias:
				case ConvertType.NameToQueryField:
				case ConvertType.NameToQueryTable:
					if (value != null)
					{
						var name = value.ToString();

						if (!IsValidIdentifier(name))
						{
							return '"' + name + '"';
						}

						return name;
					}

					break;
			}

			return value;
		}

		protected override void BuildInsertOrUpdateQuery(SqlInsertOrUpdateStatement insertOrUpdate)
		{
			BuildInsertOrUpdateQueryAsMerge(insertOrUpdate, "FROM SYS.DUAL");
		}

		public override string GetReserveSequenceValuesSql(int count, string sequenceName)
		{
			return "SELECT " + sequenceName + ".nextval ID from DUAL connect by level <= " + count;
		}

		protected override void BuildEmptyInsert(SqlInsertClause insertClause)
		{
			StringBuilder.Append("VALUES ");

			foreach (var col in insertClause.Into.Fields)
				StringBuilder.Append("(DEFAULT)");

			StringBuilder.AppendLine();
		}

		SqlField _identityField;

		public override int CommandCount(SqlStatement statement)
		{
			switch (statement)
			{
				case SqlTruncateTableStatement truncateTable:
					return truncateTable.ResetIdentity && truncateTable.Table.Fields.Values.Any(f => f.IsIdentity) ? 2 : 1;

				case SqlCreateTableStatement createTable:
					_identityField = createTable.Table.Fields.Values.FirstOrDefault(f => f.IsIdentity);
					if (_identityField != null)
						return 3;
					break;
			}

			return base.CommandCount(statement);
		}

		protected override void BuildDropTableStatement(SqlDropTableStatement dropTable)
		{
			var identityField = dropTable.Table.Fields.Values.FirstOrDefault(f => f.IsIdentity);

			if (identityField == null && dropTable.IfExists == false)
			{
				base.BuildDropTableStatement(dropTable);
			}
			else
			{
				var schemaPrefix = string.IsNullOrWhiteSpace(dropTable.Table.Schema)
					? string.Empty
					: dropTable.Table.Schema + ".";

				StringBuilder
					.AppendLine(@"BEGIN");

				if (identityField == null)
				{
					StringBuilder
						.Append("\tEXECUTE IMMEDIATE 'DROP TABLE ");
					BuildPhysicalTable(dropTable.Table, null);
					StringBuilder
						.AppendLine("';")
						;

					if (dropTable.IfExists)
					{
						StringBuilder
							.AppendLine("EXCEPTION")
							.AppendLine("\tWHEN OTHERS THEN")
							.AppendLine("\t\tIF SQLCODE != -942 THEN")
							.AppendLine("\t\t\tRAISE;")
							.AppendLine("\t\tEND IF;")
							;
					}
				}
				else if (!dropTable.IfExists)
				{
					StringBuilder
						.Append("\tEXECUTE IMMEDIATE 'DROP TRIGGER ")
						.Append(schemaPrefix)
						.Append("TIDENTITY_")
						.Append(dropTable.Table.PhysicalName)
						.AppendLine("';")
						.Append("\tEXECUTE IMMEDIATE 'DROP SEQUENCE ")
						.Append(schemaPrefix)
						.Append("SIDENTITY_")
						.Append(dropTable.Table.PhysicalName)
						.AppendLine("';")
						.Append("\tEXECUTE IMMEDIATE 'DROP TABLE ");
					BuildPhysicalTable(dropTable.Table, null);
					StringBuilder
						.AppendLine("';")
						;
				}
				else
				{
					StringBuilder
						.AppendLine("\tBEGIN")
						.Append("\t\tEXECUTE IMMEDIATE 'DROP TRIGGER ")
						.Append(schemaPrefix)
						.Append("TIDENTITY_")
						.Append(dropTable.Table.PhysicalName)
						.AppendLine("';")
						.AppendLine("\tEXCEPTION")
						.AppendLine("\t\tWHEN OTHERS THEN")
						.AppendLine("\t\t\tIF SQLCODE != -4080 THEN")
						.AppendLine("\t\t\t\tRAISE;")
						.AppendLine("\t\t\tEND IF;")
						.AppendLine("\tEND;")

						.AppendLine("\tBEGIN")
						.Append("\t\tEXECUTE IMMEDIATE 'DROP SEQUENCE ")
						.Append(schemaPrefix)
						.Append("SIDENTITY_")
						.Append(dropTable.Table.PhysicalName)
						.AppendLine("';")
						.AppendLine("\tEXCEPTION")
						.AppendLine("\t\tWHEN OTHERS THEN")
						.AppendLine("\t\t\tIF SQLCODE != -2289 THEN")
						.AppendLine("\t\t\t\tRAISE;")
						.AppendLine("\t\t\tEND IF;")
						.AppendLine("\tEND;")

						.AppendLine("\tBEGIN")
						.Append("\t\tEXECUTE IMMEDIATE 'DROP TABLE ");
					BuildPhysicalTable(dropTable.Table, null);
					StringBuilder
						.AppendLine("';")
						.AppendLine("\tEXCEPTION")
						.AppendLine("\t\tWHEN OTHERS THEN")
						.AppendLine("\t\t\tIF SQLCODE != -942 THEN")
						.AppendLine("\t\t\t\tRAISE;")
						.AppendLine("\t\t\tEND IF;")
						.AppendLine("\tEND;")
						;
				}

				StringBuilder
					.AppendLine("END;")
					;
			}
		}

		protected override void BuildCommand(SqlStatement statement, int commandNumber)
		{
			string GetSchemaPrefix(SqlTable table)
			{
				return string.IsNullOrWhiteSpace(table.Schema)
					? string.Empty
					: table.Schema + ".";
			}

			switch (Statement)
			{
				case SqlTruncateTableStatement truncate:
					StringBuilder
						.AppendFormat(@"DECLARE
	l_value number;
BEGIN
	-- Select the next value of the sequence
	EXECUTE IMMEDIATE 'SELECT SIDENTITY_{0}.NEXTVAL FROM dual' INTO l_value;

	-- Set a negative increment for the sequence, with value = the current value of the sequence
	EXECUTE IMMEDIATE 'ALTER SEQUENCE SIDENTITY_{0} INCREMENT BY -' || l_value || ' MINVALUE 0';

	-- Select once from the sequence, to take its current value back to 0
	EXECUTE IMMEDIATE 'select SIDENTITY_{0}.NEXTVAL FROM dual' INTO l_value;

	-- Set the increment back to 1
	EXECUTE IMMEDIATE 'ALTER SEQUENCE SIDENTITY_{0} INCREMENT BY 1 MINVALUE 0';
END;",
							truncate.Table.PhysicalName)
						.AppendLine()
						;

					break;
				case SqlCreateTableStatement createTable:
				{
					var schemaPrefix = GetSchemaPrefix(createTable.Table);

					if (commandNumber == 1)
					{
						StringBuilder
							.Append("CREATE SEQUENCE ")
							.Append(schemaPrefix)
							.Append("SIDENTITY_")
							.Append(createTable.Table.PhysicalName)
							.AppendLine();
					}
					else
					{
						StringBuilder
							.AppendFormat("CREATE OR REPLACE TRIGGER {0}TIDENTITY_{1}", schemaPrefix, createTable.Table.PhysicalName)
							.AppendLine()
							.AppendFormat("BEFORE INSERT ON ");

						BuildPhysicalTable(createTable.Table, null);

						StringBuilder
							.AppendLine  (" FOR EACH ROW")
							.AppendLine  ("BEGIN")
							.AppendFormat("\tSELECT {2}SIDENTITY_{1}.NEXTVAL INTO :NEW.{0} FROM dual;", _identityField.PhysicalName, createTable.Table.PhysicalName, schemaPrefix)
							.AppendLine  ()
							.AppendLine  ("END;");
					}

					break;
				}
			}
		}

		protected override void BuildTruncateTable(SqlTruncateTableStatement truncateTable)
		{
			StringBuilder.Append("TRUNCATE TABLE ");
		}

		public override StringBuilder BuildTableName(StringBuilder sb, string database, string schema, string table)
		{
			if (schema != null && schema.Length == 0) schema = null;

			if (schema != null)
				sb.Append(schema).Append(".");

			return sb.Append(table);
		}

		protected override string GetProviderTypeName(IDbDataParameter parameter)
		{
			dynamic p = parameter;
			return p.OracleDbType.ToString();
		}
	}
}
>>>>>>> 5e26fa16
<|MERGE_RESOLUTION|>--- conflicted
+++ resolved
@@ -1,4 +1,3 @@
-<<<<<<< HEAD
 ﻿using System;
 using System.Data;
 using System.Linq;
@@ -604,600 +603,4 @@
 			return p.OracleDbType.ToString();
 		}
 	}
-}
-=======
-﻿using System;
-using System.Data;
-using System.Linq;
-
-namespace LinqToDB.DataProvider.Oracle
-{
-	using Common;
-	using SqlQuery;
-	using SqlProvider;
-	using System.Text;
-
-	class OracleSqlBuilder : BasicSqlBuilder
-	{
-		public OracleSqlBuilder(ISqlOptimizer sqlOptimizer, SqlProviderFlags sqlProviderFlags, ValueToSqlConverter valueToSqlConverter)
-			: base(sqlOptimizer, sqlProviderFlags, valueToSqlConverter)
-		{
-		}
-
-		protected override void BuildSelectClause(SelectQuery selectQuery)
-		{
-			if (selectQuery.From.Tables.Count == 0)
-			{
-				AppendIndent().Append("SELECT").AppendLine();
-				BuildColumns(selectQuery);
-				AppendIndent().Append("FROM SYS.DUAL").AppendLine();
-			}
-			else
-				base.BuildSelectClause(selectQuery);
-		}
-
-		protected override void BuildGetIdentity(SqlInsertClause insertClause)
-		{
-			var identityField = insertClause.Into.GetIdentityField();
-
-			if (identityField == null)
-				throw new SqlException("Identity field must be defined for '{0}'.", insertClause.Into.Name);
-
-			AppendIndent().AppendLine("RETURNING ");
-			AppendIndent().Append("\t");
-			BuildExpression(identityField, false, true);
-			StringBuilder.AppendLine(" INTO :IDENTITY_PARAMETER");
-		}
-
-		public override ISqlExpression GetIdentityExpression(SqlTable table)
-		{
-			if (!table.SequenceAttributes.IsNullOrEmpty())
-			{
-				var attr = GetSequenceNameAttribute(table, false);
-
-				if (attr != null)
-					return new SqlExpression(attr.SequenceName + ".nextval", Precedence.Primary);
-			}
-
-			return base.GetIdentityExpression(table);
-		}
-
-		static void ConvertEmptyStringToNullIfNeeded(ISqlExpression expr)
-		{
-			var sqlParameter = expr as SqlParameter;
-			var sqlValue     = expr as SqlValue;
-
-			if (sqlParameter?.Value is string && sqlParameter.Value.ToString() == "")
-				sqlParameter.Value = null;
-
-			if (sqlValue?.Value is string && sqlValue.Value.ToString() == "")
-				sqlValue.Value = null;
-		}
-
-		protected override void BuildPredicate(ISqlPredicate predicate)
-		{
-			if (predicate.ElementType == QueryElementType.ExprExprPredicate)
-			{
-				var expr = (SqlPredicate.ExprExpr)predicate;
-				if (expr.Operator == SqlPredicate.Operator.Equal ||
-					expr.Operator == SqlPredicate.Operator.NotEqual)
-				{
-					ConvertEmptyStringToNullIfNeeded(expr.Expr1);
-					ConvertEmptyStringToNullIfNeeded(expr.Expr2);
-				}
-			}
-			base.BuildPredicate(predicate);
-		}
-
-		protected override bool BuildWhere(SelectQuery selectQuery)
-		{
-			return
-				base.BuildWhere(selectQuery) ||
-				!NeedSkip(selectQuery) &&
-				 NeedTake(selectQuery) &&
-				selectQuery.OrderBy.IsEmpty && selectQuery.Having.IsEmpty;
-		}
-
-		string _rowNumberAlias;
-
-		protected override ISqlBuilder CreateSqlBuilder()
-		{
-			return new OracleSqlBuilder(SqlOptimizer, SqlProviderFlags, ValueToSqlConverter);
-		}
-
-		protected override void BuildSql()
-		{
-			var selectQuery = Statement.SelectQuery;
-
-			if (selectQuery == null)
-			{
-				base.BuildSql();
-				return;
-			}
-
-			if (NeedSkip(selectQuery))
-			{
-				SkipAlias = false;
-
-				var aliases = GetTempAliases(2, "t");
-
-				if (_rowNumberAlias == null)
-					_rowNumberAlias = GetTempAliases(1, "rn")[0];
-
-				AppendIndent().AppendFormat("SELECT {0}.*", aliases[1]).AppendLine();
-				AppendIndent().Append("FROM").    AppendLine();
-				AppendIndent().Append("(").       AppendLine();
-				Indent++;
-
-				AppendIndent().AppendFormat("SELECT {0}.*, ROWNUM as {1}", aliases[0], _rowNumberAlias).AppendLine();
-				AppendIndent().Append("FROM").    AppendLine();
-				AppendIndent().Append("(").       AppendLine();
-				Indent++;
-
-				base.BuildSql();
-
-				Indent--;
-				AppendIndent().Append(") ").Append(aliases[0]).AppendLine();
-
-				if (NeedTake(selectQuery))
-				{
-					AppendIndent().AppendLine("WHERE");
-					AppendIndent().Append("\tROWNUM <= ");
-					BuildExpression(Add<int>(selectQuery.Select.SkipValue, selectQuery.Select.TakeValue));
-					StringBuilder.AppendLine();
-				}
-
-				Indent--;
-				AppendIndent().Append(") ").Append(aliases[1]).AppendLine();
-				AppendIndent().Append("WHERE").AppendLine();
-
-				Indent++;
-
-				AppendIndent().AppendFormat("{0}.{1} > ", aliases[1], _rowNumberAlias);
-				BuildExpression(selectQuery.Select.SkipValue);
-
-				StringBuilder.AppendLine();
-				Indent--;
-			}
-			else if (NeedTake(selectQuery) && (!selectQuery.OrderBy.IsEmpty || !selectQuery.Having.IsEmpty))
-			{
-				SkipAlias = false;
-
-				var aliases = GetTempAliases(1, "t");
-
-				AppendIndent().AppendFormat("SELECT {0}.*", aliases[0]).AppendLine();
-				AppendIndent().Append("FROM").    AppendLine();
-				AppendIndent().Append("(").       AppendLine();
-				Indent++;
-
-				base.BuildSql();
-
-				Indent--;
-				AppendIndent().Append(") ").Append(aliases[0]).AppendLine();
-				AppendIndent().Append("WHERE").AppendLine();
-
-				Indent++;
-
-				AppendIndent().Append("ROWNUM <= ");
-				BuildExpression(selectQuery.Select.TakeValue);
-
-				StringBuilder.AppendLine();
-				Indent--;
-			}
-			else
-			{
-				base.BuildSql();
-			}
-		}
-
-		protected override void BuildWhereSearchCondition(SelectQuery selectQuery, SqlSearchCondition condition)
-		{
-			if (NeedTake(selectQuery) && !NeedSkip(selectQuery) && selectQuery.OrderBy.IsEmpty && selectQuery.Having.IsEmpty)
-			{
-				BuildPredicate(
-					Precedence.LogicalConjunction,
-					new SqlPredicate.ExprExpr(
-						new SqlExpression(null, "ROWNUM", Precedence.Primary),
-						SqlPredicate.Operator.LessOrEqual,
-						selectQuery.Select.TakeValue));
-
-				if (base.BuildWhere(selectQuery))
-				{
-					StringBuilder.Append(" AND ");
-					BuildSearchCondition(Precedence.LogicalConjunction, condition);
-				}
-			}
-			else
-				BuildSearchCondition(Precedence.Unknown, condition);
-		}
-
-		protected override void BuildFunction(SqlFunction func)
-		{
-			func = ConvertFunctionParameters(func);
-			base.BuildFunction(func);
-		}
-
-		protected override void BuildDataType(SqlDataType type, bool createDbType)
-		{
-			switch (type.DataType)
-			{
-				case DataType.DateTime       : StringBuilder.Append("timestamp");                 break;
-				case DataType.DateTime2      : StringBuilder.Append("timestamp");                 break;
-				case DataType.DateTimeOffset : StringBuilder.Append("timestamp with time zone");  break;
-				case DataType.UInt32         :
-				case DataType.Int64          : StringBuilder.Append("Number(19)");                break;
-				case DataType.SByte          :
-				case DataType.Byte           : StringBuilder.Append("Number(3)");                 break;
-				case DataType.Money          : StringBuilder.Append("Number(19,4)");              break;
-				case DataType.SmallMoney     : StringBuilder.Append("Number(10,4)");              break;
-				case DataType.NVarChar       :
-					if (type.Length == null || type.Length > 4000 || type.Length < 1)
-						StringBuilder.Append("VarChar2(4000)");
-					else
-						StringBuilder.Append($"VarChar2({type.Length})");
-					break;
-				case DataType.Boolean        : StringBuilder.Append("Char(1)");                   break;
-				case DataType.NText          : StringBuilder.Append("NClob");                     break;
-				case DataType.Text           : StringBuilder.Append("Clob");                      break;
-				case DataType.Guid           : StringBuilder.Append("Raw(16)");                   break;
-				case DataType.Binary         :
-				case DataType.VarBinary      :
-					if (type.Length == null || type.Length == 0)
-						StringBuilder.Append("BLOB");
-					else
-						StringBuilder.Append("Raw(").Append(type.Length).Append(")");
-					break;
-				default: base.BuildDataType(type, createDbType);                                  break;
-			}
-		}
-
-		protected override void BuildDeleteQuery(SqlDeleteStatement deleteStatement)
-		{
-			if (deleteStatement.With?.Clauses.Count > 0)
-			{
-				BuildDeleteQuery2(deleteStatement);
-			}
-			else
-			{
-				base.BuildDeleteQuery(deleteStatement);
-			}
-		}
-
-		protected override void BuildInsertQuery(SqlStatement statement, SqlInsertClause insertClause, bool addAlias)
-		{
-			if (statement is SqlStatementWithQueryBase withQuery && withQuery.With?.Clauses.Count > 0)
-			{
-				BuildInsertQuery2(statement, insertClause, addAlias);
-			}
-			else
-			{
-				base.BuildInsertQuery(statement, insertClause, addAlias);
-			}
-		}
-
-		protected override void BuildFromClause(SqlStatement statement, SelectQuery selectQuery)
-		{
-			if (!statement.IsUpdate())
-				base.BuildFromClause(statement, selectQuery);
-		}
-
-		protected sealed override bool IsReserved(string word)
-		{
-			// TODO: now we use static 11g list
-			// proper solution will be use version-based list or load it from V$RESERVED_WORDS (needs research)
-			// right now list is a merge of two lists:
-			// SQL reserved words: https://docs.oracle.com/database/121/SQLRF/ap_keywd001.htm
-			// PL/SQL reserved words: https://docs.oracle.com/cd/B28359_01/appdev.111/b28370/reservewords.htm
-			// keywords are not included as they are keywords :)
-			//
-			// V$RESERVED_WORDS: https://docs.oracle.com/cd/B28359_01/server.111/b28320/dynviews_2126.htm
-			return ReservedWords.IsReserved(word, ProviderName.Oracle);
-		}
-
-		protected override void BuildColumnExpression(SelectQuery selectQuery, ISqlExpression expr, string alias, ref bool addAlias)
-		{
-			var wrap = false;
-
-			if (expr.SystemType == typeof(bool))
-			{
-				if (expr is SqlSearchCondition)
-					wrap = true;
-				else
-					wrap =
-						expr is SqlExpression ex      &&
-						ex.Expr              == "{0}" &&
-						ex.Parameters.Length == 1     &&
-						ex.Parameters[0] is SqlSearchCondition;
-			}
-
-			if (wrap) StringBuilder.Append("CASE WHEN ");
-			base.BuildColumnExpression(selectQuery, expr, alias, ref addAlias);
-			if (wrap) StringBuilder.Append(" THEN 1 ELSE 0 END");
-		}
-
-		/// <summary>
-		/// Check if identifier is valid without quotation. Expects non-zero length string as input.
-		/// </summary>
-		private bool IsValidIdentifier(string name)
-		{
-			// https://docs.oracle.com/cd/B28359_01/server.111/b28286/sql_elements008.htm#SQLRF00223
-			// TODO: "Nonquoted identifiers can contain only alphanumeric characters from your database character set"
-			// now we check only for latin letters
-			// Also we should allow only uppercase letters:
-			// "Nonquoted identifiers are not case sensitive. Oracle interprets them as uppercase"
-			return !IsReserved(name) &&
-				((OracleTools.DontEscapeLowercaseIdentifiers && name[0] >= 'a' && name[0] <= 'z') || (name[0] >= 'A' && name[0] <= 'Z')) &&
-				name.All(c =>
-					(OracleTools.DontEscapeLowercaseIdentifiers && c >= 'a' && c <= 'z') ||
-					(c >= 'A' && c <= 'Z') ||
-					(c >= '0' && c <= '9') ||
-					c == '$' ||
-					c == '#' ||
-					c == '_');
-		}
-
-		public override object Convert(object value, ConvertType convertType)
-		{
-			switch (convertType)
-			{
-				case ConvertType.NameToQueryParameter:
-					return ":" + value;
-				// needs proper list of reserved words and name validation
-				// something like we did for Firebird
-				// right now reserved words list contains garbage
-				case ConvertType.NameToQueryFieldAlias:
-				case ConvertType.NameToQueryField:
-				case ConvertType.NameToQueryTable:
-					if (value != null)
-					{
-						var name = value.ToString();
-
-						if (!IsValidIdentifier(name))
-						{
-							return '"' + name + '"';
-						}
-
-						return name;
-					}
-
-					break;
-			}
-
-			return value;
-		}
-
-		protected override void BuildInsertOrUpdateQuery(SqlInsertOrUpdateStatement insertOrUpdate)
-		{
-			BuildInsertOrUpdateQueryAsMerge(insertOrUpdate, "FROM SYS.DUAL");
-		}
-
-		public override string GetReserveSequenceValuesSql(int count, string sequenceName)
-		{
-			return "SELECT " + sequenceName + ".nextval ID from DUAL connect by level <= " + count;
-		}
-
-		protected override void BuildEmptyInsert(SqlInsertClause insertClause)
-		{
-			StringBuilder.Append("VALUES ");
-
-			foreach (var col in insertClause.Into.Fields)
-				StringBuilder.Append("(DEFAULT)");
-
-			StringBuilder.AppendLine();
-		}
-
-		SqlField _identityField;
-
-		public override int CommandCount(SqlStatement statement)
-		{
-			switch (statement)
-			{
-				case SqlTruncateTableStatement truncateTable:
-					return truncateTable.ResetIdentity && truncateTable.Table.Fields.Values.Any(f => f.IsIdentity) ? 2 : 1;
-
-				case SqlCreateTableStatement createTable:
-					_identityField = createTable.Table.Fields.Values.FirstOrDefault(f => f.IsIdentity);
-					if (_identityField != null)
-						return 3;
-					break;
-			}
-
-			return base.CommandCount(statement);
-		}
-
-		protected override void BuildDropTableStatement(SqlDropTableStatement dropTable)
-		{
-			var identityField = dropTable.Table.Fields.Values.FirstOrDefault(f => f.IsIdentity);
-
-			if (identityField == null && dropTable.IfExists == false)
-			{
-				base.BuildDropTableStatement(dropTable);
-			}
-			else
-			{
-				var schemaPrefix = string.IsNullOrWhiteSpace(dropTable.Table.Schema)
-					? string.Empty
-					: dropTable.Table.Schema + ".";
-
-				StringBuilder
-					.AppendLine(@"BEGIN");
-
-				if (identityField == null)
-				{
-					StringBuilder
-						.Append("\tEXECUTE IMMEDIATE 'DROP TABLE ");
-					BuildPhysicalTable(dropTable.Table, null);
-					StringBuilder
-						.AppendLine("';")
-						;
-
-					if (dropTable.IfExists)
-					{
-						StringBuilder
-							.AppendLine("EXCEPTION")
-							.AppendLine("\tWHEN OTHERS THEN")
-							.AppendLine("\t\tIF SQLCODE != -942 THEN")
-							.AppendLine("\t\t\tRAISE;")
-							.AppendLine("\t\tEND IF;")
-							;
-					}
-				}
-				else if (!dropTable.IfExists)
-				{
-					StringBuilder
-						.Append("\tEXECUTE IMMEDIATE 'DROP TRIGGER ")
-						.Append(schemaPrefix)
-						.Append("TIDENTITY_")
-						.Append(dropTable.Table.PhysicalName)
-						.AppendLine("';")
-						.Append("\tEXECUTE IMMEDIATE 'DROP SEQUENCE ")
-						.Append(schemaPrefix)
-						.Append("SIDENTITY_")
-						.Append(dropTable.Table.PhysicalName)
-						.AppendLine("';")
-						.Append("\tEXECUTE IMMEDIATE 'DROP TABLE ");
-					BuildPhysicalTable(dropTable.Table, null);
-					StringBuilder
-						.AppendLine("';")
-						;
-				}
-				else
-				{
-					StringBuilder
-						.AppendLine("\tBEGIN")
-						.Append("\t\tEXECUTE IMMEDIATE 'DROP TRIGGER ")
-						.Append(schemaPrefix)
-						.Append("TIDENTITY_")
-						.Append(dropTable.Table.PhysicalName)
-						.AppendLine("';")
-						.AppendLine("\tEXCEPTION")
-						.AppendLine("\t\tWHEN OTHERS THEN")
-						.AppendLine("\t\t\tIF SQLCODE != -4080 THEN")
-						.AppendLine("\t\t\t\tRAISE;")
-						.AppendLine("\t\t\tEND IF;")
-						.AppendLine("\tEND;")
-
-						.AppendLine("\tBEGIN")
-						.Append("\t\tEXECUTE IMMEDIATE 'DROP SEQUENCE ")
-						.Append(schemaPrefix)
-						.Append("SIDENTITY_")
-						.Append(dropTable.Table.PhysicalName)
-						.AppendLine("';")
-						.AppendLine("\tEXCEPTION")
-						.AppendLine("\t\tWHEN OTHERS THEN")
-						.AppendLine("\t\t\tIF SQLCODE != -2289 THEN")
-						.AppendLine("\t\t\t\tRAISE;")
-						.AppendLine("\t\t\tEND IF;")
-						.AppendLine("\tEND;")
-
-						.AppendLine("\tBEGIN")
-						.Append("\t\tEXECUTE IMMEDIATE 'DROP TABLE ");
-					BuildPhysicalTable(dropTable.Table, null);
-					StringBuilder
-						.AppendLine("';")
-						.AppendLine("\tEXCEPTION")
-						.AppendLine("\t\tWHEN OTHERS THEN")
-						.AppendLine("\t\t\tIF SQLCODE != -942 THEN")
-						.AppendLine("\t\t\t\tRAISE;")
-						.AppendLine("\t\t\tEND IF;")
-						.AppendLine("\tEND;")
-						;
-				}
-
-				StringBuilder
-					.AppendLine("END;")
-					;
-			}
-		}
-
-		protected override void BuildCommand(SqlStatement statement, int commandNumber)
-		{
-			string GetSchemaPrefix(SqlTable table)
-			{
-				return string.IsNullOrWhiteSpace(table.Schema)
-					? string.Empty
-					: table.Schema + ".";
-			}
-
-			switch (Statement)
-			{
-				case SqlTruncateTableStatement truncate:
-					StringBuilder
-						.AppendFormat(@"DECLARE
-	l_value number;
-BEGIN
-	-- Select the next value of the sequence
-	EXECUTE IMMEDIATE 'SELECT SIDENTITY_{0}.NEXTVAL FROM dual' INTO l_value;
-
-	-- Set a negative increment for the sequence, with value = the current value of the sequence
-	EXECUTE IMMEDIATE 'ALTER SEQUENCE SIDENTITY_{0} INCREMENT BY -' || l_value || ' MINVALUE 0';
-
-	-- Select once from the sequence, to take its current value back to 0
-	EXECUTE IMMEDIATE 'select SIDENTITY_{0}.NEXTVAL FROM dual' INTO l_value;
-
-	-- Set the increment back to 1
-	EXECUTE IMMEDIATE 'ALTER SEQUENCE SIDENTITY_{0} INCREMENT BY 1 MINVALUE 0';
-END;",
-							truncate.Table.PhysicalName)
-						.AppendLine()
-						;
-
-					break;
-				case SqlCreateTableStatement createTable:
-				{
-					var schemaPrefix = GetSchemaPrefix(createTable.Table);
-
-					if (commandNumber == 1)
-					{
-						StringBuilder
-							.Append("CREATE SEQUENCE ")
-							.Append(schemaPrefix)
-							.Append("SIDENTITY_")
-							.Append(createTable.Table.PhysicalName)
-							.AppendLine();
-					}
-					else
-					{
-						StringBuilder
-							.AppendFormat("CREATE OR REPLACE TRIGGER {0}TIDENTITY_{1}", schemaPrefix, createTable.Table.PhysicalName)
-							.AppendLine()
-							.AppendFormat("BEFORE INSERT ON ");
-
-						BuildPhysicalTable(createTable.Table, null);
-
-						StringBuilder
-							.AppendLine  (" FOR EACH ROW")
-							.AppendLine  ("BEGIN")
-							.AppendFormat("\tSELECT {2}SIDENTITY_{1}.NEXTVAL INTO :NEW.{0} FROM dual;", _identityField.PhysicalName, createTable.Table.PhysicalName, schemaPrefix)
-							.AppendLine  ()
-							.AppendLine  ("END;");
-					}
-
-					break;
-				}
-			}
-		}
-
-		protected override void BuildTruncateTable(SqlTruncateTableStatement truncateTable)
-		{
-			StringBuilder.Append("TRUNCATE TABLE ");
-		}
-
-		public override StringBuilder BuildTableName(StringBuilder sb, string database, string schema, string table)
-		{
-			if (schema != null && schema.Length == 0) schema = null;
-
-			if (schema != null)
-				sb.Append(schema).Append(".");
-
-			return sb.Append(table);
-		}
-
-		protected override string GetProviderTypeName(IDbDataParameter parameter)
-		{
-			dynamic p = parameter;
-			return p.OracleDbType.ToString();
-		}
-	}
-}
->>>>>>> 5e26fa16
+}