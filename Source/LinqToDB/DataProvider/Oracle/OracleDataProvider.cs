--- conflicted
+++ resolved
@@ -1,4 +1,3 @@
-<<<<<<< HEAD
 ﻿using System;
 using System.Collections.Generic;
 using System.Data;
@@ -625,632 +624,4 @@
 
 		#endregion
 	}
-}
-=======
-﻿using System;
-using System.Collections.Generic;
-using System.Data;
-using System.Data.Common;
-using System.Linq.Expressions;
-using System.Reflection;
-using System.Threading;
-using System.Threading.Tasks;
-
-namespace LinqToDB.DataProvider.Oracle
-{
-	using Configuration;
-	using Common;
-	using Data;
-	using Expressions;
-	using Extensions;
-	using LinqToDB.Linq;
-	using Mapping;
-	using SqlProvider;
-	using Tools;
-
-	public class OracleDataProvider : DynamicDataProviderBase
-	{
-		static readonly int NanosecondsPerTick = Convert.ToInt32(1000000000 / TimeSpan.TicksPerSecond);
-
-		public OracleDataProvider()
-			: this(OracleTools.DetectedProviderName)
-		{
-		}
-
-		public OracleDataProvider(string name)
-			: base(name, null)
-		{
-			//SqlProviderFlags.IsCountSubQuerySupported    = false;
-			SqlProviderFlags.IsIdentityParameterRequired       = true;
-			SqlProviderFlags.IsCommonTableExpressionsSupported = true;
-			SqlProviderFlags.IsSubQueryOrderBySupported        = true;
-			SqlProviderFlags.IsDistinctOrderBySupported        = false;
-
-			SqlProviderFlags.MaxInListValuesCount = 1000;
-
-			SetCharField("Char",  (r,i) => r.GetString(i).TrimEnd(' '));
-			SetCharField("NChar", (r,i) => r.GetString(i).TrimEnd(' '));
-			SetCharFieldToType<char>("Char",  (r, i) => DataTools.GetChar(r, i));
-			SetCharFieldToType<char>("NChar", (r, i) => DataTools.GetChar(r, i));
-
-			//			ReaderExpressions[new ReaderInfo { FieldType = typeof(decimal), ToType = typeof(TimeSpan) }] =
-			//				(Expression<Func<IDataReader,int,TimeSpan>>)((rd,n) => new TimeSpan((long)rd.GetDecimal(n)));
-
-			_sqlOptimizer = new OracleSqlOptimizer(SqlProviderFlags);
-
-//			SetField<IDataReader,decimal>((r,i) => OracleTools.DataReaderGetDecimal(r, i));
-		}
-
-		Type _oracleBFile;
-		Type _oracleBinary;
-		Type _oracleBlob;
-		Type _oracleClob;
-		Type _oracleDate;
-		Type _oracleDecimal;
-		Type _oracleIntervalDS;
-		Type _oracleIntervalYM;
-		Type _oracleRef;
-		Type _oracleRefCursor;
-		Type _oracleString;
-		Type _oracleTimeStamp;
-		Type _oracleTimeStampLTZ;
-		Type _oracleTimeStampTZ;
-		Type _oracleXmlType;
-		Type _oracleXmlStream;
-
-#if !NETSTANDARD1_6 && !NETSTANDARD2_0
-		public override string DbFactoryProviderName => Name == ProviderName.OracleNative ? "Oracle.DataAccess.Client" : null;
-#endif
-		protected override void OnConnectionTypeCreated(Type connectionType)
-		{
-			var typesNamespace  = AssemblyName + ".Types.";
-
-			_oracleBFile        = connectionType.AssemblyEx().GetType(typesNamespace + "OracleBFile",        true);
-			_oracleBinary       = connectionType.AssemblyEx().GetType(typesNamespace + "OracleBinary",       true);
-			_oracleBlob         = connectionType.AssemblyEx().GetType(typesNamespace + "OracleBlob",         true);
-			_oracleClob         = connectionType.AssemblyEx().GetType(typesNamespace + "OracleClob",         true);
-			_oracleDate         = connectionType.AssemblyEx().GetType(typesNamespace + "OracleDate",         true);
-			_oracleDecimal      = connectionType.AssemblyEx().GetType(typesNamespace + "OracleDecimal",      true);
-			_oracleIntervalDS   = connectionType.AssemblyEx().GetType(typesNamespace + "OracleIntervalDS",   true);
-			_oracleIntervalYM   = connectionType.AssemblyEx().GetType(typesNamespace + "OracleIntervalYM",   true);
-			_oracleRefCursor    = connectionType.AssemblyEx().GetType(typesNamespace + "OracleRefCursor",    true);
-			_oracleString       = connectionType.AssemblyEx().GetType(typesNamespace + "OracleString",       true);
-			_oracleTimeStamp    = connectionType.AssemblyEx().GetType(typesNamespace + "OracleTimeStamp",    true);
-			_oracleTimeStampLTZ = connectionType.AssemblyEx().GetType(typesNamespace + "OracleTimeStampLTZ", true);
-			_oracleTimeStampTZ  = connectionType.AssemblyEx().GetType(typesNamespace + "OracleTimeStampTZ",  true);
-			_oracleRef          = connectionType.AssemblyEx().GetType(typesNamespace + "OracleRef",          false);
-			_oracleXmlType      = connectionType.AssemblyEx().GetType(typesNamespace + "OracleXmlType",      false);
-			_oracleXmlStream    = connectionType.AssemblyEx().GetType(typesNamespace + "OracleXmlStream",    false);
-
-			SetProviderField(_oracleBFile,        _oracleBFile,        "GetOracleBFile");
-			SetProviderField(_oracleBinary,       _oracleBinary,       "GetOracleBinary");
-			SetProviderField(_oracleBlob,         _oracleBlob,         "GetOracleBlob");
-			SetProviderField(_oracleClob,         _oracleClob,         "GetOracleClob");
-			SetProviderField(_oracleDate,         _oracleDate,         "GetOracleDate");
-			SetProviderField(_oracleDecimal,      _oracleDecimal,      "GetOracleDecimal");
-			SetProviderField(_oracleIntervalDS,   _oracleIntervalDS,   "GetOracleIntervalDS");
-			SetProviderField(_oracleIntervalYM,   _oracleIntervalYM,   "GetOracleIntervalYM");
-			SetProviderField(_oracleString,       _oracleString,       "GetOracleString");
-			SetProviderField(_oracleTimeStamp,    _oracleTimeStamp,    "GetOracleTimeStamp");
-			SetProviderField(_oracleTimeStampLTZ, _oracleTimeStampLTZ, "GetOracleTimeStampLTZ");
-			SetProviderField(_oracleTimeStampTZ,  _oracleTimeStampTZ,  "GetOracleTimeStampTZ");
-
-			try
-			{
-				if (_oracleRef != null)
-					SetProviderField(_oracleRef, _oracleRef, "GetOracleRef");
-			}
-			catch
-			{
-			}
-
-			try
-			{
-				if (_oracleXmlType != null)
-					SetProviderField(_oracleXmlType, _oracleXmlType, "GetOracleXmlType");
-			}
-			catch
-			{
-			}
-
-			var dataReaderParameter = Expression.Parameter(DataReaderType, "r");
-			var indexParameter      = Expression.Parameter(typeof(int),    "i");
-
-			{
-				// static DateTimeOffset GetOracleTimeStampTZ(OracleDataReader rd, int idx)
-				// {
-				//     var tstz = rd.GetOracleTimeStampTZ(idx);
-				//     return new DateTimeOffset(
-				//         tstz.Year, tstz.Month,  tstz.Day,
-				//         tstz.Hour, tstz.Minute, tstz.Second,
-				//         TimeSpan.Parse(tstz.TimeZone.TrimStart('+'))).AddTicks(tstz.Nanosecond / NanosecondsPerTick);
-				// }
-
-				var tstz = Expression.Parameter(_oracleTimeStampTZ, "tstz");
-
-				ReaderExpressions[new ReaderInfo { ToType = typeof(DateTimeOffset), ProviderFieldType = _oracleTimeStampTZ }] =
-					Expression.Lambda(
-						Expression.Block(
-							new[] { tstz },
-							new Expression[]
-							{
-								Expression.Assign(tstz, Expression.Call(dataReaderParameter, "GetOracleTimeStampTZ", null, indexParameter)),
-								Expression.Call(
-									MemberHelper.MethodOf(() => ToDateTimeOffset(null)),
-									Expression.Convert(tstz, typeof(object))
-								)
-							}),
-						dataReaderParameter,
-						indexParameter);
-			}
-
-			{
-				// static decimal GetOracleDecimal(OracleDataReader rd, int idx)
-				// {
-				//     var tstz = rd.GetOracleDecimal(idx);
-				//     decimal decimalVar;
-				//     var precision = 29;
-				//     while (true)
-				//     {
-				//        try
-				//        {
-				//           tstz = OracleDecimal.SetPrecision(tstz, precision);
-				//           decimalVar = (decimal)tstz;
-				//           break;
-				//        }
-				//        catch(OverflowException exceptionVar)
-				//        {
-				//           if (--precision <= 26)
-				//              throw exceptionVar;
-				//        }
-				//     }
-				//
-				//     return decimalVar;
-				// }
-
-				var tstz               = Expression.Parameter(_oracleDecimal, "tstz");
-				var decimalVar         = Expression.Variable(typeof(decimal), "decimalVar");
-				var precision          = Expression.Variable(typeof(int),     "precision");
-				var label              = Expression.Label(typeof(decimal));
-				var setPrecisionMethod = _oracleDecimal.GetMethod("SetPrecision", BindingFlags.Static | BindingFlags.Public);
-
-				var getDecimalAdv = Expression.Lambda(
-					Expression.Block(
-						new[] {tstz, decimalVar, precision},
-						Expression.Assign(tstz, Expression.Call(dataReaderParameter, "GetOracleDecimal", null, indexParameter)),
-						Expression.Assign(precision, Expression.Constant(29)),
-						Expression.Loop(
-							Expression.TryCatch(
-								Expression.Block(
-									Expression.Assign(tstz, Expression.Call(setPrecisionMethod, tstz, precision)),
-									Expression.Assign(decimalVar, Expression.Convert(tstz, typeof(decimal))),
-									Expression.Break(label, decimalVar),
-									Expression.Constant(0)
-								),
-								Expression.Catch(typeof(OverflowException),
-									Expression.Block(
-										Expression.IfThen(
-											Expression.LessThanOrEqual(Expression.SubtractAssign(precision, Expression.Constant(1)),
-												Expression.Constant(26)),
-											Expression.Rethrow()
-										),
-										Expression.Constant(0)
-									)
-
-								)
-							),
-							label),
-						decimalVar
-					),
-					dataReaderParameter,
-					indexParameter);
-
-
-				// static T GetDecimalValue<T>(OracleDataReader rd, int idx)
-				// {
-				//    return (T)(decimal)OracleDecimal.SetPrecision(rd.GetOracleDecimal(idx), 27);
-				// }
-
-				LambdaExpression GetDecimal(Type t, bool convToDecimal)
-				{
-					Expression expr =
-						Expression.Call(setPrecisionMethod,
-							Expression.Call(
-								dataReaderParameter,
-								"GetOracleDecimal",
-								null,
-								indexParameter),
-							Expression.Constant(27));
-
-					if (convToDecimal)
-						expr = Expression.Convert(expr, typeof(decimal));
-
-					return Expression.Lambda(
-						Expression.Convert(expr, t),
-						dataReaderParameter,
-						indexParameter);
-				}
-
-				ReaderExpressions[new ReaderInfo { ToType = typeof(decimal), ProviderFieldType = _oracleDecimal }] = getDecimalAdv;
-				ReaderExpressions[new ReaderInfo { ToType = typeof(decimal), FieldType = typeof(decimal)}        ] = getDecimalAdv;
-				ReaderExpressions[new ReaderInfo { ToType = typeof(int),     FieldType = typeof(decimal)}        ] = GetDecimal(typeof(int),     true);
-				ReaderExpressions[new ReaderInfo { ToType = typeof(long),    FieldType = typeof(decimal)}        ] = GetDecimal(typeof(long),    true);
-				ReaderExpressions[new ReaderInfo {                           FieldType = typeof(decimal)}        ] = GetDecimal(typeof(decimal), false);
-			}
-
-			{
-				// static DateTimeOffset GetOracleTimeStampLTZ(OracleDataReader rd, int idx)
-				// {
-				//     var tstz = rd.GetOracleTimeStampLTZ(idx).ToOracleTimeStampTZ();
-				//     return new DateTimeOffset(
-				//         tstz.Year, tstz.Month,  tstz.Day,
-				//         tstz.Hour, tstz.Minute, tstz.Second,
-				//         TimeSpan.Parse(tstz.TimeZone.TrimStart('+'))).AddTicks(tstz.Nanosecond / NanosecondsPerTick);
-				// }
-
-				var tstz = Expression.Parameter(_oracleTimeStampTZ, "tstz");
-
-				ReaderExpressions[new ReaderInfo { ToType = typeof(DateTimeOffset), ProviderFieldType = _oracleTimeStampLTZ }] =
-					Expression.Lambda(
-						Expression.Block(
-							new[] { tstz },
-							new Expression[]
-							{
-								Expression.Assign(
-									tstz,
-									Expression.Call(
-										Expression.Call(dataReaderParameter, "GetOracleTimeStampLTZ", null, indexParameter),
-										"ToOracleTimeStampTZ",
-										null,
-										null)),
-								Expression.Call(
-									MemberHelper.MethodOf(() => ToDateTimeOffset(null)),
-									Expression.Convert(tstz, typeof(object))
-								)
-							}),
-						dataReaderParameter,
-						indexParameter);
-			}
-
-			{
-				// ((OracleCommand)dataConnection.Command).BindByName = true;
-
-				var p     = Expression.Parameter(typeof(DataConnection), "dataConnection");
-				var pbind = Expression.Parameter(typeof(bool), "value");
-
-				_setBindByName =
-					Expression.Lambda<Action<DataConnection, bool>>(
-						Expression.Assign(
-							Expression.PropertyOrField(
-								Expression.Convert(
-									Expression.Call(
-										MemberHelper.MethodOf(() => Proxy.GetUnderlyingObject((DbCommand)null)),
-										Expression.Convert(Expression.PropertyOrField(p, "Command"), typeof(DbCommand))),
-									connectionType.AssemblyEx().GetType(AssemblyName + ".Client.OracleCommand", true)),
-								"BindByName"),
-							pbind),
-							p,
-							pbind
-					).Compile();
-			}
-
-			{
-				// value = new OracleTimeStampTZ(dto.Year, dto.Month, dto.Day, dto.Hour, dto.Minute, dto.Second, GetDateTimeOffsetNanoseconds(dto), zone);
-
-				var dto  = Expression.Parameter(typeof(DateTimeOffset), "dto");
-				var zone = Expression.Parameter(typeof(string),         "zone");
-
-				_createOracleTimeStampTZ =
-					Expression.Lambda<Func<DateTimeOffset,string,object>>(
-						Expression.Convert(
-							Expression.New(
-								_oracleTimeStampTZ.GetConstructorEx(new []
-								{
-									typeof(int), typeof(int), typeof(int), typeof(int), typeof(int), typeof(int), typeof(int), typeof(string)
-								}),
-								Expression.PropertyOrField(dto, "Year"),
-								Expression.PropertyOrField(dto, "Month"),
-								Expression.PropertyOrField(dto, "Day"),
-								Expression.PropertyOrField(dto, "Hour"),
-								Expression.PropertyOrField(dto, "Minute"),
-								Expression.PropertyOrField(dto, "Second"),
-								Expression.Call(null, MemberHelper.MethodOf(() => GetDateTimeOffsetNanoseconds(default(DateTimeOffset))), dto),
-								zone),
-							typeof(object)),
-						dto,
-						zone
-					).Compile();
-			}
-
-			_setSingle         = GetSetParameter(connectionType, "OracleParameter", "OracleDbType", "OracleDbType", "BinaryFloat");
-			_setDouble         = GetSetParameter(connectionType, "OracleParameter", "OracleDbType", "OracleDbType", "BinaryDouble");
-			_setText           = GetSetParameter(connectionType, "OracleParameter", "OracleDbType", "OracleDbType", "Clob");
-			_setNText          = GetSetParameter(connectionType, "OracleParameter", "OracleDbType", "OracleDbType", "NClob");
-			_setImage          = GetSetParameter(connectionType, "OracleParameter", "OracleDbType", "OracleDbType", "Blob");
-			_setBinary         = GetSetParameter(connectionType, "OracleParameter", "OracleDbType", "OracleDbType", "Blob");
-			_setVarBinary      = GetSetParameter(connectionType, "OracleParameter", "OracleDbType", "OracleDbType", "Blob");
-			_setDate           = GetSetParameter(connectionType, "OracleParameter", "OracleDbType", "OracleDbType", "Date");
-			_setSmallDateTime  = GetSetParameter(connectionType, "OracleParameter", "OracleDbType", "OracleDbType", "Date");
-			_setDateTime2      = GetSetParameter(connectionType, "OracleParameter", "OracleDbType", "OracleDbType", "TimeStamp");
-			_setDateTimeOffset = GetSetParameter(connectionType, "OracleParameter", "OracleDbType", "OracleDbType", "TimeStampTZ");
-			_setGuid           = GetSetParameter(connectionType, "OracleParameter", "OracleDbType", "OracleDbType", "Raw");
-			_setCursor         = GetSetParameter(connectionType, "OracleParameter", "OracleDbType", "OracleDbType", "RefCursor");
-			_setNVarchar2      = GetSetParameter(connectionType, "OracleParameter", "OracleDbType", "OracleDbType", "NVarchar2");
-			_setVarchar2       = GetSetParameter(connectionType, "OracleParameter", "OracleDbType", "OracleDbType", "Varchar2");
-
-			MappingSchema.AddScalarType(_oracleBFile,        GetNullValue(_oracleBFile),        true, DataType.VarChar);    // ?
-			MappingSchema.AddScalarType(_oracleBinary,       GetNullValue(_oracleBinary),       true, DataType.VarBinary);
-			MappingSchema.AddScalarType(_oracleBlob,         GetNullValue(_oracleBlob),         true, DataType.Blob);       // ?
-			MappingSchema.AddScalarType(_oracleClob,         GetNullValue(_oracleClob),         true, DataType.NText);
-			MappingSchema.AddScalarType(_oracleDate,         GetNullValue(_oracleDate),         true, DataType.DateTime);
-			MappingSchema.AddScalarType(_oracleDecimal,      GetNullValue(_oracleDecimal),      true, DataType.Decimal);
-			MappingSchema.AddScalarType(_oracleIntervalDS,   GetNullValue(_oracleIntervalDS),   true, DataType.Time);       // ?
-			MappingSchema.AddScalarType(_oracleIntervalYM,   GetNullValue(_oracleIntervalYM),   true, DataType.Date);       // ?
-			MappingSchema.AddScalarType(_oracleRefCursor,    GetNullValue(_oracleRefCursor),    true, DataType.Binary);     // ?
-			MappingSchema.AddScalarType(_oracleString,       GetNullValue(_oracleString),       true, DataType.NVarChar);
-			MappingSchema.AddScalarType(_oracleTimeStamp,    GetNullValue(_oracleTimeStamp),    true, DataType.DateTime2);
-			MappingSchema.AddScalarType(_oracleTimeStampLTZ, GetNullValue(_oracleTimeStampLTZ), true, DataType.DateTimeOffset);
-			MappingSchema.AddScalarType(_oracleTimeStampTZ,  GetNullValue(_oracleTimeStampTZ),  true, DataType.DateTimeOffset);
-
-			if (_oracleRef != null)
-				MappingSchema.AddScalarType(_oracleRef, GetNullValue(_oracleRef), true, DataType.Binary); // ?
-
-			if (_oracleXmlType != null)
-				MappingSchema.AddScalarType(_oracleXmlType, GetNullValue(_oracleXmlType), true, DataType.Xml);
-
-			if (_oracleXmlStream != null)
-				MappingSchema.AddScalarType(_oracleXmlStream, GetNullValue(_oracleXmlStream), true, DataType.Xml); // ?
-		}
-
-		static int GetDateTimeOffsetNanoseconds(DateTimeOffset value)
-		{
-			var tmp = new DateTimeOffset(value.Year, value.Month, value.Day, value.Hour, value.Minute, value.Second, value.Offset);
-
-			return Convert.ToInt32((value.Ticks - tmp.Ticks) * NanosecondsPerTick);
-		}
-
-		static DateTimeOffset ToDateTimeOffset(object value)
-		{
-			dynamic tstz = value;
-
-			return new DateTimeOffset(
-				tstz.Year, tstz.Month,  tstz.Day,
-				tstz.Hour, tstz.Minute, tstz.Second,
-				tstz.GetTimeZoneOffset()).AddTicks(tstz.Nanosecond / NanosecondsPerTick);
-		}
-
-		static object GetNullValue(Type type)
-		{
-			var getValue = Expression.Lambda<Func<object>>(Expression.Convert(Expression.Field(null, type, "Null"), typeof(object)));
-			try
-			{
-				return getValue.Compile()();
-			}
-			catch (Exception)
-			{
-				return getValue.Compile()();
-			}
-		}
-
-		public string AssemblyName => Name == ProviderName.OracleNative ? "Oracle.DataAccess" : "Oracle.ManagedDataAccess";
-
-		public    override string ConnectionNamespace => $"{AssemblyName}.Client";
-		protected override string ConnectionTypeName  => $"{AssemblyName}.Client.OracleConnection, {AssemblyName}";
-		protected override string DataReaderTypeName  => $"{AssemblyName}.Client.OracleDataReader, {AssemblyName}";
-
-		public             bool   IsXmlTypeSupported  => _oracleXmlType != null;
-
-		public override ISqlBuilder CreateSqlBuilder(MappingSchema mappingSchema)
-		{
-			return new OracleSqlBuilder(GetSqlOptimizer(), SqlProviderFlags, mappingSchema.ValueToSqlConverter);
-		}
-
-		static class MappingSchemaInstance
-		{
-			public static readonly OracleMappingSchema.NativeMappingSchema  NativeMappingSchema  = new OracleMappingSchema.NativeMappingSchema();
-			public static readonly OracleMappingSchema.ManagedMappingSchema ManagedMappingSchema = new OracleMappingSchema.ManagedMappingSchema();
-		}
-
-		public override MappingSchema MappingSchema => Name == ProviderName.OracleNative
-			? MappingSchemaInstance.NativeMappingSchema as MappingSchema
-			: MappingSchemaInstance.ManagedMappingSchema;
-
-		readonly ISqlOptimizer _sqlOptimizer;
-
-		public override ISqlOptimizer GetSqlOptimizer()
-		{
-			return _sqlOptimizer;
-		}
-
-#if !NETSTANDARD1_6
-		public override SchemaProvider.ISchemaProvider GetSchemaProvider()
-		{
-			return new OracleSchemaProvider(Name);
-		}
-#endif
-
-		Action<DataConnection, bool> _setBindByName;
-
-		public override void InitCommand(DataConnection dataConnection, CommandType commandType, string commandText, DataParameter[] parameters, bool withParameters)
-		{
-			dataConnection.DisposeCommand();
-
-			if (_setBindByName == null)
-				EnsureConnection();
-
-			// binding disabled for native provider without parameters to reduce changes to fail when SQL contains
-			// parameter-like token.
-			// This is mostly issue with triggers creation, because they can have record tokens like :NEW
-			// incorectly identified by native provider as parameter
-			var bind = Name != ProviderName.OracleNative || parameters?.Length > 0 || withParameters;
-			_setBindByName(dataConnection, bind);
-
-			base.InitCommand(dataConnection, commandType, commandText, parameters, withParameters);
-
-			if (parameters != null)
-				foreach (var parameter in parameters)
-				{
-					if (parameter.IsArray && parameter.Value is object[])
-					{
-						var value = (object[])parameter.Value;
-
-						if (value.Length != 0)
-						{
-							dynamic command = Proxy.GetUnderlyingObject((DbCommand)dataConnection.Command);
-
-							command.ArrayBindCount = value.Length;
-
-							break;
-						}
-					}
-				}
-		}
-
-		public override void DisposeCommand(DataConnection dataConnection)
-		{
-			foreach (DbParameter param in dataConnection.Command.Parameters)
-			{
-//				if (param != null && param.Value != null && param.Value is IDisposable)
-//					((IDisposable)param.Value).Dispose();
-
-				if (param is IDisposable)
-					((IDisposable)param).Dispose();
-			}
-
-			base.DisposeCommand(dataConnection);
-		}
-
-		Func<DateTimeOffset,string,object> _createOracleTimeStampTZ;
-
-		public override void SetParameter(IDbDataParameter parameter, string name, DbDataType dataType, object value)
-		{
-			switch (dataType.DataType)
-			{
-				case DataType.DateTimeOffset:
-					if (value is DateTimeOffset)
-					{
-						var dto  = (DateTimeOffset)value;
-						var zone = (dto.Offset < TimeSpan.Zero ? "-" : "+") + dto.Offset.ToString("hh\\:mm");
-						value = _createOracleTimeStampTZ(dto, zone);
-					}
-					break;
-				case DataType.Boolean:
-					dataType = dataType.WithDataType(DataType.Byte);
-					if (value is bool)
-						value = (bool)value ? (byte)1 : (byte)0;
-					break;
-				case DataType.Guid:
-					if (value is Guid) value = ((Guid)value).ToByteArray();
-					break;
-				case DataType.Time:
-					// According to http://docs.oracle.com/cd/E16655_01/win.121/e17732/featOraCommand.htm#ODPNT258
-					// Inference of DbType and OracleDbType from Value: TimeSpan - Object - IntervalDS
-					//
-					if (value is TimeSpan)
-						dataType = dataType.WithDataType(DataType.Undefined);
-					break;
-			}
-
-			if (dataType.DataType == DataType.Undefined && value is string && ((string)value).Length >= 4000)
-			{
-				dataType = dataType.WithDataType(DataType.NText);
-			}
-
-			base.SetParameter(parameter, name, dataType, value);
-		}
-
-		public override Type ConvertParameterType(Type type, DbDataType dataType)
-		{
-			if (type.IsNullable())
-				type = type.ToUnderlying();
-
-			switch (dataType.DataType)
-			{
-				case DataType.DateTimeOffset : if (type == typeof(DateTimeOffset)) return _oracleTimeStampTZ; break;
-				case DataType.Boolean        : if (type == typeof(bool))           return typeof(byte);       break;
-				case DataType.Guid           : if (type == typeof(Guid))           return typeof(byte[]);     break;
-			}
-
-			return base.ConvertParameterType(type, dataType);
-		}
-
-		Action<IDbDataParameter> _setSingle;
-		Action<IDbDataParameter> _setDouble;
-		Action<IDbDataParameter> _setText;
-		Action<IDbDataParameter> _setNText;
-		Action<IDbDataParameter> _setImage;
-		Action<IDbDataParameter> _setBinary;
-		Action<IDbDataParameter> _setVarBinary;
-		Action<IDbDataParameter> _setDate;
-		Action<IDbDataParameter> _setSmallDateTime;
-		Action<IDbDataParameter> _setDateTime2;
-		Action<IDbDataParameter> _setDateTimeOffset;
-		Action<IDbDataParameter> _setGuid;
-		Action<IDbDataParameter> _setCursor;
-		Action<IDbDataParameter> _setNVarchar2;
-		Action<IDbDataParameter> _setVarchar2;
-
-		protected override void SetParameterType(IDbDataParameter parameter, DbDataType dataType)
-		{
-			if (parameter is BulkCopyReader.Parameter)
-				return;
-
-			switch (dataType.DataType)
-			{
-				case DataType.Byte           : parameter.DbType = DbType.Int16;            break;
-				case DataType.SByte          : parameter.DbType = DbType.Int16;            break;
-				case DataType.UInt16         : parameter.DbType = DbType.Int32;            break;
-				case DataType.UInt32         : parameter.DbType = DbType.Int64;            break;
-				case DataType.UInt64         : parameter.DbType = DbType.Decimal;          break;
-				case DataType.VarNumeric     : parameter.DbType = DbType.Decimal;          break;
-				case DataType.Single         : _setSingle           (parameter);           break;
-				case DataType.Double         : _setDouble           (parameter);           break;
-				case DataType.Text           : _setText             (parameter);           break;
-				case DataType.NText          : _setNText            (parameter);           break;
-				case DataType.Image          : _setImage            (parameter);           break;
-				case DataType.Binary         : _setBinary           (parameter);           break;
-				case DataType.VarBinary      : _setVarBinary        (parameter);           break;
-				case DataType.Date           : _setDate             (parameter);           break;
-				case DataType.SmallDateTime  : _setSmallDateTime    (parameter);           break;
-				case DataType.DateTime2      : _setDateTime2        (parameter);           break;
-				case DataType.DateTimeOffset : _setDateTimeOffset   (parameter);           break;
-				case DataType.Guid           : _setGuid             (parameter);           break;
-				case DataType.Cursor         : _setCursor           (parameter);           break;
-				case DataType.NVarChar       : _setNVarchar2        (parameter);           break;
-				case DataType.VarChar        : _setVarchar2         (parameter);           break;
-				default                      : base.SetParameterType(parameter, dataType); break;
-			}
-		}
-
-		#region BulkCopy
-
-		OracleBulkCopy _bulkCopy;
-
-		public override BulkCopyRowsCopied BulkCopy<T>(ITable<T> table, BulkCopyOptions options, IEnumerable<T> source)
-		{
-			if (_bulkCopy == null)
-				_bulkCopy = new OracleBulkCopy(this, GetConnectionType());
-
-#pragma warning disable 618
-			if (options.RetrieveSequence)
-			{
-				var list = source.RetrieveIdentity((DataConnection)table.DataContext);
-
-				if (!ReferenceEquals(list, source))
-					options = new BulkCopyOptions(options) { KeepIdentity = true };
-
-				source = list;
-			}
-#pragma warning restore 618
-
-			return _bulkCopy.BulkCopy(
-				options.BulkCopyType == BulkCopyType.Default ? OracleTools.DefaultBulkCopyType : options.BulkCopyType,
-				table,
-				options,
-				source);
-		}
-
-		#endregion
-	}
-}
->>>>>>> 50334847
+}