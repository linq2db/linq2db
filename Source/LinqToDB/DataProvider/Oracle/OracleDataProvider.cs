--- conflicted
+++ resolved
@@ -127,11 +127,7 @@
 		{
 			command = base.InitCommand(dataConnection, command, commandType, commandText, parameters, withParameters);
 
-<<<<<<< HEAD
-			var rawCommand = TryGetProviderCommand(command, dataConnection.MappingSchema);
-=======
 			var rawCommand = TryGetProviderCommand(dataConnection, command);
->>>>>>> 8fb36cb7
 
 			if (rawCommand != null)
 			{
