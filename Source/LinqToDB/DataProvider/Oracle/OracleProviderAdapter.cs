﻿using System;
using System.Collections.Generic;
using System.Data;
using System.Data.Common;
using System.Linq;
using System.Linq.Expressions;
using System.Reflection;
using System.Xml;

namespace LinqToDB.DataProvider.Oracle
{
	using Common;
	using Data;
	using Expressions;
	using Mapping;

	public class OracleProviderAdapter : IDynamicProviderAdapter
	{
		const int NanosecondsPerTick = 100;
		private static readonly Type[] IndexParams = new[] {typeof(int) };

		private static readonly object                 _nativeSyncRoot = new ();
		private static          OracleProviderAdapter? _nativeAdapter;

		public const string NativeAssemblyName        = "Oracle.DataAccess";
		public const string NativeProviderFactoryName = "Oracle.DataAccess.Client";
		public const string NativeClientNamespace     = "Oracle.DataAccess.Client";
		public const string NativeTypesNamespace      = "Oracle.DataAccess.Types";

		private static readonly object                 _managedSyncRoot = new ();
		private static          OracleProviderAdapter? _managedAdapter;

		public const string ManagedAssemblyName    = "Oracle.ManagedDataAccess";
		public const string ManagedClientNamespace = "Oracle.ManagedDataAccess.Client";
		public const string ManagedTypesNamespace  = "Oracle.ManagedDataAccess.Types";

		private static readonly object                 _devartSyncRoot = new ();
		private static          OracleProviderAdapter? _devartAdapter;

		public const string DevartAssemblyName    = "Devart.Data.Oracle";
		public const string DevartClientNamespace = "Devart.Data.Oracle";
		public const string DevartTypesNamespace  = "Devart.Data.Oracle";
		public const string DevartFactoryName     = "Devart.Data.Oracle";

		private OracleProviderAdapter(
			Type connectionType,
			Type dataReaderType,
			Type parameterType,
			Type commandType,
			Type transactionType,

			MappingSchema mappingSchema,
			bool bindingByNameEnabled,

			IReadOnlyList<(Type Type, string ReaderMethodName)> customReaders,

			Type oracleBFileType,
			Type oracleBinaryType,
			Type oracleBlobType,
			Type oracleClobType,
			Type oracleDateType,
			Type oracleDecimalType,
			Type oracleIntervalDSType,
			Type oracleIntervalYMType,
			Type oracleStringType,
			Type oracleTimeStampType,
			Type? oracleTimeStampLTZType,
			Type? oracleTimeStampTZType,
			Type oracleXmlTypeType,
			Type? oracleXmlStreamType,
			Type oracleRefCursorType,
			Type? oracleRefType,

			Func<string, DbConnection> connectionCreator,

			string typesNamespace,

			Action<DbParameter, OracleDbType>  dbTypeSetter,
			Func  <DbParameter, OracleDbType?> dbTypeGetter,

			Func<DbConnection, string>? hostNameGetter,
			Func<DbConnection, string>? databaseNameGetter,

			Action<DbCommand, bool>    bindByNameSetter,
			Action<DbCommand, int>?    arrayBindCountSetter,
			Action<DbCommand, int>?    initialLONGFetchSizeSetter,
			Func<DbCommand, int, int>? executeArray,

			Func<DateTimeOffset, string, object> createOracleTimeStampTZ,

			Expression<Func<DbDataReader, int, DateTimeOffset>>? readDateTimeOffsetFromOracleTimeStamp,
			Expression<Func<DbDataReader, int, DateTimeOffset>>  readDateTimeOffsetFromOracleTimeStampTZ,
			Expression<Func<DbDataReader, int, DateTimeOffset>>? readDateTimeOffsetFromOracleTimeStampLTZ,
			Expression<Func<DbDataReader, int, decimal>>?        readOracleDecimalToDecimalAdv,
			Expression<Func<DbDataReader, int, int>>?            readOracleDecimalToInt,
			Expression<Func<DbDataReader, int, long>>?           readOracleDecimalToLong,
			Expression<Func<DbDataReader, int, decimal>>?        readOracleDecimalToDecimal,

			IBulkCopyAdapter? bulkCopy)
		{
			ConnectionType  = connectionType;
			DataReaderType  = dataReaderType;
			ParameterType   = parameterType;
			CommandType     = commandType;
			TransactionType = transactionType;

			MappingSchema        = mappingSchema;
			BindingByNameEnabled = bindingByNameEnabled;

			CustomReaders = customReaders;

			OracleBFileType        = oracleBFileType;
			OracleBinaryType       = oracleBinaryType;
			OracleBlobType         = oracleBlobType;
			OracleClobType         = oracleClobType;
			OracleDateType         = oracleDateType;
			OracleDecimalType      = oracleDecimalType;
			OracleIntervalDSType   = oracleIntervalDSType;
			OracleIntervalYMType   = oracleIntervalYMType;
			OracleStringType       = oracleStringType;
			OracleTimeStampType    = oracleTimeStampType;
			OracleTimeStampLTZType = oracleTimeStampLTZType;
			OracleTimeStampTZType  = oracleTimeStampTZType;
			OracleXmlTypeType      = oracleXmlTypeType;
			OracleXmlStreamType    = oracleXmlStreamType;
			OracleRefCursorType    = oracleRefCursorType;
			OracleRefType          = oracleRefType;

			_connectionCreator     = connectionCreator;
			ProviderTypesNamespace = typesNamespace;

			SetDbType = dbTypeSetter;
			GetDbType = dbTypeGetter;

			GetHostName     = hostNameGetter;
			GetDatabaseName = databaseNameGetter;

			SetBindByName           = bindByNameSetter;
			SetArrayBindCount       = arrayBindCountSetter;
			SetInitialLONGFetchSize = initialLONGFetchSizeSetter;
			ExecuteArray            = executeArray;

			_createOracleTimeStampTZ = createOracleTimeStampTZ;

			ReadDateTimeOffsetFromOracleTimeStamp    = readDateTimeOffsetFromOracleTimeStamp;
			ReadDateTimeOffsetFromOracleTimeStampTZ  = readDateTimeOffsetFromOracleTimeStampTZ;
			ReadDateTimeOffsetFromOracleTimeStampLTZ = readDateTimeOffsetFromOracleTimeStampLTZ;
			ReadOracleDecimalToDecimalAdv            = readOracleDecimalToDecimalAdv;
			ReadOracleDecimalToInt                   = readOracleDecimalToInt;
			ReadOracleDecimalToLong                  = readOracleDecimalToLong;
			ReadOracleDecimalToDecimal               = readOracleDecimalToDecimal;

			BulkCopy = bulkCopy;
		}

		public Type ConnectionType  { get; }
		public Type DataReaderType  { get; }
		public Type ParameterType   { get; }
		public Type CommandType     { get; }
		public Type TransactionType { get; }

		public bool BindingByNameEnabled   { get; }
		public MappingSchema MappingSchema { get; }

		internal IReadOnlyList<(Type Type, string ReaderMethodName)> CustomReaders { get; }

		public Type  OracleBFileType        { get; }
		public Type  OracleBinaryType       { get; }
		public Type  OracleBlobType         { get; }
		public Type  OracleClobType         { get; }
		public Type  OracleDateType         { get; }
		public Type  OracleDecimalType      { get; }
		public Type  OracleIntervalDSType   { get; }
		public Type  OracleIntervalYMType   { get; }
		public Type  OracleStringType       { get; }
		public Type  OracleTimeStampType    { get; }
		public Type? OracleTimeStampLTZType { get; }
		public Type? OracleTimeStampTZType  { get; }
		public Type  OracleXmlTypeType      { get; }
		public Type  OracleRefCursorType    { get; }

		private Type? OracleXmlStreamType   { get; }
		private Type? OracleRefType         { get; }

		public string ProviderTypesNamespace { get; }

		internal Action<DbParameter, OracleDbType>  SetDbType { get; }
		internal Func  <DbParameter, OracleDbType?> GetDbType { get; }

		public Func<DbConnection, string>? GetHostName     { get; }
		public Func<DbConnection, string>? GetDatabaseName { get; }

		public Action<DbCommand, bool>    SetBindByName           { get; }
		public Action<DbCommand, int>?    SetArrayBindCount       { get; }
		public Action<DbCommand, int>?    SetInitialLONGFetchSize { get; }
		public Func<DbCommand, int, int>? ExecuteArray            { get; }

		public Expression<Func<DbDataReader, int, DateTimeOffset>>? ReadDateTimeOffsetFromOracleTimeStamp    { get; }
		public Expression<Func<DbDataReader, int, DateTimeOffset>>  ReadDateTimeOffsetFromOracleTimeStampTZ  { get; }
		public Expression<Func<DbDataReader, int, DateTimeOffset>>? ReadDateTimeOffsetFromOracleTimeStampLTZ { get; }
		public Expression<Func<DbDataReader, int, decimal>>?        ReadOracleDecimalToDecimalAdv            { get; }
		public Expression<Func<DbDataReader, int, int>>?            ReadOracleDecimalToInt                   { get; }
		public Expression<Func<DbDataReader, int, long>>?           ReadOracleDecimalToLong                  { get; }
		public Expression<Func<DbDataReader, int, decimal>>?        ReadOracleDecimalToDecimal               { get; }

		private readonly Func<DateTimeOffset, string, object> _createOracleTimeStampTZ;
		public object CreateOracleTimeStampTZ(DateTimeOffset dto, string offset) => _createOracleTimeStampTZ(dto, offset);

		private readonly Func<string, DbConnection> _connectionCreator;
		public DbConnection CreateConnection(string connectionString) => _connectionCreator(connectionString);

		internal IBulkCopyAdapter? BulkCopy { get; }

		internal interface IBulkCopyService : IDisposable
		{
			void AddColumn(int ordinal, ColumnDescriptor columnDescriptor);

			void Execute(IDataReader reader);
		}

		internal interface IBulkCopyAdapter
		{
			IBulkCopyService Create(
				DbConnection                connection,
				BulkCopyOptions             options,
				string                      table,
				string?                     schema,
				int?                        notifyAfter,
				Action<BulkCopyRowsCopied>? rowsCopiedCallback,
				BulkCopyRowsCopied          rowsCopiedArgs,
				int?                        batchSize,
				int?                        timeout);
		}

		private sealed class OracleBulkCopyAdapter : IBulkCopyAdapter
		{
			private readonly Func<DbConnection, OracleWrappers.OracleBulkCopyOptions, OracleWrappers.OracleBulkCopy> _create;
			private readonly Func<int, string, OracleWrappers.OracleBulkCopyColumnMapping> _createColumnMapping;

			internal OracleBulkCopyAdapter(
				Func<DbConnection, OracleWrappers.OracleBulkCopyOptions, OracleWrappers.OracleBulkCopy> bulkCopyCreator,
				Func<int, string, OracleWrappers.OracleBulkCopyColumnMapping> bulkCopyColumnMappingCreator)
			{
				_create = bulkCopyCreator;
				_createColumnMapping = bulkCopyColumnMappingCreator;
			}

			IBulkCopyService IBulkCopyAdapter.Create(
				DbConnection connection,
				BulkCopyOptions options,
				string table,
				string? schema,
				int? notifyAfter,
				Action<BulkCopyRowsCopied>? rowsCopiedCallback,
				BulkCopyRowsCopied rowsCopiedArgs,
				int? batchSize,
				int? timeout)
			{
				var providerOptions = OracleWrappers.OracleBulkCopyOptions.Default;
				if (options.HasFlag(BulkCopyOptions.UseInternalTransaction))
					providerOptions |= OracleWrappers.OracleBulkCopyOptions.UseInternalTransaction;

				var bc = _create(connection, providerOptions);

				bc.DestinationTableName = table;
				bc.DestinationSchemaName = schema;
				if (timeout != null)
					bc.BulkCopyTimeout = timeout.Value;
				if (batchSize != null)
					bc.BatchSize = batchSize.Value;

				if (notifyAfter != null && rowsCopiedCallback != null)
				{
					bc.NotifyAfter = notifyAfter.Value;

					bc.OracleRowsCopied += (sender, args) =>
					{
						rowsCopiedArgs.RowsCopied = args.RowsCopied;
						rowsCopiedCallback(rowsCopiedArgs);
						if (rowsCopiedArgs.Abort)
							args.Abort = true;
					};
				}

				return new BulkCopyWrapper(bc, _createColumnMapping);
			}

			private sealed class BulkCopyWrapper : IBulkCopyService
			{
				private readonly OracleWrappers.OracleBulkCopy _bulkCopy;
				private readonly Func<int, string, OracleWrappers.OracleBulkCopyColumnMapping> _createColumnMapping;

				public BulkCopyWrapper(
					OracleWrappers.OracleBulkCopy bulkCopy,
					Func<int, string, OracleWrappers.OracleBulkCopyColumnMapping> bulkCopyColumnMappingCreator)
				{
					_bulkCopy = bulkCopy;
					_createColumnMapping = bulkCopyColumnMappingCreator;
				}

				void IBulkCopyService.AddColumn(int ordinal, ColumnDescriptor columnDescriptor)
				{
					_bulkCopy.ColumnMappings.Add(_createColumnMapping(ordinal, columnDescriptor.ColumnName));
				}

				void IDisposable.Dispose() => _bulkCopy.Dispose();

				void IBulkCopyService.Execute(IDataReader reader) => _bulkCopy.WriteToServer(reader);
			}
		}

		private sealed class DevArtBulkCopyAdapter : IBulkCopyAdapter
		{
			private readonly Func<string, DbConnection, DevartWrappers.OracleLoaderOptions, DevartWrappers.OracleLoader> _create;
			private readonly Func<DevartWrappers.OracleLoader, string, DevartWrappers.OracleDbType, int, int, int, string, int> _createColumnMapping;

			internal DevArtBulkCopyAdapter(
				Func<string, DbConnection, DevartWrappers.OracleLoaderOptions, DevartWrappers.OracleLoader>        bulkCopyCreator,
				Func<DevartWrappers.OracleLoader, string, DevartWrappers.OracleDbType, int, int, int, string, int> bulkCopyColumnMappingCreator)
			{
				_create              = bulkCopyCreator;
				_createColumnMapping = bulkCopyColumnMappingCreator;
			}

			IBulkCopyService IBulkCopyAdapter.Create(
				DbConnection connection,
				BulkCopyOptions options,
				string table,
				string? schema,
				int? notifyAfter,
				Action<BulkCopyRowsCopied>? rowsCopiedCallback,
				BulkCopyRowsCopied rowsCopiedArgs,
				int? batchSize,
				int? timeout)
			{
				if (schema != null)
					table = $"{schema}.{table}";

				var providerOptions = DevartWrappers.OracleLoaderOptions.Default;

				if (options.HasFlag(BulkCopyOptions.UseInternalTransaction))
					providerOptions |= DevartWrappers.OracleLoaderOptions.UseInternalTransaction;
				if (options.HasFlag(BulkCopyOptions.KeepConstraints))
					providerOptions |= DevartWrappers.OracleLoaderOptions.KeepConstraints;
				if (options.HasFlag(BulkCopyOptions.DisableTriggers))
					providerOptions |= DevartWrappers.OracleLoaderOptions.DisableTriggers;

				var bc = _create(table, connection, providerOptions);

				bc.BatchSize = batchSize;

				if (notifyAfter != null && rowsCopiedCallback != null)
				{
					bc.NotifyAfter = notifyAfter.Value;

					bc.RowsCopied += (sender, args) =>
					{
						rowsCopiedArgs.RowsCopied = args.RowsCopied;
						rowsCopiedCallback(rowsCopiedArgs);
						if (rowsCopiedArgs.Abort)
							args.Abort = true;
					};
				}

				return new BulkCopyWrapper(bc, _createColumnMapping);
			}

			private sealed class BulkCopyWrapper : IBulkCopyService
			{
				private readonly DevartWrappers.OracleLoader _bulkCopy;
				private readonly Func<DevartWrappers.OracleLoader, string, DevartWrappers.OracleDbType, int, int, int, string, int> _createColumnMapping;

				public BulkCopyWrapper(
					DevartWrappers.OracleLoader bulkCopy,
					Func<DevartWrappers.OracleLoader, string, DevartWrappers.OracleDbType, int, int, int, string, int> bulkCopyColumnMappingCreator)
				{
					_bulkCopy = bulkCopy;
					_createColumnMapping = bulkCopyColumnMappingCreator;
				}

				void IBulkCopyService.AddColumn(int ordinal, ColumnDescriptor columnDescriptor)
				{
					_createColumnMapping(_bulkCopy, columnDescriptor.ColumnName, DevartWrappers.GetDbType(columnDescriptor.GetConvertedDbDataType()), columnDescriptor.Length ?? 0, columnDescriptor.Precision ?? 0, columnDescriptor.Scale ?? 0, string.Empty);
				}

				void IDisposable.Dispose() => _bulkCopy.Dispose();

				void IBulkCopyService.Execute(IDataReader reader) => _bulkCopy.LoadTable(reader);
			}
		}

		public static OracleProviderAdapter GetInstance(OracleProvider provider)
		{
			if (provider == OracleProvider.Native)
			{
				if (_nativeAdapter == null)
					lock (_nativeSyncRoot)
						_nativeAdapter ??= CreateAdapter(NativeAssemblyName, NativeClientNamespace, NativeTypesNamespace, NativeProviderFactoryName, new OracleNativeClientAdapterMappingSchema());

				return _nativeAdapter;
			}
			else if (provider == OracleProvider.Devart)
			{
				if (_devartAdapter == null)
					lock (_devartSyncRoot)
						_devartAdapter ??= CreateDevartAdapter();

				return _devartAdapter;
			}
			else
			{
				if (_managedAdapter == null)
					lock (_managedSyncRoot)
						_managedAdapter ??= CreateAdapter(ManagedAssemblyName, ManagedClientNamespace, ManagedTypesNamespace, null, new OracleManagedClientAdapterMappingSchema());

				return _managedAdapter;
			}
		}

		sealed class OracleNativeClientAdapterMappingSchema : LockedMappingSchema
		{
			public OracleNativeClientAdapterMappingSchema() : base("OracleNativeClientAdapter")
			{
			}
		}

		sealed class OracleManagedClientAdapterMappingSchema : LockedMappingSchema
		{
			public OracleManagedClientAdapterMappingSchema() : base("OracleManagedClientAdapter")
			{
			}
		}

		sealed class OracleDevartClientAdapterMappingSchema : LockedMappingSchema
		{
			public OracleDevartClientAdapterMappingSchema() : base("OracleDevartClientAdapter")
			{
			}
		}

		static OracleProviderAdapter CreateAdapter(string assemblyName, string clientNamespace, string typesNamespace, string? factoryName, MappingSchema mappingSchema)
		{
			var isNative = assemblyName == NativeAssemblyName;

			var assembly = Tools.TryLoadAssembly(assemblyName, factoryName);
			if (assembly == null)
				throw new InvalidOperationException($"Cannot load assembly {assemblyName}");

			var connectionType  = assembly.GetType($"{clientNamespace}.OracleConnection" , true)!;
			var parameterType   = assembly.GetType($"{clientNamespace}.OracleParameter"  , true)!;
			var dataReaderType  = assembly.GetType($"{clientNamespace}.OracleDataReader" , true)!;
			var transactionType = assembly.GetType($"{clientNamespace}.OracleTransaction", true)!;
			var dbType          = assembly.GetType($"{clientNamespace}.OracleDbType"     , true)!;
			var commandType     = assembly.GetType($"{clientNamespace}.OracleCommand"    , true)!;

			var customReaders = new List<(Type Type, string ReaderMethodName)>();

			TryAddTypeReader<TimeSpan      >(dataReaderType, customReaders, "GetTimeSpan");
			TryAddTypeReader<DateTimeOffset>(dataReaderType, customReaders, "GetDateTimeOffset");
			TryAddTypeReader<XmlReader     >(dataReaderType, customReaders, "GetXmlReader");

			// with convert expression BFile fails e.g. ProcedureOutParameters test
			// first we need to figure out how to work with this type
			var oracleBFileType        = LoadType(assembly, mappingSchema, typesNamespace, customReaders, "OracleBFile"       , "GetOracleBFile"       , DataType.BFile, skipConvertExpression: true)!;
			var oracleBinaryType       = LoadType(assembly, mappingSchema, typesNamespace, customReaders, "OracleBinary"      , "GetOracleBinary"      , DataType.VarBinary)!;
			var oracleBlobType         = LoadType(assembly, mappingSchema, typesNamespace, customReaders, "OracleBlob"        , "GetOracleBlob"        , DataType.Blob)!;
			var oracleClobType         = LoadType(assembly, mappingSchema, typesNamespace, customReaders, "OracleClob"        , "GetOracleClob"        , DataType.NText)!;
			var oracleDateType         = LoadType(assembly, mappingSchema, typesNamespace, customReaders, "OracleDate"        , "GetOracleDate"        , DataType.DateTime)!;
			var oracleDecimalType      = LoadType(assembly, mappingSchema, typesNamespace, customReaders, "OracleDecimal"     , "GetOracleDecimal"     , DataType.Decimal)!;
			var oracleIntervalDSType   = LoadType(assembly, mappingSchema, typesNamespace, customReaders, "OracleIntervalDS"  , "GetOracleIntervalDS"  , DataType.Time)!;
			var oracleIntervalYMType   = LoadType(assembly, mappingSchema, typesNamespace, customReaders, "OracleIntervalYM"  , "GetOracleIntervalYM"  , DataType.Date)!;
			var oracleRefType          = LoadType(assembly, mappingSchema, typesNamespace, customReaders, "OracleRef"         , "GetOracleRef"         , DataType.Binary, optional: true);
			var oracleStringType       = LoadType(assembly, mappingSchema, typesNamespace, customReaders, "OracleString"      , "GetOracleString"      , DataType.NVarChar)!;
			var oracleTimeStampType    = LoadType(assembly, mappingSchema, typesNamespace, customReaders, "OracleTimeStamp"   , "GetOracleTimeStamp"   , DataType.DateTime2)!;
			var oracleTimeStampLTZType = LoadType(assembly, mappingSchema, typesNamespace, customReaders, "OracleTimeStampLTZ", "GetOracleTimeStampLTZ", DataType.DateTimeOffset)!;
			var oracleTimeStampTZType  = LoadType(assembly, mappingSchema, typesNamespace, customReaders, "OracleTimeStampTZ" , "GetOracleTimeStampTZ" , DataType.DateTimeOffset)!;
			var oracleXmlTypeType      = LoadType(assembly, mappingSchema, typesNamespace, customReaders, "OracleXmlType"     , "GetOracleXmlType"     , DataType.Xml)!;
			var oracleXmlStreamType    = LoadType(assembly, mappingSchema, typesNamespace, customReaders, "OracleXmlStream"   , null                   , DataType.Xml, optional: true, hasNull: false, hasIsNull: false)!;
			var oracleRefCursorType    = LoadType(assembly, mappingSchema, typesNamespace, customReaders, "OracleRefCursor"   , null                   , DataType.Cursor, hasValue: false)!;

			IBulkCopyAdapter? bulkCopy = null;
			var typeMapper = new TypeMapper();

			typeMapper.RegisterTypeWrapper<OracleWrappers.OracleConnection  >(connectionType);
			typeMapper.RegisterTypeWrapper<OracleWrappers.OracleParameter   >(parameterType);
			typeMapper.RegisterTypeWrapper<OracleWrappers.OracleDbType      >(dbType);
			typeMapper.RegisterTypeWrapper<OracleWrappers.OracleCommand     >(commandType);
			typeMapper.RegisterTypeWrapper<OracleWrappers.OracleDataReader  >(dataReaderType);
			typeMapper.RegisterTypeWrapper<OracleWrappers.OracleTimeStampTZ >(oracleTimeStampTZType);
			typeMapper.RegisterTypeWrapper<OracleWrappers.OracleTimeStampLTZ>(oracleTimeStampLTZType);
			typeMapper.RegisterTypeWrapper<OracleWrappers.OracleDecimal     >(oracleDecimalType);

			var bulkCopyType = assembly.GetType($"{clientNamespace}.OracleBulkCopy", false);
			if (bulkCopyType != null)
			{
				var bulkCopyOptionsType                 = assembly.GetType($"{clientNamespace}.OracleBulkCopyOptions", true)!;
				var bulkRowsCopiedEventHandlerType      = assembly.GetType($"{clientNamespace}.OracleRowsCopiedEventHandler", true)!;
				var bulkCopyColumnMappingType           = assembly.GetType($"{clientNamespace}.OracleBulkCopyColumnMapping", true)!;
				var bulkCopyColumnMappingCollectionType = assembly.GetType($"{clientNamespace}.OracleBulkCopyColumnMappingCollection", true)!;
				var rowsCopiedEventArgsType             = assembly.GetType($"{clientNamespace}.OracleRowsCopiedEventArgs", true)!;

				// bulk copy types
				typeMapper.RegisterTypeWrapper<OracleWrappers.OracleBulkCopy>(bulkCopyType);
				typeMapper.RegisterTypeWrapper<OracleWrappers.OracleBulkCopyOptions>(bulkCopyOptionsType);
				typeMapper.RegisterTypeWrapper<OracleWrappers.OracleRowsCopiedEventHandler>(bulkRowsCopiedEventHandlerType);
				typeMapper.RegisterTypeWrapper<OracleWrappers.OracleBulkCopyColumnMapping>(bulkCopyColumnMappingType);
				typeMapper.RegisterTypeWrapper<OracleWrappers.OracleBulkCopyColumnMappingCollection>(bulkCopyColumnMappingCollectionType);
				typeMapper.RegisterTypeWrapper<OracleWrappers.OracleRowsCopiedEventArgs>(rowsCopiedEventArgsType);
				typeMapper.FinalizeMappings();

				bulkCopy = new OracleBulkCopyAdapter(
					typeMapper.BuildWrappedFactory((DbConnection connection, OracleWrappers.OracleBulkCopyOptions options) => new OracleWrappers.OracleBulkCopy((OracleWrappers.OracleConnection)(object)connection, options)),
					typeMapper.BuildWrappedFactory((int source, string destination) => new OracleWrappers.OracleBulkCopyColumnMapping(source, destination)));
			}
			else
				typeMapper.FinalizeMappings();

			var paramMapper      = typeMapper.Type<OracleWrappers.OracleParameter>();
			var dbTypeBuilder    = paramMapper.Member(p => p.OracleDbType);
			var connectionMapper = typeMapper.Type<OracleWrappers.OracleConnection>();
			var commandMapper    = typeMapper.Type<OracleWrappers.OracleCommand>();

			// data reader expressions
			// rd.GetOracleTimeStampTZ(i) => DateTimeOffset
			var generator    = new ExpressionGenerator(typeMapper);
			var rdParam      = Expression.Parameter(typeof(DbDataReader), "rd");
			var indexParam   = Expression.Parameter(typeof(int), "i");
			var tstzExpr     = generator.MapExpression((DbDataReader rd, int i) => ((OracleWrappers.OracleDataReader)(object)rd).GetOracleTimeStampTZ(i), rdParam, indexParam);
			var tstzVariable = generator.AssignToVariable(tstzExpr, "tstz");
			var expr         = generator.MapExpression((OracleWrappers.OracleTimeStampTZ tstz) => new DateTimeOffset(
				tstz.Year, tstz.Month, tstz.Day,
				tstz.Hour, tstz.Minute, tstz.Second,
				tstz.GetTimeZoneOffset()).AddTicks(tstz.Nanosecond / NanosecondsPerTick), tstzVariable);
			generator.AddExpression(expr);
			var body = generator.Build();
			var readDateTimeOffsetFromOracleTimeStampTZ = (Expression<Func<DbDataReader, int, DateTimeOffset>>)Expression.Lambda(body, rdParam, indexParam);

			// rd.GetOracleTimeStampLTZ(i) => DateTimeOffset
			generator    = new ExpressionGenerator(typeMapper);
			tstzExpr     = generator.MapExpression((DbDataReader rd, int i) => ((OracleWrappers.OracleDataReader)(object)rd).GetOracleTimeStampLTZ(i).ToOracleTimeStampTZ(), rdParam, indexParam);
			tstzVariable = generator.AssignToVariable(tstzExpr, "tstz");
			if (isNative)
			{
				expr = generator.MapExpression((OracleWrappers.OracleTimeStampTZ tstz) => new DateTimeOffset(
					tstz.Year, tstz.Month, tstz.Day,
					tstz.Hour, tstz.Minute, tstz.Second,
					TimeZoneInfo.Local.GetUtcOffset(new DateTimeOffset(tstz.Year, tstz.Month, tstz.Day, tstz.Hour, tstz.Minute, tstz.Second, default))).AddTicks(tstz.Nanosecond / NanosecondsPerTick), tstzVariable);
			}
			else
			{
				expr = generator.MapExpression((OracleWrappers.OracleTimeStampTZ tstz) => new DateTimeOffset(
					tstz.Year, tstz.Month, tstz.Day,
					tstz.Hour, tstz.Minute, tstz.Second,
					tstz.GetTimeZoneOffset()).AddTicks(tstz.Nanosecond / NanosecondsPerTick), tstzVariable);
			}
			generator.AddExpression(expr);
			body = generator.Build();
			var readDateTimeOffsetFromOracleTimeStampLTZ = (Expression<Func<DbDataReader, int, DateTimeOffset>>)Expression.Lambda(body, rdParam, indexParam);

			// rd.GetOracleDecimal(i) => decimal
			var readOracleDecimal  = typeMapper.MapLambda<DbDataReader, int, OracleWrappers.OracleDecimal>((rd, i) => ((OracleWrappers.OracleDataReader)(object)rd).GetOracleDecimal(i));
			var oracleDecimalParam = Expression.Parameter(readOracleDecimal.ReturnType, "dec");

			generator = new ExpressionGenerator(typeMapper);
			var precision  = generator.AssignToVariable(ExpressionInstances.Constant29, "precision");
			var decimalVar = generator.AddVariable(Expression.Parameter(typeof(decimal), "dec"));
			var label      = Expression.Label(typeof(decimal));

			generator.AddExpression(
				Expression.Loop(
					Expression.TryCatch(
						Expression.Block(
							Expression.Assign(oracleDecimalParam, generator.MapExpression((OracleWrappers.OracleDecimal d, int p) => OracleWrappers.OracleDecimal.SetPrecision(d, p), oracleDecimalParam, precision)),
							Expression.Assign(decimalVar, Expression.Convert(oracleDecimalParam, typeof(decimal))),
							Expression.Break(label, decimalVar)),
						Expression.Catch(
							typeof(OverflowException),
							Expression.Block(
								Expression.IfThen(
									Expression.LessThanOrEqual(Expression.SubtractAssign(precision, ExpressionInstances.Constant1), ExpressionInstances.Constant26),
									Expression.Rethrow())))),
					label));

			body = generator.Build();

			// workaround for mapper issue with complex reader expressions handling
			// https://github.com/linq2db/linq2db/issues/2032
			var compiledReader                = Expression.Lambda(body, oracleDecimalParam).CompileExpression();
			var readOracleDecimalToDecimalAdv = (Expression<Func<DbDataReader, int, decimal>>)Expression.Lambda(
				Expression.Invoke(
					Expression.Constant(compiledReader),
					readOracleDecimal.GetBody(rdParam, indexParam)),
				rdParam,
				indexParam);

			var readOracleDecimalToInt     = (Expression<Func<DbDataReader, int, int>>)typeMapper.MapLambda<DbDataReader, int, int>((rd, i) => (int)(decimal)OracleWrappers.OracleDecimal.SetPrecision(((OracleWrappers.OracleDataReader)(object)rd).GetOracleDecimal(i), 27));
			var readOracleDecimalToLong    = (Expression<Func<DbDataReader, int, long>>)typeMapper.MapLambda<DbDataReader, int, long>((rd, i) => (long)(decimal)OracleWrappers.OracleDecimal.SetPrecision(((OracleWrappers.OracleDataReader)(object)rd).GetOracleDecimal(i), 27));
			var readOracleDecimalToDecimal = (Expression<Func<DbDataReader, int, decimal>>)typeMapper.MapLambda<DbDataReader, int, decimal>((rd, i) => (decimal)OracleWrappers.OracleDecimal.SetPrecision(((OracleWrappers.OracleDataReader)(object)rd).GetOracleDecimal(i), 27));

			var dbTypeSetter = dbTypeBuilder.BuildSetter<DbParameter>();
			var dbTypeGetter = dbTypeBuilder.BuildGetter<DbParameter>();

			var connectionFactory = typeMapper.BuildWrappedFactory((string connectionString) => new OracleWrappers.OracleConnection(connectionString));

			return new OracleProviderAdapter(
				connectionType,
				dataReaderType,
				parameterType,
				commandType,
				transactionType,
				mappingSchema,
				assemblyName != ManagedAssemblyName,

				customReaders,

				oracleBFileType,
				oracleBinaryType,
				oracleBlobType,
				oracleClobType,
				oracleDateType,
				oracleDecimalType,
				oracleIntervalDSType,
				oracleIntervalYMType,
				oracleStringType,
				oracleTimeStampType,
				oracleTimeStampLTZType,
				oracleTimeStampTZType,
				oracleXmlTypeType,
				oracleXmlStreamType,
				oracleRefCursorType,
				oracleRefType,

				cs => (DbConnection)connectionFactory(cs).instance_,

				typesNamespace,

				(p, t) =>
				{
					var convertedType = OracleWrappers.ConvertDbType(t);
					if (convertedType != null)
						dbTypeSetter(p, convertedType.Value);
				},
				p => OracleWrappers.ConvertDbType(dbTypeGetter(p)),

				connectionMapper.Member(c => c.HostName).BuildGetter<DbConnection>(),
				connectionMapper.Member(c => c.ServiceName).BuildGetter<DbConnection>(),

				commandMapper.Member(p => p.BindByName).BuildSetter<DbCommand>(),
				commandMapper.Member(p => p.ArrayBindCount).BuildSetter<DbCommand>(),
				commandMapper.Member(p => p.InitialLONGFetchSize).BuildSetter<DbCommand>(),
				null,

				typeMapper.BuildFactory((DateTimeOffset dto, string offset) => new OracleWrappers.OracleTimeStampTZ(dto.Year, dto.Month, dto.Day, dto.Hour, dto.Minute, dto.Second, GetDateTimeOffsetNanoseconds(dto), offset)),

				null,
				readDateTimeOffsetFromOracleTimeStampTZ,
				readDateTimeOffsetFromOracleTimeStampLTZ,
				readOracleDecimalToDecimalAdv,
				readOracleDecimalToInt,
				readOracleDecimalToLong,
				readOracleDecimalToDecimal,
				bulkCopy);
		}

		static OracleProviderAdapter CreateDevartAdapter()
		{
			var assembly = Tools.TryLoadAssembly(DevartAssemblyName, DevartFactoryName);
			if (assembly == null)
				throw new InvalidOperationException($"Cannot load assembly {DevartAssemblyName}");

			var mappingSchema = new OracleDevartClientAdapterMappingSchema();

			var connectionType  = assembly.GetType($"{DevartClientNamespace}.OracleConnection" , true)!;
			var parameterType   = assembly.GetType($"{DevartClientNamespace}.OracleParameter"  , true)!;
			var dataReaderType  = assembly.GetType($"{DevartClientNamespace}.OracleDataReader" , true)!;
			var transactionType = assembly.GetType($"{DevartClientNamespace}.OracleTransaction", true)!;
			var dbType          = assembly.GetType($"{DevartClientNamespace}.OracleDbType"     , true)!;
			var commandType     = assembly.GetType($"{DevartClientNamespace}.OracleCommand"    , true)!;

			var customReaders = new List<(Type Type, string ReaderMethodName)>();

			TryAddTypeReader<TimeSpan>(dataReaderType, customReaders, "GetTimeSpan");
			TryAddTypeReader<DateTimeOffset>(dataReaderType, customReaders, "GetDateTimeOffset");

			// following types (with getters) are not mapped as they are obsoleted:
			// OracleDateTime+GetOracleDateTime
			// OracleBoolean (no read method)
			// OracleMonthSpan GetOracleMonthSpan
			// OracleTimeSpan GetOracleTimeSpan

			var oracleBFileType        = LoadType(assembly, mappingSchema, DevartTypesNamespace, customReaders, "OracleBFile"        , "GetOracleBFile"       , DataType.BFile)!;
			var oracleBinaryType       = LoadType(assembly, mappingSchema, DevartTypesNamespace, customReaders, "OracleBinary"       , "GetOracleBinary"      , DataType.VarBinary)!;
			var oracleDateType         = LoadType(assembly, mappingSchema, DevartTypesNamespace, customReaders, "OracleDate"         , "GetOracleDate"        , DataType.DateTime)!;
			var oracleIntervalDSType   = LoadType(assembly, mappingSchema, DevartTypesNamespace, customReaders, "OracleIntervalDS"   , "GetOracleIntervalDS"  , DataType.Time)!;
			var oracleIntervalYMType   = LoadType(assembly, mappingSchema, DevartTypesNamespace, customReaders, "OracleIntervalYM"   , "GetOracleIntervalYM"  , DataType.Date)!;
			var oracleStringType       = LoadType(assembly, mappingSchema, DevartTypesNamespace, customReaders, "OracleString"       , "GetOracleString"      , DataType.NVarChar)!;
			var oracleTimeStampType    = LoadType(assembly, mappingSchema, DevartTypesNamespace, customReaders, "OracleTimeStamp"    , "GetOracleTimeStamp"   , DataType.DateTime2)!;
			var oracleRefType          = LoadType(assembly, mappingSchema, DevartTypesNamespace, customReaders, "OracleRef"          , "GetOracleRef"         , DataType.Binary)!;
			var nativeOracleArrayType  = LoadType(assembly, mappingSchema, DevartTypesNamespace, customReaders, "NativeOracleArray"  , "GetNativeOracleArray" , DataType.Undefined, hasNull: false)!;
			var nativeOracleObjectType = LoadType(assembly, mappingSchema, DevartTypesNamespace, customReaders, "NativeOracleObject" , "GetNativeOracleObject", DataType.Undefined, hasNull: false, hasValue: false)!;
			var nativeOracleTableType  = LoadType(assembly, mappingSchema, DevartTypesNamespace, customReaders, "NativeOracleTable"  , "GetNativeOracleTable" , DataType.Undefined, hasNull: false)!;
			var oracleAnyDataType      = LoadType(assembly, mappingSchema, DevartTypesNamespace, customReaders, "OracleAnyData"      , "GetOracleAnyData"     , DataType.Variant)!;
			var oracleArrayType        = LoadType(assembly, mappingSchema, DevartTypesNamespace, customReaders, "OracleArray"        , "GetOracleArray"       , DataType.Undefined, hasValue: false)!;
			var oracleCursorType       = LoadType(assembly, mappingSchema, DevartTypesNamespace, customReaders, "OracleCursor"       , "GetOracleCursor"      , DataType.Cursor, hasValue: false)!;
			var oracleObjectType       = LoadType(assembly, mappingSchema, DevartTypesNamespace, customReaders, "OracleObject"       , "GetOracleObject"      , DataType.Undefined, hasValue: false)!;
			var oracleTableType        = LoadType(assembly, mappingSchema, DevartTypesNamespace, customReaders, "OracleTable"        , "GetOracleTable"       , DataType.Undefined, hasValue: false)!;
			// Null is obsolete
			var oracleLobType          = LoadType(assembly, mappingSchema, DevartTypesNamespace, customReaders, "OracleLob"          , "GetOracleLob"         , DataType.Blob, hasNull: false)!;
			var oracleXmlType          = LoadType(assembly, mappingSchema, DevartTypesNamespace, customReaders, "OracleXml"          , "GetOracleXml"         , DataType.Xml)!;
			var oracleNumberType       = LoadType(assembly, mappingSchema, DevartTypesNamespace, customReaders, "OracleNumber"       , "GetOracleNumber"      , DataType.Decimal)!;
			// actually this is not a data type, but type information
			// but nothing prevents us from such mapping
			var oracleTypeType         = LoadType(assembly, mappingSchema, DevartTypesNamespace, customReaders, "OracleType"         , "GetObjectType"        , DataType.Undefined, hasNull: false, hasValue: false, hasIsNull: false)!;

			IBulkCopyAdapter? bulkCopy = null;
			var typeMapper = new TypeMapper();

			typeMapper.RegisterTypeWrapper<DevartWrappers.OracleConnection>(connectionType);
			typeMapper.RegisterTypeWrapper<DevartWrappers.OracleParameter >(parameterType);
			typeMapper.RegisterTypeWrapper<DevartWrappers.OracleDbType    >(dbType);
			typeMapper.RegisterTypeWrapper<DevartWrappers.OracleCommand   >(commandType);
			typeMapper.RegisterTypeWrapper<DevartWrappers.OracleDataReader>(dataReaderType);
			typeMapper.RegisterTypeWrapper<DevartWrappers.OracleTimeStamp >(oracleTimeStampType);
			typeMapper.RegisterTypeWrapper<DevartWrappers.OracleNumber    >(oracleNumberType);

			var bulkCopyType = assembly.GetType($"{DevartClientNamespace}.OracleLoader", false);
			if (bulkCopyType != null)
			{
				var bulkCopyOptionsType                 = assembly.GetType($"{DevartClientNamespace}.OracleLoaderOptions", true)!;
				var bulkRowsCopiedEventHandlerType      = assembly.GetType($"{DevartClientNamespace}.OracleLoaderRowsCopiedEventHandler", true)!;
				var bulkCopyColumnMappingType           = assembly.GetType($"{DevartClientNamespace}.OracleLoaderColumn", true)!;
				var bulkCopyColumnMappingCollectionType = assembly.GetType($"{DevartClientNamespace}.OracleLoaderColumnCollection", true)!;
				var rowsCopiedEventArgsType             = assembly.GetType($"{DevartClientNamespace}.OracleLoaderRowsCopiedEventArgs", true)!;

				// bulk copy types
				typeMapper.RegisterTypeWrapper<DevartWrappers.OracleLoader                      >(bulkCopyType);
				typeMapper.RegisterTypeWrapper<DevartWrappers.OracleLoaderOptions               >(bulkCopyOptionsType);
				typeMapper.RegisterTypeWrapper<DevartWrappers.OracleLoaderRowsCopiedEventHandler>(bulkRowsCopiedEventHandlerType);
				typeMapper.RegisterTypeWrapper<DevartWrappers.OracleLoaderColumn                >(bulkCopyColumnMappingType);
				typeMapper.RegisterTypeWrapper<DevartWrappers.OracleLoaderColumnCollection      >(bulkCopyColumnMappingCollectionType);
				typeMapper.RegisterTypeWrapper<DevartWrappers.OracleLoaderRowsCopiedEventArgs   >(rowsCopiedEventArgsType);

				typeMapper.FinalizeMappings();

				var loaderFactory = typeMapper.BuildWrappedFactory((string tableName, DbConnection connection, DevartWrappers.OracleLoaderOptions options) => new DevartWrappers.OracleLoader(tableName, (DevartWrappers.OracleConnection)(object)connection, options));
				var columnFactory = typeMapper.BuildWrappedFactory((string name, DevartWrappers.OracleDbType dbType, int size, int precision, int scale, string dateFormat) => new DevartWrappers.OracleLoaderColumn(name, dbType, size, precision, scale, dateFormat));

				bulkCopy = new DevArtBulkCopyAdapter(
					loaderFactory,
					typeMapper.BuildFunc<DevartWrappers.OracleLoader, string, DevartWrappers.OracleDbType, int, int, int, string, int>((DevartWrappers.OracleLoader loader, string name, DevartWrappers.OracleDbType dbType, int size, int precision, int scale, string dateFormat) => loader.Columns.Add(columnFactory(name, dbType, size, precision, scale, dateFormat))));
			}
			else
				typeMapper.FinalizeMappings();

			var paramMapper      = typeMapper.Type<DevartWrappers.OracleParameter>();
			var dbTypeBuilder    = paramMapper.Member(p => p.OracleDbType);
			var connectionMapper = typeMapper.Type<DevartWrappers.OracleConnection>();
			var commandMapper    = typeMapper.Type<DevartWrappers.OracleCommand>();

			var dbTypeSetter = dbTypeBuilder.BuildSetter<DbParameter>();
			var dbTypeGetter = dbTypeBuilder.BuildGetter<DbParameter>();

			// data reader expressions
			// there is no separate tstz class, but issue with timezone loss still here for GetDateTimeOffset method (e.g. use OracleTests.TestDateTimeSQL test)
			// so we need to generate own mapper
			// TSTZ:rd.GetOracleTimeStamp(i) => DateTimeOffset
			var generator    = new ExpressionGenerator(typeMapper);
			var rdParam      = Expression.Parameter(typeof(DbDataReader), "rd");
			var indexParam   = Expression.Parameter(typeof(int), "i");
			var tstzExpr     = generator.MapExpression((DbDataReader rd, int i) => ((DevartWrappers.OracleDataReader)(object)rd).GetOracleTimeStamp(i), rdParam, indexParam);
			var tstzVariable = generator.AssignToVariable(tstzExpr, "tstz");
			var expr         = generator.MapExpression((DevartWrappers.OracleTimeStamp tstz) => new DateTimeOffset(
				tstz.Year, tstz.Month, tstz.Day,
				tstz.Hour, tstz.Minute, tstz.Second,
				tstz.TimeZoneOffset).AddTicks(tstz.Nanosecond / NanosecondsPerTick), tstzVariable);
			generator.AddExpression(expr);
			var body = generator.Build();
			var readDateTimeOffsetFromOracleTimeStampTZ = (Expression<Func<DbDataReader, int, DateTimeOffset>>)Expression.Lambda(body, rdParam, indexParam);

			// TS:rd.GetOracleTimeStamp(i) => DateTimeOffset
			generator    = new ExpressionGenerator(typeMapper);
			tstzExpr     = generator.MapExpression((DbDataReader rd, int i) => ((DevartWrappers.OracleDataReader)(object)rd).GetOracleTimeStamp(i), rdParam, indexParam);
			tstzVariable = generator.AssignToVariable(tstzExpr, "tstz");
			expr         = generator.MapExpression((DevartWrappers.OracleTimeStamp tstz) => new DateTimeOffset(
				tstz.Year, tstz.Month, tstz.Day,
				tstz.Hour, tstz.Minute, tstz.Second,
				TimeZoneInfo.Local.GetUtcOffset(new DateTimeOffset(tstz.Year, tstz.Month, tstz.Day, tstz.Hour, tstz.Minute, tstz.Second, default))).AddTicks(tstz.Nanosecond / NanosecondsPerTick), tstzVariable);
			generator.AddExpression(expr);
			body = generator.Build();
			var readDateTimeOffsetFromOracleTimeStamp = (Expression<Func<DbDataReader, int, DateTimeOffset>>)Expression.Lambda(body, rdParam, indexParam);

			// command.ExecuteArray(int)
			var executeArray = typeMapper.BuildFunc<DbCommand, int, int>(typeMapper.MapLambda((DevartWrappers.OracleCommand conn, int iters) => conn.ExecuteArray(iters)));

			var connectionFactory = typeMapper.BuildWrappedFactory((string connectionString) => new DevartWrappers.OracleConnection(connectionString));

			return new OracleProviderAdapter(
				connectionType,
				dataReaderType,
				parameterType,
				commandType,
				transactionType,
				mappingSchema,
				true,

				customReaders,

				oracleBFileType,
				oracleBinaryType,
				oracleLobType,
				oracleLobType,
				oracleDateType,
				oracleNumberType,
				oracleIntervalDSType,
				oracleIntervalYMType,
				oracleStringType,
				oracleTimeStampType,
				null,
				null,
				oracleXmlType,
				null,
				oracleCursorType,
				oracleRefType,

				cs => (DbConnection)connectionFactory(cs).instance_,

				DevartTypesNamespace,

				(p, t) =>
				{
					var convertedType = DevartWrappers.ConvertDbType(t);
					if (convertedType != null)
						dbTypeSetter(p, convertedType.Value);
				},
				p => DevartWrappers.ConvertDbType(dbTypeGetter(p)),

				null,
				null,

				commandMapper.Member(p => p.PassParametersByName).BuildSetter<DbCommand>(),
				null,
				null,
				executeArray,

				typeMapper.BuildFactory((DateTimeOffset dto, string offset) => new DevartWrappers.OracleTimeStamp(dto.Year, dto.Month, dto.Day, dto.Hour, dto.Minute, dto.Second, GetDateTimeOffsetNanoseconds(dto), offset)),

				readDateTimeOffsetFromOracleTimeStamp,
				readDateTimeOffsetFromOracleTimeStampTZ,
				null,
				null,
				null,
				null,
				null,
				bulkCopy);
		}

		private static void TryAddTypeReader<TType>(Type dataReaderType, List<(Type Type, string ReaderMethodName)> customReaders, string methodName)
		{
			if (dataReaderType.GetMethod(methodName, IndexParams) != null)
				customReaders.Add((typeof(TType), methodName));
		}

		private static Type? LoadType(
			Assembly                                   assembly,
			MappingSchema                              mappingSchema,
			string                                     typesNamespace,
			List<(Type Type, string ReaderMethodName)> readers,
			string                                     typeName,
			string?                                    readMethodName,
			DataType                                   dataType,
			bool                                       optional              = false,
			bool                                       hasNull               = true,
			bool                                       hasValue              = true,
			bool                                       skipConvertExpression = false,
			bool                                       hasIsNull             = true)
		{
			var type = assembly!.GetType($"{typesNamespace}.{typeName}", !optional);
			if (type == null)
				return null;

			if (readMethodName != null)
				readers.Add((type, readMethodName));

			if (hasNull)
			{
				// if native provider fails here, check that you have ODAC installed properly
				var getNullValue = Expression.Lambda<Func<object>>(Expression.Convert(ExpressionHelper.PropertyOrField(type, "Null", allowInherited: false), typeof(object))).CompileExpression();
				mappingSchema.AddScalarType(type, getNullValue(), true, dataType);
			}
			else
				mappingSchema.AddScalarType(type, null, true, dataType);

			if (skipConvertExpression || !(hasNull || hasIsNull))
				return type;

			// conversion from provider-specific type
			var valueParam = Expression.Parameter(type);

			Expression memberExpression = valueParam;
			if (!hasValue)
				memberExpression = valueParam;
			else
				memberExpression = ExpressionHelper.Property(valueParam, "Value");

			var condition = Expression.Condition(
				hasIsNull ? Expression.Property(valueParam, "IsNull") : Expression.Equal(valueParam, ExpressionHelper.PropertyOrField(type, "Null")),
				Expression.Constant(null, typeof(object)),
				Expression.Convert(memberExpression, typeof(object)));

			var convertExpression = Expression.Lambda(condition, valueParam);
			mappingSchema.SetConvertExpression(type, typeof(object), convertExpression);

			return type;
		}

		private static int GetDateTimeOffsetNanoseconds(DateTimeOffset value)
		{
			var tmp = new DateTimeOffset(value.Year, value.Month, value.Day, value.Hour, value.Minute, value.Second, value.Offset);

			return Convert.ToInt32((value.Ticks - tmp.Ticks) * NanosecondsPerTick);
		}

		#region Wrappers

		/// <summary>
		/// Intermediate enum to expose from adapter instead of two incompatible provider-specific enums.
		/// </summary>
		internal enum OracleDbType
		{
			// shared types
			BFile,
			Blob,
			Boolean,
			Byte,
			Char,
			Clob,
			Date,
			Decimal,
			Double,
			Int16,
			Int32,
			Int64,
			IntervalDS,
			IntervalYM,
			Long,
			LongRaw,
			NChar,
			NClob,
			NVarchar2,
			Raw,
			RefCursor,
			Single,
			TimeStamp,
			TimeStampLTZ,
			TimeStampTZ,
			Varchar2,
			XmlType,
			Array,
			Object,
			Ref,
			// oracle-specific
			Json,
			ArrayAsJson,
			ObjectAsJson,
			BinaryDouble,
			BinaryFloat,
			// devart-specific
			AnyData,
			RowId,
			Table,
		}

		/// <summary>
		/// Intermediate enum to expose from adapter instead of two incompatible provider-specific enums.
		/// </summary>
		[Flags]
		public enum BulkCopyOptions
		{
			Default                       = 0,
			DisableIndexes                = 0x001,
			DisableTriggers               = 0x002,
			KeepConstraints               = 0x004,
			KeepExternalForeignKeys       = 0x008,
			KeepPrimaryKeys               = 0x010,
			KeepSelfReferencedForeignKeys = 0x020,
			NoLogging                     = 0x040,
			UseArrayBinding               = 0x080,
			UseInternalTransaction        = 0x100
		}

		internal static class DevartWrappers
		{
			private static readonly IReadOnlyDictionary<OracleProviderAdapter.OracleDbType, OracleDbType> OracleDbTypeMap =
				new Dictionary<OracleProviderAdapter.OracleDbType, OracleDbType>()
				{
					{ OracleProviderAdapter.OracleDbType.BFile       , OracleDbType.BFile        },
					{ OracleProviderAdapter.OracleDbType.Blob        , OracleDbType.Blob         },
					{ OracleProviderAdapter.OracleDbType.Boolean     , OracleDbType.Boolean      },
					{ OracleProviderAdapter.OracleDbType.Byte        , OracleDbType.Byte         },
					{ OracleProviderAdapter.OracleDbType.Char        , OracleDbType.Char         },
					{ OracleProviderAdapter.OracleDbType.Clob        , OracleDbType.Clob         },
					{ OracleProviderAdapter.OracleDbType.Date        , OracleDbType.Date         },
					{ OracleProviderAdapter.OracleDbType.Decimal     , OracleDbType.Number       },
					{ OracleProviderAdapter.OracleDbType.Double      , OracleDbType.Double       },
					{ OracleProviderAdapter.OracleDbType.Int16       , OracleDbType.Int16        },
					{ OracleProviderAdapter.OracleDbType.Int32       , OracleDbType.Integer      },
					{ OracleProviderAdapter.OracleDbType.Int64       , OracleDbType.Int64        },
					{ OracleProviderAdapter.OracleDbType.IntervalDS  , OracleDbType.IntervalDS   },
					{ OracleProviderAdapter.OracleDbType.IntervalYM  , OracleDbType.IntervalYM   },
					{ OracleProviderAdapter.OracleDbType.Long        , OracleDbType.Long         },
					{ OracleProviderAdapter.OracleDbType.LongRaw     , OracleDbType.LongRaw      },
					{ OracleProviderAdapter.OracleDbType.NChar       , OracleDbType.NChar        },
					{ OracleProviderAdapter.OracleDbType.NClob       , OracleDbType.NClob        },
					{ OracleProviderAdapter.OracleDbType.NVarchar2   , OracleDbType.NVarChar     },
					{ OracleProviderAdapter.OracleDbType.Raw         , OracleDbType.Raw          },
					{ OracleProviderAdapter.OracleDbType.RefCursor   , OracleDbType.Cursor       },
					{ OracleProviderAdapter.OracleDbType.Single      , OracleDbType.Float        },
					{ OracleProviderAdapter.OracleDbType.TimeStamp   , OracleDbType.TimeStamp    },
					{ OracleProviderAdapter.OracleDbType.TimeStampLTZ, OracleDbType.TimeStampLTZ },
					{ OracleProviderAdapter.OracleDbType.TimeStampTZ , OracleDbType.TimeStampTZ  },
					{ OracleProviderAdapter.OracleDbType.Varchar2    , OracleDbType.VarChar      },
					{ OracleProviderAdapter.OracleDbType.XmlType     , OracleDbType.Xml          },
					{ OracleProviderAdapter.OracleDbType.Array       , OracleDbType.Array        },
					{ OracleProviderAdapter.OracleDbType.Object      , OracleDbType.Object       },
					{ OracleProviderAdapter.OracleDbType.Ref         , OracleDbType.Ref          },
					{ OracleProviderAdapter.OracleDbType.AnyData     , OracleDbType.AnyData      },
					{ OracleProviderAdapter.OracleDbType.RowId       , OracleDbType.RowId        },
					{ OracleProviderAdapter.OracleDbType.Table       , OracleDbType.Table        },
				};

			private static readonly IReadOnlyDictionary<OracleDbType, OracleProviderAdapter.OracleDbType> OracleDbTypeMapReverse =
				OracleDbTypeMap.ToDictionary(_ => _.Value, _ => _.Key);

			public static OracleDbType? ConvertDbType(OracleProviderAdapter.OracleDbType type)
			{
				if (OracleDbTypeMap.TryGetValue(type, out var converted))
					return converted;

				return null;
			}

			public static OracleProviderAdapter.OracleDbType? ConvertDbType(OracleDbType type)
			{
				if (OracleDbTypeMapReverse.TryGetValue(type, out var converted))
					return converted;

				return null;
			}

			public static OracleDbType GetDbType(DbDataType dbDataType)
			{
				return dbDataType.DataType switch
				{
					DataType.Enum or DataType.Json or DataType.NVarChar or DataType.NChar                                                                       => OracleDbType.NVarChar,
					DataType.Text                                                                                                                               => OracleDbType.Clob,
					DataType.NText                                                                                                                              => OracleDbType.NClob,
					DataType.BinaryJson or DataType.BitArray or DataType.Timestamp or DataType.Binary or DataType.VarBinary or DataType.Blob or DataType.Image  => OracleDbType.Blob,
					DataType.Boolean                                                                                                                            => OracleDbType.Boolean,
					DataType.Byte or DataType.SByte or DataType.Int16                                                                                           => OracleDbType.Int16,
					DataType.UInt16 or DataType.Int32                                                                                                           => OracleDbType.Integer,
					DataType.UInt32 or DataType.Int64                                                                                                           => OracleDbType.Int64,
					DataType.Int128 or DataType.DecFloat or DataType.VarNumeric or DataType.SmallMoney or DataType.Money or DataType.Decimal or DataType.UInt64 => OracleDbType.Number,
					DataType.Single                                                                                                                             => OracleDbType.Float,
					DataType.Double                                                                                                                             => OracleDbType.Double,
					DataType.Date                                                                                                                               => OracleDbType.Date,
					DataType.Interval or DataType.Time                                                                                                          => OracleDbType.IntervalDS,
					DataType.DateTime2 or DataType.DateTime                                                                                                     => OracleDbType.TimeStamp,
					DataType.TimeTZ or DataType.DateTimeOffset                                                                                                  => OracleDbType.TimeStampTZ,
					DataType.Xml                                                                                                                                => OracleDbType.Xml,
					DataType.Variant                                                                                                                            => OracleDbType.AnyData,
					DataType.Udt                                                                                                                                => OracleDbType.Object,
					DataType.Cursor                                                                                                                             => OracleDbType.Cursor,
					DataType.Structured                                                                                                                         => OracleDbType.Table,
					DataType.Long                                                                                                                               => OracleDbType.Long,
					DataType.LongRaw                                                                                                                            => OracleDbType.LongRaw,
					DataType.BFile                                                                                                                              => OracleDbType.BFile,
					DataType.Guid                                                                                                                               => OracleDbType.Raw,
					_                                                                                                                                           => OracleDbType.VarChar
				};
			}

			[Wrapper]
			public enum OracleDbType
			{
				AnyData      = 30,
				Array        = 1,
				BFile        = 2,
				Blob         = 3,
				Boolean      = 4,
				Byte         = 31,
				Char         = 5,
				Clob         = 6,
				Cursor       = 7,
				Date         = 8,
				Double       = 9,
				Float        = 10,
				Int16        = 32,
				Int64        = 33,
				Integer      = 11,
				IntervalDS   = 12,
				IntervalYM   = 13,
				Long         = 14,
				LongRaw      = 15,
				NChar        = 16,
				NClob        = 17,
				Number       = 19,
				NVarChar     = 18,
				Object       = 20,
				Raw          = 22,
				Ref          = 21,
				RowId        = 23,
				Table        = 24,
				TimeStamp    = 25,
				TimeStampLTZ = 26,
				TimeStampTZ  = 27,
				VarChar      = 28,
				Xml          = 29
			}

			[Wrapper]
			public sealed class OracleParameter
			{
				public OracleDbType OracleDbType { get; set; }
			}

			[Wrapper]
			public sealed class OracleDataReader
			{
				public OracleTimeStamp GetOracleTimeStamp(int i) => throw new NotImplementedException();
				public OracleNumber    GetOracleNumber   (int i) => throw new NotImplementedException();
			}

			[Wrapper]
			public sealed class OracleCommand
			{
				public bool PassParametersByName
				{
					get => throw new NotImplementedException();
					set => throw new NotImplementedException();
				}

				public int ExecuteArray(int iters) => throw new NotImplementedException();
			}

			[Wrapper]
			public sealed class OracleConnection : TypeWrapper, IDisposable
			{
				private static LambdaExpression[] Wrappers { get; }
					= new LambdaExpression[]
				{
					// [0]: Open
					(Expression<Action<OracleConnection>>         )((OracleConnection this_) => this_.Open()),
					// [1]: CreateCommand
					(Expression<Func<OracleConnection, DbCommand>>)((OracleConnection this_) => this_.CreateCommand()),
					// [2]: Dispose
					(Expression<Action<OracleConnection>>         )((OracleConnection this_) => this_.Dispose()),
				};

				public OracleConnection(object instance, Delegate[] wrappers) : base(instance, wrappers)
				{
				}

				public OracleConnection(string connectionString) => throw new NotImplementedException();

				public void Open()               => ((Action<OracleConnection>)CompiledWrappers[0])(this);
				public DbCommand CreateCommand() => ((Func<OracleConnection, DbCommand>)CompiledWrappers[1])(this);
				public void Dispose()            => ((Action<OracleConnection>)CompiledWrappers[2])(this);
			}

			[Wrapper]
			public sealed class OracleNumber
			{
				public static explicit operator decimal(OracleNumber val) => throw new NotImplementedException();
			}

			[Wrapper]
			public sealed class OracleTimeStamp : TypeWrapper
			{
				public OracleTimeStamp(object instance) : base(instance, null)
				{
				}

				public OracleTimeStamp(int year, int month, int day, int hour, int minute, int second, int nanosecond, string timeZone) => throw new NotImplementedException();

				public int Year                => throw new NotImplementedException();
				public int Month               => throw new NotImplementedException();
				public int Day                 => throw new NotImplementedException();
				public int Hour                => throw new NotImplementedException();
				public int Minute              => throw new NotImplementedException();
				public int Second              => throw new NotImplementedException();
				public int Nanosecond          => throw new NotImplementedException();
				public string TimeZone         => throw new NotImplementedException();
				public TimeSpan TimeZoneOffset => throw new NotImplementedException();
			}

			#region BulkCopy
			[Wrapper]
			public sealed class OracleLoader : TypeWrapper, IDisposable
			{
				private static LambdaExpression[] Wrappers { get; }
					= new LambdaExpression[]
				{
					// [0]: Dispose
					(Expression<Action<OracleLoader>>                            )((OracleLoader this_                    ) => ((IDisposable)this_).Dispose()),
					// [1]: LoadTable
					(Expression<Action<OracleLoader, IDataReader>>               )((OracleLoader this_, IDataReader reader) => this_.LoadTable(reader)),
					// [2]: get NotifyAfter
					(Expression<Func<OracleLoader, int>>                         )((OracleLoader this_                    ) => this_.NotifyAfter),
					// [3]: set NotifyAfter
					PropertySetter((OracleLoader this_) => this_.NotifyAfter),
					// [4]: get BatchSize
					(Expression<Func<OracleLoader, int?>>                        )((OracleLoader this_                    ) => this_.BatchSize),
					// [5]: set BatchSize
					PropertySetter((OracleLoader this_) => this_.BatchSize),
					// [6]: get ColumnMappings
					(Expression<Func<OracleLoader, OracleLoaderColumnCollection>>)((OracleLoader this_                    ) => this_.Columns),
				};

				private static string[] Events { get; }
					= new[]
				{
					nameof(RowsCopied)
				};

				public OracleLoader(object instance, Delegate[] wrappers) : base(instance, wrappers)
				{
				}

				public OracleLoader(string tableName, OracleConnection connection, OracleLoaderOptions options) => throw new NotImplementedException();

				public void Dispose() => ((Action<OracleLoader>)CompiledWrappers[0])(this);
#pragma warning disable RS0030 // API mapping must preserve type
				public void LoadTable(IDataReader dataReader) => ((Action<OracleLoader, IDataReader>)CompiledWrappers[1])(this, dataReader);
#pragma warning restore RS0030 //  API mapping must preserve type

				public int NotifyAfter
				{
					get => ((Func<OracleLoader, int>)CompiledWrappers[2])(this);
					set => ((Action<OracleLoader, int>)CompiledWrappers[3])(this, value);
				}

				public int? BatchSize
				{
					get => ((Func<OracleLoader, int?>)CompiledWrappers[4])(this);
					set => ((Action<OracleLoader, int?>)CompiledWrappers[5])(this, value);
				}

				public OracleLoaderColumnCollection Columns => ((Func<OracleLoader, OracleLoaderColumnCollection>)CompiledWrappers[6])(this);

				private      OracleLoaderRowsCopiedEventHandler? _RowsCopied;
				public event OracleLoaderRowsCopiedEventHandler?  RowsCopied
				{
					add    => _RowsCopied = (OracleLoaderRowsCopiedEventHandler?)Delegate.Combine(_RowsCopied, value);
					remove => _RowsCopied = (OracleLoaderRowsCopiedEventHandler?)Delegate.Remove (_RowsCopied, value);
				}
			}

			[Wrapper]
			public sealed class OracleLoaderRowsCopiedEventArgs : TypeWrapper
			{
				private static LambdaExpression[] Wrappers { get; }
					= new LambdaExpression[]
				{
				// [0]: get RowsCopied
				(Expression<Func<OracleLoaderRowsCopiedEventArgs, int>>)((OracleLoaderRowsCopiedEventArgs this_) => this_.RowsCopied),
				// [1]: get Abort
				(Expression<Func<OracleLoaderRowsCopiedEventArgs, bool>>)((OracleLoaderRowsCopiedEventArgs this_) => this_.Abort),
				// [2]: set Abort
				PropertySetter((OracleLoaderRowsCopiedEventArgs this_) => this_.Abort),
				};

				public OracleLoaderRowsCopiedEventArgs(object instance, Delegate[] wrappers) : base(instance, wrappers)
				{
				}

				public int RowsCopied => ((Func<OracleLoaderRowsCopiedEventArgs, int>)CompiledWrappers[0])(this);

				public bool Abort
				{
					get => ((Func<OracleLoaderRowsCopiedEventArgs, bool>)CompiledWrappers[1])(this);
					set => ((Action<OracleLoaderRowsCopiedEventArgs, bool>)CompiledWrappers[2])(this, value);
				}
			}

			[Wrapper]
			public delegate void OracleLoaderRowsCopiedEventHandler(object sender, OracleLoaderRowsCopiedEventArgs e);

			[Wrapper]
			public sealed class OracleLoaderColumnCollection : TypeWrapper
			{
				private static LambdaExpression[] Wrappers { get; }
					= new LambdaExpression[]
				{
					// [0]: Add
					(Expression<Func<OracleLoaderColumnCollection, OracleLoaderColumn, int>>)((OracleLoaderColumnCollection this_, OracleLoaderColumn column) => this_.Add(column)),
				};

				public OracleLoaderColumnCollection(object instance, Delegate[] wrappers) : base(instance, wrappers)
				{
				}

				public int Add(OracleLoaderColumn bulkCopyColumnMapping) => ((Func<OracleLoaderColumnCollection, OracleLoaderColumn, int>)CompiledWrappers[0])(this, bulkCopyColumnMapping);
			}

			[Wrapper, Flags]
			public enum OracleLoaderOptions
			{
				Default                       = 0,
				DisableIndexes                = 16,
				DisableTriggers               = 32,
				KeepConstraints               = 448,
				KeepExternalForeignKeys       = 128,
				KeepPrimaryKeys               = 64,
				KeepSelfReferencedForeignKeys = 256,
				NoLogging                     = 8,
				UseArrayBinding               = 4,
				UseInternalTransaction        = 2
			}

			[Wrapper]
			public sealed class OracleLoaderColumn : TypeWrapper
			{
				public OracleLoaderColumn(object instance) : base(instance, null)
				{
				}

				public OracleLoaderColumn(string name, OracleDbType dbType, int size, int precision, int scale, string dateFormat) => throw new NotImplementedException();
			}

			#endregion
		}

		internal static class OracleWrappers
		{
			private static readonly IReadOnlyDictionary<OracleProviderAdapter.OracleDbType, OracleDbType> OracleDbTypeMap =
				new Dictionary<OracleProviderAdapter.OracleDbType, OracleDbType>()
				{
					{ OracleProviderAdapter.OracleDbType.BFile       , OracleDbType.BFile        },
					{ OracleProviderAdapter.OracleDbType.Blob        , OracleDbType.Blob         },
					{ OracleProviderAdapter.OracleDbType.Boolean     , OracleDbType.Boolean      },
					{ OracleProviderAdapter.OracleDbType.Byte        , OracleDbType.Byte         },
					{ OracleProviderAdapter.OracleDbType.Char        , OracleDbType.Char         },
					{ OracleProviderAdapter.OracleDbType.Clob        , OracleDbType.Clob         },
					{ OracleProviderAdapter.OracleDbType.Date        , OracleDbType.Date         },
					{ OracleProviderAdapter.OracleDbType.Decimal     , OracleDbType.Decimal      },
					{ OracleProviderAdapter.OracleDbType.Double      , OracleDbType.Double       },
					{ OracleProviderAdapter.OracleDbType.Int16       , OracleDbType.Int16        },
					{ OracleProviderAdapter.OracleDbType.Int32       , OracleDbType.Int32        },
					{ OracleProviderAdapter.OracleDbType.Int64       , OracleDbType.Int64        },
					{ OracleProviderAdapter.OracleDbType.IntervalDS  , OracleDbType.IntervalDS   },
					{ OracleProviderAdapter.OracleDbType.IntervalYM  , OracleDbType.IntervalYM   },
					{ OracleProviderAdapter.OracleDbType.Long        , OracleDbType.Long         },
					{ OracleProviderAdapter.OracleDbType.LongRaw     , OracleDbType.LongRaw      },
					{ OracleProviderAdapter.OracleDbType.NChar       , OracleDbType.NChar        },
					{ OracleProviderAdapter.OracleDbType.NClob       , OracleDbType.NClob        },
					{ OracleProviderAdapter.OracleDbType.NVarchar2   , OracleDbType.NVarchar2    },
					{ OracleProviderAdapter.OracleDbType.Raw         , OracleDbType.Raw          },
					{ OracleProviderAdapter.OracleDbType.RefCursor   , OracleDbType.RefCursor    },
					{ OracleProviderAdapter.OracleDbType.Single      , OracleDbType.Single       },
					{ OracleProviderAdapter.OracleDbType.TimeStamp   , OracleDbType.TimeStamp    },
					{ OracleProviderAdapter.OracleDbType.TimeStampLTZ, OracleDbType.TimeStampLTZ },
					{ OracleProviderAdapter.OracleDbType.TimeStampTZ , OracleDbType.TimeStampTZ  },
					{ OracleProviderAdapter.OracleDbType.Varchar2    , OracleDbType.Varchar2     },
					{ OracleProviderAdapter.OracleDbType.XmlType     , OracleDbType.XmlType      },
					{ OracleProviderAdapter.OracleDbType.Array       , OracleDbType.Array        },
					{ OracleProviderAdapter.OracleDbType.Object      , OracleDbType.Object       },
					{ OracleProviderAdapter.OracleDbType.Ref         , OracleDbType.Ref          },
					{ OracleProviderAdapter.OracleDbType.Json        , OracleDbType.Json         },
					{ OracleProviderAdapter.OracleDbType.ArrayAsJson , OracleDbType.ArrayAsJson  },
					{ OracleProviderAdapter.OracleDbType.ObjectAsJson, OracleDbType.ObjectAsJson },
					{ OracleProviderAdapter.OracleDbType.BinaryDouble, OracleDbType.BinaryDouble },
					{ OracleProviderAdapter.OracleDbType.BinaryFloat , OracleDbType.BinaryFloat  },
				};

			private static readonly IReadOnlyDictionary<OracleDbType, OracleProviderAdapter.OracleDbType> OracleDbTypeMapReverse =
				OracleDbTypeMap.ToDictionary(_ => _.Value, _ => _.Key);

			public static OracleDbType? ConvertDbType(OracleProviderAdapter.OracleDbType type)
			{
				if (OracleDbTypeMap.TryGetValue(type, out var converted))
					return converted;

				return null;
			}

			public static OracleProviderAdapter.OracleDbType? ConvertDbType(OracleDbType type)
			{
				if (OracleDbTypeMapReverse.TryGetValue(type, out var converted))
					return converted;

				return null;
			}

			[Wrapper]
			public sealed class OracleParameter
			{
				public OracleDbType OracleDbType { get; set; }
			}

			[Wrapper]
			public sealed class OracleDataReader
			{
				public OracleTimeStampTZ  GetOracleTimeStampTZ (int i) => throw new NotImplementedException();
				public OracleTimeStampLTZ GetOracleTimeStampLTZ(int i) => throw new NotImplementedException();
				public OracleDecimal      GetOracleDecimal     (int i) => throw new NotImplementedException();
			}

			[Wrapper]
			public enum OracleDbType
			{
				BFile        = 101,
				BinaryDouble = 132,
				BinaryFloat  = 133,
				Blob         = 102,
				Boolean      = 134,
				Byte         = 103,
				Char         = 104,
				Clob         = 105,
				Date         = 106,
				Decimal      = 107,
				Double       = 108,
				Int16        = 111,
				Int32        = 112,
				Int64        = 113,
				IntervalDS   = 114,
				IntervalYM   = 115,
				Long         = 109,
				LongRaw      = 110,
				NChar        = 117,
				NClob        = 116,
				NVarchar2    = 119,
				Raw          = 120,
				RefCursor    = 121,
				Single       = 122,
				TimeStamp    = 123,
				TimeStampLTZ = 124,
				TimeStampTZ  = 125,
				Varchar2     = 126,
				XmlType      = 127,

				// native provider and recent managed (21.3.0)
				Array        = 128,
				Object       = 129,
				Ref          = 130,

				// Oracle 21c
				Json         = 135,
				ArrayAsJson  = 136,
				ObjectAsJson = 137
			}

			[Wrapper]
			public sealed class OracleCommand
			{
				public int ArrayBindCount
				{
					get => throw new NotImplementedException();
					set => throw new NotImplementedException();
				}

				public bool BindByName
				{
					get => throw new NotImplementedException();
					set => throw new NotImplementedException();
				}

				public int InitialLONGFetchSize
				{
					get => throw new NotImplementedException();
					set => throw new NotImplementedException();
				}
			}

			[Wrapper]
<<<<<<< HEAD
			public class OracleConnection : TypeWrapper, IConnectionWrapper
=======
			public sealed class OracleConnection : TypeWrapper, IDisposable
>>>>>>> aa493fd2
			{
				private static LambdaExpression[] Wrappers { get; }
					= new LambdaExpression[]
				{
					// [0]: Open
					(Expression<Action<OracleConnection>>         )((OracleConnection this_) => this_.Open()),
					// [1]: CreateCommand
					(Expression<Func<OracleConnection, DbCommand>>)((OracleConnection this_) => this_.CreateCommand()),
					// [2]: Dispose
					(Expression<Action<OracleConnection>>         )((OracleConnection this_) => this_.Dispose()),
				};

				public OracleConnection(object instance, Delegate[] wrappers) : base(instance, wrappers)
				{
				}

				public OracleConnection(string connectionString) => throw new NotImplementedException();

				// not called using wrapper
				public string HostName     => throw new NotImplementedException();
				public string DatabaseName => throw new NotImplementedException();
				public string ServiceName  => throw new NotImplementedException();

				public void      Open         () => ((Action<OracleConnection>         )CompiledWrappers[0])(this);
				public DbCommand CreateCommand() => ((Func<OracleConnection, DbCommand>)CompiledWrappers[1])(this);
				public void      Dispose      () => ((Action<OracleConnection>         )CompiledWrappers[2])(this);
			}

			[Wrapper]
			public sealed class OracleTimeStampLTZ
			{
				public int Year       => throw new NotImplementedException();
				public int Month      => throw new NotImplementedException();
				public int Day        => throw new NotImplementedException();
				public int Hour       => throw new NotImplementedException();
				public int Minute     => throw new NotImplementedException();
				public int Second     => throw new NotImplementedException();
				public int Nanosecond => throw new NotImplementedException();

				public OracleTimeStampTZ ToOracleTimeStampTZ()    => throw new NotImplementedException();
				public static TimeSpan   GetLocalTimeZoneOffset() => throw new NotImplementedException();
			}

			[Wrapper]
			public sealed class OracleDecimal
			{
				public static OracleDecimal SetPrecision(OracleDecimal value1, int precision) => throw new NotImplementedException();

				public static explicit operator decimal(OracleDecimal value1) => throw new NotImplementedException();
			}

			[Wrapper]
			public sealed class OracleTimeStampTZ : TypeWrapper
			{
				public OracleTimeStampTZ(object instance) : base(instance, null)
				{
				}

				public OracleTimeStampTZ(int year, int month, int day, int hour, int minute, int second, int nanosecond, string timeZone) => throw new NotImplementedException();

				public int Year        => throw new NotImplementedException();
				public int Month       => throw new NotImplementedException();
				public int Day         => throw new NotImplementedException();
				public int Hour        => throw new NotImplementedException();
				public int Minute      => throw new NotImplementedException();
				public int Second      => throw new NotImplementedException();
				public int Nanosecond  => throw new NotImplementedException();
				public string TimeZone => throw new NotImplementedException();

				public TimeSpan GetTimeZoneOffset() => throw new NotImplementedException();
			}

			#region BulkCopy
			[Wrapper]
			public sealed class OracleBulkCopy : TypeWrapper, IDisposable
			{
				private static LambdaExpression[] Wrappers { get; }
					= new LambdaExpression[]
				{
					// [0]: Dispose
					(Expression<Action<OracleBulkCopy>>                                     )((OracleBulkCopy this_                    ) => ((IDisposable)this_).Dispose()),
					// [1]: WriteToServer
					(Expression<Action<OracleBulkCopy, IDataReader>>                        )((OracleBulkCopy this_, IDataReader reader) => this_.WriteToServer(reader)),
					// [2]: get NotifyAfter
					(Expression<Func<OracleBulkCopy, int>>                                  )((OracleBulkCopy this_                    ) => this_.NotifyAfter),
					// [3]: get BatchSize
					(Expression<Func<OracleBulkCopy, int>>                                  )((OracleBulkCopy this_                    ) => this_.BatchSize),
					// [4]: get BulkCopyTimeout
					(Expression<Func<OracleBulkCopy, int>>                                  )((OracleBulkCopy this_                    ) => this_.BulkCopyTimeout),
					// [5]: get DestinationTableName
					(Expression<Func<OracleBulkCopy, string?>>                              )((OracleBulkCopy this_                    ) => this_.DestinationTableName),
					// [6]: get DestinationSchemaName
					(Expression<Func<OracleBulkCopy, string?>>                              )((OracleBulkCopy this_                    ) => this_.DestinationSchemaName),
					// [7]: get ColumnMappings
					(Expression<Func<OracleBulkCopy, OracleBulkCopyColumnMappingCollection>>)((OracleBulkCopy this_                    ) => this_.ColumnMappings),
					// [8]: set NotifyAfter
					PropertySetter((OracleBulkCopy this_) => this_.NotifyAfter),
					// [9]: set BatchSize
					PropertySetter((OracleBulkCopy this_) => this_.BatchSize),
					// [10]: set BulkCopyTimeout
					PropertySetter((OracleBulkCopy this_) => this_.BulkCopyTimeout),
					// [11]: set DestinationTableName
					PropertySetter((OracleBulkCopy this_) => this_.DestinationTableName),
					// [12]: set DestinationSchemaName
					PropertySetter((OracleBulkCopy this_) => this_.DestinationSchemaName),
				};

				private static string[] Events { get; }
					= new[]
				{
					nameof(OracleRowsCopied)
				};

				public OracleBulkCopy(object instance, Delegate[] wrappers) : base(instance, wrappers)
				{
				}

				public OracleBulkCopy(OracleConnection connection, OracleBulkCopyOptions options) => throw new NotImplementedException();

				public void Dispose      ()                       => ((Action<OracleBulkCopy>)CompiledWrappers[0])(this);
	#pragma warning disable RS0030 // API mapping must preserve type
				public void WriteToServer(IDataReader dataReader) => ((Action<OracleBulkCopy, IDataReader>)CompiledWrappers[1])(this, dataReader);
	#pragma warning restore RS0030 //  API mapping must preserve type

				public int NotifyAfter
				{
					get => ((Func  <OracleBulkCopy, int>)CompiledWrappers[2])(this);
					set => ((Action<OracleBulkCopy, int>)CompiledWrappers[8])(this, value);
				}

				public int BatchSize
				{
					get => ((Func  <OracleBulkCopy, int>)CompiledWrappers[3])(this);
					set => ((Action<OracleBulkCopy, int>)CompiledWrappers[9])(this, value);
				}

				public int BulkCopyTimeout
				{
					get => ((Func  <OracleBulkCopy, int>)CompiledWrappers[4])(this);
					set => ((Action<OracleBulkCopy, int>)CompiledWrappers[10])(this, value);
				}

				public string? DestinationTableName
				{
					get => ((Func  <OracleBulkCopy, string?>)CompiledWrappers[5])(this);
					set => ((Action<OracleBulkCopy, string?>)CompiledWrappers[11])(this, value);
				}

				public string? DestinationSchemaName
				{
					get => ((Func  <OracleBulkCopy, string?>)CompiledWrappers[6])(this);
					set => ((Action<OracleBulkCopy, string?>)CompiledWrappers[12])(this, value);
				}

				public OracleBulkCopyColumnMappingCollection ColumnMappings => ((Func<OracleBulkCopy, OracleBulkCopyColumnMappingCollection>) CompiledWrappers[7])(this);

				private      OracleRowsCopiedEventHandler? _OracleRowsCopied;
				public event OracleRowsCopiedEventHandler?  OracleRowsCopied
				{
					add    => _OracleRowsCopied = (OracleRowsCopiedEventHandler?)Delegate.Combine(_OracleRowsCopied, value);
					remove => _OracleRowsCopied = (OracleRowsCopiedEventHandler?)Delegate.Remove (_OracleRowsCopied, value);
				}
			}

			[Wrapper]
			public sealed class OracleRowsCopiedEventArgs : TypeWrapper
			{
				private static LambdaExpression[] Wrappers { get; }
					= new LambdaExpression[]
				{
					// [0]: get RowsCopied
					(Expression<Func<OracleRowsCopiedEventArgs, long>>)((OracleRowsCopiedEventArgs this_) => this_.RowsCopied),
					// [1]: get Abort
					(Expression<Func<OracleRowsCopiedEventArgs, bool>>)((OracleRowsCopiedEventArgs this_) => this_.Abort),
					// [2]: set Abort
					PropertySetter((OracleRowsCopiedEventArgs this_) => this_.Abort),
				};

				public OracleRowsCopiedEventArgs(object instance, Delegate[] wrappers) : base(instance, wrappers)
				{
				}

				public long RowsCopied => ((Func<OracleRowsCopiedEventArgs, long>)CompiledWrappers[0])(this);

				public bool Abort
				{
					get => ((Func  <OracleRowsCopiedEventArgs, bool>)CompiledWrappers[1])(this);
					set => ((Action<OracleRowsCopiedEventArgs, bool>)CompiledWrappers[2])(this, value);
				}
			}

			[Wrapper]
			public delegate void OracleRowsCopiedEventHandler(object sender, OracleRowsCopiedEventArgs e);

			[Wrapper]
			public sealed class OracleBulkCopyColumnMappingCollection : TypeWrapper
			{
				private static LambdaExpression[] Wrappers { get; }
					= new LambdaExpression[]
				{
					// [0]: Add
					(Expression<Func<OracleBulkCopyColumnMappingCollection, OracleBulkCopyColumnMapping, OracleBulkCopyColumnMapping>>)((OracleBulkCopyColumnMappingCollection this_, OracleBulkCopyColumnMapping column) => this_.Add(column)),
				};

				public OracleBulkCopyColumnMappingCollection(object instance, Delegate[] wrappers) : base(instance, wrappers)
				{
				}

				public OracleBulkCopyColumnMapping Add(OracleBulkCopyColumnMapping bulkCopyColumnMapping) => ((Func<OracleBulkCopyColumnMappingCollection, OracleBulkCopyColumnMapping, OracleBulkCopyColumnMapping>)CompiledWrappers[0])(this, bulkCopyColumnMapping);
			}

			[Wrapper, Flags]
			public enum OracleBulkCopyOptions
			{
				Default                = 0,
				UseInternalTransaction = 1
			}

			[Wrapper]
			public sealed class OracleBulkCopyColumnMapping : TypeWrapper
			{
				public OracleBulkCopyColumnMapping(object instance) : base(instance, null)
				{
				}

				public OracleBulkCopyColumnMapping(int source, string destination) => throw new NotImplementedException();
			}
		}

		#endregion

		#endregion
	}
}<|MERGE_RESOLUTION|>--- conflicted
+++ resolved
@@ -1472,11 +1472,7 @@
 			}
 
 			[Wrapper]
-<<<<<<< HEAD
-			public class OracleConnection : TypeWrapper, IConnectionWrapper
-=======
-			public sealed class OracleConnection : TypeWrapper, IDisposable
->>>>>>> aa493fd2
+			public sealed class OracleConnection : TypeWrapper, IConnectionWrapper
 			{
 				private static LambdaExpression[] Wrappers { get; }
 					= new LambdaExpression[]
