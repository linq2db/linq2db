--- conflicted
+++ resolved
@@ -13,19 +13,11 @@
 		{
 		}
 
-<<<<<<< HEAD
-		public override SqlStatement Finalize(SqlStatement statement, DataOptions dataOptions)
+		public override SqlStatement Finalize(MappingSchema mappingSchema, SqlStatement statement, DataOptions dataOptions)
 		{
 			CheckAliases(statement, 30);
 
-			return base.Finalize(statement, dataOptions);
-=======
-		public override SqlStatement Finalize(MappingSchema mappingSchema, SqlStatement statement)
-		{
-			CheckAliases(statement, 30);
-
-			return base.Finalize(mappingSchema, statement);
->>>>>>> f6ae79d6
+			return base.Finalize(mappingSchema, statement, dataOptions);
 		}
 
 		public override SqlStatement TransformStatement(SqlStatement statement, DataOptions dataOptions)
