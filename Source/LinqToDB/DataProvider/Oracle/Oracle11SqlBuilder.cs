--- conflicted
+++ resolved
@@ -5,14 +5,10 @@
 namespace LinqToDB.DataProvider.Oracle
 {
 	using Common;
-	using Mapping;
 	using SqlQuery;
 	using SqlProvider;
 	using System.Text;
-<<<<<<< HEAD
 	using Mapping;
-=======
->>>>>>> 044969da
 
 	partial class Oracle11SqlBuilder : BasicSqlBuilder
 	{
