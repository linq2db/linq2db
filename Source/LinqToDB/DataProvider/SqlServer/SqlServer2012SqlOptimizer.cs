<<<<<<< HEAD
﻿#nullable disable
using LinqToDB.SqlQuery;

namespace LinqToDB.DataProvider.SqlServer
=======
﻿namespace LinqToDB.DataProvider.SqlServer
>>>>>>> 154068bf
{
	using SqlProvider;

	class SqlServer2012SqlOptimizer : SqlServer2008SqlOptimizer
	{
		public SqlServer2012SqlOptimizer(SqlProviderFlags sqlProviderFlags)
			: this(sqlProviderFlags, SqlServerVersion.v2012)
		{
		}

		protected SqlServer2012SqlOptimizer(SqlProviderFlags sqlProviderFlags, SqlServerVersion sqlVersion = SqlServerVersion.v2012)
			: base(sqlProviderFlags, sqlVersion)
		{
		}

		public override SqlStatement TransformStatement(SqlStatement statement)
		{
			if (statement.IsUpdate())
				statement = ReplaceTakeSkipWithRowNumber(statement, false);
			else
			{
				statement = ReplaceTakeSkipWithRowNumber(statement, true);
				CorrectRootSkip(statement.SelectQuery);
			}

			return statement;
		}
	}
}<|MERGE_RESOLUTION|>--- conflicted
+++ resolved
@@ -1,23 +1,17 @@
-<<<<<<< HEAD
 ﻿#nullable disable
 using LinqToDB.SqlQuery;
 
 namespace LinqToDB.DataProvider.SqlServer
-=======
-﻿namespace LinqToDB.DataProvider.SqlServer
->>>>>>> 154068bf
 {
 	using SqlProvider;
 
 	class SqlServer2012SqlOptimizer : SqlServer2008SqlOptimizer
 	{
-		public SqlServer2012SqlOptimizer(SqlProviderFlags sqlProviderFlags)
-			: this(sqlProviderFlags, SqlServerVersion.v2012)
+		public SqlServer2012SqlOptimizer(SqlProviderFlags sqlProviderFlags) : this(sqlProviderFlags, SqlServerVersion.v2012)
 		{
 		}
 
-		protected SqlServer2012SqlOptimizer(SqlProviderFlags sqlProviderFlags, SqlServerVersion sqlVersion = SqlServerVersion.v2012)
-			: base(sqlProviderFlags, sqlVersion)
+		protected SqlServer2012SqlOptimizer(SqlProviderFlags sqlProviderFlags, SqlServerVersion version) : base(sqlProviderFlags, version)
 		{
 		}
 
