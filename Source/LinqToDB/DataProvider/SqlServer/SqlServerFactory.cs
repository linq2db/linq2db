--- conflicted
+++ resolved
@@ -23,24 +23,14 @@
 
 			return version switch
 			{
-<<<<<<< HEAD
 				"2005" => SqlServerTools.GetDataProvider(SqlServerVersion.v2005, provider, null),
 				"2012" => SqlServerTools.GetDataProvider(SqlServerVersion.v2012, provider, null),
 				"2014" => SqlServerTools.GetDataProvider(SqlServerVersion.v2014, provider, null),
 				"2016" => SqlServerTools.GetDataProvider(SqlServerVersion.v2016, provider, null),
 				"2017" => SqlServerTools.GetDataProvider(SqlServerVersion.v2017, provider, null),
 				"2019" => SqlServerTools.GetDataProvider(SqlServerVersion.v2019, provider, null),
+				"2022" => SqlServerTools.GetDataProvider(SqlServerVersion.v2022, provider, null),
 				_      => SqlServerTools.GetDataProvider(SqlServerVersion.v2008, provider, null),
-=======
-				"2005" => SqlServerTools.GetDataProvider(SqlServerVersion.v2005, provider),
-				"2012" => SqlServerTools.GetDataProvider(SqlServerVersion.v2012, provider),
-				"2014" => SqlServerTools.GetDataProvider(SqlServerVersion.v2014, provider),
-				"2016" => SqlServerTools.GetDataProvider(SqlServerVersion.v2016, provider),
-				"2017" => SqlServerTools.GetDataProvider(SqlServerVersion.v2017, provider),
-				"2019" => SqlServerTools.GetDataProvider(SqlServerVersion.v2019, provider),
-				"2022" => SqlServerTools.GetDataProvider(SqlServerVersion.v2022, provider),
-				_      => SqlServerTools.GetDataProvider(SqlServerVersion.v2008, provider),
->>>>>>> f6ae79d6
 			};
 		}
 	}
