﻿using System.Collections.Generic;
using System.Linq;

using JetBrains.Annotations;

namespace LinqToDB.DataProvider.SqlServer
{
	using Configuration;

	[UsedImplicitly]
	sealed class SqlServerFactory : IDataProviderFactory
	{
		IDataProvider IDataProviderFactory.GetDataProvider(IEnumerable<NamedValue> attributes)
		{
			var provider     = SqlServerProvider.SystemDataSqlClient;
			var version      = attributes.FirstOrDefault(_ => _.Name == "version")?.Value;
			var assemblyName = attributes.FirstOrDefault(_ => _.Name == "assemblyName")?.Value;

			if (assemblyName == SqlServerProviderAdapter.MicrosoftAssemblyName)
			{
				provider = SqlServerProvider.MicrosoftDataSqlClient;
			}

			return version switch
			{
				"2005" => SqlServerTools.GetDataProvider(SqlServerVersion.v2005, provider, null),
<<<<<<< HEAD
=======
				"2008" => SqlServerTools.GetDataProvider(SqlServerVersion.v2008, provider, null),
>>>>>>> 075d2a02
				"2012" => SqlServerTools.GetDataProvider(SqlServerVersion.v2012, provider, null),
				"2014" => SqlServerTools.GetDataProvider(SqlServerVersion.v2014, provider, null),
				"2016" => SqlServerTools.GetDataProvider(SqlServerVersion.v2016, provider, null),
				"2017" => SqlServerTools.GetDataProvider(SqlServerVersion.v2017, provider, null),
				"2019" => SqlServerTools.GetDataProvider(SqlServerVersion.v2019, provider, null),
				"2022" => SqlServerTools.GetDataProvider(SqlServerVersion.v2022, provider, null),
<<<<<<< HEAD
				_      => SqlServerTools.GetDataProvider(SqlServerVersion.v2008, provider, null),
=======
				_      => SqlServerTools.GetDataProvider(SqlServerVersion.AutoDetect, provider, null),
>>>>>>> 075d2a02
			};
		}
	}
}<|MERGE_RESOLUTION|>--- conflicted
+++ resolved
@@ -24,21 +24,14 @@
 			return version switch
 			{
 				"2005" => SqlServerTools.GetDataProvider(SqlServerVersion.v2005, provider, null),
-<<<<<<< HEAD
-=======
 				"2008" => SqlServerTools.GetDataProvider(SqlServerVersion.v2008, provider, null),
->>>>>>> 075d2a02
 				"2012" => SqlServerTools.GetDataProvider(SqlServerVersion.v2012, provider, null),
 				"2014" => SqlServerTools.GetDataProvider(SqlServerVersion.v2014, provider, null),
 				"2016" => SqlServerTools.GetDataProvider(SqlServerVersion.v2016, provider, null),
 				"2017" => SqlServerTools.GetDataProvider(SqlServerVersion.v2017, provider, null),
 				"2019" => SqlServerTools.GetDataProvider(SqlServerVersion.v2019, provider, null),
 				"2022" => SqlServerTools.GetDataProvider(SqlServerVersion.v2022, provider, null),
-<<<<<<< HEAD
-				_      => SqlServerTools.GetDataProvider(SqlServerVersion.v2008, provider, null),
-=======
 				_      => SqlServerTools.GetDataProvider(SqlServerVersion.AutoDetect, provider, null),
->>>>>>> 075d2a02
 			};
 		}
 	}
