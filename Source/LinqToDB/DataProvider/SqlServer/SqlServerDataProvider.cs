--- conflicted
+++ resolved
@@ -148,7 +148,6 @@
 		{
 			return Version switch
 			{
-<<<<<<< HEAD
 				SqlServerVersion.v2005 => new SqlServer2005SqlBuilder(this, mappingSchema, dataOptions, GetSqlOptimizer(), SqlProviderFlags),
 				SqlServerVersion.v2008 => new SqlServer2008SqlBuilder(this, mappingSchema, dataOptions, GetSqlOptimizer(), SqlProviderFlags),
 				SqlServerVersion.v2012 => new SqlServer2012SqlBuilder(this, mappingSchema, dataOptions, GetSqlOptimizer(), SqlProviderFlags),
@@ -156,16 +155,7 @@
 				SqlServerVersion.v2016 => new SqlServer2016SqlBuilder(this, mappingSchema, dataOptions, GetSqlOptimizer(), SqlProviderFlags),
 				SqlServerVersion.v2017 => new SqlServer2017SqlBuilder(this, mappingSchema, dataOptions, GetSqlOptimizer(), SqlProviderFlags),
 				SqlServerVersion.v2019 => new SqlServer2019SqlBuilder(this, mappingSchema, dataOptions, GetSqlOptimizer(), SqlProviderFlags),
-=======
-				SqlServerVersion.v2005 => new SqlServer2005SqlBuilder(this, mappingSchema, GetSqlOptimizer(), SqlProviderFlags),
-				SqlServerVersion.v2008 => new SqlServer2008SqlBuilder(this, mappingSchema, GetSqlOptimizer(), SqlProviderFlags),
-				SqlServerVersion.v2012 => new SqlServer2012SqlBuilder(this, mappingSchema, GetSqlOptimizer(), SqlProviderFlags),
-				SqlServerVersion.v2014 => new SqlServer2014SqlBuilder(this, mappingSchema, GetSqlOptimizer(), SqlProviderFlags),
-				SqlServerVersion.v2016 => new SqlServer2016SqlBuilder(this, mappingSchema, GetSqlOptimizer(), SqlProviderFlags),
-				SqlServerVersion.v2017 => new SqlServer2017SqlBuilder(this, mappingSchema, GetSqlOptimizer(), SqlProviderFlags),
-				SqlServerVersion.v2019 => new SqlServer2019SqlBuilder(this, mappingSchema, GetSqlOptimizer(), SqlProviderFlags),
-				SqlServerVersion.v2022 => new SqlServer2022SqlBuilder(this, mappingSchema, GetSqlOptimizer(), SqlProviderFlags),
->>>>>>> f6ae79d6
+				SqlServerVersion.v2022 => new SqlServer2022SqlBuilder(this, mappingSchema, dataOptions, GetSqlOptimizer(), SqlProviderFlags),
 				_                      => throw new InvalidOperationException(),
 			};
 		}
