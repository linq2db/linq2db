--- conflicted
+++ resolved
@@ -50,23 +50,18 @@
 			Version  = version;
 			Provider = provider;
 
-			SqlProviderFlags.IsDistinctOrderBySupported       = false;
-			SqlProviderFlags.IsSubQueryOrderBySupported       = false;
-			SqlProviderFlags.IsDistinctSetOperationsSupported = true;
-			SqlProviderFlags.IsCountDistinctSupported         = true;
-			SqlProviderFlags.IsUpdateFromSupported            = true;
+			SqlProviderFlags.IsDistinctOrderBySupported        = false;
+			SqlProviderFlags.IsSubQueryOrderBySupported        = false;
+			SqlProviderFlags.IsDistinctSetOperationsSupported  = true;
+			SqlProviderFlags.IsCountDistinctSupported          = true;
+			SqlProviderFlags.IsUpdateFromSupported             = true;
 			SqlProviderFlags.AcceptsOuterExpressionInAggregate = false;
-<<<<<<< HEAD
-			SqlProviderFlags.IsApplyJoinSupported              = true;
-			SqlProviderFlags.TakeHintsSupported                = TakeHints.Percent | TakeHints.WithTies;
-=======
 			SqlProviderFlags.OutputDeleteUseSpecialTable       = true;
 			SqlProviderFlags.OutputInsertUseSpecialTable       = true;
 			SqlProviderFlags.OutputUpdateUseSpecialTables      = true;
 			SqlProviderFlags.IsApplyJoinSupported              = true;
 			SqlProviderFlags.TakeHintsSupported                = TakeHints.Percent | TakeHints.WithTies;
 			// TODO: move both options to SQL2005 level
->>>>>>> 8fb36cb7
 			SqlProviderFlags.IsCommonTableExpressionsSupported = version >= SqlServerVersion.v2008;
 
 			SetCharField("char" , (r, i) => r.GetString(i).TrimEnd(' '));
