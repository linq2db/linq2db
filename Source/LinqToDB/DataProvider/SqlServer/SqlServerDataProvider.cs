﻿using System;
using System.Collections.Concurrent;
using System.Collections.Generic;
using System.Data;
using System.Data.Common;
using System.Data.SqlClient;
using System.Data.SqlTypes;
using System.Linq;
<<<<<<< HEAD
=======

>>>>>>> 5895b5e2
using Microsoft.SqlServer.Server;

namespace LinqToDB.DataProvider.SqlServer
{
	using Configuration;
	using Common;
	using Data;
	using Extensions;
	using Mapping;
	using SchemaProvider;
	using SqlProvider;

	public class SqlServerDataProvider : DataProviderBase
	{
		#region Init

		public SqlServerDataProvider(string name, SqlServerVersion version)
			: base(name, (MappingSchema)null)
		{
			Version = version;

<<<<<<< HEAD
			SqlProviderFlags.IsDistinctOrderBySupported = false;
			SqlProviderFlags.IsSubQueryOrderBySupported = false;
			SqlProviderFlags.IsUpdateFromSupported      = true;
=======
			SqlProviderFlags.IsDistinctOrderBySupported       = false;
			SqlProviderFlags.IsSubQueryOrderBySupported       = false;
			SqlProviderFlags.IsDistinctSetOperationsSupported = true;
>>>>>>> 5895b5e2

			if (version == SqlServerVersion.v2000)
			{
				SqlProviderFlags.AcceptsTakeAsParameter   = false;
				SqlProviderFlags.IsSkipSupported          = false;
				SqlProviderFlags.IsCountSubQuerySupported = false;
			}
			else
			{
				SqlProviderFlags.IsApplyJoinSupported              = true;
				SqlProviderFlags.TakeHintsSupported                = TakeHints.Percent | TakeHints.WithTies;
				SqlProviderFlags.IsCommonTableExpressionsSupported = version >= SqlServerVersion.v2008;
			}

			SetCharField("char",  (r,i) => r.GetString(i).TrimEnd(' '));
			SetCharField("nchar", (r,i) => r.GetString(i).TrimEnd(' '));
			SetCharFieldToType<char>("char",  (r, i) => DataTools.GetChar(r, i));
			SetCharFieldToType<char>("nchar", (r, i) => DataTools.GetChar(r, i));

			if (!Configuration.AvoidSpecificDataProviderAPI)
			{
				SetProviderField<SqlDataReader,SqlBinary  ,SqlBinary  >((r,i) => r.GetSqlBinary  (i));
				SetProviderField<SqlDataReader,SqlBoolean ,SqlBoolean >((r,i) => r.GetSqlBoolean (i));
				SetProviderField<SqlDataReader,SqlByte    ,SqlByte    >((r,i) => r.GetSqlByte    (i));
				SetProviderField<SqlDataReader,SqlDateTime,SqlDateTime>((r,i) => r.GetSqlDateTime(i));
				SetProviderField<SqlDataReader,SqlDecimal ,SqlDecimal >((r,i) => r.GetSqlDecimal (i));
				SetProviderField<SqlDataReader,SqlDouble  ,SqlDouble  >((r,i) => r.GetSqlDouble  (i));
				SetProviderField<SqlDataReader,SqlGuid    ,SqlGuid    >((r,i) => r.GetSqlGuid    (i));
				SetProviderField<SqlDataReader,SqlInt16   ,SqlInt16   >((r,i) => r.GetSqlInt16   (i));
				SetProviderField<SqlDataReader,SqlInt32   ,SqlInt32   >((r,i) => r.GetSqlInt32   (i));
				SetProviderField<SqlDataReader,SqlInt64   ,SqlInt64   >((r,i) => r.GetSqlInt64   (i));
				SetProviderField<SqlDataReader,SqlMoney   ,SqlMoney   >((r,i) => r.GetSqlMoney   (i));
				SetProviderField<SqlDataReader,SqlSingle  ,SqlSingle  >((r,i) => r.GetSqlSingle  (i));
				SetProviderField<SqlDataReader,SqlString  ,SqlString  >((r,i) => r.GetSqlString  (i));
				SetProviderField<SqlDataReader,SqlXml     ,SqlXml     >((r,i) => r.GetSqlXml     (i));

				SetProviderField<SqlDataReader,DateTimeOffset>((r,i) => r.GetDateTimeOffset(i));
				SetProviderField<SqlDataReader,TimeSpan>      ((r,i) => r.GetTimeSpan      (i));
			}
			else
			{
				SetProviderField<IDataReader,SqlString  ,SqlString  >((r,i) => r.GetString  (i));
			}

			_sqlServer2000SqlOptimizer = new SqlServer2000SqlOptimizer(SqlProviderFlags);
			_sqlServer2005SqlOptimizer = new SqlServer2005SqlOptimizer(SqlProviderFlags);
			_sqlServer2008SqlOptimizer = new SqlServer2008SqlOptimizer(SqlProviderFlags);
			_sqlServer2012SqlOptimizer = new SqlServer2012SqlOptimizer(SqlProviderFlags);
			_sqlServer2017SqlOptimizer = new SqlServer2017SqlOptimizer(SqlProviderFlags);

			SetField<IDataReader,decimal>((r,i) => r.GetDecimal(i));
			SetField<IDataReader,decimal>("money",      (r,i) => SqlServerTools.DataReaderGetMoney  (r, i));
			SetField<IDataReader,decimal>("smallmoney", (r,i) => SqlServerTools.DataReaderGetMoney  (r, i));
			SetField<IDataReader,decimal>("decimal",    (r,i) => SqlServerTools.DataReaderGetDecimal(r, i));
		}

		#endregion

		#region Public Properties

		public override string ConnectionNamespace => typeof(SqlConnection).Namespace;
		public override Type   DataReaderType      => typeof(SqlDataReader);

		public SqlServerVersion Version { get; }

		#endregion

		#region Overrides

		static class MappingSchemaInstance
		{
			public static readonly SqlServer2000MappingSchema SqlServer2000MappingSchema = new SqlServer2000MappingSchema();
			public static readonly SqlServer2005MappingSchema SqlServer2005MappingSchema = new SqlServer2005MappingSchema();
			public static readonly SqlServer2008MappingSchema SqlServer2008MappingSchema = new SqlServer2008MappingSchema();
			public static readonly SqlServer2012MappingSchema SqlServer2012MappingSchema = new SqlServer2012MappingSchema();
			public static readonly SqlServer2017MappingSchema SqlServer2017MappingSchema = new SqlServer2017MappingSchema();
		}

		public override MappingSchema MappingSchema
		{
			get
			{
				switch (Version)
				{
					case SqlServerVersion.v2000 : return MappingSchemaInstance.SqlServer2000MappingSchema;
					case SqlServerVersion.v2005 : return MappingSchemaInstance.SqlServer2005MappingSchema;
					case SqlServerVersion.v2008 : return MappingSchemaInstance.SqlServer2008MappingSchema;
					case SqlServerVersion.v2012 : return MappingSchemaInstance.SqlServer2012MappingSchema;
					case SqlServerVersion.v2017 : return MappingSchemaInstance.SqlServer2017MappingSchema;
				}

				return base.MappingSchema;
			}
		}

		protected override IDbConnection CreateConnectionInternal(string connectionString)
		{
			return new SqlConnection(connectionString);
		}

		public override ISqlBuilder CreateSqlBuilder(MappingSchema mappingSchema)
		{
			switch (Version)
			{
				case SqlServerVersion.v2000 : return new SqlServer2000SqlBuilder(GetSqlOptimizer(), SqlProviderFlags, mappingSchema.ValueToSqlConverter);
				case SqlServerVersion.v2005 : return new SqlServer2005SqlBuilder(GetSqlOptimizer(), SqlProviderFlags, mappingSchema.ValueToSqlConverter);
				case SqlServerVersion.v2008 : return new SqlServer2008SqlBuilder(GetSqlOptimizer(), SqlProviderFlags, mappingSchema.ValueToSqlConverter);
				case SqlServerVersion.v2012 : return new SqlServer2012SqlBuilder(GetSqlOptimizer(), SqlProviderFlags, mappingSchema.ValueToSqlConverter);
				case SqlServerVersion.v2017 : return new SqlServer2017SqlBuilder(GetSqlOptimizer(), SqlProviderFlags, mappingSchema.ValueToSqlConverter);
			}

			throw new InvalidOperationException();
		}

		readonly ISqlOptimizer _sqlServer2000SqlOptimizer;
		readonly ISqlOptimizer _sqlServer2005SqlOptimizer;
		readonly ISqlOptimizer _sqlServer2008SqlOptimizer;
		readonly ISqlOptimizer _sqlServer2012SqlOptimizer;
		readonly ISqlOptimizer _sqlServer2017SqlOptimizer;

		public override ISqlOptimizer GetSqlOptimizer()
		{
			switch (Version)
			{
				case SqlServerVersion.v2000 : return _sqlServer2000SqlOptimizer;
				case SqlServerVersion.v2005 : return _sqlServer2005SqlOptimizer;
				case SqlServerVersion.v2008 : return _sqlServer2008SqlOptimizer;
				case SqlServerVersion.v2012 : return _sqlServer2012SqlOptimizer;
				case SqlServerVersion.v2017 : return _sqlServer2017SqlOptimizer;
			}

			return _sqlServer2008SqlOptimizer;
		}

		public override bool IsCompatibleConnection(IDbConnection connection)
		{
			return typeof(SqlConnection).IsSameOrParentOf(Proxy.GetUnderlyingObject((DbConnection)connection).GetType());
		}

		public override ISchemaProvider GetSchemaProvider()
		{
			return Version == SqlServerVersion.v2000 ? new SqlServer2000SchemaProvider() : new SqlServerSchemaProvider();
		}

		static readonly ConcurrentDictionary<string,bool> _marsFlags = new ConcurrentDictionary<string,bool>();

		public override object GetConnectionInfo(DataConnection dataConnection, string parameterName)
		{
			switch (parameterName)
			{
				case "IsMarsEnabled" :
					if (dataConnection.ConnectionString != null)
					{
						if (!_marsFlags.TryGetValue(dataConnection.Connection.ConnectionString, out var flag))
						{
							flag = dataConnection.Connection.ConnectionString.Split(';')
								.Select(s => s.Split('='))
								.Where (s => s.Length == 2 && s[0].Trim().ToLower() == "multipleactiveresultsets")
								.Select(s => s[1].Trim().ToLower())
								.Any   (s => s == "true" || s == "1" || s == "yes");

							_marsFlags[dataConnection.Connection.ConnectionString] = flag;
						}

						return flag;
					}

					return false;
			}

			return null;
		}

		public override void SetParameter(IDbDataParameter parameter, string name, DbDataType dataType, object value)
		{
			switch (dataType.DataType)
			{
				case DataType.Udt        :
					{
						if (value != null && _udtTypes.TryGetValue(value.GetType(), out var s))
							if (parameter is SqlParameter)
								((SqlParameter)parameter).UdtTypeName = s;
					}

					break;
				case DataType.NText:
					     if (value is DateTimeOffset dto) value = dto.ToString("yyyy-MM-ddTHH:mm:ss.ffffff zzz");
					else if (value is DateTime dt)
					{
						value = dt.ToString(
							dt.Millisecond == 0
								? "yyyy-MM-ddTHH:mm:ss"
								: "yyyy-MM-ddTHH:mm:ss.fff");
					}
					else if (value is TimeSpan ts)
					{
						value = ts.ToString(
							ts.Days > 0
								? ts.Milliseconds > 0
									? "d\\.hh\\:mm\\:ss\\.fff"
									: "d\\.hh\\:mm\\:ss"
								: ts.Milliseconds > 0
									? "hh\\:mm\\:ss\\.fff"
									: "hh\\:mm\\:ss");
					}
					break;

				case DataType.Undefined:
					if (value is DataTable
						|| value is DbDataReader
						|| value is IEnumerable<SqlDataRecord>
						|| value is IEnumerable<DbDataRecord>)
					{
						dataType = dataType.WithDataType(DataType.Structured);
					}

					break;
			}

			base.SetParameter(parameter, name, dataType, value);

			if (parameter is SqlParameter param)
			{
				// Setting for NVarChar and VarChar constant size. It reduces count of cached plans.
				switch (param.SqlDbType)
				{
					case SqlDbType.Structured:
						{
							if (!dataType.DbType.IsNullOrEmpty())
								param.TypeName = dataType.DbType;

							// TVP doesn't support DBNull
							if (param.Value is DBNull)
								param.Value = null;

							break;
						}
					case SqlDbType.VarChar:
						{
							var strValue = value as string;
							if ((strValue != null && strValue.Length > 8000) || (value != null && strValue == null))
								param.Size = -1;
							else if (dataType.Length != null && dataType.Length <= 8000 && (strValue == null || strValue.Length <= dataType.Length))
								param.Size = dataType.Length.Value;
							else
								param.Size = 8000;

							break;
						}
					case SqlDbType.NVarChar:
						{
							var strValue = value as string;
							if ((strValue != null && strValue.Length > 4000) || (value != null && strValue == null))
								param.Size = -1;
							else if (dataType.Length != null && dataType.Length <= 4000 && (strValue == null || strValue.Length <= dataType.Length))
								param.Size = dataType.Length.Value;
							else
								param.Size = 4000;

							break;
						}
					case SqlDbType.VarBinary:
						{
							var binaryValue = value as byte[];
							if ((binaryValue != null && binaryValue.Length > 8000) || (value != null && binaryValue == null))
								param.Size = -1;
							else if (dataType.Length != null && dataType.Length <= 8000 && (binaryValue == null || binaryValue.Length <= dataType.Length))
								param.Size = dataType.Length.Value;
							else
								param.Size = 8000;

							break;
						}
				}
			}
		}

		protected override void SetParameterType(IDbDataParameter parameter, DbDataType dataType)
		{
			if (parameter is BulkCopyReader.Parameter)
				return;

			switch (dataType.DataType)
			{
				case DataType.SByte         : parameter.DbType = DbType.Int16;   break;
				case DataType.UInt16        : parameter.DbType = DbType.Int32;   break;
				case DataType.UInt32        : parameter.DbType = DbType.Int64;   break;
				case DataType.UInt64        : parameter.DbType = DbType.Decimal; break;
				case DataType.VarNumeric    : parameter.DbType = DbType.Decimal; break;
				case DataType.DateTime      :
				case DataType.DateTime2     :
					parameter.DbType =
						Version == SqlServerVersion.v2000 || Version == SqlServerVersion.v2005 ?
							DbType.DateTime :
							DbType.DateTime2;
					break;
				case DataType.Text          : ((SqlParameter)parameter).SqlDbType = SqlDbType.Text;          break;
				case DataType.NText         : ((SqlParameter)parameter).SqlDbType = SqlDbType.NText;         break;
				case DataType.Binary        : ((SqlParameter)parameter).SqlDbType = SqlDbType.Binary;        break;
				case DataType.Blob          :
				case DataType.VarBinary     : ((SqlParameter)parameter).SqlDbType = SqlDbType.VarBinary;     break;
				case DataType.Image         : ((SqlParameter)parameter).SqlDbType = SqlDbType.Image;         break;
				case DataType.Money         : ((SqlParameter)parameter).SqlDbType = SqlDbType.Money;         break;
				case DataType.SmallMoney    : ((SqlParameter)parameter).SqlDbType = SqlDbType.SmallMoney;    break;
				case DataType.Date          : ((SqlParameter)parameter).SqlDbType = SqlDbType.Date;          break;
				case DataType.Time          : ((SqlParameter)parameter).SqlDbType = SqlDbType.Time;          break;
				case DataType.SmallDateTime : ((SqlParameter)parameter).SqlDbType = SqlDbType.SmallDateTime; break;
				case DataType.Timestamp     : ((SqlParameter)parameter).SqlDbType = SqlDbType.Timestamp;     break;
				case DataType.Xml           : ((SqlParameter)parameter).SqlDbType = SqlDbType.Xml;           break;
				case DataType.Structured    : ((SqlParameter)parameter).SqlDbType = SqlDbType.Structured;    break;
				default                     : base.SetParameterType(parameter, dataType);                    break;
			}
		}

		#endregion

		#region Udt support

		static readonly ConcurrentDictionary<Type,string> _udtTypes = new ConcurrentDictionary<Type,string>();

		internal static void SetUdtType(Type type, string udtName)
		{
			_udtTypes[type] = udtName;
		}

		internal static Type GetUdtType(string udtName)
		{
			foreach (var udtType in _udtTypes)
				if (udtType.Value == udtName)
					return udtType.Key;

			return null;
		}

		public void AddUdtType(Type type, string udtName)
		{
			MappingSchema.SetScalarType(type);

			_udtTypes[type] = udtName;
		}

		public void AddUdtType<T>(string udtName, T defaultValue, DataType dataType = DataType.Undefined)
		{
			MappingSchema.AddScalarType(typeof(T), defaultValue, dataType);

			_udtTypes[typeof(T)] = udtName;
		}

		#endregion

		#region BulkCopy

		SqlServerBulkCopy _bulkCopy;

		public override BulkCopyRowsCopied BulkCopy<T>(ITable<T> table, BulkCopyOptions options, IEnumerable<T> source)
		{
			if (_bulkCopy == null)
				_bulkCopy = new SqlServerBulkCopy(this);

			return _bulkCopy.BulkCopy(
				options.BulkCopyType == BulkCopyType.Default ? SqlServerTools.DefaultBulkCopyType : options.BulkCopyType,
				table,
				options,
				source);
		}

		#endregion
	}
}<|MERGE_RESOLUTION|>--- conflicted
+++ resolved
@@ -6,10 +6,6 @@
 using System.Data.SqlClient;
 using System.Data.SqlTypes;
 using System.Linq;
-<<<<<<< HEAD
-=======
-
->>>>>>> 5895b5e2
 using Microsoft.SqlServer.Server;
 
 namespace LinqToDB.DataProvider.SqlServer
@@ -31,15 +27,10 @@
 		{
 			Version = version;
 
-<<<<<<< HEAD
 			SqlProviderFlags.IsDistinctOrderBySupported = false;
 			SqlProviderFlags.IsSubQueryOrderBySupported = false;
+			SqlProviderFlags.IsDistinctSetOperationsSupported = true;
 			SqlProviderFlags.IsUpdateFromSupported      = true;
-=======
-			SqlProviderFlags.IsDistinctOrderBySupported       = false;
-			SqlProviderFlags.IsSubQueryOrderBySupported       = false;
-			SqlProviderFlags.IsDistinctSetOperationsSupported = true;
->>>>>>> 5895b5e2
 
 			if (version == SqlServerVersion.v2000)
 			{
