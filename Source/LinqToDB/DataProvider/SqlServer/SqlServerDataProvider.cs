--- conflicted
+++ resolved
@@ -34,36 +34,15 @@
 			Version  = version;
 			Provider = provider;
 
-<<<<<<< HEAD
 			SqlProviderFlags.IsDistinctOrderBySupported       = false;
 			SqlProviderFlags.IsSubQueryOrderBySupported       = false;
 			SqlProviderFlags.IsDistinctSetOperationsSupported = true;
 			SqlProviderFlags.IsCountDistinctSupported         = true;
 			SqlProviderFlags.IsUpdateFromSupported            = true;
+			SqlProviderFlags.AcceptsOuterExpressionInAggregate = false;
 			SqlProviderFlags.IsApplyJoinSupported              = true;
 			SqlProviderFlags.TakeHintsSupported                = TakeHints.Percent | TakeHints.WithTies;
 			SqlProviderFlags.IsCommonTableExpressionsSupported = version >= SqlServerVersion.v2008;
-=======
-			SqlProviderFlags.IsDistinctOrderBySupported        = false;
-			SqlProviderFlags.IsSubQueryOrderBySupported        = false;
-			SqlProviderFlags.IsDistinctSetOperationsSupported  = true;
-			SqlProviderFlags.IsCountDistinctSupported          = true;
-			SqlProviderFlags.IsUpdateFromSupported             = true;
-			SqlProviderFlags.AcceptsOuterExpressionInAggregate = false;
-
-			if (version == SqlServerVersion.v2000)
-			{
-				SqlProviderFlags.AcceptsTakeAsParameter   = false;
-				SqlProviderFlags.IsSkipSupported          = false;
-				SqlProviderFlags.IsCountSubQuerySupported = false;
-			}
-			else
-			{
-				SqlProviderFlags.IsApplyJoinSupported              = true;
-				SqlProviderFlags.TakeHintsSupported                = TakeHints.Percent | TakeHints.WithTies;
-				SqlProviderFlags.IsCommonTableExpressionsSupported = version >= SqlServerVersion.v2008;
-			}
->>>>>>> 58668cd9
 
 			SetCharField("char" , (r, i) => r.GetString(i).TrimEnd(' '));
 			SetCharField("nchar", (r, i) => r.GetString(i).TrimEnd(' '));
