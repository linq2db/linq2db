﻿using System;
using System.Collections.Concurrent;
using System.Collections.Generic;
using System.Data;
using System.Data.Common;
using System.Data.SqlTypes;
using System.Threading;
using System.Threading.Tasks;

namespace LinqToDB.DataProvider.SqlServer
{
	using Common;
	using Data;
	using Extensions;
	using Mapping;
	using SchemaProvider;
	using SqlProvider;

	class SqlServerDataProvider2005SystemDataSqlClient    : SqlServerDataProvider { public SqlServerDataProvider2005SystemDataSqlClient   () : base(ProviderName.SqlServer2005, SqlServerVersion.v2005, SqlServerProvider.SystemDataSqlClient)    {} }
	class SqlServerDataProvider2008SystemDataSqlClient    : SqlServerDataProvider { public SqlServerDataProvider2008SystemDataSqlClient   () : base(ProviderName.SqlServer2008, SqlServerVersion.v2008, SqlServerProvider.SystemDataSqlClient)    {} }
	class SqlServerDataProvider2012SystemDataSqlClient    : SqlServerDataProvider { public SqlServerDataProvider2012SystemDataSqlClient   () : base(ProviderName.SqlServer2012, SqlServerVersion.v2012, SqlServerProvider.SystemDataSqlClient)    {} }
	class SqlServerDataProvider2014SystemDataSqlClient    : SqlServerDataProvider { public SqlServerDataProvider2014SystemDataSqlClient   () : base(ProviderName.SqlServer2014, SqlServerVersion.v2014, SqlServerProvider.SystemDataSqlClient)    {} }
	class SqlServerDataProvider2016SystemDataSqlClient    : SqlServerDataProvider { public SqlServerDataProvider2016SystemDataSqlClient   () : base(ProviderName.SqlServer2016, SqlServerVersion.v2016, SqlServerProvider.SystemDataSqlClient)    {} }
	class SqlServerDataProvider2017SystemDataSqlClient    : SqlServerDataProvider { public SqlServerDataProvider2017SystemDataSqlClient   () : base(ProviderName.SqlServer2017, SqlServerVersion.v2017, SqlServerProvider.SystemDataSqlClient)    {} }
	class SqlServerDataProvider2019SystemDataSqlClient    : SqlServerDataProvider { public SqlServerDataProvider2019SystemDataSqlClient   () : base(ProviderName.SqlServer2019, SqlServerVersion.v2019, SqlServerProvider.SystemDataSqlClient)    {} }
	class SqlServerDataProvider2022SystemDataSqlClient    : SqlServerDataProvider { public SqlServerDataProvider2022SystemDataSqlClient   () : base(ProviderName.SqlServer2022, SqlServerVersion.v2022, SqlServerProvider.SystemDataSqlClient)    {} }
	class SqlServerDataProvider2005MicrosoftDataSqlClient : SqlServerDataProvider { public SqlServerDataProvider2005MicrosoftDataSqlClient() : base(ProviderName.SqlServer2005, SqlServerVersion.v2005, SqlServerProvider.MicrosoftDataSqlClient) {} }
	class SqlServerDataProvider2008MicrosoftDataSqlClient : SqlServerDataProvider { public SqlServerDataProvider2008MicrosoftDataSqlClient() : base(ProviderName.SqlServer2008, SqlServerVersion.v2008, SqlServerProvider.MicrosoftDataSqlClient) {} }
	class SqlServerDataProvider2012MicrosoftDataSqlClient : SqlServerDataProvider { public SqlServerDataProvider2012MicrosoftDataSqlClient() : base(ProviderName.SqlServer2012, SqlServerVersion.v2012, SqlServerProvider.MicrosoftDataSqlClient) {} }
	class SqlServerDataProvider2014MicrosoftDataSqlClient : SqlServerDataProvider { public SqlServerDataProvider2014MicrosoftDataSqlClient() : base(ProviderName.SqlServer2014, SqlServerVersion.v2014, SqlServerProvider.MicrosoftDataSqlClient) {} }
	class SqlServerDataProvider2016MicrosoftDataSqlClient : SqlServerDataProvider { public SqlServerDataProvider2016MicrosoftDataSqlClient() : base(ProviderName.SqlServer2016, SqlServerVersion.v2016, SqlServerProvider.MicrosoftDataSqlClient) {} }
	class SqlServerDataProvider2017MicrosoftDataSqlClient : SqlServerDataProvider { public SqlServerDataProvider2017MicrosoftDataSqlClient() : base(ProviderName.SqlServer2017, SqlServerVersion.v2017, SqlServerProvider.MicrosoftDataSqlClient) {} }
	class SqlServerDataProvider2019MicrosoftDataSqlClient : SqlServerDataProvider { public SqlServerDataProvider2019MicrosoftDataSqlClient() : base(ProviderName.SqlServer2019, SqlServerVersion.v2019, SqlServerProvider.MicrosoftDataSqlClient) {} }
	class SqlServerDataProvider2022MicrosoftDataSqlClient : SqlServerDataProvider { public SqlServerDataProvider2022MicrosoftDataSqlClient() : base(ProviderName.SqlServer2022, SqlServerVersion.v2022, SqlServerProvider.MicrosoftDataSqlClient) {} }

	public abstract class SqlServerDataProvider : DynamicDataProviderBase<SqlServerProviderAdapter>
	{
		#region Init

		protected SqlServerDataProvider(string name, SqlServerVersion version)
			: this(name, version, SqlServerProvider.MicrosoftDataSqlClient)
		{
		}

		protected SqlServerDataProvider(string name, SqlServerVersion version, SqlServerProvider provider)
			: base(
				name,
				MappingSchemaInstance.Get(version),
				SqlServerProviderAdapter.GetInstance(provider))
		{
			Version  = version;
			Provider = provider;

			SqlProviderFlags.IsDistinctOrderBySupported        = false;
			SqlProviderFlags.IsCountDistinctSupported          = true;
			SqlProviderFlags.AcceptsOuterExpressionInAggregate = false;
			SqlProviderFlags.OutputDeleteUseSpecialTable       = true;
			SqlProviderFlags.OutputInsertUseSpecialTable       = true;
			SqlProviderFlags.OutputUpdateUseSpecialTables      = true;
			SqlProviderFlags.IsApplyJoinSupported              = true;
			SqlProviderFlags.TakeHintsSupported                = TakeHints.Percent | TakeHints.WithTies;
			SqlProviderFlags.IsCommonTableExpressionsSupported = true;

			SetCharField("char" , (r, i) => r.GetString(i).TrimEnd(' '));
			SetCharField("nchar", (r, i) => r.GetString(i).TrimEnd(' '));
			SetCharFieldToType<char>("char" , DataTools.GetCharExpression);
			SetCharFieldToType<char>("nchar", DataTools.GetCharExpression);

			_sqlOptimizer = version switch
			{
				SqlServerVersion.v2005 => new SqlServer2005SqlOptimizer(SqlProviderFlags),
				SqlServerVersion.v2012 => new SqlServer2012SqlOptimizer(SqlProviderFlags),
				SqlServerVersion.v2014 => new SqlServer2014SqlOptimizer(SqlProviderFlags),
				SqlServerVersion.v2016 => new SqlServer2016SqlOptimizer(SqlProviderFlags),
				SqlServerVersion.v2017 => new SqlServer2017SqlOptimizer(SqlProviderFlags),
				SqlServerVersion.v2019 => new SqlServer2019SqlOptimizer(SqlProviderFlags),
				SqlServerVersion.v2022 => new SqlServer2022SqlOptimizer(SqlProviderFlags),
				_                      => new SqlServer2008SqlOptimizer(SqlProviderFlags),
			};

			// missing:
			// GetSqlBytes
			// GetSqlChars
			SetProviderField<SqlBinary  , SqlBinary  >(SqlTypes.GetSqlBinaryReaderMethod  , dataReaderType: Adapter.DataReaderType);
			SetProviderField<SqlBoolean , SqlBoolean >(SqlTypes.GetSqlBooleanReaderMethod , dataReaderType: Adapter.DataReaderType);
			SetProviderField<SqlByte    , SqlByte    >(SqlTypes.GetSqlByteReaderMethod    , dataReaderType: Adapter.DataReaderType);
			SetProviderField<SqlDateTime, SqlDateTime>(SqlTypes.GetSqlDateTimeReaderMethod, dataReaderType: Adapter.DataReaderType);
			SetProviderField<SqlDecimal , SqlDecimal >(SqlTypes.GetSqlDecimalReaderMethod , dataReaderType: Adapter.DataReaderType);
			SetProviderField<SqlDouble  , SqlDouble  >(SqlTypes.GetSqlDoubleReaderMethod  , dataReaderType: Adapter.DataReaderType);
			SetProviderField<SqlGuid    , SqlGuid    >(SqlTypes.GetSqlGuidReaderMethod    , dataReaderType: Adapter.DataReaderType);
			SetProviderField<SqlInt16   , SqlInt16   >(SqlTypes.GetSqlInt16ReaderMethod   , dataReaderType: Adapter.DataReaderType);
			SetProviderField<SqlInt32   , SqlInt32   >(SqlTypes.GetSqlInt32ReaderMethod   , dataReaderType: Adapter.DataReaderType);
			SetProviderField<SqlInt64   , SqlInt64   >(SqlTypes.GetSqlInt64ReaderMethod   , dataReaderType: Adapter.DataReaderType);
			SetProviderField<SqlMoney   , SqlMoney   >(SqlTypes.GetSqlMoneyReaderMethod   , dataReaderType: Adapter.DataReaderType);
			SetProviderField<SqlSingle  , SqlSingle  >(SqlTypes.GetSqlSingleReaderMethod  , dataReaderType: Adapter.DataReaderType);
			SetProviderField<SqlString  , SqlString  >(SqlTypes.GetSqlStringReaderMethod  , dataReaderType: Adapter.DataReaderType);
			SetProviderField<SqlXml     , SqlXml     >(Adapter.GetSqlXmlReaderMethod      , dataReaderType: Adapter.DataReaderType);

			SetProviderField<DateTimeOffset>(Adapter.GetDateTimeOffsetReaderMethod        , dataReaderType: Adapter.DataReaderType);
			SetProviderField<TimeSpan>      (Adapter.GetTimeSpanReaderMethod              , dataReaderType: Adapter.DataReaderType);

			// non-specific fallback
			SetProviderField<DbDataReader, SqlString, SqlString>((r, i) => r.GetString(i));

			SqlServerTypes.Configure(this);
		}

		#endregion

		#region Public Properties

		public SqlServerVersion Version { get; }

		public SqlServerProvider Provider { get; }

		#endregion

		#region Overrides

		static class MappingSchemaInstance
		{
			public static MappingSchema Get(SqlServerVersion version)
			{
				return version switch
				{
					SqlServerVersion.v2005 => new SqlServerMappingSchema.SqlServer2005MappingSchema(),
					SqlServerVersion.v2012 => new SqlServerMappingSchema.SqlServer2012MappingSchema(),
					SqlServerVersion.v2014 => new SqlServerMappingSchema.SqlServer2014MappingSchema(),
					SqlServerVersion.v2016 => new SqlServerMappingSchema.SqlServer2016MappingSchema(),
					SqlServerVersion.v2017 => new SqlServerMappingSchema.SqlServer2017MappingSchema(),
					SqlServerVersion.v2019 => new SqlServerMappingSchema.SqlServer2019MappingSchema(),
					SqlServerVersion.v2022 => new SqlServerMappingSchema.SqlServer2022MappingSchema(),
					_                      => new SqlServerMappingSchema.SqlServer2008MappingSchema(),
				};
			}
		}

		public override TableOptions SupportedTableOptions =>
			TableOptions.IsTemporary                |
			TableOptions.IsLocalTemporaryStructure  |
			TableOptions.IsGlobalTemporaryStructure |
			TableOptions.IsLocalTemporaryData       |
			TableOptions.IsGlobalTemporaryData      |
			TableOptions.CreateIfNotExists          |
			TableOptions.DropIfExists;

		public override ISqlBuilder CreateSqlBuilder(MappingSchema mappingSchema)
		{
			return Version switch
			{
				SqlServerVersion.v2005 => new SqlServer2005SqlBuilder(this, mappingSchema, GetSqlOptimizer(), SqlProviderFlags),
				SqlServerVersion.v2008 => new SqlServer2008SqlBuilder(this, mappingSchema, GetSqlOptimizer(), SqlProviderFlags),
				SqlServerVersion.v2012 => new SqlServer2012SqlBuilder(this, mappingSchema, GetSqlOptimizer(), SqlProviderFlags),
				SqlServerVersion.v2014 => new SqlServer2014SqlBuilder(this, mappingSchema, GetSqlOptimizer(), SqlProviderFlags),
				SqlServerVersion.v2016 => new SqlServer2016SqlBuilder(this, mappingSchema, GetSqlOptimizer(), SqlProviderFlags),
				SqlServerVersion.v2017 => new SqlServer2017SqlBuilder(this, mappingSchema, GetSqlOptimizer(), SqlProviderFlags),
				SqlServerVersion.v2019 => new SqlServer2019SqlBuilder(this, mappingSchema, GetSqlOptimizer(), SqlProviderFlags),
<<<<<<< HEAD
				_                      => ThrowHelper.ThrowInvalidOperationException<ISqlBuilder>(),
=======
				SqlServerVersion.v2022 => new SqlServer2022SqlBuilder(this, mappingSchema, GetSqlOptimizer(), SqlProviderFlags),
				_                      => throw new InvalidOperationException(),
>>>>>>> 5dda307e
			};
		}

		readonly ISqlOptimizer _sqlOptimizer;

		public override ISqlOptimizer GetSqlOptimizer() => _sqlOptimizer;

		public override ISchemaProvider GetSchemaProvider()
		{
			return new SqlServerSchemaProvider(this);
		}

		static readonly ConcurrentDictionary<string,bool> _marsFlags = new ();

		public override object? GetConnectionInfo(DataConnection dataConnection, string parameterName)
		{
			// take it from real Connection object, as dataConnection.ConnectionString could be null
			// also it will not cache original connection string with credentials in _marsFlags
			var connectionString = dataConnection.Connection.ConnectionString;
			switch (parameterName)
			{
				case "IsMarsEnabled" :
					if (connectionString != null)
					{
						if (!_marsFlags.TryGetValue(connectionString, out var flag))
						{
							flag = Adapter.CreateConnectionStringBuilder(connectionString).MultipleActiveResultSets;
							_marsFlags[connectionString] = flag;
						}

						return flag;
					}

					return false;
			}

			return null;
		}

		public override void SetParameter(DataConnection dataConnection, DbParameter parameter, string name, DbDataType dataType, object? value)
		{
			// SqlClient supports less DbType's for SqlDateTime than for DateTime
			// SqlDateTime is designer for DATETIME type only
			if (value is SqlDateTime sdt && !sdt.IsNull)
				value = (DateTime)sdt;

			var param = TryGetProviderParameter(dataConnection, parameter);

			switch (dataType.DataType)
			{
				case DataType.SmallDateTime or DataType.DateTime
						when value is DateTimeOffset dto:
					value = dto.LocalDateTime;
					break;

				case DataType.DateTime2
						when value is DateTimeOffset dto:
					value = dto.WithPrecision(dataType.Precision ?? 7).LocalDateTime;
					break;

				case DataType.DateTimeOffset when value is DateTimeOffset dto:
				{
					var precision = dataType.Precision ?? 7;
					if (Version == SqlServerVersion.v2005 && precision > 3)
					{
						precision = 3;
					}

					value = dto.WithPrecision(precision);
					break;
				}

				case DataType.Date when value is DateTimeOffset dto:
					value = dto.LocalDateTime.Date;
					break;

#if NET6_0_OR_GREATER
				case DataType.Date when value is DateOnly d:
					value = d.ToDateTime(TimeOnly.MinValue);
					break;

				case DataType.Text or DataType.Char or DataType.VarChar
					or DataType.NText or DataType.NChar or DataType.NVarChar
						when value is DateOnly d:
					value = d.ToString("yyyy-MM-dd");
					break;
#endif

				case DataType.DateTime2 when value is DateTime dt:
					value = dt.WithPrecision(dataType.Precision ?? 7);
					break;

				case DataType.Udt:
					if (param != null
						&& value != null
						&& _udtTypeNames.TryGetValue(value.GetType(), out var typeName))
					{
						Adapter.SetUdtTypeName(param, typeName);
					}
					break;

				case DataType.NText when value is DateTime dt:
					value = dt.ToString(
						dt.Millisecond == 0
							? "yyyy-MM-ddTHH:mm:ss"
							: "yyyy-MM-ddTHH:mm:ss.fff");
					break;

				case DataType.Text or DataType.Char or DataType.VarChar
					or DataType.NText or DataType.NChar or DataType.NVarChar
						when value is DateTimeOffset dto:
					// SqlClient doesn't generate last digit for precision=6 ¯\_(ツ)_/¯
					value = SqlServerMappingSchema.ConvertDateTimeOffsetToString(dto, dataType.Precision ?? 7);
					break;

				case DataType.Text or DataType.Char or DataType.VarChar
					or DataType.NText or DataType.NChar or DataType.NVarChar
						when value is TimeSpan ts:
					value = SqlServerMappingSchema.ConvertTimeSpanToString(ts, dataType.Precision ?? 7);
					break;

				case DataType.Int64 when value is TimeSpan ts:
					value = ts.GetTicks(dataType.Precision ?? 7);
					break;
				case DataType.Time when value is TimeSpan ts:
					value = TimeSpan.FromTicks(ts.GetTicks(dataType.Precision ?? 7));
					break;

				case DataType.Undefined:
					if (value != null
						&& (value is DataTable
						|| value is DbDataReader
							|| value is IEnumerable<DbDataRecord>
							|| value.GetType().IsEnumerableTType(Adapter.SqlDataRecordType)))
					{
						dataType = dataType.WithDataType(DataType.Structured);
					}

					break;
			}

			base.SetParameter(dataConnection, parameter, name, dataType, value);

			if (param != null)
			{
				// Setting for NVarChar and VarChar constant size. It reduces count of cached plans.
				switch (Adapter.GetDbType(param))
				{
					case SqlDbType.Structured:
						{
							if (!string.IsNullOrEmpty(dataType.DbType))
								Adapter.SetTypeName(param, dataType.DbType!);

							// TVP doesn't support DBNull
							if (parameter.Value is DBNull)
								parameter.Value = null;

							break;
						}
					case SqlDbType.VarChar:
						{
							var strValue = value as string;
							if ((strValue != null && strValue.Length > 8000) || (value != null && strValue == null))
								parameter.Size = -1;
							else if (dataType.Length != null && dataType.Length <= 8000 && (strValue == null || strValue.Length <= dataType.Length))
								parameter.Size = dataType.Length.Value;
							else
								parameter.Size = 8000;

							break;
						}
					case SqlDbType.NVarChar:
						{
							var strValue = value as string;
							if ((strValue != null && strValue.Length > 4000) || (value != null && strValue == null))
								parameter.Size = -1;
							else if (dataType.Length != null && dataType.Length <= 4000 && (strValue == null || strValue.Length <= dataType.Length))
								parameter.Size = dataType.Length.Value;
							else
								parameter.Size = 4000;

							break;
						}
					case SqlDbType.VarBinary:
						{
							var binaryValue = value as byte[];
							if ((binaryValue != null && binaryValue.Length > 8000) || (value != null && binaryValue == null))
								parameter.Size = -1;
							else if (dataType.Length != null && dataType.Length <= 8000 && (binaryValue == null || binaryValue.Length <= dataType.Length))
								parameter.Size = dataType.Length.Value;
							else
								parameter.Size = 8000;

							break;
						}
				}
			}
		}

		protected override void SetParameterType(DataConnection dataConnection, DbParameter parameter, DbDataType dataType)
		{
			if (parameter is BulkCopyReader.Parameter)
				return;

			SqlDbType? type = null;

			switch (dataType.DataType)
			{
				case DataType.Text          : type = SqlDbType.Text;          break;
				case DataType.NText         : type = SqlDbType.NText;         break;
				case DataType.Binary        : type = SqlDbType.Binary;        break;
				case DataType.Image         : type = SqlDbType.Image;         break;
				case DataType.SmallMoney    : type = SqlDbType.SmallMoney;    break;
				case DataType.Date          : type = SqlDbType.Date;          break;
				case DataType.Time          : type = SqlDbType.Time;          break;
				case DataType.SmallDateTime : type = SqlDbType.SmallDateTime; break;
				case DataType.Timestamp     : type = SqlDbType.Timestamp;     break;
				case DataType.Structured    : type = SqlDbType.Structured;    break;
			}

			if (type != null)
			{
				var param = TryGetProviderParameter(dataConnection, parameter);
				if (param != null)
				{
					Adapter.SetDbType(param, type.Value);
					return;
				}
			}

			switch (dataType.DataType)
			{
				// including provider-specific fallbacks
				case DataType.Text          : parameter.DbType = DbType.AnsiString; break;
				case DataType.NText         : parameter.DbType = DbType.String;     break;
				case DataType.Binary        :
				case DataType.Timestamp     :
				case DataType.Image         : parameter.DbType = DbType.Binary;     break;
				case DataType.SmallMoney    :
				case DataType.Money         : parameter.DbType = DbType.Currency;    break;
				case DataType.SmallDateTime : parameter.DbType = DbType.DateTime;    break;
				case DataType.Structured    : parameter.DbType = DbType.Object;      break;
				case DataType.Xml           : parameter.DbType = DbType.Xml;         break;
				case DataType.SByte         : parameter.DbType = DbType.Int16;       break;
				case DataType.UInt16        : parameter.DbType = DbType.Int32;       break;
				case DataType.UInt32        : parameter.DbType = DbType.Int64;       break;
				case DataType.UInt64        :
				case DataType.VarNumeric    : parameter.DbType = DbType.Decimal;     break;
				case DataType.DateTime2     :
					parameter.DbType =
						Version == SqlServerVersion.v2005 ?
							DbType.DateTime :
							DbType.DateTime2;
					break;
				default                     : base.SetParameterType(dataConnection, parameter, dataType); break;
			}
		}

		#endregion

		#region UDT support

		private readonly ConcurrentDictionary<Type, string> _udtTypeNames = new ();
		private readonly ConcurrentDictionary<string, Type> _udtTypes     = new ();

		public void AddUdtType(Type type, string udtName)
		{
			MappingSchema.SetScalarType(type);

			_udtTypeNames[type] = udtName;
			_udtTypes[udtName]  = type;
		}

		public void AddUdtType(Type type, string udtName, object? defaultValue, DataType dataType = DataType.Undefined)
		{
			MappingSchema.AddScalarType(type, defaultValue, dataType);

			_udtTypeNames[type] = udtName;
			_udtTypes[udtName]  = type;
		}

		public void AddUdtType<T>(string udtName, T defaultValue, DataType dataType = DataType.Undefined)
		{
			MappingSchema.AddScalarType(typeof(T), defaultValue, dataType);

			_udtTypeNames[typeof(T)] = udtName;
			_udtTypes[udtName]       = typeof(T);
		}

		internal Type? GetUdtTypeByName(string udtName)
		{
			if (_udtTypes.TryGetValue(udtName, out var type))
				return type;

			return null;
		}

		#endregion

		#region BulkCopy

		SqlServerBulkCopy? _bulkCopy;

		public override BulkCopyRowsCopied BulkCopy<T>(ITable<T> table, BulkCopyOptions options, IEnumerable<T> source)
		{
			_bulkCopy ??= new SqlServerBulkCopy(this);

			return _bulkCopy.BulkCopy(
				options.BulkCopyType == BulkCopyType.Default ? SqlServerTools.DefaultBulkCopyType : options.BulkCopyType,
				table,
				options,
				source);
		}

		public override Task<BulkCopyRowsCopied> BulkCopyAsync<T>(ITable<T> table, BulkCopyOptions options, IEnumerable<T> source, CancellationToken cancellationToken)
		{
			_bulkCopy ??= new SqlServerBulkCopy(this);

			return _bulkCopy.BulkCopyAsync(
				options.BulkCopyType == BulkCopyType.Default ? SqlServerTools.DefaultBulkCopyType : options.BulkCopyType,
				table,
				options,
				source,
				cancellationToken);
		}

#if NATIVE_ASYNC
		public override Task<BulkCopyRowsCopied> BulkCopyAsync<T>(ITable<T> table, BulkCopyOptions options, IAsyncEnumerable<T> source, CancellationToken cancellationToken)
		{
			_bulkCopy ??= new SqlServerBulkCopy(this);

			return _bulkCopy.BulkCopyAsync(
				options.BulkCopyType == BulkCopyType.Default ? SqlServerTools.DefaultBulkCopyType : options.BulkCopyType,
				table,
				options,
				source,
				cancellationToken);
		}
#endif
		#endregion
	}
}<|MERGE_RESOLUTION|>--- conflicted
+++ resolved
@@ -155,12 +155,8 @@
 				SqlServerVersion.v2016 => new SqlServer2016SqlBuilder(this, mappingSchema, GetSqlOptimizer(), SqlProviderFlags),
 				SqlServerVersion.v2017 => new SqlServer2017SqlBuilder(this, mappingSchema, GetSqlOptimizer(), SqlProviderFlags),
 				SqlServerVersion.v2019 => new SqlServer2019SqlBuilder(this, mappingSchema, GetSqlOptimizer(), SqlProviderFlags),
-<<<<<<< HEAD
+				SqlServerVersion.v2022 => new SqlServer2022SqlBuilder(this, mappingSchema, GetSqlOptimizer(), SqlProviderFlags),
 				_                      => ThrowHelper.ThrowInvalidOperationException<ISqlBuilder>(),
-=======
-				SqlServerVersion.v2022 => new SqlServer2022SqlBuilder(this, mappingSchema, GetSqlOptimizer(), SqlProviderFlags),
-				_                      => throw new InvalidOperationException(),
->>>>>>> 5dda307e
 			};
 		}
 
