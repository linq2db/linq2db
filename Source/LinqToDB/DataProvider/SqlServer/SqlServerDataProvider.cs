﻿using System;
using System.Collections.Concurrent;
using System.Collections.Generic;
using System.Data;
using System.Data.Common;
using System.Data.SqlClient;
using System.Data.SqlTypes;
using System.Linq;
using System.Linq.Expressions;
using System.Threading;
using System.Threading.Tasks;

using Microsoft.SqlServer.Server;

namespace LinqToDB.DataProvider.SqlServer
{
	using Configuration;
	using Common;
	using Data;
	using Extensions;
	using Mapping;
	using SchemaProvider;
	using SqlProvider;
	using LinqToDB.Linq;

	public class SqlServerDataProvider : DataProviderBase
	{
		#region Init

		public SqlServerDataProvider(string name, SqlServerVersion version)
			: base(name, (MappingSchema)null)
		{
			Version = version;

			SqlProviderFlags.IsDistinctOrderBySupported = false;
			SqlProviderFlags.IsSubQueryOrderBySupported = false;

			if (version == SqlServerVersion.v2000)
			{
				SqlProviderFlags.AcceptsTakeAsParameter   = false;
				SqlProviderFlags.IsSkipSupported          = false;
				SqlProviderFlags.IsCountSubQuerySupported = false;
			}
			else
			{
				SqlProviderFlags.IsApplyJoinSupported              = true;
				SqlProviderFlags.TakeHintsSupported                = TakeHints.Percent | TakeHints.WithTies;
				SqlProviderFlags.IsCommonTableExpressionsSupported = version >= SqlServerVersion.v2008;
			}

			SetCharField("char",  (r,i) => r.GetString(i).TrimEnd(' '));
			SetCharField("nchar", (r,i) => r.GetString(i).TrimEnd(' '));
			SetCharFieldToType<char>("char",  (r, i) => DataTools.GetChar(r, i));
			SetCharFieldToType<char>("nchar", (r, i) => DataTools.GetChar(r, i));

			if (!Configuration.AvoidSpecificDataProviderAPI)
			{
				SetProviderField<SqlDataReader,SqlBinary  ,SqlBinary  >((r,i) => r.GetSqlBinary  (i));
				SetProviderField<SqlDataReader,SqlBoolean ,SqlBoolean >((r,i) => r.GetSqlBoolean (i));
				SetProviderField<SqlDataReader,SqlByte    ,SqlByte    >((r,i) => r.GetSqlByte    (i));
				SetProviderField<SqlDataReader,SqlDateTime,SqlDateTime>((r,i) => r.GetSqlDateTime(i));
				SetProviderField<SqlDataReader,SqlDecimal ,SqlDecimal >((r,i) => r.GetSqlDecimal (i));
				SetProviderField<SqlDataReader,SqlDouble  ,SqlDouble  >((r,i) => r.GetSqlDouble  (i));
				SetProviderField<SqlDataReader,SqlGuid    ,SqlGuid    >((r,i) => r.GetSqlGuid    (i));
				SetProviderField<SqlDataReader,SqlInt16   ,SqlInt16   >((r,i) => r.GetSqlInt16   (i));
				SetProviderField<SqlDataReader,SqlInt32   ,SqlInt32   >((r,i) => r.GetSqlInt32   (i));
				SetProviderField<SqlDataReader,SqlInt64   ,SqlInt64   >((r,i) => r.GetSqlInt64   (i));
				SetProviderField<SqlDataReader,SqlMoney   ,SqlMoney   >((r,i) => r.GetSqlMoney   (i));
				SetProviderField<SqlDataReader,SqlSingle  ,SqlSingle  >((r,i) => r.GetSqlSingle  (i));
				SetProviderField<SqlDataReader,SqlString  ,SqlString  >((r,i) => r.GetSqlString  (i));
				SetProviderField<SqlDataReader,SqlXml     ,SqlXml     >((r,i) => r.GetSqlXml     (i));

				SetProviderField<SqlDataReader,DateTimeOffset>((r,i) => r.GetDateTimeOffset(i));
				SetProviderField<SqlDataReader,TimeSpan>      ((r,i) => r.GetTimeSpan      (i));
			}
			else
			{
				SetProviderField<IDataReader,SqlString  ,SqlString  >((r,i) => r.GetString  (i));
			}

			_sqlServer2000SqlOptimizer = new SqlServer2000SqlOptimizer(SqlProviderFlags);
			_sqlServer2005SqlOptimizer = new SqlServer2005SqlOptimizer(SqlProviderFlags);
			_sqlServer2008SqlOptimizer = new SqlServerSqlOptimizer    (SqlProviderFlags);
			_sqlServer2012SqlOptimizer = new SqlServer2012SqlOptimizer(SqlProviderFlags);
			_sqlServer2017SqlOptimizer = new SqlServer2017SqlOptimizer(SqlProviderFlags);

			SetField<IDataReader,decimal>((r,i) => r.GetDecimal(i));
			SetField<IDataReader,decimal>("money",      (r,i) => SqlServerTools.DataReaderGetMoney  (r, i));
			SetField<IDataReader,decimal>("smallmoney", (r,i) => SqlServerTools.DataReaderGetMoney  (r, i));
			SetField<IDataReader,decimal>("decimal",    (r,i) => SqlServerTools.DataReaderGetDecimal(r, i));
		}

		#endregion

		#region Public Properties

		public override string ConnectionNamespace => typeof(SqlConnection).Namespace;
		public override Type   DataReaderType      => typeof(SqlDataReader);

		public SqlServerVersion Version { get; }

		#endregion

		#region Overrides

		static class MappingSchemaInstance
		{
			public static readonly SqlServer2000MappingSchema SqlServer2000MappingSchema = new SqlServer2000MappingSchema();
			public static readonly SqlServer2005MappingSchema SqlServer2005MappingSchema = new SqlServer2005MappingSchema();
			public static readonly SqlServer2008MappingSchema SqlServer2008MappingSchema = new SqlServer2008MappingSchema();
			public static readonly SqlServer2012MappingSchema SqlServer2012MappingSchema = new SqlServer2012MappingSchema();
			public static readonly SqlServer2017MappingSchema SqlServer2017MappingSchema = new SqlServer2017MappingSchema();
		}

		public override MappingSchema MappingSchema
		{
			get
			{
				switch (Version)
				{
					case SqlServerVersion.v2000 : return MappingSchemaInstance.SqlServer2000MappingSchema;
					case SqlServerVersion.v2005 : return MappingSchemaInstance.SqlServer2005MappingSchema;
					case SqlServerVersion.v2008 : return MappingSchemaInstance.SqlServer2008MappingSchema;
					case SqlServerVersion.v2012 : return MappingSchemaInstance.SqlServer2012MappingSchema;
					case SqlServerVersion.v2017 : return MappingSchemaInstance.SqlServer2017MappingSchema;
				}

				return base.MappingSchema;
			}
		}

		protected override IDbConnection CreateConnectionInternal(string connectionString)
		{
			return new SqlConnection(connectionString);
		}

		public override ISqlBuilder CreateSqlBuilder()
		{
			switch (Version)
			{
				case SqlServerVersion.v2000 : return new SqlServer2000SqlBuilder(GetSqlOptimizer(), SqlProviderFlags, MappingSchema.ValueToSqlConverter);
				case SqlServerVersion.v2005 : return new SqlServer2005SqlBuilder(GetSqlOptimizer(), SqlProviderFlags, MappingSchema.ValueToSqlConverter);
				case SqlServerVersion.v2008 : return new SqlServer2008SqlBuilder(GetSqlOptimizer(), SqlProviderFlags, MappingSchema.ValueToSqlConverter);
				case SqlServerVersion.v2012 : return new SqlServer2012SqlBuilder(GetSqlOptimizer(), SqlProviderFlags, MappingSchema.ValueToSqlConverter);
				case SqlServerVersion.v2017 : return new SqlServer2017SqlBuilder(GetSqlOptimizer(), SqlProviderFlags, MappingSchema.ValueToSqlConverter);
			}

			throw new InvalidOperationException();
		}

		readonly ISqlOptimizer _sqlServer2000SqlOptimizer;
		readonly ISqlOptimizer _sqlServer2005SqlOptimizer;
		readonly ISqlOptimizer _sqlServer2008SqlOptimizer;
		readonly ISqlOptimizer _sqlServer2012SqlOptimizer;
		readonly ISqlOptimizer _sqlServer2017SqlOptimizer;

		public override ISqlOptimizer GetSqlOptimizer()
		{
			switch (Version)
			{
				case SqlServerVersion.v2000 : return _sqlServer2000SqlOptimizer;
				case SqlServerVersion.v2005 : return _sqlServer2005SqlOptimizer;
				case SqlServerVersion.v2008 : return _sqlServer2008SqlOptimizer;
				case SqlServerVersion.v2012 : return _sqlServer2012SqlOptimizer;
				case SqlServerVersion.v2017 : return _sqlServer2017SqlOptimizer;
			}

			return _sqlServer2008SqlOptimizer;
		}

		public override bool IsCompatibleConnection(IDbConnection connection)
		{
			return typeof(SqlConnection).IsSameOrParentOf(Proxy.GetUnderlyingObject((DbConnection)connection).GetType());
		}

#if !NETSTANDARD1_6
		public override ISchemaProvider GetSchemaProvider()
		{
			return Version == SqlServerVersion.v2000 ? new SqlServer2000SchemaProvider() : new SqlServerSchemaProvider();
		}
#endif

		static readonly ConcurrentDictionary<string,bool> _marsFlags = new ConcurrentDictionary<string,bool>();

		public override object GetConnectionInfo(DataConnection dataConnection, string parameterName)
		{
			switch (parameterName)
			{
				case "IsMarsEnabled" :
					if (dataConnection.ConnectionString != null)
					{
						if (!_marsFlags.TryGetValue(dataConnection.Connection.ConnectionString, out var flag))
						{
							flag = dataConnection.Connection.ConnectionString.Split(';')
								.Select(s => s.Split('='))
								.Where (s => s.Length == 2 && s[0].Trim().ToLower() == "multipleactiveresultsets")
								.Select(s => s[1].Trim().ToLower())
								.Any   (s => s == "true" || s == "1" || s == "yes");

							_marsFlags[dataConnection.Connection.ConnectionString] = flag;
						}

						return flag;
					}

					return false;
			}

			return null;
		}

		public override void SetParameter(IDbDataParameter parameter, string name, DbDataType dataType, object value)
		{
			switch (dataType.DataType)
			{
				case DataType.Udt        :
					{
						if (value != null && _udtTypes.TryGetValue(value.GetType(), out var s))
							if (parameter is SqlParameter)
#if NETSTANDARD1_6
								((SqlParameter)parameter).TypeName = s;
#else
								((SqlParameter)parameter).UdtTypeName = s;
#endif
					}

					break;
				case DataType.NText:
					     if (value is DateTimeOffset dto) value = dto.ToString("yyyy-MM-ddTHH:mm:ss.ffffff zzz");
					else if (value is DateTime dt)
					{
						value = dt.ToString(
							dt.Millisecond == 0
								? "yyyy-MM-ddTHH:mm:ss"
								: "yyyy-MM-ddTHH:mm:ss.fff");
					}
					else if (value is TimeSpan ts)
					{
						value = ts.ToString(
							ts.Days > 0
								? ts.Milliseconds > 0
									? "d\\.hh\\:mm\\:ss\\.fff"
									: "d\\.hh\\:mm\\:ss"
								: ts.Milliseconds > 0
									? "hh\\:mm\\:ss\\.fff"
									: "hh\\:mm\\:ss");
					}
					break;

				case DataType.Undefined:
					if (value is DataTable
						|| value is DbDataReader
						|| value is IEnumerable<SqlDataRecord>
						|| value is IEnumerable<DbDataRecord>)
					{
						dataType = dataType.WithDataType(DataType.Structured);
					}

					break;
			}

			base.SetParameter(parameter, name, dataType, value);

			if (parameter is SqlParameter param)
			{
				// Setting for NVarChar and VarChar constant size. It reduces count of cached plans.
				switch (param.SqlDbType)
				{
					case SqlDbType.Structured:
						{
							if (!dataType.DbType.IsNullOrEmpty())
								param.TypeName = dataType.DbType;

							// TVP doesn't support DBNull
							if (param.Value is DBNull)
								param.Value = null;

							break;
						}
					case SqlDbType.VarChar:
						{
							var strValue = value as string;
							if ((strValue != null && strValue.Length > 8000) || (value != null && strValue == null))
								param.Size = -1;
							else if (dataType.Length != null && dataType.Length <= 8000 && (strValue == null || strValue.Length <= dataType.Length))
								param.Size = dataType.Length.Value;
							else
								param.Size = 8000;

							break;
						}
					case SqlDbType.NVarChar:
						{
							var strValue = value as string;
							if ((strValue != null && strValue.Length > 4000) || (value != null && strValue == null))
								param.Size = -1;
							else if (dataType.Length != null && dataType.Length <= 4000 && (strValue == null || strValue.Length <= dataType.Length))
								param.Size = dataType.Length.Value;
							else
								param.Size = 4000;

							break;
						}
					case SqlDbType.VarBinary:
						{
							var binaryValue = value as byte[];
							if ((binaryValue != null && binaryValue.Length > 8000) || (value != null && binaryValue == null))
								param.Size = -1;
							else if (dataType.Length != null && dataType.Length <= 8000 && (binaryValue == null || binaryValue.Length <= dataType.Length))
								param.Size = dataType.Length.Value;
							else
								param.Size = 8000;

							break;
						}
				}
			}
		}

		protected override void SetParameterType(IDbDataParameter parameter, DbDataType dataType)
		{
			if (parameter is BulkCopyReader.Parameter)
				return;

			switch (dataType.DataType)
			{
				case DataType.SByte         : parameter.DbType = DbType.Int16;   break;
				case DataType.UInt16        : parameter.DbType = DbType.Int32;   break;
				case DataType.UInt32        : parameter.DbType = DbType.Int64;   break;
				case DataType.UInt64        : parameter.DbType = DbType.Decimal; break;
				case DataType.VarNumeric    : parameter.DbType = DbType.Decimal; break;
				case DataType.DateTime      :
				case DataType.DateTime2     :
					parameter.DbType =
						Version == SqlServerVersion.v2000 || Version == SqlServerVersion.v2005 ?
							DbType.DateTime :
							DbType.DateTime2;
					break;
				case DataType.Text          : ((SqlParameter)parameter).SqlDbType = SqlDbType.Text;          break;
				case DataType.NText         : ((SqlParameter)parameter).SqlDbType = SqlDbType.NText;         break;
				case DataType.Binary        : ((SqlParameter)parameter).SqlDbType = SqlDbType.Binary;        break;
				case DataType.Blob          :
				case DataType.VarBinary     : ((SqlParameter)parameter).SqlDbType = SqlDbType.VarBinary;     break;
				case DataType.Image         : ((SqlParameter)parameter).SqlDbType = SqlDbType.Image;         break;
				case DataType.Money         : ((SqlParameter)parameter).SqlDbType = SqlDbType.Money;         break;
				case DataType.SmallMoney    : ((SqlParameter)parameter).SqlDbType = SqlDbType.SmallMoney;    break;
				case DataType.Date          : ((SqlParameter)parameter).SqlDbType = SqlDbType.Date;          break;
				case DataType.Time          : ((SqlParameter)parameter).SqlDbType = SqlDbType.Time;          break;
				case DataType.SmallDateTime : ((SqlParameter)parameter).SqlDbType = SqlDbType.SmallDateTime; break;
				case DataType.Timestamp     : ((SqlParameter)parameter).SqlDbType = SqlDbType.Timestamp;     break;
				case DataType.Xml           : ((SqlParameter)parameter).SqlDbType = SqlDbType.Xml;           break;
				case DataType.Structured    : ((SqlParameter)parameter).SqlDbType = SqlDbType.Structured;    break;
				default                     : base.SetParameterType(parameter, dataType);                    break;
			}
		}

		#endregion

		#region Udt support

		static readonly ConcurrentDictionary<Type,string> _udtTypes = new ConcurrentDictionary<Type,string>();

		internal static void SetUdtType(Type type, string udtName)
		{
			_udtTypes[type] = udtName;
		}

		internal static Type GetUdtType(string udtName)
		{
			foreach (var udtType in _udtTypes)
				if (udtType.Value == udtName)
					return udtType.Key;

			return null;
		}

		public void AddUdtType(Type type, string udtName)
		{
			MappingSchema.SetScalarType(type);

			_udtTypes[type] = udtName;
		}

		public void AddUdtType<T>(string udtName, T defaultValue, DataType dataType = DataType.Undefined)
		{
			MappingSchema.AddScalarType(typeof(T), defaultValue, dataType);

			_udtTypes[typeof(T)] = udtName;
		}

		#endregion

		#region BulkCopy

		SqlServerBulkCopy _bulkCopy;

		public override BulkCopyRowsCopied BulkCopy<T>(ITable<T> table, BulkCopyOptions options, IEnumerable<T> source)
		{
			if (_bulkCopy == null)
				_bulkCopy = new SqlServerBulkCopy(this);

			return _bulkCopy.BulkCopy(
				options.BulkCopyType == BulkCopyType.Default ? SqlServerTools.DefaultBulkCopyType : options.BulkCopyType,
				table,
				options,
				source);
		}

		#endregion
<<<<<<< HEAD

		#region Merge

		public override int Merge<T>(DataConnection dataConnection, Expression<Func<T,bool>> deletePredicate, bool delete, IEnumerable<T> source,
			string tableName, string serverName, string databaseName, string schemaName)
		{
			return new SqlServerMerge().Merge(dataConnection, deletePredicate, delete, source, tableName, serverName, databaseName, schemaName);
		}

		public override Task<int> MergeAsync<T>(DataConnection dataConnection, Expression<Func<T,bool>> deletePredicate, bool delete, IEnumerable<T> source,
			string tableName, string serverName, string databaseName, string schemaName, CancellationToken token)
		{
			return new SqlServerMerge().MergeAsync(dataConnection, deletePredicate, delete, source, tableName, serverName, databaseName, schemaName, token);
		}

		protected override BasicMergeBuilder<TTarget, TSource> GetMergeBuilder<TTarget, TSource>(
			DataConnection connection, 
			IMergeable<TTarget, TSource> merge)
		{
			return new SqlServerMergeBuilder<TTarget, TSource>(connection, merge);
		}

		#endregion
=======
>>>>>>> dd38f573
	}
}
<|MERGE_RESOLUTION|>--- conflicted
+++ resolved
@@ -1,437 +1,411 @@
-﻿using System;
-using System.Collections.Concurrent;
-using System.Collections.Generic;
-using System.Data;
-using System.Data.Common;
-using System.Data.SqlClient;
-using System.Data.SqlTypes;
-using System.Linq;
-using System.Linq.Expressions;
-using System.Threading;
-using System.Threading.Tasks;
-
-using Microsoft.SqlServer.Server;
-
-namespace LinqToDB.DataProvider.SqlServer
-{
-	using Configuration;
-	using Common;
-	using Data;
-	using Extensions;
-	using Mapping;
-	using SchemaProvider;
-	using SqlProvider;
-	using LinqToDB.Linq;
-
-	public class SqlServerDataProvider : DataProviderBase
-	{
-		#region Init
-
-		public SqlServerDataProvider(string name, SqlServerVersion version)
-			: base(name, (MappingSchema)null)
-		{
-			Version = version;
-
-			SqlProviderFlags.IsDistinctOrderBySupported = false;
-			SqlProviderFlags.IsSubQueryOrderBySupported = false;
-
-			if (version == SqlServerVersion.v2000)
-			{
-				SqlProviderFlags.AcceptsTakeAsParameter   = false;
-				SqlProviderFlags.IsSkipSupported          = false;
-				SqlProviderFlags.IsCountSubQuerySupported = false;
-			}
-			else
-			{
-				SqlProviderFlags.IsApplyJoinSupported              = true;
-				SqlProviderFlags.TakeHintsSupported                = TakeHints.Percent | TakeHints.WithTies;
-				SqlProviderFlags.IsCommonTableExpressionsSupported = version >= SqlServerVersion.v2008;
-			}
-
-			SetCharField("char",  (r,i) => r.GetString(i).TrimEnd(' '));
-			SetCharField("nchar", (r,i) => r.GetString(i).TrimEnd(' '));
-			SetCharFieldToType<char>("char",  (r, i) => DataTools.GetChar(r, i));
-			SetCharFieldToType<char>("nchar", (r, i) => DataTools.GetChar(r, i));
-
-			if (!Configuration.AvoidSpecificDataProviderAPI)
-			{
-				SetProviderField<SqlDataReader,SqlBinary  ,SqlBinary  >((r,i) => r.GetSqlBinary  (i));
-				SetProviderField<SqlDataReader,SqlBoolean ,SqlBoolean >((r,i) => r.GetSqlBoolean (i));
-				SetProviderField<SqlDataReader,SqlByte    ,SqlByte    >((r,i) => r.GetSqlByte    (i));
-				SetProviderField<SqlDataReader,SqlDateTime,SqlDateTime>((r,i) => r.GetSqlDateTime(i));
-				SetProviderField<SqlDataReader,SqlDecimal ,SqlDecimal >((r,i) => r.GetSqlDecimal (i));
-				SetProviderField<SqlDataReader,SqlDouble  ,SqlDouble  >((r,i) => r.GetSqlDouble  (i));
-				SetProviderField<SqlDataReader,SqlGuid    ,SqlGuid    >((r,i) => r.GetSqlGuid    (i));
-				SetProviderField<SqlDataReader,SqlInt16   ,SqlInt16   >((r,i) => r.GetSqlInt16   (i));
-				SetProviderField<SqlDataReader,SqlInt32   ,SqlInt32   >((r,i) => r.GetSqlInt32   (i));
-				SetProviderField<SqlDataReader,SqlInt64   ,SqlInt64   >((r,i) => r.GetSqlInt64   (i));
-				SetProviderField<SqlDataReader,SqlMoney   ,SqlMoney   >((r,i) => r.GetSqlMoney   (i));
-				SetProviderField<SqlDataReader,SqlSingle  ,SqlSingle  >((r,i) => r.GetSqlSingle  (i));
-				SetProviderField<SqlDataReader,SqlString  ,SqlString  >((r,i) => r.GetSqlString  (i));
-				SetProviderField<SqlDataReader,SqlXml     ,SqlXml     >((r,i) => r.GetSqlXml     (i));
-
-				SetProviderField<SqlDataReader,DateTimeOffset>((r,i) => r.GetDateTimeOffset(i));
-				SetProviderField<SqlDataReader,TimeSpan>      ((r,i) => r.GetTimeSpan      (i));
-			}
-			else
-			{
-				SetProviderField<IDataReader,SqlString  ,SqlString  >((r,i) => r.GetString  (i));
-			}
-
-			_sqlServer2000SqlOptimizer = new SqlServer2000SqlOptimizer(SqlProviderFlags);
-			_sqlServer2005SqlOptimizer = new SqlServer2005SqlOptimizer(SqlProviderFlags);
-			_sqlServer2008SqlOptimizer = new SqlServerSqlOptimizer    (SqlProviderFlags);
-			_sqlServer2012SqlOptimizer = new SqlServer2012SqlOptimizer(SqlProviderFlags);
-			_sqlServer2017SqlOptimizer = new SqlServer2017SqlOptimizer(SqlProviderFlags);
-
-			SetField<IDataReader,decimal>((r,i) => r.GetDecimal(i));
-			SetField<IDataReader,decimal>("money",      (r,i) => SqlServerTools.DataReaderGetMoney  (r, i));
-			SetField<IDataReader,decimal>("smallmoney", (r,i) => SqlServerTools.DataReaderGetMoney  (r, i));
-			SetField<IDataReader,decimal>("decimal",    (r,i) => SqlServerTools.DataReaderGetDecimal(r, i));
-		}
-
-		#endregion
-
-		#region Public Properties
-
-		public override string ConnectionNamespace => typeof(SqlConnection).Namespace;
-		public override Type   DataReaderType      => typeof(SqlDataReader);
-
-		public SqlServerVersion Version { get; }
-
-		#endregion
-
-		#region Overrides
-
-		static class MappingSchemaInstance
-		{
-			public static readonly SqlServer2000MappingSchema SqlServer2000MappingSchema = new SqlServer2000MappingSchema();
-			public static readonly SqlServer2005MappingSchema SqlServer2005MappingSchema = new SqlServer2005MappingSchema();
-			public static readonly SqlServer2008MappingSchema SqlServer2008MappingSchema = new SqlServer2008MappingSchema();
-			public static readonly SqlServer2012MappingSchema SqlServer2012MappingSchema = new SqlServer2012MappingSchema();
-			public static readonly SqlServer2017MappingSchema SqlServer2017MappingSchema = new SqlServer2017MappingSchema();
-		}
-
-		public override MappingSchema MappingSchema
-		{
-			get
-			{
-				switch (Version)
-				{
-					case SqlServerVersion.v2000 : return MappingSchemaInstance.SqlServer2000MappingSchema;
-					case SqlServerVersion.v2005 : return MappingSchemaInstance.SqlServer2005MappingSchema;
-					case SqlServerVersion.v2008 : return MappingSchemaInstance.SqlServer2008MappingSchema;
-					case SqlServerVersion.v2012 : return MappingSchemaInstance.SqlServer2012MappingSchema;
-					case SqlServerVersion.v2017 : return MappingSchemaInstance.SqlServer2017MappingSchema;
-				}
-
-				return base.MappingSchema;
-			}
-		}
-
-		protected override IDbConnection CreateConnectionInternal(string connectionString)
-		{
-			return new SqlConnection(connectionString);
-		}
-
-		public override ISqlBuilder CreateSqlBuilder()
-		{
-			switch (Version)
-			{
-				case SqlServerVersion.v2000 : return new SqlServer2000SqlBuilder(GetSqlOptimizer(), SqlProviderFlags, MappingSchema.ValueToSqlConverter);
-				case SqlServerVersion.v2005 : return new SqlServer2005SqlBuilder(GetSqlOptimizer(), SqlProviderFlags, MappingSchema.ValueToSqlConverter);
-				case SqlServerVersion.v2008 : return new SqlServer2008SqlBuilder(GetSqlOptimizer(), SqlProviderFlags, MappingSchema.ValueToSqlConverter);
-				case SqlServerVersion.v2012 : return new SqlServer2012SqlBuilder(GetSqlOptimizer(), SqlProviderFlags, MappingSchema.ValueToSqlConverter);
-				case SqlServerVersion.v2017 : return new SqlServer2017SqlBuilder(GetSqlOptimizer(), SqlProviderFlags, MappingSchema.ValueToSqlConverter);
-			}
-
-			throw new InvalidOperationException();
-		}
-
-		readonly ISqlOptimizer _sqlServer2000SqlOptimizer;
-		readonly ISqlOptimizer _sqlServer2005SqlOptimizer;
-		readonly ISqlOptimizer _sqlServer2008SqlOptimizer;
-		readonly ISqlOptimizer _sqlServer2012SqlOptimizer;
-		readonly ISqlOptimizer _sqlServer2017SqlOptimizer;
-
-		public override ISqlOptimizer GetSqlOptimizer()
-		{
-			switch (Version)
-			{
-				case SqlServerVersion.v2000 : return _sqlServer2000SqlOptimizer;
-				case SqlServerVersion.v2005 : return _sqlServer2005SqlOptimizer;
-				case SqlServerVersion.v2008 : return _sqlServer2008SqlOptimizer;
-				case SqlServerVersion.v2012 : return _sqlServer2012SqlOptimizer;
-				case SqlServerVersion.v2017 : return _sqlServer2017SqlOptimizer;
-			}
-
-			return _sqlServer2008SqlOptimizer;
-		}
-
-		public override bool IsCompatibleConnection(IDbConnection connection)
-		{
-			return typeof(SqlConnection).IsSameOrParentOf(Proxy.GetUnderlyingObject((DbConnection)connection).GetType());
-		}
-
-#if !NETSTANDARD1_6
-		public override ISchemaProvider GetSchemaProvider()
-		{
-			return Version == SqlServerVersion.v2000 ? new SqlServer2000SchemaProvider() : new SqlServerSchemaProvider();
-		}
-#endif
-
-		static readonly ConcurrentDictionary<string,bool> _marsFlags = new ConcurrentDictionary<string,bool>();
-
-		public override object GetConnectionInfo(DataConnection dataConnection, string parameterName)
-		{
-			switch (parameterName)
-			{
-				case "IsMarsEnabled" :
-					if (dataConnection.ConnectionString != null)
-					{
-						if (!_marsFlags.TryGetValue(dataConnection.Connection.ConnectionString, out var flag))
-						{
-							flag = dataConnection.Connection.ConnectionString.Split(';')
-								.Select(s => s.Split('='))
-								.Where (s => s.Length == 2 && s[0].Trim().ToLower() == "multipleactiveresultsets")
-								.Select(s => s[1].Trim().ToLower())
-								.Any   (s => s == "true" || s == "1" || s == "yes");
-
-							_marsFlags[dataConnection.Connection.ConnectionString] = flag;
-						}
-
-						return flag;
-					}
-
-					return false;
-			}
-
-			return null;
-		}
-
-		public override void SetParameter(IDbDataParameter parameter, string name, DbDataType dataType, object value)
-		{
-			switch (dataType.DataType)
-			{
-				case DataType.Udt        :
-					{
-						if (value != null && _udtTypes.TryGetValue(value.GetType(), out var s))
-							if (parameter is SqlParameter)
-#if NETSTANDARD1_6
-								((SqlParameter)parameter).TypeName = s;
-#else
-								((SqlParameter)parameter).UdtTypeName = s;
-#endif
-					}
-
-					break;
-				case DataType.NText:
-					     if (value is DateTimeOffset dto) value = dto.ToString("yyyy-MM-ddTHH:mm:ss.ffffff zzz");
-					else if (value is DateTime dt)
-					{
-						value = dt.ToString(
-							dt.Millisecond == 0
-								? "yyyy-MM-ddTHH:mm:ss"
-								: "yyyy-MM-ddTHH:mm:ss.fff");
-					}
-					else if (value is TimeSpan ts)
-					{
-						value = ts.ToString(
-							ts.Days > 0
-								? ts.Milliseconds > 0
-									? "d\\.hh\\:mm\\:ss\\.fff"
-									: "d\\.hh\\:mm\\:ss"
-								: ts.Milliseconds > 0
-									? "hh\\:mm\\:ss\\.fff"
-									: "hh\\:mm\\:ss");
-					}
-					break;
-
-				case DataType.Undefined:
-					if (value is DataTable
-						|| value is DbDataReader
-						|| value is IEnumerable<SqlDataRecord>
-						|| value is IEnumerable<DbDataRecord>)
-					{
-						dataType = dataType.WithDataType(DataType.Structured);
-					}
-
-					break;
-			}
-
-			base.SetParameter(parameter, name, dataType, value);
-
-			if (parameter is SqlParameter param)
-			{
-				// Setting for NVarChar and VarChar constant size. It reduces count of cached plans.
-				switch (param.SqlDbType)
-				{
-					case SqlDbType.Structured:
-						{
-							if (!dataType.DbType.IsNullOrEmpty())
-								param.TypeName = dataType.DbType;
-
-							// TVP doesn't support DBNull
-							if (param.Value is DBNull)
-								param.Value = null;
-
-							break;
-						}
-					case SqlDbType.VarChar:
-						{
-							var strValue = value as string;
-							if ((strValue != null && strValue.Length > 8000) || (value != null && strValue == null))
-								param.Size = -1;
-							else if (dataType.Length != null && dataType.Length <= 8000 && (strValue == null || strValue.Length <= dataType.Length))
-								param.Size = dataType.Length.Value;
-							else
-								param.Size = 8000;
-
-							break;
-						}
-					case SqlDbType.NVarChar:
-						{
-							var strValue = value as string;
-							if ((strValue != null && strValue.Length > 4000) || (value != null && strValue == null))
-								param.Size = -1;
-							else if (dataType.Length != null && dataType.Length <= 4000 && (strValue == null || strValue.Length <= dataType.Length))
-								param.Size = dataType.Length.Value;
-							else
-								param.Size = 4000;
-
-							break;
-						}
-					case SqlDbType.VarBinary:
-						{
-							var binaryValue = value as byte[];
-							if ((binaryValue != null && binaryValue.Length > 8000) || (value != null && binaryValue == null))
-								param.Size = -1;
-							else if (dataType.Length != null && dataType.Length <= 8000 && (binaryValue == null || binaryValue.Length <= dataType.Length))
-								param.Size = dataType.Length.Value;
-							else
-								param.Size = 8000;
-
-							break;
-						}
-				}
-			}
-		}
-
-		protected override void SetParameterType(IDbDataParameter parameter, DbDataType dataType)
-		{
-			if (parameter is BulkCopyReader.Parameter)
-				return;
-
-			switch (dataType.DataType)
-			{
-				case DataType.SByte         : parameter.DbType = DbType.Int16;   break;
-				case DataType.UInt16        : parameter.DbType = DbType.Int32;   break;
-				case DataType.UInt32        : parameter.DbType = DbType.Int64;   break;
-				case DataType.UInt64        : parameter.DbType = DbType.Decimal; break;
-				case DataType.VarNumeric    : parameter.DbType = DbType.Decimal; break;
-				case DataType.DateTime      :
-				case DataType.DateTime2     :
-					parameter.DbType =
-						Version == SqlServerVersion.v2000 || Version == SqlServerVersion.v2005 ?
-							DbType.DateTime :
-							DbType.DateTime2;
-					break;
-				case DataType.Text          : ((SqlParameter)parameter).SqlDbType = SqlDbType.Text;          break;
-				case DataType.NText         : ((SqlParameter)parameter).SqlDbType = SqlDbType.NText;         break;
-				case DataType.Binary        : ((SqlParameter)parameter).SqlDbType = SqlDbType.Binary;        break;
-				case DataType.Blob          :
-				case DataType.VarBinary     : ((SqlParameter)parameter).SqlDbType = SqlDbType.VarBinary;     break;
-				case DataType.Image         : ((SqlParameter)parameter).SqlDbType = SqlDbType.Image;         break;
-				case DataType.Money         : ((SqlParameter)parameter).SqlDbType = SqlDbType.Money;         break;
-				case DataType.SmallMoney    : ((SqlParameter)parameter).SqlDbType = SqlDbType.SmallMoney;    break;
-				case DataType.Date          : ((SqlParameter)parameter).SqlDbType = SqlDbType.Date;          break;
-				case DataType.Time          : ((SqlParameter)parameter).SqlDbType = SqlDbType.Time;          break;
-				case DataType.SmallDateTime : ((SqlParameter)parameter).SqlDbType = SqlDbType.SmallDateTime; break;
-				case DataType.Timestamp     : ((SqlParameter)parameter).SqlDbType = SqlDbType.Timestamp;     break;
-				case DataType.Xml           : ((SqlParameter)parameter).SqlDbType = SqlDbType.Xml;           break;
-				case DataType.Structured    : ((SqlParameter)parameter).SqlDbType = SqlDbType.Structured;    break;
-				default                     : base.SetParameterType(parameter, dataType);                    break;
-			}
-		}
-
-		#endregion
-
-		#region Udt support
-
-		static readonly ConcurrentDictionary<Type,string> _udtTypes = new ConcurrentDictionary<Type,string>();
-
-		internal static void SetUdtType(Type type, string udtName)
-		{
-			_udtTypes[type] = udtName;
-		}
-
-		internal static Type GetUdtType(string udtName)
-		{
-			foreach (var udtType in _udtTypes)
-				if (udtType.Value == udtName)
-					return udtType.Key;
-
-			return null;
-		}
-
-		public void AddUdtType(Type type, string udtName)
-		{
-			MappingSchema.SetScalarType(type);
-
-			_udtTypes[type] = udtName;
-		}
-
-		public void AddUdtType<T>(string udtName, T defaultValue, DataType dataType = DataType.Undefined)
-		{
-			MappingSchema.AddScalarType(typeof(T), defaultValue, dataType);
-
-			_udtTypes[typeof(T)] = udtName;
-		}
-
-		#endregion
-
-		#region BulkCopy
-
-		SqlServerBulkCopy _bulkCopy;
-
-		public override BulkCopyRowsCopied BulkCopy<T>(ITable<T> table, BulkCopyOptions options, IEnumerable<T> source)
-		{
-			if (_bulkCopy == null)
-				_bulkCopy = new SqlServerBulkCopy(this);
-
-			return _bulkCopy.BulkCopy(
-				options.BulkCopyType == BulkCopyType.Default ? SqlServerTools.DefaultBulkCopyType : options.BulkCopyType,
-				table,
-				options,
-				source);
-		}
-
-		#endregion
-<<<<<<< HEAD
-
-		#region Merge
-
-		public override int Merge<T>(DataConnection dataConnection, Expression<Func<T,bool>> deletePredicate, bool delete, IEnumerable<T> source,
-			string tableName, string serverName, string databaseName, string schemaName)
-		{
-			return new SqlServerMerge().Merge(dataConnection, deletePredicate, delete, source, tableName, serverName, databaseName, schemaName);
-		}
-
-		public override Task<int> MergeAsync<T>(DataConnection dataConnection, Expression<Func<T,bool>> deletePredicate, bool delete, IEnumerable<T> source,
-			string tableName, string serverName, string databaseName, string schemaName, CancellationToken token)
-		{
-			return new SqlServerMerge().MergeAsync(dataConnection, deletePredicate, delete, source, tableName, serverName, databaseName, schemaName, token);
-		}
-
-		protected override BasicMergeBuilder<TTarget, TSource> GetMergeBuilder<TTarget, TSource>(
-			DataConnection connection, 
-			IMergeable<TTarget, TSource> merge)
-		{
-			return new SqlServerMergeBuilder<TTarget, TSource>(connection, merge);
-		}
-
-		#endregion
-=======
->>>>>>> dd38f573
-	}
-}
+﻿using System;
+using System.Collections.Concurrent;
+using System.Collections.Generic;
+using System.Data;
+using System.Data.Common;
+using System.Data.SqlClient;
+using System.Data.SqlTypes;
+using System.Linq;
+using System.Linq.Expressions;
+using System.Threading;
+using System.Threading.Tasks;
+
+using Microsoft.SqlServer.Server;
+
+namespace LinqToDB.DataProvider.SqlServer
+{
+	using Configuration;
+	using Common;
+	using Data;
+	using Extensions;
+	using Mapping;
+	using SchemaProvider;
+	using SqlProvider;
+	using LinqToDB.Linq;
+
+	public class SqlServerDataProvider : DataProviderBase
+	{
+		#region Init
+
+		public SqlServerDataProvider(string name, SqlServerVersion version)
+			: base(name, (MappingSchema)null)
+		{
+			Version = version;
+
+			SqlProviderFlags.IsDistinctOrderBySupported = false;
+			SqlProviderFlags.IsSubQueryOrderBySupported = false;
+
+			if (version == SqlServerVersion.v2000)
+			{
+				SqlProviderFlags.AcceptsTakeAsParameter   = false;
+				SqlProviderFlags.IsSkipSupported          = false;
+				SqlProviderFlags.IsCountSubQuerySupported = false;
+			}
+			else
+			{
+				SqlProviderFlags.IsApplyJoinSupported              = true;
+				SqlProviderFlags.TakeHintsSupported                = TakeHints.Percent | TakeHints.WithTies;
+				SqlProviderFlags.IsCommonTableExpressionsSupported = version >= SqlServerVersion.v2008;
+			}
+
+			SetCharField("char",  (r,i) => r.GetString(i).TrimEnd(' '));
+			SetCharField("nchar", (r,i) => r.GetString(i).TrimEnd(' '));
+			SetCharFieldToType<char>("char",  (r, i) => DataTools.GetChar(r, i));
+			SetCharFieldToType<char>("nchar", (r, i) => DataTools.GetChar(r, i));
+
+			if (!Configuration.AvoidSpecificDataProviderAPI)
+			{
+				SetProviderField<SqlDataReader,SqlBinary  ,SqlBinary  >((r,i) => r.GetSqlBinary  (i));
+				SetProviderField<SqlDataReader,SqlBoolean ,SqlBoolean >((r,i) => r.GetSqlBoolean (i));
+				SetProviderField<SqlDataReader,SqlByte    ,SqlByte    >((r,i) => r.GetSqlByte    (i));
+				SetProviderField<SqlDataReader,SqlDateTime,SqlDateTime>((r,i) => r.GetSqlDateTime(i));
+				SetProviderField<SqlDataReader,SqlDecimal ,SqlDecimal >((r,i) => r.GetSqlDecimal (i));
+				SetProviderField<SqlDataReader,SqlDouble  ,SqlDouble  >((r,i) => r.GetSqlDouble  (i));
+				SetProviderField<SqlDataReader,SqlGuid    ,SqlGuid    >((r,i) => r.GetSqlGuid    (i));
+				SetProviderField<SqlDataReader,SqlInt16   ,SqlInt16   >((r,i) => r.GetSqlInt16   (i));
+				SetProviderField<SqlDataReader,SqlInt32   ,SqlInt32   >((r,i) => r.GetSqlInt32   (i));
+				SetProviderField<SqlDataReader,SqlInt64   ,SqlInt64   >((r,i) => r.GetSqlInt64   (i));
+				SetProviderField<SqlDataReader,SqlMoney   ,SqlMoney   >((r,i) => r.GetSqlMoney   (i));
+				SetProviderField<SqlDataReader,SqlSingle  ,SqlSingle  >((r,i) => r.GetSqlSingle  (i));
+				SetProviderField<SqlDataReader,SqlString  ,SqlString  >((r,i) => r.GetSqlString  (i));
+				SetProviderField<SqlDataReader,SqlXml     ,SqlXml     >((r,i) => r.GetSqlXml     (i));
+
+				SetProviderField<SqlDataReader,DateTimeOffset>((r,i) => r.GetDateTimeOffset(i));
+				SetProviderField<SqlDataReader,TimeSpan>      ((r,i) => r.GetTimeSpan      (i));
+			}
+			else
+			{
+				SetProviderField<IDataReader,SqlString  ,SqlString  >((r,i) => r.GetString  (i));
+			}
+
+			_sqlServer2000SqlOptimizer = new SqlServer2000SqlOptimizer(SqlProviderFlags);
+			_sqlServer2005SqlOptimizer = new SqlServer2005SqlOptimizer(SqlProviderFlags);
+			_sqlServer2008SqlOptimizer = new SqlServerSqlOptimizer    (SqlProviderFlags);
+			_sqlServer2012SqlOptimizer = new SqlServer2012SqlOptimizer(SqlProviderFlags);
+			_sqlServer2017SqlOptimizer = new SqlServer2017SqlOptimizer(SqlProviderFlags);
+
+			SetField<IDataReader,decimal>((r,i) => r.GetDecimal(i));
+			SetField<IDataReader,decimal>("money",      (r,i) => SqlServerTools.DataReaderGetMoney  (r, i));
+			SetField<IDataReader,decimal>("smallmoney", (r,i) => SqlServerTools.DataReaderGetMoney  (r, i));
+			SetField<IDataReader,decimal>("decimal",    (r,i) => SqlServerTools.DataReaderGetDecimal(r, i));
+		}
+
+		#endregion
+
+		#region Public Properties
+
+		public override string ConnectionNamespace => typeof(SqlConnection).Namespace;
+		public override Type   DataReaderType      => typeof(SqlDataReader);
+
+		public SqlServerVersion Version { get; }
+
+		#endregion
+
+		#region Overrides
+
+		static class MappingSchemaInstance
+		{
+			public static readonly SqlServer2000MappingSchema SqlServer2000MappingSchema = new SqlServer2000MappingSchema();
+			public static readonly SqlServer2005MappingSchema SqlServer2005MappingSchema = new SqlServer2005MappingSchema();
+			public static readonly SqlServer2008MappingSchema SqlServer2008MappingSchema = new SqlServer2008MappingSchema();
+			public static readonly SqlServer2012MappingSchema SqlServer2012MappingSchema = new SqlServer2012MappingSchema();
+			public static readonly SqlServer2017MappingSchema SqlServer2017MappingSchema = new SqlServer2017MappingSchema();
+		}
+
+		public override MappingSchema MappingSchema
+		{
+			get
+			{
+				switch (Version)
+				{
+					case SqlServerVersion.v2000 : return MappingSchemaInstance.SqlServer2000MappingSchema;
+					case SqlServerVersion.v2005 : return MappingSchemaInstance.SqlServer2005MappingSchema;
+					case SqlServerVersion.v2008 : return MappingSchemaInstance.SqlServer2008MappingSchema;
+					case SqlServerVersion.v2012 : return MappingSchemaInstance.SqlServer2012MappingSchema;
+					case SqlServerVersion.v2017 : return MappingSchemaInstance.SqlServer2017MappingSchema;
+				}
+
+				return base.MappingSchema;
+			}
+		}
+
+		protected override IDbConnection CreateConnectionInternal(string connectionString)
+		{
+			return new SqlConnection(connectionString);
+		}
+
+		public override ISqlBuilder CreateSqlBuilder()
+		{
+			switch (Version)
+			{
+				case SqlServerVersion.v2000 : return new SqlServer2000SqlBuilder(GetSqlOptimizer(), SqlProviderFlags, MappingSchema.ValueToSqlConverter);
+				case SqlServerVersion.v2005 : return new SqlServer2005SqlBuilder(GetSqlOptimizer(), SqlProviderFlags, MappingSchema.ValueToSqlConverter);
+				case SqlServerVersion.v2008 : return new SqlServer2008SqlBuilder(GetSqlOptimizer(), SqlProviderFlags, MappingSchema.ValueToSqlConverter);
+				case SqlServerVersion.v2012 : return new SqlServer2012SqlBuilder(GetSqlOptimizer(), SqlProviderFlags, MappingSchema.ValueToSqlConverter);
+				case SqlServerVersion.v2017 : return new SqlServer2017SqlBuilder(GetSqlOptimizer(), SqlProviderFlags, MappingSchema.ValueToSqlConverter);
+			}
+
+			throw new InvalidOperationException();
+		}
+
+		readonly ISqlOptimizer _sqlServer2000SqlOptimizer;
+		readonly ISqlOptimizer _sqlServer2005SqlOptimizer;
+		readonly ISqlOptimizer _sqlServer2008SqlOptimizer;
+		readonly ISqlOptimizer _sqlServer2012SqlOptimizer;
+		readonly ISqlOptimizer _sqlServer2017SqlOptimizer;
+
+		public override ISqlOptimizer GetSqlOptimizer()
+		{
+			switch (Version)
+			{
+				case SqlServerVersion.v2000 : return _sqlServer2000SqlOptimizer;
+				case SqlServerVersion.v2005 : return _sqlServer2005SqlOptimizer;
+				case SqlServerVersion.v2008 : return _sqlServer2008SqlOptimizer;
+				case SqlServerVersion.v2012 : return _sqlServer2012SqlOptimizer;
+				case SqlServerVersion.v2017 : return _sqlServer2017SqlOptimizer;
+			}
+
+			return _sqlServer2008SqlOptimizer;
+		}
+
+		public override bool IsCompatibleConnection(IDbConnection connection)
+		{
+			return typeof(SqlConnection).IsSameOrParentOf(Proxy.GetUnderlyingObject((DbConnection)connection).GetType());
+		}
+
+#if !NETSTANDARD1_6
+		public override ISchemaProvider GetSchemaProvider()
+		{
+			return Version == SqlServerVersion.v2000 ? new SqlServer2000SchemaProvider() : new SqlServerSchemaProvider();
+		}
+#endif
+
+		static readonly ConcurrentDictionary<string,bool> _marsFlags = new ConcurrentDictionary<string,bool>();
+
+		public override object GetConnectionInfo(DataConnection dataConnection, string parameterName)
+		{
+			switch (parameterName)
+			{
+				case "IsMarsEnabled" :
+					if (dataConnection.ConnectionString != null)
+					{
+						if (!_marsFlags.TryGetValue(dataConnection.Connection.ConnectionString, out var flag))
+						{
+							flag = dataConnection.Connection.ConnectionString.Split(';')
+								.Select(s => s.Split('='))
+								.Where (s => s.Length == 2 && s[0].Trim().ToLower() == "multipleactiveresultsets")
+								.Select(s => s[1].Trim().ToLower())
+								.Any   (s => s == "true" || s == "1" || s == "yes");
+
+							_marsFlags[dataConnection.Connection.ConnectionString] = flag;
+						}
+
+						return flag;
+					}
+
+					return false;
+			}
+
+			return null;
+		}
+
+		public override void SetParameter(IDbDataParameter parameter, string name, DbDataType dataType, object value)
+		{
+			switch (dataType.DataType)
+			{
+				case DataType.Udt        :
+					{
+						if (value != null && _udtTypes.TryGetValue(value.GetType(), out var s))
+							if (parameter is SqlParameter)
+#if NETSTANDARD1_6
+								((SqlParameter)parameter).TypeName = s;
+#else
+								((SqlParameter)parameter).UdtTypeName = s;
+#endif
+					}
+
+					break;
+				case DataType.NText:
+					     if (value is DateTimeOffset dto) value = dto.ToString("yyyy-MM-ddTHH:mm:ss.ffffff zzz");
+					else if (value is DateTime dt)
+					{
+						value = dt.ToString(
+							dt.Millisecond == 0
+								? "yyyy-MM-ddTHH:mm:ss"
+								: "yyyy-MM-ddTHH:mm:ss.fff");
+					}
+					else if (value is TimeSpan ts)
+					{
+						value = ts.ToString(
+							ts.Days > 0
+								? ts.Milliseconds > 0
+									? "d\\.hh\\:mm\\:ss\\.fff"
+									: "d\\.hh\\:mm\\:ss"
+								: ts.Milliseconds > 0
+									? "hh\\:mm\\:ss\\.fff"
+									: "hh\\:mm\\:ss");
+					}
+					break;
+
+				case DataType.Undefined:
+					if (value is DataTable
+						|| value is DbDataReader
+						|| value is IEnumerable<SqlDataRecord>
+						|| value is IEnumerable<DbDataRecord>)
+					{
+						dataType = dataType.WithDataType(DataType.Structured);
+					}
+
+					break;
+			}
+
+			base.SetParameter(parameter, name, dataType, value);
+
+			if (parameter is SqlParameter param)
+			{
+				// Setting for NVarChar and VarChar constant size. It reduces count of cached plans.
+				switch (param.SqlDbType)
+				{
+					case SqlDbType.Structured:
+						{
+							if (!dataType.DbType.IsNullOrEmpty())
+								param.TypeName = dataType.DbType;
+
+							// TVP doesn't support DBNull
+							if (param.Value is DBNull)
+								param.Value = null;
+
+							break;
+						}
+					case SqlDbType.VarChar:
+						{
+							var strValue = value as string;
+							if ((strValue != null && strValue.Length > 8000) || (value != null && strValue == null))
+								param.Size = -1;
+							else if (dataType.Length != null && dataType.Length <= 8000 && (strValue == null || strValue.Length <= dataType.Length))
+								param.Size = dataType.Length.Value;
+							else
+								param.Size = 8000;
+
+							break;
+						}
+					case SqlDbType.NVarChar:
+						{
+							var strValue = value as string;
+							if ((strValue != null && strValue.Length > 4000) || (value != null && strValue == null))
+								param.Size = -1;
+							else if (dataType.Length != null && dataType.Length <= 4000 && (strValue == null || strValue.Length <= dataType.Length))
+								param.Size = dataType.Length.Value;
+							else
+								param.Size = 4000;
+
+							break;
+						}
+					case SqlDbType.VarBinary:
+						{
+							var binaryValue = value as byte[];
+							if ((binaryValue != null && binaryValue.Length > 8000) || (value != null && binaryValue == null))
+								param.Size = -1;
+							else if (dataType.Length != null && dataType.Length <= 8000 && (binaryValue == null || binaryValue.Length <= dataType.Length))
+								param.Size = dataType.Length.Value;
+							else
+								param.Size = 8000;
+
+							break;
+						}
+				}
+			}
+		}
+
+		protected override void SetParameterType(IDbDataParameter parameter, DbDataType dataType)
+		{
+			if (parameter is BulkCopyReader.Parameter)
+				return;
+
+			switch (dataType.DataType)
+			{
+				case DataType.SByte         : parameter.DbType = DbType.Int16;   break;
+				case DataType.UInt16        : parameter.DbType = DbType.Int32;   break;
+				case DataType.UInt32        : parameter.DbType = DbType.Int64;   break;
+				case DataType.UInt64        : parameter.DbType = DbType.Decimal; break;
+				case DataType.VarNumeric    : parameter.DbType = DbType.Decimal; break;
+				case DataType.DateTime      :
+				case DataType.DateTime2     :
+					parameter.DbType =
+						Version == SqlServerVersion.v2000 || Version == SqlServerVersion.v2005 ?
+							DbType.DateTime :
+							DbType.DateTime2;
+					break;
+				case DataType.Text          : ((SqlParameter)parameter).SqlDbType = SqlDbType.Text;          break;
+				case DataType.NText         : ((SqlParameter)parameter).SqlDbType = SqlDbType.NText;         break;
+				case DataType.Binary        : ((SqlParameter)parameter).SqlDbType = SqlDbType.Binary;        break;
+				case DataType.Blob          :
+				case DataType.VarBinary     : ((SqlParameter)parameter).SqlDbType = SqlDbType.VarBinary;     break;
+				case DataType.Image         : ((SqlParameter)parameter).SqlDbType = SqlDbType.Image;         break;
+				case DataType.Money         : ((SqlParameter)parameter).SqlDbType = SqlDbType.Money;         break;
+				case DataType.SmallMoney    : ((SqlParameter)parameter).SqlDbType = SqlDbType.SmallMoney;    break;
+				case DataType.Date          : ((SqlParameter)parameter).SqlDbType = SqlDbType.Date;          break;
+				case DataType.Time          : ((SqlParameter)parameter).SqlDbType = SqlDbType.Time;          break;
+				case DataType.SmallDateTime : ((SqlParameter)parameter).SqlDbType = SqlDbType.SmallDateTime; break;
+				case DataType.Timestamp     : ((SqlParameter)parameter).SqlDbType = SqlDbType.Timestamp;     break;
+				case DataType.Xml           : ((SqlParameter)parameter).SqlDbType = SqlDbType.Xml;           break;
+				case DataType.Structured    : ((SqlParameter)parameter).SqlDbType = SqlDbType.Structured;    break;
+				default                     : base.SetParameterType(parameter, dataType);                    break;
+			}
+		}
+
+		#endregion
+
+		#region Udt support
+
+		static readonly ConcurrentDictionary<Type,string> _udtTypes = new ConcurrentDictionary<Type,string>();
+
+		internal static void SetUdtType(Type type, string udtName)
+		{
+			_udtTypes[type] = udtName;
+		}
+
+		internal static Type GetUdtType(string udtName)
+		{
+			foreach (var udtType in _udtTypes)
+				if (udtType.Value == udtName)
+					return udtType.Key;
+
+			return null;
+		}
+
+		public void AddUdtType(Type type, string udtName)
+		{
+			MappingSchema.SetScalarType(type);
+
+			_udtTypes[type] = udtName;
+		}
+
+		public void AddUdtType<T>(string udtName, T defaultValue, DataType dataType = DataType.Undefined)
+		{
+			MappingSchema.AddScalarType(typeof(T), defaultValue, dataType);
+
+			_udtTypes[typeof(T)] = udtName;
+		}
+
+		#endregion
+
+		#region BulkCopy
+
+		SqlServerBulkCopy _bulkCopy;
+
+		public override BulkCopyRowsCopied BulkCopy<T>(ITable<T> table, BulkCopyOptions options, IEnumerable<T> source)
+		{
+			if (_bulkCopy == null)
+				_bulkCopy = new SqlServerBulkCopy(this);
+
+			return _bulkCopy.BulkCopy(
+				options.BulkCopyType == BulkCopyType.Default ? SqlServerTools.DefaultBulkCopyType : options.BulkCopyType,
+				table,
+				options,
+				source);
+		}
+
+		#endregion
+	}
+}