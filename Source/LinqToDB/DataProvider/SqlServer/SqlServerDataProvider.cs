--- conflicted
+++ resolved
@@ -6,10 +6,6 @@
 using System.Data.Common;
 using System.Data.SqlTypes;
 using System.Linq;
-<<<<<<< HEAD
-=======
-using Microsoft.SqlServer.Server;
->>>>>>> 1323e030
 
 namespace LinqToDB.DataProvider.SqlServer
 {
@@ -32,13 +28,13 @@
 		public SqlServerDataProvider(string name, SqlServerVersion version, SqlServerProvider provider)
 			: base(name, null)
 		{
-			Version  = version;
+			Version = version;
 			Provider = provider;
 
-			SqlProviderFlags.IsDistinctOrderBySupported = false;
-			SqlProviderFlags.IsSubQueryOrderBySupported = false;
+			SqlProviderFlags.IsDistinctOrderBySupported       = false;
+			SqlProviderFlags.IsSubQueryOrderBySupported       = false;
 			SqlProviderFlags.IsDistinctSetOperationsSupported = true;
-			SqlProviderFlags.IsUpdateFromSupported      = true;
+			SqlProviderFlags.IsUpdateFromSupported            = true;
 
 			if (version == SqlServerVersion.v2000)
 			{
@@ -60,7 +56,7 @@
 
 			_sqlServer2000SqlOptimizer = new SqlServer2000SqlOptimizer(SqlProviderFlags);
 			_sqlServer2005SqlOptimizer = new SqlServer2005SqlOptimizer(SqlProviderFlags);
-			_sqlServer2008SqlOptimizer = new SqlServer2008SqlOptimizer(SqlProviderFlags);
+			_sqlServer2008SqlOptimizer = new SqlServer2008SqlOptimizer    (SqlProviderFlags);
 			_sqlServer2012SqlOptimizer = new SqlServer2012SqlOptimizer(SqlProviderFlags);
 			_sqlServer2017SqlOptimizer = new SqlServer2017SqlOptimizer(SqlProviderFlags);
 
@@ -103,7 +99,7 @@
 			}
 			else
 			{
-				SetProviderField<IDataReader,SqlString  ,SqlString  >((r,i) => r.GetString(i));
+				SetProviderField<IDataReader,SqlString  ,SqlString  >((r,i) => r.GetString  (i));
 			}
 
 			_parameterType     = connectionType.Assembly.GetType(ParameterTypeName,     true);
@@ -166,7 +162,7 @@
 		public override string DbFactoryProviderName => Provider == SqlServerProvider.MicrosoftDataSqlClient ? "Microsoft.Data.SqlClient" : "System.Data.SqlClient";
 #endif
 
-		public SqlServerVersion Version   { get; }
+		public SqlServerVersion Version { get; }
 
 		public SqlServerProvider Provider { get; }
 
@@ -306,7 +302,7 @@
 				case DataType.Undefined:
 					if (value != null
 						&& (value is DataTable
-							|| value is DbDataReader
+						|| value is DbDataReader
 							|| value is IEnumerable<DbDataRecord>
 							|| value.GetType().IsEnumerableTType(_sqlDataRecordType)))
 					{
@@ -407,7 +403,7 @@
 				case DataType.Timestamp     : _setSqlDbType(parameter, SqlDbType.Timestamp);     break;
 				case DataType.Xml           : _setSqlDbType(parameter, SqlDbType.Xml);           break;
 				case DataType.Structured    : _setSqlDbType(parameter, SqlDbType.Structured);    break;
-				default                     : base.SetParameterType(parameter, dataType);        break;
+				default                     : base.SetParameterType(parameter, dataType);                    break;
 			}
 		}
 
