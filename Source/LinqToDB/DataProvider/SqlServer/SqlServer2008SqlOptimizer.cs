﻿using System;

namespace LinqToDB.DataProvider.SqlServer
{
	using SqlProvider;
	using SqlQuery;

<<<<<<< HEAD
	class SqlServer2008SqlOptimizer : SqlServerSqlOptimizer
=======
	sealed class SqlServer2008SqlOptimizer : SqlServerSqlOptimizer
>>>>>>> 7043121b
	{
		public SqlServer2008SqlOptimizer(SqlProviderFlags sqlProviderFlags) : base(sqlProviderFlags, SqlServerVersion.v2008)
		{
		}

		public override SqlStatement TransformStatement(SqlStatement statement, DataOptions dataOptions)
		{
			//SQL Server 2008 supports ROW_NUMBER but not OFFSET/FETCH

			statement = SeparateDistinctFromPagination(statement, q => q.Select.TakeValue != null || q.Select.SkipValue != null);
			if (statement.IsUpdate() || statement.IsDelete()) statement = WrapRootTakeSkipOrderBy(statement);
			statement = ReplaceSkipWithRowNumber(statement);

			return statement;
		}

		protected override ISqlExpression ConvertFunction(SqlFunction func)
		{
			func = ConvertFunctionParameters(func, false);
			return base.ConvertFunction(func);
		}
	}
}<|MERGE_RESOLUTION|>--- conflicted
+++ resolved
@@ -5,11 +5,7 @@
 	using SqlProvider;
 	using SqlQuery;
 
-<<<<<<< HEAD
-	class SqlServer2008SqlOptimizer : SqlServerSqlOptimizer
-=======
 	sealed class SqlServer2008SqlOptimizer : SqlServerSqlOptimizer
->>>>>>> 7043121b
 	{
 		public SqlServer2008SqlOptimizer(SqlProviderFlags sqlProviderFlags) : base(sqlProviderFlags, SqlServerVersion.v2008)
 		{
