--- conflicted
+++ resolved
@@ -64,11 +64,7 @@
 		#region Public Members
 
 		public static IDataProvider GetDataProvider(
-<<<<<<< HEAD
-			SqlServerVersion  version          = SqlServerVersion.v2008,
-=======
 			SqlServerVersion  version          = SqlServerVersion.AutoDetect,
->>>>>>> 075d2a02
 			SqlServerProvider provider         = SqlServerProvider.SystemDataSqlClient,
 			string?           connectionString = null)
 		{
@@ -113,11 +109,7 @@
 			SqlServerProvider provider = SqlServerProvider.SystemDataSqlClient)
 		{
 			if (version is SqlServerVersion.AutoDetect)
-<<<<<<< HEAD
-				version = ProviderDetector.DetectServerVersion((SqlServerProviderAdapter.SqlConnection)(IDbConnection)connection) ?? SqlServerVersion.v2008;
-=======
 				version = ProviderDetector.DetectServerVersion((SqlServerProviderAdapter.SqlConnection)(IDbConnection)connection) ?? ProviderDetector.DefaultVersion;
->>>>>>> 075d2a02
 
 			return new DataConnection(GetDataProvider(version, provider), connection);
 		}
@@ -129,11 +121,7 @@
 		{
 			if (version is SqlServerVersion.AutoDetect)
 			{
-<<<<<<< HEAD
-				version = ProviderDetector.DetectServerVersion((SqlServerProviderAdapter.SqlConnection)(IDbConnection)transaction.Connection!) ?? SqlServerVersion.v2008;
-=======
 				version = ProviderDetector.DetectServerVersion((SqlServerProviderAdapter.SqlConnection)(IDbConnection)transaction.Connection!) ?? ProviderDetector.DefaultVersion;
->>>>>>> 075d2a02
 			}
 
 			return new DataConnection(GetDataProvider(version, provider), transaction);
