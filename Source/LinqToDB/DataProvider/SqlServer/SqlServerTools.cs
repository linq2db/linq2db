--- conflicted
+++ resolved
@@ -7,12 +7,6 @@
 
 namespace LinqToDB.DataProvider.SqlServer
 {
-<<<<<<< HEAD
-	using System.Collections.Concurrent;
-	using System.Data.Common;
-	using System.Text;
-=======
->>>>>>> 8fb36cb7
 	using Common;
 	using Configuration;
 	using Data;
@@ -27,92 +21,6 @@
 		// System.Data
 		// and/or
 		// System.Data.SqlClient
-<<<<<<< HEAD
-		private static readonly Lazy<IDataProvider> _sqlServerDataProvider2005sdc = new Lazy<IDataProvider>(() =>
-		{
-			var provider = new SqlServerDataProvider(ProviderName.SqlServer2005, SqlServerVersion.v2005, SqlServerProvider.SystemDataSqlClient);
-
-			if (Provider == SqlServerProvider.SystemDataSqlClient)
-				DataConnection.AddDataProvider(provider);
-
-			_providers.Enqueue(provider);
-			return provider;
-		}, true);
-		private static readonly Lazy<IDataProvider> _sqlServerDataProvider2008sdc = new Lazy<IDataProvider>(() =>
-		{
-			var provider = new SqlServerDataProvider(ProviderName.SqlServer2008, SqlServerVersion.v2008, SqlServerProvider.SystemDataSqlClient);
-
-			if (Provider == SqlServerProvider.SystemDataSqlClient)
-			{
-				DataConnection.AddDataProvider(provider);
-			}
-
-			_providers.Enqueue(provider);
-			return provider;
-		}, true);
-		private static readonly Lazy<IDataProvider> _sqlServerDataProvider2012sdc = new Lazy<IDataProvider>(() =>
-		{
-			var provider = new SqlServerDataProvider(ProviderName.SqlServer2012, SqlServerVersion.v2012, SqlServerProvider.SystemDataSqlClient);
-
-			if (Provider == SqlServerProvider.SystemDataSqlClient)
-			{
-				DataConnection.AddDataProvider(ProviderName.SqlServer2014, provider);
-				DataConnection.AddDataProvider(provider);
-			}
-
-			_providers.Enqueue(provider);
-			return provider;
-		}, true);
-		private static readonly Lazy<IDataProvider> _sqlServerDataProvider2016sdc = new Lazy<IDataProvider>(() =>
-		{
-			var provider = new SqlServerDataProvider(ProviderName.SqlServer2016, SqlServerVersion.v2016, SqlServerProvider.SystemDataSqlClient);
-
-			if (Provider == SqlServerProvider.SystemDataSqlClient)
-				DataConnection.AddDataProvider(provider);
-
-			_providers.Enqueue(provider);
-			return provider;
-		}, true);
-		private static readonly Lazy<IDataProvider> _sqlServerDataProvider2017sdc = new Lazy<IDataProvider>(() =>
-		{
-			var provider = new SqlServerDataProvider(ProviderName.SqlServer2017, SqlServerVersion.v2017, SqlServerProvider.SystemDataSqlClient);
-
-			if (Provider == SqlServerProvider.SystemDataSqlClient)
-				DataConnection.AddDataProvider(provider);
-
-			_providers.Enqueue(provider);
-			return provider;
-		}, true);
-
-		// Microsoft.Data.SqlClient
-		private static readonly Lazy<IDataProvider> _sqlServerDataProvider2005mdc = new Lazy<IDataProvider>(() =>
-		{
-			var provider = new SqlServerDataProvider(ProviderName.SqlServer2005, SqlServerVersion.v2005, SqlServerProvider.MicrosoftDataSqlClient);
-
-			if (Provider == SqlServerProvider.MicrosoftDataSqlClient)
-				DataConnection.AddDataProvider(provider);
-
-			_providers.Enqueue(provider);
-			return provider;
-		}, true);
-		private static readonly Lazy<IDataProvider> _sqlServerDataProvider2008mdc = new Lazy<IDataProvider>(() =>
-		{
-			var provider = new SqlServerDataProvider(ProviderName.SqlServer2008, SqlServerVersion.v2008, SqlServerProvider.MicrosoftDataSqlClient);
-
-			if (Provider == SqlServerProvider.MicrosoftDataSqlClient)
-			{
-				DataConnection.AddDataProvider(provider);
-			}
-
-			_providers.Enqueue(provider);
-			return provider;
-		}, true);
-		private static readonly Lazy<IDataProvider> _sqlServerDataProvider2012mdc = new Lazy<IDataProvider>(() =>
-		{
-			var provider = new SqlServerDataProvider(ProviderName.SqlServer2012, SqlServerVersion.v2012, SqlServerProvider.MicrosoftDataSqlClient);
-
-			if (Provider == SqlServerProvider.MicrosoftDataSqlClient)
-=======
 		static readonly Lazy<IDataProvider> _sqlServerDataProvider2005sdc = CreateDataProvider<SqlServerDataProvider2005SystemDataSqlClient>();
 		static readonly Lazy<IDataProvider> _sqlServerDataProvider2008sdc = CreateDataProvider<SqlServerDataProvider2008SystemDataSqlClient>();
 		static readonly Lazy<IDataProvider> _sqlServerDataProvider2012sdc = CreateDataProvider<SqlServerDataProvider2012SystemDataSqlClient>();
@@ -133,7 +41,6 @@
 			where T : SqlServerDataProvider, new()
 		{
 			return new(() =>
->>>>>>> 8fb36cb7
 			{
 				var provider = new T();
 
@@ -270,24 +177,6 @@
 		{
 			return (provider, version) switch
 			{
-<<<<<<< HEAD
-				SqlServerProvider.SystemDataSqlClient => version switch
-				{
-					SqlServerVersion.v2005 => _sqlServerDataProvider2005sdc.Value,
-					SqlServerVersion.v2012 => _sqlServerDataProvider2012sdc.Value,
-					SqlServerVersion.v2016 => _sqlServerDataProvider2016sdc.Value,
-					SqlServerVersion.v2017 => _sqlServerDataProvider2017sdc.Value,
-					_                      => _sqlServerDataProvider2008sdc.Value,
-				},
-				SqlServerProvider.MicrosoftDataSqlClient => version switch
-				{
-					SqlServerVersion.v2005 => _sqlServerDataProvider2005mdc.Value,
-					SqlServerVersion.v2012 => _sqlServerDataProvider2012mdc.Value,
-					SqlServerVersion.v2016 => _sqlServerDataProvider2016mdc.Value,
-					SqlServerVersion.v2017 => _sqlServerDataProvider2017mdc.Value,
-					_                      => _sqlServerDataProvider2008mdc.Value,
-				},
-=======
 				(SqlServerProvider.SystemDataSqlClient,    SqlServerVersion.v2005) => _sqlServerDataProvider2005sdc.Value,
 				(SqlServerProvider.SystemDataSqlClient,    SqlServerVersion.v2012) => _sqlServerDataProvider2012sdc.Value,
 				(SqlServerProvider.SystemDataSqlClient,    SqlServerVersion.v2014) => _sqlServerDataProvider2014sdc.Value,
@@ -302,7 +191,6 @@
 				(SqlServerProvider.MicrosoftDataSqlClient, SqlServerVersion.v2017) => _sqlServerDataProvider2017mdc.Value,
 				(SqlServerProvider.MicrosoftDataSqlClient, SqlServerVersion.v2019) => _sqlServerDataProvider2019mdc.Value,
 				(SqlServerProvider.MicrosoftDataSqlClient, _                     ) => _sqlServerDataProvider2008mdc.Value,
->>>>>>> 8fb36cb7
 				_ => _sqlServerDataProvider2008sdc.Value,
 			};
 		}
@@ -369,11 +257,7 @@
 
 		public  static BulkCopyType  DefaultBulkCopyType { get; set; } = BulkCopyType.ProviderSpecific;
 
-<<<<<<< HEAD
-#endregion
-=======
-		#endregion
->>>>>>> 8fb36cb7
+		#endregion
 
 		[Obsolete("Use 'QueryHint(Hints.Option.Recompile)' instead.")]
 		public static class Sql
