<<<<<<< HEAD
﻿using System;

namespace LinqToDB.DataProvider.SqlServer
{
	using SqlProvider;
	using SqlQuery;

	class SqlServer2000SqlOptimizer : SqlServerSqlOptimizer
	{
		public SqlServer2000SqlOptimizer(SqlProviderFlags sqlProviderFlags) : base(sqlProviderFlags)
		{
		}

		public override SqlStatement TransformStatement(SqlStatement statement)
		{
			// very limited provider, it do not support Window functions.

			if (statement.IsUpdate())
			{
				var selectQuery = statement.SelectQuery;
				if (selectQuery.Select.SkipValue != null || selectQuery.Select.TakeValue != null)
					throw new LinqToDBException("SQL Server 2000 do not support Skip, Take in Update statement.");

				if (!statement.SelectQuery.OrderBy.IsEmpty)
				{
					statement.SelectQuery.OrderBy.Items.Clear();
				}
			}

			return statement;
		}

		public override ISqlExpression ConvertExpression(ISqlExpression expr)
		{
			expr = base.ConvertExpression(expr);

			if (expr is SqlFunction)
				return ConvertConvertFunction((SqlFunction)expr);

			return expr;
		}
	}
}
=======
﻿using System;

namespace LinqToDB.DataProvider.SqlServer
{
	using SqlProvider;
	using SqlQuery;

	class SqlServer2000SqlOptimizer : SqlServerSqlOptimizer
	{
		public SqlServer2000SqlOptimizer(SqlProviderFlags sqlProviderFlags) : base(sqlProviderFlags)
		{
		}

		public override ISqlExpression ConvertExpression(ISqlExpression expr)
		{
			expr = base.ConvertExpression(expr);

			if (expr is SqlFunction)
				return ConvertConvertFunction((SqlFunction)expr);

			return expr;
		}
	}
}
>>>>>>> 50334847
<|MERGE_RESOLUTION|>--- conflicted
+++ resolved
@@ -1,4 +1,3 @@
-<<<<<<< HEAD
 ﻿using System;
 
 namespace LinqToDB.DataProvider.SqlServer
@@ -41,30 +40,4 @@
 			return expr;
 		}
 	}
-}
-=======
-﻿using System;
-
-namespace LinqToDB.DataProvider.SqlServer
-{
-	using SqlProvider;
-	using SqlQuery;
-
-	class SqlServer2000SqlOptimizer : SqlServerSqlOptimizer
-	{
-		public SqlServer2000SqlOptimizer(SqlProviderFlags sqlProviderFlags) : base(sqlProviderFlags)
-		{
-		}
-
-		public override ISqlExpression ConvertExpression(ISqlExpression expr)
-		{
-			expr = base.ConvertExpression(expr);
-
-			if (expr is SqlFunction)
-				return ConvertConvertFunction((SqlFunction)expr);
-
-			return expr;
-		}
-	}
-}
->>>>>>> 50334847
+}