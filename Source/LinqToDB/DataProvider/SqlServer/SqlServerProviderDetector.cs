--- conflicted
+++ resolved
@@ -4,15 +4,13 @@
 using System.Globalization;
 using System.Reflection;
 
+using LinqToDB.Common;
+
 namespace LinqToDB.DataProvider.SqlServer
 {
-<<<<<<< HEAD
-	using LinqToDB.Common;
-=======
 	using System.Data.Common;
 
 	using Configuration;
->>>>>>> 4704ace7
 	using Data;
 
 	sealed class SqlServerProviderDetector : ProviderDetectorBase<SqlServerProvider,SqlServerVersion>
