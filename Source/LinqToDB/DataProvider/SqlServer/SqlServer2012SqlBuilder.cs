<<<<<<< HEAD
﻿using System;

namespace LinqToDB.DataProvider.SqlServer
{
	using SqlQuery;
	using SqlProvider;

	partial class SqlServer2012SqlBuilder : SqlServerSqlBuilder
	{
		public SqlServer2012SqlBuilder(ISqlOptimizer sqlOptimizer, SqlProviderFlags sqlProviderFlags, ValueToSqlConverter valueToSqlConverter)
			: base(sqlOptimizer, sqlProviderFlags, valueToSqlConverter)
		{
		}

		protected override string LimitFormat(SelectQuery selectQuery)
		{
			return selectQuery.Select.SkipValue != null ? "FETCH NEXT {0} ROWS ONLY" : null;
		}

		protected override string OffsetFormat(SelectQuery selectQuery)
		{
			return "OFFSET {0} ROWS";
		}

		protected override bool   OffsetFirst         { get { return true;              } }
		protected override bool   BuildAlternativeSql { get { return false;             } }

		protected override ISqlBuilder CreateSqlBuilder()
		{
			return new SqlServer2012SqlBuilder(SqlOptimizer, SqlProviderFlags, ValueToSqlConverter);
		}

		protected override void BuildInsertOrUpdateQuery(SqlInsertOrUpdateStatement insertOrUpdate)
		{
			BuildInsertOrUpdateQueryAsMerge(insertOrUpdate, null);
			StringBuilder.AppendLine(";");
		}

		public override string  Name
		{
			get { return ProviderName.SqlServer2012; }
		}

		protected override void BuildFunction(SqlFunction func)
		{
			func = ConvertFunctionParameters(func);

			switch (func.Name)
			{
				case "CASE"     :

					if (func.Parameters.Length <= 5)
						func = ConvertCase(func.SystemType, func.Parameters, 0);

					break;

				case "Coalesce" :

					if (func.Parameters.Length > 2)
					{
						var parms = new ISqlExpression[func.Parameters.Length - 1];

						Array.Copy(func.Parameters, 1, parms, 0, parms.Length);
						BuildFunction(new SqlFunction(func.SystemType, func.Name, func.Parameters[0],
						              new SqlFunction(func.SystemType, func.Name, parms)));
						return;
					}

					var sc = new SqlSearchCondition();

					sc.Conditions.Add(new SqlCondition(false, new SqlPredicate.IsNull(func.Parameters[0], false)));

					func = new SqlFunction(func.SystemType, "IIF", sc, func.Parameters[1], func.Parameters[0]);

					break;
			}

			base.BuildFunction(func);
		}

		static SqlFunction ConvertCase(Type systemType, ISqlExpression[] parameters, int start)
		{
			var len  = parameters.Length - start;
			var name = start == 0 ? "IIF" : "CASE";
			var cond = parameters[start];

			if (start == 0 && SqlExpression.NeedsEqual(cond))
			{
				cond = new SqlSearchCondition(
					new SqlCondition(
						false,
						new SqlPredicate.ExprExpr(cond, SqlPredicate.Operator.Equal, new SqlValue(1))));
			}

			if (len == 3)
				return new SqlFunction(systemType, name, cond, parameters[start + 1], parameters[start + 2]);

			return new SqlFunction(systemType, name,
				cond,
				parameters[start + 1],
				ConvertCase(systemType, parameters, start + 2));
		}
	}
}
=======
﻿using System;

namespace LinqToDB.DataProvider.SqlServer
{
	using SqlQuery;
	using SqlProvider;

	class SqlServer2012SqlBuilder : SqlServerSqlBuilder
	{
		public SqlServer2012SqlBuilder(ISqlOptimizer sqlOptimizer, SqlProviderFlags sqlProviderFlags, ValueToSqlConverter valueToSqlConverter)
			: base(sqlOptimizer, sqlProviderFlags, valueToSqlConverter)
		{
		}

		protected override string LimitFormat(SelectQuery selectQuery)
		{
			return selectQuery.Select.SkipValue != null ? "FETCH NEXT {0} ROWS ONLY" : null;
		}

		protected override string OffsetFormat(SelectQuery selectQuery)
		{
			return "OFFSET {0} ROWS";
		}

		protected override bool   OffsetFirst         { get { return true;              } }
		protected override bool   BuildAlternativeSql { get { return false;             } }

		protected override ISqlBuilder CreateSqlBuilder()
		{
			return new SqlServer2012SqlBuilder(SqlOptimizer, SqlProviderFlags, ValueToSqlConverter);
		}

		protected override void BuildInsertOrUpdateQuery(SqlInsertOrUpdateStatement insertOrUpdate)
		{
			BuildInsertOrUpdateQueryAsMerge(insertOrUpdate, null);
			StringBuilder.AppendLine(";");
		}

		public override string  Name
		{
			get { return ProviderName.SqlServer2012; }
		}

		protected override void BuildFunction(SqlFunction func)
		{
			func = ConvertFunctionParameters(func);

			switch (func.Name)
			{
				case "CASE"     :

					if (func.Parameters.Length <= 5)
						func = ConvertCase(func.SystemType, func.Parameters, 0);

					break;

				case "Coalesce" :

					if (func.Parameters.Length > 2)
					{
						var parms = new ISqlExpression[func.Parameters.Length - 1];

						Array.Copy(func.Parameters, 1, parms, 0, parms.Length);
						BuildFunction(new SqlFunction(func.SystemType, func.Name, func.Parameters[0],
						              new SqlFunction(func.SystemType, func.Name, parms)));
						return;
					}

					var sc = new SqlSearchCondition();

					sc.Conditions.Add(new SqlCondition(false, new SqlPredicate.IsNull(func.Parameters[0], false)));

					func = new SqlFunction(func.SystemType, "IIF", sc, func.Parameters[1], func.Parameters[0]);

					break;
			}

			base.BuildFunction(func);
		}

		static SqlFunction ConvertCase(Type systemType, ISqlExpression[] parameters, int start)
		{
			var len  = parameters.Length - start;
			var name = start == 0 ? "IIF" : "CASE";
			var cond = parameters[start];

			if (start == 0 && SqlExpression.NeedsEqual(cond))
			{
				cond = new SqlSearchCondition(
					new SqlCondition(
						false,
						new SqlPredicate.ExprExpr(cond, SqlPredicate.Operator.Equal, new SqlValue(1))));
			}

			if (len == 3)
				return new SqlFunction(systemType, name, cond, parameters[start + 1], parameters[start + 2]);

			return new SqlFunction(systemType, name,
				cond,
				parameters[start + 1],
				ConvertCase(systemType, parameters, start + 2));
		}
	}
}
>>>>>>> 5e26fa16
<|MERGE_RESOLUTION|>--- conflicted
+++ resolved
@@ -1,4 +1,3 @@
-<<<<<<< HEAD
 ﻿using System;
 
 namespace LinqToDB.DataProvider.SqlServer
@@ -102,110 +101,4 @@
 				ConvertCase(systemType, parameters, start + 2));
 		}
 	}
-}
-=======
-﻿using System;
-
-namespace LinqToDB.DataProvider.SqlServer
-{
-	using SqlQuery;
-	using SqlProvider;
-
-	class SqlServer2012SqlBuilder : SqlServerSqlBuilder
-	{
-		public SqlServer2012SqlBuilder(ISqlOptimizer sqlOptimizer, SqlProviderFlags sqlProviderFlags, ValueToSqlConverter valueToSqlConverter)
-			: base(sqlOptimizer, sqlProviderFlags, valueToSqlConverter)
-		{
-		}
-
-		protected override string LimitFormat(SelectQuery selectQuery)
-		{
-			return selectQuery.Select.SkipValue != null ? "FETCH NEXT {0} ROWS ONLY" : null;
-		}
-
-		protected override string OffsetFormat(SelectQuery selectQuery)
-		{
-			return "OFFSET {0} ROWS";
-		}
-
-		protected override bool   OffsetFirst         { get { return true;              } }
-		protected override bool   BuildAlternativeSql { get { return false;             } }
-
-		protected override ISqlBuilder CreateSqlBuilder()
-		{
-			return new SqlServer2012SqlBuilder(SqlOptimizer, SqlProviderFlags, ValueToSqlConverter);
-		}
-
-		protected override void BuildInsertOrUpdateQuery(SqlInsertOrUpdateStatement insertOrUpdate)
-		{
-			BuildInsertOrUpdateQueryAsMerge(insertOrUpdate, null);
-			StringBuilder.AppendLine(";");
-		}
-
-		public override string  Name
-		{
-			get { return ProviderName.SqlServer2012; }
-		}
-
-		protected override void BuildFunction(SqlFunction func)
-		{
-			func = ConvertFunctionParameters(func);
-
-			switch (func.Name)
-			{
-				case "CASE"     :
-
-					if (func.Parameters.Length <= 5)
-						func = ConvertCase(func.SystemType, func.Parameters, 0);
-
-					break;
-
-				case "Coalesce" :
-
-					if (func.Parameters.Length > 2)
-					{
-						var parms = new ISqlExpression[func.Parameters.Length - 1];
-
-						Array.Copy(func.Parameters, 1, parms, 0, parms.Length);
-						BuildFunction(new SqlFunction(func.SystemType, func.Name, func.Parameters[0],
-						              new SqlFunction(func.SystemType, func.Name, parms)));
-						return;
-					}
-
-					var sc = new SqlSearchCondition();
-
-					sc.Conditions.Add(new SqlCondition(false, new SqlPredicate.IsNull(func.Parameters[0], false)));
-
-					func = new SqlFunction(func.SystemType, "IIF", sc, func.Parameters[1], func.Parameters[0]);
-
-					break;
-			}
-
-			base.BuildFunction(func);
-		}
-
-		static SqlFunction ConvertCase(Type systemType, ISqlExpression[] parameters, int start)
-		{
-			var len  = parameters.Length - start;
-			var name = start == 0 ? "IIF" : "CASE";
-			var cond = parameters[start];
-
-			if (start == 0 && SqlExpression.NeedsEqual(cond))
-			{
-				cond = new SqlSearchCondition(
-					new SqlCondition(
-						false,
-						new SqlPredicate.ExprExpr(cond, SqlPredicate.Operator.Equal, new SqlValue(1))));
-			}
-
-			if (len == 3)
-				return new SqlFunction(systemType, name, cond, parameters[start + 1], parameters[start + 2]);
-
-			return new SqlFunction(systemType, name,
-				cond,
-				parameters[start + 1],
-				ConvertCase(systemType, parameters, start + 2));
-		}
-	}
-}
->>>>>>> 5e26fa16
+}