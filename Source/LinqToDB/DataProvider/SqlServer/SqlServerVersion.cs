--- conflicted
+++ resolved
@@ -5,9 +5,6 @@
 	/// </summary>
 	public enum SqlServerVersion
 	{
-<<<<<<< HEAD
-		AutoDetect,
-=======
 		/// <summary>
 		/// Use automatic detection of dialect by asking SQL Server for version (compatibility level information used).
 		/// </summary>
@@ -15,7 +12,6 @@
 		/// <summary>
 		/// SQL Server 2005 dialect.
 		/// </summary>
->>>>>>> 075d2a02
 		v2005,
 		/// <summary>
 		/// SQL Server 2008 dialect.
