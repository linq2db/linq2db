--- conflicted
+++ resolved
@@ -1,4 +1,3 @@
-<<<<<<< HEAD
 ﻿using System;
 
 namespace LinqToDB.DataProvider.SqlServer
@@ -35,43 +34,4 @@
 			get { return ProviderName.SqlServer2008; }
 		}
 	}
-}
-=======
-﻿using System;
-
-namespace LinqToDB.DataProvider.SqlServer
-{
-	using SqlQuery;
-	using SqlProvider;
-
-	class SqlServer2008SqlBuilder : SqlServerSqlBuilder
-	{
-		public SqlServer2008SqlBuilder(ISqlOptimizer sqlOptimizer, SqlProviderFlags sqlProviderFlags, ValueToSqlConverter valueToSqlConverter)
-			: base(sqlOptimizer, sqlProviderFlags, valueToSqlConverter)
-		{
-		}
-
-		protected override ISqlBuilder CreateSqlBuilder()
-		{
-			return new SqlServer2008SqlBuilder(SqlOptimizer, SqlProviderFlags, ValueToSqlConverter);
-		}
-
-		protected override void BuildInsertOrUpdateQuery(SqlInsertOrUpdateStatement insertOrUpdate)
-		{
-			BuildInsertOrUpdateQueryAsMerge(insertOrUpdate, null);
-			StringBuilder.AppendLine(";");
-		}
-
-		protected override void BuildFunction(SqlFunction func)
-		{
-			func = ConvertFunctionParameters(func);
-			base.BuildFunction(func);
-		}
-
-		public override string  Name
-		{
-			get { return ProviderName.SqlServer2008; }
-		}
-	}
-}
->>>>>>> 5e26fa16
+}