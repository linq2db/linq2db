--- conflicted
+++ resolved
@@ -1,13 +1,10 @@
-﻿namespace LinqToDB.DataProvider.SqlServer
+using System;
+
+namespace LinqToDB.DataProvider.SqlServer
 {
 	using Mapping;
-<<<<<<< HEAD
-	using SqlQuery;
-	using SqlProvider;
-=======
 	using SqlProvider;
 	using SqlQuery;
->>>>>>> f6ae79d6
 
 	partial class SqlServer2008SqlBuilder : SqlServerSqlBuilder
 	{
