--- conflicted
+++ resolved
@@ -240,8 +240,6 @@
 	}
 
 	public class SqlServer2005MappingSchema : MappingSchema
-<<<<<<< HEAD
-=======
 	{
 		public SqlServer2005MappingSchema()
 			: base(ProviderName.SqlServer2005, SqlServerMappingSchema.Instance)
@@ -256,7 +254,6 @@
 	}
 
 	public class SqlServer2008MappingSchema : MappingSchema
->>>>>>> 8fb36cb7
 	{
 		public SqlServer2008MappingSchema()
 			: base(ProviderName.SqlServer2008, SqlServerMappingSchema.Instance)
