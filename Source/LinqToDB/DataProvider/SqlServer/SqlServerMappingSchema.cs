﻿using System;
using System.Data.Linq;
using System.Data.SqlTypes;
using System.Globalization;
using System.IO;
using System.Linq.Expressions;
using System.Text;
using System.Xml;

namespace LinqToDB.DataProvider.SqlServer
{
	using Common;
	using Expressions;
	using Metadata;
	using Mapping;
	using SqlQuery;

	sealed class SqlServerMappingSchema : LockedMappingSchema
	{
		private const string DATE_FORMAT      = "'{0:yyyy-MM-dd}'";

		private const string DATETIME0_FORMAT = "'{0:yyyy-MM-ddTHH:mm:ss}'";
		private const string DATETIME1_FORMAT = "'{0:yyyy-MM-ddTHH:mm:ss.f}'";
		private const string DATETIME2_FORMAT = "'{0:yyyy-MM-ddTHH:mm:ss.ff}'";
		private const string DATETIME3_FORMAT = "'{0:yyyy-MM-ddTHH:mm:ss.fff}'";
		private const string DATETIME4_FORMAT = "'{0:yyyy-MM-ddTHH:mm:ss.ffff}'";
		private const string DATETIME5_FORMAT = "'{0:yyyy-MM-ddTHH:mm:ss.fffff}'";
		private const string DATETIME6_FORMAT = "'{0:yyyy-MM-ddTHH:mm:ss.ffffff}'";
		private const string DATETIME7_FORMAT = "'{0:yyyy-MM-ddTHH:mm:ss.fffffff}'";

		private const string TIME0_FORMAT     = "'{0:hh\\:mm\\:ss}'";
		private const string TIME7_FORMAT     = "'{0:hh\\:mm\\:ss\\.fffffff}'";

		private const string TIMESPAN0_FORMAT = "'{0:d\\.hh\\:mm\\:ss}'";
		private const string TIMESPAN7_FORMAT = "'{0:d\\.hh\\:mm\\:ss\\.fffffff}'";

		private const string DATETIMEOFFSET0_FORMAT = "'{0:yyyy-MM-dd HH:mm:ss zzz}'";
		private const string DATETIMEOFFSET1_FORMAT = "'{0:yyyy-MM-dd HH:mm:ss.f zzz}'";
		private const string DATETIMEOFFSET2_FORMAT = "'{0:yyyy-MM-dd HH:mm:ss.ff zzz}'";
		private const string DATETIMEOFFSET3_FORMAT = "'{0:yyyy-MM-dd HH:mm:ss.fff zzz}'";
		private const string DATETIMEOFFSET4_FORMAT = "'{0:yyyy-MM-dd HH:mm:ss.ffff zzz}'";
		private const string DATETIMEOFFSET5_FORMAT = "'{0:yyyy-MM-dd HH:mm:ss.fffff zzz}'";
		private const string DATETIMEOFFSET6_FORMAT = "'{0:yyyy-MM-dd HH:mm:ss.ffffff zzz}'";
		private const string DATETIMEOFFSET7_FORMAT = "'{0:yyyy-MM-dd HH:mm:ss.fffffff zzz}'";

		SqlServerMappingSchema() : base(ProviderName.SqlServer)
		{
			ColumnNameComparer = StringComparer.OrdinalIgnoreCase;

			SetConvertExpression<SqlXml, XmlReader>(
				s => s.IsNull ? DefaultValue<XmlReader>.Value : s.CreateReader(),
				s => s.CreateReader());

			SetConvertExpression<string,SqlXml>(s => new SqlXml(new MemoryStream(Encoding.UTF8.GetBytes(s))));

			AddScalarType(typeof(SqlBinary),    SqlBinary.  Null, true, DataType.VarBinary);
			AddScalarType(typeof(SqlBinary?),   SqlBinary.  Null, true, DataType.VarBinary);
			AddScalarType(typeof(SqlBoolean),   SqlBoolean. Null, true, DataType.Boolean);
			AddScalarType(typeof(SqlBoolean?),  SqlBoolean. Null, true, DataType.Boolean);
			AddScalarType(typeof(SqlByte),      SqlByte.    Null, true, DataType.Byte);
			AddScalarType(typeof(SqlByte?),     SqlByte.    Null, true, DataType.Byte);
			AddScalarType(typeof(SqlDateTime),  SqlDateTime.Null, true, DataType.DateTime);
			AddScalarType(typeof(SqlDateTime?), SqlDateTime.Null, true, DataType.DateTime);
			AddScalarType(typeof(SqlDecimal),   SqlDecimal. Null, true, DataType.Decimal);
			AddScalarType(typeof(SqlDecimal?),  SqlDecimal. Null, true, DataType.Decimal);
			AddScalarType(typeof(SqlDouble),    SqlDouble.  Null, true, DataType.Double);
			AddScalarType(typeof(SqlDouble?),   SqlDouble.  Null, true, DataType.Double);
			AddScalarType(typeof(SqlGuid),      SqlGuid.    Null, true, DataType.Guid);
			AddScalarType(typeof(SqlGuid?),     SqlGuid.    Null, true, DataType.Guid);
			AddScalarType(typeof(SqlInt16),     SqlInt16.   Null, true, DataType.Int16);
			AddScalarType(typeof(SqlInt16?),    SqlInt16.   Null, true, DataType.Int16);
			AddScalarType(typeof(SqlInt32),     SqlInt32.   Null, true, DataType.Int32);
			AddScalarType(typeof(SqlInt32?),    SqlInt32.   Null, true, DataType.Int32);
			AddScalarType(typeof(SqlInt64),     SqlInt64.   Null, true, DataType.Int64);
			AddScalarType(typeof(SqlInt64?),    SqlInt64.   Null, true, DataType.Int64);
			AddScalarType(typeof(SqlMoney),     SqlMoney.   Null, true, DataType.Money);
			AddScalarType(typeof(SqlMoney?),    SqlMoney.   Null, true, DataType.Money);
			AddScalarType(typeof(SqlSingle),    SqlSingle.  Null, true, DataType.Single);
			AddScalarType(typeof(SqlSingle?),   SqlSingle.  Null, true, DataType.Single);
			AddScalarType(typeof(SqlString),    SqlString.  Null, true, DataType.NVarChar);
			AddScalarType(typeof(SqlString?),   SqlString.  Null, true, DataType.NVarChar);
			AddScalarType(typeof(SqlXml),       SqlXml.     Null, true, DataType.Xml);

			AddScalarType(typeof(DateTime),  DataType.DateTime);
			AddScalarType(typeof(DateTime?), DataType.DateTime);

			SqlServerTypes.Configure(this);

			SetValueToSqlConverter(typeof(string),         (sb,dt,v) => ConvertStringToSql        (sb, dt, v.ToString()!));
			SetValueToSqlConverter(typeof(char),           (sb,dt,v) => ConvertCharToSql          (sb, dt, (char)v));
			SetValueToSqlConverter(typeof(DateTime),       (sb,dt,v) => ConvertDateTimeToSql      (sb, null, (DateTime)v));
			SetValueToSqlConverter(typeof(TimeSpan),       (sb,dt,v) => ConvertTimeSpanToSql      (sb, dt, (TimeSpan)v));
			SetValueToSqlConverter(typeof(DateTimeOffset), (sb,dt,v) => ConvertDateTimeOffsetToSql(sb, dt, (DateTimeOffset)v));
			SetValueToSqlConverter(typeof(byte[]),         (sb,dt,v) => ConvertBinaryToSql        (sb, (byte[])v));
			SetValueToSqlConverter(typeof(Binary),         (sb,dt,v) => ConvertBinaryToSql        (sb, ((Binary)v).ToArray()));

#if NET6_0_OR_GREATER
			SetValueToSqlConverter(typeof(DateOnly),       (sb,dt,v) => ConvertDateToSql          (sb, dt, (DateOnly)v));
#endif

			SetDataType(typeof(string), new SqlDataType(DataType.NVarChar, typeof(string)));

			AddMetadataReader(new SystemDataSqlServerAttributeReader());
		}

		internal static SqlServerMappingSchema Instance = new ();

		// TODO: move to SqlServerTypes.Configure?
		public override LambdaExpression? TryGetConvertExpression(Type @from, Type to)
		{
			if (@from           != to          &&
				@from.FullName  == to.FullName &&
				@from.Namespace == SqlServerTypes.TypesNamespace)
			{
				var p = Expression.Parameter(@from);

				return Expression.Lambda(
					Expression.Call(to, "Parse", Array<Type>.Empty,
						Expression.New(
							MemberHelper.ConstructorOf(() => new SqlString("")),
							Expression.Call(
								Expression.Convert(p, typeof(object)),
								"ToString",
								Array<Type>.Empty))),
					p);
			}

			return base.TryGetConvertExpression(@from, to);
		}

		static readonly Action<StringBuilder, int> AppendConversionAction = AppendConversion;
		static void AppendConversion(StringBuilder stringBuilder, int value)
		{
			stringBuilder
				.Append("char(")
				.Append(value)
				.Append(')')
				;
		}

		static void ConvertStringToSql(StringBuilder stringBuilder, SqlDataType sqlDataType, string value)
		{
			string? startPrefix;

			switch (sqlDataType.Type.DataType)
			{
				case DataType.Char    :
				case DataType.VarChar :
				case DataType.Text    :
					startPrefix = null;
					break;
				default               :
					startPrefix = "N";
					break;
			}

			DataTools.ConvertStringToSql(stringBuilder, "+", startPrefix, AppendConversionAction, value, null);
		}

		static void ConvertCharToSql(StringBuilder stringBuilder, SqlDataType sqlDataType, char value)
		{
			string start;

			switch (sqlDataType.Type.DataType)
			{
				case DataType.Char    :
				case DataType.VarChar :
				case DataType.Text    :
					start = "'";
					break;
				default               :
					start = "N'";
					break;
			}

			DataTools.ConvertCharToSql(stringBuilder, start, AppendConversionAction, value);
		}

		internal static void ConvertDateTimeToSql(StringBuilder stringBuilder, SqlDataType? dt, DateTime value)
		{
			string format;

			if (dt?.Type.DataType == DataType.DateTime2)
				format = dt.Type.Precision switch
				{
					0 => DATETIME0_FORMAT,
					1 => DATETIME1_FORMAT,
					2 => DATETIME2_FORMAT,
					3 => DATETIME3_FORMAT,
					4 => DATETIME4_FORMAT,
					5 => DATETIME5_FORMAT,
					6 => DATETIME6_FORMAT,
					_ => DATETIME7_FORMAT,
				};
			else
				format = value.Millisecond == 0 ? DATETIME0_FORMAT : DATETIME3_FORMAT;

			stringBuilder.AppendFormat(CultureInfo.InvariantCulture, format, value);
		}

		static void ConvertTimeSpanToSql(StringBuilder stringBuilder, SqlDataType sqlDataType, TimeSpan value)
		{
			if (sqlDataType.Type.DataType == DataType.Int64)
			{
				stringBuilder.Append(value.Ticks);
			}
			else
			{
				var format = value.Days > 0
					? value.Ticks % 10_000_000 != 0
						? TIMESPAN7_FORMAT
						: TIMESPAN0_FORMAT
					: value.Ticks % 10_000_000 != 0
						? TIME7_FORMAT
						: TIME0_FORMAT;

				stringBuilder.AppendFormat(CultureInfo.InvariantCulture, format, value);
			}
		}

#if NET6_0_OR_GREATER
		static void ConvertDateToSql(StringBuilder stringBuilder, SqlDataType? dt, DateOnly value)
		{
			stringBuilder.AppendFormat(CultureInfo.InvariantCulture, DATE_FORMAT, value);
		}
#endif

		static void ConvertDateTimeOffsetToSql(StringBuilder stringBuilder, SqlDataType sqlDataType, DateTimeOffset value)
		{
			var format = (sqlDataType.Type.Precision ?? sqlDataType.Type.Scale) switch
			{
				0 => DATETIMEOFFSET0_FORMAT,
				1 => DATETIMEOFFSET1_FORMAT,
				2 => DATETIMEOFFSET2_FORMAT,
				3 => DATETIMEOFFSET3_FORMAT,
				4 => DATETIMEOFFSET4_FORMAT,
				5 => DATETIMEOFFSET5_FORMAT,
				6 => DATETIMEOFFSET6_FORMAT,
				_ => DATETIMEOFFSET7_FORMAT
			};

			stringBuilder.AppendFormat(CultureInfo.InvariantCulture, format, value);
		}

		static void ConvertBinaryToSql(StringBuilder stringBuilder, byte[] value)
		{
			stringBuilder.Append("0x");
			stringBuilder.AppendByteArrayAsHexViaLookup32(value);
		}
<<<<<<< HEAD

		public sealed class SqlServer2005MappingSchema : LockedMappingSchema
=======
	}

	public class SqlServer2005MappingSchema : MappingSchema
	{
		public SqlServer2005MappingSchema()
			: base(ProviderName.SqlServer2005, SqlServerMappingSchema.Instance)
>>>>>>> ce64e8ad
		{
			public SqlServer2005MappingSchema() : base(ProviderName.SqlServer2005, Instance)
			{
				ColumnNameComparer = StringComparer.OrdinalIgnoreCase;
			}

			public override LambdaExpression? TryGetConvertExpression(Type from, Type to)
			{
				return Instance.TryGetConvertExpression(from, to);
			}
		}

		public sealed class SqlServer2008MappingSchema : LockedMappingSchema
		{
			public SqlServer2008MappingSchema() : base(ProviderName.SqlServer2008, Instance)
			{
				ColumnNameComparer = StringComparer.OrdinalIgnoreCase;
				SetValueToSqlConverter(typeof(DateTime), (sb, dt, v) => ConvertDateTimeToSql(sb, dt, (DateTime)v));
			}

			public override LambdaExpression? TryGetConvertExpression(Type from, Type to)
			{
				return Instance.TryGetConvertExpression(from, to);
			}
		}

		public sealed class SqlServer2012MappingSchema : LockedMappingSchema
		{
			public SqlServer2012MappingSchema() : base(ProviderName.SqlServer2012, Instance)
			{
				ColumnNameComparer = StringComparer.OrdinalIgnoreCase;
				SetValueToSqlConverter(typeof(DateTime), (sb, dt, v) => ConvertDateTimeToSql(sb, dt, (DateTime)v));
			}

			public override LambdaExpression? TryGetConvertExpression(Type @from, Type to)
			{
				return Instance.TryGetConvertExpression(@from, to);
			}
		}

		public sealed class SqlServer2014MappingSchema : LockedMappingSchema
		{
			public SqlServer2014MappingSchema() : base(ProviderName.SqlServer2014, Instance)
			{
				ColumnNameComparer = StringComparer.OrdinalIgnoreCase;
				SetValueToSqlConverter(typeof(DateTime), (sb, dt, v) => ConvertDateTimeToSql(sb, dt, (DateTime)v));
			}

			public override LambdaExpression? TryGetConvertExpression(Type @from, Type to)
			{
				return Instance.TryGetConvertExpression(@from, to);
			}
		}

		public sealed class SqlServer2016MappingSchema : LockedMappingSchema
		{
			public SqlServer2016MappingSchema() : base(ProviderName.SqlServer2016, Instance)
			{
				ColumnNameComparer = StringComparer.OrdinalIgnoreCase;
				SetValueToSqlConverter(typeof(DateTime), (sb, dt, v) => ConvertDateTimeToSql(sb, dt, (DateTime)v));
			}

			public override LambdaExpression? TryGetConvertExpression(Type @from, Type to)
			{
				return Instance.TryGetConvertExpression(@from, to);
			}
		}

		public sealed class SqlServer2017MappingSchema : LockedMappingSchema
		{
			public SqlServer2017MappingSchema() : base(ProviderName.SqlServer2017, Instance)
			{
				ColumnNameComparer = StringComparer.OrdinalIgnoreCase;
				SetValueToSqlConverter(typeof(DateTime), (sb, dt, v) => ConvertDateTimeToSql(sb, dt, (DateTime)v));
			}

			public override LambdaExpression? TryGetConvertExpression(Type @from, Type to)
			{
				return Instance.TryGetConvertExpression(@from, to);
			}
		}

		public sealed class SqlServer2019MappingSchema : LockedMappingSchema
		{
			public SqlServer2019MappingSchema() : base(ProviderName.SqlServer2019, Instance)
			{
				ColumnNameComparer = StringComparer.OrdinalIgnoreCase;
				SetValueToSqlConverter(typeof(DateTime), (sb, dt, v) => ConvertDateTimeToSql(sb, dt, (DateTime)v));
			}

			public override LambdaExpression? TryGetConvertExpression(Type @from, Type to)
			{
				return Instance.TryGetConvertExpression(@from, to);
			}
		}
	}
}<|MERGE_RESOLUTION|>--- conflicted
+++ resolved
@@ -247,17 +247,7 @@
 			stringBuilder.Append("0x");
 			stringBuilder.AppendByteArrayAsHexViaLookup32(value);
 		}
-<<<<<<< HEAD
-
 		public sealed class SqlServer2005MappingSchema : LockedMappingSchema
-=======
-	}
-
-	public class SqlServer2005MappingSchema : MappingSchema
-	{
-		public SqlServer2005MappingSchema()
-			: base(ProviderName.SqlServer2005, SqlServerMappingSchema.Instance)
->>>>>>> ce64e8ad
 		{
 			public SqlServer2005MappingSchema() : base(ProviderName.SqlServer2005, Instance)
 			{
