﻿using System;
using System.Collections.Generic;
using System.Data.Common;
using System.Linq;
using System.Text;

namespace LinqToDB.DataProvider.SqlServer
{
	using Common;
	using Mapping;
	using SqlProvider;
	using SqlQuery;

	abstract class SqlServerSqlBuilder : BasicSqlBuilder<SqlServerOptions>
	{
		protected SqlServerSqlBuilder(IDataProvider? provider, MappingSchema mappingSchema, DataOptions dataOptions, ISqlOptimizer sqlOptimizer, SqlProviderFlags sqlProviderFlags)
			: base(provider, mappingSchema, dataOptions, sqlOptimizer, sqlProviderFlags)
		{
		}

		protected SqlServerSqlBuilder(BasicSqlBuilder parentBuilder) : base(parentBuilder)
		{
		}

		protected override string? FirstFormat(SelectQuery selectQuery)
		{
			return selectQuery.Select.SkipValue == null ? "TOP ({0})" : null;
		}

		StringBuilder AppendOutputTableVariable(SqlTable table)
		{
			return Convert(StringBuilder, table.TableName.Name + "Output", ConvertType.NameToQueryParameter);
		}

		protected override void BuildInsertQuery(SqlStatement statement, SqlInsertClause insertClause, bool addAlias)
		{
			if (insertClause.WithIdentity)
			{
				var identityField = insertClause.Into!.GetIdentityField();

				if (identityField != null && (identityField.Type.DataType == DataType.Guid || ProviderOptions.GenerateScopeIdentity == false))
				{
					AppendIndent()
						.Append("DECLARE ");
					AppendOutputTableVariable(insertClause.Into)
						.Append(" TABLE (");
					Convert(StringBuilder, identityField.PhysicalName, ConvertType.NameToQueryField);
					StringBuilder
						.Append(' ');
					BuildCreateTableFieldType(identityField);
					StringBuilder
						.AppendLine(")")
						.AppendLine();
				}
			}

			base.BuildInsertQuery(statement, insertClause, addAlias);
		}

		protected override void BuildOutputSubclause(NullabilityContext nullability, SqlStatement statement, SqlInsertClause insertClause)
		{
			if (insertClause.WithIdentity)
			{
				var identityField = insertClause.Into!.GetIdentityField();

				if (identityField != null && (identityField.Type.DataType == DataType.Guid || ProviderOptions.GenerateScopeIdentity == false))
				{
					StringBuilder
						.Append("OUTPUT [INSERTED].");
					Convert(StringBuilder, identityField.PhysicalName, ConvertType.NameToQueryField);
					StringBuilder.AppendLine();
					AppendIndent()
						.Append("INTO ");
					AppendOutputTableVariable(insertClause.Into)
						.AppendLine();
				}
			}
			else
			{
				BuildOutputSubclause(nullability, statement.GetOutputClause());
			}
		}

		protected override string OutputKeyword       => "OUTPUT";
		protected override string DeletedOutputTable  => "DELETED";
		protected override string InsertedOutputTable => "INSERTED";

		protected override void BuildGetIdentity(NullabilityContext nullability, SqlInsertClause insertClause)
		{
			var identityField = insertClause.Into!.GetIdentityField();

			if (identityField != null && (identityField.Type.DataType == DataType.Guid || ProviderOptions.GenerateScopeIdentity == false))
			{
				StringBuilder
					.AppendLine();
				AppendIndent()
					.Append("SELECT ");
				Convert(StringBuilder, identityField.PhysicalName, ConvertType.NameToQueryField);
				StringBuilder.Append(" FROM ");
				AppendOutputTableVariable(insertClause.Into)
					.AppendLine();
			}
			else
			{
				StringBuilder
					.AppendLine()
					.AppendLine("SELECT SCOPE_IDENTITY()");
			}
		}

		protected override void BuildDeleteClause(NullabilityContext nullability, SqlDeleteStatement deleteStatement)
		{
			ISqlTableSource? table = null;

			if (deleteStatement.Table != null)
			{
				table = deleteStatement.SelectQuery.From.FindTableSource(deleteStatement.Table);
			}

			if (table == null)
				table = deleteStatement.SelectQuery.From.Tables[0];

			AppendIndent()
				.Append("DELETE");

			BuildSkipFirst(nullability, deleteStatement.SelectQuery);

			StringBuilder.Append(' ');

			var alias = GetTableAlias(table);
			if (alias == null)
			{
				throw new InvalidOperationException();
			}

			Convert(StringBuilder, alias, ConvertType.NameToQueryTableAlias);
			StringBuilder.AppendLine();
			BuildOutputSubclause(nullability, deleteStatement.GetOutputClause());
		}

		protected override void BuildOutputSubclause(NullabilityContext nullability, SqlOutputClause? output)
		{
			if (BuildStep == Step.Output)
			{
				return;
			}

			base.BuildOutputSubclause(nullability, output);
		}

		protected override void BuildUpdateClause(NullabilityContext nullability, SqlStatement statement, SelectQuery selectQuery, SqlUpdateClause updateClause)
		{
			base.BuildUpdateClause(nullability, statement, selectQuery, updateClause);
			BuildOutputSubclause(nullability, statement.GetOutputClause());
		}

		protected override void BuildUpdateTableName(NullabilityContext nullability, SelectQuery selectQuery,
			SqlUpdateClause                                             updateClause)
		{
			if (updateClause.TableSource != null)
				Convert(StringBuilder, GetTableAlias(updateClause.TableSource)!, ConvertType.NameToQueryTableAlias);
			else if (updateClause.Table != null)
				BuildPhysicalTable(nullability, updateClause.Table, null);
			else
				throw new InvalidOperationException();
		}

		private static string GetTablePhysicalName(string tableName, TableOptions tableOptions)
		{
			if (tableName.StartsWith("#") || !tableOptions.IsTemporaryOptionSet())
				return tableName;

			switch (tableOptions & TableOptions.IsTemporaryOptionSet)
			{
				case TableOptions.IsTemporary                                                                              :
				case TableOptions.IsTemporary |                                          TableOptions.IsLocalTemporaryData :
				case TableOptions.IsTemporary | TableOptions.IsLocalTemporaryStructure                                     :
				case TableOptions.IsTemporary | TableOptions.IsLocalTemporaryStructure | TableOptions.IsLocalTemporaryData :
				case                                                                     TableOptions.IsLocalTemporaryData :
				case                            TableOptions.IsLocalTemporaryStructure                                     :
				case                            TableOptions.IsLocalTemporaryStructure | TableOptions.IsLocalTemporaryData :
					return $"#{tableName}";
				case TableOptions.IsGlobalTemporaryStructure                                                               :
				case TableOptions.IsGlobalTemporaryStructure | TableOptions.IsGlobalTemporaryData                          :
					return $"##{tableName}";
				case var value :
					throw new InvalidOperationException($"Incompatible table options '{value}'");
			}
		}

		public override StringBuilder BuildObjectName(StringBuilder sb, SqlObjectName name, ConvertType objectType, bool escape, TableOptions tableOptions, bool withoutSuffix)
		{
			var databaseName = name.Database;

			// remove database name, which could be inherited from non-temporary table mapping
			// except explicit use of tempdb, needed in some cases at least for sql server 2014
			if ((name.Name.StartsWith("#") || tableOptions.IsTemporaryOptionSet()) && databaseName != "tempdb")
				databaseName = "tempdb";

			if (name.Server != null && (databaseName == null || name.Schema == null))
				// all components required for linked-server syntax by SQL server
				throw new LinqToDBException("You must specify both schema and database names explicitly for linked server query");

			if (name.Server != null)
			{
				(escape ? Convert(sb, name.Server, ConvertType.NameToServer) : sb.Append(name.Server))
					.Append('.');
			}

			if (databaseName != null)
			{
				(escape ? Convert(sb, databaseName, ConvertType.NameToDatabase) : sb.Append(databaseName))
					.Append('.');
			}

			if (name.Schema != null)
				(escape ? Convert(sb, name.Schema, ConvertType.NameToSchema) : sb.Append(name.Schema)).Append('.');
			else if (databaseName != null)
				sb.Append('.');

			var tableName = GetTablePhysicalName(name.Name, tableOptions);
			return escape ? Convert(sb, tableName, objectType) : sb.Append(tableName);
		}

		public override StringBuilder Convert(StringBuilder sb, string value, ConvertType convertType)
		{
			switch (convertType)
			{
				case ConvertType.NameToQueryParameter:
				case ConvertType.NameToCommandParameter:
				case ConvertType.NameToSprocParameter:
					return sb.Append('@').Append(value);

				case ConvertType.NameToQueryField:
				case ConvertType.NameToQueryFieldAlias:
				case ConvertType.NameToQueryTableAlias:
					if (value.Length > 0 && value[0] == '[')
						return sb.Append(value);

					if (value == "$action")
						return sb.Append(value);

					return SqlServerTools.QuoteIdentifier(sb, value);

				case ConvertType.NameToServer    :
				case ConvertType.NameToDatabase  :
				case ConvertType.NameToSchema    :
				case ConvertType.NameToQueryTable:
				case ConvertType.NameToProcedure :
					if (value.Length > 0 && value[0] == '[')
						return sb.Append(value);

					return SqlServerTools.QuoteIdentifier(sb, value);

				case ConvertType.SprocParameterToName:
					return value.Length > 0 && value[0] == '@'
						? sb.Append(value.Substring(1))
						: sb.Append(value);
			}

			return sb.Append(value);
		}

		protected override void BuildInsertOrUpdateQuery(SqlInsertOrUpdateStatement insertOrUpdate)
		{
			BuildInsertOrUpdateQueryAsUpdateInsert(insertOrUpdate);
		}

		protected override void BuildCreateTableIdentityAttribute2(SqlField field)
		{
			StringBuilder.Append("IDENTITY");
		}

		protected override void BuildCreateTablePrimaryKey(SqlCreateTableStatement createTable, string pkName, IEnumerable<string> fieldNames)
		{
			AppendIndent();

			if (!pkName.StartsWith("[PK_#") && !createTable.Table.TableOptions.IsTemporaryOptionSet())
			{
				StringBuilder.Append("CONSTRAINT ");
				Convert(StringBuilder, pkName, ConvertType.NameToQueryTable).Append(' ');
			}

			StringBuilder.Append("PRIMARY KEY CLUSTERED (");
			StringBuilder.Append(string.Join(InlineComma, fieldNames));
			StringBuilder.Append(')');
		}

		protected override void BuildDropTableStatement(SqlDropTableStatement dropTable)
		{
			var nullability = NullabilityContext.NonQuery;

			var table = dropTable.Table!;

			BuildTag(dropTable);

			if (dropTable.Table.TableOptions.HasDropIfExists())
			{
				var defaultDatabaseName =
					table.TableName.Name.StartsWith("#") || table.TableOptions.IsTemporaryOptionSet() ?
						"tempdb" : null;

				StringBuilder.Append("IF (OBJECT_ID(N'");
				BuildPhysicalTable(nullability, table, alias: null, defaultDatabaseName: defaultDatabaseName);
				StringBuilder.AppendLine("', N'U') IS NOT NULL)");
				Indent++;
			}

			AppendIndent().Append("DROP TABLE ");
			BuildPhysicalTable(nullability, table, alias: null);

			if (dropTable.Table.TableOptions.HasDropIfExists())
				Indent--;
		}

		protected override void BuildDataTypeFromDataType(SqlDataType type, bool forCreateTable, bool canBeNull)
		{
			switch (type.Type.DataType)
			{
				case DataType.Guid      : StringBuilder.Append("UniqueIdentifier"); return;
				case DataType.Variant   : StringBuilder.Append("Sql_Variant");      return;
				case DataType.NVarChar  :
					if (type.Type.Length is null or > 4000 or < 1)
					{
						StringBuilder
							.Append(type.Type.DataType)
							.Append("(Max)");
						return;
					}

					break;

				case DataType.VarChar   :
				case DataType.VarBinary :
					if (type.Type.Length is null or > 8000 or < 1)
					{
						StringBuilder
							.Append(type.Type.DataType)
							.Append("(Max)");
						return;
					}

					break;

				case DataType.DateTime2:
				case DataType.DateTimeOffset:
				case DataType.Time:
					StringBuilder.Append(type.Type.DataType);
					// Default precision for all three types is 7.
					// For all other non-null values (including 0) precision must be specified.
					if (type.Type.Precision != null && type.Type.Precision != 7)
					{
						StringBuilder.Append('(').Append(type.Type.Precision).Append(')');
					}
					return;
			}

			base.BuildDataTypeFromDataType(type, forCreateTable, canBeNull);
		}

		protected override string? GetTypeName(IDataContext dataContext, DbParameter parameter)
		{
			if (DataProvider is SqlServerDataProvider provider)
			{
				var param = provider.TryGetProviderParameter(dataContext, parameter);
				if (param != null)
					return provider.Adapter.GetTypeName(param);
			}

			return base.GetTypeName(dataContext, parameter);
		}

		protected override string? GetUdtTypeName(IDataContext dataContext, DbParameter parameter)
		{
			if (DataProvider is SqlServerDataProvider provider)
			{
				var param = provider.TryGetProviderParameter(dataContext, parameter);
				if (param != null)
					return provider.Adapter.GetUdtTypeName(param);
			}

			return base.GetUdtTypeName(dataContext, parameter);
		}

		protected override string? GetProviderTypeName(IDataContext dataContext, DbParameter parameter)
		{
			if (DataProvider is SqlServerDataProvider provider)
			{
				var param = provider.TryGetProviderParameter(dataContext, parameter);
				if (param != null)
					return provider.Adapter.GetDbType(param).ToString();
			}

			return base.GetProviderTypeName(dataContext, parameter);
		}

		protected override void BuildTruncateTable(SqlTruncateTableStatement truncateTable)
		{
			if (truncateTable.ResetIdentity || truncateTable.Table!.IdentityFields.Count == 0)
				StringBuilder.Append("TRUNCATE TABLE ");
			else
				StringBuilder.Append("DELETE FROM ");
		}

		protected void BuildIdentityInsert(NullabilityContext nullability, SqlTableSource table, bool enable)
		{
			StringBuilder.Append("SET IDENTITY_INSERT ");
			BuildTableName(nullability, table, true, false);
			StringBuilder.AppendLine(enable ? " ON" : " OFF");
		}

		protected override void BuildStartCreateTableStatement(SqlCreateTableStatement createTable)
		{
			var nullability = NullabilityContext.NonQuery;

			if (createTable.StatementHeader == null && createTable.Table!.TableOptions.HasCreateIfNotExists())
			{
				var table = createTable.Table;

				var defaultDatabaseName =
					table.TableName.Name.StartsWith("#") || table.TableOptions.IsTemporaryOptionSet() ?
						"tempdb" : null;

				StringBuilder.Append("IF (OBJECT_ID(N'");
				BuildPhysicalTable(nullability, table, null, defaultDatabaseName: defaultDatabaseName);
				StringBuilder.AppendLine("', N'U') IS NULL)");
				Indent++;
			}

			base.BuildStartCreateTableStatement(createTable);
		}

		protected override void BuildEndCreateTableStatement(SqlCreateTableStatement createTable)
		{
			base.BuildEndCreateTableStatement(createTable);

			if (createTable.StatementHeader == null && createTable.Table!.TableOptions.HasCreateIfNotExists())
			{
				Indent--;
			}
		}

		protected override void BuildIsDistinctPredicate(NullabilityContext nullability, SqlPredicate.IsDistinct expr) => BuildIsDistinctPredicateFallback(nullability, expr);

		protected override void BuildTableExtensions(NullabilityContext nullability, SqlTable table, string alias)
		{
			if (table.SqlQueryExtensions is not null)
				BuildTableExtensions(nullability, StringBuilder, table, alias, " WITH (", ", ", ")");
		}

		protected override void BuildTableNameExtensions(NullabilityContext nullability, SqlTable table)
		{
			var ext = table.SqlQueryExtensions?.LastOrDefault(e => e.Scope == Sql.QueryExtensionScope.TableNameHint);

			if (ext is { BuilderType: not null })
			{
				var extensionBuilder = GetExtensionBuilder(ext.BuilderType);

				switch (extensionBuilder)
				{
					case ISqlQueryExtensionBuilder queryExtensionBuilder:
						queryExtensionBuilder.Build(nullability, this, StringBuilder, ext);
						break;
					default:
						throw new LinqToDBException($"Type '{ext.BuilderType.FullName}' must implement the '{typeof(ISqlQueryExtensionBuilder).FullName}' interface.");
				}
			}
		}

		protected override bool BuildJoinType(SqlJoinedTable join, SqlSearchCondition condition)
		{
			if (join.SqlQueryExtensions != null)
			{
				var ext = join.SqlQueryExtensions.LastOrDefault(e => e.Scope is Sql.QueryExtensionScope.JoinHint);

				if (ext?.Arguments["hint"] is SqlValue v)
				{
					var h = (string)v.Value!;

					switch (join.JoinType)
					{
						case JoinType.Inner when SqlProviderFlags.IsCrossJoinSupported && condition.Conditions.IsNullOrEmpty() :
							                       StringBuilder.Append($"CROSS {h} JOIN "); return false;
						case JoinType.Inner      : StringBuilder.Append($"INNER {h} JOIN "); return true;
						case JoinType.Left       : StringBuilder.Append($"LEFT {h} JOIN ");  return true;
						case JoinType.Right      : StringBuilder.Append($"RIGHT {h} JOIN "); return true;
						case JoinType.Full       : StringBuilder.Append($"FULL {h} JOIN ");  return true;
						default                  : throw new InvalidOperationException();
					}
				}
			}

			return base.BuildJoinType(join, condition);
		}

		protected override void BuildQueryExtensions(NullabilityContext nullability, SqlStatement statement)
		{
			if (statement.SqlQueryExtensions is not null)
<<<<<<< HEAD
				BuildQueryExtensions(nullability, StringBuilder, statement.SqlQueryExtensions, "OPTION (", ", ", ")");
=======
				BuildQueryExtensions(StringBuilder, statement.SqlQueryExtensions, "OPTION (", ", ", ")", Sql.QueryExtensionScope.QueryHint);
>>>>>>> 3cff2449
		}
	}
}<|MERGE_RESOLUTION|>--- conflicted
+++ resolved
@@ -496,11 +496,7 @@
 		protected override void BuildQueryExtensions(NullabilityContext nullability, SqlStatement statement)
 		{
 			if (statement.SqlQueryExtensions is not null)
-<<<<<<< HEAD
-				BuildQueryExtensions(nullability, StringBuilder, statement.SqlQueryExtensions, "OPTION (", ", ", ")");
-=======
-				BuildQueryExtensions(StringBuilder, statement.SqlQueryExtensions, "OPTION (", ", ", ")", Sql.QueryExtensionScope.QueryHint);
->>>>>>> 3cff2449
+				BuildQueryExtensions(nullability, StringBuilder, statement.SqlQueryExtensions, "OPTION (", ", ", ")", Sql.QueryExtensionScope.QueryHint);
 		}
 	}
 }