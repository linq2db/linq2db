--- conflicted
+++ resolved
@@ -10,11 +10,6 @@
 	using Mapping;
 	using SqlQuery;
 	using SqlProvider;
-<<<<<<< HEAD
-	using Mapping;
-	using System.Data.Common;
-=======
->>>>>>> 8fb36cb7
 
 	abstract class SqlServerSqlBuilder : BasicSqlBuilder
 	{
@@ -378,11 +373,7 @@
 			base.BuildDataTypeFromDataType(type, forCreateTable);
 		}
 
-<<<<<<< HEAD
-		protected override string? GetTypeName(DbParameter parameter)
-=======
 		protected override string? GetTypeName(IDataContext dataContext, DbParameter parameter)
->>>>>>> 8fb36cb7
 		{
 			if (DataProvider is SqlServerDataProvider provider)
 			{
@@ -394,11 +385,7 @@
 			return base.GetTypeName(dataContext, parameter);
 		}
 
-<<<<<<< HEAD
-		protected override string? GetUdtTypeName(DbParameter parameter)
-=======
 		protected override string? GetUdtTypeName(IDataContext dataContext, DbParameter parameter)
->>>>>>> 8fb36cb7
 		{
 			if (DataProvider is SqlServerDataProvider provider)
 			{
@@ -410,11 +397,7 @@
 			return base.GetUdtTypeName(dataContext, parameter);
 		}
 
-<<<<<<< HEAD
-		protected override string? GetProviderTypeName(DbParameter parameter)
-=======
 		protected override string? GetProviderTypeName(IDataContext dataContext, DbParameter parameter)
->>>>>>> 8fb36cb7
 		{
 			if (DataProvider is SqlServerDataProvider provider)
 			{
