--- conflicted
+++ resolved
@@ -32,11 +32,8 @@
 			SqlProviderFlags.IsCrossJoinSupported                 = true;
 			SqlProviderFlags.IsDistinctOrderBySupported           = false;
 			SqlProviderFlags.IsOrderByAggregateFunctionsSupported = false;
-<<<<<<< HEAD
+			SqlProviderFlags.IsDistinctSetOperationsSupported     = false;
 			SqlProviderFlags.IsUpdateFromSupported                = false;
-=======
-			SqlProviderFlags.IsDistinctSetOperationsSupported     = false;
->>>>>>> 5895b5e2
 
 			SetCharFieldToType<char>("NChar", (r, i) => DataTools.GetChar(r, i));
 
