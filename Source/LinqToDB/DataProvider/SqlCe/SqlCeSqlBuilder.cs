﻿using System;
using System.Data;
using System.Text;

namespace LinqToDB.DataProvider.SqlCe
{
<<<<<<< HEAD
=======
	using Mapping;
	using SqlProvider;
>>>>>>> 044969da
	using SqlQuery;
	using SqlProvider;
	using Mapping;

	class SqlCeSqlBuilder : BasicSqlBuilder
	{
		private readonly SqlCeDataProvider? _provider;
		public SqlCeSqlBuilder(
			SqlCeDataProvider? provider,
			MappingSchema      mappingSchema,
			ISqlOptimizer      sqlOptimizer,
			SqlProviderFlags   sqlProviderFlags)
			: base(mappingSchema, sqlOptimizer, sqlProviderFlags)
		{
			_provider = provider;
		}

		// remote context
		public SqlCeSqlBuilder(
			MappingSchema    mappingSchema,
			ISqlOptimizer    sqlOptimizer,
			SqlProviderFlags sqlProviderFlags)
			: base(mappingSchema, sqlOptimizer, sqlProviderFlags)
		{
		}

		protected override string? FirstFormat(SelectQuery selectQuery)
		{
			return selectQuery.Select.SkipValue == null ? "TOP ({0})" : null;
		}

		protected override string? LimitFormat(SelectQuery selectQuery)
		{
			return selectQuery.Select.SkipValue != null ? "FETCH NEXT {0} ROWS ONLY" : null;
		}

		protected override string OffsetFormat(SelectQuery selectQuery)
		{
			return "OFFSET {0} ROWS";
		}

		protected override bool   OffsetFirst => true;

		public override int CommandCount(SqlStatement statement)
		{
			if (statement is SqlTruncateTableStatement trun)
				return trun.ResetIdentity ? 1 + trun.Table!.IdentityFields.Count : 1;
			return statement.NeedsIdentity() ? 2 : 1;
		}

		protected override void BuildCommand(SqlStatement statement, int commandNumber)
		{
			if (statement is SqlTruncateTableStatement trun)
			{
				var field = trun.Table!.IdentityFields[commandNumber - 1];

				StringBuilder.Append("ALTER TABLE ");
				ConvertTableName(StringBuilder, trun.Table.Server, trun.Table.Database, trun.Table.Schema, trun.Table.PhysicalName!, trun.Table.TableOptions);
				StringBuilder.Append(" ALTER COLUMN ");
				Convert(StringBuilder, field.PhysicalName, ConvertType.NameToQueryField);
				StringBuilder.AppendLine(" IDENTITY(1, 1)");
			}
			else
			{
				StringBuilder.AppendLine("SELECT @@IDENTITY");
			}
		}

		protected override ISqlBuilder CreateSqlBuilder()
		{
			return new SqlCeSqlBuilder(_provider, MappingSchema, SqlOptimizer, SqlProviderFlags);
		}

		protected override void BuildDataTypeFromDataType(SqlDataType type, bool forCreateTable)
		{
			switch (type.Type.DataType)
			{
				case DataType.Char          : base.BuildDataTypeFromDataType(new SqlDataType(DataType.NChar,    type.Type.Length), forCreateTable); return;
				case DataType.VarChar       : base.BuildDataTypeFromDataType(new SqlDataType(DataType.NVarChar, type.Type.Length), forCreateTable); return;
				case DataType.SmallMoney    : StringBuilder.Append("Decimal(10, 4)");                                                               return;
				case DataType.DateTime2     :
				case DataType.Time          :
				case DataType.Date          :
				case DataType.SmallDateTime : StringBuilder.Append("DateTime");                                                                     return;
				case DataType.NVarChar:
					if (type.Type.Length == null || type.Type.Length > 4000 || type.Type.Length < 1)
					{
						StringBuilder
							.Append(type.Type.DataType)
							.Append("(4000)");
						return;
					}

					break;
			}

			base.BuildDataTypeFromDataType(type, forCreateTable);
		}

		protected override void BuildColumnExpression(SelectQuery? selectQuery, ISqlExpression expr, string? alias, ref bool addAlias)
		{
			var wrap = false;

			if (expr.SystemType == typeof(bool))
			{
				if (expr is SqlSearchCondition)
					wrap = true;
				else
					wrap = expr is SqlExpression ex && ex.Expr == "{0}" && ex.Parameters.Length == 1 && ex.Parameters[0] is SqlSearchCondition;
			}

			if (wrap) StringBuilder.Append("CASE WHEN ");
			base.BuildColumnExpression(selectQuery, expr, alias, ref addAlias);
			if (wrap) StringBuilder.Append(" THEN 1 ELSE 0 END");
		}

		public override StringBuilder Convert(StringBuilder sb, string value, ConvertType convertType)
		{
			switch (convertType)
			{
				case ConvertType.NameToQueryParameter:
				case ConvertType.NameToCommandParameter:
				case ConvertType.NameToSprocParameter:
					return sb.Append('@').Append(value);

				case ConvertType.NameToQueryField:
				case ConvertType.NameToQueryFieldAlias:
				case ConvertType.NameToQueryTableAlias:
					if (value.Length > 0 && value[0] == '[')
						return sb.Append(value);

					return sb.Append('[').Append(value).Append(']');

				case ConvertType.NameToDatabase:
				case ConvertType.NameToSchema:
				case ConvertType.NameToQueryTable:
					if (value.Length > 0 && value[0] == '[')
						return sb.Append(value);

					if (value.IndexOf('.') > 0)
						value = string.Join("].[", value.Split('.'));

					return sb.Append('[').Append(value).Append(']');

				case ConvertType.SprocParameterToName:
					return value.Length > 0 && value[0] == '@'
						? sb.Append(value.Substring(1))
						: sb.Append(value);
			}

			return sb.Append(value);
		}

		protected override void BuildCreateTableIdentityAttribute2(SqlField field)
		{
			StringBuilder.Append("IDENTITY");
		}

		public override StringBuilder BuildTableName(StringBuilder sb, string? server, string? database, string? schema, string table, TableOptions tableOptions)
		{
			return sb.Append(table);
		}

		protected override string? GetProviderTypeName(IDbDataParameter parameter)
		{
			if (_provider != null)
			{
				var param = _provider.TryGetProviderParameter(parameter, MappingSchema);
				if (param != null)
					return _provider.Adapter.GetDbType(param).ToString();
			}

			return base.GetProviderTypeName(parameter);
		}

		protected override void BuildMergeStatement(SqlMergeStatement merge)
		{
			throw new LinqToDBException($"{Name} provider doesn't support SQL MERGE statement");
		}
	}
}<|MERGE_RESOLUTION|>--- conflicted
+++ resolved
@@ -4,11 +4,6 @@
 
 namespace LinqToDB.DataProvider.SqlCe
 {
-<<<<<<< HEAD
-=======
-	using Mapping;
-	using SqlProvider;
->>>>>>> 044969da
 	using SqlQuery;
 	using SqlProvider;
 	using Mapping;
@@ -72,9 +67,9 @@
 				StringBuilder.AppendLine(" IDENTITY(1, 1)");
 			}
 			else
-			{
-				StringBuilder.AppendLine("SELECT @@IDENTITY");
-			}
+		{
+			StringBuilder.AppendLine("SELECT @@IDENTITY");
+		}
 		}
 
 		protected override ISqlBuilder CreateSqlBuilder()
