﻿using System;

namespace LinqToDB.DataProvider.SqlCe
{
	using SqlQuery;
	using SqlProvider;

	sealed class SqlCeSqlOptimizer : BasicSqlOptimizer
	{
		public SqlCeSqlOptimizer(SqlProviderFlags sqlProviderFlags) : base(sqlProviderFlags)
		{
		}

		public override SqlExpressionConvertVisitor CreateConvertVisitor(bool allowModify)
		{
			return new SqlCeSqlExpressionConvertVisitor(allowModify);
		}

		public override SqlStatement TransformStatement(SqlStatement statement, DataOptions dataOptions)
		{
			// This function mutates statement which is allowed only in this place
			CorrectSkipAndColumns(statement);

			// This function mutates statement which is allowed only in this place
			CorrectInsertParameters(statement);

			CorrectFunctionParameters(statement, dataOptions);

			statement = CorrectBooleanComparison(statement);

			switch (statement.QueryType)
			{
				case QueryType.Delete :
					statement = GetAlternativeDelete((SqlDeleteStatement) statement, dataOptions);
					statement.SelectQuery!.From.Tables[0].Alias = "$";
					break;

				case QueryType.Update :
					statement = GetAlternativeUpdate((SqlUpdateStatement) statement, dataOptions);
					break;
			}


			// call fixer after CorrectSkipAndColumns for remaining cases
			base.FixEmptySelect(statement);

			return statement;
		}

<<<<<<< HEAD
		void CorrectInsertParameters(SqlStatement statement)
=======
		private static string[] LikeSqlCeCharactersToEscape = { "_", "%" };

		public override string[] LikeCharactersToEscape => LikeSqlCeCharactersToEscape;

		public override ISqlPredicate ConvertSearchStringPredicate(SqlPredicate.SearchString predicate, ConvertVisitor<RunOptimizationContext> visitor)
		{
			var like = ConvertSearchStringPredicateViaLike(predicate, visitor);

			if (predicate.CaseSensitive.EvaluateBoolExpression(visitor.Context.OptimizationContext.Context) == true)
			{
				SqlPredicate.ExprExpr? subStrPredicate = null;

				switch (predicate.Kind)
				{
					case SqlPredicate.SearchString.SearchKind.StartsWith:
					{
						subStrPredicate =
							new SqlPredicate.ExprExpr(
								new SqlFunction(typeof(byte[]), "Convert", SqlDataType.DbVarBinary,
									new SqlFunction(typeof(string), "SUBSTRING",
										predicate.Expr1,
										new SqlValue(1),
									new SqlFunction(typeof(int), "Length", predicate.Expr2))),
								SqlPredicate.Operator.Equal,
								new SqlFunction(typeof(byte[]), "Convert", SqlDataType.DbVarBinary, predicate.Expr2),
								null
							);
						break;
					}

					case SqlPredicate.SearchString.SearchKind.EndsWith:
					{
						var indexExpression = new SqlBinaryExpression(typeof(int),
							new SqlBinaryExpression(typeof(int),
								new SqlFunction(typeof(int), "Length", predicate.Expr1),
								"-",
								new SqlFunction(typeof(int), "Length", predicate.Expr2)),
							"+",
							new SqlValue(1));

						subStrPredicate =
							new SqlPredicate.ExprExpr(
								new SqlFunction(typeof(byte[]), "Convert", SqlDataType.DbVarBinary,
									new SqlFunction(typeof(string), "SUBSTRING",
										predicate.Expr1,
										indexExpression,
										new SqlFunction(typeof(int), "Length", predicate.Expr2))),
								SqlPredicate.Operator.Equal,
								new SqlFunction(typeof(byte[]), "Convert", SqlDataType.DbVarBinary, predicate.Expr2),
								null
							);

						break;
					}
					case SqlPredicate.SearchString.SearchKind.Contains:
					{
						subStrPredicate =
							new SqlPredicate.ExprExpr(
								new SqlFunction(typeof(int), "CHARINDEX",
									new SqlFunction(typeof(byte[]), "Convert", SqlDataType.DbVarBinary,
										predicate.Expr2),
									new SqlFunction(typeof(byte[]), "Convert", SqlDataType.DbVarBinary,
										predicate.Expr1)),
								SqlPredicate.Operator.Greater,
								new SqlValue(0), null);

						break;
					}

				}

				if (subStrPredicate != null)
				{
					var result = new SqlSearchCondition(
						new SqlCondition(false, like, predicate.IsNot),
						new SqlCondition(predicate.IsNot, subStrPredicate));

					return result;
				}
			}

			return like;
		}

		static void CorrectInsertParameters(SqlStatement statement)
>>>>>>> 3cff2449
		{
			//SlqCe do not support parameters in columns for insert
			//
			if (statement.IsInsert())
			{
				var query = statement.SelectQuery;
				if (query != null)
				{
					foreach (var column in query.Select.Columns)
					{
						if (column.Expression is SqlParameter parameter)
						{
							parameter.IsQueryParameter = false;
						}
					}
				}
			}
		}

		static void CorrectSkipAndColumns(SqlStatement statement)
		{
			statement.Visit(static e =>
			{
				switch (e.ElementType)
				{
					case QueryElementType.SqlQuery:
						{
							var q = (SelectQuery)e;

							if (q.Select.SkipValue != null && q.OrderBy.IsEmpty)
							{
								if (q.Select.Columns.Count == 0)
								{
									var source = q.Select.From.Tables[0].Source;
									var keys   = source.GetKeys(true);

									if (keys != null)
									{
										foreach (var key in keys)
										{
											q.Select.AddNew(key);
										}
									}
								}

								for (var i = 0; i < q.Select.Columns.Count; i++)
									q.OrderBy.ExprAsc(q.Select.Columns[i].Expression);

								if (q.OrderBy.IsEmpty)
								{
									throw new LinqToDBException("Order by required for Skip operation.");
								}
							}

							// looks like SqlCE do not allow '*' for grouped records
							if (!q.GroupBy.IsEmpty && q.Select.Columns.Count == 0)
							{
								q.Select.Add(new SqlValue(1));
							}

							break;
						}
				}
			});
		}

		static void CorrectFunctionParameters(SqlStatement statement, DataOptions options)
		{
			if (!options.FindOrDefault(SqlCeOptions.Default).InlineFunctionParameters)
				return;

			statement.Visit(static e =>
			{
				if (e.ElementType == QueryElementType.SqlFunction)
				{
					var sqlFunction = (SqlFunction)e;
					foreach (var parameter in sqlFunction.Parameters)
					{
						if (parameter.ElementType == QueryElementType.SqlParameter &&
						    parameter is SqlParameter sqlParameter)
						{
							sqlParameter.IsQueryParameter = false;
						}
					}
				}
			});
		}

		protected override void FixEmptySelect(SqlStatement statement)
		{
			// already fixed by CorrectSkipAndColumns
		}

		private SqlStatement CorrectBooleanComparison(SqlStatement statement)
		{
			statement = statement.ConvertAll(this, true, static (_, e) =>
			{
				if (e.ElementType == QueryElementType.IsTruePredicate)
				{
					var isTruePredicate = (SqlPredicate.IsTrue)e;
					if (isTruePredicate.Expr1 is SelectQuery query && query.Select.Columns.Count == 1)
					{
						query.Select.Where.EnsureConjunction();
						query.Select.Where.SearchCondition.Conditions.Add(new SqlCondition(false,
							new SqlPredicate.IsTrue(query.Select.Columns[0].Expression, isTruePredicate.TrueValue,
								isTruePredicate.FalseValue, isTruePredicate.WithNull, isTruePredicate.IsNot)));
						query.Select.Columns.Clear();

						return new SqlPredicate.FuncLike(SqlFunction.CreateExists(query));
					}
				}

				return e;
			});

			return statement;
		}
	}
}<|MERGE_RESOLUTION|>--- conflicted
+++ resolved
@@ -47,95 +47,7 @@
 			return statement;
 		}
 
-<<<<<<< HEAD
 		void CorrectInsertParameters(SqlStatement statement)
-=======
-		private static string[] LikeSqlCeCharactersToEscape = { "_", "%" };
-
-		public override string[] LikeCharactersToEscape => LikeSqlCeCharactersToEscape;
-
-		public override ISqlPredicate ConvertSearchStringPredicate(SqlPredicate.SearchString predicate, ConvertVisitor<RunOptimizationContext> visitor)
-		{
-			var like = ConvertSearchStringPredicateViaLike(predicate, visitor);
-
-			if (predicate.CaseSensitive.EvaluateBoolExpression(visitor.Context.OptimizationContext.Context) == true)
-			{
-				SqlPredicate.ExprExpr? subStrPredicate = null;
-
-				switch (predicate.Kind)
-				{
-					case SqlPredicate.SearchString.SearchKind.StartsWith:
-					{
-						subStrPredicate =
-							new SqlPredicate.ExprExpr(
-								new SqlFunction(typeof(byte[]), "Convert", SqlDataType.DbVarBinary,
-									new SqlFunction(typeof(string), "SUBSTRING",
-										predicate.Expr1,
-										new SqlValue(1),
-									new SqlFunction(typeof(int), "Length", predicate.Expr2))),
-								SqlPredicate.Operator.Equal,
-								new SqlFunction(typeof(byte[]), "Convert", SqlDataType.DbVarBinary, predicate.Expr2),
-								null
-							);
-						break;
-					}
-
-					case SqlPredicate.SearchString.SearchKind.EndsWith:
-					{
-						var indexExpression = new SqlBinaryExpression(typeof(int),
-							new SqlBinaryExpression(typeof(int),
-								new SqlFunction(typeof(int), "Length", predicate.Expr1),
-								"-",
-								new SqlFunction(typeof(int), "Length", predicate.Expr2)),
-							"+",
-							new SqlValue(1));
-
-						subStrPredicate =
-							new SqlPredicate.ExprExpr(
-								new SqlFunction(typeof(byte[]), "Convert", SqlDataType.DbVarBinary,
-									new SqlFunction(typeof(string), "SUBSTRING",
-										predicate.Expr1,
-										indexExpression,
-										new SqlFunction(typeof(int), "Length", predicate.Expr2))),
-								SqlPredicate.Operator.Equal,
-								new SqlFunction(typeof(byte[]), "Convert", SqlDataType.DbVarBinary, predicate.Expr2),
-								null
-							);
-
-						break;
-					}
-					case SqlPredicate.SearchString.SearchKind.Contains:
-					{
-						subStrPredicate =
-							new SqlPredicate.ExprExpr(
-								new SqlFunction(typeof(int), "CHARINDEX",
-									new SqlFunction(typeof(byte[]), "Convert", SqlDataType.DbVarBinary,
-										predicate.Expr2),
-									new SqlFunction(typeof(byte[]), "Convert", SqlDataType.DbVarBinary,
-										predicate.Expr1)),
-								SqlPredicate.Operator.Greater,
-								new SqlValue(0), null);
-
-						break;
-					}
-
-				}
-
-				if (subStrPredicate != null)
-				{
-					var result = new SqlSearchCondition(
-						new SqlCondition(false, like, predicate.IsNot),
-						new SqlCondition(predicate.IsNot, subStrPredicate));
-
-					return result;
-				}
-			}
-
-			return like;
-		}
-
-		static void CorrectInsertParameters(SqlStatement statement)
->>>>>>> 3cff2449
 		{
 			//SlqCe do not support parameters in columns for insert
 			//
