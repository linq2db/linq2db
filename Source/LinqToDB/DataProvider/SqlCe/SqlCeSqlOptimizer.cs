<<<<<<< HEAD
﻿using System;

namespace LinqToDB.DataProvider.SqlCe
{
	using Extensions;
	using SqlProvider;
	using SqlQuery;

	class SqlCeSqlOptimizer : BasicSqlOptimizer
	{
		public SqlCeSqlOptimizer(SqlProviderFlags sqlProviderFlags) : base(sqlProviderFlags)
		{
		}

		public override SqlStatement TransformStatement(SqlStatement statement)
		{
			var selectQuery = statement.SelectQuery;
			if (selectQuery != null)
				new QueryVisitor().Visit(selectQuery.Select, element =>
				{
					if (element.ElementType == QueryElementType.SqlParameter)
					{
						var p = (SqlParameter)element;
						if (p.SystemType == null || p.SystemType.IsScalar(false))
						{
							p.IsQueryParameter = false;

							selectQuery.IsParameterDependent = true;
						}
					}
				});

			switch (statement.QueryType)
			{
				case QueryType.Delete :
					statement = GetAlternativeDelete((SqlDeleteStatement) statement);
					statement.SelectQuery.From.Tables[0].Alias = "$";
					break;

				case QueryType.Update :
					statement = GetAlternativeUpdate((SqlUpdateStatement) statement);
					break;
			}

			statement = CorrectSkip(statement);

			return statement;
		}

		public static SqlStatement CorrectSkip(SqlStatement statement)
		{
			new QueryVisitor().Visit(statement, e =>
			{
				if (!(e is SelectQuery q))
					return;

				if (q.Select.SkipValue != null && q.OrderBy.IsEmpty)
				{
					if (q.Select.Columns.Count == 0)
					{
						var source = q.Select.From.Tables[0].Source;
						var keys = source.GetKeys(true);

						foreach (var key in keys)
						{
							q.Select.AddNew(key);
						}
					}

					for (var i = 0; i < q.Select.Columns.Count; i++)
						q.OrderBy.ExprAsc(q.Select.Columns[i].Expression);

					if (q.OrderBy.IsEmpty)
					{
						throw new LinqToDBException("Order by required for Skip operation.");
					}
				}
			});

			return statement;
		}

		public override ISqlExpression ConvertExpression(ISqlExpression expr)
		{
			if (SqlCeConfiguration.InlineFunctionParameters && expr is SqlFunction sqlFunction)
			{
				foreach (var parameter in sqlFunction.Parameters)
				{
					if (parameter.ElementType == QueryElementType.SqlParameter && parameter is SqlParameter sqlParameter)
					{
						sqlParameter.IsQueryParameter = false;
					}
				}
			}

			expr = base.ConvertExpression(expr);

			switch (expr)
			{
				case SqlBinaryExpression be:
					switch (be.Operation)
					{
						case "%":
							return be.Expr1.SystemType.IsIntegerType()?
								be :
								new SqlBinaryExpression(
									typeof(int),
									new SqlFunction(typeof(int), "Convert", SqlDataType.Int32, be.Expr1),
									be.Operation,
									be.Expr2,
									be.Precedence);
					}

					break;

				case SqlFunction func:
					switch (func.Name)
					{
						case "Convert" :
							switch (Type.GetTypeCode(func.SystemType.ToUnderlying()))
							{
								case TypeCode.UInt64 :
									if (func.Parameters[1].SystemType.IsFloatType())
										return new SqlFunction(
											func.SystemType,
											func.Name,
											false,
											func.Precedence,
											func.Parameters[0],
											new SqlFunction(func.SystemType, "Floor", func.Parameters[1]));

									break;

								case TypeCode.DateTime :
									var type1 = func.Parameters[1].SystemType.ToUnderlying();

									if (IsTimeDataType(func.Parameters[0]))
									{
										if (type1 == typeof(DateTime) || type1 == typeof(DateTimeOffset))
											return new SqlExpression(
												func.SystemType, "Cast(Convert(NChar, {0}, 114) as DateTime)", Precedence.Primary, func.Parameters[1]);

										if (func.Parameters[1].SystemType == typeof(string))
											return func.Parameters[1];

										return new SqlExpression(
											func.SystemType, "Convert(NChar, {0}, 114)", Precedence.Primary, func.Parameters[1]);
									}

									if (type1 == typeof(DateTime) || type1 == typeof(DateTimeOffset))
									{
										if (IsDateDataType(func.Parameters[0], "Datetime"))
											return new SqlExpression(
												func.SystemType, "Cast(Floor(Cast({0} as Float)) as DateTime)", Precedence.Primary, func.Parameters[1]);
									}

									break;
							}

							break;
					}

					break;
			}

			return expr;
		}
	}
}
=======
﻿using System;

namespace LinqToDB.DataProvider.SqlCe
{
	using Extensions;
	using SqlProvider;
	using SqlQuery;

	class SqlCeSqlOptimizer : BasicSqlOptimizer
	{
		public SqlCeSqlOptimizer(SqlProviderFlags sqlProviderFlags) : base(sqlProviderFlags)
		{
		}

		public override SqlStatement Finalize(SqlStatement statement)
		{
			statement = base.Finalize(statement);

			var selectQuery = statement.SelectQuery;
			if (selectQuery != null)
				new QueryVisitor().Visit(selectQuery.Select, element =>
				{
					if (element.ElementType == QueryElementType.SqlParameter)
					{
						var p = (SqlParameter)element;
						if (p.SystemType == null || p.SystemType.IsScalar(false))
						{
							p.IsQueryParameter = false;

							selectQuery.IsParameterDependent = true;
						}
					}
				});

			switch (statement.QueryType)
			{
				case QueryType.Delete :
					statement = GetAlternativeDelete((SqlDeleteStatement) statement);
					statement.SelectQuery.From.Tables[0].Alias = "$";
					break;

				case QueryType.Update :
					statement = GetAlternativeUpdate((SqlUpdateStatement) statement);
					break;
			}

			if (selectQuery != null)
				CorrectSkip(selectQuery);

			return statement;
		}

		private void CorrectSkip(SelectQuery selectQuery)
		{
			((ISqlExpressionWalkable)selectQuery).Walk(new WalkOptions(), e =>
			{
				if (e is SelectQuery q && q.Select.SkipValue != null && q.OrderBy.IsEmpty)
				{
					if (q.Select.Columns.Count == 0)
					{
						var source = q.Select.From.Tables[0].Source;
						var keys = source.GetKeys(true);

						foreach (var key in keys)
						{
							q.Select.AddNew(key);
						}
					}

					for (var i = 0; i < q.Select.Columns.Count; i++)
						q.OrderBy.ExprAsc(q.Select.Columns[i].Expression);

					if (q.OrderBy.IsEmpty)
					{
						throw new LinqToDBException("Order by required for Skip operation.");
					}
				}
				return e;
			}
			);
		}

		public override ISqlExpression ConvertExpression(ISqlExpression expr)
		{
			if (SqlCeConfiguration.InlineFunctionParameters && expr is SqlFunction sqlFunction)
			{
				foreach (var parameter in sqlFunction.Parameters)
				{
					if (parameter.ElementType == QueryElementType.SqlParameter && parameter is SqlParameter sqlParameter)
					{
						sqlParameter.IsQueryParameter = false;
					}
				}
			}

			expr = base.ConvertExpression(expr);

			switch (expr)
			{
				case SqlBinaryExpression be:
					switch (be.Operation)
					{
						case "%":
							return be.Expr1.SystemType.IsIntegerType()?
								be :
								new SqlBinaryExpression(
									typeof(int),
									new SqlFunction(typeof(int), "Convert", SqlDataType.Int32, be.Expr1),
									be.Operation,
									be.Expr2,
									be.Precedence);
					}

					break;

				case SqlFunction func:
					switch (func.Name)
					{
						case "Convert" :
							switch (Type.GetTypeCode(func.SystemType.ToUnderlying()))
							{
								case TypeCode.UInt64 :
									if (func.Parameters[1].SystemType.IsFloatType())
										return new SqlFunction(
											func.SystemType,
											func.Name,
											false,
											func.Precedence,
											func.Parameters[0],
											new SqlFunction(func.SystemType, "Floor", func.Parameters[1]));

									break;

								case TypeCode.DateTime :
									var type1 = func.Parameters[1].SystemType.ToUnderlying();

									if (IsTimeDataType(func.Parameters[0]))
									{
										if (type1 == typeof(DateTime) || type1 == typeof(DateTimeOffset))
											return new SqlExpression(
												func.SystemType, "Cast(Convert(NChar, {0}, 114) as DateTime)", Precedence.Primary, func.Parameters[1]);

										if (func.Parameters[1].SystemType == typeof(string))
											return func.Parameters[1];

										return new SqlExpression(
											func.SystemType, "Convert(NChar, {0}, 114)", Precedence.Primary, func.Parameters[1]);
									}

									if (type1 == typeof(DateTime) || type1 == typeof(DateTimeOffset))
									{
										if (IsDateDataType(func.Parameters[0], "Datetime"))
											return new SqlExpression(
												func.SystemType, "Cast(Floor(Cast({0} as Float)) as DateTime)", Precedence.Primary, func.Parameters[1]);
									}

									break;
							}

							break;
					}

					break;
			}

			return expr;
		}
	}
}
>>>>>>> 50334847
<|MERGE_RESOLUTION|>--- conflicted
+++ resolved
@@ -1,4 +1,3 @@
-<<<<<<< HEAD
 ﻿using System;
 
 namespace LinqToDB.DataProvider.SqlCe
@@ -167,175 +166,4 @@
 			return expr;
 		}
 	}
-}
-=======
-﻿using System;
-
-namespace LinqToDB.DataProvider.SqlCe
-{
-	using Extensions;
-	using SqlProvider;
-	using SqlQuery;
-
-	class SqlCeSqlOptimizer : BasicSqlOptimizer
-	{
-		public SqlCeSqlOptimizer(SqlProviderFlags sqlProviderFlags) : base(sqlProviderFlags)
-		{
-		}
-
-		public override SqlStatement Finalize(SqlStatement statement)
-		{
-			statement = base.Finalize(statement);
-
-			var selectQuery = statement.SelectQuery;
-			if (selectQuery != null)
-				new QueryVisitor().Visit(selectQuery.Select, element =>
-				{
-					if (element.ElementType == QueryElementType.SqlParameter)
-					{
-						var p = (SqlParameter)element;
-						if (p.SystemType == null || p.SystemType.IsScalar(false))
-						{
-							p.IsQueryParameter = false;
-
-							selectQuery.IsParameterDependent = true;
-						}
-					}
-				});
-
-			switch (statement.QueryType)
-			{
-				case QueryType.Delete :
-					statement = GetAlternativeDelete((SqlDeleteStatement) statement);
-					statement.SelectQuery.From.Tables[0].Alias = "$";
-					break;
-
-				case QueryType.Update :
-					statement = GetAlternativeUpdate((SqlUpdateStatement) statement);
-					break;
-			}
-
-			if (selectQuery != null)
-				CorrectSkip(selectQuery);
-
-			return statement;
-		}
-
-		private void CorrectSkip(SelectQuery selectQuery)
-		{
-			((ISqlExpressionWalkable)selectQuery).Walk(new WalkOptions(), e =>
-			{
-				if (e is SelectQuery q && q.Select.SkipValue != null && q.OrderBy.IsEmpty)
-				{
-					if (q.Select.Columns.Count == 0)
-					{
-						var source = q.Select.From.Tables[0].Source;
-						var keys = source.GetKeys(true);
-
-						foreach (var key in keys)
-						{
-							q.Select.AddNew(key);
-						}
-					}
-
-					for (var i = 0; i < q.Select.Columns.Count; i++)
-						q.OrderBy.ExprAsc(q.Select.Columns[i].Expression);
-
-					if (q.OrderBy.IsEmpty)
-					{
-						throw new LinqToDBException("Order by required for Skip operation.");
-					}
-				}
-				return e;
-			}
-			);
-		}
-
-		public override ISqlExpression ConvertExpression(ISqlExpression expr)
-		{
-			if (SqlCeConfiguration.InlineFunctionParameters && expr is SqlFunction sqlFunction)
-			{
-				foreach (var parameter in sqlFunction.Parameters)
-				{
-					if (parameter.ElementType == QueryElementType.SqlParameter && parameter is SqlParameter sqlParameter)
-					{
-						sqlParameter.IsQueryParameter = false;
-					}
-				}
-			}
-
-			expr = base.ConvertExpression(expr);
-
-			switch (expr)
-			{
-				case SqlBinaryExpression be:
-					switch (be.Operation)
-					{
-						case "%":
-							return be.Expr1.SystemType.IsIntegerType()?
-								be :
-								new SqlBinaryExpression(
-									typeof(int),
-									new SqlFunction(typeof(int), "Convert", SqlDataType.Int32, be.Expr1),
-									be.Operation,
-									be.Expr2,
-									be.Precedence);
-					}
-
-					break;
-
-				case SqlFunction func:
-					switch (func.Name)
-					{
-						case "Convert" :
-							switch (Type.GetTypeCode(func.SystemType.ToUnderlying()))
-							{
-								case TypeCode.UInt64 :
-									if (func.Parameters[1].SystemType.IsFloatType())
-										return new SqlFunction(
-											func.SystemType,
-											func.Name,
-											false,
-											func.Precedence,
-											func.Parameters[0],
-											new SqlFunction(func.SystemType, "Floor", func.Parameters[1]));
-
-									break;
-
-								case TypeCode.DateTime :
-									var type1 = func.Parameters[1].SystemType.ToUnderlying();
-
-									if (IsTimeDataType(func.Parameters[0]))
-									{
-										if (type1 == typeof(DateTime) || type1 == typeof(DateTimeOffset))
-											return new SqlExpression(
-												func.SystemType, "Cast(Convert(NChar, {0}, 114) as DateTime)", Precedence.Primary, func.Parameters[1]);
-
-										if (func.Parameters[1].SystemType == typeof(string))
-											return func.Parameters[1];
-
-										return new SqlExpression(
-											func.SystemType, "Convert(NChar, {0}, 114)", Precedence.Primary, func.Parameters[1]);
-									}
-
-									if (type1 == typeof(DateTime) || type1 == typeof(DateTimeOffset))
-									{
-										if (IsDateDataType(func.Parameters[0], "Datetime"))
-											return new SqlExpression(
-												func.SystemType, "Cast(Floor(Cast({0} as Float)) as DateTime)", Precedence.Primary, func.Parameters[1]);
-									}
-
-									break;
-							}
-
-							break;
-					}
-
-					break;
-			}
-
-			return expr;
-		}
-	}
-}
->>>>>>> 50334847
+}