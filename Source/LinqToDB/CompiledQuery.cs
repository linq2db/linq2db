--- conflicted
+++ resolved
@@ -23,15 +23,9 @@
 			_query = query;
 		}
 
-<<<<<<< HEAD
 		readonly object                _sync = new object();
 		readonly LambdaExpression      _query;
 		volatile Func<object[],object[],object> _compiledQuery;
-=======
-		readonly object                   _sync = new object();
-		readonly LambdaExpression         _query;
-		volatile Func<object?[],object?>? _compiledQuery;
->>>>>>> 4fca3dff
 
 		TResult ExecuteQuery<TResult>(params object?[] args)
 		{
@@ -40,12 +34,8 @@
 					if (_compiledQuery == null)
 						_compiledQuery = CompileQuery(_query);
 
-<<<<<<< HEAD
 			//TODO: pass preambles
-			return (TResult)_compiledQuery(args, null);
-=======
-			return (TResult)_compiledQuery(args)!;
->>>>>>> 4fca3dff
+			return (TResult)_compiledQuery(args, null)!;
 		}
 
 		enum MethodType
@@ -77,11 +67,7 @@
 			}
 		}
 
-<<<<<<< HEAD
-		static Func<object[],object[],object> CompileQuery(LambdaExpression query)
-=======
-		static Func<object?[],object?> CompileQuery(LambdaExpression query)
->>>>>>> 4fca3dff
+		static Func<object?[],object?[],object?> CompileQuery(LambdaExpression query)
 		{
 			var ps       = Expression.Parameter(typeof(object[]), "ps");
 			var preambles = Expression.Parameter(typeof(object[]), "preambles");
@@ -137,13 +123,8 @@
 						{
 							var helper = (ITableHelper)Activator
 								.CreateInstance(typeof(TableHelper<>)
-<<<<<<< HEAD
-								.MakeGenericType(pi.Type.GetGenericArgumentsEx()[0]));
+								.MakeGenericType(pi.Type.GetGenericArguments()[0]));
 							return helper.CallTable(query, pi, ps, preambles, MethodType.Queryable);
-=======
-								.MakeGenericType(pi.Type.GetGenericArguments()[0]));
-							return helper.CallTable(query, pi, ps, MethodType.Queryable);
->>>>>>> 4fca3dff
 						}
 
 						break;
@@ -152,11 +133,7 @@
 				return pi;
 			});
 
-<<<<<<< HEAD
-			return Expression.Lambda<Func<object[],object[],object>>(Expression.Convert(info, typeof(object)), ps, preambles).Compile();
-=======
-			return Expression.Lambda<Func<object?[],object?>>(Expression.Convert(info, typeof(object)), ps).Compile();
->>>>>>> 4fca3dff
+			return Expression.Lambda<Func<object?[],object?[],object?>>(Expression.Convert(info, typeof(object)), ps, preambles).Compile();
 		}
 
 		#region Invoke
