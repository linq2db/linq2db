--- conflicted
+++ resolved
@@ -21,8 +21,8 @@
 			_query = query;
 		}
 
-		readonly object                _sync = new object();
-		readonly LambdaExpression      _query;
+		readonly object                   _sync = new object();
+		readonly LambdaExpression         _query;
 		volatile Func<object?[],object?[]?,object?>? _compiledQuery;
 
 		TResult ExecuteQuery<TResult>(params object?[] args)
@@ -57,25 +57,17 @@
 				return Expression.Call(
 					Expression.Constant(table),
 					type == MethodType.Queryable ?
-<<<<<<< HEAD
-						MemberHelper.MethodOf<CompiledTable<T>>(t => t.Create      (null, null)) :
+						MemberHelper.MethodOf<CompiledTable<T>>(t => t.Create      (null!, null!)) :
 					type == MethodType.Element ?
-						MemberHelper.MethodOf<CompiledTable<T>>(t => t.Execute     (null, null)) :
-						MemberHelper.MethodOf<CompiledTable<T>>(t => t.ExecuteAsync(null, null)),
+						MemberHelper.MethodOf<CompiledTable<T>>(t => t.Execute     (null!, null!)) :
+						MemberHelper.MethodOf<CompiledTable<T>>(t => t.ExecuteAsync(null!, null!)),
 					ps, preambles);
-=======
-						MemberHelper.MethodOf<CompiledTable<T>>(t => t.Create      (null!)) :
-					type == MethodType.Element ?
-						MemberHelper.MethodOf<CompiledTable<T>>(t => t.Execute     (null!)) :
-						MemberHelper.MethodOf<CompiledTable<T>>(t => t.ExecuteAsync(null!)),
-					ps);
->>>>>>> 00fed8d0
 			}
 		}
 
 		static Func<object?[],object?[]?,object?> CompileQuery(LambdaExpression query)
 		{
-			var ps        = Expression.Parameter(typeof(object[]), "ps");
+			var ps = Expression.Parameter(typeof(object[]), "ps");
 			var preambles = Expression.Parameter(typeof(object[]), "preambles");
 
 			var info = query.Body.Transform(pi =>
