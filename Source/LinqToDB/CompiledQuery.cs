﻿using System;
using System.Collections.Generic;
using System.Linq;
using System.Linq.Expressions;
using System.Threading;

using JetBrains.Annotations;

<<<<<<< HEAD
#if !NET9_0_OR_GREATER
using Lock = System.Object;
#endif
=======
using LinqToDB.Common;
using LinqToDB.Common.Internal;
using LinqToDB.Expressions;
using LinqToDB.Extensions;
using LinqToDB.Linq;
using LinqToDB.Linq.Builder;
>>>>>>> 779bd9e5

namespace LinqToDB
{
	/// <summary>
	/// Provides API for compilation and caching of queries for reuse.
	/// </summary>
	[PublicAPI]
	public class CompiledQuery
	{
		protected CompiledQuery(LambdaExpression query)
		{
			_query = query;
		}

		readonly Lock                     _sync = new ();
		readonly LambdaExpression         _query;
		volatile Func<object?[],object?[]?,object?>? _compiledQuery;

		TResult ExecuteQuery<TResult>(params object?[] args)
		{
			if (_compiledQuery == null)
				lock (_sync)
					_compiledQuery ??= CompileQuery(_query);

			//TODO: pass preambles
			return (TResult)_compiledQuery(args, null)!;
		}

		enum MethodType
		{
			Queryable,
			Element,
			ElementAsync
		}

		interface ITableHelper
		{
			Expression CallTable(LambdaExpression query, Expression expr, ParameterExpression ps, ParameterExpression preambles, MethodType type);
		}

		sealed class TableHelper<T> : ITableHelper
			where T : notnull
		{
			public Expression CallTable(LambdaExpression query, Expression expr, ParameterExpression ps, ParameterExpression preambles, MethodType type)
			{
				var table = new CompiledTable<T>(query, expr);

				return Expression.Call(
					Expression.Constant(table),
					type == MethodType.Queryable ?
						MemberHelper.MethodOf<CompiledTable<T>>(t => t.Create      (null!, null!)) :
					type == MethodType.Element ?
						MemberHelper.MethodOf<CompiledTable<T>>(t => t.Execute     (null!, null!)) :
						MemberHelper.MethodOf<CompiledTable<T>>(t => t.ExecuteAsync(null!, null!)),
					ps, preambles);
			}
		}

		static Func<object?[],object?[]?,object?> CompileQuery(LambdaExpression query)
		{
			var ps        = ExpressionBuilder.ParametersParam;
			var preambles = Expression.Parameter(typeof(object[]), "preambles");

			var info = query.Body.Transform((query, ps, preambles), static (context, pi) =>
			{
				switch (pi.NodeType)
				{
					case ExpressionType.Parameter :
						{
							var idx = context.query.Parameters.IndexOf((ParameterExpression)pi);

							if (idx >= 0)
								return Expression.Convert(Expression.ArrayIndex(context.ps, ExpressionInstances.Int32(idx)), pi.Type);

							break;
						}
				}

				return pi;
			});

			info = info.Transform((query, ps, preambles), static (context, pi) =>
			{
				switch (pi.NodeType)
				{
					case ExpressionType.Call :
						{
							var expr = (MethodCallExpression)pi;

							if (expr.Method.DeclaringType == typeof(AsyncExtensions) &&
								expr.Method.HasAttribute<AsyncExtensions.ElementAsyncAttribute>())
							{
								var type = expr.Type.GetGenericArguments()[0];

								var helper = ActivatorExt.CreateInstance<ITableHelper>(typeof(TableHelper<>).MakeGenericType(type));

								return helper.CallTable(context.query, expr, context.ps, context.preambles, MethodType.ElementAsync);
							}
							else if (expr.IsQueryable())
							{
								var type   = typeof(IQueryable).IsSameOrParentOf(expr.Type) ?
										typeof(IQueryable<>) :
										typeof(IEnumerable<>);

								var qtype  = type.GetGenericType(expr.Type);
								var helper = ActivatorExt.CreateInstance<ITableHelper>(
									typeof(TableHelper<>).MakeGenericType(qtype == null ? expr.Type : qtype.GetGenericArguments()[0]));

								return helper.CallTable(context.query, expr, context.ps, context.preambles, qtype != null ? MethodType.Queryable : MethodType.Element);
							}

							if (expr.Method.Name == "GetTable" && expr.Method.DeclaringType == typeof(DataExtensions))
								goto case ExpressionType.MemberAccess;
						}

						break;

					case ExpressionType.MemberAccess :
						if (typeof(ITable<>).IsSameOrParentOf(pi.Type))
						{
							var helper = ActivatorExt
								.CreateInstance<ITableHelper>(typeof(TableHelper<>)
								.MakeGenericType(pi.Type.GetGenericArguments()[0]));
							return helper.CallTable(context.query, pi, context.ps, context.preambles, MethodType.Queryable);
						}

						break;
				}

				return pi;
			});

			return Expression.Lambda<Func<object?[],object?[]?,object?>>(Expression.Convert(info, typeof(object)), ps, preambles).CompileExpression();
		}

		#region Invoke

		/// <summary>
		/// Executes compiled query against provided database connection context.
		/// </summary>
		/// <typeparam name="TDC">Database connection context type.</typeparam>
		/// <typeparam name="TResult">Query result type.</typeparam>
		/// <param name="dataContext">Database connection context.</param>
		/// <returns>Query execution result.</returns>
		public TResult Invoke<TDC,TResult>(TDC dataContext)
		{
			return ExecuteQuery<TResult>(dataContext);
		}

		/// <summary>
		/// Executes compiled query with one parameter against provided database connection context.
		/// </summary>
		/// <typeparam name="TDC">Database connection context type.</typeparam>
		/// <typeparam name="T1">Query parameter type.</typeparam>
		/// <typeparam name="TResult">Query result type.</typeparam>
		/// <param name="dataContext">Database connection context.</param>
		/// <param name="arg1">Query parameter value.</param>
		/// <returns>Query execution result.</returns>
		public TResult Invoke<TDC,T1,TResult>(TDC dataContext, T1 arg1)
		{
			return ExecuteQuery<TResult>(dataContext, arg1);
		}

		/// <summary>
		/// Executes compiled query with two parameters against provided database connection context.
		/// </summary>
		/// <typeparam name="TDC">Database connection context type.</typeparam>
		/// <typeparam name="T1">First query parameter type.</typeparam>
		/// <typeparam name="T2">Second query parameter type.</typeparam>
		/// <typeparam name="TResult">Query result type.</typeparam>
		/// <param name="dataContext">Database connection context.</param>
		/// <param name="arg1">First query parameter value.</param>
		/// <param name="arg2">Second query parameter value.</param>
		/// <returns>Query execution result.</returns>
		public TResult Invoke<TDC,T1,T2,TResult>(TDC dataContext, T1 arg1, T2 arg2)
		{
			return ExecuteQuery<TResult>(dataContext, arg1, arg2);
		}

		/// <summary>
		/// Executes compiled query with three parameters against provided database connection context.
		/// </summary>
		/// <typeparam name="TDC">Database connection context type.</typeparam>
		/// <typeparam name="T1">First query parameter type.</typeparam>
		/// <typeparam name="T2">Second query parameter type.</typeparam>
		/// <typeparam name="T3">Third query parameter type.</typeparam>
		/// <typeparam name="TResult">Query result type.</typeparam>
		/// <param name="dataContext">Database connection context.</param>
		/// <param name="arg1">First query parameter value.</param>
		/// <param name="arg2">Second query parameter value.</param>
		/// <param name="arg3">Third query parameter value.</param>
		/// <returns>Query execution result.</returns>
		public TResult Invoke<TDC,T1,T2,T3,TResult>(TDC dataContext, T1 arg1, T2 arg2, T3 arg3)
		{
			return ExecuteQuery<TResult>(dataContext, arg1, arg2, arg3);
		}

		/// <summary>
		/// Executes compiled query with four parameters against provided database connection context.
		/// </summary>
		/// <typeparam name="TDC">Database connection context type.</typeparam>
		/// <typeparam name="T1">First query parameter type.</typeparam>
		/// <typeparam name="T2">Second query parameter type.</typeparam>
		/// <typeparam name="T3">Third query parameter type.</typeparam>
		/// <typeparam name="T4">Forth query parameter type.</typeparam>
		/// <typeparam name="TResult">Query result type.</typeparam>
		/// <param name="dataContext">Database connection context.</param>
		/// <param name="arg1">First query parameter value.</param>
		/// <param name="arg2">Second query parameter value.</param>
		/// <param name="arg3">Third query parameter value.</param>
		/// <param name="arg4">Forth query parameter value.</param>
		/// <returns>Query execution result.</returns>
		public TResult Invoke<TDC,T1,T2,T3,T4,TResult>(TDC dataContext, T1 arg1, T2 arg2, T3 arg3, T4 arg4)
		{
			return ExecuteQuery<TResult>(dataContext, arg1, arg2, arg3, arg4);
		}

		/// <summary>
		/// Executes compiled query with five parameters against provided database connection context.
		/// </summary>
		/// <typeparam name="TDC">Database connection context type.</typeparam>
		/// <typeparam name="T1">First query parameter type.</typeparam>
		/// <typeparam name="T2">Second query parameter type.</typeparam>
		/// <typeparam name="T3">Third query parameter type.</typeparam>
		/// <typeparam name="T4">Forth query parameter type.</typeparam>
		/// <typeparam name="T5">Fifth query parameter type.</typeparam>
		/// <typeparam name="TResult">Query result type.</typeparam>
		/// <param name="dataContext">Database connection context.</param>
		/// <param name="arg1">First query parameter value.</param>
		/// <param name="arg2">Second query parameter value.</param>
		/// <param name="arg3">Third query parameter value.</param>
		/// <param name="arg4">Forth query parameter value.</param>
		/// <param name="arg5">Fifth query parameter value.</param>
		/// <returns>Query execution result.</returns>
		public TResult Invoke<TDC,T1,T2,T3,T4,T5,TResult>(TDC dataContext, T1 arg1, T2 arg2, T3 arg3, T4 arg4, T5 arg5)
		{
			return ExecuteQuery<TResult>(dataContext, arg1, arg2, arg3, arg4, arg5);
		}

		#endregion

		#region Compile

		/// <summary>
		/// Compiles the query.
		/// </summary>
		/// <returns>
		/// A generic delegate that represents the compiled query.
		/// </returns>
		/// <param name="query">The query expression to be compiled.</param>
		/// <typeparam name="TDC">Type of data context parameter, passed to compiled query.</typeparam>
		/// <typeparam name="TResult">Query result type.</typeparam>
		public static Func<TDC,TResult> Compile<TDC,TResult>(
			Expression<Func<TDC,TResult>> query)
			  where TDC : IDataContext
		{
			if (query == null) throw new ArgumentNullException(nameof(query));
			return new CompiledQuery(query).Invoke<TDC,TResult>;
		}

		/// <summary>
		/// Compiles the query with parameter.
		/// </summary>
		/// <returns>
		/// A generic delegate that represents the compiled query.
		/// </returns>
		/// <param name="query">The query expression to be compiled.</param>
		/// <typeparam name="TDC">Type of data context parameter, passed to compiled query.</typeparam>
		/// <typeparam name="TArg1">Type of parameter for compiled query.</typeparam>
		/// <typeparam name="TResult">Query result type.</typeparam>
		public static Func<TDC,TArg1,TResult> Compile<TDC,TArg1,TResult>(
			Expression<Func<TDC,TArg1,TResult>> query)
			where TDC : IDataContext
		{
			if (query == null) throw new ArgumentNullException(nameof(query));
			return new CompiledQuery(query).Invoke<TDC,TArg1,TResult>;
		}

		/// <summary>
		/// Compiles the query with two parameters.
		/// </summary>
		/// <returns>
		/// A generic delegate that represents the compiled query.
		/// </returns>
		/// <param name="query">The query expression to be compiled.</param>
		/// <typeparam name="TDC">Type of data context parameter, passed to compiled query.</typeparam>
		/// <typeparam name="TArg1">Type of first parameter for compiled query.</typeparam>
		/// <typeparam name="TArg2">Type of second parameter for compiled query.</typeparam>
		/// <typeparam name="TResult">Query result type.</typeparam>
		public static Func<TDC,TArg1,TArg2,TResult> Compile<TDC,TArg1,TArg2,TResult>(
			Expression<Func<TDC,TArg1,TArg2,TResult>> query)
			where TDC : IDataContext
		{
			if (query == null) throw new ArgumentNullException(nameof(query));
			return new CompiledQuery(query).Invoke<TDC,TArg1,TArg2,TResult>;
		}

		/// <summary>
		/// Compiles the query with three parameters.
		/// </summary>
		/// <returns>
		/// A generic delegate that represents the compiled query.
		/// </returns>
		/// <param name="query">The query expression to be compiled.</param>
		/// <typeparam name="TDC">Type of data context parameter, passed to compiled query.</typeparam>
		/// <typeparam name="TArg1">Type of first parameter for compiled query.</typeparam>
		/// <typeparam name="TArg2">Type of second parameter for compiled query.</typeparam>
		/// <typeparam name="TArg3">Type of third parameter for compiled query.</typeparam>
		/// <typeparam name="TResult">Query result type.</typeparam>
		public static Func<TDC,TArg1,TArg2,TArg3,TResult> Compile<TDC,TArg1,TArg2,TArg3,TResult>(
			Expression<Func<TDC,TArg1,TArg2,TArg3,TResult>> query)
			where TDC : IDataContext
		{
			if (query == null) throw new ArgumentNullException(nameof(query));
			return new CompiledQuery(query).Invoke<TDC,TArg1,TArg2,TArg3,TResult>;
		}

		/// <summary>
		/// Compiles the query with four parameters.
		/// </summary>
		/// <returns>
		/// A generic delegate that represents the compiled query.
		/// </returns>
		/// <param name="query">The query expression to be compiled.</param>
		/// <typeparam name="TDC">Type of data context parameter, passed to compiled query.</typeparam>
		/// <typeparam name="TArg1">Type of first parameter for compiled query.</typeparam>
		/// <typeparam name="TArg2">Type of second parameter for compiled query.</typeparam>
		/// <typeparam name="TArg3">Type of third parameter for compiled query.</typeparam>
		/// <typeparam name="TArg4">Type of forth parameter for compiled query.</typeparam>
		/// <typeparam name="TResult">Query result type.</typeparam>
		public static Func<TDC,TArg1,TArg2,TArg3,TArg4,TResult> Compile<TDC,TArg1,TArg2,TArg3,TArg4,TResult>(
			Expression<Func<TDC,TArg1,TArg2,TArg3,TArg4,TResult>> query)
			where TDC : IDataContext
		{
			if (query == null) throw new ArgumentNullException(nameof(query));
			return new CompiledQuery(query).Invoke<TDC,TArg1,TArg2,TArg3,TArg4,TResult>;
		}

		/// <summary>
		/// Compiles the query with five parameters.
		/// </summary>
		/// <returns>
		/// A generic delegate that represents the compiled query.
		/// </returns>
		/// <param name="query">The query expression to be compiled.</param>
		/// <typeparam name="TDC">Type of data context parameter, passed to compiled query.</typeparam>
		/// <typeparam name="TArg1">Type of first parameter for compiled query.</typeparam>
		/// <typeparam name="TArg2">Type of second parameter for compiled query.</typeparam>
		/// <typeparam name="TArg3">Type of third parameter for compiled query.</typeparam>
		/// <typeparam name="TArg4">Type of forth parameter for compiled query.</typeparam>
		/// <typeparam name="TArg5">Type of fifth parameter for compiled query.</typeparam>
		/// <typeparam name="TResult">Query result type.</typeparam>
		public static Func<TDC,TArg1,TArg2,TArg3,TArg4,TArg5,TResult> Compile<TDC,TArg1,TArg2,TArg3,TArg4,TArg5,TResult>(
			Expression<Func<TDC,TArg1,TArg2,TArg3,TArg4,TArg5,TResult>> query)
			where TDC : IDataContext
		{
			if (query == null) throw new ArgumentNullException(nameof(query));
			return new CompiledQuery(query).Invoke<TDC,TArg1,TArg2,TArg3,TArg4,TArg5,TResult>;
		}

		#endregion
	}
}<|MERGE_RESOLUTION|>--- conflicted
+++ resolved
@@ -6,18 +6,16 @@
 
 using JetBrains.Annotations;
 
-<<<<<<< HEAD
-#if !NET9_0_OR_GREATER
-using Lock = System.Object;
-#endif
-=======
 using LinqToDB.Common;
 using LinqToDB.Common.Internal;
 using LinqToDB.Expressions;
 using LinqToDB.Extensions;
 using LinqToDB.Linq;
 using LinqToDB.Linq.Builder;
->>>>>>> 779bd9e5
+
+if !NET9_0_OR_GREATER
+using Lock = System.Object;
+#endif
 
 namespace LinqToDB
 {
