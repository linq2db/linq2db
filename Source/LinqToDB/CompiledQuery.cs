--- conflicted
+++ resolved
@@ -1,4 +1,3 @@
-<<<<<<< HEAD
 ﻿using System;
 using System.Collections.Generic;
 using System.Linq;
@@ -364,370 +363,4 @@
 
 		#endregion
 	}
-}
-=======
-﻿using System;
-using System.Collections.Generic;
-using System.Linq;
-using System.Linq.Expressions;
-using System.Reflection;
-using System.Threading.Tasks;
-using JetBrains.Annotations;
-
-namespace LinqToDB
-{
-	using Expressions;
-	using Extensions;
-	using Linq;
-
-	/// <summary>
-	/// Provides API for compilation and caching of queries for reuse.
-	/// </summary>
-	[PublicAPI]
-	public class CompiledQuery
-	{
-		protected CompiledQuery(LambdaExpression query)
-		{
-			_query = query;
-		}
-
-		readonly object                _sync = new object();
-		readonly LambdaExpression      _query;
-		volatile Func<object[],object> _compiledQuery;
-
-		TResult ExecuteQuery<TResult>(params object[] args)
-		{
-			if (_compiledQuery == null)
-				lock (_sync)
-					if (_compiledQuery == null)
-						_compiledQuery = CompileQuery(_query);
-
-			return (TResult)_compiledQuery(args);
-		}
-
-		enum MethodType
-		{
-			Queryable,
-			Element,
-			ElementAsync
-		}
-
-		interface ITableHelper
-		{
-			Expression CallTable(LambdaExpression query, Expression expr, ParameterExpression ps, MethodType type);
-		}
-
-		class TableHelper<T> : ITableHelper
-		{
-			public Expression CallTable(LambdaExpression query, Expression expr, ParameterExpression ps, MethodType type)
-			{
-				var table = new CompiledTable<T>(query, expr);
-
-				return Expression.Call(
-					Expression.Constant(table),
-					type == MethodType.Queryable ?
-						MemberHelper.MethodOf<CompiledTable<T>>(t => t.Create      (null)) :
-					type == MethodType.Element ?
-						MemberHelper.MethodOf<CompiledTable<T>>(t => t.Execute     (null)) :
-						MemberHelper.MethodOf<CompiledTable<T>>(t => t.ExecuteAsync(null)),
-					ps);
-			}
-		}
-
-		static Func<object[],object> CompileQuery(LambdaExpression query)
-		{
-			var ps = Expression.Parameter(typeof(object[]), "ps");
-
-			var info = query.Body.Transform(pi =>
-			{
-				switch (pi.NodeType)
-				{
-					case ExpressionType.Parameter :
-						{
-							var idx = query.Parameters.IndexOf((ParameterExpression)pi);
-
-							if (idx >= 0)
-								return Expression.Convert(Expression.ArrayIndex(ps, Expression.Constant(idx)), pi.Type);
-
-							break;
-						}
-
-					case ExpressionType.Call :
-						{
-							var expr = (MethodCallExpression)pi;
-
-							if (expr.Method.DeclaringType == typeof(AsyncExtensions) &&
-								expr.Method.GetCustomAttributesEx(typeof(AsyncExtensions.ElementAsyncAttribute), true).Length != 0)
-							{
-								var type = expr.Type.GetGenericArgumentsEx()[0];
-
-								var helper = (ITableHelper)Activator.CreateInstance(typeof(TableHelper<>).MakeGenericType(type));
-
-								return helper.CallTable(query, expr, ps, MethodType.ElementAsync);
-							}
-							else if (expr.IsQueryable())
-							{
-								var type   = typeof(IQueryable).IsSameOrParentOf(expr.Type) ?
-										typeof(IQueryable<>) :
-										typeof(IEnumerable<>);
-
-								var qtype  = type.GetGenericType(expr.Type);
-								var helper = (ITableHelper)Activator.CreateInstance(
-									typeof(TableHelper<>).MakeGenericType(qtype == null ? expr.Type : qtype.GetGenericArgumentsEx()[0]));
-
-								return helper.CallTable(query, expr, ps, qtype != null ? MethodType.Queryable : MethodType.Element);
-							}
-
-							if (expr.Method.Name == "GetTable" && expr.Method.DeclaringType == typeof(DataExtensions))
-								goto case ExpressionType.MemberAccess;
-						}
-
-						break;
-
-					case ExpressionType.MemberAccess :
-						if (typeof(ITable<>).IsSameOrParentOf(pi.Type))
-						{
-							var helper = (ITableHelper)Activator
-								.CreateInstance(typeof(TableHelper<>)
-								.MakeGenericType(pi.Type.GetGenericArgumentsEx()[0]));
-							return helper.CallTable(query, pi, ps, MethodType.Queryable);
-						}
-
-						break;
-				}
-
-				return pi;
-			});
-
-			return Expression.Lambda<Func<object[],object>>(Expression.Convert(info, typeof(object)), ps).Compile();
-		}
-
-		#region Invoke
-
-		/// <summary>
-		/// Executes compiled query against provided database connection context.
-		/// </summary>
-		/// <typeparam name="TDC">Database connection context type.</typeparam>
-		/// <typeparam name="TResult">Query result type.</typeparam>
-		/// <param name="dataContext">Database connection context.</param>
-		/// <returns>Query execution result.</returns>
-		public TResult Invoke<TDC,TResult>(TDC dataContext)
-		{
-			return ExecuteQuery<TResult>(dataContext);
-		}
-
-		/// <summary>
-		/// Executes compiled query with one parameter against provided database connection context.
-		/// </summary>
-		/// <typeparam name="TDC">Database connection context type.</typeparam>
-		/// <typeparam name="T1">Query parameter type.</typeparam>
-		/// <typeparam name="TResult">Query result type.</typeparam>
-		/// <param name="dataContext">Database connection context.</param>
-		/// <param name="arg1">Query parameter value.</param>
-		/// <returns>Query execution result.</returns>
-		public TResult Invoke<TDC,T1,TResult>(TDC dataContext, T1 arg1)
-		{
-			return ExecuteQuery<TResult>(dataContext, arg1);
-		}
-
-		/// <summary>
-		/// Executes compiled query with two parameters against provided database connection context.
-		/// </summary>
-		/// <typeparam name="TDC">Database connection context type.</typeparam>
-		/// <typeparam name="T1">First query parameter type.</typeparam>
-		/// <typeparam name="T2">Second query parameter type.</typeparam>
-		/// <typeparam name="TResult">Query result type.</typeparam>
-		/// <param name="dataContext">Database connection context.</param>
-		/// <param name="arg1">First query parameter value.</param>
-		/// <param name="arg2">Second query parameter value.</param>
-		/// <returns>Query execution result.</returns>
-		public TResult Invoke<TDC,T1,T2,TResult>(TDC dataContext, T1 arg1, T2 arg2)
-		{
-			return ExecuteQuery<TResult>(dataContext, arg1, arg2);
-		}
-
-		/// <summary>
-		/// Executes compiled query with three parameters against provided database connection context.
-		/// </summary>
-		/// <typeparam name="TDC">Database connection context type.</typeparam>
-		/// <typeparam name="T1">First query parameter type.</typeparam>
-		/// <typeparam name="T2">Second query parameter type.</typeparam>
-		/// <typeparam name="T3">Third query parameter type.</typeparam>
-		/// <typeparam name="TResult">Query result type.</typeparam>
-		/// <param name="dataContext">Database connection context.</param>
-		/// <param name="arg1">First query parameter value.</param>
-		/// <param name="arg2">Second query parameter value.</param>
-		/// <param name="arg3">Third query parameter value.</param>
-		/// <returns>Query execution result.</returns>
-		public TResult Invoke<TDC,T1,T2,T3,TResult>(TDC dataContext, T1 arg1, T2 arg2, T3 arg3)
-		{
-			return ExecuteQuery<TResult>(dataContext, arg1, arg2, arg3);
-		}
-
-		/// <summary>
-		/// Executes compiled query with four parameters against provided database connection context.
-		/// </summary>
-		/// <typeparam name="TDC">Database connection context type.</typeparam>
-		/// <typeparam name="T1">First query parameter type.</typeparam>
-		/// <typeparam name="T2">Second query parameter type.</typeparam>
-		/// <typeparam name="T3">Third query parameter type.</typeparam>
-		/// <typeparam name="T4">Forth query parameter type.</typeparam>
-		/// <typeparam name="TResult">Query result type.</typeparam>
-		/// <param name="dataContext">Database connection context.</param>
-		/// <param name="arg1">First query parameter value.</param>
-		/// <param name="arg2">Second query parameter value.</param>
-		/// <param name="arg3">Third query parameter value.</param>
-		/// <param name="arg4">Forth query parameter value.</param>
-		/// <returns>Query execution result.</returns>
-		public TResult Invoke<TDC,T1,T2,T3,T4,TResult>(TDC dataContext, T1 arg1, T2 arg2, T3 arg3, T4 arg4)
-		{
-			return ExecuteQuery<TResult>(dataContext, arg1, arg2, arg3, arg4);
-		}
-
-		/// <summary>
-		/// Executes compiled query with five parameters against provided database connection context.
-		/// </summary>
-		/// <typeparam name="TDC">Database connection context type.</typeparam>
-		/// <typeparam name="T1">First query parameter type.</typeparam>
-		/// <typeparam name="T2">Second query parameter type.</typeparam>
-		/// <typeparam name="T3">Third query parameter type.</typeparam>
-		/// <typeparam name="T4">Forth query parameter type.</typeparam>
-		/// <typeparam name="T5">Fifth query parameter type.</typeparam>
-		/// <typeparam name="TResult">Query result type.</typeparam>
-		/// <param name="dataContext">Database connection context.</param>
-		/// <param name="arg1">First query parameter value.</param>
-		/// <param name="arg2">Second query parameter value.</param>
-		/// <param name="arg3">Third query parameter value.</param>
-		/// <param name="arg4">Forth query parameter value.</param>
-		/// <param name="arg5">Fifth query parameter value.</param>
-		/// <returns>Query execution result.</returns>
-		public TResult Invoke<TDC,T1,T2,T3,T4,T5,TResult>(TDC dataContext, T1 arg1, T2 arg2, T3 arg3, T4 arg4, T5 arg5)
-		{
-			return ExecuteQuery<TResult>(dataContext, arg1, arg2, arg3, arg4, arg5);
-		}
-
-		#endregion
-
-		#region Compile
-
-		/// <summary>
-		/// Compiles the query.
-		/// </summary>
-		/// <returns>
-		/// A generic delegate that represents the compiled query.
-		/// </returns>
-		/// <param name="query">The query expression to be compiled.</param>
-		/// <typeparam name="TDC">Type of data context parameter, passed to compiled query.</typeparam>
-		/// <typeparam name="TResult">Query result type.</typeparam>
-		public static Func<TDC,TResult> Compile<TDC,TResult>(
-			[JetBrains.Annotations.NotNull] Expression<Func<TDC,TResult>> query)
-			  where TDC : IDataContext
-		{
-			if (query == null) throw new ArgumentNullException("query");
-			return new CompiledQuery(query).Invoke<TDC,TResult>;
-		}
-
-		/// <summary>
-		/// Compiles the query with parameter.
-		/// </summary>
-		/// <returns>
-		/// A generic delegate that represents the compiled query.
-		/// </returns>
-		/// <param name="query">The query expression to be compiled.</param>
-		/// <typeparam name="TDC">Type of data context parameter, passed to compiled query.</typeparam>
-		/// <typeparam name="TArg1">Type of parameter for compiled query.</typeparam>
-		/// <typeparam name="TResult">Query result type.</typeparam>
-		public static Func<TDC,TArg1,TResult> Compile<TDC,TArg1,TResult>(
-			[JetBrains.Annotations.NotNull] Expression<Func<TDC,TArg1,TResult>> query)
-			where TDC : IDataContext
-		{
-			if (query == null) throw new ArgumentNullException("query");
-			return new CompiledQuery(query).Invoke<TDC,TArg1,TResult>;
-		}
-
-		/// <summary>
-		/// Compiles the query with two parameters.
-		/// </summary>
-		/// <returns>
-		/// A generic delegate that represents the compiled query.
-		/// </returns>
-		/// <param name="query">The query expression to be compiled.</param>
-		/// <typeparam name="TDC">Type of data context parameter, passed to compiled query.</typeparam>
-		/// <typeparam name="TArg1">Type of first parameter for compiled query.</typeparam>
-		/// <typeparam name="TArg2">Type of second parameter for compiled query.</typeparam>
-		/// <typeparam name="TResult">Query result type.</typeparam>
-		public static Func<TDC,TArg1,TArg2,TResult> Compile<TDC,TArg1,TArg2,TResult>(
-			[JetBrains.Annotations.NotNull] Expression<Func<TDC,TArg1,TArg2,TResult>> query)
-			where TDC : IDataContext
-		{
-			if (query == null) throw new ArgumentNullException("query");
-			return new CompiledQuery(query).Invoke<TDC,TArg1,TArg2,TResult>;
-		}
-
-		/// <summary>
-		/// Compiles the query with three parameters.
-		/// </summary>
-		/// <returns>
-		/// A generic delegate that represents the compiled query.
-		/// </returns>
-		/// <param name="query">The query expression to be compiled.</param>
-		/// <typeparam name="TDC">Type of data context parameter, passed to compiled query.</typeparam>
-		/// <typeparam name="TArg1">Type of first parameter for compiled query.</typeparam>
-		/// <typeparam name="TArg2">Type of second parameter for compiled query.</typeparam>
-		/// <typeparam name="TArg3">Type of third parameter for compiled query.</typeparam>
-		/// <typeparam name="TResult">Query result type.</typeparam>
-		public static Func<TDC,TArg1,TArg2,TArg3,TResult> Compile<TDC,TArg1,TArg2,TArg3,TResult>(
-			[JetBrains.Annotations.NotNull] Expression<Func<TDC,TArg1,TArg2,TArg3,TResult>> query)
-			where TDC : IDataContext
-		{
-			if (query == null) throw new ArgumentNullException("query");
-			return new CompiledQuery(query).Invoke<TDC,TArg1,TArg2,TArg3,TResult>;
-		}
-
-		/// <summary>
-		/// Compiles the query with four parameters.
-		/// </summary>
-		/// <returns>
-		/// A generic delegate that represents the compiled query.
-		/// </returns>
-		/// <param name="query">The query expression to be compiled.</param>
-		/// <typeparam name="TDC">Type of data context parameter, passed to compiled query.</typeparam>
-		/// <typeparam name="TArg1">Type of first parameter for compiled query.</typeparam>
-		/// <typeparam name="TArg2">Type of second parameter for compiled query.</typeparam>
-		/// <typeparam name="TArg3">Type of third parameter for compiled query.</typeparam>
-		/// <typeparam name="TArg4">Type of forth parameter for compiled query.</typeparam>
-		/// <typeparam name="TResult">Query result type.</typeparam>
-		public static Func<TDC,TArg1,TArg2,TArg3,TArg4,TResult> Compile<TDC,TArg1,TArg2,TArg3,TArg4,TResult>(
-			[JetBrains.Annotations.NotNull] Expression<Func<TDC,TArg1,TArg2,TArg3,TArg4,TResult>> query)
-			where TDC : IDataContext
-		{
-			if (query == null) throw new ArgumentNullException("query");
-			return new CompiledQuery(query).Invoke<TDC,TArg1,TArg2,TArg3,TArg4,TResult>;
-		}
-
-		/// <summary>
-		/// Compiles the query with five parameters.
-		/// </summary>
-		/// <returns>
-		/// A generic delegate that represents the compiled query.
-		/// </returns>
-		/// <param name="query">The query expression to be compiled.</param>
-		/// <typeparam name="TDC">Type of data context parameter, passed to compiled query.</typeparam>
-		/// <typeparam name="TArg1">Type of first parameter for compiled query.</typeparam>
-		/// <typeparam name="TArg2">Type of second parameter for compiled query.</typeparam>
-		/// <typeparam name="TArg3">Type of third parameter for compiled query.</typeparam>
-		/// <typeparam name="TArg4">Type of forth parameter for compiled query.</typeparam>
-		/// <typeparam name="TArg5">Type of fifth parameter for compiled query.</typeparam>
-		/// <typeparam name="TResult">Query result type.</typeparam>
-		public static Func<TDC,TArg1,TArg2,TArg3,TArg4,TArg5,TResult> Compile<TDC,TArg1,TArg2,TArg3,TArg4,TArg5,TResult>(
-			[JetBrains.Annotations.NotNull] Expression<Func<TDC,TArg1,TArg2,TArg3,TArg4,TArg5,TResult>> query)
-			where TDC : IDataContext
-		{
-			if (query == null) throw new ArgumentNullException("query");
-			return new CompiledQuery(query).Invoke<TDC,TArg1,TArg2,TArg3,TArg4,TArg5,TResult>;
-		}
-
-		#endregion
-	}
-}
->>>>>>> 45fd9166
+}