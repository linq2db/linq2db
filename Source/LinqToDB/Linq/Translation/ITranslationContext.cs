--- conflicted
+++ resolved
@@ -2,32 +2,13 @@
 using System.Diagnostics.CodeAnalysis;
 using System.Linq.Expressions;
 
-<<<<<<< HEAD
-using LinqToDB.Expressions;
-using LinqToDB.Linq.Builder;
-=======
 using LinqToDB.Internal.Expressions;
 using LinqToDB.Internal.SqlQuery;
->>>>>>> d7260299
 using LinqToDB.Mapping;
 
 namespace LinqToDB.Linq.Translation
 {
-<<<<<<< HEAD
-	[Flags]
-	public enum TranslationFlags
-	{
-		None       = 0,
-		Expression = 1,
-		Sql        = 1 << 1,
-		Expand     = 1 << 2,
-		Traverse   = 1 << 3
-	}
-
 	public interface ISqlExpressionTranslator
-=======
-	public interface ITranslationContext
->>>>>>> d7260299
 	{
 		public bool TranslateExpression(Expression expression, [NotNullWhen(true)] out ISqlExpression? sql, out SqlErrorExpression? error);
 	}
