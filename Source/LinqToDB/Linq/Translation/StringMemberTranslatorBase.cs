﻿using System.Collections.Generic;
using System.Linq;
using System.Linq.Expressions;

using LinqToDB.Common.Internal;
using LinqToDB.SqlQuery;

namespace LinqToDB.Linq.Translation
{
	public class StringMemberTranslatorBase : MemberTranslatorBase
	{
		public StringMemberTranslatorBase()
		{
			Registration.RegisterMethod(() => Sql.Like(null, null), TranslateLike);
			Registration.RegisterMethod(() => Sql.Like(null, null, null), TranslateLike);
#if NETFRAMEWORK
			Registration.RegisterMethod(() => System.Data.Linq.SqlClient.SqlMethods.Like(null, null), TranslateLike);
			Registration.RegisterMethod(() => System.Data.Linq.SqlClient.SqlMethods.Like(null, null, '~'), TranslateLike);
#endif
			Registration.RegisterMethod(() => Sql.Replace("", "", ""), TranslateSqlReplace);
			Registration.RegisterMember(() => "".Length, TranslateLength);

			// ReSharper disable ReturnValueOfPureMethodIsNotUsed
			Registration.RegisterMethod(() => "".Replace("", ""), TranslateStringReplace);
			Registration.RegisterMethod(() => "".Replace(' ', ' '), TranslateStringReplace);

<<<<<<< HEAD
			Registration.RegisterMethod(() => string.Join(",", Enumerable.Empty<string>()), TranslateStringAggregate);
=======
			Registration.RegisterMethod(() => "".PadLeft(0), TranslateStringPadLeft);
			Registration.RegisterMethod(() => "".PadLeft(0, ' '), TranslateStringPadLeft);
>>>>>>> e8963d8c
		}

		Expression? TranslateLike(ITranslationContext translationContext, MethodCallExpression methodCall, TranslationFlags translationFlags)
		{
			using var disposable = translationContext.UsingTypeFromExpression(methodCall.Arguments[0], methodCall.Arguments[1]);

			if (!translationContext.TranslateToSqlExpression(methodCall.Arguments[0], out var translatedField))
				return translationContext.CreateErrorExpression(methodCall.Arguments[0], type: methodCall.Type);

			if (!translationContext.TranslateToSqlExpression(methodCall.Arguments[1], out var translatedValue))
				return translationContext.CreateErrorExpression(methodCall.Arguments[1], type: methodCall.Type);

			ISqlExpression? escape = null;

			if (methodCall.Arguments.Count == 3)
			{
				if (!translationContext.TranslateToSqlExpression(methodCall.Arguments[2], out escape))
					return translationContext.CreateErrorExpression(methodCall.Arguments[2], type: methodCall.Type);
			}

			var predicate       = new SqlPredicate.Like(translatedField, false, translatedValue, escape);
			var searchCondition = translationContext.ExpressionFactory.SearchCondition().Add(predicate);

			return translationContext.CreatePlaceholder(translationContext.CurrentSelectQuery, searchCondition, methodCall);
		}

		Expression? TranslateSqlReplace(ITranslationContext translationContext, MethodCallExpression methodCall, TranslationFlags translationFlags)
		{
			using var disposable = translationContext.UsingTypeFromExpression(methodCall.Arguments[0], methodCall.Arguments[1]);

			if (!translationContext.TranslateToSqlExpression(methodCall.Arguments[0], out var translatedField))
				return translationContext.CreateErrorExpression(methodCall.Arguments[0], type: methodCall.Type);

			if (!translationContext.TranslateToSqlExpression(methodCall.Arguments[1], out var translatedOldValue))
				return translationContext.CreateErrorExpression(methodCall.Arguments[1], type: methodCall.Type);

			if (!translationContext.TranslateToSqlExpression(methodCall.Arguments[2], out var translatedNevValue))
				return translationContext.CreateErrorExpression(methodCall.Arguments[2], type: methodCall.Type);

			var resultSql = TranslateReplace(translationContext, methodCall, translationFlags, translatedField, translatedOldValue, translatedNevValue);

			if (resultSql == null)
				return null;

			return translationContext.CreatePlaceholder(translationContext.CurrentSelectQuery, resultSql, methodCall);
		}

		Expression? TranslateStringReplace(ITranslationContext translationContext, MethodCallExpression methodCall, TranslationFlags translationFlags)
		{
			if (methodCall.Object == null)
				return null;

			if (translationContext.CanBeEvaluatedOnClient(methodCall))
				return null;

			using var disposable = translationContext.UsingTypeFromExpression(methodCall.Object);

			if (!translationContext.TranslateToSqlExpression(methodCall.Object, out var translatedField))
				return translationContext.CreateErrorExpression(methodCall.Object, type: methodCall.Type);

			if (!translationContext.TranslateToSqlExpression(methodCall.Arguments[0], out var translatedOldValue))
				return translationContext.CreateErrorExpression(methodCall.Arguments[0], type: methodCall.Type);

			if (!translationContext.TranslateToSqlExpression(methodCall.Arguments[1], out var translatedNevValue))
				return translationContext.CreateErrorExpression(methodCall.Arguments[1], type: methodCall.Type);

			var resultSql = TranslateReplace(translationContext, methodCall, translationFlags, translatedField, translatedOldValue, translatedNevValue);

			if (resultSql == null)
				return null;

			return translationContext.CreatePlaceholder(translationContext.CurrentSelectQuery, resultSql, methodCall);
		}

<<<<<<< HEAD
		Expression? TranslateStringAggregate(ITranslationContext translationContext, MethodCallExpression methodCall, TranslationFlags translationFlags)
		{
			var result = translationContext.BuildAggregationFunction(methodCall.Arguments[1], methodCall, ITranslationContext.AllowedAggregationOperators.Filter | ITranslationContext.AllowedAggregationOperators.OrderBy,
				(info) =>
				{
					if (info.ValueExpression == null)
						return (null, null);

					if (!info.TranslateExpression(info.ValueExpression, out var translatedValue, out var error))
						return (null, error);

					if (!info.TranslateExpression(methodCall.Arguments[0], out var separator, out error))
						return (null, error);

					ISqlExpression? suffix = null;

					var factory = translationContext.ExpressionFactory;

					var stringDataType = factory.GetDbDataType(translatedValue);

					// string.Join(", ", ["1", null, "3"]]) generates "1, , 3" , so we need to coalesce nulls to empty strings
					translatedValue = factory.Coalesce(translatedValue, factory.Value(stringDataType, string.Empty));

					if (info.OrderBy.Length > 0)
					{
						using var sb = Pools.StringBuilder.Allocate();

						var arguments = new ISqlExpression[info.OrderBy.Length];

						sb.Value.Append("ORDER BY ");

						for (var i = 0; i < info.OrderBy.Length; i++)
						{
							if (!info.TranslateExpression(info.OrderBy[i].Expr, out var argument, out error))
							{
								return (null, error);
							}

							arguments[i] = argument;

							if (i > 0)
								sb.Value.Append(", ");
							sb.Value.Append('{').Append(i).Append('}');
							if (info.OrderBy[i].IsDescending)
								sb.Value.Append(" DESC");

							if (info.OrderBy[i].Nulls != Sql.NullsPosition.None)
							{
								sb.Value.Append(" NULLS ");
								sb.Value.Append(info.OrderBy[i].Nulls == Sql.NullsPosition.First ? "FIRST" : "LAST");
							}
						}

						suffix = factory.Fragment(stringDataType, sb.Value.ToString(), arguments);
					}

					var function = factory.WindowFunction(stringDataType, "STRING_AGG",
						[new SqlFunctionArgument(translatedValue), new SqlFunctionArgument(separator, suffix : suffix)],
						[true, true], isAggregate: true);

					var coalesce = factory.Coalesce(function, factory.Value(stringDataType, string.Empty));

					return (coalesce, null);
				});

			return result;
		}

		Expression? TranslateStringAggregateOld(ITranslationContext translationContext, MethodCallExpression methodCall, TranslationFlags translationFlags)
		{
			if (!translationContext.GetAggregationInfo(methodCall.Arguments[1],
				    TranslationContextExtensions.AllowedAggregationOperators.Filter | TranslationContextExtensions.AllowedAggregationOperators.OrderBy, out var info))
				{ return null; }


			if (!info.TranslateValue(translationContext, out var translatedValue, out var error))
				return error;

			if (!translationContext.TranslateToSqlExpression(methodCall.Arguments[0], out var separator))
				return translationContext.CreateErrorExpression(methodCall.Arguments[0], type: methodCall.Type);

			var factory = translationContext.ExpressionFactory;

			var stringDataType = factory.GetDbDataType(translatedValue);

			if (info.OrderBy.Length > 0)
			{
				using var sb = Pools.StringBuilder.Allocate();

				var arguments = new ISqlExpression[info.OrderBy.Length + 1];
				arguments[0] = separator;

				sb.Value.Append("{0} ORDER BY ");

				for (var i = 0; i < info.OrderBy.Length; i++)
				{
					if (!translationContext.TranslateToSqlExpression(info.OrderBy[i].Expr, out var argument))
					{
						return translationContext.CreateErrorExpression(info.OrderBy[i].Expr, type: methodCall.Type);
					}

					arguments[i + 1] = argument;

					if (i > 0)
						sb.Value.Append(", ");
					sb.Value.Append('{').Append(i + 1).Append('}');
					if (info.OrderBy[i].IsDescending)
						sb.Value.Append(" DESC");

					if (info.OrderBy[i].Nulls != Sql.NullsPosition.None)
					{
						sb.Value.Append(" NULLS ");
						sb.Value.Append(info.OrderBy[i].Nulls == Sql.NullsPosition.First ? "FIRST" : "LAST");
					}
				}

				separator = factory.Fragment(stringDataType, sb.Value.ToString(), arguments);
			}

			var function = factory.WindowFunction(stringDataType, "STRING_AGG", [new SqlFunctionArgument(translatedValue), new SqlFunctionArgument(separator)], [true, true]);

			var coalesce = factory.Coalesce(function, factory.Value(stringDataType, string.Empty));

			var placeholder = info.CreatePlaceholder(translationContext, coalesce, methodCall);

			return placeholder;
		}

		public virtual ISqlExpression? TranslateReplace(ITranslationContext translationContext, MethodCallExpression methodCall, TranslationFlags translationFlags, ISqlExpression value, ISqlExpression oldValue, ISqlExpression newValue)
=======
		private Expression? TranslateStringPadLeft(ITranslationContext translationContext, MethodCallExpression methodCall, TranslationFlags translationFlags)
>>>>>>> e8963d8c
		{
			if (methodCall.Object == null)
				return null;

			if (translationFlags.HasFlag(TranslationFlags.Expression) && translationContext.CanBeEvaluatedOnClient(methodCall))
				return null;

			using var disposable = translationContext.UsingTypeFromExpression(methodCall.Object);

			if (!translationContext.TranslateToSqlExpression(methodCall.Object, out var translatedField))
				return translationContext.CreateErrorExpression(methodCall.Object, type: methodCall.Type);

			using var descriptorScope = translationContext.UsingColumnDescriptor(null);

			if (!translationContext.TranslateToSqlExpression(methodCall.Arguments[0], out var translatedPadding))
				return translationContext.CreateErrorExpression(methodCall.Arguments[0], type: methodCall.Type);

			ISqlExpression? translatedPaddingChar = null;
			if (methodCall.Arguments.Count > 1)
			{
				using var d = translationContext.UsingTypeFromExpression(translatedField);

				if (!translationContext.TranslateToSqlExpression(methodCall.Arguments[1], out translatedPaddingChar))
					return translationContext.CreateErrorExpression(methodCall.Arguments[1], type: methodCall.Type);
			}

			var resultSql = TranslatePadLeft(translationContext, methodCall, translationFlags, translatedField, translatedPadding, translatedPaddingChar);

			if (resultSql == null)
				return null;

			return translationContext.CreatePlaceholder(translationContext.CurrentSelectQuery, resultSql, methodCall);
		}

		Expression? TranslateLength(ITranslationContext translationContext, MemberExpression memberExpression, TranslationFlags translationFlags)
		{
			if (memberExpression.Expression == null)
				return null;

			if (translationFlags.HasFlag(TranslationFlags.Expression) && translationContext.CanBeEvaluatedOnClient(memberExpression))
				return null;

			if (!translationContext.TranslateToSqlExpression(memberExpression.Expression, out var value))
			{
				if (translationFlags.HasFlag(TranslationFlags.Expression))
					return null;

				return translationContext.CreateErrorExpression(memberExpression.Expression, type : memberExpression.Type);
			}

			var translated = TranslateLength(translationContext, translationFlags, value);
			if (translated == null)
				return null;

			return translationContext.CreatePlaceholder(translated, memberExpression);
		}

		public virtual ISqlExpression? TranslateReplace(ITranslationContext translationContext, MethodCallExpression methodCall, TranslationFlags translationFlags, ISqlExpression value, ISqlExpression oldValue, ISqlExpression newValue)
		{
			var factory = translationContext.ExpressionFactory;
			return factory.Replace(value, oldValue, newValue);
		}

		public virtual ISqlExpression? TranslateStringFormat(ITranslationContext translationContext, MethodCallExpression methodCall, string format, IList<ISqlExpression> arguments, TranslationFlags translationFlags)
		{
			return QueryHelper.ConvertFormatToConcatenation(format, arguments);
		}

		public virtual ISqlExpression? TranslateLength(ITranslationContext translationContext, TranslationFlags translationFlags, ISqlExpression value)
		{
			var factory = translationContext.ExpressionFactory;
			return factory.Length(value);
		}

		public virtual ISqlExpression? TranslateLPad(ITranslationContext translationContext, MethodCallExpression methodCall, TranslationFlags translationFlags, ISqlExpression value, ISqlExpression padding, ISqlExpression paddingChar)
		{
			var factory = translationContext.ExpressionFactory;
			var valueTypeString = factory.GetDbDataType(value);
			return factory.Function(valueTypeString, "LPAD", value, padding, paddingChar);
		}

		public virtual ISqlExpression? TranslatePadLeft(ITranslationContext translationContext, MethodCallExpression methodCall, TranslationFlags translationFlags, ISqlExpression value, ISqlExpression padding, ISqlExpression? paddingChar)
		{
			var factory = translationContext.ExpressionFactory;

			var valueType = factory.GetDbDataType(value);

			/*
			 * CASE WHEN strValue IS NULL OR LEN(strValue) >= 2 
			 *		THEN strValue
			 *		ELSE LPad(strValue, 2) END
			 */

			var valueLen = TranslateLength(translationContext, translationFlags, value);
			if (valueLen == null)
				return null;

			paddingChar ??= factory.Value(valueType, ' ');

			var passingExpr = TranslateLPad(translationContext, methodCall, translationFlags, value, padding, paddingChar);
			if (passingExpr == null)
				return null;

			var condition = factory.SearchCondition(true)
				.Add(factory.IsNull(valueLen))
				.Add(factory.GreaterOrEqual(valueLen, padding));

			return factory.Condition(condition, value, passingExpr);
		}
	}
}<|MERGE_RESOLUTION|>--- conflicted
+++ resolved
@@ -24,12 +24,10 @@
 			Registration.RegisterMethod(() => "".Replace("", ""), TranslateStringReplace);
 			Registration.RegisterMethod(() => "".Replace(' ', ' '), TranslateStringReplace);
 
-<<<<<<< HEAD
-			Registration.RegisterMethod(() => string.Join(",", Enumerable.Empty<string>()), TranslateStringAggregate);
-=======
 			Registration.RegisterMethod(() => "".PadLeft(0), TranslateStringPadLeft);
 			Registration.RegisterMethod(() => "".PadLeft(0, ' '), TranslateStringPadLeft);
->>>>>>> e8963d8c
+
+			Registration.RegisterMethod(() => string.Join(",", Enumerable.Empty<string>()), TranslateStringAggregate);
 		}
 
 		Expression? TranslateLike(ITranslationContext translationContext, MethodCallExpression methodCall, TranslationFlags translationFlags)
@@ -104,7 +102,64 @@
 			return translationContext.CreatePlaceholder(translationContext.CurrentSelectQuery, resultSql, methodCall);
 		}
 
-<<<<<<< HEAD
+		private Expression? TranslateStringPadLeft(ITranslationContext translationContext, MethodCallExpression methodCall, TranslationFlags translationFlags)
+		{
+			if (methodCall.Object == null)
+				return null;
+
+			if (translationFlags.HasFlag(TranslationFlags.Expression) && translationContext.CanBeEvaluatedOnClient(methodCall))
+				return null;
+
+			using var disposable = translationContext.UsingTypeFromExpression(methodCall.Object);
+
+			if (!translationContext.TranslateToSqlExpression(methodCall.Object, out var translatedField))
+				return translationContext.CreateErrorExpression(methodCall.Object, type: methodCall.Type);
+
+			using var descriptorScope = translationContext.UsingColumnDescriptor(null);
+
+			if (!translationContext.TranslateToSqlExpression(methodCall.Arguments[0], out var translatedPadding))
+				return translationContext.CreateErrorExpression(methodCall.Arguments[0], type: methodCall.Type);
+
+			ISqlExpression? translatedPaddingChar = null;
+			if (methodCall.Arguments.Count > 1)
+			{
+				using var d = translationContext.UsingTypeFromExpression(translatedField);
+
+				if (!translationContext.TranslateToSqlExpression(methodCall.Arguments[1], out translatedPaddingChar))
+					return translationContext.CreateErrorExpression(methodCall.Arguments[1], type: methodCall.Type);
+			}
+
+			var resultSql = TranslatePadLeft(translationContext, methodCall, translationFlags, translatedField, translatedPadding, translatedPaddingChar);
+
+			if (resultSql == null)
+				return null;
+
+			return translationContext.CreatePlaceholder(translationContext.CurrentSelectQuery, resultSql, methodCall);
+		}
+
+		Expression? TranslateLength(ITranslationContext translationContext, MemberExpression memberExpression, TranslationFlags translationFlags)
+		{
+			if (memberExpression.Expression == null)
+				return null;
+
+			if (translationFlags.HasFlag(TranslationFlags.Expression) && translationContext.CanBeEvaluatedOnClient(memberExpression))
+				return null;
+
+			if (!translationContext.TranslateToSqlExpression(memberExpression.Expression, out var value))
+			{
+				if (translationFlags.HasFlag(TranslationFlags.Expression))
+					return null;
+
+				return translationContext.CreateErrorExpression(memberExpression.Expression, type : memberExpression.Type);
+			}
+
+			var translated = TranslateLength(translationContext, translationFlags, value);
+			if (translated == null)
+				return null;
+
+			return translationContext.CreatePlaceholder(translated, memberExpression);
+		}
+
 		Expression? TranslateStringAggregate(ITranslationContext translationContext, MethodCallExpression methodCall, TranslationFlags translationFlags)
 		{
 			var result = translationContext.BuildAggregationFunction(methodCall.Arguments[1], methodCall, ITranslationContext.AllowedAggregationOperators.Filter | ITranslationContext.AllowedAggregationOperators.OrderBy,
@@ -234,67 +289,6 @@
 		}
 
 		public virtual ISqlExpression? TranslateReplace(ITranslationContext translationContext, MethodCallExpression methodCall, TranslationFlags translationFlags, ISqlExpression value, ISqlExpression oldValue, ISqlExpression newValue)
-=======
-		private Expression? TranslateStringPadLeft(ITranslationContext translationContext, MethodCallExpression methodCall, TranslationFlags translationFlags)
->>>>>>> e8963d8c
-		{
-			if (methodCall.Object == null)
-				return null;
-
-			if (translationFlags.HasFlag(TranslationFlags.Expression) && translationContext.CanBeEvaluatedOnClient(methodCall))
-				return null;
-
-			using var disposable = translationContext.UsingTypeFromExpression(methodCall.Object);
-
-			if (!translationContext.TranslateToSqlExpression(methodCall.Object, out var translatedField))
-				return translationContext.CreateErrorExpression(methodCall.Object, type: methodCall.Type);
-
-			using var descriptorScope = translationContext.UsingColumnDescriptor(null);
-
-			if (!translationContext.TranslateToSqlExpression(methodCall.Arguments[0], out var translatedPadding))
-				return translationContext.CreateErrorExpression(methodCall.Arguments[0], type: methodCall.Type);
-
-			ISqlExpression? translatedPaddingChar = null;
-			if (methodCall.Arguments.Count > 1)
-			{
-				using var d = translationContext.UsingTypeFromExpression(translatedField);
-
-				if (!translationContext.TranslateToSqlExpression(methodCall.Arguments[1], out translatedPaddingChar))
-					return translationContext.CreateErrorExpression(methodCall.Arguments[1], type: methodCall.Type);
-			}
-
-			var resultSql = TranslatePadLeft(translationContext, methodCall, translationFlags, translatedField, translatedPadding, translatedPaddingChar);
-
-			if (resultSql == null)
-				return null;
-
-			return translationContext.CreatePlaceholder(translationContext.CurrentSelectQuery, resultSql, methodCall);
-		}
-
-		Expression? TranslateLength(ITranslationContext translationContext, MemberExpression memberExpression, TranslationFlags translationFlags)
-		{
-			if (memberExpression.Expression == null)
-				return null;
-
-			if (translationFlags.HasFlag(TranslationFlags.Expression) && translationContext.CanBeEvaluatedOnClient(memberExpression))
-				return null;
-
-			if (!translationContext.TranslateToSqlExpression(memberExpression.Expression, out var value))
-			{
-				if (translationFlags.HasFlag(TranslationFlags.Expression))
-					return null;
-
-				return translationContext.CreateErrorExpression(memberExpression.Expression, type : memberExpression.Type);
-			}
-
-			var translated = TranslateLength(translationContext, translationFlags, value);
-			if (translated == null)
-				return null;
-
-			return translationContext.CreatePlaceholder(translated, memberExpression);
-		}
-
-		public virtual ISqlExpression? TranslateReplace(ITranslationContext translationContext, MethodCallExpression methodCall, TranslationFlags translationFlags, ISqlExpression value, ISqlExpression oldValue, ISqlExpression newValue)
 		{
 			var factory = translationContext.ExpressionFactory;
 			return factory.Replace(value, oldValue, newValue);
