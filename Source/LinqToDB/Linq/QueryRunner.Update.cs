--- conflicted
+++ resolved
@@ -1,150 +1,120 @@
-﻿using System;
-using System.Linq;
-using System.Linq.Expressions;
-using System.Threading;
-using System.Threading.Tasks;
-
-namespace LinqToDB.Linq
-{
-	using Common;
-	using SqlQuery;
-<<<<<<< HEAD
-	using Mapping;
-=======
-	using Common.Internal.Cache;
->>>>>>> 218a5b5e
-
-	static partial class QueryRunner
-	{
-		public static class Update<T>
-		{
-<<<<<<< HEAD
-			static readonly ConcurrentDictionary<object,Query<int>> _queryCache = new ConcurrentDictionary<object,Query<int>>();
-
-			static Update()
-			{
-				Linq.Query.CacheCleaners.Add(() => _queryCache.Clear());
-			}
-
-			static Query<int> CreateQuery(IDataContext dataContext, EntityDescriptor descriptor, T obj, string tableName, string databaseName, string schemaName, Type type)
-=======
-			static Query<int> CreateQuery(IDataContext dataContext, string tableName, string databaseName, string schemaName, Type type)
->>>>>>> 218a5b5e
-			{
-				var sqlTable = new SqlTable<T>(dataContext.MappingSchema);
-
-				if (tableName    != null) sqlTable.PhysicalName = tableName;
-				if (databaseName != null) sqlTable.Database     = databaseName;
-				if (schemaName   != null) sqlTable.Schema       = schemaName;
-
-				var sqlQuery = new SelectQuery();
-				var updateStatement = new SqlUpdateStatement(sqlQuery);
-
-				sqlQuery.From.Table(sqlTable);
-
-				var ei = new Query<int>(dataContext, null)
-				{
-					Queries = { new QueryInfo { Statement = updateStatement, } }
-				};
-
-				var keys   = sqlTable.GetKeys(true).Cast<SqlField>().ToList();
-				var fields = sqlTable.Fields.Values.Where(f => !f.ColumnDescriptor.ShouldSkip(obj, descriptor, SkipModification.Update)).Except(keys).ToList();
-
-				if (fields.Count == 0)
-				{
-					if (Configuration.Linq.IgnoreEmptyUpdate)
-						return null;
-
-					throw new LinqException(
-						keys.Count == sqlTable.Fields.Count ?
-							$"There are no fields to update in the type '{sqlTable.Name}'. No PK is defined or all fields are keys." :
-							$"There are no fields to update in the type '{sqlTable.Name}'.");
-				}
-
-				foreach (var field in fields)
-				{
-					var param = GetParameter(type, dataContext, field);
-
-					ei.Queries[0].Parameters.Add(param);
-
-					updateStatement.Update.Items.Add(new SqlSetExpression(field, param.SqlParameter));
-				}
-
-				foreach (var field in keys)
-				{
-					var param = GetParameter(type, dataContext, field);
-
-					ei.Queries[0].Parameters.Add(param);
-
-					sqlQuery.Where.Field(field).Equal.Expr(param.SqlParameter);
-
-					if (field.CanBeNull)
-						sqlQuery.IsParameterDependent = true;
-				}
-
-				SetNonQueryQuery(ei);
-
-				return ei;
-			}
-
-			public static int Query(IDataContext dataContext, T obj, string tableName, string databaseName = null, string schemaName = null)
-			{
-				if (Equals(default(T), obj))
-					return 0;
-
-<<<<<<< HEAD
-				var type             = GetType<T>(obj, dataContext);
-				var entityDescriptor = dataContext.MappingSchema.GetEntityDescriptor(type);
-				var ei               = Configuration.Linq.DisableQueryCache || entityDescriptor.SkipModificationFlags.HasFlag(SkipModification.Update)
-					? CreateQuery(dataContext, entityDescriptor, obj, tableName, databaseName, schemaName, type)
-					: _queryCache.GetOrAdd(new { dataContext.MappingSchema.ConfigurationID, dataContext.ContextID, tableName, schemaName, databaseName, type },
-						o            => CreateQuery(dataContext, entityDescriptor, obj, tableName, databaseName, schemaName, type));
-=======
-				var type = GetType<T>(obj, dataContext);
-				var key  = new { Operation = 'U', dataContext.MappingSchema.ConfigurationID, dataContext.ContextID, tableName, schemaName, databaseName, type };
-				var ei   = Configuration.Linq.DisableQueryCache
-					? CreateQuery(dataContext, tableName, databaseName, schemaName, type)
-					: Cache<T>.QueryCache.GetOrCreate(key,
-						o =>
-						{
-							o.SlidingExpiration = Common.Configuration.Linq.CacheSlidingExpiration;
-							return CreateQuery(dataContext, tableName, databaseName, schemaName, type);
-						});
->>>>>>> 218a5b5e
-
-				return ei == null ? 0 : (int)ei.GetElement(dataContext, Expression.Constant(obj), null);
-			}
-
-			public static async Task<int> QueryAsync(IDataContext dataContext, T obj, string tableName = null,
-				string databaseName = null, string schemaName = null, CancellationToken token = default)
-			{
-				if (Equals(default, obj))
-					return 0;
-
-<<<<<<< HEAD
-				var type             = GetType<T>(obj, dataContext);
-				var entityDescriptor = dataContext.MappingSchema.GetEntityDescriptor(type);
-				var ei               = Configuration.Linq.DisableQueryCache || entityDescriptor.SkipModificationFlags.HasFlag(SkipModification.Update)
-					? CreateQuery(dataContext, entityDescriptor, obj, tableName, databaseName, schemaName, type)
-					: _queryCache.GetOrAdd(new { dataContext.MappingSchema.ConfigurationID, dataContext.ContextID, tableName, schemaName, databaseName, type },
-						o            => CreateQuery(dataContext, entityDescriptor, obj, tableName, databaseName, schemaName, type));
-=======
-				var type = GetType<T>(obj, dataContext);
-				var key  = new { Operation = 'U', dataContext.MappingSchema.ConfigurationID, dataContext.ContextID, tableName, schemaName, databaseName, type };
-				var ei   = Configuration.Linq.DisableQueryCache
-					? CreateQuery(dataContext, tableName, databaseName, schemaName, type)
-					: Cache<T>.QueryCache.GetOrCreate(key,
-						o =>
-						{
-							o.SlidingExpiration = Common.Configuration.Linq.CacheSlidingExpiration;
-							return CreateQuery(dataContext, tableName, databaseName, schemaName, type);
-						});
->>>>>>> 218a5b5e
-
-				var result = ei == null ? 0 : await ei.GetElementAsync(dataContext, Expression.Constant(obj), null, token);
-
-				return (int)result;
-			}
-		}
-	}
-}
+﻿using System;
+using System.Linq;
+using System.Linq.Expressions;
+using System.Threading;
+using System.Threading.Tasks;
+
+namespace LinqToDB.Linq
+{
+	using Common;
+	using SqlQuery;
+	using Mapping;
+	using Common.Internal.Cache;
+
+	static partial class QueryRunner
+	{
+		public static class Update<T>
+		{
+			static Query<int> CreateQuery(IDataContext dataContext, EntityDescriptor descriptor, T obj, string tableName, string databaseName, string schemaName, Type type)
+			{
+				var sqlTable = new SqlTable<T>(dataContext.MappingSchema);
+
+				if (tableName    != null) sqlTable.PhysicalName = tableName;
+				if (databaseName != null) sqlTable.Database     = databaseName;
+				if (schemaName   != null) sqlTable.Schema       = schemaName;
+
+				var sqlQuery = new SelectQuery();
+				var updateStatement = new SqlUpdateStatement(sqlQuery);
+
+				sqlQuery.From.Table(sqlTable);
+
+				var ei = new Query<int>(dataContext, null)
+				{
+					Queries = { new QueryInfo { Statement = updateStatement, } }
+				};
+
+				var keys   = sqlTable.GetKeys(true).Cast<SqlField>().ToList();
+				var fields = sqlTable.Fields.Values.Where(f => f.IsUpdatable).Except(keys).ToList();
+
+				if (fields.Count == 0)
+				{
+					if (Configuration.Linq.IgnoreEmptyUpdate)
+						return null;
+
+					throw new LinqException(
+						keys.Count == sqlTable.Fields.Count ?
+							$"There are no fields to update in the type '{sqlTable.Name}'. No PK is defined or all fields are keys." :
+							$"There are no fields to update in the type '{sqlTable.Name}'.");
+				}
+
+				foreach (var field in fields)
+				{
+					var param = GetParameter(type, dataContext, field);
+
+					ei.Queries[0].Parameters.Add(param);
+
+					updateStatement.Update.Items.Add(new SqlSetExpression(field, param.SqlParameter));
+				}
+
+				foreach (var field in keys)
+				{
+					var param = GetParameter(type, dataContext, field);
+
+					ei.Queries[0].Parameters.Add(param);
+
+					sqlQuery.Where.Field(field).Equal.Expr(param.SqlParameter);
+
+					if (field.CanBeNull)
+						sqlQuery.IsParameterDependent = true;
+				}
+
+				SetNonQueryQuery(ei);
+
+				return ei;
+			}
+
+			public static int Query(IDataContext dataContext, T obj, string tableName, string databaseName = null, string schemaName = null)
+			{
+				if (Equals(default(T), obj))
+					return 0;
+
+				var type             = GetType<T>(obj, dataContext);
+				var entityDescriptor = dataContext.MappingSchema.GetEntityDescriptor(type);
+				var ei               = Configuration.Linq.DisableQueryCache || entityDescriptor.SkipModificationFlags.HasFlag(SkipModification.Update)
+					? CreateQuery(dataContext, entityDescriptor, obj, tableName, databaseName, schemaName, type)
+					: Cache<T>.QueryCache.GetOrCreate(
+						new { Operation = 'U', dataContext.MappingSchema.ConfigurationID, dataContext.ContextID, tableName, schemaName, databaseName, type },
+						o =>
+						{
+							o.SlidingExpiration = Common.Configuration.Linq.CacheSlidingExpiration;
+							return CreateQuery(dataContext, entityDescriptor, obj, tableName, databaseName, schemaName, type);
+						});
+
+				return ei == null ? 0 : (int)ei.GetElement(dataContext, Expression.Constant(obj), null);
+			}
+
+			public static async Task<int> QueryAsync(IDataContext dataContext, T obj, string tableName = null,
+				string databaseName = null, string schemaName = null, CancellationToken token = default)
+			{
+				if (Equals(default, obj))
+					return 0;
+
+				var type             = GetType<T>(obj, dataContext);
+				var entityDescriptor = dataContext.MappingSchema.GetEntityDescriptor(type);
+				var ei               = Configuration.Linq.DisableQueryCache || entityDescriptor.SkipModificationFlags.HasFlag(SkipModification.Update)
+					? CreateQuery(dataContext, entityDescriptor, obj, tableName, databaseName, schemaName, type)
+					: Cache<T>.QueryCache.GetOrCreate(
+						new { Operation = 'U', dataContext.MappingSchema.ConfigurationID, dataContext.ContextID, tableName, schemaName, databaseName, type },
+						o =>
+						{
+							o.SlidingExpiration = Common.Configuration.Linq.CacheSlidingExpiration;
+							return CreateQuery(dataContext, entityDescriptor, obj, tableName, databaseName, schemaName, type);
+						});
+
+				var result = ei == null ? 0 : await ei.GetElementAsync(dataContext, Expression.Constant(obj), null, token);
+
+				return (int)result;
+			}
+		}
+	}
+}