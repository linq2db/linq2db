<<<<<<< HEAD
﻿namespace LinqToDB.Linq
{
	using System;

=======
﻿using System;

namespace LinqToDB.Linq
{
>>>>>>> 3cff2449
	internal static class Exceptions
	{
		internal static object DefaultInheritanceMappingException(object value, Type type)
		{
			throw new LinqException("Inheritance mapping is not defined for discriminator value '{0}' in the '{1}' hierarchy.", value, type);
		}
	}
}<|MERGE_RESOLUTION|>--- conflicted
+++ resolved
@@ -1,14 +1,11 @@
-<<<<<<< HEAD
-﻿namespace LinqToDB.Linq
-{
-	using System;
-
-=======
 ﻿using System;
 
 namespace LinqToDB.Linq
 {
->>>>>>> 3cff2449
+	using Common;
+	using LinqToDB.Linq.Builder;
+	using LinqToDB.Mapping;
+
 	internal static class Exceptions
 	{
 		internal static object DefaultInheritanceMappingException(object value, Type type)
