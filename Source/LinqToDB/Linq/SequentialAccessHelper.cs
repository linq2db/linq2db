﻿using System;
using System.Data;
using System.Linq;
using System.Linq.Expressions;
using System.Reflection;

namespace LinqToDB.Linq
{
	using System.Collections.Generic;
	using Extensions;
	using Common;
	using LinqToDB.Expressions;
	using Internal;
	using Reflection;
	using System.Data.Common;

	internal static class SequentialAccessHelper
	{
		private static readonly TransformVisitor<object?> _reducer = TransformVisitor<object?>.Create(Reducer);
		private static Expression Reducer(Expression e)
		{
			return e is ConvertFromDataReaderExpression
						? e.Reduce()
						: e;
		}

		// shared between two visitors to avoid extra context allocation
		private class OptimizeMappingExpressionForSequentialAccessContext
		{
			public OptimizeMappingExpressionForSequentialAccessContext(int fieldCount)
			{
				NewVariables        = new ParameterExpression?[fieldCount * 2];
				InsertedExpressions = new Expression?[fieldCount * 2];
				Replacements        = new Expression?[fieldCount * 2];
				ReplacedMethods     = new MethodInfo[fieldCount];
				IsNullableStruct    = new bool[fieldCount];
			}

			// slow mode column types
			public Dictionary<int, Tuple<ConvertFromDataReaderExpression.ColumnReader, ISet<Type>>>? SlowColumnTypes;

			public Expression? DataReaderExpr;
			public string?     FailMessage;
			public bool        Updated;

			public readonly ParameterExpression?[] NewVariables;
			public readonly Expression?[]          Replacements;
			public readonly Expression?[]          InsertedExpressions;
			public readonly MethodInfo[]           ReplacedMethods;
			public readonly bool[]                 IsNullableStruct;
		}

		public static Expression OptimizeMappingExpressionForSequentialAccess(Expression expression, int fieldCount, bool reduce)
		{
			if (reduce)
				expression = _reducer.Transform(expression);

			static Expression TranformFunc(OptimizeMappingExpressionForSequentialAccessContext context, Expression e)
			{
				if (context.FailMessage != null)
					return e;

				if (e is MethodCallExpression call)
				{
					// we work only with:
					// - instance method of data reader
					// - method, marked with ColumnReaderAttribute
					// - ColumnReader.GetValueSequential
					var columnIndex = TryGetColumnIndex(call);

					if (columnIndex != null)
					{
						// test IsDBNull method by-name to support overrides
						if (call.Object != null && typeof(DbDataReader).IsAssignableFrom(call.Object.Type) && call.Method.Name == nameof(DbDataReader.IsDBNull))
						{
							var index = columnIndex.Value * 2;
							if (context.NewVariables[index] == null)
							{
								var variable                       = Expression.Variable(typeof(bool), $"is_null_{columnIndex}");
								context.NewVariables[index]        = variable;
								context.Replacements[index]        = variable;
								context.InsertedExpressions[index] = Expression.Assign(variable, call);
							}

							return context.Replacements[index]!;
						}
						else
						{
							// other methods we treat as Get* methods
							var index = columnIndex.Value * 2 + 1;
							if (context.NewVariables[index] == null)
							{
								var type = call.Type;
								ParameterExpression variable;

								if (context.NewVariables[index - 1] == null)
								{
									// no IsDBNull call: column is not nullable
									// (also could be a bad expression)
									variable                           = Expression.Variable(type, $"get_value_{columnIndex}");
									context.InsertedExpressions[index] = Expression.Assign(variable, Expression.Convert(call, type));
								}
								else
								{
									var isNullable = type.IsValueType && !type.IsNullable();
									if (isNullable)
									{
										type                                        = typeof(Nullable<>).MakeGenericType(type);
										context.IsNullableStruct[columnIndex.Value] = true;
									}

									variable                   = Expression.Variable(type, $"get_value_{columnIndex}");
									context.InsertedExpressions[index] = Expression.Assign(
										variable,
										Expression.Condition(
											context.NewVariables[index - 1],
											Expression.Constant(null, type),
											isNullable ? Expression.Convert(call, type) : call));
								}

								context.NewVariables[index]                = variable;
								context.Replacements[index]                = context.IsNullableStruct[columnIndex.Value] ? Expression.Property(variable, "Value") : variable;
								context.ReplacedMethods[columnIndex.Value] = call.Method;
							}
							else if (context.ReplacedMethods[columnIndex.Value] != call.Method)
							{
								// tried to replace multiple methods
								context.FailMessage = $"Multiple data reader methods called for column: {context.ReplacedMethods[columnIndex.Value]} vs {call.Method}";
								return e;
							}

							return context.Replacements[index]!;
						}
					}
					else if (call.Method == Methods.LinqToDB.ColumnReader.GetValueSequential
						&& call.Object is ConstantExpression c3
						&& c3.Value is ConvertFromDataReaderExpression.ColumnReader columnReader)
					{
						columnIndex = columnReader.ColumnIndex;
						var index   = columnIndex.Value * 2 + 1;

						if (context.NewVariables[index] == null)
						{
							context.NewVariables[index] = Expression.Variable(typeof(object), $"get_value_{columnIndex}");
							if (context.SlowColumnTypes == null)
							{
								context.SlowColumnTypes = new Dictionary<int, Tuple<ConvertFromDataReaderExpression.ColumnReader, ISet<Type>>>();
								context.DataReaderExpr  = call.Arguments[0];
							}

							context.SlowColumnTypes.Add(columnIndex.Value, new Tuple<ConvertFromDataReaderExpression.ColumnReader, ISet<Type>>(columnReader, new HashSet<Type>()));
						}

						context.SlowColumnTypes![columnIndex.Value].Item2.Add(columnReader.ColumnType);

						// replacement expression build later when we know all types
						return call.Update(
							call.Object,
							call.Arguments.Take(2).Select(a => a.Transform(context, TranformFunc)).Concat(new[] { context.NewVariables[index] }));
					}

					foreach (var arg in call.Arguments)
					{
						// unknown method call with data reader parameter
						if (typeof(DbDataReader).IsAssignableFrom(arg.Unwrap().Type))
						{
<<<<<<< HEAD
							failMessage = $"Method {call.Method.DeclaringType?.Name}.{call.Method.Name} with {nameof(DbDataReader)} parameter not supported";
=======
							context.FailMessage = $"Method {call.Method.DeclaringType?.Name}.{call.Method.Name} with {nameof(IDataReader)} parameter not supported";
>>>>>>> 43ca3371
						}
					}
				}
				else if (e is InvocationExpression invoke)
				{
					foreach (var arg in invoke.Arguments)
					{
						// invoke call with data reader parameter
						if (typeof(DbDataReader).IsAssignableFrom(arg.Unwrap().Type))
						{
<<<<<<< HEAD
							failMessage = $"Method invoke with {nameof(DbDataReader)} parameter not supported";
=======
							context.FailMessage = $"Method invoke with {nameof(IDataReader)} parameter not supported";
>>>>>>> 43ca3371
						}
					}
				}
				else if (e is NewExpression newExpr)
				{
					foreach (var arg in newExpr.Arguments)
					{
						// unknown constructor call with data reader parameter
						if (typeof(DbDataReader).IsAssignableFrom(arg.Unwrap().Type))
						{
<<<<<<< HEAD
							failMessage = $"{newExpr.Type} constructor with {nameof(DbDataReader)} parameter not supported";
=======
							context.FailMessage = $"{newExpr.Type} constructor with {nameof(IDataReader)} parameter not supported";
>>>>>>> 43ca3371
						}
					}
				}

				return e;
			};

			var ctx = new OptimizeMappingExpressionForSequentialAccessContext(fieldCount);

			expression = expression.Transform(ctx, TranformFunc);

			// expression cannot be optimized
			if (ctx.FailMessage != null)
				throw new LinqToDBException($"{nameof(OptimizeMappingExpressionForSequentialAccess)} optimization failed: {ctx.FailMessage}");

			// generate value readers for slow mode
			if (ctx.SlowColumnTypes != null)
			{
				foreach (var kvp in ctx.SlowColumnTypes)
				{
					var isNullVariable = ctx.NewVariables[kvp.Key * 2]!;
					var valueVariable  = ctx.NewVariables[kvp.Key * 2 + 1]!;

					ctx.InsertedExpressions[kvp.Key * 2 + 1] = Expression.Assign(
						valueVariable,
						Expression.Condition(
							isNullVariable,
							Expression.Constant(null, valueVariable.Type),
							Expression.Call(
								Expression.Constant(kvp.Value.Item1),
								Methods.LinqToDB.ColumnReader.GetRawValueSequential,
								ctx.DataReaderExpr!,
								Expression.Constant(kvp.Value.Item2.ToArray())),
							valueVariable.Type));
				}
			}

			// insert variables and variable init code to mapping expression
			expression = expression.Transform(ctx, static (context, e) =>
			{
				if (!context.Updated && e is BlockExpression block)
				{
					context.Updated = true;

					var found = false;
					int skip;
					for (skip = 0; skip < block.Expressions.Count; skip++)
					{
						if (block.Expressions[skip] is BinaryExpression binary
							&& binary.NodeType == ExpressionType.Assign
							&& binary.Left is ParameterExpression pe
							&& pe.Name == "ldr")
						{
							found = true;
							break;
						}
					}

					if (!found)
						throw new LinqToDBException($"{nameof(OptimizeMappingExpressionForSequentialAccess)} optimization failed: cannot find data reader assignment");

					// first N expressions init context variables
					return block.Update(
						block.Variables.Concat(context.NewVariables.Where(v => v != null)),
						block.Expressions.Take(skip + 1).Concat(context.InsertedExpressions.Where(e => e != null)).Concat(block.Expressions.Skip(skip + 1)));
				}

				return e;
			});

			return expression;
		}

		private static int? TryGetColumnIndex(MethodCallExpression call)
		{
			// ColumnReaderAttribute method
			var attr = call.Method.GetCustomAttribute<ColumnReaderAttribute>();
			if (attr != null && call.Arguments[attr.IndexParameterIndex] is ConstantExpression c1 && c1.Type == typeof(int))
				return (int)c1.Value;

			// instance method of data reader
			// check that method accept single integer constant as parameter
			// this is currently how we detect method that we must process
			if (attr == null && !call.Method.IsStatic && typeof(DbDataReader).IsAssignableFrom(call.Object.Type)
				&& call.Arguments.Count == 1 && call.Arguments[0] is ConstantExpression c2 && c2.Type == typeof(int))
				return (int)c2.Value;

			return null;
		}

		class OptimizeColumnReaderForSequentialAccessContext
		{
			public OptimizeColumnReaderForSequentialAccessContext(Expression isNullParameter, Expression rawValueParameter, int columnIndex)
			{
				IsNullParameter   = isNullParameter;
				RawValueParameter = rawValueParameter;
				ColumnIndex       = columnIndex;
			}

			public readonly Expression IsNullParameter;
			public readonly Expression RawValueParameter;
			public readonly int        ColumnIndex;

			public string? FailMessage;
		}

		public static Expression OptimizeColumnReaderForSequentialAccess(Expression expression, Expression isNullParameter, Expression rawValueParameter, int columnIndex)
		{
			var ctx = new OptimizeColumnReaderForSequentialAccessContext(isNullParameter, rawValueParameter, columnIndex);
			expression = expression.Transform(ctx, static (context, e) =>
			{
				if (context.FailMessage != null)
					return e;

				if (e is MethodCallExpression call)
				{
					// we work only with instance method of data reader or method marked with ColumnReaderAttribute
					var idx = TryGetColumnIndex(call);

					if (idx != null)
					{
						// check that method accept single integer constant as parameter
						// this is currently how we detect method that we must process
						if (idx != context.ColumnIndex)
						{
							context.FailMessage = $"Expected column index: {context.ColumnIndex}, but found {idx}";
							return e;
						}


						// test IsDBNull method by-name to support overrides
<<<<<<< HEAD
						if (call.Method.Name == nameof(DbDataReader.IsDBNull))
							return isNullParameter;
=======
						if (call.Method.Name == nameof(IDataReader.IsDBNull))
							return context.IsNullParameter;
>>>>>>> 43ca3371
						else // otherwise we treat it as Get*Value method (as we already extracted index without errors for it)
							return call.Type != context.RawValueParameter.Type ? Expression.Convert(context.RawValueParameter, call.Type) : context.RawValueParameter;
					}

					foreach (var arg in call.Arguments)
					{
						// unknown method or constructor call with data reader parameter
						if (typeof(DbDataReader).IsAssignableFrom(arg.Unwrap().Type))
						{
<<<<<<< HEAD
							failMessage = $"Method {call.Method.DeclaringType?.Name}.{call.Method.Name} with {nameof(DbDataReader)} not supported";
=======
							context.FailMessage = $"Method {call.Method.DeclaringType?.Name}.{call.Method.Name} with {nameof(IDataReader)} not supported";
>>>>>>> 43ca3371
						}
					}
				}

				return e;
			});

			// expression cannot be optimized
			if (ctx.FailMessage != null)
				throw new LinqToDBException($"{nameof(OptimizeColumnReaderForSequentialAccess)} optimization failed (slow mode): {ctx.FailMessage}");

			return expression;
		}

		class ExtractRawValueReaderContext
		{
			public ExtractRawValueReaderContext(int columnIndex)
			{
				ColumnIndex = columnIndex;
			}

			public readonly int ColumnIndex;

			public string?               FailMessage;
			public MethodCallExpression? RawCall;
		}

		public static MethodCallExpression ExtractRawValueReader(Expression expression, int columnIndex)
		{
			var ctx = new ExtractRawValueReaderContext(columnIndex);

			expression.Visit(ctx, static(context, e) =>
			{
				if (context.FailMessage != null)
					return;

				if (e is MethodCallExpression call)
				{
					var idx = TryGetColumnIndex(call);

					if (idx != null)
					{
						if (idx != context.ColumnIndex)
						{
							context.FailMessage = $"Expected column index: {context.ColumnIndex}, but found {idx}";
							return;
						}

						if (call.Method.Name != nameof(DbDataReader.IsDBNull))
						{
							if (context.RawCall == null)
								context.RawCall = call;
							else if (context.RawCall.Method != call.Method)
								throw new LinqToDBConvertException(
									$"Different data reader methods used for same column: '{context.RawCall.Method.DeclaringType?.Name}.{context.RawCall.Method.Name}' vs '{call.Method.DeclaringType?.Name}.{call.Method.Name}'");
						}
					}
				}
			});

			if (ctx.FailMessage != null)
				throw new LinqToDBException($"{nameof(OptimizeColumnReaderForSequentialAccess)} optimization failed (slow mode): {ctx.FailMessage}");

			if (ctx.RawCall == null)
				throw new LinqToDBException($"Cannot find column value reader in expression");

			return ctx.RawCall;
		}
	}
}<|MERGE_RESOLUTION|>--- conflicted
+++ resolved
@@ -1,18 +1,18 @@
 ﻿using System;
 using System.Data;
+using System.Data.Common;
 using System.Linq;
 using System.Linq.Expressions;
 using System.Reflection;
+using System.Collections.Generic;
 
 namespace LinqToDB.Linq
 {
-	using System.Collections.Generic;
 	using Extensions;
 	using Common;
 	using LinqToDB.Expressions;
 	using Internal;
 	using Reflection;
-	using System.Data.Common;
 
 	internal static class SequentialAccessHelper
 	{
@@ -28,7 +28,7 @@
 		private class OptimizeMappingExpressionForSequentialAccessContext
 		{
 			public OptimizeMappingExpressionForSequentialAccessContext(int fieldCount)
-			{
+		{
 				NewVariables        = new ParameterExpression?[fieldCount * 2];
 				InsertedExpressions = new Expression?[fieldCount * 2];
 				Replacements        = new Expression?[fieldCount * 2];
@@ -76,7 +76,7 @@
 							var index = columnIndex.Value * 2;
 							if (context.NewVariables[index] == null)
 							{
-								var variable                       = Expression.Variable(typeof(bool), $"is_null_{columnIndex}");
+								var variable               = Expression.Variable(typeof(bool), $"is_null_{columnIndex}");
 								context.NewVariables[index]        = variable;
 								context.Replacements[index]        = variable;
 								context.InsertedExpressions[index] = Expression.Assign(variable, call);
@@ -97,7 +97,7 @@
 								{
 									// no IsDBNull call: column is not nullable
 									// (also could be a bad expression)
-									variable                           = Expression.Variable(type, $"get_value_{columnIndex}");
+									variable                   = Expression.Variable(type, $"get_value_{columnIndex}");
 									context.InsertedExpressions[index] = Expression.Assign(variable, Expression.Convert(call, type));
 								}
 								else
@@ -105,7 +105,7 @@
 									var isNullable = type.IsValueType && !type.IsNullable();
 									if (isNullable)
 									{
-										type                                        = typeof(Nullable<>).MakeGenericType(type);
+										type                                = typeof(Nullable<>).MakeGenericType(type);
 										context.IsNullableStruct[columnIndex.Value] = true;
 									}
 
@@ -164,11 +164,7 @@
 						// unknown method call with data reader parameter
 						if (typeof(DbDataReader).IsAssignableFrom(arg.Unwrap().Type))
 						{
-<<<<<<< HEAD
-							failMessage = $"Method {call.Method.DeclaringType?.Name}.{call.Method.Name} with {nameof(DbDataReader)} parameter not supported";
-=======
-							context.FailMessage = $"Method {call.Method.DeclaringType?.Name}.{call.Method.Name} with {nameof(IDataReader)} parameter not supported";
->>>>>>> 43ca3371
+							context.FailMessage = $"Method {call.Method.DeclaringType?.Name}.{call.Method.Name} with {nameof(DbDataReader)} parameter not supported";
 						}
 					}
 				}
@@ -179,11 +175,7 @@
 						// invoke call with data reader parameter
 						if (typeof(DbDataReader).IsAssignableFrom(arg.Unwrap().Type))
 						{
-<<<<<<< HEAD
-							failMessage = $"Method invoke with {nameof(DbDataReader)} parameter not supported";
-=======
-							context.FailMessage = $"Method invoke with {nameof(IDataReader)} parameter not supported";
->>>>>>> 43ca3371
+							context.FailMessage = $"Method invoke with {nameof(DbDataReader)} parameter not supported";
 						}
 					}
 				}
@@ -194,11 +186,7 @@
 						// unknown constructor call with data reader parameter
 						if (typeof(DbDataReader).IsAssignableFrom(arg.Unwrap().Type))
 						{
-<<<<<<< HEAD
-							failMessage = $"{newExpr.Type} constructor with {nameof(DbDataReader)} parameter not supported";
-=======
-							context.FailMessage = $"{newExpr.Type} constructor with {nameof(IDataReader)} parameter not supported";
->>>>>>> 43ca3371
+							context.FailMessage = $"{newExpr.Type} constructor with {nameof(DbDataReader)} parameter not supported";
 						}
 					}
 				}
@@ -330,13 +318,8 @@
 
 
 						// test IsDBNull method by-name to support overrides
-<<<<<<< HEAD
-						if (call.Method.Name == nameof(DbDataReader.IsDBNull))
-							return isNullParameter;
-=======
 						if (call.Method.Name == nameof(IDataReader.IsDBNull))
 							return context.IsNullParameter;
->>>>>>> 43ca3371
 						else // otherwise we treat it as Get*Value method (as we already extracted index without errors for it)
 							return call.Type != context.RawValueParameter.Type ? Expression.Convert(context.RawValueParameter, call.Type) : context.RawValueParameter;
 					}
@@ -346,11 +329,7 @@
 						// unknown method or constructor call with data reader parameter
 						if (typeof(DbDataReader).IsAssignableFrom(arg.Unwrap().Type))
 						{
-<<<<<<< HEAD
-							failMessage = $"Method {call.Method.DeclaringType?.Name}.{call.Method.Name} with {nameof(DbDataReader)} not supported";
-=======
-							context.FailMessage = $"Method {call.Method.DeclaringType?.Name}.{call.Method.Name} with {nameof(IDataReader)} not supported";
->>>>>>> 43ca3371
+							context.FailMessage = $"Method {call.Method.DeclaringType?.Name}.{call.Method.Name} with {nameof(DbDataReader)} not supported";
 						}
 					}
 				}
@@ -368,7 +347,7 @@
 		class ExtractRawValueReaderContext
 		{
 			public ExtractRawValueReaderContext(int columnIndex)
-			{
+		{
 				ColumnIndex = columnIndex;
 			}
 
