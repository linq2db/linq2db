﻿using System;
using System.Collections.Generic;
using System.Diagnostics.CodeAnalysis;
using System.Linq;
using System.Linq.Expressions;

using LinqToDB.Common.Internal;
using LinqToDB.Expressions;
using LinqToDB.Extensions;
using LinqToDB.Mapping;
using LinqToDB.Reflection;
using LinqToDB.SqlQuery;

namespace LinqToDB.Linq.Builder
{
	internal static class SequenceHelper
	{
		public static Expression PrepareBody(LambdaExpression lambda, params IBuildContext[] sequences)
		{
			var body = lambda.Parameters.Count == 0
				? lambda.Body
				: lambda.GetBody(sequences
					.Select((s, idx) =>
					{
						var parameter = lambda.Parameters[idx];
						return (Expression)new ContextRefExpression(parameter.Type, s, parameter.Name);
					}).ToArray());

			if (!ReferenceEquals(body, lambda.Body))
			{
				body = body.Transform(e =>
				{
					if (e.NodeType is ExpressionType.Convert or ExpressionType.ConvertChecked
						&& ((UnaryExpression)e).Operand is ContextRefExpression contextRef
						&& !e.Type.ToUnderlying().IsValueType)
					{
						return contextRef.WithType(e.Type);
					}

					return e;
				});
			}

			return body;
		}

		public static Expression ReplaceBody(Expression body, ParameterExpression parameter, IBuildContext sequence)
		{
			var contextRef = new ContextRefExpression(parameter.Type, sequence, parameter.Name);
			body = body.Replace(parameter, contextRef);
			return body;
		}

		public static bool IsSameContext(Expression? expression, IBuildContext context)
		{
			return expression == null
				|| (expression is ContextRefExpression contextRef && contextRef.BuildContext == context);
		}

		public static ContextRefExpression CreateRef(IBuildContext buildContext)
		{
			return new ContextRefExpression(buildContext.ElementType, buildContext);
		}

		public static IBuildContext UnwrapProxy(IBuildContext buildContext)
		{
			var current = buildContext;
			while (current is IBuildProxy proxy)
			{
				current = proxy.Owner;
			}

			return current;
		}

		[return: NotNullIfNotNull(nameof(expression))]
		public static Expression? CorrectExpression(Expression? expression, IBuildContext current,
			IBuildContext                                       underlying)
		{
			if (expression != null)
			{
				return ReplaceContext(expression, current, underlying);
			}

			return expression;
		}

		public static bool HasContextRef(Expression expression)
		{
			return null != expression.Find(1, static (_, e) => e is ContextRefExpression);
		}

		public static Expression CorrectTrackingPath(ExpressionBuilder builder, Expression expression, Expression toPath)
		{
			return CorrectTrackingPath(builder, expression, null, toPath);
		}

		public static Expression CorrectTrackingPath(Expression expression, IBuildContext from, IBuildContext to)
		{
			var result = expression.Transform((from, to), (ctx, e) =>
			{
				if (e is SqlPlaceholderExpression { TrackingPath: { } path } placeholder)
				{
					return placeholder.WithTrackingPath(ReplaceContext(path, ctx.from, ctx.to));
				}

				return e;
			});

			return result;
		}

		public static Expression EnsureType(Expression expr, Type type)
		{
			if (expr.Type != type)
			{
				expr = expr.UnwrapConvert();
				if (expr.Type != type)
				{
					if (expr is ContextRefExpression refExpression)
						return refExpression.WithType(type);
					return Expression.Convert(expr, type);
				}

				return expr;
			}

			return expr;
		}

		[return: NotNullIfNotNull(nameof(expression))]
		public static Expression? CorrectTrackingPath(ExpressionBuilder builder, Expression? expression, Expression? except, Expression toPath)
		{
			if (expression == null)
				return null;

			if (toPath is not (ContextRefExpression or MemberExpression))
				return expression;

			switch (expression)
			{
				case SqlGenericConstructorExpression generic:
				{
					List<SqlGenericConstructorExpression.Assignment>? assignments = null;
					List<SqlGenericConstructorExpression.Parameter>?  parameters  = null;

					var contextRef = toPath as ContextRefExpression;

					for (int i = 0; i < generic.Assignments.Count; i++)
					{
						var assignment = generic.Assignments[i];

						var currentPath = toPath;

						var applicable = true;
						if (assignment.MemberInfo.DeclaringType != null)
						{
							applicable = assignment.MemberInfo.DeclaringType.IsAssignableFrom(currentPath.Type);
							if (applicable)
								currentPath = EnsureType(currentPath, assignment.MemberInfo.DeclaringType);
						}

						if (!applicable)
						{
							assignments?.Add(assignment);
							continue;
						}

						var memberTrackingPath = Expression.MakeMemberAccess(currentPath, assignment.MemberInfo);
						var newExpression = CorrectTrackingPath(builder, assignment.Expression, memberTrackingPath);

						if (!ReferenceEquals(assignment.Expression, newExpression))
						{
							if (assignments == null)
							{
								assignments = new();
								for (int j = 0; j < i; j++)
								{
									assignments.Add(generic.Assignments[j]);
								}
							}

							assignments.Add(assignment.WithExpression(newExpression));
						}
						else
							assignments?.Add(assignment);
					}

					if (assignments != null)
					{
						generic = generic.ReplaceAssignments(assignments.AsReadOnly());
					}

					for (var i = 0; i < generic.Parameters.Count; i++)
					{
						var parameter     = generic.Parameters[i];
						var currentPath   = toPath;
						var newExpression = parameter.Expression;

						if (parameter.MemberInfo != null)
						{
							var memberTrackingPath = Expression.MakeMemberAccess(currentPath, parameter.MemberInfo);
							newExpression = CorrectTrackingPath(builder, parameter.Expression, memberTrackingPath);
						}

						if (!ReferenceEquals(parameter.Expression, newExpression))
						{
							if (parameters == null)
							{
								parameters = new();
								for (int j = 0; j < i; j++)
								{
									parameters.Add(generic.Parameters[j]);
								}
							}

							parameters.Add(parameter.WithExpression(newExpression));
						}
						else
							parameters?.Add(parameter.WithExpression(newExpression));

					}

					if (parameters != null)
					{
						generic = generic.ReplaceParameters(parameters.AsReadOnly());
					}

					return generic;
				}

				case NewExpression or MemberInitExpression:
				{
					var parsed = builder.ParseGenericConstructor(expression, ProjectFlags.SQL, null);
					if (!ReferenceEquals(parsed, expression))
						return CorrectTrackingPath(builder, parsed, toPath);
					break;
				}

				case SqlPlaceholderExpression placeholder:
				{
					if (placeholder.TrackingPath != null && !placeholder.Type.IsAssignableFrom(toPath.Type) && !placeholder.Type.IsValueType)
					{
						if (IsSpecialProperty(placeholder.TrackingPath, out var propType, out var propName))
						{
							toPath = CreateSpecialProperty(toPath, propType, propName);
							if (placeholder.Type != toPath.Type)
							{
								toPath = Expression.Convert(toPath, placeholder.Type);
							}

							return placeholder.WithTrackingPath(toPath);
						}
					}

					if (placeholder.TrackingPath is MemberExpression { Member.DeclaringType: { } declaringType, Expression: not null} me && declaringType.IsAssignableFrom(toPath.Type))
					{
						var toPathConverted = EnsureType(toPath, declaringType);
						var newExpr         = (Expression)Expression.MakeMemberAccess(toPathConverted, me.Member);

						return placeholder.WithTrackingPath(newExpr);
					}

					return placeholder.WithTrackingPath(toPath);
				}

				case SqlDefaultIfEmptyExpression defaultIfEmptyExpression:
				{
					var newExpr = defaultIfEmptyExpression.Update(
						CorrectTrackingPath(builder, defaultIfEmptyExpression.InnerExpression, toPath),
						defaultIfEmptyExpression.NotNullExpressions.Select(n => CorrectTrackingPath(builder, n, toPath))
							.ToList().AsReadOnly()
					);

					return newExpr;
				}

				case ConstantExpression:
					return expression;

				case ConditionalExpression conditional:
				{
					return conditional.Update(
						CorrectTrackingPath(builder, conditional.Test, toPath),
						CorrectTrackingPath(builder, conditional.IfTrue, toPath),
						CorrectTrackingPath(builder, conditional.IfFalse, toPath));
				}

				case BinaryExpression binary:
				{
					return binary.Update(CorrectTrackingPath(builder, binary.Left, toPath), binary.Conversion, CorrectTrackingPath(builder, binary.Right, toPath));
				}

				case UnaryExpression unary:
				{
					return unary.Update(CorrectTrackingPath(builder, unary.Operand, toPath));
				}

				/*
				if (expression is MemberExpression eme && eme.Expression is ContextRefExpression && toPath is MemberExpression && expression.Type == toPath.Type)
					return toPath;

				if (expression is ContextRefExpression && toPath is ContextRefExpression && expression.Type == toPath.Type)
					return toPath;
					*/
			}

			return expression;
		}

		public static Expression ReplacePlaceholdersPathByTrackingPath(Expression expression)
		{
			var transformed = expression.Transform(e =>
			{
				if (e is SqlPlaceholderExpression { TrackingPath: { } path } placeholder)
				{
					return placeholder.WithPath(path);
				}

				return e;
			});

			return transformed;
		}

		[return: NotNullIfNotNull(nameof(expression))]
		public static Expression? RemapToNewPathSimple(ExpressionBuilder builder, Expression? expression, Expression toPath, ProjectFlags flags)
		{
			if (expression == null)
				return null;

			if (toPath is not (ContextRefExpression or MemberExpression or SqlGenericParamAccessExpression))
				return expression;

			if (expression is SqlGenericConstructorExpression generic)
			{
				List<SqlGenericConstructorExpression.Assignment>? assignments = null;
				List<SqlGenericConstructorExpression.Parameter>?  parameters  = null;

				var contextRef = toPath as ContextRefExpression;

				for (int i = 0; i < generic.Assignments.Count; i++)
				{
					var assignment = generic.Assignments[i];

					var currentPath = toPath;
					if (contextRef != null 
						&& assignment.MemberInfo.DeclaringType != null 
						&& !assignment.MemberInfo.DeclaringType.IsAssignableFrom(contextRef.Type))
					{
						currentPath = contextRef.WithType(assignment.MemberInfo.DeclaringType);
					}

					var memberPath = Expression.MakeMemberAccess(currentPath, assignment.MemberInfo);
					var parsed     = builder.ParseGenericConstructor(assignment.Expression, flags, null);

					Expression newExpression = memberPath;
					if (parsed is SqlGenericConstructorExpression { Assignments.Count: > 0 } genericParsed)
					{
						newExpression = RemapToNewPathSimple(builder, assignment.Expression, memberPath, flags);
					}
					else if (parsed is SqlErrorExpression)
					{
						newExpression = assignment.Expression;
					}

					if (!ReferenceEquals(assignment.Expression, newExpression))
					{
						if (assignments == null)
						{
							assignments = new();
							for (int j = 0; j < i; j++)
							{
								assignments.Add(generic.Assignments[j]);
							}
						}

						assignments.Add(assignment.WithExpression(newExpression));
					}
					else
						assignments?.Add(assignment);
				}

				for (int i = 0; i < generic.Parameters.Count; i++)
				{
					var parameter = generic.Parameters[i];

					var currentPath = toPath;
					if (contextRef != null
						&& parameter.MemberInfo?.DeclaringType != null
						&& !parameter.MemberInfo.DeclaringType.IsAssignableFrom(contextRef.Type))
					{
						currentPath = contextRef.WithType(parameter.MemberInfo.DeclaringType);
					}

					Expression newExpression;

					if (parameter.Expression is SqlErrorExpression)
					{
						newExpression = parameter.Expression;
					}
					else if (parameter.MemberInfo != null)
					{
						newExpression = Expression.MakeMemberAccess(currentPath, parameter.MemberInfo);
					}
					else
					{
						var paramAccess = new SqlGenericParamAccessExpression(currentPath, parameter.ParameterInfo);

						newExpression = paramAccess;
					}

					if (!ReferenceEquals(parameter.Expression, newExpression))
					{
						if (parameters == null)
						{
							parameters = new();
							for (int j = 0; j < i; j++)
							{
								parameters.Add(generic.Parameters[j]);
							}
						}

						parameters.Add(parameter.WithExpression(newExpression));
					}
					else
						parameters?.Add(parameter);
				}

				if (assignments != null)
				{
					generic = generic.ReplaceAssignments(assignments.AsReadOnly());
				}

				if (parameters != null)
				{
					generic = generic.ReplaceParameters(parameters.AsReadOnly());
				}

				generic = generic.WithConstructionRoot(toPath);

				return generic;
			}

			if (expression is NewExpression or MemberInitExpression)
			{
				var parsed = builder.ParseGenericConstructor(expression, ProjectFlags.SQL, null);
				if (parsed is SqlGenericConstructorExpression { Assignments.Count: > 0 } genericParsed)
					return RemapToNewPathSimple(builder, parsed, toPath, flags);
			}

			/*
			if (expression is MemberExpression && toPath is MemberExpression && expression.Type == toPath.Type)
				return toPath;

			if (expression is ContextRefExpression && toPath is ContextRefExpression && expression.Type == toPath.Type)
				return toPath;
				*/

			return expression;
		}

		[return: NotNullIfNotNull(nameof(expression))]
		public static Expression? RemapToNewPath(ExpressionBuilder builder, Expression? expression, Expression toPath, ProjectFlags flags)
		{
			if (expression == null)
				return null;

			if (toPath is not (ContextRefExpression or MemberExpression or SqlGenericParamAccessExpression))
				return expression;

			switch (expression)
			{
				case SqlGenericConstructorExpression generic:
				{
					List<SqlGenericConstructorExpression.Assignment>? assignments = null;
					List<SqlGenericConstructorExpression.Parameter>?  parameters  = null;

					var contextRef = toPath as ContextRefExpression;

					for (int i = 0; i < generic.Assignments.Count; i++)
					{
						var assignment = generic.Assignments[i];

						var currentPath = toPath;
						if (contextRef != null
							&& assignment.MemberInfo.DeclaringType != null
							&& !assignment.MemberInfo.DeclaringType.IsAssignableFrom(contextRef.Type))
						{
							currentPath = contextRef.WithType(assignment.MemberInfo.DeclaringType);
						}

						var newExpression = RemapToNewPath(
							builder,
							assignment.Expression,
							Expression.MakeMemberAccess(currentPath, assignment.MemberInfo), flags
						);

						if (!ReferenceEquals(assignment.Expression, newExpression))
						{
							if (assignments == null)
							{
								assignments = new();
								for (int j = 0; j < i; j++)
								{
									assignments.Add(generic.Assignments[j]);
								}
							}

							assignments.Add(assignment.WithExpression(newExpression));
						}
						else
							assignments?.Add(assignment);
					}

					for (int i = 0; i < generic.Parameters.Count; i++)
					{
						var parameter = generic.Parameters[i];

						var currentPath = toPath;
						if (contextRef != null
							&& parameter.MemberInfo?.DeclaringType != null
							&& !parameter.MemberInfo.DeclaringType.IsAssignableFrom(contextRef.Type))
						{
							currentPath = contextRef.WithType(parameter.MemberInfo.DeclaringType);
						}

						var paramAccess = new SqlGenericParamAccessExpression(currentPath, parameter.ParameterInfo);

						var newExpression = RemapToNewPath(builder, parameter.Expression, paramAccess, flags);

						if (!ReferenceEquals(parameter.Expression, newExpression))
						{
							if (parameters == null)
							{
								parameters = new();
								for (int j = 0; j < i; j++)
								{
									parameters.Add(generic.Parameters[j]);
								}
							}

							parameters.Add(parameter.WithExpression(newExpression));
						}
						else
							parameters?.Add(parameter);
					}

					if (assignments != null)
					{
						generic = generic.ReplaceAssignments(assignments.AsReadOnly());
					}

					if (parameters != null)
					{
						generic = generic.ReplaceParameters(parameters.AsReadOnly());
					}

					generic = generic.WithConstructionRoot(toPath);

					return generic;
				}

				case NewExpression or MemberInitExpression:
				{
					return RemapToNewPath(builder, builder.ParseGenericConstructor(expression, ProjectFlags.SQL, null), toPath, flags);
				}

				case SqlPlaceholderExpression placeholder:
				{
					if (QueryHelper.IsNullValue(placeholder.Sql))
						return Expression.Default(placeholder.Type);

					if (placeholder.Type == toPath.Type)
					{
						return toPath;
					}

					if (IsSpecialProperty(expression, out var propType, out var propName))
					{
						Expression newExpr = CreateSpecialProperty(toPath, propType, propName);
						if (placeholder.Type != newExpr.Type)
						{
							newExpr = Expression.Convert(newExpr, placeholder.Type);
						}

						return newExpr;
					}

					if (placeholder.Path is MemberExpression me && me.Expression?.Type == toPath.Type)
					{
						var newExpr = (Expression)Expression.MakeMemberAccess(toPath, me.Member);
						if (placeholder.Type != newExpr.Type)
						{
							newExpr = Expression.Convert(newExpr, placeholder.Type);
						}

						return newExpr;
					}

					return RemapToNewPath(builder, placeholder.TrackingPath, toPath, flags)!;
				}

				case BinaryExpression binary when toPath.Type != binary.Type:
				{
					var left  = binary.Left;
					var right = binary.Right;

					if (left is SqlPlaceholderExpression)
					{
						left = RemapToNewPath(builder, left, toPath, flags);
					}

					if (right is SqlPlaceholderExpression)
					{
						right = RemapToNewPath(builder, right, toPath, flags);
					}

					if (left.Type != right.Type)
					{
						var newLeft  = left.UnwrapConvert();
						var newRight = right.UnwrapConvert();

						if (newLeft.Type != newRight.Type)
						{
							if (!ReferenceEquals(left, newLeft))
								newLeft = Expression.Convert(newLeft, newRight.Type);
							else
								newRight = Expression.Convert(newRight, newLeft.Type);
						}

						left = newLeft;
						right = newRight;
					}

					return binary.Update(left, binary.Conversion, right);
				}

				case ConditionalExpression conditional:
				{
					var newTest  = RemapToNewPath(builder, conditional.Test,    toPath, flags);
					var newTrue  = RemapToNewPath(builder, conditional.IfTrue,  toPath, flags);
					var newFalse = RemapToNewPath(builder, conditional.IfFalse, toPath, flags);

					if (newTrue.Type != expression.Type)
						newTrue = Expression.Convert(newTrue, expression.Type);

					if (newFalse.Type != expression.Type)
						newFalse = Expression.Convert(newFalse, expression.Type);

					return conditional.Update(newTest, newTrue, newFalse);
				}

				case { NodeType: ExpressionType.Convert or ExpressionType.ConvertChecked }:
				{
					var unary = (UnaryExpression)expression;
					return unary.Update(RemapToNewPath(builder, unary.Operand, toPath, flags));
				}

				case MethodCallExpression mc:
				{
					return mc.Update(mc.Object, mc.Arguments.Select(a => RemapToNewPath(builder, a, toPath, flags)));
				}

				case SqlAdjustTypeExpression adjust:
				{
					return adjust.Update(RemapToNewPath(builder, adjust.Expression, toPath, flags));
				}

				case SqlEagerLoadExpression eager:
					return eager;

				case DefaultExpression or DefaultValueExpression:
					return expression;
			}

			if (flags.IsExpression())
			{
				if (expression is DefaultValueExpression)
				{
					return expression;
				}

				if (!expression.Type.IsValueType)
				{
					if (expression is DefaultExpression)
					{
						return expression;
					}

					if (expression is ConstantExpression constant && constant.Value == null)
					{
						return expression;
					}
				}
			}

			return toPath;
		}

		#region ReplaceContext

		public static Expression ReplaceContext(Expression expression, IBuildContext current, IBuildContext onContext)
		{
			using var visitor = _replaceContextVisitorPool.Allocate();

			return visitor.Value.ReplaceContext(expression, current, onContext);
		}

		static ObjectPool<ReplaceContextVisitor> _replaceContextVisitorPool = new(() => new ReplaceContextVisitor(), v => v.Cleanup(), 100);

		sealed class ReplaceContextVisitor : ExpressionVisitorBase
		{
			IBuildContext _current   = null!;
			IBuildContext _onContext = null!;

			public Expression ReplaceContext(Expression expression, IBuildContext current, IBuildContext onContext)
			{
				_current   = current;
				_onContext = onContext;

				return Visit(expression);
			}

			public override void Cleanup()
			{
				_current   = null!;
				_onContext = null!;

				base.Cleanup();
			}

			protected override Expression VisitUnary(UnaryExpression node)
			{
				if (node.NodeType is ExpressionType.Convert or ExpressionType.ConvertChecked)
				{
					if (node.Operand is ContextRefExpression contextOperand)
					{
						return Visit(contextOperand.WithType(node.Type));
					}
				}

				return base.VisitUnary(node);
			}

			internal override Expression VisitContextRefExpression(ContextRefExpression node)
			{
				if (node.BuildContext == _current)
					return new ContextRefExpression(node.Type, _onContext, node.Alias);

				return node;
			}

			public override Expression VisitSqlPlaceholderExpression(SqlPlaceholderExpression node)
			{
				if (node.TrackingPath != null)
					return node.WithTrackingPath(Visit(node.TrackingPath));

				return node;
			}
		}

		#endregion

		public static Expression CorrectSelectQuery(Expression expression, SelectQuery selectQuery)
		{
			var newExpression = expression.Transform((expression, selectQuery), (ctx, e) =>
			{
				if (e.NodeType == ExpressionType.Extension && e is SqlPlaceholderExpression sqlPlaceholderExpression)
				{
					return sqlPlaceholderExpression.WithSelectQuery(ctx.selectQuery);
				}

				return e;
			});

			return newExpression;
		}

		public static ISqlExpression UnwrapNullability(ISqlExpression expression)
		{
			while (expression is SqlNullabilityExpression nullability)
			{
				expression = nullability.SqlExpression;
			}

			return expression;
		}

		public static Expression MoveToScopedContext(Expression expression, IBuildContext upTo)
		{
			var scoped        = new ScopeContext(upTo, upTo);
			var newExpression = ReplaceContext(expression, upTo, scoped);
			return newExpression;
		}

		public static ITableContext? GetTableOrCteContext(ExpressionBuilder builder, Expression pathExpression)
		{
			var rootContext = builder.BuildTableExpression(pathExpression) as ContextRefExpression;

			var tableContext = rootContext?.BuildContext as ITableContext;

			return tableContext;
		}

		public static TableBuilder.TableContext? GetTableContext(ExpressionBuilder builder, Expression pathExpression)
		{
			var rootContext = builder.BuildTableExpression(pathExpression) as ContextRefExpression;

			var tableContext = rootContext?.BuildContext as TableBuilder.TableContext;

			return tableContext;
		}

		public static TableBuilder.TableContext? GetTableContext(IBuildContext context)
		{
			var contextRef = new ContextRefExpression(context.ElementType, context);

			var rootContext = context.Builder.BuildTableExpression(contextRef) as ContextRefExpression;

			var tableContext = rootContext?.BuildContext as TableBuilder.TableContext;

			return tableContext;
		}

		public static ITableContext? GetTableOrCteContext(IBuildContext context)
		{
			var contextRef = new ContextRefExpression(context.ElementType, context);

			var rootContext =
				context.Builder.BuildTableExpression(contextRef) as ContextRefExpression;

			var tableContext = rootContext?.BuildContext as ITableContext;

			return tableContext;
		}

		public static bool IsSqlReady(Expression expression)
		{
			if (expression.Find(1, (_, e) => e is SqlErrorExpression or SqlEagerLoadExpression or ContextRefExpression) != null)
				return false;
			return true;
		}

		public static void EnsureNoErrors(Expression expression)
		{
			var found = FindError(expression);
			if (found != null)
			{
				throw found.CreateException();
			}
		}

		public static bool HasError(Expression expression)
		{
			return FindError(expression) != null;
		}

		public static SqlErrorExpression? FindError(Expression expression)
		{
			var found = expression.Find(1, (_, e) => e is SqlErrorExpression) as SqlErrorExpression;
			return found;
		}

		static IBuildContext UnwrapSubqueryContext(IBuildContext context)
		{
			var current = context;
			while (true)
			{
				if (current is SubQueryContext sc)
				{
					current = sc.SubQuery;
				}
				else if (current is PassThroughContext pass)
				{
					current = pass.Context;
				}
				else
					break;
			}

			return current;
		}

		public static DefaultIfEmptyBuilder.DefaultIfEmptyContext? GetDefaultIfEmptyContext(IBuildContext context)
		{
			return UnwrapSubqueryContext(context) as DefaultIfEmptyBuilder.DefaultIfEmptyContext;
		}

		public static Expression UnwrapDefaultIfEmpty(Expression expression)
		{
			if (expression is SqlDefaultIfEmptyExpression defaultIfEmptyExpression)
				return UnwrapDefaultIfEmpty(defaultIfEmptyExpression.InnerExpression);

			return expression;
		}

		public static Expression UnwrapProxy(Expression expression)
		{
			if (expression is ContextRefExpression { BuildContext: IBuildProxy proxy })
				return UnwrapDefaultIfEmpty(proxy.InnerExpression);
			return expression;
		}
		public static Expression RemoveMarkers(Expression expression)
		{
			var result = expression.Transform(e => e is MarkerExpression marker ? marker.InnerExpression : e);
			return result;
		}

		public static LambdaExpression? GetArgumentLambda(MethodCallExpression methodCall, string argumentName)
		{
			var idx = Array.FindIndex(methodCall.Method.GetParameters(), a => a.Name == argumentName);
			if (idx < 0)
				return null;
			return methodCall.Arguments[idx].UnwrapLambda();
		}

		//TODO: I don't like this. Hints are like mess. Quick workaround before review
		public static QueryExtensionBuilder.JoinHintContext? GetJoinHintContext(IBuildContext context)
		{
			if (context is QueryExtensionBuilder.JoinHintContext hintContext)
				return hintContext;
			if (context is PassThroughContext pt)
				return GetJoinHintContext(pt.Context);
			if (context is SubQueryContext sc)
				return GetJoinHintContext(sc.SubQuery);
			if (context is DefaultIfEmptyBuilder.DefaultIfEmptyContext di)
				return GetJoinHintContext(di.Sequence);

			return null;
		}

		public static Expression MakeNotNullCondition(Expression expr)
		{
			if (expr.Type.IsValueType && !expr.Type.IsNullable())
			{
				if (expr is SqlPlaceholderExpression placeholder)
					expr = placeholder.WithSql(SqlNullabilityExpression.ApplyNullability(placeholder.Sql, true)).MakeNullable();
				else
					expr = Expression.Convert(expr, expr.Type.AsNullable());
			}

			return Expression.NotEqual(expr, Expression.Default(expr.Type));
		}

		public static bool GetIsOptional(BuildInfo buildInfo)
		{
			if (!buildInfo.IsSubQuery)
				return false;

			if ((buildInfo.SourceCardinality & SourceCardinality.Zero) != 0)
				return true;

			return false;
		}

<<<<<<< HEAD
		public static IBuildContext? GetOrderSequence(IBuildContext context)
		{
			var prevSequence = context;
			while (true)
			{
				if (prevSequence.SelectQuery.Select.HasModifier)
				{
					return null;
				}

				if (!prevSequence.SelectQuery.OrderBy.IsEmpty)
					break;

				if (prevSequence is SubQueryContext { IsSelectWrapper: true } subQuery)
				{
					prevSequence = subQuery.SubQuery;
				}
				else if (prevSequence is SelectContext { InnerContext: not null } selectContext)
				{
					prevSequence = selectContext.InnerContext;
				}
				else
					break;
			}

			return prevSequence.SelectQuery.OrderBy.IsEmpty ? null : prevSequence;
=======
		public static Expression UnwrapConstantAndParameter(Expression expression)
		{
			if (expression is MethodCallExpression mc && (mc.IsSameGenericMethod(Methods.LinqToDB.SqlParameter) || mc.IsSameGenericMethod(Methods.LinqToDB.SqlConstant)))
			{
				return UnwrapConstantAndParameter(mc.Arguments[0]);
			}

			return expression;
		}

		public static Expression WrapAsParameter(Expression expression)
		{
			if (expression is MethodCallExpression mc && mc.IsSameGenericMethod(Methods.LinqToDB.SqlParameter))
			{
				return expression;
			}

			var unwrapped = UnwrapConstantAndParameter(expression);

			return Expression.Call(Methods.LinqToDB.SqlParameter.MakeGenericMethod(unwrapped.Type), unwrapped);
>>>>>>> 3ac327e9
		}

		#region Special fields helpers

		public static MemberExpression CreateSpecialProperty(Expression obj, Type type, string name)
		{
			return Expression.MakeMemberAccess(obj, new SpecialPropertyInfo(obj.Type, type, name));
		}

		public static bool IsSpecialProperty(Expression expression, Type type, string propName)
		{
			if (expression.Type != type)
				return false;

			if (expression is not MemberExpression memberExpression)
				return false;

			if (memberExpression.Member is not SpecialPropertyInfo)
				return false;

			if (memberExpression.Member.Name != propName)
				return false;

			return true;
		}

		public static bool IsSpecialProperty(Expression expression, [NotNullWhen(true)] out Type? type, [NotNullWhen(true)] out string? propName)
		{
			type     = null;
			propName = null;

			if (expression is not MemberExpression memberExpression)
				return false;

			if (memberExpression.Member is not SpecialPropertyInfo)
				return false;

			type     = expression.Type;
			propName = memberExpression.Member.Name;

			return true;
		}

		#endregion
	}
}<|MERGE_RESOLUTION|>--- conflicted
+++ resolved
@@ -954,7 +954,28 @@
 			return false;
 		}
 
-<<<<<<< HEAD
+		public static Expression UnwrapConstantAndParameter(Expression expression)
+		{
+			if (expression is MethodCallExpression mc && (mc.IsSameGenericMethod(Methods.LinqToDB.SqlParameter) || mc.IsSameGenericMethod(Methods.LinqToDB.SqlConstant)))
+			{
+				return UnwrapConstantAndParameter(mc.Arguments[0]);
+			}
+
+			return expression;
+		}
+
+		public static Expression WrapAsParameter(Expression expression)
+		{
+			if (expression is MethodCallExpression mc && mc.IsSameGenericMethod(Methods.LinqToDB.SqlParameter))
+			{
+				return expression;
+			}
+
+			var unwrapped = UnwrapConstantAndParameter(expression);
+
+			return Expression.Call(Methods.LinqToDB.SqlParameter.MakeGenericMethod(unwrapped.Type), unwrapped);
+		}
+
 		public static IBuildContext? GetOrderSequence(IBuildContext context)
 		{
 			var prevSequence = context;
@@ -981,28 +1002,6 @@
 			}
 
 			return prevSequence.SelectQuery.OrderBy.IsEmpty ? null : prevSequence;
-=======
-		public static Expression UnwrapConstantAndParameter(Expression expression)
-		{
-			if (expression is MethodCallExpression mc && (mc.IsSameGenericMethod(Methods.LinqToDB.SqlParameter) || mc.IsSameGenericMethod(Methods.LinqToDB.SqlConstant)))
-			{
-				return UnwrapConstantAndParameter(mc.Arguments[0]);
-			}
-
-			return expression;
-		}
-
-		public static Expression WrapAsParameter(Expression expression)
-		{
-			if (expression is MethodCallExpression mc && mc.IsSameGenericMethod(Methods.LinqToDB.SqlParameter))
-			{
-				return expression;
-			}
-
-			var unwrapped = UnwrapConstantAndParameter(expression);
-
-			return Expression.Call(Methods.LinqToDB.SqlParameter.MakeGenericMethod(unwrapped.Type), unwrapped);
->>>>>>> 3ac327e9
 		}
 
 		#region Special fields helpers
