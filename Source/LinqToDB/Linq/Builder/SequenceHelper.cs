<<<<<<< HEAD
﻿using System;
using System.Collections.Generic;
using System.Diagnostics.CodeAnalysis;
using System.Linq;
using System.Linq.Expressions;
using LinqToDB.SqlQuery;
=======
﻿using System.Linq.Expressions;
using LinqToDB.Expressions;
>>>>>>> 0b4c992f

namespace LinqToDB.Linq.Builder
{
	static class SequenceHelper
	{
		public static Expression PrepareBody(LambdaExpression lambda, params IBuildContext[] sequences)
		{
			var body = lambda.GetBody(sequences
				.Select((s, idx) => (Expression)new ContextRefExpression(lambda.Parameters[idx].Type, s)).ToArray());

			return body;
		}

		public static bool IsSameContext(Expression? expression, IBuildContext context)
		{
			return expression == null || expression is ContextRefExpression contextRef && contextRef.BuildContext == context;
		}

		[return: NotNullIfNotNull("expression")]
		public static Expression? CorrectExpression(Expression? expression, IBuildContext current, IBuildContext underlying)
		{
			if (expression != null)
			{
				var root = current.Builder.GetRootObject(expression);
				if (root is ContextRefExpression refExpression)
				{
					if (refExpression.BuildContext == current)
					{
						expression = expression.Replace(root, new ContextRefExpression(root.Type, underlying), EqualityComparer<Expression>.Default);
					}
				}
			}

			return expression;
		}

		public static Expression ReplaceContext(Expression expression, IBuildContext current, IBuildContext onContext)
		{
			var newExpression = expression.Transform((expression, current, onContext), (ctx, e) =>
			{
				if (e.NodeType              == ExpressionType.Extension && e is ContextRefExpression contextRef &&
				    contextRef.BuildContext == ctx.current)
				{
					return new ContextRefExpression(contextRef.Type, ctx.onContext);
				}

				return e;
			});

			return newExpression;
		}

		public static Expression MoveAllToScopedContext(Expression expression, IBuildContext upTo)
		{
			var newExpression = expression.Transform((expression, upTo), (ctx, e) =>
			{
				if (e.NodeType == ExpressionType.Extension && e is ContextRefExpression contextRef)
				{
					return contextRef.WithContext(new ScopeContext(contextRef.BuildContext, ctx.upTo));
				}

				return e;
			});

			return newExpression;
		}

		public static Expression MoveToScopedContext(Expression expression, IBuildContext upTo)
		{
			var scoped        = new ScopeContext(upTo, upTo);
			var newExpression = ReplaceContext(expression, upTo, scoped);
			return newExpression;
		}

		public static TableBuilder.TableContext? GetTableContext(IBuildContext context)
		{
			var contextRef = new ContextRefExpression(typeof(object), context);

			var rootContext = context.Builder.MakeExpression(contextRef, ProjectFlags.Expand) as ContextRefExpression;

			var tableContext = rootContext?.BuildContext as TableBuilder.TableContext;

			return tableContext;
		}

		public static IBuildContext UnwrapSubqueryContext(IBuildContext context)
		{
			while (context is SubQueryContext sc)
			{
				context = sc.SubQuery;
			}

			return context;
		}

		public static bool IsDefaultIfEmpty(IBuildContext context)
		{
			return UnwrapSubqueryContext(context) is DefaultIfEmptyBuilder.DefaultIfEmptyContext;
		}

		public static Expression RequireSqlExpression(this IBuildContext context, Expression? path)
		{
			var sql = context.Builder.MakeExpression(path, ProjectFlags.SQL);
			if (sql == null)
				throw new LinqException("'{0}' cannot be converted to SQL.", path);

			return sql;
		}
	}
}<|MERGE_RESOLUTION|>--- conflicted
+++ resolved
@@ -1,17 +1,11 @@
-<<<<<<< HEAD
-﻿using System;
-using System.Collections.Generic;
-using System.Diagnostics.CodeAnalysis;
-using System.Linq;
+﻿using System.Diagnostics.CodeAnalysis;
 using System.Linq.Expressions;
-using LinqToDB.SqlQuery;
-=======
-﻿using System.Linq.Expressions;
 using LinqToDB.Expressions;
->>>>>>> 0b4c992f
 
 namespace LinqToDB.Linq.Builder
 {
+	using SqlQuery;
+	
 	static class SequenceHelper
 	{
 		public static Expression PrepareBody(LambdaExpression lambda, params IBuildContext[] sequences)
@@ -62,7 +56,7 @@
 		}
 
 		public static Expression MoveAllToScopedContext(Expression expression, IBuildContext upTo)
-		{
+			{
 			var newExpression = expression.Transform((expression, upTo), (ctx, e) =>
 			{
 				if (e.NodeType == ExpressionType.Extension && e is ContextRefExpression contextRef)
@@ -74,7 +68,7 @@
 			});
 
 			return newExpression;
-		}
+			}
 
 		public static Expression MoveToScopedContext(Expression expression, IBuildContext upTo)
 		{
@@ -107,7 +101,7 @@
 		public static bool IsDefaultIfEmpty(IBuildContext context)
 		{
 			return UnwrapSubqueryContext(context) is DefaultIfEmptyBuilder.DefaultIfEmptyContext;
-		}
+	}
 
 		public static Expression RequireSqlExpression(this IBuildContext context, Expression? path)
 		{
@@ -116,6 +110,6 @@
 				throw new LinqException("'{0}' cannot be converted to SQL.", path);
 
 			return sql;
-		}
+}
 	}
 }