--- conflicted
+++ resolved
@@ -74,20 +74,6 @@
 
 			public override SqlInfo[] ConvertToSql(Expression? expression, int level, ConvertFlags flags)
 			{
-<<<<<<< HEAD
-=======
-				if (expression == null)
-				{
-					var sql   = GetSubQuery(null);
-					var query = SelectQuery;
-
-					if (Parent != null)
-						query = Parent.SelectQuery;
-
-					return new[] { new SqlInfo(sql, query) };
-				}
-
->>>>>>> f6ae79d6
 				throw new NotImplementedException();
 			}
 
