--- conflicted
+++ resolved
@@ -873,11 +873,7 @@
 				_flags |= ProjectFlags.ForceOuterAssociation;
 				try
 				{
-<<<<<<< HEAD
-					var translated = TranslateExpression(node, useSql:true);
-=======
 					var translated = TranslateExpression(node, useSql: true);
->>>>>>> 832ac7ea
 
 					if (translated is SqlPlaceholderExpression)
 						return translated;
