﻿using System;
using System.Collections.Generic;
using System.Linq;
using System.Linq.Expressions;
using System.Reflection;

namespace LinqToDB.Linq.Builder
{
	using LinqToDB.Expressions;
	using LinqToDB.Extensions;
	using SqlQuery;

	class SetOperationBuilder : MethodCallBuilder
	{
		private static readonly string[] MethodNames = { "Concat", "UnionAll", "Union", "Except", "Intersect", "ExceptAll", "IntersectAll" };

		#region Builder

		protected override bool CanBuildMethodCall(ExpressionBuilder builder, MethodCallExpression methodCall, BuildInfo buildInfo)
		{
			return methodCall.Arguments.Count == 2 && methodCall.IsQueryable(MethodNames);
		}

		protected override IBuildContext BuildMethodCall(ExpressionBuilder builder, MethodCallExpression methodCall, BuildInfo buildInfo)
		{
			var sequence1 = builder.BuildSequence(new BuildInfo(buildInfo, methodCall.Arguments[0]));
			var sequence2 = builder.BuildSequence(new BuildInfo(buildInfo, methodCall.Arguments[1], new SelectQuery()));

			SetOperation setOperation;
			switch (methodCall.Method.Name)
			{
				case "Concat"       : 
				case "UnionAll"     : setOperation = SetOperation.UnionAll;     break;
				case "Union"        : setOperation = SetOperation.Union;        break;
				case "Except"       : setOperation = SetOperation.Except;       break;
				case "ExceptAll"    : setOperation = SetOperation.ExceptAll;    break;
				case "Intersect"    : setOperation = SetOperation.Intersect;    break;
				case "IntersectAll" : setOperation = SetOperation.IntersectAll; break;
				default:
					throw new ArgumentException($"Invalid method name {methodCall.Method.Name}.");
			}

			var needsEmulation = !builder.DataContext.SqlProviderFlags.IsAllSetOperationsSupported &&
			                     (setOperation == SetOperation.ExceptAll || setOperation == SetOperation.IntersectAll)
			                     ||
			                     !builder.DataContext.SqlProviderFlags.IsDistinctSetOperationsSupported &&
			                     (setOperation == SetOperation.Except || setOperation == SetOperation.Intersect);

			if (needsEmulation)
			{
				// emulation

				var sequence = new SubQueryContext(sequence1);
				var query    = sequence2;
				var except   = query.SelectQuery;

				var sql = sequence.SelectQuery;

				if (setOperation == SetOperation.Except || setOperation == SetOperation.Intersect)
					sql.Select.IsDistinct = true;

				except.ParentSelect = sql;

				if (setOperation == SetOperation.Except || setOperation == SetOperation.ExceptAll)
					sql.Where.Not.Exists(except);
				else
					sql.Where.Exists(except);

				var keys1 = sequence.ConvertToSql(null, 0, ConvertFlags.All);
				var keys2 = query.   ConvertToSql(null, 0, ConvertFlags.All);

				if (keys1.Length != keys2.Length)
					throw new InvalidOperationException();

				for (var i = 0; i < keys1.Length; i++)
				{
					except.Where
						.Expr(keys1[i].Sql)
						.Equal
						.Expr(keys2[i].Sql);
				}

				return sequence;
			}

			var set1 = new SubQueryContext(sequence1);
			var set2 = new SubQueryContext(sequence2);

			var setOperator = new SqlSetOperator(set2.SelectQuery, setOperation);

			set1.SelectQuery.SetOperators.Add(setOperator);

			return new SetOperationContext(set1, set2, methodCall);
		}

		protected override SequenceConvertInfo? Convert(
			ExpressionBuilder builder, MethodCallExpression methodCall, BuildInfo buildInfo, ParameterExpression? param)
		{
			return null;
		}

		#endregion

		#region Context

		sealed class SetOperationContext : SubQueryContext
		{
			public SetOperationContext(SubQueryContext sequence1, SubQueryContext sequence2, MethodCallExpression methodCall)
				: base(sequence1)
			{
				_sequence1  = sequence1;
				_sequence2  = sequence2;
				_methodCall = methodCall;

				_sequence2.Parent = this;

				_isObject = true;

				_type = _methodCall.Method.GetGenericArguments()[0];

				Init();
			}

			readonly Type?                         _type;
			readonly bool                          _isObject;
			readonly MethodCallExpression          _methodCall;
			readonly SubQueryContext               _sequence1;
			readonly SubQueryContext               _sequence2;

			readonly Dictionary<Expression, (
				int idx,
				SqlGenericConstructorExpression.Assignment left,
				SqlGenericConstructorExpression.Assignment right)> _matchedPairs = new(ExpressionEqualityComparer.Instance);

			readonly Dictionary<Expression, SqlPlaceholderExpression> _createdSQL = new(ExpressionEqualityComparer.Instance);

			private SqlGenericConstructorExpression? _body;

			static string? GenerateColumnAlias(Expression expr)
			{
				var current = expr;
				string? alias   = null;
				while (current is MemberExpression memberExpression)
				{
					if (alias != null)
						alias = memberExpression.Member.Name + "_" + alias;
					else
						alias = memberExpression.Member.Name;
					current = memberExpression.Expression;
				}

				return alias;
			}

			SqlGenericConstructorExpression MatchSequences(Expression root, Expression leftExpr,  Expression rightExpr, IBuildContext leftSequence, IBuildContext rightSequence)
			{
				if (leftExpr is SqlGenericConstructorExpression leftGenericPrep &&
				    rightExpr is not SqlGenericConstructorExpression)
				{
					throw new NotImplementedException();
				}

				if (rightExpr is SqlGenericConstructorExpression rightGenericPrep &&
				    rightExpr is not SqlGenericConstructorExpression)
				{
					throw new NotImplementedException();
				}

				if (leftExpr is SqlGenericConstructorExpression leftGeneric &&
				    rightExpr is SqlGenericConstructorExpression rightGeneric)
				{
					var newAssignments =
						new List<SqlGenericConstructorExpression.Assignment>(leftGeneric.Assignments.Count);

					var matched = new HashSet<MemberInfo>(MemberInfoComparer.Instance);

					for (int l = 0; l < leftGeneric.Assignments.Count; l++)
					{
						var left = leftGeneric.Assignments[l];

						var found = false;

						var rootObj = root;
						var mi = root.Type.GetMemberEx(left.MemberInfo);

<<<<<<< HEAD
						if (mi == null)
						{
							// handling inheritance mapping
							//
							if (left.MemberInfo.ReflectedType == null)
								throw new InvalidOperationException();

							rootObj = new ContextRefExpression(left.MemberInfo.ReflectedType, this);
							mi      = left.MemberInfo;
						}

						var ma = Expression.MakeMemberAccess(rootObj, mi);

						var assignmentExpr = (Expression)ma;

						for (int r = 0; r < rightGeneric.Assignments.Count; r++)
						{
							var right = rightGeneric.Assignments[r];
							if (MemberInfoComparer.Instance.Equals(left.MemberInfo, right.MemberInfo))
=======
					if (isFirst)
					{
						var mi = info.MemberChain.First(m => m.DeclaringType!.IsSameOrParentOf(_unionParameter!.Type));

						var member = new Member
						{
							SequenceInfo     = info,
							MemberExpression = Expression.MakeMemberAccess(_unionParameter, mi)
						};

						_unionMembers!.Add(new UnionMember(member, info));
					}
					else
					{
						UnionMember? em = null;

						foreach (var m in _unionMembers!)
						{
							if (m.Member.SequenceInfo != null &&
								m.Infos.Count < Sequences.Count &&
								m.Member.SequenceInfo.CompareMembers(info))
>>>>>>> 08f15370
							{
								if (left.Expression is SqlGenericConstructorExpression || right.Expression is SqlGenericConstructorExpression)
									assignmentExpr = MatchSequences(assignmentExpr, left.Expression, right.Expression, leftSequence, rightSequence);
								else
									_matchedPairs.Add(ma, (_matchedPairs.Count, left, right));

								found = true;
								break;
							}
						}

<<<<<<< HEAD
						if (!found)
						{
							if (left.Expression is not SqlPlaceholderExpression leftPlaceholder)
								throw new NotImplementedException();

							// generate NULL value
							var dbType = QueryHelper.GetDbDataType(leftPlaceholder.Sql);
							var right = new SqlGenericConstructorExpression.Assignment(left.MemberInfo,
								ExpressionBuilder.CreatePlaceholder(rightSequence, new SqlValue(dbType, null),
									Expression.MakeMemberAccess(rightGeneric, left.MemberInfo)));

							_matchedPairs.Add(ma, (_matchedPairs.Count, left, right));
						}

						newAssignments.Add(new SqlGenericConstructorExpression.Assignment(left.MemberInfo, assignmentExpr));

						matched.Add(left.MemberInfo);

					}

					// Enumerate from other side to match not found pairs from first iteration
					//
					for (int r = 0; r < rightGeneric.Assignments.Count; r++)
					{
						var right = rightGeneric.Assignments[r];
=======
						if (em == null)
						{
								foreach (var m in _unionMembers!)
								{
									if (m.Member.SequenceInfo != null &&
										m.Infos.Count < Sequences.Count &&
										m.Member.SequenceInfo.CompareLastMember(info))
									{
										em = m;
										break;
									}
								}
						}

						if (em == null)
						{
							var member = new Member { MemberExpression = Expression.MakeMemberAccess(_unionParameter, info.MemberChain[0]) };

								if (sequence.IsExpression(member.MemberExpression, 1, RequestFor.Object).Result)
									throw new LinqException("Types in UNION are constructed incompatibly.");

								_unionMembers.Add(em = new UnionMember(member, info));
								if (em.Infos.Count < Sequences.Count)
								{
									var dbType = QueryHelper.GetDbDataType(info.Sql);
									if (dbType.SystemType == typeof(object))
										dbType = dbType.WithSystemType(info.MemberChain.Last().GetMemberType());

									while (em.Infos.Count < Sequences.Count)
									{
										var idx = Sequences.Count - em.Infos.Count - 1;

										var newInfo = new SqlInfo(
											info.MemberChain,
											new SqlValue(dbType, null),
											Sequences[idx].SelectQuery,
											_unionMembers.Count - 1);

										em.Infos.Insert(0, newInfo);

										if (idx == 0)
											em.Member.SequenceInfo = newInfo;
									}
								}
						}
						else
						{
								em.Infos.Add(info);
						}
					}
				}

				// add nulls for missing columns in current sequence
				var midx = -1;
				foreach (var member in _unionMembers!)
				{
					midx++;
					if (member.Infos.Count == Sequences.Count)
						continue;
>>>>>>> 08f15370

						if (matched.Contains(right.MemberInfo))
							continue;

						if (right.Expression is not SqlPlaceholderExpression rightPlaceholder)
							throw new NotImplementedException();

						var ma = Expression.MakeMemberAccess(root, right.MemberInfo);
						newAssignments.Add(new SqlGenericConstructorExpression.Assignment(right.MemberInfo, ma));

						// generate NULL value
						var dbType = QueryHelper.GetDbDataType(rightPlaceholder.Sql);
						var left = new SqlGenericConstructorExpression.Assignment(right.MemberInfo,
							ExpressionBuilder.CreatePlaceholder(leftSequence, new SqlValue(dbType, null),
								Expression.MakeMemberAccess(rightGeneric, right.MemberInfo)));

						_matchedPairs.Add(ma, (_matchedPairs.Count, left, right));

<<<<<<< HEAD
						newAssignments.Add(new SqlGenericConstructorExpression.Assignment(left.MemberInfo, ma));
					}

					// Shortcut, we can result object from any side
					//
					if (leftGeneric.ConstructType  == SqlGenericConstructorExpression.CreateType.Full &&
					    rightGeneric.ConstructType == SqlGenericConstructorExpression.CreateType.Full)
					{
						return leftGeneric;
					};
=======
				// currently re-run for each sequence > 2...
				if (Sequences.Count > 1)
					FinalizeAliases();
			}

			private void FinalizeAliases()
			{
				for (var i = 0; i < _unionMembers!.Count; i++)
				{
					var member = _unionMembers[i];

					member.Alias = GetShortAlias(member);

					member.Member.SequenceInfo = member.Member.SequenceInfo!.WithIndex(i);
>>>>>>> 08f15370

					//TODO: try to merge with constructor
					return new SqlGenericConstructorExpression(false, leftGeneric.ObjectType, newAssignments);
				}

<<<<<<< HEAD
				throw new NotImplementedException();
			}
=======
				var nonUnique = _unionMembers
					.GroupBy(static m => m.Alias, StringComparer.OrdinalIgnoreCase)
					.Where(static g => g.Count() > 1);

				foreach (var g in nonUnique)
					foreach (var member in g)
						member.Alias = GetFullAlias(member);
>>>>>>> 08f15370

			void Init()
			{
				var ref1 = new ContextRefExpression(_type, _sequence1);
				var ref2 = new ContextRefExpression(_type, _sequence2);

				var expr1 = SqlGenericConstructorExpression.Parse(Builder.ConvertToSqlExpr(_sequence1, ref1));
				var expr2 = SqlGenericConstructorExpression.Parse(Builder.ConvertToSqlExpr(_sequence2, ref2));

				var root = new ContextRefExpression(_type, this);

				_body = MatchSequences(root, expr1, expr2, _sequence1, _sequence2);

				foreach (var matchedPair in _matchedPairs.OrderBy(x => x.Value.idx))
				{
					var alias = GenerateColumnAlias(matchedPair.Key);

					var leftExpression = Builder.ConvertToSqlExpr(this, matchedPair.Value.left.Expression);
					if (leftExpression is SqlPlaceholderExpression placehoderLeft)
					{
						if (alias != null)
							placehoderLeft.Alias = alias;

						var leftColumn = Builder.MakeColumn(SelectQuery, placehoderLeft);
						_createdSQL.Add(matchedPair.Key, leftColumn);

						var rightExpression = Builder.ConvertToSqlExpr(this, matchedPair.Value.right.Expression);
						if (rightExpression is not SqlPlaceholderExpression placehoderRight)
							throw new InvalidOperationException();

<<<<<<< HEAD
						if (alias != null)
							placehoderRight.Alias = alias;
=======
					while (current.Expression is SqlColumn c)
					{
						c.RawAlias = null;
						current = c;
					}
>>>>>>> 08f15370

						var rightColumn = Builder.MakeColumn(_sequence2.SelectQuery, placehoderRight);
					}
				}
			}

			public override void BuildQuery<T>(Query<T> query, ParameterExpression queryParameter)
			{
				var expr = Builder.FinalizeProjection(this,
					Builder.MakeExpression(new ContextRefExpression(typeof(T), this), ProjectFlags.Expression));

				var mapper = Builder.BuildMapper<T>(expr);

				QueryRunner.SetRunQuery(query, mapper);
			}

			public override Expression BuildExpression(Expression? expression, int level, bool enforceServerSide)
			{
<<<<<<< HEAD
				throw new NotImplementedException();
=======
				if (_isObject)
				{
					if (expression == null)
					{
						var type  = _type!;
						var nctor = (NewExpression?)Expression.Find(type, static (type, e) => e is NewExpression ne && e.Type == type && ne.Arguments?.Count > 0);

						Expression expr;

						if (nctor != null)
						{
							var recordType = RecordsHelper.GetRecordType(Builder.MappingSchema, nctor.Type);
							if ((recordType & RecordType.CallConstructorOnRead) != 0)
							{
								if (nctor.Members != null)
									throw new LinqToDBException($"Call to '{nctor.Type}' record constructor cannot have initializers.");
								else if (nctor.Arguments.Count == 0)
									throw new LinqToDBException($"Call to '{nctor.Type}' record constructor requires parameters.");
								else
								{
									var ctorParms = nctor.Constructor!.GetParameters();

									var parms = new List<Expression>();
									for (var i = 0; i < ctorParms.Length; i++)
									{
										var p = ctorParms[i];
										parms.Add(ExpressionHelper.PropertyOrField(_unionParameter!, p.Name!));
									}

									expr = Expression.New(nctor.Constructor!, parms);
								}
							}
							else
							{
								if (nctor.Members == null)
									throw new LinqToDBException($"Call to '{nctor.Type}' constructor lacks initializers.");
								else
								{
									var members = nctor.Members
								.Select(m => m is MethodInfo info ? info.GetPropertyInfo() : m)
								.ToList();

							expr = Expression.New(
								nctor.Constructor!,
								members.Select(m => ExpressionHelper.PropertyOrField(_unionParameter!, m.Name)),
								members);

								}
							}

							var ex = Builder.BuildExpression(this, expr, enforceServerSide);
							return ex;
						}

						var findVisitor  = FindVisitor<Type>.Create(type, static (type, e) => e.NodeType == ExpressionType.MemberInit && e.Type == type);
						var news         = new MemberInitExpression?[Sequences.Count];
						var needsRewrite = false;
						var hasValue     = false;

						for (var i = 0; i < Sequences.Count; i++)
						{
							news[i] = (MemberInitExpression?)findVisitor.Find(Sequences[i].Expression);
							if (news[i] == null)
								needsRewrite = true;
							else
								hasValue = true;
						}

						if (!needsRewrite)
						{
								// Comparing bindings
							var first = news[0]!;

							for (var i = 1; i < news.Length; i++)
							{
								if (first.Bindings.Count != news[i]!.Bindings.Count)
								{
									needsRewrite = true;
									break;
								}
							}

								if (!needsRewrite)
								{
									foreach (var binding in first.Bindings)
									{
										if (binding.BindingType != MemberBindingType.Assignment)
										{
											needsRewrite = true;
											break;
										}

										foreach (var next in news.Skip(1))
										{
											MemberBinding? foundBinding = null;
											foreach (var b in next!.Bindings)
											{
												if (b.Member == binding.Member)
												{
													foundBinding = b;
													break;
												}
											}

											if (foundBinding == null || foundBinding.BindingType != MemberBindingType.Assignment)
											{
												needsRewrite = true;
												break;
											}

											var assignment1 = (MemberAssignment)binding;
											var assignment2 = (MemberAssignment)foundBinding;

											if (!assignment1.Expression.EqualsTo(assignment2.Expression, Builder.OptimizationContext.GetSimpleEqualsToContext(false)) ||
												!(assignment1.Expression.NodeType == ExpressionType.MemberAccess || assignment1.Expression.NodeType == ExpressionType.Parameter))
											{
												needsRewrite = true;
												break;
											}

											// is is parameters, we have to select
											if (assignment1.Expression.NodeType == ExpressionType.MemberAccess
												&& Builder.GetRootObject(assignment1.Expression)?.NodeType == ExpressionType.Constant)
											{
												needsRewrite = true;
												break;
											}
										}

										if (needsRewrite)
											break;
									}
								}
						}
						else
							needsRewrite = hasValue;

						if (needsRewrite)
						{
							var ta = TypeAccessor.GetAccessor(type);

							expr = Expression.MemberInit(
								Expression.New(ta.Type),
								_members.Select(m =>
									Expression.Bind(m.Value.MemberExpression.Member, m.Value.MemberExpression)));
							var ex = Builder.BuildExpression(this, expr, enforceServerSide);
							return ex;
						}
						else
						{
							Expression? ex = null;
							foreach (var s in Sequences)
							{
								var res = s.BuildExpression(null, level, enforceServerSide);
								if (ex == null)
									ex = res;
							}

							return ex!;
						}
					}

					if (level == 0 || level == 1)
					{
						var levelExpression = expression.GetLevelExpression(Builder.MappingSchema, 1);

						if (ReferenceEquals(expression, levelExpression) && !IsExpression(expression, 1, RequestFor.Object).Result)
						{
							var idx = ConvertToIndex(expression, level, ConvertFlags.Field);
							var n   = idx[0].Index;

							if (Parent != null)
								n = Parent.ConvertToParentIndex(n, this);

							return Builder.BuildSql(expression.Type, n, idx[0].Sql);
						}
					}
				}

				var testExpression = expression?.GetLevelExpression(Builder.MappingSchema, level);

				foreach (var sequence in Sequences)
				{
					if (sequence.IsExpression(testExpression, level, RequestFor.Association).Result)
					{
						throw new LinqToDBException(
							"Associations with Concat/Union or other Set operations are not supported.");
					}
				}

				var ret   = Sequences[0].BuildExpression(expression, level, enforceServerSide);

				//if (level == 1)
				//	_sequence2.BuildExpression(expression, level);

				return ret;
>>>>>>> 08f15370
			}

			public override IsExpressionResult IsExpression(Expression? expression, int level, RequestFor requestFlag)
			{
				throw new NotImplementedException();
			}

			// For Set we have to ensure hat columns are not optimized
			protected override bool OptimizeColumns => false;

			public override SqlInfo[] ConvertToIndex(Expression? expression, int level, ConvertFlags flags)
			{
				throw new NotImplementedException();
			}

			public override SqlInfo[] ConvertToSql(Expression? expression, int level, ConvertFlags flags)
			{
				throw new NotImplementedException();
			}

			public override Expression MakeExpression(Expression path, ProjectFlags flags)
			{
				if (SequenceHelper.IsSameContext(path, this) &&
				    (flags.HasFlag(ProjectFlags.Root) || flags.HasFlag(ProjectFlags.AssociationRoot)))
				{
					return path;
				}

				if (flags.HasFlag(ProjectFlags.SQL))
				{
					if (_body != null)
					{
						var projected = Builder.Project(this, path, null, -1, flags, _body);
						if (projected is MemberExpression)
						{
							if (_createdSQL.TryGetValue(projected, out var placeholderExpression))
								return placeholderExpression;
							return Builder.CreateSqlError(this, projected);
						}
						return projected;
					}
				}
				else if (SequenceHelper.IsSameContext(path, this) && flags.HasFlag(ProjectFlags.Expression))
				{
					if (_body != null)
					{
						if (_body.ConstructType == SqlGenericConstructorExpression.CreateType.Full)
						{
							var expr = Builder.BuildEntityExpression(this, _body.ObjectType, flags);

							return expr;
						}

						//_body.TryConstruct()

						throw new NotImplementedException($"Handle other CreateTypes: {_body.ConstructType}");
					}

					throw new NotImplementedException("Scalar handling not implemented");
				}


				return base.MakeExpression(path, flags);
			}
		}

		#endregion
	}
}<|MERGE_RESOLUTION|>--- conflicted
+++ resolved
@@ -91,11 +91,11 @@
 			set1.SelectQuery.SetOperators.Add(setOperator);
 
 			return new SetOperationContext(set1, set2, methodCall);
-		}
+				}
 
 		protected override SequenceConvertInfo? Convert(
 			ExpressionBuilder builder, MethodCallExpression methodCall, BuildInfo buildInfo, ParameterExpression? param)
-		{
+				{
 			return null;
 		}
 
@@ -147,35 +147,35 @@
 					else
 						alias = memberExpression.Member.Name;
 					current = memberExpression.Expression;
-				}
+			}
 
 				return alias;
-			}
+				}
 
 			SqlGenericConstructorExpression MatchSequences(Expression root, Expression leftExpr,  Expression rightExpr, IBuildContext leftSequence, IBuildContext rightSequence)
-			{
+				{
 				if (leftExpr is SqlGenericConstructorExpression leftGenericPrep &&
 				    rightExpr is not SqlGenericConstructorExpression)
-				{
+							{
 					throw new NotImplementedException();
-				}
+						}
 
 				if (rightExpr is SqlGenericConstructorExpression rightGenericPrep &&
 				    rightExpr is not SqlGenericConstructorExpression)
-				{
+								{
 					throw new NotImplementedException();
-				}
+					}
 
 				if (leftExpr is SqlGenericConstructorExpression leftGeneric &&
 				    rightExpr is SqlGenericConstructorExpression rightGeneric)
-				{
+					{
 					var newAssignments =
 						new List<SqlGenericConstructorExpression.Assignment>(leftGeneric.Assignments.Count);
 
 					var matched = new HashSet<MemberInfo>(MemberInfoComparer.Instance);
 
 					for (int l = 0; l < leftGeneric.Assignments.Count; l++)
-					{
+							{
 						var left = leftGeneric.Assignments[l];
 
 						var found = false;
@@ -183,9 +183,8 @@
 						var rootObj = root;
 						var mi = root.Type.GetMemberEx(left.MemberInfo);
 
-<<<<<<< HEAD
 						if (mi == null)
-						{
+					{
 							// handling inheritance mapping
 							//
 							if (left.MemberInfo.ReflectedType == null)
@@ -193,40 +192,17 @@
 
 							rootObj = new ContextRefExpression(left.MemberInfo.ReflectedType, this);
 							mi      = left.MemberInfo;
-						}
+				}
 
 						var ma = Expression.MakeMemberAccess(rootObj, mi);
 
 						var assignmentExpr = (Expression)ma;
 
 						for (int r = 0; r < rightGeneric.Assignments.Count; r++)
-						{
+				{
 							var right = rightGeneric.Assignments[r];
 							if (MemberInfoComparer.Instance.Equals(left.MemberInfo, right.MemberInfo))
-=======
-					if (isFirst)
-					{
-						var mi = info.MemberChain.First(m => m.DeclaringType!.IsSameOrParentOf(_unionParameter!.Type));
-
-						var member = new Member
-						{
-							SequenceInfo     = info,
-							MemberExpression = Expression.MakeMemberAccess(_unionParameter, mi)
-						};
-
-						_unionMembers!.Add(new UnionMember(member, info));
-					}
-					else
-					{
-						UnionMember? em = null;
-
-						foreach (var m in _unionMembers!)
-						{
-							if (m.Member.SequenceInfo != null &&
-								m.Infos.Count < Sequences.Count &&
-								m.Member.SequenceInfo.CompareMembers(info))
->>>>>>> 08f15370
-							{
+					{
 								if (left.Expression is SqlGenericConstructorExpression || right.Expression is SqlGenericConstructorExpression)
 									assignmentExpr = MatchSequences(assignmentExpr, left.Expression, right.Expression, leftSequence, rightSequence);
 								else
@@ -234,12 +210,11 @@
 
 								found = true;
 								break;
-							}
-						}
-
-<<<<<<< HEAD
+					}
+				}
+
 						if (!found)
-						{
+				{
 							if (left.Expression is not SqlPlaceholderExpression leftPlaceholder)
 								throw new NotImplementedException();
 
@@ -250,7 +225,7 @@
 									Expression.MakeMemberAccess(rightGeneric, left.MemberInfo)));
 
 							_matchedPairs.Add(ma, (_matchedPairs.Count, left, right));
-						}
+					}
 
 						newAssignments.Add(new SqlGenericConstructorExpression.Assignment(left.MemberInfo, assignmentExpr));
 
@@ -263,67 +238,6 @@
 					for (int r = 0; r < rightGeneric.Assignments.Count; r++)
 					{
 						var right = rightGeneric.Assignments[r];
-=======
-						if (em == null)
-						{
-								foreach (var m in _unionMembers!)
-								{
-									if (m.Member.SequenceInfo != null &&
-										m.Infos.Count < Sequences.Count &&
-										m.Member.SequenceInfo.CompareLastMember(info))
-									{
-										em = m;
-										break;
-									}
-								}
-						}
-
-						if (em == null)
-						{
-							var member = new Member { MemberExpression = Expression.MakeMemberAccess(_unionParameter, info.MemberChain[0]) };
-
-								if (sequence.IsExpression(member.MemberExpression, 1, RequestFor.Object).Result)
-									throw new LinqException("Types in UNION are constructed incompatibly.");
-
-								_unionMembers.Add(em = new UnionMember(member, info));
-								if (em.Infos.Count < Sequences.Count)
-								{
-									var dbType = QueryHelper.GetDbDataType(info.Sql);
-									if (dbType.SystemType == typeof(object))
-										dbType = dbType.WithSystemType(info.MemberChain.Last().GetMemberType());
-
-									while (em.Infos.Count < Sequences.Count)
-									{
-										var idx = Sequences.Count - em.Infos.Count - 1;
-
-										var newInfo = new SqlInfo(
-											info.MemberChain,
-											new SqlValue(dbType, null),
-											Sequences[idx].SelectQuery,
-											_unionMembers.Count - 1);
-
-										em.Infos.Insert(0, newInfo);
-
-										if (idx == 0)
-											em.Member.SequenceInfo = newInfo;
-									}
-								}
-						}
-						else
-						{
-								em.Infos.Add(info);
-						}
-					}
-				}
-
-				// add nulls for missing columns in current sequence
-				var midx = -1;
-				foreach (var member in _unionMembers!)
-				{
-					midx++;
-					if (member.Infos.Count == Sequences.Count)
-						continue;
->>>>>>> 08f15370
 
 						if (matched.Contains(right.MemberInfo))
 							continue;
@@ -342,53 +256,26 @@
 
 						_matchedPairs.Add(ma, (_matchedPairs.Count, left, right));
 
-<<<<<<< HEAD
 						newAssignments.Add(new SqlGenericConstructorExpression.Assignment(left.MemberInfo, ma));
-					}
+									}
 
 					// Shortcut, we can result object from any side
 					//
 					if (leftGeneric.ConstructType  == SqlGenericConstructorExpression.CreateType.Full &&
 					    rightGeneric.ConstructType == SqlGenericConstructorExpression.CreateType.Full)
-					{
+							{
 						return leftGeneric;
 					};
-=======
-				// currently re-run for each sequence > 2...
-				if (Sequences.Count > 1)
-					FinalizeAliases();
-			}
-
-			private void FinalizeAliases()
-			{
-				for (var i = 0; i < _unionMembers!.Count; i++)
-				{
-					var member = _unionMembers[i];
-
-					member.Alias = GetShortAlias(member);
-
-					member.Member.SequenceInfo = member.Member.SequenceInfo!.WithIndex(i);
->>>>>>> 08f15370
 
 					//TODO: try to merge with constructor
 					return new SqlGenericConstructorExpression(false, leftGeneric.ObjectType, newAssignments);
-				}
-
-<<<<<<< HEAD
-				throw new NotImplementedException();
-			}
-=======
-				var nonUnique = _unionMembers
-					.GroupBy(static m => m.Alias, StringComparer.OrdinalIgnoreCase)
-					.Where(static g => g.Count() > 1);
-
-				foreach (var g in nonUnique)
-					foreach (var member in g)
-						member.Alias = GetFullAlias(member);
->>>>>>> 08f15370
+							}
+
+				throw new NotImplementedException();
+						}
 
 			void Init()
-			{
+						{
 				var ref1 = new ContextRefExpression(_type, _sequence1);
 				var ref2 = new ContextRefExpression(_type, _sequence2);
 
@@ -400,12 +287,12 @@
 				_body = MatchSequences(root, expr1, expr2, _sequence1, _sequence2);
 
 				foreach (var matchedPair in _matchedPairs.OrderBy(x => x.Value.idx))
-				{
+											{
 					var alias = GenerateColumnAlias(matchedPair.Key);
 
 					var leftExpression = Builder.ConvertToSqlExpr(this, matchedPair.Value.left.Expression);
 					if (leftExpression is SqlPlaceholderExpression placehoderLeft)
-					{
+										{
 						if (alias != null)
 							placehoderLeft.Alias = alias;
 
@@ -416,234 +303,27 @@
 						if (rightExpression is not SqlPlaceholderExpression placehoderRight)
 							throw new InvalidOperationException();
 
-<<<<<<< HEAD
 						if (alias != null)
 							placehoderRight.Alias = alias;
-=======
-					while (current.Expression is SqlColumn c)
-					{
-						c.RawAlias = null;
-						current = c;
-					}
->>>>>>> 08f15370
 
 						var rightColumn = Builder.MakeColumn(_sequence2.SelectQuery, placehoderRight);
-					}
-				}
-			}
+								}
+							}
+						}
 
 			public override void BuildQuery<T>(Query<T> query, ParameterExpression queryParameter)
-			{
+						{
 				var expr = Builder.FinalizeProjection(this,
 					Builder.MakeExpression(new ContextRefExpression(typeof(T), this), ProjectFlags.Expression));
 
 				var mapper = Builder.BuildMapper<T>(expr);
 
 				QueryRunner.SetRunQuery(query, mapper);
-			}
+					}
 
 			public override Expression BuildExpression(Expression? expression, int level, bool enforceServerSide)
-			{
-<<<<<<< HEAD
-				throw new NotImplementedException();
-=======
-				if (_isObject)
-				{
-					if (expression == null)
-					{
-						var type  = _type!;
-						var nctor = (NewExpression?)Expression.Find(type, static (type, e) => e is NewExpression ne && e.Type == type && ne.Arguments?.Count > 0);
-
-						Expression expr;
-
-						if (nctor != null)
-						{
-							var recordType = RecordsHelper.GetRecordType(Builder.MappingSchema, nctor.Type);
-							if ((recordType & RecordType.CallConstructorOnRead) != 0)
-							{
-								if (nctor.Members != null)
-									throw new LinqToDBException($"Call to '{nctor.Type}' record constructor cannot have initializers.");
-								else if (nctor.Arguments.Count == 0)
-									throw new LinqToDBException($"Call to '{nctor.Type}' record constructor requires parameters.");
-								else
-								{
-									var ctorParms = nctor.Constructor!.GetParameters();
-
-									var parms = new List<Expression>();
-									for (var i = 0; i < ctorParms.Length; i++)
-									{
-										var p = ctorParms[i];
-										parms.Add(ExpressionHelper.PropertyOrField(_unionParameter!, p.Name!));
-									}
-
-									expr = Expression.New(nctor.Constructor!, parms);
-								}
-							}
-							else
-							{
-								if (nctor.Members == null)
-									throw new LinqToDBException($"Call to '{nctor.Type}' constructor lacks initializers.");
-								else
-								{
-									var members = nctor.Members
-								.Select(m => m is MethodInfo info ? info.GetPropertyInfo() : m)
-								.ToList();
-
-							expr = Expression.New(
-								nctor.Constructor!,
-								members.Select(m => ExpressionHelper.PropertyOrField(_unionParameter!, m.Name)),
-								members);
-
-								}
-							}
-
-							var ex = Builder.BuildExpression(this, expr, enforceServerSide);
-							return ex;
-						}
-
-						var findVisitor  = FindVisitor<Type>.Create(type, static (type, e) => e.NodeType == ExpressionType.MemberInit && e.Type == type);
-						var news         = new MemberInitExpression?[Sequences.Count];
-						var needsRewrite = false;
-						var hasValue     = false;
-
-						for (var i = 0; i < Sequences.Count; i++)
-						{
-							news[i] = (MemberInitExpression?)findVisitor.Find(Sequences[i].Expression);
-							if (news[i] == null)
-								needsRewrite = true;
-							else
-								hasValue = true;
-						}
-
-						if (!needsRewrite)
-						{
-								// Comparing bindings
-							var first = news[0]!;
-
-							for (var i = 1; i < news.Length; i++)
-							{
-								if (first.Bindings.Count != news[i]!.Bindings.Count)
-								{
-									needsRewrite = true;
-									break;
-								}
-							}
-
-								if (!needsRewrite)
-								{
-									foreach (var binding in first.Bindings)
-									{
-										if (binding.BindingType != MemberBindingType.Assignment)
-										{
-											needsRewrite = true;
-											break;
-										}
-
-										foreach (var next in news.Skip(1))
-										{
-											MemberBinding? foundBinding = null;
-											foreach (var b in next!.Bindings)
-											{
-												if (b.Member == binding.Member)
-												{
-													foundBinding = b;
-													break;
-												}
-											}
-
-											if (foundBinding == null || foundBinding.BindingType != MemberBindingType.Assignment)
-											{
-												needsRewrite = true;
-												break;
-											}
-
-											var assignment1 = (MemberAssignment)binding;
-											var assignment2 = (MemberAssignment)foundBinding;
-
-											if (!assignment1.Expression.EqualsTo(assignment2.Expression, Builder.OptimizationContext.GetSimpleEqualsToContext(false)) ||
-												!(assignment1.Expression.NodeType == ExpressionType.MemberAccess || assignment1.Expression.NodeType == ExpressionType.Parameter))
-											{
-												needsRewrite = true;
-												break;
-											}
-
-											// is is parameters, we have to select
-											if (assignment1.Expression.NodeType == ExpressionType.MemberAccess
-												&& Builder.GetRootObject(assignment1.Expression)?.NodeType == ExpressionType.Constant)
-											{
-												needsRewrite = true;
-												break;
-											}
-										}
-
-										if (needsRewrite)
-											break;
-									}
-								}
-						}
-						else
-							needsRewrite = hasValue;
-
-						if (needsRewrite)
-						{
-							var ta = TypeAccessor.GetAccessor(type);
-
-							expr = Expression.MemberInit(
-								Expression.New(ta.Type),
-								_members.Select(m =>
-									Expression.Bind(m.Value.MemberExpression.Member, m.Value.MemberExpression)));
-							var ex = Builder.BuildExpression(this, expr, enforceServerSide);
-							return ex;
-						}
-						else
-						{
-							Expression? ex = null;
-							foreach (var s in Sequences)
-							{
-								var res = s.BuildExpression(null, level, enforceServerSide);
-								if (ex == null)
-									ex = res;
-							}
-
-							return ex!;
-						}
-					}
-
-					if (level == 0 || level == 1)
-					{
-						var levelExpression = expression.GetLevelExpression(Builder.MappingSchema, 1);
-
-						if (ReferenceEquals(expression, levelExpression) && !IsExpression(expression, 1, RequestFor.Object).Result)
-						{
-							var idx = ConvertToIndex(expression, level, ConvertFlags.Field);
-							var n   = idx[0].Index;
-
-							if (Parent != null)
-								n = Parent.ConvertToParentIndex(n, this);
-
-							return Builder.BuildSql(expression.Type, n, idx[0].Sql);
-						}
-					}
-				}
-
-				var testExpression = expression?.GetLevelExpression(Builder.MappingSchema, level);
-
-				foreach (var sequence in Sequences)
-				{
-					if (sequence.IsExpression(testExpression, level, RequestFor.Association).Result)
-					{
-						throw new LinqToDBException(
-							"Associations with Concat/Union or other Set operations are not supported.");
-					}
-				}
-
-				var ret   = Sequences[0].BuildExpression(expression, level, enforceServerSide);
-
-				//if (level == 1)
-				//	_sequence2.BuildExpression(expression, level);
-
-				return ret;
->>>>>>> 08f15370
+					{
+				throw new NotImplementedException();
 			}
 
 			public override IsExpressionResult IsExpression(Expression? expression, int level, RequestFor requestFlag)
@@ -662,30 +342,30 @@
 			public override SqlInfo[] ConvertToSql(Expression? expression, int level, ConvertFlags flags)
 			{
 				throw new NotImplementedException();
-			}
+							}
 
 			public override Expression MakeExpression(Expression path, ProjectFlags flags)
-			{
+							{
 				if (SequenceHelper.IsSameContext(path, this) &&
 				    (flags.HasFlag(ProjectFlags.Root) || flags.HasFlag(ProjectFlags.AssociationRoot)))
-				{
+								{
 					return path;
 				}
 
 				if (flags.HasFlag(ProjectFlags.SQL))
-				{
+									{
 					if (_body != null)
-					{
+										{
 						var projected = Builder.Project(this, path, null, -1, flags, _body);
 						if (projected is MemberExpression)
-						{
+											{
 							if (_createdSQL.TryGetValue(projected, out var placeholderExpression))
 								return placeholderExpression;
 							return Builder.CreateSqlError(this, projected);
-						}
+											}
 						return projected;
-					}
-				}
+										}
+									}
 				else if (SequenceHelper.IsSameContext(path, this) && flags.HasFlag(ProjectFlags.Expression))
 				{
 					if (_body != null)
@@ -695,15 +375,15 @@
 							var expr = Builder.BuildEntityExpression(this, _body.ObjectType, flags);
 
 							return expr;
-						}
+									}
 
 						//_body.TryConstruct()
 
 						throw new NotImplementedException($"Handle other CreateTypes: {_body.ConstructType}");
-					}
+							}
 
 					throw new NotImplementedException("Scalar handling not implemented");
-				}
+					}
 
 
 				return base.MakeExpression(path, flags);
