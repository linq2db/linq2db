--- conflicted
+++ resolved
@@ -83,50 +83,20 @@
 				return sequence;
 			}
 
-
-			var set1  = sequence1 as SetOperationContext;
-			var set2  = sequence2 as SetOperationContext;
-
-			// mixing set operators in single query will result in wrong results
-			if (set1 != null && set1.Sequences[0].SelectQuery.SetOperators[0].Operation != setOperation)
-				set1 = null;
-			if (set2 != null && set2.Sequences[0].SelectQuery.SetOperators[0].Operation != setOperation)
-				set2 = null;
-
-			if (set1 != null)
-			{
-				if (set2 == null)
-				{
-					var seq2        = new SubQueryContext(sequence2);
-					var setOperator = new SqlSetOperator(seq2.SelectQuery, setOperation);
-					set1.AddSequence(seq2, setOperator);
-				}
-				else
-				{
-					set1.AddSequence(set2.Sequences[0], new SqlSetOperator(set2.Sequences[0].SelectQuery, setOperation));
-					for (var i = 1; i < set2.Sequences.Count; i++)
-						set1.AddSequence(set2.Sequences[i], set2.Sequences[0].SelectQuery.SetOperators[i - 1]);
-					set2.Sequences[0].SelectQuery.SetOperators.Clear();
-				}
-			}
-			else
-			{
-				var seq1 = new SubQueryContext(sequence1);
-				if (set2 == null)
-				{
-					var seq2 = new SubQueryContext(sequence2);
-					set1     = new SetOperationContext(seq1, seq2, methodCall, new SqlSetOperator(seq2.SelectQuery, setOperation));
-				}
-				else
-				{
-					set1 = new SetOperationContext(seq1, set2.Sequences[0], methodCall, new SqlSetOperator(set2.Sequences[0].SelectQuery, setOperation));
-					for (var i = 1; i < set2.Sequences.Count; i++)
-						set1.AddSequence(set2.Sequences[i], set2.Sequences[0].SelectQuery.SetOperators[i - 1]);
-					set2.Sequences[0].SelectQuery.SetOperators.Clear();
-				}
-			}
-
-			return set1;
+			var set1 = new SubQueryContext(sequence1);
+			var set2 = new SubQueryContext(sequence2);
+
+			var setOperator = new SqlSetOperator(set2.SelectQuery, setOperation);
+
+			set1.SelectQuery.SetOperators.Add(setOperator);
+
+			return new SetOperationContext(set1, set2, methodCall);
+		}
+
+		protected override SequenceConvertInfo? Convert(
+			ExpressionBuilder builder, MethodCallExpression methodCall, BuildInfo buildInfo, ParameterExpression? param)
+		{
+			return null;
 		}
 
 		#endregion
@@ -135,10 +105,9 @@
 
 		sealed class SetOperationContext : SubQueryContext
 		{
-			public SetOperationContext(SubQueryContext sequence1, SubQueryContext sequence2, MethodCallExpression methodCall, SqlSetOperator setOperator)
+			public SetOperationContext(SubQueryContext sequence1, SubQueryContext sequence2, MethodCallExpression methodCall)
 				: base(sequence1)
 			{
-<<<<<<< HEAD
 				_sequence1  = sequence1;
 				_sequence2  = sequence2;
 				_methodCall = methodCall;
@@ -148,77 +117,25 @@
 				_isObject = true;
 
 				_type = _methodCall.Method.GetGenericArguments()[0];
-=======
-				_isObject =
-					sequence1.IsExpression(null, 0, RequestFor.Object).Result ||
-					sequence2.IsExpression(null, 0, RequestFor.Object).Result;
-
-				if (_isObject)
-				{
-					_type           = methodCall.Method.GetGenericArguments()[0];
-					_unionParameter = Expression.Parameter(_type, "t");
-				}
->>>>>>> 8fb36cb7
-
-				// initial sequences
-				AddSequence(sequence1, null);
-				AddSequence(sequence2, setOperator);
+
+				Init();
 			}
 
 			readonly Type?                         _type;
 			readonly bool                          _isObject;
-<<<<<<< HEAD
 			readonly MethodCallExpression          _methodCall;
 			readonly SubQueryContext               _sequence1;
 			readonly SubQueryContext               _sequence2;
-=======
-			readonly ParameterExpression?          _unionParameter;
-			readonly Dictionary<MemberInfo,Member> _members = new(new MemberInfoComparer());
-			         List<UnionMember>?            _unionMembers;
-
-			public readonly List<SubQueryContext>  Sequences = new ();
->>>>>>> 8fb36cb7
 
 			readonly Dictionary<Expression, (
 				int idx,
 				SqlGenericConstructorExpression.Assignment left,
 				SqlGenericConstructorExpression.Assignment right)> _matchedPairs = new(ExpressionEqualityComparer.Instance);
 
-<<<<<<< HEAD
 			readonly Dictionary<Expression, SqlPlaceholderExpression> _createdSQL = new(ExpressionEqualityComparer.Instance);
-=======
-			[DebuggerDisplay("{Member.MemberExpression}, Infos.Count: {Infos.Count}, Infos[0]: ({Infos[0]}), Infos[1]: ({Infos[1]})")]
-			class UnionMember
-			{
-				public UnionMember(Member member, SqlInfo info)
-				{
-					Member = member;
-					Infos.Add(info);
-				}
-
-				public readonly Member        Member;
-				public readonly List<SqlInfo> Infos  = new ();
-				public string   Alias = null!;
-			}
-
-			public void AddSequence(SubQueryContext sequence, SqlSetOperator? setOperator)
-			{
-				var isFirst = Sequences.Count == 0;
-				Sequences.Add(sequence);
-
-				// no need to set "sequence1.Parent = this" for first sequence?
-				if (!isFirst)
-					sequence.Parent = this;
-
-				if (setOperator != null)
-					Sequences[0].SelectQuery.SetOperators.Add(setOperator);
-
-				var infos = sequence.ConvertToIndex(null, 0, ConvertFlags.All);
->>>>>>> 8fb36cb7
 
 			private SqlGenericConstructorExpression? _body;
 
-<<<<<<< HEAD
 			static string? GenerateColumnAlias(Expression expr)
 			{
 				var current = expr;
@@ -231,39 +148,18 @@
 						alias = memberExpression.Member.Name;
 					current = memberExpression.Expression;
 				}
-=======
-				if (isFirst)
-					_unionMembers = new ();
-
-				foreach (var info in infos)
-				{
-					if (info.MemberChain.Length == 0)
-						throw new InvalidOperationException();
-
-					if (isFirst)
-					{
-					var mi = info.MemberChain.First(m => m.DeclaringType!.IsSameOrParentOf(_unionParameter!.Type));
->>>>>>> 8fb36cb7
 
 				return alias;
 			}
 
-<<<<<<< HEAD
 			SqlGenericConstructorExpression MatchSequences(Expression root, Expression leftExpr,  Expression rightExpr, IBuildContext leftSequence, IBuildContext rightSequence)
 			{
 				if (leftExpr is SqlGenericConstructorExpression leftGenericPrep &&
 				    rightExpr is not SqlGenericConstructorExpression)
 				{
 					throw new NotImplementedException();
-=======
-						_unionMembers!.Add(new UnionMember(member, info));
->>>>>>> 8fb36cb7
-				}
-					else
-					{
-						UnionMember? em = null;
-
-<<<<<<< HEAD
+				}
+
 				if (rightExpr is SqlGenericConstructorExpression rightGenericPrep &&
 				    rightExpr is not SqlGenericConstructorExpression)
 				{
@@ -277,38 +173,11 @@
 						new List<SqlGenericConstructorExpression.Assignment>(leftGeneric.Assignments.Count);
 
 					var matched = new HashSet<MemberInfo>(MemberInfoComparer.Instance);
-=======
-						foreach (var m in _unionMembers!)
-				{
-							if (m.Member.SequenceInfo != null &&
-								m.Infos.Count < Sequences.Count &&
-								m.Member.SequenceInfo.CompareMembers(info))
-							{
-								em = m;
-								break;
-							}
-						}
-
-					if (em == null)
-					{
-							foreach (var m in _unionMembers!)
-							{
-								if (m.Member.SequenceInfo != null &&
-									m.Infos.Count < Sequences.Count &&
-									m.Member.SequenceInfo.CompareLastMember(info))
-								{
-									em = m;
-									break;
-								}
-							}
-					}
->>>>>>> 8fb36cb7
 
 					for (int l = 0; l < leftGeneric.Assignments.Count; l++)
 					{
 						var left = leftGeneric.Assignments[l];
 
-<<<<<<< HEAD
 						var found = false;
 
 						var rootObj = root;
@@ -348,77 +217,6 @@
 						{
 							if (left.Expression is not SqlPlaceholderExpression leftPlaceholder)
 								throw new NotImplementedException();
-=======
-							if (sequence.IsExpression(member.MemberExpression, 1, RequestFor.Object).Result)
-								throw new LinqException("Types in UNION are constructed incompatibly.");
-
-							_unionMembers.Add(em = new UnionMember(member, info));
-							if (em.Infos.Count < Sequences.Count)
-							{
-								var dbType = QueryHelper.GetDbDataType(info.Sql);
-								if (dbType.SystemType == typeof(object))
-									dbType = dbType.WithSystemType(info.MemberChain.Last().GetMemberType());
-
-								while (em.Infos.Count < Sequences.Count)
-					{
-									var idx = Sequences.Count - em.Infos.Count - 1;
-
-									var newInfo = new SqlInfo(
-										info.MemberChain,
-										new SqlValue(dbType, null),
-										Sequences[idx].SelectQuery,
-										_unionMembers.Count - 1);
-
-									em.Infos.Insert(0, newInfo);
-
-									if (idx == 0)
-										em.Member.SequenceInfo = newInfo;
-					}
-				}
-					}
-						else
-					{
-							em.Infos.Add(info);
-					}
-				}
-					}
-
-				// add nulls for missing columns in current sequence
-				var midx = -1;
-				foreach (var member in _unionMembers!)
-					{
-					midx++;
-					if (member.Infos.Count == Sequences.Count)
-						continue;
-
-					//if (sequence.IsExpression(member.Member.MemberExpression, 1, RequestFor.Object).Result)
-					//	throw new LinqException("Types in UNION are constructed incompatibly.");
-
-					var info = member.Infos[0];
-
-					var dbType = QueryHelper.GetDbDataType(info.Sql);
-						if (dbType.SystemType == typeof(object))
-						dbType = dbType.WithSystemType(info.MemberChain.Last().GetMemberType());
-
-					var newInfo = new SqlInfo(
-						info.MemberChain,
-							new SqlValue(dbType, null),
-						sequence.SelectQuery,
-						midx);
-					member.Infos.Add(newInfo);
-				}
-
-				// currently re-run for each sequence > 2...
-				if (Sequences.Count > 1)
-					FinalizeAliases();
-					}
-
-			private void FinalizeAliases()
-					{
-				for (var i = 0; i < _unionMembers!.Count; i++)
-				{
-					var member = _unionMembers[i];
->>>>>>> 8fb36cb7
 
 							// generate NULL value
 							var dbType = QueryHelper.GetDbDataType(leftPlaceholder.Sql);
@@ -426,16 +224,11 @@
 								ExpressionBuilder.CreatePlaceholder(rightSequence, new SqlValue(dbType, null),
 									Expression.MakeMemberAccess(rightGeneric, left.MemberInfo)));
 
-<<<<<<< HEAD
 							_matchedPairs.Add(ma, (_matchedPairs.Count, left, right));
 						}
-=======
-					member.Member.SequenceInfo = member.Member.SequenceInfo!.WithIndex(i);
->>>>>>> 8fb36cb7
 
 						newAssignments.Add(new SqlGenericConstructorExpression.Assignment(left.MemberInfo, assignmentExpr));
 
-<<<<<<< HEAD
 						matched.Add(left.MemberInfo);
 
 					}
@@ -476,68 +269,6 @@
 
 					//TODO: try to merge with constructor
 					return new SqlGenericConstructorExpression(false, leftGeneric.ObjectType, newAssignments);
-=======
-				var nonUnique = _unionMembers
-					.GroupBy(static m => m.Alias, StringComparer.InvariantCultureIgnoreCase)
-					.Where(static g => g.Count() > 1);
-
-				foreach (var g in nonUnique)
-					foreach (var member in g)
-						member.Alias = GetFullAlias(member);
-
-				var idx = 0;
-				foreach (var sequence in Sequences)
-				{
-					sequence.SelectQuery.Select.Columns.Clear();
-					sequence.ColumnIndexes.Clear();
-
-					for (var i = 0; i < _unionMembers.Count; i++)
-					{
-						var member = _unionMembers[i];
-
-						sequence.SelectQuery.Select.AddNew(member.Infos[idx].Sql);
-						SetAliasForColumns(sequence.SelectQuery.Select.Columns[i], member.Alias);
-						sequence.ColumnIndexes[i] = i;
-					}
-
-					idx++;
-				}
-
-				static string GetFullAlias(UnionMember member)
-				{
-					foreach (var info in member.Infos)
-					{
-						if (info.MemberChain.Length > 0)
-							return string.Join("_", info.MemberChain.Select(static m => m.Name));
-					}
-
-					return member.Member.MemberExpression.Member.Name;
-				}
-
-				static string GetShortAlias(UnionMember member)
-				{
-					foreach (var info in member.Infos)
-					{
-						if (info.MemberChain.Length > 0)
-							return info.MemberChain[info.MemberChain.Length - 1].Name;
-					}
-
-					return member.Member.MemberExpression.Member.Name;
-				}
-
-				static void SetAliasForColumns(SqlColumn column, string alias)
-				{
-					var current = column;
-					column.RawAlias = null;
-
-					while (current.Expression is SqlColumn c)
-				{
-						c.RawAlias = null;
-						current = c;
-					}
-
-					current.RawAlias = alias;
->>>>>>> 8fb36cb7
 				}
 
 				throw new NotImplementedException();
@@ -545,57 +276,12 @@
 
 			void Init()
 			{
-<<<<<<< HEAD
 				var ref1 = new ContextRefExpression(_type, _sequence1);
 				var ref2 = new ContextRefExpression(_type, _sequence2);
-=======
-				if (_isObject)
-				{
-					if (expression == null)
-					{
-						var type  = _type!;
-						var nctor = (NewExpression?)Expression.Find(type, static (type, e) => e is NewExpression ne && e.Type == type && ne.Arguments?.Count > 0);
-
-						Expression expr;
-
-						if (nctor != null)
-						{
-							var recordType = RecordsHelper.GetRecordType(Builder.MappingSchema, nctor.Type);
-							if ((recordType & RecordType.CallConstructorOnRead) != 0)
-							{
-								if (nctor.Members != null)
-									throw new LinqToDBException($"Call to '{nctor.Type}' record constructor cannot have initializers.");
-								else if (nctor.Arguments.Count == 0)
-									throw new LinqToDBException($"Call to '{nctor.Type}' record constructor requires parameters.");
-								else
-								{
-									var ctorParms = nctor.Constructor!.GetParameters();
-
-									var parms = new List<Expression>();
-									for (var i = 0; i < ctorParms.Length; i++)
-									{
-										var p = ctorParms[i];
-										parms.Add(ExpressionHelper.PropertyOrField(_unionParameter!, p.Name!));
-									}
-
-									expr = Expression.New(nctor.Constructor!, parms);
-								}
-							}
-							else
-							{
-								if (nctor.Members == null)
-									throw new LinqToDBException($"Call to '{nctor.Type}' constructor lacks initializers.");
-								else
-								{
-									var members = nctor.Members
-								.Select(m => m is MethodInfo info ? info.GetPropertyInfo() : m)
-								.ToList();
->>>>>>> 8fb36cb7
 
 				var expr1 = SqlGenericConstructorExpression.Parse(Builder.ConvertToSqlExpr(_sequence1, ref1));
 				var expr2 = SqlGenericConstructorExpression.Parse(Builder.ConvertToSqlExpr(_sequence2, ref2));
 
-<<<<<<< HEAD
 				var root = new ContextRefExpression(_type, this);
 
 				_body = MatchSequences(root, expr1, expr2, _sequence1, _sequence2);
@@ -603,122 +289,6 @@
 				foreach (var matchedPair in _matchedPairs.OrderBy(x => x.Value.idx))
 				{
 					var alias = GenerateColumnAlias(matchedPair.Key);
-=======
-								}
-							}
-
-							var ex = Builder.BuildExpression(this, expr, enforceServerSide);
-							return ex;
-						}
-
-						var findVisitor  = FindVisitor<Type>.Create(type, static (type, e) => e.NodeType == ExpressionType.MemberInit && e.Type == type);
-						var news         = new MemberInitExpression?[Sequences.Count];
-						var needsRewrite = false;
-						var hasValue     = false;
-
-						for (var i = 0; i < Sequences.Count; i++)
-						{
-							news[i] = (MemberInitExpression?)findVisitor.Find(Sequences[i].Expression);
-							if (news[i] == null)
-								needsRewrite = true;
-							else
-								hasValue = true;
-						}
-
-						if (!needsRewrite)
-							{
-								// Comparing bindings
-							var first = news[0]!;
-
-							for (var i = 1; i < news.Length; i++)
-							{
-								if (first.Bindings.Count != news[i]!.Bindings.Count)
-								{
-									needsRewrite = true;
-									break;
-								}
-							}
-
-								if (!needsRewrite)
-								{
-								foreach (var binding in first.Bindings)
-									{
-										if (binding.BindingType != MemberBindingType.Assignment)
-										{
-											needsRewrite = true;
-											break;
-										}
-
-									foreach (var next in news.Skip(1))
-									{
-										MemberBinding? foundBinding = null;
-										foreach (var b in next!.Bindings)
-										{
-											if (b.Member == binding.Member)
-											{
-												foundBinding = b;
-												break;
-											}
-										}
-
-										if (foundBinding == null || foundBinding.BindingType != MemberBindingType.Assignment)
-										{
-											needsRewrite = true;
-											break;
-										}
-
-										var assignment1 = (MemberAssignment)binding;
-										var assignment2 = (MemberAssignment)foundBinding;
-
-										if (!assignment1.Expression.EqualsTo(assignment2.Expression, Builder.OptimizationContext.GetSimpleEqualsToContext(false)) ||
-										    !(assignment1.Expression.NodeType == ExpressionType.MemberAccess || assignment1.Expression.NodeType == ExpressionType.Parameter))
-										{
-											needsRewrite = true;
-											break;
-										}
-
-										// is is parameters, we have to select
-										if (assignment1.Expression.NodeType == ExpressionType.MemberAccess
-										    && Builder.GetRootObject(assignment1.Expression)?.NodeType == ExpressionType.Constant)
-										{
-											needsRewrite = true;
-											break;
-										}
-									}
-
-									if (needsRewrite)
-										break;
-								}
-							}
-						}
-						else
-							needsRewrite = hasValue;
-
-						if (needsRewrite)
-						{
-							var ta = TypeAccessor.GetAccessor(type);
-
-							expr = Expression.MemberInit(
-								Expression.New(ta.Type),
-								_members.Select(m =>
-									Expression.Bind(m.Value.MemberExpression.Member, m.Value.MemberExpression)));
-							var ex = Builder.BuildExpression(this, expr, enforceServerSide);
-							return ex;
-						}
-						else
-						{
-							Expression? ex = null;
-							foreach (var s in Sequences)
-							{
-								var res = s.BuildExpression(null, level, enforceServerSide);
-								if (ex == null)
-									ex = res;
-							}
-
-							return ex!;
-						}
-					}
->>>>>>> 8fb36cb7
 
 					var leftExpression = Builder.ConvertToSqlExpr(this, matchedPair.Value.left.Expression);
 					if (leftExpression is SqlPlaceholderExpression placehoderLeft)
@@ -741,27 +311,12 @@
 				}
 			}
 
-<<<<<<< HEAD
 			public override void BuildQuery<T>(Query<T> query, ParameterExpression queryParameter)
 			{
 				var expr = Builder.FinalizeProjection(this,
 					Builder.MakeExpression(new ContextRefExpression(typeof(T), this), ProjectFlags.Expression));
 
 				var mapper = Builder.BuildMapper<T>(expr);
-=======
-				var testExpression = expression?.GetLevelExpression(Builder.MappingSchema, level);
-
-				foreach (var sequence in Sequences)
-				{
-					if (sequence.IsExpression(testExpression, level, RequestFor.Association).Result)
-				{
-					throw new LinqToDBException(
-						"Associations with Concat/Union or other Set operations are not supported.");
-				}
-				}
-
-				var ret   = Sequences[0].BuildExpression(expression, level, enforceServerSide);
->>>>>>> 8fb36cb7
 
 				QueryRunner.SetRunQuery(query, mapper);
 			}
@@ -822,7 +377,7 @@
 							return expr;
 						}
 
-						_body.TryConstruct()
+						//_body.TryConstruct()
 
 						throw new NotImplementedException($"Handle other CreateTypes: {_body.ConstructType}");
 					}
