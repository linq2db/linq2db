--- conflicted
+++ resolved
@@ -137,7 +137,6 @@
 				SqlGenericConstructorExpression.Assignment left,
 				SqlGenericConstructorExpression.Assignment right)> _matchedPairs = new(ExpressionEqualityComparer.Instance);
 
-<<<<<<< HEAD
 			private List<
 				(
 				Expression key,
@@ -149,18 +148,6 @@
 			private SqlGenericConstructorExpression? _body;
 
 			static string? GenerateColumnAlias(Expression expr)
-=======
-			[DebuggerDisplay("{Member.MemberExpression}, SequenceInfo: ({SequenceInfo}), SqlQueryInfo: ({SqlQueryInfo})")]
-			sealed class Member
-			{
-				public SqlInfo?          SequenceInfo;
-				public SqlInfo?          SqlQueryInfo;
-				public MemberExpression  MemberExpression = null!;
-			}
-
-			[DebuggerDisplay("{Member.MemberExpression}, Infos.Count: {Infos.Count}, Infos[0]: ({Infos[0]}), Infos[1]: ({Infos[1]})")]
-			sealed class UnionMember
->>>>>>> ce97f12a
 			{
 				var     current = expr;
 				string? alias   = null;
