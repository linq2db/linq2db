--- conflicted
+++ resolved
@@ -333,7 +333,7 @@
 				}
 
 				var nonUnique = _unionMembers
-					.GroupBy(static m => m.Alias, StringComparer.InvariantCultureIgnoreCase)
+					.GroupBy(static m => m.Alias, StringComparer.OrdinalIgnoreCase)
 					.Where(static g => g.Count() > 1);
 
 				foreach (var g in nonUnique)
@@ -358,15 +358,7 @@
 					idx++;
 				}
 
-<<<<<<< HEAD
-
-				var nonUnique = unionMembers.GroupBy(m => m.Alias, StringComparer.OrdinalIgnoreCase)
-					.Where(g => g.Count() > 1);
-
-				foreach (var g in nonUnique)
-=======
 				static string GetFullAlias(UnionMember member)
->>>>>>> 8fb36cb7
 				{
 					foreach (var info in member.Infos)
 					{
