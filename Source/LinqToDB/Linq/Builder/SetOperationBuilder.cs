﻿using System;
using System.Collections.Generic;
using System.Diagnostics;
using System.Linq;
using System.Linq.Expressions;
using System.Reflection;

namespace LinqToDB.Linq.Builder
{
	using LinqToDB.Expressions;
	using Extensions;
	using Reflection;
	using SqlQuery;

	class SetOperationBuilder : MethodCallBuilder
	{
		private static readonly string[] MethodNames = { "Concat", "UnionAll", "Union", "Except", "Intersect", "ExceptAll", "IntersectAll" };

		#region Builder

		protected override bool CanBuildMethodCall(ExpressionBuilder builder, MethodCallExpression methodCall, BuildInfo buildInfo)
		{
			return methodCall.Arguments.Count == 2 && methodCall.IsQueryable(MethodNames);
		}

		protected override IBuildContext BuildMethodCall(ExpressionBuilder builder, MethodCallExpression methodCall, BuildInfo buildInfo)
		{
			var sequence1 = builder.BuildSequence(new BuildInfo(buildInfo, methodCall.Arguments[0]));
			var sequence2 = builder.BuildSequence(new BuildInfo(buildInfo, methodCall.Arguments[1], new SelectQuery()));

			SetOperation setOperation;
			switch (methodCall.Method.Name)
			{
<<<<<<< HEAD
				case "Concat"       :
				case "UnionAll"     : setOperation = SetOperation.UnionAll;     break;
				case "Union"        : setOperation = SetOperation.Union;        break;
				case "Except"       : setOperation = SetOperation.Except;       break;
				case "ExceptAll"    : setOperation = SetOperation.ExceptAll;    break;
				case "Intersect"    : setOperation = SetOperation.Intersect;    break;
				case "IntersectAll" : setOperation = SetOperation.IntersectAll; break;
				default:
=======
				case "Concat"      :
				case "UnionAll"    : setOperation = SetOperation.UnionAll;     break;
				case "Union"       : setOperation = SetOperation.Union;        break;
				case "Except"      : setOperation = SetOperation.Except;       break;
				case "ExceptAll"   : setOperation = SetOperation.ExceptAll;    break;
				case "Intersect"   : setOperation = SetOperation.Intersect;    break;
				case "IntersectAll": setOperation = SetOperation.IntersectAll; break;
				default            :
>>>>>>> f4350ed7
					throw new ArgumentException($"Invalid method name {methodCall.Method.Name}.");
			}

			var needsEmulation = !builder.DataContext.SqlProviderFlags.IsAllSetOperationsSupported &&
								 (setOperation == SetOperation.ExceptAll || setOperation == SetOperation.IntersectAll)
								 ||
								 !builder.DataContext.SqlProviderFlags.IsDistinctSetOperationsSupported &&
								 (setOperation == SetOperation.Except || setOperation == SetOperation.Intersect);

			if (needsEmulation)
			{
				// emulation

				var sequence = new SubQueryContext(sequence1);
				var query    = sequence2;
				var except   = query.SelectQuery;

				var sql = sequence.SelectQuery;

				if (setOperation == SetOperation.Except || setOperation == SetOperation.Intersect)
					sql.Select.IsDistinct = true;

				except.ParentSelect = sql;

				if (setOperation == SetOperation.Except || setOperation == SetOperation.ExceptAll)
					sql.Where.Not.Exists(except);
				else
					sql.Where.Exists(except);

				var keys1 = sequence.ConvertToSql(null, 0, ConvertFlags.All);
				var keys2 = query.   ConvertToSql(null, 0, ConvertFlags.All);

				if (keys1.Length != keys2.Length)
					throw new InvalidOperationException();

				for (var i = 0; i < keys1.Length; i++)
				{
					except.Where
						.Expr(keys1[i].Sql)
						.Equal
						.Expr(keys2[i].Sql);
				}

				return sequence;
			}


			var set1  = sequence1 as SetOperationContext;
			var set2  = sequence2 as SetOperationContext;

			// mixing set operators in single query will result in wrong results
			if (set1 != null && set1.Sequences[0].SelectQuery.SetOperators[0].Operation != setOperation)
				set1 = null;
			if (set2 != null && set2.Sequences[0].SelectQuery.SetOperators[0].Operation != setOperation)
				set2 = null;

			if (set1 != null)
			{
				if (set2 == null)
				{
					var seq2        = new SubQueryContext(sequence2);
					var setOperator = new SqlSetOperator(seq2.SelectQuery, setOperation);
					set1.AddSequence(seq2, setOperator);
				}
				else
				{
					set1.AddSequence(set2.Sequences[0], new SqlSetOperator(set2.Sequences[0].SelectQuery, setOperation));
					for (var i = 1; i < set2.Sequences.Count; i++)
						set1.AddSequence(set2.Sequences[i], set2.Sequences[0].SelectQuery.SetOperators[i - 1]);
					set2.Sequences[0].SelectQuery.SetOperators.Clear();
				}
			}
			else
			{
				var seq1 = new SubQueryContext(sequence1);
				if (set2 == null)
				{
					var seq2 = new SubQueryContext(sequence2);
					set1     = new SetOperationContext(seq1, seq2, methodCall, new SqlSetOperator(seq2.SelectQuery, setOperation));
				}
				else
				{
					set1 = new SetOperationContext(seq1, set2.Sequences[0], methodCall, new SqlSetOperator(set2.Sequences[0].SelectQuery, setOperation));
					for (var i = 1; i < set2.Sequences.Count; i++)
						set1.AddSequence(set2.Sequences[i], set2.Sequences[0].SelectQuery.SetOperators[i - 1]);
					set2.Sequences[0].SelectQuery.SetOperators.Clear();
				}
			}

			return set1;
		}

		#endregion

		#region Context

		sealed class SetOperationContext : SubQueryContext
		{
			public SetOperationContext(SubQueryContext sequence1, SubQueryContext sequence2, MethodCallExpression methodCall, SqlSetOperator setOperator)
				: base(sequence1)
			{
				_isObject =
					sequence1.IsExpression(null, 0, RequestFor.Object).Result ||
					sequence2.IsExpression(null, 0, RequestFor.Object).Result;

				if (_isObject)
				{
					_type           = methodCall.Method.GetGenericArguments()[0];
					_unionParameter = Expression.Parameter(_type, "t");
				}

				// initial sequences
				AddSequence(sequence1, null);
				AddSequence(sequence2, setOperator);
			}

			readonly Type?                         _type;
			readonly bool                          _isObject;
			readonly ParameterExpression?          _unionParameter;
			readonly Dictionary<MemberInfo,Member> _members   = new(new MemberInfoComparer());
			         List<UnionMember>?            _unionMembers;

			public readonly List<SubQueryContext>  Sequences = new ();

			[DebuggerDisplay("{Member.MemberExpression}, SequenceInfo: ({SequenceInfo}), SqlQueryInfo: ({SqlQueryInfo})")]
			class Member
			{
				public SqlInfo?          SequenceInfo;
				public SqlInfo?          SqlQueryInfo;
				public MemberExpression  MemberExpression = null!;
			}

			[DebuggerDisplay("{Member.MemberExpression}, Infos.Count: {Infos.Count}, Infos[0]: ({Infos[0]}), Infos[1]: ({Infos[1]})")]
			class UnionMember
			{
				public UnionMember(Member member, SqlInfo info)
				{
					Member = member;
					Infos.Add(info);
				}

				public readonly Member        Member;
				public readonly List<SqlInfo> Infos  = new ();
				public          string        Alias  = null!;
			}

			public void AddSequence(SubQueryContext sequence, SqlSetOperator? setOperator)
			{
				var isFirst = Sequences.Count == 0;
				Sequences.Add(sequence);

				// no need to set "sequence1.Parent = this" for first sequence?
				if (!isFirst)
					sequence.Parent = this;

				if (setOperator != null)
					Sequences[0].SelectQuery.SetOperators.Add(setOperator);

				var infos = sequence.ConvertToIndex(null, 0, ConvertFlags.All);

				if (!_isObject)
					return;

				if (isFirst)
					_unionMembers = new ();

				foreach (var info in infos)
				{
					if (info.MemberChain.Length == 0)
						throw new InvalidOperationException();

					if (isFirst)
					{
						var mi = info.MemberChain.First(m => m.DeclaringType!.IsSameOrParentOf(_unionParameter!.Type));

						var member = new Member
						{
							SequenceInfo     = info,
							MemberExpression = Expression.MakeMemberAccess(_unionParameter, mi)
						};

						_unionMembers!.Add(new UnionMember(member, info));
					}
					else
					{
						UnionMember? em = null;

						foreach (var m in _unionMembers!)
						{
							if (m.Member.SequenceInfo != null &&
								m.Infos.Count < Sequences.Count &&
								m.Member.SequenceInfo.CompareMembers(info))
							{
								em = m;
								break;
							}
						}

						if (em == null)
						{
							foreach (var m in _unionMembers!)
							{
								if (m.Member.SequenceInfo != null &&
									m.Infos.Count < Sequences.Count &&
									m.Member.SequenceInfo.CompareLastMember(info))
								{
									em = m;
									break;
								}
							}
						}

						if (em == null)
						{
							var member = new Member { MemberExpression = Expression.MakeMemberAccess(_unionParameter, info.MemberChain[0]) };

							if (sequence.IsExpression(member.MemberExpression, 1, RequestFor.Object).Result)
								throw new LinqException("Types in UNION are constructed incompatibly.");

							_unionMembers.Add(em = new UnionMember(member, info));
							if (em.Infos.Count < Sequences.Count)
							{
								var dbType = QueryHelper.GetDbDataType(info.Sql);
								if (dbType.SystemType == typeof(object))
									dbType = dbType.WithSystemType(info.MemberChain.Last().GetMemberType());

								while (em.Infos.Count < Sequences.Count)
								{
									var idx = Sequences.Count - em.Infos.Count - 1;

									var newInfo = new SqlInfo(
										info.MemberChain,
										new SqlValue(dbType, null),
										Sequences[idx].SelectQuery,
										_unionMembers.Count - 1);

									em.Infos.Insert(0, newInfo);

									if (idx == 0)
										em.Member.SequenceInfo = newInfo;
								}
							}
						}
						else
						{
							em.Infos.Add(info);
						}
					}
				}

				// add nulls for missing columns in current sequence
				var midx = -1;
				foreach (var member in _unionMembers!)
				{
					midx++;
					if (member.Infos.Count == Sequences.Count)
						continue;

					//if (sequence.IsExpression(member.Member.MemberExpression, 1, RequestFor.Object).Result)
					//	throw new LinqException("Types in UNION are constructed incompatibly.");

					var info = member.Infos[0];

					var dbType = QueryHelper.GetDbDataType(info.Sql);
					if (dbType.SystemType == typeof(object))
						dbType = dbType.WithSystemType(info.MemberChain.Last().GetMemberType());

					var newInfo = new SqlInfo(
						info.MemberChain,
						new SqlValue(dbType, null),
						sequence.SelectQuery,
						midx);
					member.Infos.Add(newInfo);
				}

				// currently re-run for each sequence > 2...
				if (Sequences.Count > 1)
					FinalizeAliases();
			}

			private void FinalizeAliases()
			{
				for (var i = 0; i < _unionMembers!.Count; i++)
				{
					var member = _unionMembers[i];

					member.Alias = GetShortAlias(member);

					member.Member.SequenceInfo = member.Member.SequenceInfo!.WithIndex(i);

					_members[member.Member.MemberExpression.Member] = member.Member;
				}

				var nonUnique = _unionMembers
					.GroupBy(static m => m.Alias, StringComparer.InvariantCultureIgnoreCase)
					.Where(static g => g.Count() > 1);

				foreach (var g in nonUnique)
					foreach (var member in g)
						member.Alias = GetFullAlias(member);

				var idx = 0;
				foreach (var sequence in Sequences)
				{
					sequence.SelectQuery.Select.Columns.Clear();
					sequence.ColumnIndexes.Clear();

					for (var i = 0; i < _unionMembers.Count; i++)
					{
						var member = _unionMembers[i];

						sequence.SelectQuery.Select.AddNew(member.Infos[idx].Sql);
						SetAliasForColumns(sequence.SelectQuery.Select.Columns[i], member.Alias);
						sequence.ColumnIndexes[i] = i;
					}

					idx++;
				}

				static string GetFullAlias(UnionMember member)
				{
					foreach (var info in member.Infos)
					{
						if (info.MemberChain.Length > 0)
							return string.Join("_", info.MemberChain.Select(static m => m.Name));
					}

					return member.Member.MemberExpression.Member.Name;
				}

				static string GetShortAlias(UnionMember member)
				{
					foreach (var info in member.Infos)
					{
						if (info.MemberChain.Length > 0)
							return info.MemberChain[info.MemberChain.Length - 1].Name;
					}

					return member.Member.MemberExpression.Member.Name;
				}

				static void SetAliasForColumns(SqlColumn column, string alias)
				{
					var current = column;
					column.RawAlias = null;

					while (current.Expression is SqlColumn c)
					{
						c.RawAlias = null;
						current = c;
					}

					current.RawAlias = alias;
				}
			}

			public override void BuildQuery<T>(Query<T> query, ParameterExpression queryParameter)
			{
				var expr   = BuildExpression(null, 0, false);
				var mapper = Builder.BuildMapper<T>(expr);

				QueryRunner.SetRunQuery(query, mapper);
			}

			public override Expression BuildExpression(Expression? expression, int level, bool enforceServerSide)
			{
				if (_isObject)
				{
					if (expression == null)
					{
						var type  = _type!;
						var nctor = (NewExpression?)Expression.Find(type, static (type, e) => e is NewExpression ne && e.Type == type && ne.Arguments?.Count > 0);

						Expression expr;

						if (nctor != null)
						{
							var recordType = RecordsHelper.GetRecordType(Builder.MappingSchema, nctor.Type);
							if ((recordType & RecordType.CallConstructorOnRead) != 0)
							{
								if (nctor.Members != null)
									throw new LinqToDBException($"Call to '{nctor.Type}' record constructor cannot have initializers.");
								else if (nctor.Arguments.Count == 0)
									throw new LinqToDBException($"Call to '{nctor.Type}' record constructor requires parameters.");
								else
								{
									var ctorParms = nctor.Constructor!.GetParameters();

									var parms = new List<Expression>();
									for (var i = 0; i < ctorParms.Length; i++)
									{
										var p = ctorParms[i];
										parms.Add(ExpressionHelper.PropertyOrField(_unionParameter!, p.Name!));
									}

									expr = Expression.New(nctor.Constructor!, parms);
								}
							}
							else
							{
								if (nctor.Members == null)
									throw new LinqToDBException($"Call to '{nctor.Type}' constructor lacks initializers.");
								else
								{
									var members = nctor.Members
										.Select(m => m is MethodInfo info ? info.GetPropertyInfo() : m)
										.ToList();

									expr = Expression.New(
										nctor.Constructor!,
										members.Select(m => ExpressionHelper.PropertyOrField(_unionParameter!, m.Name)),
										members);

								}
							}

							var ex = Builder.BuildExpression(this, expr, enforceServerSide);
							return ex;
						}

						var findVisitor  = FindVisitor<Type>.Create(type, static (type, e) => e.NodeType == ExpressionType.MemberInit && e.Type == type);
						var news         = new MemberInitExpression?[Sequences.Count];
						var needsRewrite = false;
						var hasValue     = false;

						for (var i = 0; i < Sequences.Count; i++)
						{
							news[i] = (MemberInitExpression?)findVisitor.Find(Sequences[i].Expression);
							if (news[i] == null)
								needsRewrite = true;
							else
								hasValue = true;
						}

						if (!needsRewrite)
						{
							// Comparing bindings
							var first = news[0]!;

							for (var i = 1; i < news.Length; i++)
							{
								if (first.Bindings.Count != news[i]!.Bindings.Count)
								{
									needsRewrite = true;
									break;
								}
							}

							if (!needsRewrite)
							{
								foreach (var binding in first.Bindings)
								{
									if (binding.BindingType != MemberBindingType.Assignment)
									{
										needsRewrite = true;
										break;
									}

									foreach (var next in news.Skip(1))
									{
										MemberBinding? foundBinding = null;
										foreach (var b in next!.Bindings)
										{
											if (b.Member == binding.Member)
											{
												foundBinding = b;
												break;
											}
										}

										if (foundBinding == null || foundBinding.BindingType != MemberBindingType.Assignment)
										{
											needsRewrite = true;
											break;
										}

										var assignment1 = (MemberAssignment)binding;
										var assignment2 = (MemberAssignment)foundBinding;

										if (!assignment1.Expression.EqualsTo(assignment2.Expression, Builder.OptimizationContext.GetSimpleEqualsToContext(false)) ||
											!(assignment1.Expression.NodeType == ExpressionType.MemberAccess || assignment1.Expression.NodeType == ExpressionType.Parameter))
										{
											needsRewrite = true;
											break;
										}

										// is is parameters, we have to select
										if (assignment1.Expression.NodeType == ExpressionType.MemberAccess
											&& Builder.GetRootObject(assignment1.Expression)?.NodeType == ExpressionType.Constant)
										{
											needsRewrite = true;
											break;
										}
									}

									if (needsRewrite)
										break;
								}
							}
						}
						else
							needsRewrite = hasValue;

						if (needsRewrite)
						{
							var ta = TypeAccessor.GetAccessor(type);

							expr = Expression.MemberInit(
								Expression.New(ta.Type),
								_members.Select(m =>
									Expression.Bind(m.Value.MemberExpression.Member, m.Value.MemberExpression)));
							var ex = Builder.BuildExpression(this, expr, enforceServerSide);
							return ex;
						}
						else
						{
							Expression? ex = null;
							foreach (var s in Sequences)
							{
								var res = s.BuildExpression(null, level, enforceServerSide);
								if (ex == null)
									ex = res;
							}

							return ex!;
						}
					}

					if (level == 0 || level == 1)
					{
						var levelExpression = expression.GetLevelExpression(Builder.MappingSchema, 1);

						if (ReferenceEquals(expression, levelExpression) && !IsExpression(expression, 1, RequestFor.Object).Result)
						{
							var idx = ConvertToIndex(expression, level, ConvertFlags.Field);
							var n   = idx[0].Index;

							if (Parent != null)
								n = Parent.ConvertToParentIndex(n, this);

							return Builder.BuildSql(expression.Type, n, idx[0].Sql);
						}
					}
				}

				var testExpression = expression?.GetLevelExpression(Builder.MappingSchema, level);

				foreach (var sequence in Sequences)
				{
					if (sequence.IsExpression(testExpression, level, RequestFor.Association).Result)
					{
						throw new LinqToDBException(
							"Associations with Concat/Union or other Set operations are not supported.");
					}
				}

				var ret   = Sequences[0].BuildExpression(expression, level, enforceServerSide);

				//if (level == 1)
				//	_sequence2.BuildExpression(expression, level);

				return ret;
			}

			public override IsExpressionResult IsExpression(Expression? expression, int level, RequestFor requestFlag)
			{
				if (requestFlag == RequestFor.Root && ReferenceEquals(expression, _unionParameter))
					return IsExpressionResult.True;

				return base.IsExpression(expression, level, requestFlag);
			}


			// For Set we have to ensure hat columns are not optimized
			protected override bool OptimizeColumns => false;

			public override SqlInfo[] ConvertToIndex(Expression? expression, int level, ConvertFlags flags)
			{
				if (_isObject)
				{
					return ConvertToSql(expression, level, flags)
						.Select(idx =>
							idx
								.WithIndex(GetIndex(idx.Index, (SqlColumn)idx.Sql))
						)
						.ToArray();
				}

				return base.ConvertToIndex(expression, level, flags);
			}

			public override SqlInfo[] ConvertToSql(Expression? expression, int level, ConvertFlags flags)
			{
				if (_isObject)
				{
					switch (flags)
					{
						case ConvertFlags.All   :
						case ConvertFlags.Key   :

							if (expression == null)
							{
								return _members.Values
									.Select(m => ConvertToSql(m.MemberExpression, 0, ConvertFlags.Field)[0])
									.ToArray();
							}

							break;

						case ConvertFlags.Field :

							if (expression != null && expression.NodeType == ExpressionType.MemberAccess)
							{
								var levelExpression = expression.GetLevelExpression(Builder.MappingSchema, level == 0 ? 1 : level);

								if (expression == levelExpression)
								{
									var ma = (MemberExpression)expression;

									if (!_members.TryGetValue(ma.Member, out var member))
									{
										var ed = Builder.MappingSchema.GetEntityDescriptor(_type!);

										if (ed.Aliases != null && ed.Aliases.ContainsKey(ma.Member.Name))
										{
											var alias = ed[ma.Member.Name];

											if (alias != null)
											{
												var cd = ed[alias.MemberName];

												if (cd != null)
													_members.TryGetValue(cd.MemberInfo, out member);
											}
										}
									}

									if (member == null)
										throw new LinqToDBException($"Expression '{expression}' is not a field.");

									if (member.SqlQueryInfo == null)
									{
										member.SqlQueryInfo = new SqlInfo
										(
											member.MemberExpression.Member,
											SubQuery.SelectQuery.Select.Columns[member.SequenceInfo!.Index],
											SelectQuery,
											member.SequenceInfo!.Index
										);
									}

									return new[] { member.SqlQueryInfo };
								}

								return base.ConvertToSql(expression, level, flags);
							}

							break;
					}

					throw new InvalidOperationException();
				}

				return base.ConvertToSql(expression, level, flags);
			}
		}

		#endregion
	}
}<|MERGE_RESOLUTION|>--- conflicted
+++ resolved
@@ -31,8 +31,7 @@
 			SetOperation setOperation;
 			switch (methodCall.Method.Name)
 			{
-<<<<<<< HEAD
-				case "Concat"       :
+				case "Concat"       : 
 				case "UnionAll"     : setOperation = SetOperation.UnionAll;     break;
 				case "Union"        : setOperation = SetOperation.Union;        break;
 				case "Except"       : setOperation = SetOperation.Except;       break;
@@ -40,24 +39,14 @@
 				case "Intersect"    : setOperation = SetOperation.Intersect;    break;
 				case "IntersectAll" : setOperation = SetOperation.IntersectAll; break;
 				default:
-=======
-				case "Concat"      :
-				case "UnionAll"    : setOperation = SetOperation.UnionAll;     break;
-				case "Union"       : setOperation = SetOperation.Union;        break;
-				case "Except"      : setOperation = SetOperation.Except;       break;
-				case "ExceptAll"   : setOperation = SetOperation.ExceptAll;    break;
-				case "Intersect"   : setOperation = SetOperation.Intersect;    break;
-				case "IntersectAll": setOperation = SetOperation.IntersectAll; break;
-				default            :
->>>>>>> f4350ed7
 					throw new ArgumentException($"Invalid method name {methodCall.Method.Name}.");
 			}
 
 			var needsEmulation = !builder.DataContext.SqlProviderFlags.IsAllSetOperationsSupported &&
-								 (setOperation == SetOperation.ExceptAll || setOperation == SetOperation.IntersectAll)
-								 ||
-								 !builder.DataContext.SqlProviderFlags.IsDistinctSetOperationsSupported &&
-								 (setOperation == SetOperation.Except || setOperation == SetOperation.Intersect);
+			                     (setOperation == SetOperation.ExceptAll || setOperation == SetOperation.IntersectAll)
+			                     ||
+			                     !builder.DataContext.SqlProviderFlags.IsDistinctSetOperationsSupported &&
+			                     (setOperation == SetOperation.Except || setOperation == SetOperation.Intersect);
 
 			if (needsEmulation)
 			{
@@ -169,7 +158,7 @@
 			readonly Type?                         _type;
 			readonly bool                          _isObject;
 			readonly ParameterExpression?          _unionParameter;
-			readonly Dictionary<MemberInfo,Member> _members   = new(new MemberInfoComparer());
+			readonly Dictionary<MemberInfo,Member> _members = new(new MemberInfoComparer());
 			         List<UnionMember>?            _unionMembers;
 
 			public readonly List<SubQueryContext>  Sequences = new ();
@@ -193,7 +182,7 @@
 
 				public readonly Member        Member;
 				public readonly List<SqlInfo> Infos  = new ();
-				public          string        Alias  = null!;
+				public string   Alias = null!;
 			}
 
 			public void AddSequence(SubQueryContext sequence, SqlSetOperator? setOperator)
@@ -223,22 +212,22 @@
 
 					if (isFirst)
 					{
-						var mi = info.MemberChain.First(m => m.DeclaringType!.IsSameOrParentOf(_unionParameter!.Type));
-
-						var member = new Member
-						{
-							SequenceInfo     = info,
-							MemberExpression = Expression.MakeMemberAccess(_unionParameter, mi)
-						};
+					var mi = info.MemberChain.First(m => m.DeclaringType!.IsSameOrParentOf(_unionParameter!.Type));
+
+					var member = new Member
+					{
+						SequenceInfo     = info,
+						MemberExpression = Expression.MakeMemberAccess(_unionParameter, mi)
+					};
 
 						_unionMembers!.Add(new UnionMember(member, info));
-					}
+				}
 					else
 					{
 						UnionMember? em = null;
 
 						foreach (var m in _unionMembers!)
-						{
+				{
 							if (m.Member.SequenceInfo != null &&
 								m.Infos.Count < Sequences.Count &&
 								m.Member.SequenceInfo.CompareMembers(info))
@@ -248,8 +237,8 @@
 							}
 						}
 
-						if (em == null)
-						{
+					if (em == null)
+					{
 							foreach (var m in _unionMembers!)
 							{
 								if (m.Member.SequenceInfo != null &&
@@ -260,11 +249,11 @@
 									break;
 								}
 							}
-						}
-
-						if (em == null)
-						{
-							var member = new Member { MemberExpression = Expression.MakeMemberAccess(_unionParameter, info.MemberChain[0]) };
+					}
+
+					if (em == null)
+					{
+						var member = new Member { MemberExpression = Expression.MakeMemberAccess(_unionParameter, info.MemberChain[0]) };
 
 							if (sequence.IsExpression(member.MemberExpression, 1, RequestFor.Object).Result)
 								throw new LinqException("Types in UNION are constructed incompatibly.");
@@ -277,7 +266,7 @@
 									dbType = dbType.WithSystemType(info.MemberChain.Last().GetMemberType());
 
 								while (em.Infos.Count < Sequences.Count)
-								{
+					{
 									var idx = Sequences.Count - em.Infos.Count - 1;
 
 									var newInfo = new SqlInfo(
@@ -290,20 +279,20 @@
 
 									if (idx == 0)
 										em.Member.SequenceInfo = newInfo;
-								}
-							}
-						}
+					}
+				}
+					}
 						else
-						{
+					{
 							em.Infos.Add(info);
-						}
-					}
-				}
+					}
+				}
+					}
 
 				// add nulls for missing columns in current sequence
 				var midx = -1;
 				foreach (var member in _unionMembers!)
-				{
+					{
 					midx++;
 					if (member.Infos.Count == Sequences.Count)
 						continue;
@@ -314,12 +303,12 @@
 					var info = member.Infos[0];
 
 					var dbType = QueryHelper.GetDbDataType(info.Sql);
-					if (dbType.SystemType == typeof(object))
+						if (dbType.SystemType == typeof(object))
 						dbType = dbType.WithSystemType(info.MemberChain.Last().GetMemberType());
 
 					var newInfo = new SqlInfo(
 						info.MemberChain,
-						new SqlValue(dbType, null),
+							new SqlValue(dbType, null),
 						sequence.SelectQuery,
 						midx);
 					member.Infos.Add(newInfo);
@@ -328,10 +317,10 @@
 				// currently re-run for each sequence > 2...
 				if (Sequences.Count > 1)
 					FinalizeAliases();
-			}
+					}
 
 			private void FinalizeAliases()
-			{
+					{
 				for (var i = 0; i < _unionMembers!.Count; i++)
 				{
 					var member = _unionMembers[i];
@@ -397,7 +386,7 @@
 					column.RawAlias = null;
 
 					while (current.Expression is SqlColumn c)
-					{
+				{
 						c.RawAlias = null;
 						current = c;
 					}
@@ -455,13 +444,13 @@
 								else
 								{
 									var members = nctor.Members
-										.Select(m => m is MethodInfo info ? info.GetPropertyInfo() : m)
-										.ToList();
-
-									expr = Expression.New(
-										nctor.Constructor!,
-										members.Select(m => ExpressionHelper.PropertyOrField(_unionParameter!, m.Name)),
-										members);
+								.Select(m => m is MethodInfo info ? info.GetPropertyInfo() : m)
+								.ToList();
+
+							expr = Expression.New(
+								nctor.Constructor!,
+								members.Select(m => ExpressionHelper.PropertyOrField(_unionParameter!, m.Name)),
+								members);
 
 								}
 							}
@@ -485,8 +474,8 @@
 						}
 
 						if (!needsRewrite)
-						{
-							// Comparing bindings
+							{
+								// Comparing bindings
 							var first = news[0]!;
 
 							for (var i = 1; i < news.Length; i++)
@@ -498,15 +487,15 @@
 								}
 							}
 
-							if (!needsRewrite)
-							{
+								if (!needsRewrite)
+								{
 								foreach (var binding in first.Bindings)
-								{
-									if (binding.BindingType != MemberBindingType.Assignment)
 									{
-										needsRewrite = true;
-										break;
-									}
+										if (binding.BindingType != MemberBindingType.Assignment)
+										{
+											needsRewrite = true;
+											break;
+										}
 
 									foreach (var next in news.Skip(1))
 									{
@@ -530,7 +519,7 @@
 										var assignment2 = (MemberAssignment)foundBinding;
 
 										if (!assignment1.Expression.EqualsTo(assignment2.Expression, Builder.OptimizationContext.GetSimpleEqualsToContext(false)) ||
-											!(assignment1.Expression.NodeType == ExpressionType.MemberAccess || assignment1.Expression.NodeType == ExpressionType.Parameter))
+										    !(assignment1.Expression.NodeType == ExpressionType.MemberAccess || assignment1.Expression.NodeType == ExpressionType.Parameter))
 										{
 											needsRewrite = true;
 											break;
@@ -538,7 +527,7 @@
 
 										// is is parameters, we have to select
 										if (assignment1.Expression.NodeType == ExpressionType.MemberAccess
-											&& Builder.GetRootObject(assignment1.Expression)?.NodeType == ExpressionType.Constant)
+										    && Builder.GetRootObject(assignment1.Expression)?.NodeType == ExpressionType.Constant)
 										{
 											needsRewrite = true;
 											break;
@@ -600,10 +589,10 @@
 				foreach (var sequence in Sequences)
 				{
 					if (sequence.IsExpression(testExpression, level, RequestFor.Association).Result)
-					{
-						throw new LinqToDBException(
-							"Associations with Concat/Union or other Set operations are not supported.");
-					}
+				{
+					throw new LinqToDBException(
+						"Associations with Concat/Union or other Set operations are not supported.");
+				}
 				}
 
 				var ret   = Sequences[0].BuildExpression(expression, level, enforceServerSide);
