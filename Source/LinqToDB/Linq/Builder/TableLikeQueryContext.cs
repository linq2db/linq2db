--- conflicted
+++ resolved
@@ -3,14 +3,10 @@
 
 namespace LinqToDB.Linq.Builder
 {
-<<<<<<< HEAD
 	using LinqToDB.Expressions;
 	using SqlQuery;
 
-	class TableLikeQueryContext : IBuildContext
-=======
-	sealed class TableLikeQueryContext : SubQueryContext
->>>>>>> ce97f12a
+    sealed class TableLikeQueryContext : IBuildContext
 	{
 #if DEBUG
 		public string SqlQueryText => SelectQuery == null ? "" : SelectQuery.SqlText;
