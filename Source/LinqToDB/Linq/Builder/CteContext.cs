<<<<<<< HEAD
﻿using System;
using System.CodeDom;
using System.Collections.Generic;
using System.Linq;
using System.Linq.Expressions;
using System.Reflection;
=======
﻿using System.Linq.Expressions;
>>>>>>> 4cf989f3
using LinqToDB.Expressions;

namespace LinqToDB.Linq.Builder
{
	using SqlQuery;

	internal class CteContext : IBuildContext
	{
#if DEBUG
		public string SqlQueryText => SelectQuery == null ? "" : SelectQuery.SqlText;
		public string Path         => this.GetPath();
		public int    ContextId    { get; }
#endif
		public SelectQuery SelectQuery
		{
			get => CteInnerQueryContext?.SelectQuery ?? new SelectQuery();
			set { }
		}

		public SqlStatement?  Statement { get; set; }
		public IBuildContext? Parent    { get; set; }

		public ExpressionBuilder Builder              { get; }
		public Expression?       Expression           { get; }

		public IBuildContext? CteInnerQueryContext { get; private set; }
		public IBuildContext? SubqueryContext      { get; private set; }
		public CteClause      CteClause            { get; }

		ContextRefExpression CteContextRef { get; }

		public CteContext(ExpressionBuilder builder, IBuildContext? cteInnerQueryContext, CteClause cteClause, Expression cteExpression)
		{
			Builder              = builder;
			CteInnerQueryContext = cteInnerQueryContext;
			CteClause            = cteClause;
			Expression           = cteExpression;

			var elementType = ExpressionBuilder.GetEnumerableElementType(cteExpression.Type);

			CteContextRef = new ContextRefExpression(elementType, this);

#if DEBUG
			ContextId = Builder.GenerateContextId();
#endif
		}

		public void BuildQuery<T>(Query<T> query, ParameterExpression queryParameter)
		{
			throw new NotImplementedException();
		}

		public Expression BuildExpression(Expression? expression, int level, bool enforceServerSide)
		{
			throw new NotImplementedException();
		}

		public SqlInfo[] ConvertToSql(Expression? expression, int level, ConvertFlags flags)
		{
			throw new NotImplementedException();
		}

		public SqlInfo[] ConvertToIndex(Expression? expression, int level, ConvertFlags flags)
		{
			throw new NotImplementedException();
		}

		Dictionary<SqlPlaceholderExpression, SqlPlaceholderExpression> _knownMap = new (ExpressionEqualityComparer.Instance);
		Dictionary<Expression, SqlPlaceholderExpression> _recursiveMap = new (ExpressionEqualityComparer.Instance);

		bool _isRecursiveCall;

		public void InitQuery()
		{
			if (_isRecursiveCall)
				return;

			if (CteInnerQueryContext != null)
				return;

			var cteBuildInfo = new BuildInfo((IBuildContext?)null, Expression!, new SelectQuery());
			_isRecursiveCall = true;
			var cteInnerQueryContext = Builder.BuildSequence(cteBuildInfo);
			_isRecursiveCall = false;

			CteInnerQueryContext = cteInnerQueryContext;
			CteClause.Body       = cteInnerQueryContext.SelectQuery;
			SubqueryContext      = new SubQueryContext(cteInnerQueryContext);

			foreach (var mapped in _recursiveMap.OrderBy(m => m.Value.Index).ToList())
			{
				var subqueryPath = SequenceHelper.CorrectExpression(mapped.Value.Path, this, SubqueryContext);
				var projectFlags = ProjectFlags.SQL;

				var subqueryPathTranslated = Builder.MakeExpression(SubqueryContext, subqueryPath, projectFlags) as SqlPlaceholderExpression;

				if (subqueryPathTranslated == null)
					throw new LinqException($"'{subqueryPath}' cannot be converted to SQL.");

				CteClause.UpdateIndex(subqueryPathTranslated.Index!.Value, (SqlField)mapped.Value.Sql);

				var newPlaceholder = ExpressionBuilder.CreatePlaceholder(SubqueryContext!.SelectQuery, mapped.Value.Sql, subqueryPathTranslated.Path, index: subqueryPathTranslated.Index);
				_knownMap[subqueryPathTranslated] = newPlaceholder;
				_knownMap[newPlaceholder]         = newPlaceholder; // Cycle mapping
				_recursiveMap[subqueryPath]       = newPlaceholder;
			}
		}

		public Expression MakeExpression(Expression path, ProjectFlags flags)
		{
			if (flags.HasFlag(ProjectFlags.Root) || flags.HasFlag(ProjectFlags.AssociationRoot) || flags.HasFlag(ProjectFlags.Expand))
				return path;

			if (_isRecursiveCall)
			{
				if (!_recursiveMap.TryGetValue(path, out var newPlaceholder))
				{
					var index = CteClause.Fields?.Length ?? 0;
					var field = CteClause.RegisterFieldMapping(index, () =>
					{
						var newField = new SqlField(path.Type, GenerateColumnAlias(path), true);
						return newField;
					});

					newPlaceholder = ExpressionBuilder.CreatePlaceholder((SelectQuery?)null, field, path, index: index, trackingPath: path);
					_recursiveMap[path] = newPlaceholder;
				}

				return newPlaceholder;
			}

			/*
			if (flags.HasFlag(ProjectFlags.CompleteQuery))
			{
				if ((CteClause.Fields?.Length ?? 0) == 0)
				{
					CteInnerQueryContext.SelectQuery.Select.AddNew(new SqlValue(1), "any");
					CteClause.RegisterFieldMapping(0, () => new SqlField(typeof(int), "any", false));
					return path;
				}

				return path;
			}
			*/

			//var correctedPath = SequenceHelper.CorrectExpression(path, this, CteInnerQueryContext);

			InitQuery();

			if (SubqueryContext == null || CteInnerQueryContext == null)
				throw new InvalidOperationException();

			var subqueryPath  = SequenceHelper.CorrectExpression(path, this, SubqueryContext);
			var correctedPath = subqueryPath;

			if (!ReferenceEquals(subqueryPath, path))
			{
				correctedPath = Builder.ConvertToSqlExpr(CteInnerQueryContext, correctedPath, flags);

				if (!flags.HasFlag(ProjectFlags.Test))
				{
					correctedPath = SequenceHelper.CorrectTrackingPath(correctedPath, SubqueryContext, this);

					var memberPath = GetMemberPath(subqueryPath);
					correctedPath = Builder.UpdateNesting(SubqueryContext, correctedPath);
					correctedPath = RemapRecursive(correctedPath);
					var placeholders = ExpressionBuilder.CollectPlaceholders2(correctedPath, memberPath).ToList();

					var remapped = RemapToFields(correctedPath, placeholders);
					return remapped;
				}
			}

			return correctedPath;
		}

		static List<MemberInfo> GetMemberPath(Expression expr)
		{
			var     result  = new List<MemberInfo>();
			var     current = expr;
			string? alias   = null;
			while (current is MemberExpression memberExpression)
			{
				result.Insert(0, memberExpression.Member);
				current = memberExpression.Expression;
			}

			return result;
		}

		static string? GenerateColumnAlias(ISqlExpression sqlExpression)
		{
			if (sqlExpression is SqlField field)
				return field.PhysicalName;

			if (sqlExpression is SqlColumn column)
				return column.RawAlias ?? GenerateColumnAlias(column.Expression);

			return null;
		}

		static string? GenerateColumnAlias(Expression expr)
		{
			var     current = expr;
			string? alias   = null;
			while (current is MemberExpression memberExpression)
			{
				if (alias != null)
					alias = memberExpression.Member.Name + "_" + alias;
				else
					alias = memberExpression.Member.Name;
				current = memberExpression.Expression;
			}

			return alias;
		}

		static string? GenerateColumnAlias(MemberInfo[] path)
		{
			string? alias   = null;

			foreach (var current in path)
			{
				if (alias != null)
					alias = current.Name + "_" + alias;
				else
					alias = current.Name;
			}

			return alias;
		}

		Expression RemapRecursive(Expression expression)
		{
			if (_recursiveMap.Count == 0)
				return expression;

			var transformed = expression.Transform(_recursiveMap, static (map, e) =>
			{
				if (map.TryGetValue(e, out var newPlaceholder))
				{
					return newPlaceholder;
				}

				return e;
			});

			return transformed;
		}

		Expression RemapToFields(Expression expression, List<(SqlPlaceholderExpression placeholder, MemberInfo[] path)> placeholders)
		{
			if (placeholders.Count == 0)
				return expression;

			var needsTransformation = false;

			var newPlaceholders = new SqlPlaceholderExpression[placeholders.Count];

			for (var index = 0; index < placeholders.Count; index++)
			{
				var (placeholder, path) = placeholders[index];

				if (!_knownMap.TryGetValue(placeholder, out var newPlaceholder))
				{
					var field = CteClause.RegisterFieldMapping(placeholder.Index!.Value, () =>
					{
						var newField = new SqlField(placeholder.Type,
							(path.Length > 0 ? GenerateColumnAlias(path) : GenerateColumnAlias(placeholder.Path)) ?? GenerateColumnAlias(placeholder.Sql),
							placeholder.Sql.CanBeNull);
						return newField;
					});

					newPlaceholder = ExpressionBuilder.CreatePlaceholder(SubqueryContext!.SelectQuery, field,
						placeholder.Path, trackingPath: placeholder.TrackingPath, index: placeholder.Index);

					_knownMap[placeholder]    = newPlaceholder;
					// Cycle mapping
					_knownMap[newPlaceholder] = newPlaceholder;
				}

				if (!ReferenceEquals(newPlaceholder, placeholder))
					needsTransformation = true;

				newPlaceholders[index] = newPlaceholder;
			}

			if (!needsTransformation)
				return expression;

			var transformed = expression.Transform((placeholders, newPlaceholders), (ctx, e) =>
			{
				if (e.NodeType == ExpressionType.Extension && e is SqlPlaceholderExpression placeholder)
				{
					var index = ctx.placeholders.FindIndex(pi => pi.placeholder == placeholder);
					if (index >= 0)
					{
						return ctx.newPlaceholders[index];
					}
				}

				return e;
			});

			return transformed;
		}

		public IBuildContext Clone(CloningContext context)
		{
			throw new NotImplementedException();
		}

		public void SetRunQuery<T>(Query<T> query, Expression expr)
		{
			throw new NotImplementedException();
		}

		public IsExpressionResult IsExpression(Expression? expression, int level, RequestFor requestFlag)
		{
			throw new NotImplementedException();
		}

		public IBuildContext? GetContext(Expression? expression, int level, BuildInfo buildInfo)
		{
			return null;
		}

		public int ConvertToParentIndex(int index, IBuildContext context)
		{
			throw new NotImplementedException();
		}

		public void SetAlias(string? alias)
		{
			throw new NotImplementedException();
		}

		public ISqlExpression? GetSubQuery(IBuildContext context)
		{
			throw new NotImplementedException();
		}

		public SqlStatement GetResultStatement()
		{
			throw new NotImplementedException();
		}

		public void CompleteColumns()
		{
			throw new NotImplementedException();
		}
	}
}<|MERGE_RESOLUTION|>--- conflicted
+++ resolved
@@ -1,13 +1,5 @@
-<<<<<<< HEAD
-﻿using System;
-using System.CodeDom;
-using System.Collections.Generic;
-using System.Linq;
-using System.Linq.Expressions;
+﻿using System.Linq.Expressions;
 using System.Reflection;
-=======
-﻿using System.Linq.Expressions;
->>>>>>> 4cf989f3
 using LinqToDB.Expressions;
 
 namespace LinqToDB.Linq.Builder
@@ -21,9 +13,9 @@
 		public string Path         => this.GetPath();
 		public int    ContextId    { get; }
 #endif
-		public SelectQuery SelectQuery
-		{
-			get => CteInnerQueryContext?.SelectQuery ?? new SelectQuery();
+		public SelectQuery? SelectQuery
+		{
+			get => CteInnerQueryContext?.SelectQuery;
 			set { }
 		}
 
