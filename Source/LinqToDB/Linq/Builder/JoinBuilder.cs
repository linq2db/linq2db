﻿using System;
using System.Collections.Generic;
using System.Linq;
using System.Linq.Expressions;

namespace LinqToDB.Linq.Builder
{
	using LinqToDB.Expressions;
	using SqlQuery;

	class JoinBuilder : MethodCallBuilder
	{
		protected override bool CanBuildMethodCall(ExpressionBuilder builder, MethodCallExpression methodCall, BuildInfo buildInfo)
		{
			if (methodCall.Method.DeclaringType == typeof(LinqExtensions) || !methodCall.IsQueryable("Join"))
				return false;

			// other overload for Join
			if (methodCall.Arguments[2].Unwrap() is not LambdaExpression lambda)
				return false;

			var body = lambda.Body.Unwrap();

			if (body.NodeType == ExpressionType.MemberInit)
			{
				var mi = (MemberInitExpression)body;
				bool throwExpr;

				if (mi.NewExpression.Arguments.Count > 0 || mi.Bindings.Count == 0)
					throwExpr = true;
				else
					throwExpr = mi.Bindings.Any(b => b.BindingType != MemberBindingType.Assignment);

				if (throwExpr)
					throw new NotSupportedException($"Explicit construction of entity type '{body.Type}' in join is not allowed.");
			}

			return true;
		}

		protected override IBuildContext BuildMethodCall(ExpressionBuilder builder, MethodCallExpression methodCall, BuildInfo buildInfo)
		{
			var outerContext = builder.BuildSequence(new BuildInfo(buildInfo, methodCall.Arguments[0], buildInfo.SelectQuery));
			var innerContext = builder.BuildSequence(new BuildInfo(buildInfo, methodCall.Arguments[1], new SelectQuery()));

			outerContext = new SubQueryContext(outerContext);
			innerContext = new SubQueryContext(innerContext);

			List<SqlQueryExtension>? extensions = null;

			if (innerContext is QueryExtensionBuilder.JoinHintContext jhc)
			{
				innerContext = jhc.Context;
				extensions   = jhc.Extensions;
			}

			var join = innerContext.SelectQuery.InnerJoin();
			var sql  = outerContext.SelectQuery;

			sql.From.Tables[0].Joins.Add(join.JoinedTable);

			if (extensions != null)
				join.JoinedTable.SqlQueryExtensions = extensions;

			var selector = (LambdaExpression)methodCall.Arguments[4].Unwrap();

			outerContext.     SetAlias(selector.Parameters[0].Name);
			innerContext.SetAlias(selector.Parameters[1].Name);

			var outerKeyLambda = (LambdaExpression)methodCall.Arguments[2].Unwrap();
			var innerKeyLambda = (LambdaExpression)methodCall.Arguments[3].Unwrap();

			var innerKeyContext  = innerContext;

			var outerKeySelector = SequenceHelper.PrepareBody(outerKeyLambda, outerContext).Unwrap();
			var innerKeySelector = SequenceHelper.PrepareBody(innerKeyLambda, innerKeyContext).Unwrap();

			// Make join and where for the counter.
			//
			if (outerKeySelector.NodeType == ExpressionType.New)
			{
				var new1 = (NewExpression)outerKeySelector;
				var new2 = (NewExpression)innerKeySelector;

				for (var i = 0; i < new1.Arguments.Count; i++)
				{
					var arg1 = new1.Arguments[i];
					var arg2 = new2.Arguments[i];

					BuildJoin(builder, join.JoinedTable.Condition, outerContext, arg1, innerKeyContext, arg2);
				}
			}
			else if (outerKeySelector.NodeType == ExpressionType.MemberInit)
			{
				var mi1 = (MemberInitExpression)outerKeySelector;
				var mi2 = (MemberInitExpression)innerKeySelector;

				for (var i = 0; i < mi1.Bindings.Count; i++)
				{
					if (mi1.Bindings[i].Member != mi2.Bindings[i].Member)
						throw new LinqException($"List of member inits does not match for entity type '{outerKeySelector.Type}'.");

					var arg1 = ((MemberAssignment)mi1.Bindings[i]).Expression;
					var arg2 = ((MemberAssignment)mi2.Bindings[i]).Expression;

					BuildJoin(builder, join.JoinedTable.Condition, outerContext, arg1, innerKeyContext, arg2);
				}
			}
			else
			{
				BuildJoin(builder, join.JoinedTable.Condition, outerContext, outerKeySelector, innerKeyContext, innerKeySelector);
			}

			return new SelectContext(buildInfo.Parent, selector, buildInfo.IsSubQuery, outerContext, innerContext)
#if DEBUG
			{
				Debug_MethodCall = methodCall
			}
#endif
				;
		}

<<<<<<< HEAD
=======
		IBuildContext GetSubQueryContext(ExpressionBuilder builder, MethodCallExpression methodCall, BuildInfo buildInfo,
			SelectQuery sql,
			LambdaExpression innerKeyLambda,
			Expression outerKeySelector,
			Expression innerKeySelector,
			IBuildContext outerKeyContext)
		{
			var subQueryContext = builder.BuildSequence(new BuildInfo(buildInfo, methodCall.Arguments[1], new SelectQuery()));

			subQueryContext = new SubQueryContext(subQueryContext);

			var subQueryParent     = subQueryContext.Parent;
			var subQueryKeyContext = new ExpressionContext(buildInfo.Parent, subQueryContext, innerKeyLambda);

			// Process SubQuery.
			//
			var subQuerySql = ((SubQueryContext)subQueryContext).SelectQuery;

			// Make join and where for the counter.
			//
			if (outerKeySelector.NodeType == ExpressionType.New)
			{
				var new1 = (NewExpression)outerKeySelector;
				var new2 = (NewExpression)innerKeySelector;

				for (var i = 0; i < new1.Arguments.Count; i++)
				{
					var arg1 = new1.Arguments[i];
					var arg2 = new2.Arguments[i];

					BuildSubQueryJoin(builder, outerKeyContext, arg1, arg2, subQueryKeyContext, subQuerySql);
				}
			}
			else if (outerKeySelector.NodeType == ExpressionType.MemberInit)
			{
				var mi1 = (MemberInitExpression)outerKeySelector;
				var mi2 = (MemberInitExpression)innerKeySelector;

				for (var i = 0; i < mi1.Bindings.Count; i++)
				{
					if (mi1.Bindings[i].Member != mi2.Bindings[i].Member)
						throw new LinqException($"List of member inits does not match for entity type '{outerKeySelector.Type}'.");

					var arg1 = ((MemberAssignment)mi1.Bindings[i]).Expression;
					var arg2 = ((MemberAssignment)mi2.Bindings[i]).Expression;

					BuildSubQueryJoin(builder, outerKeyContext, arg1, arg2, subQueryKeyContext, subQuerySql);
				}
			}
			else
			{
				BuildSubQueryJoin(builder, outerKeyContext, outerKeySelector, innerKeySelector, subQueryKeyContext, subQuerySql);
			}

			builder.ReplaceParent(subQueryKeyContext, subQueryParent);

			subQuerySql.ParentSelect = sql;
			subQuerySql.Select.Columns.Clear();

			return subQueryContext;
		}

>>>>>>> f6ae79d6
		internal static void BuildJoin(
			ExpressionBuilder builder,
			SqlSearchCondition condition,
			IBuildContext outerKeyContext, Expression outerKeySelector,
			IBuildContext innerKeyContext, Expression innerKeySelector)
		{
			var predicate = builder.ConvertCompare(outerKeyContext,
				ExpressionType.Equal,
				outerKeySelector, 
				innerKeySelector, ProjectFlags.SQL);

			if (predicate == null)
			{
				predicate = new SqlPredicate.ExprExpr(
					builder.ConvertToSql(outerKeyContext, outerKeySelector),
					SqlPredicate.Operator.Equal,
					builder.ConvertToSql(innerKeyContext, innerKeySelector),
					Common.Configuration.Linq.CompareNullsAsValues ? true : null);
			}

			condition.Conditions.Add(new SqlCondition(false, predicate));
		}

	}
}<|MERGE_RESOLUTION|>--- conflicted
+++ resolved
@@ -120,71 +120,6 @@
 				;
 		}
 
-<<<<<<< HEAD
-=======
-		IBuildContext GetSubQueryContext(ExpressionBuilder builder, MethodCallExpression methodCall, BuildInfo buildInfo,
-			SelectQuery sql,
-			LambdaExpression innerKeyLambda,
-			Expression outerKeySelector,
-			Expression innerKeySelector,
-			IBuildContext outerKeyContext)
-		{
-			var subQueryContext = builder.BuildSequence(new BuildInfo(buildInfo, methodCall.Arguments[1], new SelectQuery()));
-
-			subQueryContext = new SubQueryContext(subQueryContext);
-
-			var subQueryParent     = subQueryContext.Parent;
-			var subQueryKeyContext = new ExpressionContext(buildInfo.Parent, subQueryContext, innerKeyLambda);
-
-			// Process SubQuery.
-			//
-			var subQuerySql = ((SubQueryContext)subQueryContext).SelectQuery;
-
-			// Make join and where for the counter.
-			//
-			if (outerKeySelector.NodeType == ExpressionType.New)
-			{
-				var new1 = (NewExpression)outerKeySelector;
-				var new2 = (NewExpression)innerKeySelector;
-
-				for (var i = 0; i < new1.Arguments.Count; i++)
-				{
-					var arg1 = new1.Arguments[i];
-					var arg2 = new2.Arguments[i];
-
-					BuildSubQueryJoin(builder, outerKeyContext, arg1, arg2, subQueryKeyContext, subQuerySql);
-				}
-			}
-			else if (outerKeySelector.NodeType == ExpressionType.MemberInit)
-			{
-				var mi1 = (MemberInitExpression)outerKeySelector;
-				var mi2 = (MemberInitExpression)innerKeySelector;
-
-				for (var i = 0; i < mi1.Bindings.Count; i++)
-				{
-					if (mi1.Bindings[i].Member != mi2.Bindings[i].Member)
-						throw new LinqException($"List of member inits does not match for entity type '{outerKeySelector.Type}'.");
-
-					var arg1 = ((MemberAssignment)mi1.Bindings[i]).Expression;
-					var arg2 = ((MemberAssignment)mi2.Bindings[i]).Expression;
-
-					BuildSubQueryJoin(builder, outerKeyContext, arg1, arg2, subQueryKeyContext, subQuerySql);
-				}
-			}
-			else
-			{
-				BuildSubQueryJoin(builder, outerKeyContext, outerKeySelector, innerKeySelector, subQueryKeyContext, subQuerySql);
-			}
-
-			builder.ReplaceParent(subQueryKeyContext, subQueryParent);
-
-			subQuerySql.ParentSelect = sql;
-			subQuerySql.Select.Columns.Clear();
-
-			return subQueryContext;
-		}
-
->>>>>>> f6ae79d6
 		internal static void BuildJoin(
 			ExpressionBuilder builder,
 			SqlSearchCondition condition,
