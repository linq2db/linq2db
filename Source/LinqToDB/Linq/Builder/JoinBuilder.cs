--- conflicted
+++ resolved
@@ -216,22 +216,11 @@
 				outerKeyContext, outerKeySelector,
 				innerKeyContext, innerKeySelector);
 
-<<<<<<< HEAD
-			if (predicate == null)
-			{
-				predicate = new SqlPredicate.ExprExpr(
-					builder.ConvertToSql(outerKeyContext, outerKeySelector),
-					SqlPredicate.Operator.Equal,
-					builder.ConvertToSql(innerKeyContext, innerKeySelector),
-					builder.DataOptions.LinqOptions.CompareNullsAsValues ? true : null);
-			}
-=======
 			predicate ??= new SqlPredicate.ExprExpr(
 				builder.ConvertToSql(outerKeyContext, outerKeySelector),
 				SqlPredicate.Operator.Equal,
 				builder.ConvertToSql(innerKeyContext, innerKeySelector),
-				Common.Configuration.Linq.CompareNullsAsValues ? true : null);
->>>>>>> f6ae79d6
+				builder.DataOptions.LinqOptions.CompareNullsAsValues ? true : null);
 
 			condition.Conditions.Add(new SqlCondition(false, predicate));
 		}
@@ -247,22 +236,11 @@
 				outerKeyContext, outerKeySelector,
 				subQueryKeyContext, innerKeySelector);
 
-<<<<<<< HEAD
-			if (predicate == null)
-			{
-				predicate = new SqlPredicate.ExprExpr(
-					builder.ConvertToSql(outerKeyContext, outerKeySelector),
-					SqlPredicate.Operator.Equal,
-					builder.ConvertToSql(subQueryKeyContext, innerKeySelector),
-					builder.DataOptions.LinqOptions.CompareNullsAsValues ? true : null);
-			}
-=======
 			predicate ??= new SqlPredicate.ExprExpr(
 				builder.ConvertToSql(outerKeyContext, outerKeySelector),
 				SqlPredicate.Operator.Equal,
 				builder.ConvertToSql(subQueryKeyContext, innerKeySelector),
-				Common.Configuration.Linq.CompareNullsAsValues ? true : null);
->>>>>>> f6ae79d6
+				builder.DataOptions.LinqOptions.CompareNullsAsValues ? true : null);
 
 			subQuerySelect.Where.SearchCondition.Conditions.Add(new SqlCondition(false, predicate));
 		}
