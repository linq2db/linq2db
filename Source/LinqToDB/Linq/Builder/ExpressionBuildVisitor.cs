﻿using System;
using System.Collections;
using System.Collections.Generic;
using System.Data.SqlTypes;
using System.Diagnostics;
using System.Diagnostics.CodeAnalysis;
using System.Linq;
using System.Linq.Expressions;
using System.Reflection;
using System.Runtime.CompilerServices;

using LinqToDB.Common;
using LinqToDB.Common.Internal;
using LinqToDB.Data;
using LinqToDB.Expressions;
using LinqToDB.Expressions.Internal;
using LinqToDB.Extensions;
using LinqToDB.Linq.Translation;
using LinqToDB.Mapping;
using LinqToDB.Reflection;
using LinqToDB.SqlQuery;

namespace LinqToDB.Linq.Builder
{
	[Flags]
	public enum BuildPurpose
	{
		None,
		Sql,
		Table,
		/// <summary>
		/// Materialization mapper expression build.
		/// </summary>
		Expression,
		Expand,
		Root,
		AssociationRoot,
		AggregationRoot,
		SubQuery,
		Extract,
		Traverse
	}

	[Flags]
	public enum BuildFlags
	{
		None                = 0,
		ForceParameter      = 1 << 0,
		ForceDefaultIfEmpty = 1 << 1,
		ForSetProjection    = 1 << 2,
		ForKeys             = 1 << 3,
		ForceOuter          = 1 << 4,
		ForExtension        = 1 << 5,
		ForExpanding        = 1 << 6,
		ForMemberRoot       = 1 << 7,
		FormatAsExpression  = 1 << 8,
		// forces clearing flags
		ResetPrevious       = 1 << 9,
	}

	sealed class ExpressionBuildVisitor : ExpressionVisitorBase
	{
		public   ExpressionBuilder Builder { get; }
		BuildPurpose               _buildPurpose;
		BuildFlags                 _buildFlags;
		IBuildContext?             _buildContext;
		ColumnDescriptor?          _columnDescriptor;
		string?                    _alias;
		Stack<Expression>          _disableSubqueries = new();
		NewExpression?             _disableNew;
		bool                       _preferClientSide;

		NullabilityContext? _nullabilityContext;

		public IBuildContext? BuildContext
		{
			get => _buildContext;
			private set
			{
				if (ReferenceEquals(_buildContext, value))
					return;
				_buildContext       = value;
				_nullabilityContext = null;
			}
		}

		// Caches
		SnapshotDictionary<ExprCacheKey, Expression>?                _associations;
		SnapshotDictionary<ExprCacheKey, Expression>                 _translationCache = new(ExprCacheKey.SqlCacheKeyComparer);
		SnapshotDictionary<ColumnCacheKey, SqlPlaceholderExpression> _columnCache      = new(ColumnCacheKey.ColumnCacheKeyComparer);

		public ExpressionBuildVisitor(ExpressionBuilder builder)
		{
			Builder = builder;
			_buildPurpose = BuildPurpose.Expression;
		}

		public MappingSchema     MappingSchema     => BuildContext?.MappingSchema ?? Builder.MappingSchema;
		public DataOptions       DataOptions       => Builder.DataOptions;
		public ColumnDescriptor? CurrentDescriptor => _columnDescriptor;

		ContextRefExpression? FoundRoot { get; set; }

		static bool HasClonedContext(Expression? expression, CloningContext cloningContext)
		{
			return expression != null &&
			       null       != expression.Find(cloningContext, static (cc, e) => e is ContextRefExpression contextRef && cc.IsCloned(contextRef.BuildContext));
		}

		public ExpressionBuildVisitor Clone(CloningContext cloningContext)
		{
			var translationCache = _translationCache
				.Where(p => HasClonedContext(p.Key.Expression, cloningContext))
				.ToDictionary(
					p =>
						new ExprCacheKey(
							cloningContext.CorrectExpression(p.Key.Expression),
							cloningContext.CorrectContext(p.Key.Context), p.Key.ColumnDescriptor,
							cloningContext.CorrectElement(p.Key.SelectQuery), p.Key.Flags),
					p => cloningContext.CorrectExpression(p.Value),
					ExprCacheKey.SqlCacheKeyComparer
				);

			var columnCache = _columnCache
				.Where(p => cloningContext.IsCloned(p.Key.SelectQuery) || HasClonedContext(p.Key.Expression, cloningContext))
				.ToDictionary(
					p =>
						new ColumnCacheKey(
							cloningContext.CorrectExpression(p.Key.Expression),
							p.Key.ResultType,
							cloningContext.CorrectElement(p.Key.SelectQuery),
							cloningContext.CorrectElement(p.Key.ParentQuery)),
					p => cloningContext.CorrectExpression(p.Value),
					ColumnCacheKey.ColumnCacheKeyComparer
				);

			var associations = _associations?
				.Where(p => HasClonedContext(p.Key.Expression, cloningContext))
				.ToDictionary(
					p =>
						new ExprCacheKey(
							cloningContext.CorrectExpression(p.Key.Expression),
							cloningContext.CorrectContext(p.Key.Context), p.Key.ColumnDescriptor,
							cloningContext.CorrectElement(p.Key.SelectQuery), p.Key.Flags),

					p => cloningContext.CorrectExpression(p.Value),
					ExprCacheKey.SqlCacheKeyComparer
				);

			var newVisitor = new ExpressionBuildVisitor(Builder);
			newVisitor._associations     = associations == null ? null : new SnapshotDictionary<ExprCacheKey, Expression>(associations);
			newVisitor._translationCache = new (translationCache);
			newVisitor._columnCache      = new (columnCache);

			return newVisitor;
		}

		public sealed class CacheSnapshot : IDisposable
		{
			readonly ExpressionBuildVisitor _visitor;

			readonly SnapshotDictionary<ExprCacheKey, Expression>?                _savedAssociations;
			readonly SnapshotDictionary<ExprCacheKey, Expression>                 _savedTranslationCache;
			readonly SnapshotDictionary<ColumnCacheKey, SqlPlaceholderExpression> _savedColumnCache;
			bool                                                                  _isAccepted;

			public CacheSnapshot(ExpressionBuildVisitor visitor)
			{
				_visitor = visitor;

				_savedAssociations     = visitor._associations;
				_savedTranslationCache = visitor._translationCache;
				_savedColumnCache      = visitor._columnCache;

				_savedAssociations?.TakeSnapshot();
				_savedTranslationCache.TakeSnapshot();
				_savedColumnCache.TakeSnapshot();
			}

			public void Accept()
			{
				_isAccepted = true;
			}

			public void Dispose()
			{
				if (_isAccepted)
				{
					_savedAssociations?.Commit();
					_savedTranslationCache.Commit();
					_savedColumnCache.Commit();
				}
				else
				{
					_savedAssociations?.Rollback();
					if (_savedAssociations == null)
					{
						_visitor._associations = null;
					}

					_savedTranslationCache.Rollback();
					_savedColumnCache.Rollback();
				}
			}
		}

		[DebuggerDisplay("Saved: {_savedState}")]
		public readonly struct StateHolder<TState> : IDisposable
		{
			readonly ExpressionBuildVisitor                 _visitor;
			readonly Action<ExpressionBuildVisitor, TState> _stateSetter;
			readonly TState                                 _savedState;

			[DebuggerStepThrough]
			public StateHolder(ExpressionBuildVisitor visitor, TState state, Func<ExpressionBuildVisitor, TState> stateAccessor, Action<ExpressionBuildVisitor, TState> stateSetter)
			{
				_visitor     = visitor;
				_stateSetter = stateSetter;
				_savedState  = stateAccessor(visitor);
				_stateSetter(visitor, state);
			}

			[DebuggerStepThrough]
			public void Dispose()
			{
				_stateSetter(_visitor, _savedState);
			}
		}

		public StateHolder<BuildPurpose> UsingBuildPurpose(BuildPurpose buildPurpose)
		{
			return new StateHolder<BuildPurpose>(this, buildPurpose, static v => v._buildPurpose, static (v, f) => v._buildPurpose = f);
		}

		public StateHolder<BuildFlags> UsingBuildFlags(BuildFlags buildFlags)
		{
			return new StateHolder<BuildFlags>(this, CombineFlags(_buildFlags, buildFlags), static v => v._buildFlags, static (v, f) => v._buildFlags = f);
		}

		public StateHolder<string?> UsingAlias(string? alias)
		{
			return new StateHolder<string?>(this, alias, static v => v._alias, static (v, f) => v._alias = f);
		}

		public StateHolder<IBuildContext?> UsingBuildContext(IBuildContext? buildContext)
		{
			return new StateHolder<IBuildContext?>(this, buildContext, static v => v.BuildContext, static (v, f) => v.BuildContext = f);
		}

		public StateHolder<ColumnDescriptor?> UsingColumnDescriptor(ColumnDescriptor? columnDescriptor)
		{
			return new StateHolder<ColumnDescriptor?>(this, columnDescriptor, static v => v._columnDescriptor, static (v, f) => v._columnDescriptor = f);
		}

		static BuildFlags CombineFlags (BuildFlags currentFlags, BuildFlags additional)
		{
			if (additional.HasFlag(BuildFlags.ResetPrevious))
				return additional & ~BuildFlags.ResetPrevious;
			return currentFlags | additional;
		}

		public Expression BuildExpression(IBuildContext? buildContext, Expression expression, BuildPurpose buildPurpose, BuildFlags buildFlags = BuildFlags.None, string? alias = null)
		{
			using var savePurpose      = UsingBuildPurpose(buildPurpose);
			using var saveBuildContext = UsingBuildContext(buildContext);
			using var saveAlias        = UsingAlias(alias ?? _alias);
			using var saveBuildFlags   = UsingBuildFlags(buildFlags);

			var result = Visit(expression);

			return result;
		}

		public Expression BuildExpression(IBuildContext? buildContext, Expression expression, BuildFlags buildFlags = BuildFlags.None, string? alias = null)
		{
			using var saveBuildContext = UsingBuildContext(buildContext);
			using var saveAlias        = UsingAlias(alias ?? _alias);
			using var saveBuildFlags   = UsingBuildFlags(buildFlags);

			var result = Visit(expression);

			return result;
		}

		public Expression BuildExpression(Expression expression, BuildPurpose buildPurpose, BuildFlags? buildFlags = null)
		{
			using var savePurpose    = UsingBuildPurpose(buildPurpose);
			using var saveBuildFlags = UsingBuildFlags(buildFlags ?? _buildFlags);

			var result = Visit(expression);

			return result;
		}

		public Expression BuildExpression(Expression expression, BuildPurpose buildPurpose)
		{
			using var saveBuildPurpose = UsingBuildPurpose(buildPurpose);

			var result = Visit(expression);

			return result;
		}

		public Expression BuildSqlExpression(Expression expression)
		{
			var result = BuildExpression(expression, BuildPurpose.Sql);
			if (BuildContext != null)
				result = Builder.UpdateNesting(BuildContext, result);
			return result;
		}

		public Expression BuildSqlExpression(IBuildContext context, Expression expression)
		{
			var result = BuildExpression(context, expression, BuildPurpose.Sql);
			result = Builder.UpdateNesting(context, result);
			return result;
		}

		public Expression BuildExpression(IBuildContext? context, Expression expression)
		{
			using var saveBuildContext = UsingBuildContext(context);

			var result = Visit(expression);

			return result;
		}

		public Expression BuildExpression(IBuildContext? context, Expression expression, BuildPurpose buildPurpose)
		{
			using var savePurpose      = UsingBuildPurpose(buildPurpose);
			using var saveBuildContext = UsingBuildContext(context);

			var result = Visit(expression);

			return result;
		}

		public Expression BuildRoot(Expression expression)
		{
			FoundRoot = null;
			return BuildExpression(expression, BuildPurpose.Root);
		}

		public Expression BuildAssociationRoot(Expression expression)
		{
			FoundRoot = null;
			return BuildExpression(expression, BuildPurpose.AssociationRoot);
		}

		public Expression BuildAggregationRoot(Expression expression)
		{
			FoundRoot = null;
			return BuildExpression(expression, BuildPurpose.AggregationRoot);
		}

		static bool IsSame(Expression expr1, Expression expr2)
		{
			return ExpressionEqualityComparer.Instance.Equals(expr1, expr2);
		}

		bool HandleSqlRelated(Expression node, [NotNullWhen(true)] out Expression? translated)
		{
			translated = null;
			if (BuildContext == null || _buildPurpose is not (BuildPurpose.Sql or BuildPurpose.Expression))
			{
				return false;
			}

			ISqlExpression? sql = null;

			if (typeof(ISqlExpression).IsSameOrParentOf(node.Type))
			{
				var valid = true;
				if (node is MethodCallExpression mc)
				{
					var type = mc.Object?.Type ?? mc.Method.DeclaringType;
					if (type != null && MappingSchema.HasAttribute<Sql.ExpressionAttribute>(type, mc.Method))
						valid = false;
				}
				else if (node is MemberExpression me)
				{
					var type = me.Expression?.Type ?? me.Member.DeclaringType;
					if (type != null && MappingSchema.HasAttribute<Sql.ExpressionAttribute>(type, me.Member))
						valid = false;
				}

				if (valid)
					sql = ConvertToInlinedSqlExpression(BuildContext, node);
			}
			else if (typeof(IToSqlConverter).IsSameOrParentOf(node.Type))
			{
				sql = ConvertToSqlConvertible(BuildContext, node);
			}

			if (sql != null)
			{
				translated = ExpressionBuilder.CreatePlaceholder(BuildContext, sql, node, alias : _alias);
				return true;
			}

			return false;
		}

		ISqlExpression? ConvertToInlinedSqlExpression(IBuildContext? context, Expression newExpr)
		{
			var innerSql = Builder.EvaluateExpression<ISqlExpression>(newExpr);
			if (innerSql == null)
				return null;

			var param = Builder.ParametersContext.BuildParameter(context, newExpr, null, doNotCheckCompatibility : true);
			if (param == null)
				return null;

			return new SqlInlinedSqlExpression(param, innerSql);
		}

		ISqlExpression? ConvertToSqlConvertible(IBuildContext? context, Expression expression)
		{
			if (Builder.EvaluateExpression(Expression.Convert(expression, typeof(IToSqlConverter))) is not IToSqlConverter converter)
				throw new LinqToDBException($"Expression '{expression}' cannot be converted to `IToSqlConverter`");

			var innerExpr = converter.ToSql(converter);

			var param = Builder.ParametersContext.BuildParameter(context, expression, null, doNotCheckCompatibility : true);
			if (param == null)
				return null;

			return new SqlInlinedToSqlExpression(param, innerExpr);
		}

		Expression MakeWithCache(IBuildContext context, Expression expression)
		{
			var flags = GetProjectFlags();

			var cacheKey = new ExprCacheKey(expression, context, null, null, flags);
			
			if (_translationCache.TryGetValue(cacheKey, out var translated))
			{
				DebugCacheHit(cacheKey, translated);
				return translated;
			}

			var saveRoot = FoundRoot;

			Builder.PushTranslationModifier(context.TranslationModifier, true);

			translated = context.MakeExpression(expression, flags);

			Builder.PopTranslationModifier();

			FoundRoot = saveRoot;

#if DEBUG
			if (!IsSame(translated, expression))
			{
				Debug.WriteLine($"--> Translated: {expression} => {translated}");
			}
#endif

			if (!Builder.IsUnderRecursiveBuild(expression))
			{
				if (!_translationCache.ContainsKey(cacheKey))
					_translationCache.Add(cacheKey, translated);
			}

			return translated;
		}

		ProjectFlags GetProjectFlags()
		{
			var flags = ProjectFlags.None;

			switch (_buildPurpose)
			{
				case BuildPurpose.Sql:
					flags |= ProjectFlags.SQL;
					if (_buildFlags.HasFlag(BuildFlags.ForKeys))
						flags |= ProjectFlags.Keys;
					break;
				case BuildPurpose.Expression:
					flags |= ProjectFlags.Expression;
					if (_buildFlags.HasFlag(BuildFlags.ForKeys))
						flags |= ProjectFlags.Keys;
					break;
				case BuildPurpose.Root:
					flags |= ProjectFlags.Root;
					break;
				case BuildPurpose.AssociationRoot:
					flags |= ProjectFlags.AssociationRoot;
					break;
				case BuildPurpose.AggregationRoot:
					flags |= ProjectFlags.AggregationRoot;
					break;
				case BuildPurpose.SubQuery:
					flags |= ProjectFlags.Subquery;
					break;
				case BuildPurpose.Extract:
					flags |= ProjectFlags.ExtractProjection;
					if (_buildFlags.HasFlag(BuildFlags.ForKeys))
						flags |= ProjectFlags.Keys;
					break;
				case BuildPurpose.Traverse:
					flags |= ProjectFlags.Traverse;
					break;
				case BuildPurpose.Table:
					flags |= ProjectFlags.Table;
					break;
				case BuildPurpose.Expand:
					flags |= ProjectFlags.Expand;
					break;
				default:
					throw new ArgumentOutOfRangeException();
			}

			if (_buildFlags.HasFlag(BuildFlags.ForExpanding))
				flags |= ProjectFlags.Expand;

			if (_buildFlags.HasFlag(BuildFlags.ForMemberRoot))
				flags |= ProjectFlags.MemberRoot;

			if (_buildFlags.HasFlag(BuildFlags.ForSetProjection))
				flags |= ProjectFlags.ForSetProjection;

			return flags;
		}

		public ContextRefExpression? GetCacheRootContext(Expression expression)
		{
			if (expression is MemberExpression { Expression: { } expr })
			{
				return GetCacheRootContext(expr);
			}

			if (expression is MethodCallExpression methodCallExpression && methodCallExpression.IsQueryable())
			{
				return GetCacheRootContext(methodCallExpression.Arguments[0]);
			}

			return expression as ContextRefExpression;
		}

		public ContextRefExpression? GetAggregationRootContext(Expression expression)
		{
			if (expression is MemberExpression { Expression: { } expr })
			{
				return GetCacheRootContext(expr);
			}

			if (expression is MethodCallExpression methodCallExpression && methodCallExpression.IsQueryable())
			{
				return GetCacheRootContext(methodCallExpression.Arguments[0]);
			}

			return expression as ContextRefExpression;
		}

		[Conditional("DEBUG")]
		void DebugCacheHit(ExprCacheKey cacheKey, Expression translated)
		{
			Debug.WriteLine($"Cache hit: {cacheKey.Expression} => {translated}");
		}

		ExprCacheKey GetSqlCacheKey(Expression path)
		{
			if (FoundRoot == null)
				throw new InvalidOperationException("Called when root is not initialized.");

			return GetSqlCacheKey(path, FoundRoot.BuildContext.SelectQuery);
		}

		ExprCacheKey GetSqlCacheKey(Expression path, SelectQuery selectQuery)
		{
			return new ExprCacheKey(path, null, _columnDescriptor, selectQuery, ProjectFlags.SQL);
		}

		Expression RegisterTranslatedSql(Expression translated, Expression path)
		{
			if (FoundRoot != null)
			{
				translated = RegisterTranslatedSql(FoundRoot.BuildContext.SelectQuery, translated, path);
			}

			return translated;
		}

		Expression RegisterTranslatedSql(SelectQuery selectQuery, Expression translated, Expression path)
		{
			if (translated is SqlPlaceholderExpression placeholder)
			{
				if (_alias != null)
					placeholder = placeholder.WithAlias(_alias);

				translated = placeholder.WithTrackingPath(path);

				var cacheKey = GetSqlCacheKey(path, selectQuery);

				if (!_translationCache.ContainsKey(cacheKey))
					_translationCache.Add(cacheKey, translated);
			}

			return translated;
		}

		bool GetAlreadyTranslated(SelectQuery selectQuery, Expression path, [NotNullWhen(true)] out Expression? translated)
		{
			var cacheKey = GetSqlCacheKey(path, selectQuery);

			if (_translationCache.TryGetValue(cacheKey, out translated))
				return true;

			return false;
		}

#if DEBUG
		[DebuggerStepThrough]
		[return: NotNullIfNotNull(nameof(node))]
		public override Expression? Visit(Expression? node)
		{
			var newNode = base.Visit(node);

			/*
			if (newNode != null && node != null && !IsSame(newNode, node!))
			{
				Debug.WriteLine($"--> Node  {_buildPurpose}, {_buildFlags}, {node.NodeType}, \t {node} \t\t -> {newNode}");
			}
			*/

			return newNode;
		}
#endif

		[Conditional("DEBUG")]
		public void LogVisit(Expression node, [CallerMemberName] string callerName = "")
		{
			Debug.WriteLine($"{callerName}: {_buildPurpose}, {_buildFlags}, {node}");
		}

		protected override Expression VisitLambda<T>(Expression<T> node)
		{
			var shouldProcess = _buildPurpose is BuildPurpose.Extract or BuildPurpose.Expand || _buildFlags.HasFlag(BuildFlags.ForExpanding);

			if (!shouldProcess)
				return node;

			var saveDescriptor = _columnDescriptor;
			_columnDescriptor = null;

			var newNode = base.VisitLambda(node);

			_columnDescriptor = saveDescriptor;
			return newNode;
		}

		protected override MemberAssignment VisitMemberAssignment(MemberAssignment node)
		{
			if (_buildPurpose is BuildPurpose.Table or BuildPurpose.AggregationRoot or BuildPurpose.AssociationRoot)
			{
				return node;
			}

			var saveDescriptor = _columnDescriptor;
			var saveAlias      = _alias;

			if (node.Member.DeclaringType != null)
			{
				_columnDescriptor = MappingSchema.GetEntityDescriptor(node.Member.DeclaringType).FindColumnDescriptor(node.Member);
			}

			_alias = node.Member.Name;

			var newNode = base.VisitMemberAssignment(node);

			if (newNode.Expression is SqlPlaceholderExpression { Alias: null } placeholder)
			{
				newNode = newNode.Update(placeholder.WithAlias(_alias));
			}

			_alias            = saveAlias;
			_columnDescriptor = saveDescriptor;

			return newNode;
		}

		internal override SqlGenericConstructorExpression.Assignment VisitSqlGenericAssignment(SqlGenericConstructorExpression.Assignment assignment)
		{
			var saveDescriptor = _columnDescriptor;
			var saveAlias      = _alias;

			if (assignment.MemberInfo.DeclaringType != null)
			{
				_columnDescriptor = MappingSchema.GetEntityDescriptor(assignment.MemberInfo.DeclaringType).FindColumnDescriptor(assignment.MemberInfo);
			}

			_alias = assignment.MemberInfo.Name;

			SqlGenericConstructorExpression.Assignment? newNode = null;
			if (BuildContext != null && IsSqlOrExpression())
			{
				if (TryConvertToSql(assignment.Expression, out var translated))
				{
					newNode = assignment.WithExpression(Visit(translated));
				}
			}
			
			if (newNode == null)
			{
				newNode = base.VisitSqlGenericAssignment(assignment);
			}

			_alias            = saveAlias;
			_columnDescriptor = saveDescriptor;

			return newNode;
		}

		protected override Expression VisitListInit(ListInitExpression node)
		{
			FoundRoot = null;

			var saveDisableNew = _disableNew;
			_disableNew = node.NewExpression;

			var newExpression = base.VisitListInit(node);

			_disableNew = saveDisableNew;

			return newExpression;
		}

		public override Expression VisitSqlGenericConstructorExpression(SqlGenericConstructorExpression node)
		{
			FoundRoot = null;

			var newNode = base.VisitSqlGenericConstructorExpression(node);

			if (!IsSame(newNode, node))
				return Visit(newNode);

			return node;
		}

		internal override SqlGenericConstructorExpression.Parameter VisitSqlGenericParameter(SqlGenericConstructorExpression.Parameter parameter)
		{
			var saveDescriptor = _columnDescriptor;
			var saveAlias      = _alias;

			if (parameter.MemberInfo?.DeclaringType != null)
			{
				_columnDescriptor = MappingSchema.GetEntityDescriptor(parameter.MemberInfo.DeclaringType).FindColumnDescriptor(parameter.MemberInfo);
			}

			_alias = parameter.MemberInfo?.Name ?? parameter.ParameterInfo.Name;

			var newNode = base.VisitSqlGenericParameter(parameter);

			_alias            = saveAlias;
			_columnDescriptor = saveDescriptor;

			return newNode;

		}

		protected override Expression VisitMethodCall(MethodCallExpression node)
		{
			LogVisit(node);

			if (_buildPurpose == BuildPurpose.Traverse)
			{
				var newNode = base.VisitMethodCall(node);
				FoundRoot = null;
				return newNode;
			}

			if (node.Method.Name == nameof(Sql.Alias) && node.Method.DeclaringType == typeof(Sql))
			{
				using var saveAlias = UsingAlias(Builder.EvaluateExpression<string>(node.Arguments[1]));

				var translated = Visit(node.Arguments[0]);

				translated = RegisterTranslatedSql(translated, node);

				return translated;
			}

			if (IsSqlOrExpression() && node.Method.Name == nameof(Sql.Parameter) && node.Method.DeclaringType == typeof(Sql))
			{
				using var saveFlags = UsingBuildFlags(BuildFlags.ForceParameter);

				var translated = Visit(node.Arguments[0]);

				translated = RegisterTranslatedSql(translated, node);

				return translated;
			}

			if (IsSqlOrExpression() && node.Method.Name == nameof(Sql.Constant) && node.Method.DeclaringType == typeof(Sql))
			{
				using var saveFlags = UsingBuildFlags(BuildFlags.ForceParameter);

				if (HandleValue(node.Arguments[0], out var translated))
				{
					if (translated is SqlPlaceholderExpression { Sql: SqlParameter sqlParameter })
					{
						sqlParameter.IsQueryParameter = false;
					}

					translated = RegisterTranslatedSql(translated, node);

					return translated;
				}

				return node;
			}

			if (Builder.IsAssociation(node, out _))
			{
				Expression? root;

				if (node.Object != null)
				{
					root = BuildAssociationRoot(node.Object);
					if (!IsSame(root, node.Object))
					{
						return Visit(node.Update(root, node.Arguments));
					}
				}
				else
				{
					root = BuildAssociationRoot(node.Arguments[0]);
					if (!IsSame(root, node.Arguments[0]))
					{
						var newArguments = node.Arguments.ToArray();
						newArguments[0] = root;
						return Visit(node.Update(node.Object, newArguments));
					}
				}

				if (FoundRoot != null && FoundRoot.BuildContext.AutomaticAssociations)
				{
					var association = TryCreateAssociation(node, FoundRoot, BuildContext);
					if (!IsSame(association, node))
						return Visit(association);
				}
			}
			else
			{
				if (_buildPurpose is BuildPurpose.AggregationRoot or BuildPurpose.AssociationRoot)
					return node;

				if (node.Type == typeof(bool))
				{
					var translatedPredicate = ConvertPredicateMethod(node);
					if (!IsSame(translatedPredicate, node))
						return Visit(translatedPredicate);
				}

				if (HandleSubquery(node, out var translated))
					return Visit(translated);
			}

			if (IsSqlOrExpression() && BuildContext != null)
			{
				var exposed = Builder.ConvertSingleExpression(node, false);

				if (!IsSame(exposed, node))
				{
					var translatedExposed = Visit(exposed);
					if (SequenceHelper.HasError(translatedExposed))
						return node;
					return translatedExposed;
				}

				if (TranslateMember(BuildContext, node, out var translatedMember))
				{
					return Visit(translatedMember);
				}

				if (HandleExtension(BuildContext, node, out var attribute, out translatedMember))
				{
					if (node.Type == typeof(bool) && translatedMember is SqlPlaceholderExpression { Sql: var sql } && attribute.IsPredicate)
					{
						var predicate = ConvertExpressionToPredicate(sql);
						var searchCondition = new SqlSearchCondition().Add(predicate);
						return CreatePlaceholder(searchCondition, node);
					}

					return Visit(translatedMember);
				}

				if (HandleValue(node, out var translated))
				{
					translated = RegisterTranslatedSql(translated, node);
					return Visit(translated);
				}

				if (HandleFormat(node, out var translatedFormat))
					return Visit(translatedFormat);

				if (HandleConstructorMethods(node, out var translatedConstructor))
					return Visit(translatedConstructor);

				if (node.Type == typeof(bool))
				{
					var translatedPredicate = ConvertPredicateMethod(node);
					if (!IsSame(translatedPredicate, node))
						return Visit(translatedPredicate);
				}
			}

			if (HandleSqlRelated(node, out var translatedSqlRelated))
				return translatedSqlRelated;

			if (_buildPurpose is BuildPurpose.Expression or BuildPurpose.Traverse or BuildPurpose.Expand or BuildPurpose.Extract or BuildPurpose.SubQuery)
			{
				return base.VisitMethodCall(node);
			}

			FoundRoot = null;
			return node;
		}

		protected override Expression VisitNewArray(NewArrayExpression node)
		{
			if (IsSqlOrExpression())
			{
				if (HandleValue(node, out var translated))
					return Visit(translated);
			}

			FoundRoot = null;

			return base.VisitNewArray(node);
		}

		protected override Expression VisitNew(NewExpression node)
		{
			LogVisit(node);

			if (IsSqlOrExpression())
			{
				if (TranslateMember(BuildContext, node, out var translatedMember))
					return Visit(translatedMember);

				if (!ReferenceEquals(_disableNew, node))
				{
					if (HandleValue(node, out var translated))
						return Visit(translated);

					if (HandleSqlRelated(node, out translated))
						return Visit(translated);

					if (_buildPurpose is BuildPurpose.Sql || _buildFlags.HasFlag(BuildFlags.ForSetProjection))
					{
						var generic = Builder.ParseGenericConstructor(node, ProjectFlags.SQL, _columnDescriptor);
						if (!IsSame(generic, node))
							return Visit(generic);
					}

					if (HandleAsParameter(node, out translated))
						return Visit(translated);
				}
			}

			if (_buildPurpose is BuildPurpose.Root or BuildPurpose.AggregationRoot or BuildPurpose.AssociationRoot or BuildPurpose.Table)
				return node;

			using var saveDescriptor = UsingColumnDescriptor(null);
			using var saveAlias      = UsingAlias(null);

			FoundRoot = null;
			return base.VisitNew(node);
		}

		protected override Expression VisitMemberInit(MemberInitExpression node)
		{
			using var saveDescriptor = UsingColumnDescriptor(null);

			if (_buildPurpose is BuildPurpose.Sql)
			{
				if (HandleValue(node, out var translated))
					return Visit(translated);

				if (HandleSqlRelated(node, out translated))
					return Visit(translated);

				var generic = Builder.ParseGenericConstructor(node, ProjectFlags.SQL, _columnDescriptor);
				if (!IsSame(generic, node))
					return Visit(generic);
			}

			var saveDisableNew = _disableNew;
			var saveAlias      = _alias;

			_disableNew = node.NewExpression;
			_alias      = null;

			var newExpression = base.VisitMemberInit(node);

			_disableNew = saveDisableNew;
			_alias      = saveAlias;

			if (!IsSame(newExpression, node))
				return Visit(newExpression);

			return newExpression;
		}

		protected override Expression VisitSwitch(SwitchExpression node)
		{
			if (_buildPurpose is not BuildPurpose.Sql)
				return base.VisitSwitch(node);

			var hasDefaultPart =
				node.DefaultBody == null
				|| node.DefaultBody is not UnaryExpression
				{
					NodeType: ExpressionType.Convert or ExpressionType.ConvertChecked,
					Operand: MethodCallExpression { Method: var m }
				}
				|| m != ConvertBuilder.DefaultConverter;

			var ps = new ISqlExpression[node.Cases.Count * 2 + (hasDefaultPart? 1 : 0)];
			var svExpr = Visit(node.SwitchValue);

			if (svExpr is not SqlPlaceholderExpression svPlaceholder)
				return base.VisitSwitch(node);

			var sv = svPlaceholder.Sql;

			for (var i = 0; i < node.Cases.Count; i++)
			{
				var sc = new SqlSearchCondition(true);
				foreach (var testValue in node.Cases[i].TestValues)
				{
					var testValueExpr = Visit(testValue);
					if (testValueExpr is not SqlPlaceholderExpression { Sql: var sql })
						return base.VisitSwitch(node);

					sc.Add(new SqlPredicate.ExprExpr(sv, SqlPredicate.Operator.Equal, sql, DataOptions.LinqOptions.CompareNulls == CompareNulls.LikeClr ? true : null));
				}

				ps[i * 2]     = sc;

				var caseExpr = Visit(node.Cases[i].Body);
				if (caseExpr is not SqlPlaceholderExpression casePlaceholder)
					return base.VisitSwitch(node);

				ps[i * 2 + 1] = casePlaceholder.Sql;
			}

			if (hasDefaultPart)
			{
				var defaultExpr = Visit(node.DefaultBody!);
				if (defaultExpr is not SqlPlaceholderExpression defaultPlaceholder)
					return base.VisitSwitch(node);

				ps[^1] = defaultPlaceholder.Sql;
			}

			//TODO: Convert everything to SqlSimpleCaseExpression
			var cases = new List<SqlCaseExpression.CaseItem>(ps.Length);

			for (var i = 0; i < ps.Length; i += 2)
			{
				var caseExpr = ps[i];
				var value    = ps[i + 1];

				if (caseExpr is not SqlSearchCondition sc)
					return base.VisitSwitch(node);
				
				cases.Add(new SqlCaseExpression.CaseItem(sc, value));
			}

			ISqlExpression? defaultExpression = null;

			if (hasDefaultPart)
				defaultExpression = ps[^1];

			var caseExpression = new SqlCaseExpression(MappingSchema.GetDataType(node.Type).Type, cases, defaultExpression);

			return CreatePlaceholder(caseExpression, node);
		}

		public override Expression VisitChangeTypeExpression(ChangeTypeExpression node)
		{
			if (_buildPurpose is BuildPurpose.Sql)
			{
				var translated = Visit(node.Expression);

				if (!IsSame(translated, node.Expression))
				{
					if (translated is SqlPlaceholderExpression sqlPlaceholder)
					{
						var dbDataType = _columnDescriptor?.MemberType == translated.Type
							? _columnDescriptor.GetDbDataType(true)
							: MappingSchema.GetDbDataType(node.Type);

						var sql = new SqlCastExpression(sqlPlaceholder.Sql, dbDataType, null);

						return Visit(CreatePlaceholder(sql, node));
					}

					return node.Update(translated);
				}
			}

			return base.VisitChangeTypeExpression(node);
		}

		protected override Expression VisitInvocation(InvocationExpression node)
		{
			if (IsSqlOrExpression() && HandleValue(node, out var translated))
				return Visit(translated);

			return base.VisitInvocation(node);
		}

		public bool HandleExtension(IBuildContext context, Expression expr, [NotNullWhen(true)] out Sql.ExpressionAttribute? attribute, [NotNullWhen(true)] out Expression? translated)
		{
			// Handling ExpressionAttribute
			//
			if (expr.NodeType is ExpressionType.Call or ExpressionType.MemberAccess)
			{
				MemberInfo memberInfo;
				if (expr.NodeType == ExpressionType.Call)
				{
					memberInfo = ((MethodCallExpression)expr).Method;
				}
				else
				{
					memberInfo = ((MemberExpression)expr).Member;
				}

				attribute = memberInfo.GetExpressionAttribute(MappingSchema);

				if (attribute != null)
				{
					// prevent to handling it here
					var converted = Builder.ConvertSingleExpression(expr, false);
					if (!IsSame(converted, expr))
					{
						translated = null;
						return false;
					}

					if (!attribute.ServerSideOnly && !attribute.PreferServerSide && Builder.CanBeEvaluatedOnClient(expr))
					{
						attribute  = null;
						translated = null;
						return false;
					}

					translated = ConvertExtension(attribute, context, expr);

					if (translated is not SqlPlaceholderExpression)
					{
						if (attribute.ServerSideOnly)
						{
							translated = SqlErrorExpression.EnsureError(translated);
							return true;
						}

						translated = null;
						return false;
					}

					return !IsSame(translated, expr);
				}
			}

			attribute  = null;
			translated = null;
			return false;
		}

		public Expression ConvertExtension(Sql.ExpressionAttribute attr, IBuildContext context, Expression expr)
		{
			var rootContext     = context;
			var rootSelectQuery = context.SelectQuery;

			var root = GetAggregationRootContext(expr);
			if (root != null)
			{
				rootContext = root.BuildContext;
			}
			else
			{
				var findAggregationRoot = attr.IsAggregate || attr.IsWindowFunction;
				
				if (!findAggregationRoot)
				{
					// handling old stuff of backward compatibility
					var current = context;
					while (true)
					{
						if (current is SelectContext { InnerContext: SubQueryContext { IsSelectWrapper: true } } selectContext)
						{
							current = selectContext.InnerContext;
						}
						else if (current is SubQueryContext { IsSelectWrapper: true } subQuery)
						{
							current = subQuery.SubQuery;
						}
						else if (current is GroupByBuilder.GroupByContext)
						{
							findAggregationRoot = true;
							break;
						}
						else
							break;
					}
				}

				if (findAggregationRoot)
				{
					if (expr is MethodCallExpression { Method.IsStatic: true, Arguments: [ContextRefExpression contextRef, ..] })
					{
						rootContext = contextRef.BuildContext;
					}

					_ = BuildAggregationRoot(new ContextRefExpression(rootContext.ElementType, rootContext));
					if (FoundRoot != null)
					{
						rootContext = FoundRoot.BuildContext;
					}
				}
			}

			if (rootContext is GroupByBuilder.GroupByContext groupBy)
			{
				rootSelectQuery = groupBy.SubQuery.SelectQuery;
			}

			if (GetAlreadyTranslated(rootSelectQuery, expr, out var translated))
				return translated;

			var transformed = attr.GetExpression((buildVisitor: this, context: rootContext),
				Builder.DataContext,
				Builder,
				rootSelectQuery,
				expr,
				static (context, e, descriptor, inline) =>
					context.buildVisitor.ConvertToExtensionSql(context.context, e, descriptor, inline));

			if (transformed is SqlPlaceholderExpression placeholder)
			{
				Builder.RegisterExtensionAccessors(expr);

				placeholder = placeholder.WithSql(Builder.PosProcessCustomExpression(expr, placeholder.Sql, NullabilityContext.GetContext(placeholder.SelectQuery)));
				placeholder = placeholder.WithPath(expr);

				placeholder = (SqlPlaceholderExpression)RegisterTranslatedSql(rootSelectQuery, placeholder, expr);

				return placeholder;
			}

			if (attr.ServerSideOnly)
			{
				if (transformed is SqlErrorExpression errorExpr)
					return SqlErrorExpression.EnsureError(errorExpr, expr.Type);
				return SqlErrorExpression.EnsureError(expr, expr.Type);
			}

			return expr;
		}

		public Expression ConvertToExtensionSql(IBuildContext context, Expression expression, ColumnDescriptor? columnDescriptor, bool? inlineParameters)
		{
			var translationModifier = context.TranslationModifier;
			if (inlineParameters == true)
				translationModifier = translationModifier.WithInlineParameters(true);

			Builder.PushTranslationModifier(translationModifier, true);

			var saveFlags            = _buildFlags;
			var saveColumnDescriptor = _columnDescriptor;
			try
			{
				_buildFlags       |= BuildFlags.ForExtension;
				_columnDescriptor  = columnDescriptor;

				expression = expression.UnwrapConvertToObject();
				var unwrapped = expression.Unwrap();

				if (unwrapped is LambdaExpression lambda)
				{
					var contextRefExpression = new ContextRefExpression(lambda.Parameters[0].Type, context);

					var body = lambda.GetBody(contextRefExpression);

					return BuildSqlExpression(context, body);
				}

				if (unwrapped is ContextRefExpression contextRef)
				{
					contextRef = contextRef.WithType(contextRef.BuildContext.ElementType);

					var result = BuildSqlExpression(contextRef.BuildContext, contextRef);

					if (result is SqlPlaceholderExpression)
					{
						if (result.Type != expression.Type)
						{
							result = Expression.Convert(result, expression.Type);
							result = BuildSqlExpression(contextRef.BuildContext, result);
						}

						result = Builder.UpdateNesting(context, result);

						return result;
					}

					if (HandleGenericConstructor(result, out var translated))
						return translated;
				}
				else
				{
					var converted = BuildSqlExpression(context, expression);

					if (converted is SqlPlaceholderExpression or SqlErrorExpression)
					{
						return converted;
					}

					if (HandleGenericConstructor(converted, out var translated))
						return translated;

					// Weird case, see Stuff2 test
					if (!Builder.CanBeEvaluatedOnClient(expression))
					{
						var buildResult = Builder.TryBuildSequence(new BuildInfo(context, expression, new SelectQuery()));
						if (buildResult.BuildContext != null)
						{
							unwrapped = new ContextRefExpression(buildResult.BuildContext.ElementType, buildResult.BuildContext);
							var result = BuildSqlExpression(buildResult.BuildContext, unwrapped);

							if (result is SqlPlaceholderExpression { SelectQuery: not null } placeholder)
							{
								_ = Builder.ToColumns(placeholder.SelectQuery, placeholder);

								return ExpressionBuilder.CreatePlaceholder(context, placeholder.SelectQuery, unwrapped);
							}
						}
					}
				}

				return expression;
			}
			finally
			{
				_buildFlags       = saveFlags;
				_columnDescriptor = saveColumnDescriptor;
				Builder.PopTranslationModifier();
			}

			bool HandleGenericConstructor(Expression expr, [NotNullWhen(true)] out Expression? translated)
			{
				if (expr is SqlGenericConstructorExpression generic)
				{
					var placeholders = CollectPlaceholders(generic);
					var usedSources  = new HashSet<ISqlTableSource>();

					foreach (var p in placeholders)
						QueryHelper.GetUsedSources(p.Sql, usedSources);

					if (usedSources.Count == 1)
					{
						var source = usedSources.First();
						translated = CreatePlaceholder(source.All, expression);
						return true;
					}
				}

				translated = null;
				return false;
			}
		}

		protected override Expression VisitMember(MemberExpression node)
		{
			LogVisit(node);

			if (_buildFlags.HasFlag(BuildFlags.ForExpanding))
			{
				if (!HasContextReferenceOrSql(node))
					return node;
			}

			FoundRoot = null;
			if (node.Expression != null)
			{
				Expression root;
				using (var savedFlags = UsingBuildFlags(BuildFlags.ForMemberRoot))
				{
					root = _buildPurpose is BuildPurpose.Expression or BuildPurpose.Sql or BuildPurpose.SubQuery or BuildPurpose.Extract or BuildPurpose.Table
						? BuildRoot(node.Expression)
						: Visit(node.Expression);

					if (root is ParameterExpression)
						return node;
				}

				if (!IsSame(root, node.Expression))
				{
					if (root is not (SqlErrorExpression or MethodCallExpression or SqlGenericConstructorExpression or SqlPlaceholderExpression))
					{
						if (root.Type != node.Expression.Type && _buildPurpose is BuildPurpose.Table or BuildPurpose.AggregationRoot or BuildPurpose.AssociationRoot)
							return Visit(root);

						var updated = node.Update(root);
						var result  = Visit(updated);
						if (result is SqlPlaceholderExpression placeholder)
						{
							result = placeholder.WithTrackingPath(updated);
						}

						return result;
					}

					if (root is SqlErrorExpression error)
					{
						FoundRoot = null;
					}
				}
			}
			else
			{
				FoundRoot = null;
			}

			var saveAlias = _alias;
			try
			{
				_alias = node.Member.Name;
				var context = FoundRoot;

				if (node.Expression != null)
				{
					if (node.Member.IsNullableValueMember())
					{
						var translatedExpr = Visit(node.Expression!);

						if (translatedExpr is SqlPlaceholderExpression placeholder)
						{
							return Visit(placeholder.WithType(node.Type));
						}

						return node.Update(translatedExpr);
					}

					if (node.Member.IsNullableHasValueMember())
					{
						var translatedExpr = Visit(node.Expression!);

						if (translatedExpr is SqlPlaceholderExpression)
						{
							var hasValue = SequenceHelper.MakeNotNullCondition(translatedExpr);
							return Visit(hasValue);
						}
					}
				}

				if (context != null)
				{
					if (_buildPurpose is BuildPurpose.Expression or BuildPurpose.Sql)
					{
						var exprCacheKey = GetSqlCacheKey(node);
						if (_translationCache.TryGetValue(exprCacheKey, out var alreadyTranslated))
						{
							DebugCacheHit(exprCacheKey, alreadyTranslated);
							return Visit(alreadyTranslated);
						}
					}

					// Should be called before any other checks. SetOperationContext, TableLikeQueryContext, CteContext may intercept this call
					//
					var translated = MakeWithCache(context.BuildContext, node);
					if (!IsSame(translated, node) && translated is not SqlErrorExpression)
					{
						if (translated is DefaultValueExpression && _buildPurpose is BuildPurpose.Expression)
						{
							// skip DefaultValueExpression in expression mode, it should be result from SelectContext that projection is wrong.
						}
						else
						{
							translated = RegisterTranslatedSql(translated, node);

							translated = Visit(translated);
							return translated;
						}
					}

					if (_buildPurpose is BuildPurpose.Traverse)
						return node;

					if (Builder.IsAssociation(node, out _))
					{
						Expression associationRoot;
						{
							using var saveBuildPurpose = UsingBuildPurpose(BuildPurpose.AssociationRoot);
							associationRoot = MakeWithCache(context.BuildContext, node);
						}

						if (!IsSame(associationRoot, node) && associationRoot is not SqlErrorExpression)
						{
							return Visit(associationRoot);
						}

						if (node.Expression != null)
						{
							var testExpression = UnwrapExpressionForAssociation(node.Expression);

							if (testExpression is ContextRefExpression { BuildContext.AutomaticAssociations: true })
							{
								var association = TryCreateAssociation(node, context, BuildContext);
								if (!IsSame(association, node))
									return Visit(association);
							}
						}
					}

					if (_buildPurpose is BuildPurpose.Sql && translated is SqlErrorExpression)
						return translated;
				}

				if (BuildContext != null && _buildPurpose is not BuildPurpose.Traverse)
				{
					var rootContext = context?.BuildContext ?? BuildContext;

					if (_buildPurpose is BuildPurpose.Sql or BuildPurpose.Expression)
					{
						var cacheKey = new ExprCacheKey(node, null, _columnDescriptor, rootContext.SelectQuery, ProjectFlags.SQL);

						if (_translationCache.TryGetValue(cacheKey, out var translatedLocal))
							return translatedLocal;

						if (TranslateMember(BuildContext, memberExpression : node, translated : out translatedLocal))
						{
							translatedLocal = RegisterTranslatedSql(translatedLocal, node);
							
							if (!_translationCache.ContainsKey(cacheKey))
								_translationCache[cacheKey] = translatedLocal;

							return Visit(translatedLocal);
						}

						if (HandleValue(node, out var translated))
							return Visit(translated);

						if (HandleExtension(BuildContext, node, out var attribute, out translated))
						{
							if (node.Type == typeof(bool) && translated is SqlPlaceholderExpression placeholder && !attribute.IsPredicate)
							{
								var isTruePredicate = MakeIsTrueCheck(placeholder.Sql);
								if (isTruePredicate == null)
									return node;

								var searchCondition = new SqlSearchCondition().Add(isTruePredicate);
								return CreatePlaceholder(searchCondition, node);
							}

							return Visit(translated);
						}

						var exposed = Builder.ConvertSingleExpression(node, false);

						if (!IsSame(exposed, node))
						{
							var translatedExposed = Visit(exposed);
							if (SequenceHelper.HasError(translatedExposed))
								return node;
							return translatedExposed;
						}

						if (HandleSubquery(node, out translated))
							return Visit(translated);

						if (node.Expression is ContextRefExpression contextRef)
						{
							// Handling case when implementation of interface refers to ExpressionMethod
							if (contextRef is { ElementType.IsInterface: true, BuildContext: ITableContext tableContext } && tableContext.ObjectType != contextRef.ElementType)
							{
								var newMember = tableContext.ObjectType.GetImplementation(node.Member);
								if (newMember != null)
								{
									var newMemberAccess = Expression.MakeMemberAccess(contextRef.WithType(tableContext.ObjectType), newMember);
									return Visit(newMemberAccess);
								}
							}
						}

					}
				}

				if (_buildPurpose == BuildPurpose.Expression && node.Expression != null)
				{
					return base.VisitMember(node);
				}

				return node;
			}
			finally
			{
				_alias = saveAlias;
			}
		}

		static Expression UnwrapExpressionForAssociation(Expression expression)
		{
			var testExpression = expression.UnwrapConvert();
			if (testExpression.NodeType is ExpressionType.TypeAs or ExpressionType.Convert or ExpressionType.ConvertChecked)
			{
				var operand = ((UnaryExpression)testExpression).Operand;
				testExpression = UnwrapExpressionForAssociation(operand);
			}
			else if (testExpression is SqlDefaultIfEmptyExpression defaultIfEmpty)
			{
				testExpression = UnwrapExpressionForAssociation(defaultIfEmpty.InnerExpression);
			}

			return testExpression;
		}

		public CacheSnapshot CreateSnapshot()
		{
			return new CacheSnapshot(this);
		}

		public Expression TryCreateAssociation(Expression expression, ContextRefExpression rootContext, IBuildContext? forContext)
		{
			var associationDescriptor = Builder.GetAssociationDescriptor(expression, out var memberInfo);

			if (associationDescriptor == null || memberInfo == null)
				return expression;

			var associationRoot = rootContext;

			_associations ??= new (ExprCacheKey.SqlCacheKeyComparer);

			var cacheFlags = ProjectFlags.Root;

			var key = new ExprCacheKey(
				Builder.AssociationToRealization(expression),
				associationRoot.BuildContext,
				columnDescriptor: null,
				selectQuery: null,
				cacheFlags
			);

			if (_associations.TryGetValue(key, out var associationExpression))
			{
				return associationExpression;
			}

			LoadWithEntity? loadWith     = null;

			var   prevIsOuter = _buildFlags.HasFlag(BuildFlags.ForceOuter);
			bool? isOptional  = prevIsOuter ? true : null;

			if (rootContext.BuildContext.IsOptional)
				isOptional = true;

			var table = SequenceHelper.GetTableOrCteContext(rootContext.BuildContext);

			if (table != null)
			{
				table.LoadWithRoot ??= new();
				loadWith = table.LoadWithRoot;
				if (table.IsOptional)
					isOptional = true;
			}

			if (forContext?.IsOptional == true)
				isOptional = true;

			if (!associationDescriptor.IsList)
			{
				isOptional = isOptional == true || associationDescriptor.CanBeNull;
			}

			Expression? notNullCheck = null;
			if (associationDescriptor.IsList && (isOptional == true && _buildPurpose is BuildPurpose.SubQuery))
			{
				var keys = BuildExpression(forContext, rootContext, BuildPurpose.Sql, BuildFlags.ForKeys);
				if (forContext != null)
				{
					notNullCheck = ExtractNotNullCheck(forContext, keys);
				}
			}

			var modifier = associationRoot.BuildContext.TranslationModifier;

			var association = AssociationHelper.BuildAssociationQuery(Builder, rootContext, memberInfo,
				associationDescriptor, notNullCheck, !associationDescriptor.IsList, modifier, loadWith, ref isOptional);

			associationExpression = association;

			var doNotBuild =
				associationDescriptor.IsList
				|| _buildPurpose is BuildPurpose.SubQuery or BuildPurpose.Extract or BuildPurpose.Expand or BuildPurpose.AggregationRoot
				|| _buildFlags.HasFlag(BuildFlags.ForExpanding);

			if (!doNotBuild)
			{
				// IsAssociation will force to create OuterApply instead of subquery. Handled in FirstSingleContext
				//
				var buildInfo = new BuildInfo(rootContext.BuildContext, association, new SelectQuery())
				{
					SourceCardinality = isOptional == true ? SourceCardinality.ZeroOrOne : SourceCardinality.One,
					IsAssociation = true
				};

				using var snapshot = CreateSnapshot();
				var       sequence = Builder.BuildSequence(buildInfo);

				if (!Builder.IsSupportedSubquery(rootContext.BuildContext, sequence, out var errorMessage))
				{
					sequence.Detach();
					return new SqlErrorExpression(expression, errorMessage, expression.Type, true);
				}

				snapshot.Accept();
				sequence.SetAlias(associationDescriptor.GenerateAlias());

				/*
				if (forContext != null)
					sequence = new ScopeContext(sequence, forContext);
					*/

				associationExpression = new ContextRefExpression(association.Type, sequence);
			}
			else
			{
				associationExpression = SqlAdjustTypeExpression.AdjustType(associationExpression, expression.Type, MappingSchema);
			}

			if (!doNotBuild)
				_associations.Add(key, associationExpression);

			return associationExpression;
		}

		Expression? ExtractNotNullCheck(IBuildContext context, Expression expr)
		{
			SqlPlaceholderExpression? notNull = null;

			if (expr is SqlPlaceholderExpression placeholder)
			{
				notNull = placeholder.MakeNullable();
			}

			if (notNull == null)
			{
				List<Expression> expressions = new();
				if (!Builder.CollectNullCompareExpressions(context, expr, expressions) || expressions.Count == 0)
					return null;

				List<SqlPlaceholderExpression> placeholders = new(expressions.Count);

				foreach (var expression in expressions)
				{
					var predicateExpr = BuildExpression(context, expression, BuildPurpose.Sql);
					if (predicateExpr is SqlPlaceholderExpression current)
					{
						placeholders.Add(current);
					}
				}

				notNull = placeholders
					.FirstOrDefault(pl => !pl.Sql.CanBeNullable(NullabilityContext.NonQuery));
			}

			if (notNull == null)
			{
				return null;
			}

			var notNullPath = notNull.Path;

			if (notNullPath.Type.IsValueType && !notNullPath.Type.IsNullable())
			{
				notNullPath = Expression.Convert(notNullPath, typeof(Nullable<>).MakeGenericType(notNullPath.Type));
			}

			var notNullExpression = Expression.NotEqual(notNullPath, Expression.Constant(null, notNullPath.Type));

			return notNullExpression;
		}

		public override Expression VisitSqlDefaultIfEmptyExpression(SqlDefaultIfEmptyExpression node)
		{
			var innerExpression = Visit(node.InnerExpression);

			using var saveAlias = UsingAlias(null);

			if (_buildPurpose is BuildPurpose.Sql)
			{
				if (innerExpression is SqlPlaceholderExpression)
					return innerExpression;
			}

			if (innerExpression is SqlDefaultIfEmptyExpression defaultIfEmptyExpression)
			{
				var newNode = node.Update(defaultIfEmptyExpression.InnerExpression, defaultIfEmptyExpression.NotNullExpressions);
				return Visit(newNode);
			}

			if (_buildPurpose is BuildPurpose.Expression && _buildFlags.HasFlag(BuildFlags.ForceDefaultIfEmpty))
			{
				var notNull = node.NotNullExpressions.Select(n => Visit(n)).ToList();

				Expression testCondition;

				testCondition = notNull.Select(SequenceHelper.MakeNotNullCondition).Aggregate(Expression.AndAlso);
				testCondition = MarkerExpression.PreferClientSide(testCondition);

				var defaultValue  = new DefaultValueExpression(MappingSchema, innerExpression.Type, true);

				var condition = Expression.Condition(testCondition, innerExpression, defaultValue);

				return Visit(condition);
			}

			if ((_buildFlags.HasFlag(BuildFlags.ForMemberRoot) && _buildFlags.HasFlag(BuildFlags.ForExpanding)))
			{
				if (innerExpression is ContextRefExpression contextRef)
				{
					return Visit(contextRef);
				}
			}

			return node.Update(innerExpression, node.NotNullExpressions);
		}

		bool IsSqlOrExpression()
		{
			return _buildPurpose is BuildPurpose.Sql or BuildPurpose.Expression;
		}

		protected override Expression VisitConditional(ConditionalExpression node)
		{
#if DEBUG
			Debug.WriteLine($"VisitConditional {_buildPurpose}, {_buildFlags}, {node}");
#endif

			if (_buildPurpose is BuildPurpose.Root or BuildPurpose.AssociationRoot or BuildPurpose.AggregationRoot)
				return node;

			if (_buildPurpose is not BuildPurpose.Sql && _buildFlags.HasFlag(BuildFlags.ForExpanding))
			{
				if (!HasContextReferenceOrSql(node))
				{
					return node;
				}
			}

			if (!IsSqlOrExpression() || BuildContext == null)
			{
				var newNode = base.VisitConditional(node);
				FoundRoot = null;
				return newNode;
			}

			var optimized = OptimizeExpression(node);
			if (!IsSame(optimized, node))
				return Visit(optimized);

			if (TryConvertToSql(node, out var sqlResult) && sqlResult is SqlPlaceholderExpression)
			{
				return sqlResult;
			}

			{
				using var saveFlags = UsingBuildFlags(BuildFlags.ForceOuter);

				var saveDescriptor = _columnDescriptor;
				var saveAlias      = _alias;

				_columnDescriptor = null;
				_alias            = "test";

				var test = Visit(node.Test);

				_columnDescriptor = saveDescriptor;
				_alias            = saveAlias;

				if (test.NodeType is ExpressionType.Equal or ExpressionType.NotEqual)
				{
					var binary = (BinaryExpression)test;
					if (HandleDefaultIfEmptyInBinary(binary.Left, binary.Right, out var newTest) 
					    || HandleDefaultIfEmptyInBinary(binary.Right, binary.Left, out newTest))
					{
						if (binary.NodeType == ExpressionType.Equal)
						{
							newTest = Expression.Not(newTest);
						}

						var newCondition = Expression.Condition(newTest, node.IfTrue, node.IfFalse);

						return Visit(newCondition);
					}
				}

				var ifTrue  = Visit(node.IfTrue);
				var ifFalse = Visit(node.IfFalse);

				if (test is ConstantExpression { Value: bool boolValue })
				{
					return boolValue ? ifTrue : ifFalse;
				}

				if (_buildPurpose is BuildPurpose.Sql)
				{
					if (test is SqlPlaceholderExpression testPlaceholder
					    && ifTrue is SqlPlaceholderExpression truePlaceholder
					    && ifFalse is SqlPlaceholderExpression falsePlaceholder)
					{
						return Visit(CreatePlaceholder(new SqlConditionExpression(ConvertExpressionToPredicate(testPlaceholder.Sql), truePlaceholder.Sql, falsePlaceholder.Sql), node));
					}
				}

				var newNode = node.Update(test, ifTrue, ifFalse);
				if (!IsSame(newNode, node))
					return Visit(newNode);
			}

			return node;
		}

		bool HandleDefaultIfEmptyInBinary(Expression left, Expression right, [NotNullWhen(true)] out Expression? newCondition)
		{
			if (left is SqlDefaultIfEmptyExpression { InnerExpression: SqlGenericConstructorExpression } defaultIfEmpty && right.IsNullValue())
			{
				var notNullExpressions = defaultIfEmpty.NotNullExpressions;

				newCondition = notNullExpressions.Select(SequenceHelper.MakeNotNullCondition).Aggregate(Expression.AndAlso);

				return true;
			}

			newCondition = null;
			return false;
		}

		public Expression RemoveNullPropagation(Expression expr, bool toSql)
		{
			static bool? IsNull(Expression sqlExpr)
			{
				if (sqlExpr.IsNullValue())
					return true;

				if (sqlExpr is not SqlPlaceholderExpression placeholder)
					return null;

				return QueryHelper.IsNullValue(placeholder.Sql);
			}

			if (expr.NodeType == ExpressionType.Equal || expr.NodeType == ExpressionType.NotEqual)
			{
				var binary = (BinaryExpression)expr;

				var left  = RemoveNullPropagation(binary.Left, true);
				var right = RemoveNullPropagation(binary.Right, true);

				if (toSql)
				{
					binary = binary.Update(
						left,
						binary.Conversion,
						right);
				}

				return binary;
			}

			if (expr.NodeType == ExpressionType.Conditional)
			{
				var cond = (ConditionalExpression)expr;

				var test    = RemoveNullPropagation(cond.Test, true);
				var ifTrue  = RemoveNullPropagation(cond.IfTrue, true);
				var ifFalse = RemoveNullPropagation(cond.IfFalse, true);

				if (test.NodeType == ExpressionType.Equal || test.NodeType == ExpressionType.NotEqual)
				{
					var testLeft  = ((BinaryExpression)test).Left;
					var testRight = ((BinaryExpression)test).Right;

					var nullLeft  = IsNull(testLeft);
					var nullRight = IsNull(testRight);

					if (nullRight == true && nullLeft == true)
					{
						return test.NodeType == ExpressionType.Equal ? cond.IfTrue : cond.IfFalse;
					}

					if (test.NodeType == ExpressionType.Equal)
					{
						if (IsNull(ifTrue) == true && (nullRight == true || nullRight == true))
						{
							return toSql ? ifFalse : cond.IfFalse;
						}
					}
					else
					{
						if (IsNull(ifFalse) == true && (nullLeft == true || nullRight == true))
						{
							return toSql ? ifTrue : cond.IfTrue;
						}
					}
				}

				if (toSql)
				{
					cond = cond.Update(test, ifTrue, ifFalse);
				}

				return cond;
			}

			var doNotConvert =
				expr.NodeType is ExpressionType.Equal
							  or ExpressionType.NotEqual
							  or ExpressionType.GreaterThan
							  or ExpressionType.GreaterThanOrEqual
							  or ExpressionType.LessThan
							  or ExpressionType.LessThanOrEqual
							  or ExpressionType.Convert;

			if (!doNotConvert && toSql)
			{
				var sql = BuildExpression(expr, BuildPurpose.Sql);
				if (sql is SqlPlaceholderExpression or SqlGenericConstructorExpression)
					return sql;
			}

			return expr;
		}

		Expression OptimizeExpression(Expression expression)
		{
			var visitor = new ExpressionTreeOptimizerVisitor();
			var result  = visitor.Visit(expression);
			return result;
		}

		bool TryConvertToSql(Expression node, out Expression translated)
		{
			if (_preferClientSide && !_buildFlags.HasFlag(BuildFlags.ForSetProjection))
			{
				translated = node;
				return false;
			}

			if (node is SqlPlaceholderExpression)
			{
				translated = node;
				return true;
			}

			// Trying to convert whole expression
			if (_buildPurpose != BuildPurpose.Sql && node is BinaryExpression or UnaryExpression or ConditionalExpression)
			{
				translated = BuildSqlExpression(node);
				//if (!SequenceHelper.HasError(translated))
				if (translated is SqlPlaceholderExpression)
				{
					return true;
				}
			}

			translated = node;
			return false;
		}

		internal override Expression VisitSqlEagerLoadExpression(SqlEagerLoadExpression node)
		{
			if (_buildPurpose is BuildPurpose.Extract)
			{
				return base.VisitSqlEagerLoadExpression(node);
			}

			return node;
		}

		protected override Expression VisitUnary(UnaryExpression node)
		{
			if (_buildPurpose is BuildPurpose.Table)
			{
				if (node.NodeType is ExpressionType.Convert or ExpressionType.ConvertChecked)
				{
					var converted = Visit(node.Operand);
					return converted;
				}
			}

			if (_buildPurpose is not (BuildPurpose.Traverse or BuildPurpose.Sql or BuildPurpose.Expression))
			{
				return base.VisitUnary(node);
			}

			switch (node.NodeType)
			{
				case ExpressionType.Not:
				{
					if (_buildPurpose is BuildPurpose.Sql)
					{
						var predicateExpr = Visit(node.Operand);

						if (predicateExpr is SqlPlaceholderExpression placeholder)
						{
							var predicate = placeholder.Sql as ISqlPredicate;
							if (predicate is null)
							{
								var withNull = !node.Operand.Type.IsNullable();

								predicate = ConvertExpressionToPredicate(
									placeholder.Sql,
									withNull: withNull,
									forceEquality: withNull && placeholder.Sql.CanBeNullableOrUnknown(GetNullabilityContext(), false));
							}

							var condition = new SqlSearchCondition();
							condition.Add(predicate.MakeNot());
							return CreatePlaceholder(condition, node);
						}
					}

					break;
				}

				case ExpressionType.UnaryPlus:
				case ExpressionType.Negate:
				case ExpressionType.NegateChecked:
				{
					var translated = Visit(node.Operand);

					if (translated is SqlPlaceholderExpression placeholder)
					{
						placeholder = UpdateNesting(placeholder);

						var t = node.Type;

						switch (node.NodeType)
						{
							case ExpressionType.UnaryPlus: return CreatePlaceholder(placeholder.Sql, node);
							case ExpressionType.Negate:
							case ExpressionType.NegateChecked:
								return CreatePlaceholder(new SqlBinaryExpression(t, new SqlValue(-1), "*", placeholder.Sql, Precedence.Multiplicative), node);
						}
					}

					break;
				}

				case ExpressionType.Convert:
				case ExpressionType.ConvertChecked:
				{
					if (node.Type != typeof(object) && 
					    (HandleSqlRelated(node, out var translated) || HandleValue(node, out translated)))
					{
						return Visit(translated);
					}

					if ((_buildPurpose == BuildPurpose.Root || _buildFlags.HasFlag(BuildFlags.ForMemberRoot)) && node.Operand is ContextRefExpression contextRef)
					{
						return Visit(contextRef.WithType(node.Type));
					}

					if (_buildPurpose == BuildPurpose.Expression && !_buildFlags.HasFlag(BuildFlags.ForSetProjection))
					{
						return base.VisitUnary(node);
					}

					var operandExpr = Visit(node.Operand);

					if (_buildPurpose is BuildPurpose.Sql && operandExpr is SqlDefaultIfEmptyExpression defaultIfEmpty)
					{
						if (defaultIfEmpty.InnerExpression is SqlPlaceholderExpression)
							operandExpr = defaultIfEmpty.InnerExpression;
					}

					if (SequenceHelper.IsSqlReady(operandExpr))
					{
						operandExpr = UpdateNesting(operandExpr);
						var placeholders = CollectPlaceholdersStraight(operandExpr);

						if (placeholders.Count == 1)
						{
							var placeholder = placeholders[0];

							if (_buildPurpose is BuildPurpose.Expression && node.Type == typeof(object))
								return base.VisitUnary(node);

							if (node.Method == null && (node.IsLifted || node.Type == typeof(object)))
								return Visit(placeholder.WithType(node.Type));

							if (node.Method == null && operandExpr is not SqlPlaceholderExpression)
								return base.VisitUnary(node);

							if (node.Type == typeof(bool) && node.Operand.Type == typeof(SqlBoolean))
								return Visit(placeholder.WithType(node.Type));

							if (node.Type == typeof(Enum) && node.Operand.Type.IsEnum)
								return Visit(placeholder.WithType(node.Type));

							var t = node.Operand.Type;
							var s = MappingSchema.GetDataType(t);

							if (placeholder.Sql.SystemType != null && s.Type.SystemType == typeof(object))
							{
								t = placeholder.Sql.SystemType;
								s = MappingSchema.GetDataType(t);
							}

							if (node.Type == t                                                     ||
							    t.IsEnum         && Enum.GetUnderlyingType(t)         == node.Type ||
							    node.Type.IsEnum && Enum.GetUnderlyingType(node.Type) == t)
							{
								return Visit(placeholder.WithType(node.Type));
							}

							return Visit(CreatePlaceholder(PseudoFunctions.MakeCast(placeholder.Sql, MappingSchema.GetDbDataType(node.Type), s), node));
						}
					}

					if (HandleValue(node, out var translatedМфдгу))
					{
						return Visit(translatedМфдгу);
					}

					break;
				}
			}

			return base.VisitUnary(node);
		}

		protected override Expression VisitDefault(DefaultExpression node)
		{
			if (_buildPurpose is BuildPurpose.Sql)
			{
				if (HandleValue(node, out var translated))
					return Visit(translated);
			}

			return base.VisitDefault(node);
		}

		public override Expression VisitDefaultValueExpression(DefaultValueExpression node)
		{
			if (_buildPurpose is BuildPurpose.Sql && _buildContext is not null)
			{
				if (node.IsNull)
				{
					var dataType = (node.MappingSchema ?? MappingSchema).GetDbDataType(node.Type);
					var value    = new SqlValue(dataType, null);
					return CreatePlaceholder(value, node);
				}

				if (HandleValue(node, out var translated))
					return Visit(translated);
			}

			return base.VisitDefaultValueExpression(node);
		}

		protected override Expression VisitConstant(ConstantExpression node)
		{
			if (node.Type == typeof(MemberInfo[]) || node.Type == typeof(LoadWithEntity))
				return node;

			if (IsSqlOrExpression())
			{
				if (HandleSqlRelated(node, out var translated))
					return Visit(translated);

				if (_buildPurpose is BuildPurpose.Expression && !_buildFlags.HasFlag(BuildFlags.ForSetProjection))
					return node;

				if (HandleValue(node, out translated))
					return Visit(translated);
			}

			return base.VisitConstant(node);
		}

		public override Expression VisitMarkerExpression(MarkerExpression node)
		{
			if (node.MarkerType == MarkerType.PreferClientSide)
			{
				var savePreferClientSide = _preferClientSide;

				_preferClientSide = true;

				var inner = Visit(node.InnerExpression);

				_preferClientSide = savePreferClientSide;

				if (inner is SqlPlaceholderExpression or SqlErrorExpression)
					return inner;

				return node.Update(inner);
			}

			return node;
		}

		public bool HandleAsParameter(Expression node, [NotNullWhen(true)] out Expression? translated)
		{
			if (_buildPurpose is BuildPurpose.Sql or BuildPurpose.Expression && Builder.CanBeEvaluatedOnClient(node))
			{
				var sqlParam = Builder.ParametersContext.BuildParameter(BuildContext, node, _columnDescriptor, alias : _alias);

				if (sqlParam != null)
				{
					translated = CreatePlaceholder(sqlParam, node);
					return true;
				}
			}

			translated = null;
			return false;
		}

		public bool HandleFormat(MethodCallExpression node, [NotNullWhen(true)] out Expression? translated)
		{
			translated = null;

			if (node.Method.DeclaringType == typeof(string))
			{
				if (node.Method.Name == "Format")
				{
					var format = node.Arguments[0].EvaluateExpression<string>();
					if (format == null)
						return false;

					var arguments = new List<ISqlExpression>();

					for (var i = 1; i < node.Arguments.Count; i++)
					{
						var expr = BuildSqlExpression(node.Arguments[i]);
						if (expr is not SqlPlaceholderExpression sqlPlaceholder)
							return false;

						arguments.Add(sqlPlaceholder.Sql);
					}

					ISqlExpression result;
					if (_buildFlags.HasFlag(BuildFlags.FormatAsExpression))
					{
						result = new SqlExpression(node.Type, format, Precedence.Primary, arguments.ToArray());
					}
					else
					{
						result = QueryHelper.ConvertFormatToConcatenation(format, arguments);
					}

					translated = CreatePlaceholder(result, node);
					return true;
				}
			}

			return false;
		}

		public bool HandleConstructorMethods(MethodCallExpression node, [NotNullWhen(true)] out Expression? translated)
		{
			/*if (node.Method.IsStatic)
			{
				var shouldHandle = node.Method.DeclaringType == typeof(Tuple) && node.Method.Name == nameof(Tuple.Create);

				if (shouldHandle)
				{
					translated = Builder.ParseGenericConstructor(node, ProjectFlags.SQL, _columnDescriptor, true);
					return !ReferenceEquals(node, translated);
				}
			}*/

			translated = null;
			return false;
		}

		[MemberNotNullWhen(true, nameof(BuildContext))]
		private bool CanTryHandleValue(Expression node)
		{
			if (_buildPurpose is not (BuildPurpose.Sql or BuildPurpose.Expression))
			{
				return false;
			}

			if (BuildContext != null && Builder.CanBeEvaluatedOnClient(node))
			{
				if (!Builder.PreferServerSide(node, false))
				{
					var preferConvert = _buildPurpose is BuildPurpose.Sql || (_buildPurpose == BuildPurpose.Expression && _buildFlags.HasFlag(BuildFlags.ForSetProjection));

					if (!preferConvert)
					{
						return false;
					}

					return true;
				}
			}

			return false;
		}

		public bool HandleValue(Expression node, [NotNullWhen(true)] out Expression? translated)
		{
			if (CanTryHandleValue(node))
			{
				ISqlExpression? sql = null;

				if (_columnDescriptor?.ValueConverter == null && Builder.CanBeConstant(node, MappingSchema) && Builder.CanBeEvaluatedOnClient(node) && !_buildFlags.HasFlag(BuildFlags.ForceParameter))
				{
					sql = Builder.BuildConstant(MappingSchema, node, _columnDescriptor);
				}

				var needParameter = sql == null;
				if (!needParameter)
				{
					if (null != node.Find(1, (_, x) => ReferenceEquals(x, ExpressionBuilder.ParametersParam)))
						needParameter = true;
				}

				if (needParameter)
				{
					var toTranslate = node;
					if (_buildFlags.HasFlag(BuildFlags.ForKeys))
						toTranslate = Builder.ParseGenericConstructor(node, ProjectFlags.SQL | ProjectFlags.Expression, _columnDescriptor);

					if (toTranslate is not SqlGenericConstructorExpression)
					{
						sql = Builder.ParametersContext.BuildParameter(BuildContext, toTranslate, _columnDescriptor, alias : _alias);
					}
				}

				if (sql != null)
				{
					var path = new SqlPathExpression([SequenceHelper.CreateRef(BuildContext), node], node.Type);
					translated = CreatePlaceholder(sql, path).WithAlias(_alias);
					return true;
				}
			}

			translated = null;
			return false;
		}

		public bool HandleSubquery(Expression node, [NotNullWhen(true)] out Expression? subqueryExpression)
		{
			subqueryExpression = null;

			if (BuildContext == null || _buildPurpose is BuildPurpose.SubQuery or BuildPurpose.Traverse)
				return false;

			if (null != subqueryExpression.Find(1, (_, e) => e is SqlEagerLoadExpression or SqlErrorExpression))
				return false;

			if (_disableSubqueries.Contains(node, ExpressionEqualityComparer.Instance))
				return false;

			if (Builder.CanBeEvaluatedOnClient(node))
				return false;

			LogVisit(node);

			var calculatedContext = BuildContext;
			if (node is ContextRefExpression contextRef)
				calculatedContext = contextRef.BuildContext;

			var traversed = BuildExpression(node, BuildPurpose.Traverse);

			if (_disableSubqueries.Contains(traversed, ExpressionEqualityComparer.Instance))
				return false;

			var cacheRoot = GetCacheRootContext(traversed);

			if (cacheRoot != null)
			{
				calculatedContext = cacheRoot.BuildContext;
			}
			else
			{
				var root = BuildAggregationRoot(new ContextRefExpression(calculatedContext.ElementType, calculatedContext)) as ContextRefExpression;
				if (root != null)
					calculatedContext = root.BuildContext;
			}

			var cacheKey = new ExprCacheKey(traversed, null, null, calculatedContext.SelectQuery, ProjectFlags.SQL | ProjectFlags.Subquery);

			if (_translationCache.TryGetValue(cacheKey, out var alreadyTranslated))
			{
				subqueryExpression = alreadyTranslated;
				return !IsSame(node, alreadyTranslated);
			}

			_disableSubqueries.Push(traversed);
			_disableSubqueries.Push(node);
			var ctx = GetSubQuery(node, out var isSequence, out var errorMessage);
			_disableSubqueries.Pop();
			_disableSubqueries.Pop();

			if (ctx is null || errorMessage is not null)
			{
				if (isSequence)
				{
					ctx?.Detach();

					if (_buildPurpose is BuildPurpose.Expression)
					{
						// Trying to relax eager for First[OrDefault](predicate)
						var prepared = PrepareSubqueryExpression(node);
						if (!IsSame(prepared, node))
						{
							subqueryExpression = prepared;
							return true;
						}

						if (ctx?.IsSingleElement == true)
						{
							subqueryExpression = new SqlErrorExpression(node, errorMessage, node.Type);
							return true;
						}

						return false;
					}

					if (_buildPurpose is BuildPurpose.Sql)
					{
						if (ctx?.IsSingleElement == true)
						{
							subqueryExpression = new SqlErrorExpression(node, errorMessage, node.Type);
							return true;
						}
					}
				}

				return false;
			}

			var isCollection = !ctx.IsSingleElement;
			if (isCollection && _buildPurpose is BuildPurpose.Expression)
			{
				var eager = new SqlEagerLoadExpression(node);
				subqueryExpression = SqlAdjustTypeExpression.AdjustType(eager, node.Type, MappingSchema);
				ctx.Detach();
			}
			else if (isCollection)
			{
				return false;
			}
			else
			{
				if (calculatedContext.SelectQuery != ctx.SelectQuery)
				{
					ctx = new ScopeContext(ctx, calculatedContext);
				}

				subqueryExpression = new ContextRefExpression(node.Type, ctx, alias : _alias);

				if (_buildFlags.HasFlag(BuildFlags.ForExpanding))
				{
					// Translate subqueries only if they are SQL
					_buildFlags &= ~BuildFlags.ForExpanding;
					var testExpression = BuildSqlExpression(subqueryExpression);
					_buildFlags |= BuildFlags.ForExpanding;
					if (testExpression is SqlPlaceholderExpression placeholder)
					{
						//snapshot.Accept();
						subqueryExpression = placeholder;
						return true;
					}

					ctx.Detach();
					return false;
				}
			}

			if (!isCollection)
				_translationCache[cacheKey] = subqueryExpression;

			return true;
		}

		public override Expression VisitSqlPlaceholderExpression(SqlPlaceholderExpression node)
		{
			if (BuildContext != null && node.SelectQuery != BuildContext?.SelectQuery)
			{
				if (_alias != null)
					node = node.WithAlias(_alias);

				//return Builder.UpdateNesting(_buildContext!, node);
				return node;
			}

			return base.VisitSqlPlaceholderExpression(node);
		}

		internal override Expression VisitContextRefExpression(ContextRefExpression node)
		{
			LogVisit(node);

			var newNode = MakeWithCache(node.BuildContext, node);

			if (!IsSame(newNode, node))
			{
				if (_buildPurpose is BuildPurpose.Root or BuildPurpose.AssociationRoot or BuildPurpose.AggregationRoot)
				{
					FoundRoot = node;

					if (newNode is ContextRefExpression newRef)
						FoundRoot = newRef;
					else
						return node;

					if (_buildPurpose is BuildPurpose.Root)
					{
						if (newNode.Type != node.Type && !(node.Type.IsSameOrParentOf(newNode.Type) || newNode.Type.IsSameOrParentOf(node.Type)))
						{
							FoundRoot = node;
							return node;
						}
					}
				}

				if (newNode is ContextRefExpression && _buildPurpose is BuildPurpose.SubQuery)
				{
					return newNode;
				}

				return Visit(newNode);
			}
			else
			{
				var check = _buildPurpose is BuildPurpose.Expression or BuildPurpose.Sql;

				if (check)
				{
					if (HandleSubquery(node, out var transformed))
					{
						if (!IsSame(transformed, node))
							transformed = Visit(transformed);
						return transformed;
					}
				}
			}

			FoundRoot = node;

			return base.VisitContextRefExpression(node);
		}

		public ColumnDescriptor? SuggestColumnDescriptor(Expression expr)
		{
			expr = expr.Unwrap();

			var saveColumnDescriptor = _columnDescriptor;
			_columnDescriptor = null;

			var converted = Visit(expr);

			_columnDescriptor = saveColumnDescriptor;

			if (converted is not SqlPlaceholderExpression placeholderTest)
				return null;

			var descriptor = QueryHelper.GetColumnDescriptor(placeholderTest.Sql);
			return descriptor;
		}

		public ColumnDescriptor? SuggestColumnDescriptor(Expression expr1, Expression expr2)
		{
			return SuggestColumnDescriptor(expr1) ?? SuggestColumnDescriptor(expr2);
		}

		public SqlPlaceholderExpression CreatePlaceholder(ISqlExpression sqlExpression, Expression path)
		{
			if (BuildContext == null)
				throw new InvalidOperationException("_buildContext is not initialized");

			var placeholder = ExpressionBuilder.CreatePlaceholder(BuildContext, sqlExpression, path, alias: _alias);
			return placeholder;
		}

		static bool HasContextReferenceOrSql(Expression expression)
		{
			return expression.Find(1, (_, n) => n is ContextRefExpression or SqlPlaceholderExpression) != null;
		}

		static bool IsPrimitiveConstant(Expression expression)
		{
			return expression.NodeType == ExpressionType.Constant && (expression.Type == typeof(int) || expression.Type == typeof(bool));
		}

		protected override Expression VisitBinary(BinaryExpression node)
		{
			if (BuildContext == null || _buildPurpose is not (BuildPurpose.Sql or BuildPurpose.Expression or BuildPurpose.Expand))
				return base.VisitBinary(node);

			var shouldSkipSqlConversion = false;
			if (_buildPurpose is BuildPurpose.Expression)
			{
				if (node.NodeType == ExpressionType.Equal || node.NodeType == ExpressionType.NotEqual)
				{
					// Small tuning of final Expression generation
					//
					if (node.Left.IsNullValue() || node.Right.IsNullValue())
						shouldSkipSqlConversion = true;
					else if (SequenceHelper.IsSpecialProperty(node.Left, out _, out _) || SequenceHelper.IsSpecialProperty(node.Right, out _, out _))
						shouldSkipSqlConversion = true;
					else if (IsPrimitiveConstant(node.Left) || IsPrimitiveConstant(node.Right))
						shouldSkipSqlConversion = true;
				}
			}

			if (node.NodeType == ExpressionType.ArrayIndex && node.Left == ExpressionBuilder.ParametersParam)
			{
				return node;
			}

			// Handle client-side coalesce
			if (_buildPurpose is BuildPurpose.Expression && node.NodeType == ExpressionType.Coalesce && !_buildFlags.HasFlag(BuildFlags.ForSetProjection))
			{
				var right = Visit(node.Right);
				if (right is not SqlPlaceholderExpression)
				{
					return base.VisitBinary(node);
				}
			}

			if (!shouldSkipSqlConversion && TryConvertToSql(node, out var sqlResult))
			{
				return sqlResult;
			}

			if (HandleValue(node, out var sqlValue))
				return Visit(sqlValue);

			if (_buildPurpose is BuildPurpose.Expression)
				return base.VisitBinary(node);

			if (HandleBinary(node, out var translated))
				return translated; // Do not Visit again

			var exposed = Builder.ConvertSingleExpression(node, false);

			if (!IsSame(exposed, node))
				return Visit(exposed);
			
			return base.VisitBinary(node);
		}

		bool HandleBinary(BinaryExpression node, out Expression translated)
		{
			switch (node.NodeType)
			{
				case ExpressionType.Equal:
				case ExpressionType.NotEqual:
				case ExpressionType.GreaterThan:
				case ExpressionType.GreaterThanOrEqual:
				case ExpressionType.LessThan:
				case ExpressionType.LessThanOrEqual:
				{
					return HandleBinaryComparison(node, out translated);
				}

				case ExpressionType.AndAlso:
				case ExpressionType.OrElse:
				{
					return HandleBinaryLogical(node, out translated);
				}

				case ExpressionType.ArrayIndex:
				{
					if (HandleSqlRelated(node, out translated!))
					{
						translated = Visit(translated);
						return true;
					}

					if (HandleValue(node, out translated!))
					{
						translated = Visit(translated);
						return true;
					}

					break;
				}

				case ExpressionType.And:
				case ExpressionType.Or:
				{
					if (node.Type == typeof(bool))
						goto case ExpressionType.AndAlso;
					goto case ExpressionType.Add;
				}

				case ExpressionType.Add:
				case ExpressionType.AddChecked:
				case ExpressionType.Divide:
				case ExpressionType.ExclusiveOr:
				case ExpressionType.Modulo:
				case ExpressionType.Multiply:
				case ExpressionType.MultiplyChecked:
				case ExpressionType.Power:
				case ExpressionType.Subtract:
				case ExpressionType.SubtractChecked:
				case ExpressionType.Coalesce:
				{
					return HandleBinaryMath(node, out translated);
				}
			}

			translated = node;
			return false;
		}

		bool HandleBinaryComparison(BinaryExpression node, out Expression translated)
		{
			translated = node;

			var saveColumnDescriptor = _columnDescriptor;
			var saveAlias            = _alias;
			_columnDescriptor        = null;
			_alias                   = null;

			var saveFlags = _buildFlags;
			_buildFlags |= BuildFlags.ForKeys;

			var left  = Visit(node.Left);
			var right = Visit(node.Right);

			_buildFlags = saveFlags;

			_columnDescriptor = saveColumnDescriptor;
			_alias            = saveAlias;

			if (node.NodeType is ExpressionType.Equal or ExpressionType.NotEqual)
			{
				if (HandleEquality(node.NodeType is ExpressionType.NotEqual, left, right, out var optimized)
				    || HandleEquality(node.NodeType is ExpressionType.NotEqual, right, left, out optimized))

				{
					optimized = Visit(optimized);
					if (_buildPurpose is BuildPurpose.Sql && optimized is not SqlPlaceholderExpression)
						return true;

					translated = optimized;
					return true;
				}
			}

			_alias = "cond";
			_columnDescriptor = null;
			var compareExpr = ConvertCompareExpression(node.NodeType, node.Left, node.Right, node);
			_alias = saveAlias;
			_columnDescriptor = saveColumnDescriptor;

			if (!IsSame(compareExpr, node))
			{
				if (compareExpr is SqlErrorExpression error)
				{
					if (_buildPurpose is BuildPurpose.Expand || _buildFlags.HasFlag(BuildFlags.ForExpanding))
					{
						translated = base.VisitBinary(node);
						return true;
					}

					if (_buildPurpose is BuildPurpose.Sql && error.Message is null)
					{
						return true;
					}
				}

				translated = Visit(compareExpr);
				return true;
			}

			return false;
		}

		bool HandleBinaryLogical(BinaryExpression node, out Expression translated)
		{
			translated = node;

			var stack = new Stack<Expression>();

			List<Expression>? clientItems = null;
			List<Expression>? allItems    = null;

			var items        = new List<Expression>();
			var binary       = node;

			stack.Push(binary.Right);
			stack.Push(binary.Left);
			while (stack.Count > 0)
			{
				var item = stack.Pop();
				if (item.NodeType == node.NodeType)
				{
					binary = (BinaryExpression)item;
					stack.Push(binary.Right);
					stack.Push(binary.Left);
				}
				else
				{
					if (!CanTryHandleValue(item))
					{
						items.Add(item);
					}
					else
					{
						(clientItems ??= []).Add(item);
						allItems ??= [.. items];
					}

					allItems?.Add(item);
				}
			}

			var predicates = new List<ISqlPredicate?>(items.Count + clientItems?.Count > 0 ? 1 : 0);
			var hasError   = false;

			using var saveAlias = UsingAlias("cond");
			using var saveColumnDescriptor = UsingColumnDescriptor(null);

			var errorOffset = 0;

			if (clientItems?.Count > 1)
			{
				var clientCondition = clientItems.Aggregate(node.NodeType == ExpressionType.AndAlso ? Expression.AndAlso : Expression.OrElse);

				if (HandleValue(clientCondition, out var translatedValue))
				{
					translatedValue = Visit(translatedValue);

					if (translatedValue is SqlPlaceholderExpression valuePlaceholder)
					{
						var valuePredicateSql = ConvertExpressionToPredicate(valuePlaceholder.Sql);
						if (valuePredicateSql != null)
						{
							predicates.Add(valuePredicateSql);
							errorOffset = 1;
						}
					}
				}
			}

			if (predicates.Count == 0 && clientItems != null)
			{
				items = allItems!;
			}

			foreach (var predicateExpr in items)
			{
				var            translatedPredicate = Visit(predicateExpr);
				ISqlPredicate? predicateSql        = null;

				if (translatedPredicate is SqlPlaceholderExpression placeholder)
				{
					predicateSql = ConvertExpressionToPredicate(placeholder.Sql);
				}

				if (predicateSql is null)
				{
					if (_buildPurpose is BuildPurpose.Sql)
					{
						if (translatedPredicate is SqlErrorExpression)
							translated = SqlErrorExpression.EnsureError(translatedPredicate, typeof(bool));
						else
							translated = SqlErrorExpression.EnsureError(predicateExpr, typeof(bool));
						return true;
					}

					hasError = true;
				}

				predicates.Add(predicateSql);
			}

			translated = node;

			if (hasError)
			{
				// replace translated nodes
				for (var index = errorOffset; index < predicates.Count; index++)
				{
					var predicateSql = predicates[index];
					var itemNode     = items[index - errorOffset];
					if (predicateSql is not null)
					{
						if (predicateSql is not ISqlExpression sqlExpr)
						{
							sqlExpr = new SqlSearchCondition(false, canBeUnknown: null, predicateSql);
						}

						var placeholder = CreatePlaceholder(sqlExpr, itemNode);
						translated = translated.Replace(itemNode, placeholder);
					}
					else
					{
						var translatedNode = Visit(itemNode);
						if (!ReferenceEquals(itemNode, translatedNode))
						{
							translated = translated.Replace(itemNode, translatedNode);
						}
					}
				}

				return true;
			}

			var condition = new SqlSearchCondition(node.NodeType is ExpressionType.OrElse or ExpressionType.Or, canBeUnknown: null, predicates!);
			translated = CreatePlaceholder(condition, node);

			return true;
		}

		bool HandleBinaryMath(BinaryExpression node, out Expression translated)
		{
			translated = node;

			var left  = node.Left;
			var right = node.Right;

			var shouldCheckColumn = node.Left.Type.ToNullableUnderlying() == node.Right.Type.ToNullableUnderlying();

			if (shouldCheckColumn)
			{
				right = right.Unwrap();
			}
			else
			{
				left  = left.Unwrap();
				right = right.Unwrap();
			}

			ColumnDescriptor? columnDescriptor = null;
			switch (node.NodeType)
			{
				case ExpressionType.Add:
				case ExpressionType.AddChecked:
				case ExpressionType.And:
				case ExpressionType.Divide:
				case ExpressionType.ExclusiveOr:
				case ExpressionType.Modulo:
				case ExpressionType.Multiply:
				case ExpressionType.MultiplyChecked:
				case ExpressionType.Or:
				case ExpressionType.Power:
				case ExpressionType.Subtract:
				case ExpressionType.SubtractChecked:
				case ExpressionType.Coalesce:

				case ExpressionType.Equal:
				case ExpressionType.NotEqual:
				case ExpressionType.GreaterThan:
				case ExpressionType.GreaterThanOrEqual:
				case ExpressionType.LessThan:
				case ExpressionType.LessThanOrEqual:
				{
					columnDescriptor = SuggestColumnDescriptor(left) ?? SuggestColumnDescriptor(right);
					break;
				}
			}

			if (left.Type != right.Type)
			{
				if (!left.Type.IsEnum && right.Type.IsEnum)
				{
					// do nothing
				}
				else if (left.Type.ToNullableUnderlying() != right.Type.ToNullableUnderlying())
					columnDescriptor = null;
			}

			var saveColumnDescriptor = _columnDescriptor;
			_columnDescriptor = columnDescriptor;

			var leftExpr  = UpdateNesting(Visit(left));
			var rightExpr = UpdateNesting(Visit(right));

			_columnDescriptor = saveColumnDescriptor;

			if (leftExpr is not SqlPlaceholderExpression leftPlaceholder || rightExpr is not SqlPlaceholderExpression rightPlaceholder)
			{
				if (leftExpr is SqlErrorExpression leftError)
					translated = leftError.WithType(node.Type);
				else if (rightExpr is SqlErrorExpression rightError)
					translated = rightError.WithType(node.Type);
				else
					translated = base.VisitBinary(node);

				return true;
			}

			var l = leftPlaceholder.Sql;
			var r = rightPlaceholder.Sql;
			var t = node.Type;

			switch (node.NodeType)
			{
				case ExpressionType.Add:
				case ExpressionType.AddChecked:      translated = CreatePlaceholder(new SqlBinaryExpression(t, l, "+", r, Precedence.Additive), node); break;
				case ExpressionType.And:             translated = CreatePlaceholder(new SqlBinaryExpression(t, l, "&", r, Precedence.Bitwise), node); break;
				case ExpressionType.Divide:          translated = CreatePlaceholder(new SqlBinaryExpression(t, l, "/", r, Precedence.Multiplicative), node); break;
				case ExpressionType.ExclusiveOr:     translated = CreatePlaceholder(new SqlBinaryExpression(t, l, "^", r, Precedence.Bitwise), node); break;
				case ExpressionType.Modulo:          translated = CreatePlaceholder(new SqlBinaryExpression(t, l, "%", r, Precedence.Multiplicative), node); break;
				case ExpressionType.Multiply:
				case ExpressionType.MultiplyChecked: translated = CreatePlaceholder(new SqlBinaryExpression(t, l, "*", r, Precedence.Multiplicative), node); break;
				case ExpressionType.Or:              translated = CreatePlaceholder(new SqlBinaryExpression(t, l, "|", r, Precedence.Bitwise), node); break;
				case ExpressionType.Power:           translated = CreatePlaceholder(new SqlFunction(t, "Power", l, r), node); break;
				case ExpressionType.Subtract:
				case ExpressionType.SubtractChecked: translated = CreatePlaceholder(new SqlBinaryExpression(t, l, "-", r, Precedence.Subtraction), node); break;
				case ExpressionType.Coalesce:        translated = CreatePlaceholder(new SqlCoalesceExpression(l, r), node); break;
				default:
					return false;
			}

			return true;
		}

		static Expression SimplifyConvert(Expression expression)
		{
			expression = expression.UnwrapConvert();
			if (expression.NodeType == ExpressionType.TypeAs)
			{
				var unary = (UnaryExpression)expression;
				if (unary.Operand.NodeType is ExpressionType.Convert or ExpressionType.ConvertChecked)
					return SimplifyConvert(unary.Operand);
			}

			return expression;
		}

		bool HandleEquality(bool isNot, Expression expr1, Expression expr2, [NotNullWhen(true)] out Expression? result)
		{
			if (IsNull(expr1) == true)
			{
				if (expr2 is SqlAdjustTypeExpression)
				{
					// Usually SqlAdjustTypeExpression is created during collection navigation property translation or EagerLoading, so we can transform null equality to Any
					var elementType = expr2.Type.TryGetElementType(typeof(IEnumerable<>));
					if (elementType != null)
					{
						result = Expression.Call(typeof(Enumerable), nameof(Enumerable.Any), [elementType], expr2);
						if (!isNot)
							result = Expression.Not(result);

						return true;
					}
				}
				else
				{
					var unwrapped2 = SimplifyConvert(expr2);
					if (unwrapped2 is SqlGenericConstructorExpression)
					{
						result = ExpressionInstances.Boolean(isNot);
						return true;
					}

					if (unwrapped2 is SqlDefaultIfEmptyExpression defaultIfEmpty)
					{
						var testCondition = defaultIfEmpty.NotNullExpressions.Select(SequenceHelper.MakeNotNullCondition).Aggregate(Expression.AndAlso);
						if (!isNot)
							testCondition = Expression.Not(testCondition);
						result = testCondition;
						return true;
					}

					if (unwrapped2 is ConditionalExpression conditional)
					{
						if (IsNull(conditional.IfTrue) == true)
						{
							if (!isNot)
							{
								result = conditional.Test;
							}
							else
							{
								result = Expression.Not(conditional.Test);
							}

							return true;
						}
					}
				}
			}

			result = null;
			return false;
		}

		protected override Expression VisitTypeBinary(TypeBinaryExpression node)
		{
			if (IsSqlOrExpression())
			{
				var tableContext = SequenceHelper.GetTableContext(Builder, node.Expression);

				if (tableContext != null)
				{
					return Visit(MakeIsPredicateExpression(tableContext, node));
				}
			}

			return base.VisitTypeBinary(node);
		}

		static bool? IsNull(Expression sqlExpr)
		{
			if (sqlExpr.IsNullValue())
				return true;

			if (sqlExpr is SqlGenericConstructorExpression or MemberInitExpression or NewExpression)
				return false;

			if (sqlExpr is not SqlPlaceholderExpression placeholder)
				return null;

			return QueryHelper.IsNullValue(placeholder.Sql);
		}

		#region SearchCondition

		public void BuildSearchCondition(IBuildContext? context, Expression expression, SqlSearchCondition searchCondition)
		{
			if (!BuildSearchCondition(context, expression, searchCondition, out var error))
			{
				throw error.CreateException();
			}
		}

		static Expression? GetSearchConditionError(Expression expression)
		{
			if (expression is BinaryExpression binary)
			{
				if (binary.Left is not SqlPlaceholderExpression && binary.Right is not SqlPlaceholderExpression)
					return expression;

				return GetSearchConditionError(binary.Left) ?? GetSearchConditionError(binary.Right);
			}

			if (expression is SqlPlaceholderExpression)
				return null;

			return expression;
		}

		public bool BuildSearchCondition(IBuildContext? context, Expression expression, SqlSearchCondition searchCondition, [NotNullWhen(false)] out SqlErrorExpression? error)
		{
			using var saveContext = UsingBuildContext(context ?? _buildContext);
			using var savePurpose = UsingBuildPurpose(BuildPurpose.Sql);

			var result = Visit(expression);

			if (result is SqlPlaceholderExpression placeholder)
			{
				searchCondition.Add(ConvertExpressionToPredicate(placeholder.Sql));
				error = null;
				return true;
			}

			var errorExpr = GetSearchConditionError(result);
			if (errorExpr != null)
				error = SqlErrorExpression.EnsureError(errorExpr, expression.Type);
			else
				error = SqlErrorExpression.EnsureError(result, expression.Type);
			return false;
		}

		#endregion

		Expression ConvertPredicateMethod(MethodCallExpression node)
		{
			ISqlExpression? IsCaseSensitive(MethodCallExpression mc)
			{
				if (mc.Arguments.Count <= 1)
					return new SqlValue(typeof(bool?), null);

				if (!typeof(StringComparison).IsSameOrParentOf(mc.Arguments[1].Type))
					return new SqlValue(typeof(bool?), null);

				var arg = mc.Arguments[1];

				if (arg.NodeType == ExpressionType.Constant || arg.NodeType == ExpressionType.Default)
				{
					var comparison = (StringComparison)(Builder.EvaluateExpression(arg) ?? throw new InvalidOperationException());
					return new SqlValue(comparison is StringComparison.CurrentCulture
						or StringComparison.InvariantCulture
						or StringComparison.Ordinal);
				}

				var variable   = Expression.Variable(typeof(StringComparison), "c");
				var assignment = Expression.Assign(variable, arg);
				var expr       = (Expression)Expression.Equal(variable, Expression.Constant(StringComparison.CurrentCulture));
				expr = Expression.OrElse(expr, Expression.Equal(variable, Expression.Constant(StringComparison.InvariantCulture)));
				expr = Expression.OrElse(expr, Expression.Equal(variable, Expression.Constant(StringComparison.Ordinal)));
				expr = Expression.Block(new[] { variable }, assignment, expr);

				var parameter = Builder.ParametersContext.BuildParameter(BuildContext, expr, columnDescriptor : null);
				if (parameter != null)
				{
					parameter.IsQueryParameter = false;
				}

				return parameter;
			}

			ISqlPredicate? predicate = null;

			if (node.Method.Name == "Equals" && node.Object != null && node.Arguments.Count == 1)
				return ConvertCompareExpression(ExpressionType.Equal, node.Object, node.Arguments[0]);

			var saveFlags = _buildFlags;
			_buildFlags |= BuildFlags.ForKeys;
			_buildFlags &= ~BuildFlags.ForMemberRoot;

			if (node.Method.DeclaringType == typeof(string))
			{
				switch (node.Method.Name)
				{
					case "Contains"  : predicate = CreateStringPredicate(node, SqlPredicate.SearchString.SearchKind.Contains,   IsCaseSensitive(node)); break;
					case "StartsWith": predicate = CreateStringPredicate(node, SqlPredicate.SearchString.SearchKind.StartsWith, IsCaseSensitive(node)); break;
					case "EndsWith"  : predicate = CreateStringPredicate(node, SqlPredicate.SearchString.SearchKind.EndsWith,   IsCaseSensitive(node)); break;
				}
			}
			else if (node.Method.Name == "Contains")
			{
				if (node.Method.DeclaringType == typeof(Enumerable) ||
					(node.Method.DeclaringType == typeof(Queryable) && node.Arguments.Count == 2 && Builder.CanBeEvaluatedOnClient(node.Arguments[0])) ||
					typeof(IList).IsSameOrParentOf(node.Method.DeclaringType!) ||
					typeof(ICollection<>).IsSameOrParentOf(node.Method.DeclaringType!) ||
					typeof(IReadOnlyCollection<>).IsSameOrParentOf(node.Method.DeclaringType!))
				{
					predicate = ConvertInPredicate(node);
				}
			}
			else if (node.Method.Name == "ContainsValue" && typeof(Dictionary<,>).IsSameOrParentOf(node.Method.DeclaringType!))
			{
				var args = node.Method.DeclaringType!.GetGenericArguments(typeof(Dictionary<,>))!;
				var minf = ExpressionBuilder.EnumerableMethods
								.First(static m => m.Name == "Contains" && m.GetParameters().Length == 2)
								.MakeGenericMethod(args[1]);

				var expr = Expression.Call(
								minf,
								ExpressionHelper.PropertyOrField(node.Object!, "Values"),
								node.Arguments[0]);

				predicate = ConvertInPredicate(expr);
			}
			else if (node.Method.Name == "ContainsKey" &&
				(typeof(IDictionary<,>).IsSameOrParentOf(node.Method.DeclaringType!) ||
				 typeof(IReadOnlyDictionary<,>).IsSameOrParentOf(node.Method.DeclaringType!)))
			{
				var type = typeof(IDictionary<,>).IsSameOrParentOf(node.Method.DeclaringType!) ? typeof(IDictionary<,>) : typeof(IReadOnlyDictionary<,>);
				var args = node.Method.DeclaringType!.GetGenericArguments(type)!;
				var minf = ExpressionBuilder.EnumerableMethods
								.First(static m => m.Name == "Contains" && m.GetParameters().Length == 2)
								.MakeGenericMethod(args[0]);

				var expr = Expression.Call(
								minf,
								ExpressionHelper.PropertyOrField(node.Object!, "Keys"),
								node.Arguments[0]);

				predicate = ConvertInPredicate(expr);
			}

			_buildFlags = saveFlags;

			if (predicate != null)
			{
				var condition = new SqlSearchCondition(false).Add(predicate);
				return CreatePlaceholder(condition, node);
			}

			return node;
		}

		public TExpression UpdateNesting<TExpression>(TExpression expression)
			where TExpression : Expression
		{
			if (BuildContext == null)
				return expression;

			var corrected = Builder.UpdateNesting(BuildContext.SelectQuery, expression);

			return corrected;
		}

		ISqlPredicate ConvertExpressionToPredicate(ISqlExpression sqlExpression, bool withNull = false, bool forceEquality = false)
		{
			if (sqlExpression is ISqlPredicate predicate)
				return predicate;

<<<<<<< HEAD
			if (sqlExpression is SqlParameterizedExpressionBase { IsPredicate: true })
				return new SqlPredicate.Expr(ApplyExpressionNullability(sqlExpression, GetNullabilityContext()));
=======
			if (sqlExpression is SqlExpression sqlExpr && sqlExpr.Flags.HasFlag(SqlFlags.IsPredicate))
				return new SqlPredicate.Expr(sqlExpression);
>>>>>>> e8963d8c

			var columnDescriptor = QueryHelper.GetColumnDescriptor(sqlExpression);
			var valueConverter   = columnDescriptor?.ValueConverter;

			if (!Builder.DataContext.SqlProviderFlags.SupportsBooleanType
				|| forceEquality
				|| valueConverter != null
				|| (columnDescriptor != null && columnDescriptor.GetDbDataType(true).DataType is not DataType.Boolean))
			{
				using var descriptorSaver = UsingColumnDescriptor(columnDescriptor);

				var saveAlias = _alias;

				_alias = "true_value";
				var trueValue  = Visit(ExpressionInstances.True) as SqlPlaceholderExpression;
				_alias = "false_value";
				var falseValue = Visit(ExpressionInstances.False) as SqlPlaceholderExpression;

				_alias = saveAlias;

				if (trueValue != null && falseValue != null)
				{
					predicate = new SqlPredicate.IsTrue(sqlExpression, trueValue.Sql, falseValue.Sql, withNull && DataOptions.LinqOptions.CompareNulls == CompareNulls.LikeClr ? false : null, false);
					return predicate;
				}
			}

			predicate = new SqlPredicate.Expr(sqlExpression);

			return predicate;
		}

		ISqlPredicate? MakeIsTrueCheck(ISqlExpression sqlExpression)
		{
			var descriptor = QueryHelper.GetColumnDescriptor(sqlExpression);

			var saveDescriptor = _columnDescriptor;
			_columnDescriptor = descriptor;

			var trueValue  = UpdateNesting(Visit(ExpressionInstances.True));
			var falseValue = UpdateNesting(Visit(ExpressionInstances.False));

			_columnDescriptor = saveDescriptor;

			if (trueValue is not SqlPlaceholderExpression trueSql || falseValue is not SqlPlaceholderExpression falseSql)
				return null;

			return new SqlPredicate.IsTrue(sqlExpression, trueSql.Sql, falseSql.Sql, DataOptions.LinqOptions.CompareNulls == CompareNulls.LikeClr ? false : null, false);
		}

		static bool IsNullExpression(Expression expression)
		{
			if (expression.IsNullValue())
				return true;
			if (expression is SqlPlaceholderExpression placeholder)
				return placeholder.Sql.IsNullValue();
			return false;
		}

		#region ConvertCompare

		public bool TryGenerateComparison(
			IBuildContext?                               context, 
			Expression                                   left,
			Expression                                   right,
			[NotNullWhen(true)] out  SqlSearchCondition? searchCondition,
			[NotNullWhen(false)] out SqlErrorExpression? error,
			BuildPurpose?                                buildPurpose = default)
		{
			using var saveBuildContext = UsingBuildContext(context);
			using var saveBuildPurpose = UsingBuildPurpose(buildPurpose ?? _buildPurpose);

			var expr = ConvertCompareExpression(ExpressionType.Equal, left, right);

			if (expr is SqlPlaceholderExpression { Sql: SqlSearchCondition sc })
			{
				searchCondition = sc;
				error           = null;
				return true;
			}

			searchCondition = null;
			error           = SqlErrorExpression.EnsureError(expr, typeof(bool));

			return false;
		}

		public SqlSearchCondition GenerateComparison(
			IBuildContext? context,
			Expression     left,
			Expression     right,
			BuildPurpose?  buildPurpose = default)
		{
			using var saveBuildContext = UsingBuildContext(context);
			using var saveBuildPurpose = UsingBuildPurpose(buildPurpose ?? _buildPurpose);

			var expr = ConvertCompareExpression(ExpressionType.Equal, left, right);

			if (expr is SqlPlaceholderExpression { Sql: SqlSearchCondition sc })
				return sc;

			if (expr is SqlErrorExpression error)
				throw error.CreateException();

			throw new SqlErrorExpression($"Could not compare '{SqlErrorExpression.PrepareExpressionString(left)}' with {SqlErrorExpression.PrepareExpressionString(right)}", typeof(bool)).CreateException();
		}

		Expression ConvertCompareExpression(ExpressionType nodeType, Expression left, Expression right, Expression? originalExpression = null)
		{
			Expression GetOriginalExpression()
			{
				if (originalExpression != null)
					return originalExpression;

				var rightExpr = right;
				var leftExpr  = left;
				if (rightExpr.Type != leftExpr.Type)
				{
					if (rightExpr.Type.CanConvertTo(leftExpr.Type))
						rightExpr = Expression.Convert(rightExpr, leftExpr.Type);
					else if (left.Type.CanConvertTo(leftExpr.Type))
						leftExpr = Expression.Convert(leftExpr, right.Type);
				}
				else
				{
					if (nodeType == ExpressionType.Equal || nodeType == ExpressionType.NotEqual)
					{
						// Fore generating Path for SqlPlaceholderExpression
						if (!rightExpr.Type.IsPrimitive)
						{
							return new SqlPathExpression(
								new[] { leftExpr, Expression.Constant(nodeType), rightExpr },
								typeof(bool));
						}
					}
				}

				return Expression.MakeBinary(nodeType, leftExpr, rightExpr);
			}

			Expression GenerateNullComparison(Expression placeholdersExpression, bool isNot)
			{
				var condition = CollectNullCompareExpressionExpression(placeholdersExpression);

				if (condition == null)
					return GetOriginalExpression();

				if (isNot)
					condition = Expression.Not(condition);

				condition = OptimizeExpression(condition);

				var converted = Visit(condition);

				if (converted is not SqlPlaceholderExpression)
					return GetOriginalExpression();

				return converted;
			}

			Expression? CollectNullCompareExpressionExpression(Expression current)
			{
				if (IsNullExpression(current))
				{
					return ExpressionInstances.True;
				}

				switch (current.NodeType)
				{
					case ExpressionType.Constant:
					case ExpressionType.Default:
					{
						if (current.Type.IsValueType)
							return null;

						return Expression.Equal(current, Expression.Constant(null, current.Type));
					}
				}

				if (current is SqlPlaceholderExpression)
				{
					if (current.Type.IsValueType)
						return null;

					return Expression.Equal(current, Expression.Constant(null, current.Type));
				}

				if (current is SqlGenericConstructorExpression generic)
				{
					return ExpressionInstances.False;
				}

				if (current is SqlDefaultIfEmptyExpression defaultIfEmptyExpression)
				{
					var testCondition = Expression.Not(defaultIfEmptyExpression.NotNullExpressions.Select(SequenceHelper.MakeNotNullCondition).Aggregate(Expression.OrElse));
					return testCondition;
				}

				if (current is ConditionalExpression conditionalExpression)
				{
					var trueCondition  = CollectNullCompareExpressionExpression(conditionalExpression.IfTrue);
					if (trueCondition == null)
						return null;

					var falseCondition = CollectNullCompareExpressionExpression(conditionalExpression.IfFalse);
					if (falseCondition == null)
						return null;

					return Expression.OrElse(
						Expression.AndAlso(conditionalExpression.Test, trueCondition),
						Expression.AndAlso(Expression.Not(conditionalExpression.Test), falseCondition));
				}

				if (current is ContextRefExpression { BuildContext: IBuildProxy proxy })
				{
					return CollectNullCompareExpressionExpression(proxy.InnerExpression);
				}

				return null;
			}

			Expression GeneratePathComparison(Expression leftOriginal, Expression leftParsed, Expression rightOriginal, Expression rightParsed)
			{
				var predicateExpr = GeneratePredicate(leftOriginal, leftParsed, rightOriginal, rightParsed);
				if (predicateExpr == null)
					return GetOriginalExpression();

				var converted = Visit(predicateExpr);
				if (converted is not SqlPlaceholderExpression)
					converted = GetOriginalExpression();

				return converted;
			}

			Expression? GeneratePredicate(Expression leftOriginal, Expression leftParsed, Expression rightOriginal, Expression rightParsed)
			{
				Expression? predicateExpr = null;

				if (leftParsed is SqlGenericConstructorExpression genericLeft)
				{
					predicateExpr = BuildPredicateExpression(genericLeft, null, rightOriginal);
				}

				if (predicateExpr != null)
					return predicateExpr;

				if (rightParsed is SqlGenericConstructorExpression genericRight)
				{
					predicateExpr = BuildPredicateExpression(genericRight, null, leftOriginal);
				}

				if (predicateExpr != null)
					return predicateExpr;

				if (leftParsed is ConditionalExpression condLeft)
				{
					if (condLeft.IfTrue is SqlGenericConstructorExpression genericTrue)
					{
						predicateExpr = BuildPredicateExpression(genericTrue, leftOriginal, rightOriginal);
					}
					else if (condLeft.IfFalse is SqlGenericConstructorExpression genericFalse)
					{
						predicateExpr = BuildPredicateExpression(genericFalse, leftOriginal, rightOriginal);
					}

					/*if (predicateExpr == null)
						predicateExpr = GeneratePredicate(leftOriginal, condLeft.IfTrue, rightOriginal, rightParsed);
					if (predicateExpr == null)
						predicateExpr = GeneratePredicate(leftOriginal, condLeft.IfFalse, rightOriginal, rightParsed);*/
				}

				if (predicateExpr != null)
					return predicateExpr;

				if (rightParsed is ConditionalExpression condRight)
				{
					if (condRight.IfTrue is SqlGenericConstructorExpression genericTrue)
					{
						predicateExpr = BuildPredicateExpression(genericTrue, leftOriginal, rightOriginal);
					}
					else if (condRight.IfFalse is SqlGenericConstructorExpression genericFalse)
					{
						predicateExpr = BuildPredicateExpression(genericFalse, leftOriginal, rightOriginal);
					}

					/*if (predicateExpr == null)
						predicateExpr = GeneratePredicate(leftOriginal, leftParsed, condRight.IfTrue, rightParsed);
					if (predicateExpr == null)
						predicateExpr = GeneratePredicate(leftOriginal, leftParsed, condRight.IfFalse, rightParsed);*/
				}

				if (predicateExpr != null)
					return predicateExpr;

				return predicateExpr;
			}

			Expression? BuildPredicateExpression(SqlGenericConstructorExpression genericConstructor, Expression? rootLeft, Expression rootRight)
			{
				if (genericConstructor.Assignments.Count == 0)
					return null;

				var operations = genericConstructor.Assignments
					.Select(a => Expression.Equal(
						rootLeft == null ? a.Expression : Expression.MakeMemberAccess(rootLeft, a.MemberInfo),
						Expression.MakeMemberAccess(rootRight, a.MemberInfo))
					);

				var result = (Expression)operations.Aggregate(Expression.AndAlso);
				if (nodeType == ExpressionType.NotEqual)
					result = Expression.Not(result);

				return result;
			}

			Expression GenerateConstructorComparison(SqlGenericConstructorExpression leftConstructor, SqlGenericConstructorExpression rightConstructor)
			{
				var strict = leftConstructor.ConstructType  == SqlGenericConstructorExpression.CreateType.Full &&
							 rightConstructor.ConstructType == SqlGenericConstructorExpression.CreateType.Full ||
							 (leftConstructor.ConstructType  == SqlGenericConstructorExpression.CreateType.New &&
							  rightConstructor.ConstructType == SqlGenericConstructorExpression.CreateType.New) ||
							 (leftConstructor.ConstructType  == SqlGenericConstructorExpression.CreateType.MemberInit &&
							  rightConstructor.ConstructType == SqlGenericConstructorExpression.CreateType.MemberInit);

				var isNot           = nodeType == ExpressionType.NotEqual;
				var searchCondition = new SqlSearchCondition(isNot);
				var usedMembers     = new HashSet<MemberInfo>(MemberInfoEqualityComparer.Default);

				foreach (var leftAssignment in leftConstructor.Assignments)
				{
					var found = rightConstructor.Assignments.FirstOrDefault(a =>
						MemberInfoEqualityComparer.Default.Equals(a.MemberInfo, leftAssignment.MemberInfo));

					if (found == null && strict)
					{
						// fail fast and prepare correct error expression
						return new SqlErrorExpression(Expression.MakeMemberAccess(right, leftAssignment.MemberInfo));
					}

					var rightExpression = found?.Expression;
					if (rightExpression == null)
					{
						rightExpression = Expression.Default(leftAssignment.Expression.Type);
					}
					else
					{
						usedMembers.Add(found!.MemberInfo);
					}

					var predicateExpr = ConvertCompareExpression(nodeType, leftAssignment.Expression, rightExpression);
					if (predicateExpr is not SqlPlaceholderExpression { Sql: SqlSearchCondition sc })
					{
						if (strict)
						{
							if (leftAssignment.Expression is SqlPlaceholderExpression && rightExpression is not SqlPlaceholderExpression)
								return SqlErrorExpression.EnsureError(rightExpression, typeof(bool));
							if (leftAssignment.Expression is not SqlPlaceholderExpression && rightExpression is SqlPlaceholderExpression)
								return SqlErrorExpression.EnsureError(leftAssignment.Expression, typeof(bool));
							return GetOriginalExpression();
						}

						continue;
					}

					searchCondition.Predicates.Add(sc.MakeNot(isNot));
				}

				foreach (var rightAssignment in rightConstructor.Assignments)
				{
					if (usedMembers.Contains(rightAssignment.MemberInfo))
						continue;

					if (strict)
					{
						// fail fast and prepare correct error expression
						return new SqlErrorExpression(Expression.MakeMemberAccess(left, rightAssignment.MemberInfo));
					}

					var leftExpression = Expression.Default(rightAssignment.Expression.Type);

					var predicateExpr = ConvertCompareExpression(nodeType, leftExpression, rightAssignment.Expression);
					if (predicateExpr is not SqlPlaceholderExpression { Sql: SqlSearchCondition sc })
					{
						if (strict)
							return predicateExpr;
						continue;
					}

					searchCondition.Predicates.Add(sc.MakeNot(isNot));
				}

				if (usedMembers.Count == 0)
				{
					if (leftConstructor.Parameters.Count > 0 && leftConstructor.Parameters.Count == rightConstructor.Parameters.Count)
					{
						for (var index = 0; index < leftConstructor.Parameters.Count; index++)
						{
							var leftParam  = leftConstructor.Parameters[index];
							var rightParam = rightConstructor.Parameters[index];

							var predicateExpr = ConvertCompareExpression(nodeType, leftParam.Expression, rightParam.Expression);
							if (predicateExpr is not SqlPlaceholderExpression { Sql: SqlSearchCondition sc })
							{
								if (strict)
									return GetOriginalExpression();
								continue;
							}

							searchCondition.Predicates.Add(sc.MakeNot(isNot));
						}

					}
					else
						return GetOriginalExpression();
				}

				return CreatePlaceholder(searchCondition, GetOriginalExpression());
			}

			if (!RestoreCompare(ref left, ref right))
				RestoreCompare(ref right, ref left);

			if (BuildContext == null)
				throw new InvalidOperationException();

			ISqlExpression? l = null;
			ISqlExpression? r = null;

			var nullability = NullabilityContext.GetContext(BuildContext.SelectQuery);

			var saveFlags            = _buildFlags;
			var saveBuildPurpose     = _buildPurpose;
			var saveColumnDescriptor = _columnDescriptor;

			try
			{
				_buildFlags |= BuildFlags.ForKeys;
				_buildFlags &= ~BuildFlags.ForMemberRoot;

				var columnDescriptor = SuggestColumnDescriptor(left, right);

				_columnDescriptor = columnDescriptor;

				var leftExpr = Visit(left);
				if (leftExpr is SqlErrorExpression errorLeft)
					return errorLeft.WithType(typeof(bool));

				var rightExpr = Visit(right);
				if (rightExpr is SqlErrorExpression errorRight)
					return errorRight.WithType(typeof(bool));

				leftExpr = Builder.UpdateNesting(BuildContext, leftExpr);
				rightExpr = Builder.UpdateNesting(BuildContext, rightExpr);

				var compareNullsAsValues = Builder.CompareNulls is CompareNulls.LikeClr or CompareNulls.LikeSqlExceptParameters;

				//SQLRow case when needs to add Single
				//
				if (leftExpr is SqlPlaceholderExpression { Sql: SqlRowExpression } && rightExpr is not SqlPlaceholderExpression)
				{
					var elementType = TypeHelper.GetEnumerableElementType(rightExpr.Type);
					var singleCall  = Expression.Call(Methods.Enumerable.Single.MakeGenericMethod(elementType), right);
					rightExpr = Visit(singleCall);
				}
				else if (rightExpr is SqlPlaceholderExpression { Sql: SqlRowExpression } &&
						 leftExpr is not SqlPlaceholderExpression)
				{
					var elementType = TypeHelper.GetEnumerableElementType(leftExpr.Type);
					var singleCall  = Expression.Call(Methods.Enumerable.Single.MakeGenericMethod(elementType), left);
					leftExpr = Visit(singleCall);
				}

				leftExpr = RemoveNullPropagation(leftExpr, true);
				rightExpr = RemoveNullPropagation(rightExpr, true);

				if (leftExpr is SqlErrorExpression leftError)
					return leftError.WithType(typeof(bool));

				if (rightExpr is SqlErrorExpression rightError)
					return rightError.WithType(typeof(bool));

				if (leftExpr is SqlPlaceholderExpression placeholderLeft)
				{
					l = placeholderLeft.Sql;
				}

				if (rightExpr is SqlPlaceholderExpression placeholderRight)
				{
					r = placeholderRight.Sql;
				}

				switch (nodeType)
				{
					case ExpressionType.Equal:
					case ExpressionType.NotEqual:

						var isNot = nodeType == ExpressionType.NotEqual;

						if (l != null && r != null)
							break;

						leftExpr  = Builder.ParseGenericConstructor(leftExpr, ProjectFlags.SQL  | ProjectFlags.Keys, columnDescriptor, true);
						rightExpr = Builder.ParseGenericConstructor(rightExpr, ProjectFlags.SQL | ProjectFlags.Keys, columnDescriptor, true);

						if (SequenceHelper.UnwrapDefaultIfEmpty(leftExpr) is SqlGenericConstructorExpression leftGenericConstructor &&
						    SequenceHelper.UnwrapDefaultIfEmpty(rightExpr) is SqlGenericConstructorExpression rightGenericConstructor)
						{
							return GenerateConstructorComparison(leftGenericConstructor, rightGenericConstructor);
						}

						if (IsNullExpression(left))
						{
							rightExpr = Visit(rightExpr);

							if (rightExpr is ConditionalExpression { Test: SqlPlaceholderExpression { Sql: SqlSearchCondition rightSearchCond } } && rightSearchCond.Predicates.Count == 1)
							{
								var rightPredicate  = rightSearchCond.Predicates[0];
								var localIsNot = isNot;

								if (rightPredicate is SqlPredicate.IsNull isnull)
								{
									if (isnull.IsNot == localIsNot)
										return CreatePlaceholder(new SqlSearchCondition(false, canBeUnknown: null, isnull), GetOriginalExpression());

									return CreatePlaceholder(new SqlSearchCondition(false, canBeUnknown: null, new SqlPredicate.IsNull(isnull.Expr1, !isnull.IsNot)), GetOriginalExpression());
								}
							}

							return GenerateNullComparison(rightExpr, isNot);
						}

						if (IsNullExpression(right))
						{
							leftExpr = Visit(leftExpr);

							if (leftExpr is ConditionalExpression { Test: SqlPlaceholderExpression { Sql: SqlSearchCondition leftSearchCond } } && leftSearchCond.Predicates.Count == 1)
							{
								var leftPredicate  = leftSearchCond.Predicates[0];
								var localIsNot = isNot;

								if (leftPredicate is SqlPredicate.IsNull isnull)
								{
									if (isnull.IsNot == localIsNot)
										return CreatePlaceholder(new SqlSearchCondition(false, canBeUnknown: null, isnull), GetOriginalExpression());

									return CreatePlaceholder(new SqlSearchCondition(false, canBeUnknown: null, new SqlPredicate.IsNull(isnull.Expr1, !isnull.IsNot)), GetOriginalExpression());
								}
							}

							return GenerateNullComparison(leftExpr, isNot);
						}

						if (l == null || r == null)
						{
							var pathComparison = GeneratePathComparison(left, SequenceHelper.UnwrapDefaultIfEmpty(leftExpr), right, SequenceHelper.UnwrapDefaultIfEmpty(rightExpr));

							return pathComparison;
						}

						break;
				}

				var op = nodeType switch
				{
					ExpressionType.Equal              => SqlPredicate.Operator.Equal,
					ExpressionType.NotEqual           => SqlPredicate.Operator.NotEqual,
					ExpressionType.GreaterThan        => SqlPredicate.Operator.Greater,
					ExpressionType.GreaterThanOrEqual => SqlPredicate.Operator.GreaterOrEqual,
					ExpressionType.LessThan           => SqlPredicate.Operator.Less,
					ExpressionType.LessThanOrEqual    => SqlPredicate.Operator.LessOrEqual,
					_                                 => throw new InvalidOperationException(),
				};

				if ((left.NodeType is ExpressionType.Convert or ExpressionType.ConvertChecked || right.NodeType is ExpressionType.Convert or ExpressionType.ConvertChecked) && (op == SqlPredicate.Operator.Equal || op == SqlPredicate.Operator.NotEqual))
				{
					var p = ConvertEnumConversion(left, op, right);
					if (p != null)
						return CreatePlaceholder(new SqlSearchCondition(false, canBeUnknown: null, p), GetOriginalExpression());
				}

				if (l is null)
				{
					if (Visit(left) is not SqlPlaceholderExpression leftPlaceholder)
						return GetOriginalExpression();
					l = leftPlaceholder.Sql;
				}

				if (r is null)
				{
					if (Visit(right) is not SqlPlaceholderExpression rightPlaceholder)
						return GetOriginalExpression();
					r = rightPlaceholder.Sql;
				}

				var lOriginal = l;
				var rOriginal = r;

				l = QueryHelper.UnwrapExpression(l, checkNullability: true);
				r = QueryHelper.UnwrapExpression(r, checkNullability: true);

				if (l is SqlValue lValue)
					lValue.ValueType = GetDataType(r, lValue.ValueType, MappingSchema);

				if (r is SqlValue rValue)
					rValue.ValueType = GetDataType(l, rValue.ValueType, MappingSchema);

				/*switch (nodeType)
				{
					case ExpressionType.Equal:
					case ExpressionType.NotEqual:

						if (!_buildContext!.SelectQuery.IsParameterDependent &&
							(l is SqlParameter && lOriginal.CanBeNullable(nullability) || r is SqlParameter && r.CanBeNullable(nullability)))
						{
							_buildContext.SelectQuery.IsParameterDependent = true;
						}

						break;
				}*/

				ISqlPredicate? predicate = null;

				var isEquality = op == SqlPredicate.Operator.Equal || op == SqlPredicate.Operator.NotEqual
				? op == SqlPredicate.Operator.Equal
				: (bool?)null;

				// TODO: maybe remove
				if (l is SqlSearchCondition lsc)
				{
					if (isEquality != null & IsBooleanConstant(rightExpr, out var boolRight) && boolRight != null)
					{
						predicate = lsc.MakeNot(boolRight != isEquality);
					}
				}

				// TODO: maybe remove
				if (r is SqlSearchCondition rsc)
				{
					if (isEquality != null & IsBooleanConstant(rightExpr, out var boolLeft) && boolLeft != null)
					{
						predicate = rsc.MakeNot(boolLeft != isEquality);
					}
				}

				if (predicate == null)
				{
					if (isEquality != null)
					{
						bool?           value;
						ISqlExpression? expression  = null;

						if (IsBooleanConstant(left, out value))
						{
							if (l.ElementType != QueryElementType.SqlParameter)
							{
								expression = rOriginal;
							}
						}
						else if (IsBooleanConstant(right, out value))
						{
							if (r.ElementType != QueryElementType.SqlParameter)
							{
								expression = lOriginal;
							}
						}

						if (value != null
							&& expression != null
							&& !(expression.ElementType == QueryElementType.SqlValue && ((SqlValue)expression).Value == null))
						{
							var isNot = !value.Value;
							var withNull = false;
							if (op == SqlPredicate.Operator.NotEqual)
							{
								isNot = !isNot;
								withNull = true;
							}

							_columnDescriptor = QueryHelper.GetColumnDescriptor(expression);
							var trueValue  = ((SqlPlaceholderExpression)Visit(ExpressionInstances.True)).Sql;
							var falseValue = ((SqlPlaceholderExpression)Visit(ExpressionInstances.False)).Sql;

							if (trueValue.ElementType == QueryElementType.SqlValue &&
								falseValue.ElementType == QueryElementType.SqlValue)
							{
								if (expression is SqlParameterizedExpressionBase { IsPredicate: true } predicateExpr)
								{
									predicate = new SqlPredicate.Expr(predicateExpr);
									if (isNot)
										predicate = new SqlPredicate.Not(predicate);
								}
								else
								{
									var withNullValue = compareNullsAsValues
										? withNull
										: (bool?)null;
									predicate = new SqlPredicate.IsTrue(expression, trueValue, falseValue, withNullValue, isNot);
								}
							}
						}
					}

					if (predicate == null)
					{
						predicate = new SqlPredicate.ExprExpr(lOriginal, op, rOriginal,
							compareNullsAsValues && (lOriginal.CanBeNullable(nullability) || rOriginal.CanBeNullable(nullability))
								? op == SqlPredicate.Operator.Equal
								: null);
					}
				}

				return CreatePlaceholder(new SqlSearchCondition(false, canBeUnknown: null, predicate), GetOriginalExpression());

			}
			finally
			{
				_buildFlags       = saveFlags;
				_columnDescriptor = saveColumnDescriptor;
				_buildPurpose     = saveBuildPurpose;
			}
		}

		public static List<SqlPlaceholderExpression> CollectPlaceholders(Expression expression)
		{
			var result = new List<SqlPlaceholderExpression>();

			expression.Visit(result, static (list, e) =>
			{
				if (e is SqlPlaceholderExpression placeholder)
				{
					list.Add(placeholder);
				}
			});

			return result;
		}

		public static List<SqlPlaceholderExpression> CollectPlaceholdersStraight(Expression expression)
		{
			var result = new List<SqlPlaceholderExpression>();

			Collect(expression);

			return result;

			void Collect(Expression expr)
			{
				if (expr is SqlPlaceholderExpression placeholder)
				{
					result.Add(placeholder);
				}
				else if (expr is SqlGenericConstructorExpression generic)
				{
					foreach (var assignment in generic.Assignments)
					{
						Collect(assignment.Expression);
					}

					foreach (var parameter in generic.Parameters)
					{
						Collect(parameter.Expression);
					}
				} 
				else if (expr is MemberInitExpression memberInit)
				{
					foreach (var binding in memberInit.Bindings)
					{
						if (binding is MemberAssignment assignment)
						{
							Collect(assignment.Expression);
						}
					}
				}
				else if (expr is NewExpression newExpr)
				{
					foreach (var argument in newExpr.Arguments)
					{
						Collect(argument);
					}
				}
			}
		}

		public static List<SqlPlaceholderExpression> CollectPlaceholdersStraightWithPath(Expression expression, Expression path, out Expression correctedExpression)
		{
			var replacement = new Dictionary<Expression, SqlPlaceholderExpression>();

			Collect(expression, path);

			correctedExpression = expression.Transform(replacement, (r, e) =>
			{
				if (r.TryGetValue(e, out var newExpr)) 
					return newExpr;
				return e;
			});

			return replacement.Values.ToList();

			void Collect(Expression expr, Expression localPath)
			{
				if (expr is SqlPlaceholderExpression placeholder)
				{
					if (!replacement.ContainsKey(placeholder))
					{
						replacement.Add(placeholder, placeholder.WithPath(localPath));
					}
				}
				else if (expr is SqlGenericConstructorExpression generic)
				{
					foreach (var assignment in generic.Assignments)
					{
						var currentPath = Expression.MakeMemberAccess(localPath, assignment.MemberInfo);
						Collect(assignment.Expression, currentPath);
					}

					foreach (var parameter in generic.Parameters)
					{
						var currentPath = new SqlGenericParamAccessExpression(generic, parameter.ParameterInfo);
						Collect(parameter.Expression, currentPath);
					}
				}
				else if (expr is MemberInitExpression memberInit)
				{
					foreach (var binding in memberInit.Bindings)
					{
						if (binding is MemberAssignment assignment)
						{
							var currentPath = Expression.MakeMemberAccess(localPath, binding.Member);
							Collect(assignment.Expression, currentPath);
						}
					}
				}
				else if (expr is NewExpression newExpr)
				{
					if (newExpr.Members != null)
					{
						for (var i = 0; i < newExpr.Arguments.Count; i++)
						{
							var currentPath = Expression.MakeMemberAccess(localPath, newExpr.Members[i]);
							Collect(newExpr.Arguments[i], currentPath);
						}
					}
				}
				else if (expr is SqlDefaultIfEmptyExpression defaultIfEmpty)
					Collect(defaultIfEmpty.InnerExpression, localPath);
			}
		}

		public bool CollectNullCompareExpressions(Expression expression, List<Expression> result, ref List<Expression>? testExpressions)
		{
			switch (expression.NodeType)
			{
				case ExpressionType.Constant:
				case ExpressionType.Default:
				{
					result.Add(expression);
					return true;
				}
			}

			if (expression is SqlPlaceholderExpression or DefaultValueExpression)
			{
				result.Add(expression);
				return true;
			}

			if (expression is SqlGenericConstructorExpression generic)
			{
				testExpressions ??= [];
				testExpressions.Add(Expression.Constant(false));

				return true;
			}

			if (expression is SqlDefaultIfEmptyExpression defaultIfEmptyExpression)
			{
				result.AddRange(defaultIfEmptyExpression.NotNullExpressions);
				return true;
			}

			if (expression is ConditionalExpression conditionalExpression)
			{
				var trueResult = new List<Expression>();

				if (conditionalExpression.IfTrue is SqlGenericConstructorExpression)
				{
					testExpressions ??= [];

					if (conditionalExpression.IfFalse is SqlGenericConstructorExpression)
					{
						testExpressions.Add(ExpressionInstances.False);
						return true;
					}

					testExpressions.Add(Expression.Not(conditionalExpression.Test));

					if (IsNullExpression(conditionalExpression.IfFalse))
					{
						return true;
					}
				}

				if (conditionalExpression.IfFalse is SqlGenericConstructorExpression)
				{
					testExpressions ??= [];

					testExpressions.Add(conditionalExpression.Test);

					if (IsNullExpression(conditionalExpression.IfTrue))
					{
						return true;
					}
				}

				List<Expression>? ifTrueTestExpression = null;

				if (conditionalExpression.IfTrue is not SqlGenericConstructorExpression)
				{
					if (!CollectNullCompareExpressions(conditionalExpression.IfTrue, trueResult, ref ifTrueTestExpression))
						return false;
				}

				List<Expression>? ifFalseTestExpression = null;

				var falseResult = new List<Expression>();

				if (conditionalExpression.IfFalse is not SqlGenericConstructorExpression)
				{
					if (!CollectNullCompareExpressions(conditionalExpression.IfFalse, falseResult, ref ifFalseTestExpression))
						return false;
				}

				foreach (var expr in trueResult)
				{
					result.Add(Expression.Condition(conditionalExpression.Test, expr, new DefaultValueExpression(MappingSchema, expr.Type)));
				}

				foreach (var expr in falseResult)
				{
					result.Add(Expression.Condition(Expression.Not(conditionalExpression.Test), expr, new DefaultValueExpression(MappingSchema, expr.Type)));
				}

				if (ifTrueTestExpression != null)
				{
					foreach (var te in ifTrueTestExpression)
					{
						testExpressions ??= [];
						testExpressions.Add(Expression.AndAlso(conditionalExpression.Test, te));
					}
				}

				if (ifFalseTestExpression != null)
				{
					foreach (var te in ifFalseTestExpression)
					{
						testExpressions ??= [];
						testExpressions.Add(Expression.AndAlso(Expression.Not(conditionalExpression.Test), te));
					}
				}

				return true;
			}

			if (expression is SqlEagerLoadExpression)
				return true;

			return false;
		}

		private static bool IsBooleanConstant(Expression expr, out bool? value)
		{
			value = null;
			if (expr.Type == typeof(bool) || expr.Type == typeof(bool?))
			{
				expr = expr.Unwrap();
				if (expr is ConstantExpression c)
				{
					value = c.Value as bool?;
					return true;
				}
				else if (expr is DefaultExpression)
				{
					value = expr.Type == typeof(bool) ? false : null;
					return true;
				}
				else if (expr is SqlPlaceholderExpression palacehoder)
				{
					if (palacehoder.Sql is SqlValue sqlValue)
					{
						value = sqlValue.Value as bool?;
						return true;
					}

					return false;
				}
			}

			return false;
		}

		// restores original types, lost due to C# compiler optimizations
		// e.g. see https://github.com/linq2db/linq2db/issues/2041
		private static bool RestoreCompare(ref Expression op1, ref Expression op2)
		{
			if (op1.NodeType is ExpressionType.Convert or ExpressionType.ConvertChecked)
			{
				var op1conv = (UnaryExpression)op1;

				// handle char replaced with int
				// (int)chr op CONST
				if (op1.Type == typeof(int) && op1conv.Operand.Type == typeof(char)
					&& (op2.NodeType is ExpressionType.Constant or ExpressionType.Convert or ExpressionType.ConvertChecked))
				{
					op1 = op1conv.Operand;
					op2 = op2.NodeType == ExpressionType.Constant
						? Expression.Constant(ConvertTo<char>.From(((ConstantExpression)op2).Value))
						: ((UnaryExpression)op2).Operand;
					return true;
				}
				// (int?)chr? op CONST
				else if (op1.Type == typeof(int?) && op1conv.Operand.Type == typeof(char?)
					&& (op2.NodeType == ExpressionType.Constant
						|| (op2.NodeType is ExpressionType.Convert or ExpressionType.ConvertChecked && ((UnaryExpression)op2).Operand.NodeType is ExpressionType.Convert or ExpressionType.ConvertChecked)))
				{
					op1 = op1conv.Operand;
					op2 = op2.NodeType == ExpressionType.Constant
						? Expression.Constant(ConvertTo<char>.From(((ConstantExpression)op2).Value))
						: ((UnaryExpression)((UnaryExpression)op2).Operand).Operand;
					return true;
				}
				// handle enum replaced with integer
				// here byte/short values replaced with int, int+ values replaced with actual underlying type
				// (int)enum op const
				else if (op1conv.Operand.Type.IsEnum
					&& op2.NodeType == ExpressionType.Constant
						&& (op2.Type == Enum.GetUnderlyingType(op1conv.Operand.Type) || op2.Type == typeof(int)))
				{
					op1 = op1conv.Operand;
					op2 = Expression.Constant(Enum.ToObject(op1conv.Operand.Type, ((ConstantExpression)op2).Value!), op1conv.Operand.Type);
					return true;
				}
				// here underlying type used
				// (int?)enum? op (int?)enum
				else if (op1conv.Operand.Type.IsNullable() && Nullable.GetUnderlyingType(op1conv.Operand.Type)!.IsEnum
					&& op2.NodeType is ExpressionType.Convert or ExpressionType.ConvertChecked
					&& op2 is UnaryExpression op2conv2
					&& op2conv2.Operand.NodeType == ExpressionType.Constant
					&& op2conv2.Operand.Type == Nullable.GetUnderlyingType(op1conv.Operand.Type))
				{
					op1 = op1conv.Operand;
					op2 = Expression.Convert(op2conv2.Operand, op1conv.Operand.Type);
					return true;
				}
				// https://github.com/linq2db/linq2db/issues/2039
				// byte, sbyte and ushort comparison operands upcasted to int
				else if (op2.NodeType is ExpressionType.Convert or ExpressionType.ConvertChecked
					&& op2 is UnaryExpression op2conv1)
				{
					if (op1conv.Operand.Type == op2conv1.Operand.Type && op1conv.Operand.Type != typeof(object))
					{
						op1 = op1conv.Operand;
						op2 = op2conv1.Operand;
						return true;
					}
					else if (op1conv.Operand.NodeType is ExpressionType.Convert or ExpressionType.ConvertChecked)
					{
						// double conversion (:> int :> int?)
						var op1convNested = (UnaryExpression)op1conv.Operand;
						if (op1convNested.Operand.Type == op2conv1.Operand.Type && op1convNested.Operand.Type != typeof(object))
						{
							op1 = op1convNested.Operand;
							op2 = op2conv1.Operand;
							return true;
						}
						else if (op1convNested.Operand.Type == op2conv1.Operand.Type.UnwrapNullableType() && op1convNested.Operand.Type != typeof(object))
						{
							op1 = Expression.Convert(op1convNested.Operand, op2conv1.Operand.Type);
							op2 = op2conv1.Operand;
							return true;
						}
					}
				}

				// https://github.com/linq2db/linq2db/issues/2166
				// generates expression:
				// Convert(member, int) == const(value, int)
				// we must replace it with:
				// member == const(value, member_type)
				if (op2 is ConstantExpression const2
					&& const2.Type == typeof(int)
					&& ConvertUtils.TryConvert(const2.Value, op1conv.Operand.Type, out var convertedValue))
				{
					op1 = op1conv.Operand;
					op2 = Expression.Constant(convertedValue, op1conv.Operand.Type);
					return true;
				}
			}

			return false;
		}

		#endregion

		#region ConvertEnumConversion

		ISqlPredicate? ConvertEnumConversion(Expression left, SqlPredicate.Operator op, Expression right)
		{
			Expression value;
			Expression operand;

			if (left is MemberExpression)
			{
				operand = left;
				value = right;
			}
			else if (left.NodeType is ExpressionType.Convert or ExpressionType.ConvertChecked && ((UnaryExpression)left).Operand is MemberExpression)
			{
				operand = ((UnaryExpression)left).Operand;
				value = right;
			}
			else if (right is MemberExpression)
			{
				operand = right;
				value = left;
			}
			else if (right.NodeType is ExpressionType.Convert or ExpressionType.ConvertChecked && ((UnaryExpression)right).Operand is MemberExpression)
			{
				operand = ((UnaryExpression)right).Operand;
				value = left;
			}
			else if (left.NodeType is ExpressionType.Convert or ExpressionType.ConvertChecked)
			{
				operand = ((UnaryExpression)left).Operand;
				value = right;
			}
			else
			{
				operand = ((UnaryExpression)right).Operand;
				value = left;
			}

			var type = operand.Type;

			if (!type.ToNullableUnderlying().IsEnum)
				return null;

			var dic = new Dictionary<object, object?>();

			var mapValues = MappingSchema.GetMapValues(type);

			if (mapValues != null)
				foreach (var mv in mapValues)
					if (!dic.ContainsKey(mv.OrigValue))
						dic.Add(mv.OrigValue, mv.MapValues[0].Value);

			switch (value.NodeType)
			{
				case ExpressionType.Constant:
				{
					var name = Enum.GetName(type, ((ConstantExpression)value).Value!);

					// ReSharper disable ConditionIsAlwaysTrueOrFalse
					// ReSharper disable HeuristicUnreachableCode
					if (name == null)
						return null;
					// ReSharper restore HeuristicUnreachableCode
					// ReSharper restore ConditionIsAlwaysTrueOrFalse

					var origValue = Enum.Parse(type, name, false);

					if (!dic.TryGetValue(origValue, out var mapValue))
						mapValue = origValue;

					SqlValue sqlvalue;
					var ce = MappingSchema.GetConverter(new DbDataType(type), new DbDataType(typeof(DataParameter)), false, ConversionType.Common);

					if (ce != null)
					{
						sqlvalue = new SqlValue(ce.ConvertValueToParameter(origValue).Value!);
					}
					else
					{
						// TODO: pass column type to type mapValue=null cases?
						sqlvalue = MappingSchema.GetSqlValue(type, mapValue, null);
					}

					ISqlExpression? l, r;

					if (left.NodeType is ExpressionType.Convert or ExpressionType.ConvertChecked)
					{
						l = (Visit(operand) as SqlPlaceholderExpression)?.Sql;
						r = sqlvalue;
					}
					else
					{
						r = (Visit(operand) as SqlPlaceholderExpression)?.Sql;
						l = sqlvalue;
					}

					if (r == null || l == null)
						return null;

					return new SqlPredicate.ExprExpr(l, op, r, true);
				}

				case ExpressionType.Convert:
				case ExpressionType.ConvertChecked:
				{
					value = ((UnaryExpression)value).Operand;

					var saveColumnDescriptor = _columnDescriptor;
					_columnDescriptor = SuggestColumnDescriptor(operand, value);

					var leftPlaceholder = Visit(operand) as SqlPlaceholderExpression;
					var rightPlaceholder = Visit(value) as SqlPlaceholderExpression;

					_columnDescriptor = saveColumnDescriptor;

					if (leftPlaceholder == null || rightPlaceholder == null)
						return null;

					return new SqlPredicate.ExprExpr(leftPlaceholder.Sql, op, rightPlaceholder.Sql, true);
				}
			}

			return null;
		}

		#endregion

		#region Parameters

		private sealed class GetDataTypeContext
		{
			public GetDataTypeContext(DbDataType baseType, MappingSchema mappingSchema)
			{
				DataType = baseType.DataType;
				DbType = baseType.DbType;
				Length = baseType.Length;
				Precision = baseType.Precision;
				Scale = baseType.Scale;

				MappingSchema = mappingSchema;
			}

			public DataType      DataType;
			public string?       DbType;
			public int?          Length;
			public int?          Precision;
			public int?          Scale;

			public MappingSchema MappingSchema { get; }
		}

		static DbDataType GetDataType(ISqlExpression expr, DbDataType baseType, MappingSchema mappingSchema)
		{
			var ctx = new GetDataTypeContext(baseType, mappingSchema);

			expr.Find(ctx, static (context, e) =>
			{
				switch (e.ElementType)
				{
					case QueryElementType.SqlField:
					{
						var fld = (SqlField)e;
						context.DataType = fld.Type.DataType;
						context.DbType = fld.Type.DbType;
						context.Length = fld.Type.Length;
						context.Precision = fld.Type.Precision;
						context.Scale = fld.Type.Scale;
						return true;
					}
					case QueryElementType.SqlParameter:
					{
						var type             = ((SqlParameter)e).Type;
						context.DataType = type.DataType;
						context.DbType = type.DbType;
						context.Length = type.Length;
						context.Precision = type.Precision;
						context.Scale = type.Scale;
						return true;
					}
					case QueryElementType.SqlDataType:
					{
						var type             = ((SqlDataType)e).Type;
						context.DataType = type.DataType;
						context.DbType = type.DbType;
						context.Length = type.Length;
						context.Precision = type.Precision;
						context.Scale = type.Scale;
						return true;
					}
					case QueryElementType.SqlValue:
					{
						var valueType        = ((SqlValue)e).ValueType;
						context.DataType = valueType.DataType;
						context.DbType = valueType.DbType;
						context.Length = valueType.Length;
						context.Precision = valueType.Precision;
						context.Scale = valueType.Scale;
						return true;
					}
					default:
					{
						if (e is ISqlExpression expr)
						{
							var type = QueryHelper.GetDbDataType(expr, context.MappingSchema);
							context.DataType = type.DataType;
							context.DbType = type.DbType;
							context.Length = type.Length;
							context.Precision = type.Precision;
							context.Scale = type.Scale;
							return true;
						}

						return false;
					}
				}
			});

			return new DbDataType(
				baseType.SystemType,
				ctx.DataType == DataType.Undefined ? baseType.DataType : ctx.DataType,
				string.IsNullOrEmpty(ctx.DbType) ? baseType.DbType : ctx.DbType,
				ctx.Length ?? baseType.Length,
				ctx.Precision ?? baseType.Precision,
				ctx.Scale ?? baseType.Scale
			);
		}

		#endregion

		#region ConvertInPredicate

		void BuildObjectGetters(SqlGenericConstructorExpression generic, ParameterExpression rootParam, Expression root, List<SqlGetValue> getters)
		{
			for (int i = 0; i < generic.Assignments.Count; i++)
			{
				var assignment = generic.Assignments[i];

				if (assignment.Expression is SqlGenericConstructorExpression subGeneric)
				{
					BuildObjectGetters(subGeneric, rootParam, Expression.MakeMemberAccess(root, assignment.MemberInfo), getters);
				}
				else if (assignment.Expression is SqlPlaceholderExpression placeholder)
				{
					var access = Expression.MakeMemberAccess(root, assignment.MemberInfo);
					var body   = Expression.Convert(access, typeof(object));

					var lambda = Expression.Lambda<Func<object, object>>(body, rootParam);

					getters.Add(new SqlGetValue(placeholder.Sql, placeholder.Type, null, lambda.CompileExpression()));
				}
			}
		}

		private ISqlPredicate? ConvertInPredicate(MethodCallExpression expression)
		{
			var e        = expression;
			var argIndex = e.Object != null ? 0 : 1;
			var arr      = e.Object ?? e.Arguments[0];
			var arg      = e.Arguments[argIndex];

			ISqlExpression? expr = null;

			var saveFlags            = _buildFlags;
			var saveColumnDescriptor = _columnDescriptor;

			try
			{
				_buildFlags |= BuildFlags.ForKeys;

				var builtExpr = Visit(arg);

				_buildFlags = saveFlags;

				if (builtExpr is SqlPlaceholderExpression placeholder)
				{
					expr = placeholder.Sql;
				}
				else if (SequenceHelper.UnwrapDefaultIfEmpty(builtExpr) is SqlGenericConstructorExpression constructor)
				{
					var objParam = Expression.Parameter(typeof(object));

					var getters = new List<SqlGetValue>();
					BuildObjectGetters(constructor, objParam, Expression.Convert(objParam, constructor.ObjectType),
						getters);

					expr = new SqlObjectExpression(MappingSchema, getters.ToArray());
				}

				if (expr == null)
					return null;

				_columnDescriptor = QueryHelper.GetColumnDescriptor(expr);

				switch (arr.NodeType)
				{
					case ExpressionType.NewArrayInit:
					{
						var newArr = (NewArrayExpression)arr;

						if (newArr.Expressions.Count == 0)
							return SqlPredicate.False;

						var exprs  = new ISqlExpression[newArr.Expressions.Count];

						for (var i = 0; i < newArr.Expressions.Count; i++)
						{
							if (Visit(newArr.Expressions[i]) is not SqlPlaceholderExpression exprPlaceholder)
								return null;

							exprs[i] = exprPlaceholder.Sql;
						}

						return new SqlPredicate.InList(expr, DataOptions.LinqOptions.CompareNulls == CompareNulls.LikeClr ? false : null, false, exprs);
					}

					default:

						if (Builder.CanBeEvaluatedOnClient(arr))
						{
							var parameter = Builder.ParametersContext.BuildParameter(BuildContext, arr, _columnDescriptor, buildParameterType : ParametersContext.BuildParameterType.InPredicate);

							if (parameter != null)
							{
								parameter.IsQueryParameter = false;
								return new SqlPredicate.InList(expr, DataOptions.LinqOptions.CompareNulls == CompareNulls.LikeClr ? false : null, false, parameter);
							}
						}

						break;
				}

				return null;
			}
			finally
			{
				_columnDescriptor = saveColumnDescriptor;
				_buildFlags       = saveFlags;
			}
		}

		#endregion

		#region LIKE predicate

		ISqlPredicate? CreateStringPredicate(MethodCallExpression expression, SqlPredicate.SearchString.SearchKind kind, ISqlExpression? caseSensitive)
		{
			var e = expression;

			if (e.Object == null || caseSensitive == null)
				return null;

			var descriptor = SuggestColumnDescriptor(e.Object, e.Arguments[0]);

			var saveColumnDescriptor = _columnDescriptor;
			_columnDescriptor = descriptor;

			var objExpr = Visit(e.Object) as SqlPlaceholderExpression;
			var argExpr = Visit(e.Arguments[0]) as SqlPlaceholderExpression;

			_columnDescriptor = saveColumnDescriptor;

			if (objExpr == null || argExpr == null)
				return null;

			return new SqlPredicate.SearchString(objExpr.Sql, false, argExpr.Sql, kind, caseSensitive);
		}

		#endregion

		#region MakeIsPredicate

		Expression MakeIsPredicateExpression(TableBuilder.TableContext tableContext, TypeBinaryExpression expression)
		{
			var typeOperand = expression.TypeOperand;

			if (typeOperand == tableContext.ObjectType)
			{
				var all = true;
				foreach (var m in tableContext.InheritanceMapping)
				{
					if (m.Type == typeOperand)
					{
						all = false;
						break;
					}
				}

				if (all)
					return Expression.Constant(true);
			}

			var mapping = new List<(InheritanceMapping m, int i)>(tableContext.InheritanceMapping.Count);

			for (var i = 0; i < tableContext.InheritanceMapping.Count; i++)
			{
				var m = tableContext.InheritanceMapping[i];
				if (typeOperand.IsAssignableFrom(m.Type) && !m.IsDefault)
					mapping.Add((m, i));
			}

			var isEqual = true;

			if (mapping.Count == 0)
			{
				for (var i = 0; i < tableContext.InheritanceMapping.Count; i++)
				{
					var m = tableContext.InheritanceMapping[i];
					if (!m.IsDefault)
						mapping.Add((m, i));
				}

				isEqual = false;
			}

			Expression? expr = null;

			foreach (var m in mapping)
			{
				var field = tableContext.SqlTable.FindFieldByMemberName(tableContext.InheritanceMapping[m.i].DiscriminatorName) ?? throw new LinqToDBException($"Field {tableContext.InheritanceMapping[m.i].DiscriminatorName} not found in table {tableContext.SqlTable}");
				var ttype = field.ColumnDescriptor.MemberAccessor.TypeAccessor.Type;
				var obj   = expression.Expression;

				if (obj.Type != ttype)
					obj = Expression.Convert(expression.Expression, ttype);

				var memberInfo = ttype.GetMemberEx(field.ColumnDescriptor.MemberInfo) ?? throw new InvalidOperationException();

				var left = Expression.MakeMemberAccess(obj, memberInfo);
				var code = m.m.Code;

				if (code == null)
					code = left.Type.GetDefaultValue();
				else if (left.Type != code.GetType())
					code = Converter.ChangeType(code, left.Type, MappingSchema);

				Expression right = Expression.Constant(code, left.Type);

				var e = isEqual ? Expression.Equal(left, right) : Expression.NotEqual(left, right);

				expr = expr == null ? e :
					isEqual
						? Expression.OrElse(expr, e)
						: Expression.AndAlso(expr, e);
			}

			return expr!;
		}

		#endregion

		#region BuildExpression

		public Expression CorrectRoot(Expression expr)
		{
			if (expr is MethodCallExpression mc && mc.IsQueryable())
			{
				var firstArg = CorrectRoot(mc.Arguments[0]);
				if (!ReferenceEquals(firstArg, mc.Arguments[0]))
				{
					var args = mc.Arguments.ToArray();
					args[0] = firstArg;
					return mc.Update(null, args);
				}
			}
			else if (expr is ContextRefExpression { BuildContext: DefaultIfEmptyBuilder.DefaultIfEmptyContext di })
			{
				return CorrectRoot(new ContextRefExpression(expr.Type, di.Sequence));
			}

			var newExpr = BuildExpression(expr, BuildPurpose.Traverse);
			if (!ExpressionEqualityComparer.Instance.Equals(newExpr, expr))
			{
				newExpr = CorrectRoot(newExpr);
			}

			return newExpr;
		}

		int            _gettingSubquery;

		public IBuildContext? GetSubQuery(Expression expr, out bool isSequence, out string? errorMessage)
		{
			var info = new BuildInfo(BuildContext, expr, new SelectQuery())
			{
				CreateSubQuery = true,
				IsSubqueryExpression = true
			};

			if (_buildFlags.HasFlag(BuildFlags.ForceOuter))
			{
				info.SourceCardinality = SourceCardinality.ZeroOrMany;
			}

			using var snapshot = _gettingSubquery == 0 && Builder.ValidateSubqueries ? CreateSnapshot() : null;

			++_gettingSubquery;
			var buildResult = Builder.TryBuildSequence(info);
			--_gettingSubquery;

			if (expr is ContextRefExpression contextRef && ReferenceEquals(contextRef.BuildContext, buildResult.BuildContext))
			{
				errorMessage = null;
				isSequence   = false;
				return null;
			}

			isSequence = buildResult.IsSequence;

			if (buildResult.BuildContext != null)
			{
				if (_gettingSubquery == 0)
				{
					++_gettingSubquery;
					var isSupported = Builder.IsSupportedSubquery(BuildContext!, buildResult.BuildContext, out errorMessage);
					--_gettingSubquery;
					if (!isSupported)
					{
						buildResult.BuildContext.Detach();
						return buildResult.BuildContext;
					}
				}
			}

			snapshot?.Accept();

			errorMessage = buildResult.AdditionalDetails;
			return buildResult.BuildContext;
		}

		static string [] _singleElementMethods =
		{
			nameof(Enumerable.FirstOrDefault),
			nameof(Enumerable.First),
			nameof(Enumerable.Single),
			nameof(Enumerable.SingleOrDefault),
		};

		public Expression PrepareSubqueryExpression(Expression expr)
		{
			var newExpr = expr;

			if (expr.NodeType == ExpressionType.Call)
			{
				var mc = (MethodCallExpression)expr;
				if (mc.IsQueryable(_singleElementMethods))
				{
					if (mc.Arguments is [var a0, var a1])
					{
						Expression whereMethod;

						var typeArguments = mc.Method.GetGenericArguments();
						if (mc.Method.DeclaringType == typeof(Queryable))
						{
							var methodInfo = Methods.Queryable.Where.MakeGenericMethod(typeArguments);
							whereMethod = Expression.Call(methodInfo, a0, a1);
							var limitCall = Expression.Call(typeof(Queryable), mc.Method.Name, typeArguments, whereMethod);

							newExpr = limitCall;
						}
						else
						{
							var methodInfo = Methods.Enumerable.Where.MakeGenericMethod(typeArguments);
							whereMethod = Expression.Call(methodInfo, a0, a1);
							var limitCall = Expression.Call(typeof(Enumerable), mc.Method.Name, typeArguments, whereMethod);

							newExpr = limitCall;
						}
					}
				}
			}

			return newExpr;
		}

		#endregion

		sealed class TranslationContext : ITranslationContext
		{
			sealed class SqlExpressionFactory : ISqlExpressionFactory
			{
				readonly ITranslationContext _translationContext;

				public SqlExpressionFactory(ITranslationContext translationContext)
				{
					_translationContext = translationContext;
				}

				public DataOptions DataOptions => _translationContext.DataOptions;
				public DbDataType GetDbDataType(ISqlExpression expression) => _translationContext.GetDbDataType(expression);
				public DbDataType GetDbDataType(Type type) => _translationContext.MappingSchema.GetDbDataType(type);
			}

			public void Init(ExpressionBuildVisitor visitor, IBuildContext? currentContext, ColumnDescriptor? currentColumnDescriptor, string? currentAlias)
			{
				Visitor        = visitor;
				CurrentContext = currentContext;
				CurrentAlias   = currentAlias;
			}

			public void Cleanup()
			{
				Visitor        = default!;
				CurrentContext = default!;
				CurrentAlias   = default!;
			}

			public TranslationContext()
			{
				ExpressionFactory = new SqlExpressionFactory(this);
			}

			public ISqlExpressionFactory ExpressionFactory { get; }

			public ExpressionBuildVisitor Visitor                 { get; private set; } = default!;
			public ExpressionBuilder      Builder                 => Visitor.Builder;
			public IBuildContext?         CurrentContext          { get; private set; }
			public ColumnDescriptor?      CurrentColumnDescriptor => Visitor.CurrentDescriptor;
			public string?                CurrentAlias            { get; private set; }

			static BuildPurpose  GetBuildPurpose(TranslationFlags translationFlags)
			{
				var result = BuildPurpose.None;

				if (translationFlags.HasFlag(TranslationFlags.Expression))
				{
					result = BuildPurpose.Expression;
				}

				if (translationFlags.HasFlag(TranslationFlags.Sql))
				{
					result = BuildPurpose.Sql;
				}

				return result;
			}

			public Expression Translate(Expression expression, TranslationFlags translationFlags)
			{
				var buildPurpose = GetBuildPurpose(translationFlags);
				if (CurrentContext == null)
					throw new InvalidOperationException("CurrentContext not initialized");
				return Builder.BuildSqlExpression(CurrentContext, expression, buildPurpose, BuildFlags.None, alias: CurrentAlias);
			}

			public MappingSchema MappingSchema => CurrentContext?.MappingSchema ?? throw new InvalidOperationException();
			public DataOptions DataOptions => Builder.DataOptions;

			public SelectQuery CurrentSelectQuery => CurrentContext?.SelectQuery ?? throw new InvalidOperationException();

			public SqlPlaceholderExpression CreatePlaceholder(SelectQuery selectQuery, ISqlExpression sqlExpression, Expression basedOn)
			{
				return new SqlPlaceholderExpression(selectQuery, sqlExpression, basedOn);
			}

			public SqlErrorExpression CreateErrorExpression(Expression basedOn, string? message = null, Type? type = null)
			{
				return new SqlErrorExpression(basedOn, message, type ?? basedOn.Type);
			}

			public bool CanBeEvaluatedOnClient(Expression expression)
			{
				return Builder.CanBeEvaluatedOnClient(expression);
			}

			public bool CanBeEvaluated(Expression expression)
			{
				return Builder.CanBeEvaluated(expression);
			}

			public object? Evaluate(Expression expression)
			{
				return Builder.Evaluate(expression);
			}

			public bool TryEvaluate(ISqlExpression expression, out object? result)
			{
				var context = new EvaluationContext();
				return expression.TryEvaluateExpression(context, out result);
			}

			public void MarkAsNonParameter(Expression expression, object? currentValue)
			{
				Builder.ParametersContext.MarkAsValue(expression, currentValue);
			}

			public IDisposable UsingColumnDescriptor(ColumnDescriptor? columnDescriptor)
			{
				return Visitor.UsingColumnDescriptor(columnDescriptor);
			}
		}

		static ObjectPool<TranslationContext> _translationContexts = new(() => new TranslationContext(), c => c.Cleanup(), 100);

		TranslationFlags GetTranslationFlags()
		{
			var result = TranslationFlags.None;

			if (_buildPurpose is BuildPurpose.Sql)
				result |= TranslationFlags.Sql;

			if (_buildPurpose is BuildPurpose.Expression)
			{
				if (_buildFlags.HasFlag(BuildFlags.ForSetProjection))
					result |= TranslationFlags.Sql;
				else
					result |= TranslationFlags.Expression;
			}

			return result;
		}

		public bool TranslateMember(IBuildContext? context, Expression memberExpression, [NotNullWhen(true)] out Expression? translated)
		{
			translated = null;

			if (context == null)
				return false;

			if (memberExpression is MethodCallExpression || memberExpression is MemberExpression || memberExpression is NewExpression)
			{
				// Skip translation if there is a placeholder in the expression. It means that we already tried to translate, but it is failed.
				if (null != memberExpression.Find(1, (_, e) => e is SqlPlaceholderExpression))
				{
					translated = null;
					return false;
				}

				using var translationContext = _translationContexts.Allocate();

				translationContext.Value.Init(this, context, _columnDescriptor, _alias);

				translated = Builder._memberTranslator.Translate(translationContext.Value, memberExpression, GetTranslationFlags());

				if (translated == null)
					return false;

				if (!IsSame(translated, memberExpression))
					return true;
			}

			return false;
		}

		public SqlPlaceholderExpression MakeColumn(SelectQuery? parentQuery, SqlPlaceholderExpression sqlPlaceholder, bool asNew = false)
		{
			if (parentQuery == sqlPlaceholder.SelectQuery)
				throw new InvalidOperationException();

			var placeholderType = sqlPlaceholder.Type;
			if (placeholderType.IsNullable())
				placeholderType = placeholderType.UnwrapNullableType();

			if (sqlPlaceholder.SelectQuery == null)
				throw new InvalidOperationException($"Placeholder with path '{sqlPlaceholder.Path}' and SQL '{sqlPlaceholder.Sql}' has no SelectQuery defined.");

			var key = new ColumnCacheKey(sqlPlaceholder.Path, placeholderType, sqlPlaceholder.SelectQuery, parentQuery);

			if (!asNew && _columnCache.TryGetValue(key, out var placeholder))
			{
				return placeholder.WithType(sqlPlaceholder.Type);
			}

			var alias = sqlPlaceholder.Alias;

			if (string.IsNullOrEmpty(alias))
			{
				if (sqlPlaceholder.TrackingPath is MemberExpression tme)
					alias = tme.Member.Name;
				else if (sqlPlaceholder.Path is MemberExpression me)
					alias = me.Member.Name;
			}

			/*

			// Left here for simplifying debugging

			var findStr = "Ref(TableContext[ID:1](13)(T: 14)::ElementTest).Id";
			if (sqlPlaceholder.Path.ToString().Contains(findStr))
			{
				var found = _columnCache.Keys.FirstOrDefault(c => c.Expression?.ToString().Contains(findStr) == true);
				if (found.Expression != null)
				{
					if (_columnCache.TryGetValue(found, out var current))
					{
						var fh = ExpressionEqualityComparer.Instance.GetHashCode(found.Expression);
						var kh = ExpressionEqualityComparer.Instance.GetHashCode(key.Expression);

						var foundHash = ColumnCacheKey.ColumnCacheKeyComparer.GetHashCode(found);
						var KeyHash   = ColumnCacheKey.ColumnCacheKeyComparer.GetHashCode(key);
					}
				}
			}

			*/

			var sql    = sqlPlaceholder.Sql;
			var idx    = sqlPlaceholder.SelectQuery.Select.AddNew(sql);
			var column = sqlPlaceholder.SelectQuery.Select.Columns[idx];

			if (!string.IsNullOrEmpty(alias))
			{
				column.RawAlias = alias;
			}

			placeholder = ExpressionBuilder.CreatePlaceholder(parentQuery, column, sqlPlaceholder.Path, sqlPlaceholder.ConvertType, alias, idx, trackingPath: sqlPlaceholder.TrackingPath);

			if (!asNew)
				_columnCache.Add(key, placeholder);

			return placeholder;
		}

		NullabilityContext GetNullabilityContext()
		{
			_nullabilityContext ??= NullabilityContext.GetContext(_buildContext?.SelectQuery);
			return _nullabilityContext;
		}

		[DebuggerDisplay("S: {SelectQuery?.SourceID}, E: {Expression}")]
		readonly struct ColumnCacheKey
		{
			public ColumnCacheKey(Expression? expression, Type resultType, SelectQuery selectQuery, SelectQuery? parentQuery)
			{
				Expression  = expression;
				ResultType  = resultType;
				SelectQuery = selectQuery;
				ParentQuery = parentQuery;
			}

			public Expression?  Expression  { get; }
			public Type         ResultType  { get; }
			public SelectQuery  SelectQuery { get; }
			public SelectQuery? ParentQuery { get; }

			private sealed class ColumnCacheKeyEqualityComparer : IEqualityComparer<ColumnCacheKey>
			{
				public bool Equals(ColumnCacheKey x, ColumnCacheKey y)
				{
					return x.ResultType == y.ResultType                                           &&
					       ExpressionEqualityComparer.Instance.Equals(x.Expression, y.Expression) &&
					       ReferenceEquals(x.SelectQuery, y.SelectQuery)                          &&
					       ReferenceEquals(x.ParentQuery, y.ParentQuery);
				}

				public int GetHashCode(ColumnCacheKey obj)
				{
					unchecked
					{
						var hashCode = obj.ResultType.GetHashCode();
						hashCode = (hashCode * 397) ^ (obj.Expression != null ? ExpressionEqualityComparer.Instance.GetHashCode(obj.Expression) : 0);
						hashCode = (hashCode * 397) ^ obj.SelectQuery?.GetHashCode() ?? 0;
						hashCode = (hashCode * 397) ^ (obj.ParentQuery != null ? obj.ParentQuery.GetHashCode() : 0);
						return hashCode;
					}
				}
			}

			public static IEqualityComparer<ColumnCacheKey> ColumnCacheKeyComparer { get; } = new ColumnCacheKeyEqualityComparer();
		}

		[DebuggerDisplay("S: {SelectQuery?.SourceID} F: {Flags}, E: {Expression}, C: {Context}, CD: {ColumnDescriptor}")]
		readonly struct ExprCacheKey
		{
			public ExprCacheKey(Expression expression, IBuildContext? context, ColumnDescriptor? columnDescriptor, SelectQuery? selectQuery, ProjectFlags flags)
			{
				Expression       = expression;
				Context          = context;
				ColumnDescriptor = columnDescriptor;
				SelectQuery      = selectQuery;
				Flags            = flags;
			}

			public Expression        Expression       { get; }
			public IBuildContext?    Context          { get; }
			public ColumnDescriptor? ColumnDescriptor { get; }
			public SelectQuery?      SelectQuery      { get; }
			public ProjectFlags      Flags            { get; }

			sealed class ExprCacheKeyEqualityComparer : IEqualityComparer<ExprCacheKey>
			{
				public bool Equals(ExprCacheKey x, ExprCacheKey y)
				{
					return ExpressionEqualityComparer.Instance.Equals(x.Expression, y.Expression) &&
					       Equals(x.Context, y.Context)                                           &&
					       Equals(x.SelectQuery, y.SelectQuery)                                   &&
					       Equals(x.ColumnDescriptor, y.ColumnDescriptor)                         &&
					       x.Flags == y.Flags;
				}

				public int GetHashCode(ExprCacheKey obj)
				{
					unchecked
					{
						var hashCode = ExpressionEqualityComparer.Instance.GetHashCode(obj.Expression);
						hashCode = (hashCode * 397) ^ (obj.Context          != null ? obj.Context.GetHashCode() : 0);
						hashCode = (hashCode * 397) ^ (obj.SelectQuery      != null ? obj.SelectQuery.GetHashCode() : 0);
						hashCode = (hashCode * 397) ^ (obj.ColumnDescriptor != null ? obj.ColumnDescriptor.GetHashCode() : 0);
						hashCode = (hashCode * 397) ^ (int)obj.Flags;
						return hashCode;
					}
				}
			}

			public static IEqualityComparer<ExprCacheKey> SqlCacheKeyComparer { get; } = new ExprCacheKeyEqualityComparer();
		}
	}
}<|MERGE_RESOLUTION|>--- conflicted
+++ resolved
@@ -3397,13 +3397,8 @@
 			if (sqlExpression is ISqlPredicate predicate)
 				return predicate;
 
-<<<<<<< HEAD
 			if (sqlExpression is SqlParameterizedExpressionBase { IsPredicate: true })
-				return new SqlPredicate.Expr(ApplyExpressionNullability(sqlExpression, GetNullabilityContext()));
-=======
-			if (sqlExpression is SqlExpression sqlExpr && sqlExpr.Flags.HasFlag(SqlFlags.IsPredicate))
 				return new SqlPredicate.Expr(sqlExpression);
->>>>>>> e8963d8c
 
 			var columnDescriptor = QueryHelper.GetColumnDescriptor(sqlExpression);
 			var valueConverter   = columnDescriptor?.ValueConverter;
