﻿using System;
using System.Collections;
using System.Collections.Generic;
using System.Collections.ObjectModel;
using System.Data.SqlTypes;
using System.Diagnostics;
using System.Diagnostics.CodeAnalysis;
using System.Linq;
using System.Linq.Expressions;
using System.Reflection;

namespace LinqToDB.Linq.Builder
{
	using Common;
	using Data;
	using Extensions;
	using Translation;
	using Mapping;
	using Reflection;
	using SqlQuery;
	using LinqToDB.Common.Internal;
	using LinqToDB.Expressions;

	[Flags]
	public enum BuildPurpose
	{
		None,
		Sql,
		Table,
		Expression,
		Expand,
		Root,
		AssociationRoot,
		AggregationRoot,
		SubQuery,
		Extract,
		Traverse
	}

	[Flags]
	public enum BuildFlags
	{
		None                = 0,
		ForceParameter      = 1 << 0,
		ForceDefaultIfEmpty = 1 << 1,
		ForSetProjection    = 1 << 2,
		ForKeys             = 1 << 3,
		ForceOuter          = 1 << 4,
		ForExtension        = 1 << 5,
		ForExpanding        = 1 << 6,
		ForMemberRoot       = 1 << 7,
		FormatAsExpression  = 1 << 8,
		// forces clearing flags
		ResetPrevious       = 1 << 9,
	}

	class ExpressionBuildVisitor : ExpressionVisitorBase
	{
		public   ExpressionBuilder Builder { get; }
		BuildPurpose               _buildPurpose;
		BuildFlags                 _buildFlags;
		IBuildContext?             _buildContext;
		ContextRefExpression?      _foundRoot;
		ColumnDescriptor?          _columnDescriptor;
		string?                    _alias;
		Stack<Expression>          _disableSubqueries = new();
		NewExpression?             _disableNew;

		NullabilityContext? _nullabilityContext;
		Expression?         _failedToTranslate;

		public IBuildContext? BuildContext
		{
			get => _buildContext;
			private set
			{
				if (ReferenceEquals(_buildContext, value))
					return;
				_buildContext       = value;
				_nullabilityContext = null;
			}
		}

		bool _isInsideLambda;

		// Caches
		SnapshotDictionary<ExprCacheKey, Expression>?                _associations;
		SnapshotDictionary<ExprCacheKey, Expression>                 _translationCache = new(ExprCacheKey.SqlCacheKeyComparer);
		SnapshotDictionary<ColumnCacheKey, SqlPlaceholderExpression> _columnCache      = new(ColumnCacheKey.ColumnCacheKeyComparer);


		public ExpressionBuildVisitor(ExpressionBuilder builder)
		{
			Builder = builder;
			_buildPurpose = BuildPurpose.Expression;
		}

		public MappingSchema     MappingSchema     => BuildContext?.MappingSchema ?? Builder.MappingSchema;
		public DataOptions       DataOptions       => Builder.DataOptions;
		public ColumnDescriptor? CurrentDescriptor => _columnDescriptor;

		public ExpressionBuildVisitor Clone(CloningContext cloningContext)
		{
			var translationCache = _translationCache.ToDictionary(
				p =>
					new ExprCacheKey(
						cloningContext.CorrectExpression(p.Key.Expression),
						cloningContext.CorrectContext(p.Key.Context), p.Key.ColumnDescriptor,
						cloningContext.CorrectElement(p.Key.SelectQuery), p.Key.Flags),
				p => cloningContext.CorrectExpression(p.Value), ExprCacheKey.SqlCacheKeyComparer);

			var columnCache = _columnCache.ToDictionary(
				p =>
					new ColumnCacheKey(
						cloningContext.CorrectExpression(p.Key.Expression),
						p.Key.ResultType,
						cloningContext.CorrectElement(p.Key.SelectQuery),
						cloningContext.CorrectElement(p.Key.ParentQuery)),
				p => cloningContext.CorrectExpression(p.Value), ColumnCacheKey.ColumnCacheKeyComparer);

			var associations = _associations?.ToDictionary(
				p =>
					new ExprCacheKey(
						cloningContext.CorrectExpression(p.Key.Expression),
						cloningContext.CorrectContext(p.Key.Context), p.Key.ColumnDescriptor,
						cloningContext.CorrectElement(p.Key.SelectQuery), p.Key.Flags),

				p => cloningContext.CorrectExpression(p.Value), ExprCacheKey.SqlCacheKeyComparer);

			var newVisitor = new ExpressionBuildVisitor(Builder);
			newVisitor._associations     = associations == null ? null : new SnapshotDictionary<ExprCacheKey, Expression>(associations);
			newVisitor._translationCache = new (translationCache);
			newVisitor._columnCache      = new (columnCache);

			return newVisitor;
		}

		public class CacheSnapshot : IDisposable
		{
			readonly ExpressionBuildVisitor _visitor;

			readonly SnapshotDictionary<ExprCacheKey, Expression>?                _savedAssociations;
			readonly SnapshotDictionary<ExprCacheKey, Expression>                 _savedTranslationCache;
			readonly SnapshotDictionary<ColumnCacheKey, SqlPlaceholderExpression> _savedColumnCache;
			bool                                                                  _isAccepted;

			public CacheSnapshot(ExpressionBuildVisitor visitor)
			{
				_visitor = visitor;

				_savedAssociations     = visitor._associations;
				_savedTranslationCache = visitor._translationCache;
				_savedColumnCache      = visitor._columnCache;

				_savedAssociations?.TakeSnapshot();
				_savedTranslationCache.TakeSnapshot();
				_savedColumnCache.TakeSnapshot();
			}

			public void Accept()
			{
				_isAccepted = true;
			}

			public void Dispose()
			{
				if (_isAccepted)
				{
					_savedAssociations?.Commit();
					_savedTranslationCache.Commit();
					_savedColumnCache.Commit();
				}
				else
				{
					_savedAssociations?.Rollback();
					if (_savedAssociations == null)
					{
						_visitor._associations = null;
					}
					_savedTranslationCache.Rollback();
					_savedColumnCache.Rollback();
				}
			}
		}

		[DebuggerDisplay("Set: {_state}, Saved: {_savedState}")]
		public readonly struct StateHolder<TState> : IDisposable
		{
			readonly ExpressionBuildVisitor                 _visitor;
			readonly TState                                 _state;
			readonly Action<ExpressionBuildVisitor, TState> _stateSetter;
			readonly TState                                 _savedState;

			public StateHolder(ExpressionBuildVisitor visitor, TState state, Func<ExpressionBuildVisitor, TState> stateAccessor, Action<ExpressionBuildVisitor, TState> stateSetter)
			{
				_visitor     = visitor;
				_state       = state;
				_stateSetter = stateSetter;
				_savedState  = stateAccessor(visitor);
				_stateSetter(visitor, state);
			}

			public void Dispose()
			{
				_stateSetter(_visitor, _savedState);
			}
		}

		public StateHolder<BuildPurpose> UsingBuildPurpose(BuildPurpose buildPurpose)
		{
			return new StateHolder<BuildPurpose>(this, buildPurpose, static v => v._buildPurpose, static (v, f) => v._buildPurpose = f);
		}

		public StateHolder<BuildFlags> UsingBuildFlags(BuildFlags buildFlags)
		{
			return new StateHolder<BuildFlags>(this, CombineFlags(_buildFlags, buildFlags), static v => v._buildFlags, static (v, f) => v._buildFlags = f);
		}

		public StateHolder<string?> UsingAlias(string? alias)
		{
			return new StateHolder<string?>(this, alias, static v => v._alias, static (v, f) => v._alias = f);
		}

		public StateHolder<IBuildContext?> UsingBuildContext(IBuildContext? buildContext)
		{
			return new StateHolder<IBuildContext?>(this, buildContext, static v => v.BuildContext, static (v, f) => v.BuildContext = f);
		}

		public StateHolder<ColumnDescriptor?> UsingColumnDescriptor(ColumnDescriptor? columnDescriptor)
		{
			return new StateHolder<ColumnDescriptor?>(this, columnDescriptor, static v => v._columnDescriptor, static (v, f) => v._columnDescriptor = f);
		}

		public Expression BuildExpression(IBuildContext? buildContext, Expression expression, ProjectFlags flags, BuildPurpose buildPurpose, BuildFlags? buildFlags)
		{
			using var savePurpose      = UsingBuildPurpose(buildPurpose);
			using var saveBuildContext = UsingBuildContext(buildContext);

			var result = Visit(expression);

			return result;
		}

		static BuildFlags CombineFlags (BuildFlags currentFlags, BuildFlags additional)
		{
			if (additional.HasFlag(BuildFlags.ResetPrevious))
				return additional & ~BuildFlags.ResetPrevious;
			return currentFlags | additional;
		}

		public Expression BuildExpression(IBuildContext? buildContext, Expression expression, BuildPurpose buildPurpose, BuildFlags buildFlags = BuildFlags.None, string? alias = null)
		{
			using var savePurpose      = UsingBuildPurpose(buildPurpose);
			using var saveBuildContext = UsingBuildContext(buildContext);
			using var saveAlias        = UsingAlias(alias ?? _alias);
			using var saveBuildFlags   = UsingBuildFlags(buildFlags);

			var result = Visit(expression);

			return result;
		}

		public Expression BuildExpression(IBuildContext? buildContext, Expression expression, BuildFlags buildFlags = BuildFlags.None, string? alias = null)
		{
			using var saveBuildContext = UsingBuildContext(buildContext);
			using var saveAlias        = UsingAlias(alias ?? _alias);
			using var saveBuildFlags   = UsingBuildFlags(buildFlags);

			var result = Visit(expression);

			return result;
		}

		public Expression BuildExpression(Expression expression, BuildPurpose buildPurpose, BuildFlags? buildFlags = null)
		{
			using var savePurpose    = UsingBuildPurpose(buildPurpose);
			using var saveBuildFlags = UsingBuildFlags(buildFlags ?? _buildFlags);

			var result = Visit(expression);

			return result;
		}

		public Expression BuildExpression(Expression expression, BuildPurpose buildPurpose)
		{
			using var saveBuildPurpose = UsingBuildPurpose(buildPurpose);

			var result = Visit(expression);

			return result;
		}

		public Expression BuildSqlExpression(Expression expression)
		{
			var result = BuildExpression(expression, BuildPurpose.Sql);
			if (BuildContext != null)
				result = Builder.UpdateNesting(BuildContext, result);
			return result;
		}

		public Expression BuildSqlExpression(IBuildContext context, Expression expression)
		{
			var result = BuildExpression(context, expression, BuildPurpose.Sql);
			result = Builder.UpdateNesting(context, result);
			return result;
		}

		public Expression BuildExpression(IBuildContext? context, Expression expression)
		{
			using var saveBuildContext = UsingBuildContext(context);

			var result = Visit(expression);

			return result;
		}

		public Expression BuildExpression(IBuildContext? context, Expression expression, BuildPurpose buildPurpose)
		{
			using var savePurpose      = UsingBuildPurpose(buildPurpose);
			using var saveBuildContext = UsingBuildContext(context);

			var result = Visit(expression);

			return result;
		}

		public Expression BuildSubquery(Expression expression)
		{
			_foundRoot = null;
			return BuildExpression(expression, BuildPurpose.SubQuery);
		}

		public Expression BuildRoot(Expression expression)
		{
			_foundRoot = null;
			return BuildExpression(expression, BuildPurpose.Root);
		}

		public Expression BuildAssociationRoot(Expression expression)
		{
			_foundRoot = null;
			return BuildExpression(expression, BuildPurpose.AssociationRoot);
		}

		public Expression BuildAggregationRoot(Expression expression)
		{
			_foundRoot = null;
			return BuildExpression(expression, BuildPurpose.AggregationRoot);
		}

		public Expression BuildTraverse(Expression expression)
		{
			_foundRoot = null;
			return BuildExpression(expression, BuildPurpose.Traverse);
		}

		static bool IsSame(Expression expr1, Expression expr2)
		{
			return ExpressionEqualityComparer.Instance.Equals(expr1, expr2);
		}

		bool HandleSqlRelated(Expression node, [NotNullWhen(true)] out Expression? translated)
		{
			translated = null;
			if (BuildContext == null || _buildPurpose is not (BuildPurpose.Sql or BuildPurpose.Expression))
			{
				return false;
			}

			ISqlExpression? sql = null;

			if (typeof(ISqlExpression).IsSameOrParentOf(node.Type))
			{
				var valid = true;
				if (node is MethodCallExpression mc)
				{
					var type = mc.Object?.Type ?? mc.Method.DeclaringType;
					if (type != null && MappingSchema.HasAttribute<Sql.ExpressionAttribute>(type, mc.Method))
						valid = false;
				}
				else if (node is MemberExpression me)
				{
					var type = me.Expression?.Type ?? me.Member.DeclaringType;
					if (type != null && MappingSchema.HasAttribute<Sql.ExpressionAttribute>(type, me.Member))
						valid = false;
				}

				if (valid)
					sql = ConvertToInlinedSqlExpression(BuildContext, node);
			}
			else if (typeof(IToSqlConverter).IsSameOrParentOf(node.Type))
			{
				sql = ConvertToSqlConvertible(BuildContext, node);
			}

			if (sql != null)
			{
				translated = ExpressionBuilder.CreatePlaceholder(BuildContext, sql, node, alias : _alias);
				return true;
			}

			return false;
		}

		ISqlExpression? ConvertToInlinedSqlExpression(IBuildContext? context, Expression newExpr)
		{
			var innerSql = Builder.EvaluateExpression<ISqlExpression>(newExpr);
			if (innerSql == null)
				return null;

			var param = Builder.ParametersContext.BuildParameter(context, newExpr, null, doNotCheckCompatibility : true);
			if (param == null)
				return null;

			return new SqlInlinedSqlExpression(param.SqlParameter, innerSql);
		}

		ISqlExpression? ConvertToSqlConvertible(IBuildContext? context, Expression expression)
		{
			if (Builder.EvaluateExpression(Expression.Convert(expression, typeof(IToSqlConverter))) is not IToSqlConverter converter)
				throw new LinqToDBException($"Expression '{expression}' cannot be converted to `IToSqlConverter`");

			var innerExpr = converter.ToSql(converter);

			var param = Builder.ParametersContext.BuildParameter(context, expression, null, doNotCheckCompatibility : true);
			if (param == null)
				return null;

			return new SqlInlinedToSqlExpression(param.SqlParameter, innerExpr);
		}

		Expression MakeWithCache(IBuildContext context, Expression expression)
		{
			var flags = GetProjectFlags();

			var cacheKey = new ExprCacheKey(expression, context, null, null, flags);
			
			if (_translationCache.TryGetValue(cacheKey, out var translated))
			{
#if DEBUG
				DebugCacheHit(cacheKey, translated);
#endif
				return translated;
			}

			translated = context.MakeExpression(expression, flags);

#if DEBUG
			if (!IsSame(translated, expression))
			{
				Debug.WriteLine($"Translated: {expression} => {translated}");
			}
#endif

			if (!Builder.IsUnderRecursiveBuild(expression))
			{
				if (!_translationCache.ContainsKey(cacheKey))
					_translationCache.Add(cacheKey, translated);
			}

			return translated;
		}

		ProjectFlags GetProjectFlags()
		{
			var flags = ProjectFlags.None;

			switch (_buildPurpose)
			{
				case BuildPurpose.Sql:
					flags |= ProjectFlags.SQL;
					if (_buildFlags.HasFlag(BuildFlags.ForKeys))
						flags |= ProjectFlags.Keys;
					break;
				case BuildPurpose.Expression:
					flags |= ProjectFlags.Expression;
					if (_buildFlags.HasFlag(BuildFlags.ForKeys))
						flags |= ProjectFlags.Keys;
					break;
				case BuildPurpose.Root:
					flags |= ProjectFlags.Root;
					break;
				case BuildPurpose.AssociationRoot:
					flags |= ProjectFlags.AssociationRoot;
					break;
				case BuildPurpose.AggregationRoot:
					flags |= ProjectFlags.AggregationRoot;
					break;
				case BuildPurpose.SubQuery:
					flags |= ProjectFlags.Subquery;
					break;
				case BuildPurpose.Extract:
					flags |= ProjectFlags.ExtractProjection;
					if (_buildFlags.HasFlag(BuildFlags.ForKeys))
						flags |= ProjectFlags.Keys;
					break;
				case BuildPurpose.Traverse:
					flags |= ProjectFlags.Traverse;
					break;
				case BuildPurpose.Table:
					flags |= ProjectFlags.Table;
					break;
				case BuildPurpose.Expand:
					flags |= ProjectFlags.Expand;
					break;
				default:
					throw new ArgumentOutOfRangeException();
			}

			if (_buildFlags.HasFlag(BuildFlags.ForExpanding))
				flags |= ProjectFlags.Expand;

			if (_buildFlags.HasFlag(BuildFlags.ForMemberRoot))
				flags |= ProjectFlags.MemberRoot;

			return flags;
		}

		public ContextRefExpression? GetCacheRootContext(Expression expression)
		{
			if (expression is MemberExpression { Expression: { } expr })
			{
				return GetCacheRootContext(expr);
			}
			if (expression is MethodCallExpression methodCallExpression && methodCallExpression.IsQueryable())
			{
				return GetCacheRootContext(methodCallExpression.Arguments[0]);
			}

			return expression as ContextRefExpression;
		}

		public ContextRefExpression? GetAggregationRootContext(Expression expression)
		{
			if (expression is MemberExpression { Expression: { } expr })
			{
				return GetCacheRootContext(expr);
			}
			if (expression is MethodCallExpression methodCallExpression && methodCallExpression.IsQueryable())
			{
				return GetCacheRootContext(methodCallExpression.Arguments[0]);
			}

			return expression as ContextRefExpression;
		}


#if DEBUG
		void DebugCacheHit(ExprCacheKey cacheKey, Expression translated)
		{
			if (Builder.DataContext is DataContext dataContext)
			{
				if (translated is SqlPlaceholderExpression placeholder)
				{
					if (placeholder.Sql is SqlColumn column)
					{
						if (column.Number == 143)
						{

						}
					}
				}

				Debug.WriteLine(
					$"Cache hit: {cacheKey.Expression} => {translated}");
			}
		}
#endif

		ExprCacheKey GetSqlCacheKey(Expression path)
		{
			if (_foundRoot == null)
				throw new InvalidOperationException("Called when root is not initialized.");

			return new ExprCacheKey(path, null, _columnDescriptor, _foundRoot.BuildContext.SelectQuery, ProjectFlags.SQL);
		}

		Expression RegisterTranslatedSql(Expression translated, Expression path)
		{
			if (_foundRoot != null && translated is SqlPlaceholderExpression placeholder)
			{
				if (_alias != null)
					placeholder = placeholder.WithAlias(_alias);

				translated = placeholder.WithTrackingPath(path);

				var cacheKey = GetSqlCacheKey(path);

				if (!_translationCache.ContainsKey(cacheKey))
					_translationCache.Add(cacheKey, translated);
			}

			return translated;
		}

		protected override Expression VisitLambda<T>(Expression<T> node)
		{
			var shouldProcess = _buildPurpose is BuildPurpose.Extract or BuildPurpose.Expand || _buildFlags.HasFlag(BuildFlags.ForExpanding);

			if (!shouldProcess)
				return node;

			var saveDescriptor = _columnDescriptor;
			var saveIsInsideLambda = _isInsideLambda;
			_isInsideLambda   = true;
			_columnDescriptor = null;

			var newNode = base.VisitLambda(node);

			_isInsideLambda   = saveIsInsideLambda;
			_columnDescriptor = saveDescriptor;
			return newNode;
		}

		protected override MemberAssignment VisitMemberAssignment(MemberAssignment node)
		{
			if (_buildPurpose is BuildPurpose.Table or BuildPurpose.AggregationRoot or BuildPurpose.AssociationRoot)
			{
				return node;
			}

			var saveDescriptor = _columnDescriptor;
			var saveAlias      = _alias;

			if (node.Member.DeclaringType != null)
			{
				_columnDescriptor = MappingSchema.GetEntityDescriptor(node.Member.DeclaringType).FindColumnDescriptor(node.Member);
			}

			_alias = node.Member.Name;

			var newNode = base.VisitMemberAssignment(node);

			if (newNode.Expression is SqlPlaceholderExpression { Alias: null } placeholder)
			{
				newNode = newNode.Update(placeholder.WithAlias(_alias));
			}

			_alias            = saveAlias;
			_columnDescriptor = saveDescriptor;

			return newNode;
		}

		internal override SqlGenericConstructorExpression.Assignment VisitSqlGenericAssignment(SqlGenericConstructorExpression.Assignment assignment)
		{
			var saveDescriptor = _columnDescriptor;
			var saveAlias      = _alias;

			if (assignment.MemberInfo.DeclaringType != null)
			{
				_columnDescriptor = MappingSchema.GetEntityDescriptor(assignment.MemberInfo.DeclaringType).FindColumnDescriptor(assignment.MemberInfo);
			}

			_alias = assignment.MemberInfo.Name;

			SqlGenericConstructorExpression.Assignment? newNode = null;
			if (BuildContext != null && IsSqlOrExpression())
			{
				if (TryConvertToSql(assignment.Expression, out var translated))
				{
					newNode = assignment.WithExpression(Visit(translated));
				}
			}
			
			if (newNode == null)
			{
				newNode = base.VisitSqlGenericAssignment(assignment);
			}

			_alias            = saveAlias;
			_columnDescriptor = saveDescriptor;

			return newNode;

		}

		protected override Expression VisitListInit(ListInitExpression node)
		{
			var saveDisableNew = _disableNew;
			_disableNew = node.NewExpression;

			var newExpression = base.VisitListInit(node);

			_disableNew = saveDisableNew;

			return newExpression;
		}

		internal override SqlGenericConstructorExpression.Parameter VisitSqlGenericParameter(SqlGenericConstructorExpression.Parameter parameter)
		{
			var saveDescriptor = _columnDescriptor;
			var saveAlias      = _alias;

			if (parameter.MemberInfo?.DeclaringType != null)
			{
				_columnDescriptor = MappingSchema.GetEntityDescriptor(parameter.MemberInfo.DeclaringType).FindColumnDescriptor(parameter.MemberInfo);
			}

			_alias = parameter.MemberInfo?.Name ?? parameter.ParameterInfo.Name;

			var newNode = base.VisitSqlGenericParameter(parameter);

			_alias            = saveAlias;
			_columnDescriptor = saveDescriptor;

			return newNode;

		}

		protected override Expression VisitMethodCall(MethodCallExpression node)
		{
#if DEBUG
			Debug.WriteLine($"VisitMethodCall {_buildPurpose}, {_buildFlags}, {node}");
#endif
<<<<<<< HEAD
			if (_buildPurpose == BuildPurpose.Traverse)
=======
			if (_buildPurpose == BuildPurpose.Sql && node.Method.Name == "ToString")
			{
				//Debugger.Break();
			}

			if (_buildPurpose is BuildPurpose.Traverse)
>>>>>>> 1e00f2d1
			{
				var newNode = base.VisitMethodCall(node);
				_foundRoot = null;
				return newNode;
			}

			if (node.Method.Name == nameof(Sql.Alias) && node.Method.DeclaringType == typeof(Sql))
			{
				using var saveAlias = UsingAlias(Builder.EvaluateExpression<string>(node.Arguments[1]));

				var translated = Visit(node.Arguments[0]);

				translated = RegisterTranslatedSql(translated, node);

				return translated;
			}

			if (Builder.IsAssociation(node, out _))
			{
				Expression? root;

				if (node.Object != null)
				{
					root = BuildAssociationRoot(node.Object);
					if (!IsSame(root, node.Object))
					{
						return Visit(node.Update(root, node.Arguments));
					}
				}
				else
				{
					root = BuildAssociationRoot(node.Arguments[0]);
					if (!IsSame(root, node.Arguments[0]))
					{
						var newArguments = node.Arguments.ToArray();
						newArguments[0] = root;
						return Visit(node.Update(node.Object, newArguments));
					}
				}

				if (_foundRoot != null && _foundRoot.BuildContext.AutomaticAssociations)
				{
					var association = TryCreateAssociation(node, _foundRoot, BuildContext);
					if (!IsSame(association, node))
						return Visit(association);
				}
			}
			else
			{
				if (_buildPurpose is BuildPurpose.AggregationRoot or BuildPurpose.AssociationRoot)
					return node;

				if (node.Type == typeof(bool))
				{
					var translatedPredicate = ConvertPredicateMethod(node);
					if (!IsSame(translatedPredicate, node))
						return Visit(translatedPredicate);
				}

				if (HandleSubquery(node, out var translated))
					return Visit(translated);
			}

			if (IsSqlOrExpression() && BuildContext != null)
			{
				var exposed = Builder.ConvertSingleExpression(node, false);

				if (!IsSame(exposed, node))
				{
					var translatedExposed = Visit(exposed);
					if (SequenceHelper.HasError(translatedExposed))
						return node;
					return translatedExposed;
				}

				if (TranslateMember(BuildContext, node, out var translatedMember))
				{
					return Visit(translatedMember);
				}

				if (HandleExtension(BuildContext, node, out var attribute, out translatedMember))
				{
					if (node.Type == typeof(bool) && translatedMember is SqlPlaceholderExpression { Sql: var sql } && !attribute.IsPredicate)
					{
						var predicate = ConvertExpressionToPredicate(sql);
						var searchCondition = new SqlSearchCondition().Add(predicate);
						return CreatePlaceholder(searchCondition, node);
					}

					return Visit(translatedMember);
				}

				if (HandleValue(node, out var translated))
				{
					translated = RegisterTranslatedSql(translated, node);
					return Visit(translated);
				}

				if (HandleFormat(node, out var translatedFormat))
					return Visit(translatedFormat);

				if (node.Type == typeof(bool))
				{
					var translatedPredicate = ConvertPredicateMethod(node);
					if (!IsSame(translatedPredicate, node))
						return Visit(translatedPredicate);
				}
			}

			if (HandleSqlRelated(node, out var translatedSqlRelated))
				return translatedSqlRelated;

			if (_buildPurpose is BuildPurpose.Expression or BuildPurpose.Traverse or BuildPurpose.Expand or BuildPurpose.Extract or BuildPurpose.SubQuery)
			{
				return base.VisitMethodCall(node);
			}

			_foundRoot = null;
			return node;
		}

		protected override Expression VisitNewArray(NewArrayExpression node)
		{
			if (IsSqlOrExpression())
			{
				if (HandleValue(node, out var translated))
					return Visit(translated);
			}

			return base.VisitNewArray(node);
		}

		protected override Expression VisitNew(NewExpression node)
		{
#if DEBUG
			Debug.WriteLine($"VisitNew {_buildPurpose}, {_buildFlags}, {node}");
#endif

			if (IsSqlOrExpression())
			{
				if (TranslateMember(BuildContext, node, out var translatedMember))
					return Visit(translatedMember);

				if (!ReferenceEquals(_disableNew, node))
				{
					if (HandleValue(node, out var translated))
						return Visit(translated);

					if (HandleSqlRelated(node, out translated))
						return Visit(translated);

					if (_buildPurpose is BuildPurpose.Sql)
					{
						var generic = Builder.ParseGenericConstructor(node, ProjectFlags.SQL, _columnDescriptor);
						if (!IsSame(generic, node))
							return Visit(generic);
					}

					if (HandleAsParameter(node, out translated))
						return Visit(translated);
				}
			}

			if (_buildPurpose is BuildPurpose.Root or BuildPurpose.AggregationRoot or BuildPurpose.AssociationRoot or BuildPurpose.Table)
				return node;

			return base.VisitNew(node);
		}

		protected override Expression VisitMemberInit(MemberInitExpression node)
		{
			using var saveDescriptor = UsingColumnDescriptor(null);

			if (_buildPurpose is BuildPurpose.Sql)
			{
				if (HandleValue(node, out var translated))
					return Visit(translated);

				if (HandleSqlRelated(node, out translated))
					return Visit(translated);

				var generic = Builder.ParseGenericConstructor(node, ProjectFlags.SQL, _columnDescriptor);
				if (!IsSame(generic, node))
					return Visit(generic);
			}

			var saveDisableNew = _disableNew;
			_disableNew = node.NewExpression;

			var newExpression = base.VisitMemberInit(node);

			_disableNew = saveDisableNew;

			if (!IsSame(newExpression, node))
				return Visit(newExpression);

			return newExpression;
		}

		protected override Expression VisitSwitch(SwitchExpression node)
		{
			if (_buildPurpose is not BuildPurpose.Sql)
				return base.VisitSwitch(node);

			var hasDefaultPart =
				node.DefaultBody == null
				|| node.DefaultBody is not UnaryExpression
				{
					NodeType: ExpressionType.Convert or ExpressionType.ConvertChecked,
					Operand: MethodCallExpression { Method: var m }
				}
				|| m != ConvertBuilder.DefaultConverter;

			var ps = new ISqlExpression[node.Cases.Count * 2 + (hasDefaultPart? 1 : 0)];
			var svExpr = Visit(node.SwitchValue);

			if (svExpr is not SqlPlaceholderExpression svPlaceholder)
				return base.VisitSwitch(node);

			var sv = svPlaceholder.Sql;

			for (var i = 0; i < node.Cases.Count; i++)
			{
				var sc = new SqlSearchCondition(true);
				foreach (var testValue in node.Cases[i].TestValues)
				{
					var testValueExpr = Visit(testValue);
					if (testValueExpr is not SqlPlaceholderExpression { Sql: var sql })
						return base.VisitSwitch(node);

					sc.Add(new SqlPredicate.ExprExpr(sv, SqlPredicate.Operator.Equal, sql, DataOptions.LinqOptions.CompareNulls == CompareNulls.LikeClr ? true : null));
				}

				ps[i * 2]     = sc;

				var caseExpr = Visit(node.Cases[i].Body);
				if (caseExpr is not SqlPlaceholderExpression casePlaceholder)
					return base.VisitSwitch(node);

				ps[i * 2 + 1] = casePlaceholder.Sql;
			}

			if (hasDefaultPart)
			{
				var defaultExpr = Visit(node.DefaultBody!);
				if (defaultExpr is not SqlPlaceholderExpression defaultPlaceholder)
					return base.VisitSwitch(node);

				ps[^1] = defaultPlaceholder.Sql;
			}

			//TODO: Convert everything to SqlSimpleCaseExpression
			var cases = new List<SqlCaseExpression.CaseItem>(ps.Length);

			for (var i = 0; i < ps.Length; i += 2)
			{
				var caseExpr = ps[i];
				var value    = ps[i + 1];

				if (caseExpr is not SqlSearchCondition sc)
					return base.VisitSwitch(node);
				
				cases.Add(new SqlCaseExpression.CaseItem(sc, value));
			}

			ISqlExpression? defaultExpression = null;

			if (hasDefaultPart)
				defaultExpression = ps[^1];

			var caseExpression = new SqlCaseExpression(MappingSchema.GetDataType(node.Type).Type, cases, defaultExpression);

			return CreatePlaceholder(caseExpression, node);
		}

		public override Expression VisitChangeTypeExpression(ChangeTypeExpression node)
		{
			if (_buildPurpose is BuildPurpose.Sql)
			{
				var translated = Visit(node.Expression);

				if (!IsSame(translated, node.Expression))
				{
					if (translated is SqlPlaceholderExpression sqlPlaceholder)
					{
						var dbDataType = _columnDescriptor?.MemberType == translated.Type
							? _columnDescriptor.GetDbDataType(true)
							: MappingSchema.GetDbDataType(node.Type);

						var sql = new SqlCastExpression(sqlPlaceholder.Sql, dbDataType, null);

						return Visit(CreatePlaceholder(sql, node));
					}

					return node.Update(translated);
				}
			}

			return base.VisitChangeTypeExpression(node);
		}

		public bool HandleExtension(IBuildContext context, Expression expr, [NotNullWhen(true)] out Sql.ExpressionAttribute? attribute, [NotNullWhen(true)] out Expression? translated)
		{
			// Handling ExpressionAttribute
			//
			if (expr.NodeType is ExpressionType.Call or ExpressionType.MemberAccess)
			{
				MemberInfo memberInfo;
				if (expr.NodeType == ExpressionType.Call)
				{
					memberInfo = ((MethodCallExpression)expr).Method;
				}
				else
				{
					memberInfo = ((MemberExpression)expr).Member;
				}

				attribute = memberInfo.GetExpressionAttribute(MappingSchema);

				if (attribute != null)
				{
					// prevent to handling it here
					var converted = Builder.ConvertSingleExpression(expr, false);
					if (!IsSame(converted, expr))
					{
						translated = null;
						return false;
					}

					if (_failedToTranslate == expr)
					{
						attribute  = null;
						translated = null;
						return false;
					}

					if (!attribute.ServerSideOnly && !attribute.PreferServerSide && Builder.CanBeCompiled(expr, _buildPurpose == BuildPurpose.Expression))
					{
						attribute  = null;
						translated = null;
						return false;
					}

					translated = ConvertExtension(attribute, context, expr);

					if (translated is not SqlPlaceholderExpression)
					{
						translated = new PlaceholderExpression(translated, PlaceholderType.FailedToTranslate);
					}

					return !IsSame(translated, expr);
				}
			}

			attribute  = null;
			translated = null;
			return false;
		}

		public ContextRefExpression? GetRootContext(IBuildContext context, bool isAssociation)
		{
			var refExpression = new ContextRefExpression(context.ElementType, context);
			return (isAssociation ? BuildAssociationRoot(refExpression) : BuildRoot(refExpression)) as ContextRefExpression;
		}

		public Expression ConvertExtension(Sql.ExpressionAttribute attr, IBuildContext context, Expression expr)
		{
			var rootContext     = context;
			var rootSelectQuery = context.SelectQuery;

			var traversed = BuildTraverse(expr);

			var root = GetAggregationRootContext(traversed);
			if (root != null)
			{
				rootContext = root.BuildContext;
			}
			else
			{
				//if (attr.IsAggregate || attr.IsWindowFunction)
				{
					if (expr is MethodCallExpression { Method.IsStatic: true, Arguments: [ContextRefExpression contextRef, ..] })
					{
						rootContext = contextRef.BuildContext;
					}
					else
					{
						_ = BuildAggregationRoot(new ContextRefExpression(context.ElementType, context));
						if (_foundRoot != null)
						{
							rootContext = _foundRoot.BuildContext;
						}
					}
				}
			}

			if (rootContext is GroupByBuilder.GroupByContext groupBy)
			{
				rootSelectQuery = groupBy.SubQuery.SelectQuery;
			}

			var transformed = attr.GetExpression((buildVisitor: this, context: rootContext),
				Builder.DataContext,
				this.Builder,
				rootSelectQuery, expr,
				static (context, e, descriptor, inline) =>
					context.buildVisitor.ConvertToExtensionSql(context.context, e, descriptor, inline));

			if (transformed is SqlPlaceholderExpression placeholder)
			{
				Builder.RegisterExtensionAccessors(expr);

				placeholder = placeholder.WithSql(Builder.PosProcessCustomExpression(expr, placeholder.Sql, NullabilityContext.GetContext(placeholder.SelectQuery)));

				return placeholder.WithPath(expr);
			}

			if (attr.ServerSideOnly)
			{
				if (transformed is SqlErrorExpression errorExpr)
					return SqlErrorExpression.EnsureError(errorExpr, expr.Type);
				return SqlErrorExpression.EnsureError(expr, expr.Type);
			}

			return expr;
		}

		public Expression ConvertToExtensionSql(IBuildContext context, Expression expression, ColumnDescriptor? columnDescriptor, bool? inlineParameters)
		{
			var saveInline           = Builder.DataContext.InlineParameters;
			var saveFlags            = _buildFlags;
			var saveColumnDescriptor = _columnDescriptor;
			try
			{
				_buildFlags       |= BuildFlags.ForExtension;
				_columnDescriptor  = columnDescriptor;

				if (inlineParameters == true)
					Builder.DataContext.InlineParameters = true;

				expression = expression.UnwrapConvertToObject();
				var unwrapped = expression.Unwrap();

				if (unwrapped is LambdaExpression lambda)
				{
					var contextRefExpression = new ContextRefExpression(lambda.Parameters[0].Type, context);

					var body = lambda.GetBody(contextRefExpression);

					return BuildSqlExpression(context, body);
				}

				if (unwrapped is ContextRefExpression contextRef)
				{
					contextRef = contextRef.WithType(contextRef.BuildContext.ElementType);

					var result = BuildExpression(contextRef.BuildContext, contextRef);

					if (result is SqlPlaceholderExpression)
					{
						if (result.Type != expression.Type)
						{
							result = Expression.Convert(result, expression.Type);
							result = BuildSqlExpression(contextRef.BuildContext, result);
						}

						result = Builder.UpdateNesting(context, result);

						return result;
					}

					if (HandleGenericConstructor(result, out var translated))
						return translated;
				}
				else
				{
					var converted = BuildSqlExpression(context, expression);

					if (converted is SqlPlaceholderExpression or SqlErrorExpression)
					{
						return converted;
					}

					if (HandleGenericConstructor(converted, out var translated))
						return translated;

					// Weird case, see Stuff2 test
					if (!Builder.CanBeCompiled(expression, false))
					{
						var buildResult = Builder.TryBuildSequence(new BuildInfo(context, expression, new SelectQuery()));
						if (buildResult.BuildContext != null)
						{
							unwrapped = new ContextRefExpression(buildResult.BuildContext.ElementType, buildResult.BuildContext);
							var result = BuildSqlExpression(buildResult.BuildContext, unwrapped);

							if (result is SqlPlaceholderExpression { SelectQuery: not null } placeholder)
							{
								_ = Builder.ToColumns(placeholder.SelectQuery, placeholder);

								return ExpressionBuilder.CreatePlaceholder(context, placeholder.SelectQuery, unwrapped);
							}
						}
					}
				}

				return expression;
			}
			finally
			{
				Builder.DataContext.InlineParameters = saveInline;
				_buildFlags                          = saveFlags;
				_columnDescriptor                    = saveColumnDescriptor;
			}

			bool HandleGenericConstructor(Expression expr, [NotNullWhen(true)] out Expression? translated)
			{
				if (expr is SqlGenericConstructorExpression generic)
				{
					var placeholders = CollectPlaceholders(generic);
					var usedSources  = new HashSet<ISqlTableSource>();

					foreach (var p in placeholders)
						QueryHelper.GetUsedSources(p.Sql, usedSources);

					if (usedSources.Count == 1)
					{
						var source = usedSources.First();
						translated = CreatePlaceholder(source.All, expression);
						return true;
					}
				}

				translated = null;
				return false;
			}
		}

		protected override Expression VisitMember(MemberExpression node)
		{
#if DEBUG
			Debug.WriteLine($"VisitMember {_buildPurpose}, {_buildFlags}, {node}");
#endif
			if (_buildFlags.HasFlag(BuildFlags.ForExpanding))
			{
				if (!HasContextReferenceOrSql(node))
					return node;
			}

			_foundRoot = null;
			if (node.Expression != null)
			{
				Expression root;
				using (var savedFlags = UsingBuildFlags(BuildFlags.ForMemberRoot))
				{
					root = _buildPurpose is BuildPurpose.Expression or BuildPurpose.Sql or BuildPurpose.SubQuery or BuildPurpose.Extract
						? BuildRoot(node.Expression)
						: Visit(node.Expression);

					if (root is ParameterExpression)
						return node;
				}

				if (!IsSame(root, node.Expression))
				{
					if (root is not (SqlErrorExpression or MethodCallExpression))
					{
						if (root.Type != node.Expression.Type && _buildPurpose is BuildPurpose.Table or BuildPurpose.AggregationRoot or BuildPurpose.AssociationRoot)
							return Visit(root);

						var updated = node.Update(root);
						var result  = Visit(updated);
						if (result is SqlPlaceholderExpression placeholder)
						{
							result = placeholder.WithTrackingPath(updated);
						}
						return result;
					}
				}
			}
			else
			{
				_foundRoot = null;
			}

			var saveAlias = _alias;
			try
			{
				_alias = node.Member.Name;
				var context = _foundRoot;

				if (context != null)
				{
					if (_buildPurpose is BuildPurpose.Expression or BuildPurpose.Sql)
					{
						var exprCacheKey = GetSqlCacheKey(node);
						if (_translationCache.TryGetValue(exprCacheKey, out var alreadyTranslated))
						{
#if DEBUG
							DebugCacheHit(exprCacheKey, alreadyTranslated);
#endif
							return Visit(alreadyTranslated);
						}
					}

					if (node.Expression != null)
					{
						using var savingContext = UsingBuildContext(context.BuildContext);

						if (node.Member.IsNullableValueMember())
						{
							var translatedExpr = Visit(node.Expression!);

							if (translatedExpr is SqlPlaceholderExpression placeholder)
							{
								return Visit(placeholder.WithType(node.Type));
							}
						}

						if (node.Member.IsNullableHasValueMember())
						{
							var translatedExpr = Visit(node.Expression!);

							if (translatedExpr is SqlPlaceholderExpression placeholder)
							{
								var hasValue = SequenceHelper.MakeNotNullCondition(translatedExpr);
								return Visit(hasValue);
							}
						}
					}

					// Should be called before any other checks. SetOperationContext, TableLikeQueryContext, CteContext may intercept this call
					//
					var translated = MakeWithCache(context.BuildContext, node);
					if (!IsSame(translated, node) && translated is not SqlErrorExpression)
					{
						if (translated is DefaultValueExpression && _buildPurpose is BuildPurpose.Expression)
						{
							// skip DefaultValueExpression in expression mode, it should be result from SelectContext that projection is wrong.
						}
						else
						{
							translated = RegisterTranslatedSql(translated, node);

							translated = Visit(translated);
							return translated;
						}
					}

					if (_buildPurpose is BuildPurpose.Traverse)
						return node;

					if (Builder.IsAssociation(node, out _))
					{
						Expression associationRoot;
						{
							using var saveBuildPurpose = UsingBuildPurpose(BuildPurpose.AssociationRoot);
							associationRoot = MakeWithCache(context.BuildContext, node);
						}

						if (!IsSame(associationRoot, node))
						{
							return Visit(associationRoot);
						}

						if (node.Expression != null)
						{
<<<<<<< HEAD
							var testExpression = UnwrapExpressionForAssociation(node.Expression);
=======
							var testExpression = node.Expression;
							if (testExpression.NodeType is ExpressionType.TypeAs)
							{
								var operand = ((UnaryExpression)testExpression).Operand;
								if (operand is ContextRefExpression)
									testExpression = operand;
							}
>>>>>>> 1e00f2d1

							if (testExpression is ContextRefExpression { BuildContext.AutomaticAssociations: true })
							{
								var association = TryCreateAssociation(node, context, BuildContext);
								if (!IsSame(association, node))
									return Visit(association);
							}
						}

					}
				}

				if (BuildContext != null && _buildPurpose is not BuildPurpose.Traverse)
				{
					var rootContext = context?.BuildContext ?? BuildContext;

					if (_buildPurpose is BuildPurpose.Sql or BuildPurpose.Expression)
					{
						var cacheKey = new ExprCacheKey(node, null, _columnDescriptor, rootContext.SelectQuery, ProjectFlags.SQL);

						if (_translationCache.TryGetValue(cacheKey, out var translatedLocal))
							return translatedLocal;

						if (TranslateMember(BuildContext, memberExpression : node, translated : out translatedLocal))
						{
							translatedLocal = RegisterTranslatedSql(translatedLocal, node);
							
							if (!_translationCache.ContainsKey(cacheKey))
								_translationCache[cacheKey] = translatedLocal;

							return Visit(translatedLocal);
						}

						if (HandleValue(node, out var translated))
							return Visit(translated);

						if (HandleExtension(BuildContext, node, out var attribute, out translated))
						{
							if (node.Type == typeof(bool) && translated is SqlPlaceholderExpression placeholder && !attribute.IsPredicate)
							{
								var isTruePredicate = MakeIsTrueCheck(placeholder.Sql);
								if (isTruePredicate == null)
									return node;

								var searchCondition = new SqlSearchCondition().Add(isTruePredicate);
								return CreatePlaceholder(searchCondition, node);
							}

							return Visit(translated);
						}

						var exposed = Builder.ConvertSingleExpression(node, false);

						if (!IsSame(exposed, node))
						{
							var translatedExposed = Visit(exposed);
							if (SequenceHelper.HasError(translatedExposed))
								return node;
							return translatedExposed;
						}

						if (HandleSubquery(node, out translated))
							return Visit(translated);
					}
				}

				if (_buildPurpose == BuildPurpose.Expression)
				{
					return base.VisitMember(node);
				}

				return node;
			}
			finally
			{
				_alias = saveAlias;
			}
		}

		static Expression UnwrapExpressionForAssociation(Expression expression)
		{
			var testExpression = expression.UnwrapConvert();
			if (testExpression.NodeType is ExpressionType.TypeAs or ExpressionType.Convert or ExpressionType.ConvertChecked)
			{
				var operand = ((UnaryExpression)testExpression).Operand;
				testExpression = UnwrapExpressionForAssociation(operand);
			}
			else if (testExpression is SqlDefaultIfEmptyExpression defaultIfEmpty)
			{
				testExpression = UnwrapExpressionForAssociation(defaultIfEmpty.InnerExpression);
			}

			return testExpression;
		}

		public CacheSnapshot CreateSnapshot()
		{
			return new CacheSnapshot(this);
		}

		public Expression TryCreateAssociation(Expression expression, ContextRefExpression rootContext, IBuildContext? forContext)
		{
			var associationDescriptor = Builder.GetAssociationDescriptor(expression, out var memberInfo);

			if (associationDescriptor == null || memberInfo == null)
				return expression;

			var associationRoot = rootContext;

			_associations ??= new (ExprCacheKey.SqlCacheKeyComparer);

			var cacheFlags = ProjectFlags.Root;
			var key        = new ExprCacheKey(expression, associationRoot.BuildContext, null, null, cacheFlags);

			if (_associations.TryGetValue(key, out var associationExpression))
			{
				return associationExpression;
			}

			LoadWithInfo? loadWith     = null;
			MemberInfo[]? loadWithPath = null;

			var   prevIsOuter = _buildFlags.HasFlag(BuildFlags.ForceOuter);
			bool? isOptional  = prevIsOuter ? true : null;

			if (rootContext.BuildContext.IsOptional)
				isOptional = true;

			var table = SequenceHelper.GetTableOrCteContext(rootContext.BuildContext);

			if (table != null)
			{
				loadWith = table.LoadWithRoot;
				loadWithPath = table.LoadWithPath;
				if (table.IsOptional)
					isOptional = true;
			}

			if (forContext?.IsOptional == true)
				isOptional = true;

			if (!associationDescriptor.IsList)
			{
				isOptional = isOptional == true || associationDescriptor.CanBeNull;
			}

			Expression? notNullCheck = null;
			if (associationDescriptor.IsList && (prevIsOuter && _buildPurpose is BuildPurpose.SubQuery))
			{
				var keys = BuildExpression(forContext, rootContext, BuildPurpose.Sql, BuildFlags.ForKeys);
				if (forContext != null)
				{
					notNullCheck = ExtractNotNullCheck(forContext, keys);
				}
			}

			var association = AssociationHelper.BuildAssociationQuery(Builder, rootContext, memberInfo,
				associationDescriptor, notNullCheck, !associationDescriptor.IsList, loadWith, loadWithPath, ref isOptional);

			associationExpression = association;

			var doNotBuild =
				associationDescriptor.IsList
				|| _buildPurpose is BuildPurpose.SubQuery or BuildPurpose.Extract or BuildPurpose.Expand or BuildPurpose.AggregationRoot
				|| _buildFlags.HasFlag(BuildFlags.ForExpanding);

			if (!doNotBuild)
			{
				// IsAssociation will force to create OuterApply instead of subquery. Handled in FirstSingleContext
				//
				var buildInfo = new BuildInfo(rootContext.BuildContext, association, new SelectQuery())
				{
					SourceCardinality = isOptional == true ? SourceCardinality.ZeroOrOne : SourceCardinality.One,
					IsAssociation = true
				};

				using var snapshot = CreateSnapshot();
				var       sequence = Builder.BuildSequence(buildInfo);

				if (!Builder.IsSupportedSubquery(rootContext.BuildContext, sequence, out var errorMessage))
				{
					sequence.Detach();
					return new SqlErrorExpression(null, expression, errorMessage, expression.Type, true);
				}

				snapshot.Accept();
				sequence.SetAlias(associationDescriptor.GenerateAlias());

				/*
				if (forContext != null)
					sequence = new ScopeContext(sequence, forContext);
					*/

				associationExpression = new ContextRefExpression(association.Type, sequence);
			}
			else
			{
				associationExpression = SqlAdjustTypeExpression.AdjustType(associationExpression, expression.Type, MappingSchema);
			}

			if (!doNotBuild)
				_associations[key] = associationExpression;

			return associationExpression;
		}

		Expression? ExtractNotNullCheck(IBuildContext context, Expression expr)
		{
			SqlPlaceholderExpression? notNull = null;

			if (expr is SqlPlaceholderExpression placeholder)
			{
				notNull = placeholder.MakeNullable();
			}

			if (notNull == null)
			{
				List<Expression> expressions = new();
				if (!Builder.CollectNullCompareExpressions(context, expr, expressions) || expressions.Count == 0)
					return null;

				List<SqlPlaceholderExpression> placeholders = new(expressions.Count);

				foreach (var expression in expressions)
				{
					var predicateExpr = BuildExpression(context, expression, BuildPurpose.Sql);
					if (predicateExpr is SqlPlaceholderExpression current)
					{
						placeholders.Add(current);
					}
				}

				notNull = placeholders
					.FirstOrDefault(pl => !pl.Sql.CanBeNullable(NullabilityContext.NonQuery));
			}

			if (notNull == null)
			{
				return null;
			}

			var notNullPath = notNull.Path;

			if (notNullPath.Type.IsValueType && !notNullPath.Type.IsNullable())
			{
				notNullPath = Expression.Convert(notNullPath, typeof(Nullable<>).MakeGenericType(notNullPath.Type));
			}

			var notNullExpression = Expression.NotEqual(notNullPath, Expression.Constant(null, notNullPath.Type));

			return notNullExpression;

		}

		public override Expression VisitSqlDefaultIfEmptyExpression(SqlDefaultIfEmptyExpression node)
		{
			var innerExpression = Visit(node.InnerExpression);

			if (_buildPurpose is BuildPurpose.Expression && _buildFlags.HasFlag(BuildFlags.ForceDefaultIfEmpty))
			{
				var notNull = node.NotNullExpressions.Select(n => Visit(n)).ToList();

				Expression testCondition;

				testCondition = notNull.Select(SequenceHelper.MakeNotNullCondition).Aggregate(Expression.AndAlso);

				var defaultValue  = new DefaultValueExpression(MappingSchema, innerExpression.Type);

				var condition = Expression.Condition(testCondition, innerExpression, defaultValue);

				return Visit(condition);
			}

			if ((_buildFlags.HasFlag(BuildFlags.ForMemberRoot) && _buildFlags.HasFlag(BuildFlags.ForExpanding)))
			{
				if (innerExpression is ContextRefExpression contextRef)
				{
					return Visit(contextRef);
				}
			}

			return node.Update(innerExpression, node.NotNullExpressions);
		}

		bool IsSqlOrExpression()
		{
			return _buildPurpose is BuildPurpose.Sql or BuildPurpose.Expression;
		}

		protected override Expression VisitConditional(ConditionalExpression node)
		{
#if DEBUG
			Debug.WriteLine($"VisitConditional {_buildPurpose}, {_buildFlags}, {node}");
#endif

			if (_buildPurpose is BuildPurpose.Root or BuildPurpose.AssociationRoot or BuildPurpose.AggregationRoot)
				return node;

			if (_buildPurpose is not BuildPurpose.Sql && _buildFlags.HasFlag(BuildFlags.ForExpanding))
			{
				if (!HasContextReferenceOrSql(node))
				{
					return node;
				}
			}

			if (!IsSqlOrExpression() || BuildContext == null)
			{
				var newNode = base.VisitConditional(node);
				_foundRoot = null;
				return newNode;
			}

			var optimized = OptimizeExpression(node);
			if (!IsSame(optimized, node))
				return Visit(optimized);

			if (TryConvertToSql(node, out var sqlResult) && sqlResult is SqlPlaceholderExpression)
			{
				return sqlResult;
			}

			{
				using var saveFlags = UsingBuildFlags(BuildFlags.ForceOuter);

				var saveDescriptor = _columnDescriptor;
				var saveAlias      = _alias;

				_columnDescriptor = null;
				_alias            = null;

				var test = Visit(node.Test);

				_columnDescriptor = saveDescriptor;
				_alias            = saveAlias;

				if (test.NodeType is ExpressionType.Equal or ExpressionType.NotEqual)
				{
					var binary = (BinaryExpression)test;
					if (HandleDefaultIfEmptyInBinary(binary.Left, binary.Right, out var newTest) 
					    || HandleDefaultIfEmptyInBinary(binary.Right, binary.Left, out newTest))
					{
						if (binary.NodeType == ExpressionType.Equal)
						{
							newTest = Expression.Not(newTest);
						}

						var newCondition = Expression.Condition(newTest, node.IfTrue, node.IfFalse);

						return Visit(newCondition);
					}
				}

				var ifTrue  = Visit(node.IfTrue);
				var ifFalse = Visit(node.IfFalse);

				if (test is ConstantExpression { Value: bool boolValue })
				{
					return boolValue ? ifTrue : ifFalse;
				}

				if (_buildPurpose is BuildPurpose.Sql)
				{
					if (test is SqlPlaceholderExpression testPlaceholder
					    && ifTrue is SqlPlaceholderExpression truePlaceholder
					    && ifFalse is SqlPlaceholderExpression falsePlaceholder)
					{
						return Visit(CreatePlaceholder(new SqlConditionExpression(ConvertExpressionToPredicate(testPlaceholder.Sql), truePlaceholder.Sql, falsePlaceholder.Sql), node));
					}
				}

				var newNode = node.Update(test, ifTrue, ifFalse);
				if (!IsSame(newNode, node))
					return Visit(newNode);
			}

			return node;
		}

		bool HandleDefaultIfEmptyInBinary(Expression left, Expression right, [NotNullWhen(true)] out Expression? newCondition)
		{
			if (left is SqlDefaultIfEmptyExpression { InnerExpression: SqlGenericConstructorExpression } defaultIfEmpty && right.IsNullValue())
			{
				var notNullExpressions = defaultIfEmpty.NotNullExpressions;

				newCondition = notNullExpressions.Select(SequenceHelper.MakeNotNullCondition).Aggregate(Expression.AndAlso);

				return true;
			}

			newCondition = null;
			return false;
		}

		public Expression RemoveNullPropagation(Expression expr, bool toSql)
		{
			static bool? IsNull(Expression sqlExpr)
			{
				if (sqlExpr.IsNullValue())
					return true;

				if (sqlExpr is not SqlPlaceholderExpression placeholder)
					return null;

				return QueryHelper.IsNullValue(placeholder.Sql);
			}

			if (expr.NodeType == ExpressionType.Equal || expr.NodeType == ExpressionType.NotEqual)
			{
				var binary = (BinaryExpression)expr;

				var left  = RemoveNullPropagation(binary.Left, true);
				var right = RemoveNullPropagation(binary.Right, true);

				if (toSql)
				{
					binary = binary.Update(
						left,
						binary.Conversion,
						right);
				}

				return binary;
			}

			if (expr.NodeType == ExpressionType.Conditional)
			{
				var cond = (ConditionalExpression)expr;

				var test    = RemoveNullPropagation(cond.Test, true);
				var ifTrue  = RemoveNullPropagation(cond.IfTrue, true);
				var ifFalse = RemoveNullPropagation(cond.IfFalse, true);

				if (test.NodeType == ExpressionType.Equal || test.NodeType == ExpressionType.NotEqual)
				{
					var testLeft  = ((BinaryExpression)test).Left;
					var testRight = ((BinaryExpression)test).Right;

					var nullLeft  = IsNull(testLeft);
					var nullRight = IsNull(testRight);

					if (nullRight == true && nullLeft == true)
					{
						return test.NodeType == ExpressionType.Equal ? cond.IfTrue : cond.IfFalse;
					}

					if (test.NodeType == ExpressionType.Equal)
					{
						if (IsNull(ifTrue) == true && (nullRight == true || nullRight == true))
						{
							return toSql ? ifFalse : cond.IfFalse;
						}
					}
					else
					{
						if (IsNull(ifFalse) == true && (nullLeft == true || nullRight == true))
						{
							return toSql ? ifTrue : cond.IfTrue;
						}
					}
				}

				if (toSql)
				{
					cond = cond.Update(test, ifTrue, ifFalse);
				}

				return cond;
			}

			var doNotConvert =
				expr.NodeType is ExpressionType.Equal
							  or ExpressionType.NotEqual
							  or ExpressionType.GreaterThan
							  or ExpressionType.GreaterThanOrEqual
							  or ExpressionType.LessThan
							  or ExpressionType.LessThanOrEqual
							  or ExpressionType.Convert;

			if (!doNotConvert && toSql)
			{
				var sql = BuildExpression(expr, BuildPurpose.Sql);
				if (sql is SqlPlaceholderExpression or SqlGenericConstructorExpression)
					return sql;
			}
			return expr;
		}

		Expression OptimizeExpression(Expression expression)
		{
			var visitor = new ExpressionTreeOptimizerVisitor();
			var result  = visitor.Visit(expression);
			return result;
		}

		bool TryConvertToSql(Expression node, out Expression translated)
		{
			if (node is SqlPlaceholderExpression)
			{
				translated = node;
				return true;
			}

			// Trying to convert whole expression
			if (_buildPurpose != BuildPurpose.Sql && node is BinaryExpression or UnaryExpression or ConditionalExpression)
			{
				translated = BuildSqlExpression(node);
				//if (!SequenceHelper.HasError(translated))
				if (translated is SqlPlaceholderExpression)
				{
					return true;
				}
			}

			translated = node;
			return false;
		}


		internal override Expression VisitSqlEagerLoadExpression(SqlEagerLoadExpression node)
		{
			if (_buildPurpose is BuildPurpose.Extract)
			{
				return base.VisitSqlEagerLoadExpression(node);
			}

			return node;
		}

		protected override Expression VisitUnary(UnaryExpression node)
		{
			if (_buildPurpose is BuildPurpose.Table)
			{
				if (node.NodeType is ExpressionType.Convert or ExpressionType.ConvertChecked)
				{
					var converted = Visit(node.Operand);
					return converted;
				}
			}

			if (_buildPurpose is not (BuildPurpose.Traverse or BuildPurpose.Sql or BuildPurpose.Expression))
			{
				return base.VisitUnary(node);
			}

			switch (node.NodeType)
			{
				case ExpressionType.Not:
				{
					if (_buildPurpose is BuildPurpose.Sql)
					{
						var predicateExpr = Visit(node.Operand);

						if (predicateExpr is SqlPlaceholderExpression placeholder)
						{
							var predicate = placeholder.Sql as ISqlPredicate;
							if (predicate is null)
								predicate = ConvertExpressionToPredicate(placeholder.Sql);

							var condition = new SqlSearchCondition();
							condition.Add(predicate.MakeNot());
							return CreatePlaceholder(condition, node);
						}
					}

					break;
				}

				case ExpressionType.UnaryPlus:
				case ExpressionType.Negate:
				case ExpressionType.NegateChecked:
				{
					var translated = Visit(node.Operand);

					if (translated is SqlPlaceholderExpression placeholder)
					{
						placeholder = UpdateNesting(placeholder);

						var t = node.Type;

						switch (node.NodeType)
						{
							case ExpressionType.UnaryPlus: return CreatePlaceholder(placeholder.Sql, node);
							case ExpressionType.Negate:
							case ExpressionType.NegateChecked:
								return CreatePlaceholder(new SqlBinaryExpression(t, new SqlValue(-1), "*", placeholder.Sql, Precedence.Multiplicative), node);
						}
					}

					break;
				}

				case ExpressionType.Convert:
				case ExpressionType.ConvertChecked:
				{
					if (node.Type != typeof(object) && 
					    (HandleSqlRelated(node, out var translated) || HandleValue(node, out translated)))
					{
						return Visit(translated);
					}

					if ((_buildPurpose == BuildPurpose.Root || _buildFlags.HasFlag(BuildFlags.ForMemberRoot)) && node.Operand is ContextRefExpression contextRef)
					{
						return Visit(contextRef.WithType(node.Type));
					}

					var operandExpr = Visit(node.Operand);

					if (_buildPurpose is BuildPurpose.Sql && operandExpr is SqlDefaultIfEmptyExpression defaultIfEmpty)
					{
						if (defaultIfEmpty.InnerExpression is SqlPlaceholderExpression)
							operandExpr = defaultIfEmpty.InnerExpression;
					}

					if (SequenceHelper.IsSqlReady(operandExpr))
					{
						operandExpr = UpdateNesting(operandExpr);
						var placeholders = CollectPlaceholdersStraight(operandExpr);

						if (placeholders.Count == 1)
						{
							var placeholder = placeholders[0];

							if (_buildPurpose is BuildPurpose.Expression && node.Type == typeof(object))
								return base.VisitUnary(node);

							if (node.Method == null && (node.IsLifted || node.Type == typeof(object)))
								return Visit(placeholder.WithType(node.Type));

							if (node.Method == null && operandExpr is not SqlPlaceholderExpression)
								return base.VisitUnary(node);

							if (node.Type == typeof(bool) && node.Operand.Type == typeof(SqlBoolean))
								return Visit(placeholder.WithType(node.Type));

							if (node.Type == typeof(Enum) && node.Operand.Type.IsEnum)
								return Visit(placeholder.WithType(node.Type));

							var t = node.Operand.Type;
							var s = MappingSchema.GetDataType(t);

							if (placeholder.Sql.SystemType != null && s.Type.SystemType == typeof(object))
							{
								t = placeholder.Sql.SystemType;
								s = MappingSchema.GetDataType(t);
							}

							if (node.Type == t                                                     ||
							    t.IsEnum         && Enum.GetUnderlyingType(t)         == node.Type ||
							    node.Type.IsEnum && Enum.GetUnderlyingType(node.Type) == t)
							{
								return Visit(placeholder.WithType(node.Type));
							}

							return Visit(CreatePlaceholder(PseudoFunctions.MakeCast(placeholder.Sql, MappingSchema.GetDbDataType(node.Type), s), node));
						}
					}

					if (HandleValue(node, out var translatedМфдгу))
					{
						return Visit(translatedМфдгу);
					}

					break;
				}
			}

			return base.VisitUnary(node);
		}

		protected override Expression VisitDefault(DefaultExpression node)
		{
			if (_buildPurpose is BuildPurpose.Sql)
			{
				if (HandleValue(node, out var translated))
					return Visit(translated);
			}

			return base.VisitDefault(node);
		}

		public override Expression VisitDefaultValueExpression(DefaultValueExpression node)
		{
			if (_buildPurpose is BuildPurpose.Sql)
			{
				if (HandleValue(node, out var translated))
					return Visit(translated);
			}

			return base.VisitDefaultValueExpression(node);
		}

		protected override Expression VisitConstant(ConstantExpression node)
		{
			if (node.Type == typeof(MemberInfo[]) || node.Type == typeof(LoadWithInfo))
				return node;

			if (_buildPurpose is BuildPurpose.Expression && !Builder.IsForceParameter(node, _columnDescriptor) && !_buildFlags.HasFlag(BuildFlags.ForSetProjection))
			{
				if (node.Value is null)
					return node;

				var valueExpr = ApplyAccessors(node);

				if (valueExpr.Type != node.Type)
				{
					valueExpr = Expression.Convert(valueExpr.UnwrapConvert(), node.Type);
				}

				if (!ReferenceEquals(valueExpr, node))
					valueExpr = new PlaceholderExpression(valueExpr, PlaceholderType.Closure);

				return valueExpr;
			}

			if (IsSqlOrExpression())
			{
				if (HandleSqlRelated(node, out var translated))
					return Visit(translated);

				if (HandleValue(node, out translated))
					return Visit(translated);
			}

			return base.VisitConstant(node);
		}


		public override Expression VisitPlaceholderExpression(PlaceholderExpression node)
		{
			if (node.PlaceholderType == PlaceholderType.FailedToTranslate)
			{
				var saveFailed = _failedToTranslate;

				_failedToTranslate = node.InnerExpression;

				var newNode = base.VisitPlaceholderExpression(node);

				_failedToTranslate = saveFailed;

				return newNode;
			}	
			
			return node;
		}

		Expression ApplyAccessors(Expression expression)
		{
			var result = Builder.ParametersContext.ApplyAccessors(expression, true);
			return result;
		}

		public bool HandleAsParameter(Expression node, [NotNullWhen(true)] out Expression? translated)
		{
			if (_buildPurpose is BuildPurpose.Sql or BuildPurpose.Expression && Builder.CanBeCompiled(node, false))
			{
				var sqlParam = Builder.ParametersContext.BuildParameter(BuildContext, node, _columnDescriptor, forceNew: _buildFlags.HasFlag(BuildFlags.ForceParameter), alias: _alias)
					?.SqlParameter;

				if (sqlParam != null)
				{
					translated = CreatePlaceholder(sqlParam, node);
					return true;
				}
			}

			translated = null;
			return false;
		}

		public bool HandleFormat(MethodCallExpression node, [NotNullWhen(true)] out Expression? translated)
		{
			translated = null;

			if (node.Method.DeclaringType == typeof(string))
			{
				if (node.Method.Name == "Format")
				{
					var format = node.Arguments[0].EvaluateExpression<string>();
					if (format == null)
						return false;

					var arguments = new List<ISqlExpression>();

					for (var i = 1; i < node.Arguments.Count; i++)
					{
						var expr = BuildSqlExpression(node.Arguments[i]);
						if (expr is not SqlPlaceholderExpression sqlPlaceholder)
							return false;

						arguments.Add(sqlPlaceholder.Sql);
					}

					ISqlExpression result;
					if (_buildFlags.HasFlag(BuildFlags.FormatAsExpression))
					{
						result = new SqlExpression(node.Type, format, Precedence.Primary, arguments.ToArray());
					}
					else
					{
						result = QueryHelper.ConvertFormatToConcatenation(format, arguments);
					}

					translated = CreatePlaceholder(result, node);
					return true;
				}
			}

			return false;
		}

		public bool HandleValue(Expression node, [NotNullWhen(true)] out Expression? translated)
		{
			if (_buildPurpose is not (BuildPurpose.Sql or BuildPurpose.Expression))
			{
				translated = null;
				return false;
			}

			if (BuildContext != null && Builder.CanBeCompiled(node, false))
			{
				if (!Builder.PreferServerSide(node, false))
				{
					ISqlExpression? sql = null;

					if (_columnDescriptor?.ValueConverter == null && Builder.CanBeConstant(node) && !_buildFlags.HasFlag(BuildFlags.ForceParameter))
					{
						sql = Builder.BuildConstant(MappingSchema, node, _columnDescriptor);
					}

					var needParameter = sql == null && _buildPurpose is BuildPurpose.Sql || (_buildPurpose == BuildPurpose.Expression && _buildFlags.HasFlag(BuildFlags.ForSetProjection));
					if (!needParameter)
					{
						if (null != node.Find(1, (_, x) => ReferenceEquals(x, ExpressionBuilder.ParametersParam)))
							needParameter = true;
					}

					if (needParameter)
					{
						var toTranslate = node;
						if (_buildFlags.HasFlag(BuildFlags.ForKeys))
							toTranslate = Builder.ParseGenericConstructor(node, ProjectFlags.SQL | ProjectFlags.Expression, _columnDescriptor);

						if (toTranslate is not SqlGenericConstructorExpression)
						{
							sql = Builder.ParametersContext.BuildParameter(BuildContext, toTranslate, _columnDescriptor, forceNew : _buildFlags.HasFlag(BuildFlags.ForceParameter), alias : _alias)
								?.SqlParameter;
						}
					}

					if (sql != null)
					{
						translated = CreatePlaceholder(sql, node).WithAlias(_alias);
						return true;
					}
				}
			}

			translated = null;
			return false;
		}

		public bool HandleSubquery(Expression node, [NotNullWhen(true)] out Expression? subqueryExpression)
		{
#if DEBUG
			Debug.WriteLine($"HandleSubquery {_buildPurpose}, {_buildFlags}, {node}");
#endif
			subqueryExpression = null;

			if (BuildContext == null || _buildPurpose is BuildPurpose.SubQuery/* or BuildPurpose.Expand || _buildFlags.HasFlag(BuildFlags.ForExpanding)*/)
				return false;

			if (_disableSubqueries.Contains(node, ExpressionEqualityComparer.Instance))
			{
				return false;
			}

			if (Builder.CanBeCompiled(node, true))
				return false;


			var calculatedContext = BuildContext;
			if (node is ContextRefExpression contextRef)
				calculatedContext = contextRef.BuildContext;

			var traversed = BuildExpression(node, BuildPurpose.Traverse);

			if (traversed is MethodCallExpression mc && mc.Method.Name == "FirstOrDefault")
			{

			}

			var cacheRoot = GetCacheRootContext(traversed);

			if (cacheRoot != null)
			{
				calculatedContext = cacheRoot.BuildContext;
			}
			else
			{
				if (traversed is MethodCallExpression mc2 && mc2.Method.Name == "FirstOrDefault")
				{

				}

				var root = BuildAggregationRoot(new ContextRefExpression(calculatedContext.ElementType, calculatedContext)) as ContextRefExpression;
				if (root != null)
					calculatedContext = root.BuildContext;
			}

			var cacheKey = new ExprCacheKey(traversed, null, null, calculatedContext.SelectQuery, ProjectFlags.SQL | ProjectFlags.Subquery);

			if (_translationCache.TryGetValue(cacheKey, out var alreadyTranslated))
			{
				subqueryExpression = alreadyTranslated;
				return !IsSame(traversed, alreadyTranslated);
			}

			_disableSubqueries.Push(node);
			_disableSubqueries.Push(traversed);
			var ctx = GetSubQuery(traversed, out var isSequence, out var errorMessage);
			_disableSubqueries.Pop();
			_disableSubqueries.Pop();

			if (ctx is null || errorMessage is not null)
			{
				if (isSequence)
				{
					if (_buildPurpose is BuildPurpose.Expression)
					{
						// Trying to relax eager for First[OrDefault](predicate)
						var prepared = PrepareSubqueryExpression(traversed);
						if (!IsSame(prepared, traversed))
						{
							subqueryExpression = prepared;
							return true;
						}

						if (ctx?.IsSingleElement == true)
						{
							subqueryExpression = new SqlErrorExpression(node, errorMessage, node.Type);
							return true;
						}

						return false;
					}

					if (_buildPurpose is BuildPurpose.Sql)
					{
						if (ctx?.IsSingleElement == true)
						{
							subqueryExpression = new SqlErrorExpression(node, errorMessage, node.Type);
							return true;
						}
					}
				}

				return false;
			}

			var isCollection = !ctx.IsSingleElement;
			if (isCollection && _buildPurpose is BuildPurpose.Expression)
			{
				var eager = new SqlEagerLoadExpression(traversed);
				subqueryExpression = SqlAdjustTypeExpression.AdjustType(eager, node.Type, MappingSchema);
			}
			else if (isCollection)
			{
				return false;
			}
			else
			{
				subqueryExpression = new ContextRefExpression(node.Type, ctx, alias : _alias);

				if (_buildFlags.HasFlag(BuildFlags.ForExpanding))
				{
					// Translate subqueries only if they are SQL
					_buildFlags &= ~BuildFlags.ForExpanding;
					var testExpression = BuildSqlExpression(subqueryExpression);
					_buildFlags |= BuildFlags.ForExpanding;
					if (testExpression is SqlPlaceholderExpression placeholder)
					{
						subqueryExpression = placeholder;
						return true;
					}

					return false;
				}
			}

			if (!isCollection)
				_translationCache[cacheKey] = subqueryExpression;

			return true;
		}

		public override Expression VisitSqlPlaceholderExpression(SqlPlaceholderExpression node)
		{
			if (BuildContext != null && node.SelectQuery != BuildContext?.SelectQuery)
			{
				if (_alias != null)
					node = node.WithAlias(_alias);

				//return Builder.UpdateNesting(_buildContext!, node);
				return node;
			}

			return base.VisitSqlPlaceholderExpression(node);
		}

		internal override Expression VisitContextRefExpression(ContextRefExpression node)
		{
#if DEBUG
			Debug.WriteLine($"VisitContextRefExpression  {_buildPurpose}, {_buildFlags}, {node}");
#endif

			var newNode = MakeWithCache(node.BuildContext, node);

			if (!IsSame(newNode, node))
			{
				if (_buildPurpose is BuildPurpose.Root or BuildPurpose.AssociationRoot or BuildPurpose.AggregationRoot)
				{
					_foundRoot = node;

					if (newNode is ContextRefExpression newRef)
						_foundRoot = newRef;
					else
						return node;

					if (_buildPurpose is BuildPurpose.Root)
					{
						if (newNode.Type != node.Type)
						{
							return node;
						}

						if (newNode.Type != node.Type && !(node.Type.IsSameOrParentOf(newNode.Type) || newNode.Type.IsSameOrParentOf(node.Type)))
						{
							return node;
						}
					}
				}

				if (newNode is ContextRefExpression && _buildPurpose is BuildPurpose.SubQuery)
				{
					return newNode;
				}

				return Visit(newNode);
			}
			else
			{
				var check = _buildPurpose is BuildPurpose.Expression or BuildPurpose.Sql;

				if (check)
				{
					if (HandleSubquery(node, out var transformed))
					{
						if (!IsSame(transformed, node))
							transformed = Visit(transformed);
						return transformed;
					}
				}
			}

			_foundRoot = node;

			return base.VisitContextRefExpression(node);
		}

		public ColumnDescriptor? SuggestColumnDescriptor(Expression expr)
		{
			expr = expr.Unwrap();

			var saveColumnDescriptor = _columnDescriptor;
			_columnDescriptor = null;

			var converted = Visit(expr);

			_columnDescriptor = saveColumnDescriptor;

			if (converted is not SqlPlaceholderExpression placeholderTest)
				return null;

			var descriptor = QueryHelper.GetColumnDescriptor(placeholderTest.Sql);
			return descriptor;
		}

		public ColumnDescriptor? SuggestColumnDescriptor(Expression expr1, Expression expr2)
		{
			return SuggestColumnDescriptor(expr1) ?? SuggestColumnDescriptor(expr2);
		}

		public SqlPlaceholderExpression CreatePlaceholder(ISqlExpression sqlExpression, Expression path)
		{
			if (BuildContext == null)
				throw new InvalidOperationException("_buildContext is not initialized");

			var placeholder = ExpressionBuilder.CreatePlaceholder(BuildContext, sqlExpression, path, alias: _alias);
			return placeholder;
		}

		static bool HasContextReferenceOrSql(Expression expression)
		{
			return expression.Find(1, (_, n) => n is ContextRefExpression or SqlPlaceholderExpression) != null;
		}

		protected override Expression VisitBinary(BinaryExpression node)
		{
			if (BuildContext == null || _buildPurpose is not (BuildPurpose.Sql or BuildPurpose.Expression or BuildPurpose.Expand))
				return base.VisitBinary(node);

			var shouldSkipConversion = false;
			if (_buildPurpose is BuildPurpose.Expression && node.NodeType == ExpressionType.Equal || node.NodeType == ExpressionType.NotEqual)
			{
				if (node.Left.IsNullValue() || node.Right.IsNullValue())
					shouldSkipConversion = true;
			}

			// Handle client-side coalesce
			if (_buildPurpose is BuildPurpose.Expression && node.NodeType == ExpressionType.Coalesce && !_buildFlags.HasFlag(BuildFlags.ForSetProjection))
			{
				var right = Visit(node.Right);
				if (right is not SqlPlaceholderExpression)
				{
					return base.VisitBinary(node);
				}
			}


			if (!shouldSkipConversion && TryConvertToSql(node, out var sqlResult))
			{
				return sqlResult;
			}

			if (HandleValue(node, out var sqlValue))
				return Visit(sqlValue);

			if (_buildPurpose is BuildPurpose.Expression)
				return base.VisitBinary(node);

			switch (node.NodeType)
			{
				case ExpressionType.Equal:
				case ExpressionType.NotEqual:
				case ExpressionType.GreaterThan:
				case ExpressionType.GreaterThanOrEqual:
				case ExpressionType.LessThan:
				case ExpressionType.LessThanOrEqual:
				{
					var saveColumnDescriptor = _columnDescriptor;
					_columnDescriptor = null;

					var saveFlags = _buildFlags;
					_buildFlags |= BuildFlags.ForKeys;

					var left  = Visit(node.Left);
					var right = Visit(node.Right);

					_buildFlags = saveFlags;

					_columnDescriptor = saveColumnDescriptor;

					if (!IsSame(left, node.Left) || !IsSame(right, node.Right))
					{
						if (node.NodeType is ExpressionType.Equal or ExpressionType.NotEqual)
						{
							if (HandleEquality(node.NodeType is ExpressionType.NotEqual, left, right, out var optimized)
							    || HandleEquality(node.NodeType is ExpressionType.NotEqual, right, left, out optimized))

							{
								optimized = Visit(optimized);
								if (_buildPurpose is BuildPurpose.Sql && optimized is not SqlPlaceholderExpression)
									return node;

								return optimized;
							}
						}
					}

					var compareExpr = ConvertCompareExpression(node.NodeType, node.Left, node.Right, node);

					if (!IsSame(compareExpr, node))
					{
						if (compareExpr is SqlErrorExpression error)
						{
							if (_buildPurpose is BuildPurpose.Expand || _buildFlags.HasFlag(BuildFlags.ForExpanding))
								return base.VisitBinary(node);

							if (_buildPurpose is BuildPurpose.Sql && error.Message is null)
								return node;
						}

						return Visit(compareExpr);
					}

					break;
				}

				case ExpressionType.AndAlso:
				case ExpressionType.OrElse:
				{
					var left  = Visit(node.Left);
					var right = Visit(node.Right);

					ISqlPredicate? leftPredicate  = null;
					ISqlPredicate? rightPredicate = null;

					if (left is SqlPlaceholderExpression leftPlaceholder)
					{
						leftPredicate = ConvertExpressionToPredicate(leftPlaceholder.Sql);
					}

					if (right is SqlPlaceholderExpression rightPlaceholder)
					{
						rightPredicate = ConvertExpressionToPredicate(rightPlaceholder.Sql);
					}

					if (leftPredicate != null && rightPredicate != null)
					{
						var condition = new SqlSearchCondition(node.NodeType is ExpressionType.OrElse or ExpressionType.Or);
						condition.Predicates.Add(leftPredicate);
						condition.Predicates.Add(rightPredicate);
						return CreatePlaceholder(condition, node);
					}

					if (_buildPurpose == BuildPurpose.Sql)
					{
						if (leftPredicate == null)
						{
							if (left is SqlErrorExpression leftError)
								return leftError.WithType(node.Type);
							return SqlErrorExpression.EnsureError(node.Left, node.Type);
						}

						if (rightPredicate == null)
						{
							if (right is SqlErrorExpression rightError)
								return rightError.WithType(node.Type);
							return SqlErrorExpression.EnsureError(node.Right, node.Type);
						}
					}

					break;
				}

				case ExpressionType.ArrayIndex:
				{
					if (HandleSqlRelated(node, out var translated))
					{
						return Visit(translated);
					}

					if (HandleValue(node, out translated))
					{
						return Visit(translated);
					}

					break;
				}

				case ExpressionType.And:
				case ExpressionType.Or:
				{
					if (node.Type == typeof(bool))
						goto case ExpressionType.AndAlso;
					goto case ExpressionType.Add;
				}

				case ExpressionType.Add:
				case ExpressionType.AddChecked:
				case ExpressionType.Divide:
				case ExpressionType.ExclusiveOr:
				case ExpressionType.Modulo:
				case ExpressionType.Multiply:
				case ExpressionType.MultiplyChecked:
				case ExpressionType.Power:
				case ExpressionType.Subtract:
				case ExpressionType.SubtractChecked:
				case ExpressionType.Coalesce:
				{
					var left  = node.Left;
					var right = node.Right;

					var shouldCheckColumn = node.Left.Type.ToNullableUnderlying() == node.Right.Type.ToNullableUnderlying();

					if (shouldCheckColumn)
					{
						right = right.Unwrap();
					}
					else
					{
						left  = left.Unwrap();
						right = right.Unwrap();
					}

					ColumnDescriptor? columnDescriptor = null;
					switch (node.NodeType)
					{
						case ExpressionType.Add:
						case ExpressionType.AddChecked:
						case ExpressionType.And:
						case ExpressionType.Divide:
						case ExpressionType.ExclusiveOr:
						case ExpressionType.Modulo:
						case ExpressionType.Multiply:
						case ExpressionType.MultiplyChecked:
						case ExpressionType.Or:
						case ExpressionType.Power:
						case ExpressionType.Subtract:
						case ExpressionType.SubtractChecked:
						case ExpressionType.Coalesce:
						{
							columnDescriptor = SuggestColumnDescriptor(left);
							break;
						}
						case ExpressionType.Equal:
						case ExpressionType.NotEqual:
						case ExpressionType.GreaterThan:
						case ExpressionType.GreaterThanOrEqual:
						case ExpressionType.LessThan:
						case ExpressionType.LessThanOrEqual:
						{
							columnDescriptor = SuggestColumnDescriptor(left);
							break;
						}
					}

					if (left.Type != right.Type)
					{
						if (!left.Type.IsEnum && right.Type.IsEnum)
						{
							// do nothing
						}
						else if (left.Type.ToNullableUnderlying() != right.Type.ToNullableUnderlying())
							columnDescriptor = null;
					}

					var saveColumnDescriptor = _columnDescriptor;
					_columnDescriptor = columnDescriptor;

					var leftExpr  = UpdateNesting(Visit(left));
					var rightExpr = UpdateNesting(Visit(right));

					_columnDescriptor = saveColumnDescriptor;

					if (leftExpr is not SqlPlaceholderExpression leftPlaceholder || rightExpr is not SqlPlaceholderExpression rightPlaceholder)
					{
						if (leftExpr is SqlErrorExpression leftError)
							return leftError.WithType(node.Type);

						if (rightExpr is SqlErrorExpression rightError)
							return rightError.WithType(node.Type);

						return base.VisitBinary(node);
					}

					var l = leftPlaceholder.Sql;
					var r = rightPlaceholder.Sql;
					var t = node.Type;

					switch (node.NodeType)
					{
						case ExpressionType.Add:
						case ExpressionType.AddChecked:      return CreatePlaceholder(new SqlBinaryExpression(t, l, "+", r, Precedence.Additive), node);
						case ExpressionType.And:             return CreatePlaceholder(new SqlBinaryExpression(t, l, "&", r, Precedence.Bitwise), node);
						case ExpressionType.Divide:          return CreatePlaceholder(new SqlBinaryExpression(t, l, "/", r, Precedence.Multiplicative), node);
						case ExpressionType.ExclusiveOr:     return CreatePlaceholder(new SqlBinaryExpression(t, l, "^", r, Precedence.Bitwise), node);
						case ExpressionType.Modulo:          return CreatePlaceholder(new SqlBinaryExpression(t, l, "%", r, Precedence.Multiplicative), node);
						case ExpressionType.Multiply:
						case ExpressionType.MultiplyChecked: return CreatePlaceholder(new SqlBinaryExpression(t, l, "*", r, Precedence.Multiplicative), node);
						case ExpressionType.Or:              return CreatePlaceholder(new SqlBinaryExpression(t, l, "|", r, Precedence.Bitwise), node);
						case ExpressionType.Power:           return CreatePlaceholder(new SqlFunction(t, "Power", l, r), node);
						case ExpressionType.Subtract:
						case ExpressionType.SubtractChecked: return CreatePlaceholder(new SqlBinaryExpression(t, l, "-", r, Precedence.Subtraction), node);
						case ExpressionType.Coalesce:        return CreatePlaceholder(new SqlCoalesceExpression(l, r), node);
					}

					break;
				}

			}

			var exposed = Builder.ConvertSingleExpression(node, false);

			if (!IsSame(exposed, node))
				return Visit(exposed);
			
			return base.VisitBinary(node);
		}

		bool HandleEquality(bool isNot, Expression expr1, Expression expr2, [NotNullWhen(true)] out Expression? result)
		{
			if (IsNull(expr1) == true)
			{
				if (expr2 is SqlGenericConstructorExpression)
				{
					result = ExpressionInstances.Boolean(isNot);
					return true;
				}

				if (expr2 is SqlDefaultIfEmptyExpression defaultIfEmpty)
				{
					var testCondition = defaultIfEmpty.NotNullExpressions.Select(SequenceHelper.MakeNotNullCondition).Aggregate(Expression.AndAlso);
					if (!isNot)
						testCondition = Expression.Not(testCondition);
					result = testCondition;
					return true;
				}

				if (expr2 is ConditionalExpression conditional)
				{
					if (IsNull(conditional.IfTrue) == true)
					{
						if (!isNot)
						{
							result = conditional.Test;
						}
						else
						{
							result = Expression.Not(conditional.Test);
						}

						return true;
					}
				}
			}

			result = null;
			return false;
		}

		protected override Expression VisitTypeBinary(TypeBinaryExpression node)
		{
			if (IsSqlOrExpression())
			{
				var tableContext = SequenceHelper.GetTableContext(Builder, node.Expression);

				if (tableContext != null)
				{
					return Visit(MakeIsPredicateExpression(node));
				}
			}

			return base.VisitTypeBinary(node);
		}

		static bool? IsNull(Expression sqlExpr)
		{
			if (sqlExpr.IsNullValue())
				return true;

			if (sqlExpr is SqlGenericConstructorExpression or MemberInitExpression or NewExpression)
				return false;

			if (sqlExpr is not SqlPlaceholderExpression placeholder)
				return null;

			return QueryHelper.IsNullValue(placeholder.Sql);
		}

		#region SearchCondition

		public void BuildSearchCondition(IBuildContext? context, Expression expression, SqlSearchCondition searchCondition)
		{
			if (!BuildSearchCondition(context, expression, searchCondition, out var error))
			{
				throw error.CreateException();
			}
		}

		static Expression? GetSearchConditionError(Expression expression)
		{
			if (expression is BinaryExpression binary)
			{
				if (binary.Left is not SqlPlaceholderExpression && binary.Right is not SqlPlaceholderExpression)
					return expression;

				return GetSearchConditionError(binary.Left) ?? GetSearchConditionError(binary.Right);
			}

			if (expression is SqlPlaceholderExpression)
				return null;

			return expression;
		}

		public bool BuildSearchCondition(IBuildContext? context, Expression expression, SqlSearchCondition searchCondition, [NotNullWhen(false)] out SqlErrorExpression? error)
		{
			using var saveContext = UsingBuildContext(context ?? _buildContext);
			using var savePurpose = UsingBuildPurpose(BuildPurpose.Sql);

			var result = Visit(expression);

			if (result is SqlPlaceholderExpression placeholder)
			{
				searchCondition.Add(ConvertExpressionToPredicate(placeholder.Sql));
				error = null;
				return true;
			}

			var errorExpr = GetSearchConditionError(result);
			if (errorExpr != null)
				error = SqlErrorExpression.EnsureError(errorExpr, expression.Type);
			else
				error = SqlErrorExpression.EnsureError(result, expression.Type);
			return false;
		}

		#endregion

		Expression ConvertPredicateMethod(MethodCallExpression node)
		{
			ISqlExpression IsCaseSensitive(MethodCallExpression mc)
			{
				if (mc.Arguments.Count <= 1)
					return new SqlValue(typeof(bool?), null);

				if (!typeof(StringComparison).IsSameOrParentOf(mc.Arguments[1].Type))
					return new SqlValue(typeof(bool?), null);

				var arg = mc.Arguments[1];

				if (arg.NodeType == ExpressionType.Constant || arg.NodeType == ExpressionType.Default)
				{
					var comparison = (StringComparison)(Builder.EvaluateExpression(arg) ?? throw new InvalidOperationException());
					return new SqlValue(comparison is StringComparison.CurrentCulture
						or StringComparison.InvariantCulture
						or StringComparison.Ordinal);
				}

				var variable   = Expression.Variable(typeof(StringComparison), "c");
				var assignment = Expression.Assign(variable, arg);
				var expr       = (Expression)Expression.Equal(variable, Expression.Constant(StringComparison.CurrentCulture));
				expr = Expression.OrElse(expr, Expression.Equal(variable, Expression.Constant(StringComparison.InvariantCulture)));
				expr = Expression.OrElse(expr, Expression.Equal(variable, Expression.Constant(StringComparison.Ordinal)));
				expr = Expression.Block(new[] { variable }, assignment, expr);

				var parameter = Builder.ParametersContext.BuildParameter(BuildContext, expr, columnDescriptor : null, forceConstant : true)!;
				parameter.SqlParameter.IsQueryParameter = false;

				return parameter.SqlParameter;
			}

			ISqlPredicate? predicate = null;

			if (node.Method.Name == "Equals" && node.Object != null && node.Arguments.Count == 1)
				return ConvertCompareExpression(ExpressionType.Equal, node.Object, node.Arguments[0]);

			if (node.Method.DeclaringType == typeof(string))
			{
				switch (node.Method.Name)
				{
					case "Contains": predicate = CreateStringPredicate(node, SqlPredicate.SearchString.SearchKind.Contains, IsCaseSensitive(node)); break;
					case "StartsWith": predicate = CreateStringPredicate(node, SqlPredicate.SearchString.SearchKind.StartsWith, IsCaseSensitive(node)); break;
					case "EndsWith": predicate = CreateStringPredicate(node, SqlPredicate.SearchString.SearchKind.EndsWith, IsCaseSensitive(node)); break;
				}
			}
			else if (node.Method.Name == "Contains")
			{
				if (node.Method.DeclaringType == typeof(Enumerable) ||
					(node.Method.DeclaringType == typeof(Queryable) && node.Arguments.Count == 2 && Builder.CanBeCompiled(node.Arguments[0], false)) ||
					typeof(IList).IsSameOrParentOf(node.Method.DeclaringType!) ||
					typeof(ICollection<>).IsSameOrParentOf(node.Method.DeclaringType!) ||
					typeof(IReadOnlyCollection<>).IsSameOrParentOf(node.Method.DeclaringType!))
				{
					predicate = ConvertInPredicate(node);
				}
			}
			else if (node.Method.Name == "ContainsValue" && typeof(Dictionary<,>).IsSameOrParentOf(node.Method.DeclaringType!))
			{
				var args = node.Method.DeclaringType!.GetGenericArguments(typeof(Dictionary<,>))!;
				var minf = ExpressionBuilder.EnumerableMethods
								.First(static m => m.Name == "Contains" && m.GetParameters().Length == 2)
								.MakeGenericMethod(args[1]);

				var expr = Expression.Call(
								minf,
								ExpressionHelper.PropertyOrField(node.Object!, "Values"),
								node.Arguments[0]);

				predicate = ConvertInPredicate(expr);
			}
			else if (node.Method.Name == "ContainsKey" &&
				(typeof(IDictionary<,>).IsSameOrParentOf(node.Method.DeclaringType!) ||
				 typeof(IReadOnlyDictionary<,>).IsSameOrParentOf(node.Method.DeclaringType!)))
			{
				var type = typeof(IDictionary<,>).IsSameOrParentOf(node.Method.DeclaringType!) ? typeof(IDictionary<,>) : typeof(IReadOnlyDictionary<,>);
				var args = node.Method.DeclaringType!.GetGenericArguments(type)!;
				var minf = ExpressionBuilder.EnumerableMethods
								.First(static m => m.Name == "Contains" && m.GetParameters().Length == 2)
								.MakeGenericMethod(args[0]);

				var expr = Expression.Call(
								minf,
								ExpressionHelper.PropertyOrField(node.Object!, "Keys"),
								node.Arguments[0]);

				predicate = ConvertInPredicate(expr);
			}

			if (predicate != null)
			{
				var condition = new SqlSearchCondition(false).Add(predicate);
				return CreatePlaceholder(condition, node);
			}

			return node;
		}

		public TExpression UpdateNesting<TExpression>(TExpression expression)
			where TExpression : Expression
		{
			if (BuildContext == null)
				return expression;

			var corrected = Builder.UpdateNesting(BuildContext.SelectQuery, expression);

			return corrected;
		}

		ISqlPredicate ConvertExpressionToPredicate(ISqlExpression sqlExpression)
		{
			if (sqlExpression is ISqlPredicate predicate)
				return predicate;

			var columnDescriptor = QueryHelper.GetColumnDescriptor(sqlExpression);
			var valueConverter   = columnDescriptor?.ValueConverter;

			if (valueConverter != null || columnDescriptor != null && columnDescriptor.DataType != DataType.Boolean)
			{
				using var descriptorSaver = UsingColumnDescriptor(columnDescriptor);

				var saveAlias = _alias;

				_alias = "true_value";
				var trueValue  = Visit(ExpressionInstances.True) as SqlPlaceholderExpression;
				_alias = "false_value";
				var falseValue = Visit(ExpressionInstances.False) as SqlPlaceholderExpression;

				_alias = saveAlias;

				if (trueValue != null && falseValue != null)
				{
					predicate = new SqlPredicate.IsTrue(ApplyExpressionNullability(sqlExpression, GetNullabilityContext()), trueValue.Sql, falseValue.Sql, DataOptions.LinqOptions.CompareNulls == CompareNulls.LikeClr ? false : null, false);
					return predicate;
				}

			}

			predicate = new SqlPredicate.Expr(ApplyExpressionNullability(sqlExpression, GetNullabilityContext()));

			return predicate;
		}

		ISqlPredicate? MakeIsTrueCheck(ISqlExpression sqlExpression)
		{
			var descriptor = QueryHelper.GetColumnDescriptor(sqlExpression);

			var saveDescriptor = _columnDescriptor;
			_columnDescriptor = descriptor;

			if (sqlExpression is SqlColumn col)
				sqlExpression = ApplyExpressionNullability(sqlExpression, NullabilityContext.GetContext(col.Parent));

			var trueValue  = UpdateNesting(Visit(ExpressionInstances.True));
			var falseValue = UpdateNesting(Visit(ExpressionInstances.False));

			_columnDescriptor = saveDescriptor;

			if (trueValue is not SqlPlaceholderExpression trueSql || falseValue is not SqlPlaceholderExpression falseSql)
				return null;

			return new SqlPredicate.IsTrue(sqlExpression, trueSql.Sql, falseSql.Sql, DataOptions.LinqOptions.CompareNulls == CompareNulls.LikeClr ? false : null, false);

		}

		#region ConvertCompare

		public SqlSearchCondition? TryGenerateComparison(
			IBuildContext? context, 
			Expression     left,
			Expression     right,
			BuildPurpose?  buildPurpose = default)
		{
			using var saveBuildContext = UsingBuildContext(context);
			using var saveBuildPurpose = UsingBuildPurpose(buildPurpose ?? _buildPurpose);

			var expr = ConvertCompareExpression(ExpressionType.Equal, left, right);

			if (expr is SqlPlaceholderExpression { Sql: SqlSearchCondition sc })
				return sc;

			return null;
		}

		static ISqlExpression ApplyExpressionNullability(ISqlExpression sqlExpression, NullabilityContext nullabilityContext)
		{
			if (sqlExpression is SqlRowExpression rowExpression)
			{
				var newColumns = rowExpression.Values.Select(e => ApplyExpressionNullability(e, nullabilityContext)).ToArray();
				return new SqlRowExpression(newColumns);
			}

			var isNullable = sqlExpression.CanBeNullable(nullabilityContext);
			if (!isNullable && sqlExpression is SqlColumn col)
				isNullable = sqlExpression.CanBeNullable(NullabilityContext.GetContext(col.Parent));

			return SqlNullabilityExpression.ApplyNullability(sqlExpression, isNullable);
		}

		public SqlSearchCondition GenerateComparison(
			IBuildContext? context,
			Expression     left,
			Expression     right,
			BuildPurpose?  buildPurpose = default)
		{
			using var saveBuildContext = UsingBuildContext(context);
			using var saveBuildPurpose = UsingBuildPurpose(buildPurpose ?? _buildPurpose);

			var expr = ConvertCompareExpression(ExpressionType.Equal, left, right);

			if (expr is SqlPlaceholderExpression { Sql: SqlSearchCondition sc })
				return sc;
			if (expr is SqlErrorExpression error)
				throw error.CreateException();

			throw new SqlErrorExpression($"Could not compare '{left}' with {right}", typeof(bool)).CreateException();
		}

		Expression ConvertCompareExpression(ExpressionType nodeType, Expression left, Expression right, Expression? originalExpression = null)
		{
			Expression GetOriginalExpression()
			{
				if (originalExpression != null)
					return originalExpression;

				var rightExpr = right;
				var leftExpr  = left;
				if (rightExpr.Type != leftExpr.Type)
				{
					if (rightExpr.Type.CanConvertTo(leftExpr.Type))
						rightExpr = Expression.Convert(rightExpr, leftExpr.Type);
					else if (left.Type.CanConvertTo(leftExpr.Type))
						leftExpr = Expression.Convert(leftExpr, right.Type);
				}
				else
				{
					if (nodeType == ExpressionType.Equal || nodeType == ExpressionType.NotEqual)
					{
						// Fore generating Path for SqlPlaceholderExpression
						if (!rightExpr.Type.IsPrimitive)
						{
							return new SqlPathExpression(
								new[] { leftExpr, Expression.Constant(nodeType), rightExpr },
								typeof(bool));
						}
					}
				}

				return Expression.MakeBinary(nodeType, leftExpr, rightExpr);
			}

			Expression GenerateNullComparison(Expression placeholdersExpression, bool isNot)
			{
				List<Expression> expressions = new();
				if (!CollectNullCompareExpressions(placeholdersExpression, expressions) || expressions.Count == 0)
					return GetOriginalExpression();

				List<SqlPlaceholderExpression> placeholders = new(expressions.Count);
				List<SqlPlaceholderExpression>? notNull      = null;

				var nullability = NullabilityContext.NonQuery;

				foreach (var expression in expressions)
				{
					var predicateExpr = Visit(expression);
					if (predicateExpr is SqlPlaceholderExpression placeholder)
					{
						if (!placeholder.Sql.CanBeNullable(nullability))
						{
							placeholders.Clear();
							placeholders.Add(placeholder);
							notNull = placeholders;
							break;
						}
						else
						{
							placeholders.Add(placeholder);
						}
					}
				}

				if (placeholders.Count == 0)
					return GetOriginalExpression();

				if (notNull == null)
					notNull = placeholders;

				var searchCondition = new SqlSearchCondition(isNot);
				foreach (var placeholder in notNull)
				{
					var sql = placeholder.Sql;
					searchCondition.Predicates.Add(new SqlPredicate.IsNull(sql, isNot));
				}

				return CreatePlaceholder(searchCondition, GetOriginalExpression());
			}

			Expression GeneratePathComparison(Expression leftOriginal, Expression leftParsed, Expression rightOriginal, Expression rightParsed)
			{
				var predicateExpr = GeneratePredicate(leftOriginal, leftParsed, rightOriginal, rightParsed);
				if (predicateExpr == null)
					return GetOriginalExpression();

				var converted = Visit(predicateExpr);
				if (converted is not SqlPlaceholderExpression)
					converted = GetOriginalExpression();

				return converted;
			}

			Expression? GeneratePredicate(Expression leftOriginal, Expression leftParsed, Expression rightOriginal, Expression rightParsed)
			{
				Expression? predicateExpr = null;

				if (leftParsed is SqlGenericConstructorExpression genericLeft)
				{
					predicateExpr = BuildPredicateExpression(genericLeft, null, rightOriginal);
				}

				if (predicateExpr != null)
					return predicateExpr;

				if (rightParsed is SqlGenericConstructorExpression genericRight)
				{
					predicateExpr = BuildPredicateExpression(genericRight, null, leftOriginal);
				}

				if (predicateExpr != null)
					return predicateExpr;

				if (leftParsed is ConditionalExpression condLeft)
				{
					if (condLeft.IfTrue is SqlGenericConstructorExpression genericTrue)
					{
						predicateExpr = BuildPredicateExpression(genericTrue, leftOriginal, rightOriginal);
					}
					else if (condLeft.IfFalse is SqlGenericConstructorExpression genericFalse)
					{
						predicateExpr = BuildPredicateExpression(genericFalse, leftOriginal, rightOriginal);
					}

					/*if (predicateExpr == null)
						predicateExpr = GeneratePredicate(leftOriginal, condLeft.IfTrue, rightOriginal, rightParsed);
					if (predicateExpr == null)
						predicateExpr = GeneratePredicate(leftOriginal, condLeft.IfFalse, rightOriginal, rightParsed);*/
				}

				if (predicateExpr != null)
					return predicateExpr;

				if (rightParsed is ConditionalExpression condRight)
				{
					if (condRight.IfTrue is SqlGenericConstructorExpression genericTrue)
					{
						predicateExpr = BuildPredicateExpression(genericTrue, leftOriginal, rightOriginal);
					}
					else if (condRight.IfFalse is SqlGenericConstructorExpression genericFalse)
					{
						predicateExpr = BuildPredicateExpression(genericFalse, leftOriginal, rightOriginal);
					}

					/*if (predicateExpr == null)
						predicateExpr = GeneratePredicate(leftOriginal, leftParsed, condRight.IfTrue, rightParsed);
					if (predicateExpr == null)
						predicateExpr = GeneratePredicate(leftOriginal, leftParsed, condRight.IfFalse, rightParsed);*/
				}

				if (predicateExpr != null)
					return predicateExpr;

				return predicateExpr;
			}

			Expression? BuildPredicateExpression(SqlGenericConstructorExpression genericConstructor, Expression? rootLeft, Expression rootRight)
			{
				if (genericConstructor.Assignments.Count == 0)
					return null;

				var operations = genericConstructor.Assignments
					.Select(a => Expression.Equal(
						rootLeft == null ? a.Expression : Expression.MakeMemberAccess(rootLeft, a.MemberInfo),
						Expression.MakeMemberAccess(rootRight, a.MemberInfo))
					);

				var result = (Expression)operations.Aggregate(Expression.AndAlso);
				if (nodeType == ExpressionType.NotEqual)
					result = Expression.Not(result);

				return result;
			}

			Expression GenerateConstructorComparison(SqlGenericConstructorExpression leftConstructor, SqlGenericConstructorExpression rightConstructor)
			{
				var strict = leftConstructor.ConstructType  == SqlGenericConstructorExpression.CreateType.Full &&
							 rightConstructor.ConstructType == SqlGenericConstructorExpression.CreateType.Full ||
							 (leftConstructor.ConstructType  == SqlGenericConstructorExpression.CreateType.New &&
							  rightConstructor.ConstructType == SqlGenericConstructorExpression.CreateType.New) ||
							 (leftConstructor.ConstructType  == SqlGenericConstructorExpression.CreateType.MemberInit &&
							  rightConstructor.ConstructType == SqlGenericConstructorExpression.CreateType.MemberInit);

				var isNot           = nodeType == ExpressionType.NotEqual;
				var searchCondition = new SqlSearchCondition(isNot);
				var usedMembers     = new HashSet<MemberInfo>(MemberInfoEqualityComparer.Default);

				foreach (var leftAssignment in leftConstructor.Assignments)
				{
					var found = rightConstructor.Assignments.FirstOrDefault(a =>
						MemberInfoEqualityComparer.Default.Equals(a.MemberInfo, leftAssignment.MemberInfo));

					if (found == null && strict)
					{
						// fail fast and prepare correct error expression
						return new SqlErrorExpression(BuildContext, Expression.MakeMemberAccess(right, leftAssignment.MemberInfo));
					}

					var rightExpression = found?.Expression;
					if (rightExpression == null)
					{
						rightExpression = Expression.Default(leftAssignment.Expression.Type);
					}
					else
					{
						usedMembers.Add(found!.MemberInfo);
					}

					var predicateExpr = ConvertCompareExpression(nodeType, leftAssignment.Expression, rightExpression);
					if (predicateExpr is not SqlPlaceholderExpression { Sql: SqlSearchCondition sc })
					{
						if (strict)
						{
							if (leftAssignment.Expression is SqlPlaceholderExpression && rightExpression is not SqlPlaceholderExpression)
								return SqlErrorExpression.EnsureError(rightExpression, typeof(bool));
							if (leftAssignment.Expression is not SqlPlaceholderExpression && rightExpression is SqlPlaceholderExpression)
								return SqlErrorExpression.EnsureError(leftAssignment.Expression, typeof(bool));
							return GetOriginalExpression();
						}
						continue;
					}

					searchCondition.Predicates.Add(sc.MakeNot(isNot));
				}

				foreach (var rightAssignment in rightConstructor.Assignments)
				{
					if (usedMembers.Contains(rightAssignment.MemberInfo))
						continue;

					if (strict)
					{
						// fail fast and prepare correct error expression
						return new SqlErrorExpression(BuildContext, Expression.MakeMemberAccess(left, rightAssignment.MemberInfo));
					}

					var leftExpression = Expression.Default(rightAssignment.Expression.Type);

					var predicateExpr = ConvertCompareExpression(nodeType, leftExpression, rightAssignment.Expression);
					if (predicateExpr is not SqlPlaceholderExpression { Sql: SqlSearchCondition sc })
					{
						if (strict)
							return predicateExpr;
						continue;
					}

					searchCondition.Predicates.Add(sc.MakeNot(isNot));
				}

				if (usedMembers.Count == 0)
				{
					if (leftConstructor.Parameters.Count > 0 && leftConstructor.Parameters.Count == rightConstructor.Parameters.Count)
					{
						for (var index = 0; index < leftConstructor.Parameters.Count; index++)
						{
							var leftParam  = leftConstructor.Parameters[index];
							var rightParam = rightConstructor.Parameters[index];

							var predicateExpr = ConvertCompareExpression(nodeType, leftParam.Expression, rightParam.Expression);
							if (predicateExpr is not SqlPlaceholderExpression { Sql: SqlSearchCondition sc })
							{
								if (strict)
									return GetOriginalExpression();
								continue;
							}

							searchCondition.Predicates.Add(sc.MakeNot(isNot));
						}

					}
					else
						return GetOriginalExpression();
				}

				return CreatePlaceholder(searchCondition, GetOriginalExpression());
			}

			if (!RestoreCompare(ref left, ref right))
				RestoreCompare(ref right, ref left);

			if (BuildContext == null)
				throw new InvalidOperationException();

			ISqlExpression? l = null;
			ISqlExpression? r = null;

			var nullability = NullabilityContext.GetContext(BuildContext.SelectQuery);

			var saveFlags            = _buildFlags;
			var saveBuildPurpose     = _buildPurpose;
			var saveColumnDescriptor = _columnDescriptor;

			try
			{
				_buildFlags |= BuildFlags.ForKeys;

				var columnDescriptor = SuggestColumnDescriptor(left, right);

				_columnDescriptor = columnDescriptor;

				var leftExpr = Visit(left);
				if (leftExpr is SqlErrorExpression errorLeft)
					return errorLeft.WithType(typeof(bool));

				var rightExpr = Visit(right);
				if (rightExpr is SqlErrorExpression errorRight)
					return errorRight.WithType(typeof(bool));

				leftExpr = Builder.UpdateNesting(BuildContext, leftExpr);
				rightExpr = Builder.UpdateNesting(BuildContext, rightExpr);

				var compareNullsAsValues = Builder.CompareNulls == CompareNulls.LikeClr;

				//SQLRow case when needs to add Single
				//
				if (leftExpr is SqlPlaceholderExpression { Sql: SqlRowExpression } && rightExpr is not SqlPlaceholderExpression)
				{
					var elementType = TypeHelper.GetEnumerableElementType(rightExpr.Type);
					var singleCall  = Expression.Call(Methods.Enumerable.Single.MakeGenericMethod(elementType), right);
					rightExpr = Visit(singleCall);
				}
				else if (rightExpr is SqlPlaceholderExpression { Sql: SqlRowExpression } &&
						 leftExpr is not SqlPlaceholderExpression)
				{
					var elementType = TypeHelper.GetEnumerableElementType(leftExpr.Type);
					var singleCall  = Expression.Call(Methods.Enumerable.Single.MakeGenericMethod(elementType), left);
					leftExpr = Visit(singleCall);
				}

				leftExpr = RemoveNullPropagation(leftExpr, true);
				rightExpr = RemoveNullPropagation(rightExpr, true);

				if (leftExpr is SqlErrorExpression leftError)
					return leftError.WithType(typeof(bool));

				if (rightExpr is SqlErrorExpression rightError)
					return rightError.WithType(typeof(bool));

				if (leftExpr is SqlPlaceholderExpression placeholderLeft)
				{
					l = placeholderLeft.Sql;
				}

				if (rightExpr is SqlPlaceholderExpression placeholderRight)
				{
					r = placeholderRight.Sql;
				}

				switch (nodeType)
				{
					case ExpressionType.Equal:
					case ExpressionType.NotEqual:

						var isNot = nodeType == ExpressionType.NotEqual;

						if (l != null && r != null)
							break;

						leftExpr  = Builder.ParseGenericConstructor(leftExpr, ProjectFlags.SQL  | ProjectFlags.Keys, columnDescriptor, true);
						rightExpr = Builder.ParseGenericConstructor(rightExpr, ProjectFlags.SQL | ProjectFlags.Keys, columnDescriptor, true);

						if (SequenceHelper.UnwrapDefaultIfEmpty(leftExpr) is SqlGenericConstructorExpression leftGenericConstructor &&
							SequenceHelper.UnwrapDefaultIfEmpty(rightExpr) is SqlGenericConstructorExpression rightGenericConstructor)
						{
							return GenerateConstructorComparison(leftGenericConstructor, rightGenericConstructor);
						}

						if (l is SqlValue lv && lv.Value == null || left.IsNullValue())
						{
							rightExpr = Visit(rightExpr);

							if (rightExpr is ConditionalExpression { Test: SqlPlaceholderExpression { Sql: SqlSearchCondition rightSearchCond } } && rightSearchCond.Predicates.Count == 1)
							{
								var rightPredicate  = rightSearchCond.Predicates[0];
								var localIsNot = isNot;

								if (rightPredicate is SqlPredicate.IsNull isnull)
								{
									if (isnull.IsNot == localIsNot)
										return CreatePlaceholder(new SqlSearchCondition(false, isnull), GetOriginalExpression());

									return CreatePlaceholder(new SqlSearchCondition(false, new SqlPredicate.IsNull(isnull.Expr1, !isnull.IsNot)), GetOriginalExpression());
								}
							}

							return GenerateNullComparison(rightExpr, isNot);
						}

						if (r is SqlValue rv && rv.Value == null || right.IsNullValue())
						{
							leftExpr = Visit(leftExpr);

							if (leftExpr is ConditionalExpression { Test: SqlPlaceholderExpression { Sql: SqlSearchCondition leftSearchCond } } && leftSearchCond.Predicates.Count == 1)
							{
								var leftPredicate  = leftSearchCond.Predicates[0];
								var localIsNot = isNot;

								if (leftPredicate is SqlPredicate.IsNull isnull)
								{
									if (isnull.IsNot == localIsNot)
										return CreatePlaceholder(new SqlSearchCondition(false, isnull), GetOriginalExpression());

									return CreatePlaceholder(new SqlSearchCondition(false, new SqlPredicate.IsNull(isnull.Expr1, !isnull.IsNot)), GetOriginalExpression());
								}
							}

							return GenerateNullComparison(leftExpr, isNot);
						}

						if (l == null || r == null)
						{
							var pathComparison = GeneratePathComparison(left, SequenceHelper.UnwrapDefaultIfEmpty(leftExpr), right, SequenceHelper.UnwrapDefaultIfEmpty(rightExpr));

							return pathComparison;
						}

						break;
				}

				var op = nodeType switch
				{
					ExpressionType.Equal              => SqlPredicate.Operator.Equal,
					ExpressionType.NotEqual           => SqlPredicate.Operator.NotEqual,
					ExpressionType.GreaterThan        => SqlPredicate.Operator.Greater,
					ExpressionType.GreaterThanOrEqual => SqlPredicate.Operator.GreaterOrEqual,
					ExpressionType.LessThan           => SqlPredicate.Operator.Less,
					ExpressionType.LessThanOrEqual    => SqlPredicate.Operator.LessOrEqual,
					_                                 => throw new InvalidOperationException(),
				};

				if ((left.NodeType is ExpressionType.Convert or ExpressionType.ConvertChecked || right.NodeType is ExpressionType.Convert or ExpressionType.ConvertChecked) && (op == SqlPredicate.Operator.Equal || op == SqlPredicate.Operator.NotEqual))
				{
					var p = ConvertEnumConversion(left, op, right);
					if (p != null)
						return CreatePlaceholder(new SqlSearchCondition(false, p), GetOriginalExpression());
				}

				if (l is null)
				{
					if (Visit(left) is not SqlPlaceholderExpression leftPlaceholder)
						return GetOriginalExpression();
					l = leftPlaceholder.Sql;
				}

				if (r is null)
				{
					if (Visit(right) is not SqlPlaceholderExpression rightPlaceholder)
						return GetOriginalExpression();
					r = rightPlaceholder.Sql;
				}

				var lOriginal = l;
				var rOriginal = r;

				l = QueryHelper.UnwrapExpression(l, checkNullability: true);
				r = QueryHelper.UnwrapExpression(r, checkNullability: true);

				if (l is SqlValue lValue)
					lValue.ValueType = GetDataType(r, lValue.ValueType, MappingSchema);

				if (r is SqlValue rValue)
					rValue.ValueType = GetDataType(l, rValue.ValueType, MappingSchema);

				/*switch (nodeType)
				{
					case ExpressionType.Equal:
					case ExpressionType.NotEqual:

						if (!_buildContext!.SelectQuery.IsParameterDependent &&
							(l is SqlParameter && lOriginal.CanBeNullable(nullability) || r is SqlParameter && r.CanBeNullable(nullability)))
						{
							_buildContext.SelectQuery.IsParameterDependent = true;
						}

						break;
				}*/

				ISqlPredicate? predicate = null;

				var isEquality = op == SqlPredicate.Operator.Equal || op == SqlPredicate.Operator.NotEqual
				? op == SqlPredicate.Operator.Equal
				: (bool?)null;

				// TODO: maybe remove
				if (l is SqlSearchCondition lsc)
				{
					if (isEquality != null & IsBooleanConstant(rightExpr, out var boolRight) && boolRight != null)
					{
						predicate = lsc.MakeNot(boolRight != isEquality);
					}
				}

				// TODO: maybe remove
				if (r is SqlSearchCondition rsc)
				{
					if (isEquality != null & IsBooleanConstant(rightExpr, out var boolLeft) && boolLeft != null)
					{
						predicate = rsc.MakeNot(boolLeft != isEquality);
					}
				}

				if (predicate == null)
				{
					if (isEquality != null)
					{
						bool?           value;
						ISqlExpression? expression  = null;

						if (IsBooleanConstant(left, out value))
						{
							if (l.ElementType != QueryElementType.SqlParameter)
							{
								expression = rOriginal;
							}
						}
						else if (IsBooleanConstant(right, out value))
						{
							if (r.ElementType != QueryElementType.SqlParameter)
							{
								expression = lOriginal;
							}
						}

						if (value != null
							&& expression != null
							&& !(expression.ElementType == QueryElementType.SqlValue && ((SqlValue)expression).Value == null))
						{
							var isNot = !value.Value;
							var withNull = false;
							if (op == SqlPredicate.Operator.NotEqual)
							{
								isNot = !isNot;
								withNull = true;
							}

							_columnDescriptor = QueryHelper.GetColumnDescriptor(expression);
							var trueValue  = ((SqlPlaceholderExpression)Visit(ExpressionInstances.True)).Sql;
							var falseValue = ((SqlPlaceholderExpression)Visit(ExpressionInstances.False)).Sql;

							if (trueValue.ElementType == QueryElementType.SqlValue &&
								falseValue.ElementType == QueryElementType.SqlValue)
							{
								var withNullValue = compareNullsAsValues
								? withNull
								: (bool?)null;
								predicate = new SqlPredicate.IsTrue(expression, trueValue, falseValue, withNullValue, isNot);
							}
						}
					}

					if (predicate == null)
					{
						lOriginal = ApplyExpressionNullability(lOriginal, nullability);
						rOriginal = ApplyExpressionNullability(rOriginal, nullability);

						predicate = new SqlPredicate.ExprExpr(lOriginal, op, rOriginal,
							compareNullsAsValues
								? true
								: null);
					}
				}

				return CreatePlaceholder(new SqlSearchCondition(false, predicate), GetOriginalExpression());

			}
			finally
			{
				_buildFlags       = saveFlags;
				_columnDescriptor = saveColumnDescriptor;
				_buildPurpose     = saveBuildPurpose;
			}
		}

		public static List<SqlPlaceholderExpression> CollectPlaceholders(Expression expression)
		{
			var result = new List<SqlPlaceholderExpression>();

			expression.Visit(result, static (list, e) =>
			{
				if (e is SqlPlaceholderExpression placeholder)
				{
					list.Add(placeholder);
				}
			});

			return result;
		}

		public static IEnumerable<(SqlPlaceholderExpression placeholder, MemberInfo[] path)> CollectPlaceholders2(
			Expression expression, List<MemberInfo> currentPath)
		{
			IEnumerable<(SqlPlaceholderExpression placeholder, MemberInfo[] path)> Collect(Expression expr, Stack<MemberInfo> current)
			{
				if (expr is SqlPlaceholderExpression placeholder)
					yield return (placeholder, current.ToArray());

				if (expr is SqlGenericConstructorExpression generic)
				{
					foreach (var assignment in generic.Assignments)
					{
						current.Push(assignment.MemberInfo);
						foreach (var found in Collect(assignment.Expression, current))
							yield return found;
						current.Pop();
					}

					foreach (var parameter in generic.Parameters)
					{
						if (parameter.MemberInfo == null)
							throw new LinqException("Parameters which are not mapped to field are not supported.");

						current.Push(parameter.MemberInfo);
						foreach (var found in Collect(parameter.Expression, current))
							yield return found;
						current.Pop();
					}
				}
			}

			foreach (var found in Collect(expression, new(currentPath)))
				yield return found;
		}

		public static List<SqlPlaceholderExpression> CollectDistinctPlaceholders(Expression expression)
		{
			var result = new List<SqlPlaceholderExpression>();

			expression.Visit(result, static (list, e) =>
			{
				if (e is SqlPlaceholderExpression placeholder)
				{
					if (!list.Contains(placeholder))
						list.Add(placeholder);
				}
			});

			return result;
		}

		public static List<SqlPlaceholderExpression> CollectPlaceholdersStraight(Expression expression)
		{
			var result = new List<SqlPlaceholderExpression>();

			Collect(expression);

			return result;

			void Collect(Expression expr)
			{
				if (expr is SqlPlaceholderExpression placeholder)
				{
					result.Add(placeholder);
				}
				else if (expr is SqlGenericConstructorExpression generic)
				{
					foreach (var assignment in generic.Assignments)
					{
						Collect(assignment.Expression);
					}

					foreach (var parameter in generic.Parameters)
					{
						Collect(parameter.Expression);
					}
				} 
				else if (expr is MemberInitExpression memberInit)
				{
					foreach (var binding in memberInit.Bindings)
					{
						if (binding is MemberAssignment assignment)
						{
							Collect(assignment.Expression);
						}
					}
				}
				else if (expr is NewExpression newExpr)
				{
					foreach (var argument in newExpr.Arguments)
					{
						Collect(argument);
					}
				}
			}
		}

		public static List<(Expression path, SqlPlaceholderExpression placeholder)> CollectPlaceholdersStraightWithPath2(Expression expression, Expression path)
		{
			var result = new List<(Expression path, SqlPlaceholderExpression plaeholder)>();

			Collect(expression, path);

			return result;

			void Collect(Expression expr, Expression localPath)
			{
				if (expr is SqlPlaceholderExpression placeholder)
				{
					result.Add((localPath, placeholder));
				}
				else if (expr is SqlGenericConstructorExpression generic)
				{
					foreach (var assignment in generic.Assignments)
					{
						var currentPath = Expression.MakeMemberAccess(localPath, assignment.MemberInfo);
						Collect(assignment.Expression, currentPath);
					}

					foreach (var parameter in generic.Parameters)
					{
						var currentPath = new SqlGenericParamAccessExpression(generic, parameter.ParameterInfo);
						Collect(parameter.Expression, currentPath);
					}
				}
				else if (expr is MemberInitExpression memberInit)
				{
					foreach (var binding in memberInit.Bindings)
					{
						if (binding is MemberAssignment assignment)
						{
							var currentPath = Expression.MakeMemberAccess(localPath, binding.Member);
							Collect(assignment.Expression, currentPath);
						}
					}
				}
				else if (expr is NewExpression newExpr)
				{
					if (newExpr.Members != null)
					{
						for (var i = 0; i < newExpr.Arguments.Count; i++)
						{
							var currentPath = Expression.MakeMemberAccess(localPath, newExpr.Members[i]);
							Collect(newExpr.Arguments[i], currentPath);
						}
					}
				}
			}
		}

		public static List<SqlPlaceholderExpression> CollectPlaceholdersStraightWithPath(Expression expression, Expression path, out Expression correctedExpression)
		{
			var replacement = new Dictionary<Expression, SqlPlaceholderExpression>();

			Collect(expression, path);

			correctedExpression = expression.Transform(replacement, (r, e) =>
			{
				if (r.TryGetValue(e, out var newExpr)) 
					return newExpr;
				return e;
			});

			return replacement.Values.ToList();

			void Collect(Expression expr, Expression localPath)
			{
				if (expr is SqlPlaceholderExpression placeholder)
				{
					replacement.Add(placeholder, placeholder.WithPath(localPath));
				}
				else if (expr is SqlGenericConstructorExpression generic)
				{
					foreach (var assignment in generic.Assignments)
					{
						var currentPath = Expression.MakeMemberAccess(localPath, assignment.MemberInfo);
						Collect(assignment.Expression, currentPath);
					}

					foreach (var parameter in generic.Parameters)
					{
						var currentPath = new SqlGenericParamAccessExpression(generic, parameter.ParameterInfo);
						Collect(parameter.Expression, currentPath);
					}
				}
				else if (expr is MemberInitExpression memberInit)
				{
					foreach (var binding in memberInit.Bindings)
					{
						if (binding is MemberAssignment assignment)
						{
							var currentPath = Expression.MakeMemberAccess(localPath, binding.Member);
							Collect(assignment.Expression, currentPath);
						}
					}
				}
				else if (expr is NewExpression newExpr)
				{
					if (newExpr.Members != null)
					{
						for (var i = 0; i < newExpr.Arguments.Count; i++)
						{
							var currentPath = Expression.MakeMemberAccess(localPath, newExpr.Members[i]);
							Collect(newExpr.Arguments[i], currentPath);
						}
					}
				}
				else if (expr is SqlDefaultIfEmptyExpression defaultIfEmpty)
					Collect(defaultIfEmpty.InnerExpression, localPath);
			}
		}

		public bool CollectNullCompareExpressions(Expression expression, List<Expression> result)
		{
			switch (expression.NodeType)
			{
				case ExpressionType.Constant:
				case ExpressionType.Default:
				{
					result.Add(expression);
					return true;
				}
			}

			if (expression is SqlPlaceholderExpression or DefaultValueExpression)
			{
				result.Add(expression);
				return true;
			}

			if (expression is SqlGenericConstructorExpression generic)
			{
				foreach (var assignment in generic.Assignments)
				{
					if (!CollectNullCompareExpressions(assignment.Expression, result))
						return false;
				}

				foreach (var parameter in generic.Parameters)
				{
					if (!CollectNullCompareExpressions(parameter.Expression, result))
						return false;
				}

				return true;
			}

			if (expression is SqlDefaultIfEmptyExpression defaultIfEmptyExpression)
			{
				result.AddRange(defaultIfEmptyExpression.NotNullExpressions);
				return true;
			}

			if (expression is SqlEagerLoadExpression)
				return true;

			return false;
		}

		private static bool IsBooleanConstant(Expression expr, out bool? value)
		{
			value = null;
			if (expr.Type == typeof(bool) || expr.Type == typeof(bool?))
			{
				expr = expr.Unwrap();
				if (expr is ConstantExpression c)
				{
					value = c.Value as bool?;
					return true;
				}
				else if (expr is DefaultExpression)
				{
					value = expr.Type == typeof(bool) ? false : null;
					return true;
				}
				else if (expr is SqlPlaceholderExpression palacehoder)
				{
					if (palacehoder.Sql is SqlValue sqlValue)
					{
						value = sqlValue.Value as bool?;
						return true;
					}
					return false;
				}
			}
			return false;
		}

		// restores original types, lost due to C# compiler optimizations
		// e.g. see https://github.com/linq2db/linq2db/issues/2041
		private static bool RestoreCompare(ref Expression op1, ref Expression op2)
		{
			if (op1.NodeType is ExpressionType.Convert or ExpressionType.ConvertChecked)
			{
				var op1conv = (UnaryExpression)op1;

				// handle char replaced with int
				// (int)chr op CONST
				if (op1.Type == typeof(int) && op1conv.Operand.Type == typeof(char)
					&& (op2.NodeType is ExpressionType.Constant or ExpressionType.Convert or ExpressionType.ConvertChecked))
				{
					op1 = op1conv.Operand;
					op2 = op2.NodeType == ExpressionType.Constant
						? Expression.Constant(ConvertTo<char>.From(((ConstantExpression)op2).Value))
						: ((UnaryExpression)op2).Operand;
					return true;
				}
				// (int?)chr? op CONST
				else if (op1.Type == typeof(int?) && op1conv.Operand.Type == typeof(char?)
					&& (op2.NodeType == ExpressionType.Constant
						|| (op2.NodeType is ExpressionType.Convert or ExpressionType.ConvertChecked && ((UnaryExpression)op2).Operand.NodeType is ExpressionType.Convert or ExpressionType.ConvertChecked)))
				{
					op1 = op1conv.Operand;
					op2 = op2.NodeType == ExpressionType.Constant
						? Expression.Constant(ConvertTo<char>.From(((ConstantExpression)op2).Value))
						: ((UnaryExpression)((UnaryExpression)op2).Operand).Operand;
					return true;
				}
				// handle enum replaced with integer
				// here byte/short values replaced with int, int+ values replaced with actual underlying type
				// (int)enum op const
				else if (op1conv.Operand.Type.IsEnum
					&& op2.NodeType == ExpressionType.Constant
						&& (op2.Type == Enum.GetUnderlyingType(op1conv.Operand.Type) || op2.Type == typeof(int)))
				{
					op1 = op1conv.Operand;
					op2 = Expression.Constant(Enum.ToObject(op1conv.Operand.Type, ((ConstantExpression)op2).Value!), op1conv.Operand.Type);
					return true;
				}
				// here underlying type used
				// (int?)enum? op (int?)enum
				else if (op1conv.Operand.Type.IsNullable() && Nullable.GetUnderlyingType(op1conv.Operand.Type)!.IsEnum
					&& op2.NodeType is ExpressionType.Convert or ExpressionType.ConvertChecked
					&& op2 is UnaryExpression op2conv2
					&& op2conv2.Operand.NodeType == ExpressionType.Constant
					&& op2conv2.Operand.Type == Nullable.GetUnderlyingType(op1conv.Operand.Type))
				{
					op1 = op1conv.Operand;
					op2 = Expression.Convert(op2conv2.Operand, op1conv.Operand.Type);
					return true;
				}
				// https://github.com/linq2db/linq2db/issues/2039
				// byte, sbyte and ushort comparison operands upcasted to int
				else if (op2.NodeType is ExpressionType.Convert or ExpressionType.ConvertChecked
					&& op2 is UnaryExpression op2conv1
					&& op1conv.Operand.Type == op2conv1.Operand.Type
					&& op1conv.Operand.Type != typeof(object))
				{
					op1 = op1conv.Operand;
					op2 = op2conv1.Operand;
					return true;
				}

				// https://github.com/linq2db/linq2db/issues/2166
				// generates expression:
				// Convert(member, int) == const(value, int)
				// we must replace it with:
				// member == const(value, member_type)
				if (op2 is ConstantExpression const2
					&& const2.Type == typeof(int)
					&& ConvertUtils.TryConvert(const2.Value, op1conv.Operand.Type, out var convertedValue))
				{
					op1 = op1conv.Operand;
					op2 = Expression.Constant(convertedValue, op1conv.Operand.Type);
					return true;
				}
			}

			return false;
		}

		#endregion

		#region ConvertEnumConversion

		ISqlPredicate? ConvertEnumConversion(Expression left, SqlPredicate.Operator op, Expression right)
		{
			Expression value;
			Expression operand;

			if (left is MemberExpression)
			{
				operand = left;
				value = right;
			}
			else if (left.NodeType is ExpressionType.Convert or ExpressionType.ConvertChecked && ((UnaryExpression)left).Operand is MemberExpression)
			{
				operand = ((UnaryExpression)left).Operand;
				value = right;
			}
			else if (right is MemberExpression)
			{
				operand = right;
				value = left;
			}
			else if (right.NodeType is ExpressionType.Convert or ExpressionType.ConvertChecked && ((UnaryExpression)right).Operand is MemberExpression)
			{
				operand = ((UnaryExpression)right).Operand;
				value = left;
			}
			else if (left.NodeType is ExpressionType.Convert or ExpressionType.ConvertChecked)
			{
				operand = ((UnaryExpression)left).Operand;
				value = right;
			}
			else
			{
				operand = ((UnaryExpression)right).Operand;
				value = left;
			}

			var type = operand.Type;

			if (!type.ToNullableUnderlying().IsEnum)
				return null;

			var dic = new Dictionary<object, object?>();

			var mapValues = MappingSchema.GetMapValues(type);

			if (mapValues != null)
				foreach (var mv in mapValues)
					if (!dic.ContainsKey(mv.OrigValue))
						dic.Add(mv.OrigValue, mv.MapValues[0].Value);

			switch (value.NodeType)
			{
				case ExpressionType.Constant:
				{
					var name = Enum.GetName(type, ((ConstantExpression)value).Value!);

					// ReSharper disable ConditionIsAlwaysTrueOrFalse
					// ReSharper disable HeuristicUnreachableCode
					if (name == null)
						return null;
					// ReSharper restore HeuristicUnreachableCode
					// ReSharper restore ConditionIsAlwaysTrueOrFalse

					var origValue = Enum.Parse(type, name, false);

					if (!dic.TryGetValue(origValue, out var mapValue))
						mapValue = origValue;

					SqlValue sqlvalue;
					var ce = MappingSchema.GetConverter(new DbDataType(type), new DbDataType(typeof(DataParameter)), false, ConversionType.Common);

					if (ce != null)
					{
						sqlvalue = new SqlValue(ce.ConvertValueToParameter(origValue).Value!);
					}
					else
					{
						// TODO: pass column type to type mapValue=null cases?
						sqlvalue = MappingSchema.GetSqlValue(type, mapValue, null);
					}

					ISqlExpression? l, r;

					if (left.NodeType is ExpressionType.Convert or ExpressionType.ConvertChecked)
					{
						l = (Visit(operand) as SqlPlaceholderExpression)?.Sql;
						r = sqlvalue;
					}
					else
					{
						r = (Visit(operand) as SqlPlaceholderExpression)?.Sql;
						l = sqlvalue;
					}

					if (r == null || l == null)
						return null;

					return new SqlPredicate.ExprExpr(l, op, r, true);
				}

				case ExpressionType.Convert:
				case ExpressionType.ConvertChecked:
				{
					value = ((UnaryExpression)value).Operand;

					var saveColumnDescriptor = _columnDescriptor;
					_columnDescriptor = SuggestColumnDescriptor(operand, value);

					var leftPlaceholder = Visit(operand) as SqlPlaceholderExpression;
					var rightPlaceholder = Visit(value) as SqlPlaceholderExpression;

					_columnDescriptor = saveColumnDescriptor;

					if (leftPlaceholder == null || rightPlaceholder == null)
						return null;

					return new SqlPredicate.ExprExpr(leftPlaceholder.Sql, op, rightPlaceholder.Sql, true);
				}
			}

			return null;
		}

		#endregion

		#region ConvertObjectComparison

		static Expression? ConstructMemberPath(MemberInfo[] memberPath, Expression ob, bool throwOnError)
		{
			Expression result = ob;
			foreach (var memberInfo in memberPath)
			{
				if (memberInfo.DeclaringType!.IsAssignableFrom(result.Type))
				{
					result = Expression.MakeMemberAccess(result, memberInfo);
				}
			}

			if (ReferenceEquals(result, ob) && throwOnError)
				throw new LinqToDBException($"Type {result.Type.Name} does not have member {memberPath.Last().Name}.");

			return result;
		}

		#endregion

		#region Parameters

		public static DbDataType GetMemberDataType(MappingSchema mappingSchema, MemberInfo member)
		{
			var typeResult = new DbDataType(member.GetMemberType());

			var dta = mappingSchema.GetAttribute<DataTypeAttribute>(member.ReflectedType!, member);
			var ca  = mappingSchema.GetAttribute<ColumnAttribute>  (member.ReflectedType!, member);

			var dataType = ca?.DataType ?? dta?.DataType;

			if (dataType != null)
				typeResult = typeResult.WithDataType(dataType.Value);

			var dbType = ca?.DbType ?? dta?.DbType;
			if (dbType != null)
				typeResult = typeResult.WithDbType(dbType);

			if (ca != null && ca.HasLength())
				typeResult = typeResult.WithLength(ca.Length);

			return typeResult;
		}

		private sealed class GetDataTypeContext
		{
			public GetDataTypeContext(DbDataType baseType, MappingSchema mappingSchema)
			{
				DataType = baseType.DataType;
				DbType = baseType.DbType;
				Length = baseType.Length;
				Precision = baseType.Precision;
				Scale = baseType.Scale;

				MappingSchema = mappingSchema;
			}

			public DataType      DataType;
			public string?       DbType;
			public int?          Length;
			public int?          Precision;
			public int?          Scale;

			public MappingSchema MappingSchema { get; }
		}

		static DbDataType GetDataType(ISqlExpression expr, DbDataType baseType, MappingSchema mappingSchema)
		{
			var ctx = new GetDataTypeContext(baseType, mappingSchema);

			expr.Find(ctx, static (context, e) =>
			{
				switch (e.ElementType)
				{
					case QueryElementType.SqlField:
					{
						var fld = (SqlField)e;
						context.DataType = fld.Type.DataType;
						context.DbType = fld.Type.DbType;
						context.Length = fld.Type.Length;
						context.Precision = fld.Type.Precision;
						context.Scale = fld.Type.Scale;
						return true;
					}
					case QueryElementType.SqlParameter:
					{
						var type             = ((SqlParameter)e).Type;
						context.DataType = type.DataType;
						context.DbType = type.DbType;
						context.Length = type.Length;
						context.Precision = type.Precision;
						context.Scale = type.Scale;
						return true;
					}
					case QueryElementType.SqlDataType:
					{
						var type             = ((SqlDataType)e).Type;
						context.DataType = type.DataType;
						context.DbType = type.DbType;
						context.Length = type.Length;
						context.Precision = type.Precision;
						context.Scale = type.Scale;
						return true;
					}
					case QueryElementType.SqlValue:
					{
						var valueType        = ((SqlValue)e).ValueType;
						context.DataType = valueType.DataType;
						context.DbType = valueType.DbType;
						context.Length = valueType.Length;
						context.Precision = valueType.Precision;
						context.Scale = valueType.Scale;
						return true;
					}
					default:
					{
						if (e is ISqlExpression expr)
						{
							var type = QueryHelper.GetDbDataType(expr, context.MappingSchema);
							context.DataType = type.DataType;
							context.DbType = type.DbType;
							context.Length = type.Length;
							context.Precision = type.Precision;
							context.Scale = type.Scale;
							return true;
						}
						return false;
					}
				}
			});

			return new DbDataType(
				baseType.SystemType,
				ctx.DataType == DataType.Undefined ? baseType.DataType : ctx.DataType,
				string.IsNullOrEmpty(ctx.DbType) ? baseType.DbType : ctx.DbType,
				ctx.Length ?? baseType.Length,
				ctx.Precision ?? baseType.Precision,
				ctx.Scale ?? baseType.Scale
			);
		}

		#endregion

		#region ConvertInPredicate

		void BuildObjectGetters(SqlGenericConstructorExpression generic, ParameterExpression rootParam, Expression root, List<SqlGetValue> getters)
		{
			for (int i = 0; i < generic.Assignments.Count; i++)
			{
				var assignment = generic.Assignments[i];

				if (assignment.Expression is SqlGenericConstructorExpression subGeneric)
				{
					BuildObjectGetters(subGeneric, rootParam, Expression.MakeMemberAccess(root, assignment.MemberInfo), getters);
				}
				else if (assignment.Expression is SqlPlaceholderExpression placeholder)
				{
					var access = Expression.MakeMemberAccess(root, assignment.MemberInfo);
					var body   = Expression.Convert(access, typeof(object));

					var lambda = Expression.Lambda<Func<object, object>>(body, rootParam);

					getters.Add(new SqlGetValue(placeholder.Sql, placeholder.Type, null, lambda.Compile()));
				}
			}
		}

		private ISqlPredicate? ConvertInPredicate(MethodCallExpression expression)
		{
			var e        = expression;
			var argIndex = e.Object != null ? 0 : 1;
			var arr      = e.Object ?? e.Arguments[0];
			var arg      = e.Arguments[argIndex];

			ISqlExpression? expr = null;

			var saveFlags            = _buildFlags;
			var saveColumnDescriptor = _columnDescriptor;

			try
			{
				_buildFlags |= BuildFlags.ForKeys;

				var builtExpr = Visit(arg);

				_buildFlags = saveFlags;

				if (builtExpr is SqlPlaceholderExpression placeholder)
				{
					expr = placeholder.Sql;
				}
				else if (SequenceHelper.UnwrapDefaultIfEmpty(builtExpr) is SqlGenericConstructorExpression constructor)
				{
					var objParam = Expression.Parameter(typeof(object));

					var getters = new List<SqlGetValue>();
					BuildObjectGetters(constructor, objParam, Expression.Convert(objParam, constructor.ObjectType),
						getters);

					expr = new SqlObjectExpression(MappingSchema, getters.ToArray());
				}

				if (expr == null)
					return null;

				_columnDescriptor = QueryHelper.GetColumnDescriptor(expr);

				switch (arr.NodeType)
				{
					case ExpressionType.NewArrayInit:
					{
						var newArr = (NewArrayExpression)arr;

						if (newArr.Expressions.Count == 0)
							return SqlPredicate.False;

						var exprs  = new ISqlExpression[newArr.Expressions.Count];

						for (var i = 0; i < newArr.Expressions.Count; i++)
						{
							if (Visit(newArr.Expressions[i]) is not SqlPlaceholderExpression exprPlaceholder)
								return null;

							exprs[i] = exprPlaceholder.Sql;
						}

						return new SqlPredicate.InList(expr, DataOptions.LinqOptions.CompareNulls == CompareNulls.LikeClr ? false : null, false, exprs);
					}

					default:

						if (Builder.CanBeCompiled(arr, false))
						{
							var p = Builder.ParametersContext.BuildParameter(BuildContext, arr, _columnDescriptor, forceConstant : false,
								buildParameterType : ParametersContext.BuildParameterType.InPredicate)!.SqlParameter;
							p.IsQueryParameter = false;
							return new SqlPredicate.InList(expr, DataOptions.LinqOptions.CompareNulls == CompareNulls.LikeClr ? false : null, false, p);
						}

						break;
				}

				return null;
			}
			finally
			{
				_columnDescriptor = saveColumnDescriptor;
				_buildFlags       = saveFlags;
			}
		}

		#endregion

		#region ColumnDescriptor Helpers

		public ColumnDescriptor? SuggestColumnDescriptor(ReadOnlyCollection<Expression> expressions)
		{
			using var snapshot = CreateSnapshot();

			foreach (var expr in expressions)
			{
				var descriptor = SuggestColumnDescriptor(expr);
				if (descriptor != null)
					return descriptor;
			}

			return null;
		}

		#endregion

		#region LIKE predicate

		ISqlPredicate? CreateStringPredicate(MethodCallExpression expression, SqlPredicate.SearchString.SearchKind kind, ISqlExpression caseSensitive)
		{
			var e = expression;

			if (e.Object == null)
				return null;

			var descriptor = SuggestColumnDescriptor(e.Object, e.Arguments[0]);

			var saveColumnDescriptor = _columnDescriptor;
			_columnDescriptor = descriptor;

			var objExpr = Visit(e.Object) as SqlPlaceholderExpression;
			var argExpr = Visit(e.Arguments[0]) as SqlPlaceholderExpression;

			_columnDescriptor = saveColumnDescriptor;

			if (objExpr == null || argExpr == null)
				return null;

			return new SqlPredicate.SearchString(objExpr.Sql, false, argExpr.Sql, kind, caseSensitive);
		}

		#endregion

		#region MakeIsPredicate

		Expression MakeIsPredicateExpression(TypeBinaryExpression expression)
		{
			var typeOperand = expression.TypeOperand;
			var table       = new TableBuilder.TableContext(Builder, MappingSchema, new BuildInfo((IBuildContext?)null, ExpressionInstances.UntypedNull, new SelectQuery()), typeOperand);

			if (typeOperand == table.ObjectType)
			{
				var all = true;
				foreach (var m in table.InheritanceMapping)
				{
					if (m.Type == typeOperand)
					{
						all = false;
						break;
					}
				}

				if (all)
					return Expression.Constant(true);
			}

			var mapping = new List<(InheritanceMapping m, int i)>(table.InheritanceMapping.Count);

			for (var i = 0; i < table.InheritanceMapping.Count; i++)
			{
				var m = table.InheritanceMapping[i];
				if (typeOperand.IsAssignableFrom(m.Type) && !m.IsDefault)
					mapping.Add((m, i));
			}

			var isEqual = true;

			if (mapping.Count == 0)
			{
				for (var i = 0; i < table.InheritanceMapping.Count; i++)
				{
					var m = table.InheritanceMapping[i];
					if (!m.IsDefault)
						mapping.Add((m, i));
				}

				isEqual = false;
			}

			Expression? expr = null;

			foreach (var m in mapping)
			{
				var field = table.SqlTable.FindFieldByMemberName(table.InheritanceMapping[m.i].DiscriminatorName) ?? throw new LinqException($"Field {table.InheritanceMapping[m.i].DiscriminatorName} not found in table {table.SqlTable}");
				var ttype = field.ColumnDescriptor.MemberAccessor.TypeAccessor.Type;
				var obj   = expression.Expression;

				if (obj.Type != ttype)
					obj = Expression.Convert(expression.Expression, ttype);

				var memberInfo = ttype.GetMemberEx(field.ColumnDescriptor.MemberInfo) ?? throw new InvalidOperationException();

				var left = Expression.MakeMemberAccess(obj, memberInfo);
				var code = m.m.Code;

				if (code == null)
					code = left.Type.GetDefaultValue();
				else if (left.Type != code.GetType())
					code = Converter.ChangeType(code, left.Type, MappingSchema);

				Expression right = Expression.Constant(code, left.Type);

				var e = isEqual ? Expression.Equal(left, right) : Expression.NotEqual(left, right);

				expr = expr == null ? e :
					isEqual
						? Expression.OrElse(expr, e)
						: Expression.AndAlso(expr, e);
			}

			return expr!;
		}

		#endregion

		#region BuildExpression

		sealed class SubQueryContextInfo
		{
			public Expression     SequenceExpression = null!;
			public string?        ErrorMessage;
			public IBuildContext? Context;
			public bool           IsSequence;
		}

		public Expression CorrectRoot(Expression expr)
		{
			if (expr is MethodCallExpression mc && mc.IsQueryable())
			{
				var firstArg = CorrectRoot(mc.Arguments[0]);
				if (!ReferenceEquals(firstArg, mc.Arguments[0]))
				{
					var args = mc.Arguments.ToArray();
					args[0] = firstArg;
					return mc.Update(null, args);
				}
			}
			else if (expr is ContextRefExpression { BuildContext: DefaultIfEmptyBuilder.DefaultIfEmptyContext di })
			{
				return CorrectRoot(new ContextRefExpression(expr.Type, di.Sequence));
			}

			var newExpr = BuildExpression(expr, BuildPurpose.Traverse);
			if (!ExpressionEqualityComparer.Instance.Equals(newExpr, expr))
			{
				newExpr = CorrectRoot(newExpr);
			}

			return newExpr;
		}

		class SubqueryCacheKey
		{
			public SubqueryCacheKey(SelectQuery selectQuery, Expression expression)
			{
				SelectQuery = selectQuery;
				Expression = expression;
			}

			public SelectQuery SelectQuery { get; }
			public Expression Expression { get; }

			sealed class BuildContextExpressionEqualityComparer : IEqualityComparer<SubqueryCacheKey>
			{
				public bool Equals(SubqueryCacheKey? x, SubqueryCacheKey? y)
				{
					if (ReferenceEquals(x, y))
					{
						return true;
					}

					if (ReferenceEquals(x, null))
					{
						return false;
					}

					if (ReferenceEquals(y, null))
					{
						return false;
					}

					if (x.GetType() != y.GetType())
					{
						return false;
					}

					return x.SelectQuery.Equals(y.SelectQuery, SqlExpression.DefaultComparer) && ExpressionEqualityComparer.Instance.Equals(x.Expression, y.Expression);
				}

				public int GetHashCode(SubqueryCacheKey obj)
				{
					unchecked
					{
						var hashCode = obj.SelectQuery.SourceID.GetHashCode();
						hashCode = (hashCode * 397) ^ ExpressionEqualityComparer.Instance.GetHashCode(obj.Expression);
						return hashCode;
					}
				}
			}

			public static IEqualityComparer<SubqueryCacheKey> Comparer { get; } = new BuildContextExpressionEqualityComparer();
		}

		Dictionary<SubqueryCacheKey, SubQueryContextInfo>? _buildContextCache;

		int            _gettingSubquery;

		public IBuildContext? GetSubQuery(Expression expr, out bool isSequence, out string? errorMessage)
		{
			var info = new BuildInfo(BuildContext, expr, new SelectQuery())
			{
				CreateSubQuery = true,
			};

			if (_buildFlags.HasFlag(BuildFlags.ForceOuter))
			{
				info.SourceCardinality = SourceCardinality.ZeroOrMany;
			}

			using var snapshot = _gettingSubquery == 0 && Builder.ValidateSubqueries ? CreateSnapshot() : null;

			++_gettingSubquery;
			var buildResult = Builder.TryBuildSequence(info);
			--_gettingSubquery;

			isSequence = buildResult.IsSequence;

			if (buildResult.BuildContext != null)
			{
				if (_gettingSubquery == 0)
				{
					++_gettingSubquery;
					var isSupported = Builder.IsSupportedSubquery(BuildContext!, buildResult.BuildContext, out errorMessage);
					--_gettingSubquery;
					if (!isSupported)
					{
						buildResult.BuildContext.Detach();
						return buildResult.BuildContext;
					}
				}
			}

			snapshot?.Accept();

			errorMessage = buildResult.AdditionalDetails;
			return buildResult.BuildContext;
		}

		SubQueryContextInfo GetSubQueryContext(ref IBuildContext context, Expression expr)
		{
			if (expr.ToString().Contains("Ref(SubQueryContext[ID:2](4)(SC)::PersonCalculated)"))
			{

			}

			context = BuildContext!;

			var root = BuildRoot(new ContextRefExpression(context.ElementType, context));

			var testExpression = BuildExpression(expr, BuildPurpose.Traverse);

			if (_foundRoot != null)
			{
				context = _foundRoot.BuildContext;
			}

			var cacheKey = new SubqueryCacheKey(context.SelectQuery, testExpression);

			if (_buildContextCache?.TryGetValue(cacheKey, out var item) == true)
				return item;

			var correctedForBuild = testExpression;

			if (_disableSubqueries.Contains(correctedForBuild, ExpressionEqualityComparer.Instance))
			{
				item = new SubQueryContextInfo { SequenceExpression = testExpression, Context = null, IsSequence = false };
			}
			else
			{
				_disableSubqueries.Push(correctedForBuild);
				var ctx = GetSubQuery(correctedForBuild, out var isSequence, out var errorMessage);
				_disableSubqueries.Pop();
				item = new SubQueryContextInfo { SequenceExpression = testExpression, Context = ctx, IsSequence = isSequence, ErrorMessage = errorMessage};
			}


			if (item.ErrorMessage is null)
			{
				_buildContextCache           ??= new(SubqueryCacheKey.Comparer);
				_buildContextCache[cacheKey] =   item;
			}

			return item;
		}

		Expression TranslateDetails(Expression expr)
		{
			//TODO
			return expr;
		}

		static string [] _singleElementMethods =
		{
			nameof(Enumerable.FirstOrDefault),
			nameof(Enumerable.First),
			nameof(Enumerable.Single),
			nameof(Enumerable.SingleOrDefault),
		};

		public Expression PrepareSubqueryExpression(Expression expr)
		{
			var newExpr = expr;

			if (expr.NodeType == ExpressionType.Call)
			{
				var mc = (MethodCallExpression)expr;
				if (mc.IsQueryable(_singleElementMethods))
				{
					if (mc.Arguments is [var a0, var a1])
					{
						Expression whereMethod;

						var typeArguments = mc.Method.GetGenericArguments();
						if (mc.Method.DeclaringType == typeof(Queryable))
						{
							var methodInfo = Methods.Queryable.Where.MakeGenericMethod(typeArguments);
							whereMethod = Expression.Call(methodInfo, a0, a1);
							var limitCall = Expression.Call(typeof(Queryable), mc.Method.Name, typeArguments, whereMethod);

							newExpr = limitCall;
						}
						else
						{
							var methodInfo = Methods.Enumerable.Where.MakeGenericMethod(typeArguments);
							whereMethod = Expression.Call(methodInfo, a0, a1);
							var limitCall = Expression.Call(typeof(Enumerable), mc.Method.Name, typeArguments, whereMethod);

							newExpr = limitCall;
						}
					}
				}
			}

			return newExpr;
		}

		#endregion

		class TranslationContext : ITranslationContext
		{
			class SqlExpressionFactory : ISqlExpressionFactory
			{
				readonly ITranslationContext _translationContext;

				public SqlExpressionFactory(ITranslationContext translationContext)
				{
					_translationContext = translationContext;
				}

				public DataOptions DataOptions => _translationContext.DataOptions;
				public DbDataType GetDbDataType(ISqlExpression expression) => _translationContext.GetDbDataType(expression);
				public DbDataType GetDbDataType(Type type) => _translationContext.MappingSchema.GetDbDataType(type);
			}

			public void Init(ExpressionBuildVisitor visitor, IBuildContext? currentContext, ColumnDescriptor? currentColumnDescriptor, string? currentAlias)
			{
				Visitor        = visitor;
				CurrentContext = currentContext;
				CurrentAlias   = currentAlias;
			}

			public void Cleanup()
			{
				Visitor        = default!;
				CurrentContext = default!;
				CurrentAlias   = default!;
			}

			public TranslationContext()
			{
				ExpressionFactory = new SqlExpressionFactory(this);
			}

			public ISqlExpressionFactory ExpressionFactory { get; }

			public ExpressionBuildVisitor Visitor                 { get; private set; } = default!;
			public ExpressionBuilder      Builder                 => Visitor.Builder;
			public IBuildContext?         CurrentContext          { get; private set; }
			public ColumnDescriptor?      CurrentColumnDescriptor => Visitor.CurrentDescriptor;
			public string?                CurrentAlias            { get; private set; }

			static BuildPurpose  GetBuildPurpose(TranslationFlags translationFlags)
			{
				var result = BuildPurpose.None;

				if (translationFlags.HasFlag(TranslationFlags.Expression))
				{
					result = BuildPurpose.Expression;
				}

				if (translationFlags.HasFlag(TranslationFlags.Sql))
				{
					result = BuildPurpose.Sql;
				}

				return result;
			}

			public Expression Translate(Expression expression, TranslationFlags translationFlags)
			{
				var buildPurpose = GetBuildPurpose(translationFlags);
				if (CurrentContext == null)
					throw new InvalidOperationException("CurrentContext not initialized");
				return Builder.BuildSqlExpression(CurrentContext, expression, buildPurpose, BuildFlags.None, alias: CurrentAlias);
			}

			public MappingSchema MappingSchema => CurrentContext?.MappingSchema ?? throw new InvalidOperationException();
			public DataOptions DataOptions => Builder.DataOptions;

			public SelectQuery CurrentSelectQuery => CurrentContext?.SelectQuery ?? throw new InvalidOperationException();

			public SqlPlaceholderExpression CreatePlaceholder(SelectQuery selectQuery, ISqlExpression sqlExpression, Expression basedOn)
			{
				return new SqlPlaceholderExpression(selectQuery, sqlExpression, basedOn);
			}

			public SqlErrorExpression CreateErrorExpression(Expression basedOn, string? message = null, Type? type = null)
			{
				return new SqlErrorExpression(basedOn, message, type ?? basedOn.Type);
			}

			public bool CanBeCompiled(Expression expression, TranslationFlags translationFlags)
			{
				return Builder.CanBeCompiled(expression, translationFlags.HasFlag(TranslationFlags.Expression));
			}

			public bool IsServerSideOnly(Expression expression, TranslationFlags translationFlags)
			{
				return Builder.IsServerSideOnly(expression, translationFlags.HasFlag(TranslationFlags.Expression));
			}

			public bool IsPreferServerSide(Expression expression, TranslationFlags translationFlags)
			{
				return Builder.PreferServerSide(expression, translationFlags.HasFlag(TranslationFlags.Expression));
			}

			public bool CanBeEvaluated(Expression expression)
			{
				return Builder.CanBeEvaluated(expression);
			}

			public object? Evaluate(Expression expression)
			{
				return Builder.Evaluate(expression);
			}

			public bool TryEvaluate(ISqlExpression expression, out object? result)
			{
				var context = new EvaluationContext();
				return expression.TryEvaluateExpression(context, out result);
			}

			public void MarkAsNonParameter(Expression expression, object? currentValue)
			{
				if (Builder.ParametersContext.GetAccessorExpression(expression, out var accessor, false))
				{
					var currentValueExpr = Expression.Lambda<Func<Expression, IDataContext?, object?[]?, object?>>(Expression.Constant(currentValue, typeof(object)),
						ExpressionBuilder.ExpressionParam, ExpressionConstants.DataContextParam, ExpressionBuilder.ParametersParam);
					var currentValueFunc = currentValueExpr.CompileExpression();

					var accessorLambda = Expression.Lambda<Func<Expression, IDataContext?, object?[]?, object?>>(accessor, 
						ExpressionBuilder.ExpressionParam, ExpressionConstants.DataContextParam, ExpressionBuilder.ParametersParam);
					var accessorFunc = accessorLambda.CompileExpression();

					Builder.ParametersContext.RegisterDuplicateParameter(expression, currentValueFunc, accessorFunc);
				}
			}

			public IDisposable UsingColumnDescriptor(ColumnDescriptor? columnDescriptor)
			{
				return Visitor.UsingColumnDescriptor(columnDescriptor);
			}
		}

		static ObjectPool<TranslationContext> _translationContexts = new(() => new TranslationContext(), c => c.Cleanup(), 100);

		TranslationFlags GetTranslationFlags()
		{
			var result = TranslationFlags.None;

			if (_buildPurpose is BuildPurpose.Sql)
				result |= TranslationFlags.Sql;

			if (_buildPurpose is BuildPurpose.Expression)
				result |= TranslationFlags.Expression;

			return result;
		}

		public bool TranslateMember(IBuildContext? context, Expression memberExpression, [NotNullWhen(true)] out Expression? translated)
		{
			translated = null;

			if (context == null)
				return false;

			if (memberExpression is MethodCallExpression || memberExpression is MemberExpression || memberExpression is NewExpression)
			{
				// Skip translation if there is a placeholder in the expression. It means that we already tried to translate, but it is failed.
				if (null != memberExpression.Find(1, (_, e) => e is SqlPlaceholderExpression))
				{
					translated = null;
					return false;
				}

				using var translationContext = _translationContexts.Allocate();

				translationContext.Value.Init(this, context, _columnDescriptor, _alias);

				translated = Builder._memberTranslator.Translate(translationContext.Value, memberExpression, GetTranslationFlags());

				if (translated == null)
					return false;

				if (!IsSame(translated, memberExpression))
					return true;
			}

			return false;
		}

		public SqlPlaceholderExpression MakeColumn(SelectQuery? parentQuery, SqlPlaceholderExpression sqlPlaceholder, bool asNew = false)
		{
			if (parentQuery == sqlPlaceholder.SelectQuery)
				throw new InvalidOperationException();

			var placeholderType = sqlPlaceholder.Type;
			if (placeholderType.IsNullable())
				placeholderType = placeholderType.UnwrapNullableType();

			if (sqlPlaceholder.SelectQuery == null)
				throw new InvalidOperationException($"Placeholder with path '{sqlPlaceholder.Path}' and SQL '{sqlPlaceholder.Sql}' has no SelectQuery defined.");

			var key = new ColumnCacheKey(sqlPlaceholder.Path, placeholderType, sqlPlaceholder.SelectQuery, parentQuery);

			if (!asNew && _columnCache.TryGetValue(key, out var placeholder))
			{
				return placeholder.WithType(sqlPlaceholder.Type);
			}

			var alias = sqlPlaceholder.Alias;

			if (string.IsNullOrEmpty(alias))
			{
				if (sqlPlaceholder.TrackingPath is MemberExpression tme)
					alias = tme.Member.Name;
				else if (sqlPlaceholder.Path is MemberExpression me)
					alias = me.Member.Name;
			}

			/*

			// Left here for simplifying debugging

			var findStr = "Ref(TableContext[ID:1](13)(T: 14)::ElementTest).Id";
			if (sqlPlaceholder.Path.ToString().Contains(findStr))
			{
				var found = _columnCache.Keys.FirstOrDefault(c => c.Expression?.ToString().Contains(findStr) == true);
				if (found.Expression != null)
				{
					if (_columnCache.TryGetValue(found, out var current))
					{
						var fh = ExpressionEqualityComparer.Instance.GetHashCode(found.Expression);
						var kh = ExpressionEqualityComparer.Instance.GetHashCode(key.Expression);

						var foundHash = ColumnCacheKey.ColumnCacheKeyComparer.GetHashCode(found);
						var KeyHash   = ColumnCacheKey.ColumnCacheKeyComparer.GetHashCode(key);
					}
				}
			}

			*/

			var sql    = sqlPlaceholder.Sql;
			var idx    = sqlPlaceholder.SelectQuery.Select.AddNew(sql);
			var column = sqlPlaceholder.SelectQuery.Select.Columns[idx];

			if (!string.IsNullOrEmpty(alias))
			{
				column.RawAlias = alias;
			}

			placeholder = ExpressionBuilder.CreatePlaceholder(parentQuery, column, sqlPlaceholder.Path, sqlPlaceholder.ConvertType, alias, idx, trackingPath: sqlPlaceholder.TrackingPath);

			if (!asNew)
				_columnCache.Add(key, placeholder);

			return placeholder;
		}

		NullabilityContext GetNullabilityContext()
		{
			_nullabilityContext ??= NullabilityContext.GetContext(_buildContext?.SelectQuery);
			return _nullabilityContext;
		}

		[DebuggerDisplay("S: {SelectQuery?.SourceID}, E: {Expression}")]
		readonly struct ColumnCacheKey
		{
			public ColumnCacheKey(Expression? expression, Type resultType, SelectQuery selectQuery, SelectQuery? parentQuery)
			{
				Expression  = expression;
				ResultType  = resultType;
				SelectQuery = selectQuery;
				ParentQuery = parentQuery;
			}

			public Expression?  Expression  { get; }
			public Type         ResultType  { get; }
			public SelectQuery  SelectQuery { get; }
			public SelectQuery? ParentQuery { get; }

			private sealed class ColumnCacheKeyEqualityComparer : IEqualityComparer<ColumnCacheKey>
			{
				public bool Equals(ColumnCacheKey x, ColumnCacheKey y)
				{
					return x.ResultType == y.ResultType                                           &&
					       ExpressionEqualityComparer.Instance.Equals(x.Expression, y.Expression) &&
					       ReferenceEquals(x.SelectQuery, y.SelectQuery)                          &&
					       ReferenceEquals(x.ParentQuery, y.ParentQuery);
				}

				public int GetHashCode(ColumnCacheKey obj)
				{
					unchecked
					{
						var hashCode = obj.ResultType.GetHashCode();
						hashCode = (hashCode * 397) ^ (obj.Expression != null ? ExpressionEqualityComparer.Instance.GetHashCode(obj.Expression) : 0);
						hashCode = (hashCode * 397) ^ obj.SelectQuery?.GetHashCode() ?? 0;
						hashCode = (hashCode * 397) ^ (obj.ParentQuery != null ? obj.ParentQuery.GetHashCode() : 0);
						return hashCode;
					}
				}
			}

			public static IEqualityComparer<ColumnCacheKey> ColumnCacheKeyComparer { get; } = new ColumnCacheKeyEqualityComparer();
		}

		[DebuggerDisplay("S: {SelectQuery?.SourceID} F: {Flags}, E: {Expression}, C: {Context}")]
		readonly struct ExprCacheKey
		{
			public ExprCacheKey(Expression expression, IBuildContext? context, ColumnDescriptor? columnDescriptor, SelectQuery? selectQuery, ProjectFlags flags)
			{
				Expression       = expression;
				Context          = context;
				ColumnDescriptor = columnDescriptor;
				SelectQuery      = selectQuery;
				Flags            = flags;
			}

			public Expression        Expression       { get; }
			public IBuildContext?    Context          { get; }
			public ColumnDescriptor? ColumnDescriptor { get; }
			public SelectQuery?      SelectQuery      { get; }
			public ProjectFlags      Flags            { get; }

			sealed class ExprCacheKeyEqualityComparer : IEqualityComparer<ExprCacheKey>
			{
				public bool Equals(ExprCacheKey x, ExprCacheKey y)
				{
					return ExpressionEqualityComparer.Instance.Equals(x.Expression, y.Expression) &&
					       Equals(x.Context, y.Context)                                           &&
					       Equals(x.SelectQuery, y.SelectQuery)                                   &&
					       Equals(x.ColumnDescriptor, y.ColumnDescriptor)                         &&
					       x.Flags == y.Flags;
				}

				public int GetHashCode(ExprCacheKey obj)
				{
					unchecked
					{
						var hashCode = ExpressionEqualityComparer.Instance.GetHashCode(obj.Expression);
						hashCode = (hashCode * 397) ^ (obj.Context          != null ? obj.Context.GetHashCode() : 0);
						hashCode = (hashCode * 397) ^ (obj.SelectQuery      != null ? obj.SelectQuery.GetHashCode() : 0);
						hashCode = (hashCode * 397) ^ (obj.ColumnDescriptor != null ? obj.ColumnDescriptor.GetHashCode() : 0);
						hashCode = (hashCode * 397) ^ (int)obj.Flags;
						return hashCode;
					}
				}
			}

			public static IEqualityComparer<ExprCacheKey> SqlCacheKeyComparer { get; } = new ExprCacheKeyEqualityComparer();
		}
	}
}<|MERGE_RESOLUTION|>--- conflicted
+++ resolved
@@ -713,16 +713,7 @@
 #if DEBUG
 			Debug.WriteLine($"VisitMethodCall {_buildPurpose}, {_buildFlags}, {node}");
 #endif
-<<<<<<< HEAD
 			if (_buildPurpose == BuildPurpose.Traverse)
-=======
-			if (_buildPurpose == BuildPurpose.Sql && node.Method.Name == "ToString")
-			{
-				//Debugger.Break();
-			}
-
-			if (_buildPurpose is BuildPurpose.Traverse)
->>>>>>> 1e00f2d1
 			{
 				var newNode = base.VisitMethodCall(node);
 				_foundRoot = null;
@@ -1389,17 +1380,7 @@
 
 						if (node.Expression != null)
 						{
-<<<<<<< HEAD
 							var testExpression = UnwrapExpressionForAssociation(node.Expression);
-=======
-							var testExpression = node.Expression;
-							if (testExpression.NodeType is ExpressionType.TypeAs)
-							{
-								var operand = ((UnaryExpression)testExpression).Operand;
-								if (operand is ContextRefExpression)
-									testExpression = operand;
-							}
->>>>>>> 1e00f2d1
 
 							if (testExpression is ContextRefExpression { BuildContext.AutomaticAssociations: true })
 							{
