--- conflicted
+++ resolved
@@ -4088,17 +4088,10 @@
 
 					if (predicate == null)
 					{
-<<<<<<< HEAD
-						predicate = new SqlPredicate.ExprExpr(lOriginal, op, rOriginal, compareNullsAsValues ? true : null);
-=======
-						lOriginal = ApplyExpressionNullability(lOriginal, nullability);
-						rOriginal = ApplyExpressionNullability(rOriginal, nullability);
-
 						predicate = new SqlPredicate.ExprExpr(lOriginal, op, rOriginal,
 							compareNullsAsValues && (lOriginal.CanBeNullable(nullability) || rOriginal.CanBeNullable(nullability))
 								? op == SqlPredicate.Operator.NotEqual
 								: null);
->>>>>>> 3e8059e9
 					}
 				}
 
