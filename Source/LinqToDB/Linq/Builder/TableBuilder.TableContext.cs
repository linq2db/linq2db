--- conflicted
+++ resolved
@@ -767,8 +767,7 @@
 						if (EntityDescriptor != null &&
 							EntityDescriptor.TypeAccessor.Type == memberExpression.Member.DeclaringType)
 						{
-							throw new LinqException("Member '{0}.{1}' is not a table column.",
-								memberExpression.Member.DeclaringType?.Name, memberExpression.Member.Name);
+							return new DefaultValueExpression(Builder.MappingSchema, memberExpression.Type);
 						}
 					}
 
@@ -1135,82 +1134,11 @@
 
 			#region GetContext
 
-<<<<<<< HEAD
-			interface IAssociationHelper
-			{
-				Expression GetExpression(Expression parent, AssociatedTableContext association);
-			}
-
-			class AssociationHelper<T> : IAssociationHelper
-				where T : class
-			{
-				public Expression GetExpression(Expression parent, AssociatedTableContext association)
-				{
-					var expression = association.Builder.DataContext.GetTable<T>();
-
-					var loadWith = association.GetLoadWith();
-
-					if (loadWith != null)
-					{
-						foreach (var members in loadWith)
-						{
-							var pLoadWith  = Expression.Parameter(typeof(T), "t");
-							var isPrevList = false;
-
-							Expression obj = pLoadWith;
-=======
 			Dictionary<AccessorMember, Tuple<IBuildContext, bool>>? _associationContexts;
 			Dictionary<AccessorMember, IBuildContext>? _collectionAssociationContexts;
->>>>>>> 1c2ef4ab
-
-
-<<<<<<< HEAD
-						var e1 = Expression.MakeMemberAccess(parent, ((SqlField)p.Expr1).ColumnDescriptor.MemberInfo);
-						var e2 = Expression.MakeMemberAccess(param,  ((SqlField)p.Expr2).ColumnDescriptor.MemberInfo);
-
-//						while (e1.Type != e2.Type)
-//						{
-//							if (e1.Type.IsNullable())
-//							{
-//								e1 = Expression.PropertyOrField(e1, "Value");
-//								continue;
-//							}
-//
-//							if (e2.Type.IsNullable())
-//							{
-//								e2 = Expression.PropertyOrField(e2, "Value");
-//								continue;
-//							}
-//
-//							e2 = Expression.Convert(e2, e1.Type);
-//						}
-
-						var ex = ExpressionBuilder.Equal(association.Builder.MappingSchema, e1, e2);
-
-						expr = expr == null ? ex : Expression.AndAlso(expr, ex);
-					}
-
-					if (association.ExpressionPredicate != null)
-					{
-						var l  = association.ExpressionPredicate;
-						var ex = l.GetBody(parent, param);
-
-						expr = expr == null ? ex : Expression.AndAlso(expr, ex);
-					}
-
-					if (expr == null)
-						throw new LinqToDBException("Invalid association for LoadWith");
-
-					var predicate = Expression.Lambda<Func<T,bool>>(expr, param);
-
-					return expression.Where(predicate).Expression;
-				}
-			}
-
-			public IBuildContext GetContext(Expression expression, int level, BuildInfo buildInfo)
-=======
+
+
 			public IBuildContext GetContext(Expression? expression, int level, BuildInfo buildInfo)
->>>>>>> 1c2ef4ab
 			{
 				if (expression == null)
 				{
@@ -1403,20 +1331,28 @@
 
 								if (sameType || InheritanceMapping.Count > 0)
 								{
-<<<<<<< HEAD
-=======
 									string? pathName = null;
->>>>>>> 1c2ef4ab
 									foreach (var field in SqlTable.Fields.Values)
 									{
 										var name = levelMember.Member.Name;
 										if (field.Name.IndexOf('.') >= 0)
 										{
-
-											for (var ex = (MemberExpression)expression; ex != levelMember; ex = (MemberExpression)ex.Expression)
-												name += "." + ex.Member.Name;
-
-											if (field.Name == name)
+											if (pathName == null)
+											{
+												var suffix = string.Empty;
+												for (var ex = (MemberExpression)expression;
+													ex != levelMember;
+													ex = (MemberExpression)ex.Expression)
+												{
+													suffix = string.IsNullOrEmpty(suffix)
+														? ex.Member.Name
+														: ex.Member.Name + "." + suffix;
+												}
+
+												pathName = !string.IsNullOrEmpty(suffix) ? name + "." + suffix : name;
+											}
+											
+											if (field.Name == pathName)
 												return field;
 										}
 										else if (field.Name == name)
@@ -1595,10 +1531,6 @@
 										associatedContext = foundInfo.Item1;
 									}
 
-<<<<<<< HEAD
-				if (tableAssociation == null && levelExpression.NodeType == ExpressionType.MemberAccess && (objectMapper.Associations.Count > 0 || inheritance.Count > 0))
-				{
-=======
 									var contextRef = new ContextRefExpression(levelExpression.Type, associatedContext);
 									return new ContextInfo(associatedContext, expression.Replace(levelExpression, contextRef), 0) {Descriptor = descriptor};
 								}
@@ -1608,7 +1540,6 @@
 									{
 										var newExpression = expression.Replace(levelExpression,
 											new ContextRefExpression(levelExpression.Type, this));
->>>>>>> 1c2ef4ab
 
 										associatedContext = AssociationHelper.BuildAssociationSelectMany(Builder,
 											new BuildInfo(Parent, newExpression, new SelectQuery()), 
