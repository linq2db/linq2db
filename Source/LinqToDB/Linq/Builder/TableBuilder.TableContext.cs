﻿using System;
using System.Collections.Generic;
using System.Diagnostics;
using System.Linq;
using System.Linq.Expressions;
using System.Reflection;
using System.Runtime.CompilerServices;

namespace LinqToDB.Linq.Builder
{
	using Extensions;
	using LinqToDB.Expressions;
	using Interceptors;
	using Mapping;
	using Reflection;
	using SqlQuery;
	using Common;

	partial class TableBuilder
	{
		[DebuggerDisplay("{BuildContextDebuggingHelper.GetContextInfo(this)}")]
		public class TableContext : IBuildContext
		{
			#region Properties

#if DEBUG
			public string SqlQueryText => SelectQuery == null ? "" : SelectQuery.SqlText;
			public string Path => this.GetPath();
#endif

			public ExpressionBuilder      Builder     { get; }
			public Expression?            Expression  { get; }

			public SelectQuery            SelectQuery { get; set; }
			public SqlStatement?          Statement   { get; set; }

			public List<LoadWithInfo[]>?  LoadWith    { get; set; }

			public virtual IBuildContext? Parent      { get; set; }
			public bool                   IsScalar    { get; set; }

			public Type             OriginalType     = null!;
			public Type             ObjectType       = null!;
			public EntityDescriptor EntityDescriptor = null!;
			public SqlTable         SqlTable         = null!;

			internal bool           ForceLeftJoinAssociations { get; set; }

			public bool             AssociationsToSubQueries { get; set; }

			#endregion

			#region Init

			public TableContext(ExpressionBuilder builder, BuildInfo buildInfo, Type originalType)
			{
				Builder          = builder;
				Parent           = buildInfo.Parent;
				Expression       = buildInfo.Expression;
				SelectQuery      = buildInfo.SelectQuery;
				AssociationsToSubQueries = buildInfo.AssociationsAsSubQueries;
				OriginalType     = originalType;
				ObjectType       = GetObjectType();
				EntityDescriptor = Builder.MappingSchema.GetEntityDescriptor(ObjectType, Builder.DataOptions.ConnectionOptions.OnEntityDescriptorCreated);
				SqlTable         = new SqlTable(EntityDescriptor);

				SelectQuery.From.Table(SqlTable);

				Init(true);
			}

			public TableContext(ExpressionBuilder builder, BuildInfo buildInfo, SqlTable table)
			{
				Builder          = builder;
				Parent           = buildInfo.Parent;
				Expression       = buildInfo.Expression;
				SelectQuery      = buildInfo.SelectQuery;
				AssociationsToSubQueries = buildInfo.AssociationsAsSubQueries;
				OriginalType     = table.ObjectType;
				ObjectType       = GetObjectType();
				SqlTable         = table;
				EntityDescriptor = Builder.MappingSchema.GetEntityDescriptor(ObjectType, Builder.DataOptions.ConnectionOptions.OnEntityDescriptorCreated);

				if (SqlTable.SqlTableType != SqlTableType.SystemTable)
					SelectQuery.From.Table(SqlTable);

				Init(true);
			}

			internal TableContext(ExpressionBuilder builder, SelectQuery selectQuery, SqlTable table)
			{
				Builder          = builder;
				Parent           = null;
				Expression       = null;
				SelectQuery      = selectQuery;
				OriginalType     = table.ObjectType;
				ObjectType       = GetObjectType();
				SqlTable         = table;
				EntityDescriptor = Builder.MappingSchema.GetEntityDescriptor(ObjectType, Builder.DataOptions.ConnectionOptions.OnEntityDescriptorCreated);

				if (SqlTable.SqlTableType != SqlTableType.SystemTable)
					SelectQuery.From.Table(SqlTable);

				Init(true);
			}

			protected TableContext(ExpressionBuilder builder, SelectQuery selectQuery)
			{
				Builder     = builder;
				SelectQuery = selectQuery;
			}

			public TableContext(ExpressionBuilder builder, BuildInfo buildInfo)
			{
				Builder     = builder;
				Parent      = buildInfo.Parent;
				Expression  = buildInfo.Expression;
				SelectQuery = buildInfo.SelectQuery;
				AssociationsToSubQueries = buildInfo.AssociationsAsSubQueries;

				var mc   = (MethodCallExpression)Expression;
				var attr = mc.Method.GetTableFunctionAttribute(builder.MappingSchema)!;

				if (!typeof(IQueryable<>).IsSameOrParentOf(mc.Method.ReturnType))
					throw new LinqException("Table function has to return IQueryable<T>.");

				OriginalType     = mc.Method.ReturnType.GetGenericArguments()[0];
				ObjectType       = GetObjectType();
				EntityDescriptor = Builder.MappingSchema.GetEntityDescriptor(ObjectType, Builder.DataOptions.ConnectionOptions.OnEntityDescriptorCreated);
				SqlTable         = new SqlTable(EntityDescriptor);

				SelectQuery.From.Table(SqlTable);

				attr.SetTable(builder.DataOptions, (context: this, builder), builder.DataContext.CreateSqlProvider(), Builder.MappingSchema, SqlTable, mc, static (context, a, _) => context.builder.ConvertToSql(context.context, a));

				Init(true);
			}

			protected Type GetObjectType()
			{
				for (var type = OriginalType.BaseType; type != null && type != typeof(object); type = type.BaseType)
				{
					var mapping = Builder.MappingSchema.GetEntityDescriptor(type, Builder.DataOptions.ConnectionOptions.OnEntityDescriptorCreated).InheritanceMapping;

					if (mapping.Count > 0)
						return type;
				}

				return OriginalType;
			}

			public IReadOnlyList<InheritanceMapping> InheritanceMapping = null!;

			protected void Init(bool applyFilters)
			{
				Builder.Contexts.Add(this);

				InheritanceMapping = EntityDescriptor.InheritanceMapping;

				// Original table is a parent.
				//
				if (applyFilters && ObjectType != OriginalType)
				{
					var predicate = Builder.MakeIsPredicate(this, OriginalType);

					if (predicate.GetType() != typeof(SqlPredicate.Expr))
						SelectQuery.Where.SearchCondition.Conditions.Add(new SqlCondition(false, predicate));
				}
			}

			#endregion

			#region BuildQuery

			Dictionary<MemberInfo, Expression>? _loadWithCache;

			void SetLoadWithBindings(Type objectType, ParameterExpression parentObject, List<Expression> exprs)
			{
				var loadWith = GetLoadWith();

				if (loadWith == null)
					return;

				var members = AssociationHelper.GetLoadWith(loadWith);

				foreach (var member in members)
				{
					if (member.Info.MemberInfo.DeclaringType!.IsAssignableFrom(objectType))
					{
						var ma   = Expression.MakeMemberAccess(new ContextRefExpression(objectType, this), member.Info.MemberInfo);
						var attr = Builder.MappingSchema.GetAttribute<AssociationAttribute>(member.Info.MemberInfo.ReflectedType!, member.Info.MemberInfo);

						if (_loadWithCache == null || !_loadWithCache.TryGetValue(member.Info.MemberInfo, out var ex))
						{
							if (Builder.AssociationPath == null)
								Builder.AssociationPath = new Stack<Tuple<AccessorMember, IBuildContext, List<LoadWithInfo[]>?>>();

							Builder.AssociationPath.Push(Tuple.Create(new AccessorMember(ma), (IBuildContext)this, (List<LoadWithInfo[]>?)loadWith));

							ex = BuildExpression(ma, 1, parentObject, true);
							_loadWithCache ??= new Dictionary<MemberInfo, Expression>();
							_loadWithCache.Add(member.Info.MemberInfo, ex);

							_ = Builder.AssociationPath.Pop();
						}

						if (member.Info.MemberInfo.IsDynamicColumnPropertyEx())
						{
							var typeAcc = TypeAccessor.GetAccessor(member.Info.MemberInfo.ReflectedType!);
							var setter  = new MemberAccessor(typeAcc, member.Info.MemberInfo, EntityDescriptor).SetterExpression;

							exprs.Add(Expression.Invoke(setter, parentObject, ex));
						}
						else
						{
							var storageMember = attr?.Storage != null
								? ExpressionHelper.PropertyOrField(parentObject, attr.Storage)
								: Expression.MakeMemberAccess(parentObject, member.Info.MemberInfo);

							if (attr?.AssociationSetterExpression != null || attr?.AssociationSetterExpressionMethod != null)
							{
								var descriptor = GetFieldOrPropAssociationDescriptor(member.Info.MemberInfo, EntityDescriptor);
								if (descriptor == null)
									throw new LinqToDBException("Could not find association descriptor for " + member.Info.MemberInfo.Name);
								
								var setMethod = descriptor.GetAssociationSetterMethod(storageMember.Type, ex.Type)!;
								exprs.Add(setMethod.GetBody(storageMember, ex));
							}
							else
							{
								exprs.Add(Expression.Assign(storageMember, ex));
							}
						}
					}
				}
			}

			ParameterExpression? _variable;

			Expression BuildTableExpression(bool buildBlock, Type objectType, Tuple<int, SqlField?>[] index)
			{
				if (buildBlock && _variable != null)
					return _variable;

				var recordType       = RecordsHelper.GetRecordType(objectType);
				var entityDescriptor = Builder.MappingSchema.GetEntityDescriptor(objectType, Builder.DataOptions.ConnectionOptions.OnEntityDescriptorCreated);

				// choosing type that can be instantiated
				if ((objectType.IsInterface || objectType.IsAbstract) && !(ObjectType.IsInterface || ObjectType.IsAbstract))
				{
					objectType = ObjectType;
				}

				var expr =
					recordType != RecordType.NotRecord ?
						BuildRecordConstructor (entityDescriptor, objectType, index, recordType) :
						BuildDefaultConstructor(entityDescriptor, objectType, index);

				expr = BuildCalculatedColumns(entityDescriptor, expr);
				expr = ProcessExpression(expr);
				expr = NotifyEntityCreated(expr);

				if (!buildBlock)
					return expr;

				return _variable = Builder.BuildVariable(expr);
			}

			static object OnEntityCreated(IDataContext context, object entity, TableOptions tableOptions, string? tableName, string? schemaName, string? databaseName, string? serverName)
			{
				return context is IInterceptable<IEntityServiceInterceptor> entityService ?
					entityService.Interceptor?.EntityCreated(new(context, tableOptions, tableName, schemaName, databaseName, serverName), entity) ?? entity :
					entity;
				}

			static readonly MethodInfo _onEntityCreatedMethodInfo = MemberHelper.MethodOf(() =>
				OnEntityCreated(null!, null!, TableOptions.NotSet, null, null, null, null));

			Expression NotifyEntityCreated(Expression expr)
			{
				if (Builder.DataContext is IInterceptable<IEntityServiceInterceptor> { Interceptor: {} })
				{
					expr = Expression.Convert(
							Expression.Call(
								_onEntityCreatedMethodInfo,
								ExpressionBuilder.DataContextParam,
								expr,
								Expression.Constant(SqlTable.TableOptions),
								Expression.Constant(SqlTable.TableName.Name,     typeof(string)),
								Expression.Constant(SqlTable.TableName.Schema,   typeof(string)),
								Expression.Constant(SqlTable.TableName.Database, typeof(string)),
								Expression.Constant(SqlTable.TableName.Server,   typeof(string))
							),
							expr.Type);
				}

				return expr;
			}

			Expression BuildCalculatedColumns(EntityDescriptor entityDescriptor, Expression expr)
			{
				if (!entityDescriptor.HasCalculatedMembers)
					return expr;

				var isBlockDisable = Builder.IsBlockDisable;

				Builder.IsBlockDisable = true;

				var variable    = Expression.Variable(expr.Type, expr.Type.ToString());
				var expressions = new List<Expression>
				{
					Expression.Assign(variable, expr)
				};

				foreach (var member in entityDescriptor.CalculatedMembers!)
				{
					var accessExpression    = Expression.MakeMemberAccess(variable, member.MemberInfo);
					var convertedExpression = Builder.ConvertExpressionTree(accessExpression);
					var selectorLambda      = Expression.Lambda(convertedExpression, variable);

					var context    = new SelectContext(Parent, selectorLambda, this);
					var expression = context.BuildExpression(null, 0, false);

					expressions.Add(Expression.Assign(accessExpression, expression));
				}

				expressions.Add(variable);

				Builder.IsBlockDisable = isBlockDisable;

				return Expression.Block(new[] { variable }, expressions);
			}

			Expression BuildDefaultConstructor(EntityDescriptor entityDescriptor, Type objectType, Tuple<int, SqlField?>[] index)
			{
				var members = new List<(ColumnDescriptor column, ConvertFromDataReaderExpression expr)>();

				foreach (var idx in index)
				{
					if (idx.Item1 >= 0 && idx.Item2 != null)
					{
						foreach (var cd in entityDescriptor.Columns)
						{
							if (cd.ColumnName != idx.Item2.PhysicalName)
								continue;

							if (cd.Storage != null ||
								!(cd.MemberAccessor.MemberInfo is PropertyInfo info) ||
								info.GetSetMethod(true) != null)
							{
								members.Add((cd, new ConvertFromDataReaderExpression(cd.StorageType, idx.Item1, cd.ValueConverter, Builder.DataReaderLocal)));
							}
						}
					}
				}

				var initExpr = Expression.MemberInit(Expression.New(objectType),
					members
						// IMPORTANT: refactoring this condition will affect hasComplex variable calculation below
						.Where(static m => !m.column.MemberAccessor.IsComplex)
						.Select(static m => (MemberBinding)Expression.Bind(m.column.StorageInfo, m.expr))
				);

				var        hasComplex = members.Count > initExpr.Bindings.Count;
				Expression expr       = initExpr;

				var loadWith   = GetLoadWith();

				if (hasComplex || loadWith != null)
				{
					var obj   = Expression.Variable(expr.Type);
					var exprs = new List<Expression> { Expression.Assign(obj, expr) };

					if (hasComplex)
						foreach (var (column, exp) in members)
							if (column.MemberAccessor.IsComplex)
								exprs.Add(column.MemberAccessor.SetterExpression.GetBody(obj, exp));

					if (loadWith != null)
						SetLoadWithBindings(objectType, obj, exprs);

					exprs.Add(obj);

					expr = Expression.Block(new[] { obj }, exprs);
				}

				return expr;
			}

			sealed class ColumnInfo
			{
				public bool       IsComplex;
				public string     Name = null!;
				public Expression Expression = null!;
			}

			IEnumerable<(string Name, Expression? Expr)> GetExpressions(TypeAccessor typeAccessor, RecordType recordType, List<ColumnInfo> columns)
			{
				IEnumerable<MemberAccessor> members = typeAccessor.Members;

				if (recordType == RecordType.FSharp)
				{
					var membersWithOrder = new List<(int sequence, MemberAccessor ma)>();
					foreach (var member in typeAccessor.Members)
					{
						var sequence = RecordsHelper.GetFSharpRecordMemberSequence(member.MemberInfo);
						if (sequence != -1)
						{
							membersWithOrder.Add((sequence, member));
						}

						members = membersWithOrder.OrderBy(static _ => _!.sequence).Select(static _ => _.ma);
					}
				}

				var loadWith      = GetLoadWith();
				var loadWithItems = loadWith == null ? new List<AssociationHelper.LoadWithItem>() : AssociationHelper.GetLoadWith(loadWith);

				foreach (var member in members)
				{
					ColumnInfo? column = null;
					foreach (var c in columns)
					{
						if (!c.IsComplex && c.Name == member.Name)
						{
							column = c;
							break;
						}
					}

					if (column != null)
					{
						yield return (member.Name, column.Expression);
					}
					else
					{
						if (Builder.MappingSchema.HasAttribute<AssociationAttribute>(typeAccessor.Type, member.MemberInfo))
						{
							foreach (var item in loadWithItems)
							{
								if (MemberInfoEqualityComparer.Default.Equals(item.Info.MemberInfo, member.MemberInfo))
								{
									var ma = Expression.MakeMemberAccess(Expression.Constant(null, typeAccessor.Type), member.MemberInfo);
									yield return (member.Name, BuildExpression(ma, 1, false));
									break;
								}
							}
						}
						else
						{
							var name = member.Name + '.';

							var cols = new List<ColumnInfo>(columns.Count);
							foreach (var c in columns)
								if (c.IsComplex && c.Name.StartsWith(name))
									cols.Add(c);

							if (cols.Count == 0)
								yield return (member.Name, null);
							else
							{
								foreach (var col in cols)
								{
									col.Name      = col.Name.Substring(name.Length);
									col.IsComplex = col.Name.Contains(".");
								}

								var typeAcc  = TypeAccessor.GetAccessor(member.Type);
								var memberRecordType = RecordsHelper.GetRecordType(member.Type);

								var exprs = GetExpressions(typeAcc, memberRecordType, cols).ToList();

								if ((memberRecordType & RecordType.CallConstructorOnWrite) != 0)
								{
									var expr = BuildFromParameterizedConstructor(member.Type, exprs);

									yield return (member.Name, expr);
								}
								else
								{
									var bindings = new List<MemberBinding>();
									for (var i = 0; i < typeAcc.Members.Count && i < exprs.Count; i++)
									{
										if (exprs[i].Expr != null)
										{
											bindings.Add(Expression.Bind(typeAcc.Members[i].MemberInfo, exprs[i].Expr!));
										}
									}

									var expr = Expression.MemberInit(Expression.New(member.Type), bindings);

									yield return (member.Name, expr);
								}
							}
						}
					}
				}
			}

			ConstructorInfo SelectParameterizedConstructor(Type objectType)
			{
				var constructors = objectType.GetConstructors();

				if (constructors.Length == 0)
				{
					constructors = objectType.GetConstructors(BindingFlags.Instance | BindingFlags.NonPublic);

					if (constructors.Length == 0)
						throw new InvalidOperationException($"Type '{objectType.Name}' has no constructors.");
				}

				if (constructors.Length > 1)
					throw new InvalidOperationException($"Type '{objectType.Name}' has ambiguous constructors.");

				return constructors[0];
			}

			Expression BuildFromParameterizedConstructor(Type objectType,
				IList<(string Name, Expression? Expr)> expressions)
			{
				var ctor = SelectParameterizedConstructor(objectType);

				var parameters = ctor.GetParameters();
				var argFound   = false;

				var args = new Expression[parameters.Length];
				for (int i = 0; i < parameters.Length; i++)
				{
					var param = parameters[i];
					Expression? arg = null;
					foreach (var (name, e) in expressions)
					{
						if (e != null && name == param.Name)
						{
							arg = e;
							break;
						}
					}

					if (arg == null)
					{
						foreach (var (name, e) in expressions)
						{
							if (e != null && name.Equals(param.Name, StringComparison.OrdinalIgnoreCase))
							{
								arg = e;
								break;
							}
						}
					}

					argFound = argFound || arg != null;

					arg ??= new DefaultValueExpression(Builder.MappingSchema, param.ParameterType);

					args[i] = arg;
				}

				if (!argFound)
					throw new InvalidOperationException($"Type '{objectType.Name}' has no suitable constructor.");

				var expr = Expression.New(ctor, args);

				return expr;
			}

			Expression BuildRecordConstructor(EntityDescriptor entityDescriptor, Type objectType, Tuple<int, SqlField?>[] index, RecordType recordType)
			{
				var columns = new List<ColumnInfo>();
				foreach (var idx in index)
				{
					if (idx.Item1 >= 0 && idx.Item2 != null)
					{
						foreach (var cd in entityDescriptor.Columns)
						{
							if (cd.ColumnName == idx.Item2.PhysicalName)
							{
								columns.Add(
									new ColumnInfo()
									{
										IsComplex  = cd.MemberAccessor.IsComplex,
										Name       = cd.MemberName,
										Expression = new ConvertFromDataReaderExpression(cd.MemberType, idx.Item1, cd.ValueConverter, Builder.DataReaderLocal)
									});
							}
						}
					}
				}

				var exprs = GetExpressions(entityDescriptor.TypeAccessor, recordType, columns).ToList();

				return BuildFromParameterizedConstructor(objectType, exprs);
			}

			protected virtual Expression ProcessExpression(Expression expression)
			{
				return expression;
			}

			Tuple<int, SqlField?>[] BuildIndex(Tuple<int, SqlField?>[] index, Type objectType)
			{
				var names = new Dictionary<string,int>();
				var n     = 0;
				var ed    = Builder.MappingSchema.GetEntityDescriptor(objectType, Builder.DataOptions.ConnectionOptions.OnEntityDescriptorCreated);

				foreach (var cd in ed.Columns)
					if (cd.MemberAccessor.TypeAccessor.Type == ed.TypeAccessor.Type)
						names.Add(cd.MemberName, n++);

				var q = new List<(int idx, int sort)>();
				for (var i = 0; i < SqlTable.Fields.Count; i++)
				{
					if (names.TryGetValue(SqlTable.Fields[i].Name, out var nameIndex))
					{
						q.Add((i, nameIndex));
					}
				}

				var result = new Tuple<int, SqlField?>[q.Count];

				var idx = 0;
				foreach (var r in q.OrderBy(static r => r.sort))
				{
					result[idx] = index[r.idx];
					idx++;
				}

				return result;
			}

			protected virtual Expression BuildQuery(Type tableType, TableContext tableContext, ParameterExpression? parentObject)
			{
				SqlInfo[] info;

				if (IsScalarSet())
				{
					info = ConvertToIndex(null, 0, ConvertFlags.All);
					if (info.Length != 1)
						throw new LinqToDBException($"Invalid scalar type processing for type '{tableType.Name}'.");
					var parentIndex = ConvertToParentIndex(info[0].Index, this);
					return Builder.BuildSql(tableType, parentIndex, info[0].Sql);
				}

				if (ObjectType == tableType)
				{
					info = ConvertToIndex(null, 0, ConvertFlags.All);
				}
				else
				{
					info = ConvertToSql(null, 0, ConvertFlags.All);

					var table = new SqlTable(Builder.MappingSchema.GetEntityDescriptor(tableType, Builder.DataOptions.ConnectionOptions.OnEntityDescriptorCreated));

					var matchedFields = new List<SqlInfo>();
					foreach (var field in table.Fields)
					{
						foreach (var sqlInfo in info)
						{
							var sqlField = (SqlField)sqlInfo.Sql;
							var found = sqlField.Name == field.Name;

							if (!found)
							{
								found = EntityDescriptor.Aliases != null &&
										EntityDescriptor.Aliases.TryGetValue(field.Name, out var alias) &&
										alias == sqlField.Name;
							}

							if (found)
							{
								matchedFields.Add(GetIndex(sqlInfo));
								break;
							}
						}
					}

					info = matchedFields.ToArray();
				}

				var index = new Tuple<int, SqlField?>[info.Length];

				for (var i = 0; i < info.Length; i++)
					index[i] = Tuple.Create(ConvertToParentIndex(info[i].Index, this), QueryHelper.GetUnderlyingField(info[i].Sql));

				if (ObjectType != tableType || InheritanceMapping.Count == 0)
					return BuildTableExpression(!Builder.IsBlockDisable, tableType, index);

				Expression expr;

				var defaultMapping = InheritanceMapping.SingleOrDefault(static m => m.IsDefault);

				if (defaultMapping != null)
				{
					expr = Expression.Convert(
						BuildTableExpression(false, defaultMapping.Type, BuildIndex(index, defaultMapping.Type)),
						ObjectType);
				}
				else
				{
					var field  = SqlTable.FindFieldByMemberName(InheritanceMapping[0].DiscriminatorName) ?? throw new LinqException($"Field {InheritanceMapping[0].DiscriminatorName} not found in table {SqlTable}");
					var dindex = ConvertToParentIndex(_indexes[field].Index, this);

					expr = Expression.Convert(
						Expression.Call(null, Methods.LinqToDB.Exceptions.DefaultInheritanceMappingException,
							new ConvertFromDataReaderExpression(typeof(object), dindex, null, ExpressionBuilder.DataReaderParam),
							Expression.Constant(ObjectType)),
						ObjectType);
				}

				foreach (var mapping in InheritanceMapping.Select(static (m,i) => new { m, i }))
				{
					if (mapping.m == defaultMapping)
						continue;

					var field  = SqlTable.FindFieldByMemberName(InheritanceMapping[mapping.i].DiscriminatorName) ?? throw new LinqException($"Field {InheritanceMapping[mapping.i].DiscriminatorName} not found in table {SqlTable}");
					var dindex = ConvertToParentIndex(_indexes[field].Index, this);

					Expression testExpr;

					var isNullExpr = Expression.Call(
						ExpressionBuilder.DataReaderParam,
						ReflectionHelper.DataReader.IsDBNull,
						ExpressionInstances.Int32Array(dindex));

					if (mapping.m.Code == null)
					{
						testExpr = isNullExpr;
					}
					else
					{
						var codeType = mapping.m.Code.GetType();

						testExpr = ExpressionBuilder.Equal(
							Builder.MappingSchema,
							Builder.BuildSql(codeType, dindex, mapping.m.Discriminator.ValueConverter),
							Expression.Constant(mapping.m.Code));

						if (mapping.m.Discriminator.CanBeNull)
						{
							testExpr =
								Expression.AndAlso(
									Expression.Not(isNullExpr),
									testExpr);
						}
					}

					expr = Expression.Condition(
						testExpr,
						Expression.Convert(BuildTableExpression(false, mapping.m.Type, BuildIndex(index, mapping.m.Type)), ObjectType),
						expr);
				}

				return expr;
			}

			private bool IsScalarSet()
			{
				return IsScalar || Builder.MappingSchema.IsScalarType(OriginalType);
			}

			public virtual void BuildQuery<T>(Query<T> query, ParameterExpression queryParameter)
			{
				var expr   = BuildQuery(typeof(T), this, null);
				var mapper = Builder.BuildMapper<T>(expr);

				QueryRunner.SetRunQuery(query, mapper);
			}

			#endregion

			#region BuildExpression

			public virtual Expression BuildExpression(Expression? expression, int level, bool enforceServerSide)
			{
				return BuildExpression(expression, level, null, enforceServerSide);
			}

			Expression BuildExpression(Expression? expression, int level, ParameterExpression? parentObject, bool enforceServerSide)
			{
				if (expression == null)
				{
					return BuildQuery(OriginalType, this, parentObject);
				}

				// Build table.
				//

				var levelExpression = expression.GetLevelExpression(Builder.MappingSchema, level);
				var descriptor      = GetAssociationDescriptor(levelExpression, out _);

				if (descriptor?.IsList == true)
				{
					if (Builder.GetRootObject(expression) is ContextRefExpression)
						return EagerLoading.GenerateAssociationExpression(Builder, this, expression, descriptor)!;

					return Builder.BuildMultipleQuery(this, expression, false);
				}

				var contextInfo = FindContextExpression(expression, level, false, false);

				if (contextInfo == null)
				{
					if (expression is MemberExpression memberExpression)
					{
						if (EntityDescriptor != null &&
							EntityDescriptor.TypeAccessor.Type == memberExpression.Member.DeclaringType)
						{
							return new DefaultValueExpression(Builder.MappingSchema, memberExpression.Type);
						}
					}

					throw new LinqException("'{0}' cannot be converted to SQL.", expression);
				}

				if (contextInfo.Field == null)
				{
					Expression expr;

					if (contextInfo.CurrentExpression == null)
						throw new InvalidOperationException("contextInfo.CurrentExpression is null");

					var maxLevel = contextInfo.CurrentExpression.GetLevel(Builder.MappingSchema);

					if (contextInfo.CurrentLevel + 1 > maxLevel)
						expr = contextInfo.Context.BuildExpression(null, 0, false);
					else
						expr = contextInfo.Context.BuildExpression(contextInfo.CurrentExpression, contextInfo.CurrentLevel + 1, false);

					return expr;
				}

				if (!enforceServerSide && contextInfo.LevelExpression != null && contextInfo.LevelExpression != contextInfo.CurrentExpression)
				{
					var expr = BuildExpression(contextInfo.LevelExpression, level, parentObject, enforceServerSide);

					return expression.Transform(e => e == contextInfo.LevelExpression ? expr : e);
				}

				// Build field.
				//
				var info = ConvertToIndex(expression, level, ConvertFlags.Field).Single();
				var idx  = ConvertToParentIndex(info.Index, null);

				return Builder.BuildSql(expression!, idx, info.Sql);
			}

			#endregion

			#region ConvertToSql

			public virtual SqlInfo[] ConvertToSql(Expression? expression, int level, ConvertFlags flags)
			{
				switch (flags)
				{
					case ConvertFlags.All   :
						{
							var contextInfo = FindContextExpression(expression, level, false, true)!;

							if (contextInfo.Field == null)
							{
								SqlInfo[] result;

								if (!IsScalarSet())
								{
									// Handling case with Associations
									//
									if (contextInfo.Context != this)
									{
										result = contextInfo.Context.ConvertToIndex(contextInfo.CurrentExpression, contextInfo.CurrentLevel, flags);
									}
									else
									{
										result = SqlTable.Fields
											.Where (static field => !field.IsDynamic && !field.SkipOnEntityFetch)
											.Select(static f => f.ColumnDescriptor != null
												? new SqlInfo(f.ColumnDescriptor.MemberInfo, f)
												: new SqlInfo(f))
											.ToArray();
									}
								}
								else
								{
									result = new[]
									{
										new SqlInfo(SqlTable)
									};
								}

								return result;
							}
							else
							{
								var mi = QueryHelper.GetColumnDescriptor(contextInfo.Field)?.MemberInfo;

								SqlInfo[] result;
								if (mi != null)
								{
									result = new SqlInfo[]
									{
										new(mi, contextInfo.Field)
									};
								}
								else
								{
									result = new SqlInfo[]
									{
										new(contextInfo.Field)
									};

								}
								return result;
							}
						}

					case ConvertFlags.Key   :
						{
							var contextInfo = FindContextExpression(expression, level, false, true)!;

							if (contextInfo.Field == null)
							{
								if (contextInfo.Context != this)
								{
									SqlInfo[] resultSql;
									var maxLevel = contextInfo.CurrentExpression!.GetLevel(Builder.MappingSchema);
									if (maxLevel == 0)
									{
										resultSql = contextInfo.Context.ConvertToSql(null, 0, flags);
									}
									else
									{
										resultSql = contextInfo.Context.ConvertToSql(contextInfo.CurrentExpression,
											contextInfo.CurrentLevel >= maxLevel
												? contextInfo.CurrentLevel
												: contextInfo.CurrentLevel + 1, flags);
									}

									if (contextInfo.AsSubquery)
									{
										resultSql = new[]
										{
											new SqlInfo(contextInfo.Context.SelectQuery, SelectQuery)
										};
									}

									return resultSql;
								}

								if (IsScalarSet())
								{
									var result = new[]
									{
										new SqlInfo(SqlTable)
									};
									return result;
								}

								List<SqlInfo>? key = null;
								foreach (var field in SqlTable.Fields.Where(static f => f.IsPrimaryKey).OrderBy(static f => f.PrimaryKeyOrder))
								{
									(key ??= new()).Add(new SqlInfo(field.ColumnDescriptor.MemberInfo, field, SelectQuery));
								}

								return key?.ToArray() ?? ConvertToSql(expression, level, ConvertFlags.All);
							}
							else
							{
								return new[]
								{
									// ???
									new SqlInfo(QueryHelper.GetUnderlyingField(contextInfo.Field)?.ColumnDescriptor.MemberInfo!, contextInfo.Field)
								};
							}
						}

					case ConvertFlags.Field :
						{
							var contextInfo = FindContextExpression(expression, level, false, false);

							if (contextInfo == null)
							{
								if (expression == null)
									throw new InvalidOperationException();

								var levelExpression = expression.GetLevelExpression(Builder.MappingSchema, level);

								throw new LinqException($"Expression '{levelExpression}' is not a Field.");
							}

							if (contextInfo.Field != null)
								return new[]
								{
									// ???
									new SqlInfo(QueryHelper.GetUnderlyingField(contextInfo.Field)?.ColumnDescriptor.MemberInfo!, contextInfo.Field, SelectQuery)
								};

							if (contextInfo.CurrentExpression == null)
							{
								return new[]
								{
									new SqlInfo
									(
										SqlTable.All
									)
								};
							}

							SqlInfo[] resultSql;
							var maxLevel = contextInfo.CurrentExpression.GetLevel(Builder.MappingSchema);
							if (contextInfo.Context == this)
							{
								if (maxLevel == 0)
									resultSql = contextInfo.Context.ConvertToSql(null, 0, flags);
								else
									resultSql = contextInfo.Context.ConvertToSql(contextInfo.CurrentExpression,
										contextInfo.CurrentLevel + 1, flags);
							}
							else
							{
								if (maxLevel == 0)
									resultSql = contextInfo.Context.ConvertToIndex(null, 0, flags);
								else
									resultSql = contextInfo.Context.ConvertToIndex(contextInfo.CurrentExpression,
										contextInfo.CurrentLevel + 1, flags);

								if (contextInfo.AsSubquery)
								{
									resultSql = new[]
									{
										new SqlInfo(contextInfo.Context.SelectQuery, SelectQuery)
									};
								}
							}
							return resultSql;
						}
				}

				throw new NotImplementedException();
			}

			#endregion

			#region ConvertToIndex

			readonly Dictionary<ISqlExpression,SqlInfo> _indexes = new ();

			protected virtual SqlInfo GetIndex(SqlInfo expr)
			{
				if (_indexes.TryGetValue(expr.Sql, out var n))
					return n;

				int index;
				if (expr.Sql is SqlField field)
				{
					index = SelectQuery.Select.Add(field, field.Alias);
				}
				else
				{
					index = SelectQuery.Select.Add(expr.Sql);
				}

				var newExpr = new SqlInfo
				(
					expr.MemberChain,
					SelectQuery.Select.Columns[index],
					SelectQuery,
					index
				);

				_indexes.Add(expr.Sql, newExpr);

				return newExpr;
			}

			public virtual SqlInfo[] ConvertToIndex(Expression? expression, int level, ConvertFlags flags)
			{
				switch (flags)
				{
					case ConvertFlags.Field :
					case ConvertFlags.Key   :
					case ConvertFlags.All   :

						var info = ConvertToSql(expression, level, flags);

						for (var i = 0; i < info.Length; i++)
							info[i] = GetIndex(info[i]);

						return info;
				}

				throw new NotImplementedException();
			}

			#endregion

			#region IsExpression

			public virtual IsExpressionResult IsExpression(Expression? expression, int level, RequestFor requestFlag)
			{
				switch (requestFlag)
				{
					case RequestFor.Field      :
						{
							if (expression == null || expression.GetLevel(Builder.MappingSchema) == 0)
								return IsExpressionResult.False;

							var contextInfo = FindContextExpression(expression, level, false, false);
							if (contextInfo == null)
								return IsExpressionResult.False;

							if (contextInfo.Field != null)
								return IsExpressionResult.True;

							if (contextInfo.CurrentExpression == null
								|| contextInfo.CurrentExpression.GetLevel(Builder.MappingSchema) == contextInfo.CurrentLevel)
								return IsExpressionResult.False;

							return contextInfo.Context.IsExpression(contextInfo.CurrentExpression,
								contextInfo.CurrentLevel + 1, requestFlag);
						}

					case RequestFor.Table       :
					case RequestFor.Object      :
						{
							if (expression == null)
							{
								if (!IsScalarSet())
									return new IsExpressionResult(true, this);
								return IsExpressionResult.False;
							}

							var contextInfo = FindContextExpression(expression, level, false, false);
							if (contextInfo == null)
								return IsExpressionResult.False;

							if (contextInfo.Field != null)
								return IsExpressionResult.False;

							if (contextInfo.CurrentExpression == null
								|| contextInfo.CurrentExpression.GetLevel(Builder.MappingSchema) == contextInfo.CurrentLevel)
								return new IsExpressionResult(true, contextInfo.Context);

							return contextInfo.Context.IsExpression(contextInfo.CurrentExpression,
								contextInfo.CurrentLevel + 1, requestFlag);

						}

					case RequestFor.Expression :
						{
							if (expression == null)
								return IsExpressionResult.False;

							var levelExpression = expression.GetLevelExpression(Builder.MappingSchema, level);

							switch (levelExpression.NodeType)
							{
								case ExpressionType.MemberAccess:
								case ExpressionType.Call:
									{
										var descriptor = GetAssociationDescriptor(levelExpression, out _);
										if (descriptor != null)
											return IsExpressionResult.False;

										var contextInfo = FindContextExpression(expression, level, false, false);
										return IsExpressionResult.GetResult(contextInfo?.Context == null);
									}
								case ExpressionType.Extension:
									{
										if (levelExpression is ContextRefExpression)
											return IsExpressionResult.False;
										break;
									}
								case ExpressionType.Parameter    :
									{
										if (IsExpression(expression, level, RequestFor.Object).Result)
											return IsExpressionResult.False;
										return IsExpressionResult.True;
									}
							}

							return IsExpressionResult.True;
						}

					case RequestFor.Association      :
						{
							if (expression == null)
								return IsExpressionResult.False;

							var result = IsExpression(expression, level, RequestFor.Table);
							if (!result.Result || !(result.Context is AssociationContext))
								return IsExpressionResult.False;

							return result;
						}
				}

				return IsExpressionResult.False;
			}

			#endregion

			#region GetContext

			Dictionary<AccessorMember, Tuple<IBuildContext, bool>>? _associationContexts;
			Dictionary<AccessorMember, IBuildContext>? _collectionAssociationContexts;


			public IBuildContext GetContext(Expression? expression, int level, BuildInfo buildInfo)
			{
				if (expression == null)
				{
					if (buildInfo != null && buildInfo.IsSubQuery)
					{
						var table = new TableContext(
							Builder,
							new BuildInfo(Parent is SelectManyBuilder.SelectManyContext ? this : Parent, Expression!, buildInfo.SelectQuery),
							SqlTable.ObjectType);

						return table;
					}

					return this;
				}

				if (buildInfo != null)
				{
					if (buildInfo.IsSubQuery)
					{
						var levelExpression = expression.GetLevelExpression(Builder.MappingSchema, level);

						if (levelExpression == expression && expression.NodeType == ExpressionType.MemberAccess ||
							expression.NodeType == ExpressionType.Call)
						{
							var tableLevel  = FindContextExpression(expression, level, true, true)!;

							if (tableLevel.Descriptor?.IsList == true)
							{
								Expression ma;
								switch (buildInfo.Expression)
								{
									case MemberExpression me:
										{
											ma = me.Expression!;
											break;
										}
									case MethodCallExpression mc:
										{
											ma = mc.Method.IsStatic ? mc.Arguments[0] : mc.Object!;
											break;
										}

									default:
										ma = Builder.GetRootObject(buildInfo.Expression);
										break;

								}

								var elementType     = tableLevel.Descriptor.GetElementType(Builder.MappingSchema);
								var parentExactType = ma.Type;

								var queryMethod = AssociationHelper.CreateAssociationQueryLambda(
									Builder, new AccessorMember(expression), tableLevel.Descriptor, OriginalType, parentExactType, elementType,
									false, false, GetLoadWith(), out _);

								var expr   = queryMethod.GetBody(ma);

								buildInfo.IsAssociationBuilt = true;

								DefaultIfEmptyBuilder.DefaultIfEmptyContext? defaultIfEmpty = null;
								if (tableLevel.Context is TableContext tc)
									defaultIfEmpty = tc.Parent as DefaultIfEmptyBuilder.DefaultIfEmptyContext;

								if (defaultIfEmpty != null)
									defaultIfEmpty.Disabled = true;

								var result =  Builder.BuildSequence(new BuildInfo(buildInfo, expr));

								if (defaultIfEmpty != null)
									defaultIfEmpty.Disabled = false;

								return result;
							}
						}
						else
						{
							var tableLevel  = FindContextExpression(expression, level, forceInner: false, throwExceptionForNull: true)!;

							var result = tableLevel.Context.GetContext(tableLevel.CurrentExpression, tableLevel.CurrentLevel + 1, buildInfo);
							if (result == null)
								throw new LinqException($"Can not build association for expression '{tableLevel.CurrentExpression}'");
							return result;
						}
					}
				}

				throw new InvalidOperationException();
			}

			public virtual SqlStatement GetResultStatement()
			{
				return Statement ??= new SqlSelectStatement(SelectQuery);
			}

			public void CompleteColumns()
			{
			}

			#endregion

			#region ConvertToParentIndex

			public virtual int ConvertToParentIndex(int index, IBuildContext? context)
			{
				if (context != null && context != this && context.SelectQuery != SelectQuery)
				{
					var sqlInfo = new SqlInfo(context.SelectQuery.Select.Columns[index], context.SelectQuery, index);
					sqlInfo = GetIndex(sqlInfo);
					index = sqlInfo.Index;
				}

				return Parent?.ConvertToParentIndex(index, this) ?? index;
			}

			#endregion

			#region SetAlias

			public void SetAlias(string? alias)
			{
				if (alias == null || SqlTable == null)
					return;

				if (!alias.Contains('<'))
					SqlTable.Alias ??= alias;
			}

			#endregion

			#region GetSubQuery

			public ISqlExpression? GetSubQuery(IBuildContext context)
			{
				return null;
			}

			#endregion

			#region Helpers

			protected List<LoadWithInfo[]>? GetLoadWith()
			{
				return LoadWith;
			}

			protected (ISqlExpression?,Expression?) GetField(Expression expression, int level, bool throwException)
			{
				expression = expression.SkipPathThrough();

				if (expression.NodeType == ExpressionType.MemberAccess)
				{
					var memberExpression = (MemberExpression)expression;

					if (EntityDescriptor.Aliases != null)
					{
						if (EntityDescriptor.Aliases.TryGetValue(memberExpression.Member.Name, out var aliasName))
						{
							var alias = EntityDescriptor[aliasName!];

							if (alias == null)
							{
								foreach (var column in EntityDescriptor.Columns)
								{
									if (column.MemberInfo.EqualsTo(memberExpression.Member, SqlTable.ObjectType))
									{
										expression = memberExpression = ExpressionHelper.PropertyOrField(
											Expression.Convert(memberExpression.Expression!, column.MemberInfo.DeclaringType!), column.MemberName);
										break;
									}
								}
							}
							else
							{
								var expr = memberExpression.Expression!;

								if (alias.MemberInfo.DeclaringType != memberExpression.Member.DeclaringType)
									expr = Expression.Convert(memberExpression.Expression!, alias.MemberInfo.DeclaringType!);

								expression = memberExpression = ExpressionHelper.PropertyOrField(expr, alias.MemberName);
							}
						}
					}

					var levelExpression = expression.GetLevelExpression(Builder.MappingSchema, level);

					if (levelExpression.NodeType == ExpressionType.MemberAccess)
					{
						if (levelExpression != expression)
						{
							var levelMember = (MemberExpression)levelExpression;

							if (memberExpression.Member.IsNullableValueMember() && memberExpression.Expression == levelExpression)
								memberExpression = levelMember;
							else
							{
								var sameType =
									levelMember.Member.ReflectedType == SqlTable.ObjectType ||
									levelMember.Member.DeclaringType == SqlTable.ObjectType;

								if (!sameType)
								{
									var members = SqlTable.ObjectType.GetInstanceMemberEx(levelMember.Member.Name);

									foreach (var mi in members)
									{
										if (mi.DeclaringType == levelMember.Member.DeclaringType)
										{
											sameType = true;
											break;
										}
									}
								}

								if (sameType || InheritanceMapping.Count > 0)
								{
									string? pathName = null;

									foreach (var field in SqlTable.Fields)
									{
										var name = levelMember.Member.Name;
										if (field.Name.IndexOf('.') >= 0)
										{
											if (pathName == null)
											{
												var suffix = string.Empty;
												for (var ex = (MemberExpression)expression;
													ex != levelMember;
													ex = (MemberExpression)ex.Expression!)
												{
													suffix = string.IsNullOrEmpty(suffix)
														? ex.Member.Name
														: ex.Member.Name + "." + suffix;
												}

												pathName = !string.IsNullOrEmpty(suffix) ? name + "." + suffix : name;
											}

											if (field.Name == pathName)
												return (field, null);
										}
										else if (field.Name == name)
											return (field, levelExpression);
									}
								}
							}
						}

						if (levelExpression == memberExpression)
						{
							foreach (var field in SqlTable.Fields)
							{
								if (field.ColumnDescriptor.MemberInfo.EqualsTo(memberExpression.Member, SqlTable.ObjectType))
								{
									if (field.ColumnDescriptor.MemberAccessor.IsComplex
										&& !field.ColumnDescriptor.MemberAccessor.MemberInfo.IsDynamicColumnPropertyEx())
									{
										var name = memberExpression.Member.Name;
										var me   = memberExpression;

										if (me.Expression is MemberExpression)
										{
											while (me.Expression is MemberExpression me1)
											{
												me   = me1;
												name = me.Member.Name + '.' + name;
											}

											var fld = SqlTable.FindFieldByMemberName(name);

											if (fld != null)
												return (fld, null);
										}
									}
									else
									{
										return (field, null);
									}
								}

								if (InheritanceMapping.Count > 0 && field.Name == memberExpression.Member.Name)
									foreach (var mapping in InheritanceMapping)
										foreach (var mm in Builder.MappingSchema.GetEntityDescriptor(mapping.Type, Builder.DataOptions.ConnectionOptions.OnEntityDescriptorCreated).Columns)
											if (mm.MemberAccessor.MemberInfo.EqualsTo(memberExpression.Member))
												return (field, null);

								var dynamicField = GetOrAddDynamicColumn(memberExpression);
								if (dynamicField != null)
									return (dynamicField, null);
							}

							var newDynamicField = GetOrAddDynamicColumn(memberExpression);
							if (newDynamicField != null)
								return (newDynamicField, null);

							if (throwException &&
								EntityDescriptor != null &&
								EntityDescriptor.TypeAccessor.Type == memberExpression.Member.DeclaringType)
							{
								throw new LinqException("Member '{0}.{1}' is not a table column.",
									memberExpression.Member.DeclaringType.Name, memberExpression.Member.Name);
							}
						}
					}
				}

				return (null, null);
			}

			private SqlField? GetOrAddDynamicColumn(MemberExpression memberExpression)
			{
				if (memberExpression.Member.IsDynamicColumnPropertyEx())
				{
					var fieldName = memberExpression.Member.Name;

					// do not add association columns
					var flag = true;

					foreach (var assoc in EntityDescriptor.Associations)
					{
						if (assoc.MemberInfo == memberExpression.Member)
						{
							flag = false;
							break;
						}
					}

					if (flag)
					{
						var newField = SqlTable.FindFieldByMemberName(fieldName);
						if (newField == null)
						{
							newField = new SqlField(
								new ColumnDescriptor(
									Builder.MappingSchema,
									EntityDescriptor,
									new ColumnAttribute(fieldName),
									new MemberAccessor(EntityDescriptor.TypeAccessor, memberExpression.Member, EntityDescriptor),
									InheritanceMapping.Count > 0))
							{ IsDynamic = true, };

							SqlTable.Add(newField);
						}

						return newField;
					}
				}

				return null;
			}

			sealed class ContextInfo
			{
				public ContextInfo(IBuildContext context, ISqlExpression? field, Expression? currentExpression, int currentLevel, Expression? levelExpression)
				{
					Context           = context;
					Field             = field;
					CurrentExpression = currentExpression;
					CurrentLevel      = currentLevel;
					LevelExpression   = levelExpression;
				}

				public ContextInfo(IBuildContext context, Expression? currentExpression, int currentLevel, Expression? levelExpression):
					this(context, null, currentExpression, currentLevel, levelExpression)
				{
				}

				public IBuildContext          Context;
				public Expression?            CurrentExpression;
				public Expression?            LevelExpression;
				public ISqlExpression?        Field;
				public int                    CurrentLevel;
				public bool                   AsSubquery;
				public AssociationDescriptor? Descriptor;
			}

			ContextInfo? FindContextExpression(Expression? expression, int level, bool forceInner, bool throwExceptionForNull)
			{
				if (expression == null)
				{
					return new ContextInfo(this, null, 0, null);
				}

				expression = expression.SkipPathThrough();

				var levelExpression = expression.GetLevelExpression(Builder.MappingSchema, level);

				switch (levelExpression.NodeType)
				{
					case ExpressionType.Parameter    :
						{
							return new ContextInfo(this, expression, level, levelExpression);
						}
					case ExpressionType.MemberAccess:
						{
							var (field,lex) = GetField(expression, level, false);

							if (field != null)
							{
								return new ContextInfo(this, field, expression, level, lex);
							}

							goto case ExpressionType.Call;
						}
					case ExpressionType.Call         :
						{
							var descriptor = GetAssociationDescriptor(levelExpression, out var accessorMember);

							if (descriptor != null && accessorMember != null)
							{
								var isOuter = descriptor.CanBeNull || ForceLeftJoinAssociations;
								IBuildContext? associatedContext;

								if (!descriptor.IsList && !AssociationsToSubQueries)
								{
									var forceNew = false;
									if (_associationContexts != null && _associationContexts.TryGetValue(accessorMember, out var testInfo))
									{
										if (testInfo.Item1 is AssociationContext ac && !ac.IsCompatibleLoadWith())
											forceNew = true;
									}

									if (forceNew || _associationContexts == null || !_associationContexts.TryGetValue(accessorMember, out var foundInfo))
									{

										if (forceInner)
											isOuter = false;
										else if (!isOuter)
										{
											if (Parent != null && SequenceHelper.UnwrapSubqueryContext(Parent) is DefaultIfEmptyBuilder.DefaultIfEmptyContext)
												isOuter = true;
										}

										var newExpression = expression.Replace(levelExpression,
											new ContextRefExpression(levelExpression.Type, this));

										associatedContext = AssociationHelper.BuildAssociationInline(Builder,
											new BuildInfo(Parent, newExpression, SelectQuery), this, accessorMember, descriptor,
											!forceInner,
											ref isOuter);

										if (!forceNew)
										{
											_associationContexts ??= new ();
											_associationContexts.Add(accessorMember, Tuple.Create(associatedContext, isOuter));
										}
									}
									else
									{
										associatedContext = foundInfo.Item1;
									}

									var contextRef = new ContextRefExpression(levelExpression.Type, associatedContext);

									return new ContextInfo(associatedContext, expression.Replace(levelExpression, contextRef), 0, levelExpression) { Descriptor = descriptor };
								}
								else
								{
									if (AssociationsToSubQueries || _collectionAssociationContexts == null || !_collectionAssociationContexts.TryGetValue(accessorMember, out associatedContext))
									{
										var newExpression = expression.Replace(levelExpression,
											new ContextRefExpression(levelExpression.Type, this));

										associatedContext = AssociationHelper.BuildAssociationSelectMany(Builder,
											new BuildInfo(Parent, newExpression, new SelectQuery()),
											this, accessorMember, descriptor,
											ref isOuter);

										if (!AssociationsToSubQueries)
										{
											_collectionAssociationContexts ??= new Dictionary<AccessorMember, IBuildContext>();
											_collectionAssociationContexts.Add(accessorMember, associatedContext);
										}
										else
										{
											associatedContext.SelectQuery.ParentSelect = SelectQuery;
										}

									}
									var contextRef = new ContextRefExpression(levelExpression.Type, associatedContext);

									return new ContextInfo(associatedContext, expression.Replace(levelExpression, contextRef), 0, levelExpression)
									{
										Descriptor = descriptor,
										AsSubquery = AssociationsToSubQueries || descriptor.IsList
									};
								}
							}

							break;
						}
					default:
						{
							if (levelExpression is ContextRefExpression refExpression)
							{
								return new ContextInfo(refExpression.BuildContext, expression, level, levelExpression);
							}
							break;
						}
				}

				if (throwExceptionForNull)
					throw new LinqException($"Expression '{expression}' ({levelExpression}) is not a table.");

				return null;
			}

			AssociationDescriptor? GetAssociationDescriptor(Expression expression, out AccessorMember? memberInfo, bool onlyCurrent = true)
			{
				memberInfo = null;
				if (expression.NodeType == ExpressionType.MemberAccess || expression.NodeType == ExpressionType.Call)
					memberInfo = new AccessorMember(expression);

				if (memberInfo == null)
					return null;

				var descriptor = GetAssociationDescriptor(memberInfo, EntityDescriptor);
				if (descriptor == null && !onlyCurrent && memberInfo.MemberInfo.DeclaringType != ObjectType)
					descriptor = GetAssociationDescriptor(memberInfo, Builder.MappingSchema.GetEntityDescriptor(memberInfo.MemberInfo.DeclaringType!, Builder.DataOptions.ConnectionOptions.OnEntityDescriptorCreated));

				return descriptor;
			}

			AssociationDescriptor? GetAssociationDescriptor(AccessorMember accessorMember, EntityDescriptor entityDescriptor)
			{
				if (accessorMember.MemberInfo.MemberType == MemberTypes.Method)
				{
					var attribute = Builder.MappingSchema.GetAttribute<AssociationAttribute>(accessorMember.MemberInfo.DeclaringType!, accessorMember.MemberInfo);

					if (attribute != null)
						return new AssociationDescriptor
						(
							entityDescriptor.ObjectType,
							accessorMember.MemberInfo,
							attribute.GetThisKeys(),
							attribute.GetOtherKeys(),
							attribute.ExpressionPredicate,
							attribute.Predicate,
							attribute.QueryExpressionMethod,
							attribute.QueryExpression,
							attribute.Storage,
							attribute.AssociationSetterExpressionMethod,
							attribute.AssociationSetterExpression,
							attribute.ConfiguredCanBeNull,
							attribute.AliasName
						);
				}
				else if (accessorMember.MemberInfo.MemberType == MemberTypes.Property || accessorMember.MemberInfo.MemberType == MemberTypes.Field)
				{
<<<<<<< HEAD
					foreach (var ed in entityDescriptor.Associations)
						if (ed.MemberInfo.EqualsTo(accessorMember.MemberInfo))
							return ed;

					foreach (var m in entityDescriptor.InheritanceMapping)
						foreach (var ed in Builder.MappingSchema.GetEntityDescriptor(m.Type, Builder.DataOptions.ConnectionOptions.OnEntityDescriptorCreated).Associations)
							if (ed.MemberInfo.EqualsTo(accessorMember.MemberInfo))
								return ed;
=======
					return GetFieldOrPropAssociationDescriptor(accessorMember.MemberInfo, entityDescriptor);
>>>>>>> a122daf1
				}

				return null;
			}

			AssociationDescriptor? GetFieldOrPropAssociationDescriptor(MemberInfo memberInfo, EntityDescriptor entityDescriptor)
			{
				foreach (var ed in entityDescriptor.Associations)
					if (ed.MemberInfo.EqualsTo(memberInfo))
						return ed;

				foreach (var m in entityDescriptor.InheritanceMapping)
					foreach (var ed in Builder.MappingSchema.GetEntityDescriptor(m.Type).Associations)
						if (ed.MemberInfo.EqualsTo(memberInfo))
							return ed;

				return null;
			}

			#endregion
		}
	}
}<|MERGE_RESOLUTION|>--- conflicted
+++ resolved
@@ -1754,18 +1754,7 @@
 				}
 				else if (accessorMember.MemberInfo.MemberType == MemberTypes.Property || accessorMember.MemberInfo.MemberType == MemberTypes.Field)
 				{
-<<<<<<< HEAD
-					foreach (var ed in entityDescriptor.Associations)
-						if (ed.MemberInfo.EqualsTo(accessorMember.MemberInfo))
-							return ed;
-
-					foreach (var m in entityDescriptor.InheritanceMapping)
-						foreach (var ed in Builder.MappingSchema.GetEntityDescriptor(m.Type, Builder.DataOptions.ConnectionOptions.OnEntityDescriptorCreated).Associations)
-							if (ed.MemberInfo.EqualsTo(accessorMember.MemberInfo))
-								return ed;
-=======
 					return GetFieldOrPropAssociationDescriptor(accessorMember.MemberInfo, entityDescriptor);
->>>>>>> a122daf1
 				}
 
 				return null;
@@ -1778,7 +1767,7 @@
 						return ed;
 
 				foreach (var m in entityDescriptor.InheritanceMapping)
-					foreach (var ed in Builder.MappingSchema.GetEntityDescriptor(m.Type).Associations)
+					foreach (var ed in Builder.MappingSchema.GetEntityDescriptor(m.Type, Builder.DataOptions.ConnectionOptions.OnEntityDescriptorCreated).Associations)
 						if (ed.MemberInfo.EqualsTo(memberInfo))
 							return ed;
 
