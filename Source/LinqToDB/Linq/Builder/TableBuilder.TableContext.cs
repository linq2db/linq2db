--- conflicted
+++ resolved
@@ -747,23 +747,17 @@
 							var table = FindTable(expression, level, false, true);
 
 							if (table.Field == null)
-<<<<<<< HEAD
 							{
 								SqlInfo[] result;
-=======
-								return table.Table.SqlTable.Fields.Values
-									.Where(f => !f.IsDynamic)
-									.Select(f =>
-										f.ColumnDescriptor != null
-											? new SqlInfo(f.ColumnDescriptor.MemberInfo) { Sql = f }
-											: new SqlInfo { Sql = f })
-									.ToArray();
->>>>>>> 59d87c77
 
 								if (!IsScalarType(OriginalType))
 								{
 									result = table.Table.SqlTable.Fields.Values
-										.Select(f => new SqlInfo(f.ColumnDescriptor.MemberInfo) { Sql = f })
+										.Where(f => !f.IsDynamic)
+										.Select(f =>
+											f.ColumnDescriptor != null
+												? new SqlInfo(f.ColumnDescriptor.MemberInfo) { Sql = f }
+												: new SqlInfo { Sql = f })
 										.ToArray();
 								}
 								else
@@ -1320,9 +1314,9 @@
 												Builder.MappingSchema,
 												new ColumnAttribute(fieldName),
 												new MemberAccessor(EntityDescriptor.TypeAccessor, memberExpression.Member, EntityDescriptor)))
-												{
+											{
 													IsDynamic        = true,
-												};
+											};
 
 											SqlTable.Add(newField);
 										}
