﻿using System;
using System.Collections.Generic;
using System.Diagnostics;
using System.Linq;
using System.Linq.Expressions;

namespace LinqToDB.Linq.Builder
{
	using Extensions;
	using LinqToDB.Expressions;
	using Mapping;
	using Reflection;
	using SqlQuery;

	partial class TableBuilder
	{
		[DebuggerDisplay("{BuildContextDebuggingHelper.GetContextInfo(this)}")]
		public class TableContext : IBuildContext
		{
			#region Properties

#if DEBUG
			public string SqlQueryText => SelectQuery == null ? "" : SelectQuery.SqlText;
			public string Path         => this.GetPath();
			public int    ContextId    { get; private set; }
#endif

			public ExpressionBuilder      Builder     { get; }
			public Expression?            Expression  { get; }

			public SelectQuery            SelectQuery { get; set; }
			public SqlStatement?          Statement   { get; set; }

			public List<LoadWithInfo[]>?  LoadWith    { get; set; }

			public virtual IBuildContext? Parent      { get; set; }
			public bool                   IsScalar    { get; set; }

			public Type             OriginalType     = null!;
			public Type             ObjectType       = null!;
			public EntityDescriptor EntityDescriptor = null!;
			public SqlTable         SqlTable         = null!;

			internal bool           ForceLeftJoinAssociations { get; set; }

			public bool             AssociationsToSubQueries { get; set; }

			public bool IsSubQuery { get; }

			#endregion

			#region Init

			public TableContext(ExpressionBuilder builder, BuildInfo buildInfo, Type originalType)
			{
				Builder                  = builder;
				Parent                   = buildInfo.Parent;
				Expression               = buildInfo.Expression;
				SelectQuery              = buildInfo.SelectQuery;
				AssociationsToSubQueries = buildInfo.AssociationsAsSubQueries;
				IsSubQuery               = buildInfo.IsSubQuery;

				OriginalType     = originalType;
				ObjectType       = GetObjectType();
				SqlTable         = new SqlTable(builder.MappingSchema, ObjectType);
				EntityDescriptor = Builder.MappingSchema.GetEntityDescriptor(ObjectType);

				SelectQuery.From.Table(SqlTable);

				Init(true);
			}

			public TableContext(ExpressionBuilder builder, BuildInfo buildInfo, SqlTable table)
			{
				Builder                  = builder;
				Parent                   = buildInfo.Parent;
				Expression               = buildInfo.Expression;
				SelectQuery              = buildInfo.SelectQuery;
				AssociationsToSubQueries = buildInfo.AssociationsAsSubQueries;
				IsSubQuery               = buildInfo.IsSubQuery;

				OriginalType     = table.ObjectType;
				ObjectType       = GetObjectType();
				SqlTable         = table;
				EntityDescriptor = Builder.MappingSchema.GetEntityDescriptor(ObjectType);

				if (SqlTable.SqlTableType != SqlTableType.SystemTable)
					SelectQuery.From.Table(SqlTable);

				Init(true);
			}

			internal TableContext(ExpressionBuilder builder, SelectQuery selectQuery, SqlTable table)
			{
				Builder     = builder;
				Parent      = null;
				Expression  = null;
				SelectQuery = selectQuery;
				IsSubQuery  = false;

				OriginalType     = table.ObjectType;
				ObjectType       = GetObjectType();
				SqlTable         = table;
				EntityDescriptor = Builder.MappingSchema.GetEntityDescriptor(ObjectType);

				if (SqlTable.SqlTableType != SqlTableType.SystemTable)
					SelectQuery.From.Table(SqlTable);

				Init(true);
			}

			public TableContext(ExpressionBuilder builder, BuildInfo buildInfo)
			{
				Builder                  = builder;
				Parent                   = buildInfo.Parent;
				Expression               = buildInfo.Expression;
				SelectQuery              = buildInfo.SelectQuery;
				AssociationsToSubQueries = buildInfo.AssociationsAsSubQueries;
				IsSubQuery               = buildInfo.IsSubQuery;

				var mc   = (MethodCallExpression)Expression;
				var attr = mc.Method.GetTableFunctionAttribute(builder.MappingSchema)!;

				if (!typeof(IQueryable<>).IsSameOrParentOf(mc.Method.ReturnType))
					throw new LinqException("Table function has to return IQueryable<T>.");

				OriginalType     = mc.Method.ReturnType.GetGenericArguments()[0];
				ObjectType       = GetObjectType();
				SqlTable         = new SqlTable(builder.MappingSchema, ObjectType);
				EntityDescriptor = Builder.MappingSchema.GetEntityDescriptor(ObjectType);

				SelectQuery.From.Table(SqlTable);

				attr.SetTable((context: this, builder), builder.DataContext.CreateSqlProvider(), Builder.MappingSchema, SqlTable, mc, static (context, a, _) => context.builder.ConvertToSql(context.context, a));

				Init(true);
			}

			protected Type GetObjectType()
			{
				for (var type = OriginalType.BaseType; type != null && type != typeof(object); type = type.BaseType)
				{
					var mapping = Builder.MappingSchema.GetEntityDescriptor(type).InheritanceMapping;

					if (mapping.Count > 0)
						return type;
				}

				return OriginalType;
			}

			public List<InheritanceMapping> InheritanceMapping = null!;

			protected void Init(bool applyFilters)
			{
				Builder.Contexts.Add(this);
#if DEBUG
				ContextId = Builder.GenerateContextId();
#endif

				InheritanceMapping = EntityDescriptor.InheritanceMapping;

				// Original table is a parent.
				//
				if (applyFilters && ObjectType != OriginalType)
				{
					var predicate = Builder.MakeIsPredicate(this, OriginalType);

					if (predicate.GetType() != typeof(SqlPredicate.Expr))
						SelectQuery.Where.SearchCondition.Conditions.Add(new SqlCondition(false, predicate));
				}
			}

			#endregion

			#region BuildQuery

			public virtual void BuildQuery<T>(Query<T> query, ParameterExpression queryParameter)
			{
				var expr = Builder.FinalizeProjection(this,
					Builder.MakeExpression(new ContextRefExpression(typeof(T), this), ProjectFlags.Expression));

				var mapper = Builder.BuildMapper<T>(expr);

				QueryRunner.SetRunQuery(query, mapper);
			}

			#endregion

			#region BuildExpression

			public virtual Expression BuildExpression(Expression? expression, int level, bool enforceServerSide)
			{
				throw new NotImplementedException();
			}

			#endregion

			#region ConvertToSql

			public virtual SqlInfo[] ConvertToSql(Expression? expression, int level, ConvertFlags flags)
			{
				throw new NotImplementedException();
			}

			#endregion

			#region ConvertToIndex

			public virtual SqlInfo[] ConvertToIndex(Expression? expression, int level, ConvertFlags flags)
			{
				throw new NotImplementedException();
			}

			public Expression MakeExpression(Expression path, ProjectFlags flags)
			{
				if (flags.HasFlag(ProjectFlags.Root) || flags.HasFlag(ProjectFlags.AssociationRoot))
					return path;

				if (SequenceHelper.IsSameContext(path, this))
				{
					// trying to access Queryable variant
					if (path.Type != ObjectType && flags.HasFlag(ProjectFlags.Expression))
						return new SqlEagerLoadExpression(this, path, Builder.GetSequenceExpression(this));

					return Builder.BuildFullEntityExpression(this, ObjectType, flags);
				}

				if (path is not MemberExpression member)
					return Builder.CreateSqlError(this, path);

				var sql = GetField(member, member.GetLevel(Builder.MappingSchema), false);
				if (sql == null)
					return path;

				var placeholder = ExpressionBuilder.CreatePlaceholder(this, sql, path);

				return placeholder;
			}

			#endregion

			#region IsExpression

			public virtual IsExpressionResult IsExpression(Expression? expression, int level, RequestFor requestFlag)
			{
				throw new NotImplementedException(); 
			}

			#endregion

			#region GetContext

<<<<<<< HEAD
			public IBuildContext GetContext(Expression? expression, int level, BuildInfo buildInfo)
			{
				if (!buildInfo.CreateSubQuery)
					return this;
=======
								return Builder.BuildSequence(new BuildInfo(buildInfo, expr));
							}
						}
						else
						{
							var tableLevel  = FindContextExpression(expression, level, forceInner: false, throwExceptionForNull: true)!;
>>>>>>> 5e8667a0

				var expr = Builder.GetSequenceExpression(this);
				var context = Builder.BuildSequence(new BuildInfo(buildInfo, expr));

				return context;
			}

			public virtual SqlStatement GetResultStatement()
			{
				return Statement ??= new SqlSelectStatement(SelectQuery);
			}

			public void CompleteColumns()
			{
			}

			#endregion

			#region ConvertToParentIndex

			public virtual int ConvertToParentIndex(int index, IBuildContext? context)
			{
				throw new NotImplementedException(); 
			}

			#endregion

			#region SetAlias

			public void SetAlias(string? alias)
			{
				if (alias == null || SqlTable == null)
					return;

				if (!alias.Contains('<'))
					if (SqlTable.Alias == null)
						SqlTable.Alias = alias;
			}

			#endregion

			#region GetSubQuery

			public ISqlExpression? GetSubQuery(IBuildContext context)
			{
				return null;
			}

			#endregion

			#region Helpers

			protected ISqlExpression? GetField(Expression expression, int level, bool throwException)
			{
				expression = expression.SkipPathThrough();

				if (expression.NodeType == ExpressionType.MemberAccess)
				{
					var memberExpression = (MemberExpression)expression;

					if (EntityDescriptor.Aliases != null)
					{
						if (EntityDescriptor.Aliases.TryGetValue(memberExpression.Member.Name, out var aliasName))
						{
							var alias = EntityDescriptor[aliasName!];

							if (alias == null)
							{
								foreach (var column in EntityDescriptor.Columns)
								{
									if (column.MemberInfo.EqualsTo(memberExpression.Member, SqlTable.ObjectType))
									{
										expression = memberExpression = ExpressionHelper.PropertyOrField(
											Expression.Convert(memberExpression.Expression!, column.MemberInfo.DeclaringType!), column.MemberName);
										break;
									}
								}
							}
							else
							{
								var expr = memberExpression.Expression!;

								if (alias.MemberInfo.DeclaringType != memberExpression.Member.DeclaringType)
									expr = Expression.Convert(memberExpression.Expression!, alias.MemberInfo.DeclaringType!);

								expression = memberExpression = ExpressionHelper.PropertyOrField(expr, alias.MemberName);
							}
						}
					}

					var levelExpression = expression.GetLevelExpression(Builder.MappingSchema, level);

					if (levelExpression.NodeType == ExpressionType.MemberAccess)
					{
						if (levelExpression != expression)
						{
							var levelMember = (MemberExpression)levelExpression;

							if (memberExpression.Member.IsNullableValueMember() && memberExpression.Expression == levelExpression)
								memberExpression = levelMember;
							else
							{
								var sameType =
									levelMember.Member.ReflectedType == SqlTable.ObjectType ||
									levelMember.Member.DeclaringType == SqlTable.ObjectType;

								if (!sameType)
								{
									var members = SqlTable.ObjectType.GetInstanceMemberEx(levelMember.Member.Name);
									foreach (var mi in members)
									{
										if (mi.DeclaringType == levelMember.Member.DeclaringType)
										{
											sameType = true;
											break;
										}
									}
								}

								if (sameType || InheritanceMapping.Count > 0)
								{
									string? pathName = null;
									foreach (var field in SqlTable.Fields)
									{
										var name = levelMember.Member.Name;
										if (field.Name.IndexOf('.') >= 0)
										{
											if (pathName == null)
											{
												var suffix = string.Empty;
												for (var ex = (MemberExpression)expression;
													ex != levelMember;
													ex = (MemberExpression)ex.Expression!)
												{
													suffix = string.IsNullOrEmpty(suffix)
														? ex.Member.Name
														: ex.Member.Name + "." + suffix;
												}

												pathName = !string.IsNullOrEmpty(suffix) ? name + "." + suffix : name;
											}

											if (field.Name == pathName)
												return field;
										}
										else if (field.Name == name)
											return field;
									}
								}
							}
						}

						if (levelExpression == memberExpression)
						{
							foreach (var field in SqlTable.Fields)
							{
								if (field.ColumnDescriptor.MemberInfo.EqualsTo(memberExpression.Member, SqlTable.ObjectType))
								{
									if (field.ColumnDescriptor.MemberAccessor.IsComplex
										&& !field.ColumnDescriptor.MemberAccessor.MemberInfo.IsDynamicColumnPropertyEx())
									{
										var name = memberExpression.Member.Name;
										var me   = memberExpression;

										if (me.Expression is MemberExpression)
										{
											while (me.Expression is MemberExpression me1)
											{
												me   = me1;
												name = me.Member.Name + '.' + name;
											}

											var fld = SqlTable[name];

											if (fld != null)
												return fld;
										}
									}
									else
									{
										return field;
									}
								}

								if (InheritanceMapping.Count > 0 && field.Name == memberExpression.Member.Name)
									foreach (var mapping in InheritanceMapping)
										foreach (var mm in Builder.MappingSchema.GetEntityDescriptor(mapping.Type).Columns)
											if (mm.MemberAccessor.MemberInfo.EqualsTo(memberExpression.Member))
												return field;

								if (memberExpression.Member.IsDynamicColumnPropertyEx())
								{
									var fieldName = memberExpression.Member.Name;

									// do not add association columns
									var flag = true;
									foreach (var assoc in EntityDescriptor.Associations)
									{
										if (assoc.MemberInfo == memberExpression.Member)
										{
											flag = false;
											break;
										}
									}

									if (flag)
									{
										var newField = SqlTable[fieldName];
										if (newField == null)
										{
											newField = new SqlField(
												new ColumnDescriptor(
													Builder.MappingSchema,
													EntityDescriptor,
													new ColumnAttribute(fieldName),
													new MemberAccessor(EntityDescriptor.TypeAccessor,
														memberExpression.Member, EntityDescriptor),
													InheritanceMapping.Count > 0)
											) { IsDynamic = true, };

											SqlTable.Add(newField);
										}

										return newField;
									}
								}
			}

							if (throwException &&
								EntityDescriptor != null &&
								EntityDescriptor.TypeAccessor.Type == memberExpression.Member.DeclaringType)
			{
								throw new LinqException("Member '{0}.{1}' is not a table column.",
									memberExpression.Member.DeclaringType.Name, memberExpression.Member.Name);
				}
						}
							}
						}

				if (throwException)
										{
					throw new LinqException($"Member '{expression}' is not a table column.");
										}
					return null;
			}

			#endregion
		}
	}
}<|MERGE_RESOLUTION|>--- conflicted
+++ resolved
@@ -21,7 +21,7 @@
 
 #if DEBUG
 			public string SqlQueryText => SelectQuery == null ? "" : SelectQuery.SqlText;
-			public string Path         => this.GetPath();
+			public string Path => this.GetPath();
 			public int    ContextId    { get; private set; }
 #endif
 
@@ -53,10 +53,10 @@
 
 			public TableContext(ExpressionBuilder builder, BuildInfo buildInfo, Type originalType)
 			{
-				Builder                  = builder;
-				Parent                   = buildInfo.Parent;
-				Expression               = buildInfo.Expression;
-				SelectQuery              = buildInfo.SelectQuery;
+				Builder          = builder;
+				Parent           = buildInfo.Parent;
+				Expression       = buildInfo.Expression;
+				SelectQuery      = buildInfo.SelectQuery;
 				AssociationsToSubQueries = buildInfo.AssociationsAsSubQueries;
 				IsSubQuery               = buildInfo.IsSubQuery;
 
@@ -72,10 +72,10 @@
 
 			public TableContext(ExpressionBuilder builder, BuildInfo buildInfo, SqlTable table)
 			{
-				Builder                  = builder;
-				Parent                   = buildInfo.Parent;
-				Expression               = buildInfo.Expression;
-				SelectQuery              = buildInfo.SelectQuery;
+				Builder          = builder;
+				Parent           = buildInfo.Parent;
+				Expression       = buildInfo.Expression;
+				SelectQuery      = buildInfo.SelectQuery;
 				AssociationsToSubQueries = buildInfo.AssociationsAsSubQueries;
 				IsSubQuery               = buildInfo.IsSubQuery;
 
@@ -92,10 +92,10 @@
 
 			internal TableContext(ExpressionBuilder builder, SelectQuery selectQuery, SqlTable table)
 			{
-				Builder     = builder;
-				Parent      = null;
-				Expression  = null;
-				SelectQuery = selectQuery;
+				Builder          = builder;
+				Parent           = null;
+				Expression       = null;
+				SelectQuery      = selectQuery;
 				IsSubQuery  = false;
 
 				OriginalType     = table.ObjectType;
@@ -111,10 +111,10 @@
 
 			public TableContext(ExpressionBuilder builder, BuildInfo buildInfo)
 			{
-				Builder                  = builder;
-				Parent                   = buildInfo.Parent;
-				Expression               = buildInfo.Expression;
-				SelectQuery              = buildInfo.SelectQuery;
+				Builder     = builder;
+				Parent      = buildInfo.Parent;
+				Expression  = buildInfo.Expression;
+				SelectQuery = buildInfo.SelectQuery;
 				AssociationsToSubQueries = buildInfo.AssociationsAsSubQueries;
 				IsSubQuery               = buildInfo.IsSubQuery;
 
@@ -201,14 +201,14 @@
 			public virtual SqlInfo[] ConvertToSql(Expression? expression, int level, ConvertFlags flags)
 			{
 				throw new NotImplementedException();
-			}
+								}
 
 			#endregion
 
 			#region ConvertToIndex
 
 			public virtual SqlInfo[] ConvertToIndex(Expression? expression, int level, ConvertFlags flags)
-			{
+									{
 				throw new NotImplementedException();
 			}
 
@@ -224,7 +224,7 @@
 						return new SqlEagerLoadExpression(this, path, Builder.GetSequenceExpression(this));
 
 					return Builder.BuildFullEntityExpression(this, ObjectType, flags);
-				}
+			}
 
 				if (path is not MemberExpression member)
 					return Builder.CreateSqlError(this, path);
@@ -251,19 +251,10 @@
 
 			#region GetContext
 
-<<<<<<< HEAD
 			public IBuildContext GetContext(Expression? expression, int level, BuildInfo buildInfo)
 			{
 				if (!buildInfo.CreateSubQuery)
 					return this;
-=======
-								return Builder.BuildSequence(new BuildInfo(buildInfo, expr));
-							}
-						}
-						else
-						{
-							var tableLevel  = FindContextExpression(expression, level, forceInner: false, throwExceptionForNull: true)!;
->>>>>>> 5e8667a0
 
 				var expr = Builder.GetSequenceExpression(this);
 				var context = Builder.BuildSequence(new BuildInfo(buildInfo, expr));
