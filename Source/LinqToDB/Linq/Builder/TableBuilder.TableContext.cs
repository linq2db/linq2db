﻿using System;
using System.Collections.Generic;
using System.Diagnostics;
using System.Linq;
using System.Linq.Expressions;
using System.Reflection;
using System.Runtime.CompilerServices;
using JetBrains.Annotations;

namespace LinqToDB.Linq.Builder
{
	using Extensions;
	using LinqToDB.Expressions;
	using Mapping;
	using Reflection;
	using SqlQuery;
	using Common;

	partial class TableBuilder
	{
		[DebuggerDisplay("{BuildContextDebuggingHelper.GetContextInfo(this)}")]
		public class TableContext : IBuildContext
		{
			#region Properties

#if DEBUG
			public string _sqlQueryText => SelectQuery == null ? "" : SelectQuery.SqlText;
			public string Path => this.GetPath();
#endif

			public ExpressionBuilder      Builder     { get; }
			public Expression?            Expression  { get; }

			public SelectQuery            SelectQuery { get; set; }
			public SqlStatement?          Statement   { get; set; }

			public List<LoadWithInfo[]>?  LoadWith    { get; set; }

			public virtual IBuildContext? Parent      { get; set; }
			public bool                   IsScalar    { get; set; }

			public Type             OriginalType     = null!;
			public Type             ObjectType       = null!;
			public EntityDescriptor EntityDescriptor = null!;
			public SqlTable         SqlTable         = null!;

			internal bool           ForceLeftJoinAssociations { get; set; }

			public bool             AssociationsToSubQueries { get; set; }

			#endregion

			#region Init

			public TableContext(ExpressionBuilder builder, BuildInfo buildInfo, Type originalType)
			{
				Builder          = builder;
				Parent           = buildInfo.Parent;
				Expression       = buildInfo.Expression;
				SelectQuery      = buildInfo.SelectQuery;
				AssociationsToSubQueries = buildInfo.AssociationsAsSubQueries;

				OriginalType     = originalType;
				ObjectType       = GetObjectType();
				SqlTable         = new SqlTable(builder.MappingSchema, ObjectType);
				EntityDescriptor = Builder.MappingSchema.GetEntityDescriptor(ObjectType);

				SelectQuery.From.Table(SqlTable);

				Init(true);
			}

			public TableContext(ExpressionBuilder builder, BuildInfo buildInfo, SqlTable table)
			{
				Builder          = builder;
				Parent           = buildInfo.Parent;
				Expression       = buildInfo.Expression;
				SelectQuery      = buildInfo.SelectQuery;
				AssociationsToSubQueries = buildInfo.AssociationsAsSubQueries;

				OriginalType     = table.ObjectType!;
				ObjectType       = GetObjectType();
				SqlTable         = table;
				EntityDescriptor = Builder.MappingSchema.GetEntityDescriptor(ObjectType);

				if (SqlTable.SqlTableType != SqlTableType.SystemTable)
					SelectQuery.From.Table(SqlTable);

				Init(true);
			}

			internal TableContext(ExpressionBuilder builder, SelectQuery selectQuery, SqlTable table)
			{
				Builder          = builder;
				Parent           = null;
				Expression       = null;
				SelectQuery      = selectQuery;

				OriginalType     = table.ObjectType!;
				ObjectType       = GetObjectType();
				SqlTable         = table;
				EntityDescriptor = Builder.MappingSchema.GetEntityDescriptor(ObjectType);

				if (SqlTable.SqlTableType != SqlTableType.SystemTable)
					SelectQuery.From.Table(SqlTable);

				Init(true);
			}

			protected TableContext(ExpressionBuilder builder, SelectQuery selectQuery)
			{
				Builder     = builder;
				SelectQuery = selectQuery;
			}

			public TableContext(ExpressionBuilder builder, BuildInfo buildInfo)
			{
				Builder     = builder;
				Parent      = buildInfo.Parent;
				Expression  = buildInfo.Expression;
				SelectQuery = buildInfo.SelectQuery;
				AssociationsToSubQueries = buildInfo.AssociationsAsSubQueries;

				var mc   = (MethodCallExpression)Expression;
				var attr = builder.GetTableFunctionAttribute(mc.Method)!;

				if (!typeof(IQueryable<>).IsSameOrParentOf(mc.Method.ReturnType))
					throw new LinqException("Table function has to return IQueryable<T>.");

				OriginalType     = mc.Method.ReturnType.GetGenericArguments()[0];
				ObjectType       = GetObjectType();
				SqlTable         = new SqlTable(builder.MappingSchema, ObjectType);
				EntityDescriptor = Builder.MappingSchema.GetEntityDescriptor(ObjectType);

				SelectQuery.From.Table(SqlTable);

				attr.SetTable((context: this, builder), builder.DataContext.CreateSqlProvider(), Builder.MappingSchema, SqlTable, mc, static (context, a, _) => context.builder.ConvertToSql(context.context, a));

				Init(true);
			}

			protected Type GetObjectType()
			{
				for (var type = OriginalType.BaseType; type != null && type != typeof(object); type = type.BaseType)
				{
					var mapping = Builder.MappingSchema.GetEntityDescriptor(type).InheritanceMapping;

					if (mapping.Count > 0)
						return type;
				}

				return OriginalType;
			}

			public List<InheritanceMapping> InheritanceMapping = null!;

			protected void Init(bool applyFilters)
			{
				Builder.Contexts.Add(this);

				InheritanceMapping = EntityDescriptor.InheritanceMapping;

				// Original table is a parent.
				//
				if (applyFilters && ObjectType != OriginalType)
				{
					var predicate = Builder.MakeIsPredicate(this, OriginalType);

					if (predicate.GetType() != typeof(SqlPredicate.Expr))
						SelectQuery.Where.SearchCondition.Conditions.Add(new SqlCondition(false, predicate));
				}
			}

			#endregion

			#region BuildQuery

			static object DefaultInheritanceMappingException(object value, Type type)
			{
				throw new LinqException("Inheritance mapping is not defined for discriminator value '{0}' in the '{1}' hierarchy.", value, type);
			}

			Dictionary<MemberInfo, Expression>? _loadWithCache;

			void SetLoadWithBindings(Type objectType, ParameterExpression parentObject, List<Expression> exprs)
			{
				var loadWith = GetLoadWith();

				if (loadWith == null)
					return;

				var members = AssociationHelper.GetLoadWith(loadWith);

				foreach (var member in members)
				{
					if (member.Info.MemberInfo.DeclaringType!.IsAssignableFrom(objectType))
					{
						var ma   = Expression.MakeMemberAccess(new ContextRefExpression(objectType, this), member.Info.MemberInfo);
						var attr = Builder.MappingSchema.GetAttribute<AssociationAttribute>(member.Info.MemberInfo.ReflectedType!, member.Info.MemberInfo);

						if (_loadWithCache == null || !_loadWithCache.TryGetValue(member.Info.MemberInfo, out var ex))
						{
							if (Builder.AssociationPath == null)
								Builder.AssociationPath = new Stack<Tuple<AccessorMember, IBuildContext, List<LoadWithInfo[]>?>>();

							Builder.AssociationPath.Push(Tuple.Create(new AccessorMember(ma), (IBuildContext)this, (List<LoadWithInfo[]>?)loadWith));

							ex = BuildExpression(ma, 1, parentObject, false);
							if (_loadWithCache == null)
								_loadWithCache = new Dictionary<MemberInfo, Expression>();
							_loadWithCache.Add(member.Info.MemberInfo, ex);

							_ = Builder.AssociationPath.Pop();
						}

						if (member.Info.MemberInfo.IsDynamicColumnPropertyEx())
						{
							var typeAcc = TypeAccessor.GetAccessor(member.Info.MemberInfo.ReflectedType!);
							var setter  = new MemberAccessor(typeAcc, member.Info.MemberInfo, EntityDescriptor).SetterExpression;

							exprs.Add(Expression.Invoke(setter, parentObject, ex));
						}
						else
						{
							exprs.Add(Expression.Assign(
								attr?.Storage != null
									? ExpressionHelper.PropertyOrField(parentObject, attr.Storage)
									: Expression.MakeMemberAccess(parentObject, member.Info.MemberInfo),
								ex));
						}
					}
				}
			}


			static bool IsRecord(Attribute[] attrs, out int sequence)
			{
				sequence = -1;
				var compilationMappingAttr = attrs.FirstOrDefault(static attr => attr.GetType().FullName == "Microsoft.FSharp.Core.CompilationMappingAttribute");
				var cliMutableAttr         = attrs.FirstOrDefault(static attr => attr.GetType().FullName == "Microsoft.FSharp.Core.CLIMutableAttribute");

				if (compilationMappingAttr != null)
				{
					// https://github.com/dotnet/fsharp/blob/1fcb351bb98fe361c7e70172ea51b5e6a4b52ee0/src/fsharp/FSharp.Core/prim-types.fsi
					// ObjectType = 3
					if (System.Convert.ToInt32(((dynamic)compilationMappingAttr).SourceConstructFlags) == 3)
						return false;

					sequence = ((dynamic)compilationMappingAttr).SequenceNumber;
				}

				return compilationMappingAttr != null && cliMutableAttr == null;
			}

			bool IsAnonymous(Type type)
			{
				if (!type.IsPublic &&
					 type.IsGenericType &&
					(type.Name.StartsWith("<>f__AnonymousType", StringComparison.Ordinal) ||
					 type.Name.StartsWith("VB$AnonymousType",   StringComparison.Ordinal)))
				{
					return Builder.MappingSchema.GetAttribute<CompilerGeneratedAttribute>(type) != null;
				}

				return false;
			}			
			
			bool HasDefaultConstructor(Type type)
			{
				var constructors = type.GetConstructors(BindingFlags.Instance | BindingFlags.Public | BindingFlags.NonPublic);

				foreach (var constructor in constructors)
				{
					if (constructor.GetParameters().Length == 0)
						return true;
				}

				return constructors.Length == 0;
			}

			ParameterExpression? _variable;

			Expression BuildTableExpression(bool buildBlock, Type objectType, Tuple<int, SqlField?>[] index)
			{
				if (buildBlock && _variable != null)
					return _variable;

				var entityDescriptor = Builder.MappingSchema.GetEntityDescriptor(objectType);

				// choosing type that can be instantiated
				if ((objectType.IsInterface || objectType.IsAbstract) && !(ObjectType.IsInterface || ObjectType.IsAbstract))
				{
					objectType = ObjectType;
				}

				var expr =
					IsRecord(Builder.MappingSchema.GetAttributes<Attribute>(objectType), out var _) ?
						BuildRecordConstructor (entityDescriptor, objectType, index, true) :
					IsAnonymous(objectType) || !HasDefaultConstructor(objectType) ?
						BuildRecordConstructor (entityDescriptor, objectType, index, false) :
						BuildDefaultConstructor(entityDescriptor, objectType, index);

				expr = BuildCalculatedColumns(entityDescriptor, expr);
				expr = ProcessExpression(expr);
				expr = NotifyEntityCreated(expr);

				if (!buildBlock)
					return expr;

				return _variable = Builder.BuildVariable(expr);
			}

			[UsedImplicitly]
			static object OnEntityCreated(IDataContext context, object entity, TableOptions tableOptions, string? tableName, string? schemaName, string? databaseName, string? serverName)
			{
				var onEntityCreated = context.OnEntityCreated;

				if (onEntityCreated != null)
				{
					var args = new EntityCreatedEventArgs
					{
						Entity       = entity,
						DataContext  = context,
						TableOptions = tableOptions,
						TableName    = tableName,
						SchemaName   = schemaName,
						DatabaseName = databaseName,
						ServerName   = serverName
					};

					onEntityCreated(args);

					return args.Entity;
				}

				return entity;
			}

			private static readonly MethodInfo _onEntityCreatedMethodInfo = MemberHelper.MethodOf(() =>
				OnEntityCreated(null!, null!, TableOptions.NotSet, null, null, null, null));

			Expression NotifyEntityCreated(Expression expr)
			{
				if (Builder.DataContext is IEntityServices)
				{
					expr =
						Expression.Convert(
							Expression.Call(
								_onEntityCreatedMethodInfo,
								ExpressionBuilder.DataContextParam,
								expr,
								Expression.Constant(SqlTable.TableOptions),
								Expression.Constant(SqlTable.PhysicalName, typeof(string)),
								Expression.Constant(SqlTable.Schema,       typeof(string)),
								Expression.Constant(SqlTable.Database,     typeof(string)),
								Expression.Constant(SqlTable.Server,       typeof(string))
							),
							expr.Type);
				}


				return expr;
			}

			Expression BuildCalculatedColumns(EntityDescriptor entityDescriptor, Expression expr)
			{
				if (!entityDescriptor.HasCalculatedMembers)
					return expr;

				var isBlockDisable = Builder.IsBlockDisable;

				Builder.IsBlockDisable = true;

				var variable    = Expression.Variable(expr.Type, expr.Type.ToString());
				var expressions = new List<Expression>
				{
					Expression.Assign(variable, expr)
				};

				foreach (var member in entityDescriptor.CalculatedMembers!)
				{
					var accessExpression    = Expression.MakeMemberAccess(variable, member.MemberInfo);
					var convertedExpression = Builder.ConvertExpressionTree(accessExpression);
					var selectorLambda      = Expression.Lambda(convertedExpression, variable);

					var context    = new SelectContext(Parent, selectorLambda, this);
					var expression = context.BuildExpression(null, 0, false);

					expressions.Add(Expression.Assign(accessExpression, expression));
				}

				expressions.Add(variable);

				Builder.IsBlockDisable = isBlockDisable;

				return Expression.Block(new[] { variable }, expressions);
			}

			Expression BuildDefaultConstructor(EntityDescriptor entityDescriptor, Type objectType, Tuple<int, SqlField?>[] index)
			{
				var members = new List<(ColumnDescriptor column, ConvertFromDataReaderExpression expr)>();
				foreach (var idx in index)
				{
					if (idx.Item1 >= 0 && idx.Item2 != null)
					{
						foreach (var cd in entityDescriptor.Columns.Where(c => c.ColumnName == idx.Item2.PhysicalName))
						{
							if (cd.Storage != null ||
								!(cd.MemberAccessor.MemberInfo is PropertyInfo info) ||
								info.GetSetMethod(true) != null)
							{
								members.Add((cd, new ConvertFromDataReaderExpression(cd.StorageType, idx.Item1, cd.ValueConverter, Builder.DataReaderLocal)));
							}
						}
					}
				}

				var initExpr = Expression.MemberInit(Expression.New(objectType),
					members
						// IMPORTANT: refactoring this condition will affect hasComplex variable calculation below
						.Where(static m => !m.column.MemberAccessor.IsComplex)
						.Select(static m => (MemberBinding)Expression.Bind(m.column.StorageInfo, m.expr))
				);

				var        hasComplex = members.Count > initExpr.Bindings.Count;
				Expression expr       = initExpr;

				var loadWith   = GetLoadWith();

				if (hasComplex || loadWith != null)
				{
					var obj   = Expression.Variable(expr.Type);
					var exprs = new List<Expression> { Expression.Assign(obj, expr) };

					if (hasComplex)
						foreach (var (column, exp) in members)
							if (column.MemberAccessor.IsComplex)
								exprs.Add(column.MemberAccessor.SetterExpression!.GetBody(obj, exp));

					if (loadWith != null)
						SetLoadWithBindings(objectType, obj, exprs);

					exprs.Add(obj);

					expr = Expression.Block(new[] { obj }, exprs);
				}

				return expr;
			}

			class ColumnInfo
			{
				public bool       IsComplex;
				public string     Name = null!;
				public Expression Expression = null!;
			}

			IEnumerable<(string Name, Expression? Expr)> GetExpressions(TypeAccessor typeAccessor, bool isRecordType, List<ColumnInfo> columns)
			{
				var members = isRecordType ?
					typeAccessor.Members.Select(m =>
					{
						if (IsRecord(Builder.MappingSchema.GetAttributes<Attribute>(typeAccessor.Type, m.MemberInfo), out var sequence))
							return new { m, sequence };
						return null;
					})
					.Where(static _ => _ != null).OrderBy(static _ => _!.sequence).Select(static _ => _!.m) :
					typeAccessor.Members;

				var loadWith      = GetLoadWith();
				var loadWithItems = loadWith == null ? new List<AssociationHelper.LoadWithItem>() : AssociationHelper.GetLoadWith(loadWith);

				foreach (var member in members)
				{
					ColumnInfo? column = null;
					foreach (var c in columns)
					{
						if (!c.IsComplex && c.Name == member.Name)
						{
							column = c;
							break;
						}
					}

					if (column != null)
					{
						yield return (member.Name, column.Expression);
					}
					else
					{
						var assocAttr = Builder.MappingSchema.GetAttributes<AssociationAttribute>(typeAccessor.Type, member.MemberInfo).FirstOrDefault();
						var isAssociation = assocAttr != null;

						if (isAssociation)
						{
							foreach (var item in loadWithItems)
							{
								if (MemberInfoEqualityComparer.Default.Equals(item.Info.MemberInfo, member.MemberInfo))
								{
									var ma = Expression.MakeMemberAccess(Expression.Constant(null, typeAccessor.Type), member.MemberInfo);
									yield return (member.Name, BuildExpression(ma, 1, false));
									break;
								}
							}
						}
						else
						{
							var name = member.Name + '.';

							var cols = new List<ColumnInfo>(columns.Count);
							foreach (var c in columns)
								if (c.IsComplex && c.Name.StartsWith(name))
									cols.Add(c);

							if (cols.Count == 0)
								yield return (member.Name, null);
							else
							{
								foreach (var col in cols)
								{
									col.Name      = col.Name.Substring(name.Length);
									col.IsComplex = col.Name.Contains(".");
								}

								var typeAcc  = TypeAccessor.GetAccessor(member.Type);
								var isRecord = IsRecord(Builder.MappingSchema.GetAttributes<Attribute>(member.Type), out _);

								var exprs = GetExpressions(typeAcc, isRecord, cols).ToList();

								if (isRecord || !HasDefaultConstructor(member.Type))
								{
									var expr = BuildFromParametrizedConstructor(member.Type, exprs);

									yield return (member.Name, expr);
								}
								else
								{
									var expr = Expression.MemberInit(
										Expression.New(member.Type),
										from m in typeAcc.Members.Zip(exprs, static (m,e) => new { m, e })
										where m.e.Expr != null
										select (MemberBinding)Expression.Bind(m.m.MemberInfo, m.e.Expr));

									yield return (member.Name, expr);
								}
							}
						}
					}
				}
			}

			ConstructorInfo SelectParametrizedConstructor(Type objectType)
			{
				var constructors = objectType.GetConstructors();

				if (constructors.Length == 0)
				{
					constructors = objectType.GetConstructors(BindingFlags.Instance | BindingFlags.NonPublic);

					if (constructors.Length == 0)
						throw new InvalidOperationException($"Type '{objectType.Name}' has no constructors.");
				}

				if (constructors.Length > 1)
					throw new InvalidOperationException($"Type '{objectType.Name}' has ambiguous constructors.");

				return constructors[0];
			}

			Expression BuildFromParametrizedConstructor(Type objectType,
				IList<(string Name, Expression? Expr)> expressions)
			{
				var ctor = SelectParametrizedConstructor(objectType);

				var parameters = ctor.GetParameters();
				var argFound   = false;

				var args = new Expression?[parameters.Length];
				for (int i = 0; i < parameters.Length; i++)
				{
					var param = parameters[i];
					Expression? arg = null;
					foreach (var (name, e) in expressions)
					{
						if (e != null && name == param.Name)
						{
							arg = e;
							break;
						}
					}

					if (arg == null)
					{
						foreach (var (name, e) in expressions)
						{
							if (e != null && name.Equals(param.Name, StringComparison.OrdinalIgnoreCase))
							{
								arg = e;
								break;
							}
						}
					}

					argFound = argFound || arg != null;

					arg ??= new DefaultValueExpression(Builder.MappingSchema, param.ParameterType);

					args[i] = arg;
				}

				if (!argFound)
					throw new InvalidOperationException($"Type '{objectType.Name}' has no suitable constructor.");

				var expr = Expression.New(ctor, args);

				return expr;
			}

			Expression BuildRecordConstructor(EntityDescriptor entityDescriptor, Type objectType, Tuple<int, SqlField?>[] index, bool isRecord)
			{
				var columns = new List<ColumnInfo>();
				foreach (var idx in index)
				{
					if (idx.Item1 >= 0 && idx.Item2 != null)
					{
						foreach (var cd in entityDescriptor.Columns)
						{
							if (cd.ColumnName == idx.Item2.PhysicalName)
							{
								columns.Add(
									new ColumnInfo()
									{
										IsComplex  = cd.MemberAccessor.IsComplex,
										Name       = cd.MemberName,
										Expression = new ConvertFromDataReaderExpression(cd.MemberType, idx.Item1, cd.ValueConverter, Builder.DataReaderLocal)
									});
							}
						}
					}
				}

				var exprs = GetExpressions(entityDescriptor.TypeAccessor, isRecord, columns).ToList();

				return BuildFromParametrizedConstructor(objectType, exprs);
			}

			protected virtual Expression ProcessExpression(Expression expression)
			{
				return expression;
			}

			Tuple<int, SqlField?>[] BuildIndex(Tuple<int, SqlField?>[] index, Type objectType)
			{
				var names = new Dictionary<string,int>();
				var n     = 0;
				var ed    = Builder.MappingSchema.GetEntityDescriptor(objectType);

				foreach (var cd in ed.Columns)
					if (cd.MemberAccessor.TypeAccessor.Type == ed.TypeAccessor.Type)
						names.Add(cd.MemberName, n++);

				var q =
					from r in SqlTable.Fields.Select(static (f,i) => new { f, i })
					where names.ContainsKey(r.f.Name)
					orderby names[r.f.Name]
					select index[r.i];

				return q.ToArray();
			}

			protected virtual Expression BuildQuery(Type tableType, TableContext tableContext, ParameterExpression? parentObject)
			{
				SqlInfo[] info;

				if (IsScalarSet())
				{
					info = ConvertToIndex(null, 0, ConvertFlags.All);
					if (info.Length != 1)
						throw new LinqToDBException($"Invalid scalar type processing for type '{tableType.Name}'.");
					var parentIndex = ConvertToParentIndex(info[0].Index, this);
					return Builder.BuildSql(tableType, parentIndex, info[0].Sql);
				}

				if (ObjectType == tableType)
				{
					info = ConvertToIndex(null, 0, ConvertFlags.All);
				}
				else
				{
					info = ConvertToSql(null, 0, ConvertFlags.All);

					var table = new SqlTable(Builder.MappingSchema, tableType);

					var matchedFields = new List<SqlInfo>();
					foreach (var field in table.Fields)
					{
						foreach (var sqlInfo in info)
						{
							var sqlField = (SqlField)sqlInfo.Sql;
							var found = sqlField.Name == field.Name;

							if (!found)
							{
								found = EntityDescriptor.Aliases != null &&
										EntityDescriptor.Aliases.TryGetValue(field.Name, out var alias) &&
										alias == sqlField.Name;
							}

							if (found)
							{
								matchedFields.Add(GetIndex(sqlInfo));
								break;
							}
						}
					}

					info = matchedFields.ToArray();
				}

				var index = new Tuple<int, SqlField?>[info.Length];
				for (var i = 0; i < info.Length; i++)
					index[i] = Tuple.Create(ConvertToParentIndex(info[i].Index, this), QueryHelper.GetUnderlyingField(info[i].Sql));

				if (ObjectType != tableType || InheritanceMapping.Count == 0)
					return BuildTableExpression(!Builder.IsBlockDisable, tableType, index);

				Expression expr;

				var defaultMapping = InheritanceMapping.SingleOrDefault(static m => m.IsDefault);

				if (defaultMapping != null)
				{
					expr = Expression.Convert(
						BuildTableExpression(false, defaultMapping.Type, BuildIndex(index, defaultMapping.Type)),
						ObjectType);
				}
				else
				{
					var exceptionMethod = MemberHelper.MethodOf(() => DefaultInheritanceMappingException(null!, null!));
					var field           = SqlTable[InheritanceMapping[0].DiscriminatorName] ?? throw new LinqException($"Field {InheritanceMapping[0].DiscriminatorName} not found in table {SqlTable}");
					var dindex          = ConvertToParentIndex(_indexes[field].Index, this);

					expr = Expression.Convert(
						Expression.Call(null, exceptionMethod,
							new ConvertFromDataReaderExpression(typeof(object), dindex, null, ExpressionBuilder.DataReaderParam),
							Expression.Constant(ObjectType)),
						ObjectType);
				}

				foreach (var mapping in InheritanceMapping.Select(static (m,i) => new { m, i }))
				{
					if (mapping.m == defaultMapping)
						continue;

					var field  = SqlTable[InheritanceMapping[mapping.i].DiscriminatorName] ?? throw new LinqException($"Field {InheritanceMapping[mapping.i].DiscriminatorName} not found in table {SqlTable}");
					var dindex = ConvertToParentIndex(_indexes[field].Index, this);

					Expression testExpr;

					var isNullExpr = Expression.Call(
						ExpressionBuilder.DataReaderParam,
						ReflectionHelper.DataReader.IsDBNull,
						ExpressionInstances.Int32Array(dindex));

					if (mapping.m.Code == null)
					{
						testExpr = isNullExpr;
					}
					else
					{
						var codeType = mapping.m.Code.GetType();

						testExpr = ExpressionBuilder.Equal(
							Builder.MappingSchema,
							Builder.BuildSql(codeType, dindex, mapping.m.Discriminator.ValueConverter),
							Expression.Constant(mapping.m.Code));

						if (mapping.m.Discriminator.CanBeNull)
						{
							testExpr =
								Expression.AndAlso(
									Expression.Not(isNullExpr),
									testExpr);
						}
					}

					expr = Expression.Condition(
						testExpr,
						Expression.Convert(BuildTableExpression(false, mapping.m.Type, BuildIndex(index, mapping.m.Type)), ObjectType),
						expr);
				}

				return expr;
			}

			private bool IsScalarSet()
			{
				return IsScalar || Builder.MappingSchema.IsScalarType(OriginalType);
			}

			public virtual void BuildQuery<T>(Query<T> query, ParameterExpression queryParameter)
			{
				var expr   = BuildQuery(typeof(T), this, null);
				var mapper = Builder.BuildMapper<T>(expr);

				QueryRunner.SetRunQuery(query, mapper);
			}

			#endregion

			#region BuildExpression

			public virtual Expression BuildExpression(Expression? expression, int level, bool enforceServerSide)
			{
				return BuildExpression(expression, level, null, enforceServerSide);
			}

			Expression BuildExpression(Expression? expression, int level, ParameterExpression? parentObject,
				bool enforceServerSide)
			{

				if (expression == null || SequenceHelper.IsSameContext(expression, this))
				{
					return BuildQuery(OriginalType, this, parentObject);
				}


				// Build table.
				//

				var projection = MakeProjection(expression, false);
				if (projection != expression)
				{
					var ctx = Builder.GetContext(this, projection);
					if (ctx == null)
						throw new InvalidOperationException();
					return ctx.BuildExpression(projection, 0, enforceServerSide);
				}

				var field = GetField(expression, 1, false);
				if (field != null)
				{
					// Build field.
					//
					var fieldInfo  = ConvertToIndex(expression, level, ConvertFlags.Field).Single();
					var fieldIndex = ConvertToParentIndex(fieldInfo.Index, null);

					return Builder.BuildSql(expression!, fieldIndex, fieldInfo.Sql);
				}

				throw new NotImplementedException();

				var levelExpression = expression.GetLevelExpression(Builder.MappingSchema, level);
				var descriptor      = GetAssociationDescriptor(levelExpression, out _);
				if (descriptor?.IsList == true)
				{
					if (Builder.GetRootObject(expression) is ContextRefExpression)
						return EagerLoading.GenerateAssociationExpression(Builder, this, expression, descriptor)!;

					return Builder.BuildMultipleQuery(this, expression, false);
				}

				var contextInfo = FindContextExpression(expression, level, false, false);

				if (contextInfo == null)
				{
					if (expression is MemberExpression memberExpression)
					{
						if (EntityDescriptor != null &&
							EntityDescriptor.TypeAccessor.Type == memberExpression.Member.DeclaringType)
						{
							return new DefaultValueExpression(Builder.MappingSchema, memberExpression.Type);
						}
					}

					throw new LinqException("'{0}' cannot be converted to SQL.", expression);
				}

				if (contextInfo.Field == null)
				{
					Expression expr;

					if (contextInfo.CurrentExpression == null)
						throw new InvalidOperationException("contextInfo.CurrentExpression is null");

					var maxLevel = contextInfo.CurrentExpression.GetLevel(Builder.MappingSchema);

					if (contextInfo.CurrentLevel + 1 > maxLevel)
						expr = contextInfo.Context.BuildExpression(null, 0, false);
					else
						expr = contextInfo.Context.BuildExpression(contextInfo.CurrentExpression, contextInfo.CurrentLevel + 1, false);

					return expr;
				}

				// Build field.
				//
				var info = ConvertToIndex(expression, level, ConvertFlags.Field).Single();
				var idx  = ConvertToParentIndex(info.Index, null);

				return Builder.BuildSql(expression!, idx, info.Sql);
			}

			#endregion

			#region ConvertToSql

			public virtual SqlInfo[] ConvertToSql(Expression? expression, int level, ConvertFlags flags)
			{
				if (expression != null)
				{
					var projection = MakeProjection(expression, false);
					if (projection != expression)
					{
						var sql = Builder.ConvertExpressions(this, projection, flags, null);
						return sql;
					}
				}

				if (expression != null & level == 0)
				{
					level = expression.GetLevel(Builder.MappingSchema);

					if (level > 0)
						level = 1;
				}

				switch (flags)
				{
					case ConvertFlags.All   :
						{
							var contextInfo = FindContextExpression(expression, level, false, true)!;

							if (contextInfo.Field == null)
							{
								SqlInfo[] result;

								if (!IsScalarSet())
								{
									// Handling case with Associations
									//
									if (contextInfo.Context != this)
									{
										result = contextInfo.Context.ConvertToIndex(contextInfo.CurrentExpression, contextInfo.CurrentLevel, flags);
									}
									else

									{
										result = SqlTable.Fields
											.Where(static field => !field.IsDynamic && !field.SkipOnEntityFetch)
											.Select(static f =>
												f.ColumnDescriptor != null
													? new SqlInfo(f.ColumnDescriptor.MemberInfo, f)
													: new SqlInfo(f))
											.ToArray();
									}

								}
								else
								{
									result = new[]
									{
										new SqlInfo(SqlTable)
									};
								}

								return result;
							}
							else
							{
								var mi = QueryHelper.GetColumnDescriptor(contextInfo.Field)?.MemberInfo;

								SqlInfo[] result;
								if (mi != null)
								{
									result = new SqlInfo[]
									{
										new(mi, contextInfo.Field)
									};
								}
								else
								{
									result = new SqlInfo[]
									{
										new(contextInfo.Field)
									};

								}
								return result;
							}
						}

					case ConvertFlags.Key   :
						{
							if (SequenceHelper.IsSameContext(expression, this))
							{
								var q =
									from field in SqlTable.Fields
									where field.IsPrimaryKey
									orderby field.PrimaryKeyOrder
									select new SqlInfo(field.ColumnDescriptor.MemberInfo, field, SelectQuery);

								var key = q.ToArray();
								return key.Length != 0 ? key : ConvertToSql(expression, level, ConvertFlags.All);
							}

							var foundField = GetField(expression, 1, true);

							return new[]
							{
								new SqlInfo(QueryHelper.GetUnderlyingField(foundField)?.ColumnDescriptor.MemberInfo!,
									foundField)
							};


							var contextInfo = FindContextExpression(expression, level, false, true)!;

							if (contextInfo.Field == null)
							{
								if (contextInfo.Context != this)
								{
									SqlInfo[] resultSql;
									var maxLevel = contextInfo.CurrentExpression!.GetLevel(Builder.MappingSchema);
									if (maxLevel == 0)
									{
										resultSql = contextInfo.Context.ConvertToSql(null, 0, flags);
									}
									else
									{
										resultSql = contextInfo.Context.ConvertToSql(contextInfo.CurrentExpression,
											contextInfo.CurrentLevel >= maxLevel
												? contextInfo.CurrentLevel
												: contextInfo.CurrentLevel + 1, flags);
									}

									if (contextInfo.AsSubquery)
									{
										resultSql = new[]
										{
											new SqlInfo(contextInfo.Context.SelectQuery, SelectQuery)
										};
									}

									return resultSql;
								}

								if (IsScalarSet())
								{
									var result = new[]
									{
										new SqlInfo(SqlTable)
									};
									return result;
								}

								var q =
									from field in SqlTable.Fields
									where field.IsPrimaryKey
									orderby field.PrimaryKeyOrder
									select new SqlInfo(field.ColumnDescriptor.MemberInfo, field, SelectQuery);

								var key = q.ToArray();

								return key.Length != 0 ? key : ConvertToSql(expression, level, ConvertFlags.All);
							}
							else
							{
								return new[]
								{
									// ???
									new SqlInfo(QueryHelper.GetUnderlyingField(contextInfo.Field)?.ColumnDescriptor.MemberInfo!, contextInfo.Field)
								};
							}
						}

					case ConvertFlags.Field :
						{
							var foundField = GetField(expression, 1, true);

							return new[]
							{
								new SqlInfo(QueryHelper.GetUnderlyingField(foundField)?.ColumnDescriptor.MemberInfo!,
									foundField)
							};

							var contextInfo = FindContextExpression(expression, level, false, false);
							if (contextInfo == null)
							{
								if (expression == null)
									throw new InvalidOperationException();

								var levelExpression = expression.GetLevelExpression(Builder.MappingSchema, level);

								throw new LinqException($"Expression '{levelExpression}' is not a Field.");
							}

							if (contextInfo.Field != null)
								return new[]
								{
									// ???
									new SqlInfo(QueryHelper.GetUnderlyingField(contextInfo.Field)?.ColumnDescriptor.MemberInfo!, contextInfo.Field, SelectQuery)
								};

							if (contextInfo.CurrentExpression == null)
							{
								return new[]
								{
									new SqlInfo
									(
										SqlTable.All
									)
								};
							}

							SqlInfo[] resultSql;
							var maxLevel = contextInfo.CurrentExpression.GetLevel(Builder.MappingSchema);
							if (contextInfo.Context == this)
							{
								if (maxLevel == 0)
									resultSql = contextInfo.Context.ConvertToSql(null, 0, flags);
								else
									resultSql = contextInfo.Context.ConvertToSql(contextInfo.CurrentExpression,
										contextInfo.CurrentLevel + 1, flags);
							}
							else
							{
								if (maxLevel == 0)
									resultSql = contextInfo.Context.ConvertToIndex(null, 0, flags);
								else
									resultSql = contextInfo.Context.ConvertToIndex(contextInfo.CurrentExpression,
										contextInfo.CurrentLevel + 1, flags);

								if (contextInfo.AsSubquery)
								{
									resultSql = new[]
									{
										new SqlInfo(contextInfo.Context.SelectQuery, SelectQuery)
									};
								}
							}
							return resultSql;
						}
				}

				throw new NotImplementedException();
			}

			#endregion

			#region ConvertToIndex

			readonly Dictionary<ISqlExpression,SqlInfo> _indexes = new ();

			protected virtual SqlInfo GetIndex(SqlInfo expr)
			{
				if (_indexes.TryGetValue(expr.Sql, out var n))
					return n;

				int index;
				if (expr.Sql is SqlField field)
				{
					index = SelectQuery.Select.Add(field, field.Alias);
				}
				else
				{
					index = SelectQuery.Select.Add(expr.Sql);
				}

				var newExpr = new SqlInfo
				(
					expr.MemberChain,
					SelectQuery.Select.Columns[index],
					SelectQuery,
					index
				);

				_indexes.Add(expr.Sql, newExpr);

				return newExpr;
			}

			public virtual SqlInfo[] ConvertToIndex(Expression? expression, int level, ConvertFlags flags)
			{
				if (expression != null & level == 0)
				{
					level = expression.GetLevel(Builder.MappingSchema);
				}

				switch (flags)
				{
					case ConvertFlags.Field :
					case ConvertFlags.Key   :
					case ConvertFlags.All   :

						var info = ConvertToSql(expression, level, flags);

						for (var i = 0; i < info.Length; i++)
							info[i] = GetIndex(info[i]);

						return info;
				}

				throw new NotImplementedException();
			}

			#endregion

			#region IsExpression

			public virtual IsExpressionResult IsExpression(Expression? expression, int level, RequestFor requestFlag)
			{
				if (expression != null)
				{
					var projection = MakeProjection(expression, false);
					if (projection != expression)
					{
						var ctx = Builder.GetContext(this, projection);
						if (requestFlag == RequestFor.Association)
						{
							return new IsExpressionResult(ctx != null, ctx);
						}

						if (ctx != null)
							return ctx.IsExpression(projection, 0, requestFlag);
					}
				}

				switch (requestFlag)
				{
					case RequestFor.Field      :
						{
							if (SequenceHelper.IsSameContext(expression, this))
								return IsExpressionResult.False;

<<<<<<< HEAD
							var field = GetField(expression!, 1, false);
							if (field == null)
=======
							if (contextInfo.Field != null)
								return IsExpressionResult.True;

							if (contextInfo.CurrentExpression == null
								|| contextInfo.CurrentExpression.GetLevel(Builder.MappingSchema) == contextInfo.CurrentLevel)
>>>>>>> 2f30e805
								return IsExpressionResult.False;

							return IsExpressionResult.True;
						}

					case RequestFor.Table       :
					case RequestFor.Object      :
						{
							if (SequenceHelper.IsSameContext(expression, this))
							{
								if (!IsScalarSet())
									return new IsExpressionResult(true, this);
								return IsExpressionResult.False;
							}

<<<<<<< HEAD
							/*
							var field = GetField(expression!, 1, false);
							if (field == null)
								return IsExpressionResult.True;
								*/
=======
							var contextInfo = FindContextExpression(expression, level, false, false);
							if (contextInfo == null)
								return IsExpressionResult.False;

							if (contextInfo.Field != null)
								return IsExpressionResult.False;

							if (contextInfo.CurrentExpression == null
								|| contextInfo.CurrentExpression.GetLevel(Builder.MappingSchema) == contextInfo.CurrentLevel)
								return new IsExpressionResult(true, contextInfo.Context);
>>>>>>> 2f30e805


							return IsExpressionResult.False;
						}

					case RequestFor.Expression :
						{
							if (SequenceHelper.IsSameContext(expression, this))
								return IsExpressionResult.False;

<<<<<<< HEAD
							var field = GetField(expression!, 1, false);
							if (field != null)
								return IsExpressionResult.False;
=======
							var levelExpression = expression.GetLevelExpression(Builder.MappingSchema, level);

							switch (levelExpression.NodeType)
							{
								case ExpressionType.MemberAccess:
								case ExpressionType.Call:
									{
										var descriptor = GetAssociationDescriptor(levelExpression, out _);
										if (descriptor != null)
											return IsExpressionResult.False;

										var contextInfo = FindContextExpression(expression, level, false, false);
										return IsExpressionResult.GetResult(contextInfo?.Context == null);
									}
								case ExpressionType.Extension:
									{
										if (levelExpression is ContextRefExpression)
											return IsExpressionResult.False;
										break;
									}
								case ExpressionType.Parameter    :
									{
										if (IsExpression(expression, level, RequestFor.Object).Result)
											return IsExpressionResult.False;
										return IsExpressionResult.True;
									}
							}
>>>>>>> 2f30e805

							return IsExpressionResult.True;
						}

					case RequestFor.Association      :
						{
							if (expression == null)
								return IsExpressionResult.False;

							return IsExpressionResult.False;
						}
				}

				return IsExpressionResult.False;
			}

			#endregion

			#region GetContext

			Dictionary<AccessorMember, Tuple<IBuildContext, bool>>? _associationContexts;
			Dictionary<AccessorMember, IBuildContext>? _collectionAssociationContexts;


			public IBuildContext GetContext(Expression? expression, int level, BuildInfo buildInfo)
			{
				if (SequenceHelper.IsSameContext(expression, this))
				{
					if (buildInfo.IsSubQuery)
					{
						var table = new TableContext(
							Builder,
							new BuildInfo(Parent is SelectManyBuilder.SelectManyContext ? this : Parent, Expression!, buildInfo.SelectQuery),
							SqlTable.ObjectType!);

						return table;
					}

					return this;
				}

				if (true)
				{

					if (buildInfo.IsSubQuery)
					{
						level = 1;
						var levelExpression = expression.GetLevelExpression(Builder.MappingSchema, level);

						if (levelExpression == expression && expression.NodeType == ExpressionType.MemberAccess ||
							expression.NodeType == ExpressionType.Call)
						{
							var tableLevel  = FindContextExpression(expression, level, true, true)!;

							if (tableLevel.Descriptor?.IsList == true)
							{
								Expression ma;
								switch (buildInfo.Expression)
								{
									case MemberExpression me:
										{
											ma = me.Expression;
											break;
										}
									case MethodCallExpression mc:
										{
											ma = mc.Method.IsStatic ? mc.Arguments[0] : mc.Object;
											break;
										}

									default:
										ma = Builder.GetRootObject(buildInfo.Expression);
										break;

								}

								var elementType     = tableLevel.Descriptor.GetElementType(Builder.MappingSchema);
								var parentExactType = ma.Type;

								var queryMethod = AssociationHelper.CreateAssociationQueryLambda(
									Builder, new AccessorMember(expression), tableLevel.Descriptor, OriginalType, parentExactType, elementType,
									false, false, GetLoadWith(), out _);
								;
								var expr   = queryMethod.GetBody(ma);

								buildInfo.IsAssociationBuilt = true;

								return Builder.BuildSequence(new BuildInfo(buildInfo, expr));
							}
						}
						else
						{
							var projection = MakeProjection(expression, true);
							if (projection != expression)
							{
								var ctx = Builder.GetContext(this, projection);
								return ctx.GetContext(projection, 0, buildInfo);
							}

							var tableLevel = FindContextExpression(expression, level, true, true)!;

							var result = tableLevel.Context.GetContext(tableLevel.CurrentExpression, tableLevel.CurrentLevel + 1, buildInfo);
							if (result == null)
								throw new LinqException($"Can not build association for expression '{tableLevel.CurrentExpression}'");
							return result;
						}
					}
				}

				throw new InvalidOperationException();
			}

			public virtual SqlStatement GetResultStatement()
			{
				return Statement ??= new SqlSelectStatement(SelectQuery);
			}

			public void CompleteColumns()
			{
			}

			#endregion

			#region ConvertToParentIndex

			public virtual int ConvertToParentIndex(int index, IBuildContext? context)
			{
				if (context != null && context != this && context.SelectQuery != SelectQuery)
				{
					var sqlInfo = new SqlInfo(context.SelectQuery.Select.Columns[index], context.SelectQuery, index);
					sqlInfo = GetIndex(sqlInfo);
					index = sqlInfo.Index;
				}

				return Parent?.ConvertToParentIndex(index, this) ?? index;
			}

			#endregion

			#region SetAlias

			public void SetAlias(string alias)
			{
				if (alias == null || SqlTable == null)
					return;

				if (!alias.Contains('<'))
					if (SqlTable.Alias == null)
						SqlTable.Alias = alias;
			}

			#endregion

			#region GetSubQuery

			public ISqlExpression? GetSubQuery(IBuildContext context)
			{
				return null;
			}

			#endregion

			#region Helpers

			protected List<LoadWithInfo[]>? GetLoadWith()
			{
				return LoadWith;
			}

			protected ISqlExpression? GetField(Expression expression, int level, bool throwException)
			{
				expression = expression.SkipPathThrough();

				if (expression.NodeType == ExpressionType.MemberAccess)
				{
					var memberExpression = (MemberExpression)expression;

					if (EntityDescriptor.Aliases != null)
					{
						if (EntityDescriptor.Aliases.TryGetValue(memberExpression.Member.Name, out var aliasName))
						{
							var alias = EntityDescriptor[aliasName!];

							if (alias == null)
							{
								foreach (var column in EntityDescriptor.Columns)
								{
									if (column.MemberInfo.EqualsTo(memberExpression.Member, SqlTable.ObjectType))
									{
										expression = memberExpression = ExpressionHelper.PropertyOrField(
											Expression.Convert(memberExpression.Expression, column.MemberInfo.DeclaringType), column.MemberName);
										break;
									}
								}
							}
							else
							{
								var expr = memberExpression.Expression;

								if (alias.MemberInfo.DeclaringType != memberExpression.Member.DeclaringType)
									expr = Expression.Convert(memberExpression.Expression, alias.MemberInfo.DeclaringType);

								expression = memberExpression = ExpressionHelper.PropertyOrField(expr, alias.MemberName);
							}
						}
					}

					var levelExpression = expression.GetLevelExpression(Builder.MappingSchema, level);

					if (levelExpression.NodeType == ExpressionType.MemberAccess)
					{
						if (levelExpression != expression)
						{
							var levelMember = (MemberExpression)levelExpression;

							if (memberExpression.Member.IsNullableValueMember() && memberExpression.Expression == levelExpression)
								memberExpression = levelMember;
							else
							{
								var sameType =
									levelMember.Member.ReflectedType == SqlTable.ObjectType ||
									levelMember.Member.DeclaringType     == SqlTable.ObjectType;

								if (!sameType)
								{
									var members = SqlTable.ObjectType!.GetInstanceMemberEx(levelMember.Member.Name);
									foreach (var mi in members)
									{
										if (mi.DeclaringType == levelMember.Member.DeclaringType)
										{
											sameType = true;
											break;
										}
									}
								}

								if (sameType || InheritanceMapping.Count > 0)
								{
									string? pathName = null;
									foreach (var field in SqlTable.Fields)
									{
										var name = levelMember.Member.Name;
										if (field.Name.IndexOf('.') >= 0)
										{
											if (pathName == null)
											{
												var suffix = string.Empty;
												for (var ex = (MemberExpression)expression;
													ex != levelMember;
													ex = (MemberExpression)ex.Expression)
												{
													suffix = string.IsNullOrEmpty(suffix)
														? ex.Member.Name
														: ex.Member.Name + "." + suffix;
												}

												pathName = !string.IsNullOrEmpty(suffix) ? name + "." + suffix : name;
											}

											if (field.Name == pathName)
												return field;
										}
										else if (field.Name == name)
											return field;
									}
								}
							}
						}

						if (levelExpression == memberExpression)
						{
							foreach (var field in SqlTable.Fields)
							{
								if (field.ColumnDescriptor.MemberInfo.EqualsTo(memberExpression.Member, SqlTable.ObjectType))
								{
									if (field.ColumnDescriptor.MemberAccessor.IsComplex
										&& !field.ColumnDescriptor.MemberAccessor.MemberInfo.IsDynamicColumnPropertyEx())
									{
										var name = memberExpression.Member.Name;
										var me   = memberExpression;

										if (me.Expression is MemberExpression)
										{
											while (me.Expression is MemberExpression me1)
											{
												me   = me1;
												name = me.Member.Name + '.' + name;
											}

											var fld = SqlTable[name];

											if (fld != null)
												return fld;
										}
									}
									else
									{
										return field;
									}
								}

								if (InheritanceMapping.Count > 0 && field.Name == memberExpression.Member.Name)
									foreach (var mapping in InheritanceMapping)
										foreach (var mm in Builder.MappingSchema.GetEntityDescriptor(mapping.Type).Columns)
											if (mm.MemberAccessor.MemberInfo.EqualsTo(memberExpression.Member))
												return field;

								if (memberExpression.Member.IsDynamicColumnPropertyEx())
								{
									var fieldName = memberExpression.Member.Name;

									// do not add association columns
									var flag = true;
									foreach (var assoc in EntityDescriptor.Associations)
									{
										if (assoc.MemberInfo == memberExpression.Member)
										{
											flag = false;
											break;
										}
									}

									if (flag)
									{
										var newField = SqlTable[fieldName];
										if (newField == null)
										{
											newField = new SqlField(
												new ColumnDescriptor(
													Builder.MappingSchema,
													EntityDescriptor,
													new ColumnAttribute(fieldName),
													new MemberAccessor(EntityDescriptor.TypeAccessor,
														memberExpression.Member, EntityDescriptor),
													InheritanceMapping.Count > 0)
											) { IsDynamic = true, };

											SqlTable.Add(newField);
										}

										return newField;
									}
								}
							}

							if (throwException &&
								EntityDescriptor != null &&
								EntityDescriptor.TypeAccessor.Type == memberExpression.Member.DeclaringType)
							{
								throw new LinqException("Member '{0}.{1}' is not a table column.",
									memberExpression.Member.DeclaringType.Name, memberExpression.Member.Name);
							}
						}
					}
				}

				if (throwException)
				{
					throw new LinqException($"Member '{expression}' is not a table column.");
				}
				return null;
			}

			class ContextInfo
			{
				public ContextInfo(IBuildContext context, ISqlExpression? field, Expression? currentExpression, int currentLevel)
				{
					Context           = context;
					Field             = field;
					CurrentExpression = currentExpression;
					CurrentLevel      = currentLevel;
				}

				public ContextInfo(IBuildContext context, Expression? currentExpression, int currentLevel):
					this(context, null, currentExpression, currentLevel)
				{
				}

				public IBuildContext          Context;
				public Expression?            CurrentExpression;
				public ISqlExpression?        Field;
				public int                    CurrentLevel;
				public bool                   AsSubquery;
				public AssociationDescriptor? Descriptor;
			}

			private Expression? MakeProjection(Expression? expression, bool forceInner, bool associationsToSubQueries = false)
			{
				if (expression == null)
				{
					return new ContextRefExpression(ObjectType, this);
				}

				switch (expression.NodeType)
				{
					case ExpressionType.Parameter:
					{
						return new ContextRefExpression(ObjectType, this);
					}
					case ExpressionType.Extension:
					{
						if (expression is ContextRefExpression refExpression)
						{
							return refExpression;
						}
						break;
					}

					case ExpressionType.MemberAccess:
					case ExpressionType.Call         :
					{
						Expression? levelExpression;
						if (expression.GetLevel(Builder.MappingSchema) > 0)
						{
							levelExpression = expression.GetLevelExpression(Builder.MappingSchema, 1);
						}	
						else
						{
							levelExpression = expression;
							if (levelExpression.NodeType == ExpressionType.MemberAccess)
							{
								while (((MemberExpression)levelExpression).Expression?.NodeType ==
								       ExpressionType.MemberAccess)
								{
									levelExpression = ((MemberExpression)levelExpression).Expression;
								}
							}
						}

						var descriptor      = GetAssociationDescriptor(levelExpression, out var accessorMember);
						if (descriptor != null && accessorMember != null)
						{
							var isOuter = descriptor.CanBeNull || ForceLeftJoinAssociations;
							IBuildContext? associatedContext;

							if (!descriptor.IsList && !associationsToSubQueries)
							{
								if (_associationContexts == null ||
								    !_associationContexts.TryGetValue(accessorMember, out var foundInfo))
								{

									if (forceInner)
										isOuter = false;
									else if (!isOuter)
									{
										var ctx = Parent;
										while (ctx is SubQueryContext)
										{
											ctx = ctx.Parent;
										}

										if (ctx is DefaultIfEmptyBuilder.DefaultIfEmptyContext)
											isOuter = true;
									}

									var newExpression = expression.Replace(levelExpression,
										new ContextRefExpression(levelExpression.Type, this));

									associatedContext = AssociationHelper.BuildAssociationInline(Builder,
										new BuildInfo(Parent, newExpression, SelectQuery), this, accessorMember, descriptor,
										!forceInner,
										ref isOuter);

									_associationContexts ??= new Dictionary<AccessorMember, Tuple<IBuildContext, bool>>();
									_associationContexts.Add(accessorMember, Tuple.Create(associatedContext, isOuter));
								}
								else
								{
									associatedContext = foundInfo.Item1;
								}

								var contextRef = new ContextRefExpression(levelExpression.Type, associatedContext);
								return expression.Replace(levelExpression, contextRef);
							}
							else
							{
								if (associationsToSubQueries || _collectionAssociationContexts == null || !_collectionAssociationContexts.TryGetValue(accessorMember, out associatedContext))
								{
									var newExpression = expression.Replace(levelExpression,
										new ContextRefExpression(levelExpression.Type, this));

									associatedContext = AssociationHelper.BuildAssociationSelectMany(Builder,
										new BuildInfo(Parent, newExpression, new SelectQuery()),
										this, accessorMember, descriptor,
										ref isOuter);

									if (!associationsToSubQueries)
									{
										_collectionAssociationContexts ??= new Dictionary<AccessorMember, IBuildContext>();
										_collectionAssociationContexts.Add(accessorMember, associatedContext);
									}
									else
									{
										associatedContext.SelectQuery.ParentSelect = SelectQuery;
									}

								}
								var contextRef = new ContextRefExpression(levelExpression.Type, associatedContext);
								return expression.Replace(levelExpression, contextRef);
							}

						}

						return expression;
					}
				}

				return null;
			}

			ContextInfo? FindContextExpression(Expression? expression, int level, bool forceInner, bool throwExceptionForNull)
			{
				if (expression == null)
				{
					return new ContextInfo(this, null, 0);
				}

				expression = expression.SkipPathThrough();

				var levelExpression = expression.GetLevelExpression(Builder.MappingSchema, level);

				switch (levelExpression.NodeType)
				{
					case ExpressionType.Parameter    :
						{
							return new ContextInfo(this, expression, level);
						}
					case ExpressionType.MemberAccess:
						{
							var field = GetField(expression, level, false);
							if (field != null)
							{
								return new ContextInfo(this, field, expression, level);
							}

							goto case ExpressionType.Call;
						}
					case ExpressionType.Call         :
						{
							var descriptor = GetAssociationDescriptor(levelExpression, out var accessorMember);
							if (descriptor != null && accessorMember != null)
							{
								var isOuter = descriptor.CanBeNull || ForceLeftJoinAssociations;
								IBuildContext? associatedContext;

								if (!descriptor.IsList && !AssociationsToSubQueries)
								{
									if (_associationContexts == null ||
										!_associationContexts.TryGetValue(accessorMember, out var foundInfo))
									{

										if (forceInner)
											isOuter = false;
										else if (!isOuter)
										{
											if (Parent != null && SequenceHelper.UnwrapSubqueryContext(Parent) is DefaultIfEmptyBuilder.DefaultIfEmptyContext)
												isOuter = true;
										}

										var newExpression = expression.Replace(levelExpression,
											new ContextRefExpression(levelExpression.Type, this));

										associatedContext = AssociationHelper.BuildAssociationInline(Builder,
											new BuildInfo(Parent, newExpression, SelectQuery), this, accessorMember, descriptor,
											!forceInner,
											ref isOuter);

										_associationContexts ??= new Dictionary<AccessorMember, Tuple<IBuildContext, bool>>();
										_associationContexts.Add(accessorMember, Tuple.Create(associatedContext, isOuter));
									}
									else
									{
										associatedContext = foundInfo.Item1;
									}

									var contextRef = new ContextRefExpression(levelExpression.Type, associatedContext);
									return new ContextInfo(associatedContext, expression.Replace(levelExpression, contextRef), 0) {Descriptor = descriptor};
								}
								else
								{
									if (AssociationsToSubQueries || _collectionAssociationContexts == null || !_collectionAssociationContexts.TryGetValue(accessorMember, out associatedContext))
									{
										var newExpression = expression.Replace(levelExpression,
											new ContextRefExpression(levelExpression.Type, this));

										associatedContext = AssociationHelper.BuildAssociationSelectMany(Builder,
											new BuildInfo(Parent, newExpression, new SelectQuery()),
											this, accessorMember, descriptor,
											ref isOuter);

										if (!AssociationsToSubQueries)
										{
											_collectionAssociationContexts ??= new Dictionary<AccessorMember, IBuildContext>();
											_collectionAssociationContexts.Add(accessorMember, associatedContext);
										}
										else
										{
											associatedContext.SelectQuery.ParentSelect = SelectQuery;
										}

									}
									var contextRef =
										new ContextRefExpression(levelExpression.Type, associatedContext);
									return new ContextInfo(associatedContext,
										expression.Replace(levelExpression, contextRef), 0)
									{
										Descriptor = descriptor,
										AsSubquery = AssociationsToSubQueries || descriptor.IsList
									};
								}

							}

							break;
						}
					default:
						{
							if (levelExpression is ContextRefExpression refExpression)
							{
								return new ContextInfo(refExpression.BuildContext, expression, level);
							}
							break;
						}
				}

				if (throwExceptionForNull)
					throw new LinqException($"Expression '{expression}' ({levelExpression}) is not a table.");

				return null;
			}

			AssociationDescriptor? GetAssociationDescriptor(Expression expression, out AccessorMember? memberInfo, bool onlyCurrent = true)
			{
				memberInfo = null;
				if (expression.NodeType == ExpressionType.MemberAccess || expression.NodeType == ExpressionType.Call)
					memberInfo = new AccessorMember(expression);

				if (memberInfo == null)
					return null;

				var descriptor = GetAssociationDescriptor(memberInfo, EntityDescriptor);
				if (descriptor == null && !onlyCurrent && memberInfo.MemberInfo.DeclaringType != ObjectType)
					descriptor = GetAssociationDescriptor(memberInfo, Builder.MappingSchema.GetEntityDescriptor(memberInfo.MemberInfo.DeclaringType!));

				return descriptor;
			}

			AssociationDescriptor? GetAssociationDescriptor(AccessorMember accessorMember, EntityDescriptor entityDescriptor)
			{
				AssociationDescriptor? descriptor = null;

				if (accessorMember.MemberInfo.MemberType == MemberTypes.Method)
				{
					var attribute = Builder.MappingSchema.GetAttribute<AssociationAttribute>(accessorMember.MemberInfo.DeclaringType!, accessorMember.MemberInfo, static a => a.Configuration);

					if (attribute != null)
						descriptor = new AssociationDescriptor
						(
							entityDescriptor.ObjectType,
							accessorMember.MemberInfo,
							attribute.GetThisKeys(),
							attribute.GetOtherKeys(),
							attribute.ExpressionPredicate,
							attribute.Predicate,
							attribute.QueryExpressionMethod,
							attribute.QueryExpression,
							attribute.Storage,
							attribute.CanBeNull,
							attribute.AliasName
						);
				}
				else if (accessorMember.MemberInfo.MemberType == MemberTypes.Property || accessorMember.MemberInfo.MemberType == MemberTypes.Field)
				{
					foreach (var ed in entityDescriptor.Associations)
						if (ed.MemberInfo.EqualsTo(accessorMember.MemberInfo))
							return ed;

					foreach (var m in entityDescriptor.InheritanceMapping)
						foreach (var ed in Builder.MappingSchema.GetEntityDescriptor(m.Type).Associations)
							if (ed.MemberInfo.EqualsTo(accessorMember.MemberInfo))
								return ed;
				}

				return descriptor;
			}

			#endregion
		}
	}
}<|MERGE_RESOLUTION|>--- conflicted
+++ resolved
@@ -1232,16 +1232,8 @@
 							if (SequenceHelper.IsSameContext(expression, this))
 								return IsExpressionResult.False;
 
-<<<<<<< HEAD
 							var field = GetField(expression!, 1, false);
 							if (field == null)
-=======
-							if (contextInfo.Field != null)
-								return IsExpressionResult.True;
-
-							if (contextInfo.CurrentExpression == null
-								|| contextInfo.CurrentExpression.GetLevel(Builder.MappingSchema) == contextInfo.CurrentLevel)
->>>>>>> 2f30e805
 								return IsExpressionResult.False;
 
 							return IsExpressionResult.True;
@@ -1257,24 +1249,11 @@
 								return IsExpressionResult.False;
 							}
 
-<<<<<<< HEAD
 							/*
 							var field = GetField(expression!, 1, false);
 							if (field == null)
 								return IsExpressionResult.True;
 								*/
-=======
-							var contextInfo = FindContextExpression(expression, level, false, false);
-							if (contextInfo == null)
-								return IsExpressionResult.False;
-
-							if (contextInfo.Field != null)
-								return IsExpressionResult.False;
-
-							if (contextInfo.CurrentExpression == null
-								|| contextInfo.CurrentExpression.GetLevel(Builder.MappingSchema) == contextInfo.CurrentLevel)
-								return new IsExpressionResult(true, contextInfo.Context);
->>>>>>> 2f30e805
 
 
 							return IsExpressionResult.False;
@@ -1285,39 +1264,9 @@
 							if (SequenceHelper.IsSameContext(expression, this))
 								return IsExpressionResult.False;
 
-<<<<<<< HEAD
 							var field = GetField(expression!, 1, false);
 							if (field != null)
 								return IsExpressionResult.False;
-=======
-							var levelExpression = expression.GetLevelExpression(Builder.MappingSchema, level);
-
-							switch (levelExpression.NodeType)
-							{
-								case ExpressionType.MemberAccess:
-								case ExpressionType.Call:
-									{
-										var descriptor = GetAssociationDescriptor(levelExpression, out _);
-										if (descriptor != null)
-											return IsExpressionResult.False;
-
-										var contextInfo = FindContextExpression(expression, level, false, false);
-										return IsExpressionResult.GetResult(contextInfo?.Context == null);
-									}
-								case ExpressionType.Extension:
-									{
-										if (levelExpression is ContextRefExpression)
-											return IsExpressionResult.False;
-										break;
-									}
-								case ExpressionType.Parameter    :
-									{
-										if (IsExpression(expression, level, RequestFor.Object).Result)
-											return IsExpressionResult.False;
-										return IsExpressionResult.True;
-									}
-							}
->>>>>>> 2f30e805
 
 							return IsExpressionResult.True;
 						}
