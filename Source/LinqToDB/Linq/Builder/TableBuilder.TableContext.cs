--- conflicted
+++ resolved
@@ -27,25 +27,20 @@
 			public string Path => this.GetPath();
 #endif
 
-<<<<<<< HEAD
 			public ExpressionBuilder   Builder     { get; }
 			public Expression?         Expression  { get; }
-=======
-			public ExpressionBuilder  Builder     { get; }
-			public Expression          Expression { get; } = null!;
->>>>>>> 07af7caa
-
-			public SelectQuery        SelectQuery { get; set; }
-			public SqlStatement?       Statement  { get; set; }
+
+			public SelectQuery         SelectQuery { get; set; }
+			public SqlStatement?       Statement   { get; set; }
 
 			public List<Tuple<MemberInfo, Expression?>[]>? LoadWith    { get; set; }
 
 			public virtual IBuildContext? Parent   { get; set; }
 
-			public Type             OriginalType     = null!;
-			public Type             ObjectType       = null!;
+			public Type             OriginalType = null!;
+			public Type             ObjectType = null!;
 			public EntityDescriptor EntityDescriptor = null!;
-			public SqlTable         SqlTable         = null!;
+			public SqlTable         SqlTable = null!;
 
 			internal bool           ForceLeftJoinAssociations { get; set; }
 
@@ -104,7 +99,7 @@
 				EntityDescriptor = Builder.MappingSchema.GetEntityDescriptor(ObjectType);
 
 				if (SqlTable.SqlTableType != SqlTableType.SystemTable)
-					SelectQuery.From.Table(SqlTable);
+				SelectQuery.From.Table(SqlTable);
 
 				Init(true);
 			}
@@ -832,7 +827,7 @@
 									ISqlExpression sql = SqlTable;
 									if (SqlTable is SqlRawSqlTable)
 									{
-										sql                        = SqlTable.All;
+										sql                  = SqlTable.All;
 										((SqlField)sql).Type = ((SqlField)sql).Type?.WithSystemType(OriginalType) ?? new DbDataType(OriginalType);
 									}
 
@@ -1082,7 +1077,7 @@
 					}
 
 					Expression? expr  = null;
-					var        param = Expression.Parameter(typeof(T), "c");
+					var         param = Expression.Parameter(typeof(T), "c");
 
 					var queryMethod = association.Association.GetQueryMethod(parent.Type, typeof(T));
 
@@ -1275,7 +1270,7 @@
 
 			protected class LoadWithItem
 			{
-				public MemberInfo                             MemberInfo   = null!;
+				public MemberInfo         MemberInfo   = null!;
 				public List<Tuple<MemberInfo, Expression?>[]> NextLoadWith = null!;
 			}
 
@@ -1479,8 +1474,8 @@
 			{
 				public TableContext    Table = null!;
 				public ISqlExpression? Field;
-				public int            Level;
-				public bool           IsNew;
+				public int             Level;
+				public bool            IsNew;
 			}
 
 			TableLevel? FindTable(Expression? expression, int level, bool throwException, bool throwExceptionForNull)
