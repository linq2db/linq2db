<<<<<<< HEAD
﻿using System;
using System.Collections;
using System.Collections.Generic;
=======
﻿using System.Collections;
>>>>>>> 0b4c992f
using System.Diagnostics;
using System.Linq.Expressions;
using System.Reflection;
<<<<<<< HEAD
using System.Threading;
using System.Threading.Tasks;
=======
using LinqToDB.Expressions;
>>>>>>> 0b4c992f

namespace LinqToDB.Linq.Builder
{
	using Common;
<<<<<<< HEAD
	using LinqToDB.Expressions;
	using LinqToDB.Common.Internal;
=======
	using Extensions;
>>>>>>> 0b4c992f
	using Mapping;
	using SqlQuery;
	using Reflection;
	using Async;
	using Extensions;

	class GroupByBuilder : MethodCallBuilder
	{
		static readonly MethodInfo[] GroupingSetMethods = new [] { Methods.LinqToDB.GroupBy.Rollup, Methods.LinqToDB.GroupBy.Cube, Methods.LinqToDB.GroupBy.GroupingSets };

		#region Builder Methods

		protected override bool CanBuildMethodCall(ExpressionBuilder builder, MethodCallExpression methodCall, BuildInfo buildInfo)
		{
			if (!methodCall.IsQueryable("GroupBy"))
				return false;

			var body = ((LambdaExpression)methodCall.Arguments[1].Unwrap()).Body.Unwrap();

			if (body.NodeType == ExpressionType	.MemberInit)
			{
				var mi = (MemberInitExpression)body;
				bool throwExpr;

				if (mi.NewExpression.Arguments.Count > 0 || mi.Bindings.Count == 0)
					throwExpr = true;
				else
					throwExpr = mi.Bindings.Any(b => b.BindingType != MemberBindingType.Assignment);

				if (throwExpr)
					ThrowHelper.ThrowNotSupportedException($"Explicit construction of entity type '{body.Type}' in group by is not allowed.");
			}

			return (methodCall.Arguments[methodCall.Arguments.Count - 1].Unwrap().NodeType == ExpressionType.Lambda);
		}

		static IEnumerable<Expression> EnumGroupingSets(Expression expression)
		{
			switch (expression.NodeType)
			{
				case ExpressionType.New:
					{
						var newExpression = (NewExpression)expression;

						foreach (var arg in newExpression.Arguments)
						{
							yield return arg;
						}
						break;
					}
			}
		}


		/*

		-- describing subqueries when building GroupByContext

		 SELECT GroupByContext.*
		 FROM 
		 (
		    SELECT
				GroupByContext.SubQuery.Field1,
				GroupByContext.SubQuery.Field2,
				Count(*),
				SUM(GroupByContext.SubQuery.Field3)
		    FROM 
			(
				SELECT dataSubquery.*
				FROM (
				   SELECT dataSequence.*
				   FROM dataSequence
				   -- all associations are attached here
				) dataSubquery
		    ) GroupByContext.SubQuery	-- groupingSubquery
		    GROUP BY
					GroupByContext.SubQuery.Field1,
					GroupByContext.SubQuery.Field2
		 ) GroupByContext

		 OUTER APPLY (  -- applying complex aggregates
			SELECT Count(*) FROM dataSubquery
			WHERE dataSubquery.Field > 10 AND 
				-- filter by grouping key
				dataSubquery.Field1 == GroupByContext.Field1 AND dataSubquery.Field2 == GroupByContext.Field2
		 )

		 */
		
		protected override IBuildContext BuildMethodCall(ExpressionBuilder builder, MethodCallExpression methodCall, BuildInfo buildInfo)
		{
			var sequenceExpr    = methodCall.Arguments[0];
			LambdaExpression?   groupingKey = null;
			var groupingKind    = GroupingType.Default;
			if (sequenceExpr.NodeType == ExpressionType.Call)
			{
				var call = (MethodCallExpression)methodCall.Arguments[0];

				if (call.IsQueryable("Select"))
				{
					var selectParam = (LambdaExpression)call.Arguments[1].Unwrap();
					var type = selectParam.Body.Type;

					if (type.IsGenericType && type.GetGenericTypeDefinition() == typeof(ExpressionBuilder.GroupSubQuery<,>))
					{
						var selectParamBody = selectParam.Body.Unwrap();
						MethodCallExpression? groupingMethod = null;
						if (selectParamBody is MemberInitExpression mi)
						{
							var assignment = mi.Bindings.OfType<MemberAssignment>().FirstOrDefault(m => m.Member.Name == "Key");
							if (assignment?.Expression.NodeType == ExpressionType.Call)
							{
								var mc = (MethodCallExpression)assignment.Expression;
								if (mc.IsSameGenericMethod(GroupingSetMethods))
								{
									groupingMethod = mc;
									groupingKey    = (LambdaExpression)mc.Arguments[0].Unwrap();
									if (mc.IsSameGenericMethod(Methods.LinqToDB.GroupBy.Rollup))
										groupingKind = GroupingType.Rollup;
									else if (mc.IsSameGenericMethod(Methods.LinqToDB.GroupBy.Cube))
										groupingKind = GroupingType.Cube;
									else if (mc.IsSameGenericMethod(Methods.LinqToDB.GroupBy.GroupingSets))
										groupingKind = GroupingType.GroupBySets;
									else ThrowHelper.ThrowInvalidOperationException();
								}
							}
						}

						if (groupingMethod != null && groupingKey != null)
						{
							sequenceExpr = sequenceExpr.Replace(groupingMethod, groupingKey.Body.Unwrap());
						}

					}
				}
			}

			var dataSequence = builder.BuildSequence(new BuildInfo(buildInfo, sequenceExpr));

			var dataSubquery     = new SubQueryContext(dataSequence);
			var groupingSubquery = new SubQueryContext(dataSubquery);

			var keySequence     = dataSequence;

			var groupingType = methodCall.Type.GetGenericArguments()[0];
			var keySelector  = methodCall.Arguments[1].UnwrapLambda();

			LambdaExpression? resultSelector = null;
			LambdaExpression  elementSelector;
			if (methodCall.Arguments.Count >= 3)
			{
				elementSelector = methodCall.Arguments[2].UnwrapLambda();
				if (elementSelector.Parameters.Count > 1)
				{
					resultSelector = elementSelector;
					var param = Expression.Parameter(groupingType, "selector");
					elementSelector = Expression.Lambda(param, param);
				}

				if (methodCall.Arguments.Count == 4)
				{
					resultSelector = methodCall.Arguments[3].UnwrapLambda();
				}
			}
			else
			{
				var param = Expression.Parameter(groupingType.GetGenericArguments()[1], "selector");
				elementSelector = Expression.Lambda(param, param);
			}

			var key                 = new KeyContext(groupingSubquery, keySelector, buildInfo.IsSubQuery, keySequence);
			var keyRef              = new ContextRefExpression(keySelector.Parameters[0].Type, key);
			var currentPlaceholders = new List<SqlPlaceholderExpression>();
			if (groupingKind != GroupingType.GroupBySets)
			{
				AppendGrouping(groupingSubquery, currentPlaceholders, builder, dataSequence, key.Body, buildInfo.GetFlags());
			}
			else
			{
				var goupingSetBody = groupingKey!.Body;
				var groupingSets = EnumGroupingSets(goupingSetBody).ToArray();
				if (groupingSets.Length == 0)
					ThrowHelper.ThrowLinqException($"Invalid grouping sets expression '{goupingSetBody}'.");

				foreach (var groupingSet in groupingSets)
				{
					var groupSql = builder.ConvertExpressions(keySequence, groupingSet, ConvertFlags.Key, null);
					groupingSubquery.SelectQuery.GroupBy.Items.Add(
						new SqlGroupingSet(groupSql.Select(s => keySequence.SelectQuery.Select.AddColumn(s.Sql))));
				}
			}

			groupingSubquery.SelectQuery.GroupBy.GroupingType = groupingKind;

			var element = new ElementContext(buildInfo.Parent, elementSelector, buildInfo.IsSubQuery, dataSubquery);
			var groupBy = new GroupByContext(groupingSubquery, sequenceExpr, groupingType, key, keyRef, currentPlaceholders, element, 
				!Configuration.Linq.GuardGrouping || builder.IsGroupingGuardDisabled, true);

			// Will be used for eager loading generation
			element.GroupByContext = groupBy;
			// Will be used for completing GroupBy part
			key.GroupByContext = groupBy;

			Debug.WriteLine("BuildMethodCall GroupBy:\n" + groupBy.SelectQuery);

			if (resultSelector != null)
			{
				var keyExpr = Expression.PropertyOrField(new ContextRefExpression(groupBy.GetInterfaceGroupingType(), groupBy),
					nameof(IGrouping<int, int>.Key));
				var newBody = resultSelector.Body.Replace(resultSelector.Parameters[0], keyExpr);
				resultSelector = Expression.Lambda(resultSelector.Type, newBody, resultSelector.Parameters);
				var result  = new SelectContext(buildInfo.Parent, resultSelector, false, groupBy, groupBy);
				return result;
			}

			return groupBy;
		}

		/// <summary>
		/// Appends GroupBy items to <paramref name="sequence"/> SelectQuery.
		/// </summary>
		/// <param name="sequence">Context which contains groping query.</param>
		/// <param name="currentPlaceholders"></param>
		/// <param name="builder"></param>
		/// <param name="onSequence">Context from which level we want to get groping SQL.</param>
		/// <param name="path">Actual expression which should be translated to grouping keys.</param>
		static void AppendGrouping(IBuildContext sequence, List<SqlPlaceholderExpression> currentPlaceholders, ExpressionBuilder builder, IBuildContext onSequence, Expression path, ProjectFlags flags)
		{
			var groupSqlExpr = builder.ConvertToSqlExpr(onSequence, path, flags | ProjectFlags.Keys);

			// only keys
			groupSqlExpr = builder.UpdateNesting(sequence, groupSqlExpr);

			AppendGroupBy(builder, currentPlaceholders, sequence.SelectQuery, groupSqlExpr);
		}

		static void AppendGroupBy(ExpressionBuilder builder, List<SqlPlaceholderExpression> currentPlaceholders, SelectQuery query, Expression result)
		{
			var placeholders = ExpressionBuilder.CollectDistinctPlaceholders(result);
			var allowed      = placeholders.Where(p => !QueryHelper.IsConstantFast(p.Sql));

			foreach (var p in allowed)
			{
				if (currentPlaceholders.Find(cp => ExpressionEqualityComparer.Instance.Equals(cp.Path, p.Path)) == null)
				{
					currentPlaceholders.Add(p);
					query.GroupBy.Expr(p.Sql);
				}
			}
		}

		protected override SequenceConvertInfo? Convert(
			ExpressionBuilder builder, MethodCallExpression methodCall, BuildInfo buildInfo, ParameterExpression? param)
			{
			return null;
		}

		#endregion

		#region Element Context

		internal class ElementContext : SelectContext
		{
			public ElementContext(IBuildContext? parent, LambdaExpression lambda, bool isSubQuery, params IBuildContext[] sequences) : base(parent, lambda, isSubQuery, sequences)
			{
			}

			public GroupByContext GroupByContext { get; set; } = null!;

			public override Expression GetEagerLoadExpression(Expression path)
			{
				var subquery = GroupByContext.MakeSubQueryExpression(new ContextRefExpression(path.Type, GroupByContext));
				return subquery;
			}

			public override Expression MakeExpression(Expression path, ProjectFlags flags)
			{
				if (flags.HasFlag(ProjectFlags.Root) && SequenceHelper.IsSameContext(path, this))
					return path;

				var newExpr = base.MakeExpression(path, flags);

				return newExpr;
			}

			public override IBuildContext Clone(CloningContext context)
			{
				return new ElementContext(null, context.CloneExpression(Lambda), IsSubQuery,
					Sequence.Select(s => context.CloneContext(s)).ToArray());
			}
		}

		#endregion

		#region KeyContext

		internal class KeyContext : SelectContext
		{
			public KeyContext(IBuildContext? parent, LambdaExpression lambda, bool isSubQuery, params IBuildContext[] sequences)
				: base(parent, lambda, isSubQuery, sequences)
			{
			}

			public GroupByContext GroupByContext { get; set; } = null!;

			public override Expression MakeExpression(Expression path, ProjectFlags flags)
			{
				if (flags.HasFlag(ProjectFlags.Expand))
				{
					return path;
				}

				if (flags.HasFlag(ProjectFlags.Root) || flags.HasFlag(ProjectFlags.AssociationRoot))
				{
					if (SequenceHelper.IsSameContext(path, this))
						return path;

					var root = base.MakeExpression(path, flags);
					return root;
				}

				var newFlags = flags;
				if (newFlags.HasFlag(ProjectFlags.Expression))
					newFlags = (newFlags & ~ProjectFlags.Expression) | ProjectFlags.SQL;

				newFlags = newFlags | ProjectFlags.Keys;

				var result = base.MakeExpression(path, newFlags);

				if (newFlags.HasFlag(ProjectFlags.SQL))
				{
					result = Builder.ConvertToSqlExpr(this, result, newFlags);
					// appending missing keys
					AppendGroupBy(Builder, GroupByContext.CurrentPlaceholders, GroupByContext.SubQuery.SelectQuery, result);

					if (!newFlags.HasFlag(ProjectFlags.Test))
					{
						// we return SQL nested as GroupByContext
						result = Builder.UpdateNesting(GroupByContext, result);
					}
				}

				return result;
			}

			public override IBuildContext Clone(CloningContext context)
			{
				return new KeyContext(null, context.CloneExpression(Lambda), IsSubQuery,
					Sequence.Select(s => context.CloneContext(s)).ToArray());
			}
		}

		#endregion

		#region GroupByContext

		internal class GroupByContext : SubQueryContext
		{
			public GroupByContext(
				IBuildContext                  sequence,
				Expression                     sequenceExpr,
				Type                           groupingType,
				KeyContext                     key,
				ContextRefExpression           keyRef,
				List<SqlPlaceholderExpression> currentPlaceholders,
				SelectContext                  element,
				bool                           isGroupingGuardDisabled,
				bool                           addToSql)
				: this(sequence, new SelectQuery { ParentSelect = sequence.SelectQuery.ParentSelect }, sequenceExpr, groupingType, key, keyRef, currentPlaceholders, element, isGroupingGuardDisabled, addToSql)
			{
			}

			public GroupByContext(
				IBuildContext                  sequence,
				SelectQuery                    selectQuery,
				Expression                     sequenceExpr,
				Type                           groupingType,
				KeyContext                     key,
				ContextRefExpression           keyRef,
				List<SqlPlaceholderExpression> currentPlaceholders,
				SelectContext                  element,
				bool                           isGroupingGuardDisabled,
				bool                           addToSql)
				: base(sequence, selectQuery, addToSql)
			{
				_sequenceExpr       = sequenceExpr;
				_key                = key;
				_keyRef             = keyRef;
				CurrentPlaceholders = currentPlaceholders;
				Element             = element;
				_groupingType       = groupingType;

				_isGroupingGuardDisabled = isGroupingGuardDisabled;

				key.GroupByContext = this;
				key.Parent         = this;
			}

			readonly Expression                     _sequenceExpr;
			readonly KeyContext                     _key;
			readonly ContextRefExpression           _keyRef;
			public   List<SqlPlaceholderExpression> CurrentPlaceholders { get; }
			readonly Type                           _groupingType;
			readonly bool                           _isGroupingGuardDisabled;

			public SelectContext   Element { get; }

			public override Expression MakeExpression(Expression path, ProjectFlags flags)
			{
				if (SequenceHelper.IsSameContext(path, this) &&
				    (flags.HasFlag(ProjectFlags.Root) || flags.HasFlag(ProjectFlags.AggregationRoot) || flags.HasFlag(ProjectFlags.Test)))
				{
					return path;
				}

				if (SequenceHelper.IsSameContext(path, this) && flags.HasFlag(ProjectFlags.Keys))
				{
					var result = Builder.MakeExpression(_keyRef, flags);
					return result;
				}

				if (SequenceHelper.IsSameContext(path, this) && flags.HasFlag(ProjectFlags.Expression))
				{
					if (!_isGroupingGuardDisabled)
					{
						var ex = new LinqToDBException(
							"You should explicitly specify selected fields for server-side GroupBy() call or add AsEnumerable() call before GroupBy() to perform client-side grouping.\n" +
							"Set Configuration.Linq.GuardGrouping = false to disable this check.\n" +
							"Additionally this guard exception can be disabled by extension GroupBy(...).DisableGuard().\n" +
							"NOTE! By disabling this guard you accept Eager Loading for grouping query."
						)
						{
							HelpLink = "https://github.com/linq2db/linq2db/issues/365"
						};

						throw ex;
					}

					var groupingType = GetGroupingType();

					var groupingPath = path;

					//TODO: remove
					/*
					if (!typeof(IGrouping<,>).IsSameOrParentOf(groupingPath.Type))
					{
						groupingPath = new ContextRefExpression(GetInterfaceGroupingType(), this);
					}
					*/

					var assignments = new List<SqlGenericConstructorExpression.Assignment>(2);

					assignments.Add(new SqlGenericConstructorExpression.Assignment(
						groupingType.GetProperty(nameof(Grouping<int, int>.Key))!,
						Expression.Property(groupingPath, nameof(IGrouping<int, int>.Key)), true, false));

					var eagerLoadingExpression = MakeSubQueryExpression(new ContextRefExpression(groupingType, this));

					assignments.Add(new SqlGenericConstructorExpression.Assignment(
						groupingType.GetProperty(nameof(Grouping<int, int>.Items))!,
						new SqlEagerLoadExpression((ContextRefExpression)path, path, eagerLoadingExpression), true, false));

					return new SqlGenericConstructorExpression(
						SqlGenericConstructorExpression.CreateType.Auto,
						groupingType, null, assignments.AsReadOnly());
				}

				if (path is MemberExpression me && me.Expression is ContextRefExpression && me.Member.Name == "Key")
				{
					// do not expand
					if (flags.HasFlag(ProjectFlags.Expand))
						return path;

					var keyPath = new ContextRefExpression(me.Type, _key);

					var result = Builder.MakeExpression(keyPath, flags);

					return result;
				}

				if (!SequenceHelper.IsSameContext(path, this) || !flags.HasFlag(ProjectFlags.SQL))
				{
					var root = Builder.GetRootObject(path);
					if (root is ContextRefExpression contextRef &&
					    typeof(IGrouping<,>).IsSameOrParentOf(contextRef.Type))
					{
						return path;
					}
				}

				var newPath = SequenceHelper.CorrectExpression(path, this, Element);

				return newPath;
			}

			public Type GetGroupingType()
			{
				var groupingType = typeof(Grouping<,>).MakeGenericType(
					_key.Body.Type, Element.Body.Type);
				return groupingType;
			}

			public Type GetInterfaceGroupingType()
			{
				var groupingType = typeof(IGrouping<,>).MakeGenericType(
					_key.Body.Type, Element.Body.Type);
				return groupingType;
			}

			public override IBuildContext Clone(CloningContext context)
			{
				var clone = new GroupByContext(context.CloneContext(SubQuery), context.CloneElement(SelectQuery), _sequenceExpr, _groupingType,
					context.CloneContext(_key), context.CloneExpression(_keyRef),
					CurrentPlaceholders.Select(p => context.CloneExpression(p)).ToList(), context.CloneContext(Element),
					_isGroupingGuardDisabled, false);

				return clone;
			}

			public override Expression BuildExpression(Expression? expression, int level, bool enforceServerSide)
			{
				throw new NotImplementedException();
			}

			public override SqlInfo[] ConvertToSql(Expression? expression, int level, ConvertFlags flags)
			{
				throw new NotImplementedException();
			}

			readonly Dictionary<Tuple<Expression?,int,ConvertFlags>,SqlInfo[]> _expressionIndex = new ();

			public override SqlInfo[] ConvertToIndex(Expression? expression, int level, ConvertFlags flags)
			{
				throw new NotImplementedException();
			}

			public override IsExpressionResult IsExpression(Expression? expression, int level, RequestFor requestFlag)
			{
				throw new NotImplementedException();
			}

			public override int ConvertToParentIndex(int index, IBuildContext context)
			{
				throw new NotImplementedException();
			}

			static Expression MakeSubQueryExpression(MappingSchema mappingSchema, Expression sequence,
				ParameterExpression param, Expression expr1, Expression expr2)
			{
				var filterLambda = Expression.Lambda(ExpressionBuilder.Equal(mappingSchema, expr1, expr2), param);
				return TypeHelper.MakeMethodCall(Methods.Enumerable.Where, sequence, filterLambda);
			}

			public Expression MakeSubQueryExpression(Expression buildExpression)
			{
				var expr = MakeSubQueryExpression(
					Builder.MappingSchema,
					_sequenceExpr,
					_key.Lambda.Parameters[0],
					ExpressionHelper.PropertyOrField(buildExpression, "Key"),
					_key.Lambda.Body);

				// do not repeat simple projection
				if (Element.Lambda.Body != Element.Lambda.Parameters[0])
				{
					expr = TypeHelper.MakeMethodCall(Methods.Enumerable.Select, expr, Element.Lambda);
				}

				return expr;
			}

			public override IBuildContext? GetContext(Expression? expression, int level, BuildInfo buildInfo)
			{
				if (buildInfo.AggregationTest)
					return new AggregationRoot(Element);

				if (!buildInfo.IsSubQuery)
					return this;

				if (buildInfo.IsAggregation && !buildInfo.CreateSubQuery)
					return this;

				if (!SequenceHelper.IsSameContext(expression, this))
					return null;

				var expr = MakeSubQueryExpression(buildInfo.Expression);
				expr = SequenceHelper.MoveToScopedContext(expr, this);

				var ctx = Builder.BuildSequence(new BuildInfo(buildInfo, expr) { IsAggregation = false});

				return ctx;
			}

			internal class Grouping<TKey,TElement> : IGrouping<TKey,TElement>
			{
				public Grouping()
				{
				}

				public TKey                   Key   { get; set; } = default!;
				public IEnumerable<TElement>? Items { get; set; } = default!;

				public IEnumerator<TElement> GetEnumerator()
				{
					if (Items == null)
						return Enumerable.Empty<TElement>().GetEnumerator();

					return Items.GetEnumerator();
				}

				IEnumerator IEnumerable.GetEnumerator()
				{
					return GetEnumerator();
				}
			}

			static MethodInfo _wrapSubQuery = MemberHelper.MethodOfGeneric(() =>
				((GroupByContext)null!).WrapSubQuery<int, int>(null!, null!));

			class GroupingEnumerable<TKey, TElement> : IResultEnumerable<IGrouping<TKey, TElement>>
			{
				readonly IResultEnumerable<TElement> _elements;
				readonly Func<TElement, TKey>        _groupingKey;

				public GroupingEnumerable(IResultEnumerable<TElement> elements, Func<TElement, TKey> groupingKey)
				{
					_elements    = elements;
					_groupingKey = groupingKey;
				}

				public IEnumerator<IGrouping<TKey, TElement>> GetEnumerator()
				{
					return _elements.GroupBy(_groupingKey).GetEnumerator();
				}

				IEnumerator IEnumerable.GetEnumerator()
				{
					return GetEnumerator();
				}

				public IAsyncEnumerator<IGrouping<TKey, TElement>> GetAsyncEnumerator(CancellationToken cancellationToken = default)
				{
					return new GroupingAsyncEnumerator(_elements, _groupingKey, cancellationToken);
				}

				class GroupingAsyncEnumerator : IAsyncEnumerator<IGrouping<TKey, TElement>>
				{
					readonly IResultEnumerable<TElement> _elements;
					readonly Func<TElement, TKey>        _groupingKey;
					readonly CancellationToken           _cancellationToken;

					IEnumerator<IGrouping<TKey, TElement>>? _grouped;
					IGrouping<TKey, TElement>?              _current;

					public GroupingAsyncEnumerator(IResultEnumerable<TElement> elements, Func<TElement, TKey> groupingKey, CancellationToken cancellationToken)
					{
						_elements          = elements;
						_groupingKey       = groupingKey;
						_cancellationToken = cancellationToken;
					}

#if !NATIVE_ASYNC
					public Task DisposeAsync()
					{
						_grouped?.Dispose();
						return TaskCache.CompletedTask;
					}
#else
					public ValueTask DisposeAsync()
					{
						_grouped?.Dispose();
						return new ValueTask();
					}
#endif
					public IGrouping<TKey, TElement> Current
					{
						get
						{
							if (_grouped == null)
								throw new InvalidOperationException("Enumeration not started.");

							if (_current == null)
								throw new InvalidOperationException("Enumeration returned no result.");

							return _current;
						}
					}

#if !NATIVE_ASYNC
					public async Task<bool> MoveNextAsync()
#else
					public async ValueTask<bool> MoveNextAsync()
#endif
					{
						if (_grouped == null)
						{
							_grouped = (await _elements.ToListAsync(_cancellationToken)
								.ConfigureAwait(Configuration.ContinueOnCapturedContext))
								.GroupBy(_groupingKey)
								.GetEnumerator();
						}

						if (_grouped.MoveNext())
						{
							_current = _grouped.Current;
							return true;
						}

						_current = null;
						return false;
					}
				}
			}

			void WrapSubQuery<TKey, TElement>(Query<IGrouping<TKey, TElement>> destQuery, ParameterExpression queryParameter)
			{
				var subqQuery = new Query<TElement>(Builder.DataContext, Builder.Expression);
				subqQuery.Queries.Add(new QueryInfo(){Statement = Element.GetResultStatement()});

				Element.BuildQuery(subqQuery, queryParameter);

				var keyFunc = (Func<TElement, TKey>)_key.Lambda.Compile();
				QueryRunner.WrapRunQuery(subqQuery, destQuery, e => new GroupingEnumerable<TKey, TElement>(e, keyFunc));
			}

			public override void BuildQuery<T>(Query<T> query, ParameterExpression queryParameter)
			{
				throw new NotImplementedException();

				// if we can compile Key - we can do grouping on the client side
				/*if (Builder.CanBeCompiled(_key.Lambda))
				{
					var method = _wrapSubQuery.MakeGenericMethod(_key.Body.Type, Element.Body.Type);

					method.Invoke(this, new object? []{query, queryParameter});

					return;
				}

				var expr = Builder.FinalizeProjection(this,
					Builder.MakeExpression(new ContextRefExpression(typeof(T), this), ProjectFlags.Expression));

				var mapper = Builder.BuildMapper<T>(expr);

				QueryRunner.SetRunQuery(query, mapper);*/
			}
		}

		#endregion

		public class AggregationRoot : PassThroughContext
		{
			public AggregationRoot(IBuildContext context) : base(context)
			{
				SelectQuery = new SelectQuery();
			}

			public override SelectQuery   SelectQuery { get; set; }

			public override IBuildContext Clone(CloningContext context)
			{
				return new AggregationRoot(context.CloneContext(Context));
			}
		}
	}
}<|MERGE_RESOLUTION|>--- conflicted
+++ resolved
@@ -1,34 +1,18 @@
-<<<<<<< HEAD
-﻿using System;
-using System.Collections;
-using System.Collections.Generic;
-=======
 ﻿using System.Collections;
->>>>>>> 0b4c992f
 using System.Diagnostics;
 using System.Linq.Expressions;
 using System.Reflection;
-<<<<<<< HEAD
-using System.Threading;
-using System.Threading.Tasks;
-=======
 using LinqToDB.Expressions;
->>>>>>> 0b4c992f
 
 namespace LinqToDB.Linq.Builder
 {
+	using Async;
 	using Common;
-<<<<<<< HEAD
-	using LinqToDB.Expressions;
-	using LinqToDB.Common.Internal;
-=======
+	using Common.Internal;
 	using Extensions;
->>>>>>> 0b4c992f
 	using Mapping;
 	using SqlQuery;
 	using Reflection;
-	using Async;
-	using Extensions;
 
 	class GroupByBuilder : MethodCallBuilder
 	{
@@ -181,10 +165,10 @@
 					resultSelector = elementSelector;
 					var param = Expression.Parameter(groupingType, "selector");
 					elementSelector = Expression.Lambda(param, param);
-				}
+			}
 
 				if (methodCall.Arguments.Count == 4)
-				{
+			{
 					resultSelector = methodCall.Arguments[3].UnwrapLambda();
 				}
 			}
@@ -258,10 +242,10 @@
 			groupSqlExpr = builder.UpdateNesting(sequence, groupSqlExpr);
 
 			AppendGroupBy(builder, currentPlaceholders, sequence.SelectQuery, groupSqlExpr);
-		}
+			}
 
 		static void AppendGroupBy(ExpressionBuilder builder, List<SqlPlaceholderExpression> currentPlaceholders, SelectQuery query, Expression result)
-		{
+			{
 			var placeholders = ExpressionBuilder.CollectDistinctPlaceholders(result);
 			var allowed      = placeholders.Where(p => !QueryHelper.IsConstantFast(p.Sql));
 
@@ -271,7 +255,7 @@
 				{
 					currentPlaceholders.Add(p);
 					query.GroupBy.Expr(p.Sql);
-				}
+			}
 			}
 		}
 
@@ -279,14 +263,14 @@
 			ExpressionBuilder builder, MethodCallExpression methodCall, BuildInfo buildInfo, ParameterExpression? param)
 			{
 			return null;
-		}
+			}
 
 		#endregion
 
 		#region Element Context
 
 		internal class ElementContext : SelectContext
-		{
+			{
 			public ElementContext(IBuildContext? parent, LambdaExpression lambda, bool isSubQuery, params IBuildContext[] sequences) : base(parent, lambda, isSubQuery, sequences)
 			{
 			}
@@ -334,7 +318,7 @@
 				if (flags.HasFlag(ProjectFlags.Expand))
 				{
 					return path;
-				}
+			}
 
 				if (flags.HasFlag(ProjectFlags.Root) || flags.HasFlag(ProjectFlags.AssociationRoot))
 				{
@@ -354,13 +338,13 @@
 				var result = base.MakeExpression(path, newFlags);
 
 				if (newFlags.HasFlag(ProjectFlags.SQL))
-				{
+			{
 					result = Builder.ConvertToSqlExpr(this, result, newFlags);
 					// appending missing keys
 					AppendGroupBy(Builder, GroupByContext.CurrentPlaceholders, GroupByContext.SubQuery.SelectQuery, result);
 
 					if (!newFlags.HasFlag(ProjectFlags.Test))
-					{
+				{
 						// we return SQL nested as GroupByContext
 						result = Builder.UpdateNesting(GroupByContext, result);
 					}
@@ -370,18 +354,18 @@
 			}
 
 			public override IBuildContext Clone(CloningContext context)
-			{
+					{
 				return new KeyContext(null, context.CloneExpression(Lambda), IsSubQuery,
 					Sequence.Select(s => context.CloneContext(s)).ToArray());
-			}
-		}
+					}
+				}
 
 		#endregion
 
 		#region GroupByContext
 
 		internal class GroupByContext : SubQueryContext
-		{
+				{
 			public GroupByContext(
 				IBuildContext                  sequence,
 				Expression                     sequenceExpr,
@@ -393,8 +377,8 @@
 				bool                           isGroupingGuardDisabled,
 				bool                           addToSql)
 				: this(sequence, new SelectQuery { ParentSelect = sequence.SelectQuery.ParentSelect }, sequenceExpr, groupingType, key, keyRef, currentPlaceholders, element, isGroupingGuardDisabled, addToSql)
-			{
-			}
+					{
+					}
 
 			public GroupByContext(
 				IBuildContext                  sequence,
@@ -408,7 +392,7 @@
 				bool                           isGroupingGuardDisabled,
 				bool                           addToSql)
 				: base(sequence, selectQuery, addToSql)
-			{
+				{
 				_sequenceExpr       = sequenceExpr;
 				_key                = key;
 				_keyRef             = keyRef;
@@ -420,7 +404,7 @@
 
 				key.GroupByContext = this;
 				key.Parent         = this;
-			}
+				}
 
 			readonly Expression                     _sequenceExpr;
 			readonly KeyContext                     _key;
@@ -432,7 +416,7 @@
 			public SelectContext   Element { get; }
 
 			public override Expression MakeExpression(Expression path, ProjectFlags flags)
-			{
+				{
 				if (SequenceHelper.IsSameContext(path, this) &&
 				    (flags.HasFlag(ProjectFlags.Root) || flags.HasFlag(ProjectFlags.AggregationRoot) || flags.HasFlag(ProjectFlags.Test)))
 				{
@@ -440,27 +424,27 @@
 				}
 
 				if (SequenceHelper.IsSameContext(path, this) && flags.HasFlag(ProjectFlags.Keys))
-				{
+			{
 					var result = Builder.MakeExpression(_keyRef, flags);
 					return result;
-				}
+			}
 
 				if (SequenceHelper.IsSameContext(path, this) && flags.HasFlag(ProjectFlags.Expression))
-				{
+			{
 					if (!_isGroupingGuardDisabled)
-					{
-						var ex = new LinqToDBException(
-							"You should explicitly specify selected fields for server-side GroupBy() call or add AsEnumerable() call before GroupBy() to perform client-side grouping.\n" +
-							"Set Configuration.Linq.GuardGrouping = false to disable this check.\n" +
-							"Additionally this guard exception can be disabled by extension GroupBy(...).DisableGuard().\n" +
+				{
+							var ex = new LinqToDBException(
+								"You should explicitly specify selected fields for server-side GroupBy() call or add AsEnumerable() call before GroupBy() to perform client-side grouping.\n" +
+								"Set Configuration.Linq.GuardGrouping = false to disable this check.\n" +
+								"Additionally this guard exception can be disabled by extension GroupBy(...).DisableGuard().\n" +
 							"NOTE! By disabling this guard you accept Eager Loading for grouping query."
-						)
-						{
-							HelpLink = "https://github.com/linq2db/linq2db/issues/365"
-						};
-
-						throw ex;
-					}
+							)
+							{
+								HelpLink = "https://github.com/linq2db/linq2db/issues/365"
+							};
+
+							throw ex;
+						}
 
 					var groupingType = GetGroupingType();
 
@@ -469,9 +453,9 @@
 					//TODO: remove
 					/*
 					if (!typeof(IGrouping<,>).IsSameOrParentOf(groupingPath.Type))
-					{
+						{
 						groupingPath = new ContextRefExpression(GetInterfaceGroupingType(), this);
-					}
+							}
 					*/
 
 					var assignments = new List<SqlGenericConstructorExpression.Assignment>(2);
@@ -511,8 +495,8 @@
 					    typeof(IGrouping<,>).IsSameOrParentOf(contextRef.Type))
 					{
 						return path;
-					}
-				}
+				}
+			}
 
 				var newPath = SequenceHelper.CorrectExpression(path, this, Element);
 
@@ -527,21 +511,21 @@
 			}
 
 			public Type GetInterfaceGroupingType()
-			{
+				{
 				var groupingType = typeof(IGrouping<,>).MakeGenericType(
 					_key.Body.Type, Element.Body.Type);
 				return groupingType;
 			}
 
 			public override IBuildContext Clone(CloningContext context)
-			{
+					{
 				var clone = new GroupByContext(context.CloneContext(SubQuery), context.CloneElement(SelectQuery), _sequenceExpr, _groupingType,
 					context.CloneContext(_key), context.CloneExpression(_keyRef),
 					CurrentPlaceholders.Select(p => context.CloneExpression(p)).ToList(), context.CloneContext(Element),
 					_isGroupingGuardDisabled, false);
 
 				return clone;
-			}
+						}
 
 			public override Expression BuildExpression(Expression? expression, int level, bool enforceServerSide)
 			{
@@ -556,29 +540,29 @@
 			readonly Dictionary<Tuple<Expression?,int,ConvertFlags>,SqlInfo[]> _expressionIndex = new ();
 
 			public override SqlInfo[] ConvertToIndex(Expression? expression, int level, ConvertFlags flags)
-			{
+							{
 				throw new NotImplementedException();
 			}
 
 			public override IsExpressionResult IsExpression(Expression? expression, int level, RequestFor requestFlag)
-			{
+								{
 				throw new NotImplementedException();
-			}
+								}
 
 			public override int ConvertToParentIndex(int index, IBuildContext context)
-			{
+				{
 				throw new NotImplementedException();
-			}
+				}
 
 			static Expression MakeSubQueryExpression(MappingSchema mappingSchema, Expression sequence,
 				ParameterExpression param, Expression expr1, Expression expr2)
-			{
+				{
 				var filterLambda = Expression.Lambda(ExpressionBuilder.Equal(mappingSchema, expr1, expr2), param);
 				return TypeHelper.MakeMethodCall(Methods.Enumerable.Where, sequence, filterLambda);
-			}
+				}
 
 			public Expression MakeSubQueryExpression(Expression buildExpression)
-			{
+				{
 				var expr = MakeSubQueryExpression(
 					Builder.MappingSchema,
 					_sequenceExpr,
@@ -588,15 +572,15 @@
 
 				// do not repeat simple projection
 				if (Element.Lambda.Body != Element.Lambda.Parameters[0])
-				{
+						{
 					expr = TypeHelper.MakeMethodCall(Methods.Enumerable.Select, expr, Element.Lambda);
-				}
+						}
 
 				return expr;
-			}
+						}
 
 			public override IBuildContext? GetContext(Expression? expression, int level, BuildInfo buildInfo)
-			{
+						{
 				if (buildInfo.AggregationTest)
 					return new AggregationRoot(Element);
 
@@ -615,10 +599,10 @@
 				var ctx = Builder.BuildSequence(new BuildInfo(buildInfo, expr) { IsAggregation = false});
 
 				return ctx;
-			}
+						}
 
 			internal class Grouping<TKey,TElement> : IGrouping<TKey,TElement>
-			{
+						{
 				public Grouping()
 				{
 				}
@@ -627,7 +611,7 @@
 				public IEnumerable<TElement>? Items { get; set; } = default!;
 
 				public IEnumerator<TElement> GetEnumerator()
-				{
+			{
 					if (Items == null)
 						return Enumerable.Empty<TElement>().GetEnumerator();
 
@@ -637,37 +621,37 @@
 				IEnumerator IEnumerable.GetEnumerator()
 				{
 					return GetEnumerator();
-				}
-			}
+							}
+						}
 
 			static MethodInfo _wrapSubQuery = MemberHelper.MethodOfGeneric(() =>
 				((GroupByContext)null!).WrapSubQuery<int, int>(null!, null!));
 
 			class GroupingEnumerable<TKey, TElement> : IResultEnumerable<IGrouping<TKey, TElement>>
-			{
+							{
 				readonly IResultEnumerable<TElement> _elements;
 				readonly Func<TElement, TKey>        _groupingKey;
 
 				public GroupingEnumerable(IResultEnumerable<TElement> elements, Func<TElement, TKey> groupingKey)
-				{
+								{
 					_elements    = elements;
 					_groupingKey = groupingKey;
 				}
 
 				public IEnumerator<IGrouping<TKey, TElement>> GetEnumerator()
-				{
+									{
 					return _elements.GroupBy(_groupingKey).GetEnumerator();
-				}
+									}
 
 				IEnumerator IEnumerable.GetEnumerator()
 				{
 					return GetEnumerator();
-				}
+							}
 
 				public IAsyncEnumerator<IGrouping<TKey, TElement>> GetAsyncEnumerator(CancellationToken cancellationToken = default)
 				{
 					return new GroupingAsyncEnumerator(_elements, _groupingKey, cancellationToken);
-				}
+						}
 
 				class GroupingAsyncEnumerator : IAsyncEnumerator<IGrouping<TKey, TElement>>
 				{
@@ -679,7 +663,7 @@
 					IGrouping<TKey, TElement>?              _current;
 
 					public GroupingAsyncEnumerator(IResultEnumerable<TElement> elements, Func<TElement, TKey> groupingKey, CancellationToken cancellationToken)
-					{
+			{
 						_elements          = elements;
 						_groupingKey       = groupingKey;
 						_cancellationToken = cancellationToken;
@@ -687,7 +671,7 @@
 
 #if !NATIVE_ASYNC
 					public Task DisposeAsync()
-					{
+				{
 						_grouped?.Dispose();
 						return TaskCache.CompletedTask;
 					}
@@ -709,7 +693,7 @@
 								throw new InvalidOperationException("Enumeration returned no result.");
 
 							return _current;
-						}
+			}
 					}
 
 #if !NATIVE_ASYNC
@@ -717,9 +701,9 @@
 #else
 					public async ValueTask<bool> MoveNextAsync()
 #endif
-					{
+			{
 						if (_grouped == null)
-						{
+				{
 							_grouped = (await _elements.ToListAsync(_cancellationToken)
 								.ConfigureAwait(Configuration.ContinueOnCapturedContext))
 								.GroupBy(_groupingKey)
@@ -727,16 +711,16 @@
 						}
 
 						if (_grouped.MoveNext())
-						{
+					{
 							_current = _grouped.Current;
 							return true;
 						}
 
 						_current = null;
 						return false;
-					}
-				}
-			}
+						}
+					}
+				}
 
 			void WrapSubQuery<TKey, TElement>(Query<IGrouping<TKey, TElement>> destQuery, ParameterExpression queryParameter)
 			{
@@ -755,13 +739,13 @@
 
 				// if we can compile Key - we can do grouping on the client side
 				/*if (Builder.CanBeCompiled(_key.Lambda))
-				{
+			{
 					var method = _wrapSubQuery.MakeGenericMethod(_key.Body.Type, Element.Body.Type);
 
 					method.Invoke(this, new object? []{query, queryParameter});
 
 					return;
-				}
+					}
 
 				var expr = Builder.FinalizeProjection(this,
 					Builder.MakeExpression(new ContextRefExpression(typeof(T), this), ProjectFlags.Expression));
@@ -769,24 +753,24 @@
 				var mapper = Builder.BuildMapper<T>(expr);
 
 				QueryRunner.SetRunQuery(query, mapper);*/
+					}
+				}
+
+		#endregion
+
+		public class AggregationRoot : PassThroughContext
+					{
+			public AggregationRoot(IBuildContext context) : base(context)
+						{
+				SelectQuery = new SelectQuery();
+						}
+
+			public override SelectQuery   SelectQuery { get; set; }
+
+			public override IBuildContext Clone(CloningContext context)
+			{
+				return new AggregationRoot(context.CloneContext(Context));
+				}
 			}
 		}
-
-		#endregion
-
-		public class AggregationRoot : PassThroughContext
-		{
-			public AggregationRoot(IBuildContext context) : base(context)
-			{
-				SelectQuery = new SelectQuery();
-			}
-
-			public override SelectQuery   SelectQuery { get; set; }
-
-			public override IBuildContext Clone(CloningContext context)
-			{
-				return new AggregationRoot(context.CloneContext(Context));
-			}
-		}
-	}
-}+	}