﻿using System.Collections;
using System.Diagnostics;
using System.Linq.Expressions;
using System.Reflection;
using LinqToDB.Expressions;

namespace LinqToDB.Linq.Builder
{
	using Async;
	using Common;
	using Common.Internal;
	using Extensions;
	using Mapping;
	using SqlQuery;
	using Reflection;

	class GroupByBuilder : MethodCallBuilder
	{
		static readonly MethodInfo[] GroupingSetMethods = new [] { Methods.LinqToDB.GroupBy.Rollup, Methods.LinqToDB.GroupBy.Cube, Methods.LinqToDB.GroupBy.GroupingSets };

		#region Builder Methods

		protected override bool CanBuildMethodCall(ExpressionBuilder builder, MethodCallExpression methodCall, BuildInfo buildInfo)
		{
			if (!methodCall.IsQueryable("GroupBy"))
				return false;

			var body = ((LambdaExpression)methodCall.Arguments[1].Unwrap()).Body.Unwrap();

			if (body.NodeType == ExpressionType	.MemberInit)
			{
				var mi = (MemberInitExpression)body;
				bool throwExpr;

				if (mi.NewExpression.Arguments.Count > 0 || mi.Bindings.Count == 0)
					throwExpr = true;
				else
					throwExpr = mi.Bindings.Any(b => b.BindingType != MemberBindingType.Assignment);

				if (throwExpr)
					ThrowHelper.ThrowNotSupportedException($"Explicit construction of entity type '{body.Type}' in group by is not allowed.");
			}

			return (methodCall.Arguments[methodCall.Arguments.Count - 1].Unwrap().NodeType == ExpressionType.Lambda);
		}

		static IEnumerable<Expression> EnumGroupingSets(Expression expression)
		{
			switch (expression.NodeType)
			{
				case ExpressionType.New:
					{
						var newExpression = (NewExpression)expression;

						foreach (var arg in newExpression.Arguments)
						{
							yield return arg;
						}
						break;
					}
			}
		}


		/*

		-- describing subqueries when building GroupByContext

		 SELECT GroupByContext.*
		 FROM 
		 (
		    SELECT
				GroupByContext.SubQuery.Field1,
				GroupByContext.SubQuery.Field2,
				Count(*),
				SUM(GroupByContext.SubQuery.Field3)
		    FROM 
			(
				SELECT dataSubquery.*
				FROM (
				   SELECT dataSequence.*
				   FROM dataSequence
				   -- all associations are attached here
				) dataSubquery
		    ) GroupByContext.SubQuery	-- groupingSubquery
		    GROUP BY
					GroupByContext.SubQuery.Field1,
					GroupByContext.SubQuery.Field2
		 ) GroupByContext

		 OUTER APPLY (  -- applying complex aggregates
			SELECT Count(*) FROM dataSubquery
			WHERE dataSubquery.Field > 10 AND 
				-- filter by grouping key
				dataSubquery.Field1 == GroupByContext.Field1 AND dataSubquery.Field2 == GroupByContext.Field2
		 )

		 */
		
		protected override IBuildContext BuildMethodCall(ExpressionBuilder builder, MethodCallExpression methodCall, BuildInfo buildInfo)
		{
			var sequenceExpr    = methodCall.Arguments[0];
			LambdaExpression?   groupingKey = null;
			var groupingKind    = GroupingType.Default;
			if (sequenceExpr.NodeType == ExpressionType.Call)
			{
				var call = (MethodCallExpression)methodCall.Arguments[0];

				if (call.IsQueryable("Select"))
				{
					var selectParam = (LambdaExpression)call.Arguments[1].Unwrap();
					var type = selectParam.Body.Type;

					if (type.IsGenericType && type.GetGenericTypeDefinition() == typeof(ExpressionBuilder.GroupSubQuery<,>))
					{
						var selectParamBody = selectParam.Body.Unwrap();
						MethodCallExpression? groupingMethod = null;
						if (selectParamBody is MemberInitExpression mi)
						{
							var assignment = mi.Bindings.OfType<MemberAssignment>().FirstOrDefault(m => m.Member.Name == "Key");
							if (assignment?.Expression.NodeType == ExpressionType.Call)
							{
								var mc = (MethodCallExpression)assignment.Expression;
								if (mc.IsSameGenericMethod(GroupingSetMethods))
								{
									groupingMethod = mc;
									groupingKey    = (LambdaExpression)mc.Arguments[0].Unwrap();
									if (mc.IsSameGenericMethod(Methods.LinqToDB.GroupBy.Rollup))
										groupingKind = GroupingType.Rollup;
									else if (mc.IsSameGenericMethod(Methods.LinqToDB.GroupBy.Cube))
										groupingKind = GroupingType.Cube;
									else if (mc.IsSameGenericMethod(Methods.LinqToDB.GroupBy.GroupingSets))
										groupingKind = GroupingType.GroupBySets;
									else ThrowHelper.ThrowInvalidOperationException();
								}
							}
						}

						if (groupingMethod != null && groupingKey != null)
						{
							sequenceExpr = sequenceExpr.Replace(groupingMethod, groupingKey.Body.Unwrap());
						}

					}
				}
			}

			var dataSequence = builder.BuildSequence(new BuildInfo(buildInfo, sequenceExpr));

			var dataSubquery     = new SubQueryContext(dataSequence);
			var groupingSubquery = new SubQueryContext(dataSubquery);

			var keySequence     = dataSequence;

			var groupingType = methodCall.Type.GetGenericArguments()[0];
			var keySelector  = methodCall.Arguments[1].UnwrapLambda();

			LambdaExpression? resultSelector = null;
			LambdaExpression  elementSelector;
			if (methodCall.Arguments.Count >= 3)
			{
				elementSelector = methodCall.Arguments[2].UnwrapLambda();
				if (elementSelector.Parameters.Count > 1)
				{
					resultSelector = elementSelector;
					var param = Expression.Parameter(groupingType, "selector");
					elementSelector = Expression.Lambda(param, param);
			}

				if (methodCall.Arguments.Count == 4)
			{
					resultSelector = methodCall.Arguments[3].UnwrapLambda();
				}
			}
			else
			{
				var param = Expression.Parameter(groupingType.GetGenericArguments()[1], "selector");
				elementSelector = Expression.Lambda(param, param);
			}

			var key                 = new KeyContext(groupingSubquery, keySelector, buildInfo.IsSubQuery, keySequence);
			var keyRef              = new ContextRefExpression(keySelector.Parameters[0].Type, key);
			var currentPlaceholders = new List<SqlPlaceholderExpression>();
			if (groupingKind != GroupingType.GroupBySets)
			{
				AppendGrouping(groupingSubquery, currentPlaceholders, builder, dataSequence, key.Body, buildInfo.GetFlags());
			}
			else
			{
				var goupingSetBody = groupingKey!.Body;
				var groupingSets = EnumGroupingSets(goupingSetBody).ToArray();
				if (groupingSets.Length == 0)
					ThrowHelper.ThrowLinqException($"Invalid grouping sets expression '{goupingSetBody}'.");

				foreach (var groupingSet in groupingSets)
				{
					var groupSql = builder.ConvertExpressions(keySequence, groupingSet, ConvertFlags.Key, null);
					groupingSubquery.SelectQuery.GroupBy.Items.Add(
						new SqlGroupingSet(groupSql.Select(s => keySequence.SelectQuery.Select.AddColumn(s.Sql))));
				}
			}

			groupingSubquery.SelectQuery.GroupBy.GroupingType = groupingKind;

			var element = new ElementContext(buildInfo.Parent, elementSelector, buildInfo.IsSubQuery, dataSubquery);
			var groupBy = new GroupByContext(groupingSubquery, sequenceExpr, groupingType, key, keyRef, currentPlaceholders, element, 
				!Configuration.Linq.GuardGrouping || builder.IsGroupingGuardDisabled, true);

			// Will be used for eager loading generation
			element.GroupByContext = groupBy;
			// Will be used for completing GroupBy part
			key.GroupByContext = groupBy;

			Debug.WriteLine("BuildMethodCall GroupBy:\n" + groupBy.SelectQuery);

			if (resultSelector != null)
			{
				var keyExpr = Expression.PropertyOrField(new ContextRefExpression(groupBy.GetInterfaceGroupingType(), groupBy),
					nameof(IGrouping<int, int>.Key));
				var newBody = resultSelector.Body.Replace(resultSelector.Parameters[0], keyExpr);
				resultSelector = Expression.Lambda(resultSelector.Type, newBody, resultSelector.Parameters);
				var result  = new SelectContext(buildInfo.Parent, resultSelector, false, groupBy, groupBy);
				return result;
			}

			return groupBy;
		}

		/// <summary>
		/// Appends GroupBy items to <paramref name="sequence"/> SelectQuery.
		/// </summary>
		/// <param name="sequence">Context which contains groping query.</param>
		/// <param name="currentPlaceholders"></param>
		/// <param name="builder"></param>
		/// <param name="onSequence">Context from which level we want to get groping SQL.</param>
		/// <param name="path">Actual expression which should be translated to grouping keys.</param>
		static void AppendGrouping(IBuildContext sequence, List<SqlPlaceholderExpression> currentPlaceholders, ExpressionBuilder builder, IBuildContext onSequence, Expression path, ProjectFlags flags)
		{
			var groupSqlExpr = builder.ConvertToSqlExpr(onSequence, path, flags | ProjectFlags.Keys);

			// only keys
			groupSqlExpr = builder.UpdateNesting(sequence, groupSqlExpr);

			AppendGroupBy(builder, currentPlaceholders, sequence.SelectQuery, groupSqlExpr);
			}

		static void AppendGroupBy(ExpressionBuilder builder, List<SqlPlaceholderExpression> currentPlaceholders, SelectQuery query, Expression result)
			{
			var placeholders = ExpressionBuilder.CollectDistinctPlaceholders(result);
			var allowed      = placeholders.Where(p => !QueryHelper.IsConstantFast(p.Sql));

			foreach (var p in allowed)
			{
				if (currentPlaceholders.Find(cp => ExpressionEqualityComparer.Instance.Equals(cp.Path, p.Path)) == null)
				{
					currentPlaceholders.Add(p);
					query.GroupBy.Expr(p.Sql);
			}
			}
		}

		protected override SequenceConvertInfo? Convert(
			ExpressionBuilder builder, MethodCallExpression methodCall, BuildInfo buildInfo, ParameterExpression? param)
			{
			return null;
			}

		#endregion

		#region Element Context

		internal class ElementContext : SelectContext
			{
			public ElementContext(IBuildContext? parent, LambdaExpression lambda, bool isSubQuery, params IBuildContext[] sequences) : base(parent, lambda, isSubQuery, sequences)
			{
			}

			public GroupByContext GroupByContext { get; set; } = null!;

			public override Expression GetEagerLoadExpression(Expression path)
			{
				var subquery = GroupByContext.MakeSubQueryExpression(new ContextRefExpression(path.Type, GroupByContext));
				return subquery;
			}

			public override Expression MakeExpression(Expression path, ProjectFlags flags)
			{
				if (flags.HasFlag(ProjectFlags.Root) && SequenceHelper.IsSameContext(path, this))
					return path;

				var newExpr = base.MakeExpression(path, flags);

				return newExpr;
			}

			public override IBuildContext Clone(CloningContext context)
			{
				return new ElementContext(null, context.CloneExpression(Lambda), IsSubQuery,
					Sequence.Select(s => context.CloneContext(s)).ToArray());
			}
		}

		#endregion

		#region KeyContext

		internal class KeyContext : SelectContext
		{
			public KeyContext(IBuildContext? parent, LambdaExpression lambda, bool isSubQuery, params IBuildContext[] sequences)
				: base(parent, lambda, isSubQuery, sequences)
			{
			}

			public GroupByContext GroupByContext { get; set; } = null!;

			public override Expression MakeExpression(Expression path, ProjectFlags flags)
			{
				if (flags.HasFlag(ProjectFlags.Expand))
				{
					return path;
			}

				if (flags.HasFlag(ProjectFlags.Root) || flags.HasFlag(ProjectFlags.AssociationRoot))
				{
					if (SequenceHelper.IsSameContext(path, this))
						return path;

					var root = base.MakeExpression(path, flags);
					return root;
				}

				var newFlags = flags;
				if (newFlags.HasFlag(ProjectFlags.Expression))
					newFlags = (newFlags & ~ProjectFlags.Expression) | ProjectFlags.SQL;

				newFlags = newFlags | ProjectFlags.Keys;

				var result = base.MakeExpression(path, newFlags);

				if (newFlags.HasFlag(ProjectFlags.SQL))
			{
					result = Builder.ConvertToSqlExpr(this, result, newFlags);
					// appending missing keys
					AppendGroupBy(Builder, GroupByContext.CurrentPlaceholders, GroupByContext.SubQuery.SelectQuery, result);

					if (!newFlags.HasFlag(ProjectFlags.Test))
				{
						// we return SQL nested as GroupByContext
						result = Builder.UpdateNesting(GroupByContext, result);
					}
				}

				return result;
			}

			public override IBuildContext Clone(CloningContext context)
					{
				return new KeyContext(null, context.CloneExpression(Lambda), IsSubQuery,
					Sequence.Select(s => context.CloneContext(s)).ToArray());
					}
				}

		#endregion

		#region GroupByContext

		internal class GroupByContext : SubQueryContext
				{
			public GroupByContext(
				IBuildContext                  sequence,
				Expression                     sequenceExpr,
				Type                           groupingType,
				KeyContext                     key,
				ContextRefExpression           keyRef,
				List<SqlPlaceholderExpression> currentPlaceholders,
				SelectContext                  element,
				bool                           isGroupingGuardDisabled,
				bool                           addToSql)
				: this(sequence, new SelectQuery { ParentSelect = sequence.SelectQuery.ParentSelect }, sequenceExpr, groupingType, key, keyRef, currentPlaceholders, element, isGroupingGuardDisabled, addToSql)
					{
					}

			public GroupByContext(
				IBuildContext                  sequence,
				SelectQuery                    selectQuery,
				Expression                     sequenceExpr,
				Type                           groupingType,
				KeyContext                     key,
				ContextRefExpression           keyRef,
				List<SqlPlaceholderExpression> currentPlaceholders,
				SelectContext                  element,
				bool                           isGroupingGuardDisabled,
				bool                           addToSql)
				: base(sequence, selectQuery, addToSql)
				{
				_sequenceExpr       = sequenceExpr;
				_key                = key;
				_keyRef             = keyRef;
				CurrentPlaceholders = currentPlaceholders;
				Element             = element;
				_groupingType       = groupingType;

				_isGroupingGuardDisabled = isGroupingGuardDisabled;

				key.GroupByContext = this;
				key.Parent         = this;
				}

			readonly Expression                     _sequenceExpr;
			readonly KeyContext                     _key;
			readonly ContextRefExpression           _keyRef;
			public   List<SqlPlaceholderExpression> CurrentPlaceholders { get; }
			readonly Type                           _groupingType;
			readonly bool                           _isGroupingGuardDisabled;

			public SelectContext   Element { get; }

			public override Expression MakeExpression(Expression path, ProjectFlags flags)
				{
				if (SequenceHelper.IsSameContext(path, this) &&
				    (flags.HasFlag(ProjectFlags.Root) || flags.HasFlag(ProjectFlags.AggregationRoot) || flags.HasFlag(ProjectFlags.Test)))
				{
					return path;
				}

				if (SequenceHelper.IsSameContext(path, this) && flags.HasFlag(ProjectFlags.Keys))
<<<<<<< HEAD
				{
					var result = Builder.MakeExpression(this, _keyRef, flags);
=======
			{
					var result = Builder.MakeExpression(_keyRef, flags);
>>>>>>> 4cf989f3
					return result;
			}

				if (SequenceHelper.IsSameContext(path, this) && flags.HasFlag(ProjectFlags.Expression))
			{
					if (!_isGroupingGuardDisabled)
				{
							var ex = new LinqToDBException(
								"You should explicitly specify selected fields for server-side GroupBy() call or add AsEnumerable() call before GroupBy() to perform client-side grouping.\n" +
								"Set Configuration.Linq.GuardGrouping = false to disable this check.\n" +
								"Additionally this guard exception can be disabled by extension GroupBy(...).DisableGuard().\n" +
							"NOTE! By disabling this guard you accept Eager Loading for grouping query."
							)
							{
								HelpLink = "https://github.com/linq2db/linq2db/issues/365"
							};

							throw ex;
						}

					var groupingType = GetGroupingType();

					var groupingPath = path;

					//TODO: remove
					/*
					if (!typeof(IGrouping<,>).IsSameOrParentOf(groupingPath.Type))
						{
						groupingPath = new ContextRefExpression(GetInterfaceGroupingType(), this);
							}
					*/

					var assignments = new List<SqlGenericConstructorExpression.Assignment>(2);

					assignments.Add(new SqlGenericConstructorExpression.Assignment(
						groupingType.GetProperty(nameof(Grouping<int, int>.Key))!,
						Expression.Property(groupingPath, nameof(IGrouping<int, int>.Key)), true, false));

					var eagerLoadingExpression = MakeSubQueryExpression(new ContextRefExpression(groupingType, this));

					assignments.Add(new SqlGenericConstructorExpression.Assignment(
						groupingType.GetProperty(nameof(Grouping<int, int>.Items))!,
						new SqlEagerLoadExpression((ContextRefExpression)path, path, eagerLoadingExpression), true, false));

					return new SqlGenericConstructorExpression(
						SqlGenericConstructorExpression.CreateType.Auto,
						groupingType, null, assignments.AsReadOnly());
				}

				if (path is MemberExpression me && me.Expression is ContextRefExpression && me.Member.Name == "Key")
				{
					// do not expand
					if (flags.HasFlag(ProjectFlags.Expand))
						return path;

					var keyPath = new ContextRefExpression(me.Type, _key);

					var result = Builder.MakeExpression(this, keyPath, flags);

					return result;
				}

				if (!SequenceHelper.IsSameContext(path, this) || !flags.HasFlag(ProjectFlags.SQL))
				{
					var root = Builder.GetRootObject(path);
					if (root is ContextRefExpression contextRef &&
					    typeof(IGrouping<,>).IsSameOrParentOf(contextRef.Type))
					{
						return path;
				}
			}

				var newPath = SequenceHelper.CorrectExpression(path, this, Element);

				return newPath;
			}

			public Type GetGroupingType()
			{
				var groupingType = typeof(Grouping<,>).MakeGenericType(
					_key.Body.Type, Element.Body.Type);
				return groupingType;
			}

			public Type GetInterfaceGroupingType()
				{
				var groupingType = typeof(IGrouping<,>).MakeGenericType(
					_key.Body.Type, Element.Body.Type);
				return groupingType;
			}

			public override IBuildContext Clone(CloningContext context)
					{
				var clone = new GroupByContext(context.CloneContext(SubQuery), context.CloneElement(SelectQuery), _sequenceExpr, _groupingType,
					context.CloneContext(_key), context.CloneExpression(_keyRef),
					CurrentPlaceholders.Select(p => context.CloneExpression(p)).ToList(), context.CloneContext(Element),
					_isGroupingGuardDisabled, false);

				return clone;
						}

			public override Expression BuildExpression(Expression? expression, int level, bool enforceServerSide)
			{
				throw new NotImplementedException();
			}

			public override SqlInfo[] ConvertToSql(Expression? expression, int level, ConvertFlags flags)
			{
				throw new NotImplementedException();
			}

			readonly Dictionary<Tuple<Expression?,int,ConvertFlags>,SqlInfo[]> _expressionIndex = new ();

			public override SqlInfo[] ConvertToIndex(Expression? expression, int level, ConvertFlags flags)
							{
				throw new NotImplementedException();
			}

			public override IsExpressionResult IsExpression(Expression? expression, int level, RequestFor requestFlag)
								{
				throw new NotImplementedException();
								}

			public override int ConvertToParentIndex(int index, IBuildContext context)
				{
				throw new NotImplementedException();
				}

			static Expression MakeSubQueryExpression(MappingSchema mappingSchema, Expression sequence,
				ParameterExpression param, Expression expr1, Expression expr2)
				{
				var filterLambda = Expression.Lambda(ExpressionBuilder.Equal(mappingSchema, expr1, expr2), param);
				return TypeHelper.MakeMethodCall(Methods.Enumerable.Where, sequence, filterLambda);
				}

			public Expression MakeSubQueryExpression(Expression buildExpression)
				{
				var expr = MakeSubQueryExpression(
					Builder.MappingSchema,
					_sequenceExpr,
					_key.Lambda.Parameters[0],
					ExpressionHelper.PropertyOrField(buildExpression, "Key"),
					_key.Lambda.Body);

				// do not repeat simple projection
				if (Element.Lambda.Body != Element.Lambda.Parameters[0])
						{
					expr = TypeHelper.MakeMethodCall(Methods.Enumerable.Select, expr, Element.Lambda);
						}

				return expr;
						}

			public override IBuildContext? GetContext(Expression? expression, int level, BuildInfo buildInfo)
						{
				if (buildInfo.AggregationTest)
					return new AggregationRoot(Element);

				if (!buildInfo.IsSubQuery)
					return this;

				if (buildInfo.IsAggregation && !buildInfo.CreateSubQuery)
					return this;

				if (!SequenceHelper.IsSameContext(expression, this))
					return null;

				var expr = MakeSubQueryExpression(buildInfo.Expression);
				expr = SequenceHelper.MoveToScopedContext(expr, this);

				var ctx = Builder.BuildSequence(new BuildInfo(buildInfo, expr) { IsAggregation = false});

				return ctx;
						}

			internal class Grouping<TKey,TElement> : IGrouping<TKey,TElement>
						{
				public Grouping()
				{
				}

				public TKey                   Key   { get; set; } = default!;
				public IEnumerable<TElement>? Items { get; set; } = default!;

				public IEnumerator<TElement> GetEnumerator()
			{
					if (Items == null)
						return Enumerable.Empty<TElement>().GetEnumerator();

					return Items.GetEnumerator();
				}

				IEnumerator IEnumerable.GetEnumerator()
				{
					return GetEnumerator();
							}
						}

			static MethodInfo _wrapSubQuery = MemberHelper.MethodOfGeneric(() =>
				((GroupByContext)null!).WrapSubQuery<int, int>(null!, null!));

			class GroupingEnumerable<TKey, TElement> : IResultEnumerable<IGrouping<TKey, TElement>>
							{
				readonly IResultEnumerable<TElement> _elements;
				readonly Func<TElement, TKey>        _groupingKey;

				public GroupingEnumerable(IResultEnumerable<TElement> elements, Func<TElement, TKey> groupingKey)
								{
					_elements    = elements;
					_groupingKey = groupingKey;
				}

				public IEnumerator<IGrouping<TKey, TElement>> GetEnumerator()
									{
					return _elements.GroupBy(_groupingKey).GetEnumerator();
									}

				IEnumerator IEnumerable.GetEnumerator()
				{
					return GetEnumerator();
							}

				public IAsyncEnumerator<IGrouping<TKey, TElement>> GetAsyncEnumerator(CancellationToken cancellationToken = default)
				{
					return new GroupingAsyncEnumerator(_elements, _groupingKey, cancellationToken);
						}

				class GroupingAsyncEnumerator : IAsyncEnumerator<IGrouping<TKey, TElement>>
				{
					readonly IResultEnumerable<TElement> _elements;
					readonly Func<TElement, TKey>        _groupingKey;
					readonly CancellationToken           _cancellationToken;

					IEnumerator<IGrouping<TKey, TElement>>? _grouped;
					IGrouping<TKey, TElement>?              _current;

					public GroupingAsyncEnumerator(IResultEnumerable<TElement> elements, Func<TElement, TKey> groupingKey, CancellationToken cancellationToken)
			{
						_elements          = elements;
						_groupingKey       = groupingKey;
						_cancellationToken = cancellationToken;
					}

#if !NATIVE_ASYNC
					public Task DisposeAsync()
				{
						_grouped?.Dispose();
						return TaskCache.CompletedTask;
					}
#else
					public ValueTask DisposeAsync()
					{
						_grouped?.Dispose();
						return new ValueTask();
					}
#endif
					public IGrouping<TKey, TElement> Current
					{
						get
						{
							if (_grouped == null)
								throw new InvalidOperationException("Enumeration not started.");

							if (_current == null)
								throw new InvalidOperationException("Enumeration returned no result.");

							return _current;
			}
					}

#if !NATIVE_ASYNC
					public async Task<bool> MoveNextAsync()
#else
					public async ValueTask<bool> MoveNextAsync()
#endif
			{
						if (_grouped == null)
				{
							_grouped = (await _elements.ToListAsync(_cancellationToken)
								.ConfigureAwait(Configuration.ContinueOnCapturedContext))
								.GroupBy(_groupingKey)
								.GetEnumerator();
						}

						if (_grouped.MoveNext())
					{
							_current = _grouped.Current;
							return true;
						}

						_current = null;
						return false;
						}
					}
				}

			void WrapSubQuery<TKey, TElement>(Query<IGrouping<TKey, TElement>> destQuery, ParameterExpression queryParameter)
			{
				var subqQuery = new Query<TElement>(Builder.DataContext, Builder.Expression);
				subqQuery.Queries.Add(new QueryInfo(){Statement = Element.GetResultStatement()});

				Element.BuildQuery(subqQuery, queryParameter);

				var keyFunc = (Func<TElement, TKey>)_key.Lambda.Compile();
				QueryRunner.WrapRunQuery(subqQuery, destQuery, e => new GroupingEnumerable<TKey, TElement>(e, keyFunc));
			}

			public override void BuildQuery<T>(Query<T> query, ParameterExpression queryParameter)
			{
				throw new NotImplementedException();

				// if we can compile Key - we can do grouping on the client side
				/*if (Builder.CanBeCompiled(_key.Lambda))
			{
					var method = _wrapSubQuery.MakeGenericMethod(_key.Body.Type, Element.Body.Type);

					method.Invoke(this, new object? []{query, queryParameter});

					return;
					}

				var expr = Builder.FinalizeProjection(this,
					Builder.MakeExpression(new ContextRefExpression(typeof(T), this), ProjectFlags.Expression));

				var mapper = Builder.BuildMapper<T>(expr);

				QueryRunner.SetRunQuery(query, mapper);*/
					}
				}

		#endregion

		public class AggregationRoot : PassThroughContext
					{
			public AggregationRoot(IBuildContext context) : base(context)
						{
				SelectQuery = new SelectQuery();
						}

			public override SelectQuery   SelectQuery { get; set; }

			public override IBuildContext Clone(CloningContext context)
			{
				return new AggregationRoot(context.CloneContext(Context));
				}
			}
		}
	}<|MERGE_RESOLUTION|>--- conflicted
+++ resolved
@@ -424,13 +424,8 @@
 				}
 
 				if (SequenceHelper.IsSameContext(path, this) && flags.HasFlag(ProjectFlags.Keys))
-<<<<<<< HEAD
 				{
 					var result = Builder.MakeExpression(this, _keyRef, flags);
-=======
-			{
-					var result = Builder.MakeExpression(_keyRef, flags);
->>>>>>> 4cf989f3
 					return result;
 			}
 
