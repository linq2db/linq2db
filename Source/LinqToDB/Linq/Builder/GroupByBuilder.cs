﻿using System;
using System.Collections.Generic;
using System.Diagnostics;
using System.Linq;
using System.Linq.Expressions;
using System.Reflection;

namespace LinqToDB.Linq.Builder
{
	using Common;
	using LinqToDB.Expressions;
	using Mapping;
	using SqlQuery;
	using Reflection;

	class GroupByBuilder : MethodCallBuilder
	{
		private static readonly MethodInfo[] GroupingSetMethods = new [] { Methods.LinqToDB.GroupBy.Rollup, Methods.LinqToDB.GroupBy.Cube, Methods.LinqToDB.GroupBy.GroupingSets };

		#region Builder Methods

		protected override bool CanBuildMethodCall(ExpressionBuilder builder, MethodCallExpression methodCall, BuildInfo buildInfo)
		{
			if (!methodCall.IsQueryable("GroupBy"))
				return false;

			var body = ((LambdaExpression)methodCall.Arguments[1].Unwrap()).Body.Unwrap();

			if (body.NodeType == ExpressionType	.MemberInit)
			{
				var mi = (MemberInitExpression)body;
				bool throwExpr;

				if (mi.NewExpression.Arguments.Count > 0 || mi.Bindings.Count == 0)
					throwExpr = true;
				else
					throwExpr = mi.Bindings.Any(b => b.BindingType != MemberBindingType.Assignment);

				if (throwExpr)
					throw new NotSupportedException($"Explicit construction of entity type '{body.Type}' in group by is not allowed.");
			}

			return (methodCall.Arguments[methodCall.Arguments.Count - 1].Unwrap().NodeType == ExpressionType.Lambda);
		}

		static IEnumerable<Expression> EnumGroupingSets(Expression expression)
		{
			switch (expression.NodeType)
			{
				case ExpressionType.New:
					{
						var newExpression = (NewExpression)expression;

						foreach (var arg in newExpression.Arguments)
						{
							yield return arg;
						}
						break;
					}
			}
		}


		/*

		-- describing subqueries when building GroupByContext

		 SELECT GroupByContext.*
		 FROM 
		 (
		    SELECT
				GroupByContext.SubQuery.Field1,
				GroupByContext.SubQuery.Field2,
				Count(*),
				SUM(GroupByContext.SubQuery.Field3)
		    FROM 
			(
				SELECT dataSubquery.*
				FROM (
				   SELECT dataSequence.*
				   FROM dataSequence
				   -- all associations are attached here
				) dataSubquery
		    ) GroupByContext.SubQuery	-- groupingSubquery
		    GROUP BY
					GroupByContext.SubQuery.Field1,
					GroupByContext.SubQuery.Field2
		 ) GroupByContext

		 OUTER APPLY (  -- applying complex aggregates
			SELECT Count(*) FROM dataSubquery
			WHERE dataSubquery.Field > 10 AND 
				-- filter by grouping key
				dataSubquery.Field1 == GroupByContext.Field1 AND dataSubquery.Field2 == GroupByContext.Field2
		 )

		 */
		
		protected override IBuildContext BuildMethodCall(ExpressionBuilder builder, MethodCallExpression methodCall, BuildInfo buildInfo)
		{
			var sequenceExpr    = methodCall.Arguments[0];
			LambdaExpression?   groupingKey = null;
			var groupingKind    = GroupingType.Default;
			if (sequenceExpr.NodeType == ExpressionType.Call)
			{
				var call = (MethodCallExpression)methodCall.Arguments[0];

				if (call.IsQueryable("Select"))
				{
					var selectParam = (LambdaExpression)call.Arguments[1].Unwrap();
					var type = selectParam.Body.Type;

					if (type.IsGenericType && type.GetGenericTypeDefinition() == typeof(ExpressionBuilder.GroupSubQuery<,>))
					{
						var selectParamBody = selectParam.Body.Unwrap();
						MethodCallExpression? groupingMethod = null;
						if (selectParamBody is MemberInitExpression mi)
						{
							var assignment = mi.Bindings.OfType<MemberAssignment>().FirstOrDefault(m => m.Member.Name == "Key");
							if (assignment?.Expression.NodeType == ExpressionType.Call)
							{
								var mc = (MethodCallExpression)assignment.Expression;
								if (mc.IsSameGenericMethod(GroupingSetMethods))
								{
									groupingMethod = mc;
									groupingKey    = (LambdaExpression)mc.Arguments[0].Unwrap();
									if (mc.IsSameGenericMethod(Methods.LinqToDB.GroupBy.Rollup))
										groupingKind = GroupingType.Rollup;
									else if (mc.IsSameGenericMethod(Methods.LinqToDB.GroupBy.Cube))
										groupingKind = GroupingType.Cube;
									else if (mc.IsSameGenericMethod(Methods.LinqToDB.GroupBy.GroupingSets))
										groupingKind = GroupingType.GroupBySets;
									else throw new InvalidOperationException();
								}
							}
						}

						if (groupingMethod != null && groupingKey != null)
						{
							sequenceExpr = sequenceExpr.Replace(groupingMethod, groupingKey.Body.Unwrap());
						}

					}
				}
			}

			var dataSequence = builder.BuildSequence(new BuildInfo(buildInfo, sequenceExpr));

			var dataSubquery     = new SubQueryContext(dataSequence);
			var groupingSubquery = new SubQueryContext(dataSubquery);

			var keySequence     = dataSequence;

			var groupingType    = methodCall.Type.GetGenericArguments()[0];
			var keySelector     = (LambdaExpression)methodCall.Arguments[1].Unwrap()!;
			LambdaExpression elementSelector;
			if (methodCall.Arguments.Count >= 3)
			{
				elementSelector = (LambdaExpression)methodCall.Arguments[2].Unwrap()!;
			}
			else
			{
				var param = Expression.Parameter(groupingType.GetGenericArguments()[1], "selector");
				elementSelector = Expression.Lambda(param, param);
			}

			var key                 = new KeyContext(groupingSubquery, keySelector, buildInfo.IsSubQuery, keySequence);
			var keyRef              = new ContextRefExpression(keySelector.Parameters[0].Type, key);
			var currentPlaceholders = new List<SqlPlaceholderExpression>();
			if (groupingKind != GroupingType.GroupBySets)
			{
				AppendGrouping(groupingSubquery, currentPlaceholders, builder, dataSequence, key.Body, buildInfo.GetFlags());
			}
			else
			{
				var goupingSetBody = groupingKey!.Body;
				var groupingSets = EnumGroupingSets(goupingSetBody).ToArray();
				if (groupingSets.Length == 0)
					throw new LinqException($"Invalid grouping sets expression '{goupingSetBody}'.");

				foreach (var groupingSet in groupingSets)
				{
					var groupSql = builder.ConvertExpressions(keySequence, groupingSet, ConvertFlags.Key, null);
					groupingSubquery.SelectQuery.GroupBy.Items.Add(
						new SqlGroupingSet(groupSql.Select(s => keySequence.SelectQuery.Select.AddColumn(s.Sql))));
				}
			}

			groupingSubquery.SelectQuery.GroupBy.GroupingType = groupingKind;

			var element = new ElementContext(buildInfo.Parent, elementSelector, buildInfo.IsSubQuery, dataSubquery);
			var groupBy = new GroupByContext(groupingSubquery, sequenceExpr, groupingType, key, keyRef, currentPlaceholders, element, builder.IsGroupingGuardDisabled);

			// Will be used for eager loading generation
			element.GroupByContext = groupBy;
			// Will be used for completing GroupBy part
			key.GroupByContext = groupBy;

			Debug.WriteLine("BuildMethodCall GroupBy:\n" + groupBy.SelectQuery);

			return groupBy;
		}

<<<<<<< HEAD
		/// <summary>
		/// Appends GroupBy items to <paramref name="sequence"/> SelectQuery.
		/// </summary>
		/// <param name="sequence">Context which contains groping query.</param>
		/// <param name="currentPlaceholders"></param>
		/// <param name="builder"></param>
		/// <param name="onSequence">Context from which level we want to get groping SQL.</param>
		/// <param name="path">Actual expression which should be translated to grouping keys.</param>
		static void AppendGrouping(IBuildContext sequence, List<SqlPlaceholderExpression> currentPlaceholders, ExpressionBuilder builder, IBuildContext onSequence, Expression path, ProjectFlags flags)
		{
			var groupSqlExpr = builder.ConvertToSqlExpr(onSequence, path, flags | ProjectFlags.Keys);

			// only keys
			groupSqlExpr = builder.UpdateNesting(sequence, groupSqlExpr);

			AppendGroupBy(builder, currentPlaceholders, sequence.SelectQuery, groupSqlExpr);
		}

		static void AppendGroupBy(ExpressionBuilder builder, List<SqlPlaceholderExpression> currentPlaceholders, SelectQuery query, Expression result)
		{
			var placeholders = builder.CollectDistinctPlaceholders(result);
			var allowed      = placeholders.Where(p => !QueryHelper.IsConstantFast(p.Sql));

			foreach (var p in allowed)
			{
				if (currentPlaceholders.Find(cp => ExpressionEqualityComparer.Instance.Equals(cp.Path, p.Path)) == null)
				{
					currentPlaceholders.Add(p);
					query.GroupBy.Expr(p.Sql);
				}
			}
		}


		protected override SequenceConvertInfo? Convert(
			ExpressionBuilder builder, MethodCallExpression methodCall, BuildInfo buildInfo, ParameterExpression? param)
		{
			return null;
		}

=======
>>>>>>> 8fb36cb7
		#endregion

		#region Element Context

		internal class ElementContext : SelectContext
		{
			public ElementContext(IBuildContext? parent, LambdaExpression lambda, bool isSubQuery, params IBuildContext[] sequences) : base(parent, lambda, isSubQuery, sequences)
			{
			}

			public GroupByContext GroupByContext { get; set; } = null!;

			public override Expression GetEagerLoadExpression(Expression path)
			{
				var subquery = GroupByContext.MakeSubQueryExpression(new ContextRefExpression(path.Type, GroupByContext));
				return subquery;
			}

			public override Expression MakeExpression(Expression path, ProjectFlags flags)
			{
				if (flags.HasFlag(ProjectFlags.Root) && SequenceHelper.IsSameContext(path, this))
					return path;

				var newExpr = base.MakeExpression(path, flags);

				return newExpr;
			}
		}

		#endregion

		#region KeyContext

		internal class KeyContext : SelectContext
		{
			public KeyContext(IBuildContext? parent, LambdaExpression lambda, bool isSubQuery, params IBuildContext[] sequences)
				: base(parent, lambda, isSubQuery, sequences)
			{
			}

			public GroupByContext GroupByContext { get; set; } = null!;

			public override Expression MakeExpression(Expression path, ProjectFlags flags)
			{
				if (flags.HasFlag(ProjectFlags.Root))
				{
					if (SequenceHelper.IsSameContext(path, this))
						return path;

					var root = base.MakeExpression(path, flags);
					return root;
				}

				var newFlags = flags;
				if (newFlags.HasFlag(ProjectFlags.Expression))
					newFlags = (newFlags & ~ProjectFlags.Expression) | ProjectFlags.SQL;

				newFlags = newFlags | ProjectFlags.Keys;

				var result = base.MakeExpression(path, newFlags);

				if (newFlags.HasFlag(ProjectFlags.SQL))
				{
					result = Builder.ConvertToSqlExpr(this, result, newFlags);
					// appending missing keys
					AppendGroupBy(Builder, GroupByContext.CurrentPlaceholders, GroupByContext.SubQuery.SelectQuery, result);
					
					// we return SQL nested as GroupByContext
					result = Builder.UpdateNesting(GroupByContext, result);
				}

				return result;
			}
		}

		#endregion

		#region GroupByContext

		internal class GroupByContext : SubQueryContext
		{
			public GroupByContext(
				IBuildContext  sequence,
				Expression     sequenceExpr,
				Type           groupingType,
				KeyContext     key,
				ContextRefExpression keyRef,
				List<SqlPlaceholderExpression> currentPlaceholders,
				SelectContext  element,
				bool           isGroupingGuardDisabled)
				: base(sequence)
			{
				_sequenceExpr        = sequenceExpr;
				_key                 = key;
				_keyRef              = keyRef;
				CurrentPlaceholders = currentPlaceholders;
				Element              = element;
				_groupingType        = groupingType;

				_isGroupingGuardDisabled = isGroupingGuardDisabled;

				key.Parent = this;
			}

			readonly Expression                     _sequenceExpr;
			readonly KeyContext                     _key;
			readonly ContextRefExpression           _keyRef;
			public   List<SqlPlaceholderExpression> CurrentPlaceholders { get; }
			readonly Type                           _groupingType;
			readonly bool                           _isGroupingGuardDisabled;

			public SelectContext   Element { get; }

			public override Expression MakeExpression(Expression path, ProjectFlags flags)
			{
				if (SequenceHelper.IsSameContext(path, this) &&
				    (flags.HasFlag(ProjectFlags.Root) || flags.HasFlag(ProjectFlags.AggregtionRoot) || flags.HasFlag(ProjectFlags.Test)))
				{
					return path;
				}

				if (SequenceHelper.IsSameContext(path, this) && flags.HasFlag(ProjectFlags.Keys))
				{
					var result = Builder.MakeExpression(_keyRef, flags);
					return result;
				}

				if (path is MemberExpression me && me.Expression is ContextRefExpression && me.Member.Name == "Key")
				{
					var keyPath = new ContextRefExpression(me.Type, _key);

					return keyPath;
				}

				var newPath = SequenceHelper.CorrectExpression(path, this, Element);

				return newPath;
			}

			public override Expression BuildExpression(Expression? expression, int level, bool enforceServerSide)
			{
				throw new NotImplementedException();
			}

			public override SqlInfo[] ConvertToSql(Expression? expression, int level, ConvertFlags flags)
			{
				throw new NotImplementedException();
			}

			readonly Dictionary<Tuple<Expression?,int,ConvertFlags>,SqlInfo[]> _expressionIndex = new ();

			public override SqlInfo[] ConvertToIndex(Expression? expression, int level, ConvertFlags flags)
			{
				throw new NotImplementedException();
			}

			public override IsExpressionResult IsExpression(Expression? expression, int level, RequestFor requestFlag)
			{
				throw new NotImplementedException();
			}

			public override int ConvertToParentIndex(int index, IBuildContext context)
			{
				throw new NotImplementedException();
			}

			static Expression MakeSubQueryExpression(MappingSchema mappingSchema, Expression sequence,
				ParameterExpression param, Expression expr1, Expression expr2)
			{
				var filterLambda = Expression.Lambda(ExpressionBuilder.Equal(mappingSchema, expr1, expr2), param);
				return TypeHelper.MakeMethodCall(Methods.Enumerable.Where, sequence, filterLambda);
			}

			public Expression MakeSubQueryExpression(Expression buildExpression)
			{
				var expr = MakeSubQueryExpression(
					Builder.MappingSchema,
					_sequenceExpr,
					_key.Lambda.Parameters[0],
					ExpressionHelper.PropertyOrField(buildExpression, "Key"),
					_key.Lambda.Body);

				// do not repeat simple projection
				if (Element.Lambda.Body != Element.Lambda.Parameters[0])
				{
					expr = TypeHelper.MakeMethodCall(Methods.Enumerable.Select, expr, Element.Lambda);
				}

				expr = SequenceHelper.MoveToScopedContext(expr, this);

				return expr;
			}

			public override IBuildContext? GetContext(Expression? expression, int level, BuildInfo buildInfo)
			{
				if (buildInfo.AggregationTest)
					return new AggregationRoot(Element);

				if (!buildInfo.IsSubQuery)
					return this;

				if (buildInfo.IsAggregation && !buildInfo.CreateSubQuery)
				{
					return this;
				}

				if (!SequenceHelper.IsSameContext(expression, this))
					return null;

				var expr = MakeSubQueryExpression(buildInfo.Expression);

				var ctx = Builder.BuildSequence(new BuildInfo(buildInfo, expr) { IsAggregation = false});

				return ctx;
			}

			public override void BuildQuery<T>(Query<T> query, ParameterExpression queryParameter)
			{
				var expr = Builder.FinalizeProjection(this,
					Builder.MakeExpression(new ContextRefExpression(typeof(T), this), ProjectFlags.Expression));

				var mapper = Builder.BuildMapper<T>(expr);

				QueryRunner.SetRunQuery(query, mapper);
			}
		}

		#endregion

		public class AggregationRoot : PassThroughContext
		{
			public AggregationRoot(IBuildContext context) : base(context)
			{
				SelectQuery = new SelectQuery();
			}

			public override SelectQuery SelectQuery { get; set; }
		}
	}
}<|MERGE_RESOLUTION|>--- conflicted
+++ resolved
@@ -201,7 +201,6 @@
 			return groupBy;
 		}
 
-<<<<<<< HEAD
 		/// <summary>
 		/// Appends GroupBy items to <paramref name="sequence"/> SelectQuery.
 		/// </summary>
@@ -218,32 +217,30 @@
 			groupSqlExpr = builder.UpdateNesting(sequence, groupSqlExpr);
 
 			AppendGroupBy(builder, currentPlaceholders, sequence.SelectQuery, groupSqlExpr);
-		}
+			}
 
 		static void AppendGroupBy(ExpressionBuilder builder, List<SqlPlaceholderExpression> currentPlaceholders, SelectQuery query, Expression result)
-		{
+			{
 			var placeholders = builder.CollectDistinctPlaceholders(result);
 			var allowed      = placeholders.Where(p => !QueryHelper.IsConstantFast(p.Sql));
 
 			foreach (var p in allowed)
 			{
 				if (currentPlaceholders.Find(cp => ExpressionEqualityComparer.Instance.Equals(cp.Path, p.Path)) == null)
-				{
+			{
 					currentPlaceholders.Add(p);
 					query.GroupBy.Expr(p.Sql);
-				}
-			}
-		}
+			}
+			}
+			}
 
 
 		protected override SequenceConvertInfo? Convert(
 			ExpressionBuilder builder, MethodCallExpression methodCall, BuildInfo buildInfo, ParameterExpression? param)
-		{
+			{
 			return null;
 		}
 
-=======
->>>>>>> 8fb36cb7
 		#endregion
 
 		#region Element Context
@@ -260,18 +257,18 @@
 			{
 				var subquery = GroupByContext.MakeSubQueryExpression(new ContextRefExpression(path.Type, GroupByContext));
 				return subquery;
-			}
+					}
 
 			public override Expression MakeExpression(Expression path, ProjectFlags flags)
-			{
+					{
 				if (flags.HasFlag(ProjectFlags.Root) && SequenceHelper.IsSameContext(path, this))
 					return path;
 
 				var newExpr = base.MakeExpression(path, flags);
 
 				return newExpr;
-			}
-		}
+					}
+				}
 
 		#endregion
 
@@ -281,21 +278,21 @@
 		{
 			public KeyContext(IBuildContext? parent, LambdaExpression lambda, bool isSubQuery, params IBuildContext[] sequences)
 				: base(parent, lambda, isSubQuery, sequences)
-			{
+				{
 			}
 
 			public GroupByContext GroupByContext { get; set; } = null!;
 
 			public override Expression MakeExpression(Expression path, ProjectFlags flags)
-			{
+					{
 				if (flags.HasFlag(ProjectFlags.Root))
-				{
+							{
 					if (SequenceHelper.IsSameContext(path, this))
 						return path;
 
 					var root = base.MakeExpression(path, flags);
 					return root;
-				}
+					}
 
 				var newFlags = flags;
 				if (newFlags.HasFlag(ProjectFlags.Expression))
@@ -306,7 +303,7 @@
 				var result = base.MakeExpression(path, newFlags);
 
 				if (newFlags.HasFlag(ProjectFlags.SQL))
-				{
+						{
 					result = Builder.ConvertToSqlExpr(this, result, newFlags);
 					// appending missing keys
 					AppendGroupBy(Builder, GroupByContext.CurrentPlaceholders, GroupByContext.SubQuery.SelectQuery, result);
@@ -316,15 +313,15 @@
 				}
 
 				return result;
-			}
-		}
+				}
+			}
 
 		#endregion
 
 		#region GroupByContext
 
 		internal class GroupByContext : SubQueryContext
-		{
+			{
 			public GroupByContext(
 				IBuildContext  sequence,
 				Expression     sequenceExpr,
@@ -335,7 +332,7 @@
 				SelectContext  element,
 				bool           isGroupingGuardDisabled)
 				: base(sequence)
-			{
+				{
 				_sequenceExpr        = sequenceExpr;
 				_key                 = key;
 				_keyRef              = keyRef;
@@ -346,7 +343,7 @@
 				_isGroupingGuardDisabled = isGroupingGuardDisabled;
 
 				key.Parent = this;
-			}
+				}
 
 			readonly Expression                     _sequenceExpr;
 			readonly KeyContext                     _key;
@@ -358,7 +355,7 @@
 			public SelectContext   Element { get; }
 
 			public override Expression MakeExpression(Expression path, ProjectFlags flags)
-			{
+								{
 				if (SequenceHelper.IsSameContext(path, this) &&
 				    (flags.HasFlag(ProjectFlags.Root) || flags.HasFlag(ProjectFlags.AggregtionRoot) || flags.HasFlag(ProjectFlags.Test)))
 				{
@@ -372,21 +369,21 @@
 				}
 
 				if (path is MemberExpression me && me.Expression is ContextRefExpression && me.Member.Name == "Key")
-				{
+						{
 					var keyPath = new ContextRefExpression(me.Type, _key);
 
 					return keyPath;
-				}
+						}
 
 				var newPath = SequenceHelper.CorrectExpression(path, this, Element);
 
 				return newPath;
-			}
+						}
 
 			public override Expression BuildExpression(Expression? expression, int level, bool enforceServerSide)
-			{
+				{
 				throw new NotImplementedException();
-			}
+				}
 
 			public override SqlInfo[] ConvertToSql(Expression? expression, int level, ConvertFlags flags)
 			{
@@ -418,27 +415,27 @@
 			}
 
 			public Expression MakeSubQueryExpression(Expression buildExpression)
-			{
-				var expr = MakeSubQueryExpression(
-					Builder.MappingSchema,
+					{
+						var expr = MakeSubQueryExpression(
+							Builder.MappingSchema,
 					_sequenceExpr,
-					_key.Lambda.Parameters[0],
+							_key.Lambda.Parameters[0],
 					ExpressionHelper.PropertyOrField(buildExpression, "Key"),
-					_key.Lambda.Body);
+							_key.Lambda.Body);
 
 				// do not repeat simple projection
 				if (Element.Lambda.Body != Element.Lambda.Parameters[0])
 				{
 					expr = TypeHelper.MakeMethodCall(Methods.Enumerable.Select, expr, Element.Lambda);
-				}
+					}
 
 				expr = SequenceHelper.MoveToScopedContext(expr, this);
 
 				return expr;
-			}
+					}
 
 			public override IBuildContext? GetContext(Expression? expression, int level, BuildInfo buildInfo)
-			{
+				{
 				if (buildInfo.AggregationTest)
 					return new AggregationRoot(Element);
 
@@ -446,7 +443,7 @@
 					return this;
 
 				if (buildInfo.IsAggregation && !buildInfo.CreateSubQuery)
-				{
+						{
 					return this;
 				}
 
@@ -457,8 +454,8 @@
 
 				var ctx = Builder.BuildSequence(new BuildInfo(buildInfo, expr) { IsAggregation = false});
 
-				return ctx;
-			}
+					return ctx;
+				}
 
 			public override void BuildQuery<T>(Query<T> query, ParameterExpression queryParameter)
 			{
