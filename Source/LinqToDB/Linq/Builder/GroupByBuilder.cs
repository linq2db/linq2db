--- conflicted
+++ resolved
@@ -451,20 +451,7 @@
 						throw ex;
 					}
 
-<<<<<<< HEAD
 					var groupingType = GetGroupingType();
-=======
-					//var parameters = context.Builder.ParametersContext.CurrentSqlParameters
-					//	.Select((p, i) => (p, i))
-					//	.GroupBy(_ => _.p.Expression, ExpressionEqualityComparer.Instance)
-					//	.ToDictionary(_ => _.Key, _ => _.Select(_ => _.i).First(), ExpressionEqualityComparer.Instance);
-
-					var parameters = context.Builder.ParametersContext.CurrentSqlParameters
-						.Select((p, i) => (p, i))
-						.ToDictionary(_ => _.p.Expression, _ => _.i);
-
-					var paramArray = Expression.Parameter(typeof(object[]), "ps");
->>>>>>> 6ebaac9c
 
 					var groupingPath = path;
 
@@ -594,11 +581,7 @@
 					expr = TypeHelper.MakeMethodCall(Methods.Enumerable.Select, expr, Element.Lambda);
 				}
 
-<<<<<<< HEAD
 				return expr;
-=======
-				return ThrowHelper.ThrowNotImplementedException<Expression>();
->>>>>>> 6ebaac9c
 			}
 
 			public override IBuildContext? GetContext(Expression? expression, int level, BuildInfo buildInfo)
@@ -634,13 +617,8 @@
 
 				public IEnumerator<TElement> GetEnumerator()
 				{
-<<<<<<< HEAD
 					if (Items == null)
 						return Enumerable.Empty<TElement>().GetEnumerator();
-=======
-					if (args.Length > 0)
-						ThrowHelper.ThrowInvalidOperationException();
->>>>>>> 6ebaac9c
 
 					return Items.GetEnumerator();
 				}
@@ -682,7 +660,6 @@
 
 				class GroupingAsyncEnumerator : IAsyncEnumerator<IGrouping<TKey, TElement>>
 				{
-<<<<<<< HEAD
 					readonly IResultEnumerable<TElement> _elements;
 					readonly Func<TElement, TKey>        _groupingKey;
 					readonly CancellationToken           _cancellationToken;
@@ -695,70 +672,10 @@
 						_elements          = elements;
 						_groupingKey       = groupingKey;
 						_cancellationToken = cancellationToken;
-=======
-					switch (expression.NodeType)
-					{
-						case ExpressionType.Call         :
-						{
-							var e = (MethodCallExpression)expression;
-
-							if (e.IsQueryable() || e.IsAggregate(Builder.MappingSchema))
-							{
-								return new[] { new SqlInfo(ConvertEnumerable(e)) };
-							}
-
-							break;
-						}
-
-						case ExpressionType.MemberAccess :
-						{
-							var levelExpression = expression.GetLevelExpression(Builder.MappingSchema, level);
-
-							if (levelExpression.NodeType == ExpressionType.MemberAccess)
-							{
-								var e = (MemberExpression)levelExpression;
-
-								if (e.Member.Name == "Key")
-								{
-									if (_keyProperty == null)
-										_keyProperty = _groupingType.GetProperty("Key");
-
-									if (e.Member == _keyProperty)
-									{
-										if (ReferenceEquals(levelExpression, expression))
-											return _key.ConvertToSql(null, 0, flags);
-
-										return _key.ConvertToSql(expression, level + 1, flags);
-									}
-								}
-
-								return Sequence.ConvertToSql(expression, level, flags);
-							}
-
-							break;
-						}
->>>>>>> 6ebaac9c
-					}
-
-<<<<<<< HEAD
+					}
+
 #if !NATIVE_ASYNC
 					public Task DisposeAsync()
-=======
-				return ThrowHelper.ThrowLinqException<SqlInfo[]>($"Expression '{expression}' cannot be converted to SQL.");
-			}
-
-			readonly Dictionary<Tuple<Expression?,int,ConvertFlags>,SqlInfo[]> _expressionIndex = new ();
-
-			public override SqlInfo[] ConvertToIndex(Expression? expression, int level, ConvertFlags flags)
-			{
-				var key = Tuple.Create(expression, level, flags);
-
-				if (!_expressionIndex.TryGetValue(key, out var info))
-				{
-					info = ConvertToSql(expression, level, flags);
-
-					for (var i = 0; i < info.Length; i++)
->>>>>>> 6ebaac9c
 					{
 						_grouped?.Dispose();
 						return TaskCache.CompletedTask;
@@ -855,13 +772,9 @@
 
 			public override SelectQuery   SelectQuery { get; set; }
 
-<<<<<<< HEAD
 			public override IBuildContext Clone(CloningContext context)
 			{
 				return new AggregationRoot(context.CloneContext(Context));
-=======
-				return ThrowHelper.ThrowNotImplementedException<IBuildContext?>();
->>>>>>> 6ebaac9c
 			}
 		}
 	}
