﻿using System;
using System.Collections;
using System.Collections.Generic;
using System.Data;
using System.Diagnostics;
using System.Linq;
using System.Linq.Expressions;
using System.Reflection;

namespace LinqToDB.Linq.Builder
{
	using Common;
	using Extensions;
	using LinqToDB.Expressions;
	using Mapping;
	using SqlQuery;
	using Reflection;
	using Tools;

	class GroupByBuilder : MethodCallBuilder
	{
		#region Builder Methods

		protected override bool CanBuildMethodCall(ExpressionBuilder builder, MethodCallExpression methodCall, BuildInfo buildInfo)
		{
			if (!methodCall.IsQueryable("GroupBy"))
				return false;

			var body = ((LambdaExpression)methodCall.Arguments[1].Unwrap()).Body.Unwrap();

			if (body.NodeType == ExpressionType	.MemberInit)
			{
				var mi = (MemberInitExpression)body;
				bool throwExpr;

				if (mi.NewExpression.Arguments.Count > 0 || mi.Bindings.Count == 0)
					throwExpr = true;
				else
					throwExpr = mi.Bindings.Any(b => b.BindingType != MemberBindingType.Assignment);

				if (throwExpr)
					throw new NotSupportedException($"Explicit construction of entity type '{body.Type}' in group by is not allowed.");
			}

			return (methodCall.Arguments[methodCall.Arguments.Count - 1].Unwrap().NodeType == ExpressionType.Lambda);
		}

		static IEnumerable<Expression> EnumGroupingSets(Expression expression)
		{
			switch (expression.NodeType)
			{
				case ExpressionType.New:
					{
						var newExpression = (NewExpression)expression;

						foreach (var arg in newExpression.Arguments)
						{
							yield return arg;
						}
						break;
					}
			}
		}

		protected override IBuildContext BuildMethodCall(ExpressionBuilder builder, MethodCallExpression methodCall, BuildInfo buildInfo)
		{
			var sequenceExpr    = methodCall.Arguments[0];
			var wrapSequence    = false;
			LambdaExpression?   groupingKey = null;
			var groupingKind    = GroupingType.Default;
			if (sequenceExpr.NodeType == ExpressionType.Call)
			{
				var call = (MethodCallExpression)methodCall.Arguments[0];

				if (call.IsQueryable("Select"))
				{
					var selectParam = (LambdaExpression)call.Arguments[1].Unwrap();
					var type = selectParam.Body.Type;

					if (type.IsGenericType && type.GetGenericTypeDefinition() == typeof(ExpressionBuilder.GroupSubQuery<,>))
					{
						wrapSequence = true;

						var selectParamBody = selectParam.Body.Unwrap();
						MethodCallExpression? groupingMethod = null;
						if (selectParamBody is MemberInitExpression mi)
						{
							var assignment = mi.Bindings.OfType<MemberAssignment>().FirstOrDefault(m => m.Member.Name == "Key");
							if (assignment?.Expression.NodeType == ExpressionType.Call)
							{
								var mc = (MethodCallExpression)assignment.Expression;
								if (mc.IsSameGenericMethod(Methods.LinqToDB.GroupBy.Rollup, Methods.LinqToDB.GroupBy.Cube, Methods.LinqToDB.GroupBy.GroupingSets))
								{
									groupingMethod = mc;
									groupingKey    = (LambdaExpression)mc.Arguments[0].Unwrap();
									if (mc.IsSameGenericMethod(Methods.LinqToDB.GroupBy.Rollup))
										groupingKind = GroupingType.Rollup;
									else if (mc.IsSameGenericMethod(Methods.LinqToDB.GroupBy.Cube))
										groupingKind = GroupingType.Cube;
									else if (mc.IsSameGenericMethod(Methods.LinqToDB.GroupBy.GroupingSets))
										groupingKind = GroupingType.GroupBySets;
									else throw new InvalidOperationException();
								}
							}
						}

						if (groupingMethod != null && groupingKey != null)
						{
							sequenceExpr = sequenceExpr.Replace(groupingMethod, groupingKey.Body.Unwrap());
						}
						
					}
				}
			}

			var sequence        = builder.BuildSequence(new BuildInfo(buildInfo, sequenceExpr));
			var keySequence     = sequence;

			var groupingType    = methodCall.Type.GetGenericArguments()[0];
			var keySelector     = (LambdaExpression)methodCall.Arguments[1].Unwrap()!;
			var elementSelector = (LambdaExpression)methodCall.Arguments[2].Unwrap()!;

			if (wrapSequence)
			{ 
				sequence = new SubQueryContext(sequence);
			}

			sequence     = new SubQueryContext(sequence);
			var key      = new KeyContext(buildInfo.Parent, keySelector, sequence);
			if (groupingKind != GroupingType.GroupBySets)
			{
				var groupSql = builder.ConvertExpressions(key, keySelector.Body.Unwrap(), ConvertFlags.Key, null);

<<<<<<< HEAD
				var allowed = groupSql.Where(s => s.Sql.ElementType.NotIn(QueryElementType.SqlValue, QueryElementType.SqlParameter));
=======
				var allowed = groupSql.Where(s => !QueryHelper.IsConstant(s.Sql));
>>>>>>> 94ebc7e4

				foreach (var sql in allowed)
					sequence.SelectQuery.GroupBy.Expr(sql.Sql);
			}
			else
			{
				var goupingSetBody = groupingKey!.Body;
				var groupingSets = EnumGroupingSets(goupingSetBody).ToArray();
				if (groupingSets.Length == 0)
					throw new LinqException($"Invalid groping sets expression '{goupingSetBody}'.");

				foreach (var groupingSet in groupingSets)
				{
					var groupSql = builder.ConvertExpressions(keySequence, groupingSet, ConvertFlags.Key, null);
					sequence.SelectQuery.GroupBy.Items.Add(
						new SqlGroupingSet(groupSql.Select(s => keySequence.SelectQuery.Select.AddColumn(s.Sql))));
				}
			}

			sequence.SelectQuery.GroupBy.GroupingType = groupingKind;

			var element = new SelectContext (buildInfo.Parent, elementSelector, sequence/*, key*/);
			var groupBy = new GroupByContext(buildInfo.Parent, sequenceExpr, groupingType, sequence, key, element, builder.IsGroupingGuardDisabled);

			Debug.WriteLine("BuildMethodCall GroupBy:\n" + groupBy.SelectQuery);

			return groupBy;
		}

		protected override SequenceConvertInfo? Convert(
			ExpressionBuilder builder, MethodCallExpression methodCall, BuildInfo buildInfo, ParameterExpression? param)
		{
			return null;
		}

		#endregion

		#region KeyContext

		internal class KeyContext : SelectContext
		{
			public KeyContext(IBuildContext? parent, LambdaExpression lambda, params IBuildContext[] sequences)
				: base(parent, lambda, sequences)
			{
			}

			public override Expression BuildExpression(Expression? expression, int level, bool enforceServerSide)
			{
				return base.BuildExpression(expression, level, true);
			}

			public override void BuildQuery<T>(Query<T> query, ParameterExpression queryParameter)
			{
				base.BuildQuery(query, queryParameter);
			}

			public override SqlInfo[] ConvertToSql(Expression? expression, int level, ConvertFlags flags)
			{
				return base.ConvertToSql(expression, level, flags);
			}

			public override SqlInfo[] ConvertToIndex(Expression? expression, int level, ConvertFlags flags)
			{
				return base.ConvertToIndex(expression, level, flags);
			}

			public override int ConvertToParentIndex(int index, IBuildContext context)
			{
				return base.ConvertToParentIndex(index, context);
			}

			public override IsExpressionResult IsExpression(Expression? expression, int level, RequestFor requestFlag)
			{
				return base.IsExpression(expression, level, requestFlag);
			}

			public override IBuildContext? GetContext(Expression? expression, int level, BuildInfo buildInfo)
			{
				return base.GetContext(expression, level, buildInfo);
			}
		}

		#endregion

		#region GroupByContext

		internal class GroupByContext : SequenceContextBase
		{
			public GroupByContext(
				IBuildContext? parent,
				Expression     sequenceExpr,
				Type           groupingType,
				IBuildContext  sequence,
				KeyContext     key,
				SelectContext  element,
				bool           isGroupingGuardDisabled)
				: base(parent, sequence, null)
			{
				_sequenceExpr = sequenceExpr;
				_key          = key;
				Element       = element;
				_groupingType = groupingType;

				_isGroupingGuardDisabled = isGroupingGuardDisabled;

				key.Parent = this;
			}

			readonly Expression    _sequenceExpr;
			readonly KeyContext    _key;
			readonly Type          _groupingType;
			readonly bool          _isGroupingGuardDisabled;

			public SelectContext   Element { get; }

			internal class Grouping<TKey,TElement> : IGrouping<TKey,TElement>
			{
				public Grouping(
					TKey                    key,
					IQueryRunner            queryRunner,
					List<ParameterAccessor> parameters,
					Func<IDataContext,TKey,object?[]?,IQueryable<TElement>> itemReader)
				{
					Key = key;

					_queryRunner = queryRunner;
					_parameters   = parameters;
					_itemReader   = itemReader;

					if (Configuration.Linq.PreloadGroups)
					{
						_items = GetItems();
					}
				}

				private  IList<TElement>?                                        _items;
				readonly IQueryRunner                                            _queryRunner;
				readonly List<ParameterAccessor>                                 _parameters;
				readonly Func<IDataContext,TKey,object?[]?,IQueryable<TElement>> _itemReader;

				public TKey Key { get; private set; }

				List<TElement> GetItems()
				{
					using (var db = _queryRunner.DataContext.Clone(true))
					{
						var ps = new object?[_parameters.Count];

						for (var i = 0; i < ps.Length; i++)
							ps[i] = _parameters[i].OriginalAccessor(_queryRunner.Expression, _queryRunner.DataContext, _queryRunner.Parameters);

						return _itemReader(db, Key, ps).ToList();
					}
				}

				public IEnumerator<TElement> GetEnumerator()
				{
					if (_items == null)
						_items = GetItems();

					return _items.GetEnumerator();
				}

				IEnumerator IEnumerable.GetEnumerator()
				{
					return GetEnumerator();
				}
			}

			interface IGroupByHelper
			{
				Expression GetGrouping(GroupByContext context);
			}

			class GroupByHelper<TKey,TElement,TSource> : IGroupByHelper
			{
				public Expression GetGrouping(GroupByContext context)
				{
					if (Configuration.Linq.GuardGrouping && !context._isGroupingGuardDisabled)
					{
						if (context.Element.Lambda.Parameters.Count == 1 &&
							context.Element.Body == context.Element.Lambda.Parameters[0])
						{
							var ex = new LinqToDBException(
								"You should explicitly specify selected fields for server-side GroupBy() call or add AsEnumerable() call before GroupBy() to perform client-side grouping.\n" +
								"Set Configuration.Linq.GuardGrouping = false to disable this check.\n" +
								"Additionally this guard exception can be disabled by extension GroupBy(...).DisableGuard().\n" +
								"NOTE! By disabling this guard you accept additional Database Connection(s) to the server for processing such requests."
							)
							{
								HelpLink = "https://github.com/linq2db/linq2db/issues/365"
							};

							throw ex;
						}
					}

					var parameters = context.Builder.CurrentSqlParameters
						.Select((p,i) => new { p, i })
						.ToDictionary(_ => _.p.Expression, _ => _.i);
					var paramArray = Expression.Parameter(typeof(object[]), "ps");

					var groupExpression = context._sequenceExpr.Transform(e =>
					{
						if (parameters.TryGetValue(e, out var idx))
						{
							return
								Expression.Convert(
									Expression.ArrayIndex(paramArray, Expression.Constant(idx)),
									e.Type);
						}

						return e;
					});

					var keyParam = Expression.Parameter(typeof(TKey), "key");

// ReSharper disable AssignNullToNotNullAttribute

					var expr = Expression.Call(
						null,
						MemberHelper.MethodOf(() => Queryable.Where(null, (Expression<Func<TSource,bool>>)null!)),
						groupExpression,
						Expression.Lambda<Func<TSource,bool>>(
							ExpressionBuilder.Equal(context.Builder.MappingSchema, context._key.Lambda.Body, keyParam),
							new[] { context._key.Lambda.Parameters[0] }));

					expr = Expression.Call(
						null,
						MemberHelper.MethodOf(() => Queryable.Select(null, (Expression<Func<TSource,TElement>>)null!)),
						expr,
						context.Element.Lambda);

// ReSharper restore AssignNullToNotNullAttribute

					var lambda = Expression.Lambda<Func<IDataContext,TKey,object?[]?,IQueryable<TElement>>>(
						Expression.Convert(expr, typeof(IQueryable<TElement>)),
						Expression.Parameter(typeof(IDataContext), "ctx"),
						keyParam,
						paramArray);

					var itemReader      = CompiledQuery.Compile(lambda);
					var keyExpr         = context._key.BuildExpression(null, 0, false);

					var keyReader  = Expression.Lambda<Func<IQueryRunner,IDataContext,IDataReader,Expression,object?[]?,TKey>>(
						keyExpr,
						new []
						{
							ExpressionBuilder.QueryRunnerParam,
							ExpressionBuilder.DataContextParam,
							ExpressionBuilder.DataReaderParam,
							ExpressionBuilder.ExpressionParam,
							ExpressionBuilder.ParametersParam
						});

					return Expression.Call(
						null,
						MemberHelper.MethodOf(() => GetGrouping(null!, null!, null!, null!, null!, null!, null!, null!)),
						new Expression[]
						{
							ExpressionBuilder.QueryRunnerParam,
							ExpressionBuilder.DataContextParam,
							ExpressionBuilder.DataReaderParam,
							Expression.Constant(context.Builder.CurrentSqlParameters),
							ExpressionBuilder.ExpressionParam,
							ExpressionBuilder.ParametersParam,
							keyReader,
							Expression.Constant(itemReader)
						});
				}

				static IGrouping<TKey,TElement> GetGrouping(
					IQueryRunner                                                           runner,
					IDataContext                                                           dataContext,
					IDataReader                                                            dataReader,
					List<ParameterAccessor>                                                parameterAccessor,
					Expression                                                             expr,
					object?[]?                                                             ps,
					Func<IQueryRunner,IDataContext,IDataReader,Expression,object?[]?,TKey> keyReader,
					Func<IDataContext,TKey,object?[]?,IQueryable<TElement>>                itemReader)
				{
					var key = keyReader(runner, dataContext, dataReader, expr, ps);
					return new Grouping<TKey,TElement>(key, runner, parameterAccessor, itemReader);
				}
			}

			Expression BuildGrouping()
			{
				var gtype = typeof(GroupByHelper<,,>).MakeGenericType(
					_key.Lambda.Body.Type,
					Element.Lambda.Body.Type,
					_key.Lambda.Parameters[0].Type);

				var isBlockDisable = Builder.IsBlockDisable;

				Builder.IsBlockDisable = true;

				var helper = (IGroupByHelper)Activator.CreateInstance(gtype)!;
				var expr   = helper.GetGrouping(this);

				Builder.IsBlockDisable = isBlockDisable;

				return expr;
			}

			public override Expression BuildExpression(Expression? expression, int level, bool enforceServerSide)
			{
				if (expression == null)
					return BuildGrouping();

				if (level != 0)
				{
					var levelExpression = expression.GetLevelExpression(Builder.MappingSchema, level);

					if (levelExpression.NodeType == ExpressionType.MemberAccess)
					{
						var ma = (MemberExpression)levelExpression;

						if (ma.Member.Name == "Key" && ma.Member.DeclaringType == _groupingType)
						{
							var isBlockDisable = Builder.IsBlockDisable;

							Builder.IsBlockDisable = true;

							var r = ReferenceEquals(levelExpression, expression) ?
								_key.BuildExpression(null,       0, enforceServerSide) :
								_key.BuildExpression(expression, level + 1, enforceServerSide);

							Builder.IsBlockDisable = isBlockDisable;

							return r;
						}
					}
				}

				throw new NotImplementedException();
			}

			ISqlExpression ConvertEnumerable(MethodCallExpression call)
			{
				if (call.IsAggregate(Builder.MappingSchema))
				{
					if (call.Arguments[0].NodeType == ExpressionType.Call)
					{
						var arg = (MethodCallExpression)call.Arguments[0];

						if (arg.Method.Name == "Select")
						{
							var arg0 = arg.Arguments[0].SkipPathThrough();

							if (arg0.NodeType != ExpressionType.Call)
							{
								var l     = (LambdaExpression)arg.Arguments[1].Unwrap();
								var largs = l.Type.GetGenericArguments();

								if (largs.Length == 2)
								{
									var p   = Element.Parent;
									var ctx = new ExpressionContext(Parent, Element, l);
									var sql = Builder.ConvertToSql(ctx, l.Body, true);

									Builder.ReplaceParent(ctx, p);

									return new SqlFunction(call.Type, call.Method.Name, true, sql);
								}
							}
						}
					}
				}

				var rootArgument = call.Arguments[0].SkipMethodChain(Builder.MappingSchema);

				if (rootArgument.NodeType == ExpressionType.Call)
				{
					var ctx = Builder.GetSubQuery(this, call);

					if (Builder.DataContext.SqlProviderFlags.IsSubQueryColumnSupported)
						return ctx.SelectQuery;

					var join = ctx.SelectQuery.CrossApply();

					SelectQuery.From.Tables[0].Joins.Add(join.JoinedTable);

					return ctx.SelectQuery.Select.Columns[0];
				}

				var args = new ISqlExpression[call.Arguments.Count - 1];

				if (CountBuilder.MethodNames.Contains(call.Method.Name))
				{
					if (args.Length > 0)
						throw new InvalidOperationException();

					return SqlFunction.CreateCount(call.Type, SelectQuery);
				}

				var attribute =
					Builder.MappingSchema.GetAttribute<Sql.ExpressionAttribute>(call.Method.DeclaringType!, call.Method,
						c => c.Configuration);

				if (attribute != null)
				{
					var expr = attribute.GetExpression(Builder.DataContext, SelectQuery, call, (e, descriptor) =>
					{
						var ex = e.Unwrap();

						if (ex is LambdaExpression l)
						{
							var p = Element.Parent;
							var ctx = new ExpressionContext(Parent, Element, l);

							var res = Builder.ConvertToSql(ctx, l.Body, true, descriptor);

							Builder.ReplaceParent(ctx, p);
							return res;
						}

						if (rootArgument == e && typeof(IGrouping<,>).IsSameOrParentOf(ex.Type))
						{
							return Element.ConvertToSql(null, 0, ConvertFlags.Field)
								.Select(_ => _.Sql)
								.FirstOrDefault();
						}

						if (typeof(IGrouping<,>).IsSameOrParentOf(Builder.GetRootObject(ex).Type))
						{
							return ConvertToSql(ex, 0, ConvertFlags.Field)
								.Select(_ => _.Sql)
								.FirstOrDefault();
						}

						return Builder.ConvertToExtensionSql(Element, ex, descriptor);
					});

					if (expr != null)
						return expr;
				}

				if (call.Arguments.Count > 1)
				{
					for (var i = 1; i < call.Arguments.Count; i++)
					{
						var ex = call.Arguments[i].Unwrap();

						if (ex is LambdaExpression l)
						{
							var p   = Element.Parent;
							var ctx = new ExpressionContext(Parent, Element, l);

							args[i - 1] = Builder.ConvertToSql(ctx, l.Body, true);

							Builder.ReplaceParent(ctx, p);
						}
						else
						{
							args[i - 1] = Builder.ConvertToSql(Element, ex, true);
						}
					}
				}
				else
				{
					args = Element.ConvertToSql(null, 0, ConvertFlags.Field).Select(_ => _.Sql).ToArray();
				}

				if (attribute != null)
					return attribute.GetExpression(call.Method, args);

				return new SqlFunction(call.Type, call.Method.Name, true, args);
			}

			PropertyInfo? _keyProperty;

			public override SqlInfo[] ConvertToSql(Expression? expression, int level, ConvertFlags flags)
			{
				if (expression == null)
				{
					if (flags == ConvertFlags.Field && !_key.IsScalar)
						return Element.ConvertToSql(null, 0, flags);
					var keys = _key.ConvertToSql(null, 0, flags);
					for (var i = 0; i < keys.Length; i++)
					{
						var key = keys[i];
						keys[i] = key.AppendMember(_keyProperty!);
					}

					return keys;
				}

				if (level == 0 && expression.NodeType == ExpressionType.MemberAccess)
					level += 1;
				if (level > 0)
				{
					switch (expression.NodeType)
					{
						case ExpressionType.Call         :
							{
								var e = (MethodCallExpression)expression;

								if (e.IsQueryable() || e.IsAggregate(Builder.MappingSchema))
								{
									return new[] { new SqlInfo(ConvertEnumerable(e)) };
								}

								break;
							}

						case ExpressionType.MemberAccess :
							{
								var levelExpression = expression.GetLevelExpression(Builder.MappingSchema, level);

								if (levelExpression.NodeType == ExpressionType.MemberAccess)
								{
									var e = (MemberExpression)levelExpression;

									if (e.Member.Name == "Key")
									{
										if (_keyProperty == null)
											_keyProperty = _groupingType.GetProperty("Key");

										if (e.Member == _keyProperty)
										{
											if (ReferenceEquals(levelExpression, expression))
												return _key.ConvertToSql(null, 0, flags);

											return _key.ConvertToSql(expression, level + 1, flags);
										}
									}

									return Sequence.ConvertToSql(expression, level, flags);
								}

								break;
							}
					}
				}

				throw new LinqException("Expression '{0}' cannot be converted to SQL.", expression);
			}

			readonly Dictionary<Tuple<Expression?,int,ConvertFlags>,SqlInfo[]> _expressionIndex =
				new Dictionary<Tuple<Expression?,int,ConvertFlags>,SqlInfo[]>();

			public override SqlInfo[] ConvertToIndex(Expression? expression, int level, ConvertFlags flags)
			{
				var key = Tuple.Create(expression, level, flags);

				if (!_expressionIndex.TryGetValue(key, out var info))
				{
					info = ConvertToSql(expression, level, flags);

					for (var i = 0; i < info.Length; i++)
					{
						var item = info[i];
						info[i] = item
							.WithQuery(SelectQuery)
							.WithIndex(SelectQuery.Select.Add(item.Sql));
					}
				}

				return info;
			}

			public override IsExpressionResult IsExpression(Expression? expression, int level, RequestFor requestFlag)
			{
				if (level != 0)
				{
					var levelExpression = expression!.GetLevelExpression(Builder.MappingSchema, level);

					if (levelExpression.NodeType == ExpressionType.MemberAccess)
					{
						var ma = (MemberExpression)levelExpression;

						if (ma.Member.Name == "Key" && ma.Member.DeclaringType == _groupingType)
						{
							return ReferenceEquals(levelExpression, expression) ?
								_key.IsExpression(null,       0,         requestFlag) :
								_key.IsExpression(expression, level + 1, requestFlag);
						}
					}
					else if (levelExpression.NodeType == ExpressionType.Call)
						if (requestFlag == RequestFor.Expression)
							return IsExpressionResult.True;
				}

				return IsExpressionResult.False;
			}

			public override int ConvertToParentIndex(int index, IBuildContext context)
			{
				var expr = SelectQuery.Select.Columns[index].Expression;

<<<<<<< HEAD
				if (!SelectQuery.GroupBy.EnumItems().Any(_ => expr.Equals(_)))
				{
					if (expr?.ElementType.In(QueryElementType.SqlValue, QueryElementType.SqlParameter) == false)
					{
						if (SelectQuery.GroupBy.GroupingType == GroupingType.GroupBySets)
							SelectQuery.GroupBy.Items.Add(new SqlGroupingSet(new[] {expr}));
						else
							SelectQuery.GroupBy.Items.Add(expr);
					}
=======
				if (((Builder.DataContext.SqlProviderFlags.IsGroupByColumnRequred && expr is SqlColumn)
					|| !QueryHelper.IsConstant(expr))
					&& !SelectQuery.GroupBy.EnumItems().Any(_ => ReferenceEquals(_, expr) || (expr is SqlColumn column && ReferenceEquals(_, column.Expression))))
				{
					if (SelectQuery.GroupBy.GroupingType == GroupingType.GroupBySets)
						SelectQuery.GroupBy.Items.Add(new SqlGroupingSet(new[] { expr }));
					else
						SelectQuery.GroupBy.Items.Add(expr);
>>>>>>> 94ebc7e4
				}

				return base.ConvertToParentIndex(index, this);
			}

			interface IContextHelper
			{
				Expression GetContext(MappingSchema mappingSchema, Expression? sequence, ParameterExpression param, Expression expr1, Expression expr2);
			}

			class ContextHelper<T> : IContextHelper
			{
				public Expression GetContext(MappingSchema mappingSchema, Expression? sequence, ParameterExpression param, Expression expr1, Expression expr2)
				{
// ReSharper disable AssignNullToNotNullAttribute
					//ReflectionHelper.Expressor<object>.MethodExpressor(_ => Queryable.Where(null, (Expression<Func<T,bool>>)null)),
					var mi   = MemberHelper.MethodOf(() => Enumerable.Where(null, (Func<T,bool>)null!));
// ReSharper restore AssignNullToNotNullAttribute
					var arg2 = Expression.Lambda<Func<T,bool>>(ExpressionBuilder.Equal(mappingSchema, expr1, expr2), new[] { param });

					return Expression.Call(null, mi, sequence, arg2);
				}
			}

			public override IBuildContext? GetContext(Expression? expression, int level, BuildInfo buildInfo)
			{
				if (expression == null && buildInfo != null)
				{
					if (buildInfo.Parent is SelectManyBuilder.SelectManyContext sm)
					{
						var ctype  = typeof(ContextHelper<>).MakeGenericType(_key.Lambda.Parameters[0].Type);
						var helper = (IContextHelper)Activator.CreateInstance(ctype)!;
						var expr   = helper.GetContext(
							Builder.MappingSchema,
							Sequence.Expression,
							_key.Lambda.Parameters[0],
							ExpressionHelper.PropertyOrField(sm.Lambda.Parameters[0], "Key"),
							_key.Lambda.Body);

						return Builder.BuildSequence(new BuildInfo(buildInfo, expr));
					}

					//if (buildInfo.Parent == this)
					{
						var ctype  = typeof(ContextHelper<>).MakeGenericType(_key.Lambda.Parameters[0].Type);
						var helper = (IContextHelper)Activator.CreateInstance(ctype)!;
						var expr   = helper.GetContext(
							Builder.MappingSchema,
							_sequenceExpr,
							_key.Lambda.Parameters[0],
							ExpressionHelper.PropertyOrField(buildInfo.Expression, "Key"),
							_key.Lambda.Body);

						var ctx = Builder.BuildSequence(new BuildInfo(buildInfo, expr));

						ctx.SelectQuery.Properties.Add(Tuple.Create("from_group_by", SelectQuery));

						return ctx;
					}

					//return this;
				}

				if (level != 0)
				{
					var levelExpression = expression!.GetLevelExpression(Builder.MappingSchema, level);

					if (levelExpression.NodeType == ExpressionType.MemberAccess)
					{
						var ma = (MemberExpression)levelExpression;

						if (ma.Member.Name == "Key" && ma.Member.DeclaringType == _groupingType)
						{
							return ReferenceEquals(levelExpression, expression) ?
								_key.GetContext(null,       0,         buildInfo!) :
								_key.GetContext(expression, level + 1, buildInfo!);
						}
					}
				}

				throw new NotImplementedException();
			}
		}

		#endregion
	}
}<|MERGE_RESOLUTION|>--- conflicted
+++ resolved
@@ -131,11 +131,7 @@
 			{
 				var groupSql = builder.ConvertExpressions(key, keySelector.Body.Unwrap(), ConvertFlags.Key, null);
 
-<<<<<<< HEAD
-				var allowed = groupSql.Where(s => s.Sql.ElementType.NotIn(QueryElementType.SqlValue, QueryElementType.SqlParameter));
-=======
 				var allowed = groupSql.Where(s => !QueryHelper.IsConstant(s.Sql));
->>>>>>> 94ebc7e4
 
 				foreach (var sql in allowed)
 					sequence.SelectQuery.GroupBy.Expr(sql.Sql);
@@ -727,17 +723,6 @@
 			{
 				var expr = SelectQuery.Select.Columns[index].Expression;
 
-<<<<<<< HEAD
-				if (!SelectQuery.GroupBy.EnumItems().Any(_ => expr.Equals(_)))
-				{
-					if (expr?.ElementType.In(QueryElementType.SqlValue, QueryElementType.SqlParameter) == false)
-					{
-						if (SelectQuery.GroupBy.GroupingType == GroupingType.GroupBySets)
-							SelectQuery.GroupBy.Items.Add(new SqlGroupingSet(new[] {expr}));
-						else
-							SelectQuery.GroupBy.Items.Add(expr);
-					}
-=======
 				if (((Builder.DataContext.SqlProviderFlags.IsGroupByColumnRequred && expr is SqlColumn)
 					|| !QueryHelper.IsConstant(expr))
 					&& !SelectQuery.GroupBy.EnumItems().Any(_ => ReferenceEquals(_, expr) || (expr is SqlColumn column && ReferenceEquals(_, column.Expression))))
@@ -746,7 +731,6 @@
 						SelectQuery.GroupBy.Items.Add(new SqlGroupingSet(new[] { expr }));
 					else
 						SelectQuery.GroupBy.Items.Add(expr);
->>>>>>> 94ebc7e4
 				}
 
 				return base.ConvertToParentIndex(index, this);
