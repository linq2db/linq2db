--- conflicted
+++ resolved
@@ -656,11 +656,7 @@
 				throw new LinqException("Expression '{0}' cannot be converted to SQL.", expression);
 			}
 
-<<<<<<< HEAD
-			readonly Dictionary<Tuple<Expression?,int,ConvertFlags>,SqlInfo[]> _expressionIndex = new();
-=======
 			readonly Dictionary<Tuple<Expression?,int,ConvertFlags>,SqlInfo[]> _expressionIndex = new ();
->>>>>>> 43ca3371
 
 			public override SqlInfo[] ConvertToIndex(Expression? expression, int level, ConvertFlags flags)
 			{
