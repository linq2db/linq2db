﻿using System;
using System.Collections;
using System.Diagnostics;
using System.Linq.Expressions;
using System.Reflection;
using LinqToDB.Expressions;

namespace LinqToDB.Linq.Builder
{
	using Async;
	using Common;
	using Common.Internal;
	using Extensions;
	using Mapping;
	using SqlQuery;
	using Reflection;

	sealed class GroupByBuilder : MethodCallBuilder
	{
		static readonly MethodInfo[] GroupingSetMethods = new [] { Methods.LinqToDB.GroupBy.Rollup, Methods.LinqToDB.GroupBy.Cube, Methods.LinqToDB.GroupBy.GroupingSets };

		#region Builder Methods

		protected override bool CanBuildMethodCall(ExpressionBuilder builder, MethodCallExpression methodCall, BuildInfo buildInfo)
		{
			if (!methodCall.IsQueryable("GroupBy"))
				return false;

			var body = ((LambdaExpression)methodCall.Arguments[1].Unwrap()).Body.Unwrap();

			if (body.NodeType == ExpressionType	.MemberInit)
			{
				var mi = (MemberInitExpression)body;
				bool throwExpr;

				if (mi.NewExpression.Arguments.Count > 0 || mi.Bindings.Count == 0)
					throwExpr = true;
				else
					throwExpr = mi.Bindings.Any(b => b.BindingType != MemberBindingType.Assignment);

				if (throwExpr)
					throw new NotSupportedException($"Explicit construction of entity type '{body.Type}' in group by is not allowed.");
			}

			return (methodCall.Arguments[methodCall.Arguments.Count - 1].Unwrap().NodeType == ExpressionType.Lambda);
		}

		static IEnumerable<Expression> EnumGroupingSets(Expression expression)
		{
			switch (expression.NodeType)
			{
				case ExpressionType.New:
					{
						var newExpression = (NewExpression)expression;

						foreach (var arg in newExpression.Arguments)
						{
							yield return arg;
						}
						break;
					}
			}
		}


		/*

		-- describing subqueries when building GroupByContext

		 SELECT GroupByContext.*
		 FROM 
		 (
		    SELECT
				GroupByContext.SubQuery.Field1,
				GroupByContext.SubQuery.Field2,
				Count(*),
				SUM(GroupByContext.SubQuery.Field3)
		    FROM 
			(
				SELECT dataSubquery.*
				FROM (
				   SELECT dataSequence.*
				   FROM dataSequence
				   -- all associations are attached here
				) dataSubquery
		    ) GroupByContext.SubQuery	-- groupingSubquery
		    GROUP BY
					GroupByContext.SubQuery.Field1,
					GroupByContext.SubQuery.Field2
		 ) GroupByContext

		 OUTER APPLY (  -- applying complex aggregates
			SELECT Count(*) FROM dataSubquery
			WHERE dataSubquery.Field > 10 AND 
				-- filter by grouping key
				dataSubquery.Field1 == GroupByContext.Field1 AND dataSubquery.Field2 == GroupByContext.Field2
		 )

		 */
		
		protected override IBuildContext BuildMethodCall(ExpressionBuilder builder, MethodCallExpression methodCall, BuildInfo buildInfo)
		{
			var sequenceExpr    = methodCall.Arguments[0];
			LambdaExpression?   groupingKey = null;
			var groupingKind    = GroupingType.Default;
			if (sequenceExpr.NodeType == ExpressionType.Call)
			{
				var call = (MethodCallExpression)methodCall.Arguments[0];

				if (call.IsQueryable("Select"))
				{
					var selectParam = (LambdaExpression)call.Arguments[1].Unwrap();
					var type = selectParam.Body.Type;

					if (type.IsGenericType && type.GetGenericTypeDefinition() == typeof(ExpressionBuilder.GroupSubQuery<,>))
					{
						var selectParamBody = selectParam.Body.Unwrap();
						MethodCallExpression? groupingMethod = null;
						if (selectParamBody is MemberInitExpression mi)
						{
							var assignment = mi.Bindings.OfType<MemberAssignment>().FirstOrDefault(m => m.Member.Name == "Key");
							if (assignment?.Expression.NodeType == ExpressionType.Call)
							{
								var mc = (MethodCallExpression)assignment.Expression;
								if (mc.IsSameGenericMethod(GroupingSetMethods))
								{
									groupingMethod = mc;
									groupingKey    = (LambdaExpression)mc.Arguments[0].Unwrap();
									if (mc.IsSameGenericMethod(Methods.LinqToDB.GroupBy.Rollup))
										groupingKind = GroupingType.Rollup;
									else if (mc.IsSameGenericMethod(Methods.LinqToDB.GroupBy.Cube))
										groupingKind = GroupingType.Cube;
									else if (mc.IsSameGenericMethod(Methods.LinqToDB.GroupBy.GroupingSets))
										groupingKind = GroupingType.GroupBySets;
									else throw new InvalidOperationException();
								}
							}
						}

						if (groupingMethod != null && groupingKey != null)
						{
							sequenceExpr = sequenceExpr.Replace(groupingMethod, groupingKey.Body.Unwrap());
						}

					}
				}
			}

			var dataSequence = builder.BuildSequence(new BuildInfo(buildInfo, sequenceExpr));

			var dataSubquery     = new SubQueryContext(dataSequence);
			var groupingSubquery = new SubQueryContext(dataSubquery);

			var keySequence     = dataSequence;

			var groupingType = methodCall.Type.GetGenericArguments()[0];
			var keySelector  = methodCall.Arguments[1].UnwrapLambda();

			LambdaExpression? resultSelector = null;
			LambdaExpression  elementSelector;
			if (methodCall.Arguments.Count >= 3)
			{
				elementSelector = methodCall.Arguments[2].UnwrapLambda();
				if (elementSelector.Parameters.Count > 1)
				{
					resultSelector = elementSelector;
					var param = Expression.Parameter(groupingType, "selector");
					elementSelector = Expression.Lambda(param, param);
				}

				if (methodCall.Arguments.Count == 4)
				{
					resultSelector = methodCall.Arguments[3].UnwrapLambda();
				}
			}
			else
			{
				var param = Expression.Parameter(groupingType.GetGenericArguments()[1], "selector");
				elementSelector = Expression.Lambda(param, param);
			}

			var key                 = new KeyContext(groupingSubquery, keySelector, buildInfo.IsSubQuery, keySequence);
			var keyRef              = new ContextRefExpression(keySelector.Parameters[0].Type, key);
			var currentPlaceholders = new List<SqlPlaceholderExpression>();
			if (groupingKind != GroupingType.GroupBySets)
			{
				AppendGrouping(groupingSubquery, currentPlaceholders, builder, dataSequence, key.Body, buildInfo.GetFlags());
			}
			else
			{
				var goupingSetBody = groupingKey!.Body;
				var groupingSets = EnumGroupingSets(goupingSetBody).ToArray();
				if (groupingSets.Length == 0)
					throw new LinqException($"Invalid grouping sets expression '{goupingSetBody}'.");

				foreach (var groupingSet in groupingSets)
				{
					throw new NotImplementedException();
					var groupSql = builder.ConvertExpressions(keySequence, groupingSet, ConvertFlags.Key, null);
					groupingSubquery.SelectQuery.GroupBy.Items.Add(
						new SqlGroupingSet(groupSql.Select(s => keySequence.SelectQuery.Select.AddColumn(s.Sql))));
				}
			}

			groupingSubquery.SelectQuery.GroupBy.GroupingType = groupingKind;

			var element = new ElementContext(buildInfo.Parent, elementSelector, buildInfo.IsSubQuery, dataSubquery);
			var groupBy = new GroupByContext(groupingSubquery, sequenceExpr, groupingType, key, keyRef, currentPlaceholders, element, 
				!Configuration.Linq.GuardGrouping || builder.IsGroupingGuardDisabled, true);

			// Will be used for eager loading generation
			element.GroupByContext = groupBy;
			// Will be used for completing GroupBy part
			key.GroupByContext = groupBy;

			Debug.WriteLine("BuildMethodCall GroupBy:\n" + groupBy.SelectQuery);

			if (resultSelector != null)
			{
				var keyExpr = Expression.PropertyOrField(new ContextRefExpression(groupBy.GetInterfaceGroupingType(), groupBy),
					nameof(IGrouping<int, int>.Key));
				var newBody = resultSelector.Body.Replace(resultSelector.Parameters[0], keyExpr);
				resultSelector = Expression.Lambda(resultSelector.Type, newBody, resultSelector.Parameters);
				var result  = new SelectContext(buildInfo.Parent, resultSelector, false, groupBy, groupBy);
				return result;
			}

			return groupBy;
		}

<<<<<<< HEAD
		/// <summary>
		/// Appends GroupBy items to <paramref name="sequence"/> SelectQuery.
		/// </summary>
		/// <param name="sequence">Context which contains groping query.</param>
		/// <param name="currentPlaceholders"></param>
		/// <param name="builder"></param>
		/// <param name="onSequence">Context from which level we want to get groping SQL.</param>
		/// <param name="path">Actual expression which should be translated to grouping keys.</param>
		static void AppendGrouping(IBuildContext sequence, List<SqlPlaceholderExpression> currentPlaceholders, ExpressionBuilder builder, IBuildContext onSequence, Expression path, ProjectFlags flags)
=======
		#endregion

		#region KeyContext

		internal sealed class KeyContext : SelectContext
>>>>>>> ce97f12a
		{
			var groupSqlExpr = builder.ConvertToSqlExpr(onSequence, path, flags | ProjectFlags.Keys);

			if (!flags.IsTest())
			{
				// only keys
				groupSqlExpr = builder.UpdateNesting(sequence, groupSqlExpr);
			}

			AppendGroupBy(builder, currentPlaceholders, sequence.SelectQuery, groupSqlExpr);
		}

		static void AppendGroupBy(ExpressionBuilder builder, List<SqlPlaceholderExpression> currentPlaceholders, SelectQuery query, Expression result)
		{
			var placeholders = ExpressionBuilder.CollectDistinctPlaceholders(result);
			var allowed      = placeholders.Where(p => !QueryHelper.IsConstantFast(p.Sql));

			foreach (var p in allowed)
			{
				if (currentPlaceholders.Find(cp => ExpressionEqualityComparer.Instance.Equals(cp.Path, p.Path)) == null)
				{
					currentPlaceholders.Add(p);
					query.GroupBy.Expr(p.Sql);
				}
			}
		}

		protected override SequenceConvertInfo? Convert(
			ExpressionBuilder builder, MethodCallExpression methodCall, BuildInfo buildInfo, ParameterExpression? param)
		{
			return null;
		}

		#endregion

		#region Element Context

		internal class ElementContext : SelectContext
		{
			public ElementContext(IBuildContext? parent, LambdaExpression lambda, bool isSubQuery, params IBuildContext[] sequences) : base(parent, lambda, isSubQuery, sequences)
			{
			}

			public GroupByContext GroupByContext { get; set; } = null!;

			public override Expression GetEagerLoadExpression(Expression path)
			{
				var subquery = GroupByContext.MakeSubQueryExpression(new ContextRefExpression(path.Type, GroupByContext));
				return subquery;
			}

			public override Expression MakeExpression(Expression path, ProjectFlags flags)
			{
				if (flags.HasFlag(ProjectFlags.Root) && SequenceHelper.IsSameContext(path, this))
					return path;

				var newExpr = base.MakeExpression(path, flags);

				return newExpr;
			}

			public override IBuildContext Clone(CloningContext context)
			{
				return new ElementContext(null, context.CloneExpression(Lambda), IsSubQuery,
					Sequence.Select(s => context.CloneContext(s)).ToArray());
			}
		}

		#endregion

		#region KeyContext

<<<<<<< HEAD
		internal class KeyContext : SelectContext
=======
		internal sealed class GroupByContext : SequenceContextBase
>>>>>>> ce97f12a
		{
			public KeyContext(IBuildContext? parent, LambdaExpression lambda, bool isSubQuery, params IBuildContext[] sequences)
				: base(parent, lambda, isSubQuery, sequences)
			{
			}

			public GroupByContext GroupByContext { get; set; } = null!;

<<<<<<< HEAD
			public override Expression MakeExpression(Expression path, ProjectFlags flags)
=======
			internal sealed class Grouping<TKey,TElement> : IGrouping<TKey,TElement>
>>>>>>> ce97f12a
			{
				if (flags.HasFlag(ProjectFlags.Expand))
				{
					return path;
				}

				if (flags.HasFlag(ProjectFlags.Root) || flags.HasFlag(ProjectFlags.AssociationRoot))
				{
					if (SequenceHelper.IsSameContext(path, this))
						return path;

					var root = base.MakeExpression(path, flags);
					return root;
				}

				var newFlags = flags;
				if (newFlags.HasFlag(ProjectFlags.Expression))
					newFlags = (newFlags & ~ProjectFlags.Expression) | ProjectFlags.SQL;

				newFlags |= ProjectFlags.Keys;

				var result = base.MakeExpression(path, newFlags);

				if (newFlags.HasFlag(ProjectFlags.SQL))
				{
					result = Builder.ConvertToSqlExpr(this, result, newFlags);

					if (!newFlags.IsTest())
					{
						// appending missing keys
						AppendGroupBy(Builder, GroupByContext.CurrentPlaceholders, GroupByContext.SubQuery.SelectQuery, result);

						// we return SQL nested as GroupByContext
						result = Builder.UpdateNesting(GroupByContext, result);
					}
				}

				return result;
			}

			public override IBuildContext Clone(CloningContext context)
			{
				return new KeyContext(null, context.CloneExpression(Lambda), IsSubQuery,
					Sequence.Select(s => context.CloneContext(s)).ToArray());
			}
		}

		#endregion

		#region GroupByContext

		internal class GroupByContext : SubQueryContext
		{
			public GroupByContext(
				IBuildContext                  sequence,
				Expression                     sequenceExpr,
				Type                           groupingType,
				KeyContext                     key,
				ContextRefExpression           keyRef,
				List<SqlPlaceholderExpression> currentPlaceholders,
				SelectContext                  element,
				bool                           isGroupingGuardDisabled,
				bool                           addToSql)
				: this(sequence, new SelectQuery { ParentSelect = sequence.SelectQuery.ParentSelect }, sequenceExpr, groupingType, key, keyRef, currentPlaceholders, element, isGroupingGuardDisabled, addToSql)
			{
			}

			public GroupByContext(
				IBuildContext                  sequence,
				SelectQuery                    selectQuery,
				Expression                     sequenceExpr,
				Type                           groupingType,
				KeyContext                     key,
				ContextRefExpression           keyRef,
				List<SqlPlaceholderExpression> currentPlaceholders,
				SelectContext                  element,
				bool                           isGroupingGuardDisabled,
				bool                           addToSql)
				: base(sequence, selectQuery, addToSql)
			{
				_sequenceExpr       = sequenceExpr;
				_key                = key;
				_keyRef             = keyRef;
				CurrentPlaceholders = currentPlaceholders;
				Element             = element;
				_groupingType       = groupingType;

				_isGroupingGuardDisabled = isGroupingGuardDisabled;

				key.GroupByContext = this;
				key.Parent         = this;
			}

<<<<<<< HEAD
			readonly Expression                     _sequenceExpr;
			readonly KeyContext                     _key;
			readonly ContextRefExpression           _keyRef;
			public   List<SqlPlaceholderExpression> CurrentPlaceholders { get; }
			readonly Type                           _groupingType;
			readonly bool                           _isGroupingGuardDisabled;

			public SelectContext   Element { get; }

			public override Expression MakeExpression(Expression path, ProjectFlags flags)
=======
			sealed class GroupByHelper<TKey,TElement,TSource> : IGroupByHelper
>>>>>>> ce97f12a
			{
				if (SequenceHelper.IsSameContext(path, this) &&
				    (flags.HasFlag(ProjectFlags.Root) || flags.HasFlag(ProjectFlags.AggregationRoot) || flags.HasFlag(ProjectFlags.Test)))
				{
					return path;
				}

				if (SequenceHelper.IsSameContext(path, this) && flags.HasFlag(ProjectFlags.Keys))
				{
					var result = Builder.MakeExpression(this, _keyRef, flags);
					return result;
				}

				if (SequenceHelper.IsSameContext(path, this) && flags.HasFlag(ProjectFlags.Expression))
				{
					if (!_isGroupingGuardDisabled)
					{
						var ex = new LinqToDBException(
							"You should explicitly specify selected fields for server-side GroupBy() call or add AsEnumerable() call before GroupBy() to perform client-side grouping.\n" +
							"Set Configuration.Linq.GuardGrouping = false to disable this check.\n" +
							"Additionally this guard exception can be disabled by extension GroupBy(...).DisableGuard().\n" +
							"NOTE! By disabling this guard you accept Eager Loading for grouping query."
						)
						{
							HelpLink = "https://github.com/linq2db/linq2db/issues/365"
						};

						throw ex;
					}

					var groupingType = GetGroupingType();

					var groupingPath = path;

					var assignments = new List<SqlGenericConstructorExpression.Assignment>(2);

					assignments.Add(new SqlGenericConstructorExpression.Assignment(
						groupingType.GetProperty(nameof(Grouping<int, int>.Key))!,
						Expression.Property(groupingPath, nameof(IGrouping<int, int>.Key)), true, false));

					var eagerLoadingExpression = MakeSubQueryExpression(new ContextRefExpression(groupingType, this));

					assignments.Add(new SqlGenericConstructorExpression.Assignment(
						groupingType.GetProperty(nameof(Grouping<int, int>.Items))!,
						new SqlEagerLoadExpression((ContextRefExpression)path, path, eagerLoadingExpression), true, false));

					return new SqlGenericConstructorExpression(
						SqlGenericConstructorExpression.CreateType.Auto,
						groupingType, null, assignments.AsReadOnly());
				}

				if (path is MemberExpression me && me.Expression is ContextRefExpression && me.Member.Name == "Key")
				{
					// do not expand
					if (flags.HasFlag(ProjectFlags.Expand))
						return path;

					var keyPath = new ContextRefExpression(me.Type, _key);

					if (flags.HasFlag(ProjectFlags.Root) || flags.HasFlag(ProjectFlags.AssociationRoot))
					{
						return new ContextRefExpression(path.Type, new ScopeContext(_key, this));
					}

					var result = Builder.MakeExpression(this, keyPath, flags);

					return result;
				}

				if (!SequenceHelper.IsSameContext(path, this) || !flags.HasFlag(ProjectFlags.SQL))
				{
					var root = Builder.GetRootObject(path);
					if (root is ContextRefExpression contextRef &&
					    typeof(IGrouping<,>).IsSameOrParentOf(contextRef.Type))
					{
						return path;
					}
				}

				var newPath = SequenceHelper.CorrectExpression(path, this, Element);

				return newPath;
			}

			public Type GetGroupingType()
			{
				var groupingType = typeof(Grouping<,>).MakeGenericType(
					_key.Body.Type, Element.Body.Type);
				return groupingType;
			}

			public Type GetInterfaceGroupingType()
			{
				var groupingType = typeof(IGrouping<,>).MakeGenericType(
					_key.Body.Type, Element.Body.Type);
				return groupingType;
			}

			public override IBuildContext Clone(CloningContext context)
			{
				var clone = new GroupByContext(context.CloneContext(SubQuery), context.CloneElement(SelectQuery), _sequenceExpr, _groupingType,
					context.CloneContext(_key), context.CloneExpression(_keyRef),
					CurrentPlaceholders.Select(p => context.CloneExpression(p)).ToList(), context.CloneContext(Element),
					_isGroupingGuardDisabled, false);

				return clone;
			}

			public override Expression BuildExpression(Expression? expression, int level, bool enforceServerSide)
			{
				throw new NotImplementedException();
			}

			public override SqlInfo[] ConvertToSql(Expression? expression, int level, ConvertFlags flags)
			{
				throw new NotImplementedException();
			}

			readonly Dictionary<Tuple<Expression?,int,ConvertFlags>,SqlInfo[]> _expressionIndex = new ();

			public override SqlInfo[] ConvertToIndex(Expression? expression, int level, ConvertFlags flags)
			{
				throw new NotImplementedException();
			}

			public override IsExpressionResult IsExpression(Expression? expression, int level, RequestFor requestFlag)
			{
				throw new NotImplementedException();
			}

			public override int ConvertToParentIndex(int index, IBuildContext context)
			{
				throw new NotImplementedException();
			}

			static Expression MakeSubQueryExpression(MappingSchema mappingSchema, Expression sequence,
				ParameterExpression                                param,         Expression expr1, Expression expr2)
			{
				var filterLambda = Expression.Lambda(ExpressionBuilder.Equal(mappingSchema, expr1, expr2), param);
				return TypeHelper.MakeMethodCall(Methods.Enumerable.Where, sequence, filterLambda);
			}

			public Expression MakeSubQueryExpression(Expression buildExpression)
			{
				var expr = MakeSubQueryExpression(
					Builder.MappingSchema,
					_sequenceExpr,
					_key.Lambda.Parameters[0],
					ExpressionHelper.PropertyOrField(buildExpression, "Key"),
					_key.Lambda.Body);

				// do not repeat simple projection
				if (Element.Lambda.Body != Element.Lambda.Parameters[0])
				{
					expr = TypeHelper.MakeMethodCall(Methods.Enumerable.Select, expr, Element.Lambda);
				}

				return expr;
			}

			public override IBuildContext? GetContext(Expression? expression, int level, BuildInfo buildInfo)
			{
				if (buildInfo.AggregationTest)
					return new AggregationRoot(Element);

				if (!buildInfo.IsSubQuery)
					return this;

				if (buildInfo.IsAggregation && !buildInfo.CreateSubQuery)
					return this;

				if (!SequenceHelper.IsSameContext(expression, this))
					return null;

				var expr = MakeSubQueryExpression(buildInfo.Expression);
				expr = SequenceHelper.MoveToScopedContext(expr, this);

				var ctx = Builder.BuildSequence(new BuildInfo(buildInfo, expr) { IsAggregation = false});

				return ctx;
			}

			internal class Grouping<TKey,TElement> : IGrouping<TKey,TElement>
			{
				public Grouping()
				{
				}

				public TKey                   Key   { get; set; } = default!;
				public IEnumerable<TElement>? Items { get; set; } = default!;

				public IEnumerator<TElement> GetEnumerator()
				{
					if (Items == null)
						return Enumerable.Empty<TElement>().GetEnumerator();

					return Items.GetEnumerator();
				}

				IEnumerator IEnumerable.GetEnumerator()
				{
					return GetEnumerator();
				}
			}

			static MethodInfo _wrapSubQuery = MemberHelper.MethodOfGeneric(() =>
				((GroupByContext)null!).WrapSubQuery<int, int>(null!, null!));

			class GroupingEnumerable<TKey, TElement> : IResultEnumerable<IGrouping<TKey, TElement>>
			{
				readonly IResultEnumerable<TElement> _elements;
				readonly Func<TElement, TKey>        _groupingKey;

				public GroupingEnumerable(IResultEnumerable<TElement> elements, Func<TElement, TKey> groupingKey)
				{
					_elements    = elements;
					_groupingKey = groupingKey;
				}

				public IEnumerator<IGrouping<TKey, TElement>> GetEnumerator()
				{
					return _elements.GroupBy(_groupingKey).GetEnumerator();
				}

				IEnumerator IEnumerable.GetEnumerator()
				{
					return GetEnumerator();
				}

				public IAsyncEnumerator<IGrouping<TKey, TElement>> GetAsyncEnumerator(CancellationToken cancellationToken = default)
				{
					return new GroupingAsyncEnumerator(_elements, _groupingKey, cancellationToken);
				}

				class GroupingAsyncEnumerator : IAsyncEnumerator<IGrouping<TKey, TElement>>
				{
					readonly IResultEnumerable<TElement> _elements;
					readonly Func<TElement, TKey>        _groupingKey;
					readonly CancellationToken           _cancellationToken;

					IEnumerator<IGrouping<TKey, TElement>>? _grouped;
					IGrouping<TKey, TElement>?              _current;

					public GroupingAsyncEnumerator(IResultEnumerable<TElement> elements, Func<TElement, TKey> groupingKey, CancellationToken cancellationToken)
					{
						_elements          = elements;
						_groupingKey       = groupingKey;
						_cancellationToken = cancellationToken;
					}

#if !NATIVE_ASYNC
					public Task DisposeAsync()
					{
						_grouped?.Dispose();
						return TaskCache.CompletedTask;
					}
#else
					public ValueTask DisposeAsync()
					{
						_grouped?.Dispose();
						return new ValueTask();
					}
#endif
					public IGrouping<TKey, TElement> Current
					{
						get
						{
							if (_grouped == null)
								throw new InvalidOperationException("Enumeration not started.");

							if (_current == null)
								throw new InvalidOperationException("Enumeration returned no result.");

							return _current;
						}
					}

#if !NATIVE_ASYNC
					public async Task<bool> MoveNextAsync()
#else
					public async ValueTask<bool> MoveNextAsync()
#endif
					{
						if (_grouped == null)
						{
							_grouped = (await _elements.ToListAsync(_cancellationToken)
									.ConfigureAwait(Configuration.ContinueOnCapturedContext))
								.GroupBy(_groupingKey)
								.GetEnumerator();
						}

						if (_grouped.MoveNext())
						{
							_current = _grouped.Current;
							return true;
						}

						_current = null;
						return false;
					}
				}
			}

			void WrapSubQuery<TKey, TElement>(Query<IGrouping<TKey, TElement>> destQuery, ParameterExpression queryParameter)
			{
				var subqQuery = new Query<TElement>(Builder.DataContext, Builder.Expression);
				subqQuery.Queries.Add(new QueryInfo(){Statement = Element.GetResultStatement()});

				Element.BuildQuery(subqQuery, queryParameter);

				var keyFunc = (Func<TElement, TKey>)_key.Lambda.Compile();
				QueryRunner.WrapRunQuery(subqQuery, destQuery, e => new GroupingEnumerable<TKey, TElement>(e, keyFunc));
			}

			public override void BuildQuery<T>(Query<T> query, ParameterExpression queryParameter)
			{
				throw new NotImplementedException();

				// if we can compile Key - we can do grouping on the client side
				/*if (Builder.CanBeCompiled(_key.Lambda))
			{
					var method = _wrapSubQuery.MakeGenericMethod(_key.Body.Type, Element.Body.Type);

					method.Invoke(this, new object? []{query, queryParameter});

					return;
					}

				var expr = Builder.FinalizeProjection(this,
					Builder.MakeExpression(new ContextRefExpression(typeof(T), this), ProjectFlags.Expression));

				var mapper = Builder.BuildMapper<T>(expr);

				QueryRunner.SetRunQuery(query, mapper);*/
			}
				}

		#endregion

		public class AggregationRoot : PassThroughContext
		{
			public AggregationRoot(IBuildContext context) : base(context)
			{
				SelectQuery = new SelectQuery();
			}

			public override SelectQuery   SelectQuery { get; set; }

			public override IBuildContext Clone(CloningContext context)
			{
				return new AggregationRoot(context.CloneContext(Context));
			}
		}
	}
}<|MERGE_RESOLUTION|>--- conflicted
+++ resolved
@@ -228,7 +228,6 @@
 			return groupBy;
 		}
 
-<<<<<<< HEAD
 		/// <summary>
 		/// Appends GroupBy items to <paramref name="sequence"/> SelectQuery.
 		/// </summary>
@@ -238,13 +237,6 @@
 		/// <param name="onSequence">Context from which level we want to get groping SQL.</param>
 		/// <param name="path">Actual expression which should be translated to grouping keys.</param>
 		static void AppendGrouping(IBuildContext sequence, List<SqlPlaceholderExpression> currentPlaceholders, ExpressionBuilder builder, IBuildContext onSequence, Expression path, ProjectFlags flags)
-=======
-		#endregion
-
-		#region KeyContext
-
-		internal sealed class KeyContext : SelectContext
->>>>>>> ce97f12a
 		{
 			var groupSqlExpr = builder.ConvertToSqlExpr(onSequence, path, flags | ProjectFlags.Keys);
 
@@ -317,11 +309,7 @@
 
 		#region KeyContext
 
-<<<<<<< HEAD
-		internal class KeyContext : SelectContext
-=======
-		internal sealed class GroupByContext : SequenceContextBase
->>>>>>> ce97f12a
+		internal sealed class KeyContext : SelectContext
 		{
 			public KeyContext(IBuildContext? parent, LambdaExpression lambda, bool isSubQuery, params IBuildContext[] sequences)
 				: base(parent, lambda, isSubQuery, sequences)
@@ -330,11 +318,7 @@
 
 			public GroupByContext GroupByContext { get; set; } = null!;
 
-<<<<<<< HEAD
 			public override Expression MakeExpression(Expression path, ProjectFlags flags)
-=======
-			internal sealed class Grouping<TKey,TElement> : IGrouping<TKey,TElement>
->>>>>>> ce97f12a
 			{
 				if (flags.HasFlag(ProjectFlags.Expand))
 				{
@@ -428,7 +412,6 @@
 				key.Parent         = this;
 			}
 
-<<<<<<< HEAD
 			readonly Expression                     _sequenceExpr;
 			readonly KeyContext                     _key;
 			readonly ContextRefExpression           _keyRef;
@@ -439,9 +422,6 @@
 			public SelectContext   Element { get; }
 
 			public override Expression MakeExpression(Expression path, ProjectFlags flags)
-=======
-			sealed class GroupByHelper<TKey,TElement,TSource> : IGroupByHelper
->>>>>>> ce97f12a
 			{
 				if (SequenceHelper.IsSameContext(path, this) &&
 				    (flags.HasFlag(ProjectFlags.Root) || flags.HasFlag(ProjectFlags.AggregationRoot) || flags.HasFlag(ProjectFlags.Test)))
