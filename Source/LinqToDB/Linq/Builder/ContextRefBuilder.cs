<<<<<<< HEAD
﻿using System;
using System.Linq.Expressions;
=======
﻿using System.Linq.Expressions;
using LinqToDB.Expressions;
>>>>>>> 0b4c992f

namespace LinqToDB.Linq.Builder
{
	class ContextRefBuilder : ISequenceBuilder
	{
		public int BuildCounter { get; set; }

		static ProjectFlags GetRootProjectFlags(BuildInfo buildInfo)
		{
			return buildInfo.IsAggregation ? ProjectFlags.AggregationRoot : ProjectFlags.Root;
		}

		Expression CalcBuildContext(ExpressionBuilder builder, BuildInfo buildInfo)
		{
			if (buildInfo.Expression is ContextRefExpression)
				return buildInfo.Expression;

			var root = builder.MakeExpression(buildInfo.Expression, GetRootProjectFlags(buildInfo));
			if (ExpressionEqualityComparer.Instance.Equals(root, buildInfo.Expression))
			{
				if (root is ContextRefExpression)
					return root;

				var newExpression = builder.MakeExpression(root, buildInfo.GetFlags());

				return newExpression;
			}

			return root;
		}

		public bool CanBuild(ExpressionBuilder builder, BuildInfo buildInfo)
		{
			var root = CalcBuildContext(builder, buildInfo);

			if (!ReferenceEquals(root, buildInfo.Expression))
				return builder.IsSequence(new BuildInfo(buildInfo, root));

			return root is ContextRefExpression;
		}

		public IBuildContext BuildSequence(ExpressionBuilder builder, BuildInfo buildInfo)
		{
			var root = CalcBuildContext(builder, buildInfo);

			if (root is not ContextRefExpression contextRef)
				return builder.BuildSequence(new BuildInfo(buildInfo, root));

			var context = contextRef.BuildContext;

			if (!buildInfo.CreateSubQuery)
				return context;

			var elementContext = context.GetContext(buildInfo.Expression, 0, buildInfo);
			if (elementContext != null)
				return elementContext;

			return context;
		}

		public SequenceConvertInfo? Convert(ExpressionBuilder builder, BuildInfo buildInfo, ParameterExpression? param)
		{
			return null;
		}

		public bool IsSequence(ExpressionBuilder builder, BuildInfo buildInfo)
		{
			var root = CalcBuildContext(builder, buildInfo);

			if (root is not ContextRefExpression contextRef)
				return builder.IsSequence(new BuildInfo(buildInfo, root));

			return true;
		}
	}
}<|MERGE_RESOLUTION|>--- conflicted
+++ resolved
@@ -1,10 +1,6 @@
-<<<<<<< HEAD
 ﻿using System;
 using System.Linq.Expressions;
-=======
-﻿using System.Linq.Expressions;
 using LinqToDB.Expressions;
->>>>>>> 0b4c992f
 
 namespace LinqToDB.Linq.Builder
 {
@@ -56,7 +52,7 @@
 			var context = contextRef.BuildContext;
 
 			if (!buildInfo.CreateSubQuery)
-				return context;
+			return context;
 
 			var elementContext = context.GetContext(buildInfo.Expression, 0, buildInfo);
 			if (elementContext != null)
