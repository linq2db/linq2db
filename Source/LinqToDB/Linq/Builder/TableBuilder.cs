--- conflicted
+++ resolved
@@ -95,18 +95,16 @@
 						return BuildContextType.MemberAccess;
 
 					break;
-<<<<<<< HEAD
-=======
 
 				case ExpressionType.Parameter:
 					{
 						if (buildInfo.IsSubQuery && buildInfo.SelectQuery.From.Tables.Count == 0)
 						{
-							// It should be handled by GroupByElementBuilder
+							// It should be handled by GroupByElementBuilder 
 							//
 							if (typeof(IGrouping<,>).IsSameOrParentOf(expression.Type))
 								break;
-
+							
 							parentContext = builder.GetContext(buildInfo.Parent, expression);
 							if (parentContext != null)
 							{
@@ -116,7 +114,6 @@
 
 						break;
 					}
->>>>>>> 8fb36cb7
 			}
 
 			return BuildContextType.None;
@@ -196,7 +193,6 @@
 							AddTableInScope(new(builder, buildInfo,
 								buildInfo.Expression.Type.GetGenericArguments()[0])));
 					}
-<<<<<<< HEAD
 				case BuildContextType.Association            :
 				{
 					//TODO: Temporary workaround
@@ -208,10 +204,6 @@
 					return ctx!.GetContext(buildInfo.Expression, 0, buildInfo);
 				}
 				case BuildContextType.TableFunctionAttribute : return new TableContext    (builder, buildInfo);
-=======
-				case BuildContextType.Association            : return parentContext!.GetContext(buildInfo.Expression, 0, buildInfo);
-				case BuildContextType.TableFunctionAttribute : return AddTableInScope(new (builder, buildInfo));
->>>>>>> 8fb36cb7
 				case BuildContextType.AsCteMethod            : return BuildCteContext     (builder, buildInfo);
 				case BuildContextType.CteConstant            : return BuildCteContextTable(builder, buildInfo);
 				case BuildContextType.FromSqlMethod          : return BuildRawSqlTable(builder, buildInfo, false);
