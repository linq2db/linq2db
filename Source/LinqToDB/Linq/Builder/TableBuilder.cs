﻿using System;
using System.Linq;
using System.Linq.Expressions;
using System.Reflection;

namespace LinqToDB.Linq.Builder
{
	using LinqToDB.Expressions;
	using Reflection;
	using Extensions;
	using SqlQuery;

	partial class TableBuilder : ISequenceBuilder
	{
		int ISequenceBuilder.BuildCounter { get; set; }

		enum BuildContextType
		{
			None,
			TableConstant,
			GetTableMethod,
			MemberAccess,
			Association,
			TableFunctionAttribute,
			AsCteMethod,
			CteConstant,
			FromSqlMethod,
			FromSqlScalarMethod
		}

		static BuildContextType FindBuildContext(ExpressionBuilder builder, BuildInfo buildInfo, out IBuildContext? parentContext)
		{
			parentContext = null;

			var expression = buildInfo.Expression;

			switch (expression.NodeType)
			{
				case ExpressionType.Constant:
					{
						var c = (ConstantExpression)expression;

						if (c.Value is IQueryable queryable)
						{
							if (typeof(CteTable<>).IsSameOrParentOf(c.Value.GetType()))
								return BuildContextType.CteConstant;

							// Avoid collision with ArrayBuilder
							var elementType = queryable.ElementType;
							if (builder.MappingSchema.IsScalarType(elementType) && typeof(EnumerableQuery<>).IsSameOrParentOf(c.Value.GetType()))
								break;

							if (queryable.Expression.NodeType == ExpressionType.NewArrayInit)
								break;

							return BuildContextType.TableConstant;
						}

						break;
					}

				case ExpressionType.Call:
					{
						var mc = (MethodCallExpression)expression;

						switch (mc.Method.Name)
						{
							case "GetTable":
								{
									if (typeof(ITable<>).IsSameOrParentOf(expression.Type))
										return BuildContextType.GetTableMethod;
									break;
								}

							case "AsCte":
								return BuildContextType.AsCteMethod;

							case "FromSql":
								return BuildContextType.FromSqlMethod;
							case "FromSqlScalar":
								return BuildContextType.FromSqlScalarMethod;
						}

						var attr = mc.Method.GetTableFunctionAttribute(builder.MappingSchema);

						if (attr != null)
							return BuildContextType.TableFunctionAttribute;

						break;
					}

				case ExpressionType.MemberAccess:

					if (typeof(ITable<>).IsSameOrParentOf(expression.Type))
						return BuildContextType.MemberAccess;

					break;

				case ExpressionType.Parameter:
					{
						if (buildInfo.IsSubQuery && buildInfo.SelectQuery.From.Tables.Count == 0)
						{
							// It should be handled by GroupByElementBuilder 
							//
							if (typeof(IGrouping<,>).IsSameOrParentOf(expression.Type))
								break;
							
							parentContext = builder.GetContext(buildInfo.Parent, expression);
							if (parentContext != null)
							{
								return BuildContextType.Association;
							}
						}

						break;
					}
			}

			return BuildContextType.None;
		}

		public bool CanBuild(ExpressionBuilder builder, BuildInfo buildInfo)
		{
			return FindBuildContext(builder, buildInfo, out var _) != BuildContextType.None;
		}

		IBuildContext ApplyQueryFilters(ExpressionBuilder builder, BuildInfo buildInfo, MemberInfo? memberInfo, TableContext tableContext)
		{
			var entityType = tableContext.ObjectType;
			if (builder.IsFilterDisabled(entityType))
				return tableContext;

			var ed = builder.MappingSchema.GetEntityDescriptor(entityType);
			var filterFunc = ed.QueryFilterFunc;
			if (filterFunc == null)
				return tableContext;

			if (memberInfo == null)
			{
				memberInfo = Methods.LinqToDB.GetTable.MakeGenericMethod(entityType);
			}

			var fakeQuery = ExpressionQueryImpl.CreateQuery(entityType, builder.DataContext, null);

			// Here we tell for Equality Comparer to compare optimized expressions
			//
			builder.AddQueryableMemberAccessors((filterFunc, fakeQuery), new AccessorMember(memberInfo), builder.DataContext, static (context, mi, dc) =>
			{
				var filtered      = (IQueryable)context.filterFunc.DynamicInvoke(context.fakeQuery, dc)!;

				// here we use light version of optimization, only for comparing trees
				var optimizationContext = new ExpressionTreeOptimizationContext(dc);
				var optimizedExpr       = ExpressionBuilder.CorrectDataConnectionReference(filtered.Expression, ExpressionBuilder.DataContextParam);

				optimizedExpr = optimizationContext.ExposeExpression(optimizedExpr);
				optimizedExpr = optimizationContext.ExpandQueryableMethods(optimizedExpr);

				return optimizedExpr;
			});

			var filtered  = (IQueryable)filterFunc.DynamicInvoke(fakeQuery, builder.DataContext)!;
			var optimized = ExpressionBuilder.CorrectDataConnectionReference(filtered.Expression, ExpressionBuilder.DataContextParam);

			optimized = builder.ConvertExpressionTree(optimized);
			optimized = builder.ConvertExpression(optimized);

			var refExpression = new ContextRefExpression(typeof(IQueryable<>).MakeGenericType(entityType), tableContext);
			var replaced = optimized.Replace(fakeQuery.Expression, refExpression);
			if (replaced == optimized)
				ThrowHelper.ThrowLinqException("Could not correct query result for processing.");

			var context   = builder.BuildSequence(new BuildInfo(buildInfo, replaced));
			return context;

		}

		public IBuildContext? BuildSequence(ExpressionBuilder builder, BuildInfo buildInfo)
		{
			var type = FindBuildContext(builder, buildInfo, out var parentContext);

			return type switch
			{
<<<<<<< HEAD
				case BuildContextType.None                   : return null;
				case BuildContextType.TableConstant:
					{
						return ApplyQueryFilters(builder, buildInfo, null,
							AddTableInScope(new(builder, buildInfo, ((IQueryable)buildInfo.Expression.EvaluateExpression()!).ElementType)));
					}
				case BuildContextType.GetTableMethod         :
				case BuildContextType.MemberAccess           :
					{
						return ApplyQueryFilters(builder, buildInfo, null,
							AddTableInScope(new(builder, buildInfo,
								buildInfo.Expression.Type.GetGenericArguments()[0])));
					}
				case BuildContextType.Association            :
				{
					//TODO: Temporary workaround
					if (parentContext is GroupByBuilder.GroupByContext)
						return parentContext!.GetContext(null, 0, buildInfo);

					var ctx = builder.GetContext(parentContext, buildInfo.Expression);

					return ctx!.GetContext(buildInfo.Expression, 0, buildInfo);
				}
				case BuildContextType.TableFunctionAttribute : return new TableContext    (builder, buildInfo);
				case BuildContextType.AsCteMethod            : return BuildCteContext     (builder, buildInfo);
				case BuildContextType.CteConstant            : return BuildCteContextTable(builder, buildInfo);
				case BuildContextType.FromSqlMethod          : return BuildRawSqlTable(builder, buildInfo, false);
				case BuildContextType.FromSqlScalarMethod    : return BuildRawSqlTable(builder, buildInfo, true);
			}
=======
				BuildContextType.None                   => null,
				BuildContextType.TableConstant			=>
					ApplyQueryFilters(builder, buildInfo, null,
						AddTableInScope(new(builder, buildInfo, ((IQueryable)buildInfo.Expression.EvaluateExpression()!).ElementType))),
				BuildContextType.GetTableMethod         or
				BuildContextType.MemberAccess           =>
					ApplyQueryFilters(builder, buildInfo, null,
						AddTableInScope(new(builder, buildInfo,
							buildInfo.Expression.Type.GetGenericArguments()[0]))),
				BuildContextType.Association            => parentContext!.GetContext(buildInfo.Expression, 0, buildInfo),
				BuildContextType.TableFunctionAttribute => AddTableInScope(new (builder, buildInfo)),
				BuildContextType.AsCteMethod            => BuildCteContext     (builder, buildInfo),
				BuildContextType.CteConstant            => BuildCteContextTable(builder, buildInfo),
				BuildContextType.FromSqlMethod          => BuildRawSqlTable(builder, buildInfo, false),
				BuildContextType.FromSqlScalarMethod    => BuildRawSqlTable(builder, buildInfo, true),
				_ => ThrowHelper.ThrowInvalidOperationException<IBuildContext?>(),
			};
>>>>>>> 6ebaac9c

			TableContext AddTableInScope(TableContext context)
			{
				builder.TablesInScope?.Add(context);
				return context;
			}
		}

		public SequenceConvertInfo? Convert(ExpressionBuilder builder, BuildInfo buildInfo, ParameterExpression? param)
		{
			return null;
		}

		public bool IsSequence(ExpressionBuilder builder, BuildInfo buildInfo)
		{
			return true;
		}
	}
}<|MERGE_RESOLUTION|>--- conflicted
+++ resolved
@@ -178,9 +178,8 @@
 		{
 			var type = FindBuildContext(builder, buildInfo, out var parentContext);
 
-			return type switch
-			{
-<<<<<<< HEAD
+			switch (type)
+			{
 				case BuildContextType.None                   : return null;
 				case BuildContextType.TableConstant:
 					{
@@ -210,31 +209,14 @@
 				case BuildContextType.FromSqlMethod          : return BuildRawSqlTable(builder, buildInfo, false);
 				case BuildContextType.FromSqlScalarMethod    : return BuildRawSqlTable(builder, buildInfo, true);
 			}
-=======
-				BuildContextType.None                   => null,
-				BuildContextType.TableConstant			=>
-					ApplyQueryFilters(builder, buildInfo, null,
-						AddTableInScope(new(builder, buildInfo, ((IQueryable)buildInfo.Expression.EvaluateExpression()!).ElementType))),
-				BuildContextType.GetTableMethod         or
-				BuildContextType.MemberAccess           =>
-					ApplyQueryFilters(builder, buildInfo, null,
-						AddTableInScope(new(builder, buildInfo,
-							buildInfo.Expression.Type.GetGenericArguments()[0]))),
-				BuildContextType.Association            => parentContext!.GetContext(buildInfo.Expression, 0, buildInfo),
-				BuildContextType.TableFunctionAttribute => AddTableInScope(new (builder, buildInfo)),
-				BuildContextType.AsCteMethod            => BuildCteContext     (builder, buildInfo),
-				BuildContextType.CteConstant            => BuildCteContextTable(builder, buildInfo),
-				BuildContextType.FromSqlMethod          => BuildRawSqlTable(builder, buildInfo, false),
-				BuildContextType.FromSqlScalarMethod    => BuildRawSqlTable(builder, buildInfo, true),
-				_ => ThrowHelper.ThrowInvalidOperationException<IBuildContext?>(),
-			};
->>>>>>> 6ebaac9c
 
 			TableContext AddTableInScope(TableContext context)
 			{
 				builder.TablesInScope?.Add(context);
 				return context;
 			}
+
+			throw new InvalidOperationException();
 		}
 
 		public SequenceConvertInfo? Convert(ExpressionBuilder builder, BuildInfo buildInfo, ParameterExpression? param)
