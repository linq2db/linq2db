﻿using System;
using System.Linq;
using System.Linq.Expressions;
using System.Reflection;

namespace LinqToDB.Linq.Builder
{
	using LinqToDB.Expressions;
	using Reflection;
	using Extensions;
	using SqlQuery;

	partial class TableBuilder : ISequenceBuilder
	{
		int ISequenceBuilder.BuildCounter { get; set; }

		enum BuildContextType
		{
			None,
			TableConstant,
			GetTableMethod,
			MemberAccess,
			Association,
			TableFunctionAttribute,
			AsCteMethod,
			CteConstant,
			FromSqlMethod,
			FromSqlScalarMethod
		}

		static BuildContextType FindBuildContext(ExpressionBuilder builder, BuildInfo buildInfo, out IBuildContext? parentContext)
		{
			parentContext = null;

			var expression = buildInfo.Expression;

			switch (expression.NodeType)
			{
				case ExpressionType.Constant:
					{
						var c = (ConstantExpression)expression;

						if (c.Value is IQueryable queryable)
						{
							if (typeof(CteTable<>).IsSameOrParentOf(c.Value.GetType()))
								return BuildContextType.CteConstant;

							// Avoid collision with ArrayBuilder
							var elementType = queryable.ElementType;
							if (builder.MappingSchema.IsScalarType(elementType) && typeof(EnumerableQuery<>).IsSameOrParentOf(c.Value.GetType()))
								break;

							if (queryable.Expression.NodeType == ExpressionType.NewArrayInit)
								break;

							return BuildContextType.TableConstant;
						}

						break;
					}

				case ExpressionType.Call:
					{
						var mc = (MethodCallExpression)expression;

						switch (mc.Method.Name)
						{
							case "GetTable":
								{
									if (typeof(ITable<>).IsSameOrParentOf(expression.Type))
										return BuildContextType.GetTableMethod;
									break;
								}

							case "AsCte":
								return BuildContextType.AsCteMethod;

							case "FromSql":
								return BuildContextType.FromSqlMethod;
							case "FromSqlScalar":
								return BuildContextType.FromSqlScalarMethod;
						}

						var attr = mc.Method.GetTableFunctionAttribute(builder.MappingSchema);

						if (attr != null)
							return BuildContextType.TableFunctionAttribute;

						break;
					}

				case ExpressionType.MemberAccess:

					if (typeof(ITable<>).IsSameOrParentOf(expression.Type))
						return BuildContextType.MemberAccess;

					break;

				case ExpressionType.Parameter:
					{
						if (buildInfo.IsSubQuery && buildInfo.SelectQuery.From.Tables.Count == 0)
						{
							// It should be handled by GroupByElementBuilder 
							//
							if (typeof(IGrouping<,>).IsSameOrParentOf(expression.Type))
								break;
							
							parentContext = builder.GetContext(buildInfo.Parent, expression);
							if (parentContext != null)
							{
								return BuildContextType.Association;
							}
						}

						break;
					}
			}

			return BuildContextType.None;
		}

		public bool CanBuild(ExpressionBuilder builder, BuildInfo buildInfo)
		{
			return FindBuildContext(builder, buildInfo, out var _) != BuildContextType.None;
		}

		IBuildContext ApplyQueryFilters(ExpressionBuilder builder, BuildInfo buildInfo, MemberInfo? memberInfo, TableContext tableContext)
		{
			var entityType = tableContext.ObjectType;
			if (builder.IsFilterDisabled(entityType))
				return tableContext;

			var ed = builder.MappingSchema.GetEntityDescriptor(entityType);
			var filterFunc = ed.QueryFilterFunc;
			if (filterFunc == null)
				return tableContext;

			if (memberInfo == null)
			{
				memberInfo = Methods.LinqToDB.GetTable.MakeGenericMethod(entityType);
			}

			var fakeQuery = ExpressionQueryImpl.CreateQuery(entityType, builder.DataContext, null);

			// Here we tell for Equality Comparer to compare optimized expressions
			//
			builder.AddQueryableMemberAccessors((filterFunc, fakeQuery), new AccessorMember(memberInfo), builder.DataContext, static (context, mi, dc) =>
			{
				var filtered      = (IQueryable)context.filterFunc.DynamicInvoke(context.fakeQuery, dc)!;

				// here we use light version of optimization, only for comparing trees
				var optimizationContext = new ExpressionTreeOptimizationContext(dc);
				var optimizedExpr       = ExpressionBuilder.CorrectDataConnectionReference(filtered.Expression, ExpressionBuilder.DataContextParam);

				optimizedExpr = optimizationContext.ExposeExpression(optimizedExpr);
				optimizedExpr = optimizationContext.ExpandQueryableMethods(optimizedExpr);

				return optimizedExpr;
			});

			var filtered  = (IQueryable)filterFunc.DynamicInvoke(fakeQuery, builder.DataContext)!;
			var optimized = ExpressionBuilder.CorrectDataConnectionReference(filtered.Expression, ExpressionBuilder.DataContextParam);

			optimized = builder.ConvertExpressionTree(optimized);
			optimized = builder.ConvertExpression(optimized);

			var refExpression = new ContextRefExpression(typeof(IQueryable<>).MakeGenericType(entityType), tableContext);
			var replaced = optimized.Replace(fakeQuery.Expression, refExpression);
			if (replaced == optimized)
				throw new LinqException("Could not correct query result for processing.");

			var context   = builder.BuildSequence(new BuildInfo(buildInfo, replaced));
			return context;

		}

		public IBuildContext? BuildSequence(ExpressionBuilder builder, BuildInfo buildInfo)
		{
			var type = FindBuildContext(builder, buildInfo, out var parentContext);

			switch (type)
			{
				case BuildContextType.None                   : return null;
				case BuildContextType.TableConstant:
					{
						return ApplyQueryFilters(builder, buildInfo, null,
							AddTableInScope(new(builder, buildInfo, ((IQueryable)buildInfo.Expression.EvaluateExpression()!).ElementType)));
					}
				case BuildContextType.GetTableMethod         :
				case BuildContextType.MemberAccess           :
					{
						return ApplyQueryFilters(builder, buildInfo, null,
							AddTableInScope(new(builder, buildInfo,
								buildInfo.Expression.Type.GetGenericArguments()[0])));
					}
<<<<<<< HEAD
				case BuildContextType.Association            :
				{
					//TODO: Temporary workaround
					if (parentContext is GroupByBuilder.GroupByContext)
						return parentContext!.GetContext(null, 0, buildInfo);

					var ctx = builder.GetContext(parentContext, buildInfo.Expression);

					return ctx!.GetContext(buildInfo.Expression, 0, buildInfo);
				}
				case BuildContextType.TableFunctionAttribute : return new TableContext    (builder, buildInfo);
=======
				case BuildContextType.Association            : return parentContext!.GetContext(buildInfo.Expression, 0, buildInfo);
				case BuildContextType.TableFunctionAttribute : return AddTableInScope(new (builder, buildInfo));
>>>>>>> f6ae79d6
				case BuildContextType.AsCteMethod            : return BuildCteContext     (builder, buildInfo);
				case BuildContextType.CteConstant            : return BuildCteContextTable(builder, buildInfo);
				case BuildContextType.FromSqlMethod          : return BuildRawSqlTable(builder, buildInfo, false);
				case BuildContextType.FromSqlScalarMethod    : return BuildRawSqlTable(builder, buildInfo, true);
			}

			TableContext AddTableInScope(TableContext context)
			{
				builder.TablesInScope?.Add(context);
				return context;
			}

			throw new InvalidOperationException();
		}

		public SequenceConvertInfo? Convert(ExpressionBuilder builder, BuildInfo buildInfo, ParameterExpression? param)
		{
			return null;
		}

		public bool IsSequence(ExpressionBuilder builder, BuildInfo buildInfo)
		{
			return true;
		}
	}
}<|MERGE_RESOLUTION|>--- conflicted
+++ resolved
@@ -193,7 +193,6 @@
 							AddTableInScope(new(builder, buildInfo,
 								buildInfo.Expression.Type.GetGenericArguments()[0])));
 					}
-<<<<<<< HEAD
 				case BuildContextType.Association            :
 				{
 					//TODO: Temporary workaround
@@ -205,10 +204,6 @@
 					return ctx!.GetContext(buildInfo.Expression, 0, buildInfo);
 				}
 				case BuildContextType.TableFunctionAttribute : return new TableContext    (builder, buildInfo);
-=======
-				case BuildContextType.Association            : return parentContext!.GetContext(buildInfo.Expression, 0, buildInfo);
-				case BuildContextType.TableFunctionAttribute : return AddTableInScope(new (builder, buildInfo));
->>>>>>> f6ae79d6
 				case BuildContextType.AsCteMethod            : return BuildCteContext     (builder, buildInfo);
 				case BuildContextType.CteConstant            : return BuildCteContextTable(builder, buildInfo);
 				case BuildContextType.FromSqlMethod          : return BuildRawSqlTable(builder, buildInfo, false);
