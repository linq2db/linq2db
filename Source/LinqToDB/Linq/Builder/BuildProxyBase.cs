﻿using System;
using System.Collections.Generic;
using System.Linq;
using System.Linq.Expressions;

using LinqToDB.Expressions;
using LinqToDB.Mapping;
using LinqToDB.SqlQuery;

namespace LinqToDB.Linq.Builder
{
	interface IBuildProxy
	{
		public IBuildContext Owner           { get; }
		public Expression    InnerExpression { get; }
		public Expression    HandleTranslated(Expression? path, SqlPlaceholderExpression placeholder);
	}

	abstract class BuildProxyBase<TOwner> : BuildContextBase, IBuildProxy
		where TOwner: IBuildContext
	{
		public IBuildContext        Owner           => OwnerContext;
		public TOwner               OwnerContext    { get; }
		public IBuildContext        BuildContext    { get; }
		public ContextRefExpression OwnerContextRef { get; }
		public Expression?          CurrentPath     { get; }
		public Expression           InnerExpression { get; }

<<<<<<< HEAD
		public BuildProxyBase(TOwner ownerContext, IBuildContext buildContext, Expression? currentPath, Expression innerExpression) 
			: base(ownerContext.Builder, innerExpression.Type, buildContext.SelectQuery)
=======
		public BuildProxyBase(TOwner ownerContext, IBuildContext buildContext, Expression currentPath, Expression innerExpression) 
			: base(ownerContext.TranslationModifier, ownerContext.Builder, innerExpression.Type, buildContext.SelectQuery)
>>>>>>> 26fe3dd6
		{
			OwnerContext    = ownerContext;
			BuildContext    = buildContext;
			CurrentPath     = currentPath;

			InnerExpression = innerExpression;

			OwnerContextRef = new ContextRefExpression(ownerContext.ElementType, ownerContext);
		}

		public abstract Expression    HandleTranslated(Expression? path, SqlPlaceholderExpression placeholder);

		public abstract BuildProxyBase<TOwner> CreateProxy(TOwner ownerContext, IBuildContext buildContext, Expression? currentPath, Expression innerExpression);

		public override MappingSchema MappingSchema => OwnerContext.MappingSchema;
		public override Expression    MakeExpression(Expression path,  ProjectFlags flags)
		{
			if (flags.IsRoot() || flags.IsAssociationRoot())
				return path;

			Expression currentExpression;
			Expression? ownersPath;

			if (path is MemberExpression member)
			{
				if (member.Member.DeclaringType?.IsAssignableFrom(InnerExpression.Type) == true && (CurrentPath == null || member.Member.DeclaringType?.IsAssignableFrom(CurrentPath.Type) == true))
				{
					currentExpression = member.Update(InnerExpression);
					ownersPath        = CurrentPath == null ? null : member.Update(CurrentPath);
				}
				else
				{
					return path;
				}
			}
			else if (path is ContextRefExpression contextRefExpression)
			{
				currentExpression = InnerExpression;
				ownersPath = CurrentPath;
			}
			else
				return path;

			var buildFlags = BuildFlags.ResetPrevious;

			if (flags.IsKeys())
				buildFlags |= BuildFlags.ForKeys;

			var translated = Builder.BuildExpression(BuildContext, currentExpression, buildFlags: buildFlags);

			if (!(flags.IsExpression() && !flags.IsForSetProjection())) 
			{
				if (ExpressionEqualityComparer.Instance.Equals(translated, currentExpression))
					return path;

				if (translated is ContextRefExpression contextRef && contextRef.BuildContext.Equals(OwnerContext))
					return path;
			}

			var handled = ProcessTranslated(translated, ownersPath);

			return handled;
		}

		protected Expression ProcessTranslated(Expression expression, Expression? toPath)
		{
			switch (expression)
			{
				case ContextRefExpression refExpr:
				{
					var newProxy = CreateProxy(OwnerContext, BuildContext, toPath, refExpr);
					return SequenceHelper.CreateRef(newProxy);
				}

				case MemberExpression memberExpression:
				{
					if (memberExpression.Expression != null && toPath is MemberExpression toMember)
					{
						var processed = ProcessTranslated(memberExpression.Expression, toMember.Expression);
						return memberExpression.Update(processed);
					}

					break;
				}

				case SqlGenericConstructorExpression generic:
				{
					List<SqlGenericConstructorExpression.Assignment>? assignments = null;
					List<SqlGenericConstructorExpression.Parameter>?  parameters  = null;

					for (int i = 0; i < generic.Assignments.Count; i++)
					{
						var assignment = generic.Assignments[i];

						var newExpression = ProcessTranslated(
						assignment.Expression,
							toPath == null ? toPath : Expression.MakeMemberAccess(toPath, assignment.MemberInfo)
						);

						if (!ReferenceEquals(assignment.Expression, newExpression))
						{
							if (assignments == null)
							{
								assignments = new();
								for (int j = 0; j < i; j++)
								{
									assignments.Add(generic.Assignments[j]);
								}
							}

							assignments.Add(assignment.WithExpression(newExpression));
						}
						else
							assignments?.Add(assignment);
					}

					for (int i = 0; i < generic.Parameters.Count; i++)
					{
						var parameter = generic.Parameters[i];

						Expression? paramAccess = null;

						if (toPath != null)
						{
							if (parameter.MemberInfo != null)
							{
								paramAccess = Expression.MakeMemberAccess(toPath, parameter.MemberInfo);
							}
							else
							{
								paramAccess = new SqlGenericParamAccessExpression(toPath, parameter.ParameterInfo);
							}
						}

						var newExpression = ProcessTranslated(parameter.Expression, paramAccess);

						if (!ReferenceEquals(parameter.Expression, newExpression))
						{
							if (parameters == null)
							{
								parameters = new();
								for (int j = 0; j < i; j++)
								{
									parameters.Add(generic.Parameters[j]);
								}
							}

							parameters.Add(parameter.WithExpression(newExpression));
						}
						else
							parameters?.Add(parameter);
					}

					if (assignments != null)
					{
						generic = generic.ReplaceAssignments(assignments.AsReadOnly());
					}

					if (parameters != null)
					{
						generic = generic.ReplaceParameters(parameters.AsReadOnly());
					}

					if (toPath != null)
						generic = generic.WithConstructionRoot(toPath);

					return generic;
				}

				case NewExpression or MemberInitExpression:
				{
					return ProcessTranslated(Builder.ParseGenericConstructor(expression, ProjectFlags.SQL, null), toPath);
				}

				case SqlPlaceholderExpression placeholder:
				{
					return HandleTranslated(toPath, placeholder);
				}

				case { NodeType: ExpressionType.Convert or ExpressionType.ConvertChecked }:
				{
					var unary = (UnaryExpression)expression;
					var processed = ProcessTranslated(unary.Operand, toPath);
					return unary.Update(processed);
				}

				case SqlAdjustTypeExpression adjust:
				{
					var processed = ProcessTranslated(adjust.Expression, toPath);
					return adjust.Update(processed);
				}

				case SqlDefaultIfEmptyExpression defaultIfEmptyExpression:
				{
					var processed = ProcessTranslated(defaultIfEmptyExpression.InnerExpression, toPath);

					var notNull = defaultIfEmptyExpression.NotNullExpressions.Select(n => ProcessTranslated(n, null)!)
						.ToList();

					return defaultIfEmptyExpression.Update(processed, notNull.AsReadOnly());
				}
			}

			var visitor = new BuildProxyVisitor(this);
			var result = visitor.Visit(expression);

			return result;
		}

		public override void SetRunQuery<T>(Query<T>   query, Expression   expr)
		{
			throw new NotImplementedException();
		}

		public override SqlStatement  GetResultStatement()
		{
			throw new NotImplementedException();
		}

		protected bool Equals(BuildProxyBase<TOwner> other)
		{
			return EqualityComparer<TOwner>.Default.Equals(OwnerContext, other.OwnerContext)
			       && BuildContext.Equals(other.BuildContext)
			       && OwnerContextRef.Equals(other.OwnerContextRef)
			       && ExpressionEqualityComparer.Instance.Equals(CurrentPath, other.CurrentPath)
			       && ExpressionEqualityComparer.Instance.Equals(InnerExpression, other.InnerExpression);
		}

		public override bool Equals(object? obj)
		{
			if (obj is null)
			{
				return false;
			}

			if (ReferenceEquals(this, obj))
			{
				return true;
			}

			if (obj.GetType() != GetType())
			{
				return false;
			}

			return Equals((BuildProxyBase<TOwner>)obj);
		}

		public override int GetHashCode()
		{
			unchecked
			{
				var hashCode = EqualityComparer<TOwner>.Default.GetHashCode(OwnerContext);
				hashCode = (hashCode * 397) ^ BuildContext.GetHashCode();
				hashCode = (hashCode * 397) ^ OwnerContextRef.GetHashCode();
				hashCode = (hashCode * 397) ^ (CurrentPath != null ? ExpressionEqualityComparer.Instance.GetHashCode(CurrentPath) : 0);
				hashCode = (hashCode * 397) ^ ExpressionEqualityComparer.Instance.GetHashCode(InnerExpression);
				return hashCode;
			}
		}

		class BuildProxyVisitor : ExpressionVisitorBase
		{
			public BuildProxyVisitor(BuildProxyBase<TOwner> proxy)
			{
				Proxy = proxy;
			}

			BuildProxyBase<TOwner> Proxy { get; }

			internal override Expression VisitContextRefExpression(ContextRefExpression node)
			{
				var newProxy = Proxy.CreateProxy(Proxy.OwnerContext, Proxy.BuildContext, null, node);
				return SequenceHelper.CreateRef(newProxy);
			}
		}
	}
}<|MERGE_RESOLUTION|>--- conflicted
+++ resolved
@@ -26,13 +26,8 @@
 		public Expression?          CurrentPath     { get; }
 		public Expression           InnerExpression { get; }
 
-<<<<<<< HEAD
 		public BuildProxyBase(TOwner ownerContext, IBuildContext buildContext, Expression? currentPath, Expression innerExpression) 
-			: base(ownerContext.Builder, innerExpression.Type, buildContext.SelectQuery)
-=======
-		public BuildProxyBase(TOwner ownerContext, IBuildContext buildContext, Expression currentPath, Expression innerExpression) 
 			: base(ownerContext.TranslationModifier, ownerContext.Builder, innerExpression.Type, buildContext.SelectQuery)
->>>>>>> 26fe3dd6
 		{
 			OwnerContext    = ownerContext;
 			BuildContext    = buildContext;
