﻿using System;
using System.Collections.Generic;
using System.Collections.ObjectModel;
using System.Linq;
using System.Linq.Expressions;
using System.Reflection;

namespace LinqToDB.Linq.Builder
{
	using Extensions;
	using Mapping;
	using Reflection;
	using Interceptors;
	using SqlQuery;
	using LinqToDB.Expressions;
	using LinqToDB.Interceptors.Internal;

	internal partial class ExpressionBuilder
	{
		#region Entity Construction

		public static Type GetTypeForInstantiation(Type entityType)
		{
			// choosing type that can be instantiated
			if ((entityType.IsInterface || entityType.IsAbstract) && !(entityType.IsInterface || entityType.IsAbstract))
			{
				throw new NotImplementedException();
			}
			return entityType;
		}

		SqlGenericConstructorExpression BuildGenericFromMembers(IBuildContext? context,
			MappingSchema mappingSchema,
			IReadOnlyCollection<ColumnDescriptor> columns, ProjectFlags flags, Expression currentPath, int level,
			FullEntityPurpose purpose)
		{
			var members = new List<SqlGenericConstructorExpression.Assignment>();

			var checkForKey = flags.HasFlag(ProjectFlags.Keys) && columns.Any(c => c.IsPrimaryKey);

			if (checkForKey || purpose != FullEntityPurpose.Default)
			{
				columns = columns.Where(c =>
				{
					var valid = true;
					if (checkForKey)
						valid = c.IsPrimaryKey;
					if (valid)
					{
						if (purpose == FullEntityPurpose.Insert)
							valid = !c.SkipOnInsert;
						else if (purpose == FullEntityPurpose.Update)
							valid = !c.SkipOnUpdate;
					}
					return valid;
				}).ToList();
			}

			var hasNested   = false;

			if (level == 0)
			{
				foreach (var column in columns)
				{
					if (column.SkipOnEntityFetch)
						continue;

					Expression me;
					if (column.MemberName.Contains('.') && !column.MemberInfo.Name.Contains("."))
					{
						hasNested = true;
					}
					else
					{
						var declaringType = column.MemberInfo.DeclaringType!;
						var objExpression = SequenceHelper.EnsureType(currentPath, declaringType);

						// Target ReflectedType to DeclaringType for better caching
						//
						var memberInfo = declaringType.GetMemberEx(column.MemberInfo) ??
						                 throw new InvalidOperationException();
						me = Expression.MakeMemberAccess(objExpression, memberInfo);

						members.Add(new SqlGenericConstructorExpression.Assignment(memberInfo, me,
							column.MemberAccessor.HasSetter, false));
					}

				}
			}

			if (level > 0 || hasNested)
			{
				var processed = new HashSet<string>();
				foreach (var column in columns)
				{
					if (column.SkipOnEntityFetch)
						continue;

					if (!column.MemberName.Contains('.'))
						continue;

					// explicit interface implementation
					//
					if (column.MemberInfo.Name.Contains("."))
						continue;

					var names = column.MemberName.Split('.');

					if (level >= names.Length)
						continue;

					var currentMemberName = names[level];
					MemberInfo? memberInfo;
					Expression assignExpression;

					if (names.Length - 1 > level)
					{
						var propPath = string.Join(".", names.Take(level + 1));
						if (!processed.Add(propPath))
							continue;

						memberInfo = currentPath.Type.GetMember(currentMemberName).FirstOrDefault();

						if (memberInfo == null)
						{
							var ed = mappingSchema.GetEntityDescriptor(currentPath.Type);

							foreach (var inheritance in ed.InheritanceMapping)
							{
								memberInfo = inheritance.Type.GetMember(currentMemberName).FirstOrDefault();
								if (memberInfo != null)
								{
									currentPath = Expression.Convert(currentPath, inheritance.Type);
									break;
								}
							}

							if (memberInfo == null)
								throw new InvalidOperationException($"No suitable member '[currentMemberName]' found for type '{currentPath.Type}'");
						}

						var newColumns = columns.Where(c => c.MemberName.StartsWith(propPath)).ToList();
						var newPath    = Expression.MakeMemberAccess(currentPath, memberInfo);

						assignExpression = BuildGenericFromMembers(null, mappingSchema, newColumns, flags, newPath, level + 1, purpose);
					}
					else
					{
						memberInfo       = column.MemberInfo;
						assignExpression = Expression.MakeMemberAccess(currentPath, memberInfo);
					}

					members.Add(new SqlGenericConstructorExpression.Assignment(memberInfo, assignExpression, column.MemberAccessor.HasSetter, false));
				}
			}

			if (context != null && !flags.HasFlag(ProjectFlags.Keys) && purpose == FullEntityPurpose.Default)
			{
				var entityDescriptor = MappingSchema.GetEntityDescriptor(currentPath.Type);
				BuildCalculatedColumns(context, entityDescriptor, entityDescriptor.ObjectType, members);
			}

			if (!flags.IsKeys() && level == 0 && context != null && purpose == FullEntityPurpose.Default && context is ITableContext table)
			{
				var ed = MappingSchema.GetEntityDescriptor(table.ObjectType,
					DataOptions.ConnectionOptions.OnEntityDescriptorCreated);

				var loadWith = GetTableLoadWith(table);

				if (loadWith.Count > 0)
				{
					var assignedMembers = new HashSet<MemberInfo>(MemberInfoComparer.Instance);

					foreach (var info in loadWith)
					{
						if (!info.ShouldLoad)
							continue;

						var memberInfo = info.MemberInfo;

						if (memberInfo == null || !assignedMembers.Add(memberInfo))
							continue;

						var expression = Expression.MakeMemberAccess(currentPath, memberInfo);

						members.Add(
							new SqlGenericConstructorExpression.Assignment(memberInfo, expression, false, true));
					}
				}
			}

			if (!flags.HasFlag(ProjectFlags.Keys) && purpose == FullEntityPurpose.Default)
			{
				BuildDefaultSetters(currentPath.Type, members);
			}

			var generic = new SqlGenericConstructorExpression(
				purpose == FullEntityPurpose.Default
					? checkForKey
						? SqlGenericConstructorExpression.CreateType.Keys
						: SqlGenericConstructorExpression.CreateType.Full
					: SqlGenericConstructorExpression.CreateType.Auto,
				currentPath.Type,
				null,
				new ReadOnlyCollection<SqlGenericConstructorExpression.Assignment>(members),
				context);

			return generic;
		}

		AssociationDescriptor? GetFieldOrPropAssociationDescriptor(MemberInfo memberInfo, EntityDescriptor entityDescriptor)
		{
			if (entityDescriptor.FindAssociationDescriptor(memberInfo) is AssociationDescriptor associationDescriptor)
				return associationDescriptor;

			foreach (var m in entityDescriptor.InheritanceMapping)
			{
				var ed = MappingSchema.GetEntityDescriptor(m.Type, DataOptions.ConnectionOptions.OnEntityDescriptorCreated);
				if (ed.FindAssociationDescriptor(memberInfo) is AssociationDescriptor inheritedAssociationDescriptor)
					return inheritedAssociationDescriptor;
			}

			return null;
		}

		#endregion Entity Construction

		#region Generic Entity Construction

		public enum FullEntityPurpose
		{
			Default,
			Insert,
			Update
		}

		public SqlGenericConstructorExpression BuildFullEntityExpression(IBuildContext? context, Expression refExpression, Type entityType, ProjectFlags flags)
		{
			entityType = GetTypeForInstantiation(entityType);

			refExpression = SequenceHelper.EnsureType(refExpression, entityType);

			var entityDescriptor = MappingSchema.GetEntityDescriptor(entityType);

			var generic = BuildGenericFromMembers(context, MappingSchema, entityDescriptor.Columns, flags, refExpression, 0, FullEntityPurpose.Default);

			return generic;
		}

		public SqlGenericConstructorExpression BuildEntityExpression(IBuildContext? context, Expression refExpression, Type entityType, IReadOnlyCollection<MemberInfo> members)
		{
			entityType = GetTypeForInstantiation(entityType);

			refExpression = SequenceHelper.EnsureType(refExpression, entityType);

			var assignments = new List<SqlGenericConstructorExpression.Assignment>(members.Count);

			foreach (var member in members)
			{
				assignments.Add(new SqlGenericConstructorExpression.Assignment(member, Expression.MakeMemberAccess(refExpression, member), false, false));
			}

			var generic = new SqlGenericConstructorExpression(SqlGenericConstructorExpression.CreateType.Auto, entityType, null, assignments.AsReadOnly());

			return generic;
		}

		public SqlGenericConstructorExpression BuildFullEntityExpression(Expression root, Type entityType, ProjectFlags flags, FullEntityPurpose purpose)
		{
			entityType = GetTypeForInstantiation(entityType);

			var entityDescriptor = MappingSchema.GetEntityDescriptor(entityType);

			var generic = BuildGenericFromMembers(null, MappingSchema, entityDescriptor.Columns, flags, root, 0, purpose);

			return generic;
		}

		void BuildCalculatedColumns(IBuildContext context, EntityDescriptor entityDescriptor, Type objectType, List<SqlGenericConstructorExpression.Assignment> assignments)
		{
			if (!entityDescriptor.HasCalculatedMembers)
				return;

			var contextRef = new ContextRefExpression(objectType, context);

			foreach (var member in entityDescriptor.CalculatedMembers!)
			{
				var assignment = new SqlGenericConstructorExpression.Assignment(member.MemberInfo,
					Expression.MakeMemberAccess(contextRef, member.MemberInfo), true, false);

				assignments.Add(assignment);
			}
		}

		void BuildDefaultSetters(Type objectType, List<SqlGenericConstructorExpression.Assignment> assignments)
		{
			var typeAccessor    = TypeAccessor.GetAccessor(objectType);
			var assignedMembers = new HashSet<MemberInfo>(assignments.Select(a => a.MemberInfo), MemberInfoComparer.Instance);

			foreach (var member in typeAccessor.Members)
			{
				if (member.MemberInfo.MemberType is not MemberTypes.Property and not MemberTypes.Field)
					continue;

				if (!assignedMembers.Add(member.MemberInfo))
					continue;

				var memberType = member.MemberInfo.GetMemberType();
				var value      = Expression.Constant(MappingSchema.GetDefaultValue(memberType), memberType);
				var assignment = new SqlGenericConstructorExpression.Assignment(member.MemberInfo, value, false, false);

				assignments.Add(assignment);
			}
		}

		public static int FindIndex<T>(ReadOnlyCollection<T> collection, Func<T, bool> predicate)
		{
			for (int i = 0; i < collection.Count; i++)
			{
				if (predicate(collection[i]))
					return i;
			}

			return -1;
		}

		static int MatchParameter(MemberAccessor? memberAccessor, ParameterInfo parameter, ReadOnlyCollection<SqlGenericConstructorExpression.Assignment> members)
		{
			var found = -1;

			if (memberAccessor != null)
				found = FindIndex(members, x => x.MemberInfo == memberAccessor.MemberInfo);

			if (found < 0)
			{
				found = FindIndex(members, x =>
					x.MemberInfo.GetMemberType() == parameter.ParameterType &&
					x.MemberInfo.Name            == parameter.Name);
			}

			if (found < 0)
			{
				found = FindIndex(members, x =>
					x.MemberInfo.GetMemberType() == parameter.ParameterType &&
					x.MemberInfo.Name.Equals(parameter.Name,
						StringComparison.InvariantCultureIgnoreCase));
			}

			return found;
		}

		Expression? TryWithConstructor(
			MappingSchema                                     mappingSchema,
			TypeAccessor                                      typeAccessor,
			ConstructorInfo?                                  constructorInfo,
			SqlGenericConstructorExpression                   constructorExpression,
			List<SqlGenericConstructorExpression.Assignment>? missed)
		{
			NewExpression newExpression;

			var loadedColumns = new HashSet<int>();
			var parameters    = constructorInfo?.GetParameters();

			if (parameters == null || parameters.Length <= 0)
			{
				newExpression = parameters == null
					? Expression.New(typeAccessor.Type)
					: Expression.New(constructorInfo!);
			}
			else
			{
				var parameterValues = new List<Expression>();

				IReadOnlyDictionary<int, MemberAccessor>? mappings = null;
<<<<<<< HEAD
				if (DataContext is IInterceptable<IExpressionInterceptor> expressionServices)
=======
				if (DataContext is IInterceptable<IEntityBindingInterceptor> expressionServices)
>>>>>>> 6903786a
					mappings = expressionServices.Interceptor?.TryMapMembersToConstructor(typeAccessor);

				if (constructorExpression.Parameters.Count == parameters.Length)
				{
					for (int i = 0; i < parameters.Length; i++)
					{
						var parameterInfo = parameters[i];
						var param         = constructorExpression.Parameters[i];
						parameterValues.Add(param.Expression);

						var idx = MatchParameter(mappings?[i], parameterInfo, constructorExpression.Assignments);
						if (idx >= 0)
							loadedColumns.Add(i);
					}
				}
				else
				{
					for (int i = 0; i < parameters.Length; i++)
					{
						var parameterInfo = parameters[i];

						var idx = MatchParameter(mappings?[i], parameterInfo, constructorExpression.Assignments);

						if (idx >= 0)
						{
							var ai = constructorExpression.Assignments[idx];

							var assignment = ai.Expression;
							if (parameterInfo.ParameterType != assignment.Type)
								assignment = Expression.Convert(assignment, parameterInfo.ParameterType);

							parameterValues.Add(assignment);

							loadedColumns.Add(idx);
						}
						else
						{
							if (constructorExpression.ConstructType == SqlGenericConstructorExpression.CreateType.Full)
								return null;

							parameterValues.Add(Expression.Constant(
								MappingSchema.GetDefaultValue(parameterInfo.ParameterType),
								parameterInfo.ParameterType));
						}
					}
				}
				newExpression = Expression.New(constructorInfo!, parameterValues);
			}

			if (constructorExpression.Assignments.Count == 0 || loadedColumns.Count == constructorExpression.Assignments.Count)
			{
				// Everything is fit into parameters
				return newExpression;
			}

			var bindings = new List<MemberBinding>(Math.Max(0, constructorExpression.Assignments.Count - loadedColumns.Count));
			var ignored  = 0;

			var ed = mappingSchema.GetEntityDescriptor(typeAccessor.Type);

			List<SqlGenericConstructorExpression.Assignment>? dynamicProperties = null;
			List<LambdaExpression>? additionalSteps = null;

			for (int i = 0; i < constructorExpression.Assignments.Count; i++)
			{
				if (loadedColumns.Contains(i))
					continue;

				var assignment = constructorExpression.Assignments[i];

				// handling inheritance
				if (assignment.MemberInfo.DeclaringType?.IsAssignableFrom(typeAccessor.Type) == true)
				{
					if (assignment.MemberInfo.IsDynamicColumnPropertyEx())
					{
						dynamicProperties ??= new List<SqlGenericConstructorExpression.Assignment>();
						dynamicProperties.Add(assignment);
					}
					else
					{
						var memberAccessor = typeAccessor[assignment.MemberInfo.Name];

						var memberInfo = assignment.MemberInfo;
						var descriptor = GetFieldOrPropAssociationDescriptor(memberInfo, ed);
						if (descriptor != null)
						{
							var expr = descriptor.GetAssociationAssignmentLambda(assignment.Expression.Unwrap(), memberInfo);
							if (expr != null)
							{
								additionalSteps ??= new();
								additionalSteps.Add(expr);

								continue;
							}
						}

						if (!memberAccessor.HasSetter)
						{
							if (assignment.IsMandatory)
								missed?.Add(assignment);
							else
								++ignored;
						}
						else
						{
							bindings.Add(Expression.Bind(assignment.MemberInfo, assignment.Expression));
						}
					}
				}
				else
				{
					++ignored;
				}
			}

			if (loadedColumns.Count + bindings.Count + ignored + (dynamicProperties?.Count ?? 0) + (additionalSteps?.Count ?? 0)
			    != constructorExpression.Assignments.Count)
			{
				return null;
			}

			Expression result = Expression.MemberInit(newExpression, bindings);

			if (additionalSteps != null || dynamicProperties?.Count > 0 && ed.DynamicColumnSetter != null)
			{
				var generator   = new ExpressionGenerator();
				var objVariable = generator.AssignToVariable(result, "obj");

				if (dynamicProperties != null)
				{
					//TODO: we can make it in MemberInit
					foreach (var d in dynamicProperties)
					{
						generator.AddExpression(ed.DynamicColumnSetter!.GetBody(objVariable, Expression.Constant(d.MemberInfo.Name), d.Expression));
					}
				}

				if (additionalSteps != null)
				{
					foreach(var lambda in additionalSteps)
					{
						generator.AddExpression(lambda.GetBody(objVariable));
					}
				}

				generator.AddExpression(objVariable);

				result = generator.Build();
			}

			return result;
		}

		public Expression ConstructFullEntity(IBuildContext? context,
			SqlGenericConstructorExpression constructorExpression, ProjectFlags flags, bool checkInheritance = true)
		{
			var constructed = TryConstructFullEntity(context, constructorExpression, constructorExpression.ObjectType, flags, checkInheritance);

			if (constructed == null)
				throw new InvalidOperationException(
					$"Cannot construct full object '{constructorExpression.ObjectType}'. No suitable constructors found.");

			return constructed;
		}

		static Expression GetMemberExpression(SqlGenericConstructorExpression constructorExpression, MemberInfo memberInfo)
		{
			var me = constructorExpression.Assignments.FirstOrDefault(a =>
				MemberInfoComparer.Instance.Equals(memberInfo, a.MemberInfo));

			if (me == null)
				throw new InvalidOperationException();
			return me.Expression;
		}


		static MethodInfo _throwErrorMethodInf = MemberHelper.MethodOfGeneric(() => ThrowError<int>(null, typeof(object)));

		static T ThrowError<T>(object? code, Type onType)
		{
			throw new LinqException(
				"Inheritance mapping is not defined for discriminator value '{0}' in the '{1}' hierarchy.",
				code, onType);
		}

		public Expression? TryConstructFullEntity(IBuildContext? context, SqlGenericConstructorExpression constructorExpression, Type constructType, ProjectFlags flags, bool checkInheritance = true)
		{
			var entityType           = constructorExpression.ObjectType;
			var entityDescriptor     = MappingSchema.GetEntityDescriptor(entityType);
			var rootReference        = constructorExpression.ConstructionRoot ?? (context != null ? new ContextRefExpression(entityType, context) : null);

			if (rootReference == null)
				return null;

			rootReference = SequenceHelper.EnsureType(rootReference, entityType);

			if (checkInheritance && flags.HasFlag(ProjectFlags.Expression))
			{
				var inheritanceMappings = entityDescriptor.InheritanceMapping;
				if (inheritanceMappings.Count > 0)
				{
					var defaultDescriptor = inheritanceMappings.FirstOrDefault(x => x.IsDefault);

					Expression defaultExpression;
					if (defaultDescriptor != null)
					{
						if (defaultDescriptor.Type != constructorExpression.Type)
						{
							var subConstructor = BuildFullEntityExpression(context, rootReference, defaultDescriptor.Type, flags);
							defaultExpression = ConstructFullEntity(context, subConstructor, flags, false);
							defaultExpression = Expression.Convert(defaultExpression, constructorExpression.Type);
						}
						else
						{
							defaultExpression = ConstructFullEntity(context, constructorExpression, flags, false);
						}
					}
					else
					{
						var firstMapping = inheritanceMappings[0];

						var onType = firstMapping.Discriminator.MemberInfo.DeclaringType;
						if (onType == null)
						{
							throw new LinqToDBException("Could not get discriminator DeclaringType.");
						}

						var access = GetMemberExpression(constructorExpression, firstMapping.Discriminator.MemberInfo);
						var codeExpr = Expression.Convert(access, typeof(object));

						var generator    = new ExpressionGenerator();
#if true
						generator.AddExpression(Expression.Call(_throwErrorMethodInf.MakeGenericMethod(entityType), codeExpr, Expression.Constant(onType, typeof(Type))));
#else
						//TODO: probably remove. Other part work with NETFRAMEWEORK also.
						Expression<Func<object, Type, Exception>> throwExpr = (code, et) =>
							new LinqException(
								"Inheritance mapping is not defined for discriminator value '{0}' in the '{1}' hierarchy.",
								code, et);

						generator.Throw(throwExpr.GetBody(codeExpr, Expression.Constant(onType, typeof(Type))));
						generator.AddExpression(new DefaultValueExpression(MappingSchema, entityType));
#endif
						defaultExpression = generator.Build();
					}

					var current = defaultExpression;

					for (int i = 0; i < inheritanceMappings.Count; i++)
					{
						var inheritance = inheritanceMappings[i];
						if (inheritance.IsDefault)
							continue;

						if (inheritance.Type.IsAbstract)
							continue;

						Expression test;

						var discriminatorMemberInfo = inheritance.Discriminator.MemberInfo;

						var onType = discriminatorMemberInfo.DeclaringType ?? inheritance.Type;

						var currentRef = SequenceHelper.EnsureType(rootReference, onType);
						var member     = currentRef.Type.GetMemberEx(discriminatorMemberInfo);
						member = discriminatorMemberInfo;

						var memberAccess = GetMemberExpression(constructorExpression, member);

						if (inheritance.Code == null)
						{
							var discriminatorSql = ConvertToSqlPlaceholder(context, memberAccess,
								columnDescriptor : inheritance.Discriminator);
							test = new SqlReaderIsNullExpression(discriminatorSql, false);
						}
						else
						{
							test = Equal(
								MappingSchema,
								memberAccess,
								Expression.Constant(inheritance.Code));
						}

						var fullEntity = TryConstructFullEntity(context, constructorExpression, inheritance.Type, flags, false);
						if (fullEntity == null)
							return null;
						var tableExpr = Expression.Convert(fullEntity, current.Type);

						current = Expression.Condition(test, tableExpr, current);
					}

					return current;
				}
			}

			List<SqlGenericConstructorExpression.Assignment>? newAssignments = null;

			// Handle storage redefining
			for (var index = 0; index < constructorExpression.Assignments.Count; index++)
			{
				var a  = constructorExpression.Assignments[index];
				var cd = entityDescriptor.FindColumnDescriptor(a.MemberInfo);
				if (cd != null)
				{
					if (cd.StorageInfo != a.MemberInfo)
					{
						if (newAssignments == null)
						{
							newAssignments = new(constructorExpression.Assignments.Count);
							newAssignments.AddRange(constructorExpression.Assignments.Take(index));
						}

						var expression = a.Expression;
						var memberType = cd.StorageInfo.GetMemberType();

						if (expression.Type != memberType)
						{
							if (expression is SqlPlaceholderExpression placeholder)
								expression = placeholder.WithType(memberType);
							else
								expression = Expression.Convert(expression, memberType);
						}

						var newAssignment = new SqlGenericConstructorExpression.Assignment(cd.StorageInfo, expression, a.IsMandatory, a.IsLoaded);
						newAssignments.Add(newAssignment);
					}
				}

				newAssignments?.Add(a);
			}

			if (newAssignments != null)
				constructorExpression = constructorExpression.ReplaceAssignments(newAssignments);

			var constructed = TryConstructObject(MappingSchema, constructorExpression, constructType);

			if (constructed == null)
				return null;

			if (constructorExpression.BuildContext != null)
			{
				var tableContext = SequenceHelper.GetTableContext(constructorExpression.BuildContext);
				if (tableContext != null)
					constructed = NotifyEntityCreated(constructed, tableContext.SqlTable);
			}

			return constructed;
		}

		static object OnEntityCreated(IDataContext context, object entity, TableOptions tableOptions, string? tableName, string? schemaName, string? databaseName, string? serverName)
		{
			return context is IInterceptable<IEntityServiceInterceptor> entityService ?
				entityService.Interceptor?.EntityCreated(new(context, tableOptions, tableName, schemaName, databaseName, serverName), entity) ?? entity :
				entity;
		}

		static readonly MethodInfo _onEntityCreatedMethodInfo = MemberHelper.MethodOf(() =>
			OnEntityCreated(null!, null!, TableOptions.NotSet, null, null, null, null));

		Expression NotifyEntityCreated(Expression expr, SqlTable sqlTable)
		{
			if (DataContext is IInterceptable<IEntityServiceInterceptor> { Interceptor: {} })
			{
				expr = Expression.Convert(
					Expression.Call(
						_onEntityCreatedMethodInfo,
						ExpressionConstants.DataContextParam,
						expr,
						Expression.Constant(sqlTable.TableOptions),
						Expression.Constant(sqlTable.TableName.Name,     typeof(string)),
						Expression.Constant(sqlTable.TableName.Schema,   typeof(string)),
						Expression.Constant(sqlTable.TableName.Database, typeof(string)),
						Expression.Constant(sqlTable.TableName.Server,   typeof(string))
					),
					expr.Type);
			}

			return expr;
		}

		ConstructorInfo? SelectParameterizedConstructor(Type objectType)
		{
			var constructors = objectType.GetConstructors(BindingFlags.Instance | BindingFlags.NonPublic | BindingFlags.Public);

			if (constructors.Length == 0)
			{
				return null;
			}

			if (constructors.Length > 1)
			{
				var noParams = constructors.FirstOrDefault(c => c.GetParameters().Length == 0);
				if (noParams != null)
					return noParams;

				var publicConstructors = constructors.Where(c => c.IsPublic).ToList();

				if (publicConstructors.Count == 1)
					return publicConstructors[0];

				throw new InvalidOperationException($"Type '{objectType.Name}' has ambiguous constructors.");
			}

			return constructors.Length > 0 ? constructors[0] : null;
		}

		public Expression? TryConstructObject(MappingSchema mappingSchema,
			SqlGenericConstructorExpression constructorExpression, Type constructType)
		{
			if (constructorExpression.ConstructorMethod != null)
			{
				var parameterInfos = constructorExpression.ConstructorMethod.GetParameters();
				if (parameterInfos.Length != constructorExpression.Parameters.Count)
					return null;

				var constructedByMethod = Expression.Call(constructorExpression.ConstructorMethod,
					constructorExpression.Parameters.Select(p => p.Expression));

				return constructedByMethod;
			}

			if (constructType.IsAbstract)
				return null;

			var typeAccessor = TypeAccessor.GetAccessor(constructType);

			if (constructorExpression.Constructor != null)
			{
				var instantiation = TryWithConstructor(mappingSchema, typeAccessor, constructorExpression.Constructor, constructorExpression, null);
				if (instantiation != null)
					return instantiation;
			}

			var constructor = SelectParameterizedConstructor(constructType);
			if (constructor != null)
			{
				var instantiation = TryWithConstructor(mappingSchema, typeAccessor, constructor,
					constructorExpression, null);
				if (instantiation != null)
					return instantiation;
			}

			if (constructType.IsValueType)
			{
				return TryWithConstructor(mappingSchema, typeAccessor, null, constructorExpression, null);
			}

			return null;
		}

		public Expression Construct(
			MappingSchema                   mappingSchema,
			SqlGenericConstructorExpression constructorExpression,
			IBuildContext?                  context,
			ProjectFlags                    flags)
		{
			var constructed = TryConstruct(mappingSchema, constructorExpression, context, flags);
			if (constructed == null)
			{
				throw new InvalidOperationException(
					$"Cannot construct object '{constructorExpression.ObjectType}'. No suitable constructors found.");
			}

			return constructed;
		}

		public Expression? TryConstruct(MappingSchema mappingSchema, SqlGenericConstructorExpression constructorExpression, IBuildContext? context,  ProjectFlags flags)
		{
			switch (constructorExpression.ConstructType)
			{
				case SqlGenericConstructorExpression.CreateType.Full:
				{
					return TryConstructFullEntity(context, constructorExpression, constructorExpression.ObjectType, flags);
				}
				case SqlGenericConstructorExpression.CreateType.MemberInit:
				case SqlGenericConstructorExpression.CreateType.Auto:
				case SqlGenericConstructorExpression.CreateType.Keys:
				case SqlGenericConstructorExpression.CreateType.New:
				case SqlGenericConstructorExpression.CreateType.MethodCall:
				{
					return TryConstructObject(mappingSchema, constructorExpression, constructorExpression.ObjectType);
				}
				default:
					throw new NotImplementedException();
			}
		}

		#endregion

		public SqlGenericConstructorExpression RemapToNewPath(Expression prefixPath, SqlGenericConstructorExpression constructorExpression, Expression currentPath)
		{
			//TODO: only assignments
			var newAssignments = new List<SqlGenericConstructorExpression.Assignment>();

			foreach (var assignment in constructorExpression.Assignments)
			{
				Expression newAssignmentExpression;

				var memberAccess = Expression.MakeMemberAccess(currentPath, assignment.MemberInfo);

				if (assignment.Expression is SqlGenericConstructorExpression generic)
				{
					newAssignmentExpression = RemapToNewPath(prefixPath, generic, memberAccess);
				}
				else
				{
					newAssignmentExpression = memberAccess;
				}

				newAssignments.Add(new SqlGenericConstructorExpression.Assignment(assignment.MemberInfo,
					newAssignmentExpression, assignment.IsMandatory, assignment.IsLoaded));
			}

			return new SqlGenericConstructorExpression(SqlGenericConstructorExpression.CreateType.Auto,
				constructorExpression.ObjectType, null, newAssignments.AsReadOnly());
		}
	}
}<|MERGE_RESOLUTION|>--- conflicted
+++ resolved
@@ -372,11 +372,7 @@
 				var parameterValues = new List<Expression>();
 
 				IReadOnlyDictionary<int, MemberAccessor>? mappings = null;
-<<<<<<< HEAD
-				if (DataContext is IInterceptable<IExpressionInterceptor> expressionServices)
-=======
 				if (DataContext is IInterceptable<IEntityBindingInterceptor> expressionServices)
->>>>>>> 6903786a
 					mappings = expressionServices.Interceptor?.TryMapMembersToConstructor(typeAccessor);
 
 				if (constructorExpression.Parameters.Count == parameters.Length)
