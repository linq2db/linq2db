--- conflicted
+++ resolved
@@ -112,7 +112,6 @@
 			return context;
 		}
 
-<<<<<<< HEAD
 		void CreateWeakOuterJoin(IBuildContext parent, SelectQuery selectQuery)
 		{
 			var join = selectQuery.OuterApply();
@@ -128,10 +127,7 @@
 			return null;
 		}
 
-		internal class CountContext : SequenceContextBase
-=======
 		internal sealed class CountContext : SequenceContextBase
->>>>>>> ce97f12a
 		{
 			public CountContext(IBuildContext? parent, IBuildContext sequence, Type returnType)
 				: base(parent, sequence, null)
