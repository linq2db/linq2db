--- conflicted
+++ resolved
@@ -153,32 +153,12 @@
 
 			public override SqlInfo[] ConvertToSql(Expression? expression, int level, ConvertFlags flags)
 			{
-<<<<<<< HEAD
-				throw new NotImplementedException();
-=======
-				return flags switch
-				{
-					ConvertFlags.Field => new[] { new SqlInfo(Sql!, Parent!.SelectQuery) },
-					_                  => throw new NotImplementedException(),
-				};
->>>>>>> f6ae79d6
+				throw new NotImplementedException();
 			}
 
 			public override SqlInfo[] ConvertToIndex(Expression? expression, int level, ConvertFlags flags)
 			{
-<<<<<<< HEAD
-				throw new NotImplementedException();
-=======
-				return flags switch
-				{
-					ConvertFlags.Field => 
-						_index ??= new[]
-						{
-							new SqlInfo(Sql!, Parent!.SelectQuery, Parent.SelectQuery.Select.Add(Sql!))
-						},
-					_ => throw new NotImplementedException(),
-				};
->>>>>>> f6ae79d6
+				throw new NotImplementedException();
 			}
 
 			public override IsExpressionResult IsExpression(Expression? expression, int level, RequestFor requestFlag)
