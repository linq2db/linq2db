﻿using System;
using System.Linq.Expressions;

namespace LinqToDB.Linq.Builder
{
	using LinqToDB.Expressions;
	using SqlQuery;

	class CountBuilder : MethodCallBuilder
	{
		public  static readonly string[] MethodNames      = { "Count"     , "LongCount"      };
		private static readonly string[] MethodNamesAsync = { "CountAsync", "LongCountAsync" };

		protected override bool CanBuildMethodCall(ExpressionBuilder builder, MethodCallExpression methodCall, BuildInfo buildInfo)
		{
			return methodCall.IsQueryable(MethodNames) || methodCall.IsAsyncExtension(MethodNamesAsync);
		}

		public override bool IsAggregationContext(ExpressionBuilder builder, BuildInfo buildInfo)
		{
			return true;
		}

		protected override IBuildContext BuildMethodCall(ExpressionBuilder builder, MethodCallExpression methodCall, BuildInfo buildInfo)
		{
			var inGrouping = false;

			IBuildContext? sequence = null;

			if (buildInfo.IsSubQuery)
			{
				var testSequence = builder.BuildSequence(new BuildInfo(buildInfo, methodCall.Arguments[0], new SelectQuery()) { AggregationTest = true });

				// It means that as root we have used fake context
				var testSelectQuery = testSequence.SelectQuery;
				if (testSelectQuery.From.Tables.Count == 0)
				{
					var valid = true;
					if (!testSelectQuery.Where.IsEmpty)
					{
						valid = false;
						//TODO: we can use filter for building count
					}

					if (valid)
					{
						sequence = builder.BuildSequence(
							new BuildInfo(buildInfo, methodCall.Arguments[0]) { CreateSubQuery = false, IsAggregation = true });
						inGrouping = true;
					}
				}
			}

			if (sequence == null)
			{
				sequence = builder.BuildSequence(new BuildInfo(buildInfo, methodCall.Arguments[0]) { CreateSubQuery = true, IsAggregation = false });
			}

			var returnType = methodCall.Method.ReturnType;

			if (methodCall.IsAsyncExtension())
				returnType = returnType.GetGenericArguments()[0];

			if (!buildInfo.IsSubQuery)
			{
				if (sequence.SelectQuery.Select.IsDistinct        ||
				    sequence.SelectQuery.Select.TakeValue != null ||
				    sequence.SelectQuery.Select.SkipValue != null)
				{
					sequence = new SubQueryContext(sequence);
				}
				else if (inGrouping)
				{
					//TODO: maybe remove
					if (!builder.DataContext.SqlProviderFlags.IsSybaseBuggyGroupBy)
						sequence.SelectQuery.Select.Add(new SqlValue(0));
					else
						foreach (var item in sequence.SelectQuery.GroupBy.Items)
							sequence.SelectQuery.Select.Add(item);

					sequence = new SubQueryContext(sequence);
				}

				if (sequence.SelectQuery.OrderBy.Items.Count > 0)
				{
					if (sequence.SelectQuery.Select.TakeValue == null && sequence.SelectQuery.Select.SkipValue == null)
						sequence.SelectQuery.OrderBy.Items.Clear();
					else
						sequence = new SubQueryContext(sequence);
				}
			}

			var parentContext = buildInfo.Parent;
			if (parentContext is SubQueryContext subQuery)
			{
				parentContext = subQuery.SubQuery;
			}

			var functionPlaceholder = ExpressionBuilder.CreatePlaceholder(sequence, SqlFunction.CreateCount(returnType, sequence.SelectQuery), buildInfo.Expression);
			var context = new CountContext(parentContext, sequence, returnType);

			if (buildInfo.IsSubQuery)
			{
				if (!inGrouping)
				{
					CreateWeakOuterJoin(buildInfo.Parent!, sequence.SelectQuery);
				}
			}

			context.Placeholder = functionPlaceholder;

			return context;
		}

<<<<<<< HEAD
		void CreateWeakOuterJoin(IBuildContext parent, SelectQuery selectQuery)
		{
			var join = selectQuery.OuterApply();
			join.JoinedTable.IsWeak = true;

			parent.SelectQuery.From.Tables[0].Joins.Add(join.JoinedTable);
		}


		protected override SequenceConvertInfo? Convert(
			ExpressionBuilder builder, MethodCallExpression methodCall, BuildInfo buildInfo, ParameterExpression? param)
		{
			return null;
		}

=======
>>>>>>> 8fb36cb7
		internal class CountContext : SequenceContextBase
		{
			public CountContext(IBuildContext? parent, IBuildContext sequence, Type returnType)
				: base(parent, sequence, null)
			{
				_returnType = returnType;
			}

			readonly Type       _returnType;

			public int                      FieldIndex;
			public ISqlExpression?          Sql;
			public SqlPlaceholderExpression Placeholder = null!;

			public override void BuildQuery<T>(Query<T> query, ParameterExpression queryParameter)
			{
				throw new NotImplementedException();
			}

			public override Expression BuildExpression(Expression? expression, int level, bool enforceServerSide)
			{
				throw new NotImplementedException();
			}

			public override SqlInfo[] ConvertToSql(Expression? expression, int level, ConvertFlags flags)
			{
				throw new NotImplementedException();
			}

			public override SqlInfo[] ConvertToIndex(Expression? expression, int level, ConvertFlags flags)
			{
				throw new NotImplementedException();
			}

			public override IsExpressionResult IsExpression(Expression? expression, int level, RequestFor requestFlag)
			{
				throw new NotImplementedException();
			}

			public override IBuildContext? GetContext(Expression? expression, int level, BuildInfo buildInfo)
			{
				return Sequence.GetContext(expression, level, buildInfo);
			}

			public override ISqlExpression? GetSubQuery(IBuildContext context)
			{
				var query = context.SelectQuery;

				if (query == SelectQuery)
				{
					var col = query.Select.Columns[query.Select.Columns.Count - 1];

					query.Select.Columns.RemoveAt(query.Select.Columns.Count - 1);

					return col.Expression;
				}

				return null;
			}

			public override Expression MakeExpression(Expression path, ProjectFlags flags)
			{
				return Placeholder;
			}

		}
	}
}<|MERGE_RESOLUTION|>--- conflicted
+++ resolved
@@ -54,7 +54,7 @@
 			if (sequence == null)
 			{
 				sequence = builder.BuildSequence(new BuildInfo(buildInfo, methodCall.Arguments[0]) { CreateSubQuery = true, IsAggregation = false });
-			}
+				}
 
 			var returnType = methodCall.Method.ReturnType;
 
@@ -63,31 +63,31 @@
 
 			if (!buildInfo.IsSubQuery)
 			{
-				if (sequence.SelectQuery.Select.IsDistinct        ||
-				    sequence.SelectQuery.Select.TakeValue != null ||
-				    sequence.SelectQuery.Select.SkipValue != null)
-				{
+			if (sequence.SelectQuery.Select.IsDistinct        ||
+			    sequence.SelectQuery.Select.TakeValue != null ||
+			    sequence.SelectQuery.Select.SkipValue != null)
+			{
+				sequence = new SubQueryContext(sequence);
+			}
+				else if (inGrouping)
+			{
+					//TODO: maybe remove
+				if (!builder.DataContext.SqlProviderFlags.IsSybaseBuggyGroupBy)
+					sequence.SelectQuery.Select.Add(new SqlValue(0));
+				else
+					foreach (var item in sequence.SelectQuery.GroupBy.Items)
+						sequence.SelectQuery.Select.Add(item);
+
+				sequence = new SubQueryContext(sequence);
+			}
+
+			if (sequence.SelectQuery.OrderBy.Items.Count > 0)
+			{
+				if (sequence.SelectQuery.Select.TakeValue == null && sequence.SelectQuery.Select.SkipValue == null)
+					sequence.SelectQuery.OrderBy.Items.Clear();
+				else
 					sequence = new SubQueryContext(sequence);
-				}
-				else if (inGrouping)
-				{
-					//TODO: maybe remove
-					if (!builder.DataContext.SqlProviderFlags.IsSybaseBuggyGroupBy)
-						sequence.SelectQuery.Select.Add(new SqlValue(0));
-					else
-						foreach (var item in sequence.SelectQuery.GroupBy.Items)
-							sequence.SelectQuery.Select.Add(item);
-
-					sequence = new SubQueryContext(sequence);
-				}
-
-				if (sequence.SelectQuery.OrderBy.Items.Count > 0)
-				{
-					if (sequence.SelectQuery.Select.TakeValue == null && sequence.SelectQuery.Select.SkipValue == null)
-						sequence.SelectQuery.OrderBy.Items.Clear();
-					else
-						sequence = new SubQueryContext(sequence);
-				}
+			}
 			}
 
 			var parentContext = buildInfo.Parent;
@@ -112,7 +112,6 @@
 			return context;
 		}
 
-<<<<<<< HEAD
 		void CreateWeakOuterJoin(IBuildContext parent, SelectQuery selectQuery)
 		{
 			var join = selectQuery.OuterApply();
@@ -128,8 +127,6 @@
 			return null;
 		}
 
-=======
->>>>>>> 8fb36cb7
 		internal class CountContext : SequenceContextBase
 		{
 			public CountContext(IBuildContext? parent, IBuildContext sequence, Type returnType)
@@ -140,8 +137,8 @@
 
 			readonly Type       _returnType;
 
-			public int                      FieldIndex;
-			public ISqlExpression?          Sql;
+			public int             FieldIndex;
+			public ISqlExpression? Sql;
 			public SqlPlaceholderExpression Placeholder = null!;
 
 			public override void BuildQuery<T>(Query<T> query, ParameterExpression queryParameter)
