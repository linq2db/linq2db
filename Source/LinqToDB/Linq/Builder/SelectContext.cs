﻿using System;
using System.Collections.Generic;
using System.Diagnostics;
using System.Linq;
using System.Linq.Expressions;
using System.Reflection;

namespace LinqToDB.Linq.Builder
{
	using LinqToDB.Expressions;
	using Extensions;
	using SqlQuery;
	using Common;
	using Mapping;

	// This class implements double functionality (scalar and member type selects)
	// and could be implemented as two different classes.
	// But the class means to have a lot of inheritors, and functionality of the inheritors
	// will be doubled as well. So lets double it once here.
	//

	[DebuggerDisplay("{BuildContextDebuggingHelper.GetContextInfo(this)}")]
	class SelectContext : IBuildContext
	{
		#region Init

#if DEBUG
		public string _sqlQueryText => SelectQuery == null ? "" : SelectQuery.SqlText;
		public string Path => this.GetPath();
		public MethodCallExpression? Debug_MethodCall;
#endif

		public IBuildContext[]   Sequence    { [DebuggerStepThrough] get; }
		public LambdaExpression  Lambda      { [DebuggerStepThrough] get; set; }
		public Expression        Body        { [DebuggerStepThrough] get; set; }
		public ExpressionBuilder Builder     { [DebuggerStepThrough] get; }
		public SelectQuery       SelectQuery { [DebuggerStepThrough] get; set; }
		public SqlStatement?     Statement   { [DebuggerStepThrough] get; set; }
		public IBuildContext?    Parent      { [DebuggerStepThrough] get; set; }
		public bool              IsScalar    { [DebuggerStepThrough] get; }

		public bool              AllowAddDefault { [DebuggerStepThrough] get; set; } = true;

		Expression IBuildContext.Expression => Lambda;

		public readonly Dictionary<MemberInfo,Expression> Members = new (new MemberInfoComparer());

		public SelectContext(IBuildContext? parent, ExpressionBuilder builder, LambdaExpression lambda, SelectQuery selectQuery)
		{
			Parent        = parent;
			Sequence      = Array<IBuildContext>.Empty;
			Builder       = builder;
			Lambda        = lambda;
			Body          = lambda.Body;
			SelectQuery   = selectQuery;

			IsScalar = !Builder.ProcessProjection(Members, Body);

			Builder.Contexts.Add(this);
		}

		public SelectContext(IBuildContext? parent, LambdaExpression lambda, params IBuildContext[] sequences)
		{
			Parent   = parent;
			Sequence = sequences;
			Builder  = sequences[0].Builder;
			Lambda   = lambda;
			Body     = SequenceHelper.PrepareBody(lambda, sequences);

			SelectQuery   = sequences[0].SelectQuery;

			foreach (var context in Sequence)
				context.Parent = this;

			IsScalar = !Builder.ProcessProjection(Members, Body);

			Builder.Contexts.Add(this);
		}

		#endregion

		#region BuildQuery

		public virtual void BuildQuery<T>(Query<T> query, ParameterExpression queryParameter)
		{
			var expr   = BuildExpression(null, 0, Sequence.Length == 0);
			var mapper = Builder.BuildMapper<T>(expr);

			QueryRunner.SetRunQuery(query, mapper);
		}

		#endregion

		#region BuildExpression

		ParameterExpression? _rootExpression;

		public virtual Expression BuildExpression(Expression? expression, int level, bool enforceServerSide)
#if DEBUG && TRACK_BUILD
		{
			Debug.WriteLine("{0}.BuildExpression start {1}:\n{2}".Args(GetType().Name, level, (expression ?? Body).GetDebugView()));
			Debug.WriteLine("{0}.BuildExpression start:\n{1}".Args(GetType().Name, SelectQuery));

			var expr = BuildExpressionInternal(expression, level, enforceServerSide);

			Debug.WriteLine("{0}.BuildExpression end:\n{1}".Args(GetType().Name, (expression ?? Body).GetDebugView()));
			Debug.WriteLine("{0}.BuildExpression end:\n{1}".Args(GetType().Name, SelectQuery));

			return expr;
		}

		Expression BuildExpressionInternal(Expression? expression, int level, bool enforceServerSide)
#endif
		{
			{
				var key = new ConvertKey(expression, level, ConvertFlags.Field);

				if (_expressionIndex.TryGetValue(key, out var info))
				{
					var idx  = Parent?.ConvertToParentIndex(info[0].Index, this) ?? info[0].Index;

					var expr = expression ?? Body;

					if (IsExpression(expr, level, RequestFor.Object).Result)
						return Builder.BuildExpression(this, expr, enforceServerSide);

					return Builder.BuildSql(expr.Type, idx, info[0].Sql);
				}
			}

			if (SequenceHelper.IsSameContext(expression, this))
			{
				if (_rootExpression == null)
				{
					var expr = Builder.BuildExpression(this, Body, enforceServerSide);

					if (Builder.IsBlockDisable)
						return expr;

					_rootExpression = Builder.BuildVariable(expr);
				}

				return _rootExpression;
			}

			Builder.AssociationRoot = expression;
			var projection = MakeProjection(expression, out _);
			if (projection == null)
				throw new InvalidOperationException();

			var resultExpr = Builder.BuildExpression(this, projection, enforceServerSide);

			if (IsScalar)
			{
<<<<<<< HEAD

				if (Builder.IsBlockDisable)
					return resultExpr;
=======
				if (level == 0)
				{
					var sequence = GetSequence(expression, level)!;

					Builder.AssociationRoot = expression;

					return ReferenceEquals(levelExpression, expression) ?
						sequence.BuildExpression(null,       0,         enforceServerSide) :
						sequence.BuildExpression(expression, level + 1, enforceServerSide);
				}

				switch (levelExpression.NodeType)
				{
					case ExpressionType.MemberAccess :
						{
							var memberInfo = ((MemberExpression)levelExpression).Member;

							var memberExpression = GetMemberExpression(
								memberInfo,
								ReferenceEquals(levelExpression, expression),
								levelExpression.Type,
								expression);

							if (ReferenceEquals(levelExpression, expression))
							{
								if (IsSubQuery())
								{
									switch (memberExpression.NodeType)
									{
										case ExpressionType.New        :
										case ExpressionType.MemberInit :
										{
											return Builder.BuildExpression(this, memberExpression, enforceServerSide);
										}
									}

									var me = memberExpression.NodeType == ExpressionType.Parameter ? null : memberExpression;

									if (!IsExpression(me, 0, RequestFor.Object).Result &&
										!IsExpression(me, 0, RequestFor.Field). Result)
									{
										var info = ConvertToIndex(expression, level, ConvertFlags.Field).Single();
										var idx  = Parent?.ConvertToParentIndex(info.Index, this) ?? info.Index;

										return Builder.BuildSql(expression.Type, idx, info.Sql);
									}
								}

								return Builder.BuildExpression(this, memberExpression, enforceServerSide, memberInfo.Name);
							}

							{
								var sequence = GetSequence(expression, level);

								switch (memberExpression.NodeType)
								{
									case ExpressionType.Parameter  :
										{
											var parameter = Lambda.Parameters[Sequence.Length == 0 ? 0 : Array.IndexOf(Sequence, sequence)];

											if (ReferenceEquals(memberExpression, parameter))
												return sequence!.BuildExpression(expression, level + 1, enforceServerSide);

											break;
										}

									case ExpressionType.New        :
									case ExpressionType.MemberInit :
										{
											var mmExpression = GetMemberExpression(memberExpression, expression, level + 1);
											return Builder.BuildExpression(this, mmExpression, enforceServerSide);
										}
									default:
										{
											if (memberExpression is ContextRefExpression refExpression)
											{
												return refExpression.BuildContext.BuildExpression(memberExpression, level + 1, enforceServerSide);
											}
											break;
										}
								}

								var expr = expression.Replace(levelExpression, memberExpression);
>>>>>>> 43ca3371

				_rootExpression = Builder.BuildVariable(resultExpr);

				return _rootExpression;
			}

			return resultExpr;
		}

		#endregion

		#region ConvertToSql

		readonly Dictionary<MemberInfo,SqlInfo[]> _sql = new(new MemberInfoComparer());

		public virtual SqlInfo[] ConvertToSql(Expression? expression, int level, ConvertFlags flags)
		{
			if (expression != null && level > 0 && expression.NodeType == ExpressionType.Call)
			{
				var e = (MethodCallExpression)expression;

				if (e.Method.DeclaringType == typeof(Enumerable) && !typeof(IGrouping<,>).IsSameOrParentOf(e.Arguments[0].Type))
				{
					return new[] { new SqlInfo(Builder.SubQueryToSql(this, e)) };
				}
			}

			/*if (IsScalar)
			{
				if (expression == null)
					return Builder.ConvertExpressions(this, Body, flags, null);

				switch (flags)
				{
					case ConvertFlags.Field :
					case ConvertFlags.Key   :
					case ConvertFlags.All   :
						{
							if (Body.NodeType != ExpressionType.Parameter && level == 0)
							{
								var levelExpression = expression.GetLevelExpression(Builder.MappingSchema, level);

								if (levelExpression != expression)
									if (flags != ConvertFlags.Field && IsExpression(expression, level, RequestFor.Field).Result)
										flags = ConvertFlags.Field;
							}

							return ProcessScalar(
								expression,
								level,
								(ctx, ex, l) => ctx!.ConvertToSql(ex, l, flags),
								() => new[] { new SqlInfo(Builder.ConvertToSql(this, expression)) }, true);
						}
				}
			}
			else*/
			if (IsScalar)
			{
				if (expression == null)
					return Builder.ConvertExpressions(this, Body, flags, null);

				switch (flags)
				{
					case ConvertFlags.Field :
					case ConvertFlags.Key   :
					case ConvertFlags.All   :
						{
							var projection = MakeProjection(expression, out var member);

							if (projection != expression)
							{
								var ctx = Builder.GetContext(this, projection);
								if (ctx != null)
									return ctx.ConvertToSql(projection, 0, flags);
							}

							var result = new[] {new SqlInfo(member, Builder.ConvertToSql(this, projection ?? Body))};
							/*
							var result = projection == null
								? Builder.ConvertExpressions(this, Body, flags, null)
								: ConvertExpressions(projection, flags, null);
								*/

							return result;

							if (Body.NodeType != ExpressionType.Parameter && level == 0)
							{
								var levelExpression = expression.GetLevelExpression(Builder.MappingSchema, level);

								if (levelExpression != expression)
									if (flags != ConvertFlags.Field && IsExpression(expression, level, RequestFor.Field).Result)
										flags = ConvertFlags.Field;
							}

							return ProcessScalar(
								expression,
								level,
								(ctx, ex, l) => ctx!.ConvertToSql(ex, l, flags),
								() => new[] { new SqlInfo(Builder.ConvertToSql(this, expression)) }, true);
						}
				}
			}
			else
			{
				if (expression == null)
				{
					if (flags != ConvertFlags.Field)
					{
						var q =
							from m in Members
							where !(m.Key is MethodInfo || flags == ConvertFlags.Key && EagerLoading.IsDetailsMember(this, m.Value))
							select ConvertMember(m.Key, m.Value, flags) into mm
							from m in mm
							select m;

						return q.ToArray();
					}
					else
					{
						return Builder.ConvertExpressions(this, Body, flags, null);
					}

					throw new NotImplementedException();
				}

				switch (flags)
				{
					case ConvertFlags.All   :
					case ConvertFlags.Key   :
					case ConvertFlags.Field :
						{
							var projection = MakeProjection(expression, out _);

							var result = projection == null
								? Builder.ConvertExpressions(this, Body, flags, null)
								: ConvertExpressions(projection, flags, null);

							return result;

							var levelExpression = expression.GetLevelExpression(Builder.MappingSchema, level);
							levelExpression = levelExpression.Unwrap();

							switch (levelExpression.NodeType)
							{
								case ExpressionType.MemberAccess :
									{
										if (level != 0 && levelExpression == expression)
										{
											var member = ((MemberExpression)levelExpression).Member;

											if (!_sql.TryGetValue(member, out var sql))
											{
												var memberExpression = GetMemberExpression(
													member, levelExpression == expression, levelExpression.Type, expression);

												var ed = Builder.MappingSchema.GetEntityDescriptor(member.DeclaringType!);
												var descriptor = ed.FindColumnDescriptor(member);

												sql = ConvertExpressions(memberExpression, flags, descriptor)
													.Select(si => si.Clone(member)).ToArray();

												_sql.Add(member, sql);
											}

											return sql;
										}

										return ProcessMemberAccess(
											expression, (MemberExpression)levelExpression, level,
											(n,ctx,ex,l,mex) =>
											{
												switch (n)
												{
													case 0 :
														var buildExpression = GetExpression(expression, levelExpression, mex);
														ColumnDescriptor? descriptor = null;
														if (mex is MemberExpression ma)
														{
															var ed = Builder.MappingSchema.GetEntityDescriptor(ma.Expression.Type);
															descriptor = ed.FindColumnDescriptor(ma.Member);
														}
														return ConvertExpressions(buildExpression, flags, descriptor);
													default:
														return ctx.ConvertToSql(ex, l, flags);
												}
											});
									}

								case ExpressionType.Parameter:
									if (levelExpression != expression)
										return GetSequence(expression, level)!.ConvertToSql(expression, level + 1, flags);

									if (level == 0)
										return GetSequence(expression, level)!.ConvertToSql(null, 0, flags);

									break;

								case ExpressionType.Extension:
									{
										if (levelExpression is ContextRefExpression)
										{
											if (levelExpression != expression)
												return GetSequence(expression, level)!.ConvertToSql(expression,
													level + 1,
													flags);

											if (level == 0)
												return GetSequence(expression, level)!.ConvertToSql(null, 0, flags);
										}

										goto default;
									}

								default:
									if (level == 0)
										return Builder.ConvertExpressions(this, expression, flags, null);
									break;
							}

							break;
						}
				}
			}

			throw new NotImplementedException();
		}

		SqlInfo[] ConvertMember(MemberInfo member, Expression expression, ConvertFlags flags)
		{
			var ed         = Builder.MappingSchema.GetEntityDescriptor(member.DeclaringType!);
			var descriptor = ed.FindColumnDescriptor(member);

			return ConvertExpressions(expression, flags, descriptor)
				.Select(si => si.Clone(member))
				.ToArray();
		}

		SqlInfo[] ConvertExpressions(Expression expression, ConvertFlags flags, ColumnDescriptor? columnDescriptor)
		{
			return Builder.ConvertExpressions(this, expression, flags, columnDescriptor);
		}

		#endregion

		#region ConvertToIndex

<<<<<<< HEAD
		readonly Dictionary<ConvertKey,SqlInfo[]> _expressionIndex = new(ConvertKey.ExpressionFlagsComparer);
=======
		readonly Dictionary<Tuple<Expression?,int,ConvertFlags>,SqlInfo[]> _expressionIndex = new ();
>>>>>>> 43ca3371

		struct ConvertKey
		{
			public ConvertKey(Expression? expression, int level, ConvertFlags flags)
			{
				Expression = expression;
				Level      = level;
				Flags      = flags;
			}

			public Expression?  Expression { get; }
			public int          Level      { get; }
			public ConvertFlags Flags      { get; }

			private sealed class ExpressionFlagsEqualityComparer : IEqualityComparer<ConvertKey>
			{
				private readonly IEqualityComparer<Expression> _expressionEqualityComparer;

				public ExpressionFlagsEqualityComparer(IEqualityComparer<Expression> expressionEqualityComparer)
				{
					_expressionEqualityComparer = expressionEqualityComparer;
				}

				public bool Equals(ConvertKey x, ConvertKey y)
				{
					return x.Flags == y.Flags && x.Level == y.Level && _expressionEqualityComparer.Equals(x.Expression, y.Expression);
				}

				public int GetHashCode(ConvertKey obj)
				{
					unchecked
					{
						var hashCode = _expressionEqualityComparer.GetHashCode(obj.Expression);
						hashCode = (hashCode * 397) ^ obj.Level;
						hashCode = (hashCode * 397) ^ (int)obj.Flags;
						return hashCode;
					}
				}
			}

			public static IEqualityComparer<ConvertKey> ExpressionFlagsComparer { get; } = new ExpressionFlagsEqualityComparer(ExpressionEqualityComparer.Instance);
		}

		public virtual SqlInfo[] ConvertToIndex(Expression? expression, int level, ConvertFlags flags)
		{
			var key = new ConvertKey(expression, level, flags);

			//if (!_expressionIndex.TryGetValue(key, out var info))
				var info = ConvertToIndexInternal(expression, level, flags);

				var newInfo = info
					.Select(i =>
					{
						if (i.Query == SelectQuery)
							return i;

						var index = SelectQuery.Select.Add(i.Query!.Select.Columns[i.Index]);

						return new SqlInfo(i.MemberChain, SelectQuery.Select.Columns[index], SelectQuery, index);
					})
					.ToArray();

				//_expressionIndex.Add(key, newInfo);

				return newInfo;

			return info;
		}

<<<<<<< HEAD
		readonly Dictionary<Tuple<MemberInfo?,ConvertFlags>,SqlInfo[]> _memberIndex = new();
=======
		readonly Dictionary<Tuple<MemberInfo?,ConvertFlags>,SqlInfo[]> _memberIndex = new ();
>>>>>>> 43ca3371

		class SqlData
		{
			public SqlInfo[]  Sql    = null!;
			public MemberInfo Member = null!;
		}

		SqlInfo[] ConvertToIndexInternal(Expression? expression, int level, ConvertFlags flags)
		{
			if (IsScalar)
			{
				/*
				throw new NotImplementedException();
				if (Body.NodeType == ExpressionType.Parameter)
					for (var i = 0; i < Sequence.Length; i++)
						if (Body == Lambda.Parameters[i])
							return Sequence[i].ConvertToIndex(expression, level, flags);

				if (expression == null)
				{
					var key = Tuple.Create((MemberInfo?)null, flags);

					if (!_memberIndex.TryGetValue(key, out var idx))
					{
						idx = ConvertToSql(null, 0, flags);

						for (var i = 0; i < idx.Length; i++)
						{
							idx[i] = SetInfo(idx[i], null);
						}

						_memberIndex.Add(key, idx);
					}

					return idx;
				}
				*/

				if (expression == null || expression is ContextRefExpression refExpression && refExpression.BuildContext == this)
				{

					var projection = MakeProjection(Body, out var member);
					var idx        = Builder.ConvertExpressions(this, projection, flags, null);

					for (var i = 0; i < idx.Length; i++)
					{
						idx[i] = SetInfo(idx[i], member);
					}

					return idx;
				}

				switch (flags)
				{
					case ConvertFlags.Field:
					case ConvertFlags.Key:
					case ConvertFlags.All:
						{
							var projection = MakeProjection(expression!, out var member);

							var key = new ConvertKey(projection, level, flags);
							if (_expressionIndex.TryGetValue(key, out var info))
								return info;

							var idx        = Builder.ConvertExpressions(this, projection, flags, null);

							for (var i = 0; i < idx.Length; i++)
							{
								idx[i] = SetInfo(idx[i], member);
							}

							_expressionIndex.Add(key, idx);

							return idx;
						}
						/*return ProcessScalar(
							expression,
							level,
							(ctx, ex, l) => ctx!.ConvertToIndex(ex, l, flags),
							() => GetSequence(expression, level)!.ConvertToIndex(expression, level + 1, flags), true);*/
				}
			}
			else
			{
				if (expression == null)
				{
					switch (flags)
					{
						case ConvertFlags.Field :
						case ConvertFlags.Key   :
						case ConvertFlags.All   :
							{
								var p = Expression.Parameter(Body.Type, "p");
								var q =
									from m in Members
									where !(m.Key is MethodInfo || flags == ConvertFlags.Key && EagerLoading.IsDetailsMember(this, m.Value))
									select new SqlData
									{
										Sql    = ConvertToIndex(Expression.MakeMemberAccess(p, m.Key), 1, flags),
										Member = m.Key
									} into mm
									from m in mm.Sql.Select(s => s.Clone(mm.Member))
									select m;

								return q.ToArray();
							}
					}
				}

				switch (flags)
				{
					case ConvertFlags.All   :
					case ConvertFlags.Key   :
					case ConvertFlags.Field :
						{
							var projection = MakeProjection(expression, out var member);

							var key = new ConvertKey(projection, level, flags);
							if (_expressionIndex.TryGetValue(key, out var info))
								return info;

							var idx        = Builder.ConvertExpressions(this, projection, flags, null);

							for (var i = 0; i < idx.Length; i++)
							{
								idx[i] = SetInfo(idx[i], member);
							}

							_expressionIndex.Add(key, idx);

							return idx;

							/*if (level == 0)
							{
								var idx = Builder.ConvertExpressions(this, expression!, flags, null);

								for (var i = 0; i < idx.Length; i++)
								{
									idx[i] = SetInfo(idx[i], null);
								}

								return idx;
							}

							var levelExpression = expression!.GetLevelExpression(Builder.MappingSchema, level);

							switch (levelExpression.NodeType)
							{
								case ExpressionType.MemberAccess :
									{
										if (levelExpression == expression)
										{
											var member = Tuple.Create((MemberInfo?)((MemberExpression)levelExpression).Member, flags);

											if (!_memberIndex.TryGetValue(member, out var idx))
											{
												idx = ConvertToSql(expression, level, flags);

												if (flags == ConvertFlags.Field && idx.Length != 1)
													throw new InvalidOperationException();

												for (var i = 0; i < idx.Length; i++)
												{
													idx[i] = SetInfo(idx[i], member.Item1);
												}

												_memberIndex.Add(member, idx);
											}

											return idx;
										}

										return ProcessMemberAccess(
											expression!,
											(MemberExpression)levelExpression,
											level,
											(n, ctx, ex, l, _) => n == 0 ?
												GetSequence(expression!, level)!.ConvertToIndex(expression, level + 1, flags) :
												ctx.ConvertToIndex(ex, l, flags));
									}

								case ExpressionType.Parameter:
								case ExpressionType.Extension:

									if (levelExpression != expression)
										return GetSequence(expression!, level)!.ConvertToIndex(expression, level + 1, flags);
									break;
							}

							break;*/
						}
				}
			}

			throw new NotImplementedException();
		}

		SqlInfo SetInfo(SqlInfo info, MemberInfo? member)
		{
			info = info.WithQuery(SelectQuery);

			if (info.Sql == SelectQuery)
				info = info.WithIndex(SelectQuery.Select.Columns.Count - 1);
			else
			{
				info = info.WithIndex(SelectQuery.Select.Add(info.Sql));
				var column = SelectQuery.Select.Columns[info.Index];
				if (member != null && column.RawAlias == null)
					column.Alias = member.Name;
			}

			return info;
		}

		#endregion

		#region IsExpression

		Expression? _lastAssociationExpression;
		int        _lastAssociationLevel = -1;

		public virtual IsExpressionResult IsExpression(Expression? expression, int level, RequestFor requestFlag)
		{
			switch (requestFlag)
			{
				case RequestFor.Association :
					if (expression == _lastAssociationExpression && level == _lastAssociationLevel)
						return IsExpressionResult.False;

					_lastAssociationExpression = expression;
					_lastAssociationLevel      = level;

					break;
			}

			var res = IsExpressionInternal(expression, level, requestFlag);

			switch (requestFlag)
			{
				case RequestFor.Association :
					_lastAssociationExpression = null;
					_lastAssociationLevel      = -1;
					break;
			}

			return res;
		}

		public IsExpressionResult IsExpressionInternal(Expression? expression, int level, RequestFor requestFlag)
		{
			switch (requestFlag)
			{
				case RequestFor.SubQuery : return IsExpressionResult.False;
				case RequestFor.Root     :
					return new IsExpressionResult(Sequence.Length == 1 ?
						ReferenceEquals(expression, Lambda.Parameters[0]) :
						Lambda.Parameters.Any(p => ReferenceEquals(p, expression)));
			}

			if (IsScalar)
			{
				if (expression == null)
					return IsExpression(Body, 0, requestFlag);

				switch (requestFlag)
				{
					case RequestFor.Table       :
					case RequestFor.Association :
					case RequestFor.Field       :
					case RequestFor.Expression  :
					case RequestFor.Object      :
					case RequestFor.GroupJoin   :
					{
						var projection = MakeProjection(expression, out _);

						var sequence = Builder.GetContext(this, projection);
						if (sequence == null)
							return IsExpressionResult.False;

						if (sequence == this)
						{
							return new IsExpressionResult(requestFlag == RequestFor.Expression);
						}

						return sequence.IsExpression(projection, 0, requestFlag);

						/*
						return ProcessScalar(
							expression,
							level,
							(ctx, ex, l) =>
								ctx == null ? IsExpressionResult.False : ctx.IsExpression(ex, l, requestFlag),
							() => new IsExpressionResult(requestFlag == RequestFor.Expression), false);
					*/
					}	
					default                     : return IsExpressionResult.False;
				}
			}
			else
			{
				switch (requestFlag)
				{
					case RequestFor.Table       :
					case RequestFor.Association :
					case RequestFor.Field       :
					case RequestFor.Expression  :
					case RequestFor.Object      :
					case RequestFor.GroupJoin   :
						{
							if (expression == null)
							{
								if (requestFlag == RequestFor.Expression)
									return new IsExpressionResult(Members.Values.Any(member => IsExpression(member, 0, requestFlag).Result));

								return new IsExpressionResult(requestFlag == RequestFor.Object);
							}

							var projection = MakeProjection(expression, out _);

							if (projection == null)
								break;

							switch (projection.NodeType)
							{
								case ExpressionType.MemberAccess :
									{
										var ctx = Builder.GetContext(this, projection);
										if (ctx == null)
											return IsExpressionResult.False;

										return ctx.IsExpression(projection, projection.GetLevel(Builder.MappingSchema), requestFlag);
									}

								case ExpressionType.Parameter    :
									{
										var sequence  = GetSequence(projection, 0);

										if (sequence == null)
										{
											var buildInfo = new BuildInfo(Parent, expression, new SelectQuery());
											if (!Builder.IsSequence(buildInfo))
												break;

											sequence = Builder.BuildSequence(buildInfo);
											return sequence.IsExpression(projection, level, requestFlag);
										}

										var idx = Sequence.Length == 0 ? 0 : Array.IndexOf(Sequence, sequence);
										if (idx < 0)
										{
											return IsExpressionResult.False;
										}

										return sequence.IsExpression(expression, 0, requestFlag);
									}

								case ExpressionType.New          :
								case ExpressionType.MemberInit   : return new IsExpressionResult(requestFlag == RequestFor.Object);
								case ExpressionType.Conditional:
								{
									var cond = (ConditionalExpression)projection;

									var trueResult  = IsExpression(cond.IfTrue, 0, requestFlag);
									var falseResult = IsExpression(cond.IfFalse, 0, requestFlag);

									if (requestFlag == RequestFor.Expression)
										return new IsExpressionResult(trueResult.Result && falseResult.Result);

									return new IsExpressionResult(trueResult.Result || falseResult.Result);
								}

								default:
									{
										if (projection is ContextRefExpression refExpression)
										{
											return refExpression.BuildContext.IsExpression(null, 0, requestFlag);
										}
										return new IsExpressionResult(requestFlag == RequestFor.Expression);
									}
							}

							break;

							/*var levelExpression = expression.GetLevelExpression(Builder.MappingSchema, level);

							switch (levelExpression.NodeType)
							{
								case ExpressionType.MemberAccess :
									{
										var member     = ((MemberExpression)levelExpression).Member;

										var memberExpression = GetProjectedExpression(member, false);
										if (memberExpression == null)
										{
											var nm = Members.Keys.FirstOrDefault(m => m.Name == member.Name);

											if (nm != null && member.DeclaringType!.IsInterface)
											{
												if (member.DeclaringType.IsSameOrParentOf(nm.DeclaringType!))
													memberExpression = GetProjectedExpression(nm, false);
												else
												{
													var mdt = member.DeclaringType.GetDefiningTypes(member);
													var ndt = Body.Type.           GetDefiningTypes(nm);

													if (mdt.Intersect(ndt).Any())
														memberExpression = GetProjectedExpression(nm, false);
												}
											}

											if (memberExpression == null)
												return new IsExpressionResult(requestFlag == RequestFor.Expression);
											//throw new InvalidOperationException(
											//	string.Format("Invalid member '{0}.{1}'", member.DeclaringType, member.Name));
										}

										if (ReferenceEquals(levelExpression, expression))
										{
											switch (memberExpression.NodeType)
											{
												case ExpressionType.New        :
												case ExpressionType.MemberInit :
													return new IsExpressionResult(requestFlag == RequestFor.Object);
											}
										}

										return ProcessMemberAccess(
											expression,
											(MemberExpression)levelExpression,
											level,
											(n,ctx,ex,l,ex1) => n == 0 ?
												new IsExpressionResult(requestFlag == RequestFor.Expression, ex1) :
												ctx.IsExpression(ex, l, requestFlag));
									}

								case ExpressionType.Parameter    :
									{
										var sequence  = GetSequence(expression, level);

										if (sequence == null)
										{
											var buildInfo = new BuildInfo(Parent, expression, new SelectQuery());
											if (!Builder.IsSequence(buildInfo))
												break;

											sequence = Builder.BuildSequence(buildInfo);
											return sequence.IsExpression(levelExpression, level, requestFlag);
										}

										var idx = Sequence.Length == 0 ? 0 : Array.IndexOf(Sequence, sequence);
										if (idx < 0)
										{
											return IsExpressionResult.False;
										}

										var parameter = Lambda.Parameters[idx];

										if (ReferenceEquals(levelExpression, expression))
										{
											if (ReferenceEquals(levelExpression, parameter))
												return sequence.IsExpression(null, 0, requestFlag);
										}
										else if (level == 0)
											return sequence.IsExpression(expression, 1, requestFlag);

										break;
									}

								case ExpressionType.New          :
								case ExpressionType.MemberInit   : return new IsExpressionResult(requestFlag == RequestFor.Object);
								case ExpressionType.Conditional:
								{
									var cond = (ConditionalExpression)levelExpression;

									var trueResult  = IsExpression(cond.IfTrue, 0, requestFlag);
									var falseResult = IsExpression(cond.IfFalse, 0, requestFlag);

									if (requestFlag == RequestFor.Expression)
										return new IsExpressionResult(trueResult.Result && falseResult.Result);

									return new IsExpressionResult(trueResult.Result || falseResult.Result);
								}

								default:
									{
										if (levelExpression is ContextRefExpression refExpression)
										{
											if (levelExpression == expression)
												return refExpression.BuildContext.IsExpression(null, 0, requestFlag);
											return refExpression.BuildContext.IsExpression(expression, level + 1, requestFlag);
										}
										return new IsExpressionResult(requestFlag == RequestFor.Expression);
									}
							}

							break;*/
						}
					default: return IsExpressionResult.False;
				}
			}


			return IsExpressionResult.False;
		}

		#endregion

		#region GetContext

		public virtual IBuildContext? GetContext(Expression? expression, int level, BuildInfo buildInfo)
		{
			if (SequenceHelper.IsSameContext(expression, this))
				return this;

			var projection = MakeProjection(expression, out _);

			if (projection != expression)
			{
				var ctx = Builder.GetContext(this, projection);
				if (ctx != null)
					return ctx.GetContext(projection, 0, new BuildInfo(buildInfo, projection!));
			}

			return null;

			if (IsScalar)
			{
				return ProcessScalar(
					expression,
					level,
					(ctx, ex, l) => ctx!.GetContext(ex, l, buildInfo),
					() => throw new NotImplementedException(), true);
			}
			else
			{
				var levelExpression = expression.GetLevelExpression(Builder.MappingSchema, level);

				switch (levelExpression.NodeType)
				{
					case ExpressionType.MemberAccess :
						{
							if (levelExpression == expression && Sequence.Length == 1 && !(Sequence[0] is GroupByBuilder.GroupByContext))
							{
								var memberExpression = GetMemberExpression(
									((MemberExpression)levelExpression).Member,
									levelExpression == expression,
									levelExpression.Type,
									expression);

								return GetContext(memberExpression, 0, new BuildInfo(this, memberExpression, buildInfo.SelectQuery));
							}

							var context = ProcessMemberAccess(
								expression,
								(MemberExpression)levelExpression,
								level,
								(n,ctx,ex,l,_) => n == 0 ?
									null :
									ctx.GetContext(ex, l, buildInfo));

							if (context == null)
								throw new NotImplementedException();

							return context;
						}

					case ExpressionType.Parameter    :
						{
							var sequence  = GetSequence(expression, level)!;
							var paramIndex = Sequence.Length == 0 ? 0 : Array.IndexOf(Sequence, sequence);
							var parameter  = paramIndex >= 0 ? Lambda.Parameters[paramIndex] : null;

							if (ReferenceEquals(levelExpression, expression))
							{
								if (ReferenceEquals(levelExpression, parameter))
									return sequence.GetContext(null, 0, buildInfo);
							}
							else if (level == 0)
								return sequence.GetContext(expression, 1, buildInfo);

							break;
						}
					default:
						{
							if (levelExpression is ContextRefExpression)
							{
								var sequence = GetSequence(expression, level);

								if (sequence != null)
								{
									if (ReferenceEquals(levelExpression, expression))
									{
										return sequence.GetContext(null, 0, buildInfo);
									}

									if (level == 0)
										return sequence.GetContext(expression, 1, buildInfo);
								}
							}

							break;
						}
				}

				if (level == 0)
				{
					var sequence = GetSequence(expression, level);
					if (sequence != null)
						return sequence.GetContext(expression, level + 1, buildInfo);
					if (Builder.IsSequence(buildInfo))
					{
						sequence = Builder.BuildSequence(buildInfo);
						return sequence;
					}
				}
			}

			throw new NotImplementedException();
		}

		#endregion

		#region ConvertToParentIndex

		public virtual int ConvertToParentIndex(int index, IBuildContext context)
		{
			if (!ReferenceEquals(context.SelectQuery, SelectQuery))
				index = SelectQuery.Select.Add(context.SelectQuery.Select.Columns[index]);

			return Parent?.ConvertToParentIndex(index, this) ?? index;
		}

		#endregion

		#region SetAlias

		public virtual void SetAlias(string alias)
		{
			if (!alias.IsNullOrEmpty() && !alias.Contains('<') && SelectQuery.Select.From.Tables.Count == 1)
			{
				SelectQuery.Select.From.Tables[0].Alias = alias;
			}
		}

		#endregion

		#region GetSubQuery

		public ISqlExpression? GetSubQuery(IBuildContext context)
		{
			return null;
		}

		#endregion

		public virtual SqlStatement GetResultStatement()
		{
			return Statement ??= new SqlSelectStatement(SelectQuery);
		}

		public virtual void CompleteColumns()
		{
			ExpressionBuilder.EnsureAggregateColumns(this, SelectQuery);

			foreach (var sequence in Sequence)
			{
				sequence.CompleteColumns();
			}
		}

		#region Helpers

		T ProcessScalar<T>(Expression expression, int level, Func<IBuildContext?,Expression?,int,T> action, Func<T> defaultAction, bool throwOnError)
		{
			throw new NotImplementedException();
			if (level == 0)
			{
				if (Body.NodeType == ExpressionType.Parameter && Lambda.Parameters.Count == 1)
				{
					var sequence = GetSequence(Body, 0)!;

					return ReferenceEquals(expression, Body) ?
						action(sequence, null,       0) :
						action(sequence, expression, 1);
				}

				var levelExpression = expression.GetLevelExpression(Builder.MappingSchema, level);

				if (!ReferenceEquals(levelExpression, expression))
				{
					var ctx = GetSequence(expression, level);
					return ctx == null ? defaultAction() : action(ctx, expression, Sequence.Contains(ctx) ? level + 1 : 0);
				}

				if (expression.NodeType == ExpressionType.Parameter)
				{
					var sequence  = GetSequence(expression, level)!;
					var idx       = Array.IndexOf(Sequence, sequence);
					var parameter = Sequence.Length == 0 ? Lambda.Parameters[0] :
						idx < 0 ? null : Lambda.Parameters[idx];

					if (parameter != null && ReferenceEquals(levelExpression, parameter))
						return action(sequence, null, 0);
				}

				return Body.NodeType switch
				{
					ExpressionType.MemberAccess => action(GetSequence(expression, level)!, null, 0),
					_                           => defaultAction(),
				};
			}
			else
			{
				var root = Builder.GetRootObject(Body);

				if (root.NodeType == ExpressionType.Parameter)
				{
					var levelExpression = expression.GetLevelExpression(Builder.MappingSchema, level - 1);
					var newExpression   = GetExpression(expression, levelExpression, Body);

					Builder.UpdateConvertedExpression(expression, newExpression);

					var result = action(this, newExpression, 0);

					Builder.RemoveConvertedExpression(newExpression);

					return result;
				}
				else if (root is ContextRefExpression refExpression)
				{
					var levelExpression = expression.GetLevelExpression(Builder.MappingSchema, level - 1);
					var newExpression   = GetExpression(expression, levelExpression, Body);

					Builder.UpdateConvertedExpression(expression, newExpression);

					var result = action(refExpression.BuildContext, newExpression, 0);

					Builder.RemoveConvertedExpression(newExpression);

					return result;
				}
			}

			if (throwOnError)
				throw new NotImplementedException();

			return default!;
		}

		public static List<MemberInfo> GetMemberPath(MemberExpression? memberExpression, out Expression? root)
		{
			var result = new List<MemberInfo>();
			root = null;
			while (memberExpression != null)
			{
				root = memberExpression.Expression;
				result.Add(memberExpression.Member);
				memberExpression = memberExpression.Expression as MemberExpression;
			}

			result.Reverse();
			return result;
		}

		public static List<Expression> GetMemberPath2(Expression? expression, out Expression? root)
		{
			var result = new List<Expression>();
			root = null;

			var current = expression;
			while (current != null)
			{
				var prev = current;
				switch (current.NodeType)
				{
					case ExpressionType.MemberAccess:
					{
						result.Add(current);
						current = ((MemberExpression)current).Expression;
						break;
					}
					case ExpressionType.Call:
					{
						var mc = (MethodCallExpression)current;
						if (mc.IsQueryable())
						{
							result.Add(mc);
							current = mc.Arguments[0];
						}
						break;
					}
				}

				if (prev == current)
				{
					result.Add(current);
					break;
				}
			}

			result.Reverse();
			return result;
		}

		public static Expression ProcessMember(Expression currentBody, int currentIndex, List<MemberInfo> members)
		{
			if (currentIndex >= members.Count)
			{
				return currentBody;
			}

			var currentMember = members[currentIndex];

			{
				switch (currentBody.NodeType)
				{
					case ExpressionType.New:
					{
						var newExpression = (NewExpression)currentBody;

						if (newExpression.Members != null)
						{
							for (var index = 0; index < newExpression.Members.Count; index++)
							{
								var member = newExpression.Members[index];
								if (currentMember == member)
								{
									return ProcessMember(newExpression.Arguments[index], currentIndex + 1, members);
								}
							}
						}

						break;
					}

					case ExpressionType.Call:
					{
						var mc = (MethodCallExpression)currentBody;

						/*
						if (mc.Object != null)
						{
							return ProcessMember(mc.Object, currentIndex + 1, members);
						}

						if (currentMember.DeclaringType?.IsAssignableFrom(mc.Type) == true)
							return ProcessMember(mc.Arguments[0], currentIndex + 1, members);
						*/

						if (currentMember.DeclaringType?.IsAssignableFrom(mc.Type) == true)
						{
							var newMa = Expression.MakeMemberAccess(currentBody, currentMember);

							return ProcessMember(newMa, currentIndex + 1, members);
						}

						return currentBody;
					}

					case ExpressionType.MemberInit:
					{
						var memberInitExpression = (MemberInitExpression)currentBody;
						var newExpression        = memberInitExpression.NewExpression;

						if (newExpression.Members != null)
						{
							for (var index = 0; index < newExpression.Members.Count; index++)
							{
								var member = newExpression.Members[index];
								if (currentMember == member)
								{
									return ProcessMember(newExpression.Arguments[index], currentIndex + 1, members);
								}
							}
						}

						for (int index = 0; index < memberInitExpression.Bindings.Count; index++)
						{
							var binding = memberInitExpression.Bindings[index];
							switch (binding.BindingType)
							{
								case MemberBindingType.Assignment:
								{
									var assignment = (MemberAssignment)binding;
									if (assignment.Member == currentMember)
									{
										return ProcessMember(assignment.Expression, currentIndex + 1, members);
									}
									break;
								}	
								case MemberBindingType.MemberBinding:
									break;
								case MemberBindingType.ListBinding:
									break;
								default:
									throw new NotImplementedException();
							}
						}

						break;
					}

					case ExpressionType.Conditional:
					{
						var cond = (ConditionalExpression)currentBody;

						var trueExpr  = ProcessMember(cond.IfTrue, currentIndex, members);
						var falseExpr = ProcessMember(cond.IfFalse, currentIndex, members);

						return Expression.Condition(cond.Test, trueExpr, falseExpr);
					}

					case ExpressionType.MemberAccess:
					{
						if (currentMember.DeclaringType?.IsAssignableFrom(currentBody.Type) != true)
							return currentBody;

						var newMa = Expression.MakeMemberAccess(currentBody, currentMember);

						return ProcessMember(newMa, currentIndex + 1, members);
					}

					case ExpressionType.Extension:
					{
						if (currentBody is ContextRefExpression)
						{
							var newBody = Expression.MakeMemberAccess(currentBody, currentMember);
							return ProcessMember(newBody, currentIndex + 1, members);
						}

						throw new NotImplementedException();
					}

				}
			}
			/*
			else if (currentPath is MethodCallExpression mc && mc.IsQueryable())
			{
				/*var args = mc.Arguments.ToArray();
				if (typeof(IGrouping<,>).IsSameOrParentOf(args[0].Type))
					args[0] = S;
				return mc.Update(mc.Object, args);#1#
				return mc;
			}
			else
			{
				if (currentIndex == 0 && (currentPath.NodeType == ExpressionType.Call 
				                          || currentPath.NodeType == ExpressionType.Parameter 
				                          || currentPath is ContextRefExpression))
					return ProcessMember(currentBody, 1, path);
				throw new NotImplementedException();
			}

			*/
			return Expression.Constant(DefaultValue.GetValue(currentMember.GetMemberType()), currentMember.GetMemberType());
		}

		Expression? MakeProjection(Expression? baseExpression, out MemberInfo? member)
		{
			member = null;

			if (baseExpression == null)
				return Body;

			var result = baseExpression;

			if (baseExpression is ContextRefExpression cr && cr.BuildContext == this)
			{
				return Body;
			}

			if (baseExpression.NodeType == ExpressionType.MemberAccess)
			{
				var memberPath = GetMemberPath((MemberExpression)baseExpression, out var root);
				member = memberPath[memberPath.Count - 1];

				result = ProcessMember(Body, 0, memberPath);
			}
			else if (baseExpression.NodeType == ExpressionType.Call)
			{
				var mc            = (MethodCallExpression)baseExpression;
				var newProjection = MakeProjection(mc.Arguments[0], out member);

				if (newProjection == null)
					throw new InvalidOperationException();

				result = mc.Replace(mc.Arguments[0], newProjection);
			}



			result = result.Transform(e =>
			{
				if (e.NodeType == ExpressionType.Parameter)
				{
					var idx = Lambda.Parameters.IndexOf((ParameterExpression)e);
					if (idx >= 0 && idx < Sequence.Length)
					{
						return new ContextRefExpression(e.Type, Sequence[idx]);
					}
				}

				return e;
			});

			return result;
		}

		/*
		Expression MakeProjectionOld(MemberExpression memberExpression)
		{
			Expression ProcessMember(Expression currentBody, int currentIndex, List<MemberInfo> memberPath)
			{
				if (currentIndex >= memberPath.Count)
				{
					return currentBody;
				}

				var currentMember = memberPath[currentIndex];

				switch (currentBody.NodeType)
				{
					case ExpressionType.New:
					{
						var newExpression = (NewExpression)currentBody;

						for (var index = 0; index < newExpression.Members.Count; index++)
						{
							var member = newExpression.Members[index];
							if (currentMember == member)
							{
								return ProcessMember(newExpression.Arguments[index], currentIndex + 1, memberPath);
							}
						}


						break;
					}

					case ExpressionType.Conditional:
					{
						var cond = (ConditionalExpression)currentBody;

						var trueExpr  = ProcessMember(cond.IfTrue, currentIndex, memberPath);
						var falseExpr = ProcessMember(cond.IfFalse, currentIndex, memberPath);

						return Expression.Condition(cond.Test, trueExpr, falseExpr);
					}

					case ExpressionType.MemberAccess:
					{
						var ma = (MemberExpression)currentBody;
						return ma;
					}

				}

				return Expression.Constant(DefaultValue.GetValue(currentMember.GetMemberType()), currentMember.GetMemberType());
			}


			var memberPath = GetMemberPath(memberExpression, out var root);

			var result = ProcessMember(CorrectedBody, 0, memberPath);

			return result;
		}
		*/

		T ProcessMemberAccess<T>(Expression expression, MemberExpression levelExpression, int level,
			Func<int,IBuildContext,Expression?,int,Expression,T> action)
		{
			throw new NotImplementedException();
			var memberExpression = GetProjectedExpression(levelExpression.Member, true)!;
			memberExpression = memberExpression.Unwrap();

			var newExpression    = GetExpression(expression, levelExpression, memberExpression);
			var sequence         = GetSequence  (expression, level);
			var nextLevel        = 1;

			if (sequence != null)
			{
				var idx = Sequence.Length == 0 ? 0 : Array.IndexOf(Sequence, sequence);

				if (idx >= 0)
				{
					var parameter = Lambda.Parameters[idx];

					if (ReferenceEquals(memberExpression, parameter) && ReferenceEquals(levelExpression, expression))
						return action(1, sequence, null, 0, memberExpression);
				}
				else
				{
					nextLevel = 0;
				}
			}

			switch (memberExpression.NodeType)
			{
				case ExpressionType.MemberAccess :
				case ExpressionType.Parameter    :
					if (sequence != null)
						return action(2, sequence, newExpression, nextLevel, memberExpression);
					break;

				case ExpressionType.New          :
				case ExpressionType.MemberInit   :
					{
						var mmExpresion = GetMemberExpression(memberExpression, expression, level + 1);
						return action(3, this, mmExpresion, 0, memberExpression);
					}
				case ExpressionType.Conditional:
				{
					if (levelExpression != expression)
					{
						var cond = (ConditionalExpression)memberExpression;

						var trueExpression  = GetMemberExpression(cond.IfTrue, expression, level  + 1);
						var falseExpression = GetMemberExpression(cond.IfFalse, expression, level + 1);


						if (trueExpression.NodeType == ExpressionType.MemberAccess)
						{
							return ProcessMemberAccess(trueExpression, (MemberExpression)trueExpression, 1, action);
						}

						if (falseExpression.NodeType == ExpressionType.MemberAccess)
						{
							return ProcessMemberAccess(falseExpression, (MemberExpression)falseExpression, 1, action);
						}

						var newCod = Expression.Condition(cond.Test, trueExpression, falseExpression);

						//ProcessMemberAccess<T>(newCod, trueExpression, 0, action);

						return action(3, this, newCod, 0, memberExpression);
					}
					break;
				}
			}

			return action(0, this, null, 0, memberExpression);
		}

		protected bool IsSubQuery()
		{
			for (IBuildContext? p = Parent; p != null; p = p.Parent)
				if (p.IsExpression(null, 0, RequestFor.SubQuery).Result)
					return true;
			return false;
		}

		Expression? GetProjectedExpression(MemberInfo memberInfo, bool throwOnError)
		{
			throw new NotImplementedException();
			if (!Members.TryGetValue(memberInfo, out var memberExpression))
			{
				var member = Body?.Type.GetMemberEx(memberInfo);
				if (member != null)
					Members.TryGetValue(member, out memberExpression);

				if (memberExpression == null)
				{
					if (typeof(ExpressionBuilder.GroupSubQuery<,>).IsSameOrParentOf(Body!.Type))
					{
						var newMember = Body.Type.GetField("Element")!;
						if (Members.TryGetValue(newMember, out memberExpression))
						{
							if (memberInfo.DeclaringType!.IsSameOrParentOf(memberExpression.Type))
								memberExpression = Expression.MakeMemberAccess(memberExpression, memberInfo);
						}
					}
				}
			}

			if (throwOnError && memberExpression == null)
				throw new LinqToDBException($"Member '{memberInfo.Name}' not found in type '{Body?.Type.Name ?? "<Unknown>"}'.");
			return memberExpression;
		}

		IBuildContext? GetSequence(Expression expression, int level)
		{
			if (Sequence.Length == 1 && Sequence[0].Parent == null)
				return Sequence[0];

			Expression? root = null;

			if (IsScalar)
			{
				root = Builder.GetRootObject(expression);
			}
			else
			{
				var levelExpression = expression.GetLevelExpression(Builder.MappingSchema, level);
				levelExpression = levelExpression.Unwrap();

				switch (levelExpression.NodeType)
				{
					case ExpressionType.MemberAccess :
						{
							var memberExpression = GetProjectedExpression(((MemberExpression)levelExpression).Member, true)!;

							root = Builder.GetRootObject(memberExpression);

							if (root is ContextRefExpression refExpression)
							{
								return refExpression.BuildContext;
							}

							if (root.NodeType != ExpressionType.Parameter)
								return null;

							break;
						}

					case ExpressionType.Parameter :
						{
							root = Builder.GetRootObject(expression).Unwrap();
							break;
						}
					case ExpressionType.Extension:
						{
							root = Builder.GetRootObject(expression).Unwrap();
							break;
						}
				}
			}

			if (root != null)
				for (var i = 0; i < Lambda.Parameters.Count; i++)
					if (ReferenceEquals(root, Lambda.Parameters[i]))
						return Sequence[i];

			foreach (var context in Sequence)
			{
				if (context.Parent != null)
				{
					var ctx = Builder.GetContext(context, root);
					if (ctx != null)
						return ctx;
				}
			}

			return null;
		}

		static Expression GetExpression(Expression expression, Expression levelExpression, Expression memberExpression)
		{
			if (memberExpression is MemberExpression me)
			{
				//TODO: Why do we need such quirks with grouping?
				if (typeof(IGrouping<,>).IsSameOrParentOf(me.Member.DeclaringType!) && memberExpression.Type == expression.Type)
					return memberExpression;
			}

<<<<<<< HEAD
			if (memberExpression is ConstantExpression cnt && cnt.Value == null)
			{
				return Expression.Constant(DefaultValue.GetValue(expression.Type), expression.Type);
			}

			if (!memberExpression.Type.IsAssignableFrom(levelExpression.Type))
=======
			if (!memberExpression.Type.IsAssignableFrom(levelExpression.Type) && !levelExpression.Type.IsAssignableFrom(memberExpression.Type))
>>>>>>> 43ca3371
				return memberExpression;

			return !ReferenceEquals(levelExpression, expression) ?
				expression.Replace(levelExpression, memberExpression) :
				memberExpression;
		}

		Expression GetMemberExpression(Expression newExpression, Expression expression, int level)
		{
			var levelExpresion = expression.GetLevelExpression(Builder.MappingSchema, level);

			switch (newExpression.NodeType)
			{
				case ExpressionType.New        :
				case ExpressionType.MemberInit : break;
				default                        :
					var le = expression.GetLevelExpression(Builder.MappingSchema, level - 1);
					return GetExpression(expression, le, newExpression);
			}

			if (levelExpresion.NodeType != ExpressionType.MemberAccess)
				throw new LinqException("Invalid expression {0}", levelExpresion);

			var me = (MemberExpression)levelExpresion;

			switch (newExpression.NodeType)
			{
				case ExpressionType.New:
					{
						var expr = (NewExpression)newExpression;

// ReSharper disable ConditionIsAlwaysTrueOrFalse
// ReSharper disable HeuristicUnreachableCode
						if (expr.Members == null)
							throw new LinqException("Invalid expression {0}", expression);
// ReSharper restore HeuristicUnreachableCode
// ReSharper restore ConditionIsAlwaysTrueOrFalse

						for (var i = 0; i < expr.Members.Count; i++)
							if (me.Member == expr.Members[i])
								return ReferenceEquals(levelExpresion, expression) ?
									expr.Arguments[i].Unwrap() :
									GetMemberExpression(expr.Arguments[i].Unwrap(), expression, level + 1);

						throw new LinqException("Invalid expression {0}", expression);
					}

				case ExpressionType.MemberInit:
					{
						var expr = (MemberInitExpression)newExpression;

						foreach (var binding in expr.Bindings.Cast<MemberAssignment>())
						{
							if (me.Member.EqualsTo(binding.Member))
								return ReferenceEquals(levelExpresion, expression) ?
									binding.Expression.Unwrap() :
									GetMemberExpression(binding.Expression.Unwrap(), expression, level + 1);
						}

						throw new LinqException("Invalid expression {0}", expression);
					}
			}

			return expression;
		}

		protected Expression GetMemberExpression(MemberInfo member, bool add, Type type, Expression sourceExpression)
		{
			var memberExpression = GetProjectedExpression(member, false);
			if (memberExpression == null)
			{
				foreach (var m in Members)
				{
					if (m.Key.Name == member.Name)
					{
						if (m.Key.EqualsTo(member, IsScalar ? null : Body.Type))
							return m.Value;
					}
				}

				if (member.DeclaringType!.IsSameOrParentOf(Body.Type))
				{
					if (Body.NodeType == ExpressionType.MemberInit)
					{
						var ed = Builder.MappingSchema.GetEntityDescriptor(Body.Type);

						if (ed.Aliases != null)
						{
							if (ed.Aliases.TryGetValue(member.Name, out var value))
								return GetMemberExpression(ed.TypeAccessor[value!].MemberInfo, add, type, sourceExpression);

							foreach (var a in ed.Aliases)
							{
								if (a.Value == member.Name)
								{
									foreach (var m in Members)
										if (m.Key.Name == a.Key)
											return m.Value;

									break;
								}
							}
						}
					}

					if (add && AllowAddDefault)
					{
						memberExpression = Expression.Constant(type.GetDefaultValue(), type);
						Members.Add(member, memberExpression);

						return memberExpression;
					}
				}

				throw new LinqToDBException($"'{sourceExpression}' cannot be converted to SQL.");
			}

			return memberExpression;
		}

		#endregion
	}
}<|MERGE_RESOLUTION|>--- conflicted
+++ resolved
@@ -152,95 +152,9 @@
 
 			if (IsScalar)
 			{
-<<<<<<< HEAD
 
 				if (Builder.IsBlockDisable)
 					return resultExpr;
-=======
-				if (level == 0)
-				{
-					var sequence = GetSequence(expression, level)!;
-
-					Builder.AssociationRoot = expression;
-
-					return ReferenceEquals(levelExpression, expression) ?
-						sequence.BuildExpression(null,       0,         enforceServerSide) :
-						sequence.BuildExpression(expression, level + 1, enforceServerSide);
-				}
-
-				switch (levelExpression.NodeType)
-				{
-					case ExpressionType.MemberAccess :
-						{
-							var memberInfo = ((MemberExpression)levelExpression).Member;
-
-							var memberExpression = GetMemberExpression(
-								memberInfo,
-								ReferenceEquals(levelExpression, expression),
-								levelExpression.Type,
-								expression);
-
-							if (ReferenceEquals(levelExpression, expression))
-							{
-								if (IsSubQuery())
-								{
-									switch (memberExpression.NodeType)
-									{
-										case ExpressionType.New        :
-										case ExpressionType.MemberInit :
-										{
-											return Builder.BuildExpression(this, memberExpression, enforceServerSide);
-										}
-									}
-
-									var me = memberExpression.NodeType == ExpressionType.Parameter ? null : memberExpression;
-
-									if (!IsExpression(me, 0, RequestFor.Object).Result &&
-										!IsExpression(me, 0, RequestFor.Field). Result)
-									{
-										var info = ConvertToIndex(expression, level, ConvertFlags.Field).Single();
-										var idx  = Parent?.ConvertToParentIndex(info.Index, this) ?? info.Index;
-
-										return Builder.BuildSql(expression.Type, idx, info.Sql);
-									}
-								}
-
-								return Builder.BuildExpression(this, memberExpression, enforceServerSide, memberInfo.Name);
-							}
-
-							{
-								var sequence = GetSequence(expression, level);
-
-								switch (memberExpression.NodeType)
-								{
-									case ExpressionType.Parameter  :
-										{
-											var parameter = Lambda.Parameters[Sequence.Length == 0 ? 0 : Array.IndexOf(Sequence, sequence)];
-
-											if (ReferenceEquals(memberExpression, parameter))
-												return sequence!.BuildExpression(expression, level + 1, enforceServerSide);
-
-											break;
-										}
-
-									case ExpressionType.New        :
-									case ExpressionType.MemberInit :
-										{
-											var mmExpression = GetMemberExpression(memberExpression, expression, level + 1);
-											return Builder.BuildExpression(this, mmExpression, enforceServerSide);
-										}
-									default:
-										{
-											if (memberExpression is ContextRefExpression refExpression)
-											{
-												return refExpression.BuildContext.BuildExpression(memberExpression, level + 1, enforceServerSide);
-											}
-											break;
-										}
-								}
-
-								var expr = expression.Replace(levelExpression, memberExpression);
->>>>>>> 43ca3371
 
 				_rootExpression = Builder.BuildVariable(resultExpr);
 
@@ -487,11 +401,7 @@
 
 		#region ConvertToIndex
 
-<<<<<<< HEAD
 		readonly Dictionary<ConvertKey,SqlInfo[]> _expressionIndex = new(ConvertKey.ExpressionFlagsComparer);
-=======
-		readonly Dictionary<Tuple<Expression?,int,ConvertFlags>,SqlInfo[]> _expressionIndex = new ();
->>>>>>> 43ca3371
 
 		struct ConvertKey
 		{
@@ -561,11 +471,7 @@
 			return info;
 		}
 
-<<<<<<< HEAD
 		readonly Dictionary<Tuple<MemberInfo?,ConvertFlags>,SqlInfo[]> _memberIndex = new();
-=======
-		readonly Dictionary<Tuple<MemberInfo?,ConvertFlags>,SqlInfo[]> _memberIndex = new ();
->>>>>>> 43ca3371
 
 		class SqlData
 		{
@@ -1821,16 +1727,12 @@
 					return memberExpression;
 			}
 
-<<<<<<< HEAD
 			if (memberExpression is ConstantExpression cnt && cnt.Value == null)
 			{
 				return Expression.Constant(DefaultValue.GetValue(expression.Type), expression.Type);
 			}
 
 			if (!memberExpression.Type.IsAssignableFrom(levelExpression.Type))
-=======
-			if (!memberExpression.Type.IsAssignableFrom(levelExpression.Type) && !levelExpression.Type.IsAssignableFrom(memberExpression.Type))
->>>>>>> 43ca3371
 				return memberExpression;
 
 			return !ReferenceEquals(levelExpression, expression) ?
