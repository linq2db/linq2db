﻿using System;
using System.Collections.Generic;
using System.Diagnostics;
using System.Linq;
using System.Linq.Expressions;
using System.Reflection;

namespace LinqToDB.Linq.Builder
{
	using LinqToDB.Expressions;
	using Extensions;
	using SqlQuery;
	using Common;
	using Mapping;

	// This class implements double functionality (scalar and member type selects)
	// and could be implemented as two different classes.
	// But the class means to have a lot of inheritors, and functionality of the inheritors
	// will be doubled as well. So lets double it once here.
	//

	[DebuggerDisplay("{BuildContextDebuggingHelper.GetContextInfo(this)}")]
	class SelectContext : IBuildContext
	{
		#region Init

#if DEBUG
		public string SqlQueryText  => SelectQuery == null ? "" : SelectQuery.SqlText;
		public string Path          => this.GetPath();
		public int    ContextId     { get; }

		public MethodCallExpression? Debug_MethodCall;
#endif

		public IBuildContext[]   Sequence    { [DebuggerStepThrough] get; }
		public LambdaExpression  Lambda      { [DebuggerStepThrough] get; set; }
		public Expression        Body        { [DebuggerStepThrough] get; set; }
		public ExpressionBuilder Builder     { [DebuggerStepThrough] get; }
		public SelectQuery       SelectQuery { [DebuggerStepThrough] get; set; }
		public SqlStatement?     Statement   { [DebuggerStepThrough] get; set; }
		public IBuildContext?    Parent      { [DebuggerStepThrough] get; set; }

		Expression IBuildContext.Expression => Lambda;

		public readonly Dictionary<MemberInfo,Expression> Members = new (new MemberInfoComparer());

		public SelectContext(IBuildContext? parent, ExpressionBuilder builder, LambdaExpression lambda, SelectQuery selectQuery, bool isSubQuery)
		{
			Parent      = parent;
			Sequence    = Array<IBuildContext>.Empty;
			Builder     = builder;
			Lambda      = lambda;
			Body        = lambda.Body;
			SelectQuery = selectQuery;
			IsSubQuery  = isSubQuery;

			Builder.Contexts.Add(this);
#if DEBUG
			ContextId = builder.GenerateContextId();
#endif
		}

		public SelectContext(IBuildContext? parent, LambdaExpression lambda, bool isSubQuery, params IBuildContext[] sequences)
		{
			Parent     = parent;
			Sequence   = sequences;
			Builder    = sequences[0].Builder;
			Lambda     = lambda;
			IsSubQuery = isSubQuery;
			Body       = SequenceHelper.PrepareBody(lambda, sequences);

			SelectQuery   = sequences[0].SelectQuery;

			foreach (var context in Sequence)
				context.Parent = this;

			Builder.Contexts.Add(this);
#if DEBUG
			ContextId = Builder.GenerateContextId();
#endif
		}

		#endregion

		#region BuildQuery

		public virtual void BuildQuery<T>(Query<T> query, ParameterExpression queryParameter)
		{
			throw new NotImplementedException();

			/*var expr = Builder.FinalizeProjection(this,
				Builder.MakeExpression(new ContextRefExpression(typeof(T), this), ProjectFlags.Expression));

			var mapper = Builder.BuildMapper<T>(expr);

			QueryRunner.SetRunQuery(query, mapper);*/
		}

		#endregion

		#region BuildExpression

		public virtual Expression BuildExpression(Expression? expression, int level, bool enforceServerSide)
		{
<<<<<<< HEAD
=======
			Debug.WriteLine("{0}.BuildExpression start {1}:\n{2}".Args(GetType().Name, level, (expression ?? Body).GetDebugView()));
			Debug.WriteLine("{0}.BuildExpression start:\n{1}".Args(GetType().Name, SelectQuery));

			var expr = BuildExpressionInternal(expression, level, enforceServerSide);

			Debug.WriteLine("{0}.BuildExpression end:\n{1}".Args(GetType().Name, (expression ?? Body).GetDebugView()));
			Debug.WriteLine("{0}.BuildExpression end:\n{1}".Args(GetType().Name, SelectQuery));

			return expr;
		}

		Expression BuildExpressionInternal(Expression? expression, int level, bool enforceServerSide)
#endif
		{
			{
				var key = Tuple.Create(expression, level, ConvertFlags.Field);

				if (_expressionIndex.TryGetValue(key, out var info))
				{
					var idx  = Parent?.ConvertToParentIndex(info[0].Index, this) ?? info[0].Index;

					var expr = expression ?? Body;

					if (IsExpression(expr, level, RequestFor.Object).Result)
						return Builder.BuildExpression(this, expr, enforceServerSide);

					return Builder.BuildSql(expr.Type, idx, info[0].Sql);
				}
			}

			if (expression == null)
			{
				if (_rootExpression == null)
				{
					var expr = Builder.BuildExpression(this, Body, enforceServerSide);

					if (Builder.IsBlockDisable)
						return expr;

					_rootExpression = Builder.BuildVariable(expr);
				}

				return _rootExpression;
			}

			var levelExpression = expression.GetLevelExpression(Builder.MappingSchema, level);

			if (IsScalar)
			{
				if (Body.NodeType != ExpressionType.Parameter && level == 0)
					if (ReferenceEquals(levelExpression, expression))
						if (IsSubQuery() && IsExpression(null, 0, RequestFor.Expression).Result)
						{
							var info = ConvertToIndex(expression, level, ConvertFlags.Field).Single();
							var idx = Parent?.ConvertToParentIndex(info.Index, this) ?? info.Index;

							return Builder.BuildSql(expression.Type, idx, info.Sql);
						}

				return ProcessScalar(
					(context: this, expression, level, enforceServerSide),
					expression,
					level,
					static (context, ctx, ex, l) => ctx!.BuildExpression(ex, l, context.enforceServerSide),
					static context => context.context.GetSequence(context.expression, context.level)!.BuildExpression(null, 0, context.enforceServerSide), true);
			}
			else
			{
				if (level == 0)
				{
					var sequence = GetSequence(expression, level)!;

					Builder.AssociationRoot = expression;

					return ReferenceEquals(levelExpression, expression) ?
						sequence.BuildExpression(null,       0,         enforceServerSide) :
						sequence.BuildExpression(expression, level + 1, enforceServerSide);
				}

				switch (levelExpression.NodeType)
				{
					case ExpressionType.MemberAccess :
						{
							var memberInfo = ((MemberExpression)levelExpression).Member;

							var memberExpression = GetMemberExpression(
								memberInfo,
								ReferenceEquals(levelExpression, expression),
								levelExpression.Type,
								expression);

							if (ReferenceEquals(levelExpression, expression))
							{
								if (IsSubQuery())
								{
									switch (memberExpression.NodeType)
									{
										case ExpressionType.New        :
										case ExpressionType.MemberInit :
										{
											return Builder.BuildExpression(this, memberExpression, enforceServerSide);
										}
									}

									var me = memberExpression.NodeType == ExpressionType.Parameter ? null : memberExpression;

									if (!IsExpression(me, 0, RequestFor.Object).Result &&
										!IsExpression(me, 0, RequestFor.Field). Result)
									{
										var info = ConvertToIndex(expression, level, ConvertFlags.Field).Single();
										var idx  = Parent?.ConvertToParentIndex(info.Index, this) ?? info.Index;

										return Builder.BuildSql(expression.Type, idx, info.Sql);
									}
								}

								return Builder.BuildExpression(this, memberExpression, enforceServerSide, memberInfo.Name);
							}

							{
								var sequence = GetSequence(expression, level);

								switch (memberExpression.NodeType)
								{
									case ExpressionType.Parameter  :
										{
											var parameter = Lambda.Parameters[Sequence.Length == 0 ? 0 : Array.IndexOf(Sequence, sequence)];

											if (ReferenceEquals(memberExpression, parameter))
												return sequence!.BuildExpression(expression, level + 1, enforceServerSide);

											break;
										}

									case ExpressionType.New        :
									case ExpressionType.MemberInit :
										{
											var mmExpression = GetMemberExpression(memberExpression, expression, level + 1);
											return Builder.BuildExpression(this, mmExpression, enforceServerSide);
										}
									default:
										{
											if (memberExpression is ContextRefExpression refExpression)
											{
												return refExpression.BuildContext.BuildExpression(memberExpression, level + 1, enforceServerSide);
											}
											break;
										}
								}

								var expr = expression.Replace(levelExpression, memberExpression);

								if (sequence == null)
									return Builder.BuildExpression(this, expr, enforceServerSide);

								return sequence.BuildExpression(expr, 1, enforceServerSide);
							}
						}

					case ExpressionType.Parameter :
						break;
				}
			}

>>>>>>> f6ae79d6
			throw new NotImplementedException();
		}

		#endregion

		#region ConvertToSql

		public virtual SqlInfo[] ConvertToSql(Expression? expression, int level, ConvertFlags flags)
		{
<<<<<<< HEAD
					throw new NotImplementedException();
				}
=======
			if (expression != null && level > 0 && expression.NodeType == ExpressionType.Call)
			{
				var e = (MethodCallExpression)expression;

				if (e.Method.DeclaringType == typeof(Enumerable) && !typeof(IGrouping<,>).IsSameOrParentOf(e.Arguments[0].Type))
				{
					return new[] { new SqlInfo(Builder.SubQueryToSql(this, e)) };
				}
			}

			if (IsScalar)
			{
				if (expression == null)
					return Builder.ConvertExpressions(this, Body, flags, null);

				switch (flags)
				{
					case ConvertFlags.Field :
					case ConvertFlags.Key   :
					case ConvertFlags.All   :
						{
							if (Body.NodeType != ExpressionType.Parameter && level == 0)
							{
								var levelExpression = expression.GetLevelExpression(Builder.MappingSchema, level);

								if (levelExpression != expression)
									if (flags != ConvertFlags.Field && IsExpression(expression, level, RequestFor.Field).Result)
										flags = ConvertFlags.Field;
							}

							return ProcessScalar(
								(flags, context: this, expression),
								expression,
								level,
								static (context, ctx, ex, l) => ctx!.ConvertToSql(ex, l, context.flags),
								static context => new[] { new SqlInfo(context.context.Builder.ConvertToSql(context.context, context.expression)) }, true);
						}
				}
			}
			else
			{
				if (expression == null)
				{
					if (flags != ConvertFlags.Field)
					{
						var list = new List<SqlInfo>();
						foreach (var mi in Members)
							if (!(mi.Key is MethodInfo || flags == ConvertFlags.Key && EagerLoading.IsDetailsMember(this, mi.Value)))
								list.AddRange(ConvertMember(mi.Key, mi.Value, flags));

						return list.ToArray();
					}

					throw new NotImplementedException();
				}

				switch (flags)
				{
					case ConvertFlags.All   :
					case ConvertFlags.Key   :
					case ConvertFlags.Field :
						{
							var levelExpression = expression.GetLevelExpression(Builder.MappingSchema, level);
							levelExpression = levelExpression.Unwrap();

							switch (levelExpression.NodeType)
							{
								case ExpressionType.MemberAccess :
									{
										if (level != 0 && levelExpression == expression)
										{
											var member = ((MemberExpression)levelExpression).Member;

											var cacheKey = (member, flags);

											if (!_sql.TryGetValue(cacheKey, out var sql))
											{
												var memberExpression = GetMemberExpression(
															member, levelExpression == expression, levelExpression.Type, expression);

												var ed = Builder.MappingSchema.GetEntityDescriptor(member.DeclaringType!);
												var descriptor = ed.FindColumnDescriptor(member);

												sql = ConvertExpressions(memberExpression, flags, descriptor).Clone(member);

												_sql.Add(cacheKey, sql);
											}

											return sql;
										}

										return ProcessMemberAccess(
											(context: this, flags, expression, levelExpression),
											expression, (MemberExpression)levelExpression, level,
											static (context, n, ctx,ex,l,mex) =>
											{
												switch (n)
												{
													case 0 :
														var buildExpression = GetExpression(context.expression, context.levelExpression, mex);
														ColumnDescriptor? descriptor = null;
														if (mex is MemberExpression ma)
														{
															var ed     = context.context.Builder.MappingSchema.GetEntityDescriptor(ma.Expression!.Type);
															descriptor = ed.FindColumnDescriptor(ma.Member);
														}
														return context.context.ConvertExpressions(buildExpression, context.flags, descriptor);
													default:
														return ctx.ConvertToSql(ex, l, context.flags);
												}
											});
									}

								case ExpressionType.Parameter:
									if (levelExpression != expression)
										return GetSequence(expression, level)!.ConvertToSql(expression, level + 1, flags);

									if (level == 0)
										return GetSequence(expression, level)!.ConvertToSql(null, 0, flags);

									break;

								case ExpressionType.Extension:
									{
										if (levelExpression is ContextRefExpression)
										{
											if (levelExpression != expression)
												return GetSequence(expression, level)!.ConvertToSql(expression,
													level + 1,
													flags);

											if (level == 0)
												return GetSequence(expression, level)!.ConvertToSql(null, 0, flags);
										}

										goto default;
									}

								default:
									if (level == 0)
										return Builder.ConvertExpressions(this, expression, flags, null);
									break;
							}

							break;
						}
				}
			}

			throw new NotImplementedException();
		}

		SqlInfo[] ConvertMember(MemberInfo member, Expression expression, ConvertFlags flags)
		{
			var ed         = Builder.MappingSchema.GetEntityDescriptor(member.DeclaringType!);
			var descriptor = ed.FindColumnDescriptor(member);

			return ConvertExpressions(expression, flags, descriptor).Clone(member);
		}

		SqlInfo[] ConvertExpressions(Expression expression, ConvertFlags flags, ColumnDescriptor? columnDescriptor)
		{
			return Builder.ConvertExpressions(this, expression, flags, columnDescriptor);
		}
>>>>>>> f6ae79d6

		#endregion

		#region ConvertToIndex

		public virtual SqlInfo[] ConvertToIndex(Expression? expression, int level, ConvertFlags flags)
		{
			throw new NotImplementedException();
					}

		#endregion

		public virtual Expression MakeExpression(Expression path, ProjectFlags flags)
		{
			Expression result;

			if (SequenceHelper.IsSameContext(path, this))
			{
				if (flags.HasFlag(ProjectFlags.Root) || flags.HasFlag(ProjectFlags.AssociationRoot))
				{
					if (Body is ContextRefExpression bodyRef)
					{
						// updating type for Inheritance mapping
						//
						return bodyRef.WithType(path.Type);
					}

					if (Body is MemberExpression me)
					{
						return Body;
					}

					return path;
				}

				if (!path.Type.IsSameOrParentOf(Body.Type) && flags.HasFlag(ProjectFlags.Expression))
					return new SqlEagerLoadExpression((ContextRefExpression)path, path, GetEagerLoadExpression(path));

				result = Body;
			}
			else
			{
				result = Builder.Project(this, path, null, 0, flags, Body);

				if (!ReferenceEquals(result, Body))
				{
					if (flags.HasFlag(ProjectFlags.Root) &&
					    !(result is ContextRefExpression || result is MemberExpression ||
					      result is MethodCallExpression))
					{
						return path;
					}
				}
			}

			return result;
							}

		public virtual IBuildContext Clone(CloningContext context)
				{
			return new SelectContext(null, context.CloneExpression(Lambda), IsSubQuery,
				Sequence.Select(s => context.CloneContext(s)).ToArray());
								}

		public void SetRunQuery<T>(Query<T> query, Expression expr)
							{
<<<<<<< HEAD
			var mapper = Builder.BuildMapper<T>(expr);
=======
								case ExpressionType.MemberAccess :
									{
										if (levelExpression == expression)
										{
											var member = Tuple.Create((MemberInfo?)((MemberExpression)levelExpression).Member, flags);

											if (!_memberIndex.TryGetValue(member, out var idx))
											{
												idx = ConvertToSql(expression, level, flags);

												if (flags == ConvertFlags.Field && idx.Length != 1)
													throw new InvalidOperationException();
>>>>>>> f6ae79d6

			QueryRunner.SetRunQuery(query, mapper);
												}

<<<<<<< HEAD
		public virtual Expression GetEagerLoadExpression(Expression path)
=======
												_memberIndex.Add(member, idx);
											}

											return idx;
										}

										return ProcessMemberAccess(
											(context: this, expression, level, flags),
											expression!,
											(MemberExpression)levelExpression,
											level,
											static (context, n, ctx, ex, l, _) => n == 0 ?
												context.context.GetSequence(context.expression!, context.level)!.ConvertToIndex(context.expression, context.level + 1, context.flags) :
												ctx.ConvertToIndex(ex, l, context.flags));
									}

								case ExpressionType.Parameter:
								case ExpressionType.Extension:

									if (levelExpression != expression)
										return GetSequence(expression!, level)!.ConvertToIndex(expression, level + 1, flags);
									break;
							}

							break;
						}
				}
			}

			throw new NotImplementedException();
		}

		SqlInfo SetInfo(SqlInfo info, MemberInfo? member)
>>>>>>> f6ae79d6
		{
			return Builder.GetSequenceExpression(this);
			}

		#region IsExpression

		public virtual IsExpressionResult IsExpression(Expression? expression, int level, RequestFor requestFlag)
		{
			throw new NotImplementedException();
			}

<<<<<<< HEAD
=======
			if (IsScalar)
			{
				if (expression == null)
					return IsExpression(Body, 0, requestFlag);

				switch (requestFlag)
				{
					case RequestFor.Table       :
					case RequestFor.Association :
					case RequestFor.Field       :
					case RequestFor.Expression  :
					case RequestFor.Object      :
					case RequestFor.GroupJoin   :
						return ProcessScalar(
							requestFlag,
							expression,
							level,
							static (requestFlag, ctx, ex, l) => ctx == null ? IsExpressionResult.False : ctx.IsExpression(ex, l, requestFlag),
							static requestFlag => IsExpressionResult.GetResult(requestFlag == RequestFor.Expression), false);
					default                     : return IsExpressionResult.False;
				}
			}
			else
			{
				switch (requestFlag)
				{
					case RequestFor.Table       :
					case RequestFor.Association :
					case RequestFor.Field       :
					case RequestFor.Expression  :
					case RequestFor.Object      :
					case RequestFor.GroupJoin   :
						{
							if (expression == null)
							{
								if (requestFlag == RequestFor.Expression)
								{
									var result = false;
									foreach (var member in Members.Values)
									{
										if (IsExpression(member, 0, requestFlag).Result)
										{
											result = true;
											break;
										}
									}
									return IsExpressionResult.GetResult(result);
								}

								return IsExpressionResult.GetResult(requestFlag == RequestFor.Object);
							}

							var levelExpression = expression.GetLevelExpression(Builder.MappingSchema, level);

							switch (levelExpression.NodeType)
							{
								case ExpressionType.MemberAccess :
									{
										var member = ((MemberExpression)levelExpression).Member;

										var memberExpression = GetProjectedExpression(member, false);
										if (memberExpression == null)
										{
											MemberInfo? nm = null;
											foreach (var m in Members.Keys)
											{
												if (m.Name == member.Name)
												{
													nm = m;
													break;
												}
											}

											if (nm != null && member.DeclaringType!.IsInterface)
											{
												if (member.DeclaringType.IsSameOrParentOf(nm.DeclaringType!))
													memberExpression = GetProjectedExpression(nm, false);
												else
												{
													var mdt = member.DeclaringType.GetDefiningTypes(member);
													var ndt = Body.Type.           GetDefiningTypes(nm);

													if (mdt.Intersect(ndt).Any())
														memberExpression = GetProjectedExpression(nm, false);
												}
											}

											if (memberExpression == null)
												return IsExpressionResult.GetResult(requestFlag == RequestFor.Expression);
											//throw new InvalidOperationException(
											//	string.Format("Invalid member '{0}.{1}'", member.DeclaringType, member.Name));
										}

										if (ReferenceEquals(levelExpression, expression))
										{
											switch (memberExpression.NodeType)
											{
												case ExpressionType.New        :
												case ExpressionType.MemberInit :
													return IsExpressionResult.GetResult(requestFlag == RequestFor.Object);
											}
										}

										return ProcessMemberAccess(
											requestFlag,
											expression,
											(MemberExpression)levelExpression,
											level,
											static (requestFlag, n, ctx,ex,l,ex1) => n == 0 ?
												new IsExpressionResult(requestFlag == RequestFor.Expression, ex1) :
												ctx.IsExpression(ex, l, requestFlag));
									}

								case ExpressionType.Parameter    :
									{
										var sequence  = GetSequence(expression, level);

										if (sequence == null)
										{
											var buildInfo = new BuildInfo(Parent, expression, new SelectQuery());
											if (!Builder.IsSequence(buildInfo))
												break;

											sequence = Builder.BuildSequence(buildInfo);
											return sequence.IsExpression(levelExpression, level, requestFlag);
										}

										var idx = Sequence.Length == 0 ? 0 : Array.IndexOf(Sequence, sequence);
										if (idx < 0)
										{
											return IsExpressionResult.False;
										}

										var parameter = Lambda.Parameters[idx];

										if (ReferenceEquals(levelExpression, expression))
										{
											if (ReferenceEquals(levelExpression, parameter))
												return sequence.IsExpression(null, 0, requestFlag);
										}
										else if (level == 0)
											return sequence.IsExpression(expression, 1, requestFlag);

										break;
									}

								case ExpressionType.New          :
								case ExpressionType.MemberInit   : return IsExpressionResult.GetResult(requestFlag == RequestFor.Object);
								default:
									{
										if (levelExpression is ContextRefExpression refExpression)
										{
											if (levelExpression == expression)
												return refExpression.BuildContext.IsExpression(null, 0, requestFlag);
											return refExpression.BuildContext.IsExpression(expression, level + 1, requestFlag);
										}
										return IsExpressionResult.GetResult(requestFlag == RequestFor.Expression);
									}
							}

							break;
						}
					default: return IsExpressionResult.False;
				}
			}


			return IsExpressionResult.False;
		}

>>>>>>> f6ae79d6
		#endregion

		#region GetContext

		public virtual IBuildContext? GetContext(Expression? expression, int level, BuildInfo buildInfo)
		{
<<<<<<< HEAD
			return null;
			}

=======
			if (expression == null)
				return this;

			if (IsScalar)
			{
				return ProcessScalar(
					buildInfo,
					expression,
					level,
					static (buildInfo, ctx, ex, l) => ctx!.GetContext(ex, l, buildInfo),
					static _ => throw new NotImplementedException(), true);
			}
			else
			{
				var levelExpression = expression.GetLevelExpression(Builder.MappingSchema, level);

				switch (levelExpression.NodeType)
				{
					case ExpressionType.MemberAccess :
						{
							if (levelExpression == expression && Sequence.Length == 1 && !(Sequence[0] is GroupByBuilder.GroupByContext))
							{
								var memberExpression = GetMemberExpression(
									((MemberExpression)levelExpression).Member,
									levelExpression == expression,
									levelExpression.Type,
									expression);

								return GetContext(memberExpression, 0, new BuildInfo(this, memberExpression, buildInfo.SelectQuery));
							}

							var context = ProcessMemberAccess(
								buildInfo,
								expression,
								(MemberExpression)levelExpression,
								level,
								static (buildInfo, n,ctx,ex,l,_) => n == 0 ?
									null :
									ctx.GetContext(ex, l, buildInfo));

							if (context == null)
								throw new NotImplementedException();

							return context;
						}

					case ExpressionType.Parameter    :
						{
							var sequence  = GetSequence(expression, level)!;
							var paramIndex = Sequence.Length == 0 ? 0 : Array.IndexOf(Sequence, sequence);
							var parameter  = paramIndex >= 0 ? Lambda.Parameters[paramIndex] : null;

							if (ReferenceEquals(levelExpression, expression))
							{
								if (ReferenceEquals(levelExpression, parameter))
									return sequence.GetContext(null, 0, buildInfo);
							}
							else if (level == 0)
								return sequence.GetContext(expression, 1, buildInfo);

							break;
						}
					default:
						{
							if (levelExpression is ContextRefExpression refExpression)
							{
								var sequence = GetSequence(expression, level);

								if (sequence != null)
								{
									if (ReferenceEquals(levelExpression, expression))
									{
										return sequence.GetContext(null, 0, buildInfo);
									}

									if (level == 0)
										return sequence.GetContext(expression, 1, buildInfo);
								}
							}

							break;
						}
				}

				if (level == 0)
				{
					var sequence = GetSequence(expression, level);
					if (sequence != null)
						return sequence.GetContext(expression, level + 1, buildInfo);
					if (Builder.IsSequence(buildInfo))
					{
						sequence = Builder.BuildSequence(buildInfo);
						return sequence;
					}
				}
			}

			throw new NotImplementedException();
		}

>>>>>>> f6ae79d6
		#endregion

		#region ConvertToParentIndex

		public virtual int ConvertToParentIndex(int index, IBuildContext context)
		{
			throw new NotImplementedException();
		}

		#endregion

		#region SetAlias

		public virtual void SetAlias(string? alias)
		{
			if (!string.IsNullOrEmpty(alias) && !alias!.Contains('<') && SelectQuery.Select.From.Tables.Count == 1)
			{
				SelectQuery.Select.From.Tables[0].Alias = alias;
			}
		}

		#endregion

		#region GetSubQuery

		public ISqlExpression? GetSubQuery(IBuildContext context)
		{
			return null;
		}

		#endregion

		public virtual SqlStatement GetResultStatement()
		{
			return Statement ??= new SqlSelectStatement(SelectQuery);
		}

		public virtual void CompleteColumns()
		{
			ExpressionBuilder.EnsureAggregateColumns(this, SelectQuery);

			foreach (var sequence in Sequence)
			{
				sequence.CompleteColumns();
			}
		}

<<<<<<< HEAD
		public bool IsSubQuery { get; }
=======
		#region Helpers

		T ProcessScalar<T, TContext>(TContext context, Expression expression, int level, Func<TContext, IBuildContext?,Expression?,int,T> action, Func<TContext, T> defaultAction, bool throwOnError)
		{
			if (level == 0)
			{
				if (Body.NodeType == ExpressionType.Parameter && Lambda.Parameters.Count == 1)
				{
					var sequence = GetSequence(Body, 0)!;

					return ReferenceEquals(expression, Body) ?
						action(context, sequence, null,       0) :
						action(context, sequence, expression, 1);
				}

				var levelExpression = expression.GetLevelExpression(Builder.MappingSchema, level);

				if (!ReferenceEquals(levelExpression, expression))
				{
					var ctx = GetSequence(expression, level);
					return ctx == null ? defaultAction(context) : action(context, ctx, expression, Sequence.Contains(ctx) ? level + 1 : 0);
				}

				if (expression.NodeType == ExpressionType.Parameter)
				{
					var sequence  = GetSequence(expression, level)!;
					var idx       = Array.IndexOf(Sequence, sequence);
					var parameter = Sequence.Length == 0 ? Lambda.Parameters[0] :
						idx < 0 ? null : Lambda.Parameters[idx];

					if (parameter != null && ReferenceEquals(levelExpression, parameter))
						return action(context, sequence, null, 0);
				}

				return Body.NodeType switch
				{
					ExpressionType.MemberAccess => action(context, GetSequence(expression, level)!, null, 0),
					_                           => defaultAction(context),
				};
			}
			else
			{
				var root = Builder.GetRootObject(Body);

				if (root.NodeType == ExpressionType.Parameter)
				{
					var levelExpression = expression.GetLevelExpression(Builder.MappingSchema, level - 1);
					var newExpression   = GetExpression(expression, levelExpression, Body);

					Builder.UpdateConvertedExpression(expression, newExpression);

					var result = action(context, this, newExpression, 0);

					Builder.RemoveConvertedExpression(newExpression);

					return result;
				}
				else if (root is ContextRefExpression refExpression)
				{
					var levelExpression = expression.GetLevelExpression(Builder.MappingSchema, level - 1);
					var newExpression   = GetExpression(expression, levelExpression, Body);

					Builder.UpdateConvertedExpression(expression, newExpression);

					var result = action(context, refExpression.BuildContext, newExpression, 0);

					Builder.RemoveConvertedExpression(newExpression);

					return result;
				}
			}

			if (throwOnError)
				throw new NotImplementedException();

			return default!;
		}

		T ProcessMemberAccess<T, TContext>(TContext context, Expression expression, MemberExpression levelExpression, int level,
			Func<TContext, int, IBuildContext,Expression?,int,Expression,T> action)
		{
			var memberExpression = GetProjectedExpression(levelExpression.Member, true)!;
			memberExpression = memberExpression.Unwrap();

			var newExpression    = GetExpression(expression, levelExpression, memberExpression);
			var sequence         = GetSequence  (expression, level);
			var nextLevel        = 1;

			if (sequence != null)
			{
				var idx = Sequence.Length == 0 ? 0 : Array.IndexOf(Sequence, sequence);

				if (idx >= 0)
				{
					var parameter = Lambda.Parameters[idx];

					if (ReferenceEquals(memberExpression, parameter) && ReferenceEquals(levelExpression, expression))
						return action(context, 1, sequence, null, 0, memberExpression);
				}
				else
				{
					nextLevel = 0;
				}
			}

			switch (memberExpression.NodeType)
			{
				case ExpressionType.MemberAccess :
				case ExpressionType.Parameter    :
					if (sequence != null)
						return action(context, 2, sequence, newExpression, nextLevel, memberExpression);
					break;

				case ExpressionType.New          :
				case ExpressionType.MemberInit   :
					{
						var mmExpresion = GetMemberExpression(memberExpression, expression, level + 1);
						return action(context, 3, this, mmExpresion, 0, memberExpression);
					}
			}

			return action(context, 0, this, null, 0, memberExpression);
		}

		protected bool IsSubQuery()
		{
			for (IBuildContext? p = Parent; p != null; p = p.Parent)
				if (p.IsExpression(null, 0, RequestFor.SubQuery).Result)
					return true;
			return false;
		}

		Expression? GetProjectedExpression(MemberInfo memberInfo, bool throwOnError)
		{
			if (!Members.TryGetValue(memberInfo, out var memberExpression))
			{
				var member = Body?.Type.GetMemberEx(memberInfo);
				if (member != null)
					Members.TryGetValue(member, out memberExpression);

				if (memberExpression == null)
				{
					if (typeof(ExpressionBuilder.GroupSubQuery<,>).IsSameOrParentOf(Body!.Type))
					{
						var newMember = Body.Type.GetField("Element")!;
						if (Members.TryGetValue(newMember, out memberExpression))
						{
							if (memberInfo.DeclaringType!.IsSameOrParentOf(memberExpression.Type))
								memberExpression = Expression.MakeMemberAccess(memberExpression, memberInfo);
						}
					}
				}
			}

			if (throwOnError && memberExpression == null)
				throw new LinqToDBException($"Member '{memberInfo.Name}' not found in type '{Body?.Type.Name ?? "<Unknown>"}'.");
			return memberExpression;
		}
>>>>>>> f6ae79d6

		IBuildContext? GetSequence(Expression expression, int level)
		{
								return null;
<<<<<<< HEAD
						}

						}
						}
=======

							break;
						}

					case ExpressionType.Parameter :
						{
							root = Builder.GetRootObject(expression).Unwrap();
							break;
						}
					case ExpressionType.Extension:
						{
							root = Builder.GetRootObject(expression).Unwrap();
							break;
						}
				}
			}

			if (root != null)
				for (var i = 0; i < Lambda.Parameters.Count; i++)
					if (ReferenceEquals(root, Lambda.Parameters[i]))
						return Sequence[i];

			foreach (var context in Sequence)
			{
				if (context.Parent != null)
				{
					var ctx = Builder.GetContext(context, root);
					if (ctx != null)
						return ctx;
				}
			}

			return null;
		}

		static Expression GetExpression(Expression expression, Expression levelExpression, Expression memberExpression)
		{
			if (memberExpression is MemberExpression me)
			{
				//TODO: Why do we need such quirks with grouping?
				if (typeof(IGrouping<,>).IsSameOrParentOf(me.Member.DeclaringType!) && memberExpression.Type == expression.Type)
					return memberExpression;
			}

			if (!memberExpression.Type.IsAssignableFrom(levelExpression.Type) && !levelExpression.Type.IsAssignableFrom(memberExpression.Type))
				return memberExpression;

			return !ReferenceEquals(levelExpression, expression) ?
				expression.Replace(levelExpression, memberExpression) :
				memberExpression;
		}

		Expression GetMemberExpression(Expression newExpression, Expression expression, int level)
		{
			var levelExpresion = expression.GetLevelExpression(Builder.MappingSchema, level);

			switch (newExpression.NodeType)
			{
				case ExpressionType.New        :
				case ExpressionType.MemberInit : break;
				default                        :
					var le = expression.GetLevelExpression(Builder.MappingSchema, level - 1);
					return GetExpression(expression, le, newExpression);
			}

			if (levelExpresion.NodeType != ExpressionType.MemberAccess)
				throw new LinqException("Invalid expression {0}", levelExpresion);

			var me = (MemberExpression)levelExpresion;

			switch (newExpression.NodeType)
			{
				case ExpressionType.New:
					{
						var expr = (NewExpression)newExpression;

// ReSharper disable ConditionIsAlwaysTrueOrFalse
// ReSharper disable HeuristicUnreachableCode
						if (expr.Members == null)
							throw new LinqException("Invalid expression {0}", expression);
// ReSharper restore HeuristicUnreachableCode
// ReSharper restore ConditionIsAlwaysTrueOrFalse

						for (var i = 0; i < expr.Members.Count; i++)
							if (me.Member == expr.Members[i])
								return ReferenceEquals(levelExpresion, expression) ?
									expr.Arguments[i].Unwrap() :
									GetMemberExpression(expr.Arguments[i].Unwrap(), expression, level + 1);

						throw new LinqException("Invalid expression {0}", expression);
					}

				case ExpressionType.MemberInit:
					{
						var expr = (MemberInitExpression)newExpression;

						foreach (var binding in expr.Bindings.Cast<MemberAssignment>())
						{
							if (me.Member.EqualsTo(binding.Member))
								return ReferenceEquals(levelExpresion, expression) ?
									binding.Expression.Unwrap() :
									GetMemberExpression(binding.Expression.Unwrap(), expression, level + 1);
						}

						throw new LinqException("Invalid expression {0}", expression);
					}
			}

			return expression;
		}

		protected Expression GetMemberExpression(MemberInfo member, bool add, Type type, Expression sourceExpression)
		{
			var memberExpression = GetProjectedExpression(member, false);
			if (memberExpression == null)
			{
				foreach (var m in Members)
				{
					if (m.Key.Name == member.Name)
					{
						if (m.Key.EqualsTo(member, IsScalar ? null : Body.Type))
							return m.Value;
					}
				}

				if (member.DeclaringType!.IsSameOrParentOf(Body.Type))
				{
					if (Body.NodeType == ExpressionType.MemberInit)
					{
						var ed = Builder.MappingSchema.GetEntityDescriptor(Body.Type);

						if (ed.Aliases != null)
						{
							if (ed.Aliases.TryGetValue(member.Name, out var value))
								return GetMemberExpression(ed.TypeAccessor[value!].MemberInfo, add, type, sourceExpression);

							foreach (var a in ed.Aliases)
							{
								if (a.Value == member.Name)
								{
									foreach (var m in Members)
										if (m.Key.Name == a.Key)
											return m.Value;

									break;
								}
							}
						}
					}

					if (add && AllowAddDefault)
					{
						memberExpression = Expression.Constant(type.GetDefaultValue(), type);
						Members.Add(member, memberExpression);

						return memberExpression;
					}
				}

				throw new LinqToDBException($"'{sourceExpression}' cannot be converted to SQL.");
			}

			return memberExpression;
		}

		#endregion
	}
}
>>>>>>> f6ae79d6
<|MERGE_RESOLUTION|>--- conflicted
+++ resolved
@@ -102,173 +102,6 @@
 
 		public virtual Expression BuildExpression(Expression? expression, int level, bool enforceServerSide)
 		{
-<<<<<<< HEAD
-=======
-			Debug.WriteLine("{0}.BuildExpression start {1}:\n{2}".Args(GetType().Name, level, (expression ?? Body).GetDebugView()));
-			Debug.WriteLine("{0}.BuildExpression start:\n{1}".Args(GetType().Name, SelectQuery));
-
-			var expr = BuildExpressionInternal(expression, level, enforceServerSide);
-
-			Debug.WriteLine("{0}.BuildExpression end:\n{1}".Args(GetType().Name, (expression ?? Body).GetDebugView()));
-			Debug.WriteLine("{0}.BuildExpression end:\n{1}".Args(GetType().Name, SelectQuery));
-
-			return expr;
-		}
-
-		Expression BuildExpressionInternal(Expression? expression, int level, bool enforceServerSide)
-#endif
-		{
-			{
-				var key = Tuple.Create(expression, level, ConvertFlags.Field);
-
-				if (_expressionIndex.TryGetValue(key, out var info))
-				{
-					var idx  = Parent?.ConvertToParentIndex(info[0].Index, this) ?? info[0].Index;
-
-					var expr = expression ?? Body;
-
-					if (IsExpression(expr, level, RequestFor.Object).Result)
-						return Builder.BuildExpression(this, expr, enforceServerSide);
-
-					return Builder.BuildSql(expr.Type, idx, info[0].Sql);
-				}
-			}
-
-			if (expression == null)
-			{
-				if (_rootExpression == null)
-				{
-					var expr = Builder.BuildExpression(this, Body, enforceServerSide);
-
-					if (Builder.IsBlockDisable)
-						return expr;
-
-					_rootExpression = Builder.BuildVariable(expr);
-				}
-
-				return _rootExpression;
-			}
-
-			var levelExpression = expression.GetLevelExpression(Builder.MappingSchema, level);
-
-			if (IsScalar)
-			{
-				if (Body.NodeType != ExpressionType.Parameter && level == 0)
-					if (ReferenceEquals(levelExpression, expression))
-						if (IsSubQuery() && IsExpression(null, 0, RequestFor.Expression).Result)
-						{
-							var info = ConvertToIndex(expression, level, ConvertFlags.Field).Single();
-							var idx = Parent?.ConvertToParentIndex(info.Index, this) ?? info.Index;
-
-							return Builder.BuildSql(expression.Type, idx, info.Sql);
-						}
-
-				return ProcessScalar(
-					(context: this, expression, level, enforceServerSide),
-					expression,
-					level,
-					static (context, ctx, ex, l) => ctx!.BuildExpression(ex, l, context.enforceServerSide),
-					static context => context.context.GetSequence(context.expression, context.level)!.BuildExpression(null, 0, context.enforceServerSide), true);
-			}
-			else
-			{
-				if (level == 0)
-				{
-					var sequence = GetSequence(expression, level)!;
-
-					Builder.AssociationRoot = expression;
-
-					return ReferenceEquals(levelExpression, expression) ?
-						sequence.BuildExpression(null,       0,         enforceServerSide) :
-						sequence.BuildExpression(expression, level + 1, enforceServerSide);
-				}
-
-				switch (levelExpression.NodeType)
-				{
-					case ExpressionType.MemberAccess :
-						{
-							var memberInfo = ((MemberExpression)levelExpression).Member;
-
-							var memberExpression = GetMemberExpression(
-								memberInfo,
-								ReferenceEquals(levelExpression, expression),
-								levelExpression.Type,
-								expression);
-
-							if (ReferenceEquals(levelExpression, expression))
-							{
-								if (IsSubQuery())
-								{
-									switch (memberExpression.NodeType)
-									{
-										case ExpressionType.New        :
-										case ExpressionType.MemberInit :
-										{
-											return Builder.BuildExpression(this, memberExpression, enforceServerSide);
-										}
-									}
-
-									var me = memberExpression.NodeType == ExpressionType.Parameter ? null : memberExpression;
-
-									if (!IsExpression(me, 0, RequestFor.Object).Result &&
-										!IsExpression(me, 0, RequestFor.Field). Result)
-									{
-										var info = ConvertToIndex(expression, level, ConvertFlags.Field).Single();
-										var idx  = Parent?.ConvertToParentIndex(info.Index, this) ?? info.Index;
-
-										return Builder.BuildSql(expression.Type, idx, info.Sql);
-									}
-								}
-
-								return Builder.BuildExpression(this, memberExpression, enforceServerSide, memberInfo.Name);
-							}
-
-							{
-								var sequence = GetSequence(expression, level);
-
-								switch (memberExpression.NodeType)
-								{
-									case ExpressionType.Parameter  :
-										{
-											var parameter = Lambda.Parameters[Sequence.Length == 0 ? 0 : Array.IndexOf(Sequence, sequence)];
-
-											if (ReferenceEquals(memberExpression, parameter))
-												return sequence!.BuildExpression(expression, level + 1, enforceServerSide);
-
-											break;
-										}
-
-									case ExpressionType.New        :
-									case ExpressionType.MemberInit :
-										{
-											var mmExpression = GetMemberExpression(memberExpression, expression, level + 1);
-											return Builder.BuildExpression(this, mmExpression, enforceServerSide);
-										}
-									default:
-										{
-											if (memberExpression is ContextRefExpression refExpression)
-											{
-												return refExpression.BuildContext.BuildExpression(memberExpression, level + 1, enforceServerSide);
-											}
-											break;
-										}
-								}
-
-								var expr = expression.Replace(levelExpression, memberExpression);
-
-								if (sequence == null)
-									return Builder.BuildExpression(this, expr, enforceServerSide);
-
-								return sequence.BuildExpression(expr, 1, enforceServerSide);
-							}
-						}
-
-					case ExpressionType.Parameter :
-						break;
-				}
-			}
-
->>>>>>> f6ae79d6
 			throw new NotImplementedException();
 		}
 
@@ -278,175 +111,8 @@
 
 		public virtual SqlInfo[] ConvertToSql(Expression? expression, int level, ConvertFlags flags)
 		{
-<<<<<<< HEAD
 					throw new NotImplementedException();
 				}
-=======
-			if (expression != null && level > 0 && expression.NodeType == ExpressionType.Call)
-			{
-				var e = (MethodCallExpression)expression;
-
-				if (e.Method.DeclaringType == typeof(Enumerable) && !typeof(IGrouping<,>).IsSameOrParentOf(e.Arguments[0].Type))
-				{
-					return new[] { new SqlInfo(Builder.SubQueryToSql(this, e)) };
-				}
-			}
-
-			if (IsScalar)
-			{
-				if (expression == null)
-					return Builder.ConvertExpressions(this, Body, flags, null);
-
-				switch (flags)
-				{
-					case ConvertFlags.Field :
-					case ConvertFlags.Key   :
-					case ConvertFlags.All   :
-						{
-							if (Body.NodeType != ExpressionType.Parameter && level == 0)
-							{
-								var levelExpression = expression.GetLevelExpression(Builder.MappingSchema, level);
-
-								if (levelExpression != expression)
-									if (flags != ConvertFlags.Field && IsExpression(expression, level, RequestFor.Field).Result)
-										flags = ConvertFlags.Field;
-							}
-
-							return ProcessScalar(
-								(flags, context: this, expression),
-								expression,
-								level,
-								static (context, ctx, ex, l) => ctx!.ConvertToSql(ex, l, context.flags),
-								static context => new[] { new SqlInfo(context.context.Builder.ConvertToSql(context.context, context.expression)) }, true);
-						}
-				}
-			}
-			else
-			{
-				if (expression == null)
-				{
-					if (flags != ConvertFlags.Field)
-					{
-						var list = new List<SqlInfo>();
-						foreach (var mi in Members)
-							if (!(mi.Key is MethodInfo || flags == ConvertFlags.Key && EagerLoading.IsDetailsMember(this, mi.Value)))
-								list.AddRange(ConvertMember(mi.Key, mi.Value, flags));
-
-						return list.ToArray();
-					}
-
-					throw new NotImplementedException();
-				}
-
-				switch (flags)
-				{
-					case ConvertFlags.All   :
-					case ConvertFlags.Key   :
-					case ConvertFlags.Field :
-						{
-							var levelExpression = expression.GetLevelExpression(Builder.MappingSchema, level);
-							levelExpression = levelExpression.Unwrap();
-
-							switch (levelExpression.NodeType)
-							{
-								case ExpressionType.MemberAccess :
-									{
-										if (level != 0 && levelExpression == expression)
-										{
-											var member = ((MemberExpression)levelExpression).Member;
-
-											var cacheKey = (member, flags);
-
-											if (!_sql.TryGetValue(cacheKey, out var sql))
-											{
-												var memberExpression = GetMemberExpression(
-															member, levelExpression == expression, levelExpression.Type, expression);
-
-												var ed = Builder.MappingSchema.GetEntityDescriptor(member.DeclaringType!);
-												var descriptor = ed.FindColumnDescriptor(member);
-
-												sql = ConvertExpressions(memberExpression, flags, descriptor).Clone(member);
-
-												_sql.Add(cacheKey, sql);
-											}
-
-											return sql;
-										}
-
-										return ProcessMemberAccess(
-											(context: this, flags, expression, levelExpression),
-											expression, (MemberExpression)levelExpression, level,
-											static (context, n, ctx,ex,l,mex) =>
-											{
-												switch (n)
-												{
-													case 0 :
-														var buildExpression = GetExpression(context.expression, context.levelExpression, mex);
-														ColumnDescriptor? descriptor = null;
-														if (mex is MemberExpression ma)
-														{
-															var ed     = context.context.Builder.MappingSchema.GetEntityDescriptor(ma.Expression!.Type);
-															descriptor = ed.FindColumnDescriptor(ma.Member);
-														}
-														return context.context.ConvertExpressions(buildExpression, context.flags, descriptor);
-													default:
-														return ctx.ConvertToSql(ex, l, context.flags);
-												}
-											});
-									}
-
-								case ExpressionType.Parameter:
-									if (levelExpression != expression)
-										return GetSequence(expression, level)!.ConvertToSql(expression, level + 1, flags);
-
-									if (level == 0)
-										return GetSequence(expression, level)!.ConvertToSql(null, 0, flags);
-
-									break;
-
-								case ExpressionType.Extension:
-									{
-										if (levelExpression is ContextRefExpression)
-										{
-											if (levelExpression != expression)
-												return GetSequence(expression, level)!.ConvertToSql(expression,
-													level + 1,
-													flags);
-
-											if (level == 0)
-												return GetSequence(expression, level)!.ConvertToSql(null, 0, flags);
-										}
-
-										goto default;
-									}
-
-								default:
-									if (level == 0)
-										return Builder.ConvertExpressions(this, expression, flags, null);
-									break;
-							}
-
-							break;
-						}
-				}
-			}
-
-			throw new NotImplementedException();
-		}
-
-		SqlInfo[] ConvertMember(MemberInfo member, Expression expression, ConvertFlags flags)
-		{
-			var ed         = Builder.MappingSchema.GetEntityDescriptor(member.DeclaringType!);
-			var descriptor = ed.FindColumnDescriptor(member);
-
-			return ConvertExpressions(expression, flags, descriptor).Clone(member);
-		}
-
-		SqlInfo[] ConvertExpressions(Expression expression, ConvertFlags flags, ColumnDescriptor? columnDescriptor)
-		{
-			return Builder.ConvertExpressions(this, expression, flags, columnDescriptor);
-		}
->>>>>>> f6ae79d6
 
 		#endregion
 
@@ -506,366 +172,39 @@
 							}
 
 		public virtual IBuildContext Clone(CloningContext context)
-				{
+		{
 			return new SelectContext(null, context.CloneExpression(Lambda), IsSubQuery,
 				Sequence.Select(s => context.CloneContext(s)).ToArray());
-								}
+		}
 
 		public void SetRunQuery<T>(Query<T> query, Expression expr)
-							{
-<<<<<<< HEAD
+		{
 			var mapper = Builder.BuildMapper<T>(expr);
-=======
-								case ExpressionType.MemberAccess :
-									{
-										if (levelExpression == expression)
-										{
-											var member = Tuple.Create((MemberInfo?)((MemberExpression)levelExpression).Member, flags);
-
-											if (!_memberIndex.TryGetValue(member, out var idx))
-											{
-												idx = ConvertToSql(expression, level, flags);
-
-												if (flags == ConvertFlags.Field && idx.Length != 1)
-													throw new InvalidOperationException();
->>>>>>> f6ae79d6
 
 			QueryRunner.SetRunQuery(query, mapper);
-												}
-
-<<<<<<< HEAD
+		}
+
 		public virtual Expression GetEagerLoadExpression(Expression path)
-=======
-												_memberIndex.Add(member, idx);
-											}
-
-											return idx;
-										}
-
-										return ProcessMemberAccess(
-											(context: this, expression, level, flags),
-											expression!,
-											(MemberExpression)levelExpression,
-											level,
-											static (context, n, ctx, ex, l, _) => n == 0 ?
-												context.context.GetSequence(context.expression!, context.level)!.ConvertToIndex(context.expression, context.level + 1, context.flags) :
-												ctx.ConvertToIndex(ex, l, context.flags));
-									}
-
-								case ExpressionType.Parameter:
-								case ExpressionType.Extension:
-
-									if (levelExpression != expression)
-										return GetSequence(expression!, level)!.ConvertToIndex(expression, level + 1, flags);
-									break;
-							}
-
-							break;
-						}
-				}
-			}
-
-			throw new NotImplementedException();
-		}
-
-		SqlInfo SetInfo(SqlInfo info, MemberInfo? member)
->>>>>>> f6ae79d6
 		{
 			return Builder.GetSequenceExpression(this);
-			}
+		}
 
 		#region IsExpression
 
 		public virtual IsExpressionResult IsExpression(Expression? expression, int level, RequestFor requestFlag)
 		{
 			throw new NotImplementedException();
-			}
-
-<<<<<<< HEAD
-=======
-			if (IsScalar)
-			{
-				if (expression == null)
-					return IsExpression(Body, 0, requestFlag);
-
-				switch (requestFlag)
-				{
-					case RequestFor.Table       :
-					case RequestFor.Association :
-					case RequestFor.Field       :
-					case RequestFor.Expression  :
-					case RequestFor.Object      :
-					case RequestFor.GroupJoin   :
-						return ProcessScalar(
-							requestFlag,
-							expression,
-							level,
-							static (requestFlag, ctx, ex, l) => ctx == null ? IsExpressionResult.False : ctx.IsExpression(ex, l, requestFlag),
-							static requestFlag => IsExpressionResult.GetResult(requestFlag == RequestFor.Expression), false);
-					default                     : return IsExpressionResult.False;
-				}
-			}
-			else
-			{
-				switch (requestFlag)
-				{
-					case RequestFor.Table       :
-					case RequestFor.Association :
-					case RequestFor.Field       :
-					case RequestFor.Expression  :
-					case RequestFor.Object      :
-					case RequestFor.GroupJoin   :
-						{
-							if (expression == null)
-							{
-								if (requestFlag == RequestFor.Expression)
-								{
-									var result = false;
-									foreach (var member in Members.Values)
-									{
-										if (IsExpression(member, 0, requestFlag).Result)
-										{
-											result = true;
-											break;
-										}
-									}
-									return IsExpressionResult.GetResult(result);
-								}
-
-								return IsExpressionResult.GetResult(requestFlag == RequestFor.Object);
-							}
-
-							var levelExpression = expression.GetLevelExpression(Builder.MappingSchema, level);
-
-							switch (levelExpression.NodeType)
-							{
-								case ExpressionType.MemberAccess :
-									{
-										var member = ((MemberExpression)levelExpression).Member;
-
-										var memberExpression = GetProjectedExpression(member, false);
-										if (memberExpression == null)
-										{
-											MemberInfo? nm = null;
-											foreach (var m in Members.Keys)
-											{
-												if (m.Name == member.Name)
-												{
-													nm = m;
-													break;
-												}
-											}
-
-											if (nm != null && member.DeclaringType!.IsInterface)
-											{
-												if (member.DeclaringType.IsSameOrParentOf(nm.DeclaringType!))
-													memberExpression = GetProjectedExpression(nm, false);
-												else
-												{
-													var mdt = member.DeclaringType.GetDefiningTypes(member);
-													var ndt = Body.Type.           GetDefiningTypes(nm);
-
-													if (mdt.Intersect(ndt).Any())
-														memberExpression = GetProjectedExpression(nm, false);
-												}
-											}
-
-											if (memberExpression == null)
-												return IsExpressionResult.GetResult(requestFlag == RequestFor.Expression);
-											//throw new InvalidOperationException(
-											//	string.Format("Invalid member '{0}.{1}'", member.DeclaringType, member.Name));
-										}
-
-										if (ReferenceEquals(levelExpression, expression))
-										{
-											switch (memberExpression.NodeType)
-											{
-												case ExpressionType.New        :
-												case ExpressionType.MemberInit :
-													return IsExpressionResult.GetResult(requestFlag == RequestFor.Object);
-											}
-										}
-
-										return ProcessMemberAccess(
-											requestFlag,
-											expression,
-											(MemberExpression)levelExpression,
-											level,
-											static (requestFlag, n, ctx,ex,l,ex1) => n == 0 ?
-												new IsExpressionResult(requestFlag == RequestFor.Expression, ex1) :
-												ctx.IsExpression(ex, l, requestFlag));
-									}
-
-								case ExpressionType.Parameter    :
-									{
-										var sequence  = GetSequence(expression, level);
-
-										if (sequence == null)
-										{
-											var buildInfo = new BuildInfo(Parent, expression, new SelectQuery());
-											if (!Builder.IsSequence(buildInfo))
-												break;
-
-											sequence = Builder.BuildSequence(buildInfo);
-											return sequence.IsExpression(levelExpression, level, requestFlag);
-										}
-
-										var idx = Sequence.Length == 0 ? 0 : Array.IndexOf(Sequence, sequence);
-										if (idx < 0)
-										{
-											return IsExpressionResult.False;
-										}
-
-										var parameter = Lambda.Parameters[idx];
-
-										if (ReferenceEquals(levelExpression, expression))
-										{
-											if (ReferenceEquals(levelExpression, parameter))
-												return sequence.IsExpression(null, 0, requestFlag);
-										}
-										else if (level == 0)
-											return sequence.IsExpression(expression, 1, requestFlag);
-
-										break;
-									}
-
-								case ExpressionType.New          :
-								case ExpressionType.MemberInit   : return IsExpressionResult.GetResult(requestFlag == RequestFor.Object);
-								default:
-									{
-										if (levelExpression is ContextRefExpression refExpression)
-										{
-											if (levelExpression == expression)
-												return refExpression.BuildContext.IsExpression(null, 0, requestFlag);
-											return refExpression.BuildContext.IsExpression(expression, level + 1, requestFlag);
-										}
-										return IsExpressionResult.GetResult(requestFlag == RequestFor.Expression);
-									}
-							}
-
-							break;
-						}
-					default: return IsExpressionResult.False;
-				}
-			}
-
-
-			return IsExpressionResult.False;
-		}
-
->>>>>>> f6ae79d6
+		}
+
 		#endregion
 
 		#region GetContext
 
 		public virtual IBuildContext? GetContext(Expression? expression, int level, BuildInfo buildInfo)
 		{
-<<<<<<< HEAD
 			return null;
-			}
-
-=======
-			if (expression == null)
-				return this;
-
-			if (IsScalar)
-			{
-				return ProcessScalar(
-					buildInfo,
-					expression,
-					level,
-					static (buildInfo, ctx, ex, l) => ctx!.GetContext(ex, l, buildInfo),
-					static _ => throw new NotImplementedException(), true);
-			}
-			else
-			{
-				var levelExpression = expression.GetLevelExpression(Builder.MappingSchema, level);
-
-				switch (levelExpression.NodeType)
-				{
-					case ExpressionType.MemberAccess :
-						{
-							if (levelExpression == expression && Sequence.Length == 1 && !(Sequence[0] is GroupByBuilder.GroupByContext))
-							{
-								var memberExpression = GetMemberExpression(
-									((MemberExpression)levelExpression).Member,
-									levelExpression == expression,
-									levelExpression.Type,
-									expression);
-
-								return GetContext(memberExpression, 0, new BuildInfo(this, memberExpression, buildInfo.SelectQuery));
-							}
-
-							var context = ProcessMemberAccess(
-								buildInfo,
-								expression,
-								(MemberExpression)levelExpression,
-								level,
-								static (buildInfo, n,ctx,ex,l,_) => n == 0 ?
-									null :
-									ctx.GetContext(ex, l, buildInfo));
-
-							if (context == null)
-								throw new NotImplementedException();
-
-							return context;
-						}
-
-					case ExpressionType.Parameter    :
-						{
-							var sequence  = GetSequence(expression, level)!;
-							var paramIndex = Sequence.Length == 0 ? 0 : Array.IndexOf(Sequence, sequence);
-							var parameter  = paramIndex >= 0 ? Lambda.Parameters[paramIndex] : null;
-
-							if (ReferenceEquals(levelExpression, expression))
-							{
-								if (ReferenceEquals(levelExpression, parameter))
-									return sequence.GetContext(null, 0, buildInfo);
-							}
-							else if (level == 0)
-								return sequence.GetContext(expression, 1, buildInfo);
-
-							break;
-						}
-					default:
-						{
-							if (levelExpression is ContextRefExpression refExpression)
-							{
-								var sequence = GetSequence(expression, level);
-
-								if (sequence != null)
-								{
-									if (ReferenceEquals(levelExpression, expression))
-									{
-										return sequence.GetContext(null, 0, buildInfo);
-									}
-
-									if (level == 0)
-										return sequence.GetContext(expression, 1, buildInfo);
-								}
-							}
-
-							break;
-						}
-				}
-
-				if (level == 0)
-				{
-					var sequence = GetSequence(expression, level);
-					if (sequence != null)
-						return sequence.GetContext(expression, level + 1, buildInfo);
-					if (Builder.IsSequence(buildInfo))
-					{
-						sequence = Builder.BuildSequence(buildInfo);
-						return sequence;
-					}
-				}
-			}
-
-			throw new NotImplementedException();
-		}
-
->>>>>>> f6ae79d6
+		}
+
 		#endregion
 
 		#region ConvertToParentIndex
@@ -913,344 +252,12 @@
 			}
 		}
 
-<<<<<<< HEAD
 		public bool IsSubQuery { get; }
-=======
-		#region Helpers
-
-		T ProcessScalar<T, TContext>(TContext context, Expression expression, int level, Func<TContext, IBuildContext?,Expression?,int,T> action, Func<TContext, T> defaultAction, bool throwOnError)
-		{
-			if (level == 0)
-			{
-				if (Body.NodeType == ExpressionType.Parameter && Lambda.Parameters.Count == 1)
-				{
-					var sequence = GetSequence(Body, 0)!;
-
-					return ReferenceEquals(expression, Body) ?
-						action(context, sequence, null,       0) :
-						action(context, sequence, expression, 1);
-				}
-
-				var levelExpression = expression.GetLevelExpression(Builder.MappingSchema, level);
-
-				if (!ReferenceEquals(levelExpression, expression))
-				{
-					var ctx = GetSequence(expression, level);
-					return ctx == null ? defaultAction(context) : action(context, ctx, expression, Sequence.Contains(ctx) ? level + 1 : 0);
-				}
-
-				if (expression.NodeType == ExpressionType.Parameter)
-				{
-					var sequence  = GetSequence(expression, level)!;
-					var idx       = Array.IndexOf(Sequence, sequence);
-					var parameter = Sequence.Length == 0 ? Lambda.Parameters[0] :
-						idx < 0 ? null : Lambda.Parameters[idx];
-
-					if (parameter != null && ReferenceEquals(levelExpression, parameter))
-						return action(context, sequence, null, 0);
-				}
-
-				return Body.NodeType switch
-				{
-					ExpressionType.MemberAccess => action(context, GetSequence(expression, level)!, null, 0),
-					_                           => defaultAction(context),
-				};
-			}
-			else
-			{
-				var root = Builder.GetRootObject(Body);
-
-				if (root.NodeType == ExpressionType.Parameter)
-				{
-					var levelExpression = expression.GetLevelExpression(Builder.MappingSchema, level - 1);
-					var newExpression   = GetExpression(expression, levelExpression, Body);
-
-					Builder.UpdateConvertedExpression(expression, newExpression);
-
-					var result = action(context, this, newExpression, 0);
-
-					Builder.RemoveConvertedExpression(newExpression);
-
-					return result;
-				}
-				else if (root is ContextRefExpression refExpression)
-				{
-					var levelExpression = expression.GetLevelExpression(Builder.MappingSchema, level - 1);
-					var newExpression   = GetExpression(expression, levelExpression, Body);
-
-					Builder.UpdateConvertedExpression(expression, newExpression);
-
-					var result = action(context, refExpression.BuildContext, newExpression, 0);
-
-					Builder.RemoveConvertedExpression(newExpression);
-
-					return result;
-				}
-			}
-
-			if (throwOnError)
-				throw new NotImplementedException();
-
-			return default!;
-		}
-
-		T ProcessMemberAccess<T, TContext>(TContext context, Expression expression, MemberExpression levelExpression, int level,
-			Func<TContext, int, IBuildContext,Expression?,int,Expression,T> action)
-		{
-			var memberExpression = GetProjectedExpression(levelExpression.Member, true)!;
-			memberExpression = memberExpression.Unwrap();
-
-			var newExpression    = GetExpression(expression, levelExpression, memberExpression);
-			var sequence         = GetSequence  (expression, level);
-			var nextLevel        = 1;
-
-			if (sequence != null)
-			{
-				var idx = Sequence.Length == 0 ? 0 : Array.IndexOf(Sequence, sequence);
-
-				if (idx >= 0)
-				{
-					var parameter = Lambda.Parameters[idx];
-
-					if (ReferenceEquals(memberExpression, parameter) && ReferenceEquals(levelExpression, expression))
-						return action(context, 1, sequence, null, 0, memberExpression);
-				}
-				else
-				{
-					nextLevel = 0;
-				}
-			}
-
-			switch (memberExpression.NodeType)
-			{
-				case ExpressionType.MemberAccess :
-				case ExpressionType.Parameter    :
-					if (sequence != null)
-						return action(context, 2, sequence, newExpression, nextLevel, memberExpression);
-					break;
-
-				case ExpressionType.New          :
-				case ExpressionType.MemberInit   :
-					{
-						var mmExpresion = GetMemberExpression(memberExpression, expression, level + 1);
-						return action(context, 3, this, mmExpresion, 0, memberExpression);
-					}
-			}
-
-			return action(context, 0, this, null, 0, memberExpression);
-		}
-
-		protected bool IsSubQuery()
-		{
-			for (IBuildContext? p = Parent; p != null; p = p.Parent)
-				if (p.IsExpression(null, 0, RequestFor.SubQuery).Result)
-					return true;
-			return false;
-		}
-
-		Expression? GetProjectedExpression(MemberInfo memberInfo, bool throwOnError)
-		{
-			if (!Members.TryGetValue(memberInfo, out var memberExpression))
-			{
-				var member = Body?.Type.GetMemberEx(memberInfo);
-				if (member != null)
-					Members.TryGetValue(member, out memberExpression);
-
-				if (memberExpression == null)
-				{
-					if (typeof(ExpressionBuilder.GroupSubQuery<,>).IsSameOrParentOf(Body!.Type))
-					{
-						var newMember = Body.Type.GetField("Element")!;
-						if (Members.TryGetValue(newMember, out memberExpression))
-						{
-							if (memberInfo.DeclaringType!.IsSameOrParentOf(memberExpression.Type))
-								memberExpression = Expression.MakeMemberAccess(memberExpression, memberInfo);
-						}
-					}
-				}
-			}
-
-			if (throwOnError && memberExpression == null)
-				throw new LinqToDBException($"Member '{memberInfo.Name}' not found in type '{Body?.Type.Name ?? "<Unknown>"}'.");
-			return memberExpression;
-		}
->>>>>>> f6ae79d6
 
 		IBuildContext? GetSequence(Expression expression, int level)
 		{
-								return null;
-<<<<<<< HEAD
-						}
-
-						}
-						}
-=======
-
-							break;
-						}
-
-					case ExpressionType.Parameter :
-						{
-							root = Builder.GetRootObject(expression).Unwrap();
-							break;
-						}
-					case ExpressionType.Extension:
-						{
-							root = Builder.GetRootObject(expression).Unwrap();
-							break;
-						}
-				}
-			}
-
-			if (root != null)
-				for (var i = 0; i < Lambda.Parameters.Count; i++)
-					if (ReferenceEquals(root, Lambda.Parameters[i]))
-						return Sequence[i];
-
-			foreach (var context in Sequence)
-			{
-				if (context.Parent != null)
-				{
-					var ctx = Builder.GetContext(context, root);
-					if (ctx != null)
-						return ctx;
-				}
-			}
-
 			return null;
 		}
 
-		static Expression GetExpression(Expression expression, Expression levelExpression, Expression memberExpression)
-		{
-			if (memberExpression is MemberExpression me)
-			{
-				//TODO: Why do we need such quirks with grouping?
-				if (typeof(IGrouping<,>).IsSameOrParentOf(me.Member.DeclaringType!) && memberExpression.Type == expression.Type)
-					return memberExpression;
-			}
-
-			if (!memberExpression.Type.IsAssignableFrom(levelExpression.Type) && !levelExpression.Type.IsAssignableFrom(memberExpression.Type))
-				return memberExpression;
-
-			return !ReferenceEquals(levelExpression, expression) ?
-				expression.Replace(levelExpression, memberExpression) :
-				memberExpression;
-		}
-
-		Expression GetMemberExpression(Expression newExpression, Expression expression, int level)
-		{
-			var levelExpresion = expression.GetLevelExpression(Builder.MappingSchema, level);
-
-			switch (newExpression.NodeType)
-			{
-				case ExpressionType.New        :
-				case ExpressionType.MemberInit : break;
-				default                        :
-					var le = expression.GetLevelExpression(Builder.MappingSchema, level - 1);
-					return GetExpression(expression, le, newExpression);
-			}
-
-			if (levelExpresion.NodeType != ExpressionType.MemberAccess)
-				throw new LinqException("Invalid expression {0}", levelExpresion);
-
-			var me = (MemberExpression)levelExpresion;
-
-			switch (newExpression.NodeType)
-			{
-				case ExpressionType.New:
-					{
-						var expr = (NewExpression)newExpression;
-
-// ReSharper disable ConditionIsAlwaysTrueOrFalse
-// ReSharper disable HeuristicUnreachableCode
-						if (expr.Members == null)
-							throw new LinqException("Invalid expression {0}", expression);
-// ReSharper restore HeuristicUnreachableCode
-// ReSharper restore ConditionIsAlwaysTrueOrFalse
-
-						for (var i = 0; i < expr.Members.Count; i++)
-							if (me.Member == expr.Members[i])
-								return ReferenceEquals(levelExpresion, expression) ?
-									expr.Arguments[i].Unwrap() :
-									GetMemberExpression(expr.Arguments[i].Unwrap(), expression, level + 1);
-
-						throw new LinqException("Invalid expression {0}", expression);
-					}
-
-				case ExpressionType.MemberInit:
-					{
-						var expr = (MemberInitExpression)newExpression;
-
-						foreach (var binding in expr.Bindings.Cast<MemberAssignment>())
-						{
-							if (me.Member.EqualsTo(binding.Member))
-								return ReferenceEquals(levelExpresion, expression) ?
-									binding.Expression.Unwrap() :
-									GetMemberExpression(binding.Expression.Unwrap(), expression, level + 1);
-						}
-
-						throw new LinqException("Invalid expression {0}", expression);
-					}
-			}
-
-			return expression;
-		}
-
-		protected Expression GetMemberExpression(MemberInfo member, bool add, Type type, Expression sourceExpression)
-		{
-			var memberExpression = GetProjectedExpression(member, false);
-			if (memberExpression == null)
-			{
-				foreach (var m in Members)
-				{
-					if (m.Key.Name == member.Name)
-					{
-						if (m.Key.EqualsTo(member, IsScalar ? null : Body.Type))
-							return m.Value;
-					}
-				}
-
-				if (member.DeclaringType!.IsSameOrParentOf(Body.Type))
-				{
-					if (Body.NodeType == ExpressionType.MemberInit)
-					{
-						var ed = Builder.MappingSchema.GetEntityDescriptor(Body.Type);
-
-						if (ed.Aliases != null)
-						{
-							if (ed.Aliases.TryGetValue(member.Name, out var value))
-								return GetMemberExpression(ed.TypeAccessor[value!].MemberInfo, add, type, sourceExpression);
-
-							foreach (var a in ed.Aliases)
-							{
-								if (a.Value == member.Name)
-								{
-									foreach (var m in Members)
-										if (m.Key.Name == a.Key)
-											return m.Value;
-
-									break;
-								}
-							}
-						}
-					}
-
-					if (add && AllowAddDefault)
-					{
-						memberExpression = Expression.Constant(type.GetDefaultValue(), type);
-						Members.Add(member, memberExpression);
-
-						return memberExpression;
-					}
-				}
-
-				throw new LinqToDBException($"'{sourceExpression}' cannot be converted to SQL.");
-			}
-
-			return memberExpression;
-		}
-
-		#endregion
 	}
-}
->>>>>>> f6ae79d6
+}