--- conflicted
+++ resolved
@@ -153,26 +153,8 @@
 			if (IsScalar)
 			{
 
-<<<<<<< HEAD
 				if (Builder.IsBlockDisable)
 					return resultExpr;
-=======
-							return Builder.BuildSql(expression.Type, idx, info.Sql);
-						}
-
-				return ProcessScalar(
-					(context: this, expression, level, enforceServerSide),
-					expression,
-					level,
-					static (context, ctx, ex, l) => ctx!.BuildExpression(ex, l, context.enforceServerSide),
-					static context => context.context.GetSequence(context.expression, context.level)!.BuildExpression(null, 0, context.enforceServerSide), true);
-			}
-			else
-			{
-				if (level == 0)
-				{
-					var sequence = GetSequence(expression, level)!;
->>>>>>> 2f30e805
 
 				_rootExpression = Builder.BuildVariable(resultExpr);
 
@@ -545,7 +527,6 @@
 
 				switch (flags)
 				{
-<<<<<<< HEAD
 					case ConvertFlags.Field:
 					case ConvertFlags.Key:
 					case ConvertFlags.All:
@@ -570,19 +551,8 @@
 						/*return ProcessScalar(
 							expression,
 							level,
-							(ctx, ex, l) => ctx!.ConvertToIndex(ex, l, flags),
-							() => GetSequence(expression, level)!.ConvertToIndex(expression, level + 1, flags), true);*/
-=======
-					case ConvertFlags.Field :
-					case ConvertFlags.Key   :
-					case ConvertFlags.All   :
-						return ProcessScalar(
-							(context: this, flags, level, expression),
-							expression,
-							level,
 							static (context, ctx, ex, l) => ctx!.ConvertToIndex(ex, l, context.flags),
-							static context => context.context.GetSequence(context.expression, context.level)!.ConvertToIndex(context.expression, context.level + 1, context.flags), true);
->>>>>>> 2f30e805
+							static context => context.context.GetSequence(context.expression, context.level)!.ConvertToIndex(context.expression, context.level + 1, context.flags), true);*/
 				}
 			}
 			else
@@ -808,16 +778,9 @@
 							requestFlag,
 							expression,
 							level,
-<<<<<<< HEAD
-							(ctx, ex, l) =>
-								ctx == null ? IsExpressionResult.False : ctx.IsExpression(ex, l, requestFlag),
-							() => new IsExpressionResult(requestFlag == RequestFor.Expression), false);
-					*/
-					}	
-=======
 							static (requestFlag, ctx, ex, l) => ctx == null ? IsExpressionResult.False : ctx.IsExpression(ex, l, requestFlag),
-							static requestFlag => IsExpressionResult.GetResult(requestFlag == RequestFor.Expression), false);
->>>>>>> 2f30e805
+							static requestFlag => IsExpressionResult.GetResult(requestFlag == RequestFor.Expression), false); */
+					}
 					default                     : return IsExpressionResult.False;
 				}
 			}
@@ -1012,7 +975,6 @@
 									}
 
 								case ExpressionType.New          :
-<<<<<<< HEAD
 								case ExpressionType.MemberInit   : return new IsExpressionResult(requestFlag == RequestFor.Object);
 								case ExpressionType.Conditional:
 								{
@@ -1027,9 +989,6 @@
 									return new IsExpressionResult(trueResult.Result || falseResult.Result);
 								}
 
-=======
-								case ExpressionType.MemberInit   : return IsExpressionResult.GetResult(requestFlag == RequestFor.Object);
->>>>>>> 2f30e805
 								default:
 									{
 										if (levelExpression is ContextRefExpression refExpression)
@@ -1298,7 +1257,6 @@
 			return default!;
 		}
 
-<<<<<<< HEAD
 		public static List<MemberInfo> GetMemberPath(MemberExpression? memberExpression, out Expression? root)
 		{
 			var result = new List<MemberInfo>();
@@ -1619,12 +1577,8 @@
 		}
 		*/
 
-		T ProcessMemberAccess<T>(Expression expression, MemberExpression levelExpression, int level,
-			Func<int,IBuildContext,Expression?,int,Expression,T> action)
-=======
 		T ProcessMemberAccess<T, TContext>(TContext context, Expression expression, MemberExpression levelExpression, int level,
 			Func<TContext, int, IBuildContext,Expression?,int,Expression,T> action)
->>>>>>> 2f30e805
 		{
 			throw new NotImplementedException();
 			var memberExpression = GetProjectedExpression(levelExpression.Member, true)!;
@@ -1665,34 +1619,6 @@
 						var mmExpresion = GetMemberExpression(memberExpression, expression, level + 1);
 						return action(context, 3, this, mmExpresion, 0, memberExpression);
 					}
-				case ExpressionType.Conditional:
-				{
-					if (levelExpression != expression)
-					{
-						var cond = (ConditionalExpression)memberExpression;
-
-						var trueExpression  = GetMemberExpression(cond.IfTrue, expression, level  + 1);
-						var falseExpression = GetMemberExpression(cond.IfFalse, expression, level + 1);
-
-
-						if (trueExpression.NodeType == ExpressionType.MemberAccess)
-						{
-							return ProcessMemberAccess(trueExpression, (MemberExpression)trueExpression, 1, action);
-						}
-
-						if (falseExpression.NodeType == ExpressionType.MemberAccess)
-						{
-							return ProcessMemberAccess(falseExpression, (MemberExpression)falseExpression, 1, action);
-						}
-
-						var newCod = Expression.Condition(cond.Test, trueExpression, falseExpression);
-
-						//ProcessMemberAccess<T>(newCod, trueExpression, 0, action);
-
-						return action(3, this, newCod, 0, memberExpression);
-					}
-					break;
-				}
 			}
 
 			return action(context, 0, this, null, 0, memberExpression);
