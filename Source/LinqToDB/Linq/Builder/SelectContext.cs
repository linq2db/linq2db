﻿using System;
using System.Collections.Generic;
using System.Diagnostics;
using System.Linq;
using System.Linq.Expressions;
using System.Reflection;

namespace LinqToDB.Linq.Builder
{
	using LinqToDB.Expressions;
	using SqlQuery;
	using Common;

	// This class implements double functionality (scalar and member type selects)
	// and could be implemented as two different classes.
	// But the class means to have a lot of inheritors, and functionality of the inheritors
	// will be doubled as well. So lets double it once here.
	//

	[DebuggerDisplay("{BuildContextDebuggingHelper.GetContextInfo(this)}")]
	class SelectContext : IBuildContext
	{
		#region Init

#if DEBUG
<<<<<<< HEAD
		public string _sqlQueryText => SelectQuery == null ? "" : SelectQuery.SqlText;
		public string Path          => this.GetPath();
		public int    ContextId     { get; }

=======
		public string SqlQueryText => SelectQuery == null ? "" : SelectQuery.SqlText;
		public string Path => this.GetPath();
>>>>>>> 08f15370
		public MethodCallExpression? Debug_MethodCall;
#endif

		public IBuildContext[]   Sequence    { [DebuggerStepThrough] get; }
		public LambdaExpression  Lambda      { [DebuggerStepThrough] get; set; }
		public Expression        Body        { [DebuggerStepThrough] get; set; }
		public ExpressionBuilder Builder     { [DebuggerStepThrough] get; }
		public SelectQuery       SelectQuery { [DebuggerStepThrough] get; set; }
		public SqlStatement?     Statement   { [DebuggerStepThrough] get; set; }
		public IBuildContext?    Parent      { [DebuggerStepThrough] get; set; }

		Expression IBuildContext.Expression => Lambda;

		public readonly Dictionary<MemberInfo,Expression> Members = new (new MemberInfoComparer());

		public SelectContext(IBuildContext? parent, ExpressionBuilder builder, LambdaExpression lambda, SelectQuery selectQuery, bool isSubQuery)
		{
			Parent      = parent;
			Sequence    = Array<IBuildContext>.Empty;
			Builder     = builder;
			Lambda      = lambda;
			Body        = lambda.Body;
			SelectQuery = selectQuery;
			IsSubQuery  = isSubQuery;

			Builder.Contexts.Add(this);
#if DEBUG
			ContextId = builder.GenerateContextId();
#endif
		}

		public SelectContext(IBuildContext? parent, LambdaExpression lambda, bool isSubQuery, params IBuildContext[] sequences)
		{
			Parent     = parent;
			Sequence   = sequences;
			Builder    = sequences[0].Builder;
			Lambda     = lambda;
			IsSubQuery = isSubQuery;
			Body       = SequenceHelper.PrepareBody(lambda, sequences);

			SelectQuery   = sequences[0].SelectQuery;

			foreach (var context in Sequence)
				context.Parent = this;

			Builder.Contexts.Add(this);
#if DEBUG
			ContextId = Builder.GenerateContextId();
#endif
		}

		#endregion

		#region BuildQuery

		public virtual void BuildQuery<T>(Query<T> query, ParameterExpression queryParameter)
		{
			var expr = Builder.FinalizeProjection(this,
				Builder.MakeExpression(new ContextRefExpression(typeof(T), this), ProjectFlags.Expression));

			var mapper = Builder.BuildMapper<T>(expr);

			QueryRunner.SetRunQuery(query, mapper);
		}

		#endregion

		#region BuildExpression

		public virtual Expression BuildExpression(Expression? expression, int level, bool enforceServerSide)
		{
			throw new NotImplementedException();
		}

		#endregion

		#region ConvertToSql

		public virtual SqlInfo[] ConvertToSql(Expression? expression, int level, ConvertFlags flags)
		{
			throw new NotImplementedException();
		}

		#endregion

		#region ConvertToIndex

		public virtual SqlInfo[] ConvertToIndex(Expression? expression, int level, ConvertFlags flags)
		{
			throw new NotImplementedException();
		}

		#endregion

		public virtual Expression MakeExpression(Expression path, ProjectFlags flags)
		{
			Expression result;

			if (SequenceHelper.IsSameContext(path, this))
			{
				if (flags.HasFlag(ProjectFlags.Root) ||flags.HasFlag(ProjectFlags.AssociationRoot))
				{
					if (Body is ContextRefExpression bodyRef)
					{
						// updating type for Inheritance mapping
						//
						return bodyRef.UpdateType(path.Type);
					}

					return path;
				}

				if (path.Type != Body.Type && flags.HasFlag(ProjectFlags.Expression))
					return new SqlEagerLoadExpression(this, path, GetEagerLoadExpression(path));

				result = Body;
			}
			else
			{
				result = Builder.Project(this, path, null, 0, flags, Body);

				if (!ReferenceEquals(result, Body))
				{
					if (flags.HasFlag(ProjectFlags.Root) &&
					    !(result is ContextRefExpression || result is MemberExpression ||
					      result is MethodCallExpression))
					{
						return path;
					}
				}
			}

			return result;
		}

		public virtual Expression GetEagerLoadExpression(Expression path)
		{
			return Builder.GetSequenceExpression(this);
		}
		
		#region IsExpression

		public virtual IsExpressionResult IsExpression(Expression? expression, int level, RequestFor requestFlag)
		{
			throw new NotImplementedException();
		}

		#endregion

		#region GetContext

		public virtual IBuildContext? GetContext(Expression? expression, int level, BuildInfo buildInfo)
		{
			return null;
		}

		#endregion

		#region ConvertToParentIndex

		public virtual int ConvertToParentIndex(int index, IBuildContext context)
		{
			throw new NotImplementedException();
		}

		#endregion

		#region SetAlias

		public virtual void SetAlias(string? alias)
		{
			if (!string.IsNullOrEmpty(alias) && !alias!.Contains('<') && SelectQuery.Select.From.Tables.Count == 1)
			{
				SelectQuery.Select.From.Tables[0].Alias = alias;
			}
		}

		#endregion

		#region GetSubQuery

		public ISqlExpression? GetSubQuery(IBuildContext context)
		{
			return null;
		}

		#endregion

		public virtual SqlStatement GetResultStatement()
		{
			return Statement ??= new SqlSelectStatement(SelectQuery);
		}

		public virtual void CompleteColumns()
		{
			ExpressionBuilder.EnsureAggregateColumns(this, SelectQuery);

			foreach (var sequence in Sequence)
			{
				sequence.CompleteColumns();
			}
		}

		public bool IsSubQuery { get; }

		IBuildContext? GetSequence(Expression expression, int level)
		{
			return null;
		}

	}
}<|MERGE_RESOLUTION|>--- conflicted
+++ resolved
@@ -23,15 +23,10 @@
 		#region Init
 
 #if DEBUG
-<<<<<<< HEAD
-		public string _sqlQueryText => SelectQuery == null ? "" : SelectQuery.SqlText;
+		public string SqlQueryText  => SelectQuery == null ? "" : SelectQuery.SqlText;
 		public string Path          => this.GetPath();
 		public int    ContextId     { get; }
 
-=======
-		public string SqlQueryText => SelectQuery == null ? "" : SelectQuery.SqlText;
-		public string Path => this.GetPath();
->>>>>>> 08f15370
 		public MethodCallExpression? Debug_MethodCall;
 #endif
 
@@ -102,7 +97,7 @@
 		#region BuildExpression
 
 		public virtual Expression BuildExpression(Expression? expression, int level, bool enforceServerSide)
-		{
+				{
 			throw new NotImplementedException();
 		}
 
@@ -112,8 +107,8 @@
 
 		public virtual SqlInfo[] ConvertToSql(Expression? expression, int level, ConvertFlags flags)
 		{
-			throw new NotImplementedException();
-		}
+					throw new NotImplementedException();
+				}
 
 		#endregion
 
@@ -122,7 +117,7 @@
 		public virtual SqlInfo[] ConvertToIndex(Expression? expression, int level, ConvertFlags flags)
 		{
 			throw new NotImplementedException();
-		}
+				}
 
 		#endregion
 
@@ -139,10 +134,10 @@
 						// updating type for Inheritance mapping
 						//
 						return bodyRef.UpdateType(path.Type);
+						}
+
+					return path;
 					}
-
-					return path;
-				}
 
 				if (path.Type != Body.Type && flags.HasFlag(ProjectFlags.Expression))
 					return new SqlEagerLoadExpression(this, path, GetEagerLoadExpression(path));
@@ -154,24 +149,24 @@
 				result = Builder.Project(this, path, null, 0, flags, Body);
 
 				if (!ReferenceEquals(result, Body))
-				{
+								{
 					if (flags.HasFlag(ProjectFlags.Root) &&
 					    !(result is ContextRefExpression || result is MemberExpression ||
 					      result is MethodCallExpression))
-					{
+									{
 						return path;
+							}
 					}
 				}
-			}
 
 			return result;
-		}
+							}
 
 		public virtual Expression GetEagerLoadExpression(Expression path)
-		{
+												{
 			return Builder.GetSequenceExpression(this);
-		}
-		
+							}
+
 		#region IsExpression
 
 		public virtual IsExpressionResult IsExpression(Expression? expression, int level, RequestFor requestFlag)
