--- conflicted
+++ resolved
@@ -334,13 +334,8 @@
 							return ProcessScalar(
 								expression,
 								level,
-<<<<<<< HEAD
 								(ctx, ex, l) => ctx!.ConvertToSql(ex, l, flags),
-								() => new[] { new SqlInfo { Sql = Builder.ConvertToSql(this, expression) } }, true);
-=======
-								(ctx, ex, l) => ctx.ConvertToSql(ex, l, flags),
 								() => new[] { new SqlInfo(Builder.ConvertToSql(this, expression)) }, true);
->>>>>>> 7528b9ed
 						}
 				}
 			}
