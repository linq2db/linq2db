<<<<<<< HEAD
﻿using System;
using System.Collections.Generic;
using System.Diagnostics;
using System.Linq;
using System.Linq.Expressions;
using System.Reflection;

namespace LinqToDB.Linq.Builder
{
	using LinqToDB.Expressions;
	using Extensions;
	using SqlQuery;
	using Common;

	// This class implements double functionality (scalar and member type selects)
	// and could be implemented as two different classes.
	// But the class means to have a lot of inheritors, and functionality of the inheritors
	// will be doubled as well. So lets double it once here.
	//
	class SelectContext : IBuildContext
	{
		#region Init

#if DEBUG
		public string _sqlQueryText => SelectQuery == null ? "" : SelectQuery.SqlText;
		public string Path => this.GetPath();
		public MethodCallExpression MethodCall;
#endif

		public IBuildContext[]   Sequence    { [DebuggerStepThrough] get; }
		public LambdaExpression  Lambda      { [DebuggerStepThrough] get; set; }
		public Expression        Body        { [DebuggerStepThrough] get; set; }
		public ExpressionBuilder Builder     { [DebuggerStepThrough] get; }
		public SelectQuery       SelectQuery { [DebuggerStepThrough] get; set; }
		public SqlStatement      Statement   { [DebuggerStepThrough] get; set; }
		public IBuildContext     Parent      { [DebuggerStepThrough] get; set; }
		public bool              IsScalar    { [DebuggerStepThrough] get; }

		Expression IBuildContext.Expression => Lambda;

		public readonly Dictionary<MemberInfo,Expression> Members = new Dictionary<MemberInfo,Expression>(new MemberInfoComparer());

		public SelectContext(IBuildContext parent, LambdaExpression lambda, params IBuildContext[] sequences)
		{
			Parent      = parent;
			Sequence    = sequences;
			Builder     = sequences[0].Builder;
			Lambda      = lambda;
			Body        = lambda.Body;
			SelectQuery = sequences[0].SelectQuery;

			foreach (var context in Sequence)
				context.Parent = this;

			IsScalar = !Builder.ProcessProjection(Members, Body);

			Builder.Contexts.Add(this);
		}

		#endregion

		#region BuildQuery

		public virtual void BuildQuery<T>(Query<T> query, ParameterExpression queryParameter)
		{
			var expr   = BuildExpression(null, 0, false);
			var mapper = Builder.BuildMapper<T>(expr);

			QueryRunner.SetRunQuery(query, mapper);
		}

		#endregion

		#region BuildExpression

		ParameterExpression _rootExpression;

		public virtual Expression BuildExpression(Expression expression, int level, bool enforceServerSide)
#if DEBUG && TRACK_BUILD
		{
			Debug.WriteLine("{0}.BuildExpression start {1}:\n{2}".Args(GetType().Name, level, (expression ?? Body).GetDebugView()));
			Debug.WriteLine("{0}.BuildExpression start:\n{1}".Args(GetType().Name, SelectQuery));

			var expr = BuildExpressionInternal(expression, level, enforceServerSide);

			Debug.WriteLine("{0}.BuildExpression end:\n{1}".Args(GetType().Name, (expression ?? Body).GetDebugView()));
			Debug.WriteLine("{0}.BuildExpression end:\n{1}".Args(GetType().Name, SelectQuery));

			return expr;
		}

		Expression BuildExpressionInternal(Expression expression, int level, bool enforceServerSide)
#endif
		{
			{
				var key = Tuple.Create(expression, level, ConvertFlags.Field);

				if (_expressionIndex.TryGetValue(key, out var info))
				{
					var idx  = Parent?.ConvertToParentIndex(info[0].Index, this) ?? info[0].Index;

					var expr = expression ?? Body;

					if (IsExpression(expr, level, RequestFor.Object).Result)
						return Builder.BuildExpression(this, expr, enforceServerSide);

					return Builder.BuildSql(expr.Type, idx);
				}
			}

			if (expression == null)
			{
				if (_rootExpression == null)
				{
					var expr = Builder.BuildExpression(this, Body, enforceServerSide);

					if (Builder.IsBlockDisable)
						return expr;

					_rootExpression = Builder.BuildVariable(expr);
				}

				return _rootExpression;
			}

			var levelExpression = expression.GetLevelExpression(Builder.MappingSchema, level);

			if (IsScalar)
			{
				if (Body.NodeType != ExpressionType.Parameter && level == 0)
					if (ReferenceEquals(levelExpression, expression))
						if (IsSubQuery() && IsExpression(null, 0, RequestFor.Expression).Result)
						{
							var info = ConvertToIndex(expression, level, ConvertFlags.Field).Single();
							var idx = Parent?.ConvertToParentIndex(info.Index, this) ?? info.Index;

							return Builder.BuildSql(expression.Type, idx);
						}

				return ProcessScalar(
					expression,
					level,
					(ctx, ex, l) => ctx.BuildExpression(ex, l, enforceServerSide),
					() => GetSequence(expression, level).BuildExpression(null, 0, enforceServerSide));
			}
			else
			{
				if (level == 0)
				{
					var sequence = GetSequence(expression, level);

					return ReferenceEquals(levelExpression, expression) ?
						sequence.BuildExpression(null,       0,         enforceServerSide) :
						sequence.BuildExpression(expression, level + 1, enforceServerSide);
				}

				switch (levelExpression.NodeType)
				{
					case ExpressionType.MemberAccess :
						{
							var memberExpression = GetMemberExpression(
								((MemberExpression)levelExpression).Member,
								ReferenceEquals(levelExpression, expression),
								levelExpression.Type,
								expression);

							if (ReferenceEquals(levelExpression, expression))
							{
								if (IsSubQuery())
								{
									switch (memberExpression.NodeType)
									{
										case ExpressionType.New        :
										case ExpressionType.MemberInit :
											{
												var resultExpression = memberExpression.Transform(e =>
												{
													if (!ReferenceEquals(e, memberExpression))
													{
														switch (e.NodeType)
														{
															case ExpressionType.MemberAccess :
															case ExpressionType.Parameter :
																{
																	var sequence = GetSequence(e, 0);
																	return Builder.BuildExpression(sequence, e, enforceServerSide);
																}
														}

														if (enforceServerSide)
															return Builder.BuildExpression(this, e, true);
													}

													return e;
												});

												return resultExpression;
											}
									}

									var me = memberExpression.NodeType == ExpressionType.Parameter ? null : memberExpression;

									if (!IsExpression(me, 0, RequestFor.Object).Result &&
										!IsExpression(me, 0, RequestFor.Field). Result)
									{
										var info = ConvertToIndex(expression, level, ConvertFlags.Field).Single();
										var idx  = Parent?.ConvertToParentIndex(info.Index, this) ?? info.Index;

										return Builder.BuildSql(expression.Type, idx);
									}
								}

								return Builder.BuildExpression(this, memberExpression, enforceServerSide);
							}

							{
								var sequence = GetSequence(expression, level);

								switch (memberExpression.NodeType)
								{
									case ExpressionType.Parameter  :
										{
											var parameter = Lambda.Parameters[Sequence.Length == 0 ? 0 : Array.IndexOf(Sequence, sequence)];

											if (ReferenceEquals(memberExpression, parameter))
												return sequence.BuildExpression(expression, level + 1, enforceServerSide);

											break;
										}

									case ExpressionType.New        :
									case ExpressionType.MemberInit :
										{
											var mmExpresion = GetMemberExpression(memberExpression, expression, level + 1);
											return Builder.BuildExpression(this, mmExpresion, enforceServerSide);
										}
								}

								var expr = expression.Transform(ex => ReferenceEquals(ex, levelExpression) ? memberExpression : ex);

								if (sequence == null)
									return Builder.BuildExpression(this, expr, enforceServerSide);

								return sequence.BuildExpression(expr, 1, enforceServerSide);
							}
						}

					case ExpressionType.Parameter :
						break;
				}
			}

			throw new NotImplementedException();
		}

		#endregion

		#region ConvertToSql

		readonly Dictionary<MemberInfo,SqlInfo[]> _sql = new Dictionary<MemberInfo,SqlInfo[]>(new MemberInfoComparer());

		public virtual SqlInfo[] ConvertToSql(Expression expression, int level, ConvertFlags flags)
		{
			if (expression != null && level > 0 && expression.NodeType == ExpressionType.Call)
			{
				var e = (MethodCallExpression)expression;

				if (e.Method.DeclaringType == typeof(Enumerable))
				{
					return new[] { new SqlInfo { Sql = Builder.SubQueryToSql(this, e) } };
				}
			}

			if (IsScalar)
			{
				if (expression == null)
					return Builder.ConvertExpressions(this, Body, flags);

				switch (flags)
				{
					case ConvertFlags.Field :
					case ConvertFlags.Key   :
					case ConvertFlags.All   :
						{
							if (Body.NodeType != ExpressionType.Parameter && level == 0)
							{
								var levelExpression = expression.GetLevelExpression(Builder.MappingSchema, level);

								if (levelExpression != expression)
									if (flags != ConvertFlags.Field && IsExpression(expression, level, RequestFor.Field).Result)
										flags = ConvertFlags.Field;
							}

							return ProcessScalar(
								expression,
								level,
								(ctx, ex, l) => ctx.ConvertToSql(ex, l, flags),
								() => new[] { new SqlInfo { Sql = Builder.ConvertToSql(this, expression) } });
						}
				}
			}
			else
			{
				if (expression == null)
				{
					if (flags != ConvertFlags.Field)
					{
						var q =
							from m in Members
							where !(m.Key is MethodInfo)
							select ConvertMember(m.Key, m.Value, flags) into mm
							from m in mm
							select m;

						return q.ToArray();
					}

					throw new NotImplementedException();
				}

				switch (flags)
				{
					case ConvertFlags.All   :
					case ConvertFlags.Key   :
					case ConvertFlags.Field :
						{
							var levelExpression = expression.GetLevelExpression(Builder.MappingSchema, level);

							switch (levelExpression.NodeType)
							{
								case ExpressionType.MemberAccess :
									{
										if (level != 0 && levelExpression == expression)
										{
											var member = ((MemberExpression)levelExpression).Member;

											if (!_sql.TryGetValue(member, out var sql))
											{
												var memberExpression = GetMemberExpression(
													member, levelExpression == expression, levelExpression.Type, expression);

												sql = ConvertExpressions(memberExpression, flags)
													.Select(si => si.Clone(member)).ToArray();

												_sql.Add(member, sql);
											}

											return sql;
										}

										return ProcessMemberAccess(
											expression, (MemberExpression)levelExpression, level,
											(n,ctx,ex,l,mex) =>
											{
												switch (n)
												{
													case 0 :
														var buildExpression = GetExpression(expression, levelExpression, mex);
														return ConvertExpressions(buildExpression, flags);
													default:
														return ctx.ConvertToSql(ex, l, flags);
												}
											});
									}

								case ExpressionType.Parameter:
									if (levelExpression != expression)
										return GetSequence(expression, level).ConvertToSql(expression, level + 1, flags);

									if (level == 0)
										return GetSequence(expression, level).ConvertToSql(null, 0, flags);

									break;

								default:
									if (level == 0)
										return Builder.ConvertExpressions(this, expression, flags);
									break;
							}

							break;
						}
				}
			}

			throw new NotImplementedException();
		}

		SqlInfo[] ConvertMember(MemberInfo member, Expression expression, ConvertFlags flags)
		{
			return ConvertExpressions(expression, flags)
				.Select(si => si.Clone(member))
				.ToArray();
		}

		SqlInfo[] ConvertExpressions(Expression expression, ConvertFlags flags)
		{
			return Builder.ConvertExpressions(this, expression, flags)
				.Select (CheckExpression)
				.ToArray();
		}

		SqlInfo CheckExpression(SqlInfo expression)
		{
			if (expression.Sql is SqlSearchCondition)
			{
				expression.Sql = Builder.Convert(
					this,
					new SqlFunction(typeof(bool), "CASE", expression.Sql, new SqlValue(true), new SqlValue(false)));
			}

			return expression;
		}

		#endregion

		#region ConvertToIndex

		readonly Dictionary<Tuple<Expression,int,ConvertFlags>,SqlInfo[]> _expressionIndex = new Dictionary<Tuple<Expression,int,ConvertFlags>,SqlInfo[]>();

		public virtual SqlInfo[] ConvertToIndex(Expression expression, int level, ConvertFlags flags)
		{
			var key = Tuple.Create(expression, level, flags);

			if (!_expressionIndex.TryGetValue(key, out var info))
			{
				info = ConvertToIndexInternal(expression, level, flags);

				var newInfo = info
					.Select(i =>
					{
						if (i.Query == SelectQuery)
							return i;

						return new SqlInfo(i.MemberChain)
						{
							Query = SelectQuery,
							Index = SelectQuery.Select.Add(i.Query.Select.Columns[i.Index])
						};
					})
					.ToArray();

				_expressionIndex.Add(key, newInfo);

				return newInfo;
			}

			return info;
		}

		readonly Dictionary<Tuple<MemberInfo,ConvertFlags>,SqlInfo[]> _memberIndex = new Dictionary<Tuple<MemberInfo,ConvertFlags>,SqlInfo[]>();

		class SqlData
		{
			public SqlInfo[]  Sql;
			public MemberInfo Member;
		}

		SqlInfo[] ConvertToIndexInternal(Expression expression, int level, ConvertFlags flags)
		{
			if (IsScalar)
			{
				if (Body.NodeType == ExpressionType.Parameter)
					for (var i = 0; i < Sequence.Length; i++)
						if (Body == Lambda.Parameters[i])
							return Sequence[i].ConvertToIndex(expression, level, flags);

				if (expression == null)
				{
					var key = Tuple.Create((MemberInfo)null, flags);

					if (!_memberIndex.TryGetValue(key, out var idx))
					{
						idx = ConvertToSql(null, 0, flags);

						foreach (var info in idx)
							SetInfo(info, null);

						_memberIndex.Add(key, idx);
					}

					return idx;
				}

				switch (flags)
				{
					case ConvertFlags.Field :
					case ConvertFlags.Key   :
					case ConvertFlags.All   :
						return ProcessScalar(
							expression,
							level,
							(ctx, ex, l) => ctx.ConvertToIndex(ex, l, flags),
							() => GetSequence(expression, level).ConvertToIndex(expression, level + 1, flags));
				}
			}
			else
			{
				if (expression == null)
				{
					switch (flags)
					{
						case ConvertFlags.Field :
						case ConvertFlags.Key   :
						case ConvertFlags.All   :
							{
								var p = Expression.Parameter(Body.Type, "p");
								var q =
									from m in Members.Keys
									where !(m is MethodInfo)
									select new SqlData
									{
										Sql    = ConvertToIndex(Expression.MakeMemberAccess(p, m), 1, flags),
										Member = m
									} into mm
									from m in mm.Sql.Select(s => s.Clone(mm.Member))
									select m;

								return q.ToArray();
							}
					}
				}

				switch (flags)
				{
					case ConvertFlags.All   :
					case ConvertFlags.Key   :
					case ConvertFlags.Field :
						{
							if (level == 0)
							{
								var idx = Builder.ConvertExpressions(this, expression, flags);

								foreach (var info in idx)
									SetInfo(info, null);

								return idx;
							}

							var levelExpression = expression.GetLevelExpression(Builder.MappingSchema, level);

							switch (levelExpression.NodeType)
							{
								case ExpressionType.MemberAccess :
									{
										if (levelExpression == expression)
										{
											var member = Tuple.Create(((MemberExpression)levelExpression).Member, flags);

											if (!_memberIndex.TryGetValue(member, out var idx))
											{
												idx = ConvertToSql(expression, level, flags);

												if (flags == ConvertFlags.Field && idx.Length != 1)
													throw new InvalidOperationException();

												foreach (var info in idx)
													SetInfo(info, member.Item1);

												_memberIndex.Add(member, idx);
											}

											return idx;
										}

										return ProcessMemberAccess(
											expression,
											(MemberExpression)levelExpression,
											level,
											(n, ctx, ex, l, _) => n == 0 ?
												GetSequence(expression, level).ConvertToIndex(expression, level + 1, flags) :
												ctx.ConvertToIndex(ex, l, flags));
									}

								case ExpressionType.Parameter:

									if (levelExpression != expression)
										return GetSequence(expression, level).ConvertToIndex(expression, level + 1, flags);
									break;
							}

							break;
						}
				}
			}

			throw new NotImplementedException();
		}

		void SetInfo(SqlInfo info, MemberInfo member)
		{
			info.Query = SelectQuery;

			if (info.Sql == SelectQuery)
				info.Index = SelectQuery.Select.Columns.Count - 1;
			else
			{
				info.Index = SelectQuery.Select.Add(info.Sql);
				if (member != null)
					SelectQuery.Select.Columns[info.Index].Alias = member.Name;
			}
		}

		#endregion

		#region IsExpression

		Expression _lastAssociationExpression;
		int        _lastAssociationLevel = -1;

		public virtual IsExpressionResult IsExpression(Expression expression, int level, RequestFor requestFlag)
		{
			switch (requestFlag)
			{
				case RequestFor.Association :
					if (expression == _lastAssociationExpression && level == _lastAssociationLevel)
						return IsExpressionResult.False;

					_lastAssociationExpression = expression;
					_lastAssociationLevel      = level;

					break;
			}

			var res = IsExpressionInternal(expression, level, requestFlag);

			switch (requestFlag)
			{
				case RequestFor.Association :
					_lastAssociationExpression = null;
					_lastAssociationLevel      = -1;
					break;
			}

			return res;
		}

		public IsExpressionResult IsExpressionInternal(Expression expression, int level, RequestFor requestFlag)
		{
			switch (requestFlag)
			{
				case RequestFor.SubQuery : return IsExpressionResult.False;
				case RequestFor.Root     :
					return new IsExpressionResult(Sequence.Length == 1 ?
						ReferenceEquals(expression, Lambda.Parameters[0]) :
						Lambda.Parameters.Any(p => ReferenceEquals(p, expression)));
			}

			if (IsScalar)
			{
				if (expression == null)
					return IsExpression(Body, 0, requestFlag);

				switch (requestFlag)
				{
					case RequestFor.Table       :
					case RequestFor.Association :
					case RequestFor.Field       :
					case RequestFor.Expression  :
					case RequestFor.Object      :
					case RequestFor.GroupJoin   :
						return ProcessScalar(
							expression,
							level,
							(ctx, ex, l) => ctx.IsExpression(ex, l, requestFlag),
							() => new IsExpressionResult(requestFlag == RequestFor.Expression));
					default                     : return IsExpressionResult.False;
				}
			}
			else
			{
				switch (requestFlag)
				{
					case RequestFor.Table       :
					case RequestFor.Association :
					case RequestFor.Field       :
					case RequestFor.Expression  :
					case RequestFor.Object      :
					case RequestFor.GroupJoin   :
						{
							if (expression == null)
							{
								if (requestFlag == RequestFor.Expression)
									return new IsExpressionResult(Members.Values.Any(member => IsExpression(member, 0, requestFlag).Result));

								return new IsExpressionResult(requestFlag == RequestFor.Object);
							}

							var levelExpression = expression.GetLevelExpression(Builder.MappingSchema, level);

							switch (levelExpression.NodeType)
							{
								case ExpressionType.MemberAccess :
									{
										var member = ((MemberExpression)levelExpression).Member;

										if (!Members.TryGetValue(member, out var memberExpression))
										{
											var nm = Members.Keys.FirstOrDefault(m => m.Name == member.Name);

											if (nm != null && member.DeclaringType.IsInterfaceEx())
											{
												if (member.DeclaringType.IsSameOrParentOf(nm.DeclaringType))
													memberExpression = Members[nm];
												else
												{
													var mdt = member.DeclaringType.GetDefiningTypes(member);
													var ndt = Body.Type.           GetDefiningTypes(nm);

													if (mdt.Intersect(ndt).Any())
														memberExpression = Members[nm];
												}
											}

											if (memberExpression == null)
												return new IsExpressionResult(requestFlag == RequestFor.Expression);
												//throw new InvalidOperationException(
												//	string.Format("Invalid member '{0}.{1}'", member.DeclaringType, member.Name));
										}

										if (ReferenceEquals(levelExpression, expression))
										{
											switch (memberExpression.NodeType)
											{
												case ExpressionType.New        :
												case ExpressionType.MemberInit :
													return new IsExpressionResult(requestFlag == RequestFor.Object);
											}
										}

										return ProcessMemberAccess(
											expression,
											(MemberExpression)levelExpression,
											level,
											(n,ctx,ex,l,ex1) => n == 0 ?
												new IsExpressionResult(requestFlag == RequestFor.Expression, ex1) :
												ctx.IsExpression(ex, l, requestFlag));
									}

								case ExpressionType.Parameter    :
									{
										var sequence  = GetSequence(expression, level);
										var parameter = Lambda.Parameters[Sequence.Length == 0 ? 0 : Array.IndexOf(Sequence, sequence)];

										if (ReferenceEquals(levelExpression, expression))
										{
											if (ReferenceEquals(levelExpression, parameter))
												return sequence.IsExpression(null, 0, requestFlag);
										}
										else if (level == 0)
											return sequence.IsExpression(expression, 1, requestFlag);

										break;
									}

								case ExpressionType.New          :
								case ExpressionType.MemberInit   : return new IsExpressionResult(requestFlag == RequestFor.Object);
								default                          : return new IsExpressionResult(requestFlag == RequestFor.Expression);
							}

							break;
						}
					default: return IsExpressionResult.False;
				}
			}

			throw new NotImplementedException();
		}

		#endregion

		#region GetContext

		public virtual IBuildContext GetContext(Expression expression, int level, BuildInfo buildInfo)
		{
			if (expression == null)
				return this;

			if (IsScalar)
			{
				return ProcessScalar(
					expression,
					level,
					(ctx, ex, l) => ctx.GetContext(ex, l, buildInfo),
					() => throw new NotImplementedException());
			}
			else
			{
				var levelExpression = expression.GetLevelExpression(Builder.MappingSchema, level);

				switch (levelExpression.NodeType)
				{
					case ExpressionType.MemberAccess :
						{
							if (levelExpression == expression && Sequence.Length == 1 && !(Sequence[0] is GroupByBuilder.GroupByContext))
							{
								var memberExpression = GetMemberExpression(
									((MemberExpression)levelExpression).Member,
									levelExpression == expression,
									levelExpression.Type,
									expression);

								return GetContext(memberExpression, 0, new BuildInfo(this, memberExpression, buildInfo.SelectQuery));
							}

							var context = ProcessMemberAccess(
								expression,
								(MemberExpression)levelExpression,
								level,
								(n,ctx,ex,l,_) => n == 0 ?
									null :
									ctx.GetContext(ex, l, buildInfo));

							if (context == null)
								throw new NotImplementedException();

							return context;
						}

					case ExpressionType.Parameter    :
						{
							var sequence  = GetSequence(expression, level);
							var parameter = Lambda.Parameters[Sequence.Length == 0 ? 0 : Array.IndexOf(Sequence, sequence)];

							if (ReferenceEquals(levelExpression, expression))
							{
								if (ReferenceEquals(levelExpression, parameter))
									return sequence.GetContext(null, 0, buildInfo);
							}
							else if (level == 0)
								return sequence.GetContext(expression, 1, buildInfo);

							break;
						}
				}

				if (level == 0)
				{
					var sequence = GetSequence(expression, level);
					return sequence.GetContext(expression, level + 1, buildInfo);
				}
			}

			throw new NotImplementedException();
		}

		#endregion

		#region ConvertToParentIndex

		public virtual int ConvertToParentIndex(int index, IBuildContext context)
		{
			if (!ReferenceEquals(context.SelectQuery, SelectQuery))
				index = SelectQuery.Select.Add(context.SelectQuery.Select.Columns[index]);

			return Parent?.ConvertToParentIndex(index, this) ?? index;
		}

		#endregion

		#region SetAlias

		public virtual void SetAlias(string alias)
		{
			if (!alias.IsNullOrEmpty() && !alias.Contains('<') && SelectQuery.Select.From.Tables.Count == 1)
			{
				SelectQuery.Select.From.Tables[0].Alias = alias;
			}
		}

		#endregion

		#region GetSubQuery

		public ISqlExpression GetSubQuery(IBuildContext context)
		{
			return null;
		}

		#endregion

		public virtual SqlStatement GetResultStatement()
		{
			return Statement ?? (Statement = new SqlSelectStatement(SelectQuery));
		}

		#region Helpers

		T ProcessScalar<T>(Expression expression, int level, Func<IBuildContext,Expression,int,T> action, Func<T> defaultAction)
		{
			if (level == 0)
			{
				if (Body.NodeType == ExpressionType.Parameter && Lambda.Parameters.Count == 1)
				{
					var sequence = GetSequence(Body, 0);

					return ReferenceEquals(expression, Body) ?
						action(sequence, null,       0) :
						action(sequence, expression, 1);
				}

				var levelExpression = expression.GetLevelExpression(Builder.MappingSchema, level);

				if (!ReferenceEquals(levelExpression, expression))
				{
					var ctx = GetSequence(expression, level);
					return ctx == null ? defaultAction() : action(ctx, expression, Sequence.Contains(ctx) ? level + 1 : 0);
				}

				if (expression.NodeType == ExpressionType.Parameter)
				{
					var sequence  = GetSequence(expression, level);
					var parameter = Lambda.Parameters[Sequence.Length == 0 ? 0 : Array.IndexOf(Sequence, sequence)];

					if (ReferenceEquals(levelExpression, parameter))
						return action(sequence, null, 0);
				}

				switch (Body.NodeType)
				{
					case ExpressionType.MemberAccess : return action(GetSequence(expression, level), null, 0);
					default                          : return defaultAction();
				}
			}
			else
			{
				var root = Body.GetRootObject(Builder.MappingSchema);

				if (root.NodeType == ExpressionType.Parameter)
				{
					var levelExpression = expression.GetLevelExpression(Builder.MappingSchema, level - 1);
					var newExpression   = GetExpression(expression, levelExpression, Body);

					Builder.UpdateConvertedExpression(expression, newExpression);

					var result = action(this, newExpression, 0);

					Builder.RemoveConvertedExpression(newExpression);

					return result;
				}
			}

			throw new NotImplementedException();
		}

		T ProcessMemberAccess<T>(Expression expression, MemberExpression levelExpression, int level,
			Func<int,IBuildContext,Expression,int,Expression,T> action)
		{
			var memberExpression = Members[levelExpression.Member];
			var newExpression    = GetExpression(expression, levelExpression, memberExpression);
			var sequence         = GetSequence  (expression, level);
			var nextLevel        = 1;

			if (sequence != null)
			{
				var idx = Sequence.Length == 0 ? 0 : Array.IndexOf(Sequence, sequence);

				if (idx >= 0)
				{
					var parameter = Lambda.Parameters[idx];

					if (ReferenceEquals(memberExpression, parameter) && ReferenceEquals(levelExpression, expression))
						return action(1, sequence, null, 0, memberExpression);
				}
				else
				{
					nextLevel = 0;
				}
			}

			switch (memberExpression.NodeType)
			{
				case ExpressionType.MemberAccess :
				case ExpressionType.Parameter    :
					if (sequence != null)
						return action(2, sequence, newExpression, nextLevel, memberExpression);
					break;

				case ExpressionType.New          :
				case ExpressionType.MemberInit   :
					{
						var mmExpresion = GetMemberExpression(memberExpression, expression, level + 1);
						return action(3, this, mmExpresion, 0, memberExpression);
					}
			}

			return action(0, this, null, 0, memberExpression);
		}

		protected bool IsSubQuery()
		{
			for (var p = Parent; p != null; p = p.Parent)
				if (p.IsExpression(null, 0, RequestFor.SubQuery).Result)
					return true;
			return false;
		}

		IBuildContext GetSequence(Expression expression, int level)
		{
			if (Sequence.Length == 1 && Sequence[0].Parent == null)
				return Sequence[0];

			Expression root = null;

			if (IsScalar)
			{
				root = expression.GetRootObject(Builder.MappingSchema);
			}
			else
			{
				var levelExpression = expression.GetLevelExpression(Builder.MappingSchema, level);

				switch (levelExpression.NodeType)
				{
					case ExpressionType.MemberAccess :
						{
							var memberExpression = Members[((MemberExpression)levelExpression).Member];

							root =  memberExpression.GetRootObject(Builder.MappingSchema);

							if (root.NodeType != ExpressionType.Parameter)
								return null;

							break;
						}

					case ExpressionType.Parameter :
						{
							root = expression.GetRootObject(Builder.MappingSchema);
							break;
						}
				}
			}

			if (root != null)
				for (var i = 0; i < Lambda.Parameters.Count; i++)
					if (ReferenceEquals(root, Lambda.Parameters[i]))
						return Sequence[i];

			foreach (var context in Sequence)
			{
				if (context.Parent != null)
				{
					var ctx = Builder.GetContext(context, root);
					if (ctx != null)
						return ctx;
				}
			}

			return null;
		}

		static Expression GetExpression(Expression expression, Expression levelExpression, Expression memberExpression)
		{
			return !ReferenceEquals(levelExpression, expression) ?
				expression.Transform(ex => ReferenceEquals(ex, levelExpression) ? memberExpression : ex) :
				memberExpression;
		}

		Expression GetMemberExpression(Expression newExpression, Expression expression, int level)
		{
			var levelExpresion = expression.GetLevelExpression(Builder.MappingSchema, level);

			switch (newExpression.NodeType)
			{
				case ExpressionType.New        :
				case ExpressionType.MemberInit : break;
				default                        :
					var le = expression.GetLevelExpression(Builder.MappingSchema, level - 1);
					return GetExpression(expression, le, newExpression);
			}

			if (levelExpresion.NodeType != ExpressionType.MemberAccess)
				throw new LinqException("Invalid expression {0}", levelExpresion);

			var me = (MemberExpression)levelExpresion;

			switch (newExpression.NodeType)
			{
				case ExpressionType.New:
					{
						var expr = (NewExpression)newExpression;

// ReSharper disable ConditionIsAlwaysTrueOrFalse
// ReSharper disable HeuristicUnreachableCode
						if (expr.Members == null)
							throw new LinqException("Invalid expression {0}", expression);
// ReSharper restore HeuristicUnreachableCode
// ReSharper restore ConditionIsAlwaysTrueOrFalse

						for (var i = 0; i < expr.Members.Count; i++)
							if (me.Member == expr.Members[i])
								return ReferenceEquals(levelExpresion, expression) ?
									expr.Arguments[i].Unwrap() :
									GetMemberExpression(expr.Arguments[i].Unwrap(), expression, level + 1);

						throw new LinqException("Invalid expression {0}", expression);
					}

				case ExpressionType.MemberInit:
					{
						var expr = (MemberInitExpression)newExpression;

						foreach (var binding in expr.Bindings.Cast<MemberAssignment>())
						{
							if (me.Member.EqualsTo(binding.Member))
								return ReferenceEquals(levelExpresion, expression) ?
									binding.Expression.Unwrap() :
									GetMemberExpression(binding.Expression.Unwrap(), expression, level + 1);
						}

						throw new LinqException("Invalid expression {0}", expression);
					}
			}

			return expression;
		}

		protected Expression GetMemberExpression(MemberInfo member, bool add, Type type, Expression sourceExpression)
		{
			if (!Members.TryGetValue(member, out var memberExpression))
			{
				foreach (var m in Members)
				{
					if (m.Key.Name == member.Name)
					{
						if (m.Key.EqualsTo(member, IsScalar ? null : Body.Type))
							return m.Value;
					}
				}

				if (member.DeclaringType.IsSameOrParentOf(Body.Type))
				{
					if (Body.NodeType == ExpressionType.MemberInit)
					{
						var ed = Builder.MappingSchema.GetEntityDescriptor(Body.Type);

						if (ed.Aliases != null)
						{
							if (ed.Aliases.TryGetValue(member.Name, out var value))
								return GetMemberExpression(ed.TypeAccessor[value].MemberInfo, add, type, sourceExpression);

							foreach (var a in ed.Aliases)
							{
								if (a.Value == member.Name)
								{
									foreach (var m in Members)
										if (m.Key.Name == a.Key)
											return m.Value;

									break;
								}
							}
						}
					}

					if (add)
					{
						memberExpression = Expression.Constant(type.GetDefaultValue(), type);
						Members.Add(member, memberExpression);

						return memberExpression;
					}
				}

				throw new LinqToDBException($"'{sourceExpression}' cannot be converted to SQL.");
			}

			return memberExpression;
		}

		#endregion
	}
}
=======
﻿using System;
using System.Collections.Generic;
using System.Diagnostics;
using System.Linq;
using System.Linq.Expressions;
using System.Reflection;

namespace LinqToDB.Linq.Builder
{
	using LinqToDB.Expressions;
	using Extensions;
	using SqlQuery;
	using Common;

	// This class implements double functionality (scalar and member type selects)
	// and could be implemented as two different classes.
	// But the class means to have a lot of inheritors, and functionality of the inheritors
	// will be doubled as well. So lets double it once here.
	//
	class SelectContext : IBuildContext
	{
		#region Init

#if DEBUG
		public string _sqlQueryText => SelectQuery == null ? "" : SelectQuery.SqlText;

		public MethodCallExpression MethodCall;
#endif

		public IBuildContext[]   Sequence    { [DebuggerStepThrough] get; }
		public LambdaExpression  Lambda      { [DebuggerStepThrough] get; set; }
		public Expression        Body        { [DebuggerStepThrough] get; set; }
		public ExpressionBuilder Builder     { [DebuggerStepThrough] get; }
		public SelectQuery       SelectQuery { [DebuggerStepThrough] get; set; }
		public SqlStatement      Statement   { [DebuggerStepThrough] get; set; }
		public IBuildContext     Parent      { [DebuggerStepThrough] get; set; }
		public bool              IsScalar    { [DebuggerStepThrough] get; }

		Expression IBuildContext.Expression => Lambda;

		public readonly Dictionary<MemberInfo,Expression> Members = new Dictionary<MemberInfo,Expression>(new MemberInfoComparer());

		public SelectContext(IBuildContext parent, LambdaExpression lambda, params IBuildContext[] sequences)
		{
			Parent      = parent;
			Sequence    = sequences;
			Builder     = sequences[0].Builder;
			Lambda      = lambda;
			Body        = lambda.Body;
			SelectQuery = sequences[0].SelectQuery;

			foreach (var context in Sequence)
				context.Parent = this;

			IsScalar = !Builder.ProcessProjection(Members, Body);

			Builder.Contexts.Add(this);
		}

		#endregion

		#region BuildQuery

		public virtual void BuildQuery<T>(Query<T> query, ParameterExpression queryParameter)
		{
			var expr   = BuildExpression(null, 0, false);
			var mapper = Builder.BuildMapper<T>(expr);

			QueryRunner.SetRunQuery(query, mapper);
		}

		#endregion

		#region BuildExpression

		ParameterExpression _rootExpression;

		public virtual Expression BuildExpression(Expression expression, int level, bool enforceServerSide)
#if DEBUG && TRACK_BUILD
		{
			Debug.WriteLine("{0}.BuildExpression start {1}:\n{2}".Args(GetType().Name, level, (expression ?? Body).GetDebugView()));
			Debug.WriteLine("{0}.BuildExpression start:\n{1}".Args(GetType().Name, SelectQuery));

			var expr = BuildExpressionInternal(expression, level, enforceServerSide);

			Debug.WriteLine("{0}.BuildExpression end:\n{1}".Args(GetType().Name, (expression ?? Body).GetDebugView()));
			Debug.WriteLine("{0}.BuildExpression end:\n{1}".Args(GetType().Name, SelectQuery));

			return expr;
		}

		Expression BuildExpressionInternal(Expression expression, int level, bool enforceServerSide)
#endif
		{
			{
				var key = Tuple.Create(expression, level, ConvertFlags.Field);

				if (_expressionIndex.TryGetValue(key, out var info))
				{
					var idx  = Parent?.ConvertToParentIndex(info[0].Index, this) ?? info[0].Index;

					var expr = expression ?? Body;

					if (IsExpression(expr, level, RequestFor.Object).Result)
						return Builder.BuildExpression(this, expr, enforceServerSide);

					return Builder.BuildSql(expr.Type, idx);
				}
			}

			if (expression == null)
			{
				if (_rootExpression == null)
				{
					var expr = Builder.BuildExpression(this, Body, enforceServerSide);

					if (Builder.IsBlockDisable)
						return expr;

					_rootExpression = Builder.BuildVariable(expr);
				}

				return _rootExpression;
			}

			var levelExpression = expression.GetLevelExpression(Builder.MappingSchema, level);

			if (IsScalar)
			{
				if (Body.NodeType != ExpressionType.Parameter && level == 0)
					if (ReferenceEquals(levelExpression, expression))
						if (IsSubQuery() && IsExpression(null, 0, RequestFor.Expression).Result)
						{
							var info = ConvertToIndex(expression, level, ConvertFlags.Field).Single();
							var idx = Parent?.ConvertToParentIndex(info.Index, this) ?? info.Index;

							return Builder.BuildSql(expression.Type, idx);
						}

				return ProcessScalar(
					expression,
					level,
					(ctx, ex, l) => ctx.BuildExpression(ex, l, enforceServerSide),
					() => GetSequence(expression, level).BuildExpression(null, 0, enforceServerSide));
			}
			else
			{
				if (level == 0)
				{
					var sequence = GetSequence(expression, level);

					return ReferenceEquals(levelExpression, expression) ?
						sequence.BuildExpression(null,       0,         enforceServerSide) :
						sequence.BuildExpression(expression, level + 1, enforceServerSide);
				}

				switch (levelExpression.NodeType)
				{
					case ExpressionType.MemberAccess :
						{
							var memberExpression = GetMemberExpression(
								((MemberExpression)levelExpression).Member,
								ReferenceEquals(levelExpression, expression),
								levelExpression.Type,
								expression);

							if (ReferenceEquals(levelExpression, expression))
							{
								if (IsSubQuery())
								{
									switch (memberExpression.NodeType)
									{
										case ExpressionType.New        :
										case ExpressionType.MemberInit :
											{
												var resultExpression = memberExpression.Transform(e =>
												{
													if (!ReferenceEquals(e, memberExpression))
													{
														switch (e.NodeType)
														{
															case ExpressionType.MemberAccess :
															case ExpressionType.Parameter :
																{
																	var sequence = GetSequence(e, 0);
																	return Builder.BuildExpression(sequence, e, enforceServerSide);
																}
														}

														if (enforceServerSide)
															return Builder.BuildExpression(this, e, true);
													}

													return e;
												});

												return resultExpression;
											}
									}

									var me = memberExpression.NodeType == ExpressionType.Parameter ? null : memberExpression;

									if (!IsExpression(me, 0, RequestFor.Object).Result &&
										!IsExpression(me, 0, RequestFor.Field). Result)
									{
										var info = ConvertToIndex(expression, level, ConvertFlags.Field).Single();
										var idx  = Parent?.ConvertToParentIndex(info.Index, this) ?? info.Index;

										return Builder.BuildSql(expression.Type, idx);
									}
								}

								return Builder.BuildExpression(this, memberExpression, enforceServerSide);
							}

							{
								var sequence = GetSequence(expression, level);

								switch (memberExpression.NodeType)
								{
									case ExpressionType.Parameter  :
										{
											var parameter = Lambda.Parameters[Sequence.Length == 0 ? 0 : Array.IndexOf(Sequence, sequence)];

											if (ReferenceEquals(memberExpression, parameter))
												return sequence.BuildExpression(expression, level + 1, enforceServerSide);

											break;
										}

									case ExpressionType.New        :
									case ExpressionType.MemberInit :
										{
											var mmExpresion = GetMemberExpression(memberExpression, expression, level + 1);
											return Builder.BuildExpression(this, mmExpresion, enforceServerSide);
										}
								}

								var expr = expression.Transform(ex => ReferenceEquals(ex, levelExpression) ? memberExpression : ex);

								if (sequence == null)
									return Builder.BuildExpression(this, expr, enforceServerSide);

								return sequence.BuildExpression(expr, 1, enforceServerSide);
							}
						}

					case ExpressionType.Parameter :
						break;
				}
			}

			throw new NotImplementedException();
		}

		#endregion

		#region ConvertToSql

		readonly Dictionary<MemberInfo,SqlInfo[]> _sql = new Dictionary<MemberInfo,SqlInfo[]>(new MemberInfoComparer());

		public virtual SqlInfo[] ConvertToSql(Expression expression, int level, ConvertFlags flags)
		{
			if (expression != null && level > 0 && expression.NodeType == ExpressionType.Call)
			{
				var e = (MethodCallExpression)expression;

				if (e.Method.DeclaringType == typeof(Enumerable))
				{
					return new[] { new SqlInfo { Sql = Builder.SubQueryToSql(this, e) } };
				}
			}

			if (IsScalar)
			{
				if (expression == null)
					return Builder.ConvertExpressions(this, Body, flags);

				switch (flags)
				{
					case ConvertFlags.Field :
					case ConvertFlags.Key   :
					case ConvertFlags.All   :
						{
							if (Body.NodeType != ExpressionType.Parameter && level == 0)
							{
								var levelExpression = expression.GetLevelExpression(Builder.MappingSchema, level);

								if (levelExpression != expression)
									if (flags != ConvertFlags.Field && IsExpression(expression, level, RequestFor.Field).Result)
										flags = ConvertFlags.Field;
							}

							return ProcessScalar(
								expression,
								level,
								(ctx, ex, l) => ctx.ConvertToSql(ex, l, flags),
								() => new[] { new SqlInfo { Sql = Builder.ConvertToSql(this, expression) } });
						}
				}
			}
			else
			{
				if (expression == null)
				{
					if (flags != ConvertFlags.Field)
					{
						var q =
							from m in Members
							where !(m.Key is MethodInfo)
							select ConvertMember(m.Key, m.Value, flags) into mm
							from m in mm
							select m;

						return q.ToArray();
					}

					throw new NotImplementedException();
				}

				switch (flags)
				{
					case ConvertFlags.All   :
					case ConvertFlags.Key   :
					case ConvertFlags.Field :
						{
							var levelExpression = expression.GetLevelExpression(Builder.MappingSchema, level);

							switch (levelExpression.NodeType)
							{
								case ExpressionType.MemberAccess :
									{
										if (level != 0 && levelExpression == expression)
										{
											var member = ((MemberExpression)levelExpression).Member;

											if (!_sql.TryGetValue(member, out var sql))
											{
												var memberExpression = GetMemberExpression(
													member, levelExpression == expression, levelExpression.Type, expression);

												sql = ConvertExpressions(memberExpression, flags)
													.Select(si => si.Clone(member)).ToArray();

												_sql.Add(member, sql);
											}

											return sql;
										}

										return ProcessMemberAccess(
											expression, (MemberExpression)levelExpression, level,
											(n,ctx,ex,l,mex) =>
											{
												switch (n)
												{
													case 0 :
														var buildExpression = GetExpression(expression, levelExpression, mex);
														return ConvertExpressions(buildExpression, flags);
													default:
														return ctx.ConvertToSql(ex, l, flags);
												}
											});
									}

								case ExpressionType.Parameter:
									if (levelExpression != expression)
										return GetSequence(expression, level).ConvertToSql(expression, level + 1, flags);

									if (level == 0)
										return GetSequence(expression, level).ConvertToSql(null, 0, flags);

									break;

								default:
									if (level == 0)
										return Builder.ConvertExpressions(this, expression, flags);
									break;
							}

							break;
						}
				}
			}

			throw new NotImplementedException();
		}

		SqlInfo[] ConvertMember(MemberInfo member, Expression expression, ConvertFlags flags)
		{
			return ConvertExpressions(expression, flags)
				.Select(si => si.Clone(member))
				.ToArray();
		}

		SqlInfo[] ConvertExpressions(Expression expression, ConvertFlags flags)
		{
			return Builder.ConvertExpressions(this, expression, flags)
				.Select (CheckExpression)
				.ToArray();
		}

		SqlInfo CheckExpression(SqlInfo expression)
		{
			if (expression.Sql is SqlSearchCondition)
			{
				expression.Sql = Builder.Convert(
					this,
					new SqlFunction(typeof(bool), "CASE", expression.Sql, new SqlValue(true), new SqlValue(false)));
			}

			return expression;
		}

		#endregion

		#region ConvertToIndex

		readonly Dictionary<Tuple<Expression,int,ConvertFlags>,SqlInfo[]> _expressionIndex = new Dictionary<Tuple<Expression,int,ConvertFlags>,SqlInfo[]>();

		public virtual SqlInfo[] ConvertToIndex(Expression expression, int level, ConvertFlags flags)
		{
			var key = Tuple.Create(expression, level, flags);

			if (!_expressionIndex.TryGetValue(key, out var info))
			{
				info = ConvertToIndexInternal(expression, level, flags);

				var newInfo = info
					.Select(i =>
					{
						if (i.Query == SelectQuery)
							return i;

						return new SqlInfo(i.MemberChain)
						{
							Query = SelectQuery,
							Index = SelectQuery.Select.Add(i.Query.Select.Columns[i.Index])
						};
					})
					.ToArray();

				_expressionIndex.Add(key, newInfo);

				return newInfo;
			}

			return info;
		}

		readonly Dictionary<Tuple<MemberInfo,ConvertFlags>,SqlInfo[]> _memberIndex = new Dictionary<Tuple<MemberInfo,ConvertFlags>,SqlInfo[]>();

		class SqlData
		{
			public SqlInfo[]  Sql;
			public MemberInfo Member;
		}

		SqlInfo[] ConvertToIndexInternal(Expression expression, int level, ConvertFlags flags)
		{
			if (IsScalar)
			{
				if (Body.NodeType == ExpressionType.Parameter)
					for (var i = 0; i < Sequence.Length; i++)
						if (Body == Lambda.Parameters[i])
							return Sequence[i].ConvertToIndex(expression, level, flags);

				if (expression == null)
				{
					var key = Tuple.Create((MemberInfo)null, flags);

					if (!_memberIndex.TryGetValue(key, out var idx))
					{
						idx = ConvertToSql(null, 0, flags);

						foreach (var info in idx)
							SetInfo(info, null);

						_memberIndex.Add(key, idx);
					}

					return idx;
				}

				switch (flags)
				{
					case ConvertFlags.Field :
					case ConvertFlags.Key   :
					case ConvertFlags.All   :
						return ProcessScalar(
							expression,
							level,
							(ctx, ex, l) => ctx.ConvertToIndex(ex, l, flags),
							() => GetSequence(expression, level).ConvertToIndex(expression, level + 1, flags));
				}
			}
			else
			{
				if (expression == null)
				{
					switch (flags)
					{
						case ConvertFlags.Field :
						case ConvertFlags.Key   :
						case ConvertFlags.All   :
							{
								var p = Expression.Parameter(Body.Type, "p");
								var q =
									from m in Members.Keys
									where !(m is MethodInfo)
									select new SqlData
									{
										Sql    = ConvertToIndex(Expression.MakeMemberAccess(p, m), 1, flags),
										Member = m
									} into mm
									from m in mm.Sql.Select(s => s.Clone(mm.Member))
									select m;

								return q.ToArray();
							}
					}
				}

				switch (flags)
				{
					case ConvertFlags.All   :
					case ConvertFlags.Key   :
					case ConvertFlags.Field :
						{
							if (level == 0)
							{
								var idx = Builder.ConvertExpressions(this, expression, flags);

								foreach (var info in idx)
									SetInfo(info, null);

								return idx;
							}

							var levelExpression = expression.GetLevelExpression(Builder.MappingSchema, level);

							switch (levelExpression.NodeType)
							{
								case ExpressionType.MemberAccess :
									{
										if (levelExpression == expression)
										{
											var member = Tuple.Create(((MemberExpression)levelExpression).Member, flags);

											if (!_memberIndex.TryGetValue(member, out var idx))
											{
												idx = ConvertToSql(expression, level, flags);

												if (flags == ConvertFlags.Field && idx.Length != 1)
													throw new InvalidOperationException();

												foreach (var info in idx)
													SetInfo(info, member.Item1);

												_memberIndex.Add(member, idx);
											}

											return idx;
										}

										return ProcessMemberAccess(
											expression,
											(MemberExpression)levelExpression,
											level,
											(n, ctx, ex, l, _) => n == 0 ?
												GetSequence(expression, level).ConvertToIndex(expression, level + 1, flags) :
												ctx.ConvertToIndex(ex, l, flags));
									}

								case ExpressionType.Parameter:

									if (levelExpression != expression)
										return GetSequence(expression, level).ConvertToIndex(expression, level + 1, flags);
									break;
							}

							break;
						}
				}
			}

			throw new NotImplementedException();
		}

		void SetInfo(SqlInfo info, MemberInfo member)
		{
			info.Query = SelectQuery;

			if (info.Sql == SelectQuery)
				info.Index = SelectQuery.Select.Columns.Count - 1;
			else
			{
				info.Index = SelectQuery.Select.Add(info.Sql);
				if (member != null)
					SelectQuery.Select.Columns[info.Index].Alias = member.Name;
			}
		}

		#endregion

		#region IsExpression

		Expression _lastAssociationExpression;
		int        _lastAssociationLevel = -1;

		public virtual IsExpressionResult IsExpression(Expression expression, int level, RequestFor requestFlag)
		{
			switch (requestFlag)
			{
				case RequestFor.Association :
					if (expression == _lastAssociationExpression && level == _lastAssociationLevel)
						return IsExpressionResult.False;

					_lastAssociationExpression = expression;
					_lastAssociationLevel      = level;

					break;
			}

			var res = IsExpressionInternal(expression, level, requestFlag);

			switch (requestFlag)
			{
				case RequestFor.Association :
					_lastAssociationExpression = null;
					_lastAssociationLevel      = -1;
					break;
			}

			return res;
		}

		public IsExpressionResult IsExpressionInternal(Expression expression, int level, RequestFor requestFlag)
		{
			switch (requestFlag)
			{
				case RequestFor.SubQuery : return IsExpressionResult.False;
				case RequestFor.Root     :
					return new IsExpressionResult(Sequence.Length == 1 ?
						ReferenceEquals(expression, Lambda.Parameters[0]) :
						Lambda.Parameters.Any(p => ReferenceEquals(p, expression)));
			}

			if (IsScalar)
			{
				if (expression == null)
					return IsExpression(Body, 0, requestFlag);

				switch (requestFlag)
				{
					case RequestFor.Table       :
					case RequestFor.Association :
					case RequestFor.Field       :
					case RequestFor.Expression  :
					case RequestFor.Object      :
					case RequestFor.GroupJoin   :
						return ProcessScalar(
							expression,
							level,
							(ctx, ex, l) => ctx.IsExpression(ex, l, requestFlag),
							() => new IsExpressionResult(requestFlag == RequestFor.Expression));
					default                     : return IsExpressionResult.False;
				}
			}
			else
			{
				switch (requestFlag)
				{
					case RequestFor.Table       :
					case RequestFor.Association :
					case RequestFor.Field       :
					case RequestFor.Expression  :
					case RequestFor.Object      :
					case RequestFor.GroupJoin   :
						{
							if (expression == null)
							{
								if (requestFlag == RequestFor.Expression)
									return new IsExpressionResult(Members.Values.Any(member => IsExpression(member, 0, requestFlag).Result));

								return new IsExpressionResult(requestFlag == RequestFor.Object);
							}

							var levelExpression = expression.GetLevelExpression(Builder.MappingSchema, level);

							switch (levelExpression.NodeType)
							{
								case ExpressionType.MemberAccess :
									{
										var member = ((MemberExpression)levelExpression).Member;

										if (!Members.TryGetValue(member, out var memberExpression))
										{
											var nm = Members.Keys.FirstOrDefault(m => m.Name == member.Name);

											if (nm != null && member.DeclaringType.IsInterfaceEx())
											{
												if (member.DeclaringType.IsSameOrParentOf(nm.DeclaringType))
													memberExpression = Members[nm];
												else
												{
													var mdt = member.DeclaringType.GetDefiningTypes(member);
													var ndt = Body.Type.           GetDefiningTypes(nm);

													if (mdt.Intersect(ndt).Any())
														memberExpression = Members[nm];
												}
											}

											if (memberExpression == null)
												return new IsExpressionResult(requestFlag == RequestFor.Expression);
												//throw new InvalidOperationException(
												//	string.Format("Invalid member '{0}.{1}'", member.DeclaringType, member.Name));
										}

										if (ReferenceEquals(levelExpression, expression))
										{
											switch (memberExpression.NodeType)
											{
												case ExpressionType.New        :
												case ExpressionType.MemberInit :
													return new IsExpressionResult(requestFlag == RequestFor.Object);
											}
										}

										return ProcessMemberAccess(
											expression,
											(MemberExpression)levelExpression,
											level,
											(n,ctx,ex,l,ex1) => n == 0 ?
												new IsExpressionResult(requestFlag == RequestFor.Expression, ex1) :
												ctx.IsExpression(ex, l, requestFlag));
									}

								case ExpressionType.Parameter    :
									{
										var sequence  = GetSequence(expression, level);
										var parameter = Lambda.Parameters[Sequence.Length == 0 ? 0 : Array.IndexOf(Sequence, sequence)];

										if (ReferenceEquals(levelExpression, expression))
										{
											if (ReferenceEquals(levelExpression, parameter))
												return sequence.IsExpression(null, 0, requestFlag);
										}
										else if (level == 0)
											return sequence.IsExpression(expression, 1, requestFlag);

										break;
									}

								case ExpressionType.New          :
								case ExpressionType.MemberInit   : return new IsExpressionResult(requestFlag == RequestFor.Object);
								default                          : return new IsExpressionResult(requestFlag == RequestFor.Expression);
							}

							break;
						}
					default: return IsExpressionResult.False;
				}
			}

			throw new NotImplementedException();
		}

		#endregion

		#region GetContext

		public virtual IBuildContext GetContext(Expression expression, int level, BuildInfo buildInfo)
		{
			if (expression == null)
				return this;

			if (IsScalar)
			{
				return ProcessScalar(
					expression,
					level,
					(ctx, ex, l) => ctx.GetContext(ex, l, buildInfo),
					() => throw new NotImplementedException());
			}
			else
			{
				var levelExpression = expression.GetLevelExpression(Builder.MappingSchema, level);

				switch (levelExpression.NodeType)
				{
					case ExpressionType.MemberAccess :
						{
							if (levelExpression == expression && Sequence.Length == 1 && !(Sequence[0] is GroupByBuilder.GroupByContext))
							{
								var memberExpression = GetMemberExpression(
									((MemberExpression)levelExpression).Member,
									levelExpression == expression,
									levelExpression.Type,
									expression);

								return GetContext(memberExpression, 0, new BuildInfo(this, memberExpression, buildInfo.SelectQuery));
							}

							var context = ProcessMemberAccess(
								expression,
								(MemberExpression)levelExpression,
								level,
								(n,ctx,ex,l,_) => n == 0 ?
									null :
									ctx.GetContext(ex, l, buildInfo));

							if (context == null)
								throw new NotImplementedException();

							return context;
						}

					case ExpressionType.Parameter    :
						{
							var sequence  = GetSequence(expression, level);
							var parameter = Lambda.Parameters[Sequence.Length == 0 ? 0 : Array.IndexOf(Sequence, sequence)];

							if (ReferenceEquals(levelExpression, expression))
							{
								if (ReferenceEquals(levelExpression, parameter))
									return sequence.GetContext(null, 0, buildInfo);
							}
							else if (level == 0)
								return sequence.GetContext(expression, 1, buildInfo);

							break;
						}
				}

				if (level == 0)
				{
					var sequence = GetSequence(expression, level);
					return sequence.GetContext(expression, level + 1, buildInfo);
				}
			}

			throw new NotImplementedException();
		}

		#endregion

		#region ConvertToParentIndex

		public virtual int ConvertToParentIndex(int index, IBuildContext context)
		{
			if (!ReferenceEquals(context.SelectQuery, SelectQuery))
				index = SelectQuery.Select.Add(context.SelectQuery.Select.Columns[index]);

			return Parent?.ConvertToParentIndex(index, this) ?? index;
		}

		#endregion

		#region SetAlias

		public virtual void SetAlias(string alias)
		{
			if (!alias.IsNullOrEmpty() && !alias.Contains('<') && SelectQuery.Select.From.Tables.Count == 1)
			{
				SelectQuery.Select.From.Tables[0].Alias = alias;
			}
		}

		#endregion

		#region GetSubQuery

		public ISqlExpression GetSubQuery(IBuildContext context)
		{
			return null;
		}

		#endregion

		public virtual SqlStatement GetResultStatement()
		{
			return Statement ?? (Statement = new SqlSelectStatement(SelectQuery));
		}

		#region Helpers

		T ProcessScalar<T>(Expression expression, int level, Func<IBuildContext,Expression,int,T> action, Func<T> defaultAction)
		{
			if (level == 0)
			{
				if (Body.NodeType == ExpressionType.Parameter)
				{
					var sequence = GetSequence(Body, 0);

					return ReferenceEquals(expression, Body) ?
						action(sequence, null,       0) :
						action(sequence, expression, 1);
				}

				var levelExpression = expression.GetLevelExpression(Builder.MappingSchema, level);

				if (!ReferenceEquals(levelExpression, expression))
				{
					var ctx = GetSequence(expression, level);
					return ctx == null ? defaultAction() : action(ctx, expression, Sequence.Contains(ctx) ? level + 1 : 0);
				}

				if (expression.NodeType == ExpressionType.Parameter)
				{
					var sequence  = GetSequence(expression, level);
					var parameter = Lambda.Parameters[Sequence.Length == 0 ? 0 : Array.IndexOf(Sequence, sequence)];

					if (ReferenceEquals(levelExpression, parameter))
						return action(sequence, null, 0);
				}

				switch (Body.NodeType)
				{
					case ExpressionType.MemberAccess : return action(GetSequence(expression, level), null, 0);
					default                          : return defaultAction();
				}
			}
			else
			{
				var root = Body.GetRootObject(Builder.MappingSchema);

				if (root.NodeType == ExpressionType.Parameter)
				{
					var levelExpression = expression.GetLevelExpression(Builder.MappingSchema, level - 1);
					var newExpression   = GetExpression(expression, levelExpression, Body);

					Builder.UpdateConvertedExpression(expression, newExpression);

					var result = action(this, newExpression, 0);

					Builder.RemoveConvertedExpression(newExpression);

					return result;
				}
			}

			throw new NotImplementedException();
		}

		T ProcessMemberAccess<T>(Expression expression, MemberExpression levelExpression, int level,
			Func<int,IBuildContext,Expression,int,Expression,T> action)
		{
			var memberExpression = Members[levelExpression.Member];
			var newExpression    = GetExpression(expression, levelExpression, memberExpression);
			var sequence         = GetSequence  (expression, level);
			var nextLevel        = 1;

			if (sequence != null)
			{
				var idx = Sequence.Length == 0 ? 0 : Array.IndexOf(Sequence, sequence);

				if (idx >= 0)
				{
					var parameter = Lambda.Parameters[idx];

					if (ReferenceEquals(memberExpression, parameter) && ReferenceEquals(levelExpression, expression))
						return action(1, sequence, null, 0, memberExpression);
				}
				else
				{
					nextLevel = 0;
				}
			}

			switch (memberExpression.NodeType)
			{
				case ExpressionType.MemberAccess :
				case ExpressionType.Parameter    :
					if (sequence != null)
						return action(2, sequence, newExpression, nextLevel, memberExpression);
					break;

				case ExpressionType.New          :
				case ExpressionType.MemberInit   :
					{
						var mmExpresion = GetMemberExpression(memberExpression, expression, level + 1);
						return action(3, this, mmExpresion, 0, memberExpression);
					}
			}

			return action(0, this, null, 0, memberExpression);
		}

		protected bool IsSubQuery()
		{
			for (var p = Parent; p != null; p = p.Parent)
				if (p.IsExpression(null, 0, RequestFor.SubQuery).Result)
					return true;
			return false;
		}

		IBuildContext GetSequence(Expression expression, int level)
		{
			if (Sequence.Length == 1 && Sequence[0].Parent == null)
				return Sequence[0];

			Expression root = null;

			if (IsScalar)
			{
				root = expression.GetRootObject(Builder.MappingSchema);
			}
			else
			{
				var levelExpression = expression.GetLevelExpression(Builder.MappingSchema, level);

				switch (levelExpression.NodeType)
				{
					case ExpressionType.MemberAccess :
						{
							var memberExpression = Members[((MemberExpression)levelExpression).Member];

							root =  memberExpression.GetRootObject(Builder.MappingSchema);

							if (root.NodeType != ExpressionType.Parameter)
								return null;

							break;
						}

					case ExpressionType.Parameter :
						{
							root = expression.GetRootObject(Builder.MappingSchema);
							break;
						}
				}
			}

			if (root != null)
				for (var i = 0; i < Lambda.Parameters.Count; i++)
					if (ReferenceEquals(root, Lambda.Parameters[i]))
						return Sequence[i];

			foreach (var context in Sequence)
			{
				if (context.Parent != null)
				{
					var ctx = Builder.GetContext(context, root);
					if (ctx != null)
						return ctx;
				}
			}

			return null;
		}

		static Expression GetExpression(Expression expression, Expression levelExpression, Expression memberExpression)
		{
			return !ReferenceEquals(levelExpression, expression) ?
				expression.Transform(ex => ReferenceEquals(ex, levelExpression) ? memberExpression : ex) :
				memberExpression;
		}

		Expression GetMemberExpression(Expression newExpression, Expression expression, int level)
		{
			var levelExpresion = expression.GetLevelExpression(Builder.MappingSchema, level);

			switch (newExpression.NodeType)
			{
				case ExpressionType.New        :
				case ExpressionType.MemberInit : break;
				default                        :
					var le = expression.GetLevelExpression(Builder.MappingSchema, level - 1);
					return GetExpression(expression, le, newExpression);
			}

			if (levelExpresion.NodeType != ExpressionType.MemberAccess)
				throw new LinqException("Invalid expression {0}", levelExpresion);

			var me = (MemberExpression)levelExpresion;

			switch (newExpression.NodeType)
			{
				case ExpressionType.New:
					{
						var expr = (NewExpression)newExpression;

// ReSharper disable ConditionIsAlwaysTrueOrFalse
// ReSharper disable HeuristicUnreachableCode
						if (expr.Members == null)
							throw new LinqException("Invalid expression {0}", expression);
// ReSharper restore HeuristicUnreachableCode
// ReSharper restore ConditionIsAlwaysTrueOrFalse

						for (var i = 0; i < expr.Members.Count; i++)
							if (me.Member == expr.Members[i])
								return ReferenceEquals(levelExpresion, expression) ?
									expr.Arguments[i].Unwrap() :
									GetMemberExpression(expr.Arguments[i].Unwrap(), expression, level + 1);

						throw new LinqException("Invalid expression {0}", expression);
					}

				case ExpressionType.MemberInit:
					{
						var expr = (MemberInitExpression)newExpression;

						foreach (var binding in expr.Bindings.Cast<MemberAssignment>())
						{
							if (me.Member.EqualsTo(binding.Member))
								return ReferenceEquals(levelExpresion, expression) ?
									binding.Expression.Unwrap() :
									GetMemberExpression(binding.Expression.Unwrap(), expression, level + 1);
						}

						throw new LinqException("Invalid expression {0}", expression);
					}
			}

			return expression;
		}

		protected Expression GetMemberExpression(MemberInfo member, bool add, Type type, Expression sourceExpression)
		{
			if (!Members.TryGetValue(member, out var memberExpression))
			{
				foreach (var m in Members)
				{
					if (m.Key.Name == member.Name)
					{
						if (m.Key.EqualsTo(member, IsScalar ? null : Body.Type))
							return m.Value;
					}
				}

				if (member.DeclaringType.IsSameOrParentOf(Body.Type))
				{
					if (Body.NodeType == ExpressionType.MemberInit)
					{
						var ed = Builder.MappingSchema.GetEntityDescriptor(Body.Type);

						if (ed.Aliases != null)
						{
							if (ed.Aliases.TryGetValue(member.Name, out var value))
								return GetMemberExpression(ed.TypeAccessor[value].MemberInfo, add, type, sourceExpression);

							foreach (var a in ed.Aliases)
							{
								if (a.Value == member.Name)
								{
									foreach (var m in Members)
										if (m.Key.Name == a.Key)
											return m.Value;

									break;
								}
							}
						}
					}

					if (add)
					{
						memberExpression = Expression.Constant(type.GetDefaultValue(), type);
						Members.Add(member, memberExpression);

						return memberExpression;
					}
				}

				throw new LinqToDBException($"'{sourceExpression}' cannot be converted to SQL.");
			}

			return memberExpression;
		}

		#endregion
	}
}
>>>>>>> 5e26fa16
<|MERGE_RESOLUTION|>--- conflicted
+++ resolved
@@ -1,4 +1,3 @@
-<<<<<<< HEAD
 ﻿using System;
 using System.Collections.Generic;
 using System.Diagnostics;
@@ -1173,1181 +1172,4 @@
 
 		#endregion
 	}
-}
-=======
-﻿using System;
-using System.Collections.Generic;
-using System.Diagnostics;
-using System.Linq;
-using System.Linq.Expressions;
-using System.Reflection;
-
-namespace LinqToDB.Linq.Builder
-{
-	using LinqToDB.Expressions;
-	using Extensions;
-	using SqlQuery;
-	using Common;
-
-	// This class implements double functionality (scalar and member type selects)
-	// and could be implemented as two different classes.
-	// But the class means to have a lot of inheritors, and functionality of the inheritors
-	// will be doubled as well. So lets double it once here.
-	//
-	class SelectContext : IBuildContext
-	{
-		#region Init
-
-#if DEBUG
-		public string _sqlQueryText => SelectQuery == null ? "" : SelectQuery.SqlText;
-
-		public MethodCallExpression MethodCall;
-#endif
-
-		public IBuildContext[]   Sequence    { [DebuggerStepThrough] get; }
-		public LambdaExpression  Lambda      { [DebuggerStepThrough] get; set; }
-		public Expression        Body        { [DebuggerStepThrough] get; set; }
-		public ExpressionBuilder Builder     { [DebuggerStepThrough] get; }
-		public SelectQuery       SelectQuery { [DebuggerStepThrough] get; set; }
-		public SqlStatement      Statement   { [DebuggerStepThrough] get; set; }
-		public IBuildContext     Parent      { [DebuggerStepThrough] get; set; }
-		public bool              IsScalar    { [DebuggerStepThrough] get; }
-
-		Expression IBuildContext.Expression => Lambda;
-
-		public readonly Dictionary<MemberInfo,Expression> Members = new Dictionary<MemberInfo,Expression>(new MemberInfoComparer());
-
-		public SelectContext(IBuildContext parent, LambdaExpression lambda, params IBuildContext[] sequences)
-		{
-			Parent      = parent;
-			Sequence    = sequences;
-			Builder     = sequences[0].Builder;
-			Lambda      = lambda;
-			Body        = lambda.Body;
-			SelectQuery = sequences[0].SelectQuery;
-
-			foreach (var context in Sequence)
-				context.Parent = this;
-
-			IsScalar = !Builder.ProcessProjection(Members, Body);
-
-			Builder.Contexts.Add(this);
-		}
-
-		#endregion
-
-		#region BuildQuery
-
-		public virtual void BuildQuery<T>(Query<T> query, ParameterExpression queryParameter)
-		{
-			var expr   = BuildExpression(null, 0, false);
-			var mapper = Builder.BuildMapper<T>(expr);
-
-			QueryRunner.SetRunQuery(query, mapper);
-		}
-
-		#endregion
-
-		#region BuildExpression
-
-		ParameterExpression _rootExpression;
-
-		public virtual Expression BuildExpression(Expression expression, int level, bool enforceServerSide)
-#if DEBUG && TRACK_BUILD
-		{
-			Debug.WriteLine("{0}.BuildExpression start {1}:\n{2}".Args(GetType().Name, level, (expression ?? Body).GetDebugView()));
-			Debug.WriteLine("{0}.BuildExpression start:\n{1}".Args(GetType().Name, SelectQuery));
-
-			var expr = BuildExpressionInternal(expression, level, enforceServerSide);
-
-			Debug.WriteLine("{0}.BuildExpression end:\n{1}".Args(GetType().Name, (expression ?? Body).GetDebugView()));
-			Debug.WriteLine("{0}.BuildExpression end:\n{1}".Args(GetType().Name, SelectQuery));
-
-			return expr;
-		}
-
-		Expression BuildExpressionInternal(Expression expression, int level, bool enforceServerSide)
-#endif
-		{
-			{
-				var key = Tuple.Create(expression, level, ConvertFlags.Field);
-
-				if (_expressionIndex.TryGetValue(key, out var info))
-				{
-					var idx  = Parent?.ConvertToParentIndex(info[0].Index, this) ?? info[0].Index;
-
-					var expr = expression ?? Body;
-
-					if (IsExpression(expr, level, RequestFor.Object).Result)
-						return Builder.BuildExpression(this, expr, enforceServerSide);
-
-					return Builder.BuildSql(expr.Type, idx);
-				}
-			}
-
-			if (expression == null)
-			{
-				if (_rootExpression == null)
-				{
-					var expr = Builder.BuildExpression(this, Body, enforceServerSide);
-
-					if (Builder.IsBlockDisable)
-						return expr;
-
-					_rootExpression = Builder.BuildVariable(expr);
-				}
-
-				return _rootExpression;
-			}
-
-			var levelExpression = expression.GetLevelExpression(Builder.MappingSchema, level);
-
-			if (IsScalar)
-			{
-				if (Body.NodeType != ExpressionType.Parameter && level == 0)
-					if (ReferenceEquals(levelExpression, expression))
-						if (IsSubQuery() && IsExpression(null, 0, RequestFor.Expression).Result)
-						{
-							var info = ConvertToIndex(expression, level, ConvertFlags.Field).Single();
-							var idx = Parent?.ConvertToParentIndex(info.Index, this) ?? info.Index;
-
-							return Builder.BuildSql(expression.Type, idx);
-						}
-
-				return ProcessScalar(
-					expression,
-					level,
-					(ctx, ex, l) => ctx.BuildExpression(ex, l, enforceServerSide),
-					() => GetSequence(expression, level).BuildExpression(null, 0, enforceServerSide));
-			}
-			else
-			{
-				if (level == 0)
-				{
-					var sequence = GetSequence(expression, level);
-
-					return ReferenceEquals(levelExpression, expression) ?
-						sequence.BuildExpression(null,       0,         enforceServerSide) :
-						sequence.BuildExpression(expression, level + 1, enforceServerSide);
-				}
-
-				switch (levelExpression.NodeType)
-				{
-					case ExpressionType.MemberAccess :
-						{
-							var memberExpression = GetMemberExpression(
-								((MemberExpression)levelExpression).Member,
-								ReferenceEquals(levelExpression, expression),
-								levelExpression.Type,
-								expression);
-
-							if (ReferenceEquals(levelExpression, expression))
-							{
-								if (IsSubQuery())
-								{
-									switch (memberExpression.NodeType)
-									{
-										case ExpressionType.New        :
-										case ExpressionType.MemberInit :
-											{
-												var resultExpression = memberExpression.Transform(e =>
-												{
-													if (!ReferenceEquals(e, memberExpression))
-													{
-														switch (e.NodeType)
-														{
-															case ExpressionType.MemberAccess :
-															case ExpressionType.Parameter :
-																{
-																	var sequence = GetSequence(e, 0);
-																	return Builder.BuildExpression(sequence, e, enforceServerSide);
-																}
-														}
-
-														if (enforceServerSide)
-															return Builder.BuildExpression(this, e, true);
-													}
-
-													return e;
-												});
-
-												return resultExpression;
-											}
-									}
-
-									var me = memberExpression.NodeType == ExpressionType.Parameter ? null : memberExpression;
-
-									if (!IsExpression(me, 0, RequestFor.Object).Result &&
-										!IsExpression(me, 0, RequestFor.Field). Result)
-									{
-										var info = ConvertToIndex(expression, level, ConvertFlags.Field).Single();
-										var idx  = Parent?.ConvertToParentIndex(info.Index, this) ?? info.Index;
-
-										return Builder.BuildSql(expression.Type, idx);
-									}
-								}
-
-								return Builder.BuildExpression(this, memberExpression, enforceServerSide);
-							}
-
-							{
-								var sequence = GetSequence(expression, level);
-
-								switch (memberExpression.NodeType)
-								{
-									case ExpressionType.Parameter  :
-										{
-											var parameter = Lambda.Parameters[Sequence.Length == 0 ? 0 : Array.IndexOf(Sequence, sequence)];
-
-											if (ReferenceEquals(memberExpression, parameter))
-												return sequence.BuildExpression(expression, level + 1, enforceServerSide);
-
-											break;
-										}
-
-									case ExpressionType.New        :
-									case ExpressionType.MemberInit :
-										{
-											var mmExpresion = GetMemberExpression(memberExpression, expression, level + 1);
-											return Builder.BuildExpression(this, mmExpresion, enforceServerSide);
-										}
-								}
-
-								var expr = expression.Transform(ex => ReferenceEquals(ex, levelExpression) ? memberExpression : ex);
-
-								if (sequence == null)
-									return Builder.BuildExpression(this, expr, enforceServerSide);
-
-								return sequence.BuildExpression(expr, 1, enforceServerSide);
-							}
-						}
-
-					case ExpressionType.Parameter :
-						break;
-				}
-			}
-
-			throw new NotImplementedException();
-		}
-
-		#endregion
-
-		#region ConvertToSql
-
-		readonly Dictionary<MemberInfo,SqlInfo[]> _sql = new Dictionary<MemberInfo,SqlInfo[]>(new MemberInfoComparer());
-
-		public virtual SqlInfo[] ConvertToSql(Expression expression, int level, ConvertFlags flags)
-		{
-			if (expression != null && level > 0 && expression.NodeType == ExpressionType.Call)
-			{
-				var e = (MethodCallExpression)expression;
-
-				if (e.Method.DeclaringType == typeof(Enumerable))
-				{
-					return new[] { new SqlInfo { Sql = Builder.SubQueryToSql(this, e) } };
-				}
-			}
-
-			if (IsScalar)
-			{
-				if (expression == null)
-					return Builder.ConvertExpressions(this, Body, flags);
-
-				switch (flags)
-				{
-					case ConvertFlags.Field :
-					case ConvertFlags.Key   :
-					case ConvertFlags.All   :
-						{
-							if (Body.NodeType != ExpressionType.Parameter && level == 0)
-							{
-								var levelExpression = expression.GetLevelExpression(Builder.MappingSchema, level);
-
-								if (levelExpression != expression)
-									if (flags != ConvertFlags.Field && IsExpression(expression, level, RequestFor.Field).Result)
-										flags = ConvertFlags.Field;
-							}
-
-							return ProcessScalar(
-								expression,
-								level,
-								(ctx, ex, l) => ctx.ConvertToSql(ex, l, flags),
-								() => new[] { new SqlInfo { Sql = Builder.ConvertToSql(this, expression) } });
-						}
-				}
-			}
-			else
-			{
-				if (expression == null)
-				{
-					if (flags != ConvertFlags.Field)
-					{
-						var q =
-							from m in Members
-							where !(m.Key is MethodInfo)
-							select ConvertMember(m.Key, m.Value, flags) into mm
-							from m in mm
-							select m;
-
-						return q.ToArray();
-					}
-
-					throw new NotImplementedException();
-				}
-
-				switch (flags)
-				{
-					case ConvertFlags.All   :
-					case ConvertFlags.Key   :
-					case ConvertFlags.Field :
-						{
-							var levelExpression = expression.GetLevelExpression(Builder.MappingSchema, level);
-
-							switch (levelExpression.NodeType)
-							{
-								case ExpressionType.MemberAccess :
-									{
-										if (level != 0 && levelExpression == expression)
-										{
-											var member = ((MemberExpression)levelExpression).Member;
-
-											if (!_sql.TryGetValue(member, out var sql))
-											{
-												var memberExpression = GetMemberExpression(
-													member, levelExpression == expression, levelExpression.Type, expression);
-
-												sql = ConvertExpressions(memberExpression, flags)
-													.Select(si => si.Clone(member)).ToArray();
-
-												_sql.Add(member, sql);
-											}
-
-											return sql;
-										}
-
-										return ProcessMemberAccess(
-											expression, (MemberExpression)levelExpression, level,
-											(n,ctx,ex,l,mex) =>
-											{
-												switch (n)
-												{
-													case 0 :
-														var buildExpression = GetExpression(expression, levelExpression, mex);
-														return ConvertExpressions(buildExpression, flags);
-													default:
-														return ctx.ConvertToSql(ex, l, flags);
-												}
-											});
-									}
-
-								case ExpressionType.Parameter:
-									if (levelExpression != expression)
-										return GetSequence(expression, level).ConvertToSql(expression, level + 1, flags);
-
-									if (level == 0)
-										return GetSequence(expression, level).ConvertToSql(null, 0, flags);
-
-									break;
-
-								default:
-									if (level == 0)
-										return Builder.ConvertExpressions(this, expression, flags);
-									break;
-							}
-
-							break;
-						}
-				}
-			}
-
-			throw new NotImplementedException();
-		}
-
-		SqlInfo[] ConvertMember(MemberInfo member, Expression expression, ConvertFlags flags)
-		{
-			return ConvertExpressions(expression, flags)
-				.Select(si => si.Clone(member))
-				.ToArray();
-		}
-
-		SqlInfo[] ConvertExpressions(Expression expression, ConvertFlags flags)
-		{
-			return Builder.ConvertExpressions(this, expression, flags)
-				.Select (CheckExpression)
-				.ToArray();
-		}
-
-		SqlInfo CheckExpression(SqlInfo expression)
-		{
-			if (expression.Sql is SqlSearchCondition)
-			{
-				expression.Sql = Builder.Convert(
-					this,
-					new SqlFunction(typeof(bool), "CASE", expression.Sql, new SqlValue(true), new SqlValue(false)));
-			}
-
-			return expression;
-		}
-
-		#endregion
-
-		#region ConvertToIndex
-
-		readonly Dictionary<Tuple<Expression,int,ConvertFlags>,SqlInfo[]> _expressionIndex = new Dictionary<Tuple<Expression,int,ConvertFlags>,SqlInfo[]>();
-
-		public virtual SqlInfo[] ConvertToIndex(Expression expression, int level, ConvertFlags flags)
-		{
-			var key = Tuple.Create(expression, level, flags);
-
-			if (!_expressionIndex.TryGetValue(key, out var info))
-			{
-				info = ConvertToIndexInternal(expression, level, flags);
-
-				var newInfo = info
-					.Select(i =>
-					{
-						if (i.Query == SelectQuery)
-							return i;
-
-						return new SqlInfo(i.MemberChain)
-						{
-							Query = SelectQuery,
-							Index = SelectQuery.Select.Add(i.Query.Select.Columns[i.Index])
-						};
-					})
-					.ToArray();
-
-				_expressionIndex.Add(key, newInfo);
-
-				return newInfo;
-			}
-
-			return info;
-		}
-
-		readonly Dictionary<Tuple<MemberInfo,ConvertFlags>,SqlInfo[]> _memberIndex = new Dictionary<Tuple<MemberInfo,ConvertFlags>,SqlInfo[]>();
-
-		class SqlData
-		{
-			public SqlInfo[]  Sql;
-			public MemberInfo Member;
-		}
-
-		SqlInfo[] ConvertToIndexInternal(Expression expression, int level, ConvertFlags flags)
-		{
-			if (IsScalar)
-			{
-				if (Body.NodeType == ExpressionType.Parameter)
-					for (var i = 0; i < Sequence.Length; i++)
-						if (Body == Lambda.Parameters[i])
-							return Sequence[i].ConvertToIndex(expression, level, flags);
-
-				if (expression == null)
-				{
-					var key = Tuple.Create((MemberInfo)null, flags);
-
-					if (!_memberIndex.TryGetValue(key, out var idx))
-					{
-						idx = ConvertToSql(null, 0, flags);
-
-						foreach (var info in idx)
-							SetInfo(info, null);
-
-						_memberIndex.Add(key, idx);
-					}
-
-					return idx;
-				}
-
-				switch (flags)
-				{
-					case ConvertFlags.Field :
-					case ConvertFlags.Key   :
-					case ConvertFlags.All   :
-						return ProcessScalar(
-							expression,
-							level,
-							(ctx, ex, l) => ctx.ConvertToIndex(ex, l, flags),
-							() => GetSequence(expression, level).ConvertToIndex(expression, level + 1, flags));
-				}
-			}
-			else
-			{
-				if (expression == null)
-				{
-					switch (flags)
-					{
-						case ConvertFlags.Field :
-						case ConvertFlags.Key   :
-						case ConvertFlags.All   :
-							{
-								var p = Expression.Parameter(Body.Type, "p");
-								var q =
-									from m in Members.Keys
-									where !(m is MethodInfo)
-									select new SqlData
-									{
-										Sql    = ConvertToIndex(Expression.MakeMemberAccess(p, m), 1, flags),
-										Member = m
-									} into mm
-									from m in mm.Sql.Select(s => s.Clone(mm.Member))
-									select m;
-
-								return q.ToArray();
-							}
-					}
-				}
-
-				switch (flags)
-				{
-					case ConvertFlags.All   :
-					case ConvertFlags.Key   :
-					case ConvertFlags.Field :
-						{
-							if (level == 0)
-							{
-								var idx = Builder.ConvertExpressions(this, expression, flags);
-
-								foreach (var info in idx)
-									SetInfo(info, null);
-
-								return idx;
-							}
-
-							var levelExpression = expression.GetLevelExpression(Builder.MappingSchema, level);
-
-							switch (levelExpression.NodeType)
-							{
-								case ExpressionType.MemberAccess :
-									{
-										if (levelExpression == expression)
-										{
-											var member = Tuple.Create(((MemberExpression)levelExpression).Member, flags);
-
-											if (!_memberIndex.TryGetValue(member, out var idx))
-											{
-												idx = ConvertToSql(expression, level, flags);
-
-												if (flags == ConvertFlags.Field && idx.Length != 1)
-													throw new InvalidOperationException();
-
-												foreach (var info in idx)
-													SetInfo(info, member.Item1);
-
-												_memberIndex.Add(member, idx);
-											}
-
-											return idx;
-										}
-
-										return ProcessMemberAccess(
-											expression,
-											(MemberExpression)levelExpression,
-											level,
-											(n, ctx, ex, l, _) => n == 0 ?
-												GetSequence(expression, level).ConvertToIndex(expression, level + 1, flags) :
-												ctx.ConvertToIndex(ex, l, flags));
-									}
-
-								case ExpressionType.Parameter:
-
-									if (levelExpression != expression)
-										return GetSequence(expression, level).ConvertToIndex(expression, level + 1, flags);
-									break;
-							}
-
-							break;
-						}
-				}
-			}
-
-			throw new NotImplementedException();
-		}
-
-		void SetInfo(SqlInfo info, MemberInfo member)
-		{
-			info.Query = SelectQuery;
-
-			if (info.Sql == SelectQuery)
-				info.Index = SelectQuery.Select.Columns.Count - 1;
-			else
-			{
-				info.Index = SelectQuery.Select.Add(info.Sql);
-				if (member != null)
-					SelectQuery.Select.Columns[info.Index].Alias = member.Name;
-			}
-		}
-
-		#endregion
-
-		#region IsExpression
-
-		Expression _lastAssociationExpression;
-		int        _lastAssociationLevel = -1;
-
-		public virtual IsExpressionResult IsExpression(Expression expression, int level, RequestFor requestFlag)
-		{
-			switch (requestFlag)
-			{
-				case RequestFor.Association :
-					if (expression == _lastAssociationExpression && level == _lastAssociationLevel)
-						return IsExpressionResult.False;
-
-					_lastAssociationExpression = expression;
-					_lastAssociationLevel      = level;
-
-					break;
-			}
-
-			var res = IsExpressionInternal(expression, level, requestFlag);
-
-			switch (requestFlag)
-			{
-				case RequestFor.Association :
-					_lastAssociationExpression = null;
-					_lastAssociationLevel      = -1;
-					break;
-			}
-
-			return res;
-		}
-
-		public IsExpressionResult IsExpressionInternal(Expression expression, int level, RequestFor requestFlag)
-		{
-			switch (requestFlag)
-			{
-				case RequestFor.SubQuery : return IsExpressionResult.False;
-				case RequestFor.Root     :
-					return new IsExpressionResult(Sequence.Length == 1 ?
-						ReferenceEquals(expression, Lambda.Parameters[0]) :
-						Lambda.Parameters.Any(p => ReferenceEquals(p, expression)));
-			}
-
-			if (IsScalar)
-			{
-				if (expression == null)
-					return IsExpression(Body, 0, requestFlag);
-
-				switch (requestFlag)
-				{
-					case RequestFor.Table       :
-					case RequestFor.Association :
-					case RequestFor.Field       :
-					case RequestFor.Expression  :
-					case RequestFor.Object      :
-					case RequestFor.GroupJoin   :
-						return ProcessScalar(
-							expression,
-							level,
-							(ctx, ex, l) => ctx.IsExpression(ex, l, requestFlag),
-							() => new IsExpressionResult(requestFlag == RequestFor.Expression));
-					default                     : return IsExpressionResult.False;
-				}
-			}
-			else
-			{
-				switch (requestFlag)
-				{
-					case RequestFor.Table       :
-					case RequestFor.Association :
-					case RequestFor.Field       :
-					case RequestFor.Expression  :
-					case RequestFor.Object      :
-					case RequestFor.GroupJoin   :
-						{
-							if (expression == null)
-							{
-								if (requestFlag == RequestFor.Expression)
-									return new IsExpressionResult(Members.Values.Any(member => IsExpression(member, 0, requestFlag).Result));
-
-								return new IsExpressionResult(requestFlag == RequestFor.Object);
-							}
-
-							var levelExpression = expression.GetLevelExpression(Builder.MappingSchema, level);
-
-							switch (levelExpression.NodeType)
-							{
-								case ExpressionType.MemberAccess :
-									{
-										var member = ((MemberExpression)levelExpression).Member;
-
-										if (!Members.TryGetValue(member, out var memberExpression))
-										{
-											var nm = Members.Keys.FirstOrDefault(m => m.Name == member.Name);
-
-											if (nm != null && member.DeclaringType.IsInterfaceEx())
-											{
-												if (member.DeclaringType.IsSameOrParentOf(nm.DeclaringType))
-													memberExpression = Members[nm];
-												else
-												{
-													var mdt = member.DeclaringType.GetDefiningTypes(member);
-													var ndt = Body.Type.           GetDefiningTypes(nm);
-
-													if (mdt.Intersect(ndt).Any())
-														memberExpression = Members[nm];
-												}
-											}
-
-											if (memberExpression == null)
-												return new IsExpressionResult(requestFlag == RequestFor.Expression);
-												//throw new InvalidOperationException(
-												//	string.Format("Invalid member '{0}.{1}'", member.DeclaringType, member.Name));
-										}
-
-										if (ReferenceEquals(levelExpression, expression))
-										{
-											switch (memberExpression.NodeType)
-											{
-												case ExpressionType.New        :
-												case ExpressionType.MemberInit :
-													return new IsExpressionResult(requestFlag == RequestFor.Object);
-											}
-										}
-
-										return ProcessMemberAccess(
-											expression,
-											(MemberExpression)levelExpression,
-											level,
-											(n,ctx,ex,l,ex1) => n == 0 ?
-												new IsExpressionResult(requestFlag == RequestFor.Expression, ex1) :
-												ctx.IsExpression(ex, l, requestFlag));
-									}
-
-								case ExpressionType.Parameter    :
-									{
-										var sequence  = GetSequence(expression, level);
-										var parameter = Lambda.Parameters[Sequence.Length == 0 ? 0 : Array.IndexOf(Sequence, sequence)];
-
-										if (ReferenceEquals(levelExpression, expression))
-										{
-											if (ReferenceEquals(levelExpression, parameter))
-												return sequence.IsExpression(null, 0, requestFlag);
-										}
-										else if (level == 0)
-											return sequence.IsExpression(expression, 1, requestFlag);
-
-										break;
-									}
-
-								case ExpressionType.New          :
-								case ExpressionType.MemberInit   : return new IsExpressionResult(requestFlag == RequestFor.Object);
-								default                          : return new IsExpressionResult(requestFlag == RequestFor.Expression);
-							}
-
-							break;
-						}
-					default: return IsExpressionResult.False;
-				}
-			}
-
-			throw new NotImplementedException();
-		}
-
-		#endregion
-
-		#region GetContext
-
-		public virtual IBuildContext GetContext(Expression expression, int level, BuildInfo buildInfo)
-		{
-			if (expression == null)
-				return this;
-
-			if (IsScalar)
-			{
-				return ProcessScalar(
-					expression,
-					level,
-					(ctx, ex, l) => ctx.GetContext(ex, l, buildInfo),
-					() => throw new NotImplementedException());
-			}
-			else
-			{
-				var levelExpression = expression.GetLevelExpression(Builder.MappingSchema, level);
-
-				switch (levelExpression.NodeType)
-				{
-					case ExpressionType.MemberAccess :
-						{
-							if (levelExpression == expression && Sequence.Length == 1 && !(Sequence[0] is GroupByBuilder.GroupByContext))
-							{
-								var memberExpression = GetMemberExpression(
-									((MemberExpression)levelExpression).Member,
-									levelExpression == expression,
-									levelExpression.Type,
-									expression);
-
-								return GetContext(memberExpression, 0, new BuildInfo(this, memberExpression, buildInfo.SelectQuery));
-							}
-
-							var context = ProcessMemberAccess(
-								expression,
-								(MemberExpression)levelExpression,
-								level,
-								(n,ctx,ex,l,_) => n == 0 ?
-									null :
-									ctx.GetContext(ex, l, buildInfo));
-
-							if (context == null)
-								throw new NotImplementedException();
-
-							return context;
-						}
-
-					case ExpressionType.Parameter    :
-						{
-							var sequence  = GetSequence(expression, level);
-							var parameter = Lambda.Parameters[Sequence.Length == 0 ? 0 : Array.IndexOf(Sequence, sequence)];
-
-							if (ReferenceEquals(levelExpression, expression))
-							{
-								if (ReferenceEquals(levelExpression, parameter))
-									return sequence.GetContext(null, 0, buildInfo);
-							}
-							else if (level == 0)
-								return sequence.GetContext(expression, 1, buildInfo);
-
-							break;
-						}
-				}
-
-				if (level == 0)
-				{
-					var sequence = GetSequence(expression, level);
-					return sequence.GetContext(expression, level + 1, buildInfo);
-				}
-			}
-
-			throw new NotImplementedException();
-		}
-
-		#endregion
-
-		#region ConvertToParentIndex
-
-		public virtual int ConvertToParentIndex(int index, IBuildContext context)
-		{
-			if (!ReferenceEquals(context.SelectQuery, SelectQuery))
-				index = SelectQuery.Select.Add(context.SelectQuery.Select.Columns[index]);
-
-			return Parent?.ConvertToParentIndex(index, this) ?? index;
-		}
-
-		#endregion
-
-		#region SetAlias
-
-		public virtual void SetAlias(string alias)
-		{
-			if (!alias.IsNullOrEmpty() && !alias.Contains('<') && SelectQuery.Select.From.Tables.Count == 1)
-			{
-				SelectQuery.Select.From.Tables[0].Alias = alias;
-			}
-		}
-
-		#endregion
-
-		#region GetSubQuery
-
-		public ISqlExpression GetSubQuery(IBuildContext context)
-		{
-			return null;
-		}
-
-		#endregion
-
-		public virtual SqlStatement GetResultStatement()
-		{
-			return Statement ?? (Statement = new SqlSelectStatement(SelectQuery));
-		}
-
-		#region Helpers
-
-		T ProcessScalar<T>(Expression expression, int level, Func<IBuildContext,Expression,int,T> action, Func<T> defaultAction)
-		{
-			if (level == 0)
-			{
-				if (Body.NodeType == ExpressionType.Parameter)
-				{
-					var sequence = GetSequence(Body, 0);
-
-					return ReferenceEquals(expression, Body) ?
-						action(sequence, null,       0) :
-						action(sequence, expression, 1);
-				}
-
-				var levelExpression = expression.GetLevelExpression(Builder.MappingSchema, level);
-
-				if (!ReferenceEquals(levelExpression, expression))
-				{
-					var ctx = GetSequence(expression, level);
-					return ctx == null ? defaultAction() : action(ctx, expression, Sequence.Contains(ctx) ? level + 1 : 0);
-				}
-
-				if (expression.NodeType == ExpressionType.Parameter)
-				{
-					var sequence  = GetSequence(expression, level);
-					var parameter = Lambda.Parameters[Sequence.Length == 0 ? 0 : Array.IndexOf(Sequence, sequence)];
-
-					if (ReferenceEquals(levelExpression, parameter))
-						return action(sequence, null, 0);
-				}
-
-				switch (Body.NodeType)
-				{
-					case ExpressionType.MemberAccess : return action(GetSequence(expression, level), null, 0);
-					default                          : return defaultAction();
-				}
-			}
-			else
-			{
-				var root = Body.GetRootObject(Builder.MappingSchema);
-
-				if (root.NodeType == ExpressionType.Parameter)
-				{
-					var levelExpression = expression.GetLevelExpression(Builder.MappingSchema, level - 1);
-					var newExpression   = GetExpression(expression, levelExpression, Body);
-
-					Builder.UpdateConvertedExpression(expression, newExpression);
-
-					var result = action(this, newExpression, 0);
-
-					Builder.RemoveConvertedExpression(newExpression);
-
-					return result;
-				}
-			}
-
-			throw new NotImplementedException();
-		}
-
-		T ProcessMemberAccess<T>(Expression expression, MemberExpression levelExpression, int level,
-			Func<int,IBuildContext,Expression,int,Expression,T> action)
-		{
-			var memberExpression = Members[levelExpression.Member];
-			var newExpression    = GetExpression(expression, levelExpression, memberExpression);
-			var sequence         = GetSequence  (expression, level);
-			var nextLevel        = 1;
-
-			if (sequence != null)
-			{
-				var idx = Sequence.Length == 0 ? 0 : Array.IndexOf(Sequence, sequence);
-
-				if (idx >= 0)
-				{
-					var parameter = Lambda.Parameters[idx];
-
-					if (ReferenceEquals(memberExpression, parameter) && ReferenceEquals(levelExpression, expression))
-						return action(1, sequence, null, 0, memberExpression);
-				}
-				else
-				{
-					nextLevel = 0;
-				}
-			}
-
-			switch (memberExpression.NodeType)
-			{
-				case ExpressionType.MemberAccess :
-				case ExpressionType.Parameter    :
-					if (sequence != null)
-						return action(2, sequence, newExpression, nextLevel, memberExpression);
-					break;
-
-				case ExpressionType.New          :
-				case ExpressionType.MemberInit   :
-					{
-						var mmExpresion = GetMemberExpression(memberExpression, expression, level + 1);
-						return action(3, this, mmExpresion, 0, memberExpression);
-					}
-			}
-
-			return action(0, this, null, 0, memberExpression);
-		}
-
-		protected bool IsSubQuery()
-		{
-			for (var p = Parent; p != null; p = p.Parent)
-				if (p.IsExpression(null, 0, RequestFor.SubQuery).Result)
-					return true;
-			return false;
-		}
-
-		IBuildContext GetSequence(Expression expression, int level)
-		{
-			if (Sequence.Length == 1 && Sequence[0].Parent == null)
-				return Sequence[0];
-
-			Expression root = null;
-
-			if (IsScalar)
-			{
-				root = expression.GetRootObject(Builder.MappingSchema);
-			}
-			else
-			{
-				var levelExpression = expression.GetLevelExpression(Builder.MappingSchema, level);
-
-				switch (levelExpression.NodeType)
-				{
-					case ExpressionType.MemberAccess :
-						{
-							var memberExpression = Members[((MemberExpression)levelExpression).Member];
-
-							root =  memberExpression.GetRootObject(Builder.MappingSchema);
-
-							if (root.NodeType != ExpressionType.Parameter)
-								return null;
-
-							break;
-						}
-
-					case ExpressionType.Parameter :
-						{
-							root = expression.GetRootObject(Builder.MappingSchema);
-							break;
-						}
-				}
-			}
-
-			if (root != null)
-				for (var i = 0; i < Lambda.Parameters.Count; i++)
-					if (ReferenceEquals(root, Lambda.Parameters[i]))
-						return Sequence[i];
-
-			foreach (var context in Sequence)
-			{
-				if (context.Parent != null)
-				{
-					var ctx = Builder.GetContext(context, root);
-					if (ctx != null)
-						return ctx;
-				}
-			}
-
-			return null;
-		}
-
-		static Expression GetExpression(Expression expression, Expression levelExpression, Expression memberExpression)
-		{
-			return !ReferenceEquals(levelExpression, expression) ?
-				expression.Transform(ex => ReferenceEquals(ex, levelExpression) ? memberExpression : ex) :
-				memberExpression;
-		}
-
-		Expression GetMemberExpression(Expression newExpression, Expression expression, int level)
-		{
-			var levelExpresion = expression.GetLevelExpression(Builder.MappingSchema, level);
-
-			switch (newExpression.NodeType)
-			{
-				case ExpressionType.New        :
-				case ExpressionType.MemberInit : break;
-				default                        :
-					var le = expression.GetLevelExpression(Builder.MappingSchema, level - 1);
-					return GetExpression(expression, le, newExpression);
-			}
-
-			if (levelExpresion.NodeType != ExpressionType.MemberAccess)
-				throw new LinqException("Invalid expression {0}", levelExpresion);
-
-			var me = (MemberExpression)levelExpresion;
-
-			switch (newExpression.NodeType)
-			{
-				case ExpressionType.New:
-					{
-						var expr = (NewExpression)newExpression;
-
-// ReSharper disable ConditionIsAlwaysTrueOrFalse
-// ReSharper disable HeuristicUnreachableCode
-						if (expr.Members == null)
-							throw new LinqException("Invalid expression {0}", expression);
-// ReSharper restore HeuristicUnreachableCode
-// ReSharper restore ConditionIsAlwaysTrueOrFalse
-
-						for (var i = 0; i < expr.Members.Count; i++)
-							if (me.Member == expr.Members[i])
-								return ReferenceEquals(levelExpresion, expression) ?
-									expr.Arguments[i].Unwrap() :
-									GetMemberExpression(expr.Arguments[i].Unwrap(), expression, level + 1);
-
-						throw new LinqException("Invalid expression {0}", expression);
-					}
-
-				case ExpressionType.MemberInit:
-					{
-						var expr = (MemberInitExpression)newExpression;
-
-						foreach (var binding in expr.Bindings.Cast<MemberAssignment>())
-						{
-							if (me.Member.EqualsTo(binding.Member))
-								return ReferenceEquals(levelExpresion, expression) ?
-									binding.Expression.Unwrap() :
-									GetMemberExpression(binding.Expression.Unwrap(), expression, level + 1);
-						}
-
-						throw new LinqException("Invalid expression {0}", expression);
-					}
-			}
-
-			return expression;
-		}
-
-		protected Expression GetMemberExpression(MemberInfo member, bool add, Type type, Expression sourceExpression)
-		{
-			if (!Members.TryGetValue(member, out var memberExpression))
-			{
-				foreach (var m in Members)
-				{
-					if (m.Key.Name == member.Name)
-					{
-						if (m.Key.EqualsTo(member, IsScalar ? null : Body.Type))
-							return m.Value;
-					}
-				}
-
-				if (member.DeclaringType.IsSameOrParentOf(Body.Type))
-				{
-					if (Body.NodeType == ExpressionType.MemberInit)
-					{
-						var ed = Builder.MappingSchema.GetEntityDescriptor(Body.Type);
-
-						if (ed.Aliases != null)
-						{
-							if (ed.Aliases.TryGetValue(member.Name, out var value))
-								return GetMemberExpression(ed.TypeAccessor[value].MemberInfo, add, type, sourceExpression);
-
-							foreach (var a in ed.Aliases)
-							{
-								if (a.Value == member.Name)
-								{
-									foreach (var m in Members)
-										if (m.Key.Name == a.Key)
-											return m.Value;
-
-									break;
-								}
-							}
-						}
-					}
-
-					if (add)
-					{
-						memberExpression = Expression.Constant(type.GetDefaultValue(), type);
-						Members.Add(member, memberExpression);
-
-						return memberExpression;
-					}
-				}
-
-				throw new LinqToDBException($"'{sourceExpression}' cannot be converted to SQL.");
-			}
-
-			return memberExpression;
-		}
-
-		#endregion
-	}
-}
->>>>>>> 5e26fa16
+}