﻿using System.Collections.Generic;
using System.Linq.Expressions;

#if DEBUG
// ReSharper disable InconsistentNaming

#endif

namespace LinqToDB.Linq.Builder
{
	using SqlQuery;

#if DEBUG
	internal static class BuildContextDebuggingHelper
	{
		public static string GetContextInfo(IBuildContext context)
		{
			if (context.SelectQuery == null)
<<<<<<< HEAD
				return $"{context.GetType().Name}(<none>)";
			return $"{context.GetType().Name}({context.SelectQuery.SourceID})";
=======
				return $"{context.GetType()}(<none>)";
			return $"{context.GetType()}({context.SelectQuery.SourceID})";
>>>>>>> 43d6253f
		}

		public static string GetPath(this IBuildContext context)
		{
			var str = $"this({GetContextInfo(context)})";
			var alreadyProcessed = new HashSet<IBuildContext>();
			alreadyProcessed.Add(context);

			while (true)
			{
				context = context.Parent!;
				if (context == null)
					break;
				str = $"{GetContextInfo(context)} <- {str}";
				if (!alreadyProcessed.Add(context))
				{
					str = $"recursion: {str}";
					break;
				}
			}

			return str;
		}
	}
#endif

	interface IBuildContext
	{
#if DEBUG
		string? _sqlQueryText { get; }
		string   Path         { get; }
#endif

		ExpressionBuilder  Builder     { get; }
		Expression?        Expression  { get; }
		SelectQuery        SelectQuery { get; set; }
		SqlStatement?      Statement   { get; set; }
		IBuildContext?     Parent      { get; set; }

		void               BuildQuery<T>       (Query<T> query, ParameterExpression queryParameter);
		Expression         BuildExpression     (Expression? expression, int level, bool enforceServerSide);
		SqlInfo[]          ConvertToSql        (Expression? expression, int level, ConvertFlags flags);
		SqlInfo[]          ConvertToIndex      (Expression? expression, int level, ConvertFlags flags);

		/// <summary>
		/// Returns information about expression according to <paramref name="requestFlag"/>. 
		/// </summary>
		/// <param name="expression">Analyzed expression.</param>
		/// <param name="level">Member level.</param>
		/// <param name="requestFlag">Which test or request has to be performed.</param>
		/// <returns><see cref="IsExpressionResult"/> instance.</returns>
		IsExpressionResult IsExpression        (Expression? expression, int level, RequestFor requestFlag);

		IBuildContext?     GetContext          (Expression? expression, int level, BuildInfo buildInfo);
		int                ConvertToParentIndex(int index, IBuildContext context);
		void               SetAlias            (string alias);
		ISqlExpression?    GetSubQuery         (IBuildContext context);

		SqlStatement       GetResultStatement();
	}
}<|MERGE_RESOLUTION|>--- conflicted
+++ resolved
@@ -16,13 +16,8 @@
 		public static string GetContextInfo(IBuildContext context)
 		{
 			if (context.SelectQuery == null)
-<<<<<<< HEAD
 				return $"{context.GetType().Name}(<none>)";
 			return $"{context.GetType().Name}({context.SelectQuery.SourceID})";
-=======
-				return $"{context.GetType()}(<none>)";
-			return $"{context.GetType()}({context.SelectQuery.SourceID})";
->>>>>>> 43d6253f
 		}
 
 		public static string GetPath(this IBuildContext context)
