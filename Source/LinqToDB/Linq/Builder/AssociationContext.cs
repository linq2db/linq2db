--- conflicted
+++ resolved
@@ -14,14 +14,9 @@
 	class AssociationContext : IBuildContext
 	{
 #if DEBUG
-<<<<<<< HEAD
-		string? IBuildContext._sqlQueryText => TableContext._sqlQueryText;
-		public string         Path          => this.GetPath();
-		public int            ContextId     { get; }
-=======
 		string? IBuildContext.SqlQueryText => TableContext.SqlQueryText;
-		public string Path => this.GetPath();
->>>>>>> 08f15370
+		public string         Path         => this.GetPath();
+		public int            ContextId    { get; }
 #endif
 		public ExpressionBuilder Builder { get; }
 		public Expression?       Expression { get; }
