<<<<<<< HEAD
﻿using System;
using System.Linq.Expressions;

namespace LinqToDB.Linq.Builder
{
	using LinqToDB.Expressions;
	using SqlQuery;

	class ScalarSelectBuilder : ISequenceBuilder
	{
		public int BuildCounter { get; set; }

		public bool CanBuild(ExpressionBuilder builder, BuildInfo buildInfo)
		{
			return
				buildInfo.Expression.NodeType == ExpressionType.Lambda &&
				((LambdaExpression)buildInfo.Expression).Parameters.Count == 0;
		}

		public IBuildContext BuildSequence(ExpressionBuilder builder, BuildInfo buildInfo)
		{
			return new ScalarSelectContext(builder)
			{
				Parent      = buildInfo.Parent,
				Expression  = buildInfo.Expression,
				SelectQuery = buildInfo.SelectQuery
			};
		}

		public SequenceConvertInfo Convert(ExpressionBuilder builder, BuildInfo buildInfo, ParameterExpression param)
		{
			return null;
		}

		public bool IsSequence(ExpressionBuilder builder, BuildInfo buildInfo)
		{
			return true;
		}

		class ScalarSelectContext : IBuildContext
		{
			public ScalarSelectContext(ExpressionBuilder builder)
			{
				Builder = builder;

				builder.Contexts.Add(this);
			}

#if DEBUG
			public string _sqlQueryText { get { return SelectQuery == null ? "" : SelectQuery.SqlText; } }
			public string Path => this.GetPath();
#endif

			public ExpressionBuilder Builder     { get; }
			public Expression        Expression  { get; set; }
			public SelectQuery       SelectQuery { get; set; }
			public SqlStatement      Statement   { get; set; }
			public IBuildContext     Parent      { get; set; }

			public void BuildQuery<T>(Query<T> query, ParameterExpression queryParameter)
			{
				var expr   = BuildExpression(null, 0, false);
				var mapper = Builder.BuildMapper<T>(expr);

				QueryRunner.SetRunQuery(query, mapper);
			}

			public Expression BuildExpression(Expression expression, int level, bool enforceServerSide)
			{
				if (expression == null)
					expression = ((LambdaExpression)Expression).Body.Unwrap();

				switch (expression.NodeType)
				{
					case ExpressionType.New:
					case ExpressionType.MemberInit:
						{
							var expr = Builder.BuildExpression(this, expression, enforceServerSide);

							if (SelectQuery.Select.Columns.Count == 0)
								SelectQuery.Select.Expr(new SqlValue(1));

							return expr;
						}

					default :
						{
							var expr = Builder.ConvertToSql(this, expression);
							var idx  = SelectQuery.Select.Add(expr);

							return Builder.BuildSql(expression.Type, idx);
						}
				}

			}

			public SqlInfo[] ConvertToSql(Expression expression, int level, ConvertFlags flags)
			{
				throw new NotImplementedException();
			}

			public SqlInfo[] ConvertToIndex(Expression expression, int level, ConvertFlags flags)
			{
				throw new NotImplementedException();
			}

			public IsExpressionResult IsExpression(Expression expression, int level, RequestFor requestFlag)
			{
				switch (requestFlag)
				{
					case RequestFor.Expression : return IsExpressionResult.True;
					default                    : return IsExpressionResult.False;
				}
			}

			public IBuildContext GetContext(Expression expression, int level, BuildInfo buildInfo)
			{
				throw new NotImplementedException();
			}

			public int ConvertToParentIndex(int index, IBuildContext context)
			{
				return Parent?.ConvertToParentIndex(index, context) ?? index;
			}

			public void SetAlias(string alias)
			{
			}

			public ISqlExpression GetSubQuery(IBuildContext context)
			{
				return null;
			}

			public virtual SqlStatement GetResultStatement()
			{
				return Statement ?? (Statement = new SqlSelectStatement(SelectQuery));
			}
		}
	}
}
=======
﻿using System;
using System.Linq.Expressions;

namespace LinqToDB.Linq.Builder
{
	using LinqToDB.Expressions;
	using SqlQuery;

	class ScalarSelectBuilder : ISequenceBuilder
	{
		public int BuildCounter { get; set; }

		public bool CanBuild(ExpressionBuilder builder, BuildInfo buildInfo)
		{
			return
				buildInfo.Expression.NodeType == ExpressionType.Lambda &&
				((LambdaExpression)buildInfo.Expression).Parameters.Count == 0;
		}

		public IBuildContext BuildSequence(ExpressionBuilder builder, BuildInfo buildInfo)
		{
			return new ScalarSelectContext(builder)
			{
				Parent      = buildInfo.Parent,
				Expression  = buildInfo.Expression,
				SelectQuery = buildInfo.SelectQuery
			};
		}

		public SequenceConvertInfo Convert(ExpressionBuilder builder, BuildInfo buildInfo, ParameterExpression param)
		{
			return null;
		}

		public bool IsSequence(ExpressionBuilder builder, BuildInfo buildInfo)
		{
			return true;
		}

		class ScalarSelectContext : IBuildContext
		{
			public ScalarSelectContext(ExpressionBuilder builder)
			{
				Builder = builder;

				builder.Contexts.Add(this);
			}

#if DEBUG
			public string _sqlQueryText { get { return SelectQuery == null ? "" : SelectQuery.SqlText; } }
#endif

			public ExpressionBuilder Builder     { get; }
			public Expression        Expression  { get; set; }
			public SelectQuery       SelectQuery { get; set; }
			public SqlStatement      Statement   { get; set; }
			public IBuildContext     Parent      { get; set; }

			public void BuildQuery<T>(Query<T> query, ParameterExpression queryParameter)
			{
				var expr   = BuildExpression(null, 0, false);
				var mapper = Builder.BuildMapper<T>(expr);

				QueryRunner.SetRunQuery(query, mapper);
			}

			public Expression BuildExpression(Expression expression, int level, bool enforceServerSide)
			{
				if (expression == null)
					expression = ((LambdaExpression)Expression).Body.Unwrap();

				switch (expression.NodeType)
				{
					case ExpressionType.New:
					case ExpressionType.MemberInit:
						{
							var expr = Builder.BuildExpression(this, expression, enforceServerSide);

							if (SelectQuery.Select.Columns.Count == 0)
								SelectQuery.Select.Expr(new SqlValue(1));

							return expr;
						}

					default :
						{
							var expr = Builder.ConvertToSql(this, expression);
							var idx  = SelectQuery.Select.Add(expr);

							return Builder.BuildSql(expression.Type, idx);
						}
				}

			}

			public SqlInfo[] ConvertToSql(Expression expression, int level, ConvertFlags flags)
			{
				throw new NotImplementedException();
			}

			public SqlInfo[] ConvertToIndex(Expression expression, int level, ConvertFlags flags)
			{
				throw new NotImplementedException();
			}

			public IsExpressionResult IsExpression(Expression expression, int level, RequestFor requestFlag)
			{
				switch (requestFlag)
				{
					case RequestFor.Expression : return IsExpressionResult.True;
					default                    : return IsExpressionResult.False;
				}
			}

			public IBuildContext GetContext(Expression expression, int level, BuildInfo buildInfo)
			{
				throw new NotImplementedException();
			}

			public int ConvertToParentIndex(int index, IBuildContext context)
			{
				return Parent?.ConvertToParentIndex(index, context) ?? index;
			}

			public void SetAlias(string alias)
			{
			}

			public ISqlExpression GetSubQuery(IBuildContext context)
			{
				return null;
			}

			public virtual SqlStatement GetResultStatement()
			{
				return Statement ?? (Statement = new SqlSelectStatement(SelectQuery));
			}
		}
	}
}
>>>>>>> 5e26fa16
<|MERGE_RESOLUTION|>--- conflicted
+++ resolved
@@ -1,4 +1,3 @@
-<<<<<<< HEAD
 ﻿using System;
 using System.Linq.Expressions;
 
@@ -139,146 +138,4 @@
 			}
 		}
 	}
-}
-=======
-﻿using System;
-using System.Linq.Expressions;
-
-namespace LinqToDB.Linq.Builder
-{
-	using LinqToDB.Expressions;
-	using SqlQuery;
-
-	class ScalarSelectBuilder : ISequenceBuilder
-	{
-		public int BuildCounter { get; set; }
-
-		public bool CanBuild(ExpressionBuilder builder, BuildInfo buildInfo)
-		{
-			return
-				buildInfo.Expression.NodeType == ExpressionType.Lambda &&
-				((LambdaExpression)buildInfo.Expression).Parameters.Count == 0;
-		}
-
-		public IBuildContext BuildSequence(ExpressionBuilder builder, BuildInfo buildInfo)
-		{
-			return new ScalarSelectContext(builder)
-			{
-				Parent      = buildInfo.Parent,
-				Expression  = buildInfo.Expression,
-				SelectQuery = buildInfo.SelectQuery
-			};
-		}
-
-		public SequenceConvertInfo Convert(ExpressionBuilder builder, BuildInfo buildInfo, ParameterExpression param)
-		{
-			return null;
-		}
-
-		public bool IsSequence(ExpressionBuilder builder, BuildInfo buildInfo)
-		{
-			return true;
-		}
-
-		class ScalarSelectContext : IBuildContext
-		{
-			public ScalarSelectContext(ExpressionBuilder builder)
-			{
-				Builder = builder;
-
-				builder.Contexts.Add(this);
-			}
-
-#if DEBUG
-			public string _sqlQueryText { get { return SelectQuery == null ? "" : SelectQuery.SqlText; } }
-#endif
-
-			public ExpressionBuilder Builder     { get; }
-			public Expression        Expression  { get; set; }
-			public SelectQuery       SelectQuery { get; set; }
-			public SqlStatement      Statement   { get; set; }
-			public IBuildContext     Parent      { get; set; }
-
-			public void BuildQuery<T>(Query<T> query, ParameterExpression queryParameter)
-			{
-				var expr   = BuildExpression(null, 0, false);
-				var mapper = Builder.BuildMapper<T>(expr);
-
-				QueryRunner.SetRunQuery(query, mapper);
-			}
-
-			public Expression BuildExpression(Expression expression, int level, bool enforceServerSide)
-			{
-				if (expression == null)
-					expression = ((LambdaExpression)Expression).Body.Unwrap();
-
-				switch (expression.NodeType)
-				{
-					case ExpressionType.New:
-					case ExpressionType.MemberInit:
-						{
-							var expr = Builder.BuildExpression(this, expression, enforceServerSide);
-
-							if (SelectQuery.Select.Columns.Count == 0)
-								SelectQuery.Select.Expr(new SqlValue(1));
-
-							return expr;
-						}
-
-					default :
-						{
-							var expr = Builder.ConvertToSql(this, expression);
-							var idx  = SelectQuery.Select.Add(expr);
-
-							return Builder.BuildSql(expression.Type, idx);
-						}
-				}
-
-			}
-
-			public SqlInfo[] ConvertToSql(Expression expression, int level, ConvertFlags flags)
-			{
-				throw new NotImplementedException();
-			}
-
-			public SqlInfo[] ConvertToIndex(Expression expression, int level, ConvertFlags flags)
-			{
-				throw new NotImplementedException();
-			}
-
-			public IsExpressionResult IsExpression(Expression expression, int level, RequestFor requestFlag)
-			{
-				switch (requestFlag)
-				{
-					case RequestFor.Expression : return IsExpressionResult.True;
-					default                    : return IsExpressionResult.False;
-				}
-			}
-
-			public IBuildContext GetContext(Expression expression, int level, BuildInfo buildInfo)
-			{
-				throw new NotImplementedException();
-			}
-
-			public int ConvertToParentIndex(int index, IBuildContext context)
-			{
-				return Parent?.ConvertToParentIndex(index, context) ?? index;
-			}
-
-			public void SetAlias(string alias)
-			{
-			}
-
-			public ISqlExpression GetSubQuery(IBuildContext context)
-			{
-				return null;
-			}
-
-			public virtual SqlStatement GetResultStatement()
-			{
-				return Statement ?? (Statement = new SqlSelectStatement(SelectQuery));
-			}
-		}
-	}
-}
->>>>>>> 5e26fa16
+}