﻿using System;
using System.Linq.Expressions;

namespace LinqToDB.Linq.Builder
{
	using LinqToDB.Common;
	using LinqToDB.Expressions;
	using SqlQuery;

	class ExpressionContext : SequenceContextBase
	{
		public ExpressionContext(IBuildContext? parent, IBuildContext[] sequences, LambdaExpression lambda)
			: base(parent, sequences, lambda)
		{
		}

		public ExpressionContext(IBuildContext? parent, IBuildContext sequence, LambdaExpression lambda)
			: base(parent, sequence, lambda)
		{
		}

		public ExpressionContext(IBuildContext parent, IBuildContext sequence, LambdaExpression lambda, SelectQuery selectQuery)
			: base(parent, sequence, lambda)
		{
			SelectQuery = selectQuery;
		}

		public override Expression BuildExpression(Expression? expression, int level, bool enforceServerSide)
		{
			throw new InvalidOperationException();
		}

		public override SqlInfo[] ConvertToSql(Expression? expression, int level, ConvertFlags flags)
		{
			if (level == 0)
			{
				switch (flags)
				{
					case ConvertFlags.Field :
					case ConvertFlags.Key   :
					case ConvertFlags.All   :
						{
							var root = Builder.GetRootObject(expression)!;

							if (root.NodeType == ExpressionType.Parameter)
							{
								var ctx = Builder.GetContext(this, root);

								if (ctx != null)
								{
									if (ctx != this)
										return ctx.ConvertToSql(expression, 0, flags);

									for (var i = 0; i < Lambda!.Parameters.Count; i++)
									{
										if (ReferenceEquals(root, Lambda.Parameters[i]))
											return root == expression ?
												Sequences[i].ConvertToSql(null,       0,         flags) :
												Sequences[i].ConvertToSql(expression, level + 1, flags);
									}

									return root == expression ?
										Sequence.ConvertToSql(null,       0,         flags) :
										Sequence.ConvertToSql(expression, level + 1, flags);
								}
							}
							else if (root.IsNullValue())
							{
<<<<<<< HEAD
								return Array<SqlInfo>.Empty;
=======
								if (((ConstantExpression)root).Value == null)
									return Array<SqlInfo>.Empty;

								return Builder.ConvertExpressions(this, expression!, flags, null);
>>>>>>> a2892c60
							}
							else if (root.NodeType == ExpressionType.New)
							{
								if (((NewExpression)root).Arguments.Count == 0)
									return Array<SqlInfo>.Empty;
							}

							break;
						}
				}

				throw new LinqException("'{0}' cannot be converted to SQL.", expression);
			}

			throw new InvalidOperationException();
		}

		public override SqlInfo[] ConvertToIndex(Expression? expression, int level, ConvertFlags flags)
		{
			throw new InvalidOperationException();
		}

		public override IsExpressionResult IsExpression(Expression? expression, int level, RequestFor requestFlag)
		{
			switch (requestFlag)
			{
				case RequestFor.Root        :
					if (Lambda!.Parameters.Count == 1)
						return IsExpressionResult.GetResult(ReferenceEquals(expression, Lambda.Parameters[0]));

					foreach (var param in Lambda.Parameters)
						if (ReferenceEquals(expression, param))
							return IsExpressionResult.True;

					return IsExpressionResult.False;

				case RequestFor.Table       :
				case RequestFor.Association :
				case RequestFor.Object      :
				case RequestFor.GroupJoin   :
				case RequestFor.Field       :
				case RequestFor.Expression  :
					{
						if (expression == null)
							return IsExpressionResult.False;

						var levelExpression = expression.GetLevelExpression(Builder.MappingSchema, level);

						if (levelExpression is ContextRefExpression contextRef)
						{
							return contextRef.BuildContext.IsExpression(expression, level, requestFlag);
						}

						if (Lambda!.Parameters.Count > 1)
						{
							for (var i = 0; i < Lambda.Parameters.Count; i++)
							{
								var root = Builder.GetRootObject(expression);

								if (ReferenceEquals(root, Lambda.Parameters[i]))
								{
									return ReferenceEquals(levelExpression, expression) ?
										Sequences[i].IsExpression(null,       0,         requestFlag) :
										Sequences[i].IsExpression(expression, level + 1, requestFlag);
								}
							}
						}

						return ReferenceEquals(levelExpression, expression) ?
							Sequence.IsExpression(null,       0,         requestFlag) :
							Sequence.IsExpression(expression, level + 1, requestFlag);
					}
			}

			return IsExpressionResult.False;
		}

		public override IBuildContext? GetContext(Expression? expression, int level, BuildInfo buildInfo)
		{
			var root = Builder.GetRootObject(expression);

			for (var i = 0; i < Lambda!.Parameters.Count; i++)
				if (ReferenceEquals(root, Lambda.Parameters[i]))
				{
					if (expression == root)
						return Sequences[i].GetContext(null, 0, buildInfo);
					return Sequences[i].GetContext(expression, level + 1, buildInfo);
				}

			switch (expression!.NodeType)
			{
				case ExpressionType.Default    :
				case ExpressionType.Constant   :
				case ExpressionType.New        :
				case ExpressionType.MemberInit : return null;
			}

			return Sequence.GetContext(expression, level + 1, buildInfo);
		}
	}
}<|MERGE_RESOLUTION|>--- conflicted
+++ resolved
@@ -66,14 +66,9 @@
 							}
 							else if (root.IsNullValue())
 							{
-<<<<<<< HEAD
-								return Array<SqlInfo>.Empty;
-=======
-								if (((ConstantExpression)root).Value == null)
 									return Array<SqlInfo>.Empty;
 
 								return Builder.ConvertExpressions(this, expression!, flags, null);
->>>>>>> a2892c60
 							}
 							else if (root.NodeType == ExpressionType.New)
 							{
