﻿using System.Linq.Expressions;

namespace LinqToDB.Linq.Builder
{
	using SqlQuery;

	class BuildInfo
	{
		public BuildInfo(IBuildContext? parent, Expression expression, SelectQuery selectQuery)
		{
			Parent      = parent;
			Expression  = expression;
			SelectQuery = selectQuery;
		}

		public BuildInfo(BuildInfo buildInfo, Expression expression)
			: this(buildInfo.Parent, expression, buildInfo.SelectQuery)
		{
			SequenceInfo   = buildInfo;
			CreateSubQuery = buildInfo.CreateSubQuery;
		}

		public BuildInfo(BuildInfo buildInfo, Expression expression, SelectQuery selectQuery)
			: this(buildInfo.Parent, expression, selectQuery)
		{
			SequenceInfo   = buildInfo;
			CreateSubQuery = buildInfo.CreateSubQuery;
		}

		public BuildInfo?     SequenceInfo             { get; set; }
		public IBuildContext? Parent                   { get; set; }
		public Expression     Expression               { get; set; }
		public SelectQuery    SelectQuery              { get; set; }
		public bool           CopyTable                { get; set; }
		public bool           CreateSubQuery           { get; set; }
		public bool           AssociationsAsSubQueries { get; set; }
		public bool           IsAssociation            { get; set; }
		public JoinType       JoinType                 { get; set; }
		public bool           IsSubQuery               => Parent != null;

		private bool _isAssociationBuilt;
<<<<<<< HEAD

		public  bool  IsAssociationBuilt
=======
		public bool   IsAssociationBuilt
>>>>>>> 08f15370
		{
			get => _isAssociationBuilt;
			set
			{
				_isAssociationBuilt = value;

				if (SequenceInfo != null)
					SequenceInfo.IsAssociationBuilt = value;
			}
		}

		private bool _isAggregation;

		public bool IsAggregation
		{
			get
			{
				if (_isAggregation || SequenceInfo == null)
					return _isAggregation;
				return SequenceInfo.IsAggregation;
			}

			set => _isAggregation = value;
		}

		private bool _aggregationTest;

		public bool AggregationTest
		{
			get
			{
				if (_aggregationTest || SequenceInfo == null)
					return _aggregationTest;
				return SequenceInfo.AggregationTest;
			}

			set => _aggregationTest = value;
		}

		private bool _isTest;

		public bool IsTest
		{
			get
			{
				if (_isTest || SequenceInfo == null)
					return _isTest;
				return SequenceInfo.IsTest;
			}

			set => _isTest = value;
		}

		public ProjectFlags GetFlags()
		{
			if (IsTest)
				return ProjectFlags.Test;
			return ProjectFlags.SQL;
		}

	}
}<|MERGE_RESOLUTION|>--- conflicted
+++ resolved
@@ -39,12 +39,7 @@
 		public bool           IsSubQuery               => Parent != null;
 
 		private bool _isAssociationBuilt;
-<<<<<<< HEAD
-
-		public  bool  IsAssociationBuilt
-=======
 		public bool   IsAssociationBuilt
->>>>>>> 08f15370
 		{
 			get => _isAssociationBuilt;
 			set
