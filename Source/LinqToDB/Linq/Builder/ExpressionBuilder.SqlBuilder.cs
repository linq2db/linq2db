﻿#nullable disable
using System;
using System.Collections;
using System.Collections.Generic;
using System.Collections.ObjectModel;
using System.Data.SqlTypes;
using System.Linq;
using System.Linq.Expressions;
using System.Reflection;
using System.Text;
<<<<<<< HEAD
using System.Threading.Tasks;
using LinqToDB.SqlProvider;
=======
>>>>>>> 4fca3dff
using LinqToDB.Tools;

namespace LinqToDB.Linq.Builder
{
	using Common;
	using Data;
	using LinqToDB.Expressions;
	using Extensions;
	using Mapping;
	using Reflection;
	using SqlQuery;
	using SqlProvider;

	partial class ExpressionBuilder
	{
		#region Build Where

		public IBuildContext BuildWhere(IBuildContext parent, IBuildContext sequence, LambdaExpression condition, bool checkForSubQuery, bool enforceHaving = false)
		{
			var prevParent = sequence.Parent;
			var ctx        = new ExpressionContext(parent, sequence, condition);
			var expr       = ConvertExpression(condition.Body.Unwrap());
			var makeHaving = false;

			if (checkForSubQuery && CheckSubQueryForWhere(ctx, expr, out makeHaving))
			{
				ReplaceParent(ctx, prevParent);

				sequence = new SubQueryContext(sequence);
				prevParent = sequence.Parent;

				ctx = new ExpressionContext(parent, sequence, condition);
			}

			var conditions = enforceHaving || makeHaving && !ctx.SelectQuery.GroupBy.IsEmpty?
				ctx.SelectQuery.Having.SearchCondition.Conditions :
				ctx.SelectQuery.Where. SearchCondition.Conditions;

			BuildSearchCondition(ctx, expr, conditions, false);

			ReplaceParent(ctx, prevParent);

			return sequence;
		}

		bool CheckSubQueryForWhere(IBuildContext context, Expression expression, out bool makeHaving)
		{
			var makeSubQuery = false;
			var isHaving     = false;
			var isWhere      = false;

			expression.Visit(expr =>
			{
				if (makeSubQuery)
					return false;

				if (_subQueryExpressions != null && _subQueryExpressions.Contains(expr))
				{
					makeSubQuery = true;
					isWhere      = true;
					return false;
				}

				switch (expr.NodeType)
				{
					case ExpressionType.MemberAccess:
					{
						var ma = (MemberExpression)expr;

						if (ma.Member.IsNullableValueMember())
							return true;

						if (Expressions.ConvertMember(MappingSchema, ma.Expression?.Type, ma.Member) != null)
							return true;

						var ctx = GetContext(context, expr);

						if (ctx == null)
							return true;

						var expres = ctx.IsExpression(expr, 0, RequestFor.Expression);

						if (expres.Result)
						{
							if (expres.Expression != null && IsGrouping(expres.Expression))
							{
								isHaving = true;
								return false;
							}

							makeSubQuery = true;
						}
						else
						{
							if (IsGrouping(expr))
							{
								isHaving = true;
								return false;
							}

							isWhere = ctx.IsExpression(expr, 0, RequestFor.Field).Result;
						}

						return false;
					}

					case ExpressionType.Call:
						{
							var e = (MethodCallExpression)expr;

							if (Expressions.ConvertMember(MappingSchema, e.Object?.Type, e.Method) != null)
								return true;

							if (IsGrouping(e))
							{
								isHaving = true;
								return false;
							}

							break;
						}

					case ExpressionType.Parameter:
						{
							var ctx = GetContext(context, expr);

							if (ctx != null)
							{
								if (ctx.IsExpression(expr, 0, RequestFor.Expression).Result)
									makeSubQuery = true;
							}

							isWhere = true;

							break;
						}
				}

				return true;
			});

			makeHaving = isHaving && !isWhere;
			return makeSubQuery || isHaving && isWhere;
		}

		bool IsGrouping(Expression expression)
		{
			switch (expression.NodeType)
			{
				case ExpressionType.MemberAccess:
				{
					var ma = (MemberExpression)expression;
					return ma.Expression != null && typeof(IGrouping<,>).IsSameOrParentOf(ma.Expression.Type);
				}

				case ExpressionType.Call:
				{
					var mce = (MethodCallExpression)expression;

					if (mce.Object != null && typeof(IGrouping<,>).IsSameOrParentOf(mce.Object.Type))
						return true;

					return mce.Arguments.Any(a => typeof(IGrouping<,>).IsSameOrParentOf(a.Type));
				}
			}

			return false;
		}

		#endregion

		#region BuildTake

		public void BuildTake(IBuildContext context, ISqlExpression expr, TakeHints? hints)
		{
			var sql = context.SelectQuery;

			sql.Select.Take(expr, hints);

			if (sql.Select.SkipValue != null &&
				 DataContext.SqlProviderFlags.IsTakeSupported &&
				!DataContext.SqlProviderFlags.GetIsSkipSupportedFlag(sql))
			{
				if (context.SelectQuery.Select.SkipValue is SqlParameter && sql.Select.TakeValue is SqlValue)
				{
					var skip = (SqlParameter)sql.Select.SkipValue;
					var parm = (SqlParameter)sql.Select.SkipValue.Clone(new Dictionary<ICloneableElement,ICloneableElement>(), _ => true);

					parm.SetTakeConverter((int)((SqlValue)sql.Select.TakeValue).Value);

					sql.Select.Take(parm, hints);

					var ep = (from pm in CurrentSqlParameters where ReferenceEquals(pm.SqlParameter, skip) select pm).First();

					ep = new ParameterAccessor
					(
						ep.Expression,
						ep.Accessor,
						ep.DataTypeAccessor,
						ep.DbTypeAccessor,
						ep.SizeAccessor,
						parm
					);

					CurrentSqlParameters.Add(ep);
				}
				else
					sql.Select.Take(Convert(
						context,
						new SqlBinaryExpression(typeof(int), sql.Select.SkipValue, "+", sql.Select.TakeValue, Precedence.Additive)), hints);
			}

			if (!DataContext.SqlProviderFlags.GetAcceptsTakeAsParameterFlag(sql))
			{
				if (sql.Select.TakeValue is SqlParameter p)
					p.IsQueryParameter = false;
			}
		}

		#endregion

		#region SubQueryToSql

		public IBuildContext GetSubQuery(IBuildContext context, MethodCallExpression expr)
		{
			var info = new BuildInfo(context, expr, new SelectQuery { ParentSelect = context.SelectQuery });
			var ctx  = BuildSequence(info);

			if (ctx.SelectQuery.Select.Columns.Count == 0) 
			{
				if (ctx.IsExpression(null, 0, RequestFor.Field).Result)
					ctx.ConvertToIndex(null, 0, ConvertFlags.Field);
				if (ctx.IsExpression(null, 0, RequestFor.Expression).Result)
					ctx.ConvertToIndex(null, 0, ConvertFlags.All);
			}

			return ctx;
		}

		internal ISqlExpression SubQueryToSql(IBuildContext context, MethodCallExpression expression)
		{
			var sequence = GetSubQuery(context, expression);
			var subSql   = sequence.GetSubQuery(context);

			if (subSql == null)
			{
				var query    = context.SelectQuery;
				var subQuery = sequence.SelectQuery;

				// This code should be moved to context.
				//
				if (!query.GroupBy.IsEmpty && !subQuery.Where.IsEmpty)
				{
					var fromGroupBy = sequence.SelectQuery.Properties
						.OfType<Tuple<string,SelectQuery>>()
						.Any(p => p.Item1 == "from_group_by" && ReferenceEquals(p.Item2, context.SelectQuery));

					if (fromGroupBy)
					{
						if (subQuery.Select.Columns.Count == 1 &&
							subQuery.Select.Columns[0].Expression.ElementType == QueryElementType.SqlFunction &&
							subQuery.GroupBy.IsEmpty && !subQuery.Select.HasModifier && !subQuery.HasSetOperators &&
							subQuery.Where.SearchCondition.Conditions.Count == 1)
						{
							var cond = subQuery.Where.SearchCondition.Conditions[0];

							if (cond.Predicate.ElementType == QueryElementType.ExprExprPredicate && query.GroupBy.Items.Count == 1 ||
								cond.Predicate.ElementType == QueryElementType.SearchCondition &&
								query.GroupBy.Items.Count == ((SqlSearchCondition)cond.Predicate).Conditions.Count)
							{
								var func = (SqlFunction)subQuery.Select.Columns[0].Expression;

								if (CountBuilder.MethodNames.Contains(func.Name))
									return SqlFunction.CreateCount(func.SystemType, query);
							}
						}
					}
				}

				subSql = sequence.SelectQuery;
			}

			return subSql;
		}

		#endregion

		#region IsSubQuery

		bool IsSubQuery(IBuildContext context, MethodCallExpression call)
		{
			var isAggregate = call.IsAggregate(MappingSchema);

			if (isAggregate || call.IsQueryable())
			{
				var info = new BuildInfo(context, call, new SelectQuery { ParentSelect = context.SelectQuery });

				if (!IsSequence(info))
					return false;

				var arg = call.Arguments[0];

				if (isAggregate)
					while (arg.NodeType == ExpressionType.Call && ((MethodCallExpression)arg).Method.Name == "Select")
						arg = ((MethodCallExpression)arg).Arguments[0];

				arg = arg.SkipPathThrough();
				arg = arg.SkipMethodChain(MappingSchema);

				var mc = arg as MethodCallExpression;

				while (mc != null)
				{
					if (!mc.IsQueryable())
						return GetTableFunctionAttribute(mc.Method) != null;

					mc = mc.Arguments[0] as MethodCallExpression;
				}

				return arg.NodeType == ExpressionType.Call || IsSubQuerySource(context, arg);
			}

			return false;
		}

		bool IsSubQuerySource(IBuildContext context, Expression expr)
		{
			if (expr == null)
				return false;

			var ctx = GetContext(context, expr);

			if (ctx != null && ctx.IsExpression(expr, 0, RequestFor.Object).Result)
				return true;

			while (expr != null)
			{
				switch (expr)
				{
					case MemberExpression me:
						expr = me.Expression;
						continue;
					case MethodCallExpression mc when mc.IsQueryable("AsQueryable"):
						expr = mc.Arguments[0];
						continue;
				}

				break;
			}

			return expr != null && expr.NodeType == ExpressionType.Constant;
		}

		bool IsGroupJoinSource(IBuildContext context, MethodCallExpression call)
		{
			if (!call.IsQueryable() || CountBuilder.MethodNames.Contains(call.Method.Name))
				return false;

			Expression expr = call;

			while (expr.NodeType == ExpressionType.Call)
				expr = ((MethodCallExpression)expr).Arguments[0];

			var ctx = GetContext(context, expr);

			return ctx != null && ctx.IsExpression(expr, 0, RequestFor.GroupJoin).Result;
		}

		#endregion

		#region ConvertExpression

		interface IConvertHelper
		{
			Expression ConvertNull(MemberExpression expression);
		}

		class ConvertHelper<T> : IConvertHelper
			where T : struct
		{
			public Expression ConvertNull(MemberExpression expression)
			{
				return Expression.Call(
					null,
					MemberHelper.MethodOf<T?>(p => Sql.ToNotNull(p)),
					expression.Expression);
			}
		}

		internal Expression ConvertExpression(Expression expression)
		{
			return expression.Transform(e =>
			{
				if (CanBeConstant(e) || CanBeCompiled(e))
				//if ((CanBeConstant(e) || CanBeCompiled(e)) && !PreferServerSide(e))
					return new TransformInfo(e, true);

				switch (e.NodeType)
				{
					//This is to handle VB's weird expression generation when dealing with nullable properties.
					case ExpressionType.Coalesce:
						{
							var b = (BinaryExpression)e;

							if (b.Left is BinaryExpression equalityLeft && b.Right is ConstantExpression constantRight)
								if (equalityLeft.Type.GetGenericTypeDefinition() == typeof(Nullable<>))
									if (equalityLeft.NodeType == ExpressionType.Equal && equalityLeft.Left.Type == equalityLeft.Right.Type)
										if (constantRight.Value is bool val && val == false)
											return new TransformInfo(equalityLeft, false);

							break;
						}

					case ExpressionType.New:
						{
							var ex = ConvertNew((NewExpression)e);
							if (ex != null)
								return new TransformInfo(ConvertExpression(ex));
							break;
						}

					case ExpressionType.Call:
						{
							var expr = (MethodCallExpression)e;

							if (expr.Method.IsSqlPropertyMethodEx())
							{
								// transform Sql.Property into member access
								if (expr.Arguments[1].Type != typeof(string))
									throw new ArgumentException("Only strings are allowed for member name in Sql.Property expressions.");

								var entity           = ConvertExpression(expr.Arguments[0]);
								var memberName       = (string)expr.Arguments[1].EvaluateExpression();
								var entityDescriptor = MappingSchema.GetEntityDescriptor(entity.Type);

								var memberInfo = entityDescriptor[memberName]?.MemberInfo ?? entityDescriptor.Associations
									                 .SingleOrDefault(a => a.MemberInfo.Name == memberName)?.MemberInfo;
								if (memberInfo == null)
									memberInfo = MemberHelper.GetMemberInfo(expr);

								return new TransformInfo(ConvertExpression(Expression.MakeMemberAccess(entity, memberInfo)));
							}

							var cm = ConvertMethod(expr);
							if (cm != null)
								return new TransformInfo(ConvertExpression(cm));
							break;
						}

					case ExpressionType.MemberAccess:
						{
							var ma = (MemberExpression)e;
							var l  = Expressions.ConvertMember(MappingSchema, ma.Expression?.Type, ma.Member);

							if (l != null)
							{
								var body = l.Body.Unwrap();
								var expr = body.Transform(wpi => wpi.NodeType == ExpressionType.Parameter ? ma.Expression : wpi);

								if (expr.Type != e.Type)
									expr = new ChangeTypeExpression(expr, e.Type);

								return new TransformInfo(ConvertExpression(expr));
							}

							if (ma.Member.IsNullableValueMember())
							{
								var ntype  = typeof(ConvertHelper<>).MakeGenericType(ma.Type);
								var helper = (IConvertHelper)Activator.CreateInstance(ntype);
								var expr   = helper.ConvertNull(ma);

								return new TransformInfo(ConvertExpression(expr));
							}

							if (ma.Member.DeclaringType == typeof(TimeSpan))
							{
								switch (ma.Expression.NodeType)
								{
									case ExpressionType.Subtract       :
									case ExpressionType.SubtractChecked:

										Sql.DateParts datePart;

										switch (ma.Member.Name)
										{
											case "TotalMilliseconds" : datePart = Sql.DateParts.Millisecond; break;
											case "TotalSeconds"      : datePart = Sql.DateParts.Second;      break;
											case "TotalMinutes"      : datePart = Sql.DateParts.Minute;      break;
											case "TotalHours"        : datePart = Sql.DateParts.Hour;        break;
											case "TotalDays"         : datePart = Sql.DateParts.Day;         break;
											default                  : return new TransformInfo(e);
										}

										var ex     = (BinaryExpression)ma.Expression;
										var method = MemberHelper.MethodOf(
											() => Sql.DateDiff(Sql.DateParts.Day, DateTime.MinValue, DateTime.MinValue));

										var call   =
											Expression.Convert(
												Expression.Call(
													null,
													method,
													Expression.Constant(datePart),
													Expression.Convert(ex.Right, typeof(DateTime?)),
													Expression.Convert(ex.Left,  typeof(DateTime?))),
												typeof(double));

										return new TransformInfo(ConvertExpression(call));
								}
							}

							break;
						}

					default:
						{
							if (e is BinaryExpression binary)
							{
								var l = Expressions.ConvertBinary(MappingSchema, binary);
								if (l != null)
								{
									var body = l.Body.Unwrap();
									var expr = body.Transform(wpi =>
									{
										if (wpi.NodeType == ExpressionType.Parameter)
										{
											if (l.Parameters[0] == wpi)
												return binary.Left;
											if (l.Parameters[1] == wpi)
												return binary.Right;
										}

										return wpi;
									});

									if (expr.Type != e.Type)
										expr = new ChangeTypeExpression(expr, e.Type);

									return new TransformInfo(ConvertExpression(expr));
								}
							}
							break;
						}
				}

				return new TransformInfo(e);
			});
		}

		Expression ConvertMethod(MethodCallExpression pi)
		{
			var l = Expressions.ConvertMember(MappingSchema, pi.Object?.Type, pi.Method);
			return l == null ? null : ConvertMethod(pi, l);
		}

		static Expression ConvertMethod(MethodCallExpression pi, LambdaExpression lambda)
		{
			var ef    = lambda.Body.Unwrap();
			var parms = new Dictionary<ParameterExpression,int>(lambda.Parameters.Count);
			var pn    = pi.Method.IsStatic ? 0 : -1;

			foreach (var p in lambda.Parameters)
				parms.Add(p, pn++);

			var pie = ef.Transform(wpi =>
			{
				if (wpi.NodeType == ExpressionType.Parameter)
				{
					if (parms.TryGetValue((ParameterExpression)wpi, out var n))
					{
						if (n >= pi.Arguments.Count)
						{
							if (DataContextParam.Type.IsSameOrParentOf(wpi.Type))
							{
								if (DataContextParam.Type != wpi.Type)
									return Expression.Convert(DataContextParam, wpi.Type);
								return DataContextParam;
							}

							throw new LinqToDBException($"Can't convert {wpi} to expression.");
						}

						return n < 0 ? pi.Object : pi.Arguments[n];
					}
				}

				return wpi;
			});

			if (pi.Method.ReturnType != pie.Type)
				pie = new ChangeTypeExpression(pie, pi.Method.ReturnType);

			return pie;
		}

		Expression ConvertNew(NewExpression pi)
		{
			var lambda = Expressions.ConvertMember(MappingSchema, pi.Type, pi.Constructor);

			if (lambda != null)
			{
				var ef    = lambda.Body.Unwrap();
				var parms = new Dictionary<string,int>(lambda.Parameters.Count);
				var pn    = 0;

				foreach (var p in lambda.Parameters)
					parms.Add(p.Name, pn++);

				return ef.Transform(wpi =>
				{
					if (wpi.NodeType == ExpressionType.Parameter)
					{
						var pe   = (ParameterExpression)wpi;
						var n    = parms[pe.Name];
						return pi.Arguments[n];
					}

					return wpi;
				});
			}

			return null;
		}

		#endregion

		#region BuildExpression

		public SqlInfo[] ConvertExpressions(IBuildContext context, Expression expression, ConvertFlags queryConvertFlag)
		{
			expression = ConvertExpression(expression);

			switch (expression.NodeType)
			{
				case ExpressionType.New :
					{
						var expr = (NewExpression)expression;

// ReSharper disable ConditionIsAlwaysTrueOrFalse
// ReSharper disable HeuristicUnreachableCode
						if (expr.Members == null)
							return Array<SqlInfo>.Empty;
// ReSharper restore HeuristicUnreachableCode
// ReSharper restore ConditionIsAlwaysTrueOrFalse

						return expr.Arguments
							.Select((arg,i) =>
							{
								var mi = expr.Members[i];
								if (mi is MethodInfo)
									mi = ((MethodInfo)mi).GetPropertyInfo();

								return ConvertExpressions(context, arg, queryConvertFlag).Select(si => si.Clone(mi));
							})
							.SelectMany(si => si)
							.ToArray();
					}

				case ExpressionType.MemberInit :
					{
						var expr = (MemberInitExpression)expression;
						var dic  = TypeAccessor.GetAccessor(expr.Type).Members
							.Select((m,i) => new { m, i })
							.ToDictionary(_ => _.m.MemberInfo, _ => _.i);

						return expr.Bindings
							.Where  (b => b is MemberAssignment)
							.Cast<MemberAssignment>()
							.OrderBy(b => dic[b.Member])
							.Select (a =>
							{
								var mi = a.Member;
								if (mi is MethodInfo)
									mi = ((MethodInfo)mi).GetPropertyInfo();

								return ConvertExpressions(context, a.Expression, queryConvertFlag).Select(si => si.Clone(mi));
							})
							.SelectMany(si => si)
							.ToArray();
					}
				case ExpressionType.Call         :
					{
						var callCtx = GetContext(context, expression);
						if (callCtx != null)
						{
							var mc = (MethodCallExpression)expression;
							if (IsSubQuery(callCtx, mc))
							{
								var subQueryContextInfo = GetSubQueryContext(callCtx, mc);
								if (subQueryContextInfo.Context.IsExpression(null, 0, RequestFor.Object).Result)
								{
									var info = subQueryContextInfo.Context.ConvertToSql(null, 0, ConvertFlags.All);
									return info;
								}

								return new[] { new SqlInfo { Sql = subQueryContextInfo.Context.SelectQuery } };
							}
						}						
						break;
					}
			}

			var ctx = GetContext(context, expression);

			if (ctx != null && ctx.IsExpression(expression, 0, RequestFor.Object).Result)
				return ctx.ConvertToSql(expression, 0, queryConvertFlag);

			return new[] { new SqlInfo { Sql = ConvertToSql(context, expression) } };
		}

		public ISqlExpression ConvertToSqlExpression(IBuildContext context, Expression expression)
		{
			var expr = ConvertExpression(expression);
			return ConvertToSql(context, expr);
		}

		public ISqlExpression ConvertToExtensionSql(IBuildContext context, Expression expression)
		{
			expression = expression.Unwrap();

			if (typeof(Sql.IQueryableContainer).IsSameOrParentOf(expression.Type))
			{
				Expression preparedExpression;
				if (expression.NodeType == ExpressionType.Call)
					preparedExpression = ((MethodCallExpression)expression).Arguments[0];
				else 
					preparedExpression = ((Sql.IQueryableContainer)expression.EvaluateExpression()).Query.Expression;
				return ConvertToExtensionSql(context, preparedExpression);
			}

			if (expression is LambdaExpression lambda)
			{
				var saveParent = context.Parent;
				ExpressionContext exprCtx;
				if (context is SelectContext sc)
					exprCtx = new ExpressionContext(context, sc.Sequence, lambda);
				else
					exprCtx = new ExpressionContext(context.Parent, context, lambda);
				var result = ConvertToSql(exprCtx, lambda.Body);
				ReplaceParent(context.Parent, saveParent);
				if (!(result is SqlField field) || field.Table.All != field)
					return result;
				result = context.ConvertToSql(null, 0, ConvertFlags.Field).Select(_ => _.Sql).FirstOrDefault();
				return result;
			}

			if (!MappingSchema.IsScalarType(expression.Type) && typeof(IQueryable<>).IsSameOrParentOf(expression.Type))
				return context.ConvertToSql(null, 0, ConvertFlags.Field).Select(_ => _.Sql).FirstOrDefault();

			return ConvertToSql(context, expression);
		}

		public ISqlExpression ConvertToSql(IBuildContext context, Expression expression, bool unwrap = false)
		{
			if (typeof(IToSqlConverter).IsSameOrParentOf(expression.Type))
			{
				var sql = ConvertToSqlConvertible(context, expression);
				if (sql != null)
					return sql;
			}

			if (!PreferServerSide(expression, false))
			{
				if (CanBeConstant(expression))
					return BuildConstant(expression);

				if (CanBeCompiled(expression))
					return BuildParameter(expression).SqlParameter;
			}

			if (unwrap)
				expression = expression.Unwrap();

			switch (expression.NodeType)
			{
				case ExpressionType.AndAlso            :
				case ExpressionType.OrElse             :
				case ExpressionType.Not                :
				case ExpressionType.Equal              :
				case ExpressionType.NotEqual           :
				case ExpressionType.GreaterThan        :
				case ExpressionType.GreaterThanOrEqual :
				case ExpressionType.LessThan           :
				case ExpressionType.LessThanOrEqual    :
					{
						var condition = new SqlSearchCondition();
						BuildSearchCondition(context, expression, condition.Conditions, expression.NodeType == ExpressionType.Not);
						return condition;
					}

				case ExpressionType.And                :
				case ExpressionType.Or                 :
					{
						if (expression.Type == typeof(bool))
							goto case ExpressionType.AndAlso;
						goto case ExpressionType.Add;
					}

				case ExpressionType.Add                :
				case ExpressionType.AddChecked         :
				case ExpressionType.Divide             :
				case ExpressionType.ExclusiveOr        :
				case ExpressionType.Modulo             :
				case ExpressionType.Multiply           :
				case ExpressionType.MultiplyChecked    :
				case ExpressionType.Power              :
				case ExpressionType.Subtract           :
				case ExpressionType.SubtractChecked    :
				case ExpressionType.Coalesce           :
					{
						var e = (BinaryExpression)expression;
						var l = ConvertToSql(context, e.Left);
						var r = ConvertToSql(context, e.Right);
						var t = e.Type;

						switch (expression.NodeType)
						{
							case ExpressionType.Add             :
							case ExpressionType.AddChecked      : return Convert(context, new SqlBinaryExpression(t, l, "+", r, Precedence.Additive));
							case ExpressionType.And             : return Convert(context, new SqlBinaryExpression(t, l, "&", r, Precedence.Bitwise));
							case ExpressionType.Divide          : return Convert(context, new SqlBinaryExpression(t, l, "/", r, Precedence.Multiplicative));
							case ExpressionType.ExclusiveOr     : return Convert(context, new SqlBinaryExpression(t, l, "^", r, Precedence.Bitwise));
							case ExpressionType.Modulo          : return Convert(context, new SqlBinaryExpression(t, l, "%", r, Precedence.Multiplicative));
							case ExpressionType.Multiply:
							case ExpressionType.MultiplyChecked : return Convert(context, new SqlBinaryExpression(t, l, "*", r, Precedence.Multiplicative));
							case ExpressionType.Or              : return Convert(context, new SqlBinaryExpression(t, l, "|", r, Precedence.Bitwise));
							case ExpressionType.Power           : return Convert(context, new SqlFunction(t, "Power", l, r));
							case ExpressionType.Subtract        :
							case ExpressionType.SubtractChecked : return Convert(context, new SqlBinaryExpression(t, l, "-", r, Precedence.Subtraction));
							case ExpressionType.Coalesce        :
								{
									if (r is SqlFunction c)
									{
										if (c.Name == "Coalesce")
										{
											var parms = new ISqlExpression[c.Parameters.Length + 1];

											parms[0] = l;
											c.Parameters.CopyTo(parms, 1);

											return Convert(context, new SqlFunction(t, "Coalesce", parms));
										}
									}

									return Convert(context, new SqlFunction(t, "Coalesce", l, r));
								}
						}

						break;
					}

				case ExpressionType.UnaryPlus      :
				case ExpressionType.Negate         :
				case ExpressionType.NegateChecked  :
					{
						var e = (UnaryExpression)expression;
						var o = ConvertToSql(context, e.Operand);
						var t = e.Type;

						switch (expression.NodeType)
						{
							case ExpressionType.UnaryPlus     : return o;
							case ExpressionType.Negate        :
							case ExpressionType.NegateChecked :
								return Convert(context, new SqlBinaryExpression(t, new SqlValue(-1), "*", o, Precedence.Multiplicative));
						}

						break;
					}

				case ExpressionType.Convert        :
				case ExpressionType.ConvertChecked :
					{
						var e = (UnaryExpression)expression;

						var o = ConvertToSql(context, e.Operand);

						if (e.Method == null && e.IsLifted)
							return o;

						if (e.Type == typeof(bool) && e.Operand.Type == typeof(SqlBoolean))
							return o;

						var t = e.Operand.Type;
						var s = SqlDataType.GetDataType(t);

						if (o.SystemType != null && s.Type == typeof(object))
						{
							t = o.SystemType;
							s = SqlDataType.GetDataType(t);
						}

						if (e.Type == t ||
							t.IsEnum      && Enum.GetUnderlyingType(t)      == e.Type ||
							e.Type.IsEnum && Enum.GetUnderlyingType(e.Type) == t)
							return o;

						return Convert(
							context,
							new SqlFunction(e.Type, "$Convert$", SqlDataType.GetDataType(e.Type), s, o));
					}

				case ExpressionType.Conditional    :
					{
						var e = (ConditionalExpression)expression;
						var s = ConvertToSql(context, e.Test);
						var t = ConvertToSql(context, e.IfTrue);
						var f = ConvertToSql(context, e.IfFalse);

						if (f is SqlFunction c && c.Name == "CASE")
						{
							var parms = new ISqlExpression[c.Parameters.Length + 2];

							parms[0] = s;
							parms[1] = t;
							c.Parameters.CopyTo(parms, 2);

							return Convert(context, new SqlFunction(e.Type, "CASE", parms));
						}

						return Convert(context, new SqlFunction(e.Type, "CASE", s, t, f));
					}

				case ExpressionType.MemberAccess :
					{
						var ma   = (MemberExpression)expression;
						var attr = GetExpressionAttribute(ma.Member);

						if (attr != null)
						{
							var converted = attr.GetExpression(DataContext, context.SelectQuery, ma,
								e => ConvertToExtensionSql(context, e));

							if (converted == null)
							{
								if (attr.ExpectExpression)
								{
									var exp = ConvertToSql(context, ma.Expression);
									converted = Convert(context, attr.GetExpression(ma.Member, exp));
								}
								else
								{
									converted = Convert(context, attr.GetExpression(ma.Member));
								}
							}

							return converted;
						}

						var ctx = GetContext(context, expression);

						if (ctx != null)
						{
							var sql = ctx.ConvertToSql(expression, 0, ConvertFlags.Field);

							switch (sql.Length)
							{
								case 0  : break;
								case 1  : return sql[0].Sql;
								default : throw new InvalidOperationException();
							}
						}

						break;
					}

				case ExpressionType.Parameter   :
					{
						var ctx = GetContext(context, expression);

						if (ctx != null)
						{
							var sql = ctx.ConvertToSql(expression, 0, ConvertFlags.Field);

							switch (sql.Length)
							{
								case 0  : break;
								case 1  : return sql[0].Sql;
								default : throw new InvalidOperationException();
							}
						}

						break;
					}

				case ExpressionType.Call        :
					{
						var e = (MethodCallExpression)expression;
						var isAggregation = e.IsAggregate(MappingSchema);
						if ((isAggregation || e.IsQueryable()) && !ContainsBuilder.IsConstant(e))
						{
							if (IsSubQuery(context, e))
								return SubQueryToSql(context, e);

							if (isAggregation || CountBuilder.MethodNames.Contains(e.Method.Name))
							{
								var ctx = GetContext(context, expression);

								if (ctx != null)
								{
									var sql = ctx.ConvertToSql(expression, 0, ConvertFlags.Field);

									if (sql.Length != 1)
										throw new InvalidOperationException();

									return sql[0].Sql;
								}

								break;
							}

							return SubQueryToSql(context, e);
						}

						var expr = ConvertMethod(e);

						if (expr != null)
							return ConvertToSql(context, expr, unwrap);

						var attr = GetExpressionAttribute(e.Method);

						if (attr != null)
						{
							var inlineParameters = DataContext.InlineParameters;

							if (attr.InlineParameters)
								DataContext.InlineParameters = true;

							var sqlExpression = attr.GetExpression(DataContext, context.SelectQuery, e, _ => ConvertToExtensionSql(context, _));
							if (sqlExpression != null)
								return Convert(context, sqlExpression);

							var parms = new List<ISqlExpression>();

							if (e.Object != null)
								parms.Add(ConvertToSql(context, e.Object));

							ParameterInfo[] pis = null;

							for (var i = 0; i < e.Arguments.Count; i++)
							{
								var arg = e.Arguments[i];

								if (arg is NewArrayExpression nae)
								{
									if (pis == null)
										pis = e.Method.GetParameters();

									var p = pis[i];

									if (p.GetCustomAttributes(true).OfType<ParamArrayAttribute>().Any())
									{
										parms.AddRange(nae.Expressions.Select(a => ConvertToSql(context, a)));
									}
									else
									{
										parms.Add(ConvertToSql(context, nae));
									}
								}
								else
								{
									parms.Add(ConvertToSql(context, arg));
								}
							}

							DataContext.InlineParameters = inlineParameters;

							return Convert(context, attr.GetExpression(e.Method, parms.ToArray()));
						}

						if (e.Method.IsSqlPropertyMethodEx())
							return ConvertToSql(context, ConvertExpression(expression), unwrap);

						break;
					}

				case ExpressionType.Invoke :
					{
						var pi = (InvocationExpression)expression;
						var ex = pi.Expression;

						if (ex.NodeType == ExpressionType.Quote)
							ex = ((UnaryExpression)ex).Operand;

						if (ex.NodeType == ExpressionType.Lambda)
						{
							var l   = (LambdaExpression)ex;
							var dic = new Dictionary<Expression,Expression>();

							for (var i = 0; i < l.Parameters.Count; i++)
								dic.Add(l.Parameters[i], pi.Arguments[i]);

							var pie = l.Body.Transform(wpi => dic.TryGetValue(wpi, out var ppi) ? ppi : wpi);

							return ConvertToSql(context, pie);
						}

						break;
					}

				case ExpressionType.TypeIs :
					{
						var condition = new SqlSearchCondition();
						BuildSearchCondition(context, expression, condition.Conditions, false);
						return condition;
					}

				case ChangeTypeExpression.ChangeTypeType :
					return ConvertToSql(context, ((ChangeTypeExpression)expression).Expression);

				case ExpressionType.Extension :
					{
						if (expression.CanReduce)
							return ConvertToSql(context, expression.Reduce());
						break;
					}
				case ExpressionType.Constant:
					{
						var cnt = (ConstantExpression)expression;
						if (cnt.Value is ISqlExpression sql)
							return sql;
						break;
					}
			}

			if (expression.Type == typeof(bool) && _convertedPredicates.Add(expression))
			{
				var predicate = ConvertPredicate(context, expression);
				_convertedPredicates.Remove(expression);
				if (predicate != null)
					return new SqlSearchCondition(new SqlCondition(false, predicate));
			}

			throw new LinqException("'{0}' cannot be converted to SQL.", expression);
		}

		ISqlExpression ConvertToSqlConvertible(IBuildContext context, Expression expression)
		{
			var l = Expression.Lambda<Func<IToSqlConverter>>(expression);
			var f = l.Compile();
			var c = f();

			return c.ToSql(expression);
		}

		readonly HashSet<Expression> _convertedPredicates = new HashSet<Expression>();

		#endregion

		#region IsServerSideOnly

		Expression _lastExpr3;
		bool       _lastResult3;

		bool IsServerSideOnly(Expression expr)
		{
			if (_lastExpr3 == expr)
				return _lastResult3;

			var result = false;

			switch (expr.NodeType)
			{
				case ExpressionType.MemberAccess:
					{
						var ex = (MemberExpression)expr;
						var l  = Expressions.ConvertMember(MappingSchema, ex.Expression?.Type, ex.Member);

						if (l != null)
						{
							result = IsServerSideOnly(l.Body.Unwrap());
						}
						else
						{
							var attr = GetExpressionAttribute(ex.Member);
							result = attr != null && attr.ServerSideOnly;
						}

						break;
					}

				case ExpressionType.Call:
					{
						var e = (MethodCallExpression)expr;

						if (e.Method.DeclaringType == typeof(Enumerable))
						{
							if (CountBuilder.MethodNames.Contains(e.Method.Name) || e.IsAggregate(MappingSchema))
								result = IsQueryMember(e.Arguments[0]);
						}
						else if (e.IsAggregate(MappingSchema) || e.IsAssociation(MappingSchema))
						{
							result = true;
						}
						else if (e.Method.DeclaringType == typeof(Queryable))
						{
							switch (e.Method.Name)
							{
								case "Any"      :
								case "All"      :
								case "Contains" : result = true; break;
							}
						}
						else
						{
							var l = Expressions.ConvertMember(MappingSchema, e.Object?.Type, e.Method);

							if (l != null)
							{
								result = l.Body.Unwrap().Find(IsServerSideOnly) != null;
							}
							else
							{
								var attr = GetExpressionAttribute(e.Method);
								result = attr != null && attr.ServerSideOnly;
							}
						}

						break;
					}
			}

			_lastExpr3 = expr;
			return _lastResult3 = result;
		}

		static bool IsQueryMember(Expression expr)
		{
			if (expr != null) switch (expr.NodeType)
			{
				case ExpressionType.Parameter    : return true;
				case ExpressionType.MemberAccess : return IsQueryMember(((MemberExpression)expr).Expression);
				case ExpressionType.Call         :
					{
						var call = (MethodCallExpression)expr;

						if (call.Method.DeclaringType == typeof(Queryable))
							return true;

						if (call.Method.DeclaringType == typeof(Enumerable) && call.Arguments.Count > 0)
							return IsQueryMember(call.Arguments[0]);

						return IsQueryMember(call.Object);
					}
			}

			return false;
		}

		#endregion

		#region CanBeConstant

		Expression _lastExpr1;
		bool       _lastResult1;

		bool CanBeConstant(Expression expr)
		{
			if (_lastExpr1 == expr)
				return _lastResult1;

			var result = null == expr.Find(ex =>
			{
				if (ex is BinaryExpression || ex is UnaryExpression /*|| ex.NodeType == ExpressionType.Convert*/)
					return false;

				if (MappingSchema.GetConvertExpression(ex.Type, typeof(DataParameter), false, false) != null)
					return true;

				switch (ex.NodeType)
				{
					case ExpressionType.Constant     :
						{
							var c = (ConstantExpression)ex;

							if (c.Value == null || ex.Type.IsConstantable())
								return false;

							break;
						}

					case ExpressionType.MemberAccess :
						{
							var ma = (MemberExpression)ex;

							var l = Expressions.ConvertMember(MappingSchema, ma.Expression?.Type, ma.Member);

							if (l != null)
								return l.Body.Unwrap().Find(CanBeConstant) == null;

							if (ma.Member.DeclaringType.IsConstantable() || ma.Member.IsNullableValueMember())
								return false;

							break;
						}

					case ExpressionType.Call         :
						{
							var mc = (MethodCallExpression)ex;

							if (mc.Method.DeclaringType.IsConstantable() || mc.Method.DeclaringType == typeof(object))
								return false;

							var attr = GetExpressionAttribute(mc.Method);

							if (attr != null && !attr.ServerSideOnly)
								return false;

							break;
						}
				}

				return true;
			});


			_lastExpr1 = expr;
			return _lastResult1 = result;
		}

		#endregion

		#region CanBeCompiled

		Expression _lastExpr2;
		bool       _lastResult2;

		bool CanBeCompiled(Expression expr)
		{
			if (_lastExpr2 == expr)
				return _lastResult2;

			var allowedParams = new HashSet<Expression> { ParametersParam };

			var result = null == expr.Find(ex =>
			{
				if (IsServerSideOnly(ex))
					return true;

				switch (ex.NodeType)
				{
					case ExpressionType.Parameter:
						return !allowedParams.Contains(ex);

					case ExpressionType.Call     :
						{
							var mc = (MethodCallExpression)ex;
							foreach (var arg in mc.Arguments)
							{
								if (arg.NodeType == ExpressionType.Lambda)
								{
									var lambda = (LambdaExpression)arg;
									foreach (var prm in lambda.Parameters)
										allowedParams.Add(prm);
								}
							}
							break;
						}
					case ExpressionType.Constant :
						{
							var cnt = (ConstantExpression)ex;
							if (cnt.Value is ISqlExpression)
								return true;
							break;
						}
				}

				return false;
			});

			_lastExpr2 = expr;
			return _lastResult2 = result;
		}

		#endregion

		#region Build Constant

		readonly Dictionary<Expression,SqlValue> _constants = new Dictionary<Expression,SqlValue>();

		SqlValue BuildConstant(Expression expr)
		{
			if (_constants.TryGetValue(expr, out var value))
				return value;

			var lambda = Expression.Lambda<Func<object>>(Expression.Convert(expr, typeof(object)));
			var v      = lambda.Compile()();

			if (v != null && MappingSchema.ValueToSqlConverter.CanConvert(v.GetType()))
				value = new SqlValue(v);
			else
			{
				if (v != null && v.GetType().IsEnum)
				{
					var attrs = v.GetType().GetCustomAttributes(typeof(Sql.EnumAttribute), true);

					if (attrs.Length == 0)
						v = MappingSchema.EnumToValue((Enum)v);
				}

				value = MappingSchema.GetSqlValue(expr.Type, v);
			}

			_constants.Add(expr, value);

			return value;
		}

		#endregion

		#region Build Parameter

		readonly Dictionary<Expression,ParameterAccessor> _parameters = new Dictionary<Expression,ParameterAccessor>();

		public readonly HashSet<Expression> AsParameters = new HashSet<Expression>();

		internal enum BuildParameterType
		{
			Default,
			InPredicate
		}

		ParameterAccessor BuildParameter(Expression expr, BuildParameterType buildParameterType = BuildParameterType.Default)
		{
			if (_parameters.TryGetValue(expr, out var p))
				return p;

			string name = null;

			var newExpr = ReplaceParameter(_expressionAccessors, expr, nm => name = nm);

				foreach (var accessor in _parameters)
					if (accessor.Key.EqualsTo(expr, new Dictionary<Expression, QueryableAccessor>(), null, compareConstantValues: true))
						p = accessor.Value;

			if (p == null)
			{
				LambdaExpression convertExpr = null;

				if (buildParameterType != BuildParameterType.InPredicate)
				{
					convertExpr = MappingSchema.GetConvertExpression(
						newExpr.DataType,
						newExpr.DataType.WithSystemType(typeof(DataParameter)), createDefault: false);

					if (convertExpr != null)
					{
						var body = convertExpr.GetBody(newExpr.ValueExpression);

						newExpr.ValueExpression    = Expression.PropertyOrField(body, "Value");
						newExpr.DataTypeExpression = Expression.PropertyOrField(body, "DataType");
						newExpr.DbTypeExpression   = Expression.PropertyOrField(body, "DbType");
						newExpr.SizeExpression     = Expression.PropertyOrField(body, "Size");
					}
				}

				p = CreateParameterAccessor(
					DataContext, newExpr.ValueExpression, newExpr.DataTypeExpression, newExpr.DbTypeExpression, newExpr.SizeExpression, expr, ExpressionParam, ParametersParam, name, buildParameterType, expr: convertExpr);
				CurrentSqlParameters.Add(p);
			}

			_parameters.Add(expr, p);

			return p;
		}

		class ValueTypeExpression
		{
			public Expression ValueExpression;
			public Expression DataTypeExpression;
			public Expression DbTypeExpression;
			public Expression SizeExpression;

			public DbDataType DataType;
		}

		ValueTypeExpression ReplaceParameter(IDictionary<Expression,Expression> expressionAccessors, Expression expression, Action<string> setName)
		{
			var result = new ValueTypeExpression
			{
				DataType           = new DbDataType(expression.Type),
				DataTypeExpression = Expression.Constant(DataType.Undefined),
				DbTypeExpression   = Expression.Constant(null, typeof(string)),
				SizeExpression     = Expression.Constant(null, typeof(int?))
			};

			var unwrapped = expression.Unwrap();
			if (unwrapped.NodeType == ExpressionType.MemberAccess)
			{
				var ma = (MemberExpression)unwrapped;
				setName(ma.Member.Name);
			}

			result.ValueExpression = expression.Transform(expr =>
			{
				if (expr.NodeType == ExpressionType.Constant)
				{
					var c = (ConstantExpression)expr;

					if (!expr.Type.IsConstantable() || AsParameters.Contains(c))
					{
						if (expressionAccessors.TryGetValue(expr, out var val))
						{
							expr = Expression.Convert(val, expr.Type);

							if (expression.NodeType == ExpressionType.MemberAccess)
							{
								var ma = (MemberExpression)expression;

								var mt = GetMemberDataType(ma.Member);

								if (mt.DataType != DataType.Undefined)
								{
									result.DataType           = result.DataType.WithDataType(mt.DataType);
									result.DataTypeExpression = Expression.Constant(mt.DataType);
								}

								if (mt.DbType != null)
								{
									result.DataType         = result.DataType.WithDbType(mt.DbType);
									result.DbTypeExpression = Expression.Constant(mt.DbType);
								}

								if (mt.Length != null)
								{
									result.DataType         = result.DataType.WithLength(mt.Length);
									result.SizeExpression   = Expression.Constant(mt.Length);
								}

								setName(ma.Member.Name);
							}
						}
					}
				}

				return expr;
			});

			return result;
		}

		#endregion

		#region Predicate Converter

		ISqlPredicate ConvertPredicate(IBuildContext context, Expression expression)
		{
			switch (expression.NodeType)
			{
				case ExpressionType.Equal              :
				case ExpressionType.NotEqual           :
				case ExpressionType.GreaterThan        :
				case ExpressionType.GreaterThanOrEqual :
				case ExpressionType.LessThan           :
				case ExpressionType.LessThanOrEqual    :
					{
						var e = (BinaryExpression)expression;
						return ConvertCompare(context, expression.NodeType, e.Left, e.Right);
					}

				case ExpressionType.Call               :
					{
						var e = (MethodCallExpression)expression;

						ISqlPredicate predicate = null;

						if (e.Method.Name == "Equals" && e.Object != null && e.Arguments.Count == 1)
							return ConvertCompare(context, ExpressionType.Equal, e.Object, e.Arguments[0]);

						if (e.Method.DeclaringType == typeof(string))
						{
							switch (e.Method.Name)
							{
								case "Contains"   : predicate = ConvertLikePredicate(context, e, "%", "%"); break;
								case "StartsWith" : predicate = ConvertLikePredicate(context, e, "",  "%"); break;
								case "EndsWith"   : predicate = ConvertLikePredicate(context, e, "%", "");  break;
							}
						}
						else if (e.Method.Name == "Contains")
						{
							if (e.Method.DeclaringType == typeof(Enumerable) ||
								typeof(IList).        IsSameOrParentOf(e.Method.DeclaringType) ||
								typeof(ICollection<>).IsSameOrParentOf(e.Method.DeclaringType))
							{
								predicate = ConvertInPredicate(context, e);
							}
						}
						else if (e.Method.Name == "ContainsValue" && typeof(Dictionary<,>).IsSameOrParentOf(e.Method.DeclaringType))
						{
							var args = e.Method.DeclaringType.GetGenericArguments(typeof(Dictionary<,>));
							var minf = EnumerableMethods
								.First(m => m.Name == "Contains" && m.GetParameters().Length == 2)
								.MakeGenericMethod(args[1]);

							var expr = Expression.Call(
								minf,
								Expression.PropertyOrField(e.Object, "Values"),
								e.Arguments[0]);

							predicate = ConvertInPredicate(context, expr);
						}
						else if (e.Method.Name == "ContainsKey" && typeof(IDictionary<,>).IsSameOrParentOf(e.Method.DeclaringType))
						{
							var args = e.Method.DeclaringType.GetGenericArguments(typeof(IDictionary<,>));
							var minf = EnumerableMethods
								.First(m => m.Name == "Contains" && m.GetParameters().Length == 2)
								.MakeGenericMethod(args[0]);

							var expr = Expression.Call(
								minf,
								Expression.PropertyOrField(e.Object, "Keys"),
								e.Arguments[0]);

							predicate = ConvertInPredicate(context, expr);
						}
#if !NETSTANDARD2_0 && !NETCOREAPP2_1
						else if (e.Method == ReflectionHelper.Functions.String.Like11) predicate = ConvertLikePredicate(context, e);
						else if (e.Method == ReflectionHelper.Functions.String.Like12) predicate = ConvertLikePredicate(context, e);
#endif
						else if (e.Method == ReflectionHelper.Functions.String.Like21) predicate = ConvertLikePredicate(context, e);
						else if (e.Method == ReflectionHelper.Functions.String.Like22) predicate = ConvertLikePredicate(context, e);

						if (predicate != null)
							return Convert(context, predicate);

						var attr = GetExpressionAttribute(e.Method);

						if (attr != null && attr.GetIsPredicate(expression))
							break;

						return ConvertPredicate(context, AddEqualTrue(expression));
					}

				case ExpressionType.Conditional  :
					return Convert(context,
						new SqlPredicate.ExprExpr(
							ConvertToSql(context, expression),
							SqlPredicate.Operator.Equal,
							new SqlValue(true)));

				case ExpressionType.MemberAccess :
					{
						var e = (MemberExpression)expression;

						var attr = GetExpressionAttribute(e.Member);

						if (attr != null && attr.GetIsPredicate(expression))
							break;

						return ConvertPredicate(context, AddEqualTrue(expression));
					}

				case ExpressionType.TypeIs:
					{
						var e   = (TypeBinaryExpression)expression;
						var ctx = GetContext(context, e.Expression);

						if (ctx != null && ctx.IsExpression(e.Expression, 0, RequestFor.Table).Result)
							return MakeIsPredicate(ctx, e);

						break;
					}

				case ExpressionType.Convert:
					{
						var e = (UnaryExpression)expression;

						if (e.Type == typeof(bool) && e.Operand.Type == typeof(SqlBoolean))
							return ConvertPredicate(context, e.Operand);

						return ConvertPredicate(context, AddEqualTrue(expression));
					}

				case ChangeTypeExpression.ChangeTypeType:
					return ConvertPredicate(context, AddEqualTrue(expression));
			}

			var ex = ConvertToSql(context, expression);

			if (SqlExpression.NeedsEqual(ex))
				return Convert(context, new SqlPredicate.ExprExpr(ex, SqlPredicate.Operator.Equal, new SqlValue(true)));

			return Convert(context, new SqlPredicate.Expr(ex));
		}

		Expression AddEqualTrue(Expression expr)
		{
			return Equal(MappingSchema, Expression.Constant(true), expr);
		}

		#region ConvertCompare

		ISqlPredicate ConvertCompare(IBuildContext context, ExpressionType nodeType, Expression left, Expression right)
		{
			if (left.NodeType == ExpressionType.Convert
				&& left.Type == typeof(int)
				&& (right.NodeType == ExpressionType.Constant || right.NodeType == ExpressionType.Convert))
			{
				var conv  = (UnaryExpression)left;

				if (conv.Operand.Type == typeof(char))
				{
					left  = conv.Operand;
					right = right.NodeType == ExpressionType.Constant
						? Expression.Constant(ConvertTo<char>.From(((ConstantExpression) right).Value))
						: ((UnaryExpression) right).Operand;
				}
			}

			if (left.NodeType == ExpressionType.Convert
				&& left.Type == typeof(int?)
				&& (right.NodeType == ExpressionType.Constant
					|| (right.NodeType == ExpressionType.Convert
						&& ((UnaryExpression)right).Operand.NodeType == ExpressionType.Convert)))
			{
				var conv = (UnaryExpression)left;

				if (conv.Operand.Type == typeof(char?))
				{
					left = conv.Operand;
					right = right.NodeType == ExpressionType.Constant
						? Expression.Constant(ConvertTo<char>.From(((ConstantExpression)right).Value))
						: ((UnaryExpression)((UnaryExpression)right).Operand).Operand;
				}
			}

			if (right.NodeType == ExpressionType.Convert
				&& right.Type == typeof(int)
				&& (left.NodeType == ExpressionType.Constant || left.NodeType == ExpressionType.Convert))
			{
				var conv = (UnaryExpression)right;

				if (conv.Operand.Type == typeof(char))
				{
					right = conv.Operand;
					left  = left.NodeType == ExpressionType.Constant
						? Expression.Constant(ConvertTo<char>.From(((ConstantExpression) left).Value))
						: ((UnaryExpression) left).Operand;
				}
			}

			if (right.NodeType == ExpressionType.Convert
				&& right.Type == typeof(int?)
				&& (left.NodeType == ExpressionType.Constant
					|| (left.NodeType == ExpressionType.Convert
						&& ((UnaryExpression)left).Operand.NodeType == ExpressionType.Convert)))
			{
				var conv = (UnaryExpression)right;

				if (conv.Operand.Type == typeof(char?))
				{
					right = conv.Operand;
					left = left.NodeType == ExpressionType.Constant
						? Expression.Constant(ConvertTo<char>.From(((ConstantExpression)left).Value))
						: ((UnaryExpression)((UnaryExpression)left).Operand).Operand;
				}
			}

			switch (nodeType)
			{
				case ExpressionType.Equal    :
				case ExpressionType.NotEqual :

					var p = ConvertObjectComparison(nodeType, context, left, context, right);
					if (p != null)
						return p;

					p = ConvertObjectNullComparison(context, left, right, nodeType == ExpressionType.Equal);
					if (p != null)
						return p;

					p = ConvertObjectNullComparison(context, right, left, nodeType == ExpressionType.Equal);
					if (p != null)
						return p;

					if (left.NodeType == ExpressionType.New || right.NodeType == ExpressionType.New)
					{
						p = ConvertNewObjectComparison(context, nodeType, left, right);
						if (p != null)
							return p;
					}

					break;
			}

			SqlPredicate.Operator op;

			switch (nodeType)
			{
				case ExpressionType.Equal             : op = SqlPredicate.Operator.Equal;          break;
				case ExpressionType.NotEqual          : op = SqlPredicate.Operator.NotEqual;       break;
				case ExpressionType.GreaterThan       : op = SqlPredicate.Operator.Greater;        break;
				case ExpressionType.GreaterThanOrEqual: op = SqlPredicate.Operator.GreaterOrEqual; break;
				case ExpressionType.LessThan          : op = SqlPredicate.Operator.Less;           break;
				case ExpressionType.LessThanOrEqual   : op = SqlPredicate.Operator.LessOrEqual;    break;
				default: throw new InvalidOperationException();
			}

			if ((left.NodeType == ExpressionType.Convert || right.NodeType == ExpressionType.Convert) && op.In(SqlPredicate.Operator.Equal, SqlPredicate.Operator.NotEqual))
			{
				var p = ConvertEnumConversion(context, left, op, right);
				if (p != null)
					return p;
			}

			var l = ConvertToSql(context, left);
			var r = ConvertToSql(context, right, true);

			var lValue = l as SqlValue;
			var rValue = r as SqlValue;

			if (lValue != null)
				lValue.ValueType = GetDataType(r, lValue.ValueType);

			if (rValue != null)
				rValue.ValueType = GetDataType(l, rValue.ValueType);

			switch (nodeType)
			{
				case ExpressionType.Equal   :
				case ExpressionType.NotEqual:

					if (!context.SelectQuery.IsParameterDependent &&
						(l is SqlParameter && l.CanBeNull || r is SqlParameter && r.CanBeNull))
						context.SelectQuery.IsParameterDependent = true;

					// | (SqlQuery(Select([]) as q), SqlValue(null))
					// | (SqlValue(null), SqlQuery(Select([]) as q))  =>

					var q =
						l.ElementType == QueryElementType.SqlQuery &&
						r.ElementType == QueryElementType.SqlValue &&
						((SqlValue)r).Value == null &&
						((SelectQuery)l).Select.Columns.Count == 0 ?
							(SelectQuery)l :
						r.ElementType == QueryElementType.SqlQuery &&
						l.ElementType == QueryElementType.SqlValue &&
						((SqlValue)l).Value == null &&
						((SelectQuery)r).Select.Columns.Count == 0 ?
							(SelectQuery)r :
							null;

					q?.Select.Columns.Add(new SqlColumn(q, new SqlValue(1)));

					break;
			}

			if (l is SqlSearchCondition)
				l = Convert(context, new SqlFunction(typeof(bool), "CASE", l, new SqlValue(true), new SqlValue(false)));

			if (r is SqlSearchCondition)
				r = Convert(context, new SqlFunction(typeof(bool), "CASE", r, new SqlValue(true), new SqlValue(false)));

			return Convert(context, new SqlPredicate.ExprExpr(l, op, r));
		}

		#endregion

		#region ConvertEnumConversion

		ISqlPredicate ConvertEnumConversion(IBuildContext context, Expression left, SqlPredicate.Operator op, Expression right)
		{
			Expression value;
			Expression operand;

			if (left is MemberExpression)
			{
				operand = left;
				value   = right;
			}
			else if (left.NodeType == ExpressionType.Convert && ((UnaryExpression)left).Operand is MemberExpression)
			{
				operand = ((UnaryExpression)left).Operand;
				value   = right;
			}
			else if (right is MemberExpression)
			{
				operand = right;
				value   = left;
			}
			else if (right.NodeType == ExpressionType.Convert && ((UnaryExpression)right).Operand is MemberExpression)
			{
				operand = ((UnaryExpression)right).Operand;
				value   = left;
			}
			else if (left.NodeType == ExpressionType.Convert)
			{
				operand = ((UnaryExpression)left).Operand;
				value   = right;
			}
			else
			{
				operand = ((UnaryExpression)right).Operand;
				value = left;
			}

			var type = operand.Type;

			if (!type.ToNullableUnderlying().IsEnum)
				return null;

			var dic = new Dictionary<object, object>();

			var mapValues = MappingSchema.GetMapValues(type);

			if (mapValues != null)
				foreach (var mv in mapValues)
					if (!dic.ContainsKey(mv.OrigValue))
						dic.Add(mv.OrigValue, mv.MapValues[0].Value);

			switch (value.NodeType)
			{
				case ExpressionType.Constant:
					{
						var name = Enum.GetName(type, ((ConstantExpression)value).Value);

// ReSharper disable ConditionIsAlwaysTrueOrFalse
// ReSharper disable HeuristicUnreachableCode
						if (name == null)
							return null;
// ReSharper restore HeuristicUnreachableCode
// ReSharper restore ConditionIsAlwaysTrueOrFalse

						var origValue = Enum.Parse(type, name, false);

						if (!dic.TryGetValue(origValue, out var mapValue))
							mapValue = origValue;

						ISqlExpression l, r;

						SqlValue sqlvalue;
						var ce = MappingSchema.GetConverter(new DbDataType(type), new DbDataType(typeof(DataParameter)), false);

						if (ce != null)
						{
							sqlvalue = new SqlValue(ce.ConvertValueToParameter(origValue).Value);
						}
						else
						{
							sqlvalue = MappingSchema.GetSqlValue(type, mapValue);
						}

						if (left.NodeType == ExpressionType.Convert)
						{
							l = ConvertToSql(context, operand);
							r = sqlvalue;
						}
						else
						{
							r = ConvertToSql(context, operand);
							l = sqlvalue;
						}

						return Convert(context, new SqlPredicate.ExprExpr(l, op, r));
					}

				case ExpressionType.Convert:
					{
						value = ((UnaryExpression)value).Operand;

						var l = ConvertToSql(context, operand);
						var r = ConvertToSql(context, value);

						return Convert(context, new SqlPredicate.ExprExpr(l, op, r));
					}
			}

			return null;
		}

		#endregion

		#region ConvertObjectNullComparison

		ISqlPredicate ConvertObjectNullComparison(IBuildContext context, Expression left, Expression right, bool isEqual)
		{
			if (right.NodeType == ExpressionType.Constant && ((ConstantExpression)right).Value == null)
			{
				if (left.NodeType == ExpressionType.MemberAccess || left.NodeType == ExpressionType.Parameter)
				{
					var ctx = GetContext(context, left);

					if (ctx != null && ctx.IsExpression(left, 0, RequestFor.Object).Result)
					{
						return new SqlPredicate.Expr(new SqlValue(!isEqual));
					}
				}
			}

			return null;
		}

		#endregion

		#region ConvertObjectComparison

		public ISqlPredicate ConvertObjectComparison(
			ExpressionType nodeType,
			IBuildContext  leftContext,
			Expression     left,
			IBuildContext  rightContext,
			Expression     right)
		{
			var qsl = GetContext(leftContext,  left);
			var qsr = GetContext(rightContext, right);

			var sl = qsl != null && qsl.IsExpression(left,  0, RequestFor.Object).Result;
			var sr = qsr != null && qsr.IsExpression(right, 0, RequestFor.Object).Result;

			bool      isNull;
			SqlInfo[] lcols;

			var rmembers = new Dictionary<MemberInfo,Expression>(new MemberInfoComparer());

			if (sl == false && sr == false)
			{
				var lmembers = new Dictionary<MemberInfo,Expression>(new MemberInfoComparer());

				var isl = ProcessProjection(lmembers, left);
				var isr = ProcessProjection(rmembers, right);

				if (!isl && !isr)
					return null;

				if (lmembers.Count == 0)
				{
					var r = right;
					right = left;
					left  = r;

					var c = rightContext;
					rightContext = leftContext;
					leftContext  = c;

					var q = qsr;
					qsl = q;

					sr = false;

					var lm = lmembers;
					lmembers = rmembers;
					rmembers = lm;
				}

				isNull = right is ConstantExpression expression && expression.Value == null;
				lcols  = lmembers.Select(m => new SqlInfo(m.Key) { Sql = ConvertToSql(leftContext, m.Value) }).ToArray();
			}
			else
			{
				if (sl == false)
				{
					var r = right;
					right = left;
					left  = r;

					var c = rightContext;
					rightContext = leftContext;
					leftContext  = c;

					var q = qsr;
					qsl = q;

					sr = false;
				}

				isNull = right is ConstantExpression expression && expression.Value == null;
				lcols  = qsl.ConvertToSql(left, 0, ConvertFlags.Key);

				if (!sr)
					ProcessProjection(rmembers, right);
			}

			if (lcols.Length == 0)
				return null;

			var condition = new SqlSearchCondition();

			foreach (var lcol in lcols)
			{
				if (lcol.MemberChain.Count == 0)
					throw new InvalidOperationException();

				ISqlExpression rcol = null;

				var lmember = lcol.MemberChain[lcol.MemberChain.Count - 1];

				if (sr)
					rcol = ConvertToSql(rightContext, Expression.MakeMemberAccess(right, lmember));
				else if (rmembers.Count != 0)
					rcol = ConvertToSql(rightContext, rmembers[lmember]);

				var rex =
					isNull ?
						MappingSchema.GetSqlValue(right.Type, null) :
						rcol ?? GetParameter(right, lmember);

				var predicate = Convert(leftContext, new SqlPredicate.ExprExpr(
					lcol.Sql,
					nodeType == ExpressionType.Equal ? SqlPredicate.Operator.Equal : SqlPredicate.Operator.NotEqual,
					rex));

				condition.Conditions.Add(new SqlCondition(false, predicate));
			}

			if (nodeType == ExpressionType.NotEqual)
				foreach (var c in condition.Conditions)
					c.IsOr = true;

			return condition;
		}

		internal ISqlPredicate ConvertNewObjectComparison(IBuildContext context, ExpressionType nodeType, Expression left, Expression right)
		{
			left  = FindExpression(left);
			right = FindExpression(right);

			var condition = new SqlSearchCondition();

			if (left.NodeType != ExpressionType.New)
			{
				var temp = left;
				left  = right;
				right = temp;
			}

			var newRight = right as NewExpression;
			var newExpr  = (NewExpression)left;

// ReSharper disable ConditionIsAlwaysTrueOrFalse
// ReSharper disable HeuristicUnreachableCode
			if (newExpr.Members == null)
				return null;
// ReSharper restore HeuristicUnreachableCode
// ReSharper restore ConditionIsAlwaysTrueOrFalse

			for (var i = 0; i < newExpr.Arguments.Count; i++)
			{
				var lex = ConvertToSql(context, newExpr.Arguments[i]);
				var rex =
					newRight != null ?
						ConvertToSql(context, newRight.Arguments[i]) :
						GetParameter(right, newExpr.Members[i]);

				var predicate = Convert(context,
					new SqlPredicate.ExprExpr(
						lex,
						nodeType == ExpressionType.Equal ? SqlPredicate.Operator.Equal : SqlPredicate.Operator.NotEqual,
						rex));

				condition.Conditions.Add(new SqlCondition(false, predicate));
			}

			if (nodeType == ExpressionType.NotEqual)
				foreach (var c in condition.Conditions)
					c.IsOr = true;

			return condition;
		}

		ISqlExpression GetParameter(Expression ex, MemberInfo member)
		{
			if (member is MethodInfo)
				member = ((MethodInfo)member).GetPropertyInfo();

			var vte  = ReplaceParameter(_expressionAccessors, ex, _ => { });
			var par  = vte.ValueExpression;
			var expr = Expression.MakeMemberAccess(par.Type == typeof(object) ? Expression.Convert(par, member.DeclaringType) : par, member);
			var p    = CreateParameterAccessor(DataContext, expr, vte.DataTypeExpression, vte.DbTypeExpression, vte.SizeExpression, expr, ExpressionParam, ParametersParam, member.Name);

			_parameters.Add(expr, p);
			CurrentSqlParameters.Add(p);

			return p.SqlParameter;
		}

		DbDataType GetMemberDataType(MemberInfo member)
		{
			var typeResult = new DbDataType(member.GetMemberType());

			var dta      = MappingSchema.GetAttribute<DataTypeAttribute>(member.ReflectedType, member);
			var ca       = MappingSchema.GetAttribute<ColumnAttribute>  (member.ReflectedType, member);

			var dataType = ca?.DataType ?? dta?.DataType;

			if (dataType != null)
				typeResult = typeResult.WithDataType(dataType.Value);

			var dbType = ca?.DbType ?? dta?.DbType;
			if (dbType != null)
				typeResult = typeResult.WithDbType(dbType);

			if (ca != null && ca.HasLength())
				typeResult = typeResult.WithLength(ca.Length);

			return typeResult;
		}

		static DbDataType GetDataType(ISqlExpression expr, DbDataType baseType)
		{
			var systemType = baseType.SystemType;
			var dataType   = baseType.DataType;
			var dbType     = baseType.DbType;
			var length     = baseType.Length;

			new QueryVisitor().Find(expr, e =>
			{
				switch (e.ElementType)
				{
					case QueryElementType.SqlField:
						dataType   = ((SqlField)e).DataType;
						dbType     = ((SqlField)e).DbType;
						length     = ((SqlField)e).Length;
						//systemType = ((SqlField)e).SystemType;
						return true;
					case QueryElementType.SqlParameter:
						dataType   = ((SqlParameter)e).DataType;
						dbType     = ((SqlParameter)e).DbType;
						length     = ((SqlParameter)e).DbSize;
						//systemType = ((SqlParameter)e).SystemType;
						return true;
					case QueryElementType.SqlDataType:
						dataType   = ((SqlDataType)e).DataType;
						dbType     = ((SqlDataType)e).DbType;
						length     = ((SqlDataType)e).Length;
						//systemType = ((SqlDataType)e).SystemType;
						return true;
					case QueryElementType.SqlValue:
						dataType   = ((SqlValue)e).ValueType.DataType;
						dbType     = ((SqlValue)e).ValueType.DbType;
						length     = ((SqlValue)e).ValueType.Length;
						//systemType = ((SqlValue)e).ValueType.SystemType;
						return true;
					default:
						return false;
				}
			});

			return new DbDataType(
				systemType ?? baseType.SystemType,
				dataType == DataType.Undefined ? baseType.DataType : dataType,
				string.IsNullOrEmpty(dbType)   ? baseType.DbType   : dbType,
				length     ?? baseType.Length
			);
		}

		internal static ParameterAccessor CreateParameterAccessor(
			IDataContext        dataContext,
			Expression          accessorExpression,
			Expression          dataTypeAccessorExpression,
			Expression          dbTypeAccessorExpression,
			Expression          sizeAccessorExpression,
			Expression          expression,
			ParameterExpression expressionParam,
			ParameterExpression parametersParam,
			string              name,
			BuildParameterType  buildParameterType = BuildParameterType.Default,
			LambdaExpression    expr = null)
		{
			var type = accessorExpression.Type;

			if (buildParameterType != BuildParameterType.InPredicate)
				expr = expr ?? dataContext.MappingSchema.GetConvertExpression(type, typeof(DataParameter), createDefault: false);
			else
				expr = null;

			if (expr != null)
			{
				if (accessorExpression == null || dataTypeAccessorExpression == null || dbTypeAccessorExpression == null || sizeAccessorExpression == null)
				{
					var body = expr.GetBody(accessorExpression);

					accessorExpression         = Expression.PropertyOrField(body, "Value");
					dataTypeAccessorExpression = Expression.PropertyOrField(body, "DataType");
					dbTypeAccessorExpression   = Expression.PropertyOrField(body, "DbType");
					sizeAccessorExpression     = Expression.PropertyOrField(body, "Size");
				}
			}
			else
			{
				if (type == typeof(DataParameter))
				{
					var dp = expression.EvaluateExpression() as DataParameter;
					if (dp?.Name?.IsNullOrEmpty() == false)
						name = dp.Name;

					dataTypeAccessorExpression = Expression.PropertyOrField(accessorExpression, "DataType");
					dbTypeAccessorExpression   = Expression.PropertyOrField(accessorExpression, "DbType");
					sizeAccessorExpression     = Expression.PropertyOrField(accessorExpression, "Size");
					accessorExpression         = Expression.PropertyOrField(accessorExpression, "Value");
				}
				else
				{
					var defaultType = Converter.GetDefaultMappingFromEnumType(dataContext.MappingSchema, type);

					if (defaultType != null)
					{
						var enumMapExpr = dataContext.MappingSchema.GetConvertExpression(type, defaultType);
						accessorExpression = enumMapExpr.GetBody(accessorExpression);
					}
				}
			}

			// see #820
			accessorExpression = accessorExpression.Transform(e =>
			{
				switch (e.NodeType)
				{
					case ExpressionType.MemberAccess:
						var ma = (MemberExpression) e;

						if (ma.Member.IsNullableValueMember())
						{
							return Expression.Condition(
								Expression.Equal(ma.Expression, Expression.Constant(null, ma.Expression.Type)),
								Expression.Default(e.Type),
								e);
						}

						return e;
					case ExpressionType.Convert:
						var ce = (UnaryExpression) e;
						if (ce.Operand.Type.IsNullable() && !ce.Type.IsNullable())
						{
							return Expression.Condition(
								Expression.Equal(ce.Operand, Expression.Constant(null, ce.Operand.Type)),
								Expression.Default(e.Type),
								e);
						}
						return e;
					default:
						return e;
				}
			});

			var mapper = Expression.Lambda<Func<Expression,object[],object>>(
				Expression.Convert(accessorExpression, typeof(object)),
				new [] { expressionParam, parametersParam });

			var dataTypeAccessor = Expression.Lambda<Func<Expression,object[],DataType>>(
				Expression.Convert(dataTypeAccessorExpression, typeof(DataType)),
				new [] { expressionParam, parametersParam });

			var dbTypeAccessor = Expression.Lambda<Func<Expression,object[],string>>(
				Expression.Convert(dbTypeAccessorExpression, typeof(string)),
				new [] { expressionParam, parametersParam });

			var sizeAccessor = Expression.Lambda<Func<Expression, object[], int?>>(
				Expression.Convert(sizeAccessorExpression, typeof(int?)),
				new[] { expressionParam, parametersParam });

			return new ParameterAccessor
			(
				expression,
				mapper.Compile(),
				dataTypeAccessor.Compile(),
				dbTypeAccessor.Compile(),
				sizeAccessor.Compile(),
				new SqlParameter(accessorExpression.Type, name, null)
				{
					IsQueryParameter = !(dataContext.InlineParameters && accessorExpression.Type.IsScalar(false))
				}
			);
		}

		static Expression FindExpression(Expression expr)
		{
			var ret = expr.Find(pi =>
			{
				switch (pi.NodeType)
				{
					case ExpressionType.Convert      :
						{
							var e = (UnaryExpression)expr;

							return
								e.Operand.NodeType == ExpressionType.ArrayIndex &&
								ReferenceEquals(((BinaryExpression)e.Operand).Left, ParametersParam);
						}

					case ExpressionType.MemberAccess :
					case ExpressionType.New          :
						return true;
				}

				return false;
			});

			if (ret == null)
				throw new NotImplementedException();

			return ret;
		}

		#endregion

		#region ConvertInPredicate

		private ISqlPredicate ConvertInPredicate(IBuildContext context, MethodCallExpression expression)
		{
			var e        = expression;
			var argIndex = e.Object != null ? 0 : 1;
			var arr      = e.Object ?? e.Arguments[0];
			var arg      = e.Arguments[argIndex];

			ISqlExpression expr = null;

			var ctx = GetContext(context, arg);

			if (ctx is TableBuilder.TableContext &&
				ctx.SelectQuery != context.SelectQuery &&
				ctx.IsExpression(arg, 0, RequestFor.Object).Result)
			{
				expr = ctx.SelectQuery;
			}

			if (expr == null)
			{
				var sql = ConvertExpressions(context, arg, ConvertFlags.Key);

				if (sql.Length == 1 && sql[0].MemberChain.Count == 0)
					expr = sql[0].Sql;
				else
					expr = new ObjectSqlExpression(MappingSchema, sql);
			}

			switch (arr.NodeType)
			{
				case ExpressionType.NewArrayInit :
					{
						var newArr = (NewArrayExpression)arr;

						if (newArr.Expressions.Count == 0)
							return new SqlPredicate.Expr(new SqlValue(false));

						var exprs  = new ISqlExpression[newArr.Expressions.Count];

						for (var i = 0; i < newArr.Expressions.Count; i++)
							exprs[i] = ConvertToSql(context, newArr.Expressions[i]);

						return new SqlPredicate.InList(expr, false, exprs);
					}

				default :

					if (CanBeCompiled(arr))
					{
						var p = BuildParameter(arr, BuildParameterType.InPredicate).SqlParameter;
						p.IsQueryParameter = false;
						return new SqlPredicate.InList(expr, false, p);
					}

					break;
			}

			throw new LinqException("'{0}' cannot be converted to SQL.", expression);
		}

		#endregion

		#region LIKE predicate

		ISqlPredicate ConvertLikePredicate(IBuildContext context, MethodCallExpression expression, string start, string end)
		{
			var e = expression;
			var o = ConvertToSql(context, e.Object);
			var a = ConvertToSql(context, e.Arguments[0]);

			if (a is SqlValue sqlValue)
			{
				var value = sqlValue.Value;

				if (value == null)
					throw new LinqException("NULL cannot be used as a LIKE predicate parameter.");

				return value.ToString().IndexOfAny(new[] { '%', '_' }) < 0?
					new SqlPredicate.Like(o, false, new SqlValue(start + value + end), null, false):
					new SqlPredicate.Like(o, false, new SqlValue(start + EscapeLikeText(value.ToString()) + end), new SqlValue('~'), false);
			}

			if (a is SqlParameter p)
			{
				var ep = (from pm in CurrentSqlParameters where pm.SqlParameter == p select pm).First();

				ep = new ParameterAccessor
				(
					ep.Expression,
					ep.Accessor,
					ep.DataTypeAccessor,
					ep.DbTypeAccessor,
					ep.SizeAccessor,
					new SqlParameter(ep.Expression.Type, p.Name, p.Value)
					{
						LikeStart        = start,
						LikeEnd          = end,
						ReplaceLike      = p.ReplaceLike,
						IsQueryParameter = !(DataContext.InlineParameters && ep.Expression.Type.IsScalar(false)),
						DbType           = p.DbType,
						DbSize           = p.DbSize
					}
				);

				CurrentSqlParameters.Add(ep);

				return new SqlPredicate.Like(o, false, ep.SqlParameter, new SqlValue('~'), false);
			}

			var mi = MemberHelper.MethodOf(() => "".Replace("", ""));
			var ex =
				Expression.Call(
				Expression.Call(
				Expression.Call(
					e.Arguments[0],
						mi, Expression.Constant("~"), Expression.Constant("~~")),
						mi, Expression.Constant("%"), Expression.Constant("~%")),
						mi, Expression.Constant("_"), Expression.Constant("~_"));

			var expr = ConvertToSql(context, ConvertExpression(ex));

			if (!string.IsNullOrEmpty(start))
				expr = new SqlBinaryExpression(typeof(string), new SqlValue("%"), "+", expr);

			if (!string.IsNullOrEmpty(end))
				expr = new SqlBinaryExpression(typeof(string), expr, "+", new SqlValue("%"));

			return new SqlPredicate.Like(o, false, expr, new SqlValue('~'), false);
		}

		ISqlPredicate ConvertLikePredicate(IBuildContext context, MethodCallExpression expression)
		{
			var e  = expression;
			var a1 = ConvertToSql(context, e.Arguments[0]);
			var a2 = ConvertToSql(context, e.Arguments[1]);

			ISqlExpression a3 = null;

			if (e.Arguments.Count == 3)
				a3 = ConvertToSql(context, e.Arguments[2]);

			return new SqlPredicate.Like(a1, false, a2, a3, true);
		}

		static string EscapeLikeText(string text)
		{
			if (text.IndexOfAny(new[] { '%', '_' }) < 0)
				return text;

			var builder = new StringBuilder(text.Length);

			foreach (var ch in text)
			{
				switch (ch)
				{
					case '%':
					case '_':
					case '~':
						builder.Append('~');
						break;
				}

				builder.Append(ch);
			}

			return builder.ToString();
		}

		#endregion

		#region MakeIsPredicate

		internal ISqlPredicate MakeIsPredicate(TableBuilder.TableContext table, Type typeOperand)
		{
			if (typeOperand == table.ObjectType && table.InheritanceMapping.All(m => m.Type != typeOperand))
				return Convert(table, new SqlPredicate.Expr(new SqlValue(true)));

			return MakeIsPredicate(table, table.InheritanceMapping, typeOperand, name => table.SqlTable.Fields.Values.First(f => f.Name == name));
		}

		internal ISqlPredicate MakeIsPredicate(
			IBuildContext               context,
			List<InheritanceMapping>    inheritanceMapping,
			Type                        toType,
			Func<string,ISqlExpression> getSql)
		{
			var mapping = inheritanceMapping
				.Where (m => m.Type == toType && !m.IsDefault)
				.ToList();

			switch (mapping.Count)
			{
				case 0 :
					{
						var cond = new SqlSearchCondition();

						if (inheritanceMapping.Any(m => m.Type == toType))
						{
							foreach (var m in inheritanceMapping.Where(m => !m.IsDefault))
							{
								cond.Conditions.Add(
									new SqlCondition(
										false,
										Convert(context,
											new SqlPredicate.ExprExpr(
												getSql(m.DiscriminatorName),
												SqlPredicate.Operator.NotEqual,
												MappingSchema.GetSqlValue(m.Discriminator.MemberType, m.Code)))));
							}
						}
						else
						{
							foreach (var m in inheritanceMapping.Where(m => toType.IsSameOrParentOf(m.Type)))
							{
								cond.Conditions.Add(
									new SqlCondition(
										false,
										Convert(context,
											new SqlPredicate.ExprExpr(
												getSql(m.DiscriminatorName),
												SqlPredicate.Operator.Equal,
												MappingSchema.GetSqlValue(m.Discriminator.MemberType, m.Code))),
										true));
							}
						}

						return cond;
					}

				case 1 :
					return Convert(context,
						new SqlPredicate.ExprExpr(
							getSql(mapping[0].DiscriminatorName),
							SqlPredicate.Operator.Equal,
							MappingSchema.GetSqlValue(mapping[0].Discriminator.MemberType, mapping[0].Code)));

				default:
					{
						var cond = new SqlSearchCondition();

						foreach (var m in mapping)
						{
							cond.Conditions.Add(
								new SqlCondition(
									false,
									Convert(context,
										new SqlPredicate.ExprExpr(
											getSql(m.DiscriminatorName),
											SqlPredicate.Operator.Equal,
											MappingSchema.GetSqlValue(m.Discriminator.MemberType, m.Code))),
									true));
						}

						return cond;
					}
			}
		}

		ISqlPredicate MakeIsPredicate(IBuildContext context, TypeBinaryExpression expression)
		{
			var typeOperand = expression.TypeOperand;
			var table       = new TableBuilder.TableContext(this, new BuildInfo((IBuildContext)null, Expression.Constant(null), new SelectQuery()), typeOperand);

			if (typeOperand == table.ObjectType && table.InheritanceMapping.All(m => m.Type != typeOperand))
				return Convert(table, new SqlPredicate.Expr(new SqlValue(true)));

			var mapping = table.InheritanceMapping.Select((m, i) => new { m, i }).Where(m => typeOperand.IsAssignableFrom(m.m.Type) && !m.m.IsDefault).ToList();
			var isEqual = true;

			if (mapping.Count == 0)
			{
				mapping = table.InheritanceMapping.Select((m,i) => new { m, i }).Where(m => !m.m.IsDefault).ToList();
				isEqual = false;
			}

			Expression expr = null;

			foreach (var m in mapping)
			{
				var field = table.SqlTable.Fields[table.InheritanceMapping[m.i].DiscriminatorName];
				var ttype = field.ColumnDescriptor.MemberAccessor.TypeAccessor.Type;
				var obj   = expression.Expression;

				if (obj.Type != ttype)
					obj = Expression.Convert(expression.Expression, ttype);

				var left = Expression.PropertyOrField(obj, field.Name);
				var code = m.m.Code;

				if (code == null)
					code = left.Type.GetDefaultValue();
				else if (left.Type != code.GetType())
					code = Converter.ChangeType(code, left.Type, MappingSchema);

				Expression right = Expression.Constant(code, left.Type);

				var e = isEqual ? Expression.Equal(left, right) : Expression.NotEqual(left, right);

				if (!isEqual)
					expr = expr != null ? Expression.AndAlso(expr, e) : e;
				else
					expr = expr != null ? Expression.OrElse(expr, e) : e;
			}

			return ConvertPredicate(context, expr);
		}

		#endregion

		#endregion

		#region Search Condition Builder

		internal void BuildSearchCondition(IBuildContext context, Expression expression, List<SqlCondition> conditions, bool isNotExpression)
		{
			switch (expression.NodeType)
			{
				case ExpressionType.And     :
				case ExpressionType.AndAlso :
					{
						var e = (BinaryExpression)expression;

						BuildSearchCondition(context, e.Left,  conditions, isNotExpression);
						BuildSearchCondition(context, e.Right, conditions, isNotExpression);

						break;
					}

				case ExpressionType.Extension :
					{
						break;
					}

				case ExpressionType.Or     :
				case ExpressionType.OrElse :
					{
						var e           = (BinaryExpression)expression;
						var orCondition = new SqlSearchCondition();

						BuildSearchCondition(context, e.Left,  orCondition.Conditions, isNotExpression);
						orCondition.Conditions[orCondition.Conditions.Count - 1].IsOr = true;
						BuildSearchCondition(context, e.Right, orCondition.Conditions, isNotExpression);

						conditions.Add(new SqlCondition(false, orCondition));

						break;
					}

				case ExpressionType.Not    :
					{
						var e            = expression as UnaryExpression;
						var notCondition = new SqlSearchCondition();

						BuildSearchCondition(context, e.Operand, notCondition.Conditions, true);

						var isNot = true;

						if (notCondition.Conditions.Count == 1)
						{
							var sqlCondition = notCondition.Conditions[0];
							if (sqlCondition.Predicate is SqlPredicate.NotExpr p)
							{
								p.IsNot = !p.IsNot;
								var checkIsNullLocal = CheckIsNull(sqlCondition.Predicate, true, isNotExpression);
								conditions.Add(checkIsNullLocal ?? sqlCondition);
							}
							else
							{
								sqlCondition.Predicate = BasicSqlOptimizer.OptimizePredicate(sqlCondition.Predicate, ref isNot);
								var checkIsNullLocal   = CheckIsNull(sqlCondition.Predicate, isNot, isNotExpression);
								conditions.Add(checkIsNullLocal ?? new SqlCondition(isNot, sqlCondition.Predicate));
							}

							break;
						}

						for (var i = 0; i < notCondition.Conditions.Count; i++)
						{
							var cond = notCondition.Conditions[i];
							var checkIsNull = CheckIsNull(cond.Predicate, false, isNotExpression);
							if (checkIsNull != null)
								cond = checkIsNull;
							notCondition.Conditions[i] = cond;
						}

						conditions.Add(new SqlCondition(true, notCondition));

						break;
					}

				case ExpressionType.Equal :
					{
						if (expression.Type == typeof(bool))
						{
							var e = (BinaryExpression)expression;

							Expression ce = null, ee = null;

							if      (e.Left.NodeType  == ExpressionType.Constant) { ce = e.Left;  ee = e.Right; }
							else if (e.Right.NodeType == ExpressionType.Constant) { ce = e.Right; ee = e.Left; }

							if (ce != null)
							{
								var value = ((ConstantExpression)ce).Value;

								if (value is bool b && b == false)
								{
									BuildSearchCondition(context, Expression.Not(ee), conditions, isNotExpression);
									return;
								}
							}
						}

						goto default;
					}

				default                    :
					var predicate = ConvertPredicate(context, expression);

					if (predicate is SqlPredicate.Expr ex)
					{
						var expr = ex.Expr1;

						if (expr.ElementType == QueryElementType.SearchCondition)
						{
							var sc = (SqlSearchCondition)expr;

							if (sc.Conditions.Count == 1)
							{
								conditions.Add(sc.Conditions[0]);
								break;
							}
						}
					}

					conditions.Add(CheckIsNull(predicate, false, isNotExpression) ?? new SqlCondition(false, predicate));

					break;
			}
		}

		static SqlCondition CheckIsNull(ISqlPredicate predicate, bool isNot, bool isNotExpression)
		{
			if (Configuration.Linq.CompareNullsAsValues == false)
				return null;

			var inList = predicate as SqlPredicate.InList;

			// ili this will fail https://github.com/linq2db/linq2db/issues/909
			//
			//if (predicate is SelectQuery.SearchCondition)
			//{
			//	var sc = (SelectQuery.SearchCondition) predicate;

			//	inList = QueryVisitor
			//		.Find(sc, _ => _.ElementType == QueryElementType.InListPredicate) as SelectQuery.Predicate.InList;

			//	if (inList != null)
			//	{
			//		isNot = QueryVisitor.Find(sc, _ =>
			//		{
			//			var condition = _ as SelectQuery.Condition;
			//			return condition != null && condition.IsNot;
			//		}) != null;
			//	}
			//}

			if (predicate.CanBeNull && predicate is SqlPredicate.ExprExpr || inList != null)
			{
				var exprExpr = predicate as SqlPredicate.ExprExpr;

				if (exprExpr != null &&
					(
						exprExpr.Operator == SqlPredicate.Operator.NotEqual /*&& isNot == false*/ ||
						exprExpr.Operator == SqlPredicate.Operator.Equal    /*&& isNot == true */
					) ||
					inList != null && inList.IsNot || isNot)
				{
					var expr1 = exprExpr != null ? exprExpr.Expr1 : inList.Expr1;
					var expr2 = exprExpr?.Expr2;

					var nullValue1 =                 new QueryVisitor().Find(expr1, _ => _ is IValueContainer);
					var nullValue2 = expr2 != null ? new QueryVisitor().Find(expr2, _ => _ is IValueContainer) : null;

					var hasNullValue =
						   nullValue1 != null && ((IValueContainer) nullValue1).Value == null
						|| nullValue2 != null && ((IValueContainer) nullValue2).Value == null;

					if (!hasNullValue)
					{
						var expr1IsField =                  expr1.CanBeNull && new QueryVisitor().Find(expr1, _ => _.ElementType == QueryElementType.SqlField) != null;
						var expr2IsField = expr2 != null && expr2.CanBeNull && new QueryVisitor().Find(expr2, _ => _.ElementType == QueryElementType.SqlField) != null;

						var nullableField = expr1IsField
							? expr1
							: expr2IsField ? expr2 : null;

						if (nullableField != null)
						{
							var checkNullPredicate = new SqlPredicate.IsNull(nullableField, exprExpr != null && exprExpr.Operator == SqlPredicate.Operator.Equal);

							var predicateIsNot = isNot && inList == null;
							predicate = BasicSqlOptimizer.OptimizePredicate(predicate, ref predicateIsNot);

							if (predicate is SqlPredicate.ExprExpr ee &&
								(!ee.Expr1.CanBeNull || !ee.Expr2.CanBeNull) &&
								(
									ee.Operator != SqlPredicate.Operator.NotEqual && !isNot && !isNotExpression ||
									ee.Operator == SqlPredicate.Operator.NotEqual &&  isNot &&  isNotExpression
								))
							{
								return null;
							}

							var orCondition = new SqlSearchCondition(
								new SqlCondition(false,          checkNullPredicate),
								new SqlCondition(predicateIsNot, predicate));

							orCondition.Conditions[0].IsOr = exprExpr == null || exprExpr.Operator == SqlPredicate.Operator.NotEqual;

							var ret = new SqlCondition(false, orCondition);

							return ret;
						}
					}
				}
			}

			return null;
		}

		#endregion

		#region CanBeTranslatedToSql

		bool CanBeTranslatedToSql(IBuildContext context, Expression expr, bool canBeCompiled)
		{
			List<Expression> ignoredMembers = null;

			return null == expr.Find(pi =>
			{
				if (ignoredMembers != null)
				{
					if (pi != ignoredMembers[ignoredMembers.Count - 1])
						throw new InvalidOperationException();

					if (ignoredMembers.Count == 1)
						ignoredMembers = null;
					else
						ignoredMembers.RemoveAt(ignoredMembers.Count - 1);

					return false;
				}

				switch (pi.NodeType)
				{
					case ExpressionType.MemberAccess :
						{
							var ma   = (MemberExpression)pi;
							var attr = GetExpressionAttribute(ma.Member);

							if (attr == null && !ma.Member.IsNullableValueMember())
							{
								if (canBeCompiled)
								{
									var ctx = GetContext(context, pi);

									if (ctx == null)
										return !CanBeCompiled(pi);

									if (ctx.IsExpression(pi, 0, RequestFor.Object).Result)
										return !CanBeCompiled(pi);

									ignoredMembers = ma.Expression.GetMembers();
								}
							}

							break;
						}

					case ExpressionType.Parameter    :
						{
							var ctx = GetContext(context, pi);

							if (ctx == null)
								if (canBeCompiled)
									return !CanBeCompiled(pi);

							break;
						}

					case ExpressionType.Call         :
						{
							var e = (MethodCallExpression)pi;

							if (e.Method.DeclaringType != typeof(Enumerable))
							{
								var attr = GetExpressionAttribute(e.Method);

								if (attr == null && canBeCompiled)
									return !CanBeCompiled(pi);
							}

							break;
						}

					case ExpressionType.TypeIs       : return canBeCompiled;
					case ExpressionType.TypeAs       :
					case ExpressionType.New          : return true;

					case ExpressionType.NotEqual     :
					case ExpressionType.Equal        :
						{
							var e = (BinaryExpression)pi;

							Expression obj = null;

							if (e.Left.NodeType == ExpressionType.Constant && ((ConstantExpression)e.Left).Value == null)
								obj = e.Right;
							else if (e.Right.NodeType == ExpressionType.Constant && ((ConstantExpression)e.Right).Value == null)
								obj = e.Left;

							if (obj != null)
							{
								var ctx = GetContext(context, obj);

								if (ctx != null)
								{
									if (ctx.IsExpression(obj, 0, RequestFor.Table).      Result ||
										ctx.IsExpression(obj, 0, RequestFor.Association).Result)
									{
										ignoredMembers = obj.GetMembers();
									}
								}
							}

							break;
						}

					case ExpressionType.Conditional:
						{
							var cond = (ConditionalExpression)pi;
							if (!cond.Type.IsScalar())
								return true;
							break;
						}
				}

				return false;
			});
		}

		#endregion

		#region Helpers

		public IBuildContext GetContext([JetBrains.Annotations.NotNull] IBuildContext current, Expression expression)
		{
			var root = expression.GetRootObject(MappingSchema);

			for (; current != null; current = current.Parent)
				if (current.IsExpression(root, 0, RequestFor.Root).Result)
					return current;

			return null;
		}

		Sql.ExpressionAttribute GetExpressionAttribute(MemberInfo member)
		{
			return MappingSchema.GetAttribute<Sql.ExpressionAttribute>(member.ReflectedType, member, a => a.Configuration);
		}

		internal Sql.TableFunctionAttribute GetTableFunctionAttribute(MemberInfo member)
		{
			return MappingSchema.GetAttribute<Sql.TableFunctionAttribute>(member.ReflectedType, member, a => a.Configuration);
		}

		public ISqlExpression Convert(IBuildContext context, ISqlExpression expr)
		{
			return DataContext.GetSqlOptimizer().ConvertExpression(expr);
		}

		public ISqlPredicate Convert(IBuildContext context, ISqlPredicate predicate)
		{
			return DataContext.GetSqlOptimizer().ConvertPredicate(context.SelectQuery, predicate);
		}

		internal ISqlExpression ConvertSearchCondition(IBuildContext context, ISqlExpression sqlExpression)
		{
			if (sqlExpression is SqlSearchCondition)
			{
				if (sqlExpression.CanBeNull)
				{
					var notExpr = new SqlSearchCondition
					{
						Conditions = { new SqlCondition(true, new SqlPredicate.Expr(sqlExpression)) }
					};

					return Convert(context, new SqlFunction(sqlExpression.SystemType, "CASE", sqlExpression, new SqlValue(1), notExpr, new SqlValue(0), new SqlValue(null)));
				}

				return Convert(context, new SqlFunction(sqlExpression.SystemType, "CASE", sqlExpression, new SqlValue(1), new SqlValue(0)));
			}

			return sqlExpression;
		}

		bool IsNullConstant(Expression expr)
		{
			return expr.NodeType == ExpressionType.Constant && ((ConstantExpression)expr).Value == null;
		}

		Expression RemoveNullPropagation(Expression expr)
		{
			switch (expr.NodeType)
			{
				case ExpressionType.Conditional:
					var conditional = (ConditionalExpression)expr;
					if (conditional.Test.NodeType == ExpressionType.NotEqual)
					{
						var binary = (BinaryExpression)conditional.Test;
						if (IsNullConstant(binary.Right) || IsNullConstant(binary.Left))
						{
							if (IsNullConstant(conditional.IfFalse))
							{
								return conditional.IfTrue.Transform(e => RemoveNullPropagation(e));
							}
						}
					}
					else if (conditional.Test.NodeType == ExpressionType.Equal)
					{
						var binary = (BinaryExpression)conditional.Test;
						if (IsNullConstant(binary.Right) || IsNullConstant(binary.Left))
						{
							if (IsNullConstant(conditional.IfTrue))
							{
								return conditional.IfFalse.Transform(e => RemoveNullPropagation(e));
							}
						}
					}
					break;
			}

			return expr;
		}

		public bool ProcessProjection(Dictionary<MemberInfo,Expression> members, Expression expression)
		{
			void CollectParameters(Type forType, MethodBase method, ReadOnlyCollection<Expression> arguments)
			{
				var pms = method.GetParameters();

				var typeMembers = TypeAccessor.GetAccessor(forType).Members;

				for (var i = 0; i < pms.Length; i++)
				{
					var param = pms[i];
					var foundMember = typeMembers.Find(tm => tm.Name == param.Name);
					if (foundMember == null)
						foundMember = typeMembers.Find(tm =>
							tm.Name.Equals(param.Name, StringComparison.OrdinalIgnoreCase));
					if (foundMember == null)
						continue;

					if (members.ContainsKey(foundMember.MemberInfo))
						continue;

					var converted = arguments[i].Transform(e => RemoveNullPropagation(e));

					if (!foundMember.MemberInfo.GetMemberType().IsAssignableFrom(converted.Type))
						continue;

					members.Add(foundMember.MemberInfo, converted);
				}
			}

			switch (expression.NodeType)
			{
				// new { ... }
				//
				case ExpressionType.New        :
					{
						var expr = (NewExpression)expression;

						if (expr.Members != null)
						{
						for (var i = 0; i < expr.Members.Count; i++)
						{
							var member = expr.Members[i];

							var converted = expr.Arguments[i].Transform(e => RemoveNullPropagation(e));
							members.Add(member, converted);

							if (member is MethodInfo info)
								members.Add(info.GetPropertyInfo(), converted);
						}
						}

						if (!MappingSchema.IsScalarType(expr.Type))
							CollectParameters(expr.Type, expr.Constructor, expr.Arguments);

						return members.Count > 0;
					}

				// new MyObject { ... }
				//
				case ExpressionType.MemberInit :
					{
						var expr = (MemberInitExpression)expression;
						var typeMembers = TypeAccessor.GetAccessor(expr.Type).Members;

						var dic  = typeMembers
							.Select((m,i) => new { m, i })
							.ToDictionary(_ => _.m.MemberInfo.Name, _ => _.i);

						foreach (var binding in expr.Bindings.Cast<MemberAssignment>().OrderBy(b => dic.ContainsKey(b.Member.Name) ? dic[b.Member.Name] : 1000000))
						{
							var converted = binding.Expression.Transform(e => RemoveNullPropagation(e));
							members.Add(binding.Member, converted);

							if (binding.Member is MethodInfo info)
								members.Add(info.GetPropertyInfo(), converted);
						}

						return true;
					}

				case ExpressionType.Call:
					{
						var mc = (MethodCallExpression)expression;

						// process fabric methods

						if (!MappingSchema.IsScalarType(mc.Type))
							CollectParameters(mc.Type, mc.Method, mc.Arguments);

						return members.Count > 0;
					}

				// .Select(p => everything else)
				//
				default                        :
					return false;
			}
		}

		public void ReplaceParent(IBuildContext oldParent, IBuildContext newParent)
		{
			foreach (var context in Contexts)
				if (context != newParent)
					if (context.Parent == oldParent)
						if (newParent != null && newParent.Parent != context)
							context.Parent = newParent;
		}

		#endregion

		#region CTE

		readonly Dictionary<Expression, Tuple<CteClause,IBuildContext>> _ctes = new Dictionary<Expression, Tuple<CteClause,IBuildContext>>(new ExpressionEqualityComparer());
		readonly Dictionary<IQueryable, Expression> _ctesObjectMapping = new Dictionary<IQueryable, Expression>();

		public Tuple<CteClause, IBuildContext, Expression> RegisterCte(IQueryable queryable, Expression cteExpression, Func<CteClause> buildFunc)
		{
			if (cteExpression != null && queryable != null && !_ctesObjectMapping.ContainsKey(queryable))
			{
				_ctesObjectMapping.Add(queryable, cteExpression);
			}

			if (cteExpression == null)
			{
				cteExpression = _ctesObjectMapping[queryable];
			}

			if (!_ctes.TryGetValue(cteExpression, out var value))
			{
				var cte = buildFunc();
				value = Tuple.Create<CteClause, IBuildContext>(cte, null);
				_ctes.Add(cteExpression, value);
			}

			return Tuple.Create(value.Item1, value.Item2, cteExpression);
		}

		public Tuple<CteClause, IBuildContext> BuildCte(Expression cteExpression, Func<CteClause, Tuple<CteClause, IBuildContext>> buildFunc)
		{
			if (_ctes.TryGetValue(cteExpression, out var value))
				if (value.Item2 != null)
					return value;

			value = buildFunc(value?.Item1);
			_ctes.Remove(cteExpression);
			_ctes.Add(cteExpression, value);
			return value;
		}

		public IBuildContext GetCteContext(Expression cteExpression)
		{
			if (_ctes.TryGetValue(cteExpression, out var value))
				return value.Item2;
			return null;
		}

		#endregion

		#region Eager Loading

		private List<Tuple<Func<IDataContext, object>, Func<IDataContext, Task<object>>>> _preambles;

		public static readonly ParameterExpression PreambleParam =
			Expression.Parameter(typeof(object[]), "preamble");

		public int RegisterPreamble<T>(Func<IDataContext, T> func, Func<IDataContext, Task<T>> funcAsync)
		{
			if (_preambles == null)
				_preambles = new List<Tuple<Func<IDataContext,object>,Func<IDataContext,Task<object>>>>();
			_preambles.Add(Tuple.Create<Func<IDataContext,object>,Func<IDataContext,Task<object>>>(dc => func(dc), async dc => await funcAsync(dc)) );
			return _preambles.Count - 1;
		}

		#endregion
	}
}<|MERGE_RESOLUTION|>--- conflicted
+++ resolved
@@ -8,12 +8,7 @@
 using System.Linq.Expressions;
 using System.Reflection;
 using System.Text;
-<<<<<<< HEAD
 using System.Threading.Tasks;
-using LinqToDB.SqlProvider;
-=======
->>>>>>> 4fca3dff
-using LinqToDB.Tools;
 
 namespace LinqToDB.Linq.Builder
 {
@@ -25,6 +20,7 @@
 	using Reflection;
 	using SqlQuery;
 	using SqlProvider;
+	using Tools;
 
 	partial class ExpressionBuilder
 	{
