﻿using System;
using System.Collections;
using System.Collections.Generic;
using System.Collections.ObjectModel;
using System.Data.SqlTypes;
using System.Diagnostics;
using System.Linq.Expressions;
using System.Reflection;
using System.Threading.Tasks;
using System.Threading;
using System.Runtime.CompilerServices;

namespace LinqToDB.Linq.Builder
{
	using Common;
	using Common.Internal;
	using Data;
	using LinqToDB.Expressions;
	using Extensions;
	using Mapping;
	using Reflection;
	using SqlQuery;
	using LinqToDB.Expressions;

	partial class ExpressionBuilder
	{
		#region CompareNullsAsValues

		public bool CompareNullsAsValues { get; set; } = Configuration.Linq.CompareNullsAsValues;

		#endregion

		#region Build Where

		bool? IsHavingSql(bool forGroup, ISqlExpression expr, SelectQuery parentSql)
		{
			var isHaving = (bool?)null;
			expr.VisitParentFirst(e =>
		{
				if (isHaving == false)
					return false;

				if (e is SqlFunction func)
				{
					if (forGroup)
						isHaving = func.IsAggregate;
					else
						isHaving = false;
				}
				else if (e is SqlColumn column && column.Parent == parentSql)
				{
					isHaving = IsHavingSql(forGroup, column.Expression, parentSql);
					return false;
				} else if (e is SelectQuery)
				{
					isHaving = false;
				} else  if (e is SqlExpression sqlExpr)
				{
					isHaving = !sqlExpr.IsWindowFunction;
				}

				return isHaving != false;
			});

			return isHaving;
		}

		public IBuildContext BuildWhere(IBuildContext? parent, IBuildContext sequence, LambdaExpression condition,
			bool checkForSubQuery, bool enforceHaving, bool isTest, bool forJoin)
		{
			if (sequence is not SubQueryContext)
			{
				sequence = new SubQueryContext(sequence);
			}

			var body = SequenceHelper.PrepareBody(condition, sequence);
			var expr = ConvertExpression(body.Unwrap());

			var sc = new SqlSearchCondition();

			var flags = ProjectFlags.SQL;
			if (isTest)
				flags |= ProjectFlags.Test;
			if (forJoin)
				flags |= ProjectFlags.Comparison;

			BuildSearchCondition(sequence, expr, flags, sc.Conditions);

			if (!isTest)
				sequence.SelectQuery.Where.ConcatSearchCondition(sc);

			return sequence;
		}

		sealed class CheckSubQueryForWhereContext
		{
			public CheckSubQueryForWhereContext(ExpressionBuilder builder, IBuildContext buildContext)
			{
				Builder = builder;
				BuildContext = buildContext;
			}

			public bool MakeSubQuery;
			public bool IsHaving;
			public bool IsWhere;

			public readonly ExpressionBuilder Builder;
			public readonly IBuildContext     BuildContext;
		}

		bool IsGrouping(Expression expression, MappingSchema mappingSchema)
		{
			switch (expression.NodeType)
			{
				case ExpressionType.MemberAccess:
				{
					var ma = (MemberExpression)expression;
					return ma.Expression != null && typeof(IGrouping<,>).IsSameOrParentOf(ma.Expression.Type);
				}

				case ExpressionType.Call:
				{
					var mce = (MethodCallExpression)expression;

					if (mce.Object != null && typeof(IGrouping<,>).IsSameOrParentOf(mce.Object.Type))
						return true;

					if (mce.Method == Methods.LinqToDB.GroupBy.Grouping)
						return true;

					return mce.Arguments.Any(static a => typeof(IGrouping<,>).IsSameOrParentOf(a.Type));
				}
			}

			return false;
		}

		#endregion

		#region BuildTake

		public void BuildTake(IBuildContext context, ISqlExpression expr, TakeHints? hints)
		{
			var sql = context.SelectQuery;

			sql.Select.Take(expr, hints);

			if (sql.Select.SkipValue != null &&
				 DataContext.SqlProviderFlags.IsTakeSupported &&
				!DataContext.SqlProviderFlags.GetIsSkipSupportedFlag(sql.Select.TakeValue, sql.Select.SkipValue))
				sql.Select.Take(
					new SqlBinaryExpression(typeof(int), sql.Select.SkipValue, "+", sql.Select.TakeValue!, Precedence.Additive), hints);
		}

		#endregion

		#region SubQueryToSql

		public IBuildContext? GetSubQuery(IBuildContext context, Expression expr, bool isTest)
		{
			var testInfo =
				new BuildInfo(context, expr, new SelectQuery { ParentSelect = context.SelectQuery }) { IsTest = true };

			if (!IsSequence(testInfo))
				return null;
			
			var info = new BuildInfo(context, expr, new SelectQuery {ParentSelect = context.SelectQuery})
			{
				CreateSubQuery = true,
				IsTest         = isTest
			};

			var ctx = BuildSequence(info);

			return ctx;
		}

		#endregion

		#region IsSubQuery

		public bool IsSubQuery(IBuildContext context, MethodCallExpression call)
		{
			var isAggregate = call.IsAggregate(MappingSchema);

			if (isAggregate || call.IsQueryable())
			{
				/*
				var infoOnAggregation = new BuildInfo(context, call, new SelectQuery { ParentSelect = context.SelectQuery }) { InAggregation = true };
				if (IsSequence(infoOnAggregation))
					return false;
					*/

				var info = new BuildInfo(context, call, new SelectQuery { ParentSelect = context.SelectQuery });

				if (!IsSequence(info))
					return false;

				var arg = call.Arguments[0];

				if (isAggregate)
					while (arg.NodeType == ExpressionType.Call && ((MethodCallExpression)arg).Method.Name == "Select")
						arg = ((MethodCallExpression)arg).Arguments[0];

				arg = arg.SkipPathThrough();
				arg = arg.SkipMethodChain(MappingSchema);

				var mc = arg as MethodCallExpression;

				while (mc != null)
				{
					if (!mc.IsQueryable())
					{
						if (mc.IsAssociation(MappingSchema))
							return true;

						return mc.Method.GetTableFunctionAttribute(MappingSchema) != null;
					}

					mc = mc.Arguments[0] as MethodCallExpression;
				}

				return arg.NodeType == ExpressionType.Call || IsSubQuerySource(context, arg);
			}

			return false;
		}

		bool IsSubQuerySource(IBuildContext context, Expression? expr)
		{
			if (expr == null)
				return false;

			var ctx = GetContext(context, expr);

			if (ctx != null && ctx.IsExpression(expr, 0, RequestFor.Object).Result)
				return true;

			while (expr != null)
			{
				switch (expr)
				{
					case MemberExpression me:
						expr = me.Expression;
						continue;
					case MethodCallExpression mc when mc.IsQueryable("AsQueryable"):
						expr = mc.Arguments[0];
						continue;
				}

				break;
			}

			return expr != null && expr.NodeType == ExpressionType.Constant;
		}

		bool IsGroupJoinSource(IBuildContext context, MethodCallExpression call)
		{
			if (!call.IsQueryable() || CountBuilder.MethodNames.Contains(call.Method.Name))
				return false;

			Expression expr = call;

			while (expr.NodeType == ExpressionType.Call)
				expr = ((MethodCallExpression)expr).Arguments[0];

			var ctx = GetContext(context, expr);

			return ctx != null && ctx.IsExpression(expr, 0, RequestFor.GroupJoin).Result;
		}

		#endregion

		#region ConvertExpression

		interface IConvertHelper
		{
			Expression ConvertNull(MemberExpression expression);
		}

		sealed class ConvertHelper<T> : IConvertHelper
			where T : struct
		{
			public Expression ConvertNull(MemberExpression expression)
			{
				return Expression.Call(
					null,
					MemberHelper.MethodOf<T?>(p => Sql.ToNotNull(p)),
					expression.Expression!);
			}
		}

		public Expression ConvertExpression(Expression expression)
		{
			return (_convertExpressionTransformer ??= TransformInfoVisitor<ExpressionBuilder>.Create(this, static (ctx, e) => ctx.ConvertExpressionTransformer(e)))
				.Transform(expression);
		}

		public Expression ConvertSingleExpression(Expression expression)
		{
			return ConvertExpressionTransformer(expression).Expression;
		}

		private TransformInfoVisitor<ExpressionBuilder>? _convertExpressionTransformer;

		private TransformInfo ConvertExpressionTransformer(Expression e)
		{
			if (CanBeConstant(e) || CanBeCompiled(e, false))
				//if ((CanBeConstant(e) || CanBeCompiled(e)) && !PreferServerSide(e))
				return new TransformInfo(e, true);

			switch (e.NodeType)
			{
				//This is to handle VB's weird expression generation when dealing with nullable properties.
				case ExpressionType.Coalesce:
				{
					var b = (BinaryExpression)e;

					if (b.Left is BinaryExpression equalityLeft && b.Right is ConstantExpression constantRight)
						if (equalityLeft.Type.IsNullable())
							if (equalityLeft.NodeType == ExpressionType.Equal && equalityLeft.Left.Type == equalityLeft.Right.Type)
								if (constantRight.Value is bool val && val == false)
									return new TransformInfo(equalityLeft, false);

					break;
				}

				case ExpressionType.New:
				{
					var ex = ConvertNew((NewExpression)e);
					if (ex != null)
						return new TransformInfo(ConvertExpression(ex));
					break;
				}

				case ExpressionType.Call:
				{
					var expr = (MethodCallExpression)e;

					if (expr.Method.IsSqlPropertyMethodEx())
					{
						// transform Sql.Property into member access
						if (expr.Arguments[1].Type != typeof(string))
							throw new ArgumentException("Only strings are allowed for member name in Sql.Property expressions.");

						var entity           = ConvertExpression(expr.Arguments[0]);
						var memberName       = (string)expr.Arguments[1].EvaluateExpression()!;
						var entityDescriptor = MappingSchema.GetEntityDescriptor(entity.Type);

						var memberInfo = entityDescriptor[memberName]?.MemberInfo;
						if (memberInfo == null)
						{
							foreach (var a in entityDescriptor.Associations)
							{
								if (a.MemberInfo.Name == memberName)
								{
									if (memberInfo != null)
										throw new InvalidOperationException("Sequence contains more than one element");
									memberInfo = a.MemberInfo;
								}
							}
						}

						if (memberInfo == null)
							memberInfo = MemberHelper.GetMemberInfo(expr);

						return new TransformInfo(ConvertExpression(Expression.MakeMemberAccess(entity, memberInfo)));
					}

					var cm = ConvertMethod(expr);
					if (cm != null)
						//TODO: looks like a mess: ConvertExpression can not work without OptimizeExpression
						return new TransformInfo(OptimizeExpression(ConvertExpression(cm)));
					break;
				}

				case ExpressionType.MemberAccess:
				{
					var ma = (MemberExpression)e;
					var l  = Expressions.ConvertMember(MappingSchema, ma.Expression?.Type, ma.Member);

					if (l != null)
					{
						var body = l.Body.Unwrap();
						var expr = body.Transform(ma, static (ma, wpi) => wpi.NodeType == ExpressionType.Parameter ? ma.Expression! : wpi);

						if (expr.Type != e.Type)
						{
							//expr = new ChangeTypeExpression(expr, e.Type);
							expr = Expression.Convert(expr, e.Type);
						}

						//TODO: looks like a mess: ConvertExpression can not work without OptimizeExpression
						return new TransformInfo(OptimizeExpression(ConvertExpression(expr)));
					}

					if (ma.Member.IsNullableValueMember())
					{
						var ntype  = typeof(ConvertHelper<>).MakeGenericType(ma.Type);
						var helper = (IConvertHelper)Activator.CreateInstance(ntype)!;
						var expr   = helper.ConvertNull(ma);

						return new TransformInfo(ConvertExpression(expr));
					}

					if (ma.Member.DeclaringType == typeof(TimeSpan))
					{
						switch (ma.Expression!.NodeType)
						{
							case ExpressionType.Subtract:
							case ExpressionType.SubtractChecked:

								Sql.DateParts datePart;

								switch (ma.Member.Name)
								{
									case "TotalMilliseconds": datePart = Sql.DateParts.Millisecond; break;
									case "TotalSeconds"     : datePart = Sql.DateParts.Second;      break;
									case "TotalMinutes"     : datePart = Sql.DateParts.Minute;      break;
									case "TotalHours"       : datePart = Sql.DateParts.Hour;        break;
									case "TotalDays"        : datePart = Sql.DateParts.Day;         break;
									default                 : return new TransformInfo(e);
								}

								var ex = (BinaryExpression)ma.Expression;
								if (ex.Left.Type == typeof(DateTime)
									&& ex.Right.Type == typeof(DateTime))
								{
									var method = MemberHelper.MethodOf(
												() => Sql.DateDiff(Sql.DateParts.Day, DateTime.MinValue, DateTime.MinValue));

									var call   =
												Expression.Convert(
													Expression.Call(
														null,
														method,
														Expression.Constant(datePart),
														Expression.Convert(ex.Right, typeof(DateTime?)),
														Expression.Convert(ex.Left,  typeof(DateTime?))),
													typeof(double));

									return new TransformInfo(ConvertExpression(call));
								}
								else
								{
									var method = MemberHelper.MethodOf(
												() => Sql.DateDiff(Sql.DateParts.Day, DateTimeOffset.MinValue, DateTimeOffset.MinValue));

									var call   =
												Expression.Convert(
													Expression.Call(
														null,
														method,
														Expression.Constant(datePart),
														Expression.Convert(ex.Right, typeof(DateTimeOffset?)),
														Expression.Convert(ex.Left,  typeof(DateTimeOffset?))),
													typeof(double));

									return new TransformInfo(ConvertExpression(call));
								}
						}
					}

					break;
				}

				default:
				{
					if (e is BinaryExpression binary)
					{
						var l = Expressions.ConvertBinary(MappingSchema, binary);
						if (l != null)
						{
							var body = l.Body.Unwrap();
							var expr = body.Transform((l, binary), static (context, wpi) =>
								{
									if (wpi.NodeType == ExpressionType.Parameter)
									{
										if (context.l.Parameters[0] == wpi)
											return context.binary.Left;
										if (context.l.Parameters[1] == wpi)
											return context.binary.Right;
									}

									return wpi;
								});

							if (expr.Type != e.Type)
								expr = new ChangeTypeExpression(expr, e.Type);

							return new TransformInfo(ConvertExpression(expr));
						}
					}
					break;
				}
			}

			return new TransformInfo(e);
		}

		Expression? ConvertMethod(MethodCallExpression pi)
		{
			LambdaExpression? lambda = null;

			if (!pi.Method.IsStatic && pi.Object != null && pi.Object.Type != pi.Method.DeclaringType)
			{
				var concreteTypeMemberInfo = pi.Object.Type.GetMemberEx(pi.Method);
				if (concreteTypeMemberInfo != null)
					lambda = Expressions.ConvertMember(MappingSchema, pi.Object.Type, concreteTypeMemberInfo);
			}

			lambda ??= Expressions.ConvertMember(MappingSchema, pi.Object?.Type, pi.Method);

			return lambda == null ? null : OptimizationContext.ConvertMethod(pi, lambda);
		}

		Expression? ConvertNew(NewExpression pi)
		{
			var lambda = Expressions.ConvertMember(MappingSchema, pi.Type, pi.Constructor!);

			if (lambda != null)
			{
				var ef    = lambda.Body.Unwrap();
				var parms = new Dictionary<string,int>(lambda.Parameters.Count);
				var pn    = 0;

				foreach (var p in lambda.Parameters)
					parms.Add(p.Name!, pn++);

				return ef.Transform((pi, parms), static (context, wpi) =>
				{
					if (wpi.NodeType == ExpressionType.Parameter)
					{
						var pe   = (ParameterExpression)wpi;
						var n    = context.parms[pe.Name!];
						return context.pi.Arguments[n];
					}

					return wpi;
				});
			}

			return null;
		}

		#endregion

		#region BuildExpression

		public SqlInfo[] ConvertExpressions(IBuildContext context, Expression expression, ConvertFlags queryConvertFlag, ColumnDescriptor? columnDescriptor)
		{
			expression = ConvertExpression(expression).UnwrapConvertToObject();

			switch (expression.NodeType)
			{
				case ExpressionType.New:
				{
					var expr = (NewExpression)expression;

					// ReSharper disable ConditionIsAlwaysTrueOrFalse
					// ReSharper disable HeuristicUnreachableCode
					if (expr.Members == null)
						return Array<SqlInfo>.Empty;
					// ReSharper restore HeuristicUnreachableCode
					// ReSharper restore ConditionIsAlwaysTrueOrFalse

					var ed = context.Builder.MappingSchema.GetEntityDescriptor(expr.Type);
					if (expr.Arguments.Count == 0)
						return Array<SqlInfo>.Empty;
					var sqlInfos = new List<SqlInfo>();
					for (var i = 0; i < expr.Arguments.Count; i++)
					{
						var arg = expr.Arguments[i];
						var mi = expr.Members[i];
						if (mi is MethodInfo info)
							mi = info.GetPropertyInfo();

						var descriptor = ed.FindColumnDescriptor(mi);

						if (descriptor == null && EagerLoading.IsDetailsMember(context, arg))
							continue;

						foreach (var si in ConvertExpressions(context, arg.UnwrapConvertToObject(), queryConvertFlag, descriptor))
							sqlInfos.Add(si.Clone(mi));
					}

					return sqlInfos.ToArray();
				}

				case ExpressionType.MemberInit:
				{
					var expr = (MemberInitExpression)expression;
					var ed   = context.Builder.MappingSchema.GetEntityDescriptor(expr.Type);
					var dic  = TypeAccessor.GetAccessor(expr.Type).Members
							.Select(static (m,i) => (m, i))
							.ToDictionary(static _ => _.m.MemberInfo, static _ => _.i);

					var result = new List<SqlInfo>();

					var assignments = new List<(MemberAssignment ma, int order)>();

					foreach (var ma in expr.Bindings.Where(static b => b is MemberAssignment).Cast<MemberAssignment>())
						assignments.Add((ma, dic[expr.Type.GetMemberEx(ma.Member)!]));

					foreach (var (a, _) in assignments.OrderBy(static a => a.order))
					{
						var mi = a.Member;
						if (mi is MethodInfo info)
							mi = info.GetPropertyInfo();

						var descriptor = ed.FindColumnDescriptor(mi);

						if (descriptor == null && EagerLoading.IsDetailsMember(context, a.Expression))
							return Array<SqlInfo>.Empty;

						foreach (var si in ConvertExpressions(context, a.Expression, queryConvertFlag, descriptor))
							result.Add(si.Clone(mi));
					}

					return result.ToArray();
				}
				case ExpressionType.Call:
				{
					var callCtx = GetContext(context, expression);
					if (callCtx != null)
					{
						var mc = (MethodCallExpression)expression;
						if (IsSubQuery(callCtx, mc))
						{
							var subQueryContextInfo = GetSubQueryContext(callCtx, mc, false);
							if (subQueryContextInfo.Context.IsExpression(null, 0, RequestFor.Object).Result)
							{
								var info = subQueryContextInfo.Context.ConvertToSql(null, 0, ConvertFlags.All);
								return info;
							}

							var sql = subQueryContextInfo.Context.GetSubQuery(context);
							if (sql != null)
								return new[] { new SqlInfo(sql) };

							return new[] { new SqlInfo(subQueryContextInfo.Context.SelectQuery) };
						}
					}
					break;
				}
				case ExpressionType.NewArrayInit:
				{
					var expr = (NewArrayExpression)expression;
					var sql = new List<SqlInfo>();
					foreach (var arg in expr.Expressions)
						sql.AddRange(ConvertExpressions(context, arg, queryConvertFlag, columnDescriptor));
					return sql.ToArray();
				}
				case ExpressionType.ListInit:
				{
					var expr = (ListInitExpression)expression;

					var sql = new List<SqlInfo>();
					foreach (var init in expr.Initializers)
						foreach (var arg in init.Arguments)
							sql.AddRange(ConvertExpressions(context, arg, queryConvertFlag, columnDescriptor));
					return sql.ToArray();
				}
			}

			var ctx = GetContext(context, expression);

			if (ctx != null && ctx.IsExpression(expression, 0, RequestFor.Object).Result)
				return ctx.ConvertToSql(expression, 0, queryConvertFlag);

			return new[] { new SqlInfo(ConvertToSql(context, expression, unwrap: false, columnDescriptor: columnDescriptor)) };
		}

		public ISqlExpression ConvertToSqlExpression(IBuildContext context, Expression expression, ColumnDescriptor? columnDescriptor, bool isPureExpression)
		{
			var expr = ConvertExpression(expression);
			return ConvertToSql(context, expr, unwrap: false, columnDescriptor: columnDescriptor, isPureExpression: isPureExpression);
		}

		public ISqlExpression ConvertToExtensionSql(IBuildContext context, Expression expression, ColumnDescriptor? columnDescriptor)
		{
			expression = expression.UnwrapConvertToObject();
			var unwrapped = expression.Unwrap();

			if (typeof(Sql.IQueryableContainer).IsSameOrParentOf(unwrapped.Type))
			{
				Expression preparedExpression;
				if (unwrapped.NodeType == ExpressionType.Call)
					preparedExpression = ((MethodCallExpression)unwrapped).Arguments[0];
				else
					preparedExpression = ((Sql.IQueryableContainer)unwrapped.EvaluateExpression()!).Query.Expression;
				return ConvertToExtensionSql(context, preparedExpression, columnDescriptor);
			}

			if (unwrapped is LambdaExpression lambda)
			{
				IBuildContext valueSequence = context;

				if (context is SelectContext sc && sc.Sequence[0] is GroupByBuilder.GroupByContext)
					valueSequence = sc.Sequence[0];

				if (valueSequence is GroupByBuilder.GroupByContext groupByContext)
				{
					valueSequence = groupByContext.Element;
				}

				var contextRefExpression = new ContextRefExpression(lambda.Parameters[0].Type, valueSequence);

				var body = lambda.GetBody(contextRefExpression);

				var result = ConvertToSql(context, body, unwrap: false, columnDescriptor: columnDescriptor);

				if (!(result is SqlField field) || field.Table!.All != field)
					return result;
				result = context.ConvertToSql(null, 0, ConvertFlags.Field).Select(static _ => _.Sql).First();
				return result;
			}

			/*if (context is SelectContext selectContext)
			{
				var result = ConvertToSql(context, expression, false, columnDescriptor);

				if (!(result is SqlField field) || field.Table!.All != field)
					return result;

				if (null != expression.Find(selectContext.Body))
					return context.ConvertToSql(null, 0, ConvertFlags.Field).Select(static _ => _.Sql).First();
			}*/

			if (context is MethodChainBuilder.ChainContext chainContext)
			{
				if (expression is MethodCallExpression mc && IsSubQuery(context, mc))
					return context.ConvertToSql(null, 0, ConvertFlags.Field).Select(static _ => _.Sql).First();
			}

			return ConvertToSql(context, expression, unwrap: false, columnDescriptor: columnDescriptor);
		}

		[DebuggerDisplay("S: {SelectQuery?.SourceID} F: {Flags}, E: {Expression}, C: {Context}")]
		struct SqlCacheKey
		{
			public SqlCacheKey(Expression? expression, IBuildContext? context, ColumnDescriptor? columnDescriptor, SelectQuery? selectQuery, ProjectFlags flags)
			{
				Expression       = expression;
				Context          = context;
				ColumnDescriptor = columnDescriptor;
				SelectQuery      = selectQuery;
				Flags            = flags;
			}

			public Expression?       Expression       { get; }
			public IBuildContext?    Context          { get; }
			public ColumnDescriptor? ColumnDescriptor { get; }
			public SelectQuery?      SelectQuery      { get; }
			public ProjectFlags      Flags            { get; }

			private sealed class SqlCacheKeyEqualityComparer : IEqualityComparer<SqlCacheKey>
			{
				public bool Equals(SqlCacheKey x, SqlCacheKey y)
				{
					return ExpressionEqualityComparer.Instance.Equals(x.Expression, y.Expression) &&
					       Equals(x.Context, y.Context)                                           &&
					       Equals(x.SelectQuery, y.SelectQuery)                                   &&
					       Equals(x.ColumnDescriptor, y.ColumnDescriptor)                         &&
					       x.Flags == y.Flags;
				}

				public int GetHashCode(SqlCacheKey obj)
				{
					unchecked
					{
						var hashCode = (obj.Expression != null ? ExpressionEqualityComparer.Instance.GetHashCode(obj.Expression) : 0);
						hashCode = (hashCode * 397) ^ (obj.Context          != null ? obj.Context.GetHashCode() : 0);
						hashCode = (hashCode * 397) ^ (obj.SelectQuery      != null ? obj.SelectQuery.GetHashCode() : 0);
						hashCode = (hashCode * 397) ^ (obj.ColumnDescriptor != null ? obj.ColumnDescriptor.GetHashCode() : 0);
						hashCode = (hashCode * 397) ^ (int)obj.Flags;
						return hashCode;
					}
				}
			}

			public static IEqualityComparer<SqlCacheKey> SqlCacheKeyComparer { get; } = new SqlCacheKeyEqualityComparer();
		}

		[DebuggerDisplay("S: {SelectQuery?.SourceID}, E: {Expression}")]
		struct ColumnCacheKey
		{
			public ColumnCacheKey(Expression? expression, Type resultType, SelectQuery selectQuery, SelectQuery? parentQuery)
			{
				Expression  = expression;
				ResultType  = resultType;
				SelectQuery = selectQuery;
				ParentQuery = parentQuery;
			}

			public Expression?  Expression  { get; }
			public Type         ResultType  { get; }
			public SelectQuery  SelectQuery { get; }
			public SelectQuery? ParentQuery { get; }

			private sealed class ColumnCacheKeyEqualityComparer : IEqualityComparer<ColumnCacheKey>
			{
				public bool Equals(ColumnCacheKey x, ColumnCacheKey y)
				{
					return x.ResultType == y.ResultType                                           &&
					       ExpressionEqualityComparer.Instance.Equals(x.Expression, y.Expression) &&
					       ReferenceEquals(x.SelectQuery, y.SelectQuery) &&
					       ReferenceEquals(x.ParentQuery, y.ParentQuery);
				}

				public int GetHashCode(ColumnCacheKey obj)
				{
					unchecked
					{
						var hashCode = obj.ResultType.GetHashCode();
						hashCode = (hashCode * 397) ^ (obj.Expression != null ? ExpressionEqualityComparer.Instance.GetHashCode(obj.Expression) : 0);
						hashCode = (hashCode * 397) ^ obj.SelectQuery?.GetHashCode() ?? 0;
						hashCode = (hashCode * 397) ^ (obj.ParentQuery != null ? obj.ParentQuery.GetHashCode() : 0);
						return hashCode;
					}
				}
			}

			public static IEqualityComparer<ColumnCacheKey> ColumnCacheKeyComparer { get; } = new ColumnCacheKeyEqualityComparer();
		}

		Dictionary<SqlCacheKey, Expression> _preciseCachedSql = new(SqlCacheKey.SqlCacheKeyComparer);
		Dictionary<SqlCacheKey, Expression> _cachedSql = new(SqlCacheKey.SqlCacheKeyComparer);

		public SqlPlaceholderExpression ConvertToSqlPlaceholder(IBuildContext context, Expression expression, ProjectFlags flags = ProjectFlags.SQL, bool unwrap = false, ColumnDescriptor? columnDescriptor = null, bool isPureExpression = false)
		{
			var expr = ConvertToSqlExpr(context, expression, flags, unwrap, columnDescriptor, isPureExpression: isPureExpression);

			if (expr is not SqlPlaceholderExpression placeholder)
			{
				if (expr is SqlErrorExpression errorExpression)
					throw errorExpression.CreateError();

				throw CreateSqlError(context, expression).CreateError();
			}

			return placeholder;
		}

		public ISqlExpression ConvertToSql(IBuildContext context, Expression expression, ProjectFlags flags = ProjectFlags.SQL, bool unwrap = false, ColumnDescriptor? columnDescriptor = null, bool isPureExpression = false)
		{
			var placeholder = ConvertToSqlPlaceholder(context, expression, flags, unwrap: unwrap, columnDescriptor: columnDescriptor, isPureExpression: isPureExpression);

			return placeholder.Sql;
		}

		public static SqlPlaceholderExpression CreatePlaceholder(IBuildContext context, ISqlExpression sqlExpression,
			Expression path, Type? convertType = null, string? alias = null, int? index = null, Expression? trackingPath = null)
		{
			var placeholder = new SqlPlaceholderExpression(context.SelectQuery, sqlExpression, path, convertType, alias, index, trackingPath ?? path);
			return placeholder;
		}

		public static SqlPlaceholderExpression CreatePlaceholder(SelectQuery? selectQuery, ISqlExpression sqlExpression,
			Expression path, Type? convertType = null, string? alias = null, int? index = null, Expression? trackingPath = null)
		{
			var placeholder = new SqlPlaceholderExpression(selectQuery, sqlExpression, path, convertType, alias, index, trackingPath ?? path);
			return placeholder;
		}

		/// <summary>
		/// Converts to Expression which may contain SQL or convert error.
		/// </summary>
		/// <param name="context"></param>
		/// <param name="expression"></param>
		/// <param name="flags"></param>
		/// <param name="unwrap"></param>
		/// <param name="columnDescriptor"></param>
		/// <param name="isPureExpression"></param>
		/// <param name="alias"></param>
		/// <returns></returns>
		public Expression ConvertToSqlExpr(IBuildContext context, Expression expression, ProjectFlags flags = ProjectFlags.SQL,
			bool unwrap = false, ColumnDescriptor? columnDescriptor = null, bool isPureExpression = false,
			string? alias = null)
		{
			// remove keys flag. We can cache SQL
			var cacheFlags = flags & ~ProjectFlags.Keys;

			var cacheKey        = new SqlCacheKey(expression, null, columnDescriptor, null, cacheFlags);
			var preciseCacheKey = new SqlCacheKey(expression, null, columnDescriptor, context?.SelectQuery, cacheFlags);

			if (_preciseCachedSql.TryGetValue(preciseCacheKey, out var sqlExpr))
			{
				return sqlExpr;
			}

			var cache = expression is SqlPlaceholderExpression ||
			            null != expression.Find(1, (_, e) => e is ContextRefExpression);

			ISqlExpression? sql = null;
			Expression?     result = null;

			var isFirst = true;

			var newExpr = expression;

			while (true)
			{
				if (typeof(IToSqlConverter).IsSameOrParentOf(newExpr.Type))
				{
					sql = ConvertToSqlConvertible(newExpr);
				}

				if (sql == null)
				{
					if (!PreferServerSide(newExpr, false))
					{
						if (columnDescriptor?.ValueConverter == null && CanBeConstant(newExpr))
						{
							sql = BuildConstant(newExpr, columnDescriptor);
						}
						else if (CanBeCompiled(newExpr, false))
						{
							if ((newExpr.NodeType == ExpressionType.MemberInit ||
							     newExpr.NodeType == ExpressionType.New) 
							    && !MappingSchema.IsScalarType(newExpr.Type) && flags.HasFlag(ProjectFlags.Keys))
							{
								// expression will be needed for comparison
								newExpr = SqlGenericConstructorExpression.Parse(newExpr);
							}
							else
								if (!isFirst)
									sql = ParametersContext.BuildParameter(newExpr, columnDescriptor, alias: alias).SqlParameter;
						}
					}
				}

				if (!isFirst)
					break;

				if (sql == null)
				{
					newExpr = MakeExpression(context, newExpr, flags);
					if (newExpr is SqlPlaceholderExpression)
					{
						result = newExpr;
						break;
					}
				}
				else
					break;

				isFirst = false;
			}

			if (result == null)
			{
				if (sql != null)
				{
					result = CreatePlaceholder(context.SelectQuery, sql, newExpr, alias: alias);
				}
				else
				{
					result = ConvertToSqlInternal(context, newExpr, flags, unwrap: unwrap, columnDescriptor: columnDescriptor, isPureExpression: isPureExpression, alias: alias);
				}
			} 

			// nesting for Expressions updated in finalization
			var updateNesting = !flags.HasFlag(ProjectFlags.Test) && !flags.HasFlag(ProjectFlags.Expression);

			_cachedSql[cacheKey] = result;

			if (updateNesting)
			{
				result = UpdateNesting(context, result);
			}

			if (result is SqlPlaceholderExpression placeholder)
			{
				if (expression is not SqlPlaceholderExpression)
					placeholder = placeholder.WithTrackingPath(expression);

				if (cache)
				{
					if (updateNesting && placeholder.SelectQuery != context.SelectQuery &&
					    placeholder.Sql is not SqlColumn)
					{
						// recreate placeholder
						placeholder = CreatePlaceholder(context.SelectQuery, placeholder.Sql, placeholder.Path,
							placeholder.ConvertType, placeholder.Alias, placeholder.Index, trackingPath: placeholder.TrackingPath);
					}

					if (expression is not SqlPlaceholderExpression)
						placeholder = placeholder.WithTrackingPath(expression);

					_preciseCachedSql[preciseCacheKey] = placeholder;
				}

				result = placeholder;
			}

			return result;
		}


		Expression ConvertToSqlInternal(IBuildContext context, Expression expression, ProjectFlags flags, bool unwrap = false, ColumnDescriptor? columnDescriptor = null, bool isPureExpression = false, string? alias = null)
		{
			switch (expression.NodeType)
			{
				case ExpressionType.AndAlso:
				case ExpressionType.OrElse:
				case ExpressionType.Not:
				case ExpressionType.Equal:
				case ExpressionType.NotEqual:
				case ExpressionType.GreaterThan:
				case ExpressionType.GreaterThanOrEqual:
				case ExpressionType.LessThan:
				case ExpressionType.LessThanOrEqual:
				{
					var condition = new SqlSearchCondition();
					if (!BuildSearchCondition(context, expression, flags, condition.Conditions))
						return CreateSqlError(context, expression);
					return CreatePlaceholder(context, condition, expression, alias: alias);
				}

				case ExpressionType.And:
				case ExpressionType.Or:
				{
					if (expression.Type == typeof(bool))
						goto case ExpressionType.AndAlso;
					goto case ExpressionType.Add;
				}

				case ExpressionType.Add:
				case ExpressionType.AddChecked:
				case ExpressionType.Divide:
				case ExpressionType.ExclusiveOr:
				case ExpressionType.Modulo:
				case ExpressionType.Multiply:
				case ExpressionType.MultiplyChecked:
				case ExpressionType.Power:
				case ExpressionType.Subtract:
				case ExpressionType.SubtractChecked:
				case ExpressionType.Coalesce:
				{
					var e = (BinaryExpression)expression;

					columnDescriptor = SuggestColumnDescriptor(context, e.Left, e.Right, flags);

					var leftExpr  = TryConvertToSqlPlaceholder(context, e.Left, flags, columnDescriptor);
					var rightExpr = TryConvertToSqlPlaceholder(context, e.Right, flags, columnDescriptor);

					if (leftExpr == null || rightExpr == null)
					{
						return e.Update(leftExpr ?? e.Left, e.Conversion, rightExpr ?? e.Right);
					}

					var l = leftExpr.Sql;
					var r = rightExpr.Sql;
					var t = e.Type;

					switch (expression.NodeType)
					{
						case ExpressionType.Add:
						case ExpressionType.AddChecked: return CreatePlaceholder(context, new SqlBinaryExpression(t, l, "+", r, Precedence.Additive), expression, alias: alias);
						case ExpressionType.And: return CreatePlaceholder(context, new SqlBinaryExpression(t, l, "&", r, Precedence.Bitwise), expression, alias: alias);
						case ExpressionType.Divide: return CreatePlaceholder(context, new SqlBinaryExpression(t, l, "/", r, Precedence.Multiplicative), expression, alias: alias);
						case ExpressionType.ExclusiveOr: return CreatePlaceholder(context, new SqlBinaryExpression(t, l, "^", r, Precedence.Bitwise), expression, alias: alias);
						case ExpressionType.Modulo: return CreatePlaceholder(context, new SqlBinaryExpression(t, l, "%", r, Precedence.Multiplicative), expression, alias: alias);
						case ExpressionType.Multiply:
						case ExpressionType.MultiplyChecked: return CreatePlaceholder(context, new SqlBinaryExpression(t, l, "*", r, Precedence.Multiplicative), expression, alias: alias);
						case ExpressionType.Or: return CreatePlaceholder(context, new SqlBinaryExpression(t, l, "|", r, Precedence.Bitwise), expression, alias: alias);
						case ExpressionType.Power: return CreatePlaceholder(context, new SqlFunction(t, "Power", l, r), expression, alias: alias);
						case ExpressionType.Subtract:
						case ExpressionType.SubtractChecked: return CreatePlaceholder(context, new SqlBinaryExpression(t, l, "-", r, Precedence.Subtraction), expression, alias: alias);
						case ExpressionType.Coalesce:
						{
							if (QueryHelper.UnwrapExpression(r) is SqlFunction c)
							{
								if (c.Name is "Coalesce" or PseudoFunctions.COALESCE)
								{
									var parms = new ISqlExpression[c.Parameters.Length + 1];

									parms[0] = l;
									c.Parameters.CopyTo(parms, 1);

									return CreatePlaceholder(context, PseudoFunctions.MakeCoalesce(t, parms), expression, alias: alias);
								}
							}

							return CreatePlaceholder(context, PseudoFunctions.MakeCoalesce(t, l, r), expression, alias: alias);
						}
					}

					break;
				}

				case ExpressionType.UnaryPlus:
				case ExpressionType.Negate:
				case ExpressionType.NegateChecked:
				{
					var e = (UnaryExpression)expression;
					var o = ConvertToSql(context, e.Operand);
					var t = e.Type;

					switch (expression.NodeType)
					{
						case ExpressionType.UnaryPlus: return CreatePlaceholder(context, o, expression);
						case ExpressionType.Negate:
						case ExpressionType.NegateChecked:
							return CreatePlaceholder(context, new SqlBinaryExpression(t, new SqlValue(-1), "*", o, Precedence.Multiplicative), expression, alias: alias);
					}

					break;
				}

				case ExpressionType.Convert:
				case ExpressionType.ConvertChecked:
				{
					var e = (UnaryExpression)expression;

					if (!TryConvertToSql(context, flags, e.Operand, columnDescriptor, out var o, out var oError))
						return oError;

					if (e.Method == null && (e.IsLifted || e.Type == typeof(object)))
						return CreatePlaceholder(context, o, expression, alias: alias);

					if (e.Type == typeof(bool) && e.Operand.Type == typeof(SqlBoolean))
						return CreatePlaceholder(context, o, expression, alias: alias);

					if (e.Type == typeof(Enum) && e.Operand.Type.IsEnum)
						return CreatePlaceholder(context, o, expression, alias: alias);

					var t = e.Operand.Type;
					var s = MappingSchema.GetDataType(t);

					if (o.SystemType != null && s.Type.SystemType == typeof(object))
					{
						t = o.SystemType;
						s = MappingSchema.GetDataType(t);
					}

					if (e.Type == t ||
						t.IsEnum && Enum.GetUnderlyingType(t) == e.Type ||
						e.Type.IsEnum && Enum.GetUnderlyingType(e.Type) == t)
					{
						return CreatePlaceholder(context, o, expression, alias: alias);
					}

					return CreatePlaceholder(context, PseudoFunctions.MakeConvert(MappingSchema.GetDataType(e.Type), s, o), expression, alias: alias);
				}

				case ExpressionType.Conditional:
				{
					var e = (ConditionalExpression)expression;

					/*if (flags.IsSql() && e.Test is SqlReaderIsNullExpression reader)
					{
						//TODO: not so elegant, prediction that expression was modified by DefaultIfEmptyContext
						var defaultValue = reader.IsNot ? e.IfFalse : e.IfTrue;
						if (defaultValue.NodeType == ExpressionType.Default || defaultValue is DefaultValueExpression)
						{
							var wrapped = reader.IsNot ? e.IfTrue : e.IfFalse;
							return ConvertToSqlExpr(context, wrapped, flags, columnDescriptor: columnDescriptor, isPureExpression: isPureExpression);
						}
					}*/

					var testExpr  = ConvertToSqlExpr(context, e.Test, flags, columnDescriptor: columnDescriptor, isPureExpression: isPureExpression);
					var trueExpr  = ConvertToSqlExpr(context, e.IfTrue, flags, columnDescriptor: columnDescriptor, isPureExpression: isPureExpression);
					var falseExpr = ConvertToSqlExpr(context, e.IfFalse, flags, columnDescriptor: columnDescriptor, isPureExpression: isPureExpression);

					if (testExpr is SqlPlaceholderExpression testSql && 
					    trueExpr is SqlPlaceholderExpression trueSql &&
					    falseExpr is SqlPlaceholderExpression falseSql)
					{
						if (testSql.Sql is SqlSearchCondition sc)
						{
							sc = SelectQueryOptimizer.OptimizeSearchCondition(sc, new EvaluationContext());

							if (sc.Conditions.Count == 1                                 && !sc.Conditions[0].IsNot &&
							    sc.Conditions[0].Predicate is SqlPredicate.IsNull isnull && isnull.IsNot)
							{
								if (QueryHelper.IsNullValue(falseSql.Sql) && trueSql.Sql.Equals(isnull.Expr1))
									return CreatePlaceholder(context, isnull.Expr1, expression);
							}

						}

						if (QueryHelper.UnwrapExpression(falseSql.Sql) is SqlFunction c && c.Name == "CASE")
						{
							var parms = new ISqlExpression[c.Parameters.Length + 2];

							parms[0] = testSql.Sql;
							parms[1] = trueSql.Sql;
							c.Parameters.CopyTo(parms, 2);

							return CreatePlaceholder(context, new SqlFunction(e.Type, "CASE", parms) { CanBeNull = trueSql.Sql.CanBeNull || falseSql.Sql.CanBeNull || c.CanBeNull}, expression, alias: alias);
						}

						return CreatePlaceholder(context, new SqlFunction(e.Type, "CASE", testSql.Sql, trueSql.Sql, falseSql.Sql) { CanBeNull = trueSql.Sql.CanBeNull || falseSql.Sql.CanBeNull }, expression, alias: alias);
					}

					if (trueExpr is not SqlPlaceholderExpression || falseExpr is not SqlPlaceholderExpression)
						return e.Update(testExpr, e.IfTrue, e.IfFalse);

					return e.Update(testExpr, trueExpr, falseExpr);
				}

				case ExpressionType.Extension:
				{
					if (expression is SqlPlaceholderExpression placeholder)
					{
						return placeholder;
					}

					if (expression is SqlGenericConstructorExpression genericConstructor)
					{
						var newConstructor = genericConstructor.ReplaceAssignments(genericConstructor.Assignments.Select(a =>
							a.WithExpression(ConvertToSqlExpr(context, a.Expression, flags, unwrap, columnDescriptor,
								isPureExpression, a.MemberInfo.Name))).ToList());

						newConstructor = newConstructor.ReplaceParameters(genericConstructor.Parameters.Select(p =>
							p.WithExpression(ConvertToSqlExpr(context, p.Expression, flags, unwrap, columnDescriptor,
								isPureExpression, p.MemberInfo?.Name ?? alias))).ToList());

						return newConstructor;
					}

					if (expression is SqlReaderIsNullExpression readerIsNullExpression && flags.HasFlag(ProjectFlags.SQL))
					{
						var sc = new SqlSearchCondition();

						var notNullPlaceholder = readerIsNullExpression.Placeholder;
						if (!flags.IsTest())
							notNullPlaceholder = (SqlPlaceholderExpression)UpdateNesting(context, notNullPlaceholder);
						sc.Conditions.Add(new SqlCondition(false, new SqlPredicate.IsNull(notNullPlaceholder.Sql, readerIsNullExpression.IsNot)));
						return CreatePlaceholder(context, sc, expression, alias: readerIsNullExpression.IsNot ? "not_null" : "null");
					}

					break;
				}

				case ExpressionType.Call:
				{
					var e = (MethodCallExpression)expression;

					/*var isAggregation = e.IsAggregate(MappingSchema);
					if (isAggregation && !e.IsQueryable())
					{
						var arg = e.Arguments[0];
						var enumerableType = arg.Type;
						if (EagerLoading.IsEnumerableType(enumerableType, MappingSchema))
						{
							var elementType = EagerLoading.GetEnumerableElementType(enumerableType, MappingSchema);
							if (!e.Method.GetParameters()[0].ParameterType.IsSameOrParentOf(typeof(IEnumerable<>).MakeGenericType(elementType)))
								isAggregation = false;
						}
					}*/

					/*
					var buildInfo = new BuildInfo((IBuildContext?)null, e, new SelectQuery());
					if (IsSequence(buildInfo))
					{
						var subqueryCtx  = GetSubQueryContext(context, e, flags.HasFlag(ProjectFlags.Test));
						var subqueryExpr = new ContextRefExpression(e.Type, subqueryCtx.Context);

						return ConvertToSqlExpr(context, subqueryExpr, flags, unwrap, columnDescriptor, isPureExpression);
					}
					*/

					/*
					if ((isAggregation || e.IsQueryable()) && !ContainsBuilder.IsConstant(e))
					{
						if (IsSubQuery(context!, e))
						{
							return CreatePlaceholder(context, SubQueryToSql(context!, e), expression);
						}

						if (isAggregation)
						{
							var ctx = GetContext(context, expression);

							if (ctx != null)
							{
								var sql = ctx.RequireSqlExpression(expression);

								return sql;
							}

							break;
						}

						return CreatePlaceholder(context, SubQueryToSql(context!, e), expression);
					}
					*/

					var expr = ConvertMethod(e);

					if (expr != null)
						return ConvertToSqlExpr(context, expr, unwrap: unwrap, alias: alias, flags: flags, columnDescriptor: columnDescriptor, isPureExpression: isPureExpression);

					var attr = e.Method.GetExpressionAttribute(MappingSchema);

					if (attr != null)
					{
						return CreatePlaceholder(context, ConvertExtensionToSql(context!, attr, e), expression, alias: alias);
					}

					if (e.Method.IsSqlPropertyMethodEx())
						return CreatePlaceholder(context, ConvertToSql(context, ConvertExpression(expression), unwrap: unwrap), expression, alias: alias);

					if (e.Method.DeclaringType == typeof(string) && e.Method.Name == "Format")
					{
						return CreatePlaceholder(context, ConvertFormatToSql(context, e, isPureExpression), expression, alias: alias);
					}

					if (e.IsSameGenericMethod(Methods.LinqToDB.SqlExt.Alias))
					{
						var sql = ConvertToSql(context, e.Arguments[0], unwrap: unwrap);
						return CreatePlaceholder(context, sql, expression, alias: alias);
					}

					break;
				}

				case ExpressionType.Invoke:
				{
					var pi = (InvocationExpression)expression;
					var ex = pi.Expression;

					if (ex.NodeType == ExpressionType.Quote)
						ex = ((UnaryExpression)ex).Operand;

					if (ex.NodeType == ExpressionType.Lambda)
					{
						var l   = (LambdaExpression)ex;
						var dic = new Dictionary<Expression,Expression>();

						for (var i = 0; i < l.Parameters.Count; i++)
							dic.Add(l.Parameters[i], pi.Arguments[i]);

						var pie = l.Body.Transform(dic, static (dic, wpi) => dic.TryGetValue(wpi, out var ppi) ? ppi : wpi);

						return CreatePlaceholder(context, ConvertToSql(context, pie), expression, alias: alias);
					}

					break;
				}

				case ExpressionType.TypeIs:
				{
					var condition = new SqlSearchCondition();
					BuildSearchCondition(context, expression, flags, condition.Conditions);
					return CreatePlaceholder(context, condition, expression, alias: alias);
				}

				case ExpressionType.TypeAs:
				{
					var unary     = (UnaryExpression)expression;
					var testExpr  = MakeIsPredicateExpression(context, Expression.TypeIs(unary.Operand, unary.Type));
					var trueCase  = Expression.Convert(unary.Operand, unary.Type);
					var falseCase = Expression.Default(unary.Type);

					var cond = Expression.Condition(testExpr, trueCase, falseCase);

					return ConvertToSqlExpr(context, cond, unwrap: unwrap, alias: alias, flags: flags, columnDescriptor: columnDescriptor, isPureExpression: isPureExpression);
				}

				case ChangeTypeExpression.ChangeTypeType:
					return CreatePlaceholder(context, ConvertToSql(context, ((ChangeTypeExpression)expression).Expression), expression, alias: alias);

				case ExpressionType.Constant:
				{
					var cnt = (ConstantExpression)expression;
					if (cnt.Value is ISqlExpression sql)
						return CreatePlaceholder(context, sql, expression, alias: alias);
					break;
				}

				case ExpressionType.New:
				case ExpressionType.MemberInit:
				{
					if (SqlGenericConstructorExpression.Parse(expression) is SqlGenericConstructorExpression transformed)
					{
						return ConvertToSqlExpr(context, transformed, flags, unwrap, columnDescriptor, isPureExpression,
							alias);
					}

					break;
				}

				/*default:
				{
					expression = BuildSqlExpression(new Dictionary<Expression, Expression>(), context, expression,
						flags, alias);

					break;
				}*/
			}

			if (expression.Type == typeof(bool) && _convertedPredicates.Add(expression))
			{
				var predicate = ConvertPredicate(context, expression, flags);
				if (predicate == null)
					return CreateSqlError(context, expression);

				_convertedPredicates.Remove(expression);
				return CreatePlaceholder(context, new SqlSearchCondition(new SqlCondition(false, predicate)), expression, alias: alias);
			}

			return expression;
		}


		public ISqlExpression ConvertFormatToSql(IBuildContext? context, MethodCallExpression mc, bool isPureExpression)
		{
			// TODO: move PrepareRawSqlArguments to more correct location
			TableBuilder.PrepareRawSqlArguments(mc, null,
				out var format, out var arguments);

			var sqlArguments = new List<ISqlExpression>();
			foreach (var a in arguments)
				sqlArguments.Add(ConvertToSql(context, a));

			if (isPureExpression)
				return new SqlExpression(mc.Type, format, Precedence.Primary, sqlArguments.ToArray());

			return QueryHelper.ConvertFormatToConcatenation(format, sqlArguments);
		}

		public ISqlExpression ConvertExtensionToSql(IBuildContext context, Sql.ExpressionAttribute attr, MethodCallExpression mc)
		{
			var inlineParameters = DataContext.InlineParameters;

			if (attr.InlineParameters)
				DataContext.InlineParameters = true;

			var sqlExpression = attr.GetExpression(
				(this_: this, context),
				DataContext,
				context!.SelectQuery,
				mc,
				static (context, e, descriptor) => context.this_.ConvertToExtensionSql(context.context, e, descriptor));

			if (sqlExpression == null)
				throw new LinqToDBException($"Cannot convert to SQL method '{mc}'.");

			DataContext.InlineParameters = inlineParameters;

			return sqlExpression;
		}

		public static ISqlExpression ConvertToSqlConvertible(Expression expression)
		{
			var l = Expression.Lambda<Func<IToSqlConverter>>(Expression.Convert(expression, typeof(IToSqlConverter)));
			var f = l.CompileExpression();
			var c = f();

			return c.ToSql(expression);
		}

		readonly HashSet<Expression> _convertedPredicates = new ();

		#endregion

		#region IsServerSideOnly

		public bool IsServerSideOnly(Expression expr)
		{
			return _optimizationContext.IsServerSideOnly(expr);
		}

		#endregion

		#region CanBeConstant

		bool CanBeConstant(Expression expr)
		{
			return _optimizationContext.CanBeConstant(expr);
		}

		#endregion

		#region CanBeCompiled

		public bool CanBeCompiled(Expression expr, bool inProjection)
		{
			return _optimizationContext.CanBeCompiled(expr, inProjection);
		}

		#endregion

		#region Build Constant

		readonly Dictionary<Tuple<Expression, ColumnDescriptor?>,SqlValue> _constants = new ();

		SqlValue BuildConstant(Expression expr, ColumnDescriptor? columnDescriptor)
		{
			var key = Tuple.Create(expr, columnDescriptor);
			if (_constants.TryGetValue(key, out var sqlValue))
				return sqlValue;

			var dbType = columnDescriptor?.GetDbDataType(true).WithSystemType(expr.Type) ?? new DbDataType(expr.Type);

			var unwrapped = expr.Unwrap();
			if (unwrapped != expr && !MappingSchema.ValueToSqlConverter.CanConvert(dbType.SystemType) &&
				MappingSchema.ValueToSqlConverter.CanConvert(unwrapped.Type))
			{
				dbType = dbType.WithSystemType(unwrapped.Type);
				expr   = unwrapped;
			}

			dbType = dbType.WithSystemType(expr.Type);

			if (columnDescriptor != null)
			{
				expr = columnDescriptor.ApplyConversions(expr, dbType, true);
			}
			else
			{
				if (!MappingSchema.ValueToSqlConverter.CanConvert(dbType.SystemType))
					expr = ColumnDescriptor.ApplyConversions(MappingSchema, expr, dbType, null, true);
			}

			var value = expr.EvaluateExpression();

			sqlValue = MappingSchema.GetSqlValue(expr.Type, value);

			_constants.Add(key, sqlValue);

			return sqlValue;
		}

		#endregion

		#region Predicate Converter

		//TODO: return SqlPlaceholderExpression
		ISqlPredicate? ConvertPredicate(IBuildContext? context, Expression expression, ProjectFlags flags)
		{
			ISqlExpression IsCaseSensitive(MethodCallExpression mc)
			{
				if (mc.Arguments.Count <= 1)
					return new SqlValue(typeof(bool?), null);

				if (!typeof(StringComparison).IsSameOrParentOf(mc.Arguments[1].Type))
					return new SqlValue(typeof(bool?), null);

				var arg = mc.Arguments[1];

				if (arg.NodeType == ExpressionType.Constant || arg.NodeType == ExpressionType.Default)
				{
					var comparison = (StringComparison)(arg.EvaluateExpression() ?? throw new InvalidOperationException());
					return new SqlValue(comparison == StringComparison.CurrentCulture   ||
					                    comparison == StringComparison.InvariantCulture ||
					                    comparison == StringComparison.Ordinal);
				}

				var variable   = Expression.Variable(typeof(StringComparison), "c");
				var assignment = Expression.Assign(variable, arg);
				var expr       = (Expression)Expression.Equal(variable, Expression.Constant(StringComparison.CurrentCulture));
				expr = Expression.OrElse(expr, Expression.Equal(variable, Expression.Constant(StringComparison.InvariantCulture)));
				expr = Expression.OrElse(expr, Expression.Equal(variable, Expression.Constant(StringComparison.Ordinal)));
				expr = Expression.Block(new[] {variable}, assignment, expr);

				var parameter = ParametersContext.BuildParameter(expr, columnDescriptor: null, forceConstant: true);
				parameter.SqlParameter.IsQueryParameter = false;

				return parameter.SqlParameter;
			}

			switch (expression.NodeType)
			{
				case ExpressionType.Equal:
				case ExpressionType.NotEqual:
				case ExpressionType.GreaterThan:
				case ExpressionType.GreaterThanOrEqual:
				case ExpressionType.LessThan:
				case ExpressionType.LessThanOrEqual:
				{
					var e = (BinaryExpression)expression;

					var left  = MakeExpression(context, e.Left, flags.ExpandFlag());
					var right = MakeExpression(context, e.Right, flags.ExpandFlag());

					var newExpr   = e.Update(left, e.Conversion, right);
					var optimized = OptimizationContext.OptimizeExpressionTree(newExpr, false);

					if (!ReferenceEquals(optimized, newExpr))
					{
						return ConvertPredicate(context, optimized, flags);
					}

					return ConvertCompare(context, expression.NodeType, left, right, flags);
				}

				case ExpressionType.Call:
				{
					var e = (MethodCallExpression)expression;

					ISqlPredicate? predicate = null;

					if (e.Method.Name == "Equals" && e.Object != null && e.Arguments.Count == 1)
						return ConvertCompare(context, ExpressionType.Equal, e.Object, e.Arguments[0], flags);

					if (e.Method.DeclaringType == typeof(string))
					{
						switch (e.Method.Name)
						{
								case "Contains"   : predicate = CreateStringPredicate(context, e, SqlPredicate.SearchString.SearchKind.Contains,   IsCaseSensitive(e), flags); break;
								case "StartsWith" : predicate = CreateStringPredicate(context, e, SqlPredicate.SearchString.SearchKind.StartsWith, IsCaseSensitive(e), flags); break;
								case "EndsWith"   : predicate = CreateStringPredicate(context, e, SqlPredicate.SearchString.SearchKind.EndsWith,   IsCaseSensitive(e), flags); break;
						}
					}
					else if (e.Method.Name == "Contains")
					{
						if (e.Method.DeclaringType == typeof(Enumerable) ||
							typeof(IList).IsSameOrParentOf(e.Method.DeclaringType!) ||
							typeof(ICollection<>).IsSameOrParentOf(e.Method.DeclaringType!) ||
							typeof(IReadOnlyCollection<>).IsSameOrParentOf(e.Method.DeclaringType!))
						{
							predicate = ConvertInPredicate(context!, e);
						}
					}
					else if (e.Method.Name == "ContainsValue" && typeof(Dictionary<,>).IsSameOrParentOf(e.Method.DeclaringType!))
					{
						var args = e.Method.DeclaringType!.GetGenericArguments(typeof(Dictionary<,>))!;
						var minf = EnumerableMethods
								.First(static m => m.Name == "Contains" && m.GetParameters().Length == 2)
								.MakeGenericMethod(args[1]);

						var expr = Expression.Call(
								minf,
								ExpressionHelper.PropertyOrField(e.Object!, "Values"),
								e.Arguments[0]);

						predicate = ConvertInPredicate(context!, expr);
					}
					else if (e.Method.Name == "ContainsKey" &&
						(typeof(IDictionary<,>).IsSameOrParentOf(e.Method.DeclaringType!) ||
						 typeof(IReadOnlyDictionary<,>).IsSameOrParentOf(e.Method.DeclaringType!)))
					{
						var type = typeof(IDictionary<,>).IsSameOrParentOf(e.Method.DeclaringType!) ? typeof(IDictionary<,>) : typeof(IReadOnlyDictionary<,>);
						var args = e.Method.DeclaringType!.GetGenericArguments(type)!;
						var minf = EnumerableMethods
								.First(static m => m.Name == "Contains" && m.GetParameters().Length == 2)
								.MakeGenericMethod(args[0]);

						var expr = Expression.Call(
								minf,
								ExpressionHelper.PropertyOrField(e.Object!, "Keys"),
								e.Arguments[0]);

						predicate = ConvertInPredicate(context!, expr);
					}
 
#if NETFRAMEWORK
					else if (e.Method == ReflectionHelper.Functions.String.Like11) predicate = ConvertLikePredicate(context!, e, flags);
					else if (e.Method == ReflectionHelper.Functions.String.Like12) predicate = ConvertLikePredicate(context!, e, flags);
#endif
					else if (e.Method == ReflectionHelper.Functions.String.Like21) predicate = ConvertLikePredicate(context!, e, flags);
					else if (e.Method == ReflectionHelper.Functions.String.Like22) predicate = ConvertLikePredicate(context!, e, flags);

					if (predicate != null)
						return predicate;

					var attr = e.Method.GetExpressionAttribute(MappingSchema);

					if (attr != null && attr.GetIsPredicate(expression))
						break;

					break;
				}

				case ExpressionType.Conditional:
					return new SqlPredicate.ExprExpr(
							ConvertToSql(context, expression),
							SqlPredicate.Operator.Equal,
							new SqlValue(true), null);

				case ExpressionType.TypeIs:
				{
					var e   = (TypeBinaryExpression)expression;
					var contextRef = GetRootContext(context, e.Expression, false);

					if (contextRef != null && SequenceHelper.GetTableContext(contextRef.BuildContext) != null)
						return MakeIsPredicate(contextRef.BuildContext, e, flags);

					break;
				}

				case ExpressionType.Convert:
				{
					var e = (UnaryExpression)expression;

					if (e.Type == typeof(bool) && e.Operand.Type == typeof(SqlBoolean))
						return ConvertPredicate(context, e.Operand, flags);

					break;
				}
			}

			if (!TryConvertToSql(context, flags, expression, null, out var ex, out _))
				return null;

			if (SqlExpression.NeedsEqual(ex))
			{
				var descriptor = QueryHelper.GetColumnDescriptor(ex);
				var trueValue  = ConvertToSql(context, ExpressionInstances.True, columnDescriptor: descriptor);
				var falseValue = ConvertToSql(context, ExpressionInstances.False, columnDescriptor: descriptor);

				return new SqlPredicate.IsTrue(ex, trueValue, falseValue, Configuration.Linq.CompareNullsAsValues ? false : null, false);
			}

			return new SqlPredicate.Expr(ex);
		}

		#region ConvertCompare

		static LambdaExpression BuildMemberPathLambda(Expression path)
		{
			var memberPath = new List<MemberInfo>();

			var current = path;
			do
			{
				if (current is MemberExpression me)
				{
					current = me.Expression;
					memberPath.Add(me.Member);
				}
				else 
					break;

			} while (true);

			var        param = Expression.Parameter(current.Type, "o");
			Expression body  = param;
			for (int i = memberPath.Count - 1; i >= 0; i--)
			{
				body = Expression.MakeMemberAccess(body, memberPath[i]);
			}

			return Expression.Lambda(body, param);
		}

		public ISqlPredicate? ConvertCompare(IBuildContext? context, ExpressionType nodeType, Expression left, Expression right, ProjectFlags flags)
		{
			SqlSearchCondition? GenerateNullComparison(List<SqlPlaceholderExpression> placeholders, bool isNot)
			{
				if (placeholders.Count == 0)
					return null;

				var notNull = placeholders.Where(p => p.Sql.CanBeNull != isNot).ToList();
				if (notNull.Count == 0)
					notNull = placeholders;

				var searchCondition = new SqlSearchCondition();
				foreach (var placeholder in notNull)
				{
					searchCondition.Conditions.Add(new SqlCondition(false, new SqlPredicate.IsNull(placeholder.Sql, isNot), isNot));
				}

				return searchCondition;
			}

			SqlSearchCondition GenerateObjectComparison(SqlGenericConstructorExpression genericConstructor, Expression paramExpr)
			{
				var searchCondition = new SqlSearchCondition();
				GenerateObjectComparisonRecursive(searchCondition, genericConstructor, paramExpr);
				return searchCondition;
			}

			void GenerateObjectComparisonRecursive(SqlSearchCondition searchCondition, SqlGenericConstructorExpression genericConstructor, Expression paramExpr)
			{
				foreach (var assignment in genericConstructor.Assignments)
				{
					var accessExpression = Expression.MakeMemberAccess(paramExpr, assignment.MemberInfo);

					if (assignment.Expression is SqlGenericConstructorExpression subGeneric)
					{
						GenerateObjectComparisonRecursive(searchCondition, subGeneric, accessExpression);
					}
					else if (assignment.Expression is SqlPlaceholderExpression placeholder)
					{
						var paramSql = ConvertToSql(context, accessExpression,
							columnDescriptor: QueryHelper.GetColumnDescriptor(placeholder.Sql));

						var predicate =
							new SqlPredicate.ExprExpr(
								placeholder.Sql,
								nodeType == ExpressionType.Equal ? SqlPredicate.Operator.Equal : SqlPredicate.Operator.NotEqual,
								paramSql, Configuration.Linq.CompareNullsAsValues ? true : null);

						searchCondition.Conditions.Add(new SqlCondition(false, predicate, nodeType == ExpressionType.NotEqual));
					}
					else
					{
						throw new InvalidOperationException(
							$"Expression '{assignment.Expression}' cannot be used for comparison.");
					}

				}
			}

			ISqlPredicate? GenerateConstructorComparison(SqlGenericConstructorExpression leftConstructor, SqlGenericConstructorExpression rightConstructor)
			{
				var searchCondition = new SqlSearchCondition();
				var usedMembers     = new HashSet<MemberInfo>(MemberInfoEqualityComparer.Default);

				foreach (var leftAssignment in leftConstructor.Assignments)
				{
					var found = rightConstructor.Assignments.FirstOrDefault(a =>
						MemberInfoEqualityComparer.Default.Equals(a.MemberInfo, leftAssignment.MemberInfo));

					var rightExpression = found?.Expression;
					if (rightExpression == null)
					{
						rightExpression = Expression.Default(leftAssignment.Expression.Type);
					}
					else
					{
						usedMembers.Add(found!.MemberInfo);
					}

					var predicate = ConvertCompare(context, nodeType, leftAssignment.Expression, rightExpression, flags);
					if (predicate == null)
						return null;
					searchCondition.Conditions.Add(new SqlCondition(false, predicate, nodeType == ExpressionType.NotEqual));
				}

				foreach (var rightAssignment in rightConstructor.Assignments)
				{
					if (usedMembers.Contains(rightAssignment.MemberInfo))
						continue;

					var leftExpression = Expression.Default(rightAssignment.Expression.Type);

					var predicate = ConvertCompare(context, nodeType, leftExpression, rightAssignment.Expression, flags);
					if (predicate == null)
						return null;
					searchCondition.Conditions.Add(new SqlCondition(false, predicate, nodeType == ExpressionType.NotEqual));
				}

				return searchCondition;
			}


			if (!RestoreCompare(ref left, ref right))
				RestoreCompare(ref right, ref left);

			if (context == null)
				throw new InvalidOperationException();
			  
			ISqlExpression? l = null;
			ISqlExpression? r = null;

			var columnDescriptor = SuggestColumnDescriptor(context, left, right, flags);
			var leftExpr         = ConvertToSqlExpr(context, left, flags | ProjectFlags.Keys, columnDescriptor: columnDescriptor);
			var rightExpr        = ConvertToSqlExpr(context, right, flags | ProjectFlags.Keys, columnDescriptor: columnDescriptor);

			if (leftExpr is SqlPlaceholderExpression placeholderLeft)
			{
				l = placeholderLeft.Sql;
			}

			if (rightExpr is SqlPlaceholderExpression placeholderRight)
			{
				r = placeholderRight.Sql;
			}

			switch (nodeType)
			{
				case ExpressionType.Equal:
				case ExpressionType.NotEqual:

					var isNot = nodeType == ExpressionType.NotEqual;

					if (l != null && r != null)
						break;

					if (leftExpr is SqlGenericConstructorExpression leftGenericConstructor &&
					    rightExpr is SqlGenericConstructorExpression rightGenericConstructor)
					{
						return GenerateConstructorComparison(leftGenericConstructor, rightGenericConstructor);
					}

					if (l is SqlValue lv && lv.Value == null)
					{
						/*if (rightExpr is SqlGenericConstructorExpression genericRight && (genericRight.ConstructType ==
							    SqlGenericConstructorExpression.CreateType.New || genericRight.ConstructType ==
							    SqlGenericConstructorExpression.CreateType.MemberInit))
						{
							var sc = new SqlSearchCondition();
							if (isNot)
							{
								sc.Conditions.Add(new SqlCondition(false, new SqlPredicate.Expr(new SqlValue(false))));
							}

							return sc;
						}*/

						if (rightExpr is ConditionalExpression { Test: SqlPlaceholderExpression { Sql: SqlSearchCondition rightSearchCond } } && rightSearchCond.Conditions.Count == 1)
						{
							var condition  = rightSearchCond.Conditions[0];
							var localIsNot = isNot;
							if (condition.IsNot)
								localIsNot = !localIsNot;

							if (condition.Predicate is SqlPredicate.IsNull isnull)
							{
								if (isnull.IsNot == localIsNot)
									return isnull;

								return (ISqlPredicate)isnull.Invert();
							}
						}

						var rightPlaceholders = CollectDistinctPlaceholders(rightExpr);
						return GenerateNullComparison(rightPlaceholders, isNot);
					}

					if (r is SqlValue rv && rv.Value == null)
					{
						/*if (leftExpr is SqlGenericConstructorExpression genericLeft && (genericLeft.ConstructType ==
							    SqlGenericConstructorExpression.CreateType.New || genericLeft.ConstructType ==
							    SqlGenericConstructorExpression.CreateType.MemberInit))
						{
							var sc = new SqlSearchCondition();
							if (isNot)
							{
								sc.Conditions.Add(new SqlCondition(false, new SqlPredicate.Expr(new SqlValue(false))));
							}

							return sc;
						}*/

						if (leftExpr is ConditionalExpression { Test: SqlPlaceholderExpression { Sql: SqlSearchCondition leftSearchCond } } && leftSearchCond.Conditions.Count == 1)
						{
							var condition  = leftSearchCond.Conditions[0];
							var localIsNot = isNot;
							if (condition.IsNot)
								localIsNot = !localIsNot;

							if (condition.Predicate is SqlPredicate.IsNull isnull)
							{
								if (isnull.IsNot == localIsNot)
									return isnull;

								return (ISqlPredicate)isnull.Invert();
							}
						}

						var leftPlaceholders = CollectDistinctPlaceholders(leftExpr);
						return GenerateNullComparison(leftPlaceholders, isNot);
					}

					if (rightExpr is SqlGenericConstructorExpression rightGeneric && l is SqlParameter lParam)
					{
						return GenerateObjectComparison(rightGeneric , left);
					}

					if (leftExpr is SqlGenericConstructorExpression leftGeneric && r is SqlParameter rParam)
					{
						return GenerateObjectComparison(leftGeneric, right);
					}

					return null;
			}

			var op = nodeType switch
			{
				ExpressionType.Equal              => SqlPredicate.Operator.Equal,
				ExpressionType.NotEqual           => SqlPredicate.Operator.NotEqual,
				ExpressionType.GreaterThan        => SqlPredicate.Operator.Greater,
				ExpressionType.GreaterThanOrEqual => SqlPredicate.Operator.GreaterOrEqual,
				ExpressionType.LessThan           => SqlPredicate.Operator.Less,
				ExpressionType.LessThanOrEqual    => SqlPredicate.Operator.LessOrEqual,
				_                                 => throw new InvalidOperationException(),
			};
			if ((left.NodeType == ExpressionType.Convert || right.NodeType == ExpressionType.Convert) && (op == SqlPredicate.Operator.Equal || op == SqlPredicate.Operator.NotEqual))
			{
				var p = ConvertEnumConversion(context!, left, op, right);
				if (p != null)
					return p;
			}

			l ??= ConvertToSql(context, left, flags, unwrap: false, columnDescriptor: columnDescriptor);
			r ??= ConvertToSql(context, right, flags, unwrap: true,  columnDescriptor: columnDescriptor);

			var lOriginal = l;
			var rOriginal = r;

			l = QueryHelper.UnwrapExpression(l);
			r = QueryHelper.UnwrapExpression(r);

			if (l is SqlValue lValue)
				lValue.ValueType = GetDataType(r, lValue.ValueType);

			if (r is SqlValue rValue)
				rValue.ValueType = GetDataType(l, rValue.ValueType);

			switch (nodeType)
			{
				case ExpressionType.Equal:
				case ExpressionType.NotEqual:

					if (!context!.SelectQuery.IsParameterDependent &&
						(l is SqlParameter && lOriginal.CanBeNull || r is SqlParameter && r.CanBeNull))
					{
						context.SelectQuery.IsParameterDependent = true;
					}

					// | (SqlQuery(Select([]) as q), SqlValue(null))
					// | (SqlValue(null), SqlQuery(Select([]) as q))  =>

					var q =
						l.ElementType == QueryElementType.SqlQuery &&
						r.ElementType == QueryElementType.SqlValue &&
						((SqlValue)r).Value == null &&
						((SelectQuery)l).Select.Columns.Count == 0 ?
							(SelectQuery)l :
						r.ElementType == QueryElementType.SqlQuery &&
						l.ElementType == QueryElementType.SqlValue &&
						((SqlValue)l).Value == null &&
						((SelectQuery)r).Select.Columns.Count == 0 ?
							(SelectQuery)r :
							null;

					q?.Select.Columns.Add(new SqlColumn(q, new SqlValue(1)));

					break;
			}

			if (l is SqlSearchCondition)
			{
				l = new SqlFunction(typeof(bool), "CASE", l, new SqlValue(true), new SqlValue(false))
				{
					CanBeNull     = false,
					DoNotOptimize = true
				};
				lOriginal = l;
			}

			if (r is SqlSearchCondition)
			{
				r = new SqlFunction(typeof(bool), "CASE", r, new SqlValue(true), new SqlValue(false))
				{
					CanBeNull     = false,
					DoNotOptimize = true
				};
				rOriginal = r;
			}

			ISqlPredicate? predicate = null;
			if (op == SqlPredicate.Operator.Equal || op == SqlPredicate.Operator.NotEqual)
			{
				bool?           value      = null;
				ISqlExpression? expression = null;
				var             isNullable = false;
				if (IsBooleanConstant(left, out value))
				{
					isNullable = typeof(bool?) == left.Type || rOriginal.CanBeNull;
					expression = rOriginal;
				}
				else if (IsBooleanConstant(right, out value))
				{
					isNullable = typeof(bool?) == right.Type || lOriginal.CanBeNull;
					expression = lOriginal;
				}

				if (value != null
					&& expression != null
					&& !(expression.ElementType == QueryElementType.SqlValue && ((SqlValue)expression).Value == null))
				{
					var isNot = !value.Value;
					var withNull = false;
					if (op == SqlPredicate.Operator.NotEqual)
					{
						isNot = !isNot;
						withNull = true;
					}
					var descriptor = QueryHelper.GetColumnDescriptor(expression);
					var trueValue  = ConvertToSql(context, ExpressionInstances.True,  unwrap: false, columnDescriptor: descriptor);
					var falseValue = ConvertToSql(context, ExpressionInstances.False, unwrap: false, columnDescriptor: descriptor);

					var withNullValue = CompareNullsAsValues &&
										(isNullable || NeedNullCheck(expression))
						? withNull
						: (bool?)null;
					predicate = new SqlPredicate.IsTrue(expression, trueValue, falseValue, withNullValue, isNot);
				}
			}

			predicate ??= new SqlPredicate.ExprExpr(lOriginal, op, rOriginal, CompareNullsAsValues ? true : null);
			return predicate;
		}

		public static List<SqlPlaceholderExpression> CollectPlaceholders(Expression expression)
		{
			var result = new List<SqlPlaceholderExpression>();

			expression.Visit(result, static (list, e) =>
			{
				if (e is SqlPlaceholderExpression placeholder)
				{
					list.Add(placeholder);
				}
			});

			return result;
		}

		public static IEnumerable<(SqlPlaceholderExpression placeholder, MemberInfo[] path)> CollectPlaceholders2(
			Expression expression, List<MemberInfo> currentPath)
		{
			IEnumerable<(SqlPlaceholderExpression placeholder, MemberInfo[] path)> Collect(Expression expr, Stack<MemberInfo> current)
			{
				if (expr is SqlPlaceholderExpression placeholder)
					yield return (placeholder, current.ToArray());

				if (expr is SqlGenericConstructorExpression generic)
				{
					foreach (var assignment in generic.Assignments)
					{
						current.Push(assignment.MemberInfo);
						foreach (var found in Collect(assignment.Expression, current))
							yield return found;
						current.Pop();
					}

					foreach (var parameter in generic.Parameters)
					{
						if (parameter.MemberInfo == null)
							throw new LinqException("Parameters which are not mapped to field are not supported.");

						current.Push(parameter.MemberInfo);
						foreach (var found in Collect(parameter.Expression, current))
							yield return found;
						current.Pop();
					}
				}
			}

			foreach (var found in Collect(expression, new (currentPath)))
				yield return found;
		}

		public static List<SqlPlaceholderExpression> CollectDistinctPlaceholders(Expression expression)
		{
			var result = new List<SqlPlaceholderExpression>();

			expression.Visit(result, static (list, e) =>
			{
				if (e is SqlPlaceholderExpression placeholder)
				{
					if (!list.Contains(placeholder))
						list.Add(placeholder);
				}
			});

			return result;
		}

		private static bool IsBooleanConstant(Expression expr, out bool? value)
		{
			value = null;
			if (expr.Type == typeof(bool) || expr.Type == typeof(bool?))
			{
				expr = expr.Unwrap();
				if (expr is ConstantExpression c)
				{
					value = c.Value as bool?;
					return true;
				}
				else if (expr is DefaultExpression)
				{
					value = expr.Type == typeof(bool) ? false : null;
					return true;
				}
			}
			return false;
		}

		// restores original types, lost due to C# compiler optimizations
		// e.g. see https://github.com/linq2db/linq2db/issues/2041
		private static bool RestoreCompare(ref Expression op1, ref Expression op2)
		{
			if (op1.NodeType == ExpressionType.Convert)
			{
				var op1conv = (UnaryExpression)op1;

				// handle char replaced with int
				// (int)chr op CONST
				if (op1.Type == typeof(int) && op1conv.Operand.Type == typeof(char)
					&& (op2.NodeType == ExpressionType.Constant || op2.NodeType == ExpressionType.Convert))
				{
					op1 = op1conv.Operand;
					op2 = op2.NodeType == ExpressionType.Constant
						? Expression.Constant(ConvertTo<char>.From(((ConstantExpression)op2).Value))
						: ((UnaryExpression)op2).Operand;
					return true;
				}
				// (int?)chr? op CONST
				else if (op1.Type == typeof(int?) && op1conv.Operand.Type == typeof(char?)
					&& (op2.NodeType == ExpressionType.Constant
						|| (op2.NodeType == ExpressionType.Convert && ((UnaryExpression)op2).Operand.NodeType == ExpressionType.Convert)))
				{
					op1 = op1conv.Operand;
					op2 = op2.NodeType == ExpressionType.Constant
						? Expression.Constant(ConvertTo<char>.From(((ConstantExpression)op2).Value))
						: ((UnaryExpression)((UnaryExpression)op2).Operand).Operand;
					return true;
				}
				// handle enum replaced with integer
				// here byte/short values replaced with int, int+ values replaced with actual underlying type
				// (int)enum op const
				else if (op1conv.Operand.Type.IsEnum
					&& op2.NodeType == ExpressionType.Constant
						&& (op2.Type == Enum.GetUnderlyingType(op1conv.Operand.Type) || op2.Type == typeof(int)))
				{
					op1 = op1conv.Operand;
					op2 = Expression.Constant(Enum.ToObject(op1conv.Operand.Type, ((ConstantExpression)op2).Value!), op1conv.Operand.Type);
					return true;
				}
				// here underlying type used
				// (int?)enum? op (int?)enum
				else if (op1conv.Operand.Type.IsNullable() && Nullable.GetUnderlyingType(op1conv.Operand.Type)!.IsEnum
					&& op2.NodeType == ExpressionType.Convert
					&& op2 is UnaryExpression op2conv2
					&& op2conv2.Operand.NodeType == ExpressionType.Constant
					&& op2conv2.Operand.Type == Nullable.GetUnderlyingType(op1conv.Operand.Type))
				{
					op1 = op1conv.Operand;
					op2 = Expression.Convert(op2conv2.Operand, op1conv.Operand.Type);
					return true;
				}
				// https://github.com/linq2db/linq2db/issues/2039
				// byte, sbyte and ushort comparison operands upcasted to int
				else if (op2.NodeType == ExpressionType.Convert
					&& op2 is UnaryExpression op2conv1
					&& op1conv.Operand.Type == op2conv1.Operand.Type)
				{
					op1 = op1conv.Operand;
					op2 = op2conv1.Operand;
					return true;
				}

				// https://github.com/linq2db/linq2db/issues/2166
				// generates expression:
				// Convert(member, int) == const(value, int)
				// we must replace it with:
				// member == const(value, member_type)
				if (op2 is ConstantExpression const2
					&& const2.Type == typeof(int)
					&& ConvertUtils.TryConvert(const2.Value, op1conv.Operand.Type, out var convertedValue))
				{
					op1 = op1conv.Operand;
					op2 = Expression.Constant(convertedValue, op1conv.Operand.Type);
					return true;
				}
			}

			return false;
		}

		#endregion

		#region ConvertEnumConversion

		ISqlPredicate? ConvertEnumConversion(IBuildContext context, Expression left, SqlPredicate.Operator op, Expression right)
		{
			Expression value;
			Expression operand;

			if (left is MemberExpression)
			{
				operand = left;
				value   = right;
			}
			else if (left.NodeType == ExpressionType.Convert && ((UnaryExpression)left).Operand is MemberExpression)
			{
				operand = ((UnaryExpression)left).Operand;
				value   = right;
			}
			else if (right is MemberExpression)
			{
				operand = right;
				value   = left;
			}
			else if (right.NodeType == ExpressionType.Convert && ((UnaryExpression)right).Operand is MemberExpression)
			{
				operand = ((UnaryExpression)right).Operand;
				value   = left;
			}
			else if (left.NodeType == ExpressionType.Convert)
			{
				operand = ((UnaryExpression)left).Operand;
				value   = right;
			}
			else
			{
				operand = ((UnaryExpression)right).Operand;
				value = left;
			}

			var type = operand.Type;

			if (!type.ToNullableUnderlying().IsEnum)
				return null;

			var dic = new Dictionary<object, object?>();

			var mapValues = MappingSchema.GetMapValues(type);

			if (mapValues != null)
				foreach (var mv in mapValues)
					if (!dic.ContainsKey(mv.OrigValue))
						dic.Add(mv.OrigValue, mv.MapValues[0].Value);

			switch (value.NodeType)
			{
				case ExpressionType.Constant:
				{
					var name = Enum.GetName(type, ((ConstantExpression)value).Value!);

					// ReSharper disable ConditionIsAlwaysTrueOrFalse
					// ReSharper disable HeuristicUnreachableCode
					if (name == null)
						return null;
					// ReSharper restore HeuristicUnreachableCode
					// ReSharper restore ConditionIsAlwaysTrueOrFalse

					var origValue = Enum.Parse(type, name, false);

					if (!dic.TryGetValue(origValue, out var mapValue))
						mapValue = origValue;

					ISqlExpression l, r;

					SqlValue sqlvalue;
					var ce = MappingSchema.GetConverter(new DbDataType(type), new DbDataType(typeof(DataParameter)), false);

					if (ce != null)
					{
						sqlvalue = new SqlValue(ce.ConvertValueToParameter(origValue).Value!);
					}
					else
					{
						sqlvalue = MappingSchema.GetSqlValue(type, mapValue);
					}

					if (left.NodeType == ExpressionType.Convert)
					{
						l = ConvertToSql(context, operand);
						r = sqlvalue;
					}
					else
					{
						r = ConvertToSql(context, operand);
						l = sqlvalue;
					}

					return new SqlPredicate.ExprExpr(l, op, r, true);
				}

				case ExpressionType.Convert:
				{
					value = ((UnaryExpression)value).Operand;

					var cd = SuggestColumnDescriptor(context, operand, value, ProjectFlags.SQL);

					var l = ConvertToSql(context, operand, columnDescriptor: cd);
					var r = ConvertToSql(context, value, columnDescriptor: cd);

					return new SqlPredicate.ExprExpr(l, op, r, true);
				}
			}

			return null;
		}

		#endregion

		#region ConvertObjectComparison

		static Expression? ConstructMemberPath(MemberInfo[] memberPath, Expression ob, bool throwOnError)
		{
			Expression result = ob;
			foreach (var memberInfo in memberPath)
			{
				if (memberInfo.DeclaringType!.IsAssignableFrom(result.Type))
				{
					result = Expression.MakeMemberAccess(result, memberInfo);
				}
			}

			if (ReferenceEquals(result, ob) && throwOnError)
				throw new LinqToDBException($"Type {result.Type.Name} does not have member {memberPath.Last().Name}.");

			return result;
		}

		#endregion

		#region Parameters

		public static DbDataType GetMemberDataType(MappingSchema mappingSchema, MemberInfo member)
		{
			var typeResult = new DbDataType(member.GetMemberType());

			var dta = mappingSchema.GetAttribute<DataTypeAttribute>(member.ReflectedType!, member);
			var ca  = mappingSchema.GetAttribute<ColumnAttribute>  (member.ReflectedType!, member);

			var dataType = ca?.DataType ?? dta?.DataType;

			if (dataType != null)
				typeResult = typeResult.WithDataType(dataType.Value);

			var dbType = ca?.DbType ?? dta?.DbType;
			if (dbType != null)
				typeResult = typeResult.WithDbType(dbType);

			if (ca != null && ca.HasLength())
				typeResult = typeResult.WithLength(ca.Length);

			return typeResult;
		}

		private class GetDataTypeContext
		{
			public GetDataTypeContext(DbDataType baseType)
			{
<<<<<<< HEAD
=======
				if (sl == false)
				{
					(left, right)               = (right, left);
					// leftContext value not used below: https://pvs-studio.com/ru/blog/posts/csharp/0887/
					// but! we have test that fails in this place (TestDefaultExpression_08)
					// so it could be incomplete implementation
					(leftContext, rightContext) = (rightContext, leftContext);

					var q = qsr;
					qsl   = q;

					sr = false;
				}

				isNull = right.IsNullValue();
				lcols  = qsl!.ConvertToSql(left, 0, ConvertFlags.Key);

				if (!sr)
					ProcessProjection(rmembers, right);
			}

			if (lcols.Length == 0)
				return null;

			var condition = new SqlSearchCondition();

			foreach (var lcol in lcols)
			{
				if (lcol.Sql is SelectQuery innerQuery && isNull)
				{
					var existsPredicate = new SqlPredicate.FuncLike(SqlFunction.CreateExists(innerQuery));
					condition.Conditions.Add(new SqlCondition(nodeType == ExpressionType.Equal, existsPredicate));
					continue;
				}

				if (lcol.MemberChain.Length == 0)
					throw new InvalidOperationException();

				ISqlExpression? rcol = null;

				var lmember = lcol.MemberChain[lcol.MemberChain.Length - 1];

				var columnDescriptor = QueryHelper.GetColumnDescriptor(lcol.Sql);

				if (sr)
				{
					var memeberPath = ConstructMemberPath(lcol.MemberChain, right, true)!;
					rcol = ConvertToSql(rightContext, memeberPath, unwrap: false, columnDescriptor);
				}
				else if (rmembers.Count != 0)
					rcol = ConvertToSql(rightContext, rmembers[lmember], unwrap: false, columnDescriptor);

				var rex =
					isNull ?
						MappingSchema.GetSqlValue(right.Type, null) :
						rcol ?? ParametersContext.GetParameter(right, lmember, columnDescriptor);

				var predicate = new SqlPredicate.ExprExpr(
					lcol.Sql,
					nodeType == ExpressionType.Equal ? SqlPredicate.Operator.Equal : SqlPredicate.Operator.NotEqual,
					rex, Configuration.Linq.CompareNullsAsValues ? true : null);

				condition.Conditions.Add(new SqlCondition(false, predicate));
			}

			if (nodeType == ExpressionType.NotEqual)
				foreach (var c in condition.Conditions)
					c.IsOr = true;

			return condition;
		}

		public ISqlPredicate? ConvertNewObjectComparison(IBuildContext context, ExpressionType nodeType, Expression left, Expression right)
		{
			left  = FindExpression(left);
			right = FindExpression(right);

			var condition = new SqlSearchCondition();

			if (left.NodeType != ExpressionType.New)
			{
				(right, left) = (left, right);
			}

			var newExpr  = (NewExpression)left;

			// ReSharper disable ConditionIsAlwaysTrueOrFalse
			// ReSharper disable HeuristicUnreachableCode
			if (newExpr.Members == null)
				return null;
			// ReSharper restore HeuristicUnreachableCode
			// ReSharper restore ConditionIsAlwaysTrueOrFalse

			for (var i = 0; i < newExpr.Arguments.Count; i++)
			{
				var lex = ConvertToSql(context, newExpr.Arguments[i]);
				var rex =
					right is NewExpression newRight ?
						ConvertToSql(context, newRight.Arguments[i]) :
						ParametersContext.GetParameter(right, newExpr.Members[i], QueryHelper.GetColumnDescriptor(lex));

				var predicate =
					new SqlPredicate.ExprExpr(
						lex,
						nodeType == ExpressionType.Equal ? SqlPredicate.Operator.Equal : SqlPredicate.Operator.NotEqual,
						rex, Configuration.Linq.CompareNullsAsValues ? true : null);

				condition.Conditions.Add(new SqlCondition(false, predicate));
			}

			if (nodeType == ExpressionType.NotEqual)
				foreach (var c in condition.Conditions)
					c.IsOr = true;

			return condition;
		}

		static Expression FindExpression(Expression expr)
		{
			var ret = _findExpressionVisitor.Find(expr);

			if (ret == null)
				throw new NotImplementedException();

			return ret;
		}

		private static readonly FindVisitor<object?> _findExpressionVisitor = FindVisitor<object?>.Create(FindExpressionFind);

		static bool FindExpressionFind(Expression pi)
		{
			switch (pi.NodeType)
			{
				case ExpressionType.Convert:
				{
					var e = (UnaryExpression)pi;

					return
						e.Operand.NodeType == ExpressionType.ArrayIndex &&
						ReferenceEquals(((BinaryExpression)e.Operand).Left, ParametersParam);
				}
				case ExpressionType.MemberAccess:
				case ExpressionType.New         :
					return true;
			}

			return false;
		}

		#endregion

		#region Parameters

		public static DbDataType GetMemberDataType(MappingSchema mappingSchema, MemberInfo member)
		{
			var typeResult = new DbDataType(member.GetMemberType());

			var dta = mappingSchema.GetAttribute<DataTypeAttribute>(member.ReflectedType!, member);
			var ca  = mappingSchema.GetAttribute<ColumnAttribute>  (member.ReflectedType!, member);

			var dataType = ca?.DataType ?? dta?.DataType;

			if (dataType != null)
				typeResult = typeResult.WithDataType(dataType.Value);

			var dbType = ca?.DbType ?? dta?.DbType;
			if (dbType != null)
				typeResult = typeResult.WithDbType(dbType);

			if (ca != null && ca.HasLength())
				typeResult = typeResult.WithLength(ca.Length);

			return typeResult;
		}

		private sealed class GetDataTypeContext
		{
			public GetDataTypeContext(DbDataType baseType)
			{
>>>>>>> ce97f12a
				DataType   = baseType.DataType;
				DbType     = baseType.DbType;
				Length     = baseType.Length;
				Precision  = baseType.Precision;
				Scale      = baseType.Scale;
			}

			public DataType DataType;
			public string?  DbType;
			public int?     Length;
			public int?     Precision;
			public int?     Scale;
		}

		static DbDataType GetDataType(ISqlExpression expr, DbDataType baseType)
		{
			var ctx = new GetDataTypeContext(baseType);

			expr.Find(ctx, static (context, e) =>
			{
				switch (e.ElementType)
				{
					case QueryElementType.SqlField:
						{
							var fld = (SqlField)e;
							context.DataType     = fld.Type.DataType;
							context.DbType       = fld.Type.DbType;
							context.Length       = fld.Type.Length;
							context.Precision    = fld.Type.Precision;
							context.Scale        = fld.Type.Scale;
							return true;
						}
					case QueryElementType.SqlParameter:
						context.DataType     = ((SqlParameter)e).Type.DataType;
						context.DbType       = ((SqlParameter)e).Type.DbType;
						context.Length       = ((SqlParameter)e).Type.Length;
						context.Precision    = ((SqlParameter)e).Type.Precision;
						context.Scale        = ((SqlParameter)e).Type.Scale;
						return true;
					case QueryElementType.SqlDataType:
						context.DataType     = ((SqlDataType)e).Type.DataType;
						context.DbType       = ((SqlDataType)e).Type.DbType;
						context.Length       = ((SqlDataType)e).Type.Length;
						context.Precision    = ((SqlDataType)e).Type.Precision;
						context.Scale        = ((SqlDataType)e).Type.Scale;
						return true;
					case QueryElementType.SqlValue:
						context.DataType     = ((SqlValue)e).ValueType.DataType;
						context.DbType       = ((SqlValue)e).ValueType.DbType;
						context.Length      = ((SqlValue)e).ValueType.Length;
						context.Precision    = ((SqlValue)e).ValueType.Precision;
						context.Scale        = ((SqlValue)e).ValueType.Scale;
						return true;
					default:
						if (e is ISqlExpression expr)
						{
							var type = expr.GetExpressionType();
							context.DataType  = type.DataType;
							context.DbType    = type.DbType;
							context.Length    = type.Length;
							context.Precision = type.Precision;
							context.Scale     = type.Scale;
							return true;
						}
						return false;
				}
			});

			return new DbDataType(
				baseType.SystemType,
				ctx.DataType == DataType.Undefined ? baseType.DataType : ctx.DataType,
				string.IsNullOrEmpty(ctx.DbType)   ? baseType.DbType   : ctx.DbType,
				ctx.Length     ?? baseType.Length,
				ctx.Precision  ?? baseType.Precision,
				ctx.Scale      ?? baseType.Scale
			);
		}

		#endregion

		#region ConvertInPredicate

		private ISqlPredicate ConvertInPredicate(IBuildContext context, MethodCallExpression expression)
		{
			var e        = expression;
			var argIndex = e.Object != null ? 0 : 1;
			var arr      = e.Object ?? e.Arguments[0];
			var arg      = e.Arguments[argIndex];

			ISqlExpression? expr = null;

			if (expr == null)
			{
				var sql = BuildSqlExpression(new Dictionary<Expression, Expression>(), context, arg, ProjectFlags.SQL | ProjectFlags.Keys, null);

				var placeholders = CollectDistinctPlaceholders(sql);

				if (placeholders.Count == 1)
					expr = placeholders[0].Sql;
				else
				{
					var objParam = Expression.Parameter(typeof(object));

					var getters = new SqlGetValue[placeholders.Count];
					for (int i = 0; i < getters.Length; i++)
					{
						var placeholder = placeholders[i];

						var cd = QueryHelper.GetColumnDescriptor(placeholder.Sql);

						if (cd != null)
						{
							getters[i] = new SqlGetValue(placeholder.Sql, placeholder.Type, cd, null);
						}
						else
						{
							var body = placeholder.Path.Replace(arg, Expression.Convert(objParam, arg.Type));
							body = Expression.Convert(body, typeof(object));

							var lambda = Expression.Lambda<Func<object, object>>(body, objParam);

							getters[i] = new SqlGetValue(placeholder.Sql, placeholder.Type, null, lambda.Compile());
						}
					}

					expr = new SqlObjectExpression(MappingSchema, getters);
				}
			}

			var columnDescriptor = QueryHelper.GetColumnDescriptor(expr);

			switch (arr.NodeType)
			{
				case ExpressionType.NewArrayInit :
					{
						var newArr = (NewArrayExpression)arr;

						if (newArr.Expressions.Count == 0)
							return new SqlPredicate.Expr(new SqlValue(false));

						var exprs  = new ISqlExpression[newArr.Expressions.Count];

						for (var i = 0; i < newArr.Expressions.Count; i++)
							exprs[i] = ConvertToSql(context, newArr.Expressions[i], columnDescriptor: columnDescriptor);

						return new SqlPredicate.InList(expr, Configuration.Linq.CompareNullsAsValues ? false : null, false, exprs);
					}

				default :

					if (CanBeCompiled(arr, false))
					{
						var p = ParametersContext.BuildParameter(arr, columnDescriptor, false, buildParameterType: ParametersContext.BuildParameterType.InPredicate).SqlParameter;
						p.IsQueryParameter = false;
						return new SqlPredicate.InList(expr, Configuration.Linq.CompareNullsAsValues ? false : null, false, p);
					}

					break;
			}

			throw new LinqException("'{0}' cannot be converted to SQL.", expression);
		}

		#endregion

		#region ColumnDescriptor Helpers

		public ColumnDescriptor? SuggestColumnDescriptor(IBuildContext context, Expression expr, ProjectFlags flags)
		{
			expr = expr.Unwrap();
			if (TryConvertToSql(context, flags | ProjectFlags.Test, expr, null, out var sqlExpr, out _))
			{
				var descriptor = QueryHelper.GetColumnDescriptor(sqlExpr);
				if (descriptor != null)
				{
					return descriptor;
				}
			}

			return null;
		}

		public ColumnDescriptor? SuggestColumnDescriptor(IBuildContext context, Expression expr1, Expression expr2,
			ProjectFlags flags)
		{
			return SuggestColumnDescriptor(context, expr1, flags) ?? SuggestColumnDescriptor(context, expr2, flags);
		}

		public ColumnDescriptor? SuggestColumnDescriptor(IBuildContext context, ReadOnlyCollection<Expression> expressions, ProjectFlags flags)
		{
			foreach (var expr in expressions)
			{
				var descriptor = SuggestColumnDescriptor(context, expr, flags);
				if (descriptor != null)
					return descriptor;
			}

			return null;
		}

		#endregion

		#region LIKE predicate

		ISqlPredicate CreateStringPredicate(IBuildContext? context, MethodCallExpression expression, SqlPredicate.SearchString.SearchKind kind, ISqlExpression caseSensitive, ProjectFlags flags)
		{
			var e = expression;

			var descriptor = SuggestColumnDescriptor(context, e.Object, e.Arguments[0], flags);

			var o = ConvertToSql(context, e.Object,       unwrap: false, columnDescriptor: descriptor);
			var a = ConvertToSql(context, e.Arguments[0], unwrap: false, columnDescriptor: descriptor);

			return new SqlPredicate.SearchString(o, false, a, kind, caseSensitive);
		}

		ISqlPredicate ConvertLikePredicate(IBuildContext context, MethodCallExpression expression, ProjectFlags flags)
		{
			var e  = expression;

			var descriptor = SuggestColumnDescriptor(context, e.Arguments, flags);

			var a1 = ConvertToSql(context, e.Arguments[0], unwrap: false, columnDescriptor: descriptor);
			var a2 = ConvertToSql(context, e.Arguments[1], unwrap: false, columnDescriptor: descriptor);

			ISqlExpression? a3 = null;

			if (e.Arguments.Count == 3)
				a3 = ConvertToSql(context, e.Arguments[2], unwrap: false, columnDescriptor: descriptor);

			return new SqlPredicate.Like(a1, false, a2, a3);
		}

		#endregion

		#region MakeIsPredicate

		public ISqlPredicate MakeIsPredicate(TableBuilder.TableContext table, Type typeOperand)
		{
			if (typeOperand == table.ObjectType)
			{
				var all = true;
				foreach (var m in table.InheritanceMapping)
				{
					if (m.Type == typeOperand)
					{
						all = false;
						break;
					}
				}

				if (all)
					return new SqlPredicate.Expr(new SqlValue(true));
			}

			return MakeIsPredicate(table, table, table.InheritanceMapping, typeOperand, static (table, name) => table.SqlTable[name] ?? throw new LinqException($"Field {name} not found in table {table.SqlTable}"));
		}

		public ISqlPredicate MakeIsPredicate<TContext>(
			TContext                              getSqlContext,
			IBuildContext                         context,
			List<InheritanceMapping>              inheritanceMapping,
			Type                                  toType,
			Func<TContext,string, ISqlExpression> getSql)
		{
			var mapping = new List<InheritanceMapping>(inheritanceMapping.Count);
			foreach (var m in inheritanceMapping)
				if (m.Type == toType && !m.IsDefault)
					mapping.Add(m);

			switch (mapping.Count)
			{
				case 0 :
					{
						var cond = new SqlSearchCondition();

						var found = false;
						foreach (var m in inheritanceMapping)
						{
							if (m.Type == toType)
							{
								found = true;
								break;
							}
						}

						if (found)
						{
							foreach (var m in inheritanceMapping.Where(static m => !m.IsDefault))
							{
								cond.Conditions.Add(
									new SqlCondition(
										false,
											new SqlPredicate.ExprExpr(
												getSql(getSqlContext, m.DiscriminatorName),
												SqlPredicate.Operator.NotEqual,
												MappingSchema.GetSqlValue(m.Discriminator.MemberType, m.Code), Configuration.Linq.CompareNullsAsValues ? true : null)));
							}
						}
						else
						{
							foreach (var m in inheritanceMapping)
							{
								if (toType.IsSameOrParentOf(m.Type))
								{
									cond.Conditions.Add(
										new SqlCondition(
											false,
												new SqlPredicate.ExprExpr(
													getSql(getSqlContext, m.DiscriminatorName),
													SqlPredicate.Operator.Equal,
													MappingSchema.GetSqlValue(m.Discriminator.MemberType, m.Code), Configuration.Linq.CompareNullsAsValues ? true : null),
											true));
								}
							}
						}

						return cond;
					}

				case 1 :
					return new SqlPredicate.ExprExpr(
							getSql(getSqlContext, mapping[0].DiscriminatorName),
							SqlPredicate.Operator.Equal,
							MappingSchema.GetSqlValue(mapping[0].Discriminator.MemberType, mapping[0].Code), Configuration.Linq.CompareNullsAsValues ? true : null);

				default:
					{
						var cond = new SqlSearchCondition();

						foreach (var m in mapping)
						{
							cond.Conditions.Add(
								new SqlCondition(
									false,
										new SqlPredicate.ExprExpr(
											getSql(getSqlContext, m.DiscriminatorName),
											SqlPredicate.Operator.Equal,
											MappingSchema.GetSqlValue(m.Discriminator.MemberType, m.Code), Configuration.Linq.CompareNullsAsValues ? true : null),
									true));
						}

						return cond;
					}
			}
		}

		ISqlPredicate MakeIsPredicate(IBuildContext context, TypeBinaryExpression expression, ProjectFlags flags)
		{
			var predicateExpr = MakeIsPredicateExpression(context, expression);

			return ConvertPredicate(context, predicateExpr, flags);
		}

		Expression MakeIsPredicateExpression(IBuildContext context, TypeBinaryExpression expression)
		{
			var typeOperand = expression.TypeOperand;
			var table       = new TableBuilder.TableContext(this, new BuildInfo((IBuildContext?)null, ExpressionInstances.UntypedNull, new SelectQuery()), typeOperand);

			if (typeOperand == table.ObjectType)
			{
				var all = true;
				foreach (var m in table.InheritanceMapping)
				{
					if (m.Type == typeOperand)
					{
						all = false;
						break;
					}
				}

				if (all)
					return Expression.Constant(true);
			}

			var mapping = new List<(InheritanceMapping m, int i)>(table.InheritanceMapping.Count);

			for (var i = 0; i < table.InheritanceMapping.Count; i++)
			{
				var m = table.InheritanceMapping[i];
				if (typeOperand.IsAssignableFrom(m.Type) && !m.IsDefault)
					mapping.Add((m, i));
			}

			var isEqual = true;

			if (mapping.Count == 0)
			{
				for (var i = 0; i < table.InheritanceMapping.Count; i++)
				{
					var m = table.InheritanceMapping[i];
					if (!m.IsDefault)
						mapping.Add((m, i));
				}

				isEqual = false;
			}

			Expression? expr = null;

			foreach (var m in mapping)
			{
				var field = table.SqlTable[table.InheritanceMapping[m.i].DiscriminatorName] ?? throw new LinqException($"Field {table.InheritanceMapping[m.i].DiscriminatorName} not found in table {table.SqlTable}");
				var ttype = field.ColumnDescriptor.MemberAccessor.TypeAccessor.Type;
				var obj   = expression.Expression;

				if (obj.Type != ttype)
					obj = Expression.Convert(expression.Expression, ttype);

				var memberInfo = ttype.GetMemberEx(field.ColumnDescriptor.MemberInfo) ?? throw new InvalidOperationException();

				var left = Expression.MakeMemberAccess(obj, memberInfo);
				var code = m.m.Code;

				if (code == null)
					code = left.Type.GetDefaultValue();
				else if (left.Type != code.GetType())
					code = Converter.ChangeType(code, left.Type, MappingSchema);

				Expression right = Expression.Constant(code, left.Type);

				var e = isEqual ? Expression.Equal(left, right) : Expression.NotEqual(left, right);

				if (!isEqual)
					expr = expr != null ? Expression.AndAlso(expr, e) : e;
				else
					expr = expr != null ? Expression.OrElse(expr, e) : e;
			}

			return expr!;
		}

		#endregion

		#endregion

		#region Search Condition Builder

		public bool BuildSearchCondition(IBuildContext? context, Expression expression, ProjectFlags flags, List<SqlCondition> conditions, bool runOptimization = true)
		{
			if (runOptimization)
				expression = OptimizationContext.OptimizeExpressionTree(expression, false);

			//expression = GetRemoveNullPropagationTransformer(true).Transform(expression);

			switch (expression.NodeType)
			{
				case ExpressionType.And     :
				case ExpressionType.AndAlso :
					{
						var e = (BinaryExpression)expression;

						BuildSearchCondition(context, e.Left, flags,  conditions, false);
						BuildSearchCondition(context, e.Right, flags, conditions, false);

						break;
					}

				case ExpressionType.Extension :
					{
						break;
					}

				case ExpressionType.Or     :
				case ExpressionType.OrElse :
					{
						var e           = (BinaryExpression)expression;
						var orCondition = new SqlSearchCondition();

						BuildSearchCondition(context, e.Left, flags,  orCondition.Conditions, false);
						orCondition.Conditions[orCondition.Conditions.Count - 1].IsOr = true;
						BuildSearchCondition(context, e.Right, flags, orCondition.Conditions, false);

						conditions.Add(new SqlCondition(false, orCondition));

						break;
					}

				case ExpressionType.Not    :
					{
						var e            = (UnaryExpression)expression;
						var notCondition = new SqlSearchCondition();

						BuildSearchCondition(context, e.Operand, flags, notCondition.Conditions, false);

						conditions.Add(new SqlCondition(true, notCondition));

						break;
					}

				default                    :
					var predicate = ConvertPredicate(context, expression, flags);

					if (predicate == null)
						return false;

					conditions.Add(new SqlCondition(false, predicate));

					break;
			}

			return true;
		}


		static bool NeedNullCheck(ISqlExpression expr)
		{
			if (!expr.CanBeNull)
				return false;

			if (null != expr.Find(QueryElementType.SelectClause))
				return false;
			return true;
		}

		#endregion

		#region CanBeTranslatedToSql

		private sealed class CanBeTranslatedToSqlContext
		{
			public CanBeTranslatedToSqlContext(ExpressionBuilder builder, IBuildContext buildContext, bool canBeCompiled)
			{
				Builder       = builder;
				BuildContext  = buildContext;
				CanBeCompiled = canBeCompiled;
			}

			public readonly ExpressionBuilder Builder;
			public readonly IBuildContext     BuildContext;
			public readonly bool              CanBeCompiled;

			public List<Expression>? IgnoredMembers;
		}

		#endregion

		#region Helpers

		public IBuildContext? GetContext(IBuildContext? current, Expression? expression)
		{
			throw new NotImplementedException();
		}

		bool IsNullConstant(Expression expr)
		{
			// TODO: is it correct to return true for DefaultValueExpression for non-reference type or when default value
			// set to non-null value?
			return expr.IsNullValue()
				|| expr is DefaultValueExpression;
		}

		private TransformVisitor<ExpressionBuilder>? _removeNullPropagationTransformer;
		private TransformVisitor<ExpressionBuilder>? _removeNullPropagationTransformerForSearch;
		
		[MethodImpl(MethodImplOptions.AggressiveInlining)]
		private TransformVisitor<ExpressionBuilder> GetRemoveNullPropagationTransformer(bool forSearch)
		{
			if (forSearch)
				return _removeNullPropagationTransformerForSearch ??= TransformVisitor<ExpressionBuilder>.Create(this, static (ctx, e) => ctx.RemoveNullPropagation(e, true));
			else
				return _removeNullPropagationTransformer ??= TransformVisitor<ExpressionBuilder>.Create(this, static (ctx, e) => ctx.RemoveNullPropagation(e, false));
		}

		Expression RemoveNullPropagation(Expression expr, bool forSearch)
		{
			bool IsAcceptableType(Type type)
			{
				if (!forSearch)
					return type.IsNullableType();

				if (type != typeof(string) && typeof(IEnumerable<>).IsSameOrParentOf(type))
					return true;

				if (!MappingSchema.IsScalarType(type))
					return true;

				return false;
			}

			// Do not modify parameters
			//
			if (CanBeCompiled(expr, false))
				return expr;

			switch (expr.NodeType)
			{
				case ExpressionType.Conditional:
					var conditional = (ConditionalExpression)expr;
					if (conditional.Test.NodeType == ExpressionType.NotEqual)
					{
						var binary    = (BinaryExpression)conditional.Test;
						var nullRight = IsNullConstant(binary.Right);
						var nullLeft  = IsNullConstant(binary.Left);
						if (nullRight || nullLeft)
						{
							if (nullRight && nullLeft)
							{
								return GetRemoveNullPropagationTransformer(forSearch).Transform(conditional.IfFalse);
							}
							else if (IsNullConstant(conditional.IfFalse)
								&& ((nullRight && IsAcceptableType(binary.Left.Type) ||
									(nullLeft  && IsAcceptableType(binary.Right.Type)))))
							{
								return GetRemoveNullPropagationTransformer(forSearch).Transform(conditional.IfTrue);
							}
						}
					}
					else if (conditional.Test.NodeType == ExpressionType.Equal)
					{
						var binary    = (BinaryExpression)conditional.Test;
						var nullRight = IsNullConstant(binary.Right);
						var nullLeft  = IsNullConstant(binary.Left);
						if (nullRight || nullLeft)
						{
							if (nullRight && nullLeft)
							{
								return GetRemoveNullPropagationTransformer(forSearch).Transform(conditional.IfTrue);
							}
							else if (IsNullConstant(conditional.IfTrue)
							         && ((nullRight && IsAcceptableType(binary.Left.Type) ||
							              (nullLeft && IsAcceptableType(binary.Right.Type)))))
							{
								return GetRemoveNullPropagationTransformer(forSearch).Transform(conditional.IfFalse);
							}
						}
					}
					break;
			}

			return expr;
		}

		public bool ProcessProjection(Dictionary<MemberInfo,Expression> members, Expression expression)
		{
			void CollectParameters(Type forType, MethodBase method, ReadOnlyCollection<Expression> arguments)
			{
				var pms = method.GetParameters();

				var typeMembers = TypeAccessor.GetAccessor(forType).Members;

				for (var i = 0; i < pms.Length; i++)
				{
					var param = pms[i];
					MemberAccessor? foundMember = null;
					foreach (var tm in typeMembers)
					{
						if (tm.Name == param.Name)
						{
							foundMember = tm;
							break;
						}
					}

					if (foundMember == null)
					{
						foreach (var tm in typeMembers)
						{
							if (tm.Name.Equals(param.Name, StringComparison.OrdinalIgnoreCase))
							{
								foundMember = tm;
								break;
							}
						}
					}

					if (foundMember == null)
						continue;

					if (members.ContainsKey(foundMember.MemberInfo))
						continue;

					var converted = arguments[i];

					members.Add(foundMember.MemberInfo, converted);
				}
			}

			expression = GetRemoveNullPropagationTransformer(false).Transform(expression);

			switch (expression.NodeType)
			{
				// new { ... }
				//
				case ExpressionType.New        :
					{
						var expr = (NewExpression)expression;

						if (expr.Members != null)
						{
							for (var i = 0; i < expr.Members.Count; i++)
							{
								var member = expr.Members[i];

								var converted = expr.Arguments[i];
								members.Add(member, converted);

								if (member is MethodInfo info)
									members.Add(info.GetPropertyInfo(), converted);
							}
						}

						var isScalar = MappingSchema.IsScalarType(expr.Type);
						if (!isScalar)
							CollectParameters(expr.Type, expr.Constructor!, expr.Arguments);

						return members.Count > 0 || !isScalar;
					}

				// new MyObject { ... }
				//
				case ExpressionType.MemberInit :
					{
						var expr        = (MemberInitExpression)expression;
						var typeMembers = TypeAccessor.GetAccessor(expr.Type).Members;

						var dic  = typeMembers
							.Select(static (m,i) => new { m, i })
							.ToDictionary(static _ => _.m.MemberInfo.Name, static _ => _.i);

						var assignments = new List<(MemberAssignment ma, int order)>();
						foreach (var ma in expr.Bindings.Cast<MemberAssignment>())
							assignments.Add((ma, dic.TryGetValue(ma.Member.Name, out var idx) ? idx : 1000000));

						foreach (var (binding, _) in assignments.OrderBy(static a => a.order))
						{
							var converted = binding.Expression;
							members.Add(binding.Member, converted);

							if (binding.Member is MethodInfo info)
								members.Add(info.GetPropertyInfo(), converted);
						}

						return true;
					}

				case ExpressionType.Call:
					{
						var mc = (MethodCallExpression)expression;

						// process fabric methods

						if (!MappingSchema.IsScalarType(mc.Type))
							CollectParameters(mc.Type, mc.Method, mc.Arguments);

						return members.Count > 0;
					}

				case ExpressionType.NewArrayInit:
				case ExpressionType.ListInit:
					{
						return true;
					}
				// .Select(p => everything else)
				//
				default                        :
					return false;
			}
		}

		public void ReplaceParent(IBuildContext oldParent, IBuildContext? newParent)
		{
			foreach (var context in Contexts)
				if (context != newParent)
					if (context.Parent == oldParent)
						if (newParent != null && newParent.Parent != context)
							context.Parent = newParent;
		}

		public static void EnsureAggregateColumns(IBuildContext context, SelectQuery query)
		{
			/*if (query.Select.Columns.Count == 0)
			{
				var sql = context.ConvertToSql(null, 0, ConvertFlags.All);
				if (sql.Length > 0)
				{
					// Handling case when all columns are aggregates, it cause query to produce only single record and we have to include at least one aggregation in Select statement.
					//
					var allAggregate = sql.All(static s => QueryHelper.IsAggregationOrWindowFunction(s.Sql));
					if (allAggregate)
					{
						query.Select.Add(sql[0].Sql, sql[0].MemberChain.FirstOrDefault()?.Name);
					}
				}
			}*/
			}


		#endregion

		#region CTE

		List<Tuple<Expression, CteContext>>? _ctes;
		Dictionary<IQueryable, Expression>?  _ctesObjectMapping;

		public CteContext RegisterCte(IQueryable? queryable, Expression? cteExpression, Func<CteClause> buildFunc)
		{
			if (cteExpression != null && queryable != null && (_ctesObjectMapping == null || !_ctesObjectMapping.ContainsKey(queryable)))
			{
				_ctesObjectMapping ??= new Dictionary<IQueryable, Expression>();

				_ctesObjectMapping.Add(queryable, cteExpression);
			}

			if (cteExpression == null)
			{
				if (_ctesObjectMapping == null)
					throw new InvalidOperationException();
				cteExpression = _ctesObjectMapping[queryable!];
			}

			var value = FindRegisteredCteByExpression(cteExpression, out _);

			if (value == null)
			{
				var cteClause = buildFunc();

				value = new CteContext(this, null, cteClause, cteExpression);

				_ctes ??= new();
				_ctes.Add(Tuple.Create(cteExpression, value));
			}

			return value;
		}

		CteContext? FindRegisteredCteByExpression(Expression cteExpression, out int? idx)
		{
			if (_ctes != null)
			{
				for (var index = 0; index < _ctes.Count; index++)
				{
					var tuple = _ctes[index];
					if (tuple.Item1.EqualsTo(cteExpression, OptimizationContext.GetSimpleEqualsToContext(false)))
					{
						idx = index;
						return tuple.Item2;
					}
				}
			}

			idx = null;
			return null;
		}


		/*
		public Tuple<CteClause, IBuildContext?> BuildCte(Expression cteExpression, Func<CteClause?, Tuple<CteClause, IBuildContext?>> buildFunc)
		{
			var value = FindRegisteredCteByExpression(cteExpression, out var idx);
			if (value?.Item2 != null)
				return value;

			value = buildFunc(value?.Item1);

			if (idx != null)
			{
				_ctes!.RemoveAt(idx.Value);
			}
			else
			{
				_ctes ??= new List<Tuple<Expression, Tuple<CteClause, IBuildContext?>>>();
			}

			_ctes.Add(Tuple.Create(cteExpression, value));

			return value;
		}
		*/

		/*
		public IBuildContext? GetCteContext(Expression cteExpression)
		{
			return FindRegisteredCteByExpression(cteExpression, out _)?.Item2;
		}
		*/

		#endregion

		#region Eager Loading

		public static readonly ParameterExpression PreambleParam =
			Expression.Parameter(typeof(object[]), "preamble");

		public int RegisterPreamble<T>(
			object? data,
			Func<object?, IDataContext, Expression, object?[]?, T> func,
			Func<object?, IDataContext, Expression, object?[]?, CancellationToken, Task<T>> funcAsync
			)
		{
			throw new NotImplementedException();

			/*_preambles ??= new();
			_preambles.Add(
				Tuple.Create<object?,
					Func<object?, IDataContext, Expression, object?[]?, object?>,
					Func<object?, IDataContext, Expression, object?[]?, CancellationToken, Task<object?>>
				>
				(
					data,
					(d, dc, e, ps) => func(d, dc, e, ps),
					async (d, dc, e, ps, ct) => await funcAsync(d, dc, e, ps, ct).ConfigureAwait(Configuration.ContinueOnCapturedContext))
				);
			return _preambles.Count - 1;*/
		}

		#endregion

		#region Query Filter

		private Stack<Type[]>? _disabledFilters;

		public void PushDisabledQueryFilters(Type[] disabledFilters)
		{
			_disabledFilters ??= new Stack<Type[]>();
			_disabledFilters.Push(disabledFilters);
		}

		public bool IsFilterDisabled(Type entityType)
		{
			if (_disabledFilters == null || _disabledFilters.Count == 0)
				return false;
			var filter = _disabledFilters.Peek();
			if (filter.Length == 0)
				return true;
			return Array.IndexOf(filter, entityType) >= 0;
		}

		public void PopDisabledFilter()
		{
			if (_disabledFilters == null)
				throw new InvalidOperationException();

			_ = _disabledFilters.Pop();
		}

		#endregion

		#region Query Hint Stack

		List<SqlQueryExtension>? _sqlQueryExtensionStack;

		public void PushSqlQueryExtension(SqlQueryExtension extension)
		{
			(_sqlQueryExtensionStack ??= new()).Add(extension);
		}

		public void PopSqlQueryExtension(SqlQueryExtension extension)
		{
			if (_sqlQueryExtensionStack == null || _sqlQueryExtensionStack.Count > 0)
				throw new InvalidOperationException();
			_sqlQueryExtensionStack.RemoveAt(_sqlQueryExtensionStack.Count - 1);
		}

		#endregion

		#region Grouping Guard

		public bool IsGroupingGuardDisabled { get; set; }

		#endregion

		#region Projection

		public Expression Project(IBuildContext context, Expression? path, List<Expression>? nextPath, int nextIndex, ProjectFlags flags, Expression body, bool strict)
		{
			MemberInfo? member = null;
			Expression? next   = null;

			if (path is MemberExpression memberExpression)
			{
				nextPath ??= new();
				nextPath.Add(memberExpression);

				if (memberExpression.Expression is MemberExpression me)
				{
					// going deeper
					return Project(context, me, nextPath, nextPath.Count - 1, flags, body, strict);
				}

				if (memberExpression.Expression.NodeType == ExpressionType.Convert)
				{
					// going deeper
					return Project(context, ((UnaryExpression)memberExpression.Expression).Operand, nextPath, nextPath.Count - 1, flags, body, strict);
				}

				// make path projection
				return Project(context, null, nextPath, nextPath.Count - 1, flags, body, strict);
			}

			if (path is SqlGenericParamAccessExpression accessExpression)
			{
				nextPath ??= new();
				nextPath.Add(accessExpression);

				if (accessExpression.Constructor is SqlGenericParamAccessExpression ae)
				{
					// going deeper
					return Project(context, ae, nextPath, nextPath.Count - 1, flags, body, strict);
				}

				// make path projection
				return Project(context, null, nextPath, nextPath.Count - 1, flags, body, strict);
			}

			if (path == null)
			{
				if (nextPath == null || nextIndex < 0)
				{
					if (body == null)
						throw new InvalidOperationException();

					return body;
				}

				next = nextPath[nextIndex];

				if (next is MemberExpression me)
				{
					member = me.Member;
				}
				else if (next is SqlGenericParamAccessExpression)
				{
					// nothing to do right now
				}
				else
				{
					throw new NotImplementedException();
				}
			}

			if (flags.HasFlag(ProjectFlags.SQL))
			{
				body = RemoveNullPropagation(body, true);
			}

			switch (body.NodeType)
			{
				case ExpressionType.Extension:
				{
					if (body is SqlPlaceholderExpression placeholder)
					{
						return placeholder;
					}

					if (member != null)
					{
						if (body is ContextRefExpression contextRef)
						{
							var objExpression   = body;
							var memberCorrected = contextRef.Type.GetMemberEx(member);
							if (memberCorrected  is null)
							{
								// inheritance handling
								if (member.DeclaringType != null &&
								    contextRef.Type.IsSameOrParentOf(member.DeclaringType))
								{
									memberCorrected = member;
									objExpression   = Expression.Convert(objExpression, member.DeclaringType);
								}
								else
								{
									throw new InvalidOperationException(
										$"Member '{member}' not found in type '{contextRef.Type}'.");
								}
							}

							var ma      = Expression.MakeMemberAccess(objExpression, memberCorrected);
							var newPath = nextPath![0].Replace(next!, ma);

							return newPath;
						}

						if (body is SqlGenericConstructorExpression genericConstructor)
						{
							Expression? bodyExpresion = null;
							for (int i = 0; i < genericConstructor.Assignments.Count; i++)
							{
								var assignment = genericConstructor.Assignments[i];
								if (MemberInfoEqualityComparer.Default.Equals(assignment.MemberInfo, member))
								{
									bodyExpresion = assignment.Expression;
									break;
								}
							}

							if (bodyExpresion == null)
							{
								for (int i = 0; i < genericConstructor.Parameters.Count; i++)
								{
									var parameter = genericConstructor.Parameters[i];
									if (MemberInfoEqualityComparer.Default.Equals(parameter.MemberInfo, member))
									{
										bodyExpresion = parameter.Expression;
										break;
									}
								}
							}

							if (bodyExpresion == null)
							{
								// search in base class
								for (int i = 0; i < genericConstructor.Assignments.Count; i++)
								{
									var assignment = genericConstructor.Assignments[i];
									if (assignment.MemberInfo.ReflectedType != member.ReflectedType && assignment.MemberInfo.Name == member.Name)
									{
										var mi = assignment.MemberInfo.ReflectedType.GetMemberEx(member);
										if (mi != null && MemberInfoEqualityComparer.Default.Equals(assignment.MemberInfo, mi))
										{
											bodyExpresion = assignment.Expression;
											break;
										}
									}
								}
							}

							if (bodyExpresion is not null)
							{
								return Project(context, path, nextPath, nextIndex - 1, flags, bodyExpresion, strict);
							}

							if (strict)
								return CreateSqlError(null, nextPath![0]);

							return new DefaultValueExpression(null, nextPath![0].Type);
						}
					}

					if (next is SqlGenericParamAccessExpression paramAccessExpression)
					{

						/*
						var projected = Project(context, path, nextPath, nextIndex - 1, flags,
							paramAccessExpression);

						return projected;
						*/

						if (body is SqlGenericConstructorExpression constructorExpression)
						{
							var projected = Project(context, path, nextPath, nextIndex - 1, flags,
								constructorExpression.Parameters[paramAccessExpression.ParamIndex].Expression, strict);
							return projected;
						}

						//throw new InvalidOperationException();
					}

					return body;
				}

				case ExpressionType.MemberAccess:
				{
					var ma = (MemberExpression)body;
					if (member != null)
					{
//						var neMember = Expression.MakeMemberAccess(ma.Expression, member);


						//var newExpr = Project(context, nextPath[nextIndex], null, -1, flags, ma.Expression);

						var newMember = ((MemberExpression)nextPath[nextIndex]).Update(body);

						return Project(context, null, nextPath, nextIndex - 1, flags, newMember, strict);

						//					return Project(context, null, nextPath, nextIndex - 1, flags, neMember);
					}

					throw new NotImplementedException();
				}

				case ExpressionType.New:
				{
					var ne = (NewExpression)body;

					if (ne.Members != null)
					{
						if (member == null)
						{
							throw new NotImplementedException();
						}

						for (var i = 0; i < ne.Members.Count; i++)
						{
							var memberLocal = ne.Members[i];

							if (MemberInfoEqualityComparer.Default.Equals(memberLocal, member))
							{
								return Project(context, path, nextPath, nextIndex - 1, flags, ne.Arguments[i], strict);
							}
						}
					}
					else
					{
						var parameters = ne.Constructor.GetParameters();

						for (var i = 0; i < parameters.Length; i++)
						{
							var parameter     = parameters[i];
							var memberByParam = SqlGenericConstructorExpression.FindMember(ne.Constructor.DeclaringType, parameter);

							if (memberByParam != null &&
							    MemberInfoEqualityComparer.Default.Equals(memberByParam, member))
							{
								return Project(context, path, nextPath, nextIndex - 1, flags, ne.Arguments[i], strict);
							}
						}
					}

					if (member == null)
						return ne;

					if (strict)
						return CreateSqlError(null, nextPath![0]);

					return Expression.Default(nextPath![0].Type);
				}

				case ExpressionType.MemberInit:
				{
					var mi = (MemberInitExpression)body;
					var ne = mi.NewExpression;

					if (member == null)
					{
						throw new NotImplementedException();
					}

					if (ne.Members != null)
					{

						for (var i = 0; i < ne.Members.Count; i++)
						{
							var memberLocal = ne.Members[i];

							if (MemberInfoEqualityComparer.Default.Equals(memberLocal, member))
							{
								return Project(context, path, nextPath, nextIndex - 1, flags, ne.Arguments[i], strict);
							}
						}
					}

					var memberInType = body.Type.GetMemberEx(member);
					if (memberInType != null)
					{
						for (int index = 0; index < mi.Bindings.Count; index++)
						{
							var binding = mi.Bindings[index];
							switch (binding.BindingType)
							{
								case MemberBindingType.Assignment:
								{
									var assignment = (MemberAssignment)binding;
									if (MemberInfoEqualityComparer.Default.Equals(assignment.Member, memberInType))
									{
										return Project(context, path, nextPath, nextIndex - 1, flags,
											assignment.Expression, strict);
									}

									break;
								}
								case MemberBindingType.MemberBinding:
								{
									var memberMemberBinding = (MemberMemberBinding)binding;
									if (MemberInfoEqualityComparer.Default.Equals(memberMemberBinding.Member, memberInType))
									{
										return Project(context, path, nextPath, nextIndex - 1, flags,
											new SqlGenericConstructorExpression(
												memberMemberBinding.Member.GetMemberType(),
												memberMemberBinding.Bindings), strict);
									}

									break;
								}
								case MemberBindingType.ListBinding:
									throw new NotImplementedException();
								default:
									throw new NotImplementedException();
							}
						}
					}

					if (strict)
						return CreateSqlError(null, nextPath![0]);

					return Expression.Default(nextPath![0].Type);

				}
				case ExpressionType.Conditional:
				{
					var cond      = (ConditionalExpression)body;
					var trueExpr  = Project(context, null, nextPath, nextIndex, flags, cond.IfTrue, strict);
					var falseExpr = Project(context, null, nextPath, nextIndex, flags, cond.IfFalse, strict);

					var trueHasError = trueExpr is SqlErrorExpression;
					var falseHasError = falseExpr is SqlErrorExpression;

					if (strict && (trueHasError || falseHasError))
					{
						if (trueHasError == falseHasError)
						{
							return trueExpr;
						}

						trueExpr  = Project(context, null, nextPath, nextIndex, flags, cond.IfTrue, false);
						falseExpr = Project(context, null, nextPath, nextIndex, flags, cond.IfFalse, false);
					}

					var newExpr = (Expression)Expression.Condition(cond.Test, trueExpr, falseExpr);

					return newExpr;
				}

				case ExpressionType.Constant:
				{
					var cnt = (ConstantExpression)body;
					if (cnt.Value == null)
					{
						var expr = (path ?? next)!;

						if (expr.Type.IsValueType)
						{
							var placeholder = CreatePlaceholder(context, new SqlValue(expr.Type, null), expr);
							return placeholder;
						}

						return Expression.Default(expr.Type);
					}

					break;

				}
				case ExpressionType.Default:
				{
					var expr = (path ?? next)!;

					if (expr.Type.IsValueType)
					{
						var placeholder = CreatePlaceholder(context, new SqlValue(expr.Type, null), expr);
						return placeholder;
					}

					return Expression.Default(expr.Type);
				}

				/*
				case ExpressionType.Constant:
				{
					var cnt = (ConstantExpression)body;
					if (cnt.Value == null)
					{
						var expr = (path ?? next)!;

						var placeholder = CreatePlaceholder(context, new SqlValue(expr.Type, null), expr);

						return placeholder;
					}

					return body;
				}

				case ExpressionType.Default:
				{
					var placeholder = CreatePlaceholder(context, new SqlValue(body.Type, null), body);
					return placeholder;
				}
				*/

				case ExpressionType.Call:
				{
					var mc = (MethodCallExpression)body;

					if (mc.Method.IsStatic)
					{
						var parameters = mc.Method.GetParameters();

						for (var i = 0; i < parameters.Length; i++)
						{
							var parameter     = parameters[i];
							var memberByParam = SqlGenericConstructorExpression.FindMember(mc.Method.ReturnType, parameter);

							if (memberByParam != null &&
							    MemberInfoEqualityComparer.Default.Equals(memberByParam, member))
							{
								return Project(context, path, nextPath, nextIndex - 1, flags, mc.Arguments[i], strict);
							}
						}
					}

					if (member != null)
					{
						var ma = Expression.MakeMemberAccess(mc, member);
						return Project(context, path, nextPath, nextIndex - 1, flags, ma, strict);
					}

					return mc;
				}

				case ExpressionType.TypeAs:
				{
					var unary = (UnaryExpression)body;

					var truePath = Project(context, path, nextPath, nextIndex, flags, unary.Operand, strict);

					var isPredicate = MakeIsPredicateExpression(context, Expression.TypeIs(unary.Operand, unary.Type));

					if (isPredicate is ConstantExpression constExpr)
					{
						if (constExpr.Value is true)
							return truePath;
						return Expression.Default(truePath.Type);
					}

					var falsePath = Expression.Default(truePath.Type);

					var conditional = Expression.Condition(isPredicate, truePath, falsePath);

					return conditional;
				}
			}

			throw new NotImplementedException();
		}


		private Dictionary<SqlCacheKey, Expression> _expressionCache = new(SqlCacheKey.SqlCacheKeyComparer);
		private Dictionary<ColumnCacheKey, SqlPlaceholderExpression> _columnCache = new(ColumnCacheKey.ColumnCacheKeyComparer);

		/// <summary>
		/// Caches expressions generated by context
		/// </summary>
		/// <param name="currentContext"></param>
		/// <param name="path"></param>
		/// <param name="flags"></param>
		/// <returns></returns>
		public Expression MakeExpression(IBuildContext? currentContext, Expression path, ProjectFlags flags)
		{
			// nothing to project here
			if (path.NodeType   == ExpressionType.Parameter 
				|| path.NodeType == ExpressionType.Lambda
				|| path.NodeType == ExpressionType.New
				|| path.NodeType == ExpressionType.MemberInit
			    || path.NodeType == ExpressionType.Extension && path is SqlPlaceholderExpression or SqlGenericConstructorExpression)
			{
				return path;
			}

			if ((flags & (ProjectFlags.Root | ProjectFlags.AggregationRoot | ProjectFlags.AssociationRoot | ProjectFlags.Expand)) == 0)
			{
				// try to find already converted to SQL
				var sqlKey = new SqlCacheKey(path, null, null, null, flags.SqlFlag());
				if (_cachedSql.TryGetValue(sqlKey, out var cachedSql))
				{
					return cachedSql;
				}
			}

			var key = new SqlCacheKey(path, null, null, null, flags);

			if (_expressionCache.TryGetValue(key, out var expression) && expression.Type == path.Type)
				return expression;

			var doNotProcess = false;
			expression = null;

			ContextRefExpression? rootContext = null;

			if (path is MemberExpression memberExpression && memberExpression.Expression != null)
			{
				if (memberExpression.Member.IsNullableValueMember())
				{
					var corrected = MakeExpression(currentContext, memberExpression.Expression, flags);
					if (corrected.Type != path.Type)
					{
						corrected = Expression.Convert(corrected, path.Type);
					}
					return MakeExpression(currentContext, corrected, flags);
				}

				if (memberExpression.Expression.NodeType == ExpressionType.Convert)
				{
					var unary = (UnaryExpression)memberExpression.Expression;
					if (unary.Operand is ContextRefExpression contextRef)
					{
						memberExpression = memberExpression.Update(contextRef.WithType(memberExpression.Expression.Type));
						return MakeExpression(currentContext, memberExpression, flags);
					}
				}

				//TODO: why i cannot do that without GetLevelExpression ???
				var rootLevelExpression = memberExpression.GetLevelExpression(MappingSchema, 0);

				// do not process if root is parameter
				if (rootLevelExpression.NodeType == ExpressionType.Parameter)
					return path;

				rootContext = rootLevelExpression as ContextRefExpression;
				if (rootContext != null)
				{
					// SetOperationContext can know how to process such path without preparing

					var corrected = rootContext.BuildContext.MakeExpression(path, flags);

					if (!ExpressionEqualityComparer.Instance.Equals(corrected, path) && corrected is not DefaultValueExpression && corrected is not SqlErrorExpression)
					{
						corrected = MakeExpression(rootContext.BuildContext, corrected, flags);

						var pathStr = path.ToString();

						if (corrected is SqlPlaceholderExpression placeholder)
						{
							corrected = placeholder.WithTrackingPath(path);
						}

						return corrected;
					}
				}

				var root = MakeExpression(currentContext, memberExpression.Expression, flags.RootFlag());

				var newPath = memberExpression.Update(root);

				path = newPath;

				if (IsAssociation(newPath))
				{
					if (root is ContextRefExpression contextRef)
					{
						expression = TryCreateAssociation(newPath, contextRef, flags);
					}
				}

				rootContext = root as ContextRefExpression;
				if (rootContext == null)
				{
					//TODO: why i cannot do that without GetLevelExpression ???
					rootContext = root.GetLevelExpression(MappingSchema, 0) as ContextRefExpression;
				}
			}
			else if (path is MethodCallExpression mc)
			{
				if (mc.Method.IsSqlPropertyMethodEx())
				{
					var arguments = mc.Arguments.ToArray();
					var rootArg = MakeExpression(currentContext, arguments[0], flags.RootFlag());
					if (rootArg is ContextRefExpression contextRef)
						rootContext = contextRef;

					arguments[0] = rootArg;
					expression   = mc.Update(null, arguments);
					if (ExpressionEqualityComparer.Instance.Equals(expression, path))
					{
						expression = null;
					}
				} 
				else if (IsAssociation(mc))
				{
					if (!mc.Method.IsStatic)
						throw new NotImplementedException();

					var arguments = mc.Arguments;
					if (arguments.Count == 0)
						throw new InvalidOperationException("Association methods should have at least one parameter");

					var rootArgument = MakeExpression(currentContext, arguments[0], flags.RootFlag());
					if (!ReferenceEquals(rootArgument, arguments[0]))
					{
						var argumentsArray = arguments.ToArray();
						argumentsArray[0] = rootArgument;

						mc = mc.Update(mc.Object, argumentsArray);
					}

					if (mc.Arguments[0] is ContextRefExpression contextRef)
					{
						expression  = TryCreateAssociation(mc, contextRef, flags);
						rootContext = expression as ContextRefExpression;
					}
				}
			}
			else if (path is ContextRefExpression contextRef)
			{
				rootContext = contextRef;
			}
			else if (path is SqlGenericParamAccessExpression paramAccessExpression)
			{
				var root = paramAccessExpression.Constructor;
				while (root is SqlGenericParamAccessExpression pa)
				{
					root = pa.Constructor;
				}

				if (root is ContextRefExpression contextRefExpression)
				{
					rootContext = contextRefExpression;
				}
			}
			else if (path.NodeType == ExpressionType.Convert)
			{
				var unary      = (UnaryExpression)path;

				expression   = MakeExpression(currentContext, unary.Operand, flags);
				if (expression.Type != path.Type)
					expression = Expression.Convert(expression, path.Type);
				doNotProcess = true;
			}
			else if (path.NodeType == ExpressionType.TypeAs && currentContext != null)
			{
				var unary     = (UnaryExpression)path;
				var testExpr  = MakeIsPredicateExpression(currentContext, Expression.TypeIs(unary.Operand, unary.Type));
				var trueCase  = Expression.Convert(unary.Operand, unary.Type);
				var falseCase = Expression.Default(unary.Type);

				if (testExpr is ConstantExpression constExpr)
				{
					if (constExpr.Value is true)
						expression  = trueCase;
					else 
						expression = falseCase;
				}
				else
				{
					doNotProcess = true;
					expression   = Expression.Condition(testExpr, trueCase, falseCase);
				}
			}
			else if (path.NodeType == ExpressionType.TypeIs && currentContext != null)
			{
				var typeBinary = (TypeBinaryExpression)path;
				expression = MakeIsPredicateExpression(currentContext, typeBinary);
				doNotProcess = true;
			}

			if (expression == null)
			{
				if (rootContext != null)
				{
					currentContext = rootContext.BuildContext;
					expression     = rootContext.BuildContext.MakeExpression(path, flags);
					if (expression is SqlEagerLoadExpression eager && rootContext.BuildContext != eager.ContextRef.BuildContext)
					{
						expression = new SqlEagerLoadExpression(rootContext, path, GetSequenceExpression(rootContext.BuildContext));
					}
				}	
				else
					expression = path;
			}

			if (!doNotProcess)
			{
				if (!ExpressionEqualityComparer.Instance.Equals(expression, path))
				{
					// Do recursive again
					expression = MakeExpression(currentContext, expression, flags);
				}
				else
				{
					var handled = false;
					if (currentContext != null && (path.NodeType == ExpressionType.Call || path.NodeType == ExpressionType.MemberAccess))
					{
						// Handling ExpressionAttribute
						//
						MemberInfo memberInfo;
						if (path.NodeType == ExpressionType.Call)
						{
							memberInfo = ((MethodCallExpression)path).Method;
						}
						else
						{
							memberInfo = ((MemberExpression)path).Member;
						}
						var attr = memberInfo.GetExpressionAttribute(MappingSchema);

						if (attr != null && (flags.HasFlag(ProjectFlags.Expression) || attr.ServerSideOnly))
						{
							var converted = attr.GetExpression((this_: this, context: currentContext), DataContext,
								currentContext.SelectQuery, path,
								static (context, e, descriptor) =>
									context.this_.ConvertToExtensionSql(context.context, e, descriptor));

							if (converted != null)
							{
								expression = CreatePlaceholder(currentContext, converted, expression);
								handled    = true;
							}
						}
					}

					if (!handled)
					{
						var exposed = ExposeExpression(path);
						if (!ReferenceEquals(exposed, path))
						{
							expression = MakeExpression(currentContext, exposed, flags);
							handled    = true;
						}
					}

					if (!handled)
					{
						var applyConvert = true;
						if (currentContext != null && flags.HasFlag(ProjectFlags.Expression))
						{
							if (CanBeCompiled(path, true) || CanBeConstant(path))
							{
								applyConvert = false;
							}

							if (applyConvert && path is MethodCallExpression mc)
							{
								var converted = ConvertSingleExpression(path);
								if (!ReferenceEquals(converted, path))
								{
									// apply only if it is convertible
									//
									var translated = new Dictionary<Expression, Expression>();
									var newMc = mc.Update(
										mc.Object == null
											? null
											: BuildSqlExpression(translated, currentContext, mc.Object, flags),
										mc.Arguments.Select(a =>
											BuildSqlExpression(translated, currentContext, a, flags)));

									if (!ExpressionEqualityComparer.Instance.Equals(mc, newMc))
									{
										expression   = MakeExpression(currentContext, newMc, flags);
										handled      = true;
										applyConvert = false;
									}
								}
							}
						}

						if (applyConvert)
						{
							var converted = ConvertSingleExpression(path);
							if (!ReferenceEquals(converted, path))
							{
								expression = MakeExpression(currentContext, converted, flags);
								handled    = true;
							}
						}
					}

					if (!handled && flags.HasFlag(ProjectFlags.Expression) && CanBeCompiled(path, true))
					{
						expression = path;
						handled    = true;
					}

					if (flags.HasFlag(ProjectFlags.Expression) && path.NodeType == ExpressionType.NewArrayInit)
					{
						expression = path;
						handled    = true;
					}

					if (!handled && (flags.HasFlag(ProjectFlags.SQL) || flags.HasFlag(ProjectFlags.Expression)))
					{
						// Handling subqueries
						//

						var ctx = rootContext?.BuildContext ?? currentContext;
						if (ctx != null)
						{
							var subqueryExpression =
								TryGetSubQueryExpression(ctx, path, null, flags.HasFlag(ProjectFlags.Test));
							if (subqueryExpression != null)
							{
								expression = MakeExpression(ctx, subqueryExpression, flags);
								if (expression.Type != path.Type)
								{
									expression = new SqlAdjustTypeExpression(expression, path.Type, MappingSchema);
								}
							}
						}
					}
				}
			}

			if (expression is SqlPlaceholderExpression placeholderExpression)
			{
				expression = placeholderExpression.WithTrackingPath(path);
			}

			_expressionCache[key] = expression;

			if (!flags.HasFlag(ProjectFlags.Test))
			{
				if ((flags.HasFlag(ProjectFlags.SQL) ||
				     flags.HasFlag(ProjectFlags.Keys)) && expression is SqlPlaceholderExpression)
				{
					var anotherKey = new SqlCacheKey(path, null, null, null, ProjectFlags.Expression);
					_expressionCache[anotherKey] = expression;

					if (flags.HasFlag(ProjectFlags.Keys))
					{
						anotherKey = new SqlCacheKey(path, null, null, null, ProjectFlags.Expression | ProjectFlags.Keys);
						_expressionCache[anotherKey] = expression;
					}
				}
			}

			return expression;
		}

		public SqlPlaceholderExpression MakeColumn(SelectQuery? parentQuery, SqlPlaceholderExpression sqlPlaceholder, bool asNew = false)
		{
			if (parentQuery == sqlPlaceholder.SelectQuery)
				throw new InvalidOperationException();

			var key = new ColumnCacheKey(sqlPlaceholder.Path, sqlPlaceholder.Type, sqlPlaceholder.SelectQuery, parentQuery);

			if (!asNew && _columnCache.TryGetValue(key, out var placeholder))
				return placeholder;

			var cachePair = _columnCache.Skip(2).FirstOrDefault();
			if (cachePair.Value != null)
			{
				var cachedKey = ColumnCacheKey.ColumnCacheKeyComparer.GetHashCode(cachePair.Key);
				var newKey    = ColumnCacheKey.ColumnCacheKeyComparer.GetHashCode(key);
			}

			var alias = sqlPlaceholder.Alias;

			if (sqlPlaceholder.TrackingPath is MemberExpression tme)
				alias = tme.Member.Name;
			else if (sqlPlaceholder.Path is MemberExpression me)
				alias = me.Member.Name;

			//TODO: correct
			var idx = asNew
				? sqlPlaceholder.SelectQuery.Select.AddNew(sqlPlaceholder.Sql)
				: sqlPlaceholder.SelectQuery.Select.AddNew(sqlPlaceholder.Sql);

			var column = sqlPlaceholder.SelectQuery.Select.Columns[idx];

			if (!string.IsNullOrEmpty(alias))
			{
				column.RawAlias = alias;
			}

			placeholder = CreatePlaceholder(parentQuery, column, sqlPlaceholder.Path, sqlPlaceholder.ConvertType, alias, idx, trackingPath: sqlPlaceholder.TrackingPath);

			_columnCache[key] = placeholder;

			/*if (parentQuery != null)
			{
				var preciseCacheKey = new SqlCacheKey(sqlPlaceholder.Path, null, null, parentQuery, ProjectFlags.SQL);
				_preciseCachedSql[preciseCacheKey] = placeholder;

				var cacheKey = new SqlCacheKey(sqlPlaceholder.Path, null, null, null, ProjectFlags.SQL);
				_cachedSql[cacheKey] =  placeholder;
			}*/

			return placeholder;
		}

		#endregion
	}
}<|MERGE_RESOLUTION|>--- conflicted
+++ resolved
@@ -2422,192 +2422,10 @@
 			return typeResult;
 		}
 
-		private class GetDataTypeContext
+		private sealed class GetDataTypeContext
 		{
 			public GetDataTypeContext(DbDataType baseType)
 			{
-<<<<<<< HEAD
-=======
-				if (sl == false)
-				{
-					(left, right)               = (right, left);
-					// leftContext value not used below: https://pvs-studio.com/ru/blog/posts/csharp/0887/
-					// but! we have test that fails in this place (TestDefaultExpression_08)
-					// so it could be incomplete implementation
-					(leftContext, rightContext) = (rightContext, leftContext);
-
-					var q = qsr;
-					qsl   = q;
-
-					sr = false;
-				}
-
-				isNull = right.IsNullValue();
-				lcols  = qsl!.ConvertToSql(left, 0, ConvertFlags.Key);
-
-				if (!sr)
-					ProcessProjection(rmembers, right);
-			}
-
-			if (lcols.Length == 0)
-				return null;
-
-			var condition = new SqlSearchCondition();
-
-			foreach (var lcol in lcols)
-			{
-				if (lcol.Sql is SelectQuery innerQuery && isNull)
-				{
-					var existsPredicate = new SqlPredicate.FuncLike(SqlFunction.CreateExists(innerQuery));
-					condition.Conditions.Add(new SqlCondition(nodeType == ExpressionType.Equal, existsPredicate));
-					continue;
-				}
-
-				if (lcol.MemberChain.Length == 0)
-					throw new InvalidOperationException();
-
-				ISqlExpression? rcol = null;
-
-				var lmember = lcol.MemberChain[lcol.MemberChain.Length - 1];
-
-				var columnDescriptor = QueryHelper.GetColumnDescriptor(lcol.Sql);
-
-				if (sr)
-				{
-					var memeberPath = ConstructMemberPath(lcol.MemberChain, right, true)!;
-					rcol = ConvertToSql(rightContext, memeberPath, unwrap: false, columnDescriptor);
-				}
-				else if (rmembers.Count != 0)
-					rcol = ConvertToSql(rightContext, rmembers[lmember], unwrap: false, columnDescriptor);
-
-				var rex =
-					isNull ?
-						MappingSchema.GetSqlValue(right.Type, null) :
-						rcol ?? ParametersContext.GetParameter(right, lmember, columnDescriptor);
-
-				var predicate = new SqlPredicate.ExprExpr(
-					lcol.Sql,
-					nodeType == ExpressionType.Equal ? SqlPredicate.Operator.Equal : SqlPredicate.Operator.NotEqual,
-					rex, Configuration.Linq.CompareNullsAsValues ? true : null);
-
-				condition.Conditions.Add(new SqlCondition(false, predicate));
-			}
-
-			if (nodeType == ExpressionType.NotEqual)
-				foreach (var c in condition.Conditions)
-					c.IsOr = true;
-
-			return condition;
-		}
-
-		public ISqlPredicate? ConvertNewObjectComparison(IBuildContext context, ExpressionType nodeType, Expression left, Expression right)
-		{
-			left  = FindExpression(left);
-			right = FindExpression(right);
-
-			var condition = new SqlSearchCondition();
-
-			if (left.NodeType != ExpressionType.New)
-			{
-				(right, left) = (left, right);
-			}
-
-			var newExpr  = (NewExpression)left;
-
-			// ReSharper disable ConditionIsAlwaysTrueOrFalse
-			// ReSharper disable HeuristicUnreachableCode
-			if (newExpr.Members == null)
-				return null;
-			// ReSharper restore HeuristicUnreachableCode
-			// ReSharper restore ConditionIsAlwaysTrueOrFalse
-
-			for (var i = 0; i < newExpr.Arguments.Count; i++)
-			{
-				var lex = ConvertToSql(context, newExpr.Arguments[i]);
-				var rex =
-					right is NewExpression newRight ?
-						ConvertToSql(context, newRight.Arguments[i]) :
-						ParametersContext.GetParameter(right, newExpr.Members[i], QueryHelper.GetColumnDescriptor(lex));
-
-				var predicate =
-					new SqlPredicate.ExprExpr(
-						lex,
-						nodeType == ExpressionType.Equal ? SqlPredicate.Operator.Equal : SqlPredicate.Operator.NotEqual,
-						rex, Configuration.Linq.CompareNullsAsValues ? true : null);
-
-				condition.Conditions.Add(new SqlCondition(false, predicate));
-			}
-
-			if (nodeType == ExpressionType.NotEqual)
-				foreach (var c in condition.Conditions)
-					c.IsOr = true;
-
-			return condition;
-		}
-
-		static Expression FindExpression(Expression expr)
-		{
-			var ret = _findExpressionVisitor.Find(expr);
-
-			if (ret == null)
-				throw new NotImplementedException();
-
-			return ret;
-		}
-
-		private static readonly FindVisitor<object?> _findExpressionVisitor = FindVisitor<object?>.Create(FindExpressionFind);
-
-		static bool FindExpressionFind(Expression pi)
-		{
-			switch (pi.NodeType)
-			{
-				case ExpressionType.Convert:
-				{
-					var e = (UnaryExpression)pi;
-
-					return
-						e.Operand.NodeType == ExpressionType.ArrayIndex &&
-						ReferenceEquals(((BinaryExpression)e.Operand).Left, ParametersParam);
-				}
-				case ExpressionType.MemberAccess:
-				case ExpressionType.New         :
-					return true;
-			}
-
-			return false;
-		}
-
-		#endregion
-
-		#region Parameters
-
-		public static DbDataType GetMemberDataType(MappingSchema mappingSchema, MemberInfo member)
-		{
-			var typeResult = new DbDataType(member.GetMemberType());
-
-			var dta = mappingSchema.GetAttribute<DataTypeAttribute>(member.ReflectedType!, member);
-			var ca  = mappingSchema.GetAttribute<ColumnAttribute>  (member.ReflectedType!, member);
-
-			var dataType = ca?.DataType ?? dta?.DataType;
-
-			if (dataType != null)
-				typeResult = typeResult.WithDataType(dataType.Value);
-
-			var dbType = ca?.DbType ?? dta?.DbType;
-			if (dbType != null)
-				typeResult = typeResult.WithDbType(dbType);
-
-			if (ca != null && ca.HasLength())
-				typeResult = typeResult.WithLength(ca.Length);
-
-			return typeResult;
-		}
-
-		private sealed class GetDataTypeContext
-		{
-			public GetDataTypeContext(DbDataType baseType)
-			{
->>>>>>> ce97f12a
 				DataType   = baseType.DataType;
 				DbType     = baseType.DbType;
 				Length     = baseType.Length;
