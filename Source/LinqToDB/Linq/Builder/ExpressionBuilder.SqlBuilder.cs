--- conflicted
+++ resolved
@@ -185,12 +185,8 @@
 				SqlJoinedTable? fakeJoin = null;
 
 				// add fake join there is no still reference
-<<<<<<< HEAD
-				if (clonedParentContext.SelectQuery.From.Tables.Count > 0 && null == clonedParentContext.SelectQuery.Find(e => e is SelectQuery sc && sc == clonedContext.SelectQuery))
-=======
 				if (clonedParentContext.SelectQuery.From.Tables.Count > 0 
 					&& clonedParentContext.SelectQuery.Find(e => e is SelectQuery sc && sc == clonedContext.SelectQuery) == null)
->>>>>>> 89b1b780
 				{
 					fakeJoin = clonedContext.SelectQuery.OuterApply().JoinedTable;
 
@@ -4544,6 +4540,16 @@
 					return memberExpression.Update(corrected);
 				}
 
+				if (memberExpression.Member.IsNullableHasValueMember())
+				{
+					var corrected = MakeExpression(currentContext, memberExpression.Expression, flags);
+					if (corrected.Type != memberExpression.Expression.Type)
+					{
+						corrected = Expression.Convert(corrected, memberExpression.Expression.Type);
+					}
+					return memberExpression.Update(corrected);
+				}
+
 				if (memberExpression.Expression.NodeType is ExpressionType.Convert or ExpressionType.ConvertChecked)
 				{
 					var unary = (UnaryExpression)memberExpression.Expression;
