--- conflicted
+++ resolved
@@ -1143,11 +1143,7 @@
 				{
 					var e = (ConditionalExpression)expression;
 
-<<<<<<< HEAD
 					/*if (flags.IsSql() && e.Test is SqlReaderIsNullExpression reader)
-=======
-					if (QueryHelper.UnwrapExpression(f, checkNullability: true) is SqlFunction c && c.Name == "CASE")
->>>>>>> 5c0844ef
 					{
 						//TODO: not so elegant, prediction that expression was modified by DefaultIfEmptyContext
 						var defaultValue = reader.IsNot ? e.IfFalse : e.IfTrue;
@@ -1179,7 +1175,7 @@
 
 						}
 
-						if (QueryHelper.UnwrapExpression(falseSql.Sql) is SqlFunction c && c.Name == "CASE")
+						if (QueryHelper.UnwrapExpression(falseSql.Sql, checkNullability: false) is SqlFunction c && c.Name == "CASE")
 						{
 							var parms = new ISqlExpression[c.Parameters.Length + 2];
 
@@ -1952,8 +1948,8 @@
 			var lOriginal = l;
 			var rOriginal = r;
 
-			l = QueryHelper.UnwrapExpression(l, checkNullability: true);
-			r = QueryHelper.UnwrapExpression(r, checkNullability: true);
+            l = QueryHelper.UnwrapExpression(l, checkNullability: true);
+            r = QueryHelper.UnwrapExpression(r, checkNullability: true);
 
 			if (l is SqlValue lValue)
 				lValue.ValueType = GetDataType(r, lValue.ValueType);
