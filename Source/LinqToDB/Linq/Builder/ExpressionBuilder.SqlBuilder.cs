--- conflicted
+++ resolved
@@ -18,10 +18,6 @@
 	using Mapping;
 	using Reflection;
 	using SqlQuery;
-<<<<<<< HEAD
-	using Tools;
-=======
->>>>>>> 43ca3371
 	using System.Threading;
 	using System.Runtime.CompilerServices;
 
@@ -181,22 +177,19 @@
 
 						context.IsWhere = true;
 
-<<<<<<< HEAD
 							break;
 						}
 
 					case ExpressionType.Extension:
 					{
-						var ctx = GetContext(context, expr);
+						var ctx = context.Builder.GetContext(context.BuildContext, expr);
 
 						if (ctx != null)
 						{
 							if (ctx.IsExpression(expr, 0, RequestFor.Expression).Result)
-								makeSubQuery = true;
-						}
-
-=======
->>>>>>> 43ca3371
+								context.MakeSubQuery = true;
+						}
+
 						break;
 					}
 				}
@@ -820,7 +813,6 @@
 							.SelectMany(si => si)
 							.ToArray();
 
-<<<<<<< HEAD
 						return sql;
 					}
 
@@ -837,10 +829,6 @@
 
 					return sql;
 				}*/
-=======
-					return sql;
-				}
->>>>>>> 43ca3371
 			}
 
 			var ctx = GetContext(context, expression);
@@ -1193,15 +1181,9 @@
 
 					var ctx = GetContext(context, expression);
 
-<<<<<<< HEAD
 						if (ctx != null)
 						{
 							var sql = ctx.ConvertToSql(expression, 1, ConvertFlags.Field);
-=======
-					if (ctx != null)
-					{
-						var sql = ctx.ConvertToSql(expression, 0, ConvertFlags.Field);
->>>>>>> 43ca3371
 
 						switch (sql.Length)
 						{
@@ -3068,11 +3050,7 @@
 
 		internal void BuildSearchCondition(IBuildContext? context, Expression expression, List<SqlCondition> conditions)
 		{
-<<<<<<< HEAD
 			//expression = expression.Transform(RemoveNullPropagation);
-=======
-			expression = GetRemoveNullPropagationTransformer().Transform(expression);
->>>>>>> 43ca3371
 
 			switch (expression.NodeType)
 			{
@@ -3217,11 +3195,11 @@
 
 					case ExpressionType.Extension    :
 						{
-							var ctx = GetContext(context, pi);
+							var ctx = context.Builder.GetContext(context.BuildContext, pi);
 
 							if (ctx == null)
-								if (canBeCompiled)
-									return !CanBeCompiled(pi);
+								if (context.CanBeCompiled)
+									return !context.Builder.CanBeCompiled(pi);
 
 							break;
 						}
