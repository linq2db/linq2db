--- conflicted
+++ resolved
@@ -8,11 +8,7 @@
 using System.Linq.Expressions;
 using System.Reflection;
 using System.Text;
-<<<<<<< HEAD
-=======
-using LinqToDB.SqlProvider;
 using LinqToDB.Tools;
->>>>>>> b76c6c7f
 
 namespace LinqToDB.Linq.Builder
 {
@@ -240,7 +236,7 @@
 			var info = new BuildInfo(context, expr, new SelectQuery { ParentSelect = context.SelectQuery });
 			var ctx  = BuildSequence(info);
 
-			if (ctx.SelectQuery.Select.Columns.Count == 0)
+			if (ctx.SelectQuery.Select.Columns.Count == 0) 
 			{
 				if (ctx.IsExpression(null, 0, RequestFor.Field).Result)
 					ctx.ConvertToIndex(null, 0, ConvertFlags.Field);
@@ -717,7 +713,7 @@
 				Expression preparedExpression;
 				if (expression.NodeType == ExpressionType.Call)
 					preparedExpression = ((MethodCallExpression)expression).Arguments[0];
-				else
+				else 
 					preparedExpression = ((Sql.IQueryableContainer)expression.EvaluateExpression()).Query.Expression;
 				return ConvertToExtensionSql(context, preparedExpression);
 			}
@@ -1423,9 +1419,9 @@
 
 			var newExpr = ReplaceParameter(_expressionAccessors, expr, nm => name = nm);
 
-			foreach (var accessor in _parameters)
+				foreach (var accessor in _parameters)
 					if (accessor.Key.EqualsTo(expr, new Dictionary<Expression, QueryableAccessor>(), null, compareConstantValues: true))
-					p = accessor.Value;
+						p = accessor.Value;
 
 			if (p == null)
 			{
@@ -3175,16 +3171,16 @@
 
 						if (expr.Members != null)
 						{
-							for (var i = 0; i < expr.Members.Count; i++)
-							{
-								var member = expr.Members[i];
-
-								var converted = expr.Arguments[i].Transform(e => RemoveNullPropagation(e));
-								members.Add(member, converted);
-
-								if (member is MethodInfo info)
-									members.Add(info.GetPropertyInfo(), converted);
-							}
+						for (var i = 0; i < expr.Members.Count; i++)
+						{
+							var member = expr.Members[i];
+
+							var converted = expr.Arguments[i].Transform(e => RemoveNullPropagation(e));
+							members.Add(member, converted);
+
+							if (member is MethodInfo info)
+								members.Add(info.GetPropertyInfo(), converted);
+						}
 						}
 
 						if (!MappingSchema.IsScalarType(expr.Type))
