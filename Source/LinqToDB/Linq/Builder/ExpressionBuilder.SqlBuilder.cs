﻿using System;
using System.Collections;
using System.Collections.Generic;
using System.Collections.ObjectModel;
using System.Data.SqlTypes;
using System.Diagnostics;
using System.Diagnostics.CodeAnalysis;
using System.Linq;
using System.Linq.Expressions;
using System.Reflection;
using System.Runtime.CompilerServices;
using System.Threading;
using System.Threading.Tasks;

namespace LinqToDB.Linq.Builder
{
	using Common;
	using Common.Internal;
	using Data;
	using LinqToDB.Expressions;
	using Extensions;
	using Mapping;
	using Reflection;
	using SqlQuery;

	partial class ExpressionBuilder
	{
		#region LinqOptions shortcuts

		public bool CompareNullsAsValues => DataOptions.LinqOptions.CompareNullsAsValues;

		public bool PreferExistsForScalar { get; set; }

		#endregion

		#region Build Where

		public IBuildContext? BuildWhere(IBuildContext? parent, IBuildContext sequence, LambdaExpression condition,
			bool                                        checkForSubQuery, bool enforceHaving, bool isTest, bool isAggregationTest)
		{
			var buildSequnce = sequence;

			if (enforceHaving)
			{
				var root = sequence.Builder.GetRootContext(sequence,
					new ContextRefExpression(sequence.ElementType, sequence), true);

				if (root != null && root.BuildContext is GroupByBuilder.GroupByContext groupByContext)
				{
					buildSequnce = groupByContext.SubQuery;
				}
				else
				{
					enforceHaving = false;
				}
			}

			if (!enforceHaving)
			{
				if (buildSequnce is not SubQueryContext)
				{
					buildSequnce = new SubQueryContext(sequence);
				}

				sequence.SetAlias(condition.Parameters[0].Name);
				sequence = buildSequnce;
			}

			var body = SequenceHelper.PrepareBody(condition, sequence);
			var expr = body.Unwrap();

			var sc = new SqlSearchCondition();

			var flags = ProjectFlags.SQL;
			if (isTest)
				flags |= ProjectFlags.Test;

			if (!BuildSearchCondition(buildSequnce, expr, flags, sc, out var error))
			{
				if (parent == null && !isTest)
					throw error.CreateError();
				return null;
			}

			if (!isTest || isAggregationTest)
			{
				if (enforceHaving)
					buildSequnce.SelectQuery.Having.ConcatSearchCondition(sc);
				else
					buildSequnce.SelectQuery.Where.ConcatSearchCondition(sc);
			}

			if (!enforceHaving)
			{
				return buildSequnce;
			}

			return sequence;
		}

		#endregion

		#region Build Skip/Take

		public void BuildTake(IBuildContext sequence, ISqlExpression expr, TakeHints? hints)
		{
			var sql = sequence.SelectQuery;

			if (hints != null && !DataContext.SqlProviderFlags.GetIsTakeHintsSupported(hints.Value))
				throw new LinqException($"TakeHints are {hints} not supported by current database");

			if (hints != null && sql.Select.SkipValue != null)
				throw new LinqException("Take with hints could not be applied with Skip");

			if (sql.Select.TakeValue != null)
			{
				expr = new SqlFunction(
					typeof(int),
					"CASE",
					new SqlBinaryExpression(typeof(bool), sql.Select.TakeValue, "<", expr, Precedence.Comparison),
					sql.Select.TakeValue,
					expr);
			}

			sql.Select.Take(expr, hints);
		}

		public void BuildSkip(IBuildContext sequence, ISqlExpression expr)
		{
			var sql = sequence.SelectQuery;

			if (sql.Select.TakeHints != null)
				throw new LinqException("Skip could not be applied with Take with hints");

			if (sql.Select.SkipValue != null)
				sql.Select.Skip(new SqlBinaryExpression(typeof(int), sql.Select.SkipValue, "+", expr, Precedence.Additive));
			else
				sql.Select.Skip(expr);

			if (sql.Select.TakeValue != null)
			{
				sql.Select.Take(
					new SqlBinaryExpression(typeof(int), sql.Select.TakeValue, "-", expr, Precedence.Additive),
					sql.Select.TakeHints);
			}
<<<<<<< HEAD
=======

			return expr != null && expr.NodeType == ExpressionType.Constant;
>>>>>>> 3d4641bd
		}

		#endregion

		#region SubQueryToSql

		public IBuildContext? GetSubQuery(IBuildContext context, Expression expr, ProjectFlags flags, out bool isSequence)
		{
			var info = new BuildInfo(context, expr, new SelectQuery())
			{
				CreateSubQuery = true,
			};

			var buildResult = TryBuildSequence(info);

			isSequence = buildResult.ErrorExpression != null;

			if (buildResult.BuildContext != null)
			{
				isSequence = true;
				if (!SequenceHelper.IsSupportedSubqueryForModifier(context, buildResult.BuildContext))
					return null;
			}

			return buildResult.BuildContext;
		}

		#endregion

		#region ConvertExpression

		interface IConvertHelper
		{
			Expression ConvertNull(MemberExpression expression);
		}

		sealed class ConvertHelper<T> : IConvertHelper
			where T : struct
		{
			public Expression ConvertNull(MemberExpression expression)
			{
				return Expression.Call(
					null,
					MemberHelper.MethodOf<T?>(p => Sql.ToNotNull(p)),
					expression.Expression!);
			}
		}

		public Expression ConvertExpression(Expression expression)
		{
			using var visitor = _exposeVisitorPool.Allocate();

			var result = visitor.Value.ExposeExpression(DataContext, _optimizationContext, expression, includeConvert : true, optimizeConditions : false, compactBinary : false);

			return result;
		}

		public Expression ConvertSingleExpression(Expression expression, bool inProjection)
		{
			// We can convert only these expressions, so it is shortcut to do not allocate visitor

			if (expression.NodeType == ExpressionType.Call         ||
				expression.NodeType == ExpressionType.MemberAccess ||
				expression.NodeType == ExpressionType.New          ||
				expression is BinaryExpression)
			{
				var result = ConvertExpression(expression);

				return result;
			}

			return expression;
		}

		private TransformInfo ConvertExpressionTransformer(Expression e, bool inProjection, bool checkOther)
		{
			if (checkOther && (CanBeConstant(e) || CanBeCompiled(e, inProjection)))
				//if ((CanBeConstant(e) || CanBeCompiled(e)) && !PreferServerSide(e))
				return new TransformInfo(e, true);

			switch (e.NodeType)
			{
				//This is to handle VB's weird expression generation when dealing with nullable properties.
				case ExpressionType.Coalesce:
				{
					var b = (BinaryExpression)e;

					if (b.Left is BinaryExpression equalityLeft && b.Right is ConstantExpression constantRight)
						if (equalityLeft.Type.IsNullable())
							if (equalityLeft.NodeType == ExpressionType.Equal && equalityLeft.Left.Type == equalityLeft.Right.Type)
								if (constantRight.Value is bool val && val == false)
									return new TransformInfo(equalityLeft, false);

					break;
				}

				case ExpressionType.New:
				{
					var ex = ConvertNew((NewExpression)e);
					if (ex != null)
						return new TransformInfo(ConvertExpression(ex));
					break;
				}

				case ExpressionType.Call:
				{
					var expr = (MethodCallExpression)e;

					if (expr.Method.IsSqlPropertyMethodEx())
					{
						// transform Sql.Property into member access
						if (expr.Arguments[1].Type != typeof(string))
							throw new ArgumentException("Only strings are allowed for member name in Sql.Property expressions.");

						var entity           = ConvertExpression(expr.Arguments[0].UnwrapConvertToObject());
						var memberName       = (string)expr.Arguments[1].EvaluateExpression()!;
						var entityDescriptor = MappingSchema.GetEntityDescriptor(entity.Type, DataOptions.ConnectionOptions.OnEntityDescriptorCreated);

						var memberInfo = entityDescriptor[memberName]?.MemberInfo;
						if (memberInfo == null)
						{
							foreach (var a in entityDescriptor.Associations)
							{
								if (a.MemberInfo.Name == memberName)
								{
									if (memberInfo != null)
										throw new InvalidOperationException("Sequence contains more than one element");
									memberInfo = a.MemberInfo;
								}
							}
						}

						if (memberInfo == null)
							memberInfo = MemberHelper.GetMemberInfo(expr);

						return new TransformInfo(ConvertExpression(Expression.MakeMemberAccess(entity, memberInfo)));
					}

					var cm = ConvertMethod(expr);
					if (cm != null)
						return new TransformInfo(ConvertExpression(cm));
					break;
				}

				case ExpressionType.MemberAccess:
				{
					var ma = (MemberExpression)e;
					var l  = Expressions.ConvertMember(MappingSchema, ma.Expression?.Type, ma.Member);

					if (l != null)
					{
						var body = l.Body.Unwrap();
						var expr = body.Transform(ma, static (ma, wpi) => wpi.NodeType == ExpressionType.Parameter ? ma.Expression! : wpi);

						if (expr.Type != e.Type)
						{
							//expr = new ChangeTypeExpression(expr, e.Type);
							expr = Expression.Convert(expr, e.Type);
						}

						//TODO: looks like a mess: ConvertExpression can not work without OptimizeExpression
						return new TransformInfo(ConvertExpression(expr));
					}

					if (ma.Member.IsNullableValueMember())
					{
						var ntype  = typeof(ConvertHelper<>).MakeGenericType(ma.Type);
						var helper = (IConvertHelper)Activator.CreateInstance(ntype)!;
						var expr   = helper.ConvertNull(ma);

						return new TransformInfo(ConvertExpression(expr));
					}

					if (ma.Member.DeclaringType == typeof(TimeSpan))
					{
						switch (ma.Expression!.NodeType)
						{
							case ExpressionType.Subtract:
							case ExpressionType.SubtractChecked:

								Sql.DateParts datePart;

								switch (ma.Member.Name)
								{
									case "TotalMilliseconds": datePart = Sql.DateParts.Millisecond; break;
									case "TotalSeconds"     : datePart = Sql.DateParts.Second;      break;
									case "TotalMinutes"     : datePart = Sql.DateParts.Minute;      break;
									case "TotalHours"       : datePart = Sql.DateParts.Hour;        break;
									case "TotalDays"        : datePart = Sql.DateParts.Day;         break;
									default                 : return new TransformInfo(e);
								}

								var ex = (BinaryExpression)ma.Expression;
								if (ex.Left.Type == typeof(DateTime)
									&& ex.Right.Type == typeof(DateTime))
								{
									var method = MemberHelper.MethodOf(
												() => Sql.DateDiff(Sql.DateParts.Day, DateTime.MinValue, DateTime.MinValue));

									var call   =
												Expression.Convert(
													Expression.Call(
														null,
														method,
														Expression.Constant(datePart),
														Expression.Convert(ex.Right, typeof(DateTime?)),
														Expression.Convert(ex.Left,  typeof(DateTime?))),
													typeof(double));

									return new TransformInfo(ConvertExpression(call));
								}
								else
								{
									var method = MemberHelper.MethodOf(
												() => Sql.DateDiff(Sql.DateParts.Day, DateTimeOffset.MinValue, DateTimeOffset.MinValue));

									var call   =
												Expression.Convert(
													Expression.Call(
														null,
														method,
														Expression.Constant(datePart),
														Expression.Convert(ex.Right, typeof(DateTimeOffset?)),
														Expression.Convert(ex.Left,  typeof(DateTimeOffset?))),
													typeof(double));

									return new TransformInfo(ConvertExpression(call));
								}
						}
					}

					break;
				}

				default:
				{
					if (e is BinaryExpression binary)
					{
						var l = Expressions.ConvertBinary(MappingSchema, binary);
						if (l != null)
						{
							var body = l.Body.Unwrap();
							var expr = body.Transform((l, binary), static (context, wpi) =>
								{
									if (wpi.NodeType == ExpressionType.Parameter)
									{
										if (context.l.Parameters[0] == wpi)
											return context.binary.Left;
										if (context.l.Parameters[1] == wpi)
											return context.binary.Right;
									}

									return wpi;
								});

							if (expr.Type != e.Type)
								expr = new ChangeTypeExpression(expr, e.Type);

							return new TransformInfo(ConvertExpression(expr));
						}
					}
					break;
				}
			}

			return new TransformInfo(e);
		}

		Expression? ConvertMethod(MethodCallExpression pi)
		{
			LambdaExpression? lambda = null;

			if (!pi.Method.IsStatic && pi.Object != null && pi.Object.Type != pi.Method.DeclaringType)
			{
				var concreteTypeMemberInfo = pi.Object.Type.GetMemberEx(pi.Method);
				if (concreteTypeMemberInfo != null)
					lambda = Expressions.ConvertMember(MappingSchema, pi.Object.Type, concreteTypeMemberInfo);
			}

			lambda ??= Expressions.ConvertMember(MappingSchema, pi.Object?.Type, pi.Method);

			return lambda == null ? null : OptimizationContext.ConvertMethod(pi, lambda);
		}

		Expression? ConvertNew(NewExpression pi)
		{
			var lambda = Expressions.ConvertMember(MappingSchema, pi.Type, pi.Constructor!);

			if (lambda != null)
			{
				var ef    = lambda.Body.Unwrap();
				var parms = new Dictionary<string,int>(lambda.Parameters.Count);
				var pn    = 0;

				foreach (var p in lambda.Parameters)
					parms.Add(p.Name!, pn++);

				return ef.Transform((pi, parms), static (context, wpi) =>
				{
					if (wpi.NodeType == ExpressionType.Parameter)
					{
						var pe   = (ParameterExpression)wpi;
						var n    = context.parms[pe.Name!];
						return context.pi.Arguments[n];
					}

					return wpi;
				});
			}

			return null;
		}

		#endregion

		#region BuildExpression

		public ISqlExpression ConvertToSqlExpression(IBuildContext context, Expression expression, ColumnDescriptor? columnDescriptor, bool isPureExpression)
		{
			var expr = ConvertExpression(expression);
			return ConvertToSql(context, expr, unwrap: false, columnDescriptor: columnDescriptor, isPureExpression: isPureExpression);
		}

		public Expression ConvertToExtensionSql(IBuildContext context, ProjectFlags flags, Expression expression, ColumnDescriptor? columnDescriptor)
		{
			expression = expression.UnwrapConvertToObject();
			var unwrapped = expression.Unwrap();

			if (unwrapped is LambdaExpression lambda)
			{
				var contextRefExpression = new ContextRefExpression(lambda.Parameters[0].Type, context);

				/*var aggregationRoot = GetRootContext(context, contextRefExpression, true);

				if (aggregationRoot is null)
				{
					throw new LinqException("Could not retrieve aggregation context.");
				}*/

				var body = lambda.GetBody(contextRefExpression);

				return ConvertToSqlExpr(context, body, flags : flags.SqlFlag() | ProjectFlags.ForExtension, columnDescriptor : columnDescriptor);
			}

			if (unwrapped is ContextRefExpression contextRef)
			{
				contextRef = contextRef.WithType(contextRef.BuildContext.ElementType);

				var result = ConvertToSqlExpr(contextRef.BuildContext, contextRef,
					flags : flags.SqlFlag() | ProjectFlags.ForExtension, columnDescriptor : columnDescriptor);

				if (result is SqlPlaceholderExpression)
				{
					result = UpdateNesting(context, result);
					return result;
				}
			}

			var converted = ConvertToSqlExpr(context, expression, flags : flags.SqlFlag() | ProjectFlags.ForExtension, columnDescriptor : columnDescriptor);

			return converted;
		}

		[DebuggerDisplay("S: {SelectQuery?.SourceID} F: {Flags}, E: {Expression}, C: {Context}")]
		readonly struct SqlCacheKey
		{
			public SqlCacheKey(Expression? expression, IBuildContext? context, ColumnDescriptor? columnDescriptor, SelectQuery? selectQuery, ProjectFlags flags)
			{
				Expression       = expression;
				Context          = context;
				ColumnDescriptor = columnDescriptor;
				SelectQuery      = selectQuery;
				Flags            = flags;
			}

			public Expression?       Expression       { get; }
			public IBuildContext?    Context          { get; }
			public ColumnDescriptor? ColumnDescriptor { get; }
			public SelectQuery?      SelectQuery      { get; }
			public ProjectFlags      Flags            { get; }

			private sealed class SqlCacheKeyEqualityComparer : IEqualityComparer<SqlCacheKey>
			{
				public bool Equals(SqlCacheKey x, SqlCacheKey y)
				{
					return ExpressionEqualityComparer.Instance.Equals(x.Expression, y.Expression) &&
						   Equals(x.Context, y.Context)                                           &&
						   Equals(x.SelectQuery, y.SelectQuery)                                   &&
						   Equals(x.ColumnDescriptor, y.ColumnDescriptor)                         &&
						   x.Flags == y.Flags;
				}

				public int GetHashCode(SqlCacheKey obj)
				{
					unchecked
					{
						var hashCode = (obj.Expression != null ? ExpressionEqualityComparer.Instance.GetHashCode(obj.Expression) : 0);
						hashCode = (hashCode * 397) ^ (obj.Context          != null ? obj.Context.GetHashCode() : 0);
						hashCode = (hashCode * 397) ^ (obj.SelectQuery      != null ? obj.SelectQuery.GetHashCode() : 0);
						hashCode = (hashCode * 397) ^ (obj.ColumnDescriptor != null ? obj.ColumnDescriptor.GetHashCode() : 0);
						hashCode = (hashCode * 397) ^ (int)obj.Flags;
						return hashCode;
					}
				}
			}

			public static IEqualityComparer<SqlCacheKey> SqlCacheKeyComparer { get; } = new SqlCacheKeyEqualityComparer();
		}

		[DebuggerDisplay("S: {SelectQuery?.SourceID}, E: {Expression}")]
		readonly struct ColumnCacheKey
		{
			public ColumnCacheKey(Expression? expression, Type resultType, SelectQuery selectQuery, SelectQuery? parentQuery)
			{
				Expression  = expression;
				ResultType  = resultType;
				SelectQuery = selectQuery;
				ParentQuery = parentQuery;
			}

			public Expression?  Expression  { get; }
			public Type         ResultType  { get; }
			public SelectQuery  SelectQuery { get; }
			public SelectQuery? ParentQuery { get; }

			private sealed class ColumnCacheKeyEqualityComparer : IEqualityComparer<ColumnCacheKey>
			{
				public bool Equals(ColumnCacheKey x, ColumnCacheKey y)
				{
					return x.ResultType == y.ResultType                                           &&
						   ExpressionEqualityComparer.Instance.Equals(x.Expression, y.Expression) &&
						   ReferenceEquals(x.SelectQuery, y.SelectQuery) &&
						   ReferenceEquals(x.ParentQuery, y.ParentQuery);
				}

				public int GetHashCode(ColumnCacheKey obj)
				{
					unchecked
					{
						var hashCode = obj.ResultType.GetHashCode();
						hashCode = (hashCode * 397) ^ (obj.Expression != null ? ExpressionEqualityComparer.Instance.GetHashCode(obj.Expression) : 0);
						hashCode = (hashCode * 397) ^ obj.SelectQuery?.GetHashCode() ?? 0;
						hashCode = (hashCode * 397) ^ (obj.ParentQuery != null ? obj.ParentQuery.GetHashCode() : 0);
						return hashCode;
					}
				}
			}

			public static IEqualityComparer<ColumnCacheKey> ColumnCacheKeyComparer { get; } = new ColumnCacheKeyEqualityComparer();
		}

		Dictionary<SqlCacheKey, Expression> _cachedSql        = new(SqlCacheKey.SqlCacheKeyComparer);

		public SqlPlaceholderExpression ConvertToSqlPlaceholder(IBuildContext? context, Expression expression, ProjectFlags flags = ProjectFlags.SQL, bool unwrap = false, ColumnDescriptor? columnDescriptor = null, bool isPureExpression = false, bool forExtension = false, bool forceParameter = false)
		{
			var expr = ConvertToSqlExpr(context, expression, flags, unwrap, columnDescriptor,
				isPureExpression : isPureExpression, forceParameter : forceParameter);

			if (expr is not SqlPlaceholderExpression placeholder)
			{
				if (expr is SqlErrorExpression errorExpression)
					throw errorExpression.CreateError();

				throw CreateSqlError(context, expression).CreateError();
			}

			return placeholder;
		}

		public ISqlExpression ConvertToSql(IBuildContext? context, Expression expression, ProjectFlags flags = ProjectFlags.SQL, bool unwrap = false, ColumnDescriptor? columnDescriptor = null, bool isPureExpression = false, bool forExtension = false, bool forceParameter = false)
		{
			var placeholder = ConvertToSqlPlaceholder(context, expression, flags, unwrap : unwrap,
				columnDescriptor : columnDescriptor, isPureExpression : isPureExpression, forExtension : forExtension,
				forceParameter : forceParameter);

			return placeholder.Sql;
		}

		public static SqlPlaceholderExpression CreatePlaceholder(IBuildContext? context, ISqlExpression sqlExpression,
			Expression path, Type? convertType = null, string? alias = null, int? index = null, Expression? trackingPath = null)
		{
			var placeholder = new SqlPlaceholderExpression(context?.SelectQuery, sqlExpression, path, convertType, alias, index, trackingPath ?? path);
			return placeholder;
		}

		public static SqlPlaceholderExpression CreatePlaceholder(SelectQuery? selectQuery, ISqlExpression sqlExpression,
			Expression path, Type? convertType = null, string? alias = null, int? index = null, Expression? trackingPath = null)
		{
			var placeholder = new SqlPlaceholderExpression(selectQuery, sqlExpression, path, convertType, alias, index, trackingPath ?? path);
			return placeholder;
		}

		/// <summary>
		/// Converts to Expression which may contain SQL or convert error.
		/// </summary>
		/// <param name="context"></param>
		/// <param name="expression"></param>
		/// <param name="flags"></param>
		/// <param name="unwrap"></param>
		/// <param name="columnDescriptor"></param>
		/// <param name="isPureExpression"></param>
		/// <param name="alias"></param>
		/// <returns></returns>
		public Expression ConvertToSqlExpr(IBuildContext? context, Expression expression,
			ProjectFlags flags = ProjectFlags.SQL,
			bool unwrap = false, ColumnDescriptor? columnDescriptor = null, bool isPureExpression = false, bool forceParameter = false,
			string? alias = null)
		{
			if (expression is SqlPlaceholderExpression)
				return expression;

			// remove keys flag. We can cache SQL
			var cacheFlags = flags & ~ProjectFlags.Keys;

			var forExtension = flags.IsForExtension();
			flags &= ~ProjectFlags.ForExtension;

			var cacheKey = new SqlCacheKey(expression, null, columnDescriptor, context?.SelectQuery, cacheFlags);

			var cache = expression is SqlPlaceholderExpression ||
						(null != expression.Find(1, (_, e) => e is ContextRefExpression));

			if (cache && _cachedSql.TryGetValue(cacheKey, out var sqlExpr))
			{
				if (sqlExpr is SqlPlaceholderExpression cachedPlaceholder)
					return cachedPlaceholder.WithTrackingPath(expression);
				return sqlExpr;
			}

			ISqlExpression? sql = null;
			Expression?     result = null;

			var newExpr = expression;

			newExpr = MakeExpression(context, newExpr, flags);
			newExpr = ConvertSingleExpression(newExpr, flags.IsExpression());

			var noConvert = newExpr.UnwrapConvert();
			if (typeof(ISqlExpression).IsSameOrParentOf(newExpr.Type) || typeof(ISqlExpression).IsSameOrParentOf(noConvert.Type))
			{
				var valid = true;
				if (newExpr is MethodCallExpression mc)
				{
					var type = mc.Object?.Type ?? mc.Method.DeclaringType;
					if (type != null && MappingSchema.HasAttribute<Sql.ExpressionAttribute>(type, mc.Method))
						valid = false;
				}
				else if (newExpr is MemberExpression me)
				{
					var type = me.Expression?.Type ?? me.Member.DeclaringType;
					if (type != null && MappingSchema.HasAttribute<Sql.ExpressionAttribute>(type, me.Member))
						valid = false;
				}

				if (valid)
					sql = ConvertToInlinedSqlExpression(newExpr);
			}
			else if (typeof(IToSqlConverter).IsSameOrParentOf(newExpr.Type) || typeof(IToSqlConverter).IsSameOrParentOf(noConvert.Type))
			{
				sql = ConvertToSqlConvertible(newExpr);
			}

			if (sql == null && !flags.IsExpression())
			{
				if (!PreferServerSide(newExpr, false))
				{
					if (columnDescriptor?.ValueConverter == null && CanBeConstant(newExpr) && !forceParameter)
					{
						sql = BuildConstant(newExpr, columnDescriptor);
					}
					else if (CanBeCompiled(newExpr, flags.IsExpression()))
					{
						if (flags.IsKeys())
							newExpr = ParseGenericConstructor(newExpr, flags, columnDescriptor);

						if (newExpr is not SqlGenericConstructorExpression)
						{
							sql = ParametersContext.BuildParameter(newExpr, columnDescriptor, alias : alias, forceNew: forceParameter)?.SqlParameter;
						}
					}
				}
			}

			if (sql == null)
			{
				if (newExpr is SqlPlaceholderExpression)
				{
					result = newExpr;
				}
			}

			if (context != null && forExtension && newExpr is SqlGenericConstructorExpression)
			{
				var fullyTranslated = BuildSqlExpression(context, expression, flags, buildFlags : BuildFlags.ForceAssignments);
				fullyTranslated = UpdateNesting(context, fullyTranslated);

				var placeholders = CollectDistinctPlaceholders(fullyTranslated);

				var usedSources = new HashSet<ISqlTableSource>();

				foreach(var p in placeholders)
					QueryHelper.GetUsedSources(p.Sql, usedSources);

				if (usedSources.Count == 1)
				{
					var ts = usedSources.First();
					sql = ts.All;
				}
			}

			if (result == null)
			{
				if (sql != null)
				{
					result = CreatePlaceholder(context?.SelectQuery, sql, newExpr, alias: alias);
				}
				else
				{
					result = ConvertToSqlInternal(context, newExpr, flags, unwrap: unwrap, columnDescriptor: columnDescriptor, isPureExpression: isPureExpression, alias: alias);
				}
			}

			// nesting for Expressions updated in finalization
			var updateNesting = !flags.IsTest();

			if (updateNesting && context != null)
			{
				result = UpdateNesting(context, result);
			}

			if (result is SqlPlaceholderExpression placeholder)
			{
				if (expression is not SqlPlaceholderExpression)
					placeholder = placeholder.WithTrackingPath(expression);

				if (alias != null)
					placeholder = placeholder.WithAlias(alias);

				if (cache)
				{
					if (updateNesting && placeholder.SelectQuery != context?.SelectQuery &&
						placeholder.Sql is not SqlColumn)
					{
						// recreate placeholder
						placeholder = CreatePlaceholder(context?.SelectQuery, placeholder.Sql, placeholder.Path,
							placeholder.ConvertType, placeholder.Alias, placeholder.Index, trackingPath: placeholder.TrackingPath);
					}

					if (expression is not SqlPlaceholderExpression)
						placeholder = placeholder.WithTrackingPath(expression);

					_cachedSql[cacheKey] = placeholder;
				}

				result = placeholder;
			}

			return result;
		}

		bool IsForceParameter(Expression expression, ColumnDescriptor? columnDescriptor)
		{
			if (columnDescriptor?.ValueConverter != null)
			{
				return true;
			}

			var converter = MappingSchema.GetConvertExpression(expression.Type, typeof(DataParameter), false, false);
			if (converter != null)
			{
				return true;
			}

			return false;
		}

		Expression ConvertToSqlInternal(IBuildContext? context, Expression expression, ProjectFlags flags, bool unwrap = false, ColumnDescriptor? columnDescriptor = null, bool isPureExpression = false, bool forExtension = false, string? alias = null)
		{
			if (unwrap)
				expression = expression.Unwrap();

			switch (expression.NodeType)
			{
				case ExpressionType.AndAlso:
				case ExpressionType.OrElse:
				case ExpressionType.Not:
				case ExpressionType.Equal:
				case ExpressionType.NotEqual:
				case ExpressionType.GreaterThan:
				case ExpressionType.GreaterThanOrEqual:
				case ExpressionType.LessThan:
				case ExpressionType.LessThanOrEqual:
				{
					var condition = new SqlSearchCondition();
					if (!BuildSearchCondition(context, expression, flags, condition, out var error))
						return error.WithType(expression.Type);
					return CreatePlaceholder(context, condition, expression, alias : alias);
				}

				case ExpressionType.And:
				case ExpressionType.Or:
				{
					if (expression.Type == typeof(bool))
						goto case ExpressionType.AndAlso;
					goto case ExpressionType.Add;
				}

				case ExpressionType.Add:
				case ExpressionType.AddChecked:
				case ExpressionType.Divide:
				case ExpressionType.ExclusiveOr:
				case ExpressionType.Modulo:
				case ExpressionType.Multiply:
				case ExpressionType.MultiplyChecked:
				case ExpressionType.Power:
				case ExpressionType.Subtract:
				case ExpressionType.SubtractChecked:
				case ExpressionType.Coalesce:
				{
					var e = (BinaryExpression)expression;

					var left  = e.Left;
					var right = e.Right;

					var shouldCheckColumn = e.Left.Type.ToNullableUnderlying() == e.Right.Type.ToNullableUnderlying();

					if (shouldCheckColumn)
					{
						right = right.Unwrap();
					}
					else
					{
						left  = left.Unwrap();
						right = right.Unwrap();
					}

					columnDescriptor = null;
					switch (expression.NodeType)
					{
						case ExpressionType.Add:
						case ExpressionType.AddChecked:
						case ExpressionType.And:
						case ExpressionType.Divide:
						case ExpressionType.ExclusiveOr:
						case ExpressionType.Modulo:
						case ExpressionType.Multiply:
						case ExpressionType.MultiplyChecked:
						case ExpressionType.Or:
						case ExpressionType.Power:
						case ExpressionType.Subtract:
						case ExpressionType.SubtractChecked:
						case ExpressionType.Coalesce:
						{
							columnDescriptor = SuggestColumnDescriptor(context, left, flags);
							break;
						}
						case ExpressionType.Equal:
						case ExpressionType.NotEqual:
						case ExpressionType.GreaterThan:
						case ExpressionType.GreaterThanOrEqual:
						case ExpressionType.LessThan:
						case ExpressionType.LessThanOrEqual:
						{
							columnDescriptor = SuggestColumnDescriptor(context, left, right, flags);
							break;
						}
					}

					if (left.Type != right.Type)
					{
						if (left.Type.ToNullableUnderlying() != right.Type.ToNullableUnderlying())
							columnDescriptor = null;
					}

					var leftExpr  = ConvertToSqlExpr(context, left,  flags.TestFlag(), columnDescriptor : columnDescriptor, isPureExpression : isPureExpression);
					var rightExpr = ConvertToSqlExpr(context, right, flags.TestFlag(), columnDescriptor : columnDescriptor, isPureExpression : isPureExpression);

					if (leftExpr is not SqlPlaceholderExpression || rightExpr is not SqlPlaceholderExpression)
						return e;

					var leftPlaceholder  = ConvertToSqlExpr(context, left,  flags, columnDescriptor : columnDescriptor, isPureExpression : isPureExpression) as SqlPlaceholderExpression;
					if (leftPlaceholder == null)
						return e;
					var rightPlaceholder = ConvertToSqlExpr(context, right, flags, columnDescriptor : columnDescriptor, isPureExpression : isPureExpression) as SqlPlaceholderExpression;
					if (rightPlaceholder == null)
						return e;

					var l = leftPlaceholder.Sql;
					var r = rightPlaceholder.Sql;
					var t = e.Type;

					switch (expression.NodeType)
					{
						case ExpressionType.Add:
						case ExpressionType.AddChecked: return CreatePlaceholder(context, new SqlBinaryExpression(t, l, "+", r, Precedence.Additive), expression, alias : alias);
						case ExpressionType.And: return CreatePlaceholder(context, new SqlBinaryExpression(t, l, "&", r, Precedence.Bitwise), expression, alias : alias);
						case ExpressionType.Divide: return CreatePlaceholder(context, new SqlBinaryExpression(t, l, "/", r, Precedence.Multiplicative), expression, alias : alias);
						case ExpressionType.ExclusiveOr: return CreatePlaceholder(context, new SqlBinaryExpression(t, l, "^", r, Precedence.Bitwise), expression, alias : alias);
						case ExpressionType.Modulo: return CreatePlaceholder(context, new SqlBinaryExpression(t, l, "%", r, Precedence.Multiplicative), expression, alias : alias);
						case ExpressionType.Multiply:
						case ExpressionType.MultiplyChecked: return CreatePlaceholder(context, new SqlBinaryExpression(t, l, "*", r, Precedence.Multiplicative), expression, alias : alias);
						case ExpressionType.Or: return CreatePlaceholder(context, new SqlBinaryExpression(t, l, "|", r, Precedence.Bitwise), expression, alias : alias);
						case ExpressionType.Power: return CreatePlaceholder(context, new SqlFunction(t, "Power", l, r), expression, alias : alias);
						case ExpressionType.Subtract:
						case ExpressionType.SubtractChecked: return CreatePlaceholder(context, new SqlBinaryExpression(t, l, "-", r, Precedence.Subtraction), expression, alias : alias);
						case ExpressionType.Coalesce:
						{
							if (QueryHelper.UnwrapExpression(r, checkNullability: true) is SqlFunction c)
							{
								if (c.Name is "Coalesce" or PseudoFunctions.COALESCE)
								{
									var parms = new ISqlExpression[c.Parameters.Length + 1];

									parms[0] = l;
									c.Parameters.CopyTo(parms, 1);

									return CreatePlaceholder(context, PseudoFunctions.MakeCoalesce(t, parms), expression, alias : alias);
								}
							}

							return CreatePlaceholder(context, PseudoFunctions.MakeCoalesce(t, l, r), expression, alias : alias);
						}
					}

					break;
				}

				case ExpressionType.UnaryPlus:
				case ExpressionType.Negate:
				case ExpressionType.NegateChecked:
				{
					var e = (UnaryExpression)expression;
					var o = ConvertToSql(context, e.Operand);
					var t = e.Type;

					switch (expression.NodeType)
					{
						case ExpressionType.UnaryPlus: return CreatePlaceholder(context, o, expression);
						case ExpressionType.Negate:
						case ExpressionType.NegateChecked:
							return CreatePlaceholder(context, new SqlBinaryExpression(t, new SqlValue(-1), "*", o, Precedence.Multiplicative), expression, alias : alias);
					}

					break;
				}

				case ExpressionType.Convert:
				case ExpressionType.ConvertChecked:
				{
					var e = (UnaryExpression)expression;

					if (!flags.IsTest() && context != null)
					{
						e = e.Update(UpdateNesting(context, e.Operand));
					}

					var operandExpr = ConvertToSqlExpr(context, e.Operand, flags, columnDescriptor: columnDescriptor);

					if (!SequenceHelper.IsSqlReady(operandExpr))
						return e;

					var placeholders = CollectDistinctPlaceholders(operandExpr);

					if (placeholders.Count == 1)
					{
						var placeholder = placeholders[0].WithType(expression.Type).WithPath(expression);

						if (e.Method == null && (e.IsLifted || e.Type == typeof(object)))
							return placeholder;

						if (e.Type == typeof(bool) && e.Operand.Type == typeof(SqlBoolean))
							return placeholder;

						if (e.Type == typeof(Enum) && e.Operand.Type.IsEnum)
							return placeholder;

						var t = e.Operand.Type;
						var s = MappingSchema.GetDataType(t);

						if (placeholder.Sql.SystemType != null && s.Type.SystemType == typeof(object))
						{
							t = placeholder.Sql.SystemType;
							s = MappingSchema.GetDataType(t);
						}

						if (e.Type == t                                               ||
							t.IsEnum      && Enum.GetUnderlyingType(t)      == e.Type ||
							e.Type.IsEnum && Enum.GetUnderlyingType(e.Type) == t)
						{
							return placeholder;
						}

						return CreatePlaceholder(placeholder.SelectQuery,
							PseudoFunctions.MakeConvert(MappingSchema.GetDataType(e.Type), s, placeholder.Sql), expression,
							alias : alias);
					}

					return e;
				}

				case ExpressionType.Conditional:
				{
					var e = (ConditionalExpression)expression;

					var testExpr  = ConvertToSqlExpr(context, e.Test,    flags.TestFlag(), columnDescriptor : columnDescriptor, isPureExpression : isPureExpression);
					var trueExpr  = ConvertToSqlExpr(context, e.IfTrue,  flags.TestFlag(), columnDescriptor : columnDescriptor, isPureExpression : isPureExpression);
					var falseExpr = ConvertToSqlExpr(context, e.IfFalse, flags.TestFlag(), columnDescriptor : columnDescriptor, isPureExpression : isPureExpression);

					if (testExpr is SqlPlaceholderExpression &&
						trueExpr is SqlPlaceholderExpression &&
						falseExpr is SqlPlaceholderExpression)
					{
						var testSql  = (SqlPlaceholderExpression)ConvertToSqlExpr(context, e.Test,    flags, columnDescriptor : columnDescriptor, isPureExpression : isPureExpression);
						var trueSql  = (SqlPlaceholderExpression)ConvertToSqlExpr(context, e.IfTrue,  flags, columnDescriptor : columnDescriptor, isPureExpression : isPureExpression);
						var falseSql = (SqlPlaceholderExpression)ConvertToSqlExpr(context, e.IfFalse, flags, columnDescriptor : columnDescriptor, isPureExpression : isPureExpression);

						if (testSql.Sql is SqlSearchCondition sc)
						{
							if (sc.Predicates.Count == 1                       &&
								sc.Predicates[0] is SqlPredicate.IsNull isnull && 
								isnull.IsNot)
							{
								if (QueryHelper.IsNullValue(falseSql.Sql) && trueSql.Sql.Equals(isnull.Expr1))
									return CreatePlaceholder(context, isnull.Expr1, expression);
							}

						}

						if (QueryHelper.UnwrapExpression(falseSql.Sql, checkNullability: false) is SqlFunction c && c.Name == "CASE")
						{
							var parms = new ISqlExpression[c.Parameters.Length + 2];

							parms[0] = testSql.Sql;
							parms[1] = trueSql.Sql;
							c.Parameters.CopyTo(parms, 2);

							return CreatePlaceholder(context,
								new SqlFunction(e.Type, "CASE",
									parms), expression, alias : alias);
						}

						return CreatePlaceholder(context,
							new SqlFunction(e.Type, "CASE",
								testSql.Sql, trueSql.Sql, falseSql.Sql), expression, alias : alias);
					}

					return e;
				}

				case ExpressionType.Extension:
				{
					if (expression is SqlPlaceholderExpression)
					{
						return expression;
					}

					if (context != null && expression is SqlGenericConstructorExpression)
					{
						var result = BuildSqlExpression(context, expression, flags, buildFlags: BuildFlags.ForceAssignments);
						return result;
					}

					break;
				}

				case ExpressionType.Call:
				{
					var e = (MethodCallExpression)expression;

					var expr = ConvertMethod(e);

					if (expr != null)
						return ConvertToSqlExpr(context, expr, flags : flags, unwrap : unwrap, columnDescriptor : columnDescriptor, isPureExpression : isPureExpression, alias : alias);

					var attr = e.Method.GetExpressionAttribute(MappingSchema);

					if (attr != null)
					{
						// Otherwise should be handled by MakeExpression
						if (IsSequence(context, e))
						{
							if (attr.ServerSideOnly)
								return SqlErrorExpression.EnsureError(e, e.Type);
							break;
						}
						return ConvertExtensionToSql(context!, flags, attr, e, checkAggregateRoot: true);
					}

					if (e.Method.IsSqlPropertyMethodEx())
						return CreatePlaceholder(context, ConvertToSql(context, ConvertExpression(expression), unwrap: unwrap), expression, alias : alias);

					if (e.Method.DeclaringType == typeof(string) && e.Method.Name == "Format")
					{
						var sqlExpression = TryConvertFormatToSql(context, e, isPureExpression, flags);
						if (sqlExpression != null)
							return CreatePlaceholder(context, sqlExpression, expression, alias : alias);
						break;
					}

					if (e.IsSameGenericMethod(Methods.LinqToDB.SqlExt.Alias))
					{
						var sqlExpr = ConvertToSqlExpr(context, e.Arguments[0], flags : flags,
							unwrap : unwrap, columnDescriptor : columnDescriptor, isPureExpression : isPureExpression, alias : alias);

						if (sqlExpr is SqlPlaceholderExpression placeholderExpression)
						{
							sqlExpr = placeholderExpression.WithAlias(alias);
						}
						return sqlExpr;
					}

					if (context != null)
					{
						var newExpr = HandleExtension(context, e, flags);
						expression = newExpr;
					}

					break;
				}

				case ExpressionType.MemberAccess:
				{
					if (context != null)
					{
						var handled = HandleExtension(context, expression, flags);

						if (!ExpressionEqualityComparer.Instance.Equals(handled, expression))
						{
							expression = handled;
							break;
						}
					}

					var exposed = ExposeSingleExpression(expression, false);

					if (!ReferenceEquals(exposed, expression))
					{
						var newExpr = ConvertToSqlExpr(context, exposed, flags : flags, unwrap : unwrap,
							columnDescriptor : columnDescriptor, isPureExpression : isPureExpression, alias : alias);

						if (newExpr is SqlPlaceholderExpression placeholder)
							newExpr = placeholder.WithPath(expression);

						expression = newExpr;
					}

					break;
				}

				case ExpressionType.Invoke:
				{
					var pi = (InvocationExpression)expression;
					var ex = pi.Expression;

					if (ex.NodeType == ExpressionType.Quote)
						ex = ((UnaryExpression)ex).Operand;

					if (ex.NodeType == ExpressionType.Lambda)
					{
						var l   = (LambdaExpression)ex;
						var dic = new Dictionary<Expression,Expression>();

						for (var i = 0; i < l.Parameters.Count; i++)
							dic.Add(l.Parameters[i], pi.Arguments[i]);

						var pie = l.Body.Transform(dic, static (dic, wpi) => dic.TryGetValue(wpi, out var ppi) ? ppi : wpi);

						return CreatePlaceholder(context, ConvertToSql(context, pie), expression, alias : alias);
					}

					break;
				}

				case ExpressionType.TypeIs:
				{
					var condition = new SqlSearchCondition();
					BuildSearchCondition(context, expression, flags, condition);
					return CreatePlaceholder(context, condition, expression, alias : alias);
				}

				case ExpressionType.TypeAs:
				{
					if (context == null)
						break;

					var unary     = (UnaryExpression)expression;
					var testExpr  = MakeIsPredicateExpression(context, Expression.TypeIs(unary.Operand, unary.Type));
					var trueCase  = Expression.Convert(unary.Operand, unary.Type);
					var falseCase = Expression.Default(unary.Type);

					var cond = Expression.Condition(testExpr, trueCase, falseCase);

					return ConvertToSqlExpr(context, cond, flags : flags, unwrap : unwrap, columnDescriptor : columnDescriptor, isPureExpression : isPureExpression, alias : alias);
				}

				case ChangeTypeExpression.ChangeTypeType:
					return CreatePlaceholder(context, ConvertToSql(context, ((ChangeTypeExpression)expression).Expression), expression, alias : alias);

				case ExpressionType.Constant:
				{
					var cnt = (ConstantExpression)expression;
					if (cnt.Value is ISqlExpression sql)
						return CreatePlaceholder(context, sql, expression, alias : alias);
					break;
				}

				case ExpressionType.New:
				case ExpressionType.MemberInit:
				{
					if (!flags.IsExpression() && ParseGenericConstructor(expression, flags, columnDescriptor, true) is SqlGenericConstructorExpression transformed)
					{
						return ConvertToSqlExpr(context, transformed, flags, unwrap, columnDescriptor, isPureExpression : isPureExpression, alias : alias);
					}

					var converted = ConvertSingleExpression(expression, flags.IsExpression());
					if (!ReferenceEquals(converted, expression))
					{
						return ConvertToSqlExpr(context, converted, flags, unwrap, columnDescriptor, isPureExpression : isPureExpression, alias : alias);
					}

					break;
				}

				case ExpressionType.Switch:
				{
					var switchExpression  = (SwitchExpression)expression;
					var d = switchExpression.DefaultBody == null ||
							switchExpression.DefaultBody is not UnaryExpression
							{
								NodeType : ExpressionType.Convert, Operand : MethodCallExpression { Method : var m }
							} || m != ConvertBuilder.DefaultConverter;

					var ps = new ISqlExpression[switchExpression.Cases.Count * 2 + (d? 1 : 0)];
					var svExpr = ConvertToSqlExpr(context, switchExpression.SwitchValue, flags, unwrap, columnDescriptor, isPureExpression, alias : alias);
					if (svExpr is not SqlPlaceholderExpression svPlaceholder)
						return SqlErrorExpression.EnsureError(svExpr, switchExpression.Type);
					var sv = svPlaceholder.Sql;

					for (var i = 0; i < switchExpression.Cases.Count; i++)
					{
						var sc = new SqlSearchCondition(true);
						foreach (var testValue in switchExpression.Cases[i].TestValues)
						{
							var testValueExpr = ConvertToSqlExpr(context, testValue, flags, unwrap, columnDescriptor, isPureExpression, alias : alias);
							if (testValueExpr is not SqlPlaceholderExpression testPlaceholder)
								return SqlErrorExpression.EnsureError(testValueExpr, switchExpression.Type);

							sc.Add(new SqlPredicate.ExprExpr(sv, SqlPredicate.Operator.Equal, testPlaceholder.Sql, CompareNullsAsValues ? true : null));
						}

						ps[i * 2]     = sc;
						ps[i * 2 + 1] = ConvertToSql(context, switchExpression.Cases[i].Body);
					}

					if (d)
						ps[^1] = ConvertToSql(context, switchExpression.DefaultBody!);

					var nullability = NullabilityContext.GetContext(context?.SelectQuery);

					var caseFunc = new SqlFunction(switchExpression.Type, "CASE", ps) { CanBeNull = ps.Any(p => p.CanBeNullable(nullability)) };

					return CreatePlaceholder(context, caseFunc, expression, alias : alias);
				}

				/*default:
				{
					expression = BuildSqlExpression(new Dictionary<Expression, Expression>(), context, expression,
						flags, alias);

					break;
				}*/
			}

			if (expression is not SqlPlaceholderExpression && (expression.Type == typeof(bool) || expression.Type == typeof(bool?)) && _convertedPredicates.Add(expression))
			{
				var predicate = ConvertPredicate(context, expression, flags, out var error);
				if (predicate == null)
					return error!.WithType(expression.Type);

				_convertedPredicates.Remove(expression);
				return CreatePlaceholder(context, new SqlSearchCondition(false, predicate), expression, alias : alias);
			}

			return expression;
		}

		public ISqlExpression? TryConvertFormatToSql(IBuildContext? context, MethodCallExpression mc, bool isPureExpression, ProjectFlags flags)
		{
			// TODO: move PrepareRawSqlArguments to more correct location
			TableBuilder.PrepareRawSqlArguments(mc, null,
				out var format, out var arguments);

			var sqlArguments = new List<ISqlExpression>();
			foreach (var a in arguments)
			{
				if (!TryConvertToSql(context, a, flags, null, out var sqlExpr, out _))
					return null;

				sqlArguments.Add(sqlExpr);
			}

			if (isPureExpression)
				return new SqlExpression(mc.Type, format, Precedence.Primary, sqlArguments.ToArray());

			return QueryHelper.ConvertFormatToConcatenation(format, sqlArguments);
		}

		public Expression ConvertExtensionToSql(IBuildContext context, ProjectFlags flags, Sql.ExpressionAttribute attr, MethodCallExpression mc, bool checkAggregateRoot)
		{
			var inlineParameters = DataContext.InlineParameters;

			if (attr.InlineParameters)
				DataContext.InlineParameters = true;

			var currentContext = context;

			if (attr.IsAggregate && checkAggregateRoot)
			{
				var sequenceRef = new ContextRefExpression(context.ElementType, context);

				var rootContext = GetRootContext(context, sequenceRef, true);

				currentContext = rootContext?.BuildContext ?? currentContext;

				if (currentContext is GroupByBuilder.GroupByContext groupCtx)
				{
					currentContext = groupCtx.SubQuery;
				}
			}

			// Second attempt probably conversion failed and switched to client side evaluation
			if (mc.Find(1, (_, e) => e is ClosurePlaceholderExpression) != null)
				return mc;

			var sqlExpression = attr.GetExpression(
				(this_: this, context: currentContext, flags),
				DataContext,
				this,
				currentContext.SelectQuery,
				mc,
				static (context, e, descriptor) => context.this_.ConvertToExtensionSql(context.context, context.flags, e, descriptor));

			DataContext.InlineParameters = inlineParameters;

			if (sqlExpression is SqlPlaceholderExpression placeholder)
			{
				RegisterExtensionAccessors(mc);

				sqlExpression = placeholder.WithPath(mc);
			}

			return sqlExpression;
		}

		ISqlExpression? ConvertToInlinedSqlExpression(Expression newExpr)
		{
			ISqlExpression? innerSql;
			innerSql = EvaluateExpression<ISqlExpression>(newExpr);

			if (innerSql == null)
				return null;

			var param = ParametersContext.BuildParameter(newExpr, null, doNotCheckCompatibility : true);
			if (param == null)
			{
				return null;
			}

			return new SqlInlinedSqlExpression(param.SqlParameter, innerSql);
		}

		public ISqlExpression? ConvertToSqlConvertible(Expression expression)
		{
			if (EvaluateExpression(Expression.Convert(expression, typeof(IToSqlConverter))) is not IToSqlConverter converter)
				throw new LinqToDBException($"Expression '{expression}' cannot be converted to `IToSqlConverter`");

			var innerExpr = converter.ToSql(converter);

			var param = ParametersContext.BuildParameter(expression, null, doNotCheckCompatibility : true);
			if (param == null)
			{
				return null;
			}

			return new SqlInlinedToSqlExpression(param.SqlParameter, innerExpr);
		}

		readonly HashSet<Expression> _convertedPredicates = new ();

		#endregion

		#region IsServerSideOnly

		public bool IsServerSideOnly(Expression expr, bool inProjection)
		{
			return _optimizationContext.IsServerSideOnly(expr, inProjection);
		}

		#endregion

		#region CanBeConstant

		bool CanBeConstant(Expression expr)
		{
			if (!ParametersContext.CanBeConstant(expr))
			{
				return false;
			}
			return _optimizationContext.CanBeConstant(expr);
		}

		#endregion

		#region CanBeCompiled

		public bool CanBeCompiled(Expression expr, bool inProjection)
		{
			return _optimizationContext.CanBeCompiled(expr, inProjection);
		}

		#endregion

		#region Build Constant

		readonly Dictionary<(Expression, ColumnDescriptor?),SqlValue> _constants = new ();

		SqlValue BuildConstant(Expression expr, ColumnDescriptor? columnDescriptor)
		{
			var key = (expr, columnDescriptor);
			if (_constants.TryGetValue(key, out var sqlValue))
				return sqlValue;

			var dbType = columnDescriptor?.GetDbDataType(true).WithSystemType(expr.Type) ?? new DbDataType(expr.Type);

			var unwrapped = expr.Unwrap();
			if (unwrapped != expr && !MappingSchema.ValueToSqlConverter.CanConvert(dbType.SystemType) &&
				MappingSchema.ValueToSqlConverter.CanConvert(unwrapped.Type))
			{
				dbType = dbType.WithSystemType(unwrapped.Type);
				expr   = unwrapped;
			}

			dbType = dbType.WithSystemType(expr.Type);

			if (columnDescriptor != null)
			{
				expr = columnDescriptor.ApplyConversions(expr, dbType, true);
			}
			else
			{
				if (!MappingSchema.ValueToSqlConverter.CanConvert(dbType.SystemType))
					expr = ColumnDescriptor.ApplyConversions(MappingSchema, expr, dbType, null, true);
			}

			var value = EvaluateExpression(expr);

			sqlValue = MappingSchema.GetSqlValue(expr.Type, value);

			_constants.Add(key, sqlValue);
			
			return sqlValue;
		}

		#endregion

		#region Predicate Converter

		ISqlPredicate? ConvertPredicate(IBuildContext? context, Expression expression, ProjectFlags flags, out SqlErrorExpression? error)
		{
			error = null;

			ISqlPredicate? CheckExpression(Expression expr, ref SqlErrorExpression? resultError)
			{
				if (expr is SqlPlaceholderExpression placheolder && placheolder.Sql is SqlSearchCondition sc)
					return sc;

				resultError = SqlErrorExpression.EnsureError(context, expr);

				return null;
			}

			ISqlExpression IsCaseSensitive(MethodCallExpression mc)
			{
				if (mc.Arguments.Count <= 1)
					return new SqlValue(typeof(bool?), null);

				if (!typeof(StringComparison).IsSameOrParentOf(mc.Arguments[1].Type))
					return new SqlValue(typeof(bool?), null);

				var arg = mc.Arguments[1];

				if (arg.NodeType == ExpressionType.Constant || arg.NodeType == ExpressionType.Default)
				{
					var comparison = (StringComparison)(EvaluateExpression(arg) ?? throw new InvalidOperationException());
					return new SqlValue(comparison == StringComparison.CurrentCulture   ||
										comparison == StringComparison.InvariantCulture ||
										comparison == StringComparison.Ordinal);
				}

				var variable   = Expression.Variable(typeof(StringComparison), "c");
				var assignment = Expression.Assign(variable, arg);
				var expr       = (Expression)Expression.Equal(variable, Expression.Constant(StringComparison.CurrentCulture));
				expr = Expression.OrElse(expr, Expression.Equal(variable, Expression.Constant(StringComparison.InvariantCulture)));
				expr = Expression.OrElse(expr, Expression.Equal(variable, Expression.Constant(StringComparison.Ordinal)));
				expr = Expression.Block(new[] {variable}, assignment, expr);

				var parameter = ParametersContext.BuildParameter(expr, columnDescriptor : null, forceConstant : true)!;
				parameter.SqlParameter.IsQueryParameter = false;

				return parameter.SqlParameter;
			}

			if (CanBeCompiled(expression, false))
			{
				var param = _parametersContext.BuildParameter(expression, null);
				if (param != null)
				{
					return new SqlPredicate.Expr(param.SqlParameter);
				}
			}

			switch (expression.NodeType)
			{
				case ExpressionType.Equal:
				case ExpressionType.NotEqual:
				case ExpressionType.GreaterThan:
				case ExpressionType.GreaterThanOrEqual:
				case ExpressionType.LessThan:
				case ExpressionType.LessThanOrEqual:
				{
					var e = (BinaryExpression)expression;

					var left  = RemoveNullPropagation(context!, e.Left, flags, false);
					var right = RemoveNullPropagation(context!, e.Right, flags, false);

					var newExpr = e.Update(left, e.Conversion, right);

					left  = newExpr.Left;
					right = newExpr.Right;

					return CheckExpression(ConvertCompareExpression(context, newExpr.NodeType, left, right, flags, newExpr), ref error);
				}

				case ExpressionType.Call:
				{
					var e = (MethodCallExpression)expression;

					ISqlPredicate? predicate = null;

					if (e.Method.Name          == nameof(Sql.Alias) && e.Object == null && e.Arguments.Count == 2 &&
						e.Method.DeclaringType == typeof(Sql))
					{
						predicate = ConvertPredicate(context, e.Arguments[0], flags, out error);
						return predicate;
					}

					if (e.Method.Name == "Equals" && e.Object != null && e.Arguments.Count == 1)
						return CheckExpression(ConvertCompareExpression(context, ExpressionType.Equal, e.Object, e.Arguments[0], flags), ref error);

					if (e.Method.DeclaringType == typeof(string))
					{
						switch (e.Method.Name)
						{
							case "Contains"   : predicate = CreateStringPredicate(context, e, SqlPredicate.SearchString.SearchKind.Contains,   IsCaseSensitive(e), flags); break;
							case "StartsWith" : predicate = CreateStringPredicate(context, e, SqlPredicate.SearchString.SearchKind.StartsWith, IsCaseSensitive(e), flags); break;
							case "EndsWith"   : predicate = CreateStringPredicate(context, e, SqlPredicate.SearchString.SearchKind.EndsWith,   IsCaseSensitive(e), flags); break;
						}
					}
					else if (e.Method.Name == "Contains")
					{
						if (e.Method.DeclaringType == typeof(Enumerable) ||
							typeof(IList).IsSameOrParentOf(e.Method.DeclaringType!) ||
							typeof(ICollection<>).IsSameOrParentOf(e.Method.DeclaringType!) ||
							typeof(IReadOnlyCollection<>).IsSameOrParentOf(e.Method.DeclaringType!))
						{
							predicate = ConvertInPredicate(context!, e);
						}
					}
					else if (e.Method.Name == "ContainsValue" && typeof(Dictionary<,>).IsSameOrParentOf(e.Method.DeclaringType!))
					{
						var args = e.Method.DeclaringType!.GetGenericArguments(typeof(Dictionary<,>))!;
						var minf = EnumerableMethods
								.First(static m => m.Name == "Contains" && m.GetParameters().Length == 2)
								.MakeGenericMethod(args[1]);

						var expr = Expression.Call(
								minf,
								ExpressionHelper.PropertyOrField(e.Object!, "Values"),
								e.Arguments[0]);

						predicate = ConvertInPredicate(context!, expr);
					}
					else if (e.Method.Name == "ContainsKey" &&
						(typeof(IDictionary<,>).IsSameOrParentOf(e.Method.DeclaringType!) ||
						 typeof(IReadOnlyDictionary<,>).IsSameOrParentOf(e.Method.DeclaringType!)))
					{
						var type = typeof(IDictionary<,>).IsSameOrParentOf(e.Method.DeclaringType!) ? typeof(IDictionary<,>) : typeof(IReadOnlyDictionary<,>);
						var args = e.Method.DeclaringType!.GetGenericArguments(type)!;
						var minf = EnumerableMethods
								.First(static m => m.Name == "Contains" && m.GetParameters().Length == 2)
								.MakeGenericMethod(args[0]);

						var expr = Expression.Call(
								minf,
								ExpressionHelper.PropertyOrField(e.Object!, "Keys"),
								e.Arguments[0]);

						predicate = ConvertInPredicate(context!, expr);
					}

#if NETFRAMEWORK
					else if (e.Method == ReflectionHelper.Functions.String.Like11) predicate = ConvertLikePredicate(context!, e, flags);
					else if (e.Method == ReflectionHelper.Functions.String.Like12) predicate = ConvertLikePredicate(context!, e, flags);
#endif
					else if (e.Method == ReflectionHelper.Functions.String.Like21) predicate = ConvertLikePredicate(context!, e, flags);
					else if (e.Method == ReflectionHelper.Functions.String.Like22) predicate = ConvertLikePredicate(context!, e, flags);

					if (predicate != null)
						return predicate;

					var attr = e.Method.GetExpressionAttribute(MappingSchema);

					if (attr != null && attr.GetIsPredicate(expression))
						break;

					var processed = MakeExpression(context, expression, flags);
					if (!ReferenceEquals(processed, expression))
					{
						return ConvertPredicate(context, processed, flags, out error);
					}

					break;
				}

				case ExpressionType.Conditional:
					return new SqlPredicate.ExprExpr(
							ConvertToSql(context, expression),
							SqlPredicate.Operator.Equal,
							new SqlValue(true), null);

				case ExpressionType.TypeIs:
				{
					var e   = (TypeBinaryExpression)expression;
					var contextRef = GetRootContext(context, e.Expression, false);

					if (contextRef != null && SequenceHelper.GetTableContext(contextRef.BuildContext) != null)
						return MakeIsPredicate(contextRef.BuildContext, e, flags, out error);

					break;
				}

				case ExpressionType.Convert:
				{
					var e = (UnaryExpression)expression;

					if (e.Type == typeof(bool) && e.Operand.Type == typeof(SqlBoolean))
						return ConvertPredicate(context, e.Operand, flags, out error);

					break;
				}
			}

			if (!TryConvertToSql(context, expression, flags, null, out var ex, out error))
				return null;

			if (SqlExpression.NeedsEqual(ex))
			{
				var descriptor = QueryHelper.GetColumnDescriptor(ex);

				if (ex is SqlColumn col)
					ex = SqlNullabilityExpression.ApplyNullability(ex, NullabilityContext.GetContext(col.Parent));

				var trueValue  = ConvertToSql(context, ExpressionInstances.True, columnDescriptor: descriptor);
				var falseValue = ConvertToSql(context, ExpressionInstances.False, columnDescriptor: descriptor);

				return new SqlPredicate.IsTrue(ex, trueValue, falseValue, DataOptions.LinqOptions.CompareNullsAsValues ? false : null, false);
			}

			return new SqlPredicate.Expr(ex);
		}

		#region ConvertCompare

		static LambdaExpression BuildMemberPathLambda(Expression path)
		{
			var memberPath = new List<MemberInfo>();

			var current = path;
			do
			{
				if (current is MemberExpression me)
				{
					current = me.Expression!;
					memberPath.Add(me.Member);
				}
				else
					break;

			} while (true);

			var        param = Expression.Parameter(current.Type, "o");
			Expression body  = param;
			for (int i = memberPath.Count - 1; i >= 0; i--)
			{
				body = Expression.MakeMemberAccess(body, memberPath[i]);
			}

			return Expression.Lambda(body, param);
		}

		public SqlSearchCondition? TryGenerateComparison(
			IBuildContext? context,
			Expression     left,
			Expression     right,
			ProjectFlags   flags = ProjectFlags.SQL)
		{
			var expr = ConvertCompareExpression(context, ExpressionType.Equal, left, right, flags);
			if (expr is SqlPlaceholderExpression { Sql: SqlSearchCondition sc })
				return sc;

			return null;
		}

		public SqlSearchCondition GenerateComparison(
			IBuildContext? context,
			Expression     left,
			Expression     right,
			ProjectFlags   flags = ProjectFlags.SQL)
		{
			var expr = ConvertCompareExpression(context, ExpressionType.Equal, left, right, flags);
			if (expr is SqlPlaceholderExpression { Sql: SqlSearchCondition sc })
				return sc;
			if (expr is SqlErrorExpression error)
				throw error.CreateError();

			throw new SqlErrorExpression($"Could not compare '{left}' with {right}", typeof(bool)).CreateError();
		}

		Expression ConvertCompareExpression(IBuildContext? context, ExpressionType nodeType, Expression left, Expression right, ProjectFlags flags, Expression? originalExpression = null)
		{
			Expression GetOriginalExpression()
			{
				if (originalExpression != null)
					return originalExpression;

				var rightExpr = right;
				var leftExpr  = left;
				if (rightExpr.Type != leftExpr.Type)
				{
					if (rightExpr.Type.CanConvertTo(leftExpr.Type))
						rightExpr = Expression.Convert(rightExpr, leftExpr.Type);
					else if (left.Type.CanConvertTo(leftExpr.Type))
						leftExpr = Expression.Convert(leftExpr, right.Type);
				}
				else
				{
					if (nodeType == ExpressionType.Equal || nodeType == ExpressionType.NotEqual)
					{
						// Fore generating Path for SqlPlaceholderExpression
						if (!rightExpr.Type.IsPrimitive)
						{
							return new SqlPathExpression(
								new[] { leftExpr, Expression.Constant(nodeType), rightExpr },
								typeof(bool));
						}
					}
				}

				return Expression.MakeBinary(nodeType, leftExpr, rightExpr);
			}

			Expression GenerateNullComparison(Expression placeholdersExpression, bool isNot)
			{
				List<Expression> expressions = new();
				if (!CollectNullCompareExpressions(context, placeholdersExpression, expressions) || expressions.Count == 0)
					return GetOriginalExpression();

				List<SqlPlaceholderExpression> placeholders = new(expressions.Count);
				List<SqlPlaceholderExpression>? notNull      = null;

				var nullability = NullabilityContext.NonQuery;

				foreach (var expression in expressions)
				{
					var predicateExpr = ConvertToSqlExpr(context, expression, flags.SqlFlag());
					if (predicateExpr is SqlPlaceholderExpression placeholder)
					{
						if (!placeholder.Sql.CanBeNullable(nullability))
						{
							placeholders.Clear();
							placeholders.Add(placeholder);
							notNull = placeholders;
							break;
						}
						else
						{
							placeholders.Add(placeholder);
						}
					}
				}

				if (placeholders.Count == 0)
					return GetOriginalExpression();

				if (notNull == null)
					notNull = placeholders;

				var searchCondition = new SqlSearchCondition(isNot);
				foreach (var placeholder in notNull)
				{
					var sql = SqlNullabilityExpression.ApplyNullability(placeholder.Sql, true);
					searchCondition.Predicates.Add(new SqlPredicate.IsNull(sql, isNot));
				}

				return CreatePlaceholder(context, searchCondition, GetOriginalExpression());
			}

			Expression GeneratePathComparison(Expression leftOriginal, Expression leftParsed, Expression rightOriginal, Expression rightParsed)
			{
				var predicateExpr = GeneratePredicate(leftOriginal, leftParsed, rightOriginal, rightParsed);
				if (predicateExpr == null)
					return GetOriginalExpression();

				var converted = ConvertToSqlExpr(context, predicateExpr, flags);
				if (converted is not SqlPlaceholderExpression)
					converted = GetOriginalExpression();

				return converted;
			}

			Expression? GeneratePredicate(Expression leftOriginal, Expression leftParsed, Expression rightOriginal, Expression rightParsed)
			{
				Expression? predicateExpr = null;

				if (leftParsed is SqlGenericConstructorExpression genericLeft)
				{
					predicateExpr = BuildPredicateExpression(genericLeft, null, rightOriginal);
				}

				if (predicateExpr != null)
					return predicateExpr;

				if (rightParsed is SqlGenericConstructorExpression genericRight)
				{
					predicateExpr = BuildPredicateExpression(genericRight, null, leftOriginal);
				}

				if (predicateExpr != null)
					return predicateExpr;

				if (leftParsed is ConditionalExpression condLeft)
				{
					if (condLeft.IfTrue is SqlGenericConstructorExpression genericTrue)
					{
						predicateExpr = BuildPredicateExpression(genericTrue, leftOriginal, rightOriginal);
					}
					else if (condLeft.IfFalse is SqlGenericConstructorExpression genericFalse)
					{
						predicateExpr = BuildPredicateExpression(genericFalse, leftOriginal, rightOriginal);
					}

					if (predicateExpr == null)
						predicateExpr = GeneratePredicate(leftOriginal, condLeft.IfTrue, rightOriginal, rightParsed);
					if (predicateExpr == null)
						predicateExpr = GeneratePredicate(leftOriginal, condLeft.IfFalse, rightOriginal, rightParsed);
				}

				if (predicateExpr != null)
					return predicateExpr;

				if (rightParsed is ConditionalExpression condRight)
				{
					if (condRight.IfTrue is SqlGenericConstructorExpression genericTrue)
					{
						predicateExpr = BuildPredicateExpression(genericTrue, leftOriginal, rightOriginal);
					}
					else if (condRight.IfFalse is SqlGenericConstructorExpression genericFalse)
					{
						predicateExpr = BuildPredicateExpression(genericFalse, leftOriginal, rightOriginal);
					}

					if (predicateExpr == null)
						predicateExpr = GeneratePredicate(leftOriginal, leftParsed, condRight.IfTrue, rightParsed);
					if (predicateExpr == null)
						predicateExpr = GeneratePredicate(leftOriginal, leftParsed, condRight.IfFalse, rightParsed);
				}

				if (predicateExpr != null)
					return predicateExpr;

				return predicateExpr;
			}

			Expression? BuildPredicateExpression(SqlGenericConstructorExpression genericConstructor, Expression? rootLeft, Expression rootRight)
			{
				if (genericConstructor.Assignments.Count == 0)
					return null;

				var operations = genericConstructor.Assignments
					.Select(a => Expression.Equal(
						rootLeft == null ? a.Expression : Expression.MakeMemberAccess(rootLeft, a.MemberInfo),
						Expression.MakeMemberAccess(rootRight, a.MemberInfo))
					);

				var result = (Expression)operations.Aggregate(Expression.AndAlso);
				if (nodeType == ExpressionType.NotEqual)
					result = Expression.Not(result);

				return result;
			}

			Expression GenerateConstructorComparison(SqlGenericConstructorExpression leftConstructor, SqlGenericConstructorExpression rightConstructor)
			{
				var strict = leftConstructor.ConstructType  == SqlGenericConstructorExpression.CreateType.Full ||
							 rightConstructor.ConstructType == SqlGenericConstructorExpression.CreateType.Full ||
							 (leftConstructor.ConstructType  == SqlGenericConstructorExpression.CreateType.New &&
							  rightConstructor.ConstructType == SqlGenericConstructorExpression.CreateType.New) ||
							 (leftConstructor.ConstructType  == SqlGenericConstructorExpression.CreateType.MemberInit &&
							  rightConstructor.ConstructType == SqlGenericConstructorExpression.CreateType.MemberInit);

				var isNot           = nodeType == ExpressionType.NotEqual;
				var searchCondition = new SqlSearchCondition(isNot);
				var usedMembers     = new HashSet<MemberInfo>(MemberInfoEqualityComparer.Default);

				foreach (var leftAssignment in leftConstructor.Assignments)
				{
					var found = rightConstructor.Assignments.FirstOrDefault(a =>
						MemberInfoEqualityComparer.Default.Equals(a.MemberInfo, leftAssignment.MemberInfo));

					if (found == null && strict)
					{
						// fail fast and prepare correct error expression
						return CreateSqlError(context, Expression.MakeMemberAccess(right, leftAssignment.MemberInfo));
					}

					var rightExpression = found?.Expression;
					if (rightExpression == null)
					{
						rightExpression = Expression.Default(leftAssignment.Expression.Type);
					}
					else
					{
						usedMembers.Add(found!.MemberInfo);
					}

					var predicateExpr = ConvertCompareExpression(context, nodeType, leftAssignment.Expression, rightExpression, flags);
					if (predicateExpr is not SqlPlaceholderExpression { Sql: SqlSearchCondition sc })
					{
						if (strict)
							return GetOriginalExpression();
						continue;
					}

					searchCondition.Predicates.Add(sc.MakeNot(isNot));
				}

				foreach (var rightAssignment in rightConstructor.Assignments)
				{
					if (usedMembers.Contains(rightAssignment.MemberInfo))
						continue;

					if (strict)
					{
						// fail fast and prepare correct error expression
						return CreateSqlError(context, Expression.MakeMemberAccess(left, rightAssignment.MemberInfo));
					}

					var leftExpression = Expression.Default(rightAssignment.Expression.Type);

					var predicateExpr = ConvertCompareExpression(context, nodeType, leftExpression, rightAssignment.Expression, flags);
					if (predicateExpr is not SqlPlaceholderExpression { Sql: SqlSearchCondition sc })
					{
						if (strict)
							return predicateExpr;
						continue;
					}

					searchCondition.Predicates.Add(sc.MakeNot(isNot));
				}

				if (usedMembers.Count == 0)
				{
					if (leftConstructor.Parameters.Count > 0 && leftConstructor.Parameters.Count == rightConstructor.Parameters.Count)
					{
						for (var index = 0; index < leftConstructor.Parameters.Count; index++)
						{
							var leftParam  = leftConstructor.Parameters[index];
							var rightParam = rightConstructor.Parameters[index];

							var predicateExpr = ConvertCompareExpression(context, nodeType, leftParam.Expression, rightParam.Expression, flags);
							if (predicateExpr is not SqlPlaceholderExpression { Sql: SqlSearchCondition sc })
							{
								if (strict)
									return GetOriginalExpression();
								continue;
							}

							searchCondition.Predicates.Add(sc.MakeNot(isNot));
						}

					}
					else
						return GetOriginalExpression();
				}

				return CreatePlaceholder(context, searchCondition, GetOriginalExpression());
			}

			if (!RestoreCompare(ref left, ref right))
				RestoreCompare(ref right, ref left);

			if (context == null)
				throw new InvalidOperationException();

			ISqlExpression? l = null;
			ISqlExpression? r = null;

			var nullability = NullabilityContext.GetContext(context.SelectQuery);

			var keysFlag         = (flags & ~ProjectFlags.ForExtension) | ProjectFlags.Keys;
			var columnDescriptor = SuggestColumnDescriptor(context, left, right, keysFlag);
			var leftExpr         = ConvertToSqlExpr(context, left,  keysFlag, columnDescriptor : columnDescriptor);
			var rightExpr        = ConvertToSqlExpr(context, right, keysFlag, columnDescriptor : columnDescriptor);

			//SQLRow case when needs to add Single
			//
			if (leftExpr is SqlPlaceholderExpression { Sql: SqlRowExpression } && rightExpr is not SqlPlaceholderExpression)
			{
				var elementType = TypeHelper.GetEnumerableElementType(rightExpr.Type);
				var singleCall  = Expression.Call(Methods.Enumerable.Single.MakeGenericMethod(elementType), right);
				rightExpr = ConvertToSqlExpr(context, singleCall, keysFlag, columnDescriptor : columnDescriptor);
			}
			else if (rightExpr is SqlPlaceholderExpression { Sql: SqlRowExpression } &&
			         leftExpr is not SqlPlaceholderExpression)
			{
				var elementType = TypeHelper.GetEnumerableElementType(leftExpr.Type);
				var singleCall  = Expression.Call(Methods.Enumerable.Single.MakeGenericMethod(elementType), left);
				leftExpr = ConvertToSqlExpr(context, singleCall, keysFlag, columnDescriptor : columnDescriptor);
			}

			leftExpr  = RemoveNullPropagation(leftExpr, true);
			rightExpr = RemoveNullPropagation(rightExpr, true);

			if (leftExpr is SqlErrorExpression leftError)
				return leftError.WithType(typeof(bool));

			if (rightExpr is SqlErrorExpression rightError)
				return rightError.WithType(typeof(bool));

			if (leftExpr is SqlPlaceholderExpression placeholderLeft)
			{
				l = placeholderLeft.Sql;
			}

			if (rightExpr is SqlPlaceholderExpression placeholderRight)
			{
				r = placeholderRight.Sql;
			}

			switch (nodeType)
			{
				case ExpressionType.Equal:
				case ExpressionType.NotEqual:

					var isNot = nodeType == ExpressionType.NotEqual;

					if (l != null && r != null)
						break;

<<<<<<< HEAD
					leftExpr  = ParseGenericConstructor(leftExpr, flags, columnDescriptor, true);
					rightExpr = ParseGenericConstructor(rightExpr, flags, columnDescriptor, true);
=======
					SqlValue sqlvalue;
					var ce = MappingSchema.GetConverter(new DbDataType(type), new DbDataType(typeof(DataParameter)), false, ConversionType.Common);
>>>>>>> 3d4641bd

					if (SequenceHelper.UnwrapDefaultIfEmpty(leftExpr) is SqlGenericConstructorExpression leftGenericConstructor &&
					    SequenceHelper.UnwrapDefaultIfEmpty(rightExpr) is SqlGenericConstructorExpression rightGenericConstructor)
					{
						return GenerateConstructorComparison(leftGenericConstructor, rightGenericConstructor);
					}

					if (l is SqlValue lv && lv.Value == null || left.IsNullValue())
					{
						if (rightExpr is ConditionalExpression { Test: SqlPlaceholderExpression { Sql: SqlSearchCondition rightSearchCond } } && rightSearchCond.Predicates.Count == 1)
						{
							var rightPredicate  = rightSearchCond.Predicates[0];
							var localIsNot = isNot;

							if (rightPredicate is SqlPredicate.IsNull isnull)
							{
								if (isnull.IsNot == localIsNot)
									return CreatePlaceholder(context, new SqlSearchCondition(false, isnull), GetOriginalExpression());

								return CreatePlaceholder(context, new SqlSearchCondition(false, (ISqlPredicate)isnull.Invert()), GetOriginalExpression());
							}
						}

						rightExpr = BuildSqlExpression(context, rightExpr, flags);

						return GenerateNullComparison(rightExpr, isNot);
					}

					if (r is SqlValue rv && rv.Value == null || right.IsNullValue())
					{
						if (leftExpr is ConditionalExpression { Test: SqlPlaceholderExpression { Sql: SqlSearchCondition leftSearchCond } } && leftSearchCond.Predicates.Count == 1)
						{
							var leftPredicate  = leftSearchCond.Predicates[0];
							var localIsNot = isNot;

							if (leftPredicate is SqlPredicate.IsNull isnull)
							{
								if (isnull.IsNot == localIsNot)
									return CreatePlaceholder(context, new SqlSearchCondition(false, isnull), GetOriginalExpression());

								return CreatePlaceholder(context, new SqlSearchCondition(false, (ISqlPredicate)isnull.Invert()), GetOriginalExpression());
							}
						}

						leftExpr = BuildSqlExpression(context, leftExpr, flags);

						return GenerateNullComparison(leftExpr, isNot);
					}

					if (l == null || r == null)
					{
						var pathComparison = GeneratePathComparison(left, SequenceHelper.UnwrapDefaultIfEmpty(leftExpr), right, SequenceHelper.UnwrapDefaultIfEmpty(rightExpr));

						return pathComparison;
					}

					break;
			}

			var op = nodeType switch
			{
				ExpressionType.Equal              => SqlPredicate.Operator.Equal,
				ExpressionType.NotEqual           => SqlPredicate.Operator.NotEqual,
				ExpressionType.GreaterThan        => SqlPredicate.Operator.Greater,
				ExpressionType.GreaterThanOrEqual => SqlPredicate.Operator.GreaterOrEqual,
				ExpressionType.LessThan           => SqlPredicate.Operator.Less,
				ExpressionType.LessThanOrEqual    => SqlPredicate.Operator.LessOrEqual,
				_                                 => throw new InvalidOperationException(),
			};

			if ((left.NodeType == ExpressionType.Convert || right.NodeType == ExpressionType.Convert) && (op == SqlPredicate.Operator.Equal || op == SqlPredicate.Operator.NotEqual))
			{
				var p = ConvertEnumConversion(context!, left, op, right);
				if (p != null)
					return CreatePlaceholder(context, new SqlSearchCondition(false, p), GetOriginalExpression());
			}

			if (l is null)
			{
				if (!TryConvertToSql(context, left, flags, columnDescriptor : columnDescriptor, out var lConverted, out _))
					return GetOriginalExpression();
				l = lConverted;
			}

			if (r is null)
			{
				if (!TryConvertToSql(context, right, flags, columnDescriptor : columnDescriptor, out var rConverted, out _))
					return GetOriginalExpression();
				r = rConverted;
			}

			var lOriginal = l;
			var rOriginal = r;

			l = QueryHelper.UnwrapExpression(l, checkNullability: true);
			r = QueryHelper.UnwrapExpression(r, checkNullability: true);

			if (l is SqlValue lValue)
				lValue.ValueType = GetDataType(r, lValue.ValueType);

			if (r is SqlValue rValue)
				rValue.ValueType = GetDataType(l, rValue.ValueType);

			switch (nodeType)
			{
				case ExpressionType.Equal:
				case ExpressionType.NotEqual:

					if (!context!.SelectQuery.IsParameterDependent &&
						(l is SqlParameter && lOriginal.CanBeNullable(nullability) || r is SqlParameter && r.CanBeNullable(nullability)))
					{
						context.SelectQuery.IsParameterDependent = true;
					}

					break;
			}

			ISqlPredicate? predicate = null;

			var isEquality = op == SqlPredicate.Operator.Equal || op == SqlPredicate.Operator.NotEqual
				? op == SqlPredicate.Operator.Equal
				: (bool?)null;

			if (l is SqlSearchCondition lsc)
			{
				if (isEquality != null & IsBooleanConstant(rightExpr, out var boolRight) && boolRight != null)
				{
					predicate = lsc.MakeNot(boolRight != isEquality);
				}
				else
				{
					l = new SqlFunction(typeof(bool), "CASE", l, new SqlValue(true), new SqlValue(false))
					{
						CanBeNull = false, DoNotOptimize = true
					};
					lOriginal = l;
				}
			}

			if (r is SqlSearchCondition rsc)
			{
				if (isEquality != null & IsBooleanConstant(rightExpr, out var boolLeft) && boolLeft != null)
				{
					predicate = rsc.MakeNot(boolLeft != isEquality);
				}
				else
				{
					r = new SqlFunction(typeof(bool), "CASE", r, new SqlValue(true), new SqlValue(false))
					{
						CanBeNull     = false,
						DoNotOptimize = true
					};
					rOriginal = r;
				}
			}

			if (predicate == null)
			{
				if (isEquality != null)
				{
					bool?           value;
					ISqlExpression? expression  = null;
					var             isNullable  = false;

					if (IsBooleanConstant(left, out value))
					{
						isNullable  = typeof(bool?) == left.Type || rOriginal.CanBeNullable(nullability);
						if (l.ElementType != QueryElementType.SqlParameter)
						{
							expression = rOriginal;
						}
					}
					else if (IsBooleanConstant(right, out value))
					{
						isNullable        = typeof(bool?) == right.Type || lOriginal.CanBeNullable(nullability);
						if (r.ElementType != QueryElementType.SqlParameter)
						{
							expression = lOriginal;
						}
					}

					if (value != null
						&& expression != null
						&& !(expression.ElementType == QueryElementType.SqlValue && ((SqlValue)expression).Value == null))
					{
						var isNot = !value.Value;
						var withNull = false;
						if (op == SqlPredicate.Operator.NotEqual)
						{
							isNot = !isNot;
							withNull = true;
						}
						var descriptor = QueryHelper.GetColumnDescriptor(expression);
						var trueValue  = ConvertToSql(context, ExpressionInstances.True,  unwrap: false, columnDescriptor: descriptor);
						var falseValue = ConvertToSql(context, ExpressionInstances.False, unwrap: false, columnDescriptor: descriptor);

						if (trueValue.ElementType  == QueryElementType.SqlValue &&
						    falseValue.ElementType == QueryElementType.SqlValue)
						{
							var withNullValue = DataOptions.LinqOptions.CompareNullsAsValues &&
							                    (isNullable || NeedNullCheck(expression))
								? withNull
								: (bool?)null;
							predicate = new SqlPredicate.IsTrue(expression, trueValue, falseValue, withNullValue, isNot);
						}
					}
				}

				// Force nullability
				if (QueryHelper.IsNullValue(lOriginal))
				{
					rOriginal = SqlNullabilityExpression.ApplyNullability(rOriginal, true);
					predicate = new SqlPredicate.IsNull(rOriginal, op == SqlPredicate.Operator.NotEqual);
				}
				else if (QueryHelper.IsNullValue(rOriginal))
				{
					lOriginal = SqlNullabilityExpression.ApplyNullability(lOriginal, true);
					predicate = new SqlPredicate.IsNull(lOriginal, op == SqlPredicate.Operator.NotEqual);
				}

				if (predicate == null)
				{
					var compareNullsAsValues = CompareNullsAsValues;

					if (compareNullsAsValues)
					{
						if (lOriginal is SqlColumn colLeft)
							lOriginal = SqlNullabilityExpression.ApplyNullability(lOriginal, NullabilityContext.GetContext(colLeft.Parent));

						if (rOriginal is SqlColumn colRight)
							rOriginal = SqlNullabilityExpression.ApplyNullability(rOriginal, NullabilityContext.GetContext(colRight.Parent));

						lOriginal = SqlNullabilityExpression.ApplyNullability(lOriginal, nullability);
						rOriginal = SqlNullabilityExpression.ApplyNullability(rOriginal, nullability);
					}

					predicate = new SqlPredicate.ExprExpr(lOriginal, op, rOriginal,
						compareNullsAsValues
							? true
							: null);
				}
			}

			return CreatePlaceholder(context, new SqlSearchCondition(false, predicate), GetOriginalExpression());
		}

		public static List<SqlPlaceholderExpression> CollectPlaceholders(Expression expression)
		{
			var result = new List<SqlPlaceholderExpression>();

			expression.Visit(result, static (list, e) =>
			{
				if (e is SqlPlaceholderExpression placeholder)
				{
					list.Add(placeholder);
				}
			});

			return result;
		}

		public static IEnumerable<(SqlPlaceholderExpression placeholder, MemberInfo[] path)> CollectPlaceholders2(
			Expression expression, List<MemberInfo> currentPath)
		{
			IEnumerable<(SqlPlaceholderExpression placeholder, MemberInfo[] path)> Collect(Expression expr, Stack<MemberInfo> current)
			{
				if (expr is SqlPlaceholderExpression placeholder)
					yield return (placeholder, current.ToArray());

				if (expr is SqlGenericConstructorExpression generic)
				{
					foreach (var assignment in generic.Assignments)
					{
						current.Push(assignment.MemberInfo);
						foreach (var found in Collect(assignment.Expression, current))
							yield return found;
						current.Pop();
					}

					foreach (var parameter in generic.Parameters)
					{
						if (parameter.MemberInfo == null)
							throw new LinqException("Parameters which are not mapped to field are not supported.");

						current.Push(parameter.MemberInfo);
						foreach (var found in Collect(parameter.Expression, current))
							yield return found;
						current.Pop();
					}
				}
			}

			foreach (var found in Collect(expression, new (currentPath)))
				yield return found;
		}

		public static List<SqlPlaceholderExpression> CollectDistinctPlaceholders(Expression expression)
		{
			var result = new List<SqlPlaceholderExpression>();

			expression.Visit(result, static (list, e) =>
			{
				if (e is SqlPlaceholderExpression placeholder)
				{
					if (!list.Contains(placeholder))
						list.Add(placeholder);
				}
			});

			return result;
		}

		public bool CollectNullCompareExpressions(IBuildContext context, Expression expression, List<Expression> result)
		{
			switch (expression.NodeType)
			{
				case ExpressionType.Conditional:
				{
					var cond = (ConditionalExpression)expression;

					if (!CollectNullCompareExpressions(context, cond.IfTrue, result))
						return false;
					if (!CollectNullCompareExpressions(context, cond.IfFalse, result))
						return false;

					return true;
				}

				case ExpressionType.Constant:
				case ExpressionType.Default:
				{
					result.Add(expression);
					return true;
				}
			}

			if (expression is SqlPlaceholderExpression or DefaultValueExpression)
			{
				result.Add(expression);
				return true;
			}

			if (expression is SqlGenericConstructorExpression generic)
			{
				foreach (var assignment in generic.Assignments)
				{
					if (!CollectNullCompareExpressions(context, assignment.Expression, result))
						return false;
				}

				foreach (var parameter in generic.Parameters)
				{
					if (!CollectNullCompareExpressions(context, parameter.Expression, result))
						return false;
				}

				return true;
			}

			if (expression is SqlDefaultIfEmptyExpression defaultIfEmptyExpression)
			{
				result.AddRange(defaultIfEmptyExpression.NotNullExpressions);
				return true;
			}

			if (expression is SqlEagerLoadExpression)
				return true;

			return false;
		}

		private static bool IsBooleanConstant(Expression expr, out bool? value)
		{
			value = null;
			if (expr.Type == typeof(bool) || expr.Type == typeof(bool?))
			{
				expr = expr.Unwrap();
				if (expr is ConstantExpression c)
				{
					value = c.Value as bool?;
					return true;
				}
				else if (expr is DefaultExpression)
				{
					value = expr.Type == typeof(bool) ? false : null;
					return true;
				}
				else if (expr is SqlPlaceholderExpression palacehoder)
				{
					if (palacehoder.Sql is SqlValue sqlValue)
					{
						value = sqlValue.Value as bool?;
						return true;
					}
					return false;
				}
			}
			return false;
		}

		// restores original types, lost due to C# compiler optimizations
		// e.g. see https://github.com/linq2db/linq2db/issues/2041
		private static bool RestoreCompare(ref Expression op1, ref Expression op2)
		{
			if (op1.NodeType == ExpressionType.Convert)
			{
				var op1conv = (UnaryExpression)op1;

				// handle char replaced with int
				// (int)chr op CONST
				if (op1.Type == typeof(int) && op1conv.Operand.Type == typeof(char)
					&& (op2.NodeType == ExpressionType.Constant || op2.NodeType == ExpressionType.Convert))
				{
					op1 = op1conv.Operand;
					op2 = op2.NodeType == ExpressionType.Constant
						? Expression.Constant(ConvertTo<char>.From(((ConstantExpression)op2).Value))
						: ((UnaryExpression)op2).Operand;
					return true;
				}
				// (int?)chr? op CONST
				else if (op1.Type == typeof(int?) && op1conv.Operand.Type == typeof(char?)
					&& (op2.NodeType == ExpressionType.Constant
						|| (op2.NodeType == ExpressionType.Convert && ((UnaryExpression)op2).Operand.NodeType == ExpressionType.Convert)))
				{
					op1 = op1conv.Operand;
					op2 = op2.NodeType == ExpressionType.Constant
						? Expression.Constant(ConvertTo<char>.From(((ConstantExpression)op2).Value))
						: ((UnaryExpression)((UnaryExpression)op2).Operand).Operand;
					return true;
				}
				// handle enum replaced with integer
				// here byte/short values replaced with int, int+ values replaced with actual underlying type
				// (int)enum op const
				else if (op1conv.Operand.Type.IsEnum
					&& op2.NodeType == ExpressionType.Constant
						&& (op2.Type == Enum.GetUnderlyingType(op1conv.Operand.Type) || op2.Type == typeof(int)))
				{
					op1 = op1conv.Operand;
					op2 = Expression.Constant(Enum.ToObject(op1conv.Operand.Type, ((ConstantExpression)op2).Value!), op1conv.Operand.Type);
					return true;
				}
				// here underlying type used
				// (int?)enum? op (int?)enum
				else if (op1conv.Operand.Type.IsNullable() && Nullable.GetUnderlyingType(op1conv.Operand.Type)!.IsEnum
					&& op2.NodeType == ExpressionType.Convert
					&& op2 is UnaryExpression op2conv2
					&& op2conv2.Operand.NodeType == ExpressionType.Constant
					&& op2conv2.Operand.Type == Nullable.GetUnderlyingType(op1conv.Operand.Type))
				{
					op1 = op1conv.Operand;
					op2 = Expression.Convert(op2conv2.Operand, op1conv.Operand.Type);
					return true;
				}
				// https://github.com/linq2db/linq2db/issues/2039
				// byte, sbyte and ushort comparison operands upcasted to int
				else if (op2.NodeType == ExpressionType.Convert
					&& op2 is UnaryExpression op2conv1
					&& op1conv.Operand.Type == op2conv1.Operand.Type
					&& op1conv.Operand.Type != typeof(object))
				{
					op1 = op1conv.Operand;
					op2 = op2conv1.Operand;
					return true;
				}

				// https://github.com/linq2db/linq2db/issues/2166
				// generates expression:
				// Convert(member, int) == const(value, int)
				// we must replace it with:
				// member == const(value, member_type)
				if (op2 is ConstantExpression const2
					&& const2.Type == typeof(int)
					&& ConvertUtils.TryConvert(const2.Value, op1conv.Operand.Type, out var convertedValue))
				{
					op1 = op1conv.Operand;
					op2 = Expression.Constant(convertedValue, op1conv.Operand.Type);
					return true;
				}
			}

			return false;
		}

		#endregion

		#region ConvertEnumConversion

		ISqlPredicate? ConvertEnumConversion(IBuildContext context, Expression left, SqlPredicate.Operator op, Expression right)
		{
			Expression value;
			Expression operand;

			if (left is MemberExpression)
			{
				operand = left;
				value   = right;
			}
			else if (left.NodeType == ExpressionType.Convert && ((UnaryExpression)left).Operand is MemberExpression)
			{
				operand = ((UnaryExpression)left).Operand;
				value   = right;
			}
			else if (right is MemberExpression)
			{
				operand = right;
				value   = left;
			}
			else if (right.NodeType == ExpressionType.Convert && ((UnaryExpression)right).Operand is MemberExpression)
			{
				operand = ((UnaryExpression)right).Operand;
				value   = left;
			}
			else if (left.NodeType == ExpressionType.Convert)
			{
				operand = ((UnaryExpression)left).Operand;
				value   = right;
			}
			else
			{
				operand = ((UnaryExpression)right).Operand;
				value = left;
			}

			var type = operand.Type;

			if (!type.ToNullableUnderlying().IsEnum)
				return null;

			var dic = new Dictionary<object, object?>();

			var mapValues = MappingSchema.GetMapValues(type);

			if (mapValues != null)
				foreach (var mv in mapValues)
					if (!dic.ContainsKey(mv.OrigValue))
						dic.Add(mv.OrigValue, mv.MapValues[0].Value);

			switch (value.NodeType)
			{
				case ExpressionType.Constant:
				{
					var name = Enum.GetName(type, ((ConstantExpression)value).Value!);

					// ReSharper disable ConditionIsAlwaysTrueOrFalse
					// ReSharper disable HeuristicUnreachableCode
					if (name == null)
						return null;
					// ReSharper restore HeuristicUnreachableCode
					// ReSharper restore ConditionIsAlwaysTrueOrFalse

					var origValue = Enum.Parse(type, name, false);

					if (!dic.TryGetValue(origValue, out var mapValue))
						mapValue = origValue;

					ISqlExpression l, r;

					SqlValue sqlvalue;
					var ce = MappingSchema.GetConverter(new DbDataType(type), new DbDataType(typeof(DataParameter)), false);

					if (ce != null)
					{
						sqlvalue = new SqlValue(ce.ConvertValueToParameter(origValue).Value!);
					}
					else
					{
						sqlvalue = MappingSchema.GetSqlValue(type, mapValue);
					}

					if (left.NodeType == ExpressionType.Convert)
					{
						l = ConvertToSql(context, operand);
						r = sqlvalue;
					}
					else
					{
						r = ConvertToSql(context, operand);
						l = sqlvalue;
					}

					return new SqlPredicate.ExprExpr(l, op, r, true);
				}

				case ExpressionType.Convert:
				{
					value = ((UnaryExpression)value).Operand;

					var cd = SuggestColumnDescriptor(context, operand, value, ProjectFlags.SQL);

					var l = ConvertToSql(context, operand, columnDescriptor: cd);
					var r = ConvertToSql(context, value, columnDescriptor: cd);

					return new SqlPredicate.ExprExpr(l, op, r, true);
				}
			}

			return null;
		}

		#endregion

		#region ConvertObjectComparison

		static Expression? ConstructMemberPath(MemberInfo[] memberPath, Expression ob, bool throwOnError)
		{
			Expression result = ob;
			foreach (var memberInfo in memberPath)
			{
				if (memberInfo.DeclaringType!.IsAssignableFrom(result.Type))
				{
					result = Expression.MakeMemberAccess(result, memberInfo);
				}
			}

			if (ReferenceEquals(result, ob) && throwOnError)
				throw new LinqToDBException($"Type {result.Type.Name} does not have member {memberPath.Last().Name}.");

			return result;
		}

		#endregion

		#region Parameters

		public static DbDataType GetMemberDataType(MappingSchema mappingSchema, MemberInfo member)
		{
			var typeResult = new DbDataType(member.GetMemberType());

			var dta = mappingSchema.GetAttribute<DataTypeAttribute>(member.ReflectedType!, member);
			var ca  = mappingSchema.GetAttribute<ColumnAttribute>  (member.ReflectedType!, member);

			var dataType = ca?.DataType ?? dta?.DataType;

			if (dataType != null)
				typeResult = typeResult.WithDataType(dataType.Value);

			var dbType = ca?.DbType ?? dta?.DbType;
			if (dbType != null)
				typeResult = typeResult.WithDbType(dbType);

			if (ca != null && ca.HasLength())
				typeResult = typeResult.WithLength(ca.Length);

			return typeResult;
		}

		private sealed class GetDataTypeContext
		{
			public GetDataTypeContext(DbDataType baseType)
			{
				DataType   = baseType.DataType;
				DbType     = baseType.DbType;
				Length     = baseType.Length;
				Precision  = baseType.Precision;
				Scale      = baseType.Scale;
			}

			public DataType DataType;
			public string?  DbType;
			public int?     Length;
			public int?     Precision;
			public int?     Scale;
		}

		static DbDataType GetDataType(ISqlExpression expr, DbDataType baseType)
		{
			var ctx = new GetDataTypeContext(baseType);

			expr.Find(ctx, static (context, e) =>
			{
				switch (e.ElementType)
				{
					case QueryElementType.SqlField:
						{
							var fld = (SqlField)e;
							context.DataType     = fld.Type.DataType;
							context.DbType       = fld.Type.DbType;
							context.Length       = fld.Type.Length;
							context.Precision    = fld.Type.Precision;
							context.Scale        = fld.Type.Scale;
							return true;
						}
					case QueryElementType.SqlParameter:
						context.DataType     = ((SqlParameter)e).Type.DataType;
						context.DbType       = ((SqlParameter)e).Type.DbType;
						context.Length       = ((SqlParameter)e).Type.Length;
						context.Precision    = ((SqlParameter)e).Type.Precision;
						context.Scale        = ((SqlParameter)e).Type.Scale;
						return true;
					case QueryElementType.SqlDataType:
						context.DataType     = ((SqlDataType)e).Type.DataType;
						context.DbType       = ((SqlDataType)e).Type.DbType;
						context.Length       = ((SqlDataType)e).Type.Length;
						context.Precision    = ((SqlDataType)e).Type.Precision;
						context.Scale        = ((SqlDataType)e).Type.Scale;
						return true;
					case QueryElementType.SqlValue:
						context.DataType     = ((SqlValue)e).ValueType.DataType;
						context.DbType       = ((SqlValue)e).ValueType.DbType;
						context.Length      = ((SqlValue)e).ValueType.Length;
						context.Precision    = ((SqlValue)e).ValueType.Precision;
						context.Scale        = ((SqlValue)e).ValueType.Scale;
						return true;
					default:
						if (e is ISqlExpression expr)
						{
							var type = expr.GetExpressionType();
							context.DataType  = type.DataType;
							context.DbType    = type.DbType;
							context.Length    = type.Length;
							context.Precision = type.Precision;
							context.Scale     = type.Scale;
							return true;
						}
						return false;
				}
			});

			return new DbDataType(
				baseType.SystemType,
				ctx.DataType == DataType.Undefined ? baseType.DataType : ctx.DataType,
				string.IsNullOrEmpty(ctx.DbType)   ? baseType.DbType   : ctx.DbType,
				ctx.Length     ?? baseType.Length,
				ctx.Precision  ?? baseType.Precision,
				ctx.Scale      ?? baseType.Scale
			);
		}

		#endregion

		#region ConvertInPredicate

		void BuildObjectGetters(SqlGenericConstructorExpression generic, ParameterExpression rootParam, Expression root, List<SqlGetValue> getters)
		{
			for (int i = 0; i < generic.Assignments.Count; i++)
			{
				var assignment = generic.Assignments[i];

				if (assignment.Expression is SqlGenericConstructorExpression subGeneric)
				{
					BuildObjectGetters(subGeneric, rootParam, Expression.MakeMemberAccess(root, assignment.MemberInfo), getters);
				}
				else if (assignment.Expression is SqlPlaceholderExpression placeholder)
				{
					var access = Expression.MakeMemberAccess(root, assignment.MemberInfo);
					var body   = Expression.Convert(access, typeof(object));

					var lambda = Expression.Lambda<Func<object, object>>(body, rootParam);

					getters.Add(new SqlGetValue(placeholder.Sql, placeholder.Type, null, lambda.Compile()));
				}
			}
		}

		private ISqlPredicate? ConvertInPredicate(IBuildContext context, MethodCallExpression expression)
		{
			var e        = expression;
			var argIndex = e.Object != null ? 0 : 1;
			var arr      = e.Object ?? e.Arguments[0];
			var arg      = e.Arguments[argIndex];

			ISqlExpression? expr = null;

			var builtExpr = BuildSqlExpression(context, arg, ProjectFlags.SQL | ProjectFlags.Keys, null);

			if (builtExpr is SqlPlaceholderExpression placeholder)
			{
				expr = placeholder.Sql;
			}
			else if (SequenceHelper.UnwrapDefaultIfEmpty(builtExpr) is SqlGenericConstructorExpression constructor)
			{
				var objParam = Expression.Parameter(typeof(object));

				var getters = new List<SqlGetValue>();
				BuildObjectGetters(constructor, objParam, Expression.Convert(objParam, constructor.ObjectType),
					getters);

				expr = new SqlObjectExpression(MappingSchema, getters.ToArray());
			}

			if (expr == null)
				return null;

			var columnDescriptor = QueryHelper.GetColumnDescriptor(expr);

			switch (arr.NodeType)
			{
				case ExpressionType.NewArrayInit :
					{
						var newArr = (NewArrayExpression)arr;

						if (newArr.Expressions.Count == 0)
							return SqlPredicate.False;

						var exprs  = new ISqlExpression[newArr.Expressions.Count];

						for (var i = 0; i < newArr.Expressions.Count; i++)
							exprs[i] = ConvertToSql(context, newArr.Expressions[i], columnDescriptor: columnDescriptor);

						return new SqlPredicate.InList(expr, DataOptions.LinqOptions.CompareNullsAsValues ? false : null, false, exprs);
					}

				default :

					if (CanBeCompiled(arr, false))
					{
						var p = ParametersContext.BuildParameter(arr, columnDescriptor, forceConstant : false,
							buildParameterType : ParametersContext.BuildParameterType.InPredicate)!.SqlParameter;
						p.IsQueryParameter = false;
						return new SqlPredicate.InList(expr, DataOptions.LinqOptions.CompareNullsAsValues ? false : null, false, p);
					}

					break;
			}

			throw new LinqException("'{0}' cannot be converted to SQL.", expression);
		}

		#endregion

		#region ColumnDescriptor Helpers

		public ColumnDescriptor? SuggestColumnDescriptor(IBuildContext? context, Expression expr, ProjectFlags flags)
		{
			expr = expr.Unwrap();

			var converted = ConvertToSqlExpr(context, expr, flags.SqlFlag());
			if (converted is not SqlPlaceholderExpression placeholderTest)
				return null;

			var descriptor = QueryHelper.GetColumnDescriptor(placeholderTest.Sql);
			return descriptor;
		}

		public ColumnDescriptor? SuggestColumnDescriptor(IBuildContext? context, Expression expr1, Expression expr2, ProjectFlags flags)
		{
			return SuggestColumnDescriptor(context, expr1, flags) ?? SuggestColumnDescriptor(context, expr2, flags);
		}

		public ColumnDescriptor? SuggestColumnDescriptor(IBuildContext? context, ReadOnlyCollection<Expression> expressions, ProjectFlags flags)
		{
			foreach (var expr in expressions)
			{
				var descriptor = SuggestColumnDescriptor(context, expr, flags);
				if (descriptor != null)
					return descriptor;
			}

			return null;
		}

		#endregion

		#region LIKE predicate

		ISqlPredicate? CreateStringPredicate(IBuildContext? context, MethodCallExpression expression, SqlPredicate.SearchString.SearchKind kind, ISqlExpression caseSensitive, ProjectFlags flags)
		{
			var e = expression;

			if (e.Object == null)
				return null;

			var descriptor = SuggestColumnDescriptor(context, e.Object, e.Arguments[0], flags);

			if (!TryConvertToSql(context, e.Object, flags, columnDescriptor : descriptor, sqlExpression : out var o, error : out _))
				return null;

			if (!TryConvertToSql(context, e.Arguments[0], flags, columnDescriptor : descriptor, sqlExpression : out var a, error : out _))
				return null;

			return new SqlPredicate.SearchString(o, false, a, kind, caseSensitive);
		}

		ISqlPredicate ConvertLikePredicate(IBuildContext context, MethodCallExpression expression, ProjectFlags flags)
		{
			var e  = expression;

			var descriptor = SuggestColumnDescriptor(context, e.Arguments, flags);

			var a1 = ConvertToSql(context, e.Arguments[0], unwrap: false, columnDescriptor: descriptor);
			var a2 = ConvertToSql(context, e.Arguments[1], unwrap: false, columnDescriptor: descriptor);

			ISqlExpression? a3 = null;

			if (e.Arguments.Count == 3)
				a3 = ConvertToSql(context, e.Arguments[2], unwrap: false, columnDescriptor: descriptor);

			return new SqlPredicate.Like(a1, false, a2, a3);
		}

		#endregion

		#region MakeIsPredicate

		public ISqlPredicate MakeIsPredicate(TableBuilder.TableContext table, Type typeOperand)
		{
			if (typeOperand == table.ObjectType)
			{
				var all = true;
				foreach (var m in table.InheritanceMapping)
				{
					if (m.Type == typeOperand)
					{
						all = false;
						break;
					}
				}

				if (all)
					return SqlPredicate.True;
			}

			return MakeIsPredicate(table, table, table.InheritanceMapping, typeOperand, static (table, name) => table.SqlTable.FindFieldByMemberName(name) ?? throw new LinqException($"Field {name} not found in table {table.SqlTable}"));
		}

		public ISqlPredicate MakeIsPredicate<TContext>(
			TContext                              getSqlContext,
			IBuildContext                         context,
			IReadOnlyList<InheritanceMapping>     inheritanceMapping,
			Type                                  toType,
			Func<TContext,string, ISqlExpression> getSql)
		{
			var mapping = new List<InheritanceMapping>(inheritanceMapping.Count);
			foreach (var m in inheritanceMapping)
				if (m.Type == toType && !m.IsDefault)
					mapping.Add(m);

			switch (mapping.Count)
			{
				case 0 :
					{
						var cond = new SqlSearchCondition();

						var found = false;
						foreach (var m in inheritanceMapping)
						{
							if (m.Type == toType)
							{
								found = true;
								break;
							}
						}

						if (found)
						{
							foreach (var m in inheritanceMapping.Where(static m => !m.IsDefault))
							{
								cond.Predicates.Add(
									new SqlPredicate.ExprExpr(
										getSql(getSqlContext, m.DiscriminatorName),
										SqlPredicate.Operator.NotEqual,
										MappingSchema.GetSqlValue(m.Discriminator.MemberType, m.Code),
										DataOptions.LinqOptions.CompareNullsAsValues ? true : null));
							}
						}
						else
						{
							var sc = new SqlSearchCondition(true);
							foreach (var m in inheritanceMapping)
							{
								if (toType.IsSameOrParentOf(m.Type))
								{
									sc.Predicates.Add(
										new SqlPredicate.ExprExpr(
											getSql(getSqlContext, m.DiscriminatorName),
											SqlPredicate.Operator.Equal,
											MappingSchema.GetSqlValue(m.Discriminator.MemberType, m.Code),
											DataOptions.LinqOptions.CompareNullsAsValues ? true : null));
								}
							}

							cond.Add(sc);
						}

						return cond;
					}

				case 1 :
				{
					var discriminatorSql = getSql(getSqlContext, mapping[0].DiscriminatorName);
					var sqlValue = MappingSchema.GetSqlValue(mapping[0].Discriminator.MemberType, mapping[0].Code);

					if (QueryHelper.IsNullValue(sqlValue))
					{
						if (!discriminatorSql.CanBeNullable(NullabilityContext.NonQuery))
							discriminatorSql = new SqlNullabilityExpression(discriminatorSql, true);
						return new SqlPredicate.IsNull(discriminatorSql, false);
					}

					return new SqlPredicate.ExprExpr(
						discriminatorSql,
						SqlPredicate.Operator.Equal,
						sqlValue,
						DataOptions.LinqOptions.CompareNullsAsValues ? true : null);
				}
				default:
					{
						var cond = new SqlSearchCondition(true);

						foreach (var m in mapping)
						{
							cond.Predicates.Add(
								new SqlPredicate.ExprExpr(
									getSql(getSqlContext, m.DiscriminatorName),
									SqlPredicate.Operator.Equal,
									MappingSchema.GetSqlValue(m.Discriminator.MemberType, m.Code),
									DataOptions.LinqOptions.CompareNullsAsValues ? true : null));
						}

						return cond;
					}
			}
		}

		ISqlPredicate? MakeIsPredicate(IBuildContext context, TypeBinaryExpression expression, ProjectFlags flags, out SqlErrorExpression? error)
		{
			var predicateExpr = MakeIsPredicateExpression(context, expression);

			return ConvertPredicate(context, predicateExpr, flags, out error);
		}

		Expression MakeIsPredicateExpression(IBuildContext context, TypeBinaryExpression expression)
		{
			var typeOperand = expression.TypeOperand;
			var table       = new TableBuilder.TableContext(this, context.MappingSchema, new BuildInfo((IBuildContext?)null, ExpressionInstances.UntypedNull, new SelectQuery()), typeOperand);

			if (typeOperand == table.ObjectType)
			{
				var all = true;
				foreach (var m in table.InheritanceMapping)
				{
					if (m.Type == typeOperand)
					{
						all = false;
						break;
					}
				}

				if (all)
					return Expression.Constant(true);
			}

			var mapping = new List<(InheritanceMapping m, int i)>(table.InheritanceMapping.Count);

			for (var i = 0; i < table.InheritanceMapping.Count; i++)
			{
				var m = table.InheritanceMapping[i];
				if (typeOperand.IsAssignableFrom(m.Type) && !m.IsDefault)
					mapping.Add((m, i));
			}

			var isEqual = true;

			if (mapping.Count == 0)
			{
				for (var i = 0; i < table.InheritanceMapping.Count; i++)
				{
					var m = table.InheritanceMapping[i];
					if (!m.IsDefault)
						mapping.Add((m, i));
				}

				isEqual = false;
			}

			Expression? expr = null;

			foreach (var m in mapping)
			{
				var field = table.SqlTable.FindFieldByMemberName(table.InheritanceMapping[m.i].DiscriminatorName) ?? throw new LinqException($"Field {table.InheritanceMapping[m.i].DiscriminatorName} not found in table {table.SqlTable}");
				var ttype = field.ColumnDescriptor.MemberAccessor.TypeAccessor.Type;
				var obj   = expression.Expression;

				if (obj.Type != ttype)
					obj = Expression.Convert(expression.Expression, ttype);

				var memberInfo = ttype.GetMemberEx(field.ColumnDescriptor.MemberInfo) ?? throw new InvalidOperationException();

				var left = Expression.MakeMemberAccess(obj, memberInfo);
				var code = m.m.Code;

				if (code == null)
					code = left.Type.GetDefaultValue();
				else if (left.Type != code.GetType())
					code = Converter.ChangeType(code, left.Type, MappingSchema);

				Expression right = Expression.Constant(code, left.Type);

				var e = isEqual ? Expression.Equal(left, right) : Expression.NotEqual(left, right);

				if (!isEqual)
					expr = expr != null ? Expression.AndAlso(expr, e) : e;
				else
					expr = expr != null ? Expression.OrElse(expr, e) : e;
			}

			return expr!;
		}

		#endregion

		#endregion

		#region Search Condition Builder

		public void BuildSearchCondition(IBuildContext? context, Expression expression, ProjectFlags flags, SqlSearchCondition searchCondition)
		{
			if (!BuildSearchCondition(context, expression, flags, searchCondition, out var error))
			{
				throw error.CreateError();
			}
		}

		public bool BuildSearchCondition(IBuildContext? context, Expression expression, ProjectFlags flags, SqlSearchCondition searchCondition, [NotNullWhen(false)] out SqlErrorExpression? error)
		{
			//expression = GetRemoveNullPropagationTransformer(true).Transform(expression);

			switch (expression.NodeType)
			{
				case ExpressionType.And     :
				case ExpressionType.AndAlso :
					{
						var e           = (BinaryExpression)expression;
						var andCondition = searchCondition.IsAnd ? searchCondition : new SqlSearchCondition(false);

						if (!BuildSearchCondition(context, e.Left, flags, andCondition, out var leftError))
						{
							error = leftError;
							return false;
						}

						if (!BuildSearchCondition(context, e.Right, flags, andCondition, out var rightError))
						{
							error = rightError;
							return false;
						}

						if (!searchCondition.IsAnd)
							searchCondition.Add(andCondition);

						break;
					}

				case ExpressionType.Or     :
				case ExpressionType.OrElse :
					{
						var e           = (BinaryExpression)expression;
						var orCondition = searchCondition.IsOr ? searchCondition : new SqlSearchCondition(true);

						if (!BuildSearchCondition(context, e.Left, flags, orCondition, out var leftError))
						{
							error = leftError;
							return false;
						}

						if (!BuildSearchCondition(context, e.Right, flags, orCondition, out var rightError))
						{
							error = rightError;
							return false;
						}

						if (!searchCondition.IsOr)
							searchCondition.Add(orCondition);

						break;
					}

				case ExpressionType.Not    :
					{
						var e            = (UnaryExpression)expression;
						var notCondition = new SqlSearchCondition();

						var save = PreferExistsForScalar;
						PreferExistsForScalar = true;
						try
						{
							if (!BuildSearchCondition(context, e.Operand, flags, notCondition, out error))
								return false;
						}
						finally
						{
							PreferExistsForScalar = save;
						}

						searchCondition.Add(notCondition.MakeNot());
					break;
				}

				default                    :
					var predicate = ConvertPredicate(context, expression, flags, out error);

					if (predicate == null)
					{
#pragma warning disable CS8762
						return false;
#pragma warning restore CS8762
					}

					if (predicate is SqlSearchCondition sc && (searchCondition.IsOr == sc.IsOr || sc.Predicates.Count <= 1))
					{
						searchCondition.Predicates.AddRange(sc.Predicates);
					}
					else
					{
						searchCondition.Predicates.Add(predicate);
					}

					break;
			}

			error = null;
			return true;
		}

		static bool NeedNullCheck(ISqlExpression expr)
		{
			if (null != expr.Find(QueryElementType.SelectClause))
				return false;
			return true;
		}

		#endregion

		#region CanBeTranslatedToSql

		private sealed class CanBeTranslatedToSqlContext
		{
			public CanBeTranslatedToSqlContext(ExpressionBuilder builder, IBuildContext buildContext, bool canBeCompiled)
			{
				Builder       = builder;
				BuildContext  = buildContext;
				CanBeCompiled = canBeCompiled;
			}

			public readonly ExpressionBuilder Builder;
			public readonly IBuildContext     BuildContext;
			public readonly bool              CanBeCompiled;
		}

		#endregion

		#region Helpers

		public IBuildContext? GetContext(IBuildContext? current, Expression? expression)
		{
			throw new NotImplementedException();
		}

		bool IsNullConstant(Expression expr)
		{
			// TODO: is it correct to return true for DefaultValueExpression for non-reference type or when default value
			// set to non-null value?
			return expr.UnwrapConvert().IsNullValue();
		}

		bool IsConstantOrNullValue(Expression expr)
		{
			var unwrapped = expr.UnwrapConvert();
			if (unwrapped is ConstantExpression)
				return true;
			return unwrapped.IsNullValue();
		}

		private TransformVisitor<ExpressionBuilder>? _removeNullPropagationTransformer;
		private TransformVisitor<ExpressionBuilder>? _removeNullPropagationTransformerForSearch;

		[MethodImpl(MethodImplOptions.AggressiveInlining)]
		private TransformVisitor<ExpressionBuilder> GetRemoveNullPropagationTransformer(bool forSearch)
		{
			if (forSearch)
				return _removeNullPropagationTransformerForSearch ??= TransformVisitor<ExpressionBuilder>.Create(this, static (ctx, e) => ctx.RemoveNullPropagation(e, true));
			else
				return _removeNullPropagationTransformer ??= TransformVisitor<ExpressionBuilder>.Create(this, static (ctx, e) => ctx.RemoveNullPropagation(e, false));
		}

		public Expression RemoveNullPropagation(IBuildContext context, Expression expr, ProjectFlags flags, bool toSql)
		{
			static bool? IsNull(Expression sqlExpr)
			{
				if (sqlExpr is not SqlPlaceholderExpression placeholder)
					return null;

				return QueryHelper.IsNullValue(placeholder.Sql);
			}

			if (expr.NodeType == ExpressionType.Equal || expr.NodeType == ExpressionType.NotEqual)
			{
				var binary = (BinaryExpression)expr;

				var left  = RemoveNullPropagation(context, binary.Left, flags, true);
				var right = RemoveNullPropagation(context, binary.Right, flags, true);

				if (toSql)
				{
					binary = binary.Update(
						left,
						binary.Conversion,
						right);
				}

				return binary;
			}

			if (expr.NodeType == ExpressionType.Conditional)
			{
				var cond = (ConditionalExpression)expr;

				var test    = RemoveNullPropagation(context, cond.Test, flags, true);
				var ifTrue  = RemoveNullPropagation(context, cond.IfTrue, flags, true);
				var ifFalse = RemoveNullPropagation(context, cond.IfFalse, flags, true);

				if (test.NodeType == ExpressionType.Equal || test.NodeType == ExpressionType.NotEqual)
				{
					var testLeft  = ((BinaryExpression)test).Left;
					var testRight = ((BinaryExpression)test).Right;

					var nullLeft  = IsNull(testLeft);
					var nullRight = IsNull(testRight);

					if (nullRight == true && nullLeft == true)
					{
						return test.NodeType == ExpressionType.Equal ? cond.IfTrue : cond.IfFalse;
					}

					if (test.NodeType == ExpressionType.Equal)
					{
						if (IsNull(ifTrue) == true && (nullLeft == true || nullRight == true))
						{
							return toSql ? ifFalse : cond.IfFalse;
						}
					}
					else
					{
						if (IsNull(ifFalse) == true && (nullLeft == true || nullRight == true))
						{
							return toSql ? ifTrue : cond.IfTrue;
						}
					}
				}

				if (toSql)
				{
					cond = cond.Update(test, ifTrue, ifFalse);
				}

				return cond;
			}

			var doNotConvert = expr.NodeType == ExpressionType.Equal              ||
							   expr.NodeType == ExpressionType.NotEqual           ||
							   expr.NodeType == ExpressionType.GreaterThan        ||
							   expr.NodeType == ExpressionType.GreaterThanOrEqual ||
							   expr.NodeType == ExpressionType.LessThan           ||
							   expr.NodeType == ExpressionType.LessThanOrEqual;

			if (!doNotConvert && toSql)
			{
				var sql = ConvertToSqlExpr(context, expr, flags);
				if (sql is SqlPlaceholderExpression || sql is SqlGenericConstructorExpression)
					return sql;
			}
			return expr;
		}

		public Expression RemoveNullPropagation(Expression expr, bool forSearch)
		{
			bool IsAcceptableType(Type type)
			{
				if (!forSearch)
					return type.IsNullableType();

				if (type != typeof(string) && typeof(IEnumerable<>).IsSameOrParentOf(type))
					return true;

				if (!MappingSchema.IsScalarType(type))
					return true;

				return false;
			}

			// Do not modify parameters
			//
			if (CanBeCompiled(expr, false))
				return expr;

			switch (expr.NodeType)
			{
				case ExpressionType.Conditional:
					var conditional = (ConditionalExpression)expr;
					if (conditional.Test.NodeType == ExpressionType.NotEqual)
					{
						var binary    = (BinaryExpression)conditional.Test;
						var nullRight = IsNullConstant(binary.Right);
						var nullLeft  = IsNullConstant(binary.Left);
						if (nullRight || nullLeft)
						{
							if (nullRight && nullLeft)
							{
								return GetRemoveNullPropagationTransformer(forSearch).Transform(conditional.IfFalse);
							}
							else if (IsNullConstant(conditional.IfFalse)
								&& ((nullRight && IsAcceptableType(binary.Left.Type) ||
									(nullLeft  && IsAcceptableType(binary.Right.Type)))))
							{
								return GetRemoveNullPropagationTransformer(forSearch).Transform(conditional.IfTrue);
							}
						}
					}
					else if (conditional.Test.NodeType == ExpressionType.Equal)
					{
						var binary    = (BinaryExpression)conditional.Test;
						var nullRight = IsNullConstant(binary.Right);
						var nullLeft  = IsNullConstant(binary.Left);
						if (nullRight || nullLeft)
						{
							if (nullRight && nullLeft)
							{
								return GetRemoveNullPropagationTransformer(forSearch).Transform(conditional.IfTrue);
							}
							else if (IsNullConstant(conditional.IfTrue)
									 && ((nullRight && IsAcceptableType(binary.Left.Type) ||
										  (nullLeft && IsAcceptableType(binary.Right.Type)))))
							{
								return GetRemoveNullPropagationTransformer(forSearch).Transform(conditional.IfFalse);
							}
						}
					}
					break;
			}

			return expr;
		}

		public bool ProcessProjection(Dictionary<MemberInfo,Expression> members, Expression expression)
		{
			void CollectParameters(Type forType, MethodBase method, ReadOnlyCollection<Expression> arguments)
			{
				var pms = method.GetParameters();

				var typeMembers = TypeAccessor.GetAccessor(forType).Members;

				for (var i = 0; i < pms.Length; i++)
				{
					var param = pms[i];
					MemberAccessor? foundMember = null;
					foreach (var tm in typeMembers)
					{
						if (tm.Name == param.Name)
						{
							foundMember = tm;
							break;
						}
					}

					if (foundMember == null)
					{
						foreach (var tm in typeMembers)
						{
							if (tm.Name.Equals(param.Name, StringComparison.OrdinalIgnoreCase))
							{
								foundMember = tm;
								break;
							}
						}
					}

					if (foundMember == null)
						continue;

					if (members.ContainsKey(foundMember.MemberInfo))
						continue;

					var converted = arguments[i];

					members.Add(foundMember.MemberInfo, converted);
				}
			}

			expression = GetRemoveNullPropagationTransformer(false).Transform(expression);

			switch (expression.NodeType)
			{
				// new { ... }
				//
				case ExpressionType.New        :
					{
						var expr = (NewExpression)expression;

						if (expr.Members != null)
						{
							for (var i = 0; i < expr.Members.Count; i++)
							{
								var member = expr.Members[i];

								var converted = expr.Arguments[i];
								members.Add(member, converted);

								if (member is MethodInfo info)
									members.Add(info.GetPropertyInfo(), converted);
							}
						}

						var isScalar = MappingSchema.IsScalarType(expr.Type);
						if (!isScalar)
							CollectParameters(expr.Type, expr.Constructor!, expr.Arguments);

						return members.Count > 0 || !isScalar;
					}

				// new MyObject { ... }
				//
				case ExpressionType.MemberInit :
					{
						var expr        = (MemberInitExpression)expression;
						var typeMembers = TypeAccessor.GetAccessor(expr.Type).Members;

						var dic  = typeMembers
							.Select(static (m,i) => new { m, i })
							.ToDictionary(static _ => _.m.MemberInfo.Name, static _ => _.i);

						var assignments = new List<(MemberAssignment ma, int order)>();
						foreach (var ma in expr.Bindings.Cast<MemberAssignment>())
							assignments.Add((ma, dic.TryGetValue(ma.Member.Name, out var idx) ? idx : 1000000));

						foreach (var (binding, _) in assignments.OrderBy(static a => a.order))
						{
							var converted = binding.Expression;
							members.Add(binding.Member, converted);

							if (binding.Member is MethodInfo info)
								members.Add(info.GetPropertyInfo(), converted);
						}

						return true;
					}

				case ExpressionType.Call:
					{
						var mc = (MethodCallExpression)expression;

						// process fabric methods

						if (!MappingSchema.IsScalarType(mc.Type))
							CollectParameters(mc.Type, mc.Method, mc.Arguments);

						return members.Count > 0;
					}

				case ExpressionType.NewArrayInit:
				case ExpressionType.ListInit:
					{
						return true;
					}
				// .Select(p => everything else)
				//
				default                        :
					return false;
			}
		}

		public static void EnsureAggregateColumns(IBuildContext context, SelectQuery query)
		{
			/*if (query.Select.Columns.Count == 0)
			{
				var sql = context.ConvertToSql(null, 0, ConvertFlags.All);
				if (sql.Length > 0)
				{
					// Handling case when all columns are aggregates, it cause query to produce only single record and we have to include at least one aggregation in Select statement.
					//
					var allAggregate = sql.All(static s => QueryHelper.IsAggregationOrWindowFunction(s.Sql));
					if (allAggregate)
					{
						query.Select.Add(sql[0].Sql, sql[0].MemberChain.FirstOrDefault()?.Name);
					}
				}
			}*/
			}

		#endregion

		#region CTE

		List<Tuple<Expression, CteContext>>? _ctes;
		Dictionary<IQueryable, Expression>?  _ctesObjectMapping;

		public CteContext RegisterCte(IQueryable? queryable, Expression? cteExpression, Func<CteClause> buildFunc)
		{
			if (cteExpression != null && queryable != null && (_ctesObjectMapping == null || !_ctesObjectMapping.ContainsKey(queryable)))
			{
				_ctesObjectMapping ??= new Dictionary<IQueryable, Expression>();

				_ctesObjectMapping.Add(queryable, cteExpression);
			}

			if (cteExpression == null)
			{
				if (_ctesObjectMapping == null)
					throw new InvalidOperationException();
				cteExpression = _ctesObjectMapping[queryable!];
			}

			var value = FindRegisteredCteByExpression(cteExpression, out _);

			if (value == null)
			{
				var cteClause = buildFunc();

				value = new CteContext(this, null, cteClause, cteExpression);

				_ctes ??= new();
				_ctes.Add(Tuple.Create(cteExpression, value));
			}

			return value;
		}

		CteContext? FindRegisteredCteByExpression(Expression cteExpression, out int? idx)
		{
			if (_ctes != null)
			{
				for (var index = 0; index < _ctes.Count; index++)
				{
					var tuple = _ctes[index];
					if (tuple.Item1.EqualsTo(cteExpression, OptimizationContext.GetSimpleEqualsToContext(false, ParametersContext.GetParametrized())))
					{
						idx = index;
						return tuple.Item2;
					}
				}
			}

			idx = null;
			return null;
		}

		/*
		public Tuple<CteClause, IBuildContext?> BuildCte(Expression cteExpression, Func<CteClause?, Tuple<CteClause, IBuildContext?>> buildFunc)
		{
			var value = FindRegisteredCteByExpression(cteExpression, out var idx);
			if (value?.Item2 != null)
				return value;

			value = buildFunc(value?.Item1);

			if (idx != null)
			{
				_ctes!.RemoveAt(idx.Value);
			}
			else
			{
				_ctes ??= new List<Tuple<Expression, Tuple<CteClause, IBuildContext?>>>();
			}

			_ctes.Add(Tuple.Create(cteExpression, value));

			return value;
		}
		*/

		/*
		public IBuildContext? GetCteContext(Expression cteExpression)
		{
			return FindRegisteredCteByExpression(cteExpression, out _)?.Item2;
		}
		*/

		#endregion

		#region Eager Loading

		public static readonly ParameterExpression PreambleParam =
			Expression.Parameter(typeof(object[]), "preamble");

		public int RegisterPreamble<T>(
			object?                                                                         data,
			Func<object?, IDataContext, Expression, object?[]?, T>                          func,
			Func<object?, IDataContext, Expression, object?[]?, CancellationToken, Task<T>> funcAsync
			)
		{
			throw new NotImplementedException();

			/*_preambles ??= new();
			_preambles.Add(
				Tuple.Create<object?,
					Func<object?, IDataContext, Expression, object?[]?, object?>,
					Func<object?, IDataContext, Expression, object?[]?, CancellationToken, Task<object?>>
				>
				(
					data,
					(d, dc, e, ps) => func(d, dc, e, ps),
					async (d, dc, e, ps, ct) => await funcAsync(d, dc, e, ps, ct).ConfigureAwait(Configuration.ContinueOnCapturedContext))
				);
			return _preambles.Count - 1;*/
		}

		#endregion

		#region Query Filter

		private Stack<Type[]>? _disabledFilters;

		public void PushDisabledQueryFilters(Type[] disabledFilters)
		{
			_disabledFilters ??= new Stack<Type[]>();
			_disabledFilters.Push(disabledFilters);
		}

		public bool IsFilterDisabled(Type entityType)
		{
			if (_disabledFilters == null || _disabledFilters.Count == 0)
				return false;
			var filter = _disabledFilters.Peek();
			if (filter.Length == 0)
				return true;
			return Array.IndexOf(filter, entityType) >= 0;
		}

		public void PopDisabledFilter()
		{
			if (_disabledFilters == null)
				throw new InvalidOperationException();

			_ = _disabledFilters.Pop();
		}

		#endregion

		#region Query Hint Stack

		List<SqlQueryExtension>? _sqlQueryExtensionStack;

		public void PushSqlQueryExtension(SqlQueryExtension extension)
		{
			(_sqlQueryExtensionStack ??= new()).Add(extension);
		}

		public void PopSqlQueryExtension(SqlQueryExtension extension)
		{
			if (_sqlQueryExtensionStack == null || _sqlQueryExtensionStack.Count > 0)
				throw new InvalidOperationException();
			_sqlQueryExtensionStack.RemoveAt(_sqlQueryExtensionStack.Count - 1);
		}

		#endregion

		#region Grouping Guard

		public bool IsGroupingGuardDisabled { get; set; }

		#endregion

		#region Projection

		public Expression Project(IBuildContext context, Expression? path, List<Expression>? nextPath, int nextIndex, ProjectFlags flags, Expression body, bool strict)
		{
			MemberInfo? member = null;
			Expression? next   = null;

			if (path is MemberExpression memberExpression)
			{
				nextPath ??= new();
				nextPath.Add(memberExpression);

				if (memberExpression.Expression is MemberExpression me)
				{
					// going deeper
					return Project(context, me, nextPath, nextPath.Count - 1, flags, body, strict);
				}

				if (memberExpression.Expression!.NodeType == ExpressionType.Convert)
				{
					// going deeper
					return Project(context, ((UnaryExpression)memberExpression.Expression).Operand, nextPath, nextPath.Count - 1, flags, body, strict);
				}

				// make path projection
				return Project(context, null, nextPath, nextPath.Count - 1, flags, body, strict);
			}

			if (path is SqlGenericParamAccessExpression accessExpression)
			{
				nextPath ??= new();
				nextPath.Add(accessExpression);

				if (accessExpression.Constructor is SqlGenericParamAccessExpression ae)
				{
					// going deeper
					return Project(context, ae, nextPath, nextPath.Count - 1, flags, body, strict);
				}

				// make path projection
				return Project(context, null, nextPath, nextPath.Count - 1, flags, body, strict);
			}

			if (path == null)
			{
				if (nextPath == null || nextIndex < 0)
				{
					if (body == null)
						throw new InvalidOperationException();

					return body;
				}

				next = nextPath[nextIndex];

				if (next is MemberExpression me)
				{
					member = me.Member;
				}
				else if (next is SqlGenericParamAccessExpression paramAccess)
				{
					if (body.NodeType == ExpressionType.New)
					{
						var newExpr = (NewExpression)body;
						if (newExpr.Constructor == paramAccess.ParameterInfo.Member && paramAccess.ParamIndex < newExpr.Arguments.Count)
						{
							return Project(context, null, nextPath, nextIndex - 1, flags,
								newExpr.Arguments[paramAccess.ParamIndex], strict);
						}
					}
					else if (body.NodeType == ExpressionType.Call)
					{
						var methodCall = (MethodCallExpression)body;
						if (methodCall.Method == paramAccess.ParameterInfo.Member && paramAccess.ParamIndex < methodCall.Arguments.Count)
						{
							return Project(context, null, nextPath, nextIndex - 1, flags,
								methodCall.Arguments[paramAccess.ParamIndex], strict);
						}
					}

					// nothing to do right now
				}
				else
				{
					throw new NotImplementedException();
				}
			}

			if (flags.HasFlag(ProjectFlags.SQL))
			{
				body = RemoveNullPropagation(body, flags.HasFlag(ProjectFlags.Keys));
			}

			if (body is SqlDefaultIfEmptyExpression defaultIfEmptyExpression)
			{
				body = defaultIfEmptyExpression.InnerExpression;
			}

			switch (body.NodeType)
			{
				case ExpressionType.Extension:
				{
					if (body is SqlPlaceholderExpression placeholder)
					{
						return placeholder;
					}

					if (member != null)
					{
						if (body is ContextRefExpression contextRef)
						{
							var objExpression   = body;
							var memberCorrected = contextRef.Type.GetMemberEx(member);
							if (memberCorrected  is null)
							{
								// inheritance handling
								if (member.DeclaringType != null &&
									contextRef.Type.IsSameOrParentOf(member.DeclaringType))
								{
									memberCorrected = member;
									objExpression   = Expression.Convert(objExpression, member.DeclaringType);
								}
								else
								{
#pragma warning disable CS8603 // TODO:WAITFIX
									return next;
#pragma warning restore CS8603
									// TODO: recheck
									throw new InvalidOperationException(
										$"Member '{member}' not found in type '{contextRef.Type}'.");
								}
							}

							var ma      = Expression.MakeMemberAccess(objExpression, memberCorrected);
							var newPath = nextPath![0].Replace(next!, ma);

							return newPath;
						}

						if (body.IsNullValue())
						{
							return Expression.Default(member.GetMemberType());
						}

						if (body is SqlGenericConstructorExpression genericConstructor)
						{
							Expression? bodyExpresion = null;
							for (int i = 0; i < genericConstructor.Assignments.Count; i++)
							{
								var assignment = genericConstructor.Assignments[i];
								if (MemberInfoEqualityComparer.Default.Equals(assignment.MemberInfo, member))
								{
									bodyExpresion = assignment.Expression;
									break;
								}
							}

							if (bodyExpresion == null)
							{
								for (int i = 0; i < genericConstructor.Parameters.Count; i++)
								{
									var parameter = genericConstructor.Parameters[i];
									if (MemberInfoEqualityComparer.Default.Equals(parameter.MemberInfo, member))
									{
										bodyExpresion = parameter.Expression;
										break;
									}
								}
							}

							if (bodyExpresion == null)
							{
								// search in base class
								for (int i = 0; i < genericConstructor.Assignments.Count; i++)
								{
									var assignment = genericConstructor.Assignments[i];
									if (assignment.MemberInfo.ReflectedType != member.ReflectedType && assignment.MemberInfo.Name == member.Name)
									{
										var mi = assignment.MemberInfo.ReflectedType!.GetMemberEx(member);
										if (mi != null && MemberInfoEqualityComparer.Default.Equals(assignment.MemberInfo, mi))
										{
											bodyExpresion = assignment.Expression;
											break;
										}
									}
								}
							}

							if (bodyExpresion is not null)
							{
								return Project(context, path, nextPath, nextIndex - 1, flags, bodyExpresion, strict);
							}

							if (strict)
								return CreateSqlError(null, nextPath![0]);

							return new DefaultValueExpression(null, nextPath![0].Type);
						}
					}

					if (next is SqlGenericParamAccessExpression paramAccessExpression)
					{

						/*
						var projected = Project(context, path, nextPath, nextIndex - 1, flags,
							paramAccessExpression);

						return projected;
						*/

						if (body is SqlGenericConstructorExpression constructorExpression)
						{
							var projected = Project(context, path, nextPath, nextIndex - 1, flags,
								constructorExpression.Parameters[paramAccessExpression.ParamIndex].Expression, strict);
							return projected;
						}

						//throw new InvalidOperationException();
					}

					return body;
				}

				case ExpressionType.MemberAccess:
				{
					if (member != null && nextPath != null)
					{
						if (nextPath[nextIndex] is MemberExpression nextMember && body.Type.IsSameOrParentOf(nextMember.Expression!.Type))
						{
							var newMember = body.Type.GetMemberEx(nextMember.Member);
							if (newMember != null)
							{
								var newMemberAccess = Expression.MakeMemberAccess(body, newMember);
								return Project(context, path, nextPath, nextIndex - 1, flags, newMemberAccess, strict);
							}
						}
					}

					break;
				}

				case ExpressionType.New:
				{
					var ne = (NewExpression)body;

					if (ne.Members != null)
					{
						if (member == null)
						{
							break;
						}

						for (var i = 0; i < ne.Members.Count; i++)
						{
							var memberLocal = ne.Members[i];

							if (MemberInfoEqualityComparer.Default.Equals(memberLocal, member))
							{
								var projected = Project(context, path, nextPath, nextIndex - 1, flags, ne.Arguments[i], strict);

								// set alias
								if (projected is ContextRefExpression contextRef)
								{
									contextRef.BuildContext.SetAlias(member.Name);
								}

								return projected;
							}
						}
					}
					else
					{
						var parameters = ne.Constructor!.GetParameters();

						for (var i = 0; i < parameters.Length; i++)
						{
							var parameter     = parameters[i];
							var memberByParam = SqlGenericConstructorExpression.FindMember(ne.Constructor.DeclaringType!, parameter);

							if (memberByParam != null &&
								MemberInfoEqualityComparer.Default.Equals(memberByParam, member))
							{
								return Project(context, path, nextPath, nextIndex - 1, flags, ne.Arguments[i], strict);
							}
						}
					}

					if (member == null)
						return ne;

					if (strict)
						return CreateSqlError(null, nextPath![0]);

					return Expression.Default(nextPath![0].Type);
				}

				case ExpressionType.MemberInit:
				{
					var mi = (MemberInitExpression)body;
					var ne = mi.NewExpression;

					if (member == null)
					{
						if (next is SqlGenericParamAccessExpression paramAccess)
						{
							if (paramAccess.ParamIndex >= ne.Arguments.Count)
								return CreateSqlError(context, nextPath![0]);

							return Project(context, path, nextPath, nextIndex - 1, flags, ne.Arguments[paramAccess.ParamIndex], strict);
						}

						throw new NotImplementedException($"Projecting '{next}' is not supported yet.");
					}

					if (ne.Members != null)
					{

						for (var i = 0; i < ne.Members.Count; i++)
						{
							var memberLocal = ne.Members[i];

							if (MemberInfoEqualityComparer.Default.Equals(memberLocal, member))
							{
								return Project(context, path, nextPath, nextIndex - 1, flags, ne.Arguments[i], strict);
							}
						}
					}

					var memberInType = body.Type.GetMemberEx(member);
					if (memberInType == null)
					{
						if (member.DeclaringType?.IsSameOrParentOf(body.Type) == true)
							memberInType = member;
					}

					if (memberInType != null)
					{
						for (int index = 0; index < mi.Bindings.Count; index++)
						{
							var binding = mi.Bindings[index];
							switch (binding.BindingType)
							{
								case MemberBindingType.Assignment:
								{
									var assignment = (MemberAssignment)binding;
									if (MemberInfoEqualityComparer.Default.Equals(assignment.Member, memberInType))
									{
										return Project(context, path, nextPath, nextIndex - 1, flags,
											assignment.Expression, strict);
									}

									break;
								}
								case MemberBindingType.MemberBinding:
								{
									var memberMemberBinding = (MemberMemberBinding)binding;
									if (MemberInfoEqualityComparer.Default.Equals(memberMemberBinding.Member, memberInType))
									{
										return Project(context, path, nextPath, nextIndex - 1, flags,
											new SqlGenericConstructorExpression(
												memberMemberBinding.Member.GetMemberType(),
												memberMemberBinding.Bindings), strict);
									}

									break;
								}
								case MemberBindingType.ListBinding:
									throw new NotImplementedException();
								default:
									throw new NotImplementedException();
							}
						}

						if (ne.Constructor != null && ne.Arguments.Count > 0)
						{
							var parameters = ne.Constructor.GetParameters();
							for (int i = 0; i < ne.Arguments.Count; i++)
							{
								var parameter     = parameters[i];
								var memberByParam = SqlGenericConstructorExpression.FindMember(ne.Constructor.DeclaringType!, parameter);

								if (memberByParam != null &&
									MemberInfoEqualityComparer.Default.Equals(memberByParam, member))
								{
									return Project(context, path, nextPath, nextIndex - 1, flags, ne.Arguments[i], strict);
								}

							}
						}
					}

					if (strict)
						return CreateSqlError(null, nextPath![0]);

					return Expression.Default(nextPath![0].Type);

				}
				case ExpressionType.Conditional:
				{
					var cond      = (ConditionalExpression)body;
					var trueExpr  = Project(context, null, nextPath, nextIndex, flags, cond.IfTrue, strict);
					var falseExpr = Project(context, null, nextPath, nextIndex, flags, cond.IfFalse, strict);

					var trueHasError = trueExpr is SqlErrorExpression;
					var falseHasError = falseExpr is SqlErrorExpression;

					if (strict && (trueHasError || falseHasError))
					{
						if (trueHasError == falseHasError)
						{
							return trueExpr;
						}

						trueExpr  = Project(context, null, nextPath, nextIndex, flags, cond.IfTrue, false);
						falseExpr = Project(context, null, nextPath, nextIndex, flags, cond.IfFalse, false);
					}

					if (trueExpr is SqlErrorExpression || falseExpr is SqlErrorExpression)
					{
						break;
					}

					if (trueExpr.Type != falseExpr.Type)
					{
						if (trueExpr.IsNullValue())
							trueExpr = Expression.Default(falseExpr.Type);
						else if (falseExpr.IsNullValue())
							falseExpr = Expression.Default(trueExpr.Type);					}

					var newExpr = (Expression)Expression.Condition(cond.Test, trueExpr, falseExpr);

					return newExpr;
				}

				case ExpressionType.Constant:
				{
					var cnt = (ConstantExpression)body;
					if (cnt.Value == null)
					{
						var expr = (path ?? next)!;

						/*
						if (expr.Type.IsValueType)
						{
							var placeholder = CreatePlaceholder(context, new SqlValue(expr.Type, null), expr);
							return placeholder;
						}
						*/

						return Expression.Default(expr.Type);
					}

					break;

				}
				case ExpressionType.Default:
				{
					var expr = (path ?? next)!;

					/*
					if (expr.Type.IsValueType)
					{
						var placeholder = CreatePlaceholder(context, new SqlValue(expr.Type, null), expr);
						return placeholder;
					}
					*/

					return Expression.Default(expr.Type);
				}

				/*
				case ExpressionType.Constant:
				{
					var cnt = (ConstantExpression)body;
					if (cnt.Value == null)
					{
						var expr = (path ?? next)!;

						var placeholder = CreatePlaceholder(context, new SqlValue(expr.Type, null), expr);

						return placeholder;
					}

					return body;
				}

				case ExpressionType.Default:
				{
					var placeholder = CreatePlaceholder(context, new SqlValue(body.Type, null), body);
					return placeholder;
				}
				*/

				case ExpressionType.Call:
				{
					var mc = (MethodCallExpression)body;

					if (mc.Method.IsStatic)
					{
						var parameters = mc.Method.GetParameters();

						for (var i = 0; i < parameters.Length; i++)
						{
							var parameter     = parameters[i];
							var memberByParam = SqlGenericConstructorExpression.FindMember(mc.Method.ReturnType, parameter);

							if (memberByParam != null &&
								MemberInfoEqualityComparer.Default.Equals(memberByParam, member))
							{
								return Project(context, path, nextPath, nextIndex - 1, flags, mc.Arguments[i], strict);
							}
						}
					}

					if (member != null)
					{
						var ma = Expression.MakeMemberAccess(mc, member);
						return Project(context, path, nextPath, nextIndex - 1, flags, ma, strict);
					}

					return mc;
				}

				case ExpressionType.TypeAs:
				{
					var unary = (UnaryExpression)body;

					var truePath = Project(context, path, nextPath, nextIndex, flags, unary.Operand, strict);

					var isPredicate = MakeIsPredicateExpression(context, Expression.TypeIs(unary.Operand, unary.Type));

					if (isPredicate is ConstantExpression constExpr)
					{
						if (constExpr.Value is true)
							return truePath;
						return Expression.Default(truePath.Type);
					}

					var falsePath = Expression.Default(truePath.Type);

					var conditional = Expression.Condition(isPredicate, truePath, falsePath);

					return conditional;
				}

				case ExpressionType.Convert:
				{
					var unaryExpression = (UnaryExpression)body;

					if (unaryExpression.Operand is ContextRefExpression contextRef)
					{
						contextRef = contextRef.WithType(unaryExpression.Type);
						return Project(context, path, nextPath, nextIndex, flags, contextRef, strict);
					}

					break;
				}
			}

			return CreateSqlError(context, next!);
		}

		public Expression ParseGenericConstructor(Expression createExpression, ProjectFlags flags, ColumnDescriptor? columnDescriptor, bool force = false)
		{
			if (createExpression.Type.IsNullable())
				return createExpression;

			if (!force && createExpression.Type.IsValueType)
				return createExpression;

			if (!force && MappingSchema.IsScalarType(createExpression.Type))
				return createExpression;

#if !NET45
			if (typeof(FormattableString).IsSameOrParentOf(createExpression.Type))
				return createExpression;
#endif
			if (flags.IsSql() && IsForceParameter(createExpression, columnDescriptor))
				return createExpression;

			switch (createExpression.NodeType)
			{
				case ExpressionType.New:
				{
					return new SqlGenericConstructorExpression((NewExpression)createExpression);
				}

				case ExpressionType.MemberInit:
				{
					return new SqlGenericConstructorExpression((MemberInitExpression)createExpression);
				}

				case ExpressionType.Call:
				{
					//TODO: Do we still need Alias?
					var mc = (MethodCallExpression)createExpression;
					if (mc.IsSameGenericMethod(Methods.LinqToDB.SqlExt.Alias))
						return ParseGenericConstructor(mc.Arguments[0], flags, columnDescriptor);

					if (mc.IsQueryable())
						return mc;

					if (!mc.Method.IsStatic)
						break;

					if (mc.Method.IsSqlPropertyMethodEx() || mc.IsSqlRow() || mc.Method.DeclaringType == typeof(string))
						break;

					return new SqlGenericConstructorExpression(mc);
				}
			}

			return createExpression;
		}

		Dictionary<SqlCacheKey, Expression>                  _expressionCache    = new(SqlCacheKey.SqlCacheKeyComparer);
		Dictionary<ColumnCacheKey, SqlPlaceholderExpression> _columnCache = new(ColumnCacheKey.ColumnCacheKeyComparer);

#if DEBUG
		int _makeCounter;
#endif

		/// <summary>
		/// Caches expressions generated by context
		/// </summary>
		/// <param name="forContext"></param>
		/// <param name="path"></param>
		/// <param name="flags"></param>
		/// <returns></returns>
		public Expression MakeExpression(IBuildContext? forContext, Expression path, ProjectFlags flags)
		{
			var currentContext = forContext;
#if DEBUG
			Expression ExecuteMake(IBuildContext context, Expression expr, ProjectFlags projectFlags)
			{
				var counter = ++_makeCounter;

				Debug.WriteLine($"({counter})ExecuteMake ({projectFlags}):");
				Debug.WriteLine($"\tCtx: {BuildContextDebuggingHelper.GetContextInfo(currentContext)}");
				Debug.WriteLine($"\tPath: {path}");
				Debug.WriteLine($"\tExpr: {expr}");

				var result = context.MakeExpression(expr, projectFlags);

				Debug.WriteLine($"({counter})Result ({projectFlags}): {result}");
				Debug.WriteLine("");

				return result;
			}
#else
			static Expression ExecuteMake(IBuildContext context, Expression expr, ProjectFlags projectFlags)
			{
				return context.MakeExpression(expr, projectFlags);
			}
#endif

#if DEBUG
			static void DebugCacheHit(IBuildContext? context, Expression original, Expression cached, ProjectFlags projectFlags)
			{
				Debug.WriteLine($"Cache hit for: {original}, {projectFlags}");
				Debug.WriteLine($"\tResult: {cached}");

				if (!projectFlags.IsTest() && (projectFlags.IsExpression() || projectFlags.IsSql()))
				{
				}
			}
#endif

			ContextRefExpression? CalcRootContext(Expression expressionToCheck)
			{
				expressionToCheck = expressionToCheck.UnwrapConvert();

				if (expressionToCheck is ContextRefExpression contextRef)
					return contextRef;

				if (expressionToCheck is MemberExpression me)
				{
					if (me.Expression is null)
						return null;
					return CalcRootContext(me.Expression);
				}

				if (expressionToCheck is MethodCallExpression mc && mc.IsQueryable())
				{
					return CalcRootContext(mc.Arguments[0]);
				}

				return null;
			}

			// nothing to project here
			if (path.NodeType   == ExpressionType.Parameter
				|| path.NodeType == ExpressionType.Lambda
				|| path.NodeType == ExpressionType.Extension && path is SqlPlaceholderExpression or SqlGenericConstructorExpression)
			{
				return path;
			}

			if ((flags & (ProjectFlags.Root | ProjectFlags.AggregationRoot | ProjectFlags.AssociationRoot | ProjectFlags.ExtractProjection | ProjectFlags.Table)) == 0)
			{
				// try to find already converted to SQL
				var sqlKey = new SqlCacheKey(path, null, null, null, flags.SqlFlag());
				if (_cachedSql.TryGetValue(sqlKey, out var cachedSql) && cachedSql is SqlPlaceholderExpression)
				{
					return cachedSql;
				}
			}

			var shouldCache = null != path.Find(1, (_, e) => e is ContextRefExpression);

			var key = new SqlCacheKey(path, null, null, null, flags);

			if (shouldCache && _expressionCache.TryGetValue(key, out var expression) && expression.Type == path.Type && expression is not SqlErrorExpression)
			{
#if DEBUG
				DebugCacheHit(currentContext, path, expression, flags);
#else
				if (!ExpressionEqualityComparer.Instance.Equals(path, expression))
					return expression;
#endif
			}

			var doNotProcess = false;
			expression = null;

			ContextRefExpression? rootContext = null;

			if (path is MemberExpression memberExpression && memberExpression.Expression != null)
			{
				var declaringType = memberExpression.Member.DeclaringType;
				if (declaringType != null && declaringType != memberExpression.Expression.Type)
				{
					memberExpression = memberExpression.Update(SequenceHelper.EnsureType(memberExpression.Expression, declaringType));
					return MakeExpression(currentContext, memberExpression, flags);
				}

				if (memberExpression.Member.IsNullableValueMember())
				{
					var corrected = MakeExpression(currentContext, memberExpression.Expression, flags);
					if (corrected.Type != path.Type)
					{
						corrected = Expression.Convert(corrected, path.Type);
					}
					return MakeExpression(currentContext, corrected, flags);
				}

				if (memberExpression.Expression.NodeType == ExpressionType.Convert)
				{
					var unary = (UnaryExpression)memberExpression.Expression;
					if (unary.Operand is ContextRefExpression contextRef)
					{
						memberExpression = memberExpression.Update(contextRef.WithType(memberExpression.Expression.Type));
						return MakeExpression(currentContext, memberExpression, flags);
					}
				}

				rootContext = CalcRootContext(memberExpression.Expression);

				if (rootContext != null)
				{
					currentContext = rootContext.BuildContext;

					// SetOperationContext can know how to process such path without preparing

					var corrected = ExecuteMake(rootContext.BuildContext, path, flags);

					if (!ExpressionEqualityComparer.Instance.Equals(corrected, path) &&
						corrected is not DefaultExpression &&
						corrected is not DefaultValueExpression && corrected is not SqlErrorExpression)
					{
						var newCorrected = MakeExpression(rootContext.BuildContext, corrected, flags);

						if (newCorrected is SqlPlaceholderExpression placeholder)
						{
							newCorrected = placeholder.WithTrackingPath(path);
						}

						if (ExpressionEqualityComparer.Instance.Equals(corrected, newCorrected))
							return corrected;

						return MakeExpression(rootContext.BuildContext, newCorrected, flags);
					}
				}

				var root = MakeExpression(currentContext, memberExpression.Expression, flags.RootFlag());

				if (root is MethodCallExpression mce && mce.IsQueryable() && currentContext != null)
				{
					var subqueryExpression = TryGetSubQueryExpression(currentContext, root, null, flags, out var isSequence);
					if (subqueryExpression != null)
					{
						root = subqueryExpression;
						if (subqueryExpression.Type != root.Type)
						{
							root = SqlAdjustTypeExpression.AdjustType(root, root.Type, MappingSchema);
						}
					}
					else if (isSequence)
					{
						// Failed to build sequence. Do not continue.
						return memberExpression;
					}
					
				}

				var newPath = memberExpression;
				if (!ReferenceEquals(root, memberExpression.Expression))
				{
					newPath = memberExpression.Update(SequenceHelper.EnsureType(root, memberExpression.Expression.Type));
				}

				path = newPath;

				if (!flags.IsTraverse() && IsAssociation(newPath, out _))
				{
					if (root is ContextRefExpression contextRef)
					{
						expression = TryCreateAssociation(newPath, contextRef, currentContext, flags);
					}
				}

				rootContext = CalcRootContext(root);
			}
			else if (path is MethodCallExpression mc)
			{
				if (mc.Method.IsSqlPropertyMethodEx())
				{
					var memberInfo   = MemberHelper.GetMemberInfo(mc);
					var memberAccess = Expression.MakeMemberAccess(mc.Arguments[0], memberInfo);
					return MakeExpression(currentContext, memberAccess, flags);
				}

				if (mc.Method.Name == nameof(Sql.Alias) && mc.Method.DeclaringType == typeof(Sql))
				{
					var translated = MakeExpression(currentContext, mc.Arguments[0], flags);
					if (ReferenceEquals(mc.Arguments[0], translated))
					{
						translated = mc;
					}
					else if (translated is SqlPlaceholderExpression placeholder)
					{
						translated = placeholder.WithAlias(mc.Arguments[1].EvaluateExpression() as string);
					}
					else
					{
						if (!flags.IsRoot())
						{
							var args = mc.Arguments.ToArray();
							args[0]    = translated;
							translated = mc.Update(mc.Object, args);
						}
					}

					return translated;
				}

				if (IsAssociation(mc, out _))
				{
					var arguments = mc.Arguments;
					if (arguments.Count == 0)
						throw new InvalidOperationException("Association methods should have at least one parameter");

					var firstArgument = mc.Method.IsStatic ? arguments[0] : mc.Object!;

					if (firstArgument == null)
						throw new InvalidOperationException();

					var rootArgument = MakeExpression(currentContext, firstArgument, flags.RootFlag());

					if (!ReferenceEquals(rootArgument, firstArgument))
					{
						if (mc.Method.IsStatic)
						{
							var argumentsArray = arguments.ToArray();
							argumentsArray[0] = rootArgument;

							mc = mc.Update(mc.Object, argumentsArray);
						}
						else
						{
							mc = mc.Update(rootArgument, mc.Arguments);
						}
					}

					if (rootArgument is ContextRefExpression contextRef)
					{
						expression  = TryCreateAssociation(mc, contextRef, currentContext, flags);
						rootContext = expression as ContextRefExpression;
					}
				}
			}
			else if (path is ContextRefExpression contextRef)
			{
				rootContext = contextRef;
			}
			else if (path is SqlGenericParamAccessExpression paramAccessExpression)
			{
				var root = paramAccessExpression.Constructor;
				while (root is SqlGenericParamAccessExpression pa)
				{
					root = pa.Constructor;
				}

				if (root is ContextRefExpression contextRefExpression)
				{
					rootContext = contextRefExpression;
				}
			}
			else if (path.NodeType == ExpressionType.Convert)
			{
				var unary      = (UnaryExpression)path;

				expression   = MakeExpression(currentContext, unary.Operand, flags);
				if (expression.Type != path.Type)
					expression = Expression.Convert(expression, path.Type);
				doNotProcess = true;
			}
			else if (path.NodeType == ExpressionType.TypeAs && currentContext != null)
			{
				var unary     = (UnaryExpression)path;
				var testExpr  = MakeIsPredicateExpression(currentContext, Expression.TypeIs(unary.Operand, unary.Type));
				var trueCase  = Expression.Convert(unary.Operand, unary.Type);
				var falseCase = Expression.Default(unary.Type);

				if (testExpr is ConstantExpression constExpr)
				{
					if (constExpr.Value is true)
						expression  = trueCase;
					else
						expression = falseCase;
				}
				else
				{
					doNotProcess = true;
					expression   = Expression.Condition(testExpr, trueCase, falseCase);
				}
			}
			else if (path.NodeType == ExpressionType.TypeIs && currentContext != null)
			{
				var typeBinary = (TypeBinaryExpression)path;
				expression = MakeIsPredicateExpression(currentContext, typeBinary);
				doNotProcess = true;
			}

			if (expression == null)
			{
				if (rootContext != null)
				{
					currentContext = rootContext.BuildContext;
					expression     = ExecuteMake(currentContext, path, flags);
				}
				else
					expression = path;
			}

			if (!doNotProcess)
			{
				if (!ExpressionEqualityComparer.Instance.Equals(expression, path))
				{
					// Do recursive again
					expression = MakeExpression(currentContext, expression, flags);
				}
				else
				{
					var handled = false;

					if (flags.IsExpression() && path.NodeType == ExpressionType.NewArrayInit)
					{
						expression = path;
						handled    = true;
					}

					if (!handled && (flags.IsSql() || flags.IsExpression()))
					{
						// Handling subqueries
						//

						var ctx = rootContext?.BuildContext ?? currentContext;
						if (ctx != null)
						{
							var subqueryExpression = TryGetSubQueryExpression(ctx, path, null, flags, out var isSequence);
							if (subqueryExpression != null)
							{
								expression = MakeExpression(ctx, subqueryExpression, flags);
								if (expression.Type != path.Type)
								{
									expression = SqlAdjustTypeExpression.AdjustType(expression, path.Type, MappingSchema);
								}

								handled = true;
							}
							else if (isSequence)
							{
								handled = true;
							}
						}
					}

					if (!handled && flags.HasFlag(ProjectFlags.Expression) && CanBeCompiled(path, true))
					{
						expression = path;
						handled    = true;
					}

				}
			}

			if (expression is SqlPlaceholderExpression placeholderExpression)
			{
				expression = placeholderExpression.WithTrackingPath(path);
			}

			_expressionCache[key] = expression;

			if (!flags.HasFlag(ProjectFlags.Test))
			{
				if ((flags.HasFlag(ProjectFlags.SQL) ||
					 flags.HasFlag(ProjectFlags.Keys)) && expression is SqlPlaceholderExpression)
				{
					var anotherKey = new SqlCacheKey(path, null, null, null, ProjectFlags.Expression);
					_expressionCache[anotherKey] = expression;

					if (flags.HasFlag(ProjectFlags.Keys))
					{
						anotherKey = new SqlCacheKey(path, null, null, null, ProjectFlags.Expression | ProjectFlags.Keys);
						_expressionCache[anotherKey] = expression;
					}
				}
			}

			return expression;
		}

		public bool IsSimpleForCompilation(IBuildContext context, Expression expr)
		{
			if (CanBeConstant(expr))
				return true;
			var sqlExpr = ConvertToSqlExpr(context, expr, ProjectFlags.SQL | ProjectFlags.Test);
			return sqlExpr is SqlPlaceholderExpression || ExpressionEqualityComparer.Instance.Equals(sqlExpr, expr);
		}

		public SqlPlaceholderExpression MakeColumn(SelectQuery? parentQuery, SqlPlaceholderExpression sqlPlaceholder, bool asNew = false)
		{
			if (parentQuery == sqlPlaceholder.SelectQuery)
				throw new InvalidOperationException();

			var placeholderType = sqlPlaceholder.Type;
			if (placeholderType.IsNullable())
				placeholderType = placeholderType.UnwrapNullableType();

			if (sqlPlaceholder.SelectQuery == null)
				throw new InvalidOperationException($"Placeholder with path '{sqlPlaceholder.Path}' and SQL '{sqlPlaceholder.Sql}' has no SelectQuery defined.");

			var key = new ColumnCacheKey(sqlPlaceholder.Path, placeholderType, sqlPlaceholder.SelectQuery, parentQuery);

			if (!asNew && _columnCache.TryGetValue(key, out var placeholder))
			{
				return placeholder.WithType(sqlPlaceholder.Type);
			}

			var alias = sqlPlaceholder.Alias;

			if (string.IsNullOrEmpty(alias))
			{
				if (sqlPlaceholder.TrackingPath is MemberExpression tme)
					alias = tme.Member.Name;
				else if (sqlPlaceholder.Path is MemberExpression me)
					alias = me.Member.Name;
			}

			var sql    = sqlPlaceholder.Sql;
			var idx    = sqlPlaceholder.SelectQuery.Select.AddNew(sql);
			var column = sqlPlaceholder.SelectQuery.Select.Columns[idx];

			if (!string.IsNullOrEmpty(alias))
			{
				column.RawAlias = alias;
			}

			placeholder = CreatePlaceholder(parentQuery, column, sqlPlaceholder.Path, sqlPlaceholder.ConvertType, alias, idx, trackingPath: sqlPlaceholder.TrackingPath);

			_columnCache[key] = placeholder;

			return placeholder;
		}

		#endregion
	}
}<|MERGE_RESOLUTION|>--- conflicted
+++ resolved
@@ -143,11 +143,6 @@
 					new SqlBinaryExpression(typeof(int), sql.Select.TakeValue, "-", expr, Precedence.Additive),
 					sql.Select.TakeHints);
 			}
-<<<<<<< HEAD
-=======
-
-			return expr != null && expr.NodeType == ExpressionType.Constant;
->>>>>>> 3d4641bd
 		}
 
 		#endregion
@@ -2117,13 +2112,8 @@
 					if (l != null && r != null)
 						break;
 
-<<<<<<< HEAD
 					leftExpr  = ParseGenericConstructor(leftExpr, flags, columnDescriptor, true);
 					rightExpr = ParseGenericConstructor(rightExpr, flags, columnDescriptor, true);
-=======
-					SqlValue sqlvalue;
-					var ce = MappingSchema.GetConverter(new DbDataType(type), new DbDataType(typeof(DataParameter)), false, ConversionType.Common);
->>>>>>> 3d4641bd
 
 					if (SequenceHelper.UnwrapDefaultIfEmpty(leftExpr) is SqlGenericConstructorExpression leftGenericConstructor &&
 					    SequenceHelper.UnwrapDefaultIfEmpty(rightExpr) is SqlGenericConstructorExpression rightGenericConstructor)
@@ -2682,7 +2672,7 @@
 					ISqlExpression l, r;
 
 					SqlValue sqlvalue;
-					var ce = MappingSchema.GetConverter(new DbDataType(type), new DbDataType(typeof(DataParameter)), false);
+					var ce = MappingSchema.GetConverter(new DbDataType(type), new DbDataType(typeof(DataParameter)), false, ConversionType.Common);
 
 					if (ce != null)
 					{
