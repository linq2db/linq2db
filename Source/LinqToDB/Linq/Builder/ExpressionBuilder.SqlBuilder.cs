--- conflicted
+++ resolved
@@ -190,36 +190,8 @@
 				 DataContext.SqlProviderFlags.IsTakeSupported &&
 				!DataContext.SqlProviderFlags.GetIsSkipSupportedFlag(sql))
 			{
-<<<<<<< HEAD
 				sql.Select.Take(
-					new SqlBinaryExpression(typeof(int), sql.Select.SkipValue, "+", sql.Select.TakeValue, Precedence.Additive), hints);
-=======
-				if (context.SelectQuery.Select.SkipValue is SqlParameter && sql.Select.TakeValue is SqlValue)
-				{
-					var skip = (SqlParameter)sql.Select.SkipValue;
-					var parm = (SqlParameter)sql.Select.SkipValue.Clone(new Dictionary<ICloneableElement,ICloneableElement>(), _ => true);
-
-					parm.SetTakeConverter((int)((SqlValue)sql.Select.TakeValue).Value!);
-
-					sql.Select.Take(parm, hints);
-
-					var ep = (from pm in CurrentSqlParameters where ReferenceEquals(pm.SqlParameter, skip) select pm).First();
-
-					ep = new ParameterAccessor
-					(
-						ep.Expression,
-						ep.Accessor,
-						ep.DataTypeAccessor,
-						ep.DbTypeAccessor,
-						ep.SizeAccessor,
-						parm
-					);
-
-					CurrentSqlParameters.Add(ep);
-				}
-				else
-					sql.Select.Take(Convert(new SqlBinaryExpression(typeof(int), sql.Select.SkipValue, "+", sql.Select.TakeValue!, Precedence.Additive)), hints);
->>>>>>> 00fed8d0
+					new SqlBinaryExpression(typeof(int), sql.Select.SkipValue, "+", sql.Select.TakeValue!, Precedence.Additive), hints);
 			}
 
 			sql.IsParameterDependent = true;
