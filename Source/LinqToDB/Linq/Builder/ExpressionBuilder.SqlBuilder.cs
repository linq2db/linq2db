﻿using System;
using System.Collections;
using System.Collections.Generic;
using System.Collections.ObjectModel;
using System.Data.SqlTypes;
using System.Diagnostics;
using System.Linq;
using System.Linq.Expressions;
using System.Reflection;
using System.Threading.Tasks;
using System.Threading;
using System.Runtime.CompilerServices;

namespace LinqToDB.Linq.Builder
{
	using Common;
	using Common.Internal;
	using Data;
	using LinqToDB.Expressions;
	using Extensions;
	using Mapping;
	using Reflection;
	using SqlQuery;

	partial class ExpressionBuilder
	{

		#region Build Where

		bool? IsHavingSql(bool forGroup, ISqlExpression expr, SelectQuery parentSql)
		{
			var isHaving = (bool?)null;
			expr.VisitParentFirst(e =>
		{
				if (isHaving == false)
					return false;

				if (e is SqlFunction func)
			{
					if (forGroup)
						isHaving = func.IsAggregate;
					else
						isHaving = false;
				}
				else if (e is SqlColumn column && column.Parent == parentSql)
				{
					isHaving = IsHavingSql(forGroup, column.Expression, parentSql);
					return false;
				} else if (e is SelectQuery)
				{
					isHaving = false;
				} else  if (e is SqlExpression sqlExpr)
				{
					isHaving = !sqlExpr.IsWindowFunction;
				}

				return isHaving != false;
			});

			return isHaving;
		}

		public IBuildContext BuildWhere(IBuildContext? parent, IBuildContext sequence, LambdaExpression condition,
			bool checkForSubQuery, bool enforceHaving, bool isTest)
		{
			if (sequence is not SubQueryContext)
			{
				sequence = new SubQueryContext(sequence);
			}

			var originalContextRef = new ContextRefExpression(condition.Parameters[0].Type, sequence);
			var body               = condition.GetBody(originalContextRef);
			var expr               = ConvertExpression(body.Unwrap());

			var sc = new SqlSearchCondition();
			BuildSearchCondition(sequence, expr, isTest ? ProjectFlags.Test : ProjectFlags.SQL, sc.Conditions);

			sequence.SelectQuery.Where.ConcatSearchCondition(sc);

			return sequence;
		}

		class CheckSubQueryForWhereContext
		{
			public CheckSubQueryForWhereContext(ExpressionBuilder builder, IBuildContext buildContext)
			{
				Builder = builder;
				BuildContext = buildContext;
			}

			public bool MakeSubQuery;
			public bool IsHaving;
			public bool IsWhere;

			public readonly ExpressionBuilder Builder;
			public readonly IBuildContext     BuildContext;
		}

		bool IsGrouping(Expression expression, MappingSchema mappingSchema)
		{
			switch (expression.NodeType)
			{
				case ExpressionType.MemberAccess:
				{
					var ma = (MemberExpression)expression;
					return ma.Expression != null && typeof(IGrouping<,>).IsSameOrParentOf(ma.Expression.Type);
				}

				case ExpressionType.Call:
				{
					var mce = (MethodCallExpression)expression;

					if (mce.Object != null && typeof(IGrouping<,>).IsSameOrParentOf(mce.Object.Type))
						return true;

					if (mce.Method == Methods.LinqToDB.GroupBy.Grouping)
						return true;

					return mce.Arguments.Any(static a => typeof(IGrouping<,>).IsSameOrParentOf(a.Type));
				}
			}

			return false;
		}

		#endregion

		#region BuildTake

		public void BuildTake(IBuildContext context, ISqlExpression expr, TakeHints? hints)
		{
			var sql = context.SelectQuery;

			sql.Select.Take(expr, hints);

			if (sql.Select.SkipValue != null &&
				 DataContext.SqlProviderFlags.IsTakeSupported &&
				!DataContext.SqlProviderFlags.GetIsSkipSupportedFlag(sql.Select.TakeValue, sql.Select.SkipValue))
				sql.Select.Take(
					new SqlBinaryExpression(typeof(int), sql.Select.SkipValue, "+", sql.Select.TakeValue!, Precedence.Additive), hints);
		}

		#endregion

		#region SubQueryToSql

		public IBuildContext GetSubQuery(IBuildContext context, Expression expr, bool isTest)
		{
			var info = new BuildInfo(context, expr, new SelectQuery {ParentSelect = context.SelectQuery})
			{
				CreateSubQuery = true,
				IsTest         = isTest
			};

			var ctx = BuildSequence(info);

			/*
			if (ctx.SelectQuery.Select.Columns.Count == 0)
			{
				var sqlExpr = MakeExpression(new ContextRefExpression(expr.Type, ctx), ProjectFlags.SQL);
				UpdateNesting(context, sqlExpr);
			}
			*/

			return ctx;
		}

		#endregion

		#region IsSubQuery

		public bool IsSubQuery(IBuildContext context, MethodCallExpression call)
		{
			var isAggregate = call.IsAggregate(MappingSchema);

			if (isAggregate || call.IsQueryable())
			{
				/*
				var infoOnAggregation = new BuildInfo(context, call, new SelectQuery { ParentSelect = context.SelectQuery }) { InAggregation = true };
				if (IsSequence(infoOnAggregation))
					return false;
					*/

				var info = new BuildInfo(context, call, new SelectQuery { ParentSelect = context.SelectQuery });

				if (!IsSequence(info))
					return false;

				var arg = call.Arguments[0];

				if (isAggregate)
					while (arg.NodeType == ExpressionType.Call && ((MethodCallExpression)arg).Method.Name == "Select")
						arg = ((MethodCallExpression)arg).Arguments[0];

				arg = arg.SkipPathThrough();
				arg = arg.SkipMethodChain(MappingSchema);

				var mc = arg as MethodCallExpression;

				while (mc != null)
				{
					if (!mc.IsQueryable())
					{
						if (mc.IsAssociation(MappingSchema))
							return true;

						return mc.Method.GetTableFunctionAttribute(MappingSchema) != null;
					}

					mc = mc.Arguments[0] as MethodCallExpression;
				}

				return arg.NodeType == ExpressionType.Call || IsSubQuerySource(context, arg);
			}

			return false;
		}

		bool IsSubQuerySource(IBuildContext context, Expression? expr)
		{
			if (expr == null)
				return false;

			var ctx = GetContext(context, expr);

			if (ctx != null && ctx.IsExpression(expr, 0, RequestFor.Object).Result)
				return true;

			while (expr != null)
			{
				switch (expr)
				{
					case MemberExpression me:
						expr = me.Expression;
						continue;
					case MethodCallExpression mc when mc.IsQueryable("AsQueryable"):
						expr = mc.Arguments[0];
						continue;
				}

				break;
			}

			return expr != null && expr.NodeType == ExpressionType.Constant;
		}

		bool IsGroupJoinSource(IBuildContext context, MethodCallExpression call)
		{
			if (!call.IsQueryable() || CountBuilder.MethodNames.Contains(call.Method.Name))
				return false;

			Expression expr = call;

			while (expr.NodeType == ExpressionType.Call)
				expr = ((MethodCallExpression)expr).Arguments[0];

			var ctx = GetContext(context, expr);

			return ctx != null && ctx.IsExpression(expr, 0, RequestFor.GroupJoin).Result;
		}

		#endregion

		#region ConvertExpression

		interface IConvertHelper
		{
			Expression ConvertNull(MemberExpression expression);
		}

		class ConvertHelper<T> : IConvertHelper
			where T : struct
		{
			public Expression ConvertNull(MemberExpression expression)
			{
				return Expression.Call(
					null,
					MemberHelper.MethodOf<T?>(p => Sql.ToNotNull(p)),
					expression.Expression!);
			}
		}

		public Expression ConvertExpression(Expression expression)
		{
			return (_convertExpressionTransformer ??= TransformInfoVisitor<ExpressionBuilder>.Create(this, static (ctx, e) => ctx.ConvertExpressionTransformer(e)))
				.Transform(expression);
		}

		private TransformInfoVisitor<ExpressionBuilder>? _convertExpressionTransformer;

		private TransformInfo ConvertExpressionTransformer(Expression e)
		{
			if (CanBeConstant(e) || CanBeCompiled(e))
				//if ((CanBeConstant(e) || CanBeCompiled(e)) && !PreferServerSide(e))
				return new TransformInfo(e, true);

			switch (e.NodeType)
			{
				//This is to handle VB's weird expression generation when dealing with nullable properties.
				case ExpressionType.Coalesce:
				{
					var b = (BinaryExpression)e;

					if (b.Left is BinaryExpression equalityLeft && b.Right is ConstantExpression constantRight)
						if (equalityLeft.Type.IsNullable())
							if (equalityLeft.NodeType == ExpressionType.Equal && equalityLeft.Left.Type == equalityLeft.Right.Type)
								if (constantRight.Value is bool val && val == false)
									return new TransformInfo(equalityLeft, false);

					break;
				}

				case ExpressionType.New:
				{
					var ex = ConvertNew((NewExpression)e);
					if (ex != null)
						return new TransformInfo(ConvertExpression(ex));
					break;
				}

				case ExpressionType.Call:
				{
					var expr = (MethodCallExpression)e;

					if (expr.Method.IsSqlPropertyMethodEx())
					{
						// transform Sql.Property into member access
						if (expr.Arguments[1].Type != typeof(string))
							throw new ArgumentException("Only strings are allowed for member name in Sql.Property expressions.");

						var entity           = ConvertExpression(expr.Arguments[0]);
						var memberName       = (string)expr.Arguments[1].EvaluateExpression()!;
						var entityDescriptor = MappingSchema.GetEntityDescriptor(entity.Type);

						var memberInfo = entityDescriptor[memberName]?.MemberInfo;
						if (memberInfo == null)
						{
							foreach (var a in entityDescriptor.Associations)
							{
								if (a.MemberInfo.Name == memberName)
								{
									if (memberInfo != null)
										throw new InvalidOperationException("Sequence contains more than one element");
									memberInfo = a.MemberInfo;
								}
							}
						}

						if (memberInfo == null)
							memberInfo = MemberHelper.GetMemberInfo(expr);

						return new TransformInfo(ConvertExpression(Expression.MakeMemberAccess(entity, memberInfo)));
					}

					var cm = ConvertMethod(expr);
					if (cm != null)
						//TODO: looks like a mess: ConvertExpression can not work without OptimizeExpression
						return new TransformInfo(OptimizeExpression(ConvertExpression(cm)));
					break;
				}

				case ExpressionType.MemberAccess:
				{
					var ma = (MemberExpression)e;
					var l  = Expressions.ConvertMember(MappingSchema, ma.Expression?.Type, ma.Member);

					if (l != null)
					{
						var body = l.Body.Unwrap();
						var expr = body.Transform(ma, static (ma, wpi) => wpi.NodeType == ExpressionType.Parameter ? ma.Expression! : wpi);

						if (expr.Type != e.Type)
						{
							//expr = new ChangeTypeExpression(expr, e.Type);
							expr = Expression.Convert(expr, e.Type);
						}

						//TODO: looks like a mess: ConvertExpression can not work without OptimizeExpression
						return new TransformInfo(OptimizeExpression(ConvertExpression(expr)));
					}

					if (ma.Member.IsNullableValueMember())
					{
						var ntype  = typeof(ConvertHelper<>).MakeGenericType(ma.Type);
						var helper = (IConvertHelper)Activator.CreateInstance(ntype)!;
						var expr   = helper.ConvertNull(ma);

						return new TransformInfo(ConvertExpression(expr));
					}

					if (ma.Member.DeclaringType == typeof(TimeSpan))
					{
						switch (ma.Expression!.NodeType)
						{
							case ExpressionType.Subtract:
							case ExpressionType.SubtractChecked:

								Sql.DateParts datePart;

								switch (ma.Member.Name)
								{
									case "TotalMilliseconds": datePart = Sql.DateParts.Millisecond; break;
									case "TotalSeconds"     : datePart = Sql.DateParts.Second;      break;
									case "TotalMinutes"     : datePart = Sql.DateParts.Minute;      break;
									case "TotalHours"       : datePart = Sql.DateParts.Hour;        break;
									case "TotalDays"        : datePart = Sql.DateParts.Day;         break;
									default                 : return new TransformInfo(e);
								}

								var ex = (BinaryExpression)ma.Expression;
								if (ex.Left.Type == typeof(DateTime)
									&& ex.Right.Type == typeof(DateTime))
								{
									var method = MemberHelper.MethodOf(
												() => Sql.DateDiff(Sql.DateParts.Day, DateTime.MinValue, DateTime.MinValue));

									var call   =
												Expression.Convert(
													Expression.Call(
														null,
														method,
														Expression.Constant(datePart),
														Expression.Convert(ex.Right, typeof(DateTime?)),
														Expression.Convert(ex.Left,  typeof(DateTime?))),
													typeof(double));

									return new TransformInfo(ConvertExpression(call));
								}
								else
								{
									var method = MemberHelper.MethodOf(
												() => Sql.DateDiff(Sql.DateParts.Day, DateTimeOffset.MinValue, DateTimeOffset.MinValue));

									var call   =
												Expression.Convert(
													Expression.Call(
														null,
														method,
														Expression.Constant(datePart),
														Expression.Convert(ex.Right, typeof(DateTimeOffset?)),
														Expression.Convert(ex.Left,  typeof(DateTimeOffset?))),
													typeof(double));

									return new TransformInfo(ConvertExpression(call));
								}
						}
					}

					break;
				}

				default:
				{
					if (e is BinaryExpression binary)
					{
						var l = Expressions.ConvertBinary(MappingSchema, binary);
						if (l != null)
						{
							var body = l.Body.Unwrap();
							var expr = body.Transform((l, binary), static (context, wpi) =>
								{
									if (wpi.NodeType == ExpressionType.Parameter)
									{
										if (context.l.Parameters[0] == wpi)
											return context.binary.Left;
										if (context.l.Parameters[1] == wpi)
											return context.binary.Right;
									}

									return wpi;
								});

							if (expr.Type != e.Type)
								expr = new ChangeTypeExpression(expr, e.Type);

							return new TransformInfo(ConvertExpression(expr));
						}
					}
					break;
				}
			}

			return new TransformInfo(e);
		}

		Expression? ConvertMethod(MethodCallExpression pi)
		{
			LambdaExpression? lambda = null;

			if (!pi.Method.IsStatic && pi.Object != null && pi.Object.Type != pi.Method.DeclaringType)
			{
				var concreteTypeMemberInfo = pi.Object.Type.GetMemberEx(pi.Method);
				if (concreteTypeMemberInfo != null)
					lambda = Expressions.ConvertMember(MappingSchema, pi.Object.Type, concreteTypeMemberInfo);
			}

			lambda ??= Expressions.ConvertMember(MappingSchema, pi.Object?.Type, pi.Method);

			return lambda == null ? null : OptimizationContext.ConvertMethod(pi, lambda);
		}

		Expression? ConvertNew(NewExpression pi)
		{
			var lambda = Expressions.ConvertMember(MappingSchema, pi.Type, pi.Constructor!);

			if (lambda != null)
			{
				var ef    = lambda.Body.Unwrap();
				var parms = new Dictionary<string,int>(lambda.Parameters.Count);
				var pn    = 0;

				foreach (var p in lambda.Parameters)
					parms.Add(p.Name!, pn++);

				return ef.Transform((pi, parms), static (context, wpi) =>
				{
					if (wpi.NodeType == ExpressionType.Parameter)
					{
						var pe   = (ParameterExpression)wpi;
						var n    = context.parms[pe.Name!];
						return context.pi.Arguments[n];
					}

					return wpi;
				});
			}

			return null;
		}

		#endregion

		#region BuildExpression

		public SqlInfo[] ConvertExpressions(IBuildContext context, Expression expression, ConvertFlags queryConvertFlag, ColumnDescriptor? columnDescriptor)
		{
			expression = ConvertExpression(expression).UnwrapConvertToObject();

			switch (expression.NodeType)
			{
				case ExpressionType.New:
				{
					var expr = (NewExpression)expression;

					// ReSharper disable ConditionIsAlwaysTrueOrFalse
					// ReSharper disable HeuristicUnreachableCode
					if (expr.Members == null)
						return Array<SqlInfo>.Empty;
					// ReSharper restore HeuristicUnreachableCode
					// ReSharper restore ConditionIsAlwaysTrueOrFalse

					var ed = context.Builder.MappingSchema.GetEntityDescriptor(expr.Type);
					if (expr.Arguments.Count == 0)
						return Array<SqlInfo>.Empty;
					var sqlInfos = new List<SqlInfo>();
					for (var i = 0; i < expr.Arguments.Count; i++)
					{
						var arg = expr.Arguments[i];
						var mi = expr.Members[i];
						if (mi is MethodInfo info)
							mi = info.GetPropertyInfo();

						var descriptor = ed.FindColumnDescriptor(mi);

						if (descriptor == null && EagerLoading.IsDetailsMember(context, arg))
							continue;

						foreach (var si in ConvertExpressions(context, arg.UnwrapConvertToObject(), queryConvertFlag, descriptor))
							sqlInfos.Add(si.Clone(mi));
					}

					return sqlInfos.ToArray();
				}

				case ExpressionType.MemberInit:
				{
					var expr = (MemberInitExpression)expression;
					var ed   = context.Builder.MappingSchema.GetEntityDescriptor(expr.Type);
					var dic  = TypeAccessor.GetAccessor(expr.Type).Members
							.Select(static (m,i) => (m, i))
							.ToDictionary(static _ => _.m.MemberInfo, static _ => _.i);

					var result = new List<SqlInfo>();

					var assignments = new List<(MemberAssignment ma, int order)>();

					foreach (var ma in expr.Bindings.Where(static b => b is MemberAssignment).Cast<MemberAssignment>())
						assignments.Add((ma, dic[expr.Type.GetMemberEx(ma.Member)!]));

					foreach (var (a, _) in assignments.OrderBy(static a => a.order))
					{
						var mi = a.Member;
						if (mi is MethodInfo info)
							mi = info.GetPropertyInfo();

						var descriptor = ed.FindColumnDescriptor(mi);

						if (descriptor == null && EagerLoading.IsDetailsMember(context, a.Expression))
							return Array<SqlInfo>.Empty;

						foreach (var si in ConvertExpressions(context, a.Expression, queryConvertFlag, descriptor))
							result.Add(si.Clone(mi));
					}

					return result.ToArray();
				}
				case ExpressionType.Call:
				{
					var callCtx = GetContext(context, expression);
					if (callCtx != null)
					{
						var mc = (MethodCallExpression)expression;
						if (IsSubQuery(callCtx, mc))
						{
							var subQueryContextInfo = GetSubQueryContext(callCtx, mc, false);
							if (subQueryContextInfo.Context.IsExpression(null, 0, RequestFor.Object).Result)
							{
								var info = subQueryContextInfo.Context.ConvertToSql(null, 0, ConvertFlags.All);
								return info;
							}

							var sql = subQueryContextInfo.Context.GetSubQuery(context);
							if (sql != null)
								return new[] { new SqlInfo(sql) };

							return new[] { new SqlInfo(subQueryContextInfo.Context.SelectQuery) };
						}
					}
					break;
				}
				case ExpressionType.NewArrayInit:
				{
					var expr = (NewArrayExpression)expression;
					var sql = new List<SqlInfo>();
					foreach (var arg in expr.Expressions)
						sql.AddRange(ConvertExpressions(context, arg, queryConvertFlag, columnDescriptor));
					return sql.ToArray();
				}
				case ExpressionType.ListInit:
				{
					var expr = (ListInitExpression)expression;

					var sql = new List<SqlInfo>();
					foreach (var init in expr.Initializers)
						foreach (var arg in init.Arguments)
							sql.AddRange(ConvertExpressions(context, arg, queryConvertFlag, columnDescriptor));
					return sql.ToArray();
				}
			}

			var ctx = GetContext(context, expression);

			if (ctx != null && ctx.IsExpression(expression, 0, RequestFor.Object).Result)
				return ctx.ConvertToSql(expression, 0, queryConvertFlag);

			return new[] { new SqlInfo(ConvertToSql(context, expression, unwrap: false, columnDescriptor: columnDescriptor)) };
		}

		public ISqlExpression ConvertToSqlExpression(IBuildContext context, Expression expression, ColumnDescriptor? columnDescriptor, bool isPureExpression)
		{
			var expr = ConvertExpression(expression);
			return ConvertToSql(context, expr, unwrap: false, columnDescriptor: columnDescriptor, isPureExpression: isPureExpression);
		}

		public ISqlExpression ConvertToExtensionSql(IBuildContext context, Expression expression, ColumnDescriptor? columnDescriptor)
		{
			expression = expression.UnwrapConvertToObject();
			var unwrapped = expression.Unwrap();

			if (typeof(Sql.IQueryableContainer).IsSameOrParentOf(unwrapped.Type))
			{
				Expression preparedExpression;
				if (unwrapped.NodeType == ExpressionType.Call)
					preparedExpression = ((MethodCallExpression)unwrapped).Arguments[0];
				else
					preparedExpression = ((Sql.IQueryableContainer)unwrapped.EvaluateExpression()!).Query.Expression;
				return ConvertToExtensionSql(context, preparedExpression, columnDescriptor);
			}

			if (unwrapped is LambdaExpression lambda)
			{
				IBuildContext valueSequence = context;

				if (context is SelectContext sc && sc.Sequence[0] is GroupByBuilder.GroupByContext)
					valueSequence = sc.Sequence[0];

				if (valueSequence is GroupByBuilder.GroupByContext groupByContext)
				{
					valueSequence = groupByContext.Element;
				}

				var contextRefExpression = new ContextRefExpression(lambda.Parameters[0].Type, valueSequence);

				var body = lambda.GetBody(contextRefExpression);

				var result = ConvertToSql(context, body, unwrap: false, columnDescriptor: columnDescriptor);

				if (!(result is SqlField field) || field.Table!.All != field)
					return result;
				result = context.ConvertToSql(null, 0, ConvertFlags.Field).Select(static _ => _.Sql).First();
				return result;
			}

			/*if (context is SelectContext selectContext)
			{
				var result = ConvertToSql(context, expression, false, columnDescriptor);

				if (!(result is SqlField field) || field.Table!.All != field)
					return result;

				if (null != expression.Find(selectContext.Body))
					return context.ConvertToSql(null, 0, ConvertFlags.Field).Select(static _ => _.Sql).First();
			}*/

			if (context is MethodChainBuilder.ChainContext chainContext)
			{
				if (expression is MethodCallExpression mc && IsSubQuery(context, mc))
					return context.ConvertToSql(null, 0, ConvertFlags.Field).Select(static _ => _.Sql).First();
			}

			return ConvertToSql(context, expression, unwrap: false, columnDescriptor: columnDescriptor);
		}

		[DebuggerDisplay("S: {SelectQuery?.SourceID} F: {Flags}, E: {Expression}, C: {Context}")]
		struct SqlCacheKey
		{
			public SqlCacheKey(Expression? expression, IBuildContext? context, ColumnDescriptor? columnDescriptor, SelectQuery? selectQuery, ProjectFlags flags)
			{
				Expression       = expression;
				Context          = context;
				ColumnDescriptor = columnDescriptor;
				SelectQuery = selectQuery;
				Flags            = flags;
			}

			public Expression?       Expression       { get; }
			public IBuildContext?    Context          { get; }
			public ColumnDescriptor? ColumnDescriptor { get; }
			public SelectQuery?      SelectQuery      { get; }
			public ProjectFlags      Flags            { get; }

			private sealed class SqlCacheKeyEqualityComparer : IEqualityComparer<SqlCacheKey>
			{
				public bool Equals(SqlCacheKey x, SqlCacheKey y)
				{
					return ExpressionEqualityComparer.Instance.Equals(x.Expression, y.Expression) &&
					       Equals(x.Context, y.Context)                                           &&
					       Equals(x.SelectQuery, y.SelectQuery)                                   &&
					       Equals(x.ColumnDescriptor, y.ColumnDescriptor)                         &&
					       x.Flags == y.Flags;
				}

				public int GetHashCode(SqlCacheKey obj)
				{
					unchecked
					{
						var hashCode = (obj.Expression != null ? ExpressionEqualityComparer.Instance.GetHashCode(obj.Expression) : 0);
						hashCode = (hashCode * 397) ^ (obj.Context          != null ? obj.Context.GetHashCode() : 0);
						hashCode = (hashCode * 397) ^ (obj.SelectQuery      != null ? obj.SelectQuery.GetHashCode() : 0);
						hashCode = (hashCode * 397) ^ (obj.ColumnDescriptor != null ? obj.ColumnDescriptor.GetHashCode() : 0);
						hashCode = (hashCode * 397) ^ (int)obj.Flags;
						return hashCode;
					}
				}
			}

			public static IEqualityComparer<SqlCacheKey> SqlCacheKeyComparer { get; } = new SqlCacheKeyEqualityComparer();
		}

		[DebuggerDisplay("S: {SelectQuery?.SourceID}, E: {Expression}")]
		struct ColumnCacheKey
		{
			public ColumnCacheKey(Expression? expression, Type resultType, SelectQuery selectQuery, SelectQuery? parentQuery)
			{
				Expression  = expression;
				ResultType  = resultType;
				SelectQuery = selectQuery;
				ParentQuery = parentQuery;
			}

			public Expression?  Expression  { get; }
			public Type         ResultType  { get; }
			public SelectQuery  SelectQuery { get; }
			public SelectQuery? ParentQuery { get; }

			private sealed class ColumnCacheKeyEqualityComparer : IEqualityComparer<ColumnCacheKey>
			{
				public bool Equals(ColumnCacheKey x, ColumnCacheKey y)
				{
					return x.ResultType == y.ResultType                                           &&
					       ExpressionEqualityComparer.Instance.Equals(x.Expression, y.Expression) &&
					       ReferenceEquals(x.SelectQuery, y.SelectQuery) &&
					       ReferenceEquals(x.ParentQuery, y.ParentQuery);
				}

				public int GetHashCode(ColumnCacheKey obj)
				{
					unchecked
					{
						var hashCode = obj.ResultType.GetHashCode();
						hashCode = (hashCode * 397) ^ (obj.Expression != null ? ExpressionEqualityComparer.Instance.GetHashCode(obj.Expression) : 0);
						hashCode = (hashCode * 397) ^ obj.SelectQuery.GetHashCode();
						hashCode = (hashCode * 397) ^ (obj.ParentQuery != null ? obj.ParentQuery.GetHashCode() : 0);
						return hashCode;
					}
				}
			}

			public static IEqualityComparer<ColumnCacheKey> ColumnCacheKeyComparer { get; } = new ColumnCacheKeyEqualityComparer();
		}

		Dictionary<SqlCacheKey, Expression> _preciseCachedSql = new(SqlCacheKey.SqlCacheKeyComparer);
		Dictionary<SqlCacheKey, Expression> _cachedSql = new(SqlCacheKey.SqlCacheKeyComparer);

		public SqlPlaceholderExpression ConvertToSqlPlaceholder(IBuildContext? context, Expression expression, ProjectFlags flags = ProjectFlags.SQL, bool unwrap = false, ColumnDescriptor? columnDescriptor = null, bool isPureExpression = false)
		{
			var expr = ConvertToSqlExpr(context, expression, flags, unwrap, columnDescriptor, isPureExpression: isPureExpression);

			if (expr is not SqlPlaceholderExpression placeholder)
			{
				throw new LinqToDBException($"Expression {expression} could not be converted to the SQL.");
			}

			return placeholder;
		}

		public ISqlExpression ConvertToSql(IBuildContext? context, Expression expression, ProjectFlags flags = ProjectFlags.SQL, bool unwrap = false, ColumnDescriptor? columnDescriptor = null, bool isPureExpression = false)
		{
			var placeholder = ConvertToSqlPlaceholder(context, expression, flags, unwrap: unwrap, columnDescriptor: columnDescriptor, isPureExpression: isPureExpression);

			return placeholder.Sql;
		}

		public static SqlPlaceholderExpression CreatePlaceholder(IBuildContext context, ISqlExpression sqlExpression,
			Expression path, Type? convertType = null, string? alias = null, int? index = null)
		{
			var placeholder = new SqlPlaceholderExpression(context.SelectQuery, sqlExpression, path, convertType, alias, index);
			return placeholder;
		}

		public static SqlPlaceholderExpression CreatePlaceholder(SelectQuery? selectQuery, ISqlExpression sqlExpression,
			Expression path, Type? convertType = null, string? alias = null, int? index = null)
		{
			var placeholder = new SqlPlaceholderExpression(selectQuery, sqlExpression, path, convertType, alias, index);
			return placeholder;
		}

		/// <summary>
		/// Converts to Expression which may contain SQL or convert error.
		/// </summary>
		/// <param name="context"></param>
		/// <param name="expression"></param>
		/// <param name="flags"></param>
		/// <param name="unwrap"></param>
		/// <param name="columnDescriptor"></param>
		/// <param name="isPureExpression"></param>
		/// <param name="alias"></param>
		/// <returns></returns>
		public Expression ConvertToSqlExpr(IBuildContext context, Expression expression, ProjectFlags flags = ProjectFlags.SQL,
			bool unwrap = false, ColumnDescriptor? columnDescriptor = null, bool isPureExpression = false,
			string? alias = null)
		{
			// remove keys flag. We can cache SQL
			var cacheFlags = flags & ~ProjectFlags.Keys;

			var cacheKey        = new SqlCacheKey(expression, null, columnDescriptor, null, cacheFlags);
			var preciseCacheKey = new SqlCacheKey(expression, null, columnDescriptor, context.SelectQuery, cacheFlags);

			if (_preciseCachedSql.TryGetValue(preciseCacheKey, out var sqlExpr))
			{
				return sqlExpr;
			}

			var cache = expression is SqlPlaceholderExpression ||
			            null != expression.Find(1, (_, e) => e is ContextRefExpression);

			/*if (cache && _cachedSql.TryGetValue(cacheKey, out sqlExpr) && false)
			{
				// conversion found but needs nesting update

				sqlExpr = UpdateNesting(context, sqlExpr);

				_preciseCachedSql[preciseCacheKey] = sqlExpr;

				return sqlExpr;
			}*/

			ISqlExpression? sql = null;

			if (typeof(IToSqlConverter).IsSameOrParentOf(expression.Type))
			{
				sql = ConvertToSqlConvertible(expression);
			}

			if (sql == null)
			{
				if (!PreferServerSide(expression, false))
				{
					if (columnDescriptor?.ValueConverter == null && CanBeConstant(expression))
						sql = BuildConstant(expression, columnDescriptor);
					else if (expression.NodeType != ExpressionType.MemberInit && expression.NodeType != ExpressionType.New && CanBeCompiled(expression))
						sql = ParametersContext.BuildParameter(expression, columnDescriptor).SqlParameter;
				}
			}

			Expression result;
			if (sql != null)
			{
				result = CreatePlaceholder(context.SelectQuery, sql, expression, alias: alias);
			}
			else
			{
				var newExpr = expression/*MakeExpression(expression, flags)*/;
				result = ConvertToSqlInternal(context, newExpr, flags, unwrap: unwrap, columnDescriptor: columnDescriptor, isPureExpression: isPureExpression, alias: alias);
			}

			// nesting for Expressions updated in finalization
			var updateNesting = !flags.HasFlag(ProjectFlags.Test) && !flags.HasFlag(ProjectFlags.Expression);

			if (updateNesting)
			{
				result = UpdateNesting(context, result);
			}

			if (cache && result is SqlPlaceholderExpression placeholder)
			{
				if (updateNesting && placeholder.SelectQuery != context.SelectQuery && placeholder.Sql is not SqlColumn)
				{
					// recreate placeholder
					placeholder = CreatePlaceholder(context.SelectQuery, placeholder.Sql, placeholder.Path,
						placeholder.ConvertType, placeholder.Alias, placeholder.Index);

					result = placeholder;
				}

				_cachedSql[cacheKey]               = placeholder;
				_preciseCachedSql[preciseCacheKey] = placeholder;
			}

			return result;
		}


		Expression ConvertToSqlInternal(IBuildContext context, Expression expression, ProjectFlags flags, bool unwrap = false, ColumnDescriptor? columnDescriptor = null, bool isPureExpression = false, string? alias = null)
		{
			switch (expression.NodeType)
			{
				case ExpressionType.AndAlso:
				case ExpressionType.OrElse:
				case ExpressionType.Not:
				case ExpressionType.Equal:
				case ExpressionType.NotEqual:
				case ExpressionType.GreaterThan:
				case ExpressionType.GreaterThanOrEqual:
				case ExpressionType.LessThan:
				case ExpressionType.LessThanOrEqual:
				{
					var condition = new SqlSearchCondition();
					if (!BuildSearchCondition(context, expression, flags, condition.Conditions))
						return CreateSqlError(context, expression);
					return CreatePlaceholder(context, condition, expression, alias: alias);
				}

				case ExpressionType.And:
				case ExpressionType.Or:
				{
					if (expression.Type == typeof(bool))
						goto case ExpressionType.AndAlso;
					goto case ExpressionType.Add;
				}

				case ExpressionType.Add:
				case ExpressionType.AddChecked:
				case ExpressionType.Divide:
				case ExpressionType.ExclusiveOr:
				case ExpressionType.Modulo:
				case ExpressionType.Multiply:
				case ExpressionType.MultiplyChecked:
				case ExpressionType.Power:
				case ExpressionType.Subtract:
				case ExpressionType.SubtractChecked:
				case ExpressionType.Coalesce:
				{
					var e = (BinaryExpression)expression;

					/*
					ISqlExpression l;
					ISqlExpression r;
					*/
					var shouldCheckColumn =
							e.Left.Type.ToNullableUnderlying() == e.Right.Type.ToNullableUnderlying();

					columnDescriptor = SuggestColumnDescriptor(context, e.Left, e.Right, flags);

					if (!TryConvertToSql(context, flags, e.Left, columnDescriptor, out var l, out var lError))
						return lError;

					if (!TryConvertToSql(context, flags, e.Right, columnDescriptor, out var r, out var rError))
						return rError;

					/*if (shouldCheckColumn)
					{
						if (!TryConvertToSql(context, e.Left, out var l, out var lError))
							return lError;

						if (!TryConvertToSql(context, e.Right, out var r, out var rError))
							return rError;

						l = ConvertToSql(context, e.Left, false, columnDescriptor);
						r = ConvertToSql(context, e.Right, true, columnDescriptor);
					}
					else
					{
						l = ConvertToSql(context, e.Left, true, columnDescriptor);
						r = ConvertToSql(context, e.Right, true, null);
					}*/

					var t = e.Type;

					switch (expression.NodeType)
					{
<<<<<<< HEAD
						case ExpressionType.Add:
						case ExpressionType.AddChecked: return CreatePlaceholder(context, new SqlBinaryExpression(t, l, "+", r, Precedence.Additive), expression, alias: alias);
						case ExpressionType.And: return CreatePlaceholder(context, new SqlBinaryExpression(t, l, "&", r, Precedence.Bitwise), expression, alias: alias);
						case ExpressionType.Divide: return CreatePlaceholder(context, new SqlBinaryExpression(t, l, "/", r, Precedence.Multiplicative), expression, alias: alias);
						case ExpressionType.ExclusiveOr: return CreatePlaceholder(context, new SqlBinaryExpression(t, l, "^", r, Precedence.Bitwise), expression, alias: alias);
						case ExpressionType.Modulo: return CreatePlaceholder(context, new SqlBinaryExpression(t, l, "%", r, Precedence.Multiplicative), expression, alias: alias);
						case ExpressionType.Multiply:
						case ExpressionType.MultiplyChecked: return CreatePlaceholder(context, new SqlBinaryExpression(t, l, "*", r, Precedence.Multiplicative), expression, alias: alias);
						case ExpressionType.Or: return CreatePlaceholder(context, new SqlBinaryExpression(t, l, "|", r, Precedence.Bitwise), expression, alias: alias);
						case ExpressionType.Power: return CreatePlaceholder(context, new SqlFunction(t, "Power", l, r), expression, alias: alias);
						case ExpressionType.Subtract:
						case ExpressionType.SubtractChecked: return CreatePlaceholder(context, new SqlBinaryExpression(t, l, "-", r, Precedence.Subtraction), expression, alias: alias);
						case ExpressionType.Coalesce:
=======
						case ExpressionType.Add            :
						case ExpressionType.AddChecked     : return new SqlBinaryExpression(t, l, "+", r, Precedence.Additive);
						case ExpressionType.And            : return new SqlBinaryExpression(t, l, "&", r, Precedence.Bitwise);
						case ExpressionType.Divide         : return new SqlBinaryExpression(t, l, "/", r, Precedence.Multiplicative);
						case ExpressionType.ExclusiveOr    : return new SqlBinaryExpression(t, l, "^", r, Precedence.Bitwise);
						case ExpressionType.Modulo         : return new SqlBinaryExpression(t, l, "%", r, Precedence.Multiplicative);
						case ExpressionType.Multiply       :
						case ExpressionType.MultiplyChecked: return new SqlBinaryExpression(t, l, "*", r, Precedence.Multiplicative);
						case ExpressionType.Or             : return new SqlBinaryExpression(t, l, "|", r, Precedence.Bitwise);
						case ExpressionType.Power          : return new SqlFunction(t, "Power", l, r);
						case ExpressionType.Subtract       :
						case ExpressionType.SubtractChecked: return new SqlBinaryExpression(t, l, "-", r, Precedence.Subtraction);
						case ExpressionType.Coalesce       :
>>>>>>> 17c99b67
						{
							if (QueryHelper.UnwrapExpression(r) is SqlFunction c)
							{
								if (c.Name is "Coalesce" or PseudoFunctions.COALESCE)
								{
									var parms = new ISqlExpression[c.Parameters.Length + 1];

									parms[0] = l;
									c.Parameters.CopyTo(parms, 1);

<<<<<<< HEAD
									return CreatePlaceholder(context, new SqlFunction(t, "Coalesce", parms), expression, alias: alias);
								}
							}

							return CreatePlaceholder(context, new SqlFunction(t, "Coalesce", l, r), expression, alias: alias);
=======
									return PseudoFunctions.MakeCoalesce(t, parms);
								}
							}

							return PseudoFunctions.MakeCoalesce(t, l, r);
>>>>>>> 17c99b67
						}
					}

					break;
				}

				case ExpressionType.UnaryPlus:
				case ExpressionType.Negate:
				case ExpressionType.NegateChecked:
				{
					var e = (UnaryExpression)expression;
					var o = ConvertToSql(context, e.Operand);
					var t = e.Type;

					switch (expression.NodeType)
					{
						case ExpressionType.UnaryPlus: return CreatePlaceholder(context, o, expression);
						case ExpressionType.Negate:
						case ExpressionType.NegateChecked:
							return CreatePlaceholder(context, new SqlBinaryExpression(t, new SqlValue(-1), "*", o, Precedence.Multiplicative), expression, alias: alias);
					}

					break;
				}

				case ExpressionType.Convert:
				case ExpressionType.ConvertChecked:
				{
					var e = (UnaryExpression)expression;
					
					if (!TryConvertToSql(context, flags, e.Operand, columnDescriptor, out var o, out var oError))
						return oError;

<<<<<<< HEAD
					if (e.Method == null && e.IsLifted)
						return CreatePlaceholder(context, o, expression, alias: alias);
=======
					if (e.Method == null && (e.IsLifted || e.Type == typeof(object)))
						return o;
>>>>>>> 17c99b67

					if (e.Type == typeof(bool) && e.Operand.Type == typeof(SqlBoolean))
						return CreatePlaceholder(context, o, expression, alias: alias);

					if (e.Type == typeof(Enum) && e.Operand.Type.IsEnum)
						return o;

					var t = e.Operand.Type;
					var s = MappingSchema.GetDataType(t);

					if (o.SystemType != null && s.Type.SystemType == typeof(object))
					{
						t = o.SystemType;
						s = MappingSchema.GetDataType(t);
					}

					if (e.Type == t ||
						t.IsEnum && Enum.GetUnderlyingType(t) == e.Type ||
						e.Type.IsEnum && Enum.GetUnderlyingType(e.Type) == t)
<<<<<<< HEAD
					{
						return CreatePlaceholder(context, o, expression, alias: alias);
					}

					return CreatePlaceholder(context, new SqlFunction(e.Type, "$Convert$", SqlDataType.GetDataType(e.Type), s, o), expression, alias: alias);
=======
						return o;

					return PseudoFunctions.MakeConvert(MappingSchema.GetDataType(e.Type), s, o);
>>>>>>> 17c99b67
				}

				case ExpressionType.Conditional:
				{
					var e = (ConditionalExpression)expression;

					if (!TryConvertToSql(context, flags, e.Test, columnDescriptor, out var s, out var sError))
						return new SqlErrorExpression(context, e);
					if (!TryConvertToSql(context, flags, e.IfTrue, columnDescriptor, out var t, out var tError))
						return new SqlErrorExpression(context, e);
					if (!TryConvertToSql(context, flags, e.IfFalse, columnDescriptor, out var f, out var fError))
						return new SqlErrorExpression(context, e);

					if (s is SqlSearchCondition sc)
					{
						sc = SelectQueryOptimizer.OptimizeSearchCondition(sc, new EvaluationContext());

						if (sc.Conditions.Count == 1 && !sc.Conditions[0].IsNot &&
						    sc.Conditions[0].Predicate is SqlPredicate.IsNull isnull && isnull.IsNot)
						{
							if (QueryHelper.IsNullValue(f) && t.Equals(isnull.Expr1))
								return CreatePlaceholder(context, isnull.Expr1, expression);
						}

					}

					if (QueryHelper.UnwrapExpression(f) is SqlFunction c && c.Name == "CASE")
					{
						var parms = new ISqlExpression[c.Parameters.Length + 2];

						parms[0] = s;
						parms[1] = t;
						c.Parameters.CopyTo(parms, 2);

						return CreatePlaceholder(context, new SqlFunction(e.Type, "CASE", parms) { CanBeNull = t.CanBeNull || f.CanBeNull || c.CanBeNull}, expression, alias: alias);
					}

					return CreatePlaceholder(context, new SqlFunction(e.Type, "CASE", s, t, f) { CanBeNull = t.CanBeNull || f.CanBeNull }, expression, alias: alias);
				}

				case ExpressionType.MemberAccess:
				{
					var ma   = (MemberExpression)expression;
					var attr = ma.Member.GetExpressionAttribute(MappingSchema);

					var converted = attr?.GetExpression((this_: this, context: context!), DataContext, context!.SelectQuery, ma,
							static (context, e, descriptor) => context.this_.ConvertToExtensionSql(context.context, e, descriptor));

					if (converted != null)
						return CreatePlaceholder(context, converted, expression, alias: alias);

					var newExpr = MakeExpression(ma, flags);

					if (!ReferenceEquals(newExpr, ma))
					{
						if (newExpr is SqlPlaceholderExpression)
							return newExpr;
						return ConvertToSqlExpr(context, newExpr, flags, unwrap, columnDescriptor, isPureExpression);
					}

					/*
					var buildInfo = new BuildInfo(context, ma, context.SelectQuery);

					if (IsSequence(buildInfo))
					{
						var sequence = BuildSequence(buildInfo);

						newExpr = new ContextRefExpression(ma.Type, sequence);
						return ConvertToSqlExpr(context, newExpr, flags.HasFlag(ProjectFlags.Test), unwrap, columnDescriptor, isPureExpression);
					}

					*/

					if (ma.Expression is not ContextRefExpression)
					{
						var buildInfo = new BuildInfo(context, ma.Expression, context.SelectQuery);

						if (IsSequence(buildInfo))
						{
							var sequence = BuildSequence(buildInfo);

							newExpr = ma.Update(new ContextRefExpression(ma.Expression.Type, sequence));
							return ConvertToSqlExpr(context, newExpr, flags, unwrap, columnDescriptor,
								isPureExpression);
						}
					}

					/*
					var ctx = GetContext(context, expression);

					if (ctx != null)
					{
						var sql = ctx.RequireSqlExpression(expression);
						if (!ReferenceEquals(sql, expression))
							sql = ConvertToSqlExpr(ctx, sql, flags.HasFlag(ProjectFlags.Test), unwrap, columnDescriptor, isPureExpression);

						return sql;
					}
					*/
					

					break;
				}

				/*case ExpressionType.Parameter:
				{
					var ctx = GetContext(context, expression);

					if (ctx != null)
					{
						var sql = ctx.ConvertToSql(expression, 0, ConvertFlags.Field);

						switch (sql.Length)
						{
							case 0: break;
							case 1: return sql[0].Sql;
							default: throw new InvalidOperationException();
						}
					}

					break;
				}*/

				case ExpressionType.Extension:
				{
					if (expression is SqlPlaceholderExpression placeholder)
					{
						return placeholder;
					}

					if (expression is ContextRefExpression contextRef)
					{
						var newExpr = MakeExpression(expression, flags);
						if (!ReferenceEquals(newExpr, expression))
						{
							return ConvertToSqlExpr(context, newExpr, flags, unwrap, columnDescriptor, isPureExpression);
						}
					}

					if (expression is SqlGenericConstructorExpression genericConstructor)
					{
						var newConstructor = genericConstructor.ReplaceAssignments(genericConstructor.Assignments.Select(a =>
							a.WithExpression(ConvertToSqlExpr(context, a.Expression, flags, unwrap, columnDescriptor,
								isPureExpression, alias))).ToList());

						newConstructor = newConstructor.ReplaceParameters(genericConstructor.Parameters.Select(p =>
							p.WithExpression(ConvertToSqlExpr(context, p.Expression, flags, unwrap, columnDescriptor,
								isPureExpression, alias))).ToList());

						return newConstructor;
					}

					break;
				}

				case ExpressionType.Call:
				{
					var e = (MethodCallExpression)expression;

					/*var isAggregation = e.IsAggregate(MappingSchema);
					if (isAggregation && !e.IsQueryable())
					{
						var arg = e.Arguments[0];
						var enumerableType = arg.Type;
						if (EagerLoading.IsEnumerableType(enumerableType, MappingSchema))
						{
							var elementType = EagerLoading.GetEnumerableElementType(enumerableType, MappingSchema);
							if (!e.Method.GetParameters()[0].ParameterType.IsSameOrParentOf(typeof(IEnumerable<>).MakeGenericType(elementType)))
								isAggregation = false;
						}
					}*/

					var buildInfo = new BuildInfo((IBuildContext?)null, e, new SelectQuery());
					if (IsSequence(buildInfo))
					{
						var subqueryCtx  = GetSubQueryContext(context, e, flags.HasFlag(ProjectFlags.Test));
						var subqueryExpr = new ContextRefExpression(e.Type, subqueryCtx.Context);

						return ConvertToSqlExpr(context, subqueryExpr, flags, unwrap, columnDescriptor, isPureExpression);
					}

					/*
					if ((isAggregation || e.IsQueryable()) && !ContainsBuilder.IsConstant(e))
					{
						if (IsSubQuery(context!, e))
						{
							return CreatePlaceholder(context, SubQueryToSql(context!, e), expression);
						}

						if (isAggregation)
						{
							var ctx = GetContext(context, expression);

							if (ctx != null)
							{
								var sql = ctx.RequireSqlExpression(expression);

								return sql;
							}

							break;
						}

						return CreatePlaceholder(context, SubQueryToSql(context!, e), expression);
					}
					*/

					var expr = ConvertMethod(e);

					if (expr != null)
						return CreatePlaceholder(context, ConvertToSql(context, expr, unwrap: unwrap), expression, alias: alias);

					var attr = e.Method.GetExpressionAttribute(MappingSchema);

					if (attr != null)
					{
						return CreatePlaceholder(context, ConvertExtensionToSql(context!, attr, e), expression, alias: alias);
					}

					if (e.Method.IsSqlPropertyMethodEx())
						return CreatePlaceholder(context, ConvertToSql(context, ConvertExpression(expression), unwrap: unwrap), expression, alias: alias);

					if (e.Method.DeclaringType == typeof(string) && e.Method.Name == "Format")
					{
						return CreatePlaceholder(context, ConvertFormatToSql(context, e, isPureExpression), expression, alias: alias);
					}

					if (e.IsSameGenericMethod(Methods.LinqToDB.SqlExt.Alias))
					{
						var sql = ConvertToSql(context, e.Arguments[0], unwrap: unwrap);
						return CreatePlaceholder(context, sql, expression, alias: alias);
					}

					break;
				}

				case ExpressionType.Invoke:
				{
					var pi = (InvocationExpression)expression;
					var ex = pi.Expression;

					if (ex.NodeType == ExpressionType.Quote)
						ex = ((UnaryExpression)ex).Operand;

					if (ex.NodeType == ExpressionType.Lambda)
					{
						var l   = (LambdaExpression)ex;
						var dic = new Dictionary<Expression,Expression>();

						for (var i = 0; i < l.Parameters.Count; i++)
							dic.Add(l.Parameters[i], pi.Arguments[i]);

						var pie = l.Body.Transform(dic, static (dic, wpi) => dic.TryGetValue(wpi, out var ppi) ? ppi : wpi);

						return CreatePlaceholder(context, ConvertToSql(context, pie), expression, alias: alias);
					}

					break;
				}

				case ExpressionType.TypeIs:
				{
					var condition = new SqlSearchCondition();
					BuildSearchCondition(context, expression, flags, condition.Conditions);
					return CreatePlaceholder(context, condition, expression, alias: alias);
				}

				case ChangeTypeExpression.ChangeTypeType:
					return CreatePlaceholder(context, ConvertToSql(context, ((ChangeTypeExpression)expression).Expression), expression, alias: alias);

				case ExpressionType.Constant:
				{
					var cnt = (ConstantExpression)expression;
					if (cnt.Value is ISqlExpression sql)
						return CreatePlaceholder(context, sql, expression, alias: alias);
					break;
				}

				case ExpressionType.New:
				case ExpressionType.MemberInit:
				{
					if (SqlGenericConstructorExpression.Parse(expression) is SqlGenericConstructorExpression transformed)
					{
						return ConvertToSqlExpr(context, transformed, flags, unwrap, columnDescriptor, isPureExpression,
							alias);
					}

					break;
				}

				/*default:
				{
					expression = BuildSqlExpression(new Dictionary<Expression, Expression>(), context, expression,
						flags, alias);

					break;
				}*/
			}

			if (expression.Type == typeof(bool) && _convertedPredicates.Add(expression))
			{
				var predicate = ConvertPredicate(context, expression, flags);
				if (predicate == null)
					return CreateSqlError(context, expression);

				_convertedPredicates.Remove(expression);
				return CreatePlaceholder(context, new SqlSearchCondition(new SqlCondition(false, predicate)), expression, alias: alias);
			}

			return expression;
		}


		public ISqlExpression ConvertFormatToSql(IBuildContext? context, MethodCallExpression mc, bool isPureExpression)
		{
			// TODO: move PrepareRawSqlArguments to more correct location
			TableBuilder.PrepareRawSqlArguments(mc, null,
				out var format, out var arguments);

			var sqlArguments = new List<ISqlExpression>();
			foreach (var a in arguments)
				sqlArguments.Add(ConvertToSql(context, a));

			if (isPureExpression)
				return new SqlExpression(mc.Type, format, Precedence.Primary, sqlArguments.ToArray());

			return QueryHelper.ConvertFormatToConcatenation(format, sqlArguments);
		}

		public ISqlExpression ConvertExtensionToSql(IBuildContext context, Sql.ExpressionAttribute attr, MethodCallExpression mc)
		{
			var inlineParameters = DataContext.InlineParameters;

			if (attr.InlineParameters)
				DataContext.InlineParameters = true;

			var sqlExpression = attr.GetExpression(
				(this_: this, context),
					DataContext,
					context!.SelectQuery,
					mc,
					static (context, e, descriptor) => context.this_.ConvertToExtensionSql(context.context, e, descriptor));

			if (sqlExpression == null)
				throw new LinqToDBException($"Cannot convert to SQL method '{mc}'.");

			DataContext.InlineParameters = inlineParameters;

			return sqlExpression;
		}

		public static ISqlExpression ConvertToSqlConvertible(Expression expression)
		{
			var l = Expression.Lambda<Func<IToSqlConverter>>(Expression.Convert(expression, typeof(IToSqlConverter)));
			var f = l.CompileExpression();
			var c = f();

			return c.ToSql(expression);
		}

		readonly HashSet<Expression> _convertedPredicates = new ();

		#endregion

		#region IsServerSideOnly

		public bool IsServerSideOnly(Expression expr)
		{
			return _optimizationContext.IsServerSideOnly(expr);
		}

		#endregion

		#region CanBeConstant

		bool CanBeConstant(Expression expr)
		{
			return _optimizationContext.CanBeConstant(expr);
		}

		#endregion

		#region CanBeCompiled

		public bool CanBeCompiled(Expression expr)
		{
			return _optimizationContext.CanBeCompiled(expr);
		}

		#endregion

		#region Build Constant

		readonly Dictionary<Tuple<Expression, ColumnDescriptor?>,SqlValue> _constants = new ();

		SqlValue BuildConstant(Expression expr, ColumnDescriptor? columnDescriptor)
		{
			var key = Tuple.Create(expr, columnDescriptor);
			if (_constants.TryGetValue(key, out var sqlValue))
				return sqlValue;

			var dbType = columnDescriptor?.GetDbDataType(true).WithSystemType(expr.Type) ?? new DbDataType(expr.Type);

			var unwrapped = expr.Unwrap();
			if (unwrapped != expr && !MappingSchema.ValueToSqlConverter.CanConvert(dbType.SystemType) &&
				MappingSchema.ValueToSqlConverter.CanConvert(unwrapped.Type))
			{
				dbType = dbType.WithSystemType(unwrapped.Type);
				expr   = unwrapped;
			}

			dbType = dbType.WithSystemType(expr.Type);

			if (columnDescriptor != null)
			{
				expr = columnDescriptor.ApplyConversions(expr, dbType, true);
			}
			else
			{
				if (!MappingSchema.ValueToSqlConverter.CanConvert(dbType.SystemType))
					expr = ColumnDescriptor.ApplyConversions(MappingSchema, expr, dbType, null, true);
			}

			var value = expr.EvaluateExpression();

				sqlValue = MappingSchema.GetSqlValue(expr.Type, value);

			_constants.Add(key, sqlValue);

			return sqlValue;
		}

		#endregion

		#region Predicate Converter

		//TODO: return SqlPlaceholderExpression
		ISqlPredicate? ConvertPredicate(IBuildContext? context, Expression expression, ProjectFlags flags)
		{
			ISqlExpression IsCaseSensitive(MethodCallExpression mc)
			{
				if (mc.Arguments.Count <= 1)
					return new SqlValue(typeof(bool?), null);

				if (!typeof(StringComparison).IsSameOrParentOf(mc.Arguments[1].Type))
					return new SqlValue(typeof(bool?), null);

				var arg = mc.Arguments[1];

				if (arg.NodeType == ExpressionType.Constant || arg.NodeType == ExpressionType.Default)
				{
					var comparison = (StringComparison)(arg.EvaluateExpression() ?? throw new InvalidOperationException());
					return new SqlValue(comparison == StringComparison.CurrentCulture   ||
					                    comparison == StringComparison.InvariantCulture ||
					                    comparison == StringComparison.Ordinal);
				}

				var variable   = Expression.Variable(typeof(StringComparison), "c");
				var assignment = Expression.Assign(variable, arg);
				var expr       = (Expression)Expression.Equal(variable, Expression.Constant(StringComparison.CurrentCulture));
				expr = Expression.OrElse(expr, Expression.Equal(variable, Expression.Constant(StringComparison.InvariantCulture)));
				expr = Expression.OrElse(expr, Expression.Equal(variable, Expression.Constant(StringComparison.Ordinal)));
				expr = Expression.Block(new[] {variable}, assignment, expr);

				var parameter = ParametersContext.BuildParameter(expr, columnDescriptor: null, forceConstant: true);
				parameter.SqlParameter.IsQueryParameter = false;

				return parameter.SqlParameter;
			}

			switch (expression.NodeType)
			{
				case ExpressionType.Equal:
				case ExpressionType.NotEqual:
				case ExpressionType.GreaterThan:
				case ExpressionType.GreaterThanOrEqual:
				case ExpressionType.LessThan:
				case ExpressionType.LessThanOrEqual:
				{
					var e = (BinaryExpression)expression;
					return ConvertCompare(context, expression.NodeType, e.Left, e.Right, flags);
				}

				case ExpressionType.Call:
				{
					var e = (MethodCallExpression)expression;

					ISqlPredicate? predicate = null;

					if (e.Method.Name == "Equals" && e.Object != null && e.Arguments.Count == 1)
						return ConvertCompare(context, ExpressionType.Equal, e.Object, e.Arguments[0], flags);

					if (e.Method.DeclaringType == typeof(string))
					{
						switch (e.Method.Name)
						{
								case "Contains"   : predicate = CreateStringPredicate(context, e, SqlPredicate.SearchString.SearchKind.Contains,   IsCaseSensitive(e), flags); break;
								case "StartsWith" : predicate = CreateStringPredicate(context, e, SqlPredicate.SearchString.SearchKind.StartsWith, IsCaseSensitive(e), flags); break;
								case "EndsWith"   : predicate = CreateStringPredicate(context, e, SqlPredicate.SearchString.SearchKind.EndsWith,   IsCaseSensitive(e), flags); break;
						}
					}
					else if (e.Method.Name == "Contains")
					{
						if (e.Method.DeclaringType == typeof(Enumerable) ||
							typeof(IList).IsSameOrParentOf(e.Method.DeclaringType!) ||
							typeof(ICollection<>).IsSameOrParentOf(e.Method.DeclaringType!) ||
							typeof(IReadOnlyCollection<>).IsSameOrParentOf(e.Method.DeclaringType!))
						{
							predicate = ConvertInPredicate(context!, e);
						}
					}
					else if (e.Method.Name == "ContainsValue" && typeof(Dictionary<,>).IsSameOrParentOf(e.Method.DeclaringType!))
					{
						var args = e.Method.DeclaringType!.GetGenericArguments(typeof(Dictionary<,>))!;
						var minf = EnumerableMethods
								.First(static m => m.Name == "Contains" && m.GetParameters().Length == 2)
								.MakeGenericMethod(args[1]);

						var expr = Expression.Call(
								minf,
								ExpressionHelper.PropertyOrField(e.Object!, "Values"),
								e.Arguments[0]);

						predicate = ConvertInPredicate(context!, expr);
					}
					else if (e.Method.Name == "ContainsKey" &&
						(typeof(IDictionary<,>).IsSameOrParentOf(e.Method.DeclaringType!) ||
						 typeof(IReadOnlyDictionary<,>).IsSameOrParentOf(e.Method.DeclaringType!)))
					{
						var type = typeof(IDictionary<,>).IsSameOrParentOf(e.Method.DeclaringType!) ? typeof(IDictionary<,>) : typeof(IReadOnlyDictionary<,>);
						var args = e.Method.DeclaringType!.GetGenericArguments(type)!;
						var minf = EnumerableMethods
								.First(static m => m.Name == "Contains" && m.GetParameters().Length == 2)
								.MakeGenericMethod(args[0]);

						var expr = Expression.Call(
								minf,
								ExpressionHelper.PropertyOrField(e.Object!, "Keys"),
								e.Arguments[0]);

						predicate = ConvertInPredicate(context!, expr);
					}
 
#if NETFRAMEWORK
					else if (e.Method == ReflectionHelper.Functions.String.Like11) predicate = ConvertLikePredicate(context!, e, flags);
					else if (e.Method == ReflectionHelper.Functions.String.Like12) predicate = ConvertLikePredicate(context!, e, flags);
#endif
					else if (e.Method == ReflectionHelper.Functions.String.Like21) predicate = ConvertLikePredicate(context!, e, flags);
					else if (e.Method == ReflectionHelper.Functions.String.Like22) predicate = ConvertLikePredicate(context!, e, flags);

					if (predicate != null)
						return predicate;

					var attr = e.Method.GetExpressionAttribute(MappingSchema);

					if (attr != null && attr.GetIsPredicate(expression))
						break;

					break;
				}

				case ExpressionType.Conditional:
					return new SqlPredicate.ExprExpr(
							ConvertToSql(context, expression),
							SqlPredicate.Operator.Equal,
							new SqlValue(true), null);

				case ExpressionType.TypeIs:
				{
					var e   = (TypeBinaryExpression)expression;
					var ctx = GetContext(context, e.Expression);

					if (ctx != null && ctx.IsExpression(e.Expression, 0, RequestFor.Table).Result)
						return MakeIsPredicate(ctx, e, flags);

					break;
				}

				case ExpressionType.Convert:
				{
					var e = (UnaryExpression)expression;

					if (e.Type == typeof(bool) && e.Operand.Type == typeof(SqlBoolean))
						return ConvertPredicate(context, e.Operand, flags);

					break;
				}
			}

			if (!TryConvertToSql(context, flags, expression, null, out var ex, out _))
				return null;

			if (SqlExpression.NeedsEqual(ex))
			{
				var descriptor = QueryHelper.GetColumnDescriptor(ex);
				var trueValue  = ConvertToSql(context, ExpressionInstances.True, columnDescriptor: descriptor);
				var falseValue = ConvertToSql(context, ExpressionInstances.False, columnDescriptor: descriptor);

				return new SqlPredicate.IsTrue(ex, trueValue, falseValue, Configuration.Linq.CompareNullsAsValues ? false : null, false);
			}

			return new SqlPredicate.Expr(ex);
		}

		#region ConvertCompare

		static LambdaExpression BuildMemberPathLambda(Expression path)
		{
			var memberPath = new List<MemberInfo>();

			var current = path;
			do
			{
				if (current is MemberExpression me)
				{
					current = me.Expression;
					memberPath.Add(me.Member);
				}
				else 
					break;

			} while (true);

			var        param = Expression.Parameter(current.Type, "o");
			Expression body  = param;
			for (int i = memberPath.Count - 1; i >= 0; i--)
		{
				body = Expression.MakeMemberAccess(body, memberPath[i]);
			}

			return Expression.Lambda(body, param);
		}

		public ISqlPredicate? ConvertCompare(IBuildContext? context, ExpressionType nodeType, Expression left, Expression right, ProjectFlags flags)
		{
			SqlSearchCondition? GenerateNullComaprison(List<SqlPlaceholderExpression> placeholders, bool isNot)
			{
				if (placeholders.Count == 0)
					return null;

				var notNull = placeholders.Where(p => p.Sql.CanBeNull != isNot).ToList();
				if (notNull.Count == 0)
					notNull = placeholders;

				var searchCondition = new SqlSearchCondition();
				foreach (var placeholder in notNull)
				{
					searchCondition.Conditions.Add(new SqlCondition(false, new SqlPredicate.IsNull(placeholder.Sql, isNot), isNot));
				}

				return searchCondition;
			}

			SqlSearchCondition GenerateObjectComparison(SqlGenericConstructorExpression genericConstructor, Expression paramExpr)
			{
				var searchCondition = new SqlSearchCondition();
				GenerateObjectComparisonRecursive(searchCondition, genericConstructor, paramExpr);
				return searchCondition;
			}

			void GenerateObjectComparisonRecursive(SqlSearchCondition searchCondition, SqlGenericConstructorExpression genericConstructor, Expression paramExpr)
			{
				foreach (var assignment in genericConstructor.Assignments)
				{
					var accessExpression = Expression.MakeMemberAccess(paramExpr, assignment.MemberInfo);

					if (assignment.Expression is SqlGenericConstructorExpression subGeneric)
					{
						GenerateObjectComparisonRecursive(searchCondition, subGeneric, accessExpression);
					}
					else if (assignment.Expression is SqlPlaceholderExpression placeholder)
					{
						var paramSql = ConvertToSql(context, accessExpression,
							columnDescriptor: QueryHelper.GetColumnDescriptor(placeholder.Sql));

						var predicate =
							new SqlPredicate.ExprExpr(
								placeholder.Sql,
								nodeType == ExpressionType.Equal ? SqlPredicate.Operator.Equal : SqlPredicate.Operator.NotEqual,
								paramSql, Configuration.Linq.CompareNullsAsValues ? true : null);

						searchCondition.Conditions.Add(new SqlCondition(false, predicate, nodeType == ExpressionType.NotEqual));
					}
					else
					{
						throw new InvalidOperationException(
							$"Expression '{assignment.Expression}' cannot be used for comparison.");
					}

				}
			}

			if (!RestoreCompare(ref left, ref right))
				RestoreCompare(ref right, ref left);

			if (context == null)
				throw new InvalidOperationException();

			ISqlExpression? l = null;
			ISqlExpression? r = null;

			var columnDescriptor = SuggestColumnDescriptor(context, left, right, flags);
			var leftExpr         = ConvertToSqlExpr(context, left, flags | ProjectFlags.Keys, columnDescriptor: columnDescriptor);
			var rightExpr        = ConvertToSqlExpr(context, right, flags | ProjectFlags.Keys, columnDescriptor: columnDescriptor);

			if (leftExpr is SqlPlaceholderExpression placeholderLeft)
			{
				l = placeholderLeft.Sql;
			}

			if (rightExpr is SqlPlaceholderExpression placeholderRight)
			{
				r = placeholderRight.Sql;
			}

			switch (nodeType)
			{
				case ExpressionType.Equal:
				case ExpressionType.NotEqual:

					var isNot = nodeType == ExpressionType.NotEqual;

					if (l != null && r != null)
						break;

					var leftPlaceholders  = CollectDistinctPlaceholders(leftExpr);
					var rightPlaceholders = CollectDistinctPlaceholders(rightExpr);

					if (l is SqlValue lv && lv.Value == null)
					{
						return GenerateNullComaprison(rightPlaceholders, isNot);
					}

					if (r is SqlValue rv && rv.Value == null)
					{
						return GenerateNullComaprison(leftPlaceholders, isNot);
					}

					if (rightExpr is SqlGenericConstructorExpression rightGeneric && l is SqlParameter lParam)
					{
						return GenerateObjectComparison(rightGeneric , left);
					}

					if (leftExpr is SqlGenericConstructorExpression leftGeneric && r is SqlParameter rParam)
					{
						return GenerateObjectComparison(leftGeneric, right);
					}

					if (leftPlaceholders.Count == 0 || rightPlaceholders.Count == 0)
						return null;

					var matched = MatchPlaceholders(leftExpr, rightExpr);

					if (matched.Count == 0)
						return null;

					var searchCondition = new SqlSearchCondition();
					foreach (var pair in matched)
					{
						var equality = new SqlPredicate.ExprExpr(
							pair.left.Sql,
							isNot ? SqlPredicate.Operator.NotEqual : SqlPredicate.Operator.Equal,
							pair.right.Sql, Configuration.Linq.CompareNullsAsValues ? true : null);

						searchCondition.Conditions.Add(new SqlCondition(false, equality, isNot));

					}

					return searchCondition;
			}

			var op = nodeType switch
			{
				ExpressionType.Equal              => SqlPredicate.Operator.Equal,
				ExpressionType.NotEqual           => SqlPredicate.Operator.NotEqual,
				ExpressionType.GreaterThan        => SqlPredicate.Operator.Greater,
				ExpressionType.GreaterThanOrEqual => SqlPredicate.Operator.GreaterOrEqual,
				ExpressionType.LessThan           => SqlPredicate.Operator.Less,
				ExpressionType.LessThanOrEqual    => SqlPredicate.Operator.LessOrEqual,
				_                                 => throw new InvalidOperationException(),
			};
			if ((left.NodeType == ExpressionType.Convert || right.NodeType == ExpressionType.Convert) && (op == SqlPredicate.Operator.Equal || op == SqlPredicate.Operator.NotEqual))
			{
				var p = ConvertEnumConversion(context!, left, op, right);
				if (p != null)
					return p;
			}

			l ??= ConvertToSql(context, left, flags, unwrap: false, columnDescriptor: columnDescriptor);
			r ??= ConvertToSql(context, right, flags, unwrap: true,  columnDescriptor: columnDescriptor);

			l = QueryHelper.UnwrapExpression(l);
			r = QueryHelper.UnwrapExpression(r);

			if (l is SqlValue lValue)
				lValue.ValueType = GetDataType(r, lValue.ValueType);

			if (r is SqlValue rValue)
				rValue.ValueType = GetDataType(l, rValue.ValueType);

			switch (nodeType)
			{
				case ExpressionType.Equal:
				case ExpressionType.NotEqual:

					if (!context!.SelectQuery.IsParameterDependent &&
						(l is SqlParameter && l.CanBeNull || r is SqlParameter && r.CanBeNull))
						context.SelectQuery.IsParameterDependent = true;

					// | (SqlQuery(Select([]) as q), SqlValue(null))
					// | (SqlValue(null), SqlQuery(Select([]) as q))  =>

					var q =
						l.ElementType == QueryElementType.SqlQuery &&
						r.ElementType == QueryElementType.SqlValue &&
						((SqlValue)r).Value == null &&
						((SelectQuery)l).Select.Columns.Count == 0 ?
							(SelectQuery)l :
						r.ElementType == QueryElementType.SqlQuery &&
						l.ElementType == QueryElementType.SqlValue &&
						((SqlValue)l).Value == null &&
						((SelectQuery)r).Select.Columns.Count == 0 ?
							(SelectQuery)r :
							null;

					q?.Select.Columns.Add(new SqlColumn(q, new SqlValue(1)));

					break;
			}

			if (l is SqlSearchCondition)
			{
				l = new SqlFunction(typeof(bool), "CASE", l, new SqlValue(true), new SqlValue(false))
				{
					CanBeNull = false
				};
			}

			if (r is SqlSearchCondition)
			{
				r = new SqlFunction(typeof(bool), "CASE", r, new SqlValue(true), new SqlValue(false))
				{
					CanBeNull = false
				};
			}

			ISqlPredicate? predicate = null;
			if (op == SqlPredicate.Operator.Equal || op == SqlPredicate.Operator.NotEqual)
			{
				bool?           value      = null;
				ISqlExpression? expression = null;
				var             isNullable = false;
				if (IsBooleanConstant(left, out value))
				{
					isNullable = typeof(bool?) == left.Type || r.CanBeNull;
					expression = r;
				}
				else if (IsBooleanConstant(right, out value))
				{
					isNullable = typeof(bool?) == right.Type || l.CanBeNull;
					expression = l;
				}

				if (value != null
					&& expression != null
					&& !(expression.ElementType == QueryElementType.SqlValue && ((SqlValue)expression).Value == null))
				{
					var isNot = !value.Value;
					var withNull = false;
					if (op == SqlPredicate.Operator.NotEqual)
					{
						isNot = !isNot;
						withNull = true;
					}
					var descriptor = QueryHelper.GetColumnDescriptor(expression);
					var trueValue  = ConvertToSql(context, ExpressionInstances.True,  unwrap: false, columnDescriptor: descriptor);
					var falseValue = ConvertToSql(context, ExpressionInstances.False, unwrap: false, columnDescriptor: descriptor);

					var withNullValue = Configuration.Linq.CompareNullsAsValues &&
										(isNullable || NeedNullCheck(expression))
						? withNull
						: (bool?)null;
					predicate = new SqlPredicate.IsTrue(expression, trueValue, falseValue, withNullValue, isNot);
				}
			}

			predicate ??= new SqlPredicate.ExprExpr(l, op, r, Configuration.Linq.CompareNullsAsValues ? true : null);
			return predicate;
		}

		//TODO: lazy implementation
		public List<(SqlPlaceholderExpression left, SqlPlaceholderExpression right)> MatchPlaceholders(Expression leftExpr, Expression rightExpr)
		{
			var leftPaths = new Dictionary<Expression, SqlPlaceholderExpression>();
			leftExpr.Path(ExpressionParam, leftPaths, static (paths, e, p) =>
			{
				if (e is SqlPlaceholderExpression placeholder)
				{
					paths.Add(p, placeholder);
				}
			});

			var rightPaths = new Dictionary<Expression, SqlPlaceholderExpression>();
			rightExpr.Path(ExpressionParam, rightPaths, static (paths, e, p) =>
			{
				if (e is SqlPlaceholderExpression placeholder)
				{
					paths.Add(p, placeholder);
				}
			});

			var matched = leftPaths.Join(rightPaths, x => x.Key, x => x.Key, (l, r) => (left: l.Value, right: r.Value),
				ExpressionEqualityComparer.Instance).ToList();

			return matched;
		}

		public List<SqlPlaceholderExpression> CollectPlaceholders(Expression expression)
		{
			var result = new List<SqlPlaceholderExpression>();

			expression.Visit(result, static (list, e) =>
			{
				if (e is SqlPlaceholderExpression placeholder)
				{
					list.Add(placeholder);
				}
			});

			return result;
		}

		public List<SqlPlaceholderExpression> CollectDistinctPlaceholders(Expression expression)
		{
			var result = new List<SqlPlaceholderExpression>();

			expression.Visit(result, static (list, e) =>
			{
				if (e is SqlPlaceholderExpression placeholder)
				{
					if (!list.Contains(placeholder))
						list.Add(placeholder);
				}
			});

			return result;
		}

		public List<SqlPlaceholderExpression> CollectPKPlaceholders(Expression expression)
		{
			var result = new List<SqlPlaceholderExpression>();

			expression.Visit(result, static (list, e) =>
			{
				if (e is SqlPlaceholderExpression placeholder)
				{
					if (!list.Contains(placeholder))
						list.Add(placeholder);
				}
			});

			// Table context for example
			if (expression is ContextConstructionExpression)
			{
				var filtered = result.Where(p => (p.Sql is SqlField field) && field.IsPrimaryKey).ToList();
				if (filtered.Count > 0)
					return filtered;
			}

			return result;
		}

		private static bool IsBooleanConstant(Expression expr, out bool? value)
		{
			value = null;
			if (expr.Type == typeof(bool) || expr.Type == typeof(bool?))
			{
				expr = expr.Unwrap();
				if (expr is ConstantExpression c)
				{
					value = c.Value as bool?;
					return true;
				}
				else if (expr is DefaultExpression)
				{
					value = expr.Type == typeof(bool) ? false : null;
					return true;
				}
			}
			return false;
		}

		// restores original types, lost due to C# compiler optimizations
		// e.g. see https://github.com/linq2db/linq2db/issues/2041
		private static bool RestoreCompare(ref Expression op1, ref Expression op2)
		{
			if (op1.NodeType == ExpressionType.Convert)
			{
				var op1conv = (UnaryExpression)op1;

				// handle char replaced with int
				// (int)chr op CONST
				if (op1.Type == typeof(int) && op1conv.Operand.Type == typeof(char)
					&& (op2.NodeType == ExpressionType.Constant || op2.NodeType == ExpressionType.Convert))
				{
					op1 = op1conv.Operand;
					op2 = op2.NodeType == ExpressionType.Constant
						? Expression.Constant(ConvertTo<char>.From(((ConstantExpression)op2).Value))
						: ((UnaryExpression)op2).Operand;
					return true;
				}
				// (int?)chr? op CONST
				else if (op1.Type == typeof(int?) && op1conv.Operand.Type == typeof(char?)
					&& (op2.NodeType == ExpressionType.Constant
						|| (op2.NodeType == ExpressionType.Convert && ((UnaryExpression)op2).Operand.NodeType == ExpressionType.Convert)))
				{
					op1 = op1conv.Operand;
					op2 = op2.NodeType == ExpressionType.Constant
						? Expression.Constant(ConvertTo<char>.From(((ConstantExpression)op2).Value))
						: ((UnaryExpression)((UnaryExpression)op2).Operand).Operand;
					return true;
				}
				// handle enum replaced with integer
				// here byte/short values replaced with int, int+ values replaced with actual underlying type
				// (int)enum op const
				else if (op1conv.Operand.Type.IsEnum
					&& op2.NodeType == ExpressionType.Constant
						&& (op2.Type == Enum.GetUnderlyingType(op1conv.Operand.Type) || op2.Type == typeof(int)))
				{
					op1 = op1conv.Operand;
					op2 = Expression.Constant(Enum.ToObject(op1conv.Operand.Type, ((ConstantExpression)op2).Value!), op1conv.Operand.Type);
					return true;
				}
				// here underlying type used
				// (int?)enum? op (int?)enum
				else if (op1conv.Operand.Type.IsNullable() && Nullable.GetUnderlyingType(op1conv.Operand.Type)!.IsEnum
					&& op2.NodeType == ExpressionType.Convert
					&& op2 is UnaryExpression op2conv2
					&& op2conv2.Operand.NodeType == ExpressionType.Constant
					&& op2conv2.Operand.Type == Nullable.GetUnderlyingType(op1conv.Operand.Type))
				{
					op1 = op1conv.Operand;
					op2 = Expression.Convert(op2conv2.Operand, op1conv.Operand.Type);
					return true;
				}
				// https://github.com/linq2db/linq2db/issues/2039
				// byte, sbyte and ushort comparison operands upcasted to int
				else if (op2.NodeType == ExpressionType.Convert
					&& op2 is UnaryExpression op2conv1
					&& op1conv.Operand.Type == op2conv1.Operand.Type)
				{
					op1 = op1conv.Operand;
					op2 = op2conv1.Operand;
					return true;
				}

				// https://github.com/linq2db/linq2db/issues/2166
				// generates expression:
				// Convert(member, int) == const(value, int)
				// we must replace it with:
				// member == const(value, member_type)
				if (op2 is ConstantExpression const2
					&& const2.Type == typeof(int)
					&& ConvertUtils.TryConvert(const2.Value, op1conv.Operand.Type, out var convertedValue))
				{
					op1 = op1conv.Operand;
					op2 = Expression.Constant(convertedValue, op1conv.Operand.Type);
					return true;
				}
			}

			return false;
		}

		#endregion

		#region ConvertEnumConversion

		ISqlPredicate? ConvertEnumConversion(IBuildContext context, Expression left, SqlPredicate.Operator op, Expression right)
		{
			Expression value;
			Expression operand;

			if (left is MemberExpression)
			{
				operand = left;
				value   = right;
			}
			else if (left.NodeType == ExpressionType.Convert && ((UnaryExpression)left).Operand is MemberExpression)
			{
				operand = ((UnaryExpression)left).Operand;
				value   = right;
			}
			else if (right is MemberExpression)
			{
				operand = right;
				value   = left;
			}
			else if (right.NodeType == ExpressionType.Convert && ((UnaryExpression)right).Operand is MemberExpression)
			{
				operand = ((UnaryExpression)right).Operand;
				value   = left;
			}
			else if (left.NodeType == ExpressionType.Convert)
			{
				operand = ((UnaryExpression)left).Operand;
				value   = right;
			}
			else
			{
				operand = ((UnaryExpression)right).Operand;
				value = left;
			}

			var type = operand.Type;

			if (!type.ToNullableUnderlying().IsEnum)
				return null;

			var dic = new Dictionary<object, object?>();

			var mapValues = MappingSchema.GetMapValues(type);

			if (mapValues != null)
				foreach (var mv in mapValues)
					if (!dic.ContainsKey(mv.OrigValue))
						dic.Add(mv.OrigValue, mv.MapValues[0].Value);

			switch (value.NodeType)
			{
				case ExpressionType.Constant:
				{
					var name = Enum.GetName(type, ((ConstantExpression)value).Value!);

					// ReSharper disable ConditionIsAlwaysTrueOrFalse
					// ReSharper disable HeuristicUnreachableCode
					if (name == null)
						return null;
					// ReSharper restore HeuristicUnreachableCode
					// ReSharper restore ConditionIsAlwaysTrueOrFalse

					var origValue = Enum.Parse(type, name, false);

					if (!dic.TryGetValue(origValue, out var mapValue))
						mapValue = origValue;

					ISqlExpression l, r;

					SqlValue sqlvalue;
					var ce = MappingSchema.GetConverter(new DbDataType(type), new DbDataType(typeof(DataParameter)), false);

					if (ce != null)
					{
						sqlvalue = new SqlValue(ce.ConvertValueToParameter(origValue).Value!);
					}
					else
					{
						sqlvalue = MappingSchema.GetSqlValue(type, mapValue);
					}

					if (left.NodeType == ExpressionType.Convert)
					{
						l = ConvertToSql(context, operand);
						r = sqlvalue;
					}
					else
					{
						r = ConvertToSql(context, operand);
						l = sqlvalue;
					}

					return new SqlPredicate.ExprExpr(l, op, r, true);
				}

				case ExpressionType.Convert:
				{
					value = ((UnaryExpression)value).Operand;

					var cd = SuggestColumnDescriptor(context, operand, value, ProjectFlags.SQL);

					var l = ConvertToSql(context, operand, columnDescriptor: cd);
					var r = ConvertToSql(context, value, columnDescriptor: cd);

					return new SqlPredicate.ExprExpr(l, op, r, true);
				}
			}

			return null;
		}

		#endregion

		#region ConvertObjectNullComparison

		ISqlPredicate? ConvertObjectNullComparison(IBuildContext? context, Expression left, Expression right, bool isEqual)
		{
			if (right.IsNullValue())
			{
				if (left.NodeType == ExpressionType.MemberAccess || left.NodeType == ExpressionType.Parameter || left is ContextRefExpression)
				{
					var ctx = GetContext(context, left);

					if (ctx != null && ctx.IsExpression(left, 0, RequestFor.Object).Result)
					{
						return new SqlPredicate.Expr(new SqlValue(!isEqual));
					}
				}
			}

			return null;
		}

		#endregion

		#region ConvertObjectComparison

		static Expression? ConstructMemberPath(MemberInfo[] memberPath, Expression ob, bool throwOnError)
		{
			Expression result = ob;
			foreach (var memberInfo in memberPath)
			{
				if (memberInfo.DeclaringType!.IsAssignableFrom(result.Type))
				{
					result = Expression.MakeMemberAccess(result, memberInfo);
				}
			}

			if (ReferenceEquals(result, ob) && throwOnError)
				throw new LinqToDBException($"Type {result.Type.Name} does not have member {memberPath.Last().Name}.");

			return result;
		}

		#endregion

		#region Parameters

		public static DbDataType GetMemberDataType(MappingSchema mappingSchema, MemberInfo member)
		{
			var typeResult = new DbDataType(member.GetMemberType());

			var dta = mappingSchema.GetAttribute<DataTypeAttribute>(member.ReflectedType!, member);
			var ca  = mappingSchema.GetAttribute<ColumnAttribute>  (member.ReflectedType!, member);

			var dataType = ca?.DataType ?? dta?.DataType;

			if (dataType != null)
				typeResult = typeResult.WithDataType(dataType.Value);

			var dbType = ca?.DbType ?? dta?.DbType;
			if (dbType != null)
				typeResult = typeResult.WithDbType(dbType);

			if (ca != null && ca.HasLength())
				typeResult = typeResult.WithLength(ca.Length);

			return typeResult;
		}

		private class GetDataTypeContext
		{
			public GetDataTypeContext(DbDataType baseType)
			{
				DataType   = baseType.DataType;
				DbType     = baseType.DbType;
				Length     = baseType.Length;
				Precision  = baseType.Precision;
				Scale      = baseType.Scale;
			}

			public DataType DataType;
			public string?  DbType;
			public int?     Length;
			public int?     Precision;
			public int?     Scale;
		}

		static DbDataType GetDataType(ISqlExpression expr, DbDataType baseType)
		{
			var ctx = new GetDataTypeContext(baseType);

			expr.Find(ctx, static (context, e) =>
			{
				switch (e.ElementType)
				{
					case QueryElementType.SqlField:
						{
							var fld = (SqlField)e;
							context.DataType     = fld.Type.DataType;
							context.DbType       = fld.Type.DbType;
							context.Length       = fld.Type.Length;
							context.Precision    = fld.Type.Precision;
							context.Scale        = fld.Type.Scale;
							return true;
						}
					case QueryElementType.SqlParameter:
						context.DataType     = ((SqlParameter)e).Type.DataType;
						context.DbType       = ((SqlParameter)e).Type.DbType;
						context.Length       = ((SqlParameter)e).Type.Length;
						context.Precision    = ((SqlParameter)e).Type.Precision;
						context.Scale        = ((SqlParameter)e).Type.Scale;
						return true;
					case QueryElementType.SqlDataType:
						context.DataType     = ((SqlDataType)e).Type.DataType;
						context.DbType       = ((SqlDataType)e).Type.DbType;
						context.Length       = ((SqlDataType)e).Type.Length;
						context.Precision    = ((SqlDataType)e).Type.Precision;
						context.Scale        = ((SqlDataType)e).Type.Scale;
						return true;
					case QueryElementType.SqlValue:
						context.DataType     = ((SqlValue)e).ValueType.DataType;
						context.DbType       = ((SqlValue)e).ValueType.DbType;
						context.Length      = ((SqlValue)e).ValueType.Length;
						context.Precision    = ((SqlValue)e).ValueType.Precision;
						context.Scale        = ((SqlValue)e).ValueType.Scale;
						return true;
					default:
						if (e is ISqlExpression expr)
						{
							var type = expr.GetExpressionType();
							context.DataType  = type.DataType;
							context.DbType    = type.DbType;
							context.Length    = type.Length;
							context.Precision = type.Precision;
							context.Scale     = type.Scale;
							return true;
						}
						return false;
				}
			});

			return new DbDataType(
				baseType.SystemType,
				ctx.DataType == DataType.Undefined ? baseType.DataType : ctx.DataType,
				string.IsNullOrEmpty(ctx.DbType)   ? baseType.DbType   : ctx.DbType,
				ctx.Length     ?? baseType.Length,
				ctx.Precision  ?? baseType.Precision,
				ctx.Scale      ?? baseType.Scale
			);
		}

		#endregion

		#region ConvertInPredicate

		private ISqlPredicate ConvertInPredicate(IBuildContext context, MethodCallExpression expression)
		{
			var e        = expression;
			var argIndex = e.Object != null ? 0 : 1;
			var arr      = e.Object ?? e.Arguments[0];
			var arg      = e.Arguments[argIndex];

			ISqlExpression? expr = null;

			if (expr == null)
			{
				var sql = BuildSqlExpression(new Dictionary<Expression, Expression>(), context, arg, ProjectFlags.SQL | ProjectFlags.Keys, null);

				var placeholders = CollectDistinctPlaceholders(sql);

				if (placeholders.Count == 1)
					expr = placeholders[0].Sql;
				else
			{
					var objParam = Expression.Parameter(typeof(object));

					var getters = new SqlGetValue[placeholders.Count];
					for (int i = 0; i < getters.Length; i++)
			{
						var placeholder = placeholders[i];

						var cd = QueryHelper.GetColumnDescriptor(placeholder.Sql);

						if (cd != null)
						{
							getters[i] = new SqlGetValue(placeholder.Sql, placeholder.Type, cd, null);
						}
				else
						{
							var body = placeholder.Path.Replace(arg, Expression.Convert(objParam, arg.Type));
							body = Expression.Convert(body, typeof(object));

							var lambda = Expression.Lambda<Func<object, object>>(body, objParam);

							getters[i] = new SqlGetValue(placeholder.Sql, placeholder.Type, null, lambda.Compile());
						}
					}

					expr = new SqlObjectExpression(MappingSchema, getters);
				}
			}

			var columnDescriptor = QueryHelper.GetColumnDescriptor(expr);

			switch (arr.NodeType)
			{
				case ExpressionType.NewArrayInit :
					{
						var newArr = (NewArrayExpression)arr;

						if (newArr.Expressions.Count == 0)
							return new SqlPredicate.Expr(new SqlValue(false));

						var exprs  = new ISqlExpression[newArr.Expressions.Count];

						for (var i = 0; i < newArr.Expressions.Count; i++)
							exprs[i] = ConvertToSql(context, newArr.Expressions[i], columnDescriptor: columnDescriptor);

						return new SqlPredicate.InList(expr, Configuration.Linq.CompareNullsAsValues ? false : null, false, exprs);
					}

				default :

					if (CanBeCompiled(arr))
					{
						var p = ParametersContext.BuildParameter(arr, columnDescriptor, false, ParametersContext.BuildParameterType.InPredicate).SqlParameter;
						p.IsQueryParameter = false;
						return new SqlPredicate.InList(expr, Configuration.Linq.CompareNullsAsValues ? false : null, false, p);
					}

					break;
			}

			throw new LinqException("'{0}' cannot be converted to SQL.", expression);
		}

		#endregion

		#region ColumnDescriptor Helpers

		public ColumnDescriptor? SuggestColumnDescriptor(IBuildContext context, Expression expr, ProjectFlags flags)
		{
			expr = expr.Unwrap();
			if (TryConvertToSql(context, flags | ProjectFlags.Test, expr, null, out var sqlExpr, out _))
			{
				var descriptor = QueryHelper.GetColumnDescriptor(sqlExpr);
				if (descriptor != null)
				{
					return descriptor;
				}
			}

			return null;
		}

		public ColumnDescriptor? SuggestColumnDescriptor(IBuildContext context, Expression expr1, Expression expr2,
			ProjectFlags flags)
		{
			return SuggestColumnDescriptor(context, expr1, flags) ?? SuggestColumnDescriptor(context, expr2, flags);
		}

		public ColumnDescriptor? SuggestColumnDescriptor(IBuildContext context, ReadOnlyCollection<Expression> expressions, ProjectFlags flags)
		{
			foreach (var expr in expressions)
			{
				var descriptor = SuggestColumnDescriptor(context, expr, flags);
				if (descriptor != null)
					return descriptor;
			}

			return null;
		}

		#endregion

		#region LIKE predicate

		ISqlPredicate CreateStringPredicate(IBuildContext? context, MethodCallExpression expression, SqlPredicate.SearchString.SearchKind kind, ISqlExpression caseSensitive, ProjectFlags flags)
		{
			var e = expression;

			var descriptor = SuggestColumnDescriptor(context, e.Object, e.Arguments[0], flags);

			var o = ConvertToSql(context, e.Object,       unwrap: false, columnDescriptor: descriptor);
			var a = ConvertToSql(context, e.Arguments[0], unwrap: false, columnDescriptor: descriptor);

			return new SqlPredicate.SearchString(o, false, a, kind, caseSensitive);
		}

		ISqlPredicate ConvertLikePredicate(IBuildContext context, MethodCallExpression expression, ProjectFlags flags)
		{
			var e  = expression;

			var descriptor = SuggestColumnDescriptor(context, e.Arguments, flags);

			var a1 = ConvertToSql(context, e.Arguments[0], unwrap: false, columnDescriptor: descriptor);
			var a2 = ConvertToSql(context, e.Arguments[1], unwrap: false, columnDescriptor: descriptor);

			ISqlExpression? a3 = null;

			if (e.Arguments.Count == 3)
				a3 = ConvertToSql(context, e.Arguments[2], unwrap: false, columnDescriptor: descriptor);

			return new SqlPredicate.Like(a1, false, a2, a3);
		}

		#endregion

		#region MakeIsPredicate

		public ISqlPredicate MakeIsPredicate(TableBuilder.TableContext table, Type typeOperand)
		{
			if (typeOperand == table.ObjectType)
			{
				var all = true;
				foreach (var m in table.InheritanceMapping)
				{
					if (m.Type == typeOperand)
					{
						all = false;
						break;
					}
				}

				if (all)
					return new SqlPredicate.Expr(new SqlValue(true));
			}

			return MakeIsPredicate(table, table, table.InheritanceMapping, typeOperand, static (table, name) => table.SqlTable[name] ?? throw new LinqException($"Field {name} not found in table {table.SqlTable}"));
		}

		public ISqlPredicate MakeIsPredicate<TContext>(
			TContext                              getSqlContext,
			IBuildContext                         context,
			List<InheritanceMapping>              inheritanceMapping,
			Type                                  toType,
			Func<TContext,string, ISqlExpression> getSql)
		{
			var mapping = new List<InheritanceMapping>(inheritanceMapping.Count);
			foreach (var m in inheritanceMapping)
				if (m.Type == toType && !m.IsDefault)
					mapping.Add(m);

			switch (mapping.Count)
			{
				case 0 :
					{
						var cond = new SqlSearchCondition();

						var found = false;
						foreach (var m in inheritanceMapping)
						{
							if (m.Type == toType)
							{
								found = true;
								break;
							}
						}

						if (found)
						{
							foreach (var m in inheritanceMapping.Where(static m => !m.IsDefault))
							{
								cond.Conditions.Add(
									new SqlCondition(
										false,
											new SqlPredicate.ExprExpr(
												getSql(getSqlContext, m.DiscriminatorName),
												SqlPredicate.Operator.NotEqual,
												MappingSchema.GetSqlValue(m.Discriminator.MemberType, m.Code), Configuration.Linq.CompareNullsAsValues ? true : null)));
							}
						}
						else
						{
							foreach (var m in inheritanceMapping)
							{
								if (toType.IsSameOrParentOf(m.Type))
								{
									cond.Conditions.Add(
										new SqlCondition(
											false,
												new SqlPredicate.ExprExpr(
													getSql(getSqlContext, m.DiscriminatorName),
													SqlPredicate.Operator.Equal,
													MappingSchema.GetSqlValue(m.Discriminator.MemberType, m.Code), Configuration.Linq.CompareNullsAsValues ? true : null),
											true));
								}
							}
						}

						return cond;
					}

				case 1 :
					return new SqlPredicate.ExprExpr(
							getSql(getSqlContext, mapping[0].DiscriminatorName),
							SqlPredicate.Operator.Equal,
							MappingSchema.GetSqlValue(mapping[0].Discriminator.MemberType, mapping[0].Code), Configuration.Linq.CompareNullsAsValues ? true : null);

				default:
					{
						var cond = new SqlSearchCondition();

						foreach (var m in mapping)
						{
							cond.Conditions.Add(
								new SqlCondition(
									false,
										new SqlPredicate.ExprExpr(
											getSql(getSqlContext, m.DiscriminatorName),
											SqlPredicate.Operator.Equal,
											MappingSchema.GetSqlValue(m.Discriminator.MemberType, m.Code), Configuration.Linq.CompareNullsAsValues ? true : null),
									true));
						}

						return cond;
					}
			}
		}

		ISqlPredicate MakeIsPredicate(IBuildContext context, TypeBinaryExpression expression, ProjectFlags flags)
		{
			var typeOperand = expression.TypeOperand;
			var table       = new TableBuilder.TableContext(this, new BuildInfo((IBuildContext?)null, ExpressionInstances.UntypedNull, new SelectQuery()), typeOperand);

			if (typeOperand == table.ObjectType)
			{
				var all = true;
				foreach (var m in table.InheritanceMapping)
				{
					if (m.Type == typeOperand)
					{
						all = false;
						break;
					}
				}

				if (all)
					return new SqlPredicate.Expr(new SqlValue(true));
			}

			var mapping = new List<(InheritanceMapping m, int i)>(table.InheritanceMapping.Count);

			for (var i = 0; i < table.InheritanceMapping.Count; i++)
			{
				var m = table.InheritanceMapping[i];
				if (typeOperand.IsAssignableFrom(m.Type) && !m.IsDefault)
					mapping.Add((m, i));
			}

			var isEqual = true;

			if (mapping.Count == 0)
			{
				for (var i = 0; i < table.InheritanceMapping.Count; i++)
				{
					var m = table.InheritanceMapping[i];
					if (!m.IsDefault)
						mapping.Add((m, i));
				}

				isEqual = false;
			}

			Expression? expr = null;

			foreach (var m in mapping)
			{
				var field = table.SqlTable[table.InheritanceMapping[m.i].DiscriminatorName] ?? throw new LinqException($"Field {table.InheritanceMapping[m.i].DiscriminatorName} not found in table {table.SqlTable}");
				var ttype = field.ColumnDescriptor.MemberAccessor.TypeAccessor.Type;
				var obj   = expression.Expression;

				if (obj.Type != ttype)
					obj = Expression.Convert(expression.Expression, ttype);

				var left = ExpressionHelper.PropertyOrField(obj, field.Name);
				var code = m.m.Code;

				if (code == null)
					code = left.Type.GetDefaultValue();
				else if (left.Type != code.GetType())
					code = Converter.ChangeType(code, left.Type, MappingSchema);

				Expression right = Expression.Constant(code, left.Type);

				var e = isEqual ? Expression.Equal(left, right) : Expression.NotEqual(left, right);

				if (!isEqual)
					expr = expr != null ? Expression.AndAlso(expr, e) : e;
				else
					expr = expr != null ? Expression.OrElse(expr, e) : e;
			}

			return ConvertPredicate(context, expr!, flags);
		}

		#endregion

		#endregion

		#region Search Condition Builder

		internal bool BuildSearchCondition(IBuildContext? context, Expression expression, ProjectFlags flags, List<SqlCondition> conditions)
		{
			//expression = GetRemoveNullPropagationTransformer(true).Transform(expression);

			switch (expression.NodeType)
			{
				case ExpressionType.And     :
				case ExpressionType.AndAlso :
					{
						var e = (BinaryExpression)expression;

						BuildSearchCondition(context, e.Left, flags,  conditions);
						BuildSearchCondition(context, e.Right, flags, conditions);

						break;
					}

				case ExpressionType.Extension :
					{
						break;
					}

				case ExpressionType.Or     :
				case ExpressionType.OrElse :
					{
						var e           = (BinaryExpression)expression;
						var orCondition = new SqlSearchCondition();

						BuildSearchCondition(context, e.Left, flags,  orCondition.Conditions);
						orCondition.Conditions[orCondition.Conditions.Count - 1].IsOr = true;
						BuildSearchCondition(context, e.Right, flags, orCondition.Conditions);

						conditions.Add(new SqlCondition(false, orCondition));

						break;
					}

				case ExpressionType.Not    :
					{
						var e            = (UnaryExpression)expression;
						var notCondition = new SqlSearchCondition();

						BuildSearchCondition(context, e.Operand, flags, notCondition.Conditions);

						conditions.Add(new SqlCondition(true, notCondition));

						break;
					}

				default                    :
					var predicate = ConvertPredicate(context, expression, flags);

					if (predicate == null)
						return false;

					conditions.Add(new SqlCondition(false, predicate));

					break;
			}

			return true;
		}


		static bool NeedNullCheck(ISqlExpression expr)
		{
			if (!expr.CanBeNull)
				return false;

			if (null != expr.Find(QueryElementType.SelectClause))
				return false;
			return true;
		}

		#endregion

		#region CanBeTranslatedToSql

		private class CanBeTranslatedToSqlContext
		{
			public CanBeTranslatedToSqlContext(ExpressionBuilder builder, IBuildContext buildContext, bool canBeCompiled)
			{
				Builder       = builder;
				BuildContext  = buildContext;
				CanBeCompiled = canBeCompiled;
			}

			public readonly ExpressionBuilder Builder;
			public readonly IBuildContext     BuildContext;
			public readonly bool              CanBeCompiled;

			public List<Expression>? IgnoredMembers;
		}

		bool CanBeTranslatedToSql(IBuildContext context, Expression expr, bool canBeCompiled)
		{
			var ctx = new CanBeTranslatedToSqlContext(this, context, canBeCompiled);

			return null == expr.Find(ctx, static (context, pi) =>
			{
				if (context.IgnoredMembers != null)
				{
					if (pi != context.IgnoredMembers[context.IgnoredMembers.Count - 1])
						throw new InvalidOperationException();

					if (context.IgnoredMembers.Count == 1)
						context.IgnoredMembers = null;
					else
						context.IgnoredMembers.RemoveAt(context.IgnoredMembers.Count - 1);

					return false;
				}

				switch (pi.NodeType)
				{
					case ExpressionType.MemberAccess :
						{
							var ma   = (MemberExpression)pi;
							var attr = ma.Member.GetExpressionAttribute(context.Builder.MappingSchema);

							if (attr == null && !ma.Member.IsNullableValueMember())
							{
								if (context.CanBeCompiled)
								{
									var ctx = context.Builder.GetContext(context.BuildContext, pi);

									if (ctx == null)
										return !context.Builder.CanBeCompiled(pi);

									if (ctx.IsExpression(pi, 0, RequestFor.Object).Result)
										return !context.Builder.CanBeCompiled(pi);

									context.IgnoredMembers = ma.Expression.GetMembers();
								}
							}

							break;
						}

					case ExpressionType.Parameter    :
						{
							var ctx = context.Builder.GetContext(context.BuildContext, pi);

							if (ctx == null)
								if (context.CanBeCompiled)
									return !context.Builder.CanBeCompiled(pi);

							break;
						}

					case ExpressionType.Extension    :
						{
							var ctx = context.Builder.GetContext(context.BuildContext, pi);

							if (ctx == null)
								if (context.CanBeCompiled)
									return !context.Builder.CanBeCompiled(pi);

							break;
						}

					case ExpressionType.Call         :
						{
							var e = (MethodCallExpression)pi;

							if (e.Method.DeclaringType != typeof(Enumerable))
							{
								var attr = e.Method.GetExpressionAttribute(context.Builder.MappingSchema);

								if (attr == null && context.CanBeCompiled)
									return !context.Builder.CanBeCompiled(pi);
							}

							break;
						}

					case ExpressionType.TypeIs       : return context.CanBeCompiled;
					case ExpressionType.TypeAs       :
					case ExpressionType.New          : return true;

					case ExpressionType.NotEqual     :
					case ExpressionType.Equal        :
						{
							var e = (BinaryExpression)pi;

							Expression? obj = null;

							if (e.Left.IsNullValue())
								obj = e.Right;
							else if (e.Right.IsNullValue())
								obj = e.Left;

							if (obj != null)
							{
								var ctx = context.Builder.GetContext(context.BuildContext, obj);

								if (ctx != null)
								{
									if (ctx.IsExpression(obj, 0, RequestFor.Table).      Result ||
										ctx.IsExpression(obj, 0, RequestFor.Association).Result)
									{
										context.IgnoredMembers = obj.GetMembers();
									}
								}
							}

							break;
						}

					case ExpressionType.Conditional:
						{
							var cond = (ConditionalExpression)pi;
							if (!cond.Type.IsScalar())
								return true;
							break;
						}
				}

				return false;
			});
		}

		#endregion

		#region Helpers

		public IBuildContext? GetContext(IBuildContext? current, Expression? expression)
		{
			var root = GetRootObject(expression);
			root = root.Unwrap();

			if (root is ContextRefExpression refExpression)
			{
				return refExpression.BuildContext;
			}

			for (; current != null; current = current.Parent)
				if (current.IsExpression(root, 0, RequestFor.Root).Result)
					return current;

			return null;
		}

		bool IsNullConstant(Expression expr)
		{
			// TODO: is it correct to return true for DefaultValueExpression for non-reference type or when default value
			// set to non-null value?
			return expr.IsNullValue()
				|| expr is DefaultValueExpression;
		}

		private TransformVisitor<ExpressionBuilder>? _removeNullPropagationTransformer;
		private TransformVisitor<ExpressionBuilder>? _removeNullPropagationTransformerForSearch;
		
		[MethodImpl(MethodImplOptions.AggressiveInlining)]
		private TransformVisitor<ExpressionBuilder> GetRemoveNullPropagationTransformer(bool forSearch)
		{
			if (forSearch)
				return _removeNullPropagationTransformerForSearch ??= TransformVisitor<ExpressionBuilder>.Create(this, static (ctx, e) => ctx.RemoveNullPropagation(e, true));
			else
				return _removeNullPropagationTransformer ??= TransformVisitor<ExpressionBuilder>.Create(this, static (ctx, e) => ctx.RemoveNullPropagation(e, false));
		}

		Expression RemoveNullPropagation(Expression expr, bool forSearch)
		{
			bool IsAcceptableType(Type type)
		{
				if (!forSearch)
					return type.IsNullableType();

				if (type != typeof(string) && typeof(IEnumerable<>).IsSameOrParentOf(type))
					return true;

				if (!MappingSchema.IsScalarType(type))
					return true;

				return false;
			}

			// Do not modify parameters
			//
			if (CanBeCompiled(expr))
				return expr;

			switch (expr.NodeType)
			{
				case ExpressionType.Conditional:
					var conditional = (ConditionalExpression)expr;
					if (conditional.Test.NodeType == ExpressionType.NotEqual)
					{
						var binary    = (BinaryExpression)conditional.Test;
						var nullRight = IsNullConstant(binary.Right);
						var nullLeft  = IsNullConstant(binary.Left);
						if (nullRight || nullLeft)
						{
							if (nullRight && nullLeft)
							{
								return GetRemoveNullPropagationTransformer(forSearch).Transform(conditional.IfFalse);
							}
							else if (IsNullConstant(conditional.IfFalse)
								&& ((nullRight && IsAcceptableType(binary.Left.Type) ||
									(nullLeft  && IsAcceptableType(binary.Right.Type)))))
							{
								return GetRemoveNullPropagationTransformer(forSearch).Transform(conditional.IfTrue);
							}
						}
					}
					else if (conditional.Test.NodeType == ExpressionType.Equal)
					{
						var binary    = (BinaryExpression)conditional.Test;
						var nullRight = IsNullConstant(binary.Right);
						var nullLeft  = IsNullConstant(binary.Left);
						if (nullRight || nullLeft)
						{
							if (nullRight && nullLeft)
							{
								return GetRemoveNullPropagationTransformer(forSearch).Transform(conditional.IfTrue);
							}
							else if (IsNullConstant(conditional.IfTrue)
							         && ((nullRight && IsAcceptableType(binary.Left.Type) ||
							              (nullLeft && IsAcceptableType(binary.Right.Type)))))
							{
								return GetRemoveNullPropagationTransformer(forSearch).Transform(conditional.IfFalse);
							}
						}
					}
					break;
			}

			return expr;
		}

		public bool ProcessProjection(Dictionary<MemberInfo,Expression> members, Expression expression)
		{
			void CollectParameters(Type forType, MethodBase method, ReadOnlyCollection<Expression> arguments)
			{
				var pms = method.GetParameters();

				var typeMembers = TypeAccessor.GetAccessor(forType).Members;

				for (var i = 0; i < pms.Length; i++)
				{
					var param = pms[i];
					MemberAccessor? foundMember = null;
					foreach (var tm in typeMembers)
					{
						if (tm.Name == param.Name)
						{
							foundMember = tm;
							break;
						}
					}

					if (foundMember == null)
					{
						foreach (var tm in typeMembers)
						{
							if (tm.Name.Equals(param.Name, StringComparison.OrdinalIgnoreCase))
							{
								foundMember = tm;
								break;
							}
						}
					}

					if (foundMember == null)
						continue;

					if (members.ContainsKey(foundMember.MemberInfo))
						continue;

					var converted = arguments[i];

					members.Add(foundMember.MemberInfo, converted);
				}
			}

			expression = GetRemoveNullPropagationTransformer(false).Transform(expression);

			switch (expression.NodeType)
			{
				// new { ... }
				//
				case ExpressionType.New        :
					{
						var expr = (NewExpression)expression;

						if (expr.Members != null)
						{
							for (var i = 0; i < expr.Members.Count; i++)
							{
								var member = expr.Members[i];

								var converted = expr.Arguments[i];
								members.Add(member, converted);

								if (member is MethodInfo info)
									members.Add(info.GetPropertyInfo(), converted);
							}
						}

						var isScalar = MappingSchema.IsScalarType(expr.Type);
						if (!isScalar)
							CollectParameters(expr.Type, expr.Constructor!, expr.Arguments);

						return members.Count > 0 || !isScalar;
					}

				// new MyObject { ... }
				//
				case ExpressionType.MemberInit :
					{
						var expr        = (MemberInitExpression)expression;
						var typeMembers = TypeAccessor.GetAccessor(expr.Type).Members;

						var dic  = typeMembers
							.Select(static (m,i) => new { m, i })
							.ToDictionary(static _ => _.m.MemberInfo.Name, static _ => _.i);

						var assignments = new List<(MemberAssignment ma, int order)>();
						foreach (var ma in expr.Bindings.Cast<MemberAssignment>())
							assignments.Add((ma, dic.ContainsKey(ma.Member.Name) ? dic[ma.Member.Name] : 1000000));

						foreach (var (binding, _) in assignments.OrderBy(static a => a.order))
						{
							var converted = binding.Expression;
							members.Add(binding.Member, converted);

							if (binding.Member is MethodInfo info)
								members.Add(info.GetPropertyInfo(), converted);
						}

						return true;
					}

				case ExpressionType.Call:
					{
						var mc = (MethodCallExpression)expression;

						// process fabric methods

						if (!MappingSchema.IsScalarType(mc.Type))
							CollectParameters(mc.Type, mc.Method, mc.Arguments);

						return members.Count > 0;
					}

				case ExpressionType.NewArrayInit:
				case ExpressionType.ListInit:
					{
						return true;
					}
				// .Select(p => everything else)
				//
				default                        :
					return false;
			}
		}

		public void ReplaceParent(IBuildContext oldParent, IBuildContext? newParent)
		{
			foreach (var context in Contexts)
				if (context != newParent)
					if (context.Parent == oldParent)
						if (newParent != null && newParent.Parent != context)
							context.Parent = newParent;
		}

		public static void EnsureAggregateColumns(IBuildContext context, SelectQuery query)
		{
			/*if (query.Select.Columns.Count == 0)
			{
				var sql = context.ConvertToSql(null, 0, ConvertFlags.All);
				if (sql.Length > 0)
				{
					// Handling case when all columns are aggregates, it cause query to produce only single record and we have to include at least one aggregation in Select statement.
					//
					var allAggregate = sql.All(static s => QueryHelper.IsAggregationOrWindowFunction(s.Sql));
					if (allAggregate)
					{
						query.Select.Add(sql[0].Sql, sql[0].MemberChain.FirstOrDefault()?.Name);
					}
				}
			}*/
		}


		#endregion

		#region CTE

		List<Tuple<Expression, Tuple<CteClause, IBuildContext?>>>? _ctes;
		Dictionary<IQueryable, Expression>?                        _ctesObjectMapping;

		public Tuple<CteClause, IBuildContext?, Expression> RegisterCte(IQueryable? queryable, Expression? cteExpression, Func<CteClause> buildFunc)
		{
			if (cteExpression != null && queryable != null && (_ctesObjectMapping == null || !_ctesObjectMapping.ContainsKey(queryable)))
			{
				_ctesObjectMapping ??= new Dictionary<IQueryable, Expression>();

				_ctesObjectMapping.Add(queryable, cteExpression);
			}

			if (cteExpression == null)
			{
				if (_ctesObjectMapping == null)
					throw new InvalidOperationException();
				cteExpression = _ctesObjectMapping[queryable!];
			}

			var value = FindRegisteredCteByExpression(cteExpression, out _);

			if (value == null)
			{
				var cte = buildFunc();
				value = Tuple.Create<CteClause, IBuildContext?>(cte, null);

				_ctes ??= new List<Tuple<Expression, Tuple<CteClause, IBuildContext?>>>();
				_ctes.Add(Tuple.Create(cteExpression, value));
			}

			return Tuple.Create(value.Item1, value.Item2, cteExpression);
		}

		Tuple<CteClause, IBuildContext?>? FindRegisteredCteByExpression(Expression cteExpression, out int? idx)
		{
			if (_ctes != null)
			{
				for (var index = 0; index < _ctes.Count; index++)
				{
					var tuple = _ctes[index];
					if (tuple.Item1.EqualsTo(cteExpression, OptimizationContext.GetSimpleEqualsToContext(false)))
					{
						idx = index;
						return tuple.Item2;
					}
				}
			}

			idx = null;
			return null;
		}


		public Tuple<CteClause, IBuildContext?> BuildCte(Expression cteExpression, Func<CteClause?, Tuple<CteClause, IBuildContext?>> buildFunc)
		{
			var value = FindRegisteredCteByExpression(cteExpression, out var idx);
			if (value?.Item2 != null)
				return value;

			value = buildFunc(value?.Item1);

			if (idx != null)
			{
				_ctes!.RemoveAt(idx.Value);
			}
			else
			{
				_ctes ??= new List<Tuple<Expression, Tuple<CteClause, IBuildContext?>>>();
			}

			_ctes.Add(Tuple.Create(cteExpression, value));

			return value;
		}

		public IBuildContext? GetCteContext(Expression cteExpression)
		{
			return FindRegisteredCteByExpression(cteExpression, out _)?.Item2;
		}

		#endregion

		#region Eager Loading

		public static readonly ParameterExpression PreambleParam =
			Expression.Parameter(typeof(object[]), "preamble");

		public int RegisterPreamble<T>(
			object? data,
			Func<object?, IDataContext, Expression, object?[]?, T> func,
			Func<object?, IDataContext, Expression, object?[]?, CancellationToken, Task<T>> funcAsync
			)
		{
			throw new NotImplementedException();

			/*_preambles ??= new();
			_preambles.Add(
				Tuple.Create<object?,
					Func<object?, IDataContext, Expression, object?[]?, object?>,
					Func<object?, IDataContext, Expression, object?[]?, CancellationToken, Task<object?>>
				>
				(
					data,
					(d, dc, e, ps) => func(d, dc, e, ps),
					async (d, dc, e, ps, ct) => await funcAsync(d, dc, e, ps, ct).ConfigureAwait(Configuration.ContinueOnCapturedContext))
				);
			return _preambles.Count - 1;*/
		}

		#endregion

		#region Query Filter

		private Stack<Type[]>? _disabledFilters;

		public void PushDisabledQueryFilters(Type[] disabledFilters)
		{
			_disabledFilters ??= new Stack<Type[]>();
			_disabledFilters.Push(disabledFilters);
		}

		public bool IsFilterDisabled(Type entityType)
		{
			if (_disabledFilters == null || _disabledFilters.Count == 0)
				return false;
			var filter = _disabledFilters.Peek();
			if (filter.Length == 0)
				return true;
			return Array.IndexOf(filter, entityType) >= 0;
		}

		public void PopDisabledFilter()
		{
			if (_disabledFilters == null)
				throw new InvalidOperationException();

			_ = _disabledFilters.Pop();
		}

		#endregion

		#region Query Hint Stack

		List<SqlQueryExtension>? _sqlQueryExtensionStack;

		public void PushSqlQueryExtension(SqlQueryExtension extension)
		{
			(_sqlQueryExtensionStack ??= new()).Add(extension);
		}

		public void PopSqlQueryExtension(SqlQueryExtension extension)
		{
			if (_sqlQueryExtensionStack == null || _sqlQueryExtensionStack.Count > 0)
				throw new InvalidOperationException();
			_sqlQueryExtensionStack.RemoveAt(_sqlQueryExtensionStack.Count - 1);
		}

		#endregion

		#region Grouping Guard

		public bool IsGroupingGuardDisabled { get; set; }

		#endregion

		#region Projection

		public Expression Project(IBuildContext context, Expression? path, List<Expression>? nextPath, int nextIndex, ProjectFlags flags, Expression body)
		{
			MemberInfo? member = null;
			Expression? next   = null;

			if (path is MemberExpression memberExpression)
			{
				nextPath ??= new();
				nextPath.Add(memberExpression);

				if (memberExpression.Expression is MemberExpression me)
				{
					// going deeper
					return Project(context, me, nextPath, nextPath.Count - 1, flags, body);
				}

				// make path projection
				return Project(context, null, nextPath, nextPath.Count - 1, flags, body);
			}

			if (path is SqlGenericParamAccessExpression accessExpression)
			{
				nextPath ??= new();
				nextPath.Add(accessExpression);

				if (accessExpression.Constructor is SqlGenericParamAccessExpression ae)
				{
					// going deeper
					return Project(context, ae, nextPath, nextPath.Count - 1, flags, body);
				}

				// make path projection
				return Project(context, null, nextPath, nextPath.Count - 1, flags, body);
			}

			if (path == null)
			{
				if (nextPath == null || nextIndex < 0)
				{
					if (body == null)
						throw new InvalidOperationException();

					return body;
				}

				next = nextPath[nextIndex];

				if (next is MemberExpression me)
				{
					member = me.Member;
				}
				else if (next is SqlGenericParamAccessExpression)
				{
					// nothing to do right now
				}
				else
				{
					throw new NotImplementedException();
				}
			}

			if (flags.HasFlag(ProjectFlags.SQL))
			{
				body = RemoveNullPropagation(body, true);
			}

			switch (body.NodeType)
			{
				case ExpressionType.Extension:
				{
					if (body is SqlPlaceholderExpression placeholder)
					{
						return placeholder;
					}

					if (member != null)
					{
						if (body is ContextRefExpression contextRef)
						{
							var ma      = Expression.MakeMemberAccess(contextRef, member);
							var newPath = nextPath![0].Replace(next!, ma);

							return newPath;
							//return context.Builder.MakeExpression(newPath, flags);
						}

						if (body is SqlGenericConstructorExpression genericConstructor)
						{
							Expression? bodyExpresion = null;
							for (int i = 0; i < genericConstructor.Assignments.Count; i++)
							{
								var assignment = genericConstructor.Assignments[i];
								if (MemberInfoEqualityComparer.Default.Equals(assignment.MemberInfo, member))
								{
									bodyExpresion = assignment.Expression;
									break;
								}
							}

							if (bodyExpresion == null)
							{
								for (int i = 0; i < genericConstructor.Parameters.Count; i++)
								{
									var parameter = genericConstructor.Parameters[i];
									if (MemberInfoEqualityComparer.Default.Equals(parameter.MemberInfo, member))
									{
										bodyExpresion = parameter.Expression;
										break;
									}
								}
							}

							if (bodyExpresion == null)
							{
								// search in base class
								for (int i = 0; i < genericConstructor.Assignments.Count; i++)
								{
									var assignment = genericConstructor.Assignments[i];
									if (assignment.MemberInfo.ReflectedType != member.ReflectedType && assignment.MemberInfo.Name == member.Name)
									{
										var mi = assignment.MemberInfo.ReflectedType.GetMemberEx(member);
										if (mi != null && MemberInfoEqualityComparer.Default.Equals(assignment.MemberInfo, mi))
										{
											bodyExpresion = assignment.Expression;
											break;
										}
									}
								}
							}

							if (bodyExpresion is not null)
							{
								return Project(context, path, nextPath, nextIndex - 1, flags, bodyExpresion);
							}

							return new DefaultValueExpression(null, nextPath[0].Type);
						}
					}

					if (next is SqlGenericParamAccessExpression paramAccessExpression)
					{

						/*
						var projected = Project(context, path, nextPath, nextIndex - 1, flags,
							paramAccessExpression);

						return projected;
						*/

						if (body is SqlGenericConstructorExpression constructorExpression)
						{
							var projected = Project(context, path, nextPath, nextIndex - 1, flags,
								constructorExpression.Parameters[paramAccessExpression.ParamIndex].Expression);
							return projected;
						}

						//throw new InvalidOperationException();
					}

					return body;
				}

				case ExpressionType.MemberAccess:
				{
					var ma = (MemberExpression)body;
					if (member != null)
					{
//						var neMember = Expression.MakeMemberAccess(ma.Expression, member);


						//var newExpr = Project(context, nextPath[nextIndex], null, -1, flags, ma.Expression);

						var newMember = ((MemberExpression)nextPath[nextIndex]).Update(body);

						return Project(context, null, nextPath, nextIndex - 1, flags, newMember);

						//					return Project(context, null, nextPath, nextIndex - 1, flags, neMember);
					}

					throw new NotImplementedException();
				}

				case ExpressionType.New:
				{
					var ne = (NewExpression)body;

					if (ne.Members != null)
					{
						if (member == null)
						{
							throw new NotImplementedException();
						}

						for (var i = 0; i < ne.Members.Count; i++)
						{
							var memberLocal = ne.Members[i];

							if (MemberInfoEqualityComparer.Default.Equals(memberLocal, member))
							{
								return Project(context, path, nextPath, nextIndex - 1, flags, ne.Arguments[i]);
							}
						}
					}
					else
					{
						var parameters = ne.Constructor.GetParameters();

						for (var i = 0; i < parameters.Length; i++)
						{
							var parameter     = parameters[i];
							var memberByParam = SqlGenericConstructorExpression.FindMember(ne.Constructor.DeclaringType, parameter);

							if (memberByParam != null &&
							    MemberInfoEqualityComparer.Default.Equals(memberByParam, member))
							{
								return Project(context, path, nextPath, nextIndex - 1, flags, ne.Arguments[i]);
							}
						}
					}

					if (member == null)
						return ne;

					return new DefaultValueExpression(null, nextPath[0].Type);
				}

				case ExpressionType.MemberInit:
				{
					var mi = (MemberInitExpression)body;
					var ne = mi.NewExpression;

					if (member == null)
					{
						throw new NotImplementedException();
					}

					if (ne.Members != null)
					{

						for (var i = 0; i < ne.Members.Count; i++)
						{
							var memberLocal = ne.Members[i];

							if (MemberInfoEqualityComparer.Default.Equals(memberLocal, member))
							{
								return Project(context, path, nextPath, nextIndex - 1, flags, ne.Arguments[i]);
							}
						}
					}

					for (int index = 0; index < mi.Bindings.Count; index++)
					{
						var binding = mi.Bindings[index];
						switch (binding.BindingType)
						{
							case MemberBindingType.Assignment:
							{
								var assignment = (MemberAssignment)binding;
								if (MemberInfoEqualityComparer.Default.Equals(assignment.Member, member))
								{
									return Project(context, path, nextPath, nextIndex - 1, flags, assignment.Expression);
								}
								break;
							}	
							case MemberBindingType.MemberBinding:
							{
								var memberMemberBinding = (MemberMemberBinding)binding;
								if (MemberInfoEqualityComparer.Default.Equals(memberMemberBinding.Member, member))
								{
									return Project(context, path, nextPath, nextIndex - 1, flags,
										new SqlGenericConstructorExpression(memberMemberBinding.Member.GetMemberType(), memberMemberBinding.Bindings));
								}
								break;
							}	
							case MemberBindingType.ListBinding:
								throw new NotImplementedException();
							default:
								throw new NotImplementedException();
						}
					}

					if (member == null)
						return ne;

					return new DefaultValueExpression(null, nextPath[0].Type);

				}
				case ExpressionType.Conditional:
				{
					var cond      = (ConditionalExpression)body;
					var trueExpr  = Project(context, null, nextPath, nextIndex, flags, cond.IfTrue);
					var falseExpr = Project(context, null, nextPath, nextIndex, flags, cond.IfFalse);

					var newExpr = (Expression)Expression.Condition(cond.Test, trueExpr, falseExpr);

					return newExpr;
				}

				case ExpressionType.Constant:
				{
					var cnt = (ConstantExpression)body;
					if (cnt.Value == null)
					{
						var expr        = (path ?? next)!;

						var placeholder = CreatePlaceholder(context, new SqlValue(expr.Type, null), expr);

						return placeholder;
					}

					break;
				}

				case ExpressionType.Call:
				{
					var mc = (MethodCallExpression)body;

					if (mc.Method.IsStatic)
					{
						var parameters = mc.Method.GetParameters();

						for (var i = 0; i < parameters.Length; i++)
						{
							var parameter     = parameters[i];
							var memberByParam = SqlGenericConstructorExpression.FindMember(mc.Method.ReturnType, parameter);

							if (memberByParam != null &&
							    MemberInfoEqualityComparer.Default.Equals(memberByParam, member))
							{
								return Project(context, path, nextPath, nextIndex - 1, flags, mc.Arguments[i]);
							}
						}
					}

					if (member != null)
					{
						var ma = Expression.MakeMemberAccess(mc, member);
						return Project(context, path, nextPath, nextIndex - 1, flags, ma);
					}

					return mc;
				}
			}

			throw new NotImplementedException();
		}


		private Dictionary<SqlCacheKey, Expression> _expressionCache = new(SqlCacheKey.SqlCacheKeyComparer);
		private Dictionary<ColumnCacheKey, SqlPlaceholderExpression> _columnCache = new(ColumnCacheKey.ColumnCacheKeyComparer);

		/// <summary>
		/// Caches expressions generated by context
		/// </summary>
		/// <param name="path"></param>
		/// <param name="flags"></param>
		/// <returns></returns>
		public Expression MakeExpression(Expression path, ProjectFlags flags)
		{
			path = ExposeExpression(path);

			if (!(flags.HasFlag(ProjectFlags.Root) || flags.HasFlag(ProjectFlags.AggregationRoot) ||
			      flags.HasFlag(ProjectFlags.AssociationRoot)))
			{
				// try to find already converted to SQL
				var sqlKey = new SqlCacheKey(path, null, null, null, ProjectFlags.SQL);
				if (_cachedSql.TryGetValue(sqlKey, out var cachedSql))
				{
					return cachedSql;
				}
			}

			var key = new SqlCacheKey(path, null, null, null, flags);

			if (_expressionCache.TryGetValue(key, out var expression) && expression.Type == path.Type)
				return expression;

			expression = null;

			ContextRefExpression? rootContext = null;

			if (path is MemberExpression memberExpression)
			{
				if (memberExpression.Member.IsNullableValueMember())
				{
					var corrected = MakeExpression(memberExpression.Expression, flags);
					if (corrected.Type != path.Type)
					{
						corrected = Expression.Convert(corrected, path.Type);
					}
					return MakeExpression(corrected, flags);
				}

				//TODO: why i cannot do that without GetLevelExpression ???
				rootContext = memberExpression.GetLevelExpression(MappingSchema, 0) as ContextRefExpression;
				if (rootContext != null)
				{
					// SetOperationContext can know how to process such path without preparing

					var corrected = rootContext.BuildContext.MakeExpression(path, flags);
					if (!ReferenceEquals(corrected, path) && corrected is not DefaultValueExpression && corrected is not SqlErrorExpression)
					{
						return MakeExpression(corrected, flags);
					}
				}

				var root = MakeExpression(memberExpression.Expression, ProjectFlags.Root);

				Expression newPath;
				newPath = memberExpression.Update(root);

				path = newPath;

				if (IsAssociation(newPath))
				{
					root = MakeExpression(root, ProjectFlags.AssociationRoot);
					path = ((MemberExpression)newPath).Update(root);
					if (root is ContextRefExpression contextRef)
					{
						if (flags.HasFlag(ProjectFlags.AssociationRoot))
						{
							expression = root;
						}
						else
						{
							expression = TryCreateAssociation(path, contextRef, flags);
						}
					}
				}

				rootContext = root as ContextRefExpression;
				if (rootContext == null)
				{
					//TODO: why i cannot do that without GetLevelExpression ???
					rootContext = root.GetLevelExpression(MappingSchema, 0) as ContextRefExpression;
				}
			}
			else if (path.NodeType == ExpressionType.Convert)
			{
				var unary = (UnaryExpression)path;
				if (unary.Operand is ContextRefExpression contextRef)
				{
					expression = new ContextRefExpression(unary.Type, contextRef.BuildContext);
				}
			}
			else if (path is MethodCallExpression mc)
			{
				if (IsAssociation(mc))
				{
					if (!mc.Method.IsStatic)
						throw new NotImplementedException();

					var arguments = mc.Arguments;
					if (arguments.Count == 0)
						throw new InvalidOperationException("Association methods should have at least one parameter");

					var rootArgument = MakeExpression(arguments[0], ProjectFlags.Root);
					if (!ReferenceEquals(rootArgument, arguments[0]))
					{
						var argumentsArray = arguments.ToArray();
						argumentsArray[0] = rootArgument;

						mc = mc.Update(mc.Object, argumentsArray);
					}

					if (mc.Arguments[0] is ContextRefExpression contextRef)
					{
						expression  = TryCreateAssociation(mc, contextRef, flags);
						rootContext = expression as ContextRefExpression;
					}
				}
			}
			else if (path is ContextRefExpression contextRef)
			{
				rootContext = contextRef;
			}
			else if (path is SqlGenericParamAccessExpression paramAccessExpression)
			{
				var root = paramAccessExpression.Constructor;
				while (root is SqlGenericParamAccessExpression pa)
				{
					root = pa.Constructor;
				}

				if (root is ContextRefExpression contextRefExpression)
				{
					rootContext = contextRefExpression;
				}
			}

			if (expression == null)
			{
				if (rootContext != null)
				{
					expression = rootContext.BuildContext.MakeExpression(path, flags);
					if (expression is SqlEagerLoadExpression eager && rootContext.BuildContext != eager.ContextRef.BuildContext)
					{
						expression = new SqlEagerLoadExpression(rootContext, path, GetSequenceExpression(rootContext.BuildContext));
					}
				}	
				else
					expression = path;
			}

			if (!ReferenceEquals(expression, path))
			{
				expression = MakeExpression(expression, flags);
			}

			_expressionCache[key] = expression;

			return expression;
		}

		public SqlPlaceholderExpression MakeColumn(SelectQuery? parentQuery, SqlPlaceholderExpression sqlPlaceholder, bool asNew = false)
		{
			if (parentQuery == sqlPlaceholder.SelectQuery)
				throw new InvalidOperationException();

			var key = new ColumnCacheKey(sqlPlaceholder.Path, sqlPlaceholder.Type, sqlPlaceholder.SelectQuery, parentQuery);

			if (!asNew && _columnCache.TryGetValue(key, out var placeholder))
				return placeholder;

			var alias = sqlPlaceholder.Alias;
			if (string.IsNullOrEmpty(alias) && sqlPlaceholder.Path is MemberExpression me)
			{
				alias = me.Member.Name;
			}

			var idx = asNew
				? sqlPlaceholder.SelectQuery.Select.AddNew(sqlPlaceholder.Sql)
				: sqlPlaceholder.SelectQuery.Select.Add(sqlPlaceholder.Sql);

			var column = sqlPlaceholder.SelectQuery.Select.Columns[idx];

			if (!string.IsNullOrEmpty(alias))
			{
				column.RawAlias = alias;
			}

			placeholder = CreatePlaceholder(parentQuery, column, sqlPlaceholder.Path, sqlPlaceholder.ConvertType, alias, idx);

			_columnCache[key] = placeholder;

			/*if (parentQuery != null)
			{
				var preciseCacheKey = new SqlCacheKey(sqlPlaceholder.Path, null, null, parentQuery, ProjectFlags.SQL);
				_preciseCachedSql[preciseCacheKey] = placeholder;

				var cacheKey = new SqlCacheKey(sqlPlaceholder.Path, null, null, null, ProjectFlags.SQL);
				_cachedSql[cacheKey] =  placeholder;
			}*/

			return placeholder;
		}

		#endregion
	}
}<|MERGE_RESOLUTION|>--- conflicted
+++ resolved
@@ -1019,7 +1019,6 @@
 
 					switch (expression.NodeType)
 					{
-<<<<<<< HEAD
 						case ExpressionType.Add:
 						case ExpressionType.AddChecked: return CreatePlaceholder(context, new SqlBinaryExpression(t, l, "+", r, Precedence.Additive), expression, alias: alias);
 						case ExpressionType.And: return CreatePlaceholder(context, new SqlBinaryExpression(t, l, "&", r, Precedence.Bitwise), expression, alias: alias);
@@ -1033,21 +1032,6 @@
 						case ExpressionType.Subtract:
 						case ExpressionType.SubtractChecked: return CreatePlaceholder(context, new SqlBinaryExpression(t, l, "-", r, Precedence.Subtraction), expression, alias: alias);
 						case ExpressionType.Coalesce:
-=======
-						case ExpressionType.Add            :
-						case ExpressionType.AddChecked     : return new SqlBinaryExpression(t, l, "+", r, Precedence.Additive);
-						case ExpressionType.And            : return new SqlBinaryExpression(t, l, "&", r, Precedence.Bitwise);
-						case ExpressionType.Divide         : return new SqlBinaryExpression(t, l, "/", r, Precedence.Multiplicative);
-						case ExpressionType.ExclusiveOr    : return new SqlBinaryExpression(t, l, "^", r, Precedence.Bitwise);
-						case ExpressionType.Modulo         : return new SqlBinaryExpression(t, l, "%", r, Precedence.Multiplicative);
-						case ExpressionType.Multiply       :
-						case ExpressionType.MultiplyChecked: return new SqlBinaryExpression(t, l, "*", r, Precedence.Multiplicative);
-						case ExpressionType.Or             : return new SqlBinaryExpression(t, l, "|", r, Precedence.Bitwise);
-						case ExpressionType.Power          : return new SqlFunction(t, "Power", l, r);
-						case ExpressionType.Subtract       :
-						case ExpressionType.SubtractChecked: return new SqlBinaryExpression(t, l, "-", r, Precedence.Subtraction);
-						case ExpressionType.Coalesce       :
->>>>>>> 17c99b67
 						{
 							if (QueryHelper.UnwrapExpression(r) is SqlFunction c)
 							{
@@ -1058,19 +1042,11 @@
 									parms[0] = l;
 									c.Parameters.CopyTo(parms, 1);
 
-<<<<<<< HEAD
-									return CreatePlaceholder(context, new SqlFunction(t, "Coalesce", parms), expression, alias: alias);
+									return CreatePlaceholder(context, PseudoFunctions.MakeCoalesce(t, parms), expression, alias: alias);
 								}
 							}
 
-							return CreatePlaceholder(context, new SqlFunction(t, "Coalesce", l, r), expression, alias: alias);
-=======
-									return PseudoFunctions.MakeCoalesce(t, parms);
-								}
-							}
-
-							return PseudoFunctions.MakeCoalesce(t, l, r);
->>>>>>> 17c99b67
+							return CreatePlaceholder(context, PseudoFunctions.MakeCoalesce(t, l, r), expression, alias: alias);
 						}
 					}
 
@@ -1104,19 +1080,14 @@
 					if (!TryConvertToSql(context, flags, e.Operand, columnDescriptor, out var o, out var oError))
 						return oError;
 
-<<<<<<< HEAD
-					if (e.Method == null && e.IsLifted)
+					if (e.Method == null && (e.IsLifted || e.Type == typeof(object)))
 						return CreatePlaceholder(context, o, expression, alias: alias);
-=======
-					if (e.Method == null && (e.IsLifted || e.Type == typeof(object)))
-						return o;
->>>>>>> 17c99b67
 
 					if (e.Type == typeof(bool) && e.Operand.Type == typeof(SqlBoolean))
 						return CreatePlaceholder(context, o, expression, alias: alias);
 
 					if (e.Type == typeof(Enum) && e.Operand.Type.IsEnum)
-						return o;
+						return CreatePlaceholder(context, o, expression, alias: alias);
 
 					var t = e.Operand.Type;
 					var s = MappingSchema.GetDataType(t);
@@ -1130,17 +1101,11 @@
 					if (e.Type == t ||
 						t.IsEnum && Enum.GetUnderlyingType(t) == e.Type ||
 						e.Type.IsEnum && Enum.GetUnderlyingType(e.Type) == t)
-<<<<<<< HEAD
 					{
 						return CreatePlaceholder(context, o, expression, alias: alias);
 					}
 
-					return CreatePlaceholder(context, new SqlFunction(e.Type, "$Convert$", SqlDataType.GetDataType(e.Type), s, o), expression, alias: alias);
-=======
-						return o;
-
-					return PseudoFunctions.MakeConvert(MappingSchema.GetDataType(e.Type), s, o);
->>>>>>> 17c99b67
+					return CreatePlaceholder(context, PseudoFunctions.MakeConvert(MappingSchema.GetDataType(e.Type), s, o), expression, alias: alias);
 				}
 
 				case ExpressionType.Conditional:
