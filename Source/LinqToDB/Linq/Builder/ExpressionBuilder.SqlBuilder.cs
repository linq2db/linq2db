﻿using System;
using System.Collections;
using System.Collections.Generic;
using System.Collections.ObjectModel;
using System.Data.SqlTypes;
using System.Diagnostics;
using System.Linq;
using System.Linq.Expressions;
using System.Reflection;
using System.Threading.Tasks;

namespace LinqToDB.Linq.Builder
{
	using Common;
	using Data;
	using LinqToDB.Expressions;
	using Extensions;
	using Mapping;
	using Reflection;
	using SqlQuery;
	using System.Threading;
	using System.Runtime.CompilerServices;

	partial class ExpressionBuilder
	{

		#region Build Where

		bool? IsHavingSql(bool forGroup, ISqlExpression expr, SelectQuery parentSql)
		{
			var isHaving = (bool?)null;
			expr.VisitParentFirst(e =>
			{
				if (isHaving == false)
					return false;

				if (e is SqlFunction func)
				{
					if (forGroup)
						isHaving = func.IsAggregate;
					else
						isHaving = false;
				}
				else if (e is SqlColumn column && column.Parent == parentSql)
				{
					isHaving = IsHavingSql(forGroup, column.Expression, parentSql);
					return false;
				} else if (e is SelectQuery)
				{
					isHaving = false;
				} else  if (e is SqlExpression sqlExpr)
				{
					isHaving = !sqlExpr.IsWindowFunction;
				}

				return isHaving != false;
			});

			return isHaving;
		}

		public IBuildContext BuildWhere(IBuildContext? parent, IBuildContext sequence, LambdaExpression condition,
			bool checkForSubQuery, bool enforceHaving, bool aggregationTest)
		{
			var originalContextRef = new ContextRefExpression(condition.Parameters[0].Type, sequence);
			var body               = condition.GetBody(originalContextRef);
			var expr               = ConvertExpression(body.Unwrap());
			var makeHaving         = false;

			var prevSequence = sequence;

			if (parent == null && (sequence is not SubQueryContext squbquery || !squbquery.SelectQuery.IsSimple))
			{
				sequence = new SubQueryContext(prevSequence);
			}

			var searchContext = parent ?? sequence;
			if (sequence is GroupByBuilder.AggregationRoot)
				searchContext = sequence;

			var sc = new SqlSearchCondition();
			BuildSearchCondition(searchContext, expr, aggregationTest ? ProjectFlags.Test : ProjectFlags.SQL, sc.Conditions);

			sequence.SelectQuery.Where.ConcatSearchCondition(sc);

			return sequence;
		}

		class CheckSubQueryForWhereContext
		{
			public CheckSubQueryForWhereContext(ExpressionBuilder builder, IBuildContext buildContext)
			{
				Builder = builder;
				BuildContext = buildContext;
			}

			public bool MakeSubQuery;
			public bool IsHaving;
			public bool IsWhere;

			public readonly ExpressionBuilder Builder;
			public readonly IBuildContext     BuildContext;
		}

		bool CheckSubQueryForWhere(IBuildContext context, Expression expression, out bool makeHaving)
		{
			var ctx = new CheckSubQueryForWhereContext(this, context);

			expression.Visit(ctx, static (context, expr) =>
			{
				if (context.MakeSubQuery)
					return false;

				if (context.Builder._subQueryExpressions?.Contains(expr) == true)
				{
					context.MakeSubQuery = true;
					context.IsWhere      = true;
					return false;
				}

				switch (expr.NodeType)
				{
					case ExpressionType.MemberAccess:
					{
						var ma = (MemberExpression)expr;

						if (ma.Member.IsNullableValueMember())
							return true;

						if (Expressions.ConvertMember(context.Builder.MappingSchema, ma.Expression?.Type, ma.Member) != null)
							return true;

						var ctx = context.Builder.GetContext(context.BuildContext, expr);

						if (ctx == null)
							return true;

						var expres = ctx.IsExpression(expr, 0, RequestFor.Expression);

						if (expres.Result)
						{
							if (expres.Expression != null && context.Builder.IsGrouping(expres.Expression, context.Builder.MappingSchema))
							{
								context.IsHaving = true;
								return false;
							}

							context.MakeSubQuery = true;
						}
						else
						{
							if (context.Builder.IsGrouping(expr, context.Builder.MappingSchema))
							{
								context.IsHaving = true;
								return false;
							}

							context.IsWhere = ctx.IsExpression(expr, 0, RequestFor.Field).Result;
						}

						return false;
					}

					case ExpressionType.Call:
					{
						var e = (MethodCallExpression)expr;

						if (Expressions.ConvertMember(context.Builder.MappingSchema, e.Object?.Type, e.Method) != null)
							return true;

						if (context.Builder.IsGrouping(e, context.Builder.MappingSchema))
						{
							context.IsHaving = true;
							return false;
						}

						break;
					}

					case ExpressionType.Parameter:
					{
						var ctx = context.Builder.GetContext(context.BuildContext, expr);

						if (ctx != null)
						{
							if (ctx.IsExpression(expr, 0, RequestFor.Expression).Result)
								context.MakeSubQuery = true;
						}

						context.IsWhere = true;

							break;
						}

					case ExpressionType.Extension:
					{
						var ctx = context.Builder.GetContext(context.BuildContext, expr);

						if (ctx != null)
						{
							if (ctx.IsExpression(expr, 0, RequestFor.Expression).Result)
								context.MakeSubQuery = true;
						}

						break;
					}
				}

				return true;
			});

			makeHaving = ctx.IsHaving && !ctx.IsWhere;
			return ctx.MakeSubQuery || ctx.IsHaving && ctx.IsWhere;
		}

		bool IsGrouping(Expression expression, MappingSchema mappingSchema)
		{
			switch (expression.NodeType)
			{
				case ExpressionType.MemberAccess:
				{
					var ma = (MemberExpression)expression;
					return ma.Expression != null && typeof(IGrouping<,>).IsSameOrParentOf(ma.Expression.Type);
				}

				case ExpressionType.Call:
				{
					var mce = (MethodCallExpression)expression;

					if (mce.Object != null && typeof(IGrouping<,>).IsSameOrParentOf(mce.Object.Type))
						return true;

					if (mce.Method == Methods.LinqToDB.GroupBy.Grouping)
						return true;

					return mce.Arguments.Any(static a => typeof(IGrouping<,>).IsSameOrParentOf(a.Type));
				}
			}

			return false;
		}

		#endregion

		#region BuildTake

		public void BuildTake(IBuildContext context, ISqlExpression expr, TakeHints? hints)
		{
			var sql = context.SelectQuery;

			sql.Select.Take(expr, hints);

			if (sql.Select.SkipValue != null &&
				 DataContext.SqlProviderFlags.IsTakeSupported &&
				!DataContext.SqlProviderFlags.GetIsSkipSupportedFlag(sql.Select.TakeValue, sql.Select.SkipValue))
				sql.Select.Take(
					new SqlBinaryExpression(typeof(int), sql.Select.SkipValue, "+", sql.Select.TakeValue!, Precedence.Additive), hints);
		}

		#endregion

		#region SubQueryToSql

		public IBuildContext GetSubQuery(IBuildContext context, MethodCallExpression expr)
		{
			var info = new BuildInfo(context, expr, new SelectQuery {ParentSelect = context.SelectQuery})
			{
				CreateSubQuery = true
			};

			var ctx  = BuildSequence(info);

			/*
			if (ctx.SelectQuery.Select.Columns.Count == 0)
			{
				var sqlExpr = MakeExpression(new ContextRefExpression(expr.Type, ctx), ProjectFlags.SQL);
				UpdateNesting(context, sqlExpr);
			}
			*/

			return ctx;
		}

		internal ISqlExpression SubQueryToSql(IBuildContext context, MethodCallExpression expression)
		{
			var subQueryCtx = GetSubQueryContext(context, expression);
			var sequence    = subQueryCtx.Context;
			var subSql      = sequence.GetSubQuery(context);

			if (subSql == null)
			{
				var query    = context.SelectQuery;
				var subQuery = sequence.SelectQuery;

				// This code should be moved to context.
				//
				if (!query.GroupBy.IsEmpty && !subQuery.Where.IsEmpty)
				{
					var fromGroupBy = false;
					foreach (var p in sequence.SelectQuery.Properties.OfType<Tuple<string, SelectQuery>>())
					{
						if (p.Item1 == "from_group_by" && ReferenceEquals(p.Item2, context.SelectQuery))
						{
							fromGroupBy = true;
							break;
						}
					}

					if (fromGroupBy)
					{
						if (subQuery.Select.Columns.Count == 1 &&
							subQuery.Select.Columns[0].Expression.ElementType == QueryElementType.SqlFunction &&
							subQuery.GroupBy.IsEmpty && !subQuery.Select.HasModifier && !subQuery.HasSetOperators &&
							subQuery.Where.SearchCondition.Conditions.Count == 1)
						{
							var cond = subQuery.Where.SearchCondition.Conditions[0];

							if (cond.Predicate.ElementType == QueryElementType.ExprExprPredicate && query.GroupBy.Items.Count == 1 ||
								cond.Predicate.ElementType == QueryElementType.SearchCondition &&
								query.GroupBy.Items.Count == ((SqlSearchCondition)cond.Predicate).Conditions.Count)
							{
								var func = (SqlFunction)subQuery.Select.Columns[0].Expression;

								if (CountBuilder.MethodNames.Contains(func.Name))
									return SqlFunction.CreateCount(func.SystemType, query);
							}
						}
					}
				}

				subSql = sequence.SelectQuery;
			}

			return subSql;
		}

		#endregion

		#region IsSubQuery

		bool IsSubQuery(IBuildContext context, MethodCallExpression call)
		{
			var isAggregate = call.IsAggregate(MappingSchema);

			if (isAggregate || call.IsQueryable())
			{
				/*
				var infoOnAggregation = new BuildInfo(context, call, new SelectQuery { ParentSelect = context.SelectQuery }) { InAggregation = true };
				if (IsSequence(infoOnAggregation))
					return false;
					*/

				var info = new BuildInfo(context, call, new SelectQuery { ParentSelect = context.SelectQuery });

				if (!IsSequence(info))
					return false;

				var arg = call.Arguments[0];

				if (isAggregate)
					while (arg.NodeType == ExpressionType.Call && ((MethodCallExpression)arg).Method.Name == "Select")
						arg = ((MethodCallExpression)arg).Arguments[0];

				arg = arg.SkipPathThrough();
				arg = arg.SkipMethodChain(MappingSchema);

				var mc = arg as MethodCallExpression;

				while (mc != null)
				{
					if (!mc.IsQueryable())
					{
						if (mc.IsAssociation(MappingSchema))
							return true;

						return GetTableFunctionAttribute(mc.Method) != null;
					}

					mc = mc.Arguments[0] as MethodCallExpression;
				}

				return arg.NodeType == ExpressionType.Call || IsSubQuerySource(context, arg);
			}

			return false;
		}

		bool IsSubQuerySource(IBuildContext context, Expression? expr)
		{
			if (expr == null)
				return false;

			var ctx = GetContext(context, expr);

			if (ctx != null && ctx.IsExpression(expr, 0, RequestFor.Object).Result)
				return true;

			while (expr != null)
			{
				switch (expr)
				{
					case MemberExpression me:
						expr = me.Expression;
						continue;
					case MethodCallExpression mc when mc.IsQueryable("AsQueryable"):
						expr = mc.Arguments[0];
						continue;
				}

				break;
			}

			return expr != null && expr.NodeType == ExpressionType.Constant;
		}

		bool IsGroupJoinSource(IBuildContext context, MethodCallExpression call)
		{
			if (!call.IsQueryable() || CountBuilder.MethodNames.Contains(call.Method.Name))
				return false;

			Expression expr = call;

			while (expr.NodeType == ExpressionType.Call)
				expr = ((MethodCallExpression)expr).Arguments[0];

			var ctx = GetContext(context, expr);

			return ctx != null && ctx.IsExpression(expr, 0, RequestFor.GroupJoin).Result;
		}

		#endregion

		#region ConvertExpression

		interface IConvertHelper
		{
			Expression ConvertNull(MemberExpression expression);
		}

		class ConvertHelper<T> : IConvertHelper
			where T : struct
		{
			public Expression ConvertNull(MemberExpression expression)
			{
				return Expression.Call(
					null,
					MemberHelper.MethodOf<T?>(p => Sql.ToNotNull(p)),
					expression.Expression!);
			}
		}

		internal Expression ConvertExpression(Expression expression)
		{
			return (_convertExpressionTransformer ??= TransformInfoVisitor<ExpressionBuilder>.Create(this, static (ctx, e) => ctx.ConvertExpressionTransformer(e)))
				.Transform(expression);
		}

		private TransformInfoVisitor<ExpressionBuilder>? _convertExpressionTransformer;

		private TransformInfo ConvertExpressionTransformer(Expression e)
		{
			if (CanBeConstant(e) || CanBeCompiled(e))
				//if ((CanBeConstant(e) || CanBeCompiled(e)) && !PreferServerSide(e))
				return new TransformInfo(e, true);

			switch (e.NodeType)
			{
				//This is to handle VB's weird expression generation when dealing with nullable properties.
				case ExpressionType.Coalesce:
				{
					var b = (BinaryExpression)e;

					if (b.Left is BinaryExpression equalityLeft && b.Right is ConstantExpression constantRight)
						if (equalityLeft.Type.IsNullable())
							if (equalityLeft.NodeType == ExpressionType.Equal && equalityLeft.Left.Type == equalityLeft.Right.Type)
								if (constantRight.Value is bool val && val == false)
									return new TransformInfo(equalityLeft, false);

					break;
				}

				case ExpressionType.New:
				{
					var ex = ConvertNew((NewExpression)e);
					if (ex != null)
						return new TransformInfo(ConvertExpression(ex));
					break;
				}

				case ExpressionType.Call:
				{
					var expr = (MethodCallExpression)e;

					if (expr.Method.IsSqlPropertyMethodEx())
					{
						// transform Sql.Property into member access
						if (expr.Arguments[1].Type != typeof(string))
							throw new ArgumentException("Only strings are allowed for member name in Sql.Property expressions.");

						var entity           = ConvertExpression(expr.Arguments[0]);
						var memberName       = (string)expr.Arguments[1].EvaluateExpression()!;
						var entityDescriptor = MappingSchema.GetEntityDescriptor(entity.Type);

						var memberInfo = entityDescriptor[memberName]?.MemberInfo;
						if (memberInfo == null)
						{
							foreach (var a in entityDescriptor.Associations)
							{
								if (a.MemberInfo.Name == memberName)
								{
									if (memberInfo != null)
										throw new InvalidOperationException("Sequence contains more than one element");
									memberInfo = a.MemberInfo;
								}
							}
						}

						if (memberInfo == null)
							memberInfo = MemberHelper.GetMemberInfo(expr);

						return new TransformInfo(ConvertExpression(Expression.MakeMemberAccess(entity, memberInfo)));
					}

					var cm = ConvertMethod(expr);
					if (cm != null)
						//TODO: looks like a mess: ConvertExpression can not work without OptimizeExpression
						return new TransformInfo(OptimizeExpression(ConvertExpression(cm)));
					break;
				}

				case ExpressionType.MemberAccess:
				{
					var ma = (MemberExpression)e;
					var l  = Expressions.ConvertMember(MappingSchema, ma.Expression?.Type, ma.Member);

					if (l != null)
					{
						var body = l.Body.Unwrap();
						var expr = body.Transform(ma, static (ma, wpi) => wpi.NodeType == ExpressionType.Parameter ? ma.Expression! : wpi);

						if (expr.Type != e.Type)
							expr = new ChangeTypeExpression(expr, e.Type);

						//TODO: looks like a mess: ConvertExpression can not work without OptimizeExpression
						return new TransformInfo(OptimizeExpression(ConvertExpression(expr)));
					}

					if (ma.Member.IsNullableValueMember())
					{
						var ntype  = typeof(ConvertHelper<>).MakeGenericType(ma.Type);
						var helper = (IConvertHelper)Activator.CreateInstance(ntype)!;
						var expr   = helper.ConvertNull(ma);

						return new TransformInfo(ConvertExpression(expr));
					}

					if (ma.Member.DeclaringType == typeof(TimeSpan))
					{
						switch (ma.Expression!.NodeType)
						{
							case ExpressionType.Subtract:
							case ExpressionType.SubtractChecked:

								Sql.DateParts datePart;

								switch (ma.Member.Name)
								{
									case "TotalMilliseconds": datePart = Sql.DateParts.Millisecond; break;
									case "TotalSeconds": datePart = Sql.DateParts.Second; break;
									case "TotalMinutes": datePart = Sql.DateParts.Minute; break;
									case "TotalHours": datePart = Sql.DateParts.Hour; break;
									case "TotalDays": datePart = Sql.DateParts.Day; break;
									default: return new TransformInfo(e);
								}

								var ex = (BinaryExpression)ma.Expression;
								if (ex.Left.Type == typeof(DateTime)
									&& ex.Right.Type == typeof(DateTime))
								{
									var method = MemberHelper.MethodOf(
												() => Sql.DateDiff(Sql.DateParts.Day, DateTime.MinValue, DateTime.MinValue));

									var call   =
												Expression.Convert(
													Expression.Call(
														null,
														method,
														Expression.Constant(datePart),
														Expression.Convert(ex.Right, typeof(DateTime?)),
														Expression.Convert(ex.Left,  typeof(DateTime?))),
													typeof(double));

									return new TransformInfo(ConvertExpression(call));
								}
								else
								{
									var method = MemberHelper.MethodOf(
												() => Sql.DateDiff(Sql.DateParts.Day, DateTimeOffset.MinValue, DateTimeOffset.MinValue));

									var call   =
												Expression.Convert(
													Expression.Call(
														null,
														method,
														Expression.Constant(datePart),
														Expression.Convert(ex.Right, typeof(DateTimeOffset?)),
														Expression.Convert(ex.Left,  typeof(DateTimeOffset?))),
													typeof(double));

									return new TransformInfo(ConvertExpression(call));
								}
						}
					}

					break;
				}

				default:
				{
					if (e is BinaryExpression binary)
					{
						var l = Expressions.ConvertBinary(MappingSchema, binary);
						if (l != null)
						{
							var body = l.Body.Unwrap();
							var expr = body.Transform((l, binary), static (context, wpi) =>
								{
									if (wpi.NodeType == ExpressionType.Parameter)
									{
										if (context.l.Parameters[0] == wpi)
											return context.binary.Left;
										if (context.l.Parameters[1] == wpi)
											return context.binary.Right;
									}

									return wpi;
								});

							if (expr.Type != e.Type)
								expr = new ChangeTypeExpression(expr, e.Type);

							return new TransformInfo(ConvertExpression(expr));
						}
					}
					break;
				}
			}

			return new TransformInfo(e);
		}

		Expression? ConvertMethod(MethodCallExpression pi)
		{
			LambdaExpression? lambda = null;

			if (!pi.Method.IsStatic && pi.Object != null && pi.Object.Type != pi.Method.DeclaringType)
			{
				var concreteTypeMemberInfo = pi.Object.Type.GetMemberEx(pi.Method);
				if (concreteTypeMemberInfo != null)
					lambda = Expressions.ConvertMember(MappingSchema, pi.Object.Type, concreteTypeMemberInfo);
			}

			if (lambda == null)
				lambda = Expressions.ConvertMember(MappingSchema, pi.Object?.Type, pi.Method);

			return lambda == null ? null : ConvertMethod(pi, lambda);
		}

		static Expression ConvertMethod(MethodCallExpression pi, LambdaExpression lambda)
		{
			var ef    = lambda.Body.Unwrap();
			var parms = new Dictionary<ParameterExpression,int>(lambda.Parameters.Count);
			var pn    = pi.Method.IsStatic ? 0 : -1;

			foreach (var p in lambda.Parameters)
				parms.Add(p, pn++);

			var pie = ef.Transform((pi, parms), static (context, wpi) =>
			{
				if (wpi.NodeType == ExpressionType.Parameter)
				{
					if (context.parms.TryGetValue((ParameterExpression)wpi, out var n))
					{
						if (n >= context.pi.Arguments.Count)
						{
							if (DataContextParam.Type.IsSameOrParentOf(wpi.Type))
							{
								if (DataContextParam.Type != wpi.Type)
									return Expression.Convert(DataContextParam, wpi.Type);
								return DataContextParam;
							}

							throw new LinqToDBException($"Can't convert {wpi} to expression.");
						}

						var result = n < 0 ? context.pi.Object! : context.pi.Arguments[n];

						if (result.Type != wpi.Type)
						{
							if (result.Type.IsEnum)
								result = Expression.Convert(result, wpi.Type);
						}

						return result;
					}
				}

				return wpi;
			});

			if (pi.Method.ReturnType != pie.Type)
				pie = new ChangeTypeExpression(pie, pi.Method.ReturnType);

			return pie;
		}

		Expression? ConvertNew(NewExpression pi)
		{
			var lambda = Expressions.ConvertMember(MappingSchema, pi.Type, pi.Constructor!);

			if (lambda != null)
			{
				var ef    = lambda.Body.Unwrap();
				var parms = new Dictionary<string,int>(lambda.Parameters.Count);
				var pn    = 0;

				foreach (var p in lambda.Parameters)
					parms.Add(p.Name!, pn++);

				return ef.Transform((pi, parms), static (context, wpi) =>
				{
					if (wpi.NodeType == ExpressionType.Parameter)
					{
						var pe   = (ParameterExpression)wpi;
						var n    = context.parms[pe.Name!];
						return context.pi.Arguments[n];
					}

					return wpi;
				});
			}

			return null;
		}

		#endregion

		#region BuildExpression

		public SqlInfo[] ConvertExpressions(IBuildContext context, Expression expression, ConvertFlags queryConvertFlag, ColumnDescriptor? columnDescriptor)
		{
			expression = ConvertExpression(expression).UnwrapConvertToObject();

			switch (expression.NodeType)
			{
				case ExpressionType.New:
				{
					var expr = (NewExpression)expression;

					// ReSharper disable ConditionIsAlwaysTrueOrFalse
					// ReSharper disable HeuristicUnreachableCode
					if (expr.Members == null)
						return Array<SqlInfo>.Empty;
					// ReSharper restore HeuristicUnreachableCode
					// ReSharper restore ConditionIsAlwaysTrueOrFalse

					var ed = context.Builder.MappingSchema.GetEntityDescriptor(expr.Type);
					if (expr.Arguments.Count == 0)
						return Array<SqlInfo>.Empty;
					var sqlInfos = new List<SqlInfo>();
					for (var i = 0; i < expr.Arguments.Count; i++)
					{
						var arg = expr.Arguments[i];
						var mi = expr.Members[i];
						if (mi is MethodInfo info)
							mi = info.GetPropertyInfo();

						var descriptor = ed.FindColumnDescriptor(mi);

						if (descriptor == null && EagerLoading.IsDetailsMember(context, arg))
							continue;

						foreach (var si in ConvertExpressions(context, arg.UnwrapConvertToObject(), queryConvertFlag, descriptor))
							sqlInfos.Add(si.Clone(mi));
					}

					return sqlInfos.ToArray();
				}

				case ExpressionType.MemberInit:
				{
					var expr = (MemberInitExpression)expression;
					var ed   = context.Builder.MappingSchema.GetEntityDescriptor(expr.Type);
					var dic  = TypeAccessor.GetAccessor(expr.Type).Members
							.Select(static (m,i) => (m, i))
							.ToDictionary(static _ => _.m.MemberInfo, static _ => _.i);

					var result = new List<SqlInfo>();

					var assignments = new List<(MemberAssignment ma, int order)>();

					foreach (var ma in expr.Bindings.Where(static b => b is MemberAssignment).Cast<MemberAssignment>())
						assignments.Add((ma, dic[expr.Type.GetMemberEx(ma.Member)!]));

					foreach (var (a, _) in assignments.OrderBy(static a => a.order))
					{
						var mi = a.Member;
						if (mi is MethodInfo info)
							mi = info.GetPropertyInfo();

						var descriptor = ed.FindColumnDescriptor(mi);

						if (descriptor == null && EagerLoading.IsDetailsMember(context, a.Expression))
							return Array<SqlInfo>.Empty;

						foreach (var si in ConvertExpressions(context, a.Expression, queryConvertFlag, descriptor))
							result.Add(si.Clone(mi));
					}

					return result.ToArray();
				}
				case ExpressionType.Call:
				{
					var callCtx = GetContext(context, expression);
					if (callCtx != null)
					{
						var mc = (MethodCallExpression)expression;
						if (IsSubQuery(callCtx, mc))
						{
							var subQueryContextInfo = GetSubQueryContext(callCtx, mc);
							if (subQueryContextInfo.Context.IsExpression(null, 0, RequestFor.Object).Result)
							{
								var info = subQueryContextInfo.Context.ConvertToSql(null, 0, ConvertFlags.All);
								return info;
							}

							return new[] { new SqlInfo(subQueryContextInfo.Context.SelectQuery) };
						}
					}
					break;
				}
				case ExpressionType.NewArrayInit:
				{
					var expr = (NewArrayExpression)expression;
					var sql = new List<SqlInfo>();
					foreach (var arg in expr.Expressions)
						sql.AddRange(ConvertExpressions(context, arg, queryConvertFlag, columnDescriptor));
					return sql.ToArray();
				}
				case ExpressionType.ListInit:
				{
					var expr = (ListInitExpression)expression;

					var sql = new List<SqlInfo>();
					foreach (var init in expr.Initializers)
						foreach (var arg in init.Arguments)
							sql.AddRange(ConvertExpressions(context, arg, queryConvertFlag, columnDescriptor));
					return sql.ToArray();
				}
			}

			var ctx = GetContext(context, expression);

			if (ctx != null && ctx.IsExpression(expression, 0, RequestFor.Object).Result)
				return ctx.ConvertToSql(expression, 0, queryConvertFlag);

			return new[] { new SqlInfo(ConvertToSql(context, expression, unwrap: false, columnDescriptor: columnDescriptor)) };
		}

		public ISqlExpression ConvertToSqlExpression(IBuildContext context, Expression expression, ColumnDescriptor? columnDescriptor, bool isPureExpression)
		{
			var expr = ConvertExpression(expression);
			return ConvertToSql(context, expr, unwrap: false, columnDescriptor: columnDescriptor, isPureExpression: isPureExpression);
		}

		public ISqlExpression ConvertToExtensionSql(IBuildContext context, Expression expression, ColumnDescriptor? columnDescriptor)
		{
			expression = expression.UnwrapConvertToObject();
			var unwrapped = expression.Unwrap();

			if (typeof(Sql.IQueryableContainer).IsSameOrParentOf(unwrapped.Type))
			{
				Expression preparedExpression;
				if (unwrapped.NodeType == ExpressionType.Call)
					preparedExpression = ((MethodCallExpression)unwrapped).Arguments[0];
				else
					preparedExpression = ((Sql.IQueryableContainer)unwrapped.EvaluateExpression()!).Query.Expression;
				return ConvertToExtensionSql(context, preparedExpression, columnDescriptor);
			}

			if (unwrapped is LambdaExpression lambda)
			{
				IBuildContext valueSequence = context;

				if (context is SelectContext sc && sc.Sequence[0] is GroupByBuilder.GroupByContext)
					valueSequence = sc.Sequence[0];

				if (valueSequence is GroupByBuilder.GroupByContext groupByContext)
				{
					valueSequence = groupByContext.Element;
				}

				var contextRefExpression = new ContextRefExpression(lambda.Parameters[0].Type, valueSequence);

				var body = lambda.GetBody(contextRefExpression);

				var result = ConvertToSql(context, body, unwrap: false, columnDescriptor: columnDescriptor);

				if (!(result is SqlField field) || field.Table!.All != field)
					return result;
				result = context.ConvertToSql(null, 0, ConvertFlags.Field).Select(static _ => _.Sql).First();
				return result;
			}

			/*if (context is SelectContext selectContext)
			{
				return ConvertToSql(context, expression);
				if (null != expression.Find(selectContext.Body))
					return context.ConvertToSql(null, 0, ConvertFlags.Field).Select(static _ => _.Sql).First();
			}*/

			if (context is MethodChainBuilder.ChainContext chainContext)
			{
				if (expression is MethodCallExpression mc && IsSubQuery(context, mc))
					return context.ConvertToSql(null, 0, ConvertFlags.Field).Select(static _ => _.Sql).First();
			}

			return ConvertToSql(context, expression, unwrap: false, columnDescriptor: columnDescriptor);
		}

		[DebuggerDisplay("S: {SelectQuery?.SourceID} F: {Flags}, E: {Expression}, C: {Context}")]
		struct SqlCacheKey
		{
			public SqlCacheKey(Expression? expression, IBuildContext? context, ColumnDescriptor? columnDescriptor, SelectQuery? selectQuery, ProjectFlags flags)
			{
				Expression       = expression;
				Context          = context;
				ColumnDescriptor = columnDescriptor;
				SelectQuery = selectQuery;
				Flags            = flags;
			}

			public Expression?       Expression       { get; }
			public IBuildContext?    Context          { get; }
			public ColumnDescriptor? ColumnDescriptor { get; }
			public SelectQuery?      SelectQuery      { get; }
			public ProjectFlags      Flags            { get; }

			private sealed class SqlCacheKeyEqualityComparer : IEqualityComparer<SqlCacheKey>
			{
				public bool Equals(SqlCacheKey x, SqlCacheKey y)
				{
					return ExpressionEqualityComparer.Instance.Equals(x.Expression, y.Expression) &&
					       Equals(x.Context, y.Context)                                           &&
					       Equals(x.SelectQuery, y.SelectQuery)                                   &&
					       Equals(x.ColumnDescriptor, y.ColumnDescriptor)                         &&
					       x.Flags == y.Flags;
				}

				public int GetHashCode(SqlCacheKey obj)
				{
					unchecked
					{
						var hashCode = (obj.Expression != null ? ExpressionEqualityComparer.Instance.GetHashCode(obj.Expression) : 0);
						hashCode = (hashCode * 397) ^ (obj.Context          != null ? obj.Context.GetHashCode() : 0);
						hashCode = (hashCode * 397) ^ (obj.SelectQuery      != null ? obj.SelectQuery.GetHashCode() : 0);
						hashCode = (hashCode * 397) ^ (obj.ColumnDescriptor != null ? obj.ColumnDescriptor.GetHashCode() : 0);
						hashCode = (hashCode * 397) ^ (int)obj.Flags;
						return hashCode;
					}
				}
			}

			public static IEqualityComparer<SqlCacheKey> SqlCacheKeyComparer { get; } = new SqlCacheKeyEqualityComparer();
		}

		[DebuggerDisplay("S: {SelectQuery?.SourceID} F: {Flags}, E: {Expression}, C: {Context}")]
		struct ColumnCacheKey
		{
			public ColumnCacheKey(Expression? expression, SelectQuery? selectQuery)
			{
				Expression  = expression;
				SelectQuery = selectQuery;
			}

			public Expression?       Expression       { get; }
			public SelectQuery?      SelectQuery      { get; }

			private sealed class ColumnCacheKeyEqualityComparer : IEqualityComparer<ColumnCacheKey>
			{
				public bool Equals(ColumnCacheKey x, ColumnCacheKey y)
				{
					return ExpressionEqualityComparer.Instance.Equals(x.Expression, y.Expression) &&
					       Equals(x.SelectQuery, y.SelectQuery);
				}

				public int GetHashCode(ColumnCacheKey obj)
				{
					unchecked
					{
						var hashCode = (obj.Expression != null ? ExpressionEqualityComparer.Instance.GetHashCode(obj.Expression) : 0);
						hashCode = (hashCode * 397) ^ (obj.SelectQuery      != null ? obj.SelectQuery.GetHashCode() : 0);
						return hashCode;
					}
				}
			}

			public static IEqualityComparer<ColumnCacheKey> ColumnCacheKeyComparer { get; } = new ColumnCacheKeyEqualityComparer();
		}

		Dictionary<SqlCacheKey, Expression> _preciseCachedSql = new(SqlCacheKey.SqlCacheKeyComparer);
		Dictionary<SqlCacheKey, Expression> _cachedSql = new(SqlCacheKey.SqlCacheKeyComparer);

		public SqlPlaceholderExpression ConvertToSqlPlaceholder(IBuildContext? context, Expression expression, ProjectFlags flags = ProjectFlags.SQL, bool unwrap = false, ColumnDescriptor? columnDescriptor = null, bool isPureExpression = false)
		{
			var expr = ConvertToSqlExpr(context, expression, flags, unwrap, columnDescriptor, isPureExpression: isPureExpression);

			if (expr is not SqlPlaceholderExpression placeholder)
			{
				throw new LinqToDBException($"Expression {expression} could not be converted to the SQL.");
			}

			return placeholder;
		}

		public ISqlExpression ConvertToSql(IBuildContext? context, Expression expression, ProjectFlags flags = ProjectFlags.SQL, bool unwrap = false, ColumnDescriptor? columnDescriptor = null, bool isPureExpression = false)
		{
			var placeholder = ConvertToSqlPlaceholder(context, expression, flags, unwrap: unwrap, columnDescriptor: columnDescriptor, isPureExpression: isPureExpression);

			return placeholder.Sql;
		}

		public static SqlPlaceholderExpression CreatePlaceholder(IBuildContext context, ISqlExpression sqlExpression,
			Expression path, Type? convertType = null, string? alias = null, int? index = null)
		{
			var placeholder = new SqlPlaceholderExpression(context.SelectQuery, sqlExpression, path, convertType, alias, index);
			return placeholder;
		}

		public static SqlPlaceholderExpression CreatePlaceholder(SelectQuery? selectQuery, ISqlExpression sqlExpression,
			Expression path, Type? convertType = null, string? alias = null, int? index = null)
		{
			var placeholder = new SqlPlaceholderExpression(selectQuery, sqlExpression, path, convertType, alias, index);
			return placeholder;
		}

		/// <summary>
		/// Converts to Expression which may contain SQL or convert error.
		/// </summary>
		/// <param name="context"></param>
		/// <param name="expression"></param>
		/// <param name="flags1"></param>
		/// <param name="unwrap"></param>
		/// <param name="columnDescriptor"></param>
		/// <param name="isPureExpression"></param>
		/// <param name="alias"></param>
		/// <param name="isAggregation"></param>
		/// <returns></returns>
		public Expression ConvertToSqlExpr(IBuildContext context, Expression expression, ProjectFlags flags = ProjectFlags.SQL,
			bool unwrap = false, ColumnDescriptor? columnDescriptor = null, bool isPureExpression = false,
			string? alias = null)
		{
			// remove keys flag. We can cache SQL
			flags &= ~ProjectFlags.Keys;

			var cacheKey        = new SqlCacheKey(expression, null, columnDescriptor, null, flags);
			var preciseCacheKey = new SqlCacheKey(expression, null, columnDescriptor, context.SelectQuery, flags);

			if (_preciseCachedSql.TryGetValue(preciseCacheKey, out var sqlExpr))
			{
				return sqlExpr;
			}

			var cache = null != expression.Find(1, (_, e) => e is ContextRefExpression);

			if (cache && _cachedSql.TryGetValue(cacheKey, out sqlExpr))
			{
				// conversion found but needs nesting update

				sqlExpr = UpdateNesting(context, sqlExpr);

				_preciseCachedSql[preciseCacheKey] = sqlExpr;

				return sqlExpr;
			}

			ISqlExpression? sql = null;

			if (typeof(IToSqlConverter).IsSameOrParentOf(expression.Type))
			{
				sql = ConvertToSqlConvertible(expression);
			}

			if (sql == null)
			{
				if (!PreferServerSide(expression, false))
				{
					if (columnDescriptor?.ValueConverter == null && CanBeConstant(expression))
						sql = BuildConstant(expression, columnDescriptor);
					else
						if (CanBeCompiled(expression))
							sql = ParametersContext.BuildParameter(expression, columnDescriptor).SqlParameter;
				}
			}

			var result = sql != null
				? CreatePlaceholder(context.SelectQuery, sql, expression, alias: alias)
				: ConvertToSqlInternal(context, expression, flags, unwrap: unwrap, columnDescriptor: columnDescriptor, isPureExpression: isPureExpression, alias: alias);

			if (!flags.HasFlag(ProjectFlags.Test))
			{
				result = UpdateNesting(context, result);
			}

			if (cache)
			{
				_cachedSql[cacheKey]               = result;
				_preciseCachedSql[preciseCacheKey] = result;
			}

			return result;
		}


		Expression ConvertToSqlInternal(IBuildContext context, Expression expression, ProjectFlags flags, bool unwrap = false, ColumnDescriptor? columnDescriptor = null, bool isPureExpression = false, string? alias = null)
		{
			switch (expression.NodeType)
			{
				case ExpressionType.AndAlso:
				case ExpressionType.OrElse:
				case ExpressionType.Not:
				case ExpressionType.Equal:
				case ExpressionType.NotEqual:
				case ExpressionType.GreaterThan:
				case ExpressionType.GreaterThanOrEqual:
				case ExpressionType.LessThan:
				case ExpressionType.LessThanOrEqual:
				{
					var condition = new SqlSearchCondition();
					if (!BuildSearchCondition(context, expression, flags, condition.Conditions))
						return CreateSqlError(context, expression);
					return CreatePlaceholder(context, condition, expression, alias: alias);
				}

				case ExpressionType.And:
				case ExpressionType.Or:
				{
					if (expression.Type == typeof(bool))
						goto case ExpressionType.AndAlso;
					goto case ExpressionType.Add;
				}

				case ExpressionType.Add:
				case ExpressionType.AddChecked:
				case ExpressionType.Divide:
				case ExpressionType.ExclusiveOr:
				case ExpressionType.Modulo:
				case ExpressionType.Multiply:
				case ExpressionType.MultiplyChecked:
				case ExpressionType.Power:
				case ExpressionType.Subtract:
				case ExpressionType.SubtractChecked:
				case ExpressionType.Coalesce:
				{
					var e = (BinaryExpression)expression;

					/*
					ISqlExpression l;
					ISqlExpression r;
					*/
					var shouldCheckColumn =
							e.Left.Type.ToNullableUnderlying() == e.Right.Type.ToNullableUnderlying();

					columnDescriptor = SuggestColumnDescriptor(context, e.Left, e.Right, flags);

					if (!TryConvertToSql(context, flags, e.Left, columnDescriptor, out var l, out var lError))
						return lError;

					if (!TryConvertToSql(context, flags, e.Right, columnDescriptor, out var r, out var rError))
						return rError;

					/*if (shouldCheckColumn)
					{
						if (!TryConvertToSql(context, e.Left, out var l, out var lError))
							return lError;

						if (!TryConvertToSql(context, e.Right, out var r, out var rError))
							return rError;

						l = ConvertToSql(context, e.Left, false, columnDescriptor);
						r = ConvertToSql(context, e.Right, true, columnDescriptor);
					}
					else
					{
						l = ConvertToSql(context, e.Left, true, columnDescriptor);
						r = ConvertToSql(context, e.Right, true, null);
					}*/

					var t = e.Type;

					switch (expression.NodeType)
					{
						case ExpressionType.Add:
						case ExpressionType.AddChecked: return CreatePlaceholder(context, new SqlBinaryExpression(t, l, "+", r, Precedence.Additive), expression, alias: alias);
						case ExpressionType.And: return CreatePlaceholder(context, new SqlBinaryExpression(t, l, "&", r, Precedence.Bitwise), expression, alias: alias);
						case ExpressionType.Divide: return CreatePlaceholder(context, new SqlBinaryExpression(t, l, "/", r, Precedence.Multiplicative), expression, alias: alias);
						case ExpressionType.ExclusiveOr: return CreatePlaceholder(context, new SqlBinaryExpression(t, l, "^", r, Precedence.Bitwise), expression, alias: alias);
						case ExpressionType.Modulo: return CreatePlaceholder(context, new SqlBinaryExpression(t, l, "%", r, Precedence.Multiplicative), expression, alias: alias);
						case ExpressionType.Multiply:
						case ExpressionType.MultiplyChecked: return CreatePlaceholder(context, new SqlBinaryExpression(t, l, "*", r, Precedence.Multiplicative), expression, alias: alias);
						case ExpressionType.Or: return CreatePlaceholder(context, new SqlBinaryExpression(t, l, "|", r, Precedence.Bitwise), expression, alias: alias);
						case ExpressionType.Power: return CreatePlaceholder(context, new SqlFunction(t, "Power", l, r), expression, alias: alias);
						case ExpressionType.Subtract:
						case ExpressionType.SubtractChecked: return CreatePlaceholder(context, new SqlBinaryExpression(t, l, "-", r, Precedence.Subtraction), expression, alias: alias);
						case ExpressionType.Coalesce:
						{
							if (QueryHelper.UnwrapExpression(r) is SqlFunction c)
							{
								if (c.Name == "Coalesce")
								{
									var parms = new ISqlExpression[c.Parameters.Length + 1];

									parms[0] = l;
									c.Parameters.CopyTo(parms, 1);

									return CreatePlaceholder(context, new SqlFunction(t, "Coalesce", parms), expression, alias: alias);
								}
							}

							return CreatePlaceholder(context, new SqlFunction(t, "Coalesce", l, r), expression, alias: alias);
						}
					}

					break;
				}

				case ExpressionType.UnaryPlus:
				case ExpressionType.Negate:
				case ExpressionType.NegateChecked:
				{
					var e = (UnaryExpression)expression;
					var o = ConvertToSql(context, e.Operand);
					var t = e.Type;

					switch (expression.NodeType)
					{
						case ExpressionType.UnaryPlus: return CreatePlaceholder(context, o, expression);
						case ExpressionType.Negate:
						case ExpressionType.NegateChecked:
							return CreatePlaceholder(context, new SqlBinaryExpression(t, new SqlValue(-1), "*", o, Precedence.Multiplicative), expression, alias: alias);
					}

					break;
				}

				case ExpressionType.Convert:
				case ExpressionType.ConvertChecked:
				{
					var e = (UnaryExpression)expression;
					
					if (!TryConvertToSql(context, flags, e.Operand, columnDescriptor, out var o, out var oError))
						return oError;

					if (e.Method == null && e.IsLifted)
						return CreatePlaceholder(context, o, expression, alias: alias);

					if (e.Type == typeof(bool) && e.Operand.Type == typeof(SqlBoolean))
						return CreatePlaceholder(context, o, expression, alias: alias);

					var t = e.Operand.Type;
					var s = SqlDataType.GetDataType(t);

					if (o.SystemType != null && s.Type.SystemType == typeof(object))
					{
						t = o.SystemType;
						s = SqlDataType.GetDataType(t);
					}

					if (e.Type == t ||
						t.IsEnum && Enum.GetUnderlyingType(t) == e.Type ||
						e.Type.IsEnum && Enum.GetUnderlyingType(e.Type) == t)
					{
						return CreatePlaceholder(context, o, expression, alias: alias);
					}

					return CreatePlaceholder(context, new SqlFunction(e.Type, "$Convert$", SqlDataType.GetDataType(e.Type), s, o), expression, alias: alias);
				}

				case ExpressionType.Conditional:
				{
					var e = (ConditionalExpression)expression;

					if (!TryConvertToSql(context, flags, e.Test, columnDescriptor, out var s, out var sError))
						return sError;
					if (!TryConvertToSql(context, flags, e.IfTrue, columnDescriptor, out var t, out var tError))
						return tError;
					if (!TryConvertToSql(context, flags, e.IfFalse, columnDescriptor, out var f, out var fError))
						return fError;

					if (s is SqlSearchCondition sc)
					{
						sc = SelectQueryOptimizer.OptimizeSearchCondition(sc, new EvaluationContext());

						if (sc.Conditions.Count == 1 && !sc.Conditions[0].IsNot &&
						    sc.Conditions[0].Predicate is SqlPredicate.IsNull isnull && isnull.IsNot)
						{
							if (QueryHelper.IsNullValue(f) && t.Equals(isnull.Expr1))
								return CreatePlaceholder(context, isnull.Expr1, expression);
						}

					}

					if (QueryHelper.UnwrapExpression(f) is SqlFunction c && c.Name == "CASE")
					{
						var parms = new ISqlExpression[c.Parameters.Length + 2];

						parms[0] = s;
						parms[1] = t;
						c.Parameters.CopyTo(parms, 2);

						return CreatePlaceholder(context, new SqlFunction(e.Type, "CASE", parms) { CanBeNull = t.CanBeNull || f.CanBeNull || c.CanBeNull}, expression, alias: alias);
					}

					return CreatePlaceholder(context, new SqlFunction(e.Type, "CASE", s, t, f) { CanBeNull = t.CanBeNull || f.CanBeNull }, expression, alias: alias);
				}

				case ExpressionType.MemberAccess:
				{
					var ma   = (MemberExpression)expression;
					var attr = GetExpressionAttribute(ma.Member);

					var converted = attr?.GetExpression((this_: this, context: context!), DataContext, context!.SelectQuery, ma,
							static (context, e, descriptor) => context.this_.ConvertToExtensionSql(context.context, e, descriptor));

					if (converted != null)
						return CreatePlaceholder(context, converted, expression, alias: alias);

					var newExpr = MakeExpression(ma, flags);

					if (!ReferenceEquals(newExpr, ma))
					{
						return ConvertToSqlExpr(context, newExpr, flags, unwrap, columnDescriptor, isPureExpression);
					}

					/*
					var buildInfo = new BuildInfo(context, ma, context.SelectQuery);

					if (IsSequence(buildInfo))
					{
						var sequence = BuildSequence(buildInfo);

						newExpr = new ContextRefExpression(ma.Type, sequence);
						return ConvertToSqlExpr(context, newExpr, flags.HasFlag(ProjectFlags.Test), unwrap, columnDescriptor, isPureExpression);
					}

					*/
					var buildInfo = new BuildInfo(context, ma.Expression, context.SelectQuery);

					if (IsSequence(buildInfo))
					{
						var sequence = BuildSequence(buildInfo);

						newExpr = ma.Update(new ContextRefExpression(ma.Expression.Type, sequence));
						return ConvertToSqlExpr(context, newExpr, flags, unwrap, columnDescriptor, isPureExpression);
					}
					/*
					var ctx = GetContext(context, expression);

					if (ctx != null)
					{
						var sql = ctx.RequireSqlExpression(expression);
						if (!ReferenceEquals(sql, expression))
							sql = ConvertToSqlExpr(ctx, sql, flags.HasFlag(ProjectFlags.Test), unwrap, columnDescriptor, isPureExpression);

						return sql;
					}
					*/
					

					break;
				}

				/*case ExpressionType.Parameter:
				{
					var ctx = GetContext(context, expression);

					if (ctx != null)
					{
						var sql = ctx.ConvertToSql(expression, 0, ConvertFlags.Field);

						switch (sql.Length)
						{
							case 0: break;
							case 1: return sql[0].Sql;
							default: throw new InvalidOperationException();
						}
					}

					break;
				}*/

				case ExpressionType.Extension:
				{
					if (expression is SqlPlaceholderExpression placeholder)
					{
						return placeholder;
					}

					if (expression is ContextRefExpression contextRef)
					{
						var newExpr = MakeExpression(expression, flags);
						if (!ReferenceEquals(newExpr, expression))
						{
							return ConvertToSqlExpr(context, newExpr, flags, unwrap, columnDescriptor, isPureExpression);
						}
					}

					/*var ctx = GetContext(context, expression);

					if (ctx != null)
					{
						if (!TryConvertToSqlExpr(ctx, expression, out var sql, out var sError))
							return sError;

						if (!ReferenceEquals(sql, expression))
							sql = ConvertToSqlExpr(ctx, sql, flags.HasFlag(ProjectFlags.Test), unwrap, columnDescriptor, isPureExpression);
						return sql;
					}*/

					break;
				}

				case ExpressionType.Call:
				{
					var e = (MethodCallExpression)expression;

					/*var isAggregation = e.IsAggregate(MappingSchema);
					if (isAggregation && !e.IsQueryable())
					{
						var arg = e.Arguments[0];
						var enumerableType = arg.Type;
						if (EagerLoading.IsEnumerableType(enumerableType, MappingSchema))
						{
							var elementType = EagerLoading.GetEnumerableElementType(enumerableType, MappingSchema);
							if (!e.Method.GetParameters()[0].ParameterType.IsSameOrParentOf(typeof(IEnumerable<>).MakeGenericType(elementType)))
								isAggregation = false;
						}
					}*/

					var buildInfo = new BuildInfo((IBuildContext?)null, e, new SelectQuery());
					if (IsSequence(buildInfo))
					{
						var subqueryCtx  = GetSubQueryContext(context, e);
						var subqueryExpr = new ContextRefExpression(e.Type, subqueryCtx.Context);

						return ConvertToSqlExpr(context, subqueryExpr, flags, unwrap, columnDescriptor, isPureExpression);
					}

					/*
					if ((isAggregation || e.IsQueryable()) && !ContainsBuilder.IsConstant(e))
					{
						if (IsSubQuery(context!, e))
						{
							return CreatePlaceholder(context, SubQueryToSql(context!, e), expression);
						}

						if (isAggregation)
						{
							var ctx = GetContext(context, expression);

							if (ctx != null)
							{
								var sql = ctx.RequireSqlExpression(expression);

								return sql;
							}

							break;
						}

						return CreatePlaceholder(context, SubQueryToSql(context!, e), expression);
					}
					*/

					var expr = ConvertMethod(e);

					if (expr != null)
						return CreatePlaceholder(context, ConvertToSql(context, expr, unwrap: unwrap), expression, alias: alias);

					var attr = GetExpressionAttribute(e.Method);

					if (attr != null)
					{
						return CreatePlaceholder(context, ConvertExtensionToSql(context!, attr, e), expression, alias: alias);
					}

					if (e.Method.IsSqlPropertyMethodEx())
						return CreatePlaceholder(context, ConvertToSql(context, ConvertExpression(expression), unwrap: unwrap), expression, alias: alias);

					if (e.Method.DeclaringType == typeof(string) && e.Method.Name == "Format")
					{
						return CreatePlaceholder(context, ConvertFormatToSql(context, e, isPureExpression), expression, alias: alias);
					}

					if (e.IsSameGenericMethod(Methods.LinqToDB.SqlExt.Alias))
					{
						var sql = ConvertToSql(context, e.Arguments[0], unwrap: unwrap);
						return CreatePlaceholder(context, sql, expression, alias: alias);
					}

					break;
				}

				case ExpressionType.Invoke:
				{
					var pi = (InvocationExpression)expression;
					var ex = pi.Expression;

					if (ex.NodeType == ExpressionType.Quote)
						ex = ((UnaryExpression)ex).Operand;

					if (ex.NodeType == ExpressionType.Lambda)
					{
						var l   = (LambdaExpression)ex;
						var dic = new Dictionary<Expression,Expression>();

						for (var i = 0; i < l.Parameters.Count; i++)
							dic.Add(l.Parameters[i], pi.Arguments[i]);

						var pie = l.Body.Transform(dic, static (dic, wpi) => dic.TryGetValue(wpi, out var ppi) ? ppi : wpi);

						return CreatePlaceholder(context, ConvertToSql(context, pie), expression, alias: alias);
					}

					break;
				}

				case ExpressionType.TypeIs:
				{
					var condition = new SqlSearchCondition();
					BuildSearchCondition(context, expression, flags, condition.Conditions);
					return CreatePlaceholder(context, condition, expression, alias: alias);
				}

				case ChangeTypeExpression.ChangeTypeType:
					return CreatePlaceholder(context, ConvertToSql(context, ((ChangeTypeExpression)expression).Expression), expression, alias: alias);

				case ExpressionType.Constant:
				{
					var cnt = (ConstantExpression)expression;
					if (cnt.Value is ISqlExpression sql)
						return CreatePlaceholder(context, sql, expression, alias: alias);
					break;
				}

				default:
				{
					expression = BuildSqlExpression(new Dictionary<Expression, Expression>(), context, expression,
						flags, alias);

					break;
				}
			}

			if (expression.Type == typeof(bool) && _convertedPredicates.Add(expression))
			{
				var predicate = ConvertPredicate(context, expression, flags);
				if (predicate == null)
					return CreateSqlError(context, expression);

				_convertedPredicates.Remove(expression);
				return CreatePlaceholder(context, new SqlSearchCondition(new SqlCondition(false, predicate)), expression, alias: alias);
			}

			return expression;
		}


		public ISqlExpression ConvertFormatToSql(IBuildContext? context, MethodCallExpression mc, bool isPureExpression)
		{
			// TODO: move PrepareRawSqlArguments to more correct location
			TableBuilder.PrepareRawSqlArguments(mc, null,
				out var format, out var arguments);

			var sqlArguments = new List<ISqlExpression>();
			foreach (var a in arguments)
				sqlArguments.Add(ConvertToSql(context, a));

			if (isPureExpression)
				return new SqlExpression(mc.Type, format, Precedence.Primary, sqlArguments.ToArray());

			return QueryHelper.ConvertFormatToConcatenation(format, sqlArguments);
		}

		public ISqlExpression ConvertExtensionToSql(IBuildContext context, Sql.ExpressionAttribute attr, MethodCallExpression mc)
		{
			var inlineParameters = DataContext.InlineParameters;

			if (attr.InlineParameters)
				DataContext.InlineParameters = true;

			var sqlExpression =
				attr.GetExpression(
					(this_: this, context: context),
					DataContext,
					context!.SelectQuery,
					mc,
					static (context, e, descriptor) => context.this_.ConvertToExtensionSql(context.context, e, descriptor));
			if (sqlExpression == null)
				throw new LinqToDBException($"Cannot convert to SQL method '{mc}'.");

			DataContext.InlineParameters = inlineParameters;

			return sqlExpression;
		}

		public static ISqlExpression ConvertToSqlConvertible(Expression expression)
		{
			var l = Expression.Lambda<Func<IToSqlConverter>>(expression);
			var f = l.CompileExpression();
			var c = f();

			return c.ToSql(expression);
		}

		readonly HashSet<Expression> _convertedPredicates = new ();

		#endregion

		#region IsServerSideOnly

		public bool IsServerSideOnly(Expression expr)
		{
			return _optimizationContext.IsServerSideOnly(expr);
		}

		#endregion

		#region CanBeConstant

		bool CanBeConstant(Expression expr)
		{
			return _optimizationContext.CanBeConstant(expr);
		}

		#endregion

		#region CanBeCompiled

		public bool CanBeCompiled(Expression expr)
		{
			return _optimizationContext.CanBeCompiled(expr);
		}

		#endregion

		#region Build Constant

		readonly Dictionary<Tuple<Expression, ColumnDescriptor?>,SqlValue> _constants = new ();

		SqlValue BuildConstant(Expression expr, ColumnDescriptor? columnDescriptor)
		{
			var key = Tuple.Create(expr, columnDescriptor);
			if (_constants.TryGetValue(key, out var sqlValue))
				return sqlValue;

			var dbType = columnDescriptor?.GetDbDataType(true).WithSystemType(expr.Type) ?? new DbDataType(expr.Type);

			var unwrapped = expr.Unwrap();
			if (unwrapped != expr && !MappingSchema.ValueToSqlConverter.CanConvert(dbType.SystemType) &&
				MappingSchema.ValueToSqlConverter.CanConvert(unwrapped.Type))
			{
				dbType = dbType.WithSystemType(unwrapped.Type);
				expr   = unwrapped;
			}

			dbType = dbType.WithSystemType(expr.Type);

			if (columnDescriptor != null)
			{
				expr = columnDescriptor.ApplyConversions(expr, dbType, true);
			}
			else
			{
				if (!MappingSchema.ValueToSqlConverter.CanConvert(dbType.SystemType))
					expr = ColumnDescriptor.ApplyConversions(MappingSchema, expr, dbType, null, true);
			}

			var value = expr.EvaluateExpression();

			if (value != null && MappingSchema.ValueToSqlConverter.CanConvert(dbType.SystemType))
				sqlValue = new SqlValue(dbType, value);
			else
			{
				if (value != null && value.GetType().IsEnum)
				{
					var attrs = value.GetType().GetCustomAttributes(typeof(Sql.EnumAttribute), true);

					if (attrs.Length == 0)
						value = MappingSchema.EnumToValue((Enum)value);
				}

				sqlValue = MappingSchema.GetSqlValue(expr.Type, value);
			}

			_constants.Add(key, sqlValue);

			return sqlValue;
		}

		#endregion

		#region Predicate Converter

		//TODO: return SqlPlaceholderExpression
		ISqlPredicate? ConvertPredicate(IBuildContext? context, Expression expression, ProjectFlags flags)
		{
			ISqlExpression IsCaseSensitive(MethodCallExpression mc)
			{
				if (mc.Arguments.Count <= 1)
					return new SqlValue(typeof(bool?), null);

				if (!typeof(StringComparison).IsSameOrParentOf(mc.Arguments[1].Type))
					return new SqlValue(typeof(bool?), null);

				var arg = mc.Arguments[1];

				if (arg.NodeType == ExpressionType.Constant || arg.NodeType == ExpressionType.Default)
				{
					var comparison = (StringComparison)(arg.EvaluateExpression() ?? throw new InvalidOperationException());
					return new SqlValue(comparison == StringComparison.CurrentCulture   ||
					                    comparison == StringComparison.InvariantCulture ||
					                    comparison == StringComparison.Ordinal);
				}

				var variable   = Expression.Variable(typeof(StringComparison), "c");
				var assignment = Expression.Assign(variable, arg);
				var expr       = (Expression)Expression.Equal(variable, Expression.Constant(StringComparison.CurrentCulture));
				expr = Expression.OrElse(expr, Expression.Equal(variable, Expression.Constant(StringComparison.InvariantCulture)));
				expr = Expression.OrElse(expr, Expression.Equal(variable, Expression.Constant(StringComparison.Ordinal)));
				expr = Expression.Block(new[] {variable}, assignment, expr);

				var parameter = ParametersContext.BuildParameter(expr, columnDescriptor: null, forceConstant: true);
				parameter.SqlParameter.IsQueryParameter = false;

				return parameter.SqlParameter;
			}

			switch (expression.NodeType)
			{
				case ExpressionType.Equal:
				case ExpressionType.NotEqual:
				case ExpressionType.GreaterThan:
				case ExpressionType.GreaterThanOrEqual:
				case ExpressionType.LessThan:
				case ExpressionType.LessThanOrEqual:
				{
					var e = (BinaryExpression)expression;
					return ConvertCompare(context, expression.NodeType, e.Left, e.Right, flags);
				}

				case ExpressionType.Call:
				{
					var e = (MethodCallExpression)expression;

					ISqlPredicate? predicate = null;

					if (e.Method.Name == "Equals" && e.Object != null && e.Arguments.Count == 1)
						return ConvertCompare(context, ExpressionType.Equal, e.Object, e.Arguments[0], flags);

					if (e.Method.DeclaringType == typeof(string))
					{
						switch (e.Method.Name)
						{
								case "Contains"   : predicate = CreateStringPredicate(context, e, SqlPredicate.SearchString.SearchKind.Contains,   IsCaseSensitive(e), flags); break;
								case "StartsWith" : predicate = CreateStringPredicate(context, e, SqlPredicate.SearchString.SearchKind.StartsWith, IsCaseSensitive(e), flags); break;
								case "EndsWith"   : predicate = CreateStringPredicate(context, e, SqlPredicate.SearchString.SearchKind.EndsWith,   IsCaseSensitive(e), flags); break;
						}
					}
					else if (e.Method.Name == "Contains")
					{
						if (e.Method.DeclaringType == typeof(Enumerable) ||
							typeof(IList).IsSameOrParentOf(e.Method.DeclaringType!) ||
							typeof(ICollection<>).IsSameOrParentOf(e.Method.DeclaringType!))
						{
							predicate = ConvertInPredicate(context!, e);
						}
					}
					else if (e.Method.Name == "ContainsValue" && typeof(Dictionary<,>).IsSameOrParentOf(e.Method.DeclaringType!))
					{
						var args = e.Method.DeclaringType!.GetGenericArguments(typeof(Dictionary<,>))!;
						var minf = EnumerableMethods
								.First(static m => m.Name == "Contains" && m.GetParameters().Length == 2)
								.MakeGenericMethod(args[1]);

						var expr = Expression.Call(
								minf,
								ExpressionHelper.PropertyOrField(e.Object!, "Values"),
								e.Arguments[0]);

						predicate = ConvertInPredicate(context!, expr);
					}
					else if (e.Method.Name == "ContainsKey" && typeof(IDictionary<,>).IsSameOrParentOf(e.Method.DeclaringType!))
					{
						var args = e.Method.DeclaringType!.GetGenericArguments(typeof(IDictionary<,>))!;
						var minf = EnumerableMethods
								.First(static m => m.Name == "Contains" && m.GetParameters().Length == 2)
								.MakeGenericMethod(args[0]);

						var expr = Expression.Call(
								minf,
								ExpressionHelper.PropertyOrField(e.Object!, "Keys"),
								e.Arguments[0]);

						predicate = ConvertInPredicate(context!, expr);
					}
#if NETFRAMEWORK
					else if (e.Method == ReflectionHelper.Functions.String.Like11) predicate = ConvertLikePredicate(context!, e, flags);
					else if (e.Method == ReflectionHelper.Functions.String.Like12) predicate = ConvertLikePredicate(context!, e, flags);
#endif
					else if (e.Method == ReflectionHelper.Functions.String.Like21) predicate = ConvertLikePredicate(context!, e, flags);
					else if (e.Method == ReflectionHelper.Functions.String.Like22) predicate = ConvertLikePredicate(context!, e, flags);

					if (predicate != null)
						return predicate;

					var attr = GetExpressionAttribute(e.Method);

					if (attr != null && attr.GetIsPredicate(expression))
						break;

					break;
				}

				case ExpressionType.Conditional:
					return new SqlPredicate.ExprExpr(
							ConvertToSql(context, expression),
							SqlPredicate.Operator.Equal,
							new SqlValue(true), null);

				case ExpressionType.TypeIs:
				{
					var e   = (TypeBinaryExpression)expression;
					var ctx = GetContext(context, e.Expression);

					if (ctx != null && ctx.IsExpression(e.Expression, 0, RequestFor.Table).Result)
						return MakeIsPredicate(ctx, e, flags);

					break;
				}

				case ExpressionType.Convert:
				{
					var e = (UnaryExpression)expression;

					if (e.Type == typeof(bool) && e.Operand.Type == typeof(SqlBoolean))
						return ConvertPredicate(context, e.Operand, flags);

					break;
				}
			}

			if (!TryConvertToSql(context, flags, expression, null, out var ex, out _))
				return null;

			if (SqlExpression.NeedsEqual(ex))
			{
				var descriptor = QueryHelper.GetColumnDescriptor(ex);
				var trueValue  = ConvertToSql(context, ExpressionInstances.True, columnDescriptor: descriptor);
				var falseValue = ConvertToSql(context, ExpressionInstances.False, columnDescriptor: descriptor);

				return new SqlPredicate.IsTrue(ex, trueValue, falseValue, Configuration.Linq.CompareNullsAsValues ? false : null, false);
			}

			return new SqlPredicate.Expr(ex);
		}

		#region ConvertCompare

		ISqlPredicate? ConvertCompare(IBuildContext? context, ExpressionType nodeType, Expression left, Expression right, ProjectFlags flags)
		{
			SqlSearchCondition? GenerateNullComaprison(List<SqlPlaceholderExpression> placeholders, bool isNot)
			{
				if (placeholders.Count == 0)
					return null;

				var notNull = placeholders.Where(p => p.Sql.CanBeNull != isNot).ToList();
				if (notNull.Count == 0)
					notNull = placeholders;

				var searchCondition = new SqlSearchCondition();
				foreach (var placeholder in notNull)
				{
					searchCondition.Conditions.Add(new SqlCondition(false, new SqlPredicate.IsNull(placeholder.Sql, isNot), isNot));
				}

				return searchCondition;
			}


			if (!RestoreCompare(ref left, ref right))
				RestoreCompare(ref right, ref left);

			if (context == null)
				throw new InvalidOperationException();

			ISqlExpression? l = null;
			ISqlExpression? r = null;

			var columnDescriptor = SuggestColumnDescriptor(context, left, right, flags);
			var leftExpr         = ConvertToSqlExpr(context, left, flags, columnDescriptor: columnDescriptor);
			var rightExpr        = ConvertToSqlExpr(context, right, flags, columnDescriptor: columnDescriptor);

			switch (nodeType)
			{
				case ExpressionType.Equal:
				case ExpressionType.NotEqual:

					var isNot = nodeType == ExpressionType.NotEqual;

					if (leftExpr is SqlPlaceholderExpression placeholderLeft)
					{
						l = placeholderLeft.Sql;
					}

					if (rightExpr is SqlPlaceholderExpression placeholderRight)
					{
						r = placeholderRight.Sql;
					}

					if (l != null && r != null)
						break;

					var leftPlaceholders  = CollectDistinctPlaceholders(leftExpr);
					var rightPlaceholders = CollectDistinctPlaceholders(rightExpr);

					if (l is SqlValue lv && lv.Value == null)
					{
						return GenerateNullComaprison(rightPlaceholders, isNot);
					}

					if (r is SqlValue rv && rv.Value == null)
					{
						return GenerateNullComaprison(leftPlaceholders, isNot);
					}

					if (leftPlaceholders.Count == 0 || rightPlaceholders.Count == 0)
						return null;

					var matched = MatchPlaceholders(leftExpr, rightExpr);

					if (matched.Count == 0)
						return null;

					var searchCondition = new SqlSearchCondition();
					foreach (var pair in matched)
					{
						var equality = new SqlPredicate.ExprExpr(
							pair.left.Sql,
							isNot ? SqlPredicate.Operator.NotEqual : SqlPredicate.Operator.Equal,
							pair.right.Sql, Configuration.Linq.CompareNullsAsValues ? true : null);

						searchCondition.Conditions.Add(new SqlCondition(false, equality, isNot));

					}

					return searchCondition;
			}

			var op = nodeType switch
			{
				ExpressionType.Equal              => SqlPredicate.Operator.Equal,
				ExpressionType.NotEqual           => SqlPredicate.Operator.NotEqual,
				ExpressionType.GreaterThan        => SqlPredicate.Operator.Greater,
				ExpressionType.GreaterThanOrEqual => SqlPredicate.Operator.GreaterOrEqual,
				ExpressionType.LessThan           => SqlPredicate.Operator.Less,
				ExpressionType.LessThanOrEqual    => SqlPredicate.Operator.LessOrEqual,
				_                                 => throw new InvalidOperationException(),
			};
			if ((left.NodeType == ExpressionType.Convert || right.NodeType == ExpressionType.Convert) && (op == SqlPredicate.Operator.Equal || op == SqlPredicate.Operator.NotEqual))
			{
				var p = ConvertEnumConversion(context!, left, op, right);
				if (p != null)
					return p;
			}

			l ??= ConvertToSql(context, left, flags, unwrap: false, columnDescriptor: columnDescriptor);
			r ??= ConvertToSql(context, right, flags, unwrap: true,  columnDescriptor: columnDescriptor);

			l = QueryHelper.UnwrapExpression(l);
			r = QueryHelper.UnwrapExpression(r);

			if (l is SqlValue lValue)
				lValue.ValueType = GetDataType(r, lValue.ValueType);

			if (r is SqlValue rValue)
				rValue.ValueType = GetDataType(l, rValue.ValueType);

			switch (nodeType)
			{
				case ExpressionType.Equal:
				case ExpressionType.NotEqual:

					if (!context!.SelectQuery.IsParameterDependent &&
						(l is SqlParameter && l.CanBeNull || r is SqlParameter && r.CanBeNull))
						context.SelectQuery.IsParameterDependent = true;

					// | (SqlQuery(Select([]) as q), SqlValue(null))
					// | (SqlValue(null), SqlQuery(Select([]) as q))  =>

					var q =
						l.ElementType == QueryElementType.SqlQuery &&
						r.ElementType == QueryElementType.SqlValue &&
						((SqlValue)r).Value == null &&
						((SelectQuery)l).Select.Columns.Count == 0 ?
							(SelectQuery)l :
						r.ElementType == QueryElementType.SqlQuery &&
						l.ElementType == QueryElementType.SqlValue &&
						((SqlValue)l).Value == null &&
						((SelectQuery)r).Select.Columns.Count == 0 ?
							(SelectQuery)r :
							null;

					q?.Select.Columns.Add(new SqlColumn(q, new SqlValue(1)));

					break;
			}

			if (l is SqlSearchCondition)
			{
				l = new SqlFunction(typeof(bool), "CASE", l, new SqlValue(true), new SqlValue(false))
				{
					CanBeNull = false
				};
			}

			if (r is SqlSearchCondition)
			{
				r = new SqlFunction(typeof(bool), "CASE", r, new SqlValue(true), new SqlValue(false))
				{
					CanBeNull = false
				};
			}

			ISqlPredicate? predicate = null;
			if (op == SqlPredicate.Operator.Equal || op == SqlPredicate.Operator.NotEqual)
			{
				bool?           value      = null;
				ISqlExpression? expression = null;
				var             isNullable = false;
				if (IsBooleanConstant(left, out value))
				{
					isNullable = typeof(bool?) == left.Type || r.CanBeNull;
					expression = r;
				}
				else if (IsBooleanConstant(right, out value))
				{
					isNullable = typeof(bool?) == right.Type || l.CanBeNull;
					expression = l;
				}

				if (value != null
					&& expression != null
					&& !(expression.ElementType == QueryElementType.SqlValue && ((SqlValue)expression).Value == null))
				{
					var isNot = !value.Value;
					var withNull = false;
					if (op == SqlPredicate.Operator.NotEqual)
					{
						isNot = !isNot;
						withNull = true;
					}
					var descriptor = QueryHelper.GetColumnDescriptor(expression);
					var trueValue  = ConvertToSql(context, ExpressionInstances.True,  unwrap: false, columnDescriptor: descriptor);
					var falseValue = ConvertToSql(context, ExpressionInstances.False, unwrap: false, columnDescriptor: descriptor);

					var withNullValue = Configuration.Linq.CompareNullsAsValues &&
										(isNullable || NeedNullCheck(expression))
						? withNull
						: (bool?)null;
					predicate = new SqlPredicate.IsTrue(expression, trueValue, falseValue, withNullValue, isNot);
				}
			}

			if (predicate == null)
				predicate = new SqlPredicate.ExprExpr(l, op, r, Configuration.Linq.CompareNullsAsValues ? true : null);
			return predicate;
		}

		//TODO: lazy implementation
		public List<(SqlPlaceholderExpression left, SqlPlaceholderExpression right)> MatchPlaceholders(Expression leftExpr, Expression rightExpr)
		{
			var leftPaths = new Dictionary<Expression, SqlPlaceholderExpression>();
			leftExpr.Path(ExpressionParam, leftPaths, static (paths, e, p) =>
			{
				if (e is SqlPlaceholderExpression placeholder)
				{
					paths.Add(p, placeholder);
				}
			});

			var rightPaths = new Dictionary<Expression, SqlPlaceholderExpression>();
			rightExpr.Path(ExpressionParam, rightPaths, static (paths, e, p) =>
			{
				if (e is SqlPlaceholderExpression placeholder)
				{
					paths.Add(p, placeholder);
				}
			});

			var matched = leftPaths.Join(rightPaths, x => x.Key, x => x.Key, (l, r) => (left: l.Value, right: r.Value),
				ExpressionEqualityComparer.Instance).ToList();

			return matched;
		}

		public List<SqlPlaceholderExpression> CollectPlaceholders(Expression expression)
		{
			var result = new List<SqlPlaceholderExpression>();

			expression.Visit(result, static (list, e) =>
			{
				if (e is SqlPlaceholderExpression placeholder)
				{
					list.Add(placeholder);
				}
			});

			return result;
		}

		public List<SqlPlaceholderExpression> CollectDistinctPlaceholders(Expression expression)
		{
			var result = new List<SqlPlaceholderExpression>();

			expression.Visit(result, static (list, e) =>
			{
				if (e is SqlPlaceholderExpression placeholder)
				{
					if (!list.Contains(placeholder))
						list.Add(placeholder);
				}
			});

			return result;
		}

		public List<SqlPlaceholderExpression> CollectPKPlaceholders(Expression expression)
		{
			var result = new List<SqlPlaceholderExpression>();

			expression.Visit(result, static (list, e) =>
			{
				if (e is SqlPlaceholderExpression placeholder)
				{
					if (!list.Contains(placeholder))
						list.Add(placeholder);
				}
			});

			// Table context for example
			if (expression is ContextConstructionExpression)
			{
				var filtered = result.Where(p => (p.Sql is SqlField field) && field.IsPrimaryKey).ToList();
				if (filtered.Count > 0)
					return filtered;
			}

			return result;
		}

		private static bool IsBooleanConstant(Expression expr, out bool? value)
		{
			value = null;
			if (expr.Type == typeof(bool) || expr.Type == typeof(bool?))
			{
				expr = expr.Unwrap();
				if (expr is ConstantExpression c)
				{
					value = c.Value as bool?;
					return true;
				}
				else if (expr is DefaultExpression)
				{
					value = expr.Type == typeof(bool) ? false : null;
					return true;
				}
			}
			return false;
		}

		// restores original types, lost due to C# compiler optimizations
		// e.g. see https://github.com/linq2db/linq2db/issues/2041
		private static bool RestoreCompare(ref Expression op1, ref Expression op2)
		{
			if (op1.NodeType == ExpressionType.Convert)
			{
				var op1conv = (UnaryExpression)op1;

				// handle char replaced with int
				// (int)chr op CONST
				if (op1.Type == typeof(int) && op1conv.Operand.Type == typeof(char)
					&& (op2.NodeType == ExpressionType.Constant || op2.NodeType == ExpressionType.Convert))
				{
					op1 = op1conv.Operand;
					op2 = op2.NodeType == ExpressionType.Constant
						? Expression.Constant(ConvertTo<char>.From(((ConstantExpression)op2).Value))
						: ((UnaryExpression)op2).Operand;
					return true;
				}
				// (int?)chr? op CONST
				else if (op1.Type == typeof(int?) && op1conv.Operand.Type == typeof(char?)
					&& (op2.NodeType == ExpressionType.Constant
						|| (op2.NodeType == ExpressionType.Convert && ((UnaryExpression)op2).Operand.NodeType == ExpressionType.Convert)))
				{
					op1 = op1conv.Operand;
					op2 = op2.NodeType == ExpressionType.Constant
						? Expression.Constant(ConvertTo<char>.From(((ConstantExpression)op2).Value))
						: ((UnaryExpression)((UnaryExpression)op2).Operand).Operand;
					return true;
				}
				// handle enum replaced with integer
				// here byte/short values replaced with int, int+ values replaced with actual underlying type
				// (int)enum op const
				else if (op1conv.Operand.Type.IsEnum
					&& op2.NodeType == ExpressionType.Constant
						&& (op2.Type == Enum.GetUnderlyingType(op1conv.Operand.Type) || op2.Type == typeof(int)))
				{
					op1 = op1conv.Operand;
					op2 = Expression.Constant(Enum.ToObject(op1conv.Operand.Type, ((ConstantExpression)op2).Value!), op1conv.Operand.Type);
					return true;
				}
				// here underlying type used
				// (int?)enum? op (int?)enum
				else if (op1conv.Operand.Type.IsNullable() && Nullable.GetUnderlyingType(op1conv.Operand.Type)!.IsEnum
					&& op2.NodeType == ExpressionType.Convert
					&& op2 is UnaryExpression op2conv2
					&& op2conv2.Operand.NodeType == ExpressionType.Constant
					&& op2conv2.Operand.Type == Nullable.GetUnderlyingType(op1conv.Operand.Type))
				{
					op1 = op1conv.Operand;
					op2 = Expression.Convert(op2conv2.Operand, op1conv.Operand.Type);
					return true;
				}
				// https://github.com/linq2db/linq2db/issues/2039
				// byte, sbyte and ushort comparison operands upcasted to int
				else if (op2.NodeType == ExpressionType.Convert
					&& op2 is UnaryExpression op2conv1
					&& op1conv.Operand.Type == op2conv1.Operand.Type)
				{
					op1 = op1conv.Operand;
					op2 = op2conv1.Operand;
					return true;
				}

				// https://github.com/linq2db/linq2db/issues/2166
				// generates expression:
				// Convert(member, int) == const(value, int)
				// we must replace it with:
				// member == const(value, member_type)
				if (op2 is ConstantExpression const2
					&& const2.Type == typeof(int)
					&& ConvertUtils.TryConvert(const2.Value, op1conv.Operand.Type, out var convertedValue))
				{
					op1 = op1conv.Operand;
					op2 = Expression.Constant(convertedValue, op1conv.Operand.Type);
					return true;
				}
			}

			return false;
		}

		#endregion

		#region ConvertEnumConversion

		ISqlPredicate? ConvertEnumConversion(IBuildContext context, Expression left, SqlPredicate.Operator op, Expression right)
		{
			Expression value;
			Expression operand;

			if (left is MemberExpression)
			{
				operand = left;
				value   = right;
			}
			else if (left.NodeType == ExpressionType.Convert && ((UnaryExpression)left).Operand is MemberExpression)
			{
				operand = ((UnaryExpression)left).Operand;
				value   = right;
			}
			else if (right is MemberExpression)
			{
				operand = right;
				value   = left;
			}
			else if (right.NodeType == ExpressionType.Convert && ((UnaryExpression)right).Operand is MemberExpression)
			{
				operand = ((UnaryExpression)right).Operand;
				value   = left;
			}
			else if (left.NodeType == ExpressionType.Convert)
			{
				operand = ((UnaryExpression)left).Operand;
				value   = right;
			}
			else
			{
				operand = ((UnaryExpression)right).Operand;
				value = left;
			}

			var type = operand.Type;

			if (!type.ToNullableUnderlying().IsEnum)
				return null;

			var dic = new Dictionary<object, object?>();

			var mapValues = MappingSchema.GetMapValues(type);

			if (mapValues != null)
				foreach (var mv in mapValues)
					if (!dic.ContainsKey(mv.OrigValue))
						dic.Add(mv.OrigValue, mv.MapValues[0].Value);

			switch (value.NodeType)
			{
				case ExpressionType.Constant:
				{
					var name = Enum.GetName(type, ((ConstantExpression)value).Value!);

					// ReSharper disable ConditionIsAlwaysTrueOrFalse
					// ReSharper disable HeuristicUnreachableCode
					if (name == null)
						return null;
					// ReSharper restore HeuristicUnreachableCode
					// ReSharper restore ConditionIsAlwaysTrueOrFalse

					var origValue = Enum.Parse(type, name, false);

					if (!dic.TryGetValue(origValue, out var mapValue))
						mapValue = origValue;

					ISqlExpression l, r;

					SqlValue sqlvalue;
					var ce = MappingSchema.GetConverter(new DbDataType(type), new DbDataType(typeof(DataParameter)), false);

					if (ce != null)
					{
						sqlvalue = new SqlValue(ce.ConvertValueToParameter(origValue).Value!);
					}
					else
					{
						sqlvalue = MappingSchema.GetSqlValue(type, mapValue);
					}

					if (left.NodeType == ExpressionType.Convert)
					{
						l = ConvertToSql(context, operand);
						r = sqlvalue;
					}
					else
					{
						r = ConvertToSql(context, operand);
						l = sqlvalue;
					}

					return new SqlPredicate.ExprExpr(l, op, r, true);
				}

				case ExpressionType.Convert:
				{
					value = ((UnaryExpression)value).Operand;

					var l = ConvertToSql(context, operand);
					var r = ConvertToSql(context, value);

					return new SqlPredicate.ExprExpr(l, op, r, true);
				}
			}

			return null;
		}

		#endregion

		#region ConvertObjectNullComparison

		ISqlPredicate? ConvertObjectNullComparison(IBuildContext? context, Expression left, Expression right, bool isEqual)
		{
			if (right.IsNullValue())
			{
				if (left.NodeType == ExpressionType.MemberAccess || left.NodeType == ExpressionType.Parameter || left is ContextRefExpression)
				{
					var ctx = GetContext(context, left);

					if (ctx != null && ctx.IsExpression(left, 0, RequestFor.Object).Result)
					{
						return new SqlPredicate.Expr(new SqlValue(!isEqual));
					}
				}
			}

			return null;
		}

		#endregion

		#region ConvertObjectComparison

		static Expression? ConstructMemberPath(MemberInfo[] memberPath, Expression ob, bool throwOnError)
		{
			Expression result = ob;
			foreach (var memberInfo in memberPath)
			{
				if (memberInfo.DeclaringType!.IsAssignableFrom(result.Type))
				{
					result = Expression.MakeMemberAccess(result, memberInfo);
				}
			}

			if (ReferenceEquals(result, ob) && throwOnError)
				throw new LinqToDBException($"Type {result.Type.Name} does not have member {memberPath.Last().Name}.");

			return result;
		}

		public ISqlPredicate? ConvertObjectComparison(
			ExpressionType nodeType,
			IBuildContext leftContext,
			Expression left,
			IBuildContext rightContext,
			Expression right)
		{
			var qsl = GetContext(leftContext,  left);
			var qsr = GetContext(rightContext, right);

			var sl = qsl != null && qsl.IsExpression(left,  0, RequestFor.Object).Result;
			var sr = qsr != null && qsr.IsExpression(right, 0, RequestFor.Object).Result;

			bool      isNull;
			SqlInfo[] lcols;

			var rmembers = new Dictionary<MemberInfo,Expression>(new MemberInfoComparer());

			if (sl == false && sr == false)
			{
				var lmembers = new Dictionary<MemberInfo,Expression>(new MemberInfoComparer());

				var isl = ProcessProjection(lmembers, left);
				var isr = ProcessProjection(rmembers, right);

				if (!isl && !isr)
					return null;

				if (lmembers.Count == 0)
				{
					var r = right;
					right = left;
					left = r;

					var c = rightContext;
					rightContext = leftContext;
					leftContext = c;

					var q = qsr;
					qsl = q;

					sr = false;

					var lm   = lmembers;
					lmembers = rmembers;
					rmembers = lm;
				}

				isNull = right.IsNullValue();
				lcols  = new SqlInfo[lmembers.Count];
				var idx = 0;
				foreach (var m in lmembers)
				{
					lcols[idx] = new SqlInfo(m.Key, ConvertToSql(leftContext, m.Value));
					idx++;
				}
			}
			else
			{
				if (sl == false)
				{
					var r = right;
					right = left;
					left  = r;

					var c        = rightContext;
					rightContext = leftContext;
					// value not used below: https://pvs-studio.com/ru/blog/posts/csharp/0887/
					// but! we have test that fails in this place (TestDefaultExpression_08)
					// so it could be incomplete implementation
					//leftContext = c;

					var q = qsr;
					qsl   = q;

					sr = false;
				}

				isNull = right.IsNullValue();
				lcols  = qsl!.ConvertToSql(left, 0, ConvertFlags.Key);

				if (!sr)
					ProcessProjection(rmembers, right);
			}

			if (lcols.Length == 0)
				return null;

			var condition = new SqlSearchCondition();

			foreach (var lcol in lcols)
			{
				if (lcol.Sql is SelectQuery innerQuery && isNull)
				{
					var existsPredicate = new SqlPredicate.FuncLike(SqlFunction.CreateExists(innerQuery));
					condition.Conditions.Add(new SqlCondition(nodeType == ExpressionType.Equal, existsPredicate));
					continue;
				}

				if (lcol.MemberChain.Length == 0)
					throw new InvalidOperationException();

				ISqlExpression? rcol = null;

				var lmember = lcol.MemberChain[lcol.MemberChain.Length - 1];

				var columnDescriptor = QueryHelper.GetColumnDescriptor(lcol.Sql);

				if (sr)
				{
					var memeberPath = ConstructMemberPath(lcol.MemberChain, right, true)!;
					rcol = ConvertToSql(rightContext, memeberPath, unwrap: false, columnDescriptor: columnDescriptor);
				}
				else if (rmembers.Count != 0)
					rcol = ConvertToSql(rightContext, rmembers[lmember], unwrap: false, columnDescriptor: columnDescriptor);

				var rex =
					isNull ?
						MappingSchema.GetSqlValue(right.Type, null) :
						rcol ?? ParametersContext.GetParameter(right, lmember, columnDescriptor);

				var predicate = new SqlPredicate.ExprExpr(
					lcol.Sql,
					nodeType == ExpressionType.Equal ? SqlPredicate.Operator.Equal : SqlPredicate.Operator.NotEqual,
					rex, Configuration.Linq.CompareNullsAsValues ? true : null);

				condition.Conditions.Add(new SqlCondition(false, predicate));
			}

			if (nodeType == ExpressionType.NotEqual)
				foreach (var c in condition.Conditions)
					c.IsOr = true;

			return condition;
		}

		internal ISqlPredicate? ConvertNewObjectComparison(IBuildContext context, ExpressionType nodeType, Expression left, Expression right)
		{
			left = FindExpression(left);
			right = FindExpression(right);

			var condition = new SqlSearchCondition();

			if (left.NodeType != ExpressionType.New)
			{
				var temp = left;
				left = right;
				right = temp;
			}

			var newExpr  = (NewExpression)left;

			// ReSharper disable ConditionIsAlwaysTrueOrFalse
			// ReSharper disable HeuristicUnreachableCode
			if (newExpr.Members == null)
				return null;
			// ReSharper restore HeuristicUnreachableCode
			// ReSharper restore ConditionIsAlwaysTrueOrFalse

			for (var i = 0; i < newExpr.Arguments.Count; i++)
			{
				var lex = ConvertToSql(context, newExpr.Arguments[i]);
				var rex =
					right is NewExpression newRight ?
						ConvertToSql(context, newRight.Arguments[i]) :
						ParametersContext.GetParameter(right, newExpr.Members[i], QueryHelper.GetColumnDescriptor(lex));

				var predicate =
					new SqlPredicate.ExprExpr(
						lex,
						nodeType == ExpressionType.Equal ? SqlPredicate.Operator.Equal : SqlPredicate.Operator.NotEqual,
						rex, Configuration.Linq.CompareNullsAsValues ? true : null);

				condition.Conditions.Add(new SqlCondition(false, predicate));
			}

			if (nodeType == ExpressionType.NotEqual)
				foreach (var c in condition.Conditions)
					c.IsOr = true;

			return condition;
		}

		static Expression FindExpression(Expression expr)
		{
			var ret = _findExpressionVisitor.Find(expr);

			if (ret == null)
				throw new NotImplementedException();

			return ret;
		}

		private static readonly FindVisitor<object?> _findExpressionVisitor = FindVisitor<object?>.Create(FindExpressionFind);

		static bool FindExpressionFind(Expression pi)
		{
			switch (pi.NodeType)
			{
				case ExpressionType.Convert:
				{
					var e = (UnaryExpression)pi;

					return
						e.Operand.NodeType == ExpressionType.ArrayIndex &&
						ReferenceEquals(((BinaryExpression)e.Operand).Left, ParametersParam);
				}
				case ExpressionType.MemberAccess:
				case ExpressionType.New         :
					return true;
			}

			return false;
		}

		#endregion

		#region Parameters

		public static DbDataType GetMemberDataType(MappingSchema mappingSchema, MemberInfo member)
		{
			var typeResult = new DbDataType(member.GetMemberType());

			var dta = mappingSchema.GetAttribute<DataTypeAttribute>(member.ReflectedType!, member);
			var ca  = mappingSchema.GetAttribute<ColumnAttribute>  (member.ReflectedType!, member);

			var dataType = ca?.DataType ?? dta?.DataType;

			if (dataType != null)
				typeResult = typeResult.WithDataType(dataType.Value);

			var dbType = ca?.DbType ?? dta?.DbType;
			if (dbType != null)
				typeResult = typeResult.WithDbType(dbType);

			if (ca != null && ca.HasLength())
				typeResult = typeResult.WithLength(ca.Length);

			return typeResult;
		}

		private class GetDataTypeContext
		{
			public GetDataTypeContext(DbDataType baseType)
			{
				DataType   = baseType.DataType;
				DbType     = baseType.DbType;
				Length     = baseType.Length;
				Precision  = baseType.Precision;
				Scale      = baseType.Scale;
			}

			public DataType DataType;
			public string?  DbType;
			public int?     Length;
			public int?     Precision;
			public int?     Scale;
		}

		static DbDataType GetDataType(ISqlExpression expr, DbDataType baseType)
		{
			var ctx = new GetDataTypeContext(baseType);

			expr.Find(ctx, static (context, e) =>
			{
				switch (e.ElementType)
				{
					case QueryElementType.SqlField:
						{
							var fld = (SqlField)e;
							context.DataType     = fld.Type.DataType;
							context.DbType       = fld.Type.DbType;
							context.Length       = fld.Type.Length;
							context.Precision    = fld.Type.Precision;
							context.Scale        = fld.Type.Scale;
							return true;
						}
					case QueryElementType.SqlParameter:
						context.DataType     = ((SqlParameter)e).Type.DataType;
						context.DbType       = ((SqlParameter)e).Type.DbType;
						context.Length       = ((SqlParameter)e).Type.Length;
						context.Precision    = ((SqlParameter)e).Type.Precision;
						context.Scale        = ((SqlParameter)e).Type.Scale;
						return true;
					case QueryElementType.SqlDataType:
						context.DataType     = ((SqlDataType)e).Type.DataType;
						context.DbType       = ((SqlDataType)e).Type.DbType;
						context.Length       = ((SqlDataType)e).Type.Length;
						context.Precision    = ((SqlDataType)e).Type.Precision;
						context.Scale        = ((SqlDataType)e).Type.Scale;
						return true;
					case QueryElementType.SqlValue:
						context.DataType     = ((SqlValue)e).ValueType.DataType;
						context.DbType       = ((SqlValue)e).ValueType.DbType;
						context.Length      = ((SqlValue)e).ValueType.Length;
						context.Precision    = ((SqlValue)e).ValueType.Precision;
						context.Scale        = ((SqlValue)e).ValueType.Scale;
						return true;
					default:
						return false;
				}
			});

			return new DbDataType(
				baseType.SystemType,
				ctx.DataType == DataType.Undefined ? baseType.DataType : ctx.DataType,
				string.IsNullOrEmpty(ctx.DbType)   ? baseType.DbType   : ctx.DbType,
				ctx.Length     ?? baseType.Length,
				ctx.Precision  ?? baseType.Precision,
				ctx.Scale      ?? baseType.Scale
			);
		}

		#endregion

		#region ConvertInPredicate

		private ISqlPredicate ConvertInPredicate(IBuildContext context, MethodCallExpression expression)
		{
			var e        = expression;
			var argIndex = e.Object != null ? 0 : 1;
			var arr      = e.Object ?? e.Arguments[0];
			var arg      = e.Arguments[argIndex];

			ISqlExpression? expr = null;

			var ctx = GetContext(context, arg);

			if (ctx is TableBuilder.TableContext &&
				ctx.SelectQuery != context.SelectQuery &&
				ctx.IsExpression(arg, 0, RequestFor.Object).Result)
			{
				expr = ctx.SelectQuery;
			}

			if (expr == null)
			{
				var sql = ConvertExpressions(context, arg, ConvertFlags.Key, null);

				if (sql.Length == 1 && sql[0].MemberChain.Length == 0)
					expr = sql[0].Sql;
				else
					expr = new SqlObjectExpression(MappingSchema, sql);
			}

			var columnDescriptor = QueryHelper.GetColumnDescriptor(expr);

			switch (arr.NodeType)
			{
				case ExpressionType.NewArrayInit :
					{
						var newArr = (NewArrayExpression)arr;

						if (newArr.Expressions.Count == 0)
							return new SqlPredicate.Expr(new SqlValue(false));

						var exprs  = new ISqlExpression[newArr.Expressions.Count];

						for (var i = 0; i < newArr.Expressions.Count; i++)
							exprs[i] = ConvertToSql(context, newArr.Expressions[i], columnDescriptor: columnDescriptor);

						return new SqlPredicate.InList(expr, Configuration.Linq.CompareNullsAsValues ? false : null, false, exprs);
					}

				default :

					if (CanBeCompiled(arr))
					{
						var p = ParametersContext.BuildParameter(arr, columnDescriptor, false, ParametersContext.BuildParameterType.InPredicate).SqlParameter;
						p.IsQueryParameter = false;
						return new SqlPredicate.InList(expr, Configuration.Linq.CompareNullsAsValues ? false : null, false, p);
					}

					break;
			}

			throw new LinqException("'{0}' cannot be converted to SQL.", expression);
		}

		#endregion

		#region ColumnDescriptor Helpers

		public ColumnDescriptor? SuggestColumnDescriptor(IBuildContext context, Expression expr, ProjectFlags flags)
		{
			expr = expr.Unwrap();
			if (TryConvertToSql(context, flags | ProjectFlags.Test, expr, null, out var sqlExpr, out _))
			{
				var descriptor = QueryHelper.GetColumnDescriptor(sqlExpr);
				if (descriptor != null)
				{
					return descriptor;
				}
			}

			return null;
		}

		public ColumnDescriptor? SuggestColumnDescriptor(IBuildContext context, Expression expr1, Expression expr2,
			ProjectFlags flags)
		{
			return SuggestColumnDescriptor(context, expr1, flags) ?? SuggestColumnDescriptor(context, expr2, flags);
		}

		public ColumnDescriptor? SuggestColumnDescriptor(IBuildContext context, ReadOnlyCollection<Expression> expressions, ProjectFlags flags)
		{
			foreach (var expr in expressions)
			{
				var descriptor = SuggestColumnDescriptor(context, expr, flags);
				if (descriptor != null)
					return descriptor;
			}

			return null;
		}
	

		#endregion

		#region LIKE predicate

		ISqlPredicate CreateStringPredicate(IBuildContext? context, MethodCallExpression expression, SqlPredicate.SearchString.SearchKind kind, ISqlExpression caseSensitive, ProjectFlags flags)
		{
			var e = expression;

<<<<<<< HEAD
			var descriptor = SuggestColumnDescriptor(context, e.Object, e.Arguments[0], flags);

			var o = ConvertToSql(context, e.Object,       unwrap: false, columnDescriptor: descriptor);
			var a = ConvertToSql(context, e.Arguments[0], unwrap: false, columnDescriptor: descriptor);
=======
			var descriptor = SuggestColumnDescriptor(context, e.Object!, e.Arguments[0]);

			var o = ConvertToSql(context, e.Object!,      unwrap: false, descriptor);
			var a = ConvertToSql(context, e.Arguments[0], unwrap: false, descriptor);
>>>>>>> 64a0db9a

			return new SqlPredicate.SearchString(o, false, a, kind, caseSensitive);
		}

		ISqlPredicate ConvertLikePredicate(IBuildContext context, MethodCallExpression expression, ProjectFlags flags)
		{
			var e  = expression;

			var descriptor = SuggestColumnDescriptor(context, e.Arguments, flags);

			var a1 = ConvertToSql(context, e.Arguments[0], unwrap: false, columnDescriptor: descriptor);
			var a2 = ConvertToSql(context, e.Arguments[1], unwrap: false, columnDescriptor: descriptor);

			ISqlExpression? a3 = null;

			if (e.Arguments.Count == 3)
				a3 = ConvertToSql(context, e.Arguments[2], unwrap: false, columnDescriptor: descriptor);

			return new SqlPredicate.Like(a1, false, a2, a3);
		}

		#endregion

		#region MakeIsPredicate

		internal ISqlPredicate MakeIsPredicate(TableBuilder.TableContext table, Type typeOperand)
		{
			if (typeOperand == table.ObjectType)
			{
				var all = true;
				foreach (var m in table.InheritanceMapping)
				{
					if (m.Type == typeOperand)
					{
						all = false;
						break;
					}
				}

				if (all)
					return new SqlPredicate.Expr(new SqlValue(true));
			}

			return MakeIsPredicate(table, table, table.InheritanceMapping, typeOperand, static (table, name) => table.SqlTable[name] ?? throw new LinqException($"Field {name} not found in table {table.SqlTable}"));
		}

		internal ISqlPredicate MakeIsPredicate<TContext>(
			TContext                              getSqlContext,
			IBuildContext                         context,
			List<InheritanceMapping>              inheritanceMapping,
			Type                                  toType,
			Func<TContext,string, ISqlExpression> getSql)
		{
			var mapping = new List<InheritanceMapping>(inheritanceMapping.Count);
			foreach (var m in inheritanceMapping)
				if (m.Type == toType && !m.IsDefault)
					mapping.Add(m);

			switch (mapping.Count)
			{
				case 0 :
					{
						var cond = new SqlSearchCondition();

						var found = false;
						foreach (var m in inheritanceMapping)
						{
							if (m.Type == toType)
							{
								found = true;
								break;
							}
						}

						if (found)
						{
							foreach (var m in inheritanceMapping.Where(static m => !m.IsDefault))
							{
								cond.Conditions.Add(
									new SqlCondition(
										false,
											new SqlPredicate.ExprExpr(
												getSql(getSqlContext, m.DiscriminatorName),
												SqlPredicate.Operator.NotEqual,
												MappingSchema.GetSqlValue(m.Discriminator.MemberType, m.Code), Configuration.Linq.CompareNullsAsValues ? true : null)));
							}
						}
						else
						{
							foreach (var m in inheritanceMapping)
							{
								if (toType.IsSameOrParentOf(m.Type))
								{
									cond.Conditions.Add(
										new SqlCondition(
											false,
												new SqlPredicate.ExprExpr(
													getSql(getSqlContext, m.DiscriminatorName),
													SqlPredicate.Operator.Equal,
													MappingSchema.GetSqlValue(m.Discriminator.MemberType, m.Code), Configuration.Linq.CompareNullsAsValues ? true : null),
											true));
								}
							}
						}

						return cond;
					}

				case 1 :
					return new SqlPredicate.ExprExpr(
							getSql(getSqlContext, mapping[0].DiscriminatorName),
							SqlPredicate.Operator.Equal,
							MappingSchema.GetSqlValue(mapping[0].Discriminator.MemberType, mapping[0].Code), Configuration.Linq.CompareNullsAsValues ? true : null);

				default:
					{
						var cond = new SqlSearchCondition();

						foreach (var m in mapping)
						{
							cond.Conditions.Add(
								new SqlCondition(
									false,
										new SqlPredicate.ExprExpr(
											getSql(getSqlContext, m.DiscriminatorName),
											SqlPredicate.Operator.Equal,
											MappingSchema.GetSqlValue(m.Discriminator.MemberType, m.Code), Configuration.Linq.CompareNullsAsValues ? true : null),
									true));
						}

						return cond;
					}
			}
		}

		ISqlPredicate MakeIsPredicate(IBuildContext context, TypeBinaryExpression expression, ProjectFlags flags)
		{
			var typeOperand = expression.TypeOperand;
			var table       = new TableBuilder.TableContext(this, new BuildInfo((IBuildContext?)null, ExpressionInstances.UntypedNull, new SelectQuery()), typeOperand);

			if (typeOperand == table.ObjectType)
			{
				var all = true;
				foreach (var m in table.InheritanceMapping)
				{
					if (m.Type == typeOperand)
					{
						all = false;
						break;
					}
				}

				if (all)
					return new SqlPredicate.Expr(new SqlValue(true));
			}

			var mapping = new List<(InheritanceMapping m, int i)>(table.InheritanceMapping.Count);

			for (var i = 0; i < table.InheritanceMapping.Count; i++)
			{
				var m = table.InheritanceMapping[i];
				if (typeOperand.IsAssignableFrom(m.Type) && !m.IsDefault)
					mapping.Add((m, i));
			}

			var isEqual = true;

			if (mapping.Count == 0)
			{
				for (var i = 0; i < table.InheritanceMapping.Count; i++)
				{
					var m = table.InheritanceMapping[i];
					if (!m.IsDefault)
						mapping.Add((m, i));
				}

				isEqual = false;
			}

			Expression? expr = null;

			foreach (var m in mapping)
			{
				var field = table.SqlTable[table.InheritanceMapping[m.i].DiscriminatorName] ?? throw new LinqException($"Field {table.InheritanceMapping[m.i].DiscriminatorName} not found in table {table.SqlTable}");
				var ttype = field.ColumnDescriptor.MemberAccessor.TypeAccessor.Type;
				var obj   = expression.Expression;

				if (obj.Type != ttype)
					obj = Expression.Convert(expression.Expression, ttype);

				var left = ExpressionHelper.PropertyOrField(obj, field.Name);
				var code = m.m.Code;

				if (code == null)
					code = left.Type.GetDefaultValue();
				else if (left.Type != code.GetType())
					code = Converter.ChangeType(code, left.Type, MappingSchema);

				Expression right = Expression.Constant(code, left.Type);

				var e = isEqual ? Expression.Equal(left, right) : Expression.NotEqual(left, right);

				if (!isEqual)
					expr = expr != null ? Expression.AndAlso(expr, e) : e;
				else
					expr = expr != null ? Expression.OrElse(expr, e) : e;
			}

			return ConvertPredicate(context, expr!, flags);
		}

		#endregion

		#endregion

		#region Search Condition Builder

		internal bool BuildSearchCondition(IBuildContext? context, Expression expression, ProjectFlags flags, List<SqlCondition> conditions)
		{
			//expression = expression.Transform(RemoveNullPropagation);

			switch (expression.NodeType)
			{
				case ExpressionType.And     :
				case ExpressionType.AndAlso :
					{
						var e = (BinaryExpression)expression;

						BuildSearchCondition(context, e.Left, flags,  conditions);
						BuildSearchCondition(context, e.Right, flags, conditions);

						break;
					}

				case ExpressionType.Extension :
					{
						break;
					}

				case ExpressionType.Or     :
				case ExpressionType.OrElse :
					{
						var e           = (BinaryExpression)expression;
						var orCondition = new SqlSearchCondition();

						BuildSearchCondition(context, e.Left, flags,  orCondition.Conditions);
						orCondition.Conditions[orCondition.Conditions.Count - 1].IsOr = true;
						BuildSearchCondition(context, e.Right, flags, orCondition.Conditions);

						conditions.Add(new SqlCondition(false, orCondition));

						break;
					}

				case ExpressionType.Not    :
					{
						var e            = (UnaryExpression)expression;
						var notCondition = new SqlSearchCondition();

						BuildSearchCondition(context, e.Operand, flags, notCondition.Conditions);

						conditions.Add(new SqlCondition(true, notCondition));

						break;
					}

				default                    :
					var predicate = ConvertPredicate(context, expression, flags);

					if (predicate == null)
						return false;

					conditions.Add(new SqlCondition(false, predicate));

					break;
			}

			return true;
		}


		static bool NeedNullCheck(ISqlExpression expr)
		{
			if (!expr.CanBeNull)
				return false;

			if (null != expr.Find(QueryElementType.SelectClause))
				return false;
			return true;
		}

		#endregion

		#region CanBeTranslatedToSql

		private class CanBeTranslatedToSqlContext
		{
			public CanBeTranslatedToSqlContext(ExpressionBuilder builder, IBuildContext buildContext, bool canBeCompiled)
			{
				Builder       = builder;
				BuildContext  = buildContext;
				CanBeCompiled = canBeCompiled;
			}

			public readonly ExpressionBuilder Builder;
			public readonly IBuildContext     BuildContext;
			public readonly bool              CanBeCompiled;

			public List<Expression>? IgnoredMembers;
		}

		bool CanBeTranslatedToSql(IBuildContext context, Expression expr, bool canBeCompiled)
		{
			var ctx = new CanBeTranslatedToSqlContext(this, context, canBeCompiled);

			return null == expr.Find(ctx, static (context, pi) =>
			{
				if (context.IgnoredMembers != null)
				{
					if (pi != context.IgnoredMembers[context.IgnoredMembers.Count - 1])
						throw new InvalidOperationException();

					if (context.IgnoredMembers.Count == 1)
						context.IgnoredMembers = null;
					else
						context.IgnoredMembers.RemoveAt(context.IgnoredMembers.Count - 1);

					return false;
				}

				switch (pi.NodeType)
				{
					case ExpressionType.MemberAccess :
						{
							var ma   = (MemberExpression)pi;
							var attr = context.Builder.GetExpressionAttribute(ma.Member);

							if (attr == null && !ma.Member.IsNullableValueMember())
							{
								if (context.CanBeCompiled)
								{
									var ctx = context.Builder.GetContext(context.BuildContext, pi);

									if (ctx == null)
										return !context.Builder.CanBeCompiled(pi);

									if (ctx.IsExpression(pi, 0, RequestFor.Object).Result)
										return !context.Builder.CanBeCompiled(pi);

									context.IgnoredMembers = ma.Expression.GetMembers();
								}
							}

							break;
						}

					case ExpressionType.Parameter    :
						{
							var ctx = context.Builder.GetContext(context.BuildContext, pi);

							if (ctx == null)
								if (context.CanBeCompiled)
									return !context.Builder.CanBeCompiled(pi);

							break;
						}

					case ExpressionType.Extension    :
						{
							var ctx = context.Builder.GetContext(context.BuildContext, pi);

							if (ctx == null)
								if (context.CanBeCompiled)
									return !context.Builder.CanBeCompiled(pi);

							break;
						}

					case ExpressionType.Call         :
						{
							var e = (MethodCallExpression)pi;

							if (e.Method.DeclaringType != typeof(Enumerable))
							{
								var attr = context.Builder.GetExpressionAttribute(e.Method);

								if (attr == null && context.CanBeCompiled)
									return !context.Builder.CanBeCompiled(pi);
							}

							break;
						}

					case ExpressionType.TypeIs       : return context.CanBeCompiled;
					case ExpressionType.TypeAs       :
					case ExpressionType.New          : return true;

					case ExpressionType.NotEqual     :
					case ExpressionType.Equal        :
						{
							var e = (BinaryExpression)pi;

							Expression? obj = null;

							if (e.Left.IsNullValue())
								obj = e.Right;
							else if (e.Right.IsNullValue())
								obj = e.Left;

							if (obj != null)
							{
								var ctx = context.Builder.GetContext(context.BuildContext, obj);

								if (ctx != null)
								{
									if (ctx.IsExpression(obj, 0, RequestFor.Table).      Result ||
										ctx.IsExpression(obj, 0, RequestFor.Association).Result)
									{
										context.IgnoredMembers = obj.GetMembers();
									}
								}
							}

							break;
						}

					case ExpressionType.Conditional:
						{
							var cond = (ConditionalExpression)pi;
							if (!cond.Type.IsScalar())
								return true;
							break;
						}
				}

				return false;
			});
		}

		#endregion

		#region Helpers

		public IBuildContext? GetContext(IBuildContext? current, Expression? expression)
		{
			var root = GetRootObject(expression);
			root = root.Unwrap();

			if (root is ContextRefExpression refExpression)
			{
				return refExpression.BuildContext;
			}

			for (; current != null; current = current.Parent)
				if (current.IsExpression(root, 0, RequestFor.Root).Result)
					return current;

			return null;
		}

		Sql.ExpressionAttribute? GetExpressionAttribute(MemberInfo member)
		{
			return MappingSchema.GetAttribute<Sql.ExpressionAttribute>(member.ReflectedType!, member, static a => a.Configuration);
		}

		internal Sql.TableFunctionAttribute? GetTableFunctionAttribute(MemberInfo member)
		{
			return MappingSchema.GetAttribute<Sql.TableFunctionAttribute>(member.ReflectedType!, member, static a => a.Configuration);
		}

		bool IsNullConstant(Expression expr)
		{
			// TODO: is it correct to return true for DefaultValueExpression for non-reference type or when default value
			// set to non-null value?
			return expr.IsNullValue()
				|| expr is DefaultValueExpression;
		}

		private TransformVisitor<ExpressionBuilder>? _removeNullPropagationTransformer;
		
		[MethodImpl(MethodImplOptions.AggressiveInlining)]
		private TransformVisitor<ExpressionBuilder> GetRemoveNullPropagationTransformer()
		{
			return _removeNullPropagationTransformer ??= TransformVisitor<ExpressionBuilder>.Create(this, static (ctx, e) => ctx.RemoveNullPropagation(e));
		}

		Expression RemoveNullPropagation(Expression expr)
		{
			// Do not modify parameters
			//
			if (CanBeCompiled(expr))
				return expr;

			switch (expr.NodeType)
			{
				case ExpressionType.Conditional:
					var conditional = (ConditionalExpression)expr;
					if (conditional.Test.NodeType == ExpressionType.NotEqual)
					{
						var binary    = (BinaryExpression)conditional.Test;
						var nullRight = IsNullConstant(binary.Right);
						var nullLeft  = IsNullConstant(binary.Left);
						if (nullRight || nullLeft)
						{
							if (nullRight && nullLeft)
							{
								return GetRemoveNullPropagationTransformer().Transform(conditional.IfFalse);
							}
							else if (IsNullConstant(conditional.IfFalse)
								&& ((nullRight && !MappingSchema.IsScalarType(binary.Left.Type)) ||
									(nullLeft  && !MappingSchema.IsScalarType(binary.Right.Type))))
							{
								return GetRemoveNullPropagationTransformer().Transform(conditional.IfTrue);
							}
						}
					}
					else if (conditional.Test.NodeType == ExpressionType.Equal)
					{
						var binary    = (BinaryExpression)conditional.Test;
						var nullRight = IsNullConstant(binary.Right);
						var nullLeft  = IsNullConstant(binary.Left);
						if (nullRight || nullLeft)
						{
							if (nullRight && nullLeft)
							{
								return GetRemoveNullPropagationTransformer().Transform(conditional.IfTrue);
							}
							else if (IsNullConstant(conditional.IfTrue)
								&& ((nullRight && !MappingSchema.IsScalarType(binary.Left.Type)) ||
									(nullLeft  && !MappingSchema.IsScalarType(binary.Right.Type))))
							{
								return GetRemoveNullPropagationTransformer().Transform(conditional.IfFalse);
							}
						}
					}
					break;
			}

			return expr;
		}

		public bool ProcessProjection(Dictionary<MemberInfo,Expression> members, Expression expression)
		{
			void CollectParameters(Type forType, MethodBase method, ReadOnlyCollection<Expression> arguments)
			{
				var pms = method.GetParameters();

				var typeMembers = TypeAccessor.GetAccessor(forType).Members;

				for (var i = 0; i < pms.Length; i++)
				{
					var param = pms[i];
					MemberAccessor? foundMember = null;
					foreach (var tm in typeMembers)
					{
						if (tm.Name == param.Name)
						{
							foundMember = tm;
							break;
						}
					}

					if (foundMember == null)
					{
						foreach (var tm in typeMembers)
						{
							if (tm.Name.Equals(param.Name, StringComparison.OrdinalIgnoreCase))
							{
								foundMember = tm;
								break;
							}
						}
					}

					if (foundMember == null)
						continue;

					if (members.ContainsKey(foundMember.MemberInfo))
						continue;

					var converted = GetRemoveNullPropagationTransformer().Transform(arguments[i]);

					if (!foundMember.MemberInfo.GetMemberType().IsAssignableFrom(converted.Type))
						continue;

					members.Add(foundMember.MemberInfo, converted);
				}
			}

			switch (expression.NodeType)
			{
				// new { ... }
				//
				case ExpressionType.New        :
					{
						var expr = (NewExpression)expression;

						if (expr.Members != null)
						{
							for (var i = 0; i < expr.Members.Count; i++)
							{
								var member = expr.Members[i];

								var converted = GetRemoveNullPropagationTransformer().Transform(expr.Arguments[i]);
								members.Add(member, converted);

								if (member is MethodInfo info)
									members.Add(info.GetPropertyInfo(), converted);
							}
						}

						var isScalar = MappingSchema.IsScalarType(expr.Type);
						if (!isScalar)
							CollectParameters(expr.Type, expr.Constructor!, expr.Arguments);

						return members.Count > 0 || !isScalar;
					}

				// new MyObject { ... }
				//
				case ExpressionType.MemberInit :
					{
						var expr        = (MemberInitExpression)expression;
						var typeMembers = TypeAccessor.GetAccessor(expr.Type).Members;

						var dic  = typeMembers
							.Select(static (m,i) => new { m, i })
							.ToDictionary(static _ => _.m.MemberInfo.Name, static _ => _.i);

						var assignments = new List<(MemberAssignment ma, int order)>();
						foreach (var ma in expr.Bindings.Cast<MemberAssignment>())
							assignments.Add((ma, dic.ContainsKey(ma.Member.Name) ? dic[ma.Member.Name] : 1000000));

						foreach (var (binding, _) in assignments.OrderBy(static a => a.order))
						{
							var converted = GetRemoveNullPropagationTransformer().Transform(binding.Expression);
							members.Add(binding.Member, converted);

							if (binding.Member is MethodInfo info)
								members.Add(info.GetPropertyInfo(), converted);
						}

						return true;
					}

				case ExpressionType.Call:
					{
						var mc = (MethodCallExpression)expression;

						// process fabric methods

						if (!MappingSchema.IsScalarType(mc.Type))
							CollectParameters(mc.Type, mc.Method, mc.Arguments);

						return members.Count > 0;
					}

				case ExpressionType.NewArrayInit:
				case ExpressionType.ListInit:
					{
						return true;
					}
				// .Select(p => everything else)
				//
				default                        :
					return false;
			}
		}

		public void ReplaceParent(IBuildContext oldParent, IBuildContext? newParent)
		{
			foreach (var context in Contexts)
				if (context != newParent)
					if (context.Parent == oldParent)
						if (newParent != null && newParent.Parent != context)
							context.Parent = newParent;
		}

		public static void EnsureAggregateColumns(IBuildContext context, SelectQuery query)
		{
			/*if (query.Select.Columns.Count == 0)
			{
				var sql = context.ConvertToSql(null, 0, ConvertFlags.All);
				if (sql.Length > 0)
				{
					// Handling case when all columns are aggregates, it cause query to produce only single record and we have to include at least one aggregation in Select statement.
					// 
					var allAggregate = sql.All(static s => QueryHelper.IsAggregationOrWindowFunction(s.Sql));
					if (allAggregate)
					{
						query.Select.Add(sql[0].Sql, sql[0].MemberChain.FirstOrDefault()?.Name);
					}
				}
			}*/
		}


		#endregion

		#region CTE

		List<Tuple<Expression, Tuple<CteClause, IBuildContext?>>>? _ctes;
		Dictionary<IQueryable, Expression>?                        _ctesObjectMapping;

		public Tuple<CteClause, IBuildContext?, Expression> RegisterCte(IQueryable? queryable, Expression? cteExpression, Func<CteClause> buildFunc)
		{
			if (cteExpression != null && queryable != null && (_ctesObjectMapping == null || !_ctesObjectMapping.ContainsKey(queryable)))
			{
				_ctesObjectMapping ??= new Dictionary<IQueryable, Expression>();

				_ctesObjectMapping.Add(queryable, cteExpression);
			}

			if (cteExpression == null)
			{
				if (_ctesObjectMapping == null)
					throw new InvalidOperationException();
				cteExpression = _ctesObjectMapping[queryable!];
			}

			var value = FindRegisteredCteByExpression(cteExpression, out _);

			if (value == null)
			{
				var cte = buildFunc();
				value = Tuple.Create<CteClause, IBuildContext?>(cte, null);

				_ctes ??= new List<Tuple<Expression, Tuple<CteClause, IBuildContext?>>>();
				_ctes.Add(Tuple.Create(cteExpression, value));
			}

			return Tuple.Create(value.Item1, value.Item2, cteExpression);
		}

		Tuple<CteClause, IBuildContext?>? FindRegisteredCteByExpression(Expression cteExpression, out int? idx)
		{
			if (_ctes != null)
			{
				for (var index = 0; index < _ctes.Count; index++)
				{
					var tuple = _ctes[index];
					if (tuple.Item1.EqualsTo(cteExpression, OptimizationContext.GetSimpleEqualsToContext(false)))
					{
						idx = index;
						return tuple.Item2;
					}
				}
			}

			idx = null;
			return null;
		}
		

		public Tuple<CteClause, IBuildContext?> BuildCte(Expression cteExpression, Func<CteClause?, Tuple<CteClause, IBuildContext?>> buildFunc)
		{
			var value = FindRegisteredCteByExpression(cteExpression, out var idx);
			if (value?.Item2 != null)
				return value;

			value = buildFunc(value?.Item1);

			if (idx != null)
			{
				_ctes!.RemoveAt(idx.Value);
			}
			else
			{
				_ctes ??= new List<Tuple<Expression, Tuple<CteClause, IBuildContext?>>>();
			}

			_ctes.Add(Tuple.Create(cteExpression, value));

			return value;
		}

		public IBuildContext? GetCteContext(Expression cteExpression)
		{
			return FindRegisteredCteByExpression(cteExpression, out _)?.Item2;
		}

		#endregion

		#region Eager Loading

		private List<Tuple<
			object?,
			Func<object?, IDataContext, Expression, object?[]?, object?>,
			Func<object?, IDataContext, Expression, object?[]?, CancellationToken, Task<object?>>>>? _preambles;

		public static readonly ParameterExpression PreambleParam =
			Expression.Parameter(typeof(object[]), "preamble");

		public int RegisterPreamble<T>(
			object? data,
			Func<object?, IDataContext, Expression, object?[]?, T> func,
			Func<object?, IDataContext, Expression, object?[]?, CancellationToken, Task<T>> funcAsync
			)
		{
			_preambles ??= new();
			_preambles.Add(
				Tuple.Create<object?, 
					Func<object?, IDataContext, Expression, object?[]?, object?>, 
					Func<object?, IDataContext, Expression, object?[]?, CancellationToken, Task<object?>>
				>
				(
					data,
					(d, dc, e, ps) => func(d, dc, e, ps),
					async (d, dc, e, ps, ct) => await funcAsync(d, dc, e, ps, ct).ConfigureAwait(Configuration.ContinueOnCapturedContext))
				);
			return _preambles.Count - 1;
		}

		#endregion

		#region Query Filter

		private Stack<Type[]>? _disabledFilters;

		public void AddDisabledQueryFilters(Type[] disabledFilters)
		{
			if (_disabledFilters == null)
				_disabledFilters = new Stack<Type[]>();
			_disabledFilters.Push(disabledFilters);
		}

		public bool IsFilterDisabled(Type entityType)
		{
			if (_disabledFilters == null || _disabledFilters.Count == 0)
				return false;
			var filter = _disabledFilters.Peek();
			if (filter.Length == 0)
				return true;
			return Array.IndexOf(filter, entityType) >= 0;
		}

		public void RemoveDisabledFilter()
		{
			if (_disabledFilters == null)
				throw new InvalidOperationException();

			_ = _disabledFilters.Pop();
		}

		#endregion

		#region Grouping Guard

		public bool IsGroupingGuardDisabled { get; set; }

		#endregion

		#region Projection

		static MemberInfo? FindMember(Type inType, ParameterInfo parameter)
		{
			var found = FindMember(TypeAccessor.GetAccessor(inType).Members, parameter);
			return found;
		}


		static MemberInfo? FindMember(IReadOnlyCollection<MemberAccessor> members, ParameterInfo parameter)
		{
			MemberInfo? exactMatch   = null;
			MemberInfo? nonCaseMatch = null;

			foreach (var member in members)
			{
				if (member.Type == parameter.ParameterType)
				{
					if (member.Name == parameter.Name)
					{
						exactMatch = member.MemberInfo;
						break;
					}

					if (member.Name.Equals(parameter.Name, StringComparison.InvariantCultureIgnoreCase))
					{
						nonCaseMatch = member.MemberInfo;
						break;
					}

				}
			}

			return exactMatch ?? nonCaseMatch;
		}


		public Expression Project(IBuildContext context, Expression? path, List<Expression>? nextPath, int nextIndex, ProjectFlags flags, Expression body)
		{
			MemberInfo? member = null;
			Expression? next   = null;

			if (path is MemberExpression memberExpression)
			{
				nextPath ??= new();
				nextPath.Add(memberExpression);

				if (memberExpression.Expression is MemberExpression me)
				{
					// going deeper
					return Project(context, me, nextPath, nextPath.Count - 1, flags, body);
				}

				// make path projection
				return Project(context, null, nextPath, nextPath.Count - 1, flags, body);
			}

			if (path == null)
			{
				if (nextPath == null || nextIndex < 0)
				{
					if (body == null)
						throw new InvalidOperationException();

					return body;
				}

				next = nextPath[nextIndex];

				if (next is MemberExpression me)
				{
					member = me.Member;
				}
				else
				{
					throw new NotImplementedException();
				}
			}

			if (flags.HasFlag(ProjectFlags.SQL))
			{
				body = RemoveNullPropagation(body);
			}

			switch (body.NodeType)
			{
				case ExpressionType.Extension:
				{
					if (body is SqlPlaceholderExpression placeholder)
					{
						return placeholder;
					}

					if (member != null && body is ContextRefExpression contextRef)
					{
						var ma      = Expression.MakeMemberAccess(contextRef, member);
						var newPath = nextPath![0].Replace(next!, ma);

						return context.Builder.MakeExpression(newPath, flags);
					}

					throw new NotImplementedException();
				}

				case ExpressionType.MemberAccess:
				{
					var ma = (MemberExpression)body;
					if (member != null)
					{
//						var neMember = Expression.MakeMemberAccess(ma.Expression, member);



						//var newExpr = Project(context, nextPath[nextIndex], null, -1, flags, ma.Expression);

						
						var newMember = ((MemberExpression)nextPath[nextIndex]).Update(body);

						return newMember;

						//					return Project(context, null, nextPath, nextIndex - 1, flags, neMember);
					}

					throw new NotImplementedException();
				}

				case ExpressionType.New:
				{
					var ne = (NewExpression)body;

					if (ne.Members != null)
					{
						if (member == null)
						{
							throw new NotImplementedException();
						}

						for (var i = 0; i < ne.Members.Count; i++)
						{
							var memberLocal = ne.Members[i];

							if (MemberInfoEqualityComparer.Default.Equals(memberLocal, member))
							{
								return Project(context, path, nextPath, nextIndex - 1, flags, ne.Arguments[i]);
							}
						}
					}
					else
					{
						var parameters = ne.Constructor.GetParameters();

						for (var i = 0; i < parameters.Length; i++)
						{
							var parameter     = parameters[i];
							var memberByParam = FindMember(ne.Constructor.DeclaringType, parameter);

							if (memberByParam != null &&
							    MemberInfoEqualityComparer.Default.Equals(memberByParam, member))
							{
								return Project(context, path, nextPath, nextIndex - 1, flags, ne.Arguments[i]);
							}
						}
					}

					if (member == null)
						return ne;

					return new DefaultValueExpression(null, nextPath[0].Type);
				}

				case ExpressionType.MemberInit:
				{
					var mi = (MemberInitExpression)body;
					var ne = mi.NewExpression;

					if (member == null)
					{
						throw new NotImplementedException();
					}

					if (ne.Members != null)
					{

						for (var i = 0; i < ne.Members.Count; i++)
						{
							var memberLocal = ne.Members[i];

							if (MemberInfoEqualityComparer.Default.Equals(memberLocal, member))
							{
								return Project(context, path, nextPath, nextIndex - 1, flags, ne.Arguments[i]);
							}
						}
					}

					for (int index = 0; index < mi.Bindings.Count; index++)
					{
						var binding = mi.Bindings[index];
						switch (binding.BindingType)
						{
							case MemberBindingType.Assignment:
							{
								var assignment = (MemberAssignment)binding;
								if (MemberInfoEqualityComparer.Default.Equals(assignment.Member, member))
								{
									return Project(context, path, nextPath, nextIndex - 1, flags, assignment.Expression);
								}
								break;
							}	
							case MemberBindingType.MemberBinding:
								break;
							case MemberBindingType.ListBinding:
								break;
							default:
								throw new NotImplementedException();
						}
					}

					if (member == null)
						return ne;

					return new DefaultValueExpression(null, nextPath[0].Type);

				}
				case ExpressionType.Conditional:
				{
					var cond      = (ConditionalExpression)body;
					var trueExpr  = Project(context, null, nextPath, nextIndex, flags, cond.IfTrue);
					var falseExpr = Project(context, null, nextPath, nextIndex, flags, cond.IfFalse);

					var newExpr = (Expression)Expression.Condition(cond.Test, trueExpr, falseExpr);

					return newExpr;
				}

				case ExpressionType.Constant:
				{
					var cnt = (ConstantExpression)body;
					if (cnt.Value == null)
					{
						var expr        = (path ?? next)!;

						var placeholder = CreatePlaceholder(context, new SqlValue(expr.Type, null), expr);

						return placeholder;
					}

					break;
				}

				case ExpressionType.Call:
				{
					var mc = (MethodCallExpression)body;

					if (mc.Method.IsStatic)
					{
						var parameters = mc.Method.GetParameters();

						for (var i = 0; i < parameters.Length; i++)
						{
							var parameter     = parameters[i];
							var memberByParam = FindMember(mc.Method.ReturnType, parameter);

							if (memberByParam != null &&
							    MemberInfoEqualityComparer.Default.Equals(memberByParam, member))
							{
								return Project(context, path, nextPath, nextIndex - 1, flags, mc.Arguments[i]);
							}
						}
					}

					if (member != null)
					{
						var ma = Expression.MakeMemberAccess(mc, member);
						return Project(context, path, nextPath, nextIndex - 1, flags, ma);
					}

					return mc;
				}
			}

			throw new NotImplementedException();
		}


		private Dictionary<SqlCacheKey, Expression> _expressionCache = new(SqlCacheKey.SqlCacheKeyComparer);
		private Dictionary<ColumnCacheKey, SqlPlaceholderExpression> _columnCache = new(ColumnCacheKey.ColumnCacheKeyComparer);

		/// <summary>
		/// Caches expressions generated by context
		/// </summary>
		/// <param name="path"></param>
		/// <param name="flags"></param>
		/// <returns></returns>
		public Expression MakeExpression(Expression path, ProjectFlags flags)
		{
			path = ExposeExpression(path); 

			// try to find already converted to SQL
			var sqlKey = new SqlCacheKey(path, null, null, null, ProjectFlags.SQL);
			if (_cachedSql.TryGetValue(sqlKey, out var cachedSql))
			{
				return cachedSql;
			}
			
			var key = new SqlCacheKey(path, null, null, null, flags);

			if (_expressionCache.TryGetValue(key, out var expression))
				return expression;

			ContextRefExpression? rootContext = null;

			if (path is MemberExpression memberExpression)
			{
				if (memberExpression.Member.IsNullableValueMember())
				{
					return MakeExpression(memberExpression.Expression, flags);
				}

				var root = MakeExpression(memberExpression.Expression, ProjectFlags.Root);

				Expression newPath;
				newPath = memberExpression.Update(root);

				path = newPath;

				if (IsAssociation(newPath))
				{
					root = MakeExpression(root, ProjectFlags.AssociationRoot);
					path = ((MemberExpression)newPath).Update(root);
					if (root is ContextRefExpression contextRef)
						expression = TryCreateAssociation(path, contextRef, flags);
				}

				rootContext = root as ContextRefExpression;
				if (rootContext == null)
				{
					//TODO: why i cannot do that without GetLevelExpression ???
					rootContext = root.GetLevelExpression(MappingSchema, 0) as ContextRefExpression;
				}
			}
			else if (path.NodeType == ExpressionType.Convert)
			{
				var unary = (UnaryExpression)path;
				if (unary.Operand is ContextRefExpression contextRef)
				{
					expression = new ContextRefExpression(unary.Type, contextRef.BuildContext);
				}
			}
			else if (path is MethodCallExpression mc)
			{
				if (IsAssociation(mc))
				{
					if (!mc.Method.IsStatic)
						throw new NotImplementedException();

					var arguments = mc.Arguments;
					if (arguments.Count == 0)
						throw new InvalidOperationException("Association methods should have at least one parameter");

					var rootArgument = MakeExpression(arguments[0], ProjectFlags.Root);
					if (!ReferenceEquals(rootArgument, arguments[0]))
					{
						var argumentsArray = arguments.ToArray();
						argumentsArray[0] = rootArgument;

						mc = mc.Update(mc.Object, argumentsArray);
					}

					if (mc.Arguments[0] is ContextRefExpression contextRef)
					{
						expression  = TryCreateAssociation(mc, contextRef, flags);
						rootContext = expression as ContextRefExpression;
					}
				}
			}
			else if (path is ContextRefExpression contextRef)
			{
				rootContext = contextRef;
			}

			if (expression == null)
			{
				if (rootContext != null)
					expression = rootContext.BuildContext.MakeExpression(path, flags);
				else
					expression = path;
			}

			_expressionCache[key] = expression;

			// project again
			do
			{
				var newExpr = MakeExpression(expression, flags);
				if (ReferenceEquals(expression, newExpr))
					break;
				expression = newExpr;
			} while (true);


			return expression;
		}

		public SqlPlaceholderExpression MakeColumn(SelectQuery? parentQuery, SqlPlaceholderExpression sqlPlaceholder)
		{
			var key = new ColumnCacheKey(sqlPlaceholder.Path, parentQuery);

			if (_columnCache.TryGetValue(key, out var placeholder))
				return placeholder;

			var alias = sqlPlaceholder.Alias;
			if (string.IsNullOrEmpty(alias) && sqlPlaceholder.Path is MemberExpression me)
			{
				alias = me.Member.Name;
			}

			var idx    = sqlPlaceholder.SelectQuery.Select.Add(sqlPlaceholder.Sql);
			var column = sqlPlaceholder.SelectQuery.Select.Columns[idx];

			placeholder = CreatePlaceholder(parentQuery, column, sqlPlaceholder.Path, sqlPlaceholder.ConvertType, alias, idx);

			_columnCache[key] = placeholder;

			/*if (parentQuery != null)
			{
				var preciseCacheKey = new SqlCacheKey(sqlPlaceholder.Path, null, null, parentQuery, ProjectFlags.SQL);
				_preciseCachedSql[preciseCacheKey] = placeholder;

				var cacheKey = new SqlCacheKey(sqlPlaceholder.Path, null, null, null, ProjectFlags.SQL);
				_cachedSql[cacheKey] =  placeholder;
			}*/

			return placeholder;
		}

		#endregion
	}
}<|MERGE_RESOLUTION|>--- conflicted
+++ resolved
@@ -2853,17 +2853,10 @@
 		{
 			var e = expression;
 
-<<<<<<< HEAD
 			var descriptor = SuggestColumnDescriptor(context, e.Object, e.Arguments[0], flags);
 
 			var o = ConvertToSql(context, e.Object,       unwrap: false, columnDescriptor: descriptor);
 			var a = ConvertToSql(context, e.Arguments[0], unwrap: false, columnDescriptor: descriptor);
-=======
-			var descriptor = SuggestColumnDescriptor(context, e.Object!, e.Arguments[0]);
-
-			var o = ConvertToSql(context, e.Object!,      unwrap: false, descriptor);
-			var a = ConvertToSql(context, e.Arguments[0], unwrap: false, descriptor);
->>>>>>> 64a0db9a
 
 			return new SqlPredicate.SearchString(o, false, a, kind, caseSensitive);
 		}
